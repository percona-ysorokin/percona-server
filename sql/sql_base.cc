/* Copyright (c) 2000, 2019, Oracle and/or its affiliates. All rights reserved.

   This program is free software; you can redistribute it and/or modify
   it under the terms of the GNU General Public License, version 2.0,
   as published by the Free Software Foundation.

   This program is also distributed with certain software (including
   but not limited to OpenSSL) that is licensed under separate terms,
   as designated in a particular file or component or in included license
   documentation.  The authors of MySQL hereby grant you an additional
   permission to link the program and your derivative works with the
   separately licensed software that they have included with MySQL.

   This program is distributed in the hope that it will be useful,
   but WITHOUT ANY WARRANTY; without even the implied warranty of
   MERCHANTABILITY or FITNESS FOR A PARTICULAR PURPOSE.  See the
   GNU General Public License, version 2.0, for more details.

   You should have received a copy of the GNU General Public License
   along with this program; if not, write to the Free Software
   Foundation, Inc., 51 Franklin St, Fifth Floor, Boston, MA 02110-1301  USA */

/* Basic functions needed by many modules */

#include "sql/sql_base.h"

#include <fcntl.h>
#include <limits.h>
#include <stdio.h>
#include <string.h>
#include <time.h>
#include <atomic>
#include <functional>
#include <memory>
#include <unordered_map>
#include <utility>

#include "m_ctype.h"
#include "m_string.h"
#include "map_helpers.h"
#include "mf_wcomp.h"  // wild_one, wild_many
#include "mutex_lock.h"
#include "my_alloc.h"
#include "my_bitmap.h"
#include "my_byteorder.h"
#include "my_compiler.h"
#include "my_dbug.h"
#include "my_dir.h"
#include "my_io.h"
#include "my_loglevel.h"
#include "my_macros.h"
#include "my_psi_config.h"
#include "my_sqlcommand.h"
#include "my_sys.h"
#include "my_systime.h"
#include "my_table_map.h"
#include "my_thread_local.h"
#include "mysql/components/services/log_builtins.h"
#include "mysql/components/services/mysql_cond_bits.h"
#include "mysql/components/services/psi_cond_bits.h"
#include "mysql/components/services/psi_mutex_bits.h"
#include "mysql/plugin.h"
#include "mysql/psi/mysql_cond.h"
#include "mysql/psi/mysql_file.h"
#include "mysql/psi/mysql_mutex.h"
#include "mysql/psi/mysql_table.h"
#include "mysql/psi/psi_base.h"
#include "mysql/psi/psi_table.h"
#include "mysql/service_mysql_alloc.h"
#include "mysql/thread_type.h"
#include "mysql_com.h"
#include "mysqld_error.h"
#include "sql/auth/auth_acls.h"
#include "sql/auth/auth_common.h"  // check_table_access
#include "sql/auth/sql_security_ctx.h"
#include "sql/binlog.h"  // mysql_bin_log
#include "sql/check_stack.h"
#include "sql/dd/cache/dictionary_client.h"
#include "sql/dd/dd_schema.h"
#include "sql/dd/dd_table.h"       // dd::table_exists
#include "sql/dd/dd_tablespace.h"  // dd::fill_table_and_parts_tablespace_name
#include "sql/dd/string_type.h"
#include "sql/dd/types/abstract_table.h"
#include "sql/dd/types/column.h"
#include "sql/dd/types/column_statistics.h"
#include "sql/dd/types/foreign_key.h"  // dd::Foreign_key
#include "sql/dd/types/function.h"
#include "sql/dd/types/procedure.h"
#include "sql/dd/types/schema.h"
#include "sql/dd/types/table.h"  // dd::Table
#include "sql/dd/types/view.h"
#include "sql/dd_table_share.h"  // open_table_def
#include "sql/debug_sync.h"      // DEBUG_SYNC
#include "sql/derror.h"          // ER_THD
#include "sql/error_handler.h"   // Internal_error_handler
#include "sql/field.h"
#include "sql/handler.h"
#include "sql/histograms/histogram.h"
#include "sql/item.h"
#include "sql/item_cmpfunc.h"  // Item_func_eq
#include "sql/item_func.h"
#include "sql/item_subselect.h"
#include "sql/lock.h"  // mysql_lock_remove
#include "sql/log.h"
#include "sql/log_event.h"  // Query_log_event
#include "sql/mysqld.h"     // slave_open_temp_tables
#include "sql/nested_join.h"
#include "sql/partition_info.h"  // partition_info
#include "sql/psi_memory_key.h"  // key_memory_TABLE
#include "sql/query_options.h"
#include "sql/rpl_gtid.h"
#include "sql/rpl_handler.h"  // RUN_HOOK
#include "sql/rpl_rli.h"      //Relay_log_information
#include "sql/session_tracker.h"
#include "sql/sp.h"               // Sroutine_hash_entry
#include "sql/sp_cache.h"         // sp_cache_version
#include "sql/sp_head.h"          // sp_head
#include "sql/sql_audit.h"        // mysql_audit_table_access_notify
#include "sql/sql_backup_lock.h"  // acquire_shared_backup_lock
#include "sql/sql_class.h"        // THD
#include "sql/sql_const.h"
#include "sql/sql_data_change.h"
#include "sql/sql_error.h"    // Sql_condition
#include "sql/sql_handler.h"  // mysql_ha_flush_tables
#include "sql/sql_lex.h"
#include "sql/sql_list.h"
#include "sql/sql_parse.h"    // is_update_query
#include "sql/sql_prepare.h"  // Reprepare_observer
#include "sql/sql_select.h"   // reset_statement_timer
#include "sql/sql_show.h"     // append_identifier
#include "sql/sql_sort.h"
#include "sql/sql_table.h"   // build_table_filename
#include "sql/sql_update.h"  // records_are_comparable
#include "sql/sql_view.h"    // mysql_make_view
#include "sql/strfunc.h"
#include "sql/system_variables.h"
#include "sql/table.h"                     // TABLE_LIST
#include "sql/table_cache.h"               // table_cache_manager
#include "sql/table_trigger_dispatcher.h"  // Table_trigger_dispatcher
#include "sql/thd_raii.h"
#include "sql/transaction.h"  // trans_rollback_stmt
#include "sql/transaction_info.h"
#include "sql/xa.h"
#include "sql_string.h"
#include "table_id.h"
#include "template_utils.h"
#include "thr_mutex.h"

using std::equal_to;
using std::hash;
using std::pair;
using std::string;
using std::unique_ptr;
using std::unordered_map;

/**
  This internal handler is used to trap ER_NO_SUCH_TABLE and
  ER_WRONG_MRG_TABLE errors during CHECK/REPAIR TABLE for MERGE
  tables.
*/

class Repair_mrg_table_error_handler : public Internal_error_handler {
 public:
  Repair_mrg_table_error_handler()
      : m_handled_errors(false), m_unhandled_errors(false) {}

  virtual bool handle_condition(THD *, uint sql_errno, const char *,
                                Sql_condition::enum_severity_level *,
                                const char *) {
    if (sql_errno == ER_NO_SUCH_TABLE || sql_errno == ER_WRONG_MRG_TABLE) {
      m_handled_errors = true;
      return true;
    }

    m_unhandled_errors = true;
    return false;
  }

  /**
    Returns true if there were ER_NO_SUCH_/WRONG_MRG_TABLE and there
    were no unhandled errors. false otherwise.
  */
  bool safely_trapped_errors() {
    /*
      Check for m_handled_errors is here for extra safety.
      It can be useful in situation when call to open_table()
      fails because some error which was suppressed by another
      error handler (e.g. in case of MDL deadlock which we
      decided to solve by back-off and retry).
    */
    return (m_handled_errors && (!m_unhandled_errors));
  }

 private:
  bool m_handled_errors;
  bool m_unhandled_errors;
};

/**
  @defgroup Data_Dictionary Data Dictionary
  @{
*/

/**
  LOCK_open protects the following variables/objects:

  1) The table_def_cache
     This is the hash table mapping table name to a table
     share object. The hash table can only be manipulated
     while holding LOCK_open.
  2) last_table_id
     Generation of a new unique table_map_id for a table
     share is done through incrementing last_table_id, a
     global variable used for this purpose.
  3) LOCK_open protects the initialisation of the table share
     object and all its members, however, it does not protect
     reading the .frm file from where the table share is
     initialised. In get_table_share, the lock is temporarily
     released while opening the table definition in order to
     allow a higher degree of concurrency. Concurrent access
     to the same share is controlled by introducing a condition
     variable for signaling when opening the share is completed.
  4) In particular the share->ref_count is updated each time
     a new table object is created that refers to a table share.
     This update is protected by LOCK_open.
  5) oldest_unused_share, end_of_unused_share and share->next
     and share->prev are variables to handle the lists of table
     share objects, these can only be read and manipulated while
     holding the LOCK_open mutex.
  6) table_def_shutdown_in_progress can be updated only while
     holding LOCK_open and ALL table cache mutexes.
  7) refresh_version
     This variable can only be updated while holding LOCK_open AND
     all table cache mutexes.
  8) share->version
     This variable is initialised while holding LOCK_open. It can only
     be updated while holding LOCK_open AND all table cache mutexes.
     So if a table share is found through a reference its version won't
     change if any of those mutexes are held.
  9) share->m_flush_tickets
*/

mysql_mutex_t LOCK_open;

/**
  COND_open synchronizes concurrent opening of the same share:

  If a thread calls get_table_share, it releases the LOCK_open
  mutex while reading the definition from file. If a different
  thread calls get_table_share for the same share at this point
  in time, it will find the share in the TDC, but with the
  m_open_in_progress flag set to true. This will make the
  (second) thread wait for the COND_open condition, while the
  first thread completes opening the table definition.

  When the first thread is done reading the table definition,
  it will set m_open_in_progress to false and broadcast the
  COND_open condition. Then, all threads waiting for COND_open
  will wake up and, re-search the TDC for the share, and:

  1) If the share is gone, the thread will continue to allocate
     and open the table definition. This happens, e.g., if the
     first thread failed when opening the table defintion and
     had to destroy the share.
  2) If the share is still in the cache, and m_open_in_progress
     is still true, the thread will wait for the condition again.
     This happens if a different thread finished opening a
     different share.
  3) If the share is still in the cache, and m_open_in_progress
     has become false, the thread will check if the share is ok
     (no error), increment the ref counter, and return the share.
*/

mysql_cond_t COND_open;

#ifdef HAVE_PSI_INTERFACE
static PSI_mutex_key key_LOCK_open;
static PSI_cond_key key_COND_open;
static PSI_mutex_info all_tdc_mutexes[] = {
    {&key_LOCK_open, "LOCK_open", PSI_FLAG_SINGLETON, 0, PSI_DOCUMENT_ME}};
static PSI_cond_info all_tdc_conds[] = {
    {&key_COND_open, "COND_open", 0, 0, PSI_DOCUMENT_ME}};

/**
  Initialize performance schema instrumentation points
  used by the table cache.
*/

static void init_tdc_psi_keys(void) {
  const char *category = "sql";
  int count;

  count = static_cast<int>(array_elements(all_tdc_mutexes));
  mysql_mutex_register(category, all_tdc_mutexes, count);

  count = static_cast<int>(array_elements(all_tdc_conds));
  mysql_cond_register(category, all_tdc_conds, count);
}
#endif /* HAVE_PSI_INTERFACE */

using Table_definition_cache =
    malloc_unordered_map<std::string,
                         std::unique_ptr<TABLE_SHARE, Table_share_deleter>>;
Table_definition_cache *table_def_cache;
static TABLE_SHARE *oldest_unused_share, end_of_unused_share;
static bool table_def_shutdown_in_progress = false;

static bool check_and_update_table_version(THD *thd, TABLE_LIST *tables,
                                           TABLE_SHARE *table_share);
static bool open_table_entry_fini(THD *thd, TABLE_SHARE *share,
                                  const dd::Table *table, TABLE *entry);
static bool auto_repair_table(THD *thd, TABLE_LIST *table_list);
static TABLE *find_temporary_table(THD *thd, const char *table_key,
                                   size_t table_key_length);
static bool tdc_open_view(THD *thd, TABLE_LIST *table_list,
                          const char *cache_key, size_t cache_key_length);

/**
  Create a table cache/table definition cache key for a table. The
  table is neither a temporary table nor a table in a secondary
  storage engine.

  @note
    The table cache_key is created from:

        db_name + \0
        table_name + \0

  @param[in]  db_name     the database name
  @param[in]  table_name  the table name
  @param[out] key         buffer for the key to be created (must be of
                          size MAX_DBKEY_LENGTH)
  @return the length of the key
*/
static size_t create_table_def_key(const char *db_name, const char *table_name,
                                   char *key) {
  /*
    In theory caller should ensure that both db and table_name are
    not longer than NAME_LEN bytes. In practice we play safe to avoid
    buffer overruns.
  */
  DBUG_ASSERT(strlen(db_name) <= NAME_LEN && strlen(table_name) <= NAME_LEN);
  return strmake(strmake(key, db_name, NAME_LEN) + 1, table_name, NAME_LEN) -
         key + 1;
}

/**
  Create a table cache/table definition cache key for a temporary table.

  The key is constructed by appending the following to the key
  generated by #create_table_def_key():

  - 4 bytes for master thread id
  - 4 bytes pseudo thread id

  @param[in]  thd         thread context
  @param[in]  db_name     the database name
  @param[in]  table_name  the table name
  @param[out] key         buffer for the key to be created (must be of
                          size MAX_DBKEY_LENGTH)
  @return the length of the key
*/
static size_t create_table_def_key_tmp(const THD *thd, const char *db_name,
                                       const char *table_name, char *key) {
  size_t key_length = create_table_def_key(db_name, table_name, key);
  int4store(key + key_length, thd->server_id);
  int4store(key + key_length + 4, thd->variables.pseudo_thread_id);
  return key_length + TMP_TABLE_KEY_EXTRA;
}

/**
  Create a table cache/table definition cache key for a table in a
  secondary storage engine.

  The key is constructed by appending a single byte with the value 1
  to the key generated by #create_table_def_key().

  @param db_name     the database name
  @param table_name  the table name
  @return the key
*/
static std::string create_table_def_key_secondary(const char *db_name,
                                                  const char *table_name) {
  char key[MAX_DBKEY_LENGTH];
  size_t key_length = create_table_def_key(db_name, table_name, key);
  // Add a single byte to distinguish the secondary table from the
  // primary table. Their db name and table name are identical.
  key[key_length++] = 1;
  return {key, key_length};
}

/**
  Get table cache key for a table list element.

  @param [in] table_list Table list element.
  @param [out] key       On return points to table cache key for the table.

  @note Unlike create_table_def_key() call this function doesn't construct
        key in a buffer provider by caller. Instead it relies on the fact
        that table list element for which key is requested has properly
        initialized MDL_request object and the fact that table definition
        cache key is suffix of key used in MDL subsystem. So to get table
        definition key it simply needs to return pointer to appropriate
        part of MDL_key object nested in this table list element.
        Indeed, this means that lifetime of key produced by this call is
        limited by the lifetime of table list element which it got as
        parameter.

  @return Length of key.
*/

size_t get_table_def_key(const TABLE_LIST *table_list, const char **key) {
  /*
    This call relies on the fact that TABLE_LIST::mdl_request::key object
    is properly initialized, so table definition cache can be produced
    from key used by MDL subsystem.
    strcase is converted to strcasecmp because information_schema tables
    can be accessed with lower case and upper case table names.
  */
  DBUG_ASSERT(!my_strcasecmp(system_charset_info, table_list->get_db_name(),
                             table_list->mdl_request.key.db_name()) &&
              !my_strcasecmp(system_charset_info, table_list->get_table_name(),
                             table_list->mdl_request.key.name()));

  *key = (const char *)table_list->mdl_request.key.ptr() + 1;
  return table_list->mdl_request.key.length() - 1;
}

/*****************************************************************************
  Functions to handle table definition cach (TABLE_SHARE)
*****************************************************************************/

void Table_share_deleter::operator()(TABLE_SHARE *share) const {
  DBUG_ENTER("Table_share_deleter::operator()");
  mysql_mutex_assert_owner(&LOCK_open);
  if (share->prev) {
    /* remove from old_unused_share list */
    *share->prev = share->next;
    share->next->prev = share->prev;
  }
  free_table_share(share);
  DBUG_VOID_RETURN;
}

bool table_def_init(void) {
#ifdef HAVE_PSI_INTERFACE
  init_tdc_psi_keys();
#endif
  mysql_mutex_init(key_LOCK_open, &LOCK_open, MY_MUTEX_INIT_FAST);
  mysql_cond_init(key_COND_open, &COND_open);
  oldest_unused_share = &end_of_unused_share;
  end_of_unused_share.prev = &oldest_unused_share;

  if (table_cache_manager.init()) {
    mysql_cond_destroy(&COND_open);
    mysql_mutex_destroy(&LOCK_open);
    return true;
  }

  table_def_cache = new Table_definition_cache(key_memory_table_share);
  return false;
}

/**
  Notify table definition cache that process of shutting down server
  has started so it has to keep number of TABLE and TABLE_SHARE objects
  minimal in order to reduce number of references to pluggable engines.
*/

void table_def_start_shutdown(void) {
  if (table_def_cache != nullptr) {
    table_cache_manager.lock_all_and_tdc();
    /*
      Ensure that TABLE and TABLE_SHARE objects which are created for
      tables that are open during process of plugins' shutdown are
      immediately released. This keeps number of references to engine
      plugins minimal and allows shutdown to proceed smoothly.
    */
    table_def_shutdown_in_progress = true;
    table_cache_manager.unlock_all_and_tdc();
    /* Free all cached but unused TABLEs and TABLE_SHAREs. */
    close_cached_tables(NULL, NULL, false, LONG_TIMEOUT);
  }
}

void table_def_free(void) {
  DBUG_ENTER("table_def_free");
  if (table_def_cache != nullptr) {
    /* Free table definitions. */
    delete table_def_cache;
    table_def_cache = nullptr;
    table_cache_manager.destroy();
    mysql_cond_destroy(&COND_open);
    mysql_mutex_destroy(&LOCK_open);
  }
  DBUG_VOID_RETURN;
}

uint cached_table_definitions(void) { return table_def_cache->size(); }

static TABLE_SHARE *process_found_table_share(THD *thd MY_ATTRIBUTE((unused)),
                                              TABLE_SHARE *share,
                                              bool open_view) {
  DBUG_ENTER("process_found_table_share");
  mysql_mutex_assert_owner(&LOCK_open);
#if defined(ENABLED_DEBUG_SYNC)
  if (!thd->is_attachable_ro_transaction_active())
    DEBUG_SYNC(thd, "get_share_found_share");
#endif
  /*
     We found an existing table definition. Return it if we didn't get
     an error when reading the table definition from file.
  */
  if (share->error) {
    /*
      Table definition contained an error.
      Note that we report ER_NO_SUCH_TABLE regardless of which error occurred
      when the other thread tried to open the table definition (e.g. OOM).
    */
    my_error(ER_NO_SUCH_TABLE, MYF(0), share->db.str, share->table_name.str);
    DBUG_RETURN(NULL);
  }
  if (share->is_view && !open_view) {
    my_error(ER_NO_SUCH_TABLE, MYF(0), share->db.str, share->table_name.str);
    DBUG_RETURN(NULL);
  }

  share->increment_ref_count();

  if (share->ref_count() == 1 && share->prev) {
    /*
      Share was not used before and it was in the old_unused_share list
      Unlink share from this list
    */
    DBUG_PRINT("info", ("Unlinking from not used list"));
    *share->prev = share->next;
    share->next->prev = share->prev;
    share->next = 0;
    share->prev = 0;
  }

  /* Free cache if too big */
  while (table_def_cache->size() > table_def_size && oldest_unused_share->next)
    table_def_cache->erase(to_string(oldest_unused_share->table_cache_key));

  DBUG_PRINT("exit", ("share: %p ref_count: %u", share, share->ref_count()));
  DBUG_RETURN(share);
}

/**
  Read any existing histogram statistics from the data dictionary and
  store a copy of them in the TABLE_SHARE.

  @param thd Thread handler
  @param share The table share where to store the histograms
  @param schema Schema definition
  @param table_def Table definition

  @retval true on error
  @retval false on success
*/
static bool read_histograms(THD *thd, TABLE_SHARE *share,
                            const dd::Schema *schema,
                            const dd::Abstract_table *table_def) {
  dd::cache::Dictionary_client::Auto_releaser releaser(thd->dd_client());
  MDL_request_list mdl_requests;
  for (const auto column : table_def->columns()) {
    if (column->is_se_hidden()) continue;

    MDL_key mdl_key;
    dd::Column_statistics::create_mdl_key(schema->name(), table_def->name(),
                                          column->name(), &mdl_key);

    MDL_request *request = new (thd->mem_root) MDL_request;
    MDL_REQUEST_INIT_BY_KEY(request, &mdl_key, MDL_SHARED_READ, MDL_STATEMENT);
    mdl_requests.push_front(request);
  }

  if (thd->mdl_context.acquire_locks(&mdl_requests,
                                     thd->variables.lock_wait_timeout))
    return true; /* purecov: deadcode */

  for (const auto column : table_def->columns()) {
    if (column->is_se_hidden()) continue;

    const histograms::Histogram *histogram = nullptr;
    if (histograms::find_histogram(thd, schema->name().c_str(),
                                   table_def->name().c_str(),
                                   column->name().c_str(), &histogram)) {
      // Any error is reported by the dictionary subsystem.
      return true; /* purecov: deadcode */
    }

    if (histogram != nullptr) {
      /*
        Make a clone of the histogram so it survives together with the
        TABLE_SHARE in case the original histogram is thrown out of the
        dictionary cache.
      */
      const histograms::Histogram *histogram_copy =
          histogram->clone(&share->mem_root);
      share->m_histograms->emplace(column->ordinal_position() - 1,
                                   histogram_copy);
    }
  }

  return false;
}

/**
  Get the TABLE_SHARE for a table.

  Get a table definition from the table definition cache. If the share
  does not exist, create a new one from the persistently stored table
  definition, and temporarily release LOCK_open while retrieving it.
  Re-lock LOCK_open when the table definition has been retrieved, and
  broadcast this to other threads waiting for the share to become opened.

  If the share exists, and is in the process of being opened, wait for
  opening to complete before continuing.

  @pre  It is a precondition that the caller must own LOCK_open before
        calling this function.

  @note Callers of this function cannot rely on LOCK_open being
        held for the duration of the call. It may be temporarily
        released while the table definition is opened, and it may be
        temporarily released while the thread is waiting for a different
        thread to finish opening it.

  @note After share->m_open_in_progress is set, there should be no wait
        for resources like row- or metadata locks, table flushes, etc.
        Otherwise, we may end up in deadlocks that will not be detected.

  @param thd                thread handle
  @param db                 schema name
  @param table_name         table name
  @param key                table cache key
  @param key_length         length of key
  @param open_view          allow open of view
  @param open_secondary     get the share for a table in a secondary
                            storage engine

  @return Pointer to the new TABLE_SHARE, or NULL if there was an error
*/

TABLE_SHARE *get_table_share(THD *thd, const char *db, const char *table_name,
                             const char *key, size_t key_length, bool open_view,
                             bool open_secondary) {
  TABLE_SHARE *share;
  bool open_table_err = false;
  DBUG_ENTER("get_table_share");

  /* Make sure we own LOCK_open */
  mysql_mutex_assert_owner(&LOCK_open);

  /*
    To be able perform any operation on table we should own
    some kind of metadata lock on it.
  */
  DBUG_ASSERT(thd->mdl_context.owns_equal_or_stronger_lock(
      MDL_key::TABLE, db, table_name, MDL_SHARED));

  /*
    Read table definition from the cache. If the share is being opened,
    wait for the appropriate condition. The share may be destroyed if
    open fails, so after cond_wait, we must repeat searching the
    hash table.
  */
  for (;;) {
    auto it = table_def_cache->find(string(key, key_length));
    if (it == table_def_cache->end()) {
      if (thd->mdl_context.owns_equal_or_stronger_lock(
              MDL_key::SCHEMA, db, "", MDL_INTENTION_EXCLUSIVE)) {
        break;
      }
      mysql_mutex_unlock(&LOCK_open);

      if (dd::mdl_lock_schema(thd, db, MDL_TRANSACTION)) {
        // Lock LOCK_open again to preserve function contract
        mysql_mutex_lock(&LOCK_open);
        DBUG_RETURN(nullptr);
      }

      mysql_mutex_lock(&LOCK_open);
      // Need to re-try the find after getting the mutex again
      continue;
    }
    share = it->second.get();
    if (!share->m_open_in_progress)
      DBUG_RETURN(process_found_table_share(thd, share, open_view));

    DEBUG_SYNC(thd, "get_share_before_COND_open_wait");
    mysql_cond_wait(&COND_open, &LOCK_open);
  }

  /*
    If alloc fails, the share object will not be present in the TDC, so no
    thread will be waiting for m_open_in_progress. Hence, a broadcast is
    not necessary.
  */
  if (!(share = alloc_table_share(db, table_name, key, key_length,
                                  open_secondary))) {
    DBUG_RETURN(NULL);
  }

  /*
    We assign a new table id under the protection of LOCK_open.
    We do this instead of creating a new mutex
    and using it for the sole purpose of serializing accesses to a
    static variable, we assign the table id here. We assign it to the
    share before inserting it into the table_def_cache to be really
    sure that it cannot be read from the cache without having a table
    id assigned.

    CAVEAT. This means that the table cannot be used for
    binlogging/replication purposes, unless get_table_share() has been
    called directly or indirectly.
  */
  assign_new_table_id(share);

  table_def_cache->emplace(to_string(share->table_cache_key),
                           unique_ptr<TABLE_SHARE, Table_share_deleter>(share));

  /*
    We must increase ref_count prior to releasing LOCK_open
    to keep the share from being deleted in tdc_remove_table()
    and TABLE_SHARE::wait_for_old_version. We must also set
    m_open_in_progress to indicate allocated but incomplete share.
  */
  share->increment_ref_count();      // Mark in use
  share->m_open_in_progress = true;  // Mark being opened

  /*
    Temporarily release LOCK_open before opening the table definition,
    which can be done without mutex protection.
  */
  mysql_mutex_unlock(&LOCK_open);

#if defined(ENABLED_DEBUG_SYNC)
  if (!thd->is_attachable_ro_transaction_active())
    DEBUG_SYNC(thd, "get_share_before_open");
#endif

  {
    // We must make sure the schema is released and unlocked in the right order.
    dd::cache::Dictionary_client::Auto_releaser releaser(thd->dd_client());
    const dd::Schema *sch = nullptr;
    const dd::Abstract_table *abstract_table = nullptr;
    open_table_err = true;  // Assume error to simplify code below.
    if (thd->dd_client()->acquire(share->db.str, &sch) ||
        thd->dd_client()->acquire(share->db.str, share->table_name.str,
                                  &abstract_table)) {
    } else if (sch == nullptr)
      my_error(ER_BAD_DB_ERROR, MYF(0), share->db.str);
    else if (abstract_table == nullptr)
      my_error(ER_NO_SUCH_TABLE, MYF(0), share->db.str, share->table_name.str);
    else if (abstract_table->type() == dd::enum_table_type::USER_VIEW ||
             abstract_table->type() == dd::enum_table_type::SYSTEM_VIEW) {
      if (!open_view)  // We found a view but were trying to open table only.
        my_error(ER_NO_SUCH_TABLE, MYF(0), share->db.str,
                 share->table_name.str);
      else {
        /*
          Clone the view reference object and hold it in
          TABLE_SHARE member view_object.
        */
        share->is_view = true;
        const dd::View *tmp_view =
            dynamic_cast<const dd::View *>(abstract_table);
        share->view_object = tmp_view->clone();

        share->table_category =
            get_table_category(share->db, share->table_name);
        thd->status_var.opened_shares++;
        open_table_err = false;
      }
    } else {
      DBUG_ASSERT(abstract_table->type() == dd::enum_table_type::BASE_TABLE);
      open_table_err = open_table_def(
          thd, share, *dynamic_cast<const dd::Table *>(abstract_table));

      /*
        Read any existing histogram statistics from the data dictionary and
        store a copy of them in the TABLE_SHARE.

        We need to do this outside the protection of LOCK_open, since the data
        dictionary might have to open tables in order to read histogram data
        (such recursion will not work).
      */
      if (!open_table_err && read_histograms(thd, share, sch, abstract_table))
        open_table_err = true; /* purecov: deadcode */
    }
  }

  /*
    Get back LOCK_open before continuing. Notify all waiters that the
    opening is finished, even if there was a failure while opening.
  */
  mysql_mutex_lock(&LOCK_open);
  share->m_open_in_progress = false;
  mysql_cond_broadcast(&COND_open);

  /*
    Fake an open_table_def error in debug build, resulting in
    ER_NO_SUCH_TABLE.
  */
  DBUG_EXECUTE_IF("set_open_table_err", {
    open_table_err = true;
    my_error(ER_NO_SUCH_TABLE, MYF(0), share->db.str, share->table_name.str);
  });

  /*
    If there was an error while opening the definition, delete the
    share from the TDC, and (implicitly) destroy the share. Waiters
    will detect that the share is gone, and repeat the attempt at
    opening the table definition. The ref counter must be stepped
    down to allow the share to be destroyed.
  */
  if (open_table_err) {
    share->error = true;  // Allow waiters to detect the error
    share->decrement_ref_count();
    table_def_cache->erase(to_string(share->table_cache_key));
#if defined(ENABLED_DEBUG_SYNC)
    if (!thd->is_attachable_ro_transaction_active())
      DEBUG_SYNC(thd, "get_share_after_destroy");
#endif
    DBUG_RETURN(NULL);
  }

#ifdef HAVE_PSI_TABLE_INTERFACE
  share->m_psi = PSI_TABLE_CALL(get_table_share)(
      (share->tmp_table != NO_TMP_TABLE), share);
#else
  share->m_psi = NULL;
#endif

  DBUG_PRINT("exit", ("share: %p  ref_count: %u", share, share->ref_count()));

  /* If debug, assert that the share is actually present in the cache */
#ifndef DBUG_OFF
  DBUG_ASSERT(table_def_cache->count(string(key, key_length)) != 0);
#endif
  DBUG_RETURN(share);
}

/**
  Get a table share. If it didn't exist, try creating it from engine

  For arguments and return values, see get_table_share()
*/

static TABLE_SHARE *get_table_share_with_discover(
    THD *thd, TABLE_LIST *table_list, const char *key, size_t key_length,
    bool open_secondary, int *error)

{
  TABLE_SHARE *share;
  bool exists;
  DBUG_ENTER("get_table_share_with_discover");

  share = get_table_share(thd, table_list->db, table_list->table_name, key,
                          key_length, true, open_secondary);
  /*
    If share is not NULL, we found an existing share.

    If share is NULL, and there is no error, we're inside
    pre-locking, which silences 'ER_NO_SUCH_TABLE' errors
    with the intention to silently drop non-existing tables
    from the pre-locking list. In this case we still need to try
    auto-discover before returning a NULL share.

    Or, we're inside SHOW CREATE VIEW, which
    also installs a silencer for ER_NO_SUCH_TABLE error.

    If share is NULL and the error is ER_NO_SUCH_TABLE, this is
    the same as above, only that the error was not silenced by
    pre-locking or SHOW CREATE VIEW.

    In both these cases it won't harm to try to discover the
    table.

    Finally, if share is still NULL, it's a real error and we need
    to abort.

    @todo Rework alternative ways to deal with ER_NO_SUCH TABLE.
  */
  if (share || (thd->is_error() &&
                thd->get_stmt_da()->mysql_errno() != ER_NO_SUCH_TABLE)) {
    DBUG_RETURN(share);
  }

  *error = 0;

  /* Table didn't exist. Check if some engine can provide it */
  if (ha_check_if_table_exists(thd, table_list->db, table_list->table_name,
                               &exists)) {
    thd->clear_error();
    thd->get_stmt_da()->reset_condition_info(thd);
    /* Conventionally, the storage engine API does not report errors. */
    my_error(ER_OUT_OF_RESOURCES, MYF(0));
  } else if (!exists) {
    /*
      No such table in any engine.
      Hide "Table doesn't exist" errors if the table belongs to a view.
      The check for thd->is_error() is necessary to not push an
      unwanted error in case the error was already silenced.
      @todo Rework the alternative ways to deal with ER_NO_SUCH TABLE.
    */
    if (thd->is_error()) {
      if (table_list->parent_l) {
        thd->clear_error();
        thd->get_stmt_da()->reset_condition_info(thd);
        my_error(ER_WRONG_MRG_TABLE, MYF(0));
      } else if (table_list->belong_to_view) {
        // Mention the top view in message, to not reveal underlying views.
        TABLE_LIST *view = table_list->belong_to_view;
        thd->clear_error();
        thd->get_stmt_da()->reset_condition_info(thd);
        my_error(ER_VIEW_INVALID, MYF(0), view->view_db.str,
                 view->view_name.str);
      }
    }
  } else {
    thd->clear_error();
    thd->get_stmt_da()->reset_condition_info(thd);
    *error = 7; /* Run auto-discover. */
  }
  DBUG_RETURN(NULL);
}

/**
  Mark that we are not using table share anymore.

  @param  share   Table share

  If the share has no open tables and (we have done a refresh or
  if we have already too many open table shares) then delete the
  definition.
*/

void release_table_share(TABLE_SHARE *share) {
  DBUG_ENTER("release_table_share");
  DBUG_PRINT("enter", ("share: %p  table: %s.%s  ref_count: %u  version: %lu",
                       share, share->db.str, share->table_name.str,
                       share->ref_count(), share->version()));

  mysql_mutex_assert_owner(&LOCK_open);

  DBUG_ASSERT(share->ref_count() != 0);
  if (share->decrement_ref_count() == 0) {
    if (share->has_old_version() || table_def_shutdown_in_progress)
      table_def_cache->erase(to_string(share->table_cache_key));
    else {
      /* Link share last in used_table_share list */
      DBUG_PRINT("info", ("moving share to unused list"));

      DBUG_ASSERT(share->next == 0);
      share->prev = end_of_unused_share.prev;
      *end_of_unused_share.prev = share;
      end_of_unused_share.prev = &share->next;
      share->next = &end_of_unused_share;

      if (table_def_cache->size() > table_def_size) {
        /* Delete the least used share to preserve LRU order. */
        table_def_cache->erase(to_string(oldest_unused_share->table_cache_key));
      }
    }
  }

  DBUG_VOID_RETURN;
}

/**
  Get an existing table definition from the table definition cache.

  Search the table definition cache for a share with the given key.
  If the share exists or if it is in the process of being opened
  by another thread (m_open_in_progress flag is true) return share.
  Do not wait for share opening to finish.

  @param db         database name.
  @param table_name table name.

  @retval NULL      a share for the table does not exist in the cache
  @retval != NULL   pointer to existing share in the cache
*/

static TABLE_SHARE *get_cached_table_share(const char *db,
                                           const char *table_name) {
  char key[MAX_DBKEY_LENGTH];
  size_t key_length;
  mysql_mutex_assert_owner(&LOCK_open);

  key_length = create_table_def_key(db, table_name, key);
  return find_or_nullptr(*table_def_cache, string(key, key_length));
}

/*
  Create a list for all open tables matching SQL expression

  SYNOPSIS
    list_open_tables()
    thd			Thread THD
    wild		SQL like expression

  NOTES
    One gets only a list of tables for which one has any kind of privilege.
    db and table names are allocated in result struct, so one doesn't need
    a lock on LOCK_open when traversing the return list.

  RETURN VALUES
    NULL	Error (Probably OOM)
    #		Pointer to list of names of open tables.
*/

OPEN_TABLE_LIST *list_open_tables(THD *thd, const char *db, const char *wild) {
  OPEN_TABLE_LIST **start_list, *open_list, *start, *prev;
  TABLE_LIST table_list;
  DBUG_ENTER("list_open_tables");

  start_list = &open_list;
  open_list = 0;

  /*
    This is done in two parts:
    1. First, we will make OPEN_TABLE_LIST under LOCK_open
    2. Second, we will check permission and unlink OPEN_TABLE_LIST
       entries if permission check fails
  */

  table_cache_manager.lock_all_and_tdc();

  for (const auto &key_and_value : *table_def_cache) {
    TABLE_SHARE *share = key_and_value.second.get();

    /* Skip shares that are being opened */
    if (share->m_open_in_progress) continue;
    if (db && my_strcasecmp(system_charset_info, db, share->db.str)) continue;
    if (wild && wild_compare(share->table_name.str, share->table_name.length,
                             wild, strlen(wild), 0))
      continue;

    if (!(*start_list = (OPEN_TABLE_LIST *)(*THR_MALLOC)
                            ->Alloc(sizeof(**start_list) +
                                    share->table_cache_key.length))) {
      open_list = 0;  // Out of memory
      break;
    }
    my_stpcpy((*start_list)->table =
                  my_stpcpy(((*start_list)->db = (char *)((*start_list) + 1)),
                            share->db.str) +
                  1,
              share->table_name.str);
    (*start_list)->in_use = 0;
    Table_cache_iterator it(share);
    while (it++) ++(*start_list)->in_use;
    (*start_list)->locked = 0; /* Obsolete. */
    start_list = &(*start_list)->next;
    *start_list = 0;
  }
  table_cache_manager.unlock_all_and_tdc();

  start = open_list;
  prev = start;

  while (start) {
    /* Check if user has SELECT privilege for any column in the table */
    table_list.db = start->db;
    table_list.table_name = start->table;
    table_list.grant.privilege = 0;

    if (check_table_access(thd, SELECT_ACL, &table_list, true, 1, true)) {
      /* Unlink OPEN_TABLE_LIST */
      if (start == open_list) {
        open_list = start->next;
        prev = open_list;
      } else
        prev->next = start->next;
    } else
      prev = start;
    start = start->next;
  }

  DBUG_RETURN(open_list);
}

/*****************************************************************************
 *	 Functions to free open table cache
 ****************************************************************************/

void intern_close_table(TABLE *table) {  // Free all structures
  DBUG_ENTER("intern_close_table");
  DBUG_PRINT("tcache",
             ("table: '%s'.'%s' %p", table->s ? table->s->db.str : "?",
              table->s ? table->s->table_name.str : "?", table));

  free_io_cache(table);
  destroy(table->triggers);
  if (table->file)             // Not true if placeholder
    (void)closefrm(table, 1);  // close file
  destroy(table);
  my_free(table);
  DBUG_VOID_RETURN;
}

/* Free resources allocated by filesort() and read_record() */

void free_io_cache(TABLE *table) {
  DBUG_ENTER("free_io_cache");
  if (table->unique_result.io_cache) {
    close_cached_file(table->unique_result.io_cache);
    my_free(table->unique_result.io_cache);
    table->unique_result.io_cache = nullptr;
  }
  DBUG_VOID_RETURN;
}

/*
  Close all tables which aren't in use by any thread

  @param thd Thread context
  @param tables List of tables to remove from the cache
  @param wait_for_refresh Wait for a impending flush
  @param timeout Timeout for waiting for flush to be completed.

  @note THD can be NULL, but then wait_for_refresh must be false
        and tables must be NULL.

  @note When called as part of FLUSH TABLES WITH READ LOCK this function
        ignores metadata locks held by other threads. In order to avoid
        situation when FLUSH TABLES WITH READ LOCK sneaks in at the moment
        when some write-locked table is being reopened (by FLUSH TABLES or
        ALTER TABLE) we have to rely on additional global shared metadata
        lock taken by thread trying to obtain global read lock.
*/

bool close_cached_tables(THD *thd, TABLE_LIST *tables, bool wait_for_refresh,
                         ulong timeout) {
  bool result = false;
  bool found = true;
  struct timespec abstime;
  DBUG_ENTER("close_cached_tables");
  DBUG_ASSERT(thd || (!wait_for_refresh && !tables));

  table_cache_manager.lock_all_and_tdc();
  if (!tables) {
    /*
      Force close of all open tables.

      Note that code in TABLE_SHARE::wait_for_old_version() assumes that
      incrementing of refresh_version and removal of unused tables and
      shares from TDC happens atomically under protection of LOCK_open,
      or putting it another way that TDC does not contain old shares
      which don't have any tables used.
    */
    refresh_version++;
    DBUG_PRINT("tcache",
               ("incremented global refresh_version to: %lu", refresh_version));

    /*
      Get rid of all unused TABLE and TABLE_SHARE instances. By doing
      this we automatically close all tables which were marked as "old".
    */
    table_cache_manager.free_all_unused_tables();
    /* Free table shares which were not freed implicitly by loop above. */
    while (oldest_unused_share->next)
      table_def_cache->erase(to_string(oldest_unused_share->table_cache_key));
  } else {
    bool found = 0;
    for (TABLE_LIST *table = tables; table; table = table->next_local) {
      TABLE_SHARE *share = get_cached_table_share(table->db, table->table_name);

      if (share) {
        /*
          tdc_remove_table() also sets TABLE_SHARE::version to 0. Note that
          it will work correctly even if m_open_in_progress flag is true.
        */
        tdc_remove_table(thd, TDC_RT_REMOVE_UNUSED, table->db,
                         table->table_name, true);
        found = 1;
      }
    }
    if (!found) wait_for_refresh = 0;  // Nothing to wait for
  }

  table_cache_manager.unlock_all_and_tdc();

  if (!wait_for_refresh) DBUG_RETURN(result);

  set_timespec(&abstime, timeout);

  if (thd->locked_tables_mode) {
    /*
      If we are under LOCK TABLES, we need to reopen the tables without
      opening a door for any concurrent threads to sneak in and get
      lock on our tables. To achieve this we use exclusive metadata
      locks.
    */
    TABLE_LIST *tables_to_reopen =
        (tables ? tables : thd->locked_tables_list.locked_tables());

    /* Close open HANLER instances to avoid self-deadlock. */
    mysql_ha_flush_tables(thd, tables_to_reopen);

    for (TABLE_LIST *table_list = tables_to_reopen; table_list;
         table_list = table_list->next_global) {
      /* A check that the table was locked for write is done by the caller. */
      TABLE *table = find_table_for_mdl_upgrade(thd, table_list->db,
                                                table_list->table_name, true);

      /* May return NULL if this table has already been closed via an alias. */
      if (!table) continue;

      if (wait_while_table_is_used(thd, table, HA_EXTRA_FORCE_REOPEN)) {
        result = true;
        goto err_with_reopen;
      }
      close_all_tables_for_name(thd, table->s, false, NULL);
    }
  }

  /* Wait until all threads have closed all the tables we are flushing. */
  DBUG_PRINT("info", ("Waiting for other threads to close their open tables"));

  while (found && !thd->killed) {
    TABLE_SHARE *share = NULL;
    found = false;
    /*
      To a self-deadlock or deadlocks with other FLUSH threads
      waiting on our open HANDLERs, we have to flush them.
    */
    mysql_ha_flush(thd);
    DEBUG_SYNC(thd, "after_flush_unlock");

    mysql_mutex_lock(&LOCK_open);

    if (!tables) {
      for (const auto &key_and_value : *table_def_cache) {
        share = key_and_value.second.get();
        if (share->has_old_version()) {
          found = true;
          break;
        }
      }
    } else {
      for (TABLE_LIST *table = tables; table; table = table->next_local) {
        share = get_cached_table_share(table->db, table->table_name);
        if (share && share->has_old_version()) {
          found = true;
          break;
        }
      }
    }

    if (found) {
      /*
        The method below temporarily unlocks LOCK_open and frees
        share's memory. Note that it works correctly even for
        shares with m_open_in_progress flag set.
      */
      if (share->wait_for_old_version(
              thd, &abstime, MDL_wait_for_subgraph::DEADLOCK_WEIGHT_DDL)) {
        mysql_mutex_unlock(&LOCK_open);
        result = true;
        goto err_with_reopen;
      }
    }

    mysql_mutex_unlock(&LOCK_open);
  }

err_with_reopen:
  if (thd->locked_tables_mode) {
    /*
      No other thread has the locked tables open; reopen them and get the
      old locks. This should succeed unless any dictionary operations fail
      (e.g. when opening a dictionary table on cache miss).
    */
    result |= thd->locked_tables_list.reopen_tables(thd);
    /*
      Since downgrade_lock() won't do anything with shared
      metadata lock it is much simpler to go through all open tables rather
      than picking only those tables that were flushed.
    */
    for (TABLE *tab = thd->open_tables; tab; tab = tab->next)
      tab->mdl_ticket->downgrade_lock(MDL_SHARED_NO_READ_WRITE);
  }
  DBUG_RETURN(result || thd->killed);
}

/**
  Mark all temporary tables which were used by the current statement or
  substatement as free for reuse, but only if the query_id can be cleared.

  @param thd thread context

  @remark For temp tables associated with a open SQL HANDLER the query_id
          is not reset until the HANDLER is closed.
*/

static void mark_temp_tables_as_free_for_reuse(THD *thd) {
  for (TABLE *table = thd->temporary_tables; table; table = table->next) {
    if ((table->query_id == thd->query_id) && !table->open_by_handler) {
      mark_tmp_table_for_reuse(table);
      table->cleanup_value_generator_items();
      table->cleanup_partial_update();
    }
  }
}

/**
  Reset a single temporary table.
  Effectively this "closes" one temporary table,
  in a session.

  @param table     Temporary table.
*/

void mark_tmp_table_for_reuse(TABLE *table) {
  DBUG_ASSERT(table->s->tmp_table);

  table->query_id = 0;
  table->file->ha_reset();

  /* Detach temporary MERGE children from temporary parent. */
  DBUG_ASSERT(table->file);
  table->file->ha_extra(HA_EXTRA_DETACH_CHILDREN);

  /*
    Reset temporary table lock type to it's default value (TL_WRITE).

    Statements such as INSERT INTO .. SELECT FROM tmp, CREATE TABLE
    .. SELECT FROM tmp and UPDATE may under some circumstances modify
    the lock type of the tables participating in the statement. This
    isn't a problem for non-temporary tables since their lock type is
    reset at every open, but the same does not occur for temporary
    tables for historical reasons.

    Furthermore, the lock type of temporary tables is not really that
    important because they can only be used by one query at a time and
    not even twice in a query -- a temporary table is represented by
    only one TABLE object. Nonetheless, it's safer from a maintenance
    point of view to reset the lock type of this singleton TABLE object
    as to not cause problems when the table is reused.

    Even under LOCK TABLES mode its okay to reset the lock type as
    LOCK TABLES is allowed (but ignored) for a temporary table.
  */
  table->reginfo.lock_type = TL_WRITE;
}

/*
  Mark all tables in the list which were used by current substatement
  as free for reuse.

  SYNOPSIS
    mark_used_tables_as_free_for_reuse()
      thd   - thread context
      table - head of the list of tables

  DESCRIPTION
    Marks all tables in the list which were used by current substatement
    (they are marked by its query_id) as free for reuse.

  NOTE
    The reason we reset query_id is that it's not enough to just test
    if table->query_id != thd->query_id to know if a table is in use.

    For example
    SELECT f1_that_uses_t1() FROM t1;
    In f1_that_uses_t1() we will see one instance of t1 where query_id is
    set to query_id of original query.
*/

static void mark_used_tables_as_free_for_reuse(THD *thd, TABLE *table) {
  for (; table; table = table->next) {
    DBUG_ASSERT(table->pos_in_locked_tables == NULL ||
                table->pos_in_locked_tables->table == table);
    if (table->query_id == thd->query_id) {
      table->query_id = 0;
      table->file->ha_reset();
    }
  }
}

/**
  Auxiliary function to close all tables in the open_tables list.

  @param thd Thread context.

  @remark It should not ordinarily be called directly.
*/

static void close_open_tables(THD *thd) {
  mysql_mutex_assert_not_owner(&LOCK_open);

  DBUG_PRINT("info", ("thd->open_tables: %p", thd->open_tables));

  while (thd->open_tables) close_thread_table(thd, &thd->open_tables);
}

/**
  Close all open instances of the table but keep the MDL lock.

  Works both under LOCK TABLES and in the normal mode.
  Removes all closed instances of the table from the table cache.

  @param  thd         Thread context.
  @param  key         TC/TDC key identifying the table.
  @param  key_length  Length of TC/TDC key identifying the table.
  @param  db          Database name.
  @param  table_name  Table name.
  @param  remove_from_locked_tables
                      True if the table is being dropped.
                      In that case the documented behaviour is to
                      implicitly remove the table from LOCK TABLES list.
  @param  skip_table  TABLE instance that should be kept open.

  @pre Must be called with an X MDL lock on the table.
*/
static void close_all_tables_for_name(THD *thd, const char *key,
                                      size_t key_length, const char *db,
                                      const char *table_name,
                                      bool remove_from_locked_tables,
                                      TABLE *skip_table) {
  mysql_mutex_assert_not_owner(&LOCK_open);
  for (TABLE **prev = &thd->open_tables; *prev;) {
    TABLE *table = *prev;

    if (table->s->table_cache_key.length == key_length &&
        !memcmp(table->s->table_cache_key.str, key, key_length) &&
        table != skip_table) {
      thd->locked_tables_list.unlink_from_list(thd, table->pos_in_locked_tables,
                                               remove_from_locked_tables);
      /*
        Does nothing if the table is not locked.
        This allows one to use this function after a table
        has been unlocked, e.g. in partition management.
      */
      mysql_lock_remove(thd, thd->lock, table);

      /* Inform handler that table will be dropped after close */
      if (table->db_stat && /* Not true for partitioned tables. */
          skip_table == NULL)
        table->file->ha_extra(HA_EXTRA_PREPARE_FOR_DROP);
      close_thread_table(thd, prev);
    } else {
      /* Step to next entry in open_tables list. */
      prev = &table->next;
    }
  }
  if (skip_table == NULL) {
    /* Remove the table share from the cache. */
    tdc_remove_table(thd, TDC_RT_REMOVE_ALL, db, table_name, false);
  }
}

void close_all_tables_for_name(THD *thd, TABLE_SHARE *share,
                               bool remove_from_locked_tables,
                               TABLE *skip_table) {
  char key[MAX_DBKEY_LENGTH];
  size_t key_length = share->table_cache_key.length;

  memcpy(key, share->table_cache_key.str, key_length);

  close_all_tables_for_name(thd, key, key_length,
                            key,                         // db
                            key + share->db.length + 1,  // table_name
                            remove_from_locked_tables, skip_table);
}

void close_all_tables_for_name(THD *thd, const char *db, const char *table_name,
                               bool remove_from_locked_tables) {
  char key[MAX_DBKEY_LENGTH];
  size_t key_length = create_table_def_key(db, table_name, key);

  close_all_tables_for_name(thd, key, key_length, db, table_name,
                            remove_from_locked_tables, nullptr);
}

// Check if we are under LOCK TABLE mode, and not prelocking.
static inline bool in_LTM(THD *thd) {
  return (thd->locked_tables_mode == LTM_LOCK_TABLES ||
          thd->locked_tables_mode == LTM_PRELOCKED_UNDER_LOCK_TABLES);
}

/**
  Check if the given TABLE_LIST belongs to a a DD table.

  The function checks whether the table is a DD table being used in the
  context of a DD transaction, or whether it is referred by a system view.
  Then, it implies that if either of these two conditions hold, then this
  is a DD table. If in case this is a DD table being used in some other
  situation, then this function does not return 'true'. We do not know if
  there is such a situation right now.

  @param    tl             TABLE_LIST point to the table.

  @retval   true           If table belongs to a DD table.
  @retval   false          If table does not.
*/
static bool belongs_to_dd_table(const TABLE_LIST *tl) {
  return (tl->is_dd_ctx_table ||
          (tl->referencing_view && tl->referencing_view->is_system_view));
}

/**
  Performance Schema tables must be accessible independently of the LOCK TABLE
  mode. These macros handle the special case of P_S tables being used under
  LOCK TABLE mode.
  Check if the table belongs to the P_S, excluding setup and threads tables.
*/
static inline bool belongs_to_p_s(TABLE_LIST *tl) {
  return (!strcmp("performance_schema", tl->db) &&
          strcmp(tl->table_name, "threads") &&
          strstr(tl->table_name, "setup_") == NULL);
}

/*
  Close all tables used by the current substatement, or all tables
  used by this thread if we are on the upper level.

  SYNOPSIS
    close_thread_tables()
    thd			Thread handler

  IMPLEMENTATION
    Unlocks tables and frees derived tables.
    Put all normal tables used by thread in free list.

    It will only close/mark as free for reuse tables opened by this
    substatement, it will also check if we are closing tables after
    execution of complete query (i.e. we are on upper level) and will
    leave prelocked mode if needed.
*/

void close_thread_tables(THD *thd) {
  TABLE *table;
  DBUG_ENTER("close_thread_tables");

#ifdef EXTRA_DEBUG
  DBUG_PRINT("tcache", ("open tables:"));
  for (table = thd->open_tables; table; table = table->next)
    DBUG_PRINT("tcache", ("table: '%s'.'%s' 0x%lx", table->s->db.str,
                          table->s->table_name.str, (long)table));
#endif

#if defined(ENABLED_DEBUG_SYNC)
  /* debug_sync may not be initialized for some slave threads */
  if (thd->debug_sync_control) DEBUG_SYNC(thd, "before_close_thread_tables");
#endif

  // TODO: dd::Transaction_impl::end() does merge DD transaction into
  // thd->transaction.stmt. Later the can be second DD transaction
  // which would call close_thread_tables(). In this case, the
  // condition thd->transaction.stmt.is_empty() does not hold good.
  // So we comment this assert for now.
  //
  // We should consider retaining this assert if we plan to commit
  // DD RW transaction just before next close_thread_tables().
  // We are not sure if this is doable and needs to be explored.
  // Alik and myself plan to comment this assert for now temporarily
  // and address this TODO asap.
  //
  // DBUG_ASSERT(thd->get_transaction()->is_empty(Transaction_ctx::STMT) ||
  //            thd->in_sub_stmt ||
  //            (thd->state_flags & Open_tables_state::BACKUPS_AVAIL));

  /* Detach MERGE children after every statement. Even under LOCK TABLES. */
  for (table = thd->open_tables; table; table = table->next) {
    /* Table might be in use by some outer statement. */
    DBUG_PRINT("tcache", ("table: '%s'  query_id: %lu",
                          table->s->table_name.str, (ulong)table->query_id));
    if (thd->locked_tables_mode <= LTM_LOCK_TABLES ||
        table->query_id == thd->query_id) {
      DBUG_ASSERT(table->file);
      if (table->db_stat) table->file->ha_extra(HA_EXTRA_DETACH_CHILDREN);
      table->cleanup_value_generator_items();
      table->cleanup_partial_update();
    }
  }

  /*
    Mark all temporary tables used by this statement as free for reuse.
  */
  mark_temp_tables_as_free_for_reuse(thd);

  if (thd->locked_tables_mode) {
    /*
      If we have
      1) Implicitly opened some DD tables that belong to IS system
         view executed in LOCK TABLE mode, then we should close them now.
      2) Close P_S tables opened implicitly under LOCK TABLE mode.
    */
    if (in_LTM(thd)) {
      for (TABLE **prev = &thd->open_tables; *prev;) {
        TABLE *table = *prev;

        /* Ignore tables locked explicitly by LOCK TABLE. */
        if (!table->pos_in_locked_tables) {
          /*
            We close tables only when all of following conditions satisfy,
            - The table is not locked explicitly by user using LOCK TABLE
            command.
            - We are not executing a IS queries as part of SF/Trigger.
            - The table belongs to a new DD table.
            OR
            - Close P_S tables unless the query is inside of a SP/trigger.
          */
          TABLE_LIST *tbl_list = table->pos_in_table_list;
          if (!thd->in_sub_stmt && (belongs_to_dd_table(tbl_list) ||
                                    belongs_to_p_s(table->pos_in_table_list))) {
            if (!table->s->tmp_table) {
              table->file->ha_index_or_rnd_end();
              table->set_keyread(false);
              table->open_by_handler = 0;
              /*
                In case we have opened the DD table but the statement
                fails before calling ha_external_lock() requesting
                read lock in open_tables(), then we need to check
                if we have really requested lock and then unlock.
               */
              if (table->file->get_lock_type() != F_UNLCK)
                table->file->ha_external_lock(thd, F_UNLCK);
              close_thread_table(thd, prev);
              continue;
            }
          }
        }
        prev = &table->next;
      }  // End of for
    }

    /* Ensure we are calling ha_reset() for all used tables */
    mark_used_tables_as_free_for_reuse(thd, thd->open_tables);

    /*
      Mark this statement as one that has "unlocked" its tables.
      For purposes of Query_tables_list::lock_tables_state we treat
      any statement which passed through close_thread_tables() as
      such.
    */
    thd->lex->lock_tables_state = Query_tables_list::LTS_NOT_LOCKED;

    /*
      We are under simple LOCK TABLES or we're inside a sub-statement
      of a prelocked statement, so should not do anything else.

      Note that even if we are in LTM_LOCK_TABLES mode and statement
      requires prelocking (e.g. when we are closing tables after
      failing ot "open" all tables required for statement execution)
      we will exit this function a few lines below.
    */
    if (!thd->lex->requires_prelocking()) DBUG_VOID_RETURN;

    /*
      We are in the top-level statement of a prelocked statement,
      so we have to leave the prelocked mode now with doing implicit
      UNLOCK TABLES if needed.
    */
    if (thd->locked_tables_mode == LTM_PRELOCKED_UNDER_LOCK_TABLES)
      thd->locked_tables_mode = LTM_LOCK_TABLES;

    if (thd->locked_tables_mode == LTM_LOCK_TABLES) DBUG_VOID_RETURN;

    thd->leave_locked_tables_mode();

    /* Fallthrough */
  }

  if (thd->lock) {
    /*
      For RBR we flush the pending event just before we unlock all the
      tables.  This means that we are at the end of a topmost
      statement, so we ensure that the STMT_END_F flag is set on the
      pending event.  For statements that are *inside* stored
      functions, the pending event will not be flushed: that will be
      handled either before writing a query log event (inside
      binlog_query()) or when preparing a pending event.
     */
    (void)thd->binlog_flush_pending_rows_event(true);
    mysql_unlock_tables(thd, thd->lock);
    thd->lock = 0;
  }

  thd->lex->lock_tables_state = Query_tables_list::LTS_NOT_LOCKED;

  /*
    Closing a MERGE child before the parent would be fatal if the
    other thread tries to abort the MERGE lock in between.
  */
  if (thd->open_tables) close_open_tables(thd);

  DBUG_VOID_RETURN;
}

/**
  Helper function which returns TABLE to Table Cache or closes if
  table is marked as needing re-open.
*/
static void release_or_close_table(THD *thd, TABLE *table) {
  Table_cache *tc = table_cache_manager.get_cache(thd);

  tc->lock();

  if (table->s->has_old_version() || table->needs_reopen() ||
      table_def_shutdown_in_progress) {
    tc->remove_table(table);
    mysql_mutex_lock(&LOCK_open);
    intern_close_table(table);
    mysql_mutex_unlock(&LOCK_open);
  } else
    tc->release_table(thd, table);

  tc->unlock();
}

/* move one table to free list */

void close_thread_table(THD *thd, TABLE **table_ptr) {
  TABLE *table = *table_ptr;
  DBUG_ENTER("close_thread_table");
  DBUG_ASSERT(table->key_read == 0);
  DBUG_ASSERT(!table->file || table->file->inited == handler::NONE);
  mysql_mutex_assert_not_owner(&LOCK_open);
  /*
    The metadata lock must be released after giving back
    the table to the table cache.
  */
  DBUG_ASSERT(thd->mdl_context.owns_equal_or_stronger_lock(
      MDL_key::TABLE, table->s->db.str, table->s->table_name.str, MDL_SHARED));
  table->mdl_ticket = NULL;
  table->pos_in_table_list = NULL;

  mysql_mutex_lock(&thd->LOCK_thd_data);

  if (unlikely(opt_userstat && table->file)) {
    table->file->update_global_table_stats();
    table->file->update_global_index_stats();
  }

  *table_ptr = table->next;
  mysql_mutex_unlock(&thd->LOCK_thd_data);

  if (!table->needs_reopen()) {
    /* Avoid having MERGE tables with attached children in unused_tables. */
    table->file->ha_extra(HA_EXTRA_DETACH_CHILDREN);
    /* Free memory and reset for next loop. */
    free_blob_buffers_and_reset(table, MAX_TDC_BLOB_SIZE);
    table->file->ha_reset();
  }

  /* Do this *before* entering the LOCK_open critical section. */
  if (table->file != NULL) table->file->unbind_psi();

  release_or_close_table(thd, table);

  DBUG_VOID_RETURN;
}

/* close_temporary_tables' internal, 4 is due to uint4korr definition */
static inline uint tmpkeyval(TABLE *table) {
  return uint4korr(table->s->table_cache_key.str +
                   table->s->table_cache_key.length - 4);
}

/*
  Close all temporary tables created by 'CREATE TEMPORARY TABLE' for thread
  creates one DROP TEMPORARY TABLE binlog event for each pseudo-thread.

  TODO: In future, we should have temporary_table= 0 and
        slave_open_temp_tables.fetch_add() at one place instead of repeating
        it all across the function. An alternative would be to use
        close_temporary_table() instead of close_temporary() that maintains
        the correct invariant regarding empty list of temporary tables
        and zero slave_open_temp_tables already.
*/

bool close_temporary_tables(THD *thd) {
  DBUG_ENTER("close_temporary_tables");
  TABLE *table;
  TABLE *next = NULL;
  TABLE *prev_table;
  /* Assume thd->variables.option_bits has OPTION_QUOTE_SHOW_CREATE */
  bool was_quote_show = true;
  bool error = 0;
  int slave_closed_temp_tables = 0;

  if (!thd->temporary_tables) DBUG_RETURN(false);

  DBUG_ASSERT(!thd->slave_thread ||
              thd->system_thread != SYSTEM_THREAD_SLAVE_WORKER);

  /*
    Ensure we don't have open HANDLERs for tables we are about to close.
    This is necessary when close_temporary_tables() is called as part
    of execution of BINLOG statement (e.g. for format description event).
  */
  mysql_ha_rm_temporary_tables(thd);
  if (!mysql_bin_log.is_open()) {
    TABLE *tmp_next;
    mysql_mutex_lock(&thd->LOCK_temporary_tables);
    for (TABLE *t = thd->temporary_tables; t; t = tmp_next) {
      tmp_next = t->next;
      mysql_lock_remove(thd, thd->lock, t);
      /*
        We should not meet temporary tables created by ALTER TABLE here.
        It is responsibility of ALTER statement to close them. Otherwise
        it might be necessary to remove them from DD as well.
      */
      DBUG_ASSERT(t->s->tmp_table_def);
      close_temporary(thd, t, 1, 1);
      slave_closed_temp_tables++;
    }

    thd->temporary_tables = 0;
    mysql_mutex_unlock(&thd->LOCK_temporary_tables);
    if (thd->slave_thread) {
      atomic_slave_open_temp_tables -= slave_closed_temp_tables;
      thd->rli_slave->get_c_rli()->atomic_channel_open_temp_tables -=
          slave_closed_temp_tables;
    }

    DBUG_RETURN(false);
  }

  /*
    We are about to generate DROP TEMPORARY TABLE statements for all
    the left out temporary tables. If GTID_NEXT is set (e.g. if user
    did SET GTID_NEXT just before disconnecting the client), we must
    ensure that it will be able to generate GTIDs for the statements
    with this server's UUID. Therefore we set gtid_next to
    AUTOMATIC_GTID.
  */
  gtid_state->update_on_rollback(thd);
  thd->variables.gtid_next.set_automatic();

  /*
    We must separate transactional temp tables and
    non-transactional temp tables in two distinct DROP statements
    to avoid the splitting if a slave server reads from this binlog.
  */

  /* Better add "if exists", in case a RESET MASTER has been done */
  const char stub[] = "DROP /*!40005 TEMPORARY */ TABLE IF EXISTS ";
  uint stub_len = sizeof(stub) - 1;
  char buf_trans[256], buf_non_trans[256];
  String s_query_trans =
      String(buf_trans, sizeof(buf_trans), system_charset_info);
  String s_query_non_trans =
      String(buf_non_trans, sizeof(buf_non_trans), system_charset_info);
  bool found_user_tables = false;
  bool found_trans_table = false;
  bool found_non_trans_table = false;

  memcpy(buf_trans, stub, stub_len);
  memcpy(buf_non_trans, stub, stub_len);

  /*
    Insertion sort of temp tables by pseudo_thread_id to build ordered list
    of sublists of equal pseudo_thread_id
  */
  mysql_mutex_lock(&thd->LOCK_temporary_tables);

  for (prev_table = thd->temporary_tables, table = prev_table->next; table;
       prev_table = table, table = table->next) {
    TABLE *prev_sorted /* same as for prev_table */, *sorted;
    /*
      We should not meet temporary tables created by ALTER TABLE here.
      It is responsibility of ALTER statement to close them. Otherwise
      it might be necessary to remove them from DD as well.
    */
    DBUG_ASSERT(table->s->tmp_table_def);
    if (is_user_table(table)) {
      if (!found_user_tables) found_user_tables = true;
      for (prev_sorted = NULL, sorted = thd->temporary_tables; sorted != table;
           prev_sorted = sorted, sorted = sorted->next) {
        if (!is_user_table(sorted) || tmpkeyval(sorted) > tmpkeyval(table)) {
          /* move into the sorted part of the list from the unsorted */
          prev_table->next = table->next;
          table->next = sorted;
          if (prev_sorted) {
            prev_sorted->next = table;
          } else {
            thd->temporary_tables = table;
          }
          table = prev_table;
          break;
        }
      }
    }
  }

  /* We always quote db,table names though it is slight overkill */
  if (found_user_tables && !(was_quote_show = (thd->variables.option_bits &
                                               OPTION_QUOTE_SHOW_CREATE))) {
    thd->variables.option_bits |= OPTION_QUOTE_SHOW_CREATE;
  }

  /*
    Make LEX consistent with DROP TEMPORARY TABLES statement which we
    are going to log. This is important for the binary logging code.
  */
  LEX *lex = thd->lex;
  enum_sql_command sav_sql_command = lex->sql_command;
  bool sav_drop_temp = lex->drop_temporary;
  lex->sql_command = SQLCOM_DROP_TABLE;
  lex->drop_temporary = true;

  /* scan sorted tmps to generate sequence of DROP */
  for (table = thd->temporary_tables; table; table = next) {
    if (is_user_table(table) && table->should_binlog_drop_if_temp()) {
      bool save_thread_specific_used = thd->thread_specific_used;
      my_thread_id save_pseudo_thread_id = thd->variables.pseudo_thread_id;
      /* Set pseudo_thread_id to be that of the processed table */
      thd->variables.pseudo_thread_id = tmpkeyval(table);
      String db;
      db.append(table->s->db.str);
      /* Loop forward through all tables that belong to a common database
         within the sublist of common pseudo_thread_id to create single
         DROP query
      */
      for (s_query_trans.length(stub_len), s_query_non_trans.length(stub_len),
           found_trans_table = false, found_non_trans_table = false;
           table && is_user_table(table) &&
           tmpkeyval(table) == thd->variables.pseudo_thread_id &&
           table->s->db.length == db.length() &&
           strcmp(table->s->db.str, db.ptr()) == 0;
           table = next) {
        /* Separate transactional from non-transactional temp tables */
        if (table->should_binlog_drop_if_temp()) {
          /* Separate transactional from non-transactional temp tables */
          if (table->s->tmp_table == TRANSACTIONAL_TMP_TABLE) {
            found_trans_table = true;
            /*
              We are going to add ` around the table names and possible more
              due to special characters
            */
            append_identifier(thd, &s_query_trans, table->s->table_name.str,
                              strlen(table->s->table_name.str));
            s_query_trans.append(',');
          } else if (table->s->tmp_table == NON_TRANSACTIONAL_TMP_TABLE) {
            found_non_trans_table = true;
            /*
              We are going to add ` around the table names and possible more
              due to special characters
            */
            append_identifier(thd, &s_query_non_trans, table->s->table_name.str,
                              strlen(table->s->table_name.str));
            s_query_non_trans.append(',');
          }
        }

        next = table->next;
        mysql_lock_remove(thd, thd->lock, table);
        close_temporary(thd, table, 1, 1);
        slave_closed_temp_tables++;
      }
      thd->clear_error();
      const CHARSET_INFO *cs_save = thd->variables.character_set_client;
      thd->variables.character_set_client = system_charset_info;
      thd->thread_specific_used = true;

      if (found_trans_table) {
        Query_log_event qinfo(thd, s_query_trans.ptr(),
                              s_query_trans.length() - 1, false, true, false,
                              0);
        qinfo.db = db.ptr();
        qinfo.db_len = db.length();
        thd->variables.character_set_client = cs_save;

        thd->get_stmt_da()->set_overwrite_status(true);
        if ((error = (mysql_bin_log.write_event(&qinfo) ||
                      mysql_bin_log.commit(thd, true) || error))) {
          /*
            If we're here following THD::cleanup, thence the connection
            has been closed already. So lets print a message to the
            error log instead of pushing yet another error into the
            Diagnostics_area.

            Also, we keep the error flag so that we propagate the error
            up in the stack. This way, if we're the SQL thread we notice
            that close_temporary_tables failed. (Actually, the SQL
            thread only calls close_temporary_tables while applying old
            Start_log_event_v3 events.)
          */
          LogErr(ERROR_LEVEL, ER_BINLOG_FAILED_TO_WRITE_DROP_FOR_TEMP_TABLES);
        }
        thd->get_stmt_da()->set_overwrite_status(false);
      }

      if (found_non_trans_table) {
        Query_log_event qinfo(thd, s_query_non_trans.ptr(),
                              s_query_non_trans.length() - 1, false, true,
                              false, 0);
        qinfo.db = db.ptr();
        qinfo.db_len = db.length();
        thd->variables.character_set_client = cs_save;

        thd->get_stmt_da()->set_overwrite_status(true);
        if ((error = (mysql_bin_log.write_event(&qinfo) ||
                      mysql_bin_log.commit(thd, true) || error))) {
          /*
            If we're here following THD::cleanup, thence the connection
            has been closed already. So lets print a message to the
            error log instead of pushing yet another error into the
            Diagnostics_area.

            Also, we keep the error flag so that we propagate the error
            up in the stack. This way, if we're the SQL thread we notice
            that close_temporary_tables failed. (Actually, the SQL
            thread only calls close_temporary_tables while applying old
            Start_log_event_v3 events.)
          */
          LogErr(ERROR_LEVEL, ER_BINLOG_FAILED_TO_WRITE_DROP_FOR_TEMP_TABLES);
        }
        thd->get_stmt_da()->set_overwrite_status(false);
      }

      thd->variables.pseudo_thread_id = save_pseudo_thread_id;
      thd->thread_specific_used = save_thread_specific_used;
    } else {
      next = table->next;
      /*
        This is for those cases when we have acquired lock but drop temporary
        table will not be logged.
      */
      mysql_lock_remove(thd, thd->lock, table);
      close_temporary(thd, table, 1, 1);
      slave_closed_temp_tables++;
    }
  }
  thd->temporary_tables = 0;
  mysql_mutex_unlock(&thd->LOCK_temporary_tables);
  lex->drop_temporary = sav_drop_temp;
  lex->sql_command = sav_sql_command;

  if (!was_quote_show)
    thd->variables.option_bits &=
        ~OPTION_QUOTE_SHOW_CREATE; /* restore option */

  if (thd->slave_thread) {
    atomic_slave_open_temp_tables -= slave_closed_temp_tables;
    thd->rli_slave->get_c_rli()->atomic_channel_open_temp_tables -=
        slave_closed_temp_tables;
  }

  DBUG_RETURN(error);
}

/**
  Find table in global list.

  @param table          Pointer to table list
  @param db_name        Data base name
  @param table_name     Table name

  @returns Pointer to found table.
  @retval NULL  Table not found
*/

TABLE_LIST *find_table_in_global_list(TABLE_LIST *table, const char *db_name,
                                      const char *table_name) {
  for (; table; table = table->next_global) {
    if ((table->table == 0 || table->table->s->tmp_table == NO_TMP_TABLE) &&
        strcmp(table->db, db_name) == 0 &&
        strcmp(table->table_name, table_name) == 0)
      break;
  }
  return table;
}

/**
  Test that table is unique (It's only exists once in the table list)

  @param  table        table to be checked (must be updatable base table)
  @param  table_list   list of tables
  @param  check_alias  whether to check tables' aliases

  NOTE: to exclude derived tables from check we use following mechanism:
    a) during derived table processing set THD::derived_tables_processing
    b) SELECT_LEX::prepare set SELECT::exclude_from_table_unique_test if
       THD::derived_tables_processing set. (we can't use JOIN::execute
       because for PS we perform only SELECT_LEX::prepare, but we can't set
       this flag in SELECT_LEX::prepare if we are not sure that we are in
       derived table processing loop, because multi-update call fix_fields()
       for some its items (which mean SELECT_LEX::prepare for subqueries)
       before unique_table call to detect which tables should be locked for
       write).
    c) find_dup_table skip all tables which belong to SELECT with
       SELECT::exclude_from_table_unique_test set.
    Also SELECT::exclude_from_table_unique_test used to exclude from check
    tables of main SELECT of multi-delete and multi-update

    We also skip tables with TABLE_LIST::prelocking_placeholder set,
    because we want to allow SELECTs from them, and their modification
    will rise the error anyway.

    TODO: when we will have table/view change detection we can do this check
          only once for PS/SP

  @retval !=0  found duplicate
  @retval 0 if table is unique
*/

static TABLE_LIST *find_dup_table(const TABLE_LIST *table,
                                  TABLE_LIST *table_list, bool check_alias) {
  TABLE_LIST *res;
  const char *d_name, *t_name, *t_alias;
  DBUG_ENTER("find_dup_table");
  DBUG_PRINT("enter", ("table alias: %s", table->alias));

  DBUG_ASSERT(table == table->updatable_base_table());
  /*
    If this function called for CREATE command that we have not opened table
    (table->table equal to 0) and right names is in current TABLE_LIST
    object.
  */
  if (table->table) {
    /* All MyISAMMRG children are plain MyISAM tables. */
    DBUG_ASSERT(table->table->file->ht->db_type != DB_TYPE_MRG_MYISAM);

    /* temporary table is always unique */
    if (table->table->s->tmp_table != NO_TMP_TABLE) DBUG_RETURN(NULL);
  }

  d_name = table->db;
  t_name = table->table_name;
  t_alias = table->alias;

  DBUG_PRINT("info", ("real table: %s.%s", d_name, t_name));
  for (;;) {
    /*
      Table is unique if it is present only once in the global list
      of tables and once in the list of table locks.
    */
    if (!(res = find_table_in_global_list(table_list, d_name, t_name))) break;

    /* Skip if same underlying table. */
    if (res->table && (res->table == table->table)) goto next;

    /* Skip if table alias does not match. */
    if (check_alias) {
      if (lower_case_table_names
              ? my_strcasecmp(files_charset_info, t_alias, res->alias)
              : strcmp(t_alias, res->alias))
        goto next;
    }

    /*
      Skip if marked to be excluded (could be a derived table) or if
      entry is a prelocking placeholder.
    */
    if (res->select_lex && !res->select_lex->exclude_from_table_unique_test &&
        !res->prelocking_placeholder)
      break;

    /*
      If we found entry of this table or table of SELECT which already
      processed in derived table or top select of multi-update/multi-delete
      (exclude_from_table_unique_test) or prelocking placeholder.
    */
  next:
    table_list = res->next_global;
    DBUG_PRINT("info",
               ("found same copy of table or table which we should skip"));
  }
  DBUG_RETURN(res);
}

/**
  Test that the subject table of INSERT/UPDATE/DELETE/CREATE
  or (in case of MyISAMMRG) one of its children are not used later
  in the query.

  For MyISAMMRG tables, it is assumed that all the underlying
  tables of @c table (if any) are listed right after it and that
  their @c parent_l field points at the main table.

  @param  table      table to be checked (must be updatable base table)
  @param  table_list List of tables to check against
  @param  check_alias whether to check tables' aliases

  @retval non-NULL The table list element for the table that
                   represents the duplicate.
  @retval NULL     No duplicates found.
*/

TABLE_LIST *unique_table(const TABLE_LIST *table, TABLE_LIST *table_list,
                         bool check_alias) {
  DBUG_ASSERT(table == table->updatable_base_table());

  TABLE_LIST *dup;
  if (table->table && table->table->file->ht->db_type == DB_TYPE_MRG_MYISAM) {
    TABLE_LIST *child;
    dup = NULL;
    /* Check duplicates of all merge children. */
    for (child = table->next_global; child && child->parent_l == table;
         child = child->next_global) {
      if ((dup = find_dup_table(child, child->next_global, check_alias))) break;
    }
  } else
    dup = find_dup_table(table, table_list, check_alias);
  return dup;
}

/**
  Issue correct error message in case we found 2 duplicate tables which
  prevent some update operation

  @param update      table which we try to update
  @param operation   name of update operation
  @param duplicate   duplicate table which we found

  @note here we hide view underlying tables if we have them.
*/

void update_non_unique_table_error(TABLE_LIST *update, const char *operation,
                                   TABLE_LIST *duplicate) {
  update = update->top_table();
  duplicate = duplicate->top_table();
  if (!update->is_view() || !duplicate->is_view() ||
      update->view_query() == duplicate->view_query() ||
      update->view_name.length != duplicate->view_name.length ||
      update->view_db.length != duplicate->view_db.length ||
      my_strcasecmp(table_alias_charset, update->view_name.str,
                    duplicate->view_name.str) != 0 ||
      my_strcasecmp(table_alias_charset, update->view_db.str,
                    duplicate->view_db.str) != 0) {
    /*
      it is not the same view repeated (but it can be parts of the same copy
      of view), so we have to hide underlying tables.
    */
    if (update->is_view()) {
      // Issue the ER_NON_INSERTABLE_TABLE error for an INSERT
      if (duplicate->is_view() &&
          update->view_query() == duplicate->view_query())
        my_error(!strncmp(operation, "INSERT", 6) ? ER_NON_INSERTABLE_TABLE
                                                  : ER_NON_UPDATABLE_TABLE,
                 MYF(0), update->alias, operation);
      else
        my_error(ER_VIEW_PREVENT_UPDATE, MYF(0),
                 (duplicate->is_view() ? duplicate->alias : update->alias),
                 operation, update->alias);
      return;
    }
    if (duplicate->is_view()) {
      my_error(ER_VIEW_PREVENT_UPDATE, MYF(0), duplicate->alias, operation,
               update->alias);
      return;
    }
  }
  my_error(ER_UPDATE_TABLE_USED, MYF(0), update->alias);
}

/**
  Find temporary table specified by database and table names in the
  THD::temporary_tables list.

  @return TABLE instance if a temporary table has been found; NULL otherwise.
*/

TABLE *find_temporary_table(THD *thd, const char *db, const char *table_name) {
  char key[MAX_DBKEY_LENGTH];
  size_t key_length = create_table_def_key_tmp(thd, db, table_name, key);
  return find_temporary_table(thd, key, key_length);
}

/**
  Find a temporary table specified by TABLE_LIST instance in the
  THD::temporary_tables list.

  @return TABLE instance if a temporary table has been found; NULL otherwise.
*/

TABLE *find_temporary_table(THD *thd, const TABLE_LIST *tl) {
  const char *key;
  size_t key_length;
  char key_suffix[TMP_TABLE_KEY_EXTRA];
  TABLE *table;

  key_length = get_table_def_key(tl, &key);

  int4store(key_suffix, thd->server_id);
  int4store(key_suffix + 4, thd->variables.pseudo_thread_id);

  for (table = thd->temporary_tables; table; table = table->next) {
    if ((table->s->table_cache_key.length ==
         key_length + TMP_TABLE_KEY_EXTRA) &&
        !memcmp(table->s->table_cache_key.str, key, key_length) &&
        !memcmp(table->s->table_cache_key.str + key_length, key_suffix,
                TMP_TABLE_KEY_EXTRA))
      return table;
  }
  return NULL;
}

/**
  Find a temporary table specified by a key in the THD::temporary_tables list.

  @return TABLE instance if a temporary table has been found; NULL otherwise.
*/

static TABLE *find_temporary_table(THD *thd, const char *table_key,
                                   size_t table_key_length) {
  for (TABLE *table = thd->temporary_tables; table; table = table->next) {
    if (table->s->table_cache_key.length == table_key_length &&
        !memcmp(table->s->table_cache_key.str, table_key, table_key_length)) {
      return table;
    }
  }

  return NULL;
}

/**
  Drop a temporary table.

  - If the table is locked with LOCK TABLES or by prelocking,
    unlock it and remove it from the list of locked tables
    (THD::lock). Currently only transactional temporary tables
    are locked.
  - Close the temporary table.
  - Remove the table from the list of temporary tables.
*/

void drop_temporary_table(THD *thd, TABLE_LIST *table_list) {
  DBUG_ENTER("drop_temporary_table");
  DBUG_PRINT("tmptable", ("closing table: '%s'.'%s'", table_list->db,
                          table_list->table_name));

  DBUG_ASSERT(is_temporary_table(table_list));

  TABLE *table = table_list->table;

  DBUG_ASSERT(!table->query_id || table->query_id == thd->query_id);

  /*
    If LOCK TABLES list is not empty and contains this table,
    unlock the table and remove the table from this list.
  */
  mysql_lock_remove(thd, thd->lock, table);
  close_temporary_table(thd, table, 1, 1);
  table_list->table = NULL;

  DBUG_VOID_RETURN;
}

/*
  unlink from thd->temporary tables and close temporary table
*/

void close_temporary_table(THD *thd, TABLE *table, bool free_share,
                           bool delete_table) {
  DBUG_ENTER("close_temporary_table");
  DBUG_PRINT("tmptable",
             ("closing table: '%s'.'%s' %p  alias: '%s'", table->s->db.str,
              table->s->table_name.str, table, table->alias));

  mysql_mutex_lock(&thd->LOCK_temporary_tables);

  if (table->prev) {
    table->prev->next = table->next;
    if (table->prev->next) table->next->prev = table->prev;
  } else {
    /* removing the item from the list */
    DBUG_ASSERT(table == thd->temporary_tables);
    /*
      slave must reset its temporary list pointer to zero to exclude
      passing non-zero value to end_slave via rli->save_temporary_tables
      when no temp tables opened, see an invariant below.
    */
    thd->temporary_tables = table->next;
    if (thd->temporary_tables) table->next->prev = 0;
  }
  if (thd->slave_thread) {
    /* natural invariant of temporary_tables */
    DBUG_ASSERT(thd->rli_slave->get_c_rli()->atomic_channel_open_temp_tables ||
                !thd->temporary_tables);
    --atomic_slave_open_temp_tables;
    --thd->rli_slave->get_c_rli()->atomic_channel_open_temp_tables;
  }
  close_temporary(thd, table, free_share, delete_table);

  mysql_mutex_unlock(&thd->LOCK_temporary_tables);

  DBUG_VOID_RETURN;
}

/*
  Close and delete a temporary table

  NOTE
    This dosn't unlink table from thd->temporary
    If this is needed, use close_temporary_table()
*/

void close_temporary(THD *thd, TABLE *table, bool free_share,
                     bool delete_table) {
  handlerton *table_type = table->s->db_type();
  DBUG_ENTER("close_temporary");
  DBUG_PRINT("tmptable", ("closing table: '%s'.'%s'", table->s->db.str,
                          table->s->table_name.str));

  if (unlikely(opt_userstat)) {
    table->file->update_global_table_stats();
    table->file->update_global_index_stats();
  }

  free_io_cache(table);
  closefrm(table, 0);
  if (delete_table) {
    DBUG_ASSERT(thd);
    rm_temporary_table(thd, table_type, table->s->path.str,
                       table->s->tmp_table_def);
  }

  if (free_share) {
    free_table_share(table->s);
    destroy(table);
    my_free(table);
  }
  DBUG_VOID_RETURN;
}

/*
  Used by ALTER TABLE when the table is a temporary one. It changes something
  only if the ALTER contained a RENAME clause (otherwise, table_name is the old
  name).
  Prepares a table cache key, which is the concatenation of db, table_name and
  thd->slave_proxy_id, separated by '\0'.
*/

bool rename_temporary_table(THD *thd, TABLE *table, const char *db,
                            const char *table_name) {
  char *key;
  size_t key_length;
  TABLE_SHARE *share = table->s;
  DBUG_ENTER("rename_temporary_table");

  if (!(key = (char *)share->mem_root.Alloc(MAX_DBKEY_LENGTH)))
    DBUG_RETURN(1); /* purecov: inspected */

  key_length = create_table_def_key_tmp(thd, db, table_name, key);
  share->set_table_cache_key(key, key_length);
  /* Also update table name in DD object. Database name is kept reset. */
  share->tmp_table_def->set_name(table_name);
  DBUG_RETURN(0);
}

/**
   Force all other threads to stop using the table by upgrading
   metadata lock on it and remove unused TABLE instances from cache.

   @param thd      Thread handler
   @param table    Table to remove from cache
   @param function HA_EXTRA_PREPARE_FOR_DROP if table is to be deleted
                   HA_EXTRA_FORCE_REOPEN if table is not be used
                   HA_EXTRA_PREPARE_FOR_RENAME if table is to be renamed

   @note When returning, the table will be unusable for other threads
         until metadata lock is downgraded.

   @retval false Success.
   @retval true  Failure (e.g. because thread was killed).
*/

bool wait_while_table_is_used(THD *thd, TABLE *table,
                              enum ha_extra_function function) {
  DBUG_ENTER("wait_while_table_is_used");
  DBUG_PRINT("enter", ("table: '%s'  share: %p  db_stat: %u  version: %lu",
                       table->s->table_name.str, table->s, table->db_stat,
                       table->s->version()));

  if (thd->mdl_context.upgrade_shared_lock(table->mdl_ticket, MDL_EXCLUSIVE,
                                           thd->variables.lock_wait_timeout))
    DBUG_RETURN(true);

  tdc_remove_table(thd, TDC_RT_REMOVE_NOT_OWN, table->s->db.str,
                   table->s->table_name.str, false);
  /* extra() call must come only after all instances above are closed */
  (void)table->file->ha_extra(function);
  DBUG_RETURN(false);
}

/**
    Check that table exists in data-dictionary or in some storage engine.

    @param       thd     Thread context
    @param       table   Table list element
    @param[out]  exists  Out parameter which is set to true if table
                         exists and to false otherwise.

    @note If there is no table in data-dictionary but it exists in one
          of engines (e.g. it was created on another node of NDB cluster)
          this function will fetch and add proper table description to
          the data-dictionary.

    @retval  true   Some error occurred
    @retval  false  No error. 'exists' out parameter set accordingly.
*/

static bool check_if_table_exists(THD *thd, TABLE_LIST *table, bool *exists) {
  DBUG_ENTER("check_if_table_exists");

  *exists = true;

  DBUG_ASSERT(thd->mdl_context.owns_equal_or_stronger_lock(
      MDL_key::TABLE, table->db, table->table_name, MDL_SHARED));

  if (dd::table_exists(thd->dd_client(), table->db, table->table_name, exists))
    DBUG_RETURN(true);  // Error is already reported.

  if (*exists) goto end;

  /* Table doesn't exist. Check if some engine can provide it. */
  if (ha_check_if_table_exists(thd, table->db, table->table_name, exists)) {
    my_printf_error(ER_OUT_OF_RESOURCES,
                    "Failed to open '%-.64s', error while "
                    "unpacking from engine",
                    MYF(0), table->table_name);
    DBUG_RETURN(true);
  }
end:
  DBUG_RETURN(false);
}

/**
  An error handler which converts, if possible, ER_LOCK_DEADLOCK error
  that can occur when we are trying to acquire a metadata lock to
  a request for back-off and re-start of open_tables() process.
*/

class MDL_deadlock_handler : public Internal_error_handler {
 public:
  MDL_deadlock_handler(Open_table_context *ot_ctx_arg)
      : m_ot_ctx(ot_ctx_arg), m_is_active(false) {}

  virtual bool handle_condition(THD *, uint sql_errno, const char *,
                                Sql_condition::enum_severity_level *,
                                const char *) {
    if (!m_is_active && sql_errno == ER_LOCK_DEADLOCK) {
      /* Disable the handler to avoid infinite recursion. */
      m_is_active = true;
      (void)m_ot_ctx->request_backoff_action(
          Open_table_context::OT_BACKOFF_AND_RETRY, NULL);
      m_is_active = false;
      /*
        If the above back-off request failed, a new instance of
        ER_LOCK_DEADLOCK error was emitted. Thus the current
        instance of error condition can be treated as handled.
      */
      return true;
    }
    return false;
  }

 private:
  /** Open table context to be used for back-off request. */
  Open_table_context *m_ot_ctx;
  /**
    Indicates that we are already in the process of handling
    ER_LOCK_DEADLOCK error. Allows to re-emit the error from
    the error handler without falling into infinite recursion.
  */
  bool m_is_active;
};

/**
  Try to acquire an MDL lock for a table being opened.

  @param[in,out] thd      Session context, to report errors.
  @param[out]    ot_ctx   Open table context, to hold the back off
                          state. If we failed to acquire a lock
                          due to a lock conflict, we add the
                          failed request to the open table context.
  @param[in,out] table_list Table list element for the table being opened.
                            Its "mdl_request" member specifies the MDL lock
                            to be requested. If we managed to acquire a
                            ticket (no errors or lock conflicts occurred),
                            TABLE_LIST::mdl_request contains a reference
                            to it on return. However, is not modified if
                            MDL lock type- modifying flags were provided.
                            We also use TABLE_LIST::lock_type member to
                            detect cases when MDL_SHARED_WRITE_LOW_PRIO
                            lock should be acquired instead of the normal
                            MDL_SHARED_WRITE lock.
  @param[in]    flags flags MYSQL_OPEN_FORCE_SHARED_MDL,
                          MYSQL_OPEN_FORCE_SHARED_HIGH_PRIO_MDL or
                          MYSQL_OPEN_FAIL_ON_MDL_CONFLICT
                          @sa open_table().
  @param[out]   mdl_ticket Only modified if there was no error.
                          If we managed to acquire an MDL
                          lock, contains a reference to the
                          ticket, otherwise is set to NULL.

  @retval true  An error occurred.
  @retval false No error, but perhaps a lock conflict, check mdl_ticket.
*/

static bool open_table_get_mdl_lock(THD *thd, Open_table_context *ot_ctx,
                                    TABLE_LIST *table_list, uint flags,
                                    MDL_ticket **mdl_ticket) {
  MDL_request *mdl_request = &table_list->mdl_request;
  MDL_request new_mdl_request;

  if (flags &
      (MYSQL_OPEN_FORCE_SHARED_MDL | MYSQL_OPEN_FORCE_SHARED_HIGH_PRIO_MDL)) {
    /*
      MYSQL_OPEN_FORCE_SHARED_MDL flag means that we are executing
      PREPARE for a prepared statement and want to override
      the type-of-operation aware metadata lock which was set
      in the parser/during view opening with a simple shared
      metadata lock.
      This is necessary to allow concurrent execution of PREPARE
      and LOCK TABLES WRITE statement against the same table.

      MYSQL_OPEN_FORCE_SHARED_HIGH_PRIO_MDL flag means that we open
      the table in order to get information about it for one of I_S
      queries and also want to override the type-of-operation aware
      shared metadata lock which was set earlier (e.g. during view
      opening) with a high-priority shared metadata lock.
      This is necessary to avoid unnecessary waiting and extra
      ER_WARN_I_S_SKIPPED_TABLE warnings when accessing I_S tables.

      These two flags are mutually exclusive.
    */
    DBUG_ASSERT(!(flags & MYSQL_OPEN_FORCE_SHARED_MDL) ||
                !(flags & MYSQL_OPEN_FORCE_SHARED_HIGH_PRIO_MDL));

    MDL_REQUEST_INIT_BY_KEY(&new_mdl_request, &mdl_request->key,
                            (flags & MYSQL_OPEN_FORCE_SHARED_MDL)
                                ? MDL_SHARED
                                : MDL_SHARED_HIGH_PRIO,
                            MDL_TRANSACTION);
    mdl_request = &new_mdl_request;
  } else if (thd->variables.low_priority_updates &&
             mdl_request->type == MDL_SHARED_WRITE &&
             (table_list->lock_descriptor().type == TL_WRITE_DEFAULT ||
              table_list->lock_descriptor().type ==
                  TL_WRITE_CONCURRENT_DEFAULT)) {
    /*
      We are in @@low_priority_updates=1 mode and are going to acquire
      SW metadata lock on a table which for which neither LOW_PRIORITY nor
      HIGH_PRIORITY clauses were used explicitly.
      To keep compatibility with THR_LOCK locks and to avoid starving out
      concurrent LOCK TABLES READ statements, we need to acquire the low-prio
      version of SW lock instead of a normal SW lock in this case.
    */
    MDL_REQUEST_INIT_BY_KEY(&new_mdl_request, &mdl_request->key,
                            MDL_SHARED_WRITE_LOW_PRIO, MDL_TRANSACTION);
    mdl_request = &new_mdl_request;
  }

  if (flags & MYSQL_OPEN_FAIL_ON_MDL_CONFLICT) {
    /*
      When table is being open in order to get data for I_S table,
      we might have some tables not only open but also locked (e.g. when
      this happens under LOCK TABLES or in a stored function).
      As a result by waiting on a conflicting metadata lock to go away
      we may create a deadlock which won't entirely belong to the
      MDL subsystem and thus won't be detectable by this subsystem's
      deadlock detector.
      To avoid such situation we skip the trouble-making table if
      there is a conflicting lock.
    */
    if (thd->mdl_context.try_acquire_lock(mdl_request)) return true;
    if (mdl_request->ticket == NULL) {
      my_error(ER_WARN_I_S_SKIPPED_TABLE, MYF(0), mdl_request->key.db_name(),
               mdl_request->key.name());
      return true;
    }
  } else {
    /*
      We are doing a normal table open. Let us try to acquire a metadata
      lock on the table. If there is a conflicting lock, acquire_lock()
      will wait for it to go away. Sometimes this waiting may lead to a
      deadlock, with the following results:
      1) If a deadlock is entirely within MDL subsystem, it is
         detected by the deadlock detector of this subsystem.
         ER_LOCK_DEADLOCK error is produced. Then, the error handler
         that is installed prior to the call to acquire_lock() attempts
         to request a back-off and retry. Upon success, ER_LOCK_DEADLOCK
         error is suppressed, otherwise propagated up the calling stack.
      2) Otherwise, a deadlock may occur when the wait-for graph
         includes edges not visible to the MDL deadlock detector.
         One such example is a wait on an InnoDB row lock, e.g. when:
         conn C1 gets SR MDL lock on t1 with SELECT * FROM t1
         conn C2 gets a row lock on t2 with  SELECT * FROM t2 FOR UPDATE
         conn C3 gets in and waits on C1 with DROP TABLE t0, t1
         conn C2 continues and blocks on C3 with SELECT * FROM t0
         conn C1 deadlocks by waiting on C2 by issuing SELECT * FROM
         t2 LOCK IN SHARE MODE.
         Such circular waits are currently only resolved by timeouts,
         e.g. @@innodb_lock_wait_timeout or @@lock_wait_timeout.

      Note that we want to force DML deadlock weight for our context
      when acquiring locks in this place. This is done to avoid situation
      when LOCK TABLES statement, which acquires strong SNRW and SRO locks
      on implicitly used tables, deadlocks with a concurrent DDL statement
      and the DDL statement is aborted since it is chosen as a deadlock
      victim. It is better to choose LOCK TABLES as a victim in this case
      as a deadlock can be easily caught here and handled by back-off and retry,
      without reporting any error to the user.
      We still have a few weird cases, like FLUSH TABLES <table-list> WITH
      READ LOCK, where we use "strong" metadata locks and open_tables() is
      called with some metadata locks pre-acquired. In these cases we still
      want to use DDL deadlock weight as back-off is not possible.
    */
    MDL_deadlock_handler mdl_deadlock_handler(ot_ctx);

    thd->push_internal_handler(&mdl_deadlock_handler);
    thd->mdl_context.set_force_dml_deadlock_weight(ot_ctx->can_back_off());

    bool result =
        thd->mdl_context.acquire_lock(mdl_request, ot_ctx->get_timeout());

    thd->mdl_context.set_force_dml_deadlock_weight(false);
    thd->pop_internal_handler();

    if (result && !ot_ctx->can_recover_from_failed_open()) return true;
  }
  *mdl_ticket = mdl_request->ticket;
  return false;
}

/**
  Check if table's share is being removed from the table definition
  cache and, if yes, wait until the flush is complete.

  @param thd             Thread context.
  @param db              Database name.
  @param table_name      Table name.
  @param wait_timeout    Timeout for waiting.
  @param deadlock_weight Weight of this wait for deadlock detector.

  @retval false   Success. Share is up to date or has been flushed.
  @retval true    Error (OOM, our was killed, the wait resulted
                  in a deadlock or timeout). Reported.
*/

static bool tdc_wait_for_old_version(THD *thd, const char *db,
                                     const char *table_name, ulong wait_timeout,
                                     uint deadlock_weight) {
  TABLE_SHARE *share;
  bool res = false;

  mysql_mutex_lock(&LOCK_open);
  if ((share = get_cached_table_share(db, table_name)) &&
      share->has_old_version()) {
    struct timespec abstime;
    set_timespec(&abstime, wait_timeout);
    res = share->wait_for_old_version(thd, &abstime, deadlock_weight);
  }
  mysql_mutex_unlock(&LOCK_open);
  return res;
}

/**
  Open a base table.

  @param thd            Thread context.
  @param table_list     Open first table in list.
  @param ot_ctx         Context with flags which modify how open works
                        and which is used to recover from a failed
                        open_table() attempt.
                        Some examples of flags:
                        MYSQL_OPEN_IGNORE_FLUSH - Open table even if
                        someone has done a flush. No version number
                        checking is done.
                        MYSQL_OPEN_HAS_MDL_LOCK - instead of acquiring
                        metadata locks rely on that caller already has
                        appropriate ones.

  Uses a cache of open tables to find a TABLE instance not in use.

  If TABLE_LIST::open_strategy is set to OPEN_IF_EXISTS, the table is
  opened only if it exists. If the open strategy is OPEN_STUB, the
  underlying table is never opened. In both cases, metadata locks are
  always taken according to the lock strategy.

  The function used to open temporary tables, but now it opens base tables
  only.

  @retval true  Open failed. "action" parameter may contain type of action
                needed to remedy problem before retrying again.
  @retval false Success. Members of TABLE_LIST structure are filled properly
                (e.g.  TABLE_LIST::table is set for real tables and
                TABLE_LIST::view is set for views).
*/

bool open_table(THD *thd, TABLE_LIST *table_list, Open_table_context *ot_ctx) {
  TABLE *table;
  const char *key;
  size_t key_length;
  const char *alias = table_list->alias;
  uint flags = ot_ctx->get_flags();
  MDL_ticket *mdl_ticket = nullptr;
  int error = 0;
  TABLE_SHARE *share;
  bool backup_protection_acquired = false;

  DBUG_ENTER("open_table");

  /*
    The table must not be opened already. The table can be pre-opened for
    some statements if it is a temporary table.

    open_temporary_table() must be used to open temporary tables.
    A derived table cannot be opened with this.
  */
  DBUG_ASSERT(!table_list->table && !table_list->is_derived());

  /* an open table operation needs a lot of the stack space */
  if (check_stack_overrun(thd, STACK_MIN_SIZE_FOR_OPEN, (uchar *)&alias))
    DBUG_RETURN(true);

  // New DD- In current_thd->is_strict_mode() mode we call open_table
  // on new DD tables like mysql.tables/* when CREATE fails and we
  // try to abort the operation and invoke quick_rm_table().
  // Currently, we ignore deleting table in strict mode. Need to fix this.
  // TODO.

  DBUG_EXECUTE_IF("kill_query_on_open_table_from_tz_find", {
    /*
      When on calling my_tz_find the following
      tables are opened in specified order: time_zone_name,
      time_zone, time_zone_transition_type,
      time_zone_transition. Emulate killing a query
      on opening the second table in the list.
    */
    if (!strcmp("time_zone", table_list->table_name))
      thd->killed = THD::KILL_QUERY;
  });

  if (!(flags & MYSQL_OPEN_IGNORE_KILLED) && thd->killed) DBUG_RETURN(true);

  /*
    Check if we're trying to take a write lock in a read only transaction.

    Note that we allow write locks on log tables as otherwise logging
    to general/slow log would be disabled in read only transactions.
  */
  if (table_list->mdl_request.is_write_lock_request() && thd->tx_read_only &&
      !(flags & (MYSQL_LOCK_LOG_TABLE | MYSQL_OPEN_HAS_MDL_LOCK))) {
    my_error(ER_CANT_EXECUTE_IN_READ_ONLY_TRANSACTION, MYF(0));
    DBUG_RETURN(true);
  }

  /*
    FLUSH TABLES is ignored for DD, I_S and P_S tables/views.
    Hence setting MYSQL_OPEN_IGNORE_FLUSH flag.
  */
  if (table_list->is_system_view || belongs_to_dd_table(table_list) ||
      belongs_to_p_s(table_list))
    flags |= MYSQL_OPEN_IGNORE_FLUSH;

  key_length = get_table_def_key(table_list, &key);

  // If a table in a secondary storage engine has been requested,
  // adjust the key to refer to the secondary table.
  std::string secondary_key;
  if ((flags & MYSQL_OPEN_SECONDARY_ENGINE) != 0) {
    secondary_key = create_table_def_key_secondary(
        table_list->get_db_name(), table_list->get_table_name());
    key = secondary_key.data();
    key_length = secondary_key.length();
  }

  /*
    If we're in pre-locked or LOCK TABLES mode, let's try to find the
    requested table in the list of pre-opened and locked tables. If the
    table is not there, return an error - we can't open not pre-opened
    tables in pre-locked/LOCK TABLES mode.

    There is a special case where we allow opening not pre-opened tables
    in LOCK TABLES mode for new DD tables. The reason is as following.
    With new DD, IS system views need to be accessible in LOCK TABLE
    mode without user explicitly calling LOCK TABLE on IS view or its
    underlying DD tables. This is required to keep the old behavior the
    MySQL server had without new DD.

    In case user executes IS system view under LOCK TABLE mode
    (LTM and not prelocking), then MySQL server implicitly opens system
    view and related DD tables. Such DD tables are then implicitly closed
    upon end of statement execution.

    Our goal is to hide DD tables from users, so there is no possibility of
    explicit locking DD table using LOCK TABLE. In case user does LOCK TABLE
    on IS system view explicitly, MySQL server throws a error.

    TODO: move this block into a separate function.
  */
  if (thd->locked_tables_mode && !(flags & MYSQL_OPEN_GET_NEW_TABLE) &&
      !(in_LTM(thd) &&
        (table_list->is_system_view || belongs_to_dd_table(table_list) ||
         belongs_to_p_s(table_list)))) {  // Using table locks
    TABLE *best_table = 0;
    int best_distance = INT_MIN;
    for (table = thd->open_tables; table; table = table->next) {
      if (table->s->table_cache_key.length == key_length &&
          !memcmp(table->s->table_cache_key.str, key, key_length)) {
        if (!my_strcasecmp(system_charset_info, table->alias, alias) &&
            table->query_id != thd->query_id && /* skip tables already used */
            (thd->locked_tables_mode == LTM_LOCK_TABLES ||
             table->query_id == 0)) {
          int distance = ((int)table->reginfo.lock_type -
                          (int)table_list->lock_descriptor().type);

          /*
            Find a table that either has the exact lock type requested,
            or has the best suitable lock. In case there is no locked
            table that has an equal or higher lock than requested,
            we us the closest matching lock to be able to produce an error
            message about wrong lock mode on the table. The best_table
            is changed if bd < 0 <= d or bd < d < 0 or 0 <= d < bd.

            distance <  0 - No suitable lock found
            distance >  0 - we have lock mode higher then we require
            distance == 0 - we have lock mode exactly which we need
          */
          if ((best_distance < 0 && distance > best_distance) ||
              (distance >= 0 && distance < best_distance)) {
            best_distance = distance;
            best_table = table;
            if (best_distance == 0) {
              /*
                We have found a perfect match and can finish iterating
                through open tables list. Check for table use conflict
                between calling statement and SP/trigger is done in
                lock_tables().
              */
              break;
            }
          }
        }
      }
    }
    if (best_table) {
      table = best_table;
      table->query_id = thd->query_id;
      DBUG_PRINT("info", ("Using locked table"));
      goto reset;
    }
    /*
      Is this table a view and not a base table?
      (it is work around to allow to open view with locked tables,
      real fix will be made after definition cache will be made)

      Since opening of view which was not explicitly locked by LOCK
      TABLES breaks metadata locking protocol (potentially can lead
      to deadlocks) it should be disallowed.
    */
    if (thd->mdl_context.owns_equal_or_stronger_lock(
            MDL_key::TABLE, table_list->db, table_list->table_name,
            MDL_SHARED)) {
      /*
        Note that we can't be 100% sure that it is a view since it's
        possible that we either simply have not found unused TABLE
        instance in THD::open_tables list or were unable to open table
        during prelocking process (in this case in theory we still
        should hold shared metadata lock on it).
      */
      dd::cache::Dictionary_client::Auto_releaser releaser(thd->dd_client());
      const dd::View *view = nullptr;
      if (!thd->dd_client()->acquire(table_list->db, table_list->table_name,
                                     &view) &&
          view != nullptr) {
        /*
          If parent_l of the table_list is non null then a merge table
          has this view as child table, which is not supported.
        */
        if (table_list->parent_l) {
          my_error(ER_WRONG_MRG_TABLE, MYF(0));
          DBUG_RETURN(true);
        }

        if (!tdc_open_view(thd, table_list, key, key_length)) {
          DBUG_ASSERT(table_list->is_view());
          DBUG_RETURN(false);  // VIEW
        }
      }
    }
    /*
      No table in the locked tables list. In case of explicit LOCK TABLES
      this can happen if a user did not include the table into the list.
      In case of pre-locked mode locked tables list is generated automatically,
      so we may only end up here if the table did not exist when
      locked tables list was created.
    */
    if (thd->locked_tables_mode == LTM_PRELOCKED)
      my_error(ER_NO_SUCH_TABLE, MYF(0), table_list->db, table_list->alias);
    else
      my_error(ER_TABLE_NOT_LOCKED, MYF(0), alias);
    DBUG_RETURN(true);
  }

  // Non pre-locked/LOCK TABLES mode, and not using secondary storage engine.
  // This is the normal use case.

  if ((flags & (MYSQL_OPEN_HAS_MDL_LOCK | MYSQL_OPEN_SECONDARY_ENGINE)) == 0) {
    /*
      We are not under LOCK TABLES and going to acquire write-lock/
      modify the base table. We need to acquire protection against
      global read lock until end of this statement in order to have
      this statement blocked by active FLUSH TABLES WITH READ LOCK.

      We don't block acquire this protection under LOCK TABLES as
      such protection already acquired at LOCK TABLES time and
      not released until UNLOCK TABLES.

      We don't block statements which modify only temporary tables
      as these tables are not preserved by backup by any form of
      backup which uses FLUSH TABLES WITH READ LOCK.

      TODO: The fact that we sometimes acquire protection against
            GRL only when we encounter table to be write-locked
            slightly increases probability of deadlock.
            This problem will be solved once Alik pushes his
            temporary table refactoring patch and we can start
            pre-acquiring metadata locks at the beggining of
            open_tables() call.
    */
    if (table_list->mdl_request.is_write_lock_request() &&
        !(flags &
          (MYSQL_OPEN_IGNORE_GLOBAL_READ_LOCK | MYSQL_OPEN_FORCE_SHARED_MDL |
           MYSQL_OPEN_FORCE_SHARED_HIGH_PRIO_MDL |
           MYSQL_OPEN_SKIP_SCOPED_MDL_LOCK)) &&
        !ot_ctx->has_protection_against_grl()) {
      MDL_request protection_request;
      MDL_deadlock_handler mdl_deadlock_handler(ot_ctx);

      if (thd->global_read_lock.can_acquire_protection()) DBUG_RETURN(true);

      MDL_REQUEST_INIT(&protection_request, MDL_key::GLOBAL, "", "",
                       MDL_INTENTION_EXCLUSIVE, MDL_STATEMENT);

      /*
        Install error handler which if possible will convert deadlock error
        into request to back-off and restart process of opening tables.

        Prefer this context as a victim in a deadlock when such a deadlock
        can be easily handled by back-off and retry.
      */
      thd->push_internal_handler(&mdl_deadlock_handler);
      thd->mdl_context.set_force_dml_deadlock_weight(ot_ctx->can_back_off());

      bool result = thd->mdl_context.acquire_lock(&protection_request,
                                                  ot_ctx->get_timeout());

      thd->mdl_context.set_force_dml_deadlock_weight(false);
      thd->pop_internal_handler();

      if (result) DBUG_RETURN(true);

      ot_ctx->set_has_protection_against_grl();
    }

    if (open_table_get_mdl_lock(thd, ot_ctx, table_list, flags, &mdl_ticket) ||
        mdl_ticket == NULL) {
      DEBUG_SYNC(thd, "before_open_table_wait_refresh");
      DBUG_RETURN(true);
    }
    DEBUG_SYNC(thd, "after_open_table_mdl_shared");
  } else {
    /*
      Grab reference to the MDL lock ticket that was acquired
      by the caller.
    */
    mdl_ticket = table_list->mdl_request.ticket;
  }

  if (table_list->open_strategy == TABLE_LIST::OPEN_IF_EXISTS ||
      table_list->open_strategy == TABLE_LIST::OPEN_FOR_CREATE) {
    bool exists;

    if (check_if_table_exists(thd, table_list, &exists)) DBUG_RETURN(true);

    /*
      If the table does not exist then upgrade the lock to the EXCLUSIVE MDL
      lock.
    */
    if (!exists) {
      if (table_list->open_strategy == TABLE_LIST::OPEN_FOR_CREATE &&
          !(flags & (MYSQL_OPEN_FORCE_SHARED_MDL |
                     MYSQL_OPEN_FORCE_SHARED_HIGH_PRIO_MDL))) {
        MDL_deadlock_handler mdl_deadlock_handler(ot_ctx);

        thd->push_internal_handler(&mdl_deadlock_handler);

        DEBUG_SYNC(thd, "before_upgrading_lock_from_S_to_X_for_create_table");
        bool wait_result = thd->mdl_context.upgrade_shared_lock(
            table_list->mdl_request.ticket, MDL_EXCLUSIVE,
            thd->variables.lock_wait_timeout);

        thd->pop_internal_handler();
        DEBUG_SYNC(thd, "after_upgrading_lock_from_S_to_X_for_create_table");

        /* Deadlock or timeout occurred while upgrading the lock. */
        if (wait_result) DBUG_RETURN(true);
      }

      DBUG_RETURN(false);
    }

    /* Table exists. Let us try to open it. */
  } else if (table_list->open_strategy == TABLE_LIST::OPEN_STUB)
    DBUG_RETURN(false);

retry_share : {
  Table_cache *tc = table_cache_manager.get_cache(thd);

  tc->lock();

  /*
    Try to get unused TABLE object or at least pointer to
    TABLE_SHARE from the table cache.
  */
  table = tc->get_table(thd, key, key_length, &share);

  if (table) {
    /* We have found an unused TABLE object. */

    if (!(flags & MYSQL_OPEN_IGNORE_FLUSH)) {
      /*
        TABLE_SHARE::version can only be initialised while holding the
        LOCK_open and in this case no one has a reference to the share
        object, if a reference exists to the share object it is necessary
        to lock both LOCK_open AND all table caches in order to update
        TABLE_SHARE::version. The same locks are required to increment
        refresh_version global variable.

        As result it is safe to compare TABLE_SHARE::version and
        refresh_version values while having only lock on the table
        cache for this thread.

        Table cache should not contain any unused TABLE objects with
        old versions.
      */
      DBUG_ASSERT(!share->has_old_version());

      /*
        Still some of already opened might become outdated (e.g. due to
        concurrent table flush). So we need to compare version of opened
        tables with version of TABLE object we just have got.
      */
      if (thd->open_tables &&
          thd->open_tables->s->version() != share->version()) {
        tc->release_table(thd, table);
        tc->unlock();
        (void)ot_ctx->request_backoff_action(
            Open_table_context::OT_REOPEN_TABLES, NULL);
        DBUG_RETURN(true);
      }
    }
    tc->unlock();

    /* Call rebind_psi outside of the critical section. */
    DBUG_ASSERT(table->file != NULL);
    table->file->rebind_psi();

    thd->status_var.table_open_cache_hits++;
    goto table_found;
  } else if (share) {
    /*
      We weren't able to get an unused TABLE object. Still we have
      found TABLE_SHARE for it. So let us try to create new TABLE
      for it. We start by incrementing share's reference count and
      checking its version.
    */
    mysql_mutex_lock(&LOCK_open);
    tc->unlock();
    share->increment_ref_count();
    goto share_found;
  } else {
    /*
      We have not found neither TABLE nor TABLE_SHARE object in
      table cache (this means that there are no TABLE objects for
      it in it).
      Let us try to get TABLE_SHARE from table definition cache or
      from disk and then to create TABLE object for it.
    */
    tc->unlock();
  }
}

  mysql_mutex_lock(&LOCK_open);

  if (!(share = get_table_share_with_discover(
            thd, table_list, key, key_length,
            flags & MYSQL_OPEN_SECONDARY_ENGINE, &error))) {
    mysql_mutex_unlock(&LOCK_open);
    /*
      If thd->is_error() is not set, we either need discover
      (error == 7), or the error was silenced by the prelocking
      handler (error == 0), in which case we should skip this
      table.
    */
    if (error == 7 && !thd->is_error()) {
      (void)ot_ctx->request_backoff_action(Open_table_context::OT_DISCOVER,
                                           table_list);
    }
    DBUG_RETURN(true);
  }

  /*
    Check if this TABLE_SHARE-object corresponds to a view. Note, that there is
    no need to call TABLE_SHARE::has_old_version() as we do for regular tables,
    because view shares are always up to date.
  */
  if (share->is_view) {
    bool view_open_result = true;
    /*
      If parent_l of the table_list is non null then a merge table
      has this view as child table, which is not supported.
    */
    if (table_list->parent_l) my_error(ER_WRONG_MRG_TABLE, MYF(0));
    /*
      This table is a view. Validate its metadata version: in particular,
      that it was a view when the statement was prepared.
    */
    else if (check_and_update_table_version(thd, table_list, share))
      ;
    else if (table_list->open_strategy == TABLE_LIST::OPEN_FOR_CREATE) {
      /*
        Skip reading the view definition if the open is for a table to be
        created. This scenario will happen only when there exists a view and
        the current CREATE TABLE request is with the same name.
      */
      release_table_share(share);
      mysql_mutex_unlock(&LOCK_open);

      /*
        For SP and PS, LEX objects are created at the time of statement prepare.
        And open_table() is called for every execute after that. Skip creation
        of LEX objects if it is already present.
      */
      if (!table_list->is_view()) {
        Prepared_stmt_arena_holder ps_arena_holder(thd);

        /*
          Since we are skipping parse_view_definition(), which creates view LEX
          object used by the executor and other parts of the code to detect the
          presence of a view, a dummy LEX object needs to be created.
        */
        table_list->set_view_query((LEX *)new (thd->mem_root) st_lex_local);
        if (!table_list->is_view()) DBUG_RETURN(true);

        // Create empty list of view_tables.
        table_list->view_tables = new (thd->mem_root) List<TABLE_LIST>;
        if (table_list->view_tables == nullptr) DBUG_RETURN(true);

        table_list->view_db.str = table_list->db;
        table_list->view_db.length = table_list->db_length;
        table_list->view_name.str = table_list->table_name;
        table_list->view_name.length = table_list->table_name_length;
      }

      DBUG_RETURN(false);
    } else {
      /*
        Read definition of existing view.
      */
      view_open_result = open_and_read_view(thd, share, table_list);
    }

    /* TODO: Don't free this */
    release_table_share(share);
    mysql_mutex_unlock(&LOCK_open);

    if (view_open_result) DBUG_RETURN(true);

    if (parse_view_definition(thd, table_list)) DBUG_RETURN(true);

    DBUG_ASSERT(table_list->is_view());

    DBUG_RETURN(false);
  }

share_found:
  if (!(flags & MYSQL_OPEN_IGNORE_FLUSH)) {
    if (share->has_old_version()) {
      /*
        We already have an MDL lock. But we have encountered an old
        version of table in the table definition cache which is possible
        when someone changes the table version directly in the cache
        without acquiring a metadata lock (e.g. this can happen during
        "rolling" FLUSH TABLE(S)).
        Release our reference to share, wait until old version of
        share goes away and then try to get new version of table share.
      */
      release_table_share(share);
      mysql_mutex_unlock(&LOCK_open);

      MDL_deadlock_handler mdl_deadlock_handler(ot_ctx);
      bool wait_result;

      thd->push_internal_handler(&mdl_deadlock_handler);

      /*
        In case of deadlock we would like this thread to be preferred as
        a deadlock victim when this deadlock can be nicely handled by
        back-off and retry. We still have a few weird cases, like
        FLUSH TABLES <table-list> WITH READ LOCK, where we use strong
        metadata locks and open_tables() is called with some metadata
        locks pre-acquired. In these cases we still want to use DDL
        deadlock weight.
      */
      uint deadlock_weight = ot_ctx->can_back_off()
                                 ? MDL_wait_for_subgraph::DEADLOCK_WEIGHT_DML
                                 : mdl_ticket->get_deadlock_weight();

      wait_result =
          tdc_wait_for_old_version(thd, table_list->db, table_list->table_name,
                                   ot_ctx->get_timeout(), deadlock_weight);

      thd->pop_internal_handler();

      if (wait_result) DBUG_RETURN(true);

      DEBUG_SYNC(thd, "open_table_before_retry");
      goto retry_share;
    }

    if (thd->open_tables &&
        thd->open_tables->s->version() != share->version()) {
      /*
        If the version changes while we're opening the tables,
        we have to back off, close all the tables opened-so-far,
        and try to reopen them. Note: refresh_version is currently
        changed only during FLUSH TABLES.
      */
      release_table_share(share);
      mysql_mutex_unlock(&LOCK_open);
      (void)ot_ctx->request_backoff_action(Open_table_context::OT_REOPEN_TABLES,
                                           NULL);
      DBUG_RETURN(true);
    }
  }

  mysql_mutex_unlock(&LOCK_open);

  DEBUG_SYNC(thd, "open_table_found_share");

  if (table_list->mdl_request.type >= MDL_SHARED_WRITE &&
      !(flags & (MYSQL_LOCK_LOG_TABLE | MYSQL_OPEN_HAS_MDL_LOCK)) &&
      share->db_type() &&
      !(share->db_type()->flags & HTON_SUPPORTS_ONLINE_BACKUPS)) {
    if (thd->backup_tables_lock.abort_if_acquired() ||
        thd->backup_tables_lock.acquire_protection(thd, MDL_STATEMENT,
                                                   ot_ctx->get_timeout()))
      goto err_lock;

    backup_protection_acquired = true;
  }

  {
    dd::cache::Dictionary_client::Auto_releaser releaser(thd->dd_client());
    const dd::Table *table_def = nullptr;
    if (!(flags & MYSQL_OPEN_NO_NEW_TABLE_IN_SE) &&
        thd->dd_client()->acquire(share->db.str, share->table_name.str,
                                  &table_def)) {
      // Error is reported by the dictionary subsystem.
      goto err_lock;
    }

    if (table_def && table_def->hidden() == dd::Abstract_table::HT_HIDDEN_SE) {
      my_error(ER_NO_SUCH_TABLE, MYF(0), table_list->db,
               table_list->table_name);
      goto err_lock;
    }

    /* make a new table */
    if (!(table = (TABLE *)my_malloc(key_memory_TABLE, sizeof(*table),
                                     MYF(MY_WME))))
      goto err_lock;

    error = open_table_from_share(
        thd, share, alias,
        ((flags & MYSQL_OPEN_NO_NEW_TABLE_IN_SE)
             ? 0
             : ((uint)(HA_OPEN_KEYFILE | HA_OPEN_RNDFILE | HA_GET_INDEX |
                       HA_TRY_READ_ONLY))),
        EXTRA_RECORD, thd->open_options, table, false, table_def);

    if (error) {
      destroy(table);
      my_free(table);

      if (error == 7)
        (void)ot_ctx->request_backoff_action(Open_table_context::OT_DISCOVER,
                                             table_list);
      else if (error == 8)
        (void)ot_ctx->request_backoff_action(
            Open_table_context::OT_FIX_ROW_TYPE, table_list);
      else if (share->crashed)
        (void)ot_ctx->request_backoff_action(Open_table_context::OT_REPAIR,
                                             table_list);
      goto err_lock;
    } else if (share->crashed) {
      switch (thd->lex->sql_command) {
        case SQLCOM_ALTER_TABLE:
        case SQLCOM_REPAIR:
        case SQLCOM_CHECK:
        case SQLCOM_SHOW_CREATE:
          break;
        default:
          closefrm(table, 0);
          destroy(table);
          my_free(table);
          my_error(ER_CRASHED_ON_USAGE, MYF(0), share->table_name.str);
          goto err_lock;
      }
    }

    if (open_table_entry_fini(thd, share, table_def, table)) {
      closefrm(table, 0);
      destroy(table);
      my_free(table);
      goto err_lock;
    }
  }
  {
    /* Add new TABLE object to table cache for this connection. */
    Table_cache *tc = table_cache_manager.get_cache(thd);

    tc->lock();

    if (tc->add_used_table(thd, table)) {
      tc->unlock();
      goto err_lock;
    }
    tc->unlock();
  }
  thd->status_var.table_open_cache_misses++;

table_found:

  if (!backup_protection_acquired &&
      table_list->mdl_request.type >= MDL_SHARED_WRITE &&
      !(flags & (MYSQL_LOCK_LOG_TABLE | MYSQL_OPEN_HAS_MDL_LOCK)) &&
      share->db_type() &&
      !(share->db_type()->flags & HTON_SUPPORTS_ONLINE_BACKUPS)) {
    if (thd->backup_tables_lock.abort_if_acquired() ||
        thd->backup_tables_lock.acquire_protection(thd, MDL_STATEMENT,
                                                   ot_ctx->get_timeout())) {
      Table_cache *tc = table_cache_manager.get_cache(thd);

      tc->lock();

      tc->release_table(thd, table);

      tc->unlock();

      table->file->unbind_psi();

      DBUG_RETURN(true);
    }
  }

  table->mdl_ticket = mdl_ticket;

  table->next = thd->open_tables; /* Link into simple list */
  thd->set_open_tables(table);

  table->reginfo.lock_type = TL_READ; /* Assume read */

reset:
  table->set_created();
  /*
    Check that there is no reference to a condition from an earlier query
    (cf. Bug#58553).
  */
  DBUG_ASSERT(table->file->pushed_cond == NULL);
  table_list
      ->set_updatable();  // It is not derived table nor non-updatable VIEW
  table_list->set_insertable();

  table_list->table = table;

  /*
    Position for each partition in the bitmap is read from the Handler_share
    instance of the table. In MYSQL_OPEN_NO_NEW_TABLE_IN_SE mode, table is not
    opened in the SE and Handler_share instance for it is not created. Hence
    skipping partitions bitmap setting in the MYSQL_OPEN_NO_NEW_TABLE_IN_SE
    mode.
  */
  if (!(flags & MYSQL_OPEN_NO_NEW_TABLE_IN_SE)) {
    if (table->part_info) {
      /* Set all [named] partitions as used. */
      if (table->part_info->set_partition_bitmaps(table_list))
        DBUG_RETURN(true);
    } else if (table_list->partition_names) {
      /* Don't allow PARTITION () clause on a nonpartitioned table */
      my_error(ER_PARTITION_CLAUSE_ON_NONPARTITIONED, MYF(0));
      DBUG_RETURN(true);
    }
  }

  table->init(thd, table_list);

  /* Request a read lock for implicitly opened P_S tables. */
  if (in_LTM(thd) && table_list->table->file->get_lock_type() == F_UNLCK &&
      belongs_to_p_s(table_list)) {
    table_list->table->file->ha_external_lock(thd, F_RDLCK);
  }

  DBUG_RETURN(false);

err_lock:
  mysql_mutex_lock(&LOCK_open);
  release_table_share(share);
  mysql_mutex_unlock(&LOCK_open);

  DBUG_RETURN(true);
}

/**
   Find table in the list of open tables.

   @param list       List of TABLE objects to be inspected.
   @param db         Database name
   @param table_name Table name

   @return Pointer to the TABLE object found, 0 if no table found.
*/

TABLE *find_locked_table(TABLE *list, const char *db, const char *table_name) {
  char key[MAX_DBKEY_LENGTH];
  size_t key_length = create_table_def_key(db, table_name, key);

  for (TABLE *table = list; table; table = table->next) {
    if (table->s->table_cache_key.length == key_length &&
        !memcmp(table->s->table_cache_key.str, key, key_length))
      return table;
  }
  return (0);
}

/**
   Find instance of TABLE with upgradable or exclusive metadata
   lock from the list of open tables, emit error if no such table
   found.

   @param thd        Thread context
   @param db         Database name.
   @param table_name Name of table.
   @param no_error   Don't emit error if no suitable TABLE
                     instance were found.

   @note This function checks if the connection holds a global IX
         metadata lock. If no such lock is found, it is not safe to
         upgrade the lock and ER_TABLE_NOT_LOCKED_FOR_WRITE will be
         reported.

   @return Pointer to TABLE instance with MDL_SHARED_UPGRADABLE
           MDL_SHARED_NO_WRITE, MDL_SHARED_NO_READ_WRITE, or
           MDL_EXCLUSIVE metadata lock, NULL otherwise.
*/

TABLE *find_table_for_mdl_upgrade(THD *thd, const char *db,
                                  const char *table_name, bool no_error) {
  TABLE *tab = find_locked_table(thd->open_tables, db, table_name);

  if (!tab) {
    if (!no_error) my_error(ER_TABLE_NOT_LOCKED, MYF(0), table_name);
    return NULL;
  }

  /*
    It is not safe to upgrade the metadata lock without a global IX lock.
    This can happen with FLUSH TABLES <list> WITH READ LOCK as we in these
    cases don't take a global IX lock in order to be compatible with
    global read lock.
  */
  if (!thd->mdl_context.owns_equal_or_stronger_lock(MDL_key::GLOBAL, "", "",
                                                    MDL_INTENTION_EXCLUSIVE)) {
    if (!no_error) my_error(ER_TABLE_NOT_LOCKED_FOR_WRITE, MYF(0), table_name);
    return NULL;
  }

  while (tab->mdl_ticket != NULL &&
         !tab->mdl_ticket->is_upgradable_or_exclusive() &&
         (tab = find_locked_table(tab->next, db, table_name)))
    continue;

  if (!tab && !no_error)
    my_error(ER_TABLE_NOT_LOCKED_FOR_WRITE, MYF(0), table_name);

  return tab;
}

/*
  Function to assign a new table map id to a table share.

  PARAMETERS

    share - Pointer to table share structure

  DESCRIPTION

    We are intentionally not checking that share->mutex is locked
    since this function should only be called when opening a table
    share and before it is entered into the table_def_cache (meaning
    that it cannot be fetched by another thread, even accidentally).

  PRE-CONDITION(S)

    share is non-NULL
    The LOCK_open mutex is locked.

  POST-CONDITION(S)

    share->table_map_id is given a value that with a high certainty is
    not used by any other table (the only case where a table id can be
    reused is on wrap-around, which means more than 2^48 table
    share opens have been executed while one table was open all the
    time).

*/
static Table_id last_table_id;

void assign_new_table_id(TABLE_SHARE *share) {
  DBUG_ENTER("assign_new_table_id");

  /* Preconditions */
  DBUG_ASSERT(share != NULL);
  mysql_mutex_assert_owner(&LOCK_open);

  DBUG_EXECUTE_IF("dbug_table_map_id_500", last_table_id = 500;);
  DBUG_EXECUTE_IF("dbug_table_map_id_4B_UINT_MAX+501",
                  last_table_id = 501ULL + UINT_MAX;);
  DBUG_EXECUTE_IF("dbug_table_map_id_6B_UINT_MAX",
                  last_table_id = (~0ULL >> 16););

  share->table_map_id = last_table_id++;
  DBUG_PRINT("info", ("table_id=%llu", share->table_map_id.id()));

  DBUG_VOID_RETURN;
}

/**
  Compare metadata versions of an element obtained from the table
  definition cache and its corresponding node in the parse tree.

  @details If the new and the old values mismatch, invoke
  Metadata_version_observer.
  At prepared statement prepare, all TABLE_LIST version values are
  NULL and we always have a mismatch. But there is no observer set
  in THD, and therefore no error is reported. Instead, we update
  the value in the parse tree, effectively recording the original
  version.
  At prepared statement execute, an observer may be installed.  If
  there is a version mismatch, we push an error and return true.

  For conventional execution (no prepared statements), the
  observer is never installed.

  @sa Execute_observer
  @sa check_prepared_statement() to see cases when an observer is installed
  @sa TABLE_LIST::is_table_ref_id_equal()
  @sa TABLE_SHARE::get_table_ref_id()

  @param[in]      thd         used to report errors
  @param[in,out]  tables      TABLE_LIST instance created by the parser
                              Metadata version information in this object
                              is updated upon success.
  @param[in]      table_share an element from the table definition cache

  @retval  true  an error, which has been reported
  @retval  false success, version in TABLE_LIST has been updated
*/

static bool check_and_update_table_version(THD *thd, TABLE_LIST *tables,
                                           TABLE_SHARE *table_share) {
  if (!tables->is_table_ref_id_equal(table_share)) {
    Reprepare_observer *reprepare_observer = thd->get_reprepare_observer();

    if (reprepare_observer && reprepare_observer->report_error(thd)) {
      /*
        Version of the table share is different from the
        previous execution of the prepared statement, and it is
        unacceptable for this SQLCOM. Error has been reported.
      */
      DBUG_ASSERT(thd->is_error());
      return true;
    }
    /* Always maintain the latest version and type */
    tables->set_table_ref_id(table_share);
  }
  return false;
}

/**
  Compares versions of a stored routine obtained from the sp cache
  and the version used at prepare.

  @details If the new and the old values mismatch, invoke
  Metadata_version_observer.
  At prepared statement prepare, all Sroutine_hash_entry version values
  are NULL and we always have a mismatch. But there is no observer set
  in THD, and therefore no error is reported. Instead, we update
  the value in Sroutine_hash_entry, effectively recording the original
  version.
  At prepared statement execute, an observer may be installed.  If
  there is a version mismatch, we push an error and return true.

  For conventional execution (no prepared statements), the
  observer is never installed.

  @param[in]      thd         used to report errors
  @param[in,out]  rt          pointer to stored routine entry in the
                              parse tree
  @param[in]      sp          pointer to stored routine cache entry.
                              Can be NULL if there is no such routine.
  @retval  true  an error, which has been reported
  @retval  false success, version in Sroutine_hash_entry has been updated
*/

static bool check_and_update_routine_version(THD *thd, Sroutine_hash_entry *rt,
                                             sp_head *sp) {
  int64 spc_version = sp_cache_version();
  /* sp is NULL if there is no such routine. */
  int64 version = sp ? sp->sp_cache_version() : spc_version;
  /*
    If the version in the parse tree is stale,
    or the version in the cache is stale and sp is not used,
    we need to reprepare.
    Sic: version != spc_version <--> sp is not NULL.
  */
  if (rt->m_cache_version != version ||
      (version != spc_version && !sp->is_invoked())) {
    Reprepare_observer *reprepare_observer = thd->get_reprepare_observer();

    if (reprepare_observer && reprepare_observer->report_error(thd)) {
      /*
        Version of the sp cache is different from the
        previous execution of the prepared statement, and it is
        unacceptable for this SQLCOM. Error has been reported.
      */
      DBUG_ASSERT(thd->is_error());
      return true;
    }
    /* Always maintain the latest cache version. */
    rt->m_cache_version = version;
  }
  return false;
}

/**
   Open view by getting its definition from disk (and table cache in future).

   @param thd               Thread handle
   @param table_list        TABLE_LIST with db, table_name & belong_to_view
   @param cache_key         Key for table definition cache
   @param cache_key_length  Length of cache_key

   @todo This function is needed for special handling of views under
         LOCK TABLES. We probably should get rid of it in long term.

   @return false if success, true - otherwise.
*/

static bool tdc_open_view(THD *thd, TABLE_LIST *table_list,
                          const char *cache_key, size_t cache_key_length) {
  TABLE_SHARE *share;

  mysql_mutex_lock(&LOCK_open);

  if (!(share = get_table_share(thd, table_list->db, table_list->table_name,
                                cache_key, cache_key_length, true))) {
    mysql_mutex_unlock(&LOCK_open);
    return true;
  }

  /*
    Check TABLE_SHARE-version of view only if we have been instructed to do
    so. We do not need to check the version if we're executing CREATE VIEW or
    ALTER VIEW statements.

    In the future, this functionality should be moved out from
    tdc_open_view(), and  tdc_open_view() should became a part of a clean
    table-definition-cache interface.
  */
  if (check_and_update_table_version(thd, table_list, share)) {
    release_table_share(share);
    mysql_mutex_unlock(&LOCK_open);
    return true;
  }

  if (share->is_view) {
    bool view_open_result = open_and_read_view(thd, share, table_list);

    release_table_share(share);
    mysql_mutex_unlock(&LOCK_open);

    if (view_open_result) return true;

    return parse_view_definition(thd, table_list);
  }

  my_error(ER_WRONG_OBJECT, MYF(0), share->db.str, share->table_name.str,
           "VIEW");
  release_table_share(share);
  mysql_mutex_unlock(&LOCK_open);
  return true;
}

/**
   Finalize the process of TABLE creation by loading table triggers
   and taking action if a HEAP table content was emptied implicitly.
*/

static bool open_table_entry_fini(THD *thd, TABLE_SHARE *share,
                                  const dd::Table *table, TABLE *entry) {
  if (table != nullptr && table->has_trigger()) {
    Table_trigger_dispatcher *d = Table_trigger_dispatcher::create(entry);

    if (!d || d->check_n_load(thd, *table)) {
      destroy(d);
      return true;
    }

    entry->triggers = d;
  }

  /*
    If we are here, there was no fatal error (but error may be still
    uninitialized).

    Ignore handling implicit_emptied property (which is only for heap
    tables) when I_S query is opening this table to read table statistics.
    The reason for avoiding this is that the
    mysql_bin_log.write_dml_directly() invokes a commit(). And this commit
    is not expected to be invoked when fetching I_S table statistics.
  */
  if (unlikely(entry->file->implicit_emptied) &&
      (!thd->lex || !thd->lex->m_IS_table_stats.is_reading_stats_by_open())) {
    entry->file->implicit_emptied = 0;
    if (mysql_bin_log.is_open()) {
      bool error = false;
      String temp_buf;
      error = temp_buf.append("DELETE FROM ");
      append_identifier(thd, &temp_buf, share->db.str, strlen(share->db.str));
      error = temp_buf.append(".");
      append_identifier(thd, &temp_buf, share->table_name.str,
                        strlen(share->table_name.str));
      error = temp_buf.append(
          " /* generated by server, implicitly emptying in-memory table */");
      if (mysql_bin_log.write_dml_directly(thd, temp_buf.c_ptr_safe(),
                                           temp_buf.length()))
        return true;
      if (error) {
        /*
          As replication is maybe going to be corrupted, we need to warn the
          DBA on top of warning the client (which will automatically be done
          because of MYF(MY_WME) in my_malloc() above).
        */
        LogErr(ERROR_LEVEL,
               ER_BINLOG_OOM_WRITING_DELETE_WHILE_OPENING_HEAP_TABLE,
               share->db.str, share->table_name.str);
        destroy(entry->triggers);
        return true;
      }
    }
  }
  return false;
}

/**
   Auxiliary routine which is used for performing automatical table repair.
*/

static bool auto_repair_table(THD *thd, TABLE_LIST *table_list) {
  const char *cache_key;
  size_t cache_key_length;
  TABLE_SHARE *share;
  TABLE *entry;
  bool result = true;

  cache_key_length = get_table_def_key(table_list, &cache_key);

  thd->clear_error();

  mysql_mutex_lock(&LOCK_open);

  if (!(share = get_table_share(thd, table_list->db, table_list->table_name,
                                cache_key, cache_key_length, true)))
    goto end_unlock;

  if (share->is_view) {
    release_table_share(share);
    goto end_unlock;
  }

  if (!(entry =
            (TABLE *)my_malloc(key_memory_TABLE, sizeof(TABLE), MYF(MY_WME)))) {
    release_table_share(share);
    goto end_unlock;
  }
  mysql_mutex_unlock(&LOCK_open);

  if (open_table_from_share(thd, share, table_list->alias,
                            (uint)(HA_OPEN_KEYFILE | HA_OPEN_RNDFILE |
                                   HA_GET_INDEX | HA_TRY_READ_ONLY),
                            EXTRA_RECORD, ha_open_options | HA_OPEN_FOR_REPAIR,
                            entry, false, NULL) ||
      !entry->file ||
      (entry->file->is_crashed() && entry->file->ha_check_and_repair(thd))) {
    /* Give right error message */
    thd->clear_error();
    my_error(ER_NOT_KEYFILE, MYF(0), share->table_name.str);
    LogErr(ERROR_LEVEL, ER_FAILED_TO_REPAIR_TABLE, share->db.str,
           share->table_name.str);
    if (entry->file) closefrm(entry, 0);
  } else {
    thd->clear_error();  // Clear error message
    closefrm(entry, 0);
    result = false;
  }
  my_free(entry);

  table_cache_manager.lock_all_and_tdc();
  release_table_share(share);
  /* Remove the repaired share from the table cache. */
  tdc_remove_table(thd, TDC_RT_REMOVE_ALL, table_list->db,
                   table_list->table_name, true);
  table_cache_manager.unlock_all_and_tdc();
  return result;
end_unlock:
  mysql_mutex_unlock(&LOCK_open);
  return result;
}

/**
  Error handler class for supressing HA_ERR_ROW_FORMAT_CHANGED errors from SE.
*/

class Fix_row_type_error_handler : public Internal_error_handler {
 public:
  virtual bool handle_condition(THD *, uint sql_errno, const char *,
                                Sql_condition::enum_severity_level *,
                                const char *) {
    return sql_errno == ER_GET_ERRNO && my_errno() == HA_ERR_ROW_FORMAT_CHANGED;
  }
};

/**
  Auxiliary routine for automatically updating row format for the table.
*/

static bool fix_row_type(THD *thd, TABLE_LIST *table_list) {
  const char *cache_key;
  size_t cache_key_length = get_table_def_key(table_list, &cache_key);

  thd->clear_error();

  TABLE_SHARE *share;

  {
    /*
      Hold LOCK_open until we can keep it and are likely to
      release TABLE_SHARE on return.
    */
    MUTEX_LOCK(lock_open_guard, &LOCK_open);

    No_such_table_error_handler no_such_table_handler;
    thd->push_internal_handler(&no_such_table_handler);

    share = get_table_share(thd, table_list->db, table_list->table_name,
                            cache_key, cache_key_length, true);

    thd->pop_internal_handler();

    if (!share) {
      /*
        Somebody managed to drop table after we have performed back-off
        before trying to fix row format for the table. Such situation is
        quite unlikely but theoretically possible. Do not report error
        (silence it using error handler), let the caller try to reopen
        tables and handle missing table in appropriate way (e.g. ignore
        this fact it if the table comes from prelocking list).
      */
      if (no_such_table_handler.safely_trapped_errors()) return false;

      return true;
    }

    if (share->is_view) {
      /*
        Somebody managed to replace our table with a view after we
        have performed back-off before trying to fix row format for
        the table. Such situation is quite unlikely but is OK.
        Do not report error, let the caller try to reopen tables.
      */
      release_table_share(share);
      return false;
    }
  }

  int error = 0;
  dd::cache::Dictionary_client::Auto_releaser releaser(thd->dd_client());
  dd::Table *table_def = nullptr;
  if (thd->dd_client()->acquire_for_modification(
          share->db.str, share->table_name.str, &table_def))
    error = 1;

  DBUG_ASSERT(table_def != nullptr);

  /*
    Silence expected HA_ERR_ROW_FORMAT_CHANGED errors.
  */
  Fix_row_type_error_handler err_handler;
  thd->push_internal_handler(&err_handler);

  TABLE tmp_table;
  if (error == 0)
    error = open_table_from_share(thd, share, table_list->alias,
                                  (uint)(HA_OPEN_KEYFILE | HA_OPEN_RNDFILE |
                                         HA_GET_INDEX | HA_TRY_READ_ONLY),
                                  EXTRA_RECORD, ha_open_options, &tmp_table,
                                  false, table_def);

  thd->pop_internal_handler();

  if (error == 8) {
    Disable_autocommit_guard autocommit_guard(thd);
    HA_CREATE_INFO create_info;
    create_info.row_type = share->row_type;
    create_info.table_options = share->db_options_in_use;

    handler *file = get_new_handler(share, share->m_part_info != NULL,
                                    thd->mem_root, share->db_type());
    if (file != nullptr) {
      row_type correct_row_type = file->get_real_row_type(&create_info);
      bool result = dd::fix_row_type(thd, table_def, correct_row_type);
      destroy(file);

      if (result) {
        trans_rollback_stmt(thd);
        trans_rollback(thd);
      } else {
        result = trans_commit_stmt(thd) || trans_commit(thd);
        if (!result) error = 0;
      }
    }
  } else if (error == 0)
    closefrm(&tmp_table, 0);

  table_cache_manager.lock_all_and_tdc();
  release_table_share(share);
  /*
    Remove the share from the table cache. So attempt to reopen table
    will construct its new version with correct real_row_type value.
  */
  tdc_remove_table(thd, TDC_RT_REMOVE_ALL, table_list->db,
                   table_list->table_name, true);
  table_cache_manager.unlock_all_and_tdc();
  return error != 0;
}

/** Open_table_context */

Open_table_context::Open_table_context(THD *thd, uint flags)
    : m_thd(thd),
      m_failed_table(NULL),
      m_start_of_statement_svp(thd->mdl_context.mdl_savepoint()),
      m_timeout(flags & MYSQL_LOCK_IGNORE_TIMEOUT
                    ? LONG_TIMEOUT
                    : thd->variables.lock_wait_timeout),
      m_flags(flags),
      m_action(OT_NO_ACTION),
      m_has_locks(thd->mdl_context.has_locks()),
      m_has_protection_against_grl(false) {}

/**
  Check if we can back-off and set back off action if we can.
  Otherwise report and return error.

  @retval  true if back-off is impossible.
  @retval  false if we can back off. Back off action has been set.
*/

bool Open_table_context::request_backoff_action(
    enum_open_table_action action_arg, TABLE_LIST *table) {
  /*
    A back off action may be one of four kinds:

    * We met a broken table that needs repair, or a table that
      is not present on this MySQL server and needs re-discovery.
      To perform the action, we need an exclusive metadata lock on
      the table. Acquiring X lock while holding other shared
      locks can easily lead to deadlocks. We rely on MDL deadlock
      detector to discover them. If this is a multi-statement
      transaction that holds metadata locks for completed statements,
      we should keep these locks after discovery/repair.
      The action type in this case is OT_DISCOVER or OT_REPAIR.
    * We met a table that has outdated value in ROW_FORMAT column
      in the data-dictionary/value of TABLE_SHARE::real_row_type
      attribute, which need to be updated. To update the
      data-dictionary we not only need to acquire X lock on the
      table, but also need to commit the transaction. If there
      is an ongoing transaction (and some metadata locks acquired)
      we cannot proceed and report an error. The action type for
      this case is OT_FIX_ROW_TYPE.
    * Our attempt to acquire an MDL lock lead to a deadlock,
      detected by the MDL deadlock detector. The current
      session was chosen a victim. If this is a multi-statement
      transaction that holds metadata locks taken by completed
      statements, restarting locking for the current statement
      may lead to a livelock. Releasing locks of completed
      statements can not be done as will lead to violation
      of ACID. Thus, again, if m_has_locks is set,
      we report an error. Otherwise, when there are no metadata
      locks other than which belong to this statement, we can
      try to recover from error by releasing all locks and
      restarting the pre-locking.
      Similarly, a deadlock error can occur when the
      pre-locking process met a TABLE_SHARE that is being
      flushed, and unsuccessfully waited for the flush to
      complete. A deadlock in this case can happen, e.g.,
      when our session is holding a metadata lock that
      is being waited on by a session which is using
      the table which is being flushed. The only way
      to recover from this error is, again, to close all
      open tables, release all locks, and retry pre-locking.
      Action type name is OT_REOPEN_TABLES. Re-trying
      while holding some locks may lead to a livelock,
      and thus we don't do it.
    * Finally, this session has open TABLEs from different
      "generations" of the table cache. This can happen, e.g.,
      when, after this session has successfully opened one
      table used for a statement, FLUSH TABLES interfered and
      expelled another table used in it. FLUSH TABLES then
      blocks and waits on the table already opened by this
      statement.
      We detect this situation by ensuring that table cache
      version of all tables used in a statement is the same.
      If it isn't, all tables needs to be reopened.
      Note, that we can always perform a reopen in this case,
      even if we already have metadata locks, since we don't
      keep tables open between statements and a livelock
      is not possible.
  */
  if ((action_arg == OT_BACKOFF_AND_RETRY || action_arg == OT_FIX_ROW_TYPE) &&
      m_has_locks) {
    my_error(ER_LOCK_DEADLOCK, MYF(0));
    m_thd->mark_transaction_to_rollback(true);
    return true;
  }
  /*
    If auto-repair or discovery are requested, a pointer to table
    list element must be provided.
  */
  if (table) {
    DBUG_ASSERT(action_arg == OT_DISCOVER || action_arg == OT_REPAIR ||
                action_arg == OT_FIX_ROW_TYPE);
    m_failed_table = new (m_thd->mem_root)
        TABLE_LIST(table->db, table->db_length, table->table_name,
                   table->table_name_length, table->alias, TL_WRITE);
    if (m_failed_table == nullptr) return true;
    m_failed_table->mdl_request.set_type(MDL_EXCLUSIVE);
  }
  m_action = action_arg;
  return false;
}

/**
  An error handler to mark transaction to rollback on DEADLOCK error
  during DISCOVER / REPAIR.
*/
class MDL_deadlock_discovery_repair_handler : public Internal_error_handler {
 public:
  virtual bool handle_condition(THD *thd, uint sql_errno, const char *,
                                Sql_condition::enum_severity_level *,
                                const char *) {
    if (sql_errno == ER_LOCK_DEADLOCK) {
      thd->mark_transaction_to_rollback(true);
    }
    /*
      We have marked this transaction to rollback. Return false to allow
      error to be reported or handled by other handlers.
    */
    return false;
  }
};

/**
   Recover from failed attempt of open table by performing requested action.

   @pre This function should be called only with "action" != OT_NO_ACTION
        and after having called @sa close_tables_for_reopen().

   @retval false - Success. One should try to open tables once again.
   @retval true  - Error
*/

bool Open_table_context::recover_from_failed_open() {
  if (m_action == OT_REPAIR) {
    DEBUG_SYNC(m_thd, "recover_ot_repair");
  }

  /*
    Skip repair and discovery in IS-queries as they require X lock
    which could lead to delays or deadlock. Instead set
    ER_WARN_I_S_SKIPPED_TABLE which will be converted to a warning
    later.
   */
  if ((m_action == OT_REPAIR || m_action == OT_DISCOVER ||
       m_action == OT_FIX_ROW_TYPE) &&
      (m_flags & MYSQL_OPEN_FAIL_ON_MDL_CONFLICT)) {
    my_error(ER_WARN_I_S_SKIPPED_TABLE, MYF(0),
             m_failed_table->mdl_request.key.db_name(),
             m_failed_table->mdl_request.key.name());
    return true;
  }

  bool result = false;
  MDL_deadlock_discovery_repair_handler handler;
  /*
    Install error handler to mark transaction to rollback on DEADLOCK error.
  */
  m_thd->push_internal_handler(&handler);

  /* Execute the action. */
  switch (m_action) {
    case OT_BACKOFF_AND_RETRY:
      break;
    case OT_REOPEN_TABLES:
      break;
    case OT_DISCOVER: {
      if ((result =
               lock_table_names(m_thd, m_failed_table, NULL, get_timeout(), 0)))
        break;

      tdc_remove_table(m_thd, TDC_RT_REMOVE_ALL, m_failed_table->db,
                       m_failed_table->table_name, false);
      if (ha_create_table_from_engine(m_thd, m_failed_table->db,
                                      m_failed_table->table_name))
        break;

      m_thd->get_stmt_da()->reset_condition_info(m_thd);
      m_thd->clear_error();  // Clear error message
      /*
        Rollback to start of the current statement to release exclusive lock
        on table which was discovered but preserve locks from previous
        statements in current transaction.
      */
      m_thd->mdl_context.rollback_to_savepoint(start_of_statement_svp());
      break;
    }
    case OT_REPAIR: {
      if ((result =
               lock_table_names(m_thd, m_failed_table, NULL, get_timeout(), 0)))
        break;

      tdc_remove_table(m_thd, TDC_RT_REMOVE_ALL, m_failed_table->db,
                       m_failed_table->table_name, false);

      result = auto_repair_table(m_thd, m_failed_table);
      /*
        Rollback to start of the current statement to release exclusive lock
        on table which was discovered but preserve locks from previous
        statements in current transaction.
      */
      m_thd->mdl_context.rollback_to_savepoint(start_of_statement_svp());
      break;
    }
    case OT_FIX_ROW_TYPE: {
      /*
        Since we are going to commit changes to the data-dictionary there
        should not be any ongoing transaction.
        We already have checked that the connection holds no metadata locks
        earlier.
        Still there can be transaction started by START TRANSACTION, which
        we don't have right to implicitly finish (even more interesting case
        is START TRANSACTION WITH CONSISTENT SNAPSHOT). Hence explicit check
        for active transaction.
      */
      DBUG_ASSERT(!m_thd->mdl_context.has_locks());

      if (m_thd->in_active_multi_stmt_transaction()) {
        my_error(ER_LOCK_OR_ACTIVE_TRANSACTION, MYF(0));
        result = true;
        break;
      }

      if ((result =
               lock_table_names(m_thd, m_failed_table, NULL, get_timeout(), 0)))
        break;

      result = fix_row_type(m_thd, m_failed_table);

      m_thd->mdl_context.release_transactional_locks();
      break;
    }
    default:
      DBUG_ASSERT(0);
  }
  m_thd->pop_internal_handler();
  /*
    Reset the pointers to conflicting MDL request and the
    TABLE_LIST element, set when we need auto-discovery or repair,
    for safety.
  */
  m_failed_table = NULL;
  /*
    Reset flag indicating that we have already acquired protection
    against GRL. It is no longer valid as the corresponding lock was
    released by close_tables_for_reopen().
  */
  m_has_protection_against_grl = false;
  /* Prepare for possible another back-off. */
  m_action = OT_NO_ACTION;
  return result;
}

/*
  Return a appropriate read lock type given a table object.

  @param thd              Thread context
  @param prelocking_ctx   Prelocking context.
  @param table_list       Table list element for table to be locked.
  @param routine_modifies_data
                          Some routine that is invoked by statement
                          modifies data.

  @remark Due to a statement-based replication limitation, statements such as
          INSERT INTO .. SELECT FROM .. and CREATE TABLE .. SELECT FROM need
          to grab a TL_READ_NO_INSERT lock on the source table in order to
          prevent the replication of a concurrent statement that modifies the
          source table. If such a statement gets applied on the slave before
          the INSERT .. SELECT statement finishes, data on the master could
          differ from data on the slave and end-up with a discrepancy between
          the binary log and table state.
          This also applies to SELECT/SET/DO statements which use stored
          functions. Calls to such functions are going to be logged as a
          whole and thus should be serialized against concurrent changes
          to tables used by those functions. This is avoided when functions
          do not modify data but only read it, since in this case nothing is
          written to the binary log. Argument routine_modifies_data
          denotes the same. So effectively, if the statement is not a
          LOCK TABLE, not a update query and routine_modifies_data is false
          then prelocking_placeholder does not take importance.

          Furthermore, this does not apply to I_S and log tables as it's
          always unsafe to replicate such tables under statement-based
          replication as the table on the slave might contain other data
          (ie: general_log is enabled on the slave). The statement will
          be marked as unsafe for SBR in decide_logging_format().
  @remark Note that even in prelocked mode it is important to correctly
          determine lock type value. In this mode lock type is passed to
          handler::start_stmt() method and can be used by storage engine,
          for example, to determine what kind of row locks it should acquire
          when reading data from the table.
*/

thr_lock_type read_lock_type_for_table(THD *thd,
                                       Query_tables_list *prelocking_ctx,
                                       TABLE_LIST *table_list,
                                       bool routine_modifies_data) {
  /*
    In cases when this function is called for a sub-statement executed in
    prelocked mode we can't rely on OPTION_BIN_LOG flag in THD::options
    bitmap to determine that binary logging is turned on as this bit can
    be cleared before executing sub-statement. So instead we have to look
    at THD::variables::sql_log_bin member.
  */
  bool log_on = mysql_bin_log.is_open() && thd->variables.sql_log_bin;

  /*
    When we do not write to binlog or when we use row based replication,
    it is safe to use a weaker lock.
  */
  if (log_on == false || thd->variables.binlog_format == BINLOG_FORMAT_ROW)
    return TL_READ;

  if ((table_list->table->s->table_category == TABLE_CATEGORY_LOG) ||
      (table_list->table->s->table_category == TABLE_CATEGORY_RPL_INFO) ||
      (table_list->table->s->table_category == TABLE_CATEGORY_GTID) ||
      (table_list->table->s->table_category == TABLE_CATEGORY_PERFORMANCE))
    return TL_READ;

  // SQL queries which updates data need a stronger lock.
  if (is_update_query(prelocking_ctx->sql_command)) return TL_READ_NO_INSERT;

  /*
    table_list is placeholder for prelocking.
    Ignore prelocking_placeholder status for non "LOCK TABLE" statement's
    table_list objects when routine_modifies_data is false.
  */
  if (table_list->prelocking_placeholder &&
      (routine_modifies_data || thd->in_lock_tables))
    return TL_READ_NO_INSERT;

  if (thd->locked_tables_mode > LTM_LOCK_TABLES) return TL_READ_NO_INSERT;

  return TL_READ;
}

/**
  Process table's foreign keys (if any) by prelocking algorithm.

  @param  thd                   Thread context.
  @param  prelocking_ctx        Prelocking context of the statement.
  @param  share                 Table's share.
  @param  is_insert             Indicates whether statement is going to INSERT
                                into the table.
  @param  is_update             Indicates whether statement is going to UPDATE
                                the table.
  @param  is_delete             Indicates whether statement is going to DELETE
                                from the table.
  @param  belong_to_view        Uppermost view which uses this table element
                                (nullptr - if it is not used by a view).
  @param[out] need_prelocking   Set to true if method detects that prelocking
                                required, not changed otherwise.
*/
static void process_table_fks(THD *thd, Query_tables_list *prelocking_ctx,
                              TABLE_SHARE *share, bool is_insert,
                              bool is_update, bool is_delete,
                              TABLE_LIST *belong_to_view,
                              bool *need_prelocking) {
  if (!share->foreign_keys && !share->foreign_key_parents) {
    /*
      This table doesn't participate in any foreign keys, so nothing to
      process.
    */
    return;
  }

  *need_prelocking = true;

  /*
    In lower-case-table-names == 2 mode we store original versions of db
    and table names for tables participating in FK relationship, even
    though their comparison is performed in case insensitive fashion.
    Therefore we need to normalize/lowercase these names while prelocking
    set key is constructing from them.
  */
  bool normalize_db_names = (lower_case_table_names == 2);
  Sp_name_normalize_type name_normalize_type =
      (lower_case_table_names == 2) ? Sp_name_normalize_type::LOWERCASE_NAME
                                    : Sp_name_normalize_type::LEAVE_AS_IS;

  if (is_insert || is_update) {
    for (TABLE_SHARE_FOREIGN_KEY_INFO *fk = share->foreign_key;
         fk < share->foreign_key + share->foreign_keys; ++fk) {
      (void)sp_add_used_routine(
          prelocking_ctx, thd->stmt_arena,
          Sroutine_hash_entry::FK_TABLE_ROLE_PARENT_CHECK,
          fk->referenced_table_db.str, fk->referenced_table_db.length,
          fk->referenced_table_name.str, fk->referenced_table_name.length,
          normalize_db_names, name_normalize_type, false, belong_to_view);
    }
  }

  if (is_update || is_delete) {
    for (TABLE_SHARE_FOREIGN_KEY_PARENT_INFO *fk_p = share->foreign_key_parent;
         fk_p < share->foreign_key_parent + share->foreign_key_parents;
         ++fk_p) {
      if ((is_update &&
           (fk_p->update_rule == dd::Foreign_key::RULE_NO_ACTION ||
            fk_p->update_rule == dd::Foreign_key::RULE_RESTRICT)) ||
          (is_delete &&
           (fk_p->delete_rule == dd::Foreign_key::RULE_NO_ACTION ||
            fk_p->delete_rule == dd::Foreign_key::RULE_RESTRICT))) {
        (void)sp_add_used_routine(
            prelocking_ctx, thd->stmt_arena,
            Sroutine_hash_entry::FK_TABLE_ROLE_CHILD_CHECK,
            fk_p->referencing_table_db.str, fk_p->referencing_table_db.length,
            fk_p->referencing_table_name.str,
            fk_p->referencing_table_name.length, normalize_db_names,
            name_normalize_type, false, belong_to_view);
      }

      if ((is_update &&
           (fk_p->update_rule == dd::Foreign_key::RULE_CASCADE ||
            fk_p->update_rule == dd::Foreign_key::RULE_SET_NULL ||
            fk_p->update_rule == dd::Foreign_key::RULE_SET_DEFAULT)) ||
          (is_delete &&
           (fk_p->delete_rule == dd::Foreign_key::RULE_SET_NULL ||
            fk_p->delete_rule == dd::Foreign_key::RULE_SET_DEFAULT))) {
        (void)sp_add_used_routine(
            prelocking_ctx, thd->stmt_arena,
            Sroutine_hash_entry::FK_TABLE_ROLE_CHILD_UPDATE,
            fk_p->referencing_table_db.str, fk_p->referencing_table_db.length,
            fk_p->referencing_table_name.str,
            fk_p->referencing_table_name.length, normalize_db_names,
            name_normalize_type, false, belong_to_view);
      }

      if (is_delete && fk_p->delete_rule == dd::Foreign_key::RULE_CASCADE) {
        (void)sp_add_used_routine(
            prelocking_ctx, thd->stmt_arena,
            Sroutine_hash_entry::FK_TABLE_ROLE_CHILD_DELETE,
            fk_p->referencing_table_db.str, fk_p->referencing_table_db.length,
            fk_p->referencing_table_name.str,
            fk_p->referencing_table_name.length, normalize_db_names,
            name_normalize_type, false, belong_to_view);
      }
    }
  }
}

/**
  Handle element of prelocking set other than table. E.g. cache routine
  and, if prelocking strategy prescribes so, extend the prelocking set
  with tables and routines used by it.

  @param[in]  thd                   Thread context.
  @param[in]  prelocking_ctx        Prelocking context.
  @param[in]  rt                    Element of prelocking set to be processed.
  @param[in]  prelocking_strategy   Strategy which specifies how the
                                    prelocking set should be extended when
                                    one of its elements is processed.
  @param[in]  has_prelocking_list   Indicates that prelocking set/list for
                                    this statement has already been built.
  @param[in]  ot_ctx                Context of open_table used to recover from
                                    locking failures.
  @param[out] need_prelocking       Set to true if it was detected that this
                                    statement will require prelocked mode for
                                    its execution, not touched otherwise.
  @param[out] routine_modifies_data Set to true if it was detected that this
                                    routine does modify table data.

  @retval false  Success.
  @retval true   Failure (Conflicting metadata lock, OOM, other errors).
*/

static bool open_and_process_routine(
    THD *thd, Query_tables_list *prelocking_ctx, Sroutine_hash_entry *rt,
    Prelocking_strategy *prelocking_strategy, bool has_prelocking_list,
    Open_table_context *ot_ctx, bool *need_prelocking,
    bool *routine_modifies_data) {
  *routine_modifies_data = false;
  DBUG_ENTER("open_and_process_routine");

  switch (rt->type()) {
    case Sroutine_hash_entry::FUNCTION:
    case Sroutine_hash_entry::PROCEDURE: {
      sp_head *sp;
      /*
        Try to get MDL lock on the routine.
        Note that we do not take locks on top-level CALLs as this can
        lead to a deadlock. Not locking top-level CALLs does not break
        the binlog as only the statements in the called procedure show
        up there, not the CALL itself.
      */
      if (rt != prelocking_ctx->sroutines_list.first ||
          rt->type() != Sroutine_hash_entry::PROCEDURE) {
        MDL_request mdl_request;
        MDL_key mdl_key;

        if (rt->type() == Sroutine_hash_entry::FUNCTION)
          dd::Function::create_mdl_key(rt->db(), rt->name(), &mdl_key);
        else
          dd::Procedure::create_mdl_key(rt->db(), rt->name(), &mdl_key);

        MDL_REQUEST_INIT_BY_KEY(&mdl_request, &mdl_key, MDL_SHARED,
                                MDL_TRANSACTION);

        /*
          Waiting for a conflicting metadata lock to go away may
          lead to a deadlock, detected by MDL subsystem.
          If possible, we try to resolve such deadlocks by releasing all
          metadata locks and restarting the pre-locking process.
          To prevent the error from polluting the Diagnostics Area
          in case of successful resolution, install a special error
          handler for ER_LOCK_DEADLOCK error.
        */
        MDL_deadlock_handler mdl_deadlock_handler(ot_ctx);

        thd->push_internal_handler(&mdl_deadlock_handler);
        bool result =
            thd->mdl_context.acquire_lock(&mdl_request, ot_ctx->get_timeout());
        thd->pop_internal_handler();

        if (result) DBUG_RETURN(true);

        DEBUG_SYNC(thd, "after_shared_lock_pname");

        /* Ensures the routine is up-to-date and cached, if exists. */
        if (sp_cache_routine(thd, rt, has_prelocking_list, &sp))
          DBUG_RETURN(true);

        /* Remember the version of the routine in the parse tree. */
        if (check_and_update_routine_version(thd, rt, sp)) DBUG_RETURN(true);

        /* 'sp' is NULL when there is no such routine. */
        if (sp) {
          *routine_modifies_data = sp->modifies_data();

          if (!has_prelocking_list)
            prelocking_strategy->handle_routine(thd, prelocking_ctx, rt, sp,
                                                need_prelocking);
        }
      } else {
        /*
          If it's a top level call, just make sure we have a recent
          version of the routine, if it exists.
          Validating routine version is unnecessary, since CALL
          does not affect the prepared statement prelocked list.
        */
        if (sp_cache_routine(thd, rt, false, &sp)) DBUG_RETURN(true);
      }
    } break;
    case Sroutine_hash_entry::TRIGGER:
      /**
        We add trigger entries to lex->sroutines_list, but we don't
        load them here. The trigger entry is only used when building
        a transitive closure of objects used in a statement, to avoid
        adding to this closure objects that are used in the trigger more
        than once.
        E.g. if a trigger trg refers to table t2, and the trigger table t1
        is used multiple times in the statement (say, because it's used in
        function f1() twice), we will only add t2 once to the list of
        tables to prelock.

        We don't take metadata locks on triggers either: they are protected
        by a respective lock on the table, on which the trigger is defined.

        The only two cases which give "trouble" are SHOW CREATE TRIGGER
        and DROP TRIGGER statements. For these, statement syntax doesn't
        specify the table on which this trigger is defined, so we have
        to make a "dirty" read in the data dictionary to find out the
        table name. Once we discover the table name, we take a metadata
        lock on it, and this protects all trigger operations.
        Of course the table, in theory, may disappear between the dirty
        read and metadata lock acquisition, but in that case we just return
        a run-time error.

        Grammar of other trigger DDL statements (CREATE, DROP) requires
        the table to be specified explicitly, so we use the table metadata
        lock to protect trigger metadata in these statements. Similarly, in
        DML we always use triggers together with their tables, and thus don't
        need to take separate metadata locks on them.
      */
      break;
    case Sroutine_hash_entry::FK_TABLE_ROLE_PARENT_CHECK:
    case Sroutine_hash_entry::FK_TABLE_ROLE_CHILD_CHECK:
    case Sroutine_hash_entry::FK_TABLE_ROLE_CHILD_UPDATE:
    case Sroutine_hash_entry::FK_TABLE_ROLE_CHILD_DELETE: {
      if (thd->locked_tables_mode == LTM_NONE) {
        MDL_request mdl_request;

        /*
          Adjust metadata lock type according to the table's role in the
          FK relationship. Also acquire stronger locks when we are locking
          on behalf of LOCK TABLES.
        */
        enum_mdl_type mdl_lock_type;
        bool executing_LT = (prelocking_ctx->sql_command == SQLCOM_LOCK_TABLES);

        if (rt->type() == Sroutine_hash_entry::FK_TABLE_ROLE_PARENT_CHECK ||
            rt->type() == Sroutine_hash_entry::FK_TABLE_ROLE_CHILD_CHECK) {
          mdl_lock_type =
              (executing_LT ? MDL_SHARED_READ_ONLY : MDL_SHARED_READ);
        } else {
          mdl_lock_type =
              (executing_LT ? MDL_SHARED_NO_READ_WRITE : MDL_SHARED_WRITE);
        }

        MDL_REQUEST_INIT_BY_PART_KEY(&mdl_request, MDL_key::TABLE,
                                     rt->part_mdl_key(),
                                     rt->part_mdl_key_length(), rt->db_length(),
                                     mdl_lock_type, MDL_TRANSACTION);

        MDL_deadlock_handler mdl_deadlock_handler(ot_ctx);

        thd->push_internal_handler(&mdl_deadlock_handler);
        bool result =
            thd->mdl_context.acquire_lock(&mdl_request, ot_ctx->get_timeout());
        thd->pop_internal_handler();

        if (result) DBUG_RETURN(true);
      } else {
        /*
          This function is called only if we are not in prelocked mode
          already. So we must be handling statement executed under
          LOCK TABLES in this case.
        */
        DBUG_ASSERT(thd->locked_tables_mode == LTM_LOCK_TABLES);

        /*
          Even though LOCK TABLES tries to automatically lock parent and child
          tables which might be necessary for foreign key checks/actions, there
          are some cases when we might miss them. So it is better to check that
          we have appropriate metadata lock explicitly and error out if not.

          Some examples of problematic cases are:

          *) We are executing DELETE FROM t1 under LOCK TABLES t1 READ
             and table t1 is a parent in a foreign key.
             In this case error about inappropriate lock on t1 will be
             reported at later stage than prelocking set is built.
             So we can't assume/assert that we have proper lock on the
             corresponding child table here.

         *)  Table t1 has a trigger, which contains DELETE FROM t2 and
             t2 is participating in FK as parent. In such situation
             LOCK TABLE t1 WRITE will lock t2 for write implicitly
             so both updates and delete on t2 will be allowed. However,
             t3 will be locked only in a way as if only deletes from
             t2 were allowed.

          *) Prelocking list has been built earlier. Both child and parent
             definitions might have changed since this time so at LOCK TABLES
             time FK which corresponds to this element of prelocked set
             might be no longer around. In theory, we might be processing
         statement which is not marked as requiring prelocked set invalidation
         (and thus ignoring table version mismatches) or tables might be missing
         and this error can be suppressed. In such case we might not have
         appropriate metadata lock on our child/parent table.
        */
        if (rt->type() == Sroutine_hash_entry::FK_TABLE_ROLE_PARENT_CHECK ||
            rt->type() == Sroutine_hash_entry::FK_TABLE_ROLE_CHILD_CHECK) {
          if (!thd->mdl_context.owns_equal_or_stronger_lock(
                  MDL_key::TABLE, rt->db(), rt->name(), MDL_SHARED_READ_ONLY)) {
            my_error(ER_TABLE_NOT_LOCKED, MYF(0), rt->name());
            DBUG_RETURN(true);
          }
        } else {
          if (!thd->mdl_context.owns_equal_or_stronger_lock(
                  MDL_key::TABLE, rt->db(), rt->name(),
                  MDL_SHARED_NO_READ_WRITE)) {
            my_error(ER_TABLE_NOT_LOCKED_FOR_WRITE, MYF(0), rt->name());
            DBUG_RETURN(true);
          }
        }
      }

      if (rt->type() == Sroutine_hash_entry::FK_TABLE_ROLE_CHILD_UPDATE ||
          rt->type() == Sroutine_hash_entry::FK_TABLE_ROLE_CHILD_DELETE) {
        /*
          In order to continue building prelocked set or validating
          prelocked set which already has been built we need to get
          access to table's TABLE_SHARE.

          Getting unused TABLE object is more scalable that going
          directly for the TABLE_SHARE. If there are no unused TABLE
          object we might get at least pointer to the TABLE_SHARE
          from the table cache.

          Note that under LOCK TABLES we can't rely on that table is
          going to be in THD::open_tables list, as LOCK TABLES only
          pre-acquires metadata locks on FK tables but doesn't
          pre-open them.

          TODO: Perhaps we should give it a try as it can be more
                scalability friendly.
        */
        Table_cache *tc = table_cache_manager.get_cache(thd);
        TABLE *table;
        TABLE_SHARE *share;

        tc->lock();

        table = tc->get_table(thd, rt->part_mdl_key(),
                              rt->part_mdl_key_length(), &share);

        if (table) {
          DBUG_ASSERT(table->s == share);
          /*
            Don't check if TABLE_SHARE::version matches version of tables
            previously opened by this statement. It might be problematic
            under LOCK TABLES and possible version difference can't affect
            FK-related part of prelocking set.
          */
          tc->unlock();
        } else if (share) {
          /*
            TODO: If we constantly hit this case it would harm scalability...
                  Perhaps we need to create new unused TABLE instance in this
                  case.
          */
          mysql_mutex_lock(&LOCK_open);
          tc->unlock();
          share->increment_ref_count();
          mysql_mutex_unlock(&LOCK_open);

          /*
            Again, when building part of prelocking set related to foreign keys
            we can ignore fact that TABLE_SHARE::version is old.
          */
        } else {
          tc->unlock();

          /*
            If we are validating existing prelocking set then the table
            might have been dropped. We suppress this error in this case.
            Prelocking set will be either invalidated, or error will be
            reported the parent table is accessed.

            TODO: Perhaps we need to use get_table_share_with_discover()
                  here but it gets complicated under LOCK TABLES.
          */
          No_such_table_error_handler no_such_table_handler;
          thd->push_internal_handler(&no_such_table_handler);

          mysql_mutex_lock(&LOCK_open);
          share = get_table_share(thd, rt->db(), rt->name(), rt->part_mdl_key(),
                                  rt->part_mdl_key_length(), true);
          mysql_mutex_unlock(&LOCK_open);

          thd->pop_internal_handler();

          if (!share && no_such_table_handler.safely_trapped_errors()) {
            break;  // Jump out switch without error.
          }

          if (!share) {
            DBUG_RETURN(true);
          }

          if (share->is_view) {
            /*
              Eeek! Somebody replaced the child table with a view. This can
              happen only when we are validating existing prelocked set.
              Parent either have been dropped or its definition has been
              changed. In either case our child table won't be accessed
              through the foreign key.
            */
            DBUG_ASSERT(has_prelocking_list);

            mysql_mutex_lock(&LOCK_open);
            release_table_share(share);
            mysql_mutex_unlock(&LOCK_open);

            Reprepare_observer *reprepare_observer =
                thd->get_reprepare_observer();
            if (reprepare_observer && reprepare_observer->report_error(thd)) {
              DBUG_ASSERT(thd->is_error());
              DBUG_RETURN(true);
            }

            break;  // Jump out switch without error.
          }
        }

        auto release_table_lambda = [thd](TABLE *table) {
          release_or_close_table(thd, table);
        };
        std::unique_ptr<TABLE, decltype(release_table_lambda)>
            release_table_guard(table, release_table_lambda);

        /*
          We need to explicitly release TABLE_SHARE only if we don't
          have TABLE object.
        */
        auto release_share_lambda = [](TABLE_SHARE *share) {
          mysql_mutex_lock(&LOCK_open);
          release_table_share(share);
          mysql_mutex_unlock(&LOCK_open);
        };
        std::unique_ptr<TABLE_SHARE, decltype(release_share_lambda)>
            release_share_guard((table ? nullptr : share),
                                release_share_lambda);

        /*
          We need to maintain versioning of the prelocked tables since this
          is needed for correct handling of prepared statements to catch
          situations where a prelocked table (which is added to the prelocked
          set during PREPARE) is changed between repeated executions of the
          prepared statement.
         */
        int64 share_version = share->get_table_ref_version();

        if (rt->m_cache_version != share_version) {
          Reprepare_observer *reprepare_observer =
              thd->get_reprepare_observer();

          if (reprepare_observer && reprepare_observer->report_error(thd)) {
            /*
              Version of the cached table share is different from the
              previous execution of the prepared statement, and it is
              unacceptable for this SQLCOM. Error has been reported.
            */
            DBUG_ASSERT(thd->is_error());
            DBUG_RETURN(true);
          }
          /* Always maintain the latest cache version. */
          rt->m_cache_version = share_version;
        }

        if (!has_prelocking_list) {
          bool is_update =
              (rt->type() == Sroutine_hash_entry::FK_TABLE_ROLE_CHILD_UPDATE);
          bool is_delete =
              (rt->type() == Sroutine_hash_entry::FK_TABLE_ROLE_CHILD_DELETE);

          process_table_fks(thd, prelocking_ctx, share, false, is_update,
                            is_delete, rt->belong_to_view, need_prelocking);
        }
      }
    } break;
    default:
      /* Impossible type value. */
      DBUG_ASSERT(0);
  }
  DBUG_RETURN(false);
}

/**
  Handle table list element by obtaining metadata lock, opening table or view
  and, if prelocking strategy prescribes so, extending the prelocking set with
  tables and routines used by it.

  @param[in]     thd                  Thread context.
  @param[in]     lex                  LEX structure for statement.
  @param[in]     tables               Table list element to be processed.
  @param[in,out] counter              Number of tables which are open.
  @param[in]     prelocking_strategy  Strategy which specifies how the
                                      prelocking set should be extended
                                      when table or view is processed.
  @param[in]     has_prelocking_list  Indicates that prelocking set/list for
                                      this statement has already been built.
  @param[in]     ot_ctx               Context used to recover from a failed
                                      open_table() attempt.

  @retval  false  Success.
  @retval  true   Error, reported unless there is a chance to recover from it.
*/

static bool open_and_process_table(THD *thd, LEX *lex, TABLE_LIST *const tables,
                                   uint *counter,
                                   Prelocking_strategy *prelocking_strategy,
                                   bool has_prelocking_list,
                                   Open_table_context *ot_ctx) {
  bool error = false;
  bool safe_to_ignore_table = false;
  DBUG_ENTER("open_and_process_table");
  DEBUG_SYNC(thd, "open_and_process_table");

  /*
    Ignore placeholders for derived tables. After derived tables
    processing, link to created temporary table will be put here.
    If this is derived table for view then we still want to process
    routines used by this view; for a non-view derived table, those routines
    are already part of the containing query's structures.
  */
  if (tables->is_derived() || tables->is_table_function()) goto end;

  DBUG_ASSERT(!tables->common_table_expr());

  /*
    If this TABLE_LIST object is a placeholder for an information_schema
    table, create a temporary table to represent the information_schema
    table in the query. Do not fill it yet - will be filled during
    execution.
  */
  if (tables->schema_table) {
    /*
      Since we no longer set TABLE_LIST::schema_table/table for table
      list elements representing mergeable view, we can't meet a table
      list element which represent information_schema table and a view
      at the same time. Otherwise, acquiring metadata lock om the view
      would have been necessary.
    */
    DBUG_ASSERT(!tables->is_view());

    if (!mysql_schema_table(thd, lex, tables) &&
        !check_and_update_table_version(thd, tables, tables->table->s)) {
      goto end;
    }
    error = true;
    goto end;
  }
  DBUG_PRINT("tcache", ("opening table: '%s'.'%s'  item: %p", tables->db,
                        tables->table_name,
                        tables));  // psergey: invalid read of size 1 here
  (*counter)++;

  /* Not a placeholder: must be a base/temporary table or a view. Let us open
   * it. */

  if (tables->table) {
    /*
      If this TABLE_LIST object has an associated open TABLE object
      (TABLE_LIST::table is not NULL), that TABLE object must be a pre-opened
      temporary table.
    */
    DBUG_ASSERT(is_temporary_table(tables));
  } else if (tables->open_type == OT_TEMPORARY_ONLY) {
    /*
      OT_TEMPORARY_ONLY means that we are in CREATE TEMPORARY TABLE statement.
      Also such table list element can't correspond to prelocking placeholder
      or to underlying table of merge table.
      So existing temporary table should have been preopened by this moment
      and we can simply continue without trying to open temporary or base
      table.
    */
    DBUG_ASSERT(tables->open_strategy);
    DBUG_ASSERT(!tables->prelocking_placeholder);
    DBUG_ASSERT(!tables->parent_l);
  } else if (tables->prelocking_placeholder) {
    /*
      For the tables added by the pre-locking code, attempt to open
      the table but fail silently if the table does not exist.
      The real failure will occur when/if a statement attempts to use
      that table.
    */
    No_such_table_error_handler no_such_table_handler;
    thd->push_internal_handler(&no_such_table_handler);

    /*
      We're opening a table from the prelocking list.

      Since this table list element might have been added after pre-opening
      of temporary tables we have to try to open temporary table for it.

      We can't simply skip this table list element and postpone opening of
      temporary tabletill the execution of substatement for several reasons:
      - Temporary table can be a MERGE table with base underlying tables,
        so its underlying tables has to be properly open and locked at
        prelocking stage.
      - Temporary table can be a MERGE table and we might be in PREPARE
        phase for a prepared statement. In this case it is important to call
        HA_ATTACH_CHILDREN for all merge children.
        This is necessary because merge children remember "TABLE_SHARE ref type"
        and "TABLE_SHARE def version" in the HA_ATTACH_CHILDREN operation.
        If HA_ATTACH_CHILDREN is not called, these attributes are not set.
        Then, during the first EXECUTE, those attributes need to be updated.
        That would cause statement re-preparing (because changing those
        attributes during EXECUTE is caught by THD::m_reprepare_observers).
        The problem is that since those attributes are not set in merge
        children, another round of PREPARE will not help.
    */
    error = open_temporary_table(thd, tables);

    if (!error && !tables->table) error = open_table(thd, tables, ot_ctx);

    thd->pop_internal_handler();
    safe_to_ignore_table = no_such_table_handler.safely_trapped_errors();
  } else if (tables->parent_l && (thd->open_options & HA_OPEN_FOR_REPAIR)) {
    /*
      Also fail silently for underlying tables of a MERGE table if this
      table is opened for CHECK/REPAIR TABLE statement. This is needed
      to provide complete list of problematic underlying tables in
      CHECK/REPAIR TABLE output.
    */
    Repair_mrg_table_error_handler repair_mrg_table_handler;
    thd->push_internal_handler(&repair_mrg_table_handler);

    error = open_temporary_table(thd, tables);
    if (!error && !tables->table) error = open_table(thd, tables, ot_ctx);

    thd->pop_internal_handler();
    safe_to_ignore_table = repair_mrg_table_handler.safely_trapped_errors();
  } else {
    if (tables->parent_l) {
      /*
        Even if we are opening table not from the prelocking list we
        still might need to look for a temporary table if this table
        list element corresponds to underlying table of a merge table.
      */
      error = open_temporary_table(thd, tables);
    }

    if (!error && !tables->table) error = open_table(thd, tables, ot_ctx);
  }

  if (error) {
    if (!ot_ctx->can_recover_from_failed_open() && safe_to_ignore_table) {
      DBUG_PRINT("info", ("open_table: ignoring table '%s'.'%s'", tables->db,
                          tables->alias));
      error = false;
    }
    goto end;
  }

  /*
    We can't rely on simple check for TABLE_LIST::is_view() to determine
    that this is a view since during re-execution we might reopen
    ordinary table in place of view and thus have TABLE_LIST::view
    set from repvious execution and TABLE_LIST::table set from
    current.
  */
  if (!tables->table && tables->is_view()) {
    /* VIEW placeholder */
    (*counter)--;

    /*
      tables->next_global list consists of two parts:
      1) Query tables and underlying tables of views.
      2) Tables used by all stored routines that this statement invokes on
         execution.
      We need to know where the bound between these two parts is. If we've
      just opened a view, which was the last table in part #1, and it
      has added its base tables after itself, adjust the boundary pointer
      accordingly.
    */
    if (lex->query_tables_own_last == &(tables->next_global) &&
        tables->view_query()->query_tables)
      lex->query_tables_own_last = tables->view_query()->query_tables_last;
    /*
      Let us free memory used by 'sroutines' hash here since we never
      call destructor for this LEX.
    */
    tables->view_query()->sroutines.reset();
    goto process_view_routines;
  }

  /*
    Special types of open can succeed but still don't set
    TABLE_LIST::table to anything.
  */
  if (tables->open_strategy && !tables->table) goto end;

  /*
    If we are not already in prelocked mode and extended table list is not
    yet built we might have to build the prelocking set for this statement.

    Since currently no prelocking strategy prescribes doing anything for
    tables which are only read, we do below checks only if table is going
    to be changed.
  */
  if (thd->locked_tables_mode <= LTM_LOCK_TABLES && !has_prelocking_list &&
      tables->lock_descriptor().type >= TL_WRITE_ALLOW_WRITE) {
    bool need_prelocking = false;
    TABLE_LIST **save_query_tables_last = lex->query_tables_last;
    /*
      Extend statement's table list and the prelocking set with
      tables and routines according to the current prelocking
      strategy.

      For example, for DML statements we need to add tables and routines
      used by triggers which are going to be invoked for this element of
      table list and also add tables required for handling of foreign keys.
    */
    error =
        prelocking_strategy->handle_table(thd, lex, tables, &need_prelocking);

    if (need_prelocking && !lex->requires_prelocking())
      lex->mark_as_requiring_prelocking(save_query_tables_last);

    if (error) goto end;
  }

  /* Check and update metadata version of a base table. */
  error = check_and_update_table_version(thd, tables, tables->table->s);

  if (error) goto end;
  /*
    After opening a MERGE table add the children to the query list of
    tables, so that they are opened too.
    Note that placeholders don't have the handler open.
  */
  /* MERGE tables need to access parent and child TABLE_LISTs. */
  DBUG_ASSERT(tables->table->pos_in_table_list == tables);
  /* Non-MERGE tables ignore this call. */
  if (tables->table->db_stat &&
      tables->table->file->ha_extra(HA_EXTRA_ADD_CHILDREN_LIST)) {
    error = true;
    goto end;
  }

process_view_routines:
  /*
    Again we may need cache all routines used by this view and add
    tables used by them to table list.
  */
  if (tables->is_view() && thd->locked_tables_mode <= LTM_LOCK_TABLES &&
      !has_prelocking_list) {
    bool need_prelocking = false;
    TABLE_LIST **save_query_tables_last = lex->query_tables_last;

    error =
        prelocking_strategy->handle_view(thd, lex, tables, &need_prelocking);

    if (need_prelocking && !lex->requires_prelocking())
      lex->mark_as_requiring_prelocking(save_query_tables_last);

    if (error) goto end;
  }

end:
  DBUG_RETURN(error);
}

namespace {

struct schema_hash {
  size_t operator()(const TABLE_LIST *table) const {
    return std::hash<std::string>()(std::string(table->db, table->db_length));
  }
};

struct schema_key_equal {
  bool operator()(const TABLE_LIST *a, const TABLE_LIST *b) const {
    return a->db_length == b->db_length &&
           memcmp(a->db, b->db, a->db_length) == 0;
  }
};

}  // namespace

/**
  Run the server hook called "before_dml". This is a hook originated from
  replication that allow server plugins to execute code before any DML
  instruction is executed.
  In case of negative outcome, it will set my_error to
  ER_BEFORE_DML_VALIDATION_ERROR

  @param thd Thread context

  @return hook outcome
    @retval 0    Everything is fine
    @retval !=0  Error in the outcome of the hook.
 */
int run_before_dml_hook(THD *thd) {
  int out_value = 0;
  (void)RUN_HOOK(transaction, before_dml, (thd, out_value));

  if (out_value) my_error(ER_BEFORE_DML_VALIDATION_ERROR, MYF(0));

  return out_value;
}

/**
  Check whether a table being opened is a temporary table.

  @param table  table being opened

  @return true if a table is temporary table, else false
*/

static inline bool is_temporary_table_being_opened(TABLE_LIST *table) {
  return table->open_type == OT_TEMPORARY_ONLY ||
         (table->open_type == OT_TEMPORARY_OR_BASE &&
          is_temporary_table(table));
}

/**
  Acquire IX metadata locks on tablespace names used by LOCK
  TABLES or by a DDL statement.

  @note That the tablespace MDL locks are taken only after locks
  on tables are acquired. So it is recommended to maintain this
  same lock order across the server. It is very easy to break the
  this lock order if we invoke acquire_locks() with list of MDL
  requests which contain both MDL_key::TABLE and
  MDL_key::TABLESPACE. We would end-up in deadlock then.

  @param thd               Thread context.
  @param tables_start      Start of list of tables on which locks
                           should be acquired.
  @param tables_end        End of list of tables.
  @param lock_wait_timeout Seconds to wait before timeout.
  @param flags             Bitmap of flags to modify how the
                           tables will be open, see open_table()
                           description for details.

  @retval true   Failure (e.g. connection was killed)
  @retval false  Success.
*/
bool get_and_lock_tablespace_names(THD *thd, TABLE_LIST *tables_start,
                                   TABLE_LIST *tables_end,
                                   ulong lock_wait_timeout, uint flags) {
  // If this is a DISCARD or IMPORT TABLESPACE command (indicated by
  // the THD:: tablespace_op flag), we skip this phase, because these
  // commands are only used for file-per-table tablespaces, which we
  // do not lock.  We also skip this phase if we are within the
  // context of a FLUSH TABLE WITH READ LOCK or FLUSH TABLE FOR EXPORT
  // statement, indicated by the MYSQL_OPEN_SKIP_SCOPED_MDL_LOCK flag.
  if (flags & MYSQL_OPEN_SKIP_SCOPED_MDL_LOCK || thd_tablespace_op(thd))
    return false;

  // Add tablespace names used under partition/subpartition definitions.
  Tablespace_hash_set tablespace_set(PSI_INSTRUMENT_ME);
  if ((thd->lex->sql_command == SQLCOM_CREATE_TABLE ||
       thd->lex->sql_command == SQLCOM_ALTER_TABLE) &&
      fill_partition_tablespace_names(thd->work_part_info, &tablespace_set))
    return true;

  // The first step is to loop over the tables, make sure we have
  // locked the names, and then get hold of the tablespace names from
  // the data dictionary.
  TABLE_LIST *table;
  for (table = tables_start; table && table != tables_end;
       table = table->next_global) {
    // Consider only non-temporary tables. The if clauses below have the
    // following meaning:
    //
    // !MDL_SHARED_READ_ONLY                   Not a LOCK TABLE ... READ.
    //                                         In that case, tables will not
    //                                         be altered, created or dropped,
    //                                         so no need to IX lock the
    //                                         tablespace.
    // is_ddl_or...request() || ...FOR_CREATE  Request for a strong DDL or
    //                                         LOCK TABLES type lock, or a
    //                                         table to be created.
    // !OT_TEMPORARY_ONLY                      Not a user defined tmp table.
    // !(OT_TEMPORARY_OR_BASE && is_temp...()) Not a pre-opened tmp table.
    if (table->mdl_request.type != MDL_SHARED_READ_ONLY &&
        (table->mdl_request.is_ddl_or_lock_tables_lock_request() ||
         table->open_strategy == TABLE_LIST::OPEN_FOR_CREATE) &&
        !is_temporary_table_being_opened(table) && !table->is_system_view) {
      // We have basically three situations here:
      //
      // 1. Lock only the target tablespace name and tablespace
      //    names that are used by partitions (e.g. CREATE TABLE
      //    explicitly specifying the tablespace names).
      // 2. Lock only the existing tablespace name and tablespace
      //    names that are used by partitions (e.g. ALTER TABLE t
      //    ADD COLUMN ... where t is defined in some tablespace s.
      // 3. Lock both the target and the existing tablespace names
      //    along with tablespace names used by partitions. (e.g.
      //    ALTER TABLE t TABLESPACE s2, where t is defined in
      //    some tablespace s)
      if (table->target_tablespace_name.length > 0) {
        tablespace_set.insert(table->target_tablespace_name.str);
      }

      // No need to try this for tables to be created since they are not
      // yet present in the dictionary.
      if (table->open_strategy != TABLE_LIST::OPEN_FOR_CREATE) {
        // Assert that we have an MDL lock on the table name. Needed to read
        // the dictionary safely.
        DBUG_ASSERT(thd->mdl_context.owns_equal_or_stronger_lock(
            MDL_key::TABLE, table->db, table->table_name, MDL_SHARED));

        /*
          Add names of tablespaces used by table or by its
          partitions/subpartitions. Lookup data dictionary to get
          the information.
        */
        if (dd::fill_table_and_parts_tablespace_names(
                thd, table->db, table->table_name, &tablespace_set))
          return true;
      }
    }
  }  // End of for(;;)

  /*
    After we have identified the tablespace names, we iterate
    over the names and acquire IX locks on each of them.
  */
  if (lock_tablespace_names(thd, &tablespace_set, lock_wait_timeout))
    return true;

  return false;
}

/**
  Acquire "strong" (SRO, SNW, SNRW) metadata locks on tables used by
  LOCK TABLES or by a DDL statement.

  Acquire lock "S" on table being created in CREATE TABLE statement.

  @note  Under LOCK TABLES, we can't take new locks, so use
         open_tables_check_upgradable_mdl() instead.

  @param thd               Thread context.
  @param tables_start      Start of list of tables on which locks
                           should be acquired.
  @param tables_end        End of list of tables.
  @param lock_wait_timeout Seconds to wait before timeout.
  @param flags             Bitmap of flags to modify how the tables will be
                           open, see open_table() description for details.
  @param schema_reqs       When non-nullptr, pointer to array in which
                           pointers to MDL requests for acquired schema
                           locks to be stored. It is guaranteed that
                           each schema will be present in this array
                           only once.

  @retval false  Success.
  @retval true   Failure (e.g. connection was killed)
*/

bool lock_table_names(THD *thd, TABLE_LIST *tables_start,
                      TABLE_LIST *tables_end, ulong lock_wait_timeout,
                      uint flags,
                      Prealloced_array<MDL_request *, 1> *schema_reqs) {
  MDL_request_list mdl_requests;
  TABLE_LIST *table;
  MDL_request global_request;
  MDL_request backup_lock_request;
  malloc_unordered_set<TABLE_LIST *, schema_hash, schema_key_equal> schema_set(
      PSI_INSTRUMENT_ME);
  bool need_global_read_lock_protection = false;
  bool acquire_backup_lock = false;
  MDL_request percona_backup_request;

  /*
    This function is not supposed to be used under LOCK TABLES normally.
    Instead open_tables_check_upgradable_mdl() or some other function
    checking if we have tables locked in proper mode should be used.

    The exception to this rule is RENAME TABLES code which uses this call
    to "upgrade" metadata lock on tables renamed along with acquiring
    exclusive locks on target table names, after checking that tables
    renamed are properly locked.
  */
  DBUG_ASSERT(!thd->locked_tables_mode ||
              thd->lex->sql_command == SQLCOM_RENAME_TABLE);

  // Phase 1: Iterate over tables, collect set of unique schema names, and
  //          construct a list of requests for table MDL locks.
  for (table = tables_start; table && table != tables_end;
       table = table->next_global) {
    if (is_temporary_table_being_opened(table)) {
      continue;
    }

    if (!table->mdl_request.is_ddl_or_lock_tables_lock_request() &&
        table->open_strategy != TABLE_LIST::OPEN_FOR_CREATE) {
      continue;
    } else {
      /*
        MDL_request::is_ddl_or_lock_tables_lock_request() returns true for
        DDL and LOCK TABLES statements. Since there isn't a way on MDL API level
        to determine whether a lock being acquired is requested as part of
        handling the statement LOCK TABLES, such check will be done by comparing
        a value of lex->sql_command against the constant SQLCOM_LOCK_TABLES.
        Also we shouldn't acquire IX backup lock in case a table being opened
        with requested MDL_SHARED_READ_ONLY lock. For example, such use case
        takes place when FLUSH PRIVILEGES executed.
      */
      if (thd->lex->sql_command != SQLCOM_LOCK_TABLES &&
          table->mdl_request.type != MDL_SHARED_READ_ONLY)
        acquire_backup_lock = true;
    }

    if (table->mdl_request.type != MDL_SHARED_READ_ONLY) {
      /* Write lock on normal tables is not allowed in a read only transaction.
       */
      if (thd->tx_read_only) {
        my_error(ER_CANT_EXECUTE_IN_READ_ONLY_TRANSACTION, MYF(0));
        return true;
      }

      if (!(flags & MYSQL_OPEN_SKIP_SCOPED_MDL_LOCK)) {
        schema_set.insert(table);
      }
      need_global_read_lock_protection = true;
    }

    mdl_requests.push_front(&table->mdl_request);
  }

  // Phase 2: Iterate over the schema set, add an IX lock for each
  //          schema name.
  if (!(flags & MYSQL_OPEN_SKIP_SCOPED_MDL_LOCK) && !mdl_requests.is_empty()) {
    /*
      Scoped locks: Take intention exclusive locks on all involved
      schemas.
    */
    for (const TABLE_LIST *table : schema_set) {
      MDL_request *schema_request = new (thd->mem_root) MDL_request;
      if (schema_request == NULL) return true;
      MDL_REQUEST_INIT(schema_request, MDL_key::SCHEMA, table->db, "",
                       MDL_INTENTION_EXCLUSIVE, MDL_TRANSACTION);
      mdl_requests.push_front(schema_request);
      if (schema_reqs) schema_reqs->push_back(schema_request);
    }

    if (need_global_read_lock_protection) {
      /*
        Protect this statement against concurrent global read lock
        by acquiring global intention exclusive lock with statement
        duration.
      */
      if (thd->global_read_lock.can_acquire_protection()) return true;
      MDL_REQUEST_INIT(&global_request, MDL_key::GLOBAL, "", "",
                       MDL_INTENTION_EXCLUSIVE, MDL_STATEMENT);
      mdl_requests.push_front(&global_request);

      if (thd->backup_tables_lock.abort_if_acquired()) return true;
      thd->backup_tables_lock.init_protection_request(&percona_backup_request,
                                                      MDL_STATEMENT);
      mdl_requests.push_front(&percona_backup_request);
    }
  }

  if (acquire_backup_lock) {
    MDL_REQUEST_INIT(&backup_lock_request, MDL_key::BACKUP_LOCK, "", "",
                     MDL_INTENTION_EXCLUSIVE, MDL_TRANSACTION);
    mdl_requests.push_front(&backup_lock_request);
  }

  // Phase 3: Acquire the locks which have been requested so far.
  if (thd->mdl_context.acquire_locks(&mdl_requests, lock_wait_timeout))
    return true;

  /*
    Phase 4: Lock tablespace names. This cannot be done as part
    of the previous phases, because we need to read the
    dictionary to get hold of the tablespace name, and in order
    to do this, we must have acquired a lock on the table.
  */
  return get_and_lock_tablespace_names(thd, tables_start, tables_end,
                                       lock_wait_timeout, flags);
}

/**
  Check for upgradable (SNW, SNRW) metadata locks on tables to be opened
  for a DDL statement. Under LOCK TABLES, we can't take new locks, so we
  must check if appropriate locks were pre-acquired.

  @param thd           Thread context.
  @param tables_start  Start of list of tables on which upgradable locks
                       should be searched for.
  @param tables_end    End of list of tables.

  @retval false  Success.
  @retval true   Failure (e.g. connection was killed)
*/

static bool open_tables_check_upgradable_mdl(THD *thd, TABLE_LIST *tables_start,
                                             TABLE_LIST *tables_end) {
  TABLE_LIST *table;

  DBUG_ASSERT(thd->locked_tables_mode);

  for (table = tables_start; table && table != tables_end;
       table = table->next_global) {
    if (!table->mdl_request.is_ddl_or_lock_tables_lock_request() ||
        is_temporary_table_being_opened(table)) {
      continue;
    }

    if (table->mdl_request.type == MDL_SHARED_READ_ONLY) {
      if (!thd->mdl_context.owns_equal_or_stronger_lock(
              MDL_key::TABLE, table->db, table->table_name,
              MDL_SHARED_READ_ONLY)) {
        my_error(ER_TABLE_NOT_LOCKED, MYF(0), table->table_name);
        return true;
      }
    } else {
      /*
        We don't need to do anything about the found TABLE instance as it
        will be handled later in open_tables(), we only need to check that
        an upgradable lock is already acquired. When we enter LOCK TABLES
        mode, SNRW locks are acquired before all other locks. So if under
        LOCK TABLES we find that there is TABLE instance with upgradeable
        lock, all other instances of TABLE for the same table will have the
        same ticket.

        Note that this works OK even for CREATE TABLE statements which
        request X type of metadata lock. This is because under LOCK TABLES
        such statements don't create the table but only check if it exists
        or, in most complex case, only insert into it.
        Thus SNRW lock should be enough.

        Note that find_table_for_mdl_upgrade() will report an error if
        no suitable ticket is found.
      */
      if (!find_table_for_mdl_upgrade(thd, table->db, table->table_name, false))
        return true;
    }
  }

  return false;
}

/**
  Iterate along a list of tables and acquire BACKUP LOCK in shared mode
  in case a strong MDL request (DDL/LOCK TABLES-type) was specified
  for a table.

  @param[in]  thd      Thread context.
  @param[in]  tables_start  Pointer to a start of a list of tables to iterate
  @param[in]  tables_end    Pointer to a end of a list of tables where to stop

  @return  false on success, true on error.
*/

static bool acquire_backup_lock_in_lock_tables_mode(THD *thd,
                                                    TABLE_LIST *tables_start,
                                                    TABLE_LIST *tables_end) {
  TABLE_LIST *table;
  DBUG_ASSERT(thd->locked_tables_mode);

  for (table = tables_start; table && table != tables_end;
       table = table->next_global) {
    if (is_temporary_table_being_opened(table)) continue;

    if (table->mdl_request.is_ddl_or_lock_tables_lock_request() &&
        table->mdl_request.type != MDL_SHARED_READ_ONLY)
      return acquire_shared_backup_lock(thd, thd->variables.lock_wait_timeout);
  }

  return false;
}

/**
  Open all tables in list

  @param[in]     thd      Thread context.
  @param[in,out] start    List of tables to be open (it can be adjusted for
                          statement that uses tables only implicitly, e.g.
                          for "SELECT f1()").
  @param[out]    counter  Number of tables which were open.
  @param[in]     flags    Bitmap of flags to modify how the tables will be
                          open, see open_table() description for details.
  @param[in]     prelocking_strategy  Strategy which specifies how prelocking
                                      algorithm should work for this statement.

  @note
    Unless we are already in prelocked mode and prelocking strategy prescribes
    so this function will also precache all SP/SFs explicitly or implicitly
    (via views and triggers) used by the query and add tables needed for their
    execution to table list. Statement that uses SFs, invokes triggers or
    requires foreign key checks will be marked as requiring prelocking.
    Prelocked mode will be enabled for such query during lock_tables() call.

    If query for which we are opening tables is already marked as requiring
    prelocking it won't do such precaching and will simply reuse table list
    which is already built.

  @retval  false  Success.
  @retval  true   Error, reported.
*/

bool open_tables(THD *thd, TABLE_LIST **start, uint *counter, uint flags,
                 Prelocking_strategy *prelocking_strategy) {
  /*
    We use pointers to "next_global" member in the last processed TABLE_LIST
    element and to the "next" member in the last processed Sroutine_hash_entry
    element as iterators over, correspondingly, the table list and stored
    routines list which stay valid and allow to continue iteration when new
    elements are added to the tail of the lists.
  */
  TABLE_LIST **table_to_open;
  Sroutine_hash_entry **sroutine_to_open;
  TABLE_LIST *tables;
  Open_table_context ot_ctx(thd, flags);
  bool error = false;
  bool some_routine_modifies_data = false;
  bool has_prelocking_list;
  DBUG_ENTER("open_tables");
  bool audit_notified = false;

restart:
  /*
    Close HANDLER tables which are marked for flush or against which there
    are pending exclusive metadata locks. This is needed both in order to
    avoid deadlocks and to have a point during statement execution at
    which such HANDLERs are closed even if they don't create problems for
    the current session (i.e. to avoid having a DDL blocked by HANDLERs
    opened for a long time).
  */
  if (!thd->handler_tables_hash.empty()) mysql_ha_flush(thd);

  has_prelocking_list = thd->lex->requires_prelocking();
  table_to_open = start;
  sroutine_to_open = &thd->lex->sroutines_list.first;
  *counter = 0;

  if (!(thd->state_flags & Open_tables_state::SYSTEM_TABLES))
    THD_STAGE_INFO(thd, stage_opening_tables);

  /*
    If we are executing LOCK TABLES statement or a DDL statement
    (in non-LOCK TABLES mode) we might have to acquire upgradable
    semi-exclusive metadata locks (SNW or SNRW) on some of the
    tables to be opened.
    When executing CREATE TABLE .. If NOT EXISTS .. SELECT, the
    table may not yet exist, in which case we acquire an exclusive
    lock.
    We acquire all such locks at once here as doing this in one
    by one fashion may lead to deadlocks or starvation. Later when
    we will be opening corresponding table pre-acquired metadata
    lock will be reused (thanks to the fact that in recursive case
    metadata locks are acquired without waiting).
  */
  if (!(flags & (MYSQL_OPEN_HAS_MDL_LOCK | MYSQL_OPEN_FORCE_SHARED_MDL |
                 MYSQL_OPEN_FORCE_SHARED_HIGH_PRIO_MDL))) {
    if (thd->locked_tables_mode) {
      /*
        Under LOCK TABLES, we can't acquire new locks, so we instead
        need to check if appropriate locks were pre-acquired.
      */
      TABLE_LIST *end_table = thd->lex->first_not_own_table();
      if (open_tables_check_upgradable_mdl(thd, *start, end_table) ||
          acquire_backup_lock_in_lock_tables_mode(thd, *start, end_table)) {
        error = true;
        goto err;
      }
    } else {
      TABLE_LIST *table;
      if (lock_table_names(thd, *start, thd->lex->first_not_own_table(),
                           ot_ctx.get_timeout(), flags)) {
        error = true;
        goto err;
      }
      for (table = *start; table && table != thd->lex->first_not_own_table();
           table = table->next_global) {
        if (table->mdl_request.is_ddl_or_lock_tables_lock_request() ||
            table->open_strategy == TABLE_LIST::OPEN_FOR_CREATE)
          table->mdl_request.ticket = NULL;
      }
    }
  }

  /*
    Perform steps of prelocking algorithm until there are unprocessed
    elements in prelocking list/set.
  */
  while (*table_to_open ||
         (thd->locked_tables_mode <= LTM_LOCK_TABLES && *sroutine_to_open)) {
    /*
      For every table in the list of tables to open, try to find or open
      a table.
    */
    for (tables = *table_to_open; tables;
         table_to_open = &tables->next_global, tables = tables->next_global) {
      error = open_and_process_table(thd, thd->lex, tables, counter,
                                     prelocking_strategy, has_prelocking_list,
                                     &ot_ctx);

      if (error) {
        if (ot_ctx.can_recover_from_failed_open()) {
          /*
            We have met exclusive metadata lock or old version of table.
            Now we have to close all tables and release metadata locks.
            We also have to throw away set of prelocked tables (and thus
            close tables from this set that were open by now) since it
            is possible that one of tables which determined its content
            was changed.

            Instead of implementing complex/non-robust logic mentioned
            above we simply close and then reopen all tables.

            We have to save pointer to table list element for table which we
            have failed to open since closing tables can trigger removal of
            elements from the table list (if MERGE tables are involved),
          */
          close_tables_for_reopen(thd, start, ot_ctx.start_of_statement_svp());

          /*
            Here we rely on the fact that 'tables' still points to the valid
            TABLE_LIST element. Altough currently this assumption is valid
            it may change in future.
          */
          if (ot_ctx.recover_from_failed_open()) goto err;

          /* Re-open temporary tables after close_tables_for_reopen(). */
          if (open_temporary_tables(thd, *start)) goto err;

          error = false;
          goto restart;
        }
        goto err;
      }

      DEBUG_SYNC(thd, "open_tables_after_open_and_process_table");
    }

    /*
      Iterate through set of tables and generate table access audit events.
    */
    if (!audit_notified && mysql_audit_table_access_notify(thd, *start)) {
      error = true;
      goto err;
    }

    /*
      Event is not generated in the next loop. It may contain duplicated
      table entries as well as new tables discovered for stored procedures.
      Events for these tables will be generated during the queries of these
      stored procedures.
    */
    audit_notified = true;

    /*
      If we are not already in prelocked mode and extended table list is
      not yet built for our statement we need to cache routines it uses
      and build the prelocking list for it.
      If we are not in prelocked mode but have built the extended table
      list, we still need to call open_and_process_routine() to take
      MDL locks on the routines.
    */
    if (thd->locked_tables_mode <= LTM_LOCK_TABLES) {
      bool routine_modifies_data;
      /*
        Process elements of the prelocking set which are present there
        since parsing stage or were added to it by invocations of
        Prelocking_strategy methods in the above loop over tables.

        For example, if element is a routine, cache it and then,
        if prelocking strategy prescribes so, add tables it uses to the
        table list and routines it might invoke to the prelocking set.
      */
      for (Sroutine_hash_entry *rt = *sroutine_to_open; rt;
           sroutine_to_open = &rt->next, rt = rt->next) {
        bool need_prelocking = false;
        TABLE_LIST **save_query_tables_last = thd->lex->query_tables_last;

        error = open_and_process_routine(
            thd, thd->lex, rt, prelocking_strategy, has_prelocking_list,
            &ot_ctx, &need_prelocking, &routine_modifies_data);

        if (need_prelocking && !thd->lex->requires_prelocking())
          thd->lex->mark_as_requiring_prelocking(save_query_tables_last);

        if (need_prelocking && !*start) *start = thd->lex->query_tables;

        if (error) {
          if (ot_ctx.can_recover_from_failed_open()) {
            close_tables_for_reopen(thd, start,
                                    ot_ctx.start_of_statement_svp());
            if (ot_ctx.recover_from_failed_open()) goto err;

            /* Re-open temporary tables after close_tables_for_reopen(). */
            if (open_temporary_tables(thd, *start)) goto err;

            error = false;
            goto restart;
          }
          /*
            Serious error during reading stored routines from mysql.proc table.
            Something is wrong with the table or its contents, and an error has
            been emitted; we must abort.
          */
          goto err;
        }

        // Remember if any of SF modifies data.
        some_routine_modifies_data |= routine_modifies_data;
      }
    }
  }

  /* Accessing data in XA_IDLE or XA_PREPARED is not allowed. */
  if (*start &&
      thd->get_transaction()->xid_state()->check_xa_idle_or_prepared(true))
    DBUG_RETURN(true);

  /*
   If some routine is modifying the table then the statement is not read only.
   If timer is enabled then resetting the timer in this case.
  */
  if (thd->timer && some_routine_modifies_data) {
    reset_statement_timer(thd);
    push_warning(thd, Sql_condition::SL_NOTE, ER_NON_RO_SELECT_DISABLE_TIMER,
                 ER_THD(thd, ER_NON_RO_SELECT_DISABLE_TIMER));
  }

  /*
    After successful open of all tables, including MERGE parents and
    children, attach the children to their parents. At end of statement,
    the children are detached. Attaching and detaching are always done,
    even under LOCK TABLES.

    We also convert all TL_WRITE_DEFAULT and TL_READ_DEFAULT locks to
    appropriate "real" lock types to be used for locking and to be passed
    to storage engine.
  */
  for (tables = *start; tables; tables = tables->next_global) {
    TABLE *tbl = tables->table;

    /*
      NOTE: temporary merge tables should be processed here too, because
      a temporary merge table can be based on non-temporary tables.
    */

    /* Schema tables may not have a TABLE object here. */
    if (tbl && tbl->file->ht->db_type == DB_TYPE_MRG_MYISAM) {
      /* MERGE tables need to access parent and child TABLE_LISTs. */
      DBUG_ASSERT(tbl->pos_in_table_list == tables);
      if (tbl->db_stat && tbl->file->ha_extra(HA_EXTRA_ATTACH_CHILDREN)) {
        error = true;
        goto err;
      }
    }

    /* Set appropriate TABLE::lock_type. */
    if (tbl && tables->lock_descriptor().type != TL_UNLOCK &&
        !thd->locked_tables_mode) {
      if (tables->lock_descriptor().type == TL_WRITE_DEFAULT)
        tbl->reginfo.lock_type = thd->update_lock_default;
      else if (tables->lock_descriptor().type == TL_WRITE_CONCURRENT_DEFAULT)
        tables->table->reginfo.lock_type = thd->insert_lock_default;
      else if (tables->lock_descriptor().type == TL_READ_DEFAULT)
        tbl->reginfo.lock_type = read_lock_type_for_table(
            thd, thd->lex, tables, some_routine_modifies_data);
      else
        tbl->reginfo.lock_type = tables->lock_descriptor().type;
    }

    /*
      Check if this is a DD table used under a I_S view
      then tell innodb to do non-locking reads on the table.
    */
    if (tbl && tables->referencing_view &&
        tables->referencing_view->is_system_view) {
      /*
        SELECT using a I_S system view with 'FOR UPDATE' and
        'LOCK IN SHARED MODE' clause is not allowed.
      */
      if (tables->lock_descriptor().type == TL_READ_WITH_SHARED_LOCKS) {
        my_error(ER_IS_QUERY_INVALID_CLAUSE, MYF(0), "LOCK IN SHARE MODE");
        error = true;
        goto err;
      }
      // Allow I_S system views to be locked by LOCK TABLE command.
      if (thd->lex->sql_command != SQLCOM_LOCK_TABLES &&
          tables->lock_descriptor().type >= TL_READ_NO_INSERT) {
        my_error(ER_IS_QUERY_INVALID_CLAUSE, MYF(0), "FOR UPDATE");
        error = true;
        goto err;
      }

      /* Convey to InnoDB (the DD table's engine) to do non-locking reads.

         It is assumed that all the tables used by I_S views are
         always a DD table. If this is not true, then we might
         need to invoke dd::Dictionary::is_dd_tablename() to make sure.
       */
      if (tbl->db_stat &&
          tbl->file->ha_extra(HA_EXTRA_SKIP_SERIALIZABLE_DD_VIEW)) {
        // Handler->ha_extra() for innodb does not fail ever as of now.
        // In case it is made to fail sometime later, we need to think
        // about the kind of error to be report to user.
        DBUG_ASSERT(0);

        error = true;
        goto err;
      }
    }
  }  // End of for(;;)

err:
  if (error && *table_to_open) {
    (*table_to_open)->table = NULL;
  }
  DBUG_PRINT("open_tables", ("returning: %d", (int)error));
  DBUG_RETURN(error);
}

/**
  Defines how prelocking algorithm for DML statements should handle routines:
  - For CALL statements we do unrolling (i.e. open and lock tables for each
    sub-statement individually). So for such statements prelocking is enabled
    only if stored functions are used in parameter list and only for period
    during which we calculate values of parameters. Thus in this strategy we
    ignore procedure which is directly called by such statement and extend
    the prelocking set only with tables/functions used by SF called from the
    parameter list.
  - For any other statement any routine which is directly or indirectly called
    by statement is going to be executed in prelocked mode. So in this case we
    simply add all tables and routines used by it to the prelocking set.

  @param[in]  thd              Thread context.
  @param[in]  prelocking_ctx   Prelocking context of the statement.
  @param[in]  rt               Prelocking set element describing routine.
  @param[in]  sp               Routine body.
  @param[out] need_prelocking  Set to true if method detects that prelocking
                               required, not changed otherwise.

  @retval false  Success.
  @retval true   Failure (OOM).
*/

bool DML_prelocking_strategy::handle_routine(THD *thd,
                                             Query_tables_list *prelocking_ctx,
                                             Sroutine_hash_entry *rt,
                                             sp_head *sp,
                                             bool *need_prelocking) {
  /*
    We assume that for any "CALL proc(...)" statement sroutines_list will
    have 'proc' as first element (it may have several, consider e.g.
    "proc(sp_func(...)))". This property is currently guaranted by the
    parser.
  */

  if (rt != prelocking_ctx->sroutines_list.first ||
      rt->type() != Sroutine_hash_entry::PROCEDURE) {
    *need_prelocking = true;
    sp_update_stmt_used_routines(thd, prelocking_ctx, &sp->m_sroutines,
                                 rt->belong_to_view);
    sp->add_used_tables_to_table_list(thd, &prelocking_ctx->query_tables_last,
                                      prelocking_ctx->sql_command,
                                      rt->belong_to_view);
  }
  sp->propagate_attributes(prelocking_ctx);
  return false;
}

/**
  Defines how prelocking algorithm for DML statements should handle table list
  elements:
  - If table has triggers we should add all tables and routines
    used by them to the prelocking set.
  - If table participates in a foreign key we should add another
    table from it to the prelocking set with an appropriate metadata
    lock.

  We do not need to acquire metadata locks on trigger names
  in DML statements, since all DDL statements
  that change trigger metadata always lock their
  subject tables.

  @param[in]  thd              Thread context.
  @param[in]  prelocking_ctx   Prelocking context of the statement.
  @param[in]  table_list       Table list element for table.
  @param[out] need_prelocking  Set to true if method detects that prelocking
                               required, not changed otherwise.

  @retval false  Success.
  @retval true   Failure (OOM).
*/

bool DML_prelocking_strategy::handle_table(THD *thd,
                                           Query_tables_list *prelocking_ctx,
                                           TABLE_LIST *table_list,
                                           bool *need_prelocking) {
  /* We rely on a caller to check that table is going to be changed. */
  DBUG_ASSERT(table_list->lock_descriptor().type >= TL_WRITE_ALLOW_WRITE);

  if (table_list->trg_event_map) {
    if (table_list->table->triggers) {
      *need_prelocking = true;

      if (table_list->table->triggers->add_tables_and_routines_for_triggers(
              thd, prelocking_ctx, table_list))
        return true;
    }

    /*
      When FOREIGN_KEY_CHECKS is 0 we are not going to do any foreign key checks
      so we don't need to add child and parent tables to the prelocking list.

      However, since trigger or stored function might change this variable for
      their duration (it is, actually, advisable to do so in some scenarios),
      we can apply this optimization only to tables which are directly used by
      the top-level statement.

      While processing LOCK TABLES, we must disregard F_K_C too, since the
      prelocking set will be used while in LTM mode, and F_K_C may be turned
      on later, after the set has been established.
    */
    if ((!(thd->variables.option_bits & OPTION_NO_FOREIGN_KEY_CHECKS) ||
         prelocking_ctx->sql_command == SQLCOM_LOCK_TABLES ||
         table_list->prelocking_placeholder) &&
        !(table_list->table->s->tmp_table)) {
      bool is_insert =
          (table_list->trg_event_map &
           static_cast<uint8>(1 << static_cast<int>(TRG_EVENT_INSERT)));
      bool is_update =
          (table_list->trg_event_map &
           static_cast<uint8>(1 << static_cast<int>(TRG_EVENT_UPDATE)));
      bool is_delete =
          (table_list->trg_event_map &
           static_cast<uint8>(1 << static_cast<int>(TRG_EVENT_DELETE)));

      process_table_fks(thd, prelocking_ctx, table_list->table->s, is_insert,
                        is_update, is_delete, table_list->belong_to_view,
                        need_prelocking);
    }
  }
  return false;
}

/**
  Defines how prelocking algorithm for DML statements should handle view -
  all view routines should be added to the prelocking set.

  @param[in]  thd              Thread context.
  @param[in]  prelocking_ctx   Prelocking context of the statement.
  @param[in]  table_list       Table list element for view.
  @param[out] need_prelocking  Set to true if method detects that prelocking
                               required, not changed otherwise.

  @retval false  Success.
  @retval true   Failure (OOM).
*/

bool DML_prelocking_strategy::handle_view(THD *thd,
                                          Query_tables_list *prelocking_ctx,
                                          TABLE_LIST *table_list,
                                          bool *need_prelocking) {
  if (table_list->view_query()->uses_stored_routines()) {
    *need_prelocking = true;

    sp_update_stmt_used_routines(thd, prelocking_ctx,
                                 &table_list->view_query()->sroutines_list,
                                 table_list->top_table());
  }

  /*
    If a trigger was defined on one of the associated tables then assign the
    'trg_event_map' value of the view to the next table in table_list. When a
    Stored function is invoked, all the associated tables including the tables
    associated with the trigger are prelocked.
  */
  if (table_list->trg_event_map && table_list->next_global)
    table_list->next_global->trg_event_map = table_list->trg_event_map;
  return false;
}

/**
  Defines how prelocking algorithm for LOCK TABLES statement should handle
  table list elements.

  @param[in]  thd              Thread context.
  @param[in]  prelocking_ctx   Prelocking context of the statement.
  @param[in]  table_list       Table list element for table.
  @param[out] need_prelocking  Set to true if method detects that prelocking
                               required, not changed otherwise.

  @retval false  Success.
  @retval true   Failure (OOM).
*/

bool Lock_tables_prelocking_strategy::handle_table(
    THD *thd, Query_tables_list *prelocking_ctx, TABLE_LIST *table_list,
    bool *need_prelocking) {
  if (DML_prelocking_strategy::handle_table(thd, prelocking_ctx, table_list,
                                            need_prelocking))
    return true;

  /* We rely on a caller to check that table is going to be changed. */
  DBUG_ASSERT(table_list->lock_descriptor().type >= TL_WRITE_ALLOW_WRITE);

  return false;
}

/**
  Defines how prelocking algorithm for ALTER TABLE statement should handle
  routines - do nothing as this statement is not supposed to call routines.

  We still can end up in this method when someone tries
  to define a foreign key referencing a view, and not just
  a simple view, but one that uses stored routines.
*/

bool Alter_table_prelocking_strategy::handle_routine(THD *, Query_tables_list *,
                                                     Sroutine_hash_entry *,
                                                     sp_head *, bool *) {
  return false;
}

/**
  Defines how prelocking algorithm for ALTER TABLE statement should handle
  table list elements.

  Unlike in DML, we do not process triggers here.
*/

bool Alter_table_prelocking_strategy::handle_table(THD *, Query_tables_list *,
                                                   TABLE_LIST *, bool *) {
  return false;
}

/**
  Defines how prelocking algorithm for ALTER TABLE statement
  should handle view - do nothing. We don't need to add view
  routines to the prelocking set in this case as view is not going
  to be materialized.
*/

bool Alter_table_prelocking_strategy::handle_view(THD *, Query_tables_list *,
                                                  TABLE_LIST *, bool *) {
  return false;
}

/**
  Check that lock is ok for tables; Call start stmt if ok

  @param thd             Thread handle.
  @param prelocking_ctx  Prelocking context.
  @param table_list      Table list element for table to be checked.

  @retval false - Ok.
  @retval true  - Error.
*/

static bool check_lock_and_start_stmt(THD *thd,
                                      Query_tables_list *prelocking_ctx,
                                      TABLE_LIST *table_list) {
  int error;
  thr_lock_type lock_type;
  DBUG_ENTER("check_lock_and_start_stmt");

  /*
    Prelocking placeholder is not set for TABLE_LIST that
    are directly used by TOP level statement.
  */
  DBUG_ASSERT(table_list->prelocking_placeholder == false);

  /*
    TL_WRITE_DEFAULT, TL_READ_DEFAULT and TL_WRITE_CONCURRENT_DEFAULT
    are supposed to be parser only types of locks so they should be
    converted to appropriate other types to be passed to storage engine.
    The exact lock type passed to the engine is important as, for example,
    InnoDB uses it to determine what kind of row locks should be acquired
    when executing statement in prelocked mode or under LOCK TABLES with
    @@innodb_table_locks = 0.

    Last argument routine_modifies_data for read_lock_type_for_table()
    is ignored, as prelocking placeholder will never be set here.
  */
  if (table_list->lock_descriptor().type == TL_WRITE_DEFAULT)
    lock_type = thd->update_lock_default;
  else if (table_list->lock_descriptor().type == TL_WRITE_CONCURRENT_DEFAULT)
    lock_type = thd->insert_lock_default;
  else if (table_list->lock_descriptor().type == TL_READ_DEFAULT)
    lock_type = read_lock_type_for_table(thd, prelocking_ctx, table_list, true);
  else
    lock_type = table_list->lock_descriptor().type;

  if ((int)lock_type > (int)TL_WRITE_ALLOW_WRITE &&
      (int)table_list->table->reginfo.lock_type <= (int)TL_WRITE_ALLOW_WRITE) {
    my_error(ER_TABLE_NOT_LOCKED_FOR_WRITE, MYF(0), table_list->alias);
    DBUG_RETURN(1);
  }
  if ((error = table_list->table->file->start_stmt(thd, lock_type))) {
    table_list->table->file->print_error(error, MYF(0));
    DBUG_RETURN(1);
  }

  /*
    Record in transaction state tracking
  */
  if (thd->variables.session_track_transaction_info > TX_TRACK_NONE) {
    Transaction_state_tracker *tst =
        (Transaction_state_tracker *)thd->session_tracker.get_tracker(
            TRANSACTION_INFO_TRACKER);
    enum enum_tx_state s;

    s = tst->calc_trx_state(lock_type,
                            table_list->table->file->has_transactions());
    tst->add_trx_state(thd, s);
  }

  DBUG_RETURN(0);
}

/**
  @brief Open and lock one table

  @param[in]    thd             thread handle
  @param[in]    table_l         table to open is first table in this list
  @param[in]    lock_type       lock to use for table
  @param[in]    flags           options to be used while opening and locking
                                table (see open_table(), mysql_lock_tables())
  @param[in]    prelocking_strategy  Strategy which specifies how prelocking
                                     algorithm should work for this statement.

  @return       table
    @retval     != NULL         OK, opened table returned
    @retval     NULL            Error

  @note
    If ok, the following are also set:
      table_list->lock_type 	lock_type
      table_list->table		table

  @note
    If table_l is a list, not a single table, the list is temporarily
    broken.

  @details
    This function is meant as a replacement for open_ltable() when
    MERGE tables can be opened. open_ltable() cannot open MERGE tables.

    There may be more differences between open_n_lock_single_table() and
    open_ltable(). One known difference is that open_ltable() does
    neither call thd->decide_logging_format() nor handle some other logging
    and locking issues because it does not call lock_tables().
*/

TABLE *open_n_lock_single_table(THD *thd, TABLE_LIST *table_l,
                                thr_lock_type lock_type, uint flags,
                                Prelocking_strategy *prelocking_strategy) {
  TABLE_LIST *save_next_global;
  DBUG_ENTER("open_n_lock_single_table");

  /* Remember old 'next' pointer. */
  save_next_global = table_l->next_global;
  /* Break list. */
  table_l->next_global = NULL;

  /* Set requested lock type. */
  table_l->set_lock({lock_type, THR_DEFAULT});
  /* Allow to open real tables only. */
  table_l->required_type = dd::enum_table_type::BASE_TABLE;

  /* Open the table. */
  if (open_and_lock_tables(thd, table_l, flags, prelocking_strategy))
    table_l->table = NULL; /* Just to be sure. */

  /* Restore list. */
  table_l->next_global = save_next_global;

  DBUG_RETURN(table_l->table);
}

/*
  Open and lock one table

  SYNOPSIS
    open_ltable()
    thd			Thread handler
    table_list		Table to open is first table in this list
    lock_type		Lock to use for open
    lock_flags          Flags passed to mysql_lock_table

  NOTE
    This function doesn't do anything like SP/SF/views/triggers analysis done
    in open_table()/lock_tables(). It is intended for opening of only one
    concrete table. And used only in special contexts.

  RETURN VALUES
    table		Opened table
    0			Error

    If ok, the following are also set:
      table_list->lock_type 	lock_type
      table_list->table		table
*/

TABLE *open_ltable(THD *thd, TABLE_LIST *table_list, thr_lock_type lock_type,
                   uint lock_flags) {
  TABLE *table;
  Open_table_context ot_ctx(thd, lock_flags);
  bool error;
  DBUG_ENTER("open_ltable");

  /* should not be used in a prelocked_mode context, see NOTE above */
  DBUG_ASSERT(thd->locked_tables_mode < LTM_PRELOCKED);

  if (!(thd->state_flags & Open_tables_state::SYSTEM_TABLES))
    THD_STAGE_INFO(thd, stage_opening_tables);

  /* open_ltable can be used only for BASIC TABLEs */
  table_list->required_type = dd::enum_table_type::BASE_TABLE;

  /* This function can't properly handle requests for such metadata locks. */
  DBUG_ASSERT(!table_list->mdl_request.is_ddl_or_lock_tables_lock_request());

  while ((error = open_table(thd, table_list, &ot_ctx)) &&
         ot_ctx.can_recover_from_failed_open()) {
    /*
      Even though we have failed to open table we still need to
      call release_transactional_locks() to release metadata locks which
      might have been acquired successfully.
    */
    thd->mdl_context.rollback_to_savepoint(ot_ctx.start_of_statement_svp());
    table_list->mdl_request.ticket = 0;
    if (ot_ctx.recover_from_failed_open()) break;
  }

  if (!error) {
    /*
      We can't have a view or some special "open_strategy" in this function
      so there should be a TABLE instance.
    */
    DBUG_ASSERT(table_list->table);
    table = table_list->table;
    if (table->file->ht->db_type == DB_TYPE_MRG_MYISAM) {
      /* A MERGE table must not come here. */
      /* purecov: begin tested */
      my_error(ER_WRONG_OBJECT, MYF(0), table->s->db.str,
               table->s->table_name.str, "BASE TABLE");
      table = 0;
      goto end;
      /* purecov: end */
    }

    table_list->set_lock({lock_type, THR_DEFAULT});
    if (thd->locked_tables_mode) {
      if (check_lock_and_start_stmt(thd, thd->lex, table_list)) table = 0;
    } else {
      DBUG_ASSERT(thd->lock == 0);  // You must lock everything at once
      if ((table->reginfo.lock_type = lock_type) != TL_UNLOCK)
        if (!(thd->lock =
                  mysql_lock_tables(thd, &table_list->table, 1, lock_flags))) {
          table = 0;
        }
    }
  } else
    table = 0;

end:
  if (table == NULL) {
    if (!thd->in_sub_stmt) trans_rollback_stmt(thd);
    close_thread_tables(thd);
  }
  DBUG_RETURN(table);
}

/**
  Open all tables in list, locks them and optionally process derived tables.

  @param thd		      Thread context.
  @param tables	              List of tables for open and locking.
  @param flags                Bitmap of options to be used to open and lock
                              tables (see open_tables() and mysql_lock_tables()
                              for details).
  @param prelocking_strategy  Strategy which specifies how prelocking algorithm
                              should work for this statement.

  @note
    The thr_lock locks will automatically be freed by close_thread_tables().

  @note
    open_and_lock_tables() is not intended for open-and-locking system tables
    in those cases when execution of statement has started already and other
    tables have been opened. Use open_trans_system_tables_for_read() instead.

  @retval false  OK.
  @retval true   Error
*/

bool open_and_lock_tables(THD *thd, TABLE_LIST *tables, uint flags,
                          Prelocking_strategy *prelocking_strategy) {
  uint counter;
  MDL_savepoint mdl_savepoint = thd->mdl_context.mdl_savepoint();
  DBUG_ENTER("open_and_lock_tables");

  /*
    open_and_lock_tables() must not be used to open system tables. There must
    be no active attachable transaction when open_and_lock_tables() is called.
    Exception is made to the read-write attachables with explicitly specified
    in the assert table.
    Callers in the read-write case must make sure no side effect to
    the global transaction state is inflicted when the attachable one
    will commmit.
  */
  DBUG_ASSERT(!thd->is_attachable_ro_transaction_active() &&
              (!thd->is_attachable_rw_transaction_active() ||
               !strcmp(tables->table_name, "gtid_executed")));

  if (open_tables(thd, &tables, &counter, flags, prelocking_strategy)) goto err;

  DBUG_EXECUTE_IF("sleep_open_and_lock_after_open", {
    const char *old_proc_info = thd->proc_info;
    thd->proc_info = "DBUG sleep";
    my_sleep(6000000);
    thd->proc_info = old_proc_info;
  });

  if (lock_tables(thd, tables, counter, flags)) goto err;

  DBUG_RETURN(false);
err:
  // Rollback the statement execution done so far
  if (!thd->in_sub_stmt) trans_rollback_stmt(thd);
  close_thread_tables(thd);
  /* Don't keep locks for a failed statement. */
  thd->mdl_context.rollback_to_savepoint(mdl_savepoint);
  DBUG_RETURN(true);
}

/**
  Check if a secondary engine can be used to execute the current
  statement, and if so, replace the opened tables with their secondary
  counterparts.

  @param thd       thread handler
  @param flags     bitmap of flags to pass to open_table
  @return true if an error is raised, false otherwise
*/
static bool open_secondary_engine_tables(THD *thd, uint flags) {
  LEX *const lex = thd->lex;
  Sql_cmd *const sql_cmd = lex->m_sql_cmd;

  // The previous execution context should have been destroyed.
  DBUG_ASSERT(lex->secondary_engine_execution_context() == nullptr);

  // If use of secondary engines has been disabled for the statement,
  // there is nothing to do.
  if (sql_cmd == nullptr || sql_cmd->secondary_storage_engine_disabled())
    return false;

  // Don't open the secondary engine tables for a PREPARE command. Use
  // of secondary engines is not decided until the optimization phase
  // of the execution, so only open them when a statement is executed.
  if (thd->stmt_arena->is_stmt_prepare()) return false;

  // If the user has requested the use of a secondary storage engine
  // for this statement, skip past the initial optimization for the
  // primary storage engine and go straight to the secondary engine.
  if (thd->secondary_engine_optimization() ==
          Secondary_engine_optimization::PRIMARY_TENTATIVELY &&
      thd->variables.use_secondary_engine == SECONDARY_ENGINE_FORCED) {
    thd->set_secondary_engine_optimization(
        Secondary_engine_optimization::SECONDARY);
  }

  // Only open secondary engine tables if use of a secondary engine
  // has been requested.
  if (thd->secondary_engine_optimization() !=
      Secondary_engine_optimization::SECONDARY)
    return false;

  // If the statement cannot be executed in a secondary engine because
  // of a property of the statement, do not attempt to open the
  // secondary tables. Also disable use of secondary engines for
  // future executions of the statement, since these properties will
  // not change between executions.
  const LEX_CSTRING *secondary_engine =
      sql_cmd->eligible_secondary_storage_engine();
  const plugin_ref secondary_engine_plugin =
      secondary_engine == nullptr
          ? nullptr
          : ha_resolve_by_name(thd, secondary_engine, false);

  if (secondary_engine_plugin == nullptr) {
    // Didn't find a secondary storage engine to use for the query.
    sql_cmd->disable_secondary_storage_engine();
    return false;
  }

  // If the statement cannot be executed in a secondary engine because
  // of a property of the environment, do not attempt to open the
  // secondary tables. However, do not disable use of secondary
  // storage engines for future executions of the statement, since the
  // environment may change before the next execution.
  if (!thd->secondary_storage_engine_eligible()) return false;

  auto hton = plugin_data<const handlerton *>(secondary_engine_plugin);
  sql_cmd->use_secondary_storage_engine(hton);
  lex->add_statement_options(OPTION_NO_CONST_TABLES);

  // Replace the TABLE objects in the TABLE_LIST with secondary tables.
  Open_table_context ot_ctx(thd, flags | MYSQL_OPEN_SECONDARY_ENGINE);
  for (TABLE_LIST *tl = lex->query_tables; tl != nullptr;
       tl = tl->next_global) {
    if (tl->is_placeholder()) continue;
    TABLE *primary_table = tl->table;
    tl->table = nullptr;
    if (open_table(thd, tl, &ot_ctx)) return true;
    DBUG_ASSERT(tl->table->s->is_secondary_engine());
    tl->table->file->ha_set_primary_handler(primary_table->file);
  }

  // Prepare the secondary engine for executing the statement.
  return hton->prepare_secondary_engine != nullptr &&
         hton->prepare_secondary_engine(thd, lex);
}

/**
  Open all tables for a query or statement, in list started by "tables"

  @param       thd      thread handler
  @param       tables   list of tables for open
  @param       flags    bitmap of flags to modify how the tables will be open:
                        MYSQL_LOCK_IGNORE_FLUSH - open table even if someone has
                        done a flush on it.

  @retval false - ok
  @retval true  - error

  @note
    This is to be used on prepare stage when you don't read any
    data from the tables.

  @note
    Updates Query_tables_list::table_count as side-effect.
*/

bool open_tables_for_query(THD *thd, TABLE_LIST *tables, uint flags) {
  DML_prelocking_strategy prelocking_strategy;
  MDL_savepoint mdl_savepoint = thd->mdl_context.mdl_savepoint();
  DBUG_ENTER("open_tables_for_query");

  DBUG_ASSERT(tables == thd->lex->query_tables);

  if (open_tables(thd, &tables, &thd->lex->table_count, flags,
                  &prelocking_strategy))
    goto end;

  if (open_secondary_engine_tables(thd, flags)) goto end;

  DBUG_RETURN(0);
end:
  /*
    No need to commit/rollback the statement transaction: it's
    either not started or we're filling in an INFORMATION_SCHEMA
    table on the fly, and thus mustn't manipulate with the
    transaction of the enclosing statement.
  */
  DBUG_ASSERT(thd->get_transaction()->is_empty(Transaction_ctx::STMT) ||
              (thd->state_flags & Open_tables_state::BACKUPS_AVAIL) ||
              thd->in_sub_stmt);
  close_thread_tables(thd);
  /* Don't keep locks for a failed statement. */
  thd->mdl_context.rollback_to_savepoint(mdl_savepoint);

  DBUG_RETURN(true); /* purecov: inspected */
}

/*
  Mark all real tables in the list as free for reuse.

  SYNOPSIS
    mark_real_tables_as_free_for_reuse()
      thd   - thread context
      table - head of the list of tables

  DESCRIPTION
    Marks all real tables in the list (i.e. not views, derived
    or schema tables) as free for reuse.
*/

static void mark_real_tables_as_free_for_reuse(TABLE_LIST *table_list) {
  TABLE_LIST *table;
  for (table = table_list; table; table = table->next_global)
    if (!table->is_placeholder()) {
      table->table->query_id = 0;
    }
  for (table = table_list; table; table = table->next_global)
    if (!table->is_placeholder() && table->table->db_stat) {
      /*
        Detach children of MyISAMMRG tables used in
        sub-statements, they will be reattached at open.
        This has to be done in a separate loop to make sure
        that children have had their query_id cleared.
      */
      table->table->file->ha_extra(HA_EXTRA_DETACH_CHILDREN);
    }
}

/**
  Lock all tables in a list.

  @param  thd           Thread handler
  @param  tables        Tables to lock
  @param  count         Number of opened tables
  @param  flags         Options (see mysql_lock_tables() for details)

  You can't call lock_tables() while holding thr_lock locks, as
  this would break the dead-lock-free handling thr_lock gives us.
  You must always get all needed locks at once.

  If the query for which we are calling this function is marked as
  requiring prelocking, this function will change
  locked_tables_mode to LTM_PRELOCKED.

  @retval false         Success.
  @retval true          A lock wait timeout, deadlock or out of memory.
*/

bool lock_tables(THD *thd, TABLE_LIST *tables, uint count, uint flags) {
  TABLE_LIST *table;

  DBUG_ENTER("lock_tables");
  /*
    We can't meet statement requiring prelocking if we already
    in prelocked mode.
  */
  DBUG_ASSERT(thd->locked_tables_mode <= LTM_LOCK_TABLES ||
              !thd->lex->requires_prelocking());

  /*
    lock_tables() should not be called if this statement has
    already locked its tables.
  */
  DBUG_ASSERT(thd->lex->lock_tables_state == Query_tables_list::LTS_NOT_LOCKED);

  if (!tables && !thd->lex->requires_prelocking()) {
    /*
      Even though we are not really locking any tables mark this
      statement as one that has locked its tables, so we won't
      call this function second time for the same execution of
      the same statement.
    */
    thd->lex->lock_tables_state = Query_tables_list::LTS_LOCKED;
    int ret = thd->decide_logging_format(tables);
    DBUG_RETURN(ret);
  }

  /*
    Check for thd->locked_tables_mode to avoid a redundant
    and harmful attempt to lock the already locked tables again.
    Checking for thd->lock is not enough in some situations. For example,
    if a stored function contains
    "drop table t3; create temporary t3 ..; insert into t3 ...;"
    thd->lock may be 0 after drop tables, whereas locked_tables_mode
    is still on. In this situation an attempt to lock temporary
    table t3 will lead to a memory leak.
  */
  if (!thd->locked_tables_mode) {
    DBUG_ASSERT(thd->lock == 0);  // You must lock everything at once
    TABLE **start, **ptr;

    if (!(ptr = start = (TABLE **)thd->alloc(sizeof(TABLE *) * count)))
      DBUG_RETURN(true);
    for (table = tables; table; table = table->next_global) {
      if (!table->is_placeholder()) *(ptr++) = table->table;
    }

    DEBUG_SYNC(thd, "before_lock_tables_takes_lock");

    if (!(thd->lock =
              mysql_lock_tables(thd, start, (uint)(ptr - start), flags)))
      DBUG_RETURN(true);

    DEBUG_SYNC(thd, "after_lock_tables_takes_lock");

    if (thd->lex->requires_prelocking() &&
        thd->lex->sql_command != SQLCOM_LOCK_TABLES) {
      TABLE_LIST *first_not_own = thd->lex->first_not_own_table();
      /*
        We just have done implicit LOCK TABLES, and now we have
        to emulate first open_and_lock_tables() after it.

        When open_and_lock_tables() is called for a single table out of
        a table list, the 'next_global' chain is temporarily broken. We
        may not find 'first_not_own' before the end of the "list".
        Look for example at those places where open_n_lock_single_table()
        is called. That function implements the temporary breaking of
        a table list for opening a single table.
      */
      for (table = tables; table && table != first_not_own;
           table = table->next_global) {
        if (!table->is_placeholder()) {
          table->table->query_id = thd->query_id;
          if (check_lock_and_start_stmt(thd, thd->lex, table)) {
            mysql_unlock_tables(thd, thd->lock);
            thd->lock = 0;
            DBUG_RETURN(true);
          }
        }
      }
      /*
        Let us mark all tables which don't belong to the statement itself,
        and was marked as occupied during open_tables() as free for reuse.
      */
      mark_real_tables_as_free_for_reuse(first_not_own);
      DBUG_PRINT("info", ("locked_tables_mode= LTM_PRELOCKED"));
      thd->enter_locked_tables_mode(LTM_PRELOCKED);
    }
  } else {
    /*
      When we implicitly open DD tables used by a IS query in LOCK TABLE mode,
      we do not go through mysql_lock_tables(), which sets lock type to use
      by SE. Here, we request SE to use read lock for these implicitly opened
      DD tables using ha_external_lock().

      TODO: In PRELOCKED under LOCKED TABLE mode, if sub-statement is a IS
            query then for DD table ha_external_lock is called more than once.
            This works for now as in this mode each sub-statement gets its own
            brand new TABLE instances for each table.
            Allocating a brand new TABLE instances for each sub-statement is
            a resources wastage. Once this issue is fixed, following code
            should be adjusted to not to call ha_external_lock in sub-statement
            mode (similar to how code in close_thread_table() behaves).
    */
    if (in_LTM(thd)) {
      for (table = tables; table; table = table->next_global) {
        TABLE *tbl = table->table;
        if (tbl && belongs_to_dd_table(table)) {
          DBUG_ASSERT(tbl->file->get_lock_type() == F_UNLCK);
          tbl->file->init_table_handle_for_HANDLER();
          tbl->file->ha_external_lock(thd, F_RDLCK);
        }
      }
    }

    TABLE_LIST *first_not_own = thd->lex->first_not_own_table();
    /*
      When open_and_lock_tables() is called for a single table out of
      a table list, the 'next_global' chain is temporarily broken. We
      may not find 'first_not_own' before the end of the "list".
      Look for example at those places where open_n_lock_single_table()
      is called. That function implements the temporary breaking of
      a table list for opening a single table.
    */
    for (table = tables; table && table != first_not_own;
         table = table->next_global) {
      if (table->is_placeholder()) continue;

      /*
        In a stored function or trigger we should ensure that we won't change
        a table that is already used by the calling statement.
      */
      if (thd->locked_tables_mode >= LTM_PRELOCKED &&
          table->lock_descriptor().type >= TL_WRITE_ALLOW_WRITE) {
        for (TABLE *opentab = thd->open_tables; opentab;
             opentab = opentab->next) {
          if (table->table->s == opentab->s && opentab->query_id &&
              table->table->query_id != opentab->query_id) {
            my_error(ER_CANT_UPDATE_USED_TABLE_IN_SF_OR_TRG, MYF(0),
                     table->table->s->table_name.str);
            DBUG_RETURN(true);
          }
        }
      }

      if (check_lock_and_start_stmt(thd, thd->lex, table)) {
        DBUG_RETURN(true);
      }
    }
    /*
      If we are under explicit LOCK TABLES and our statement requires
      prelocking, we should mark all "additional" tables as free for use
      and enter prelocked mode.
    */
    if (thd->lex->requires_prelocking()) {
      mark_real_tables_as_free_for_reuse(first_not_own);
      DBUG_PRINT("info",
                 ("thd->locked_tables_mode= LTM_PRELOCKED_UNDER_LOCK_TABLES"));
      thd->locked_tables_mode = LTM_PRELOCKED_UNDER_LOCK_TABLES;
    }
  }

  /*
    Mark the statement as having tables locked. For purposes
    of Query_tables_list::lock_tables_state we treat any
    statement which passes through lock_tables() as such.
  */
  thd->lex->lock_tables_state = Query_tables_list::LTS_LOCKED;

  int ret = thd->decide_logging_format(tables);
  DBUG_RETURN(ret);
}

/**
  Prepare statement for reopening of tables and recalculation of set of
  prelocked tables.

  @param[in] thd         Thread context.
  @param[in,out] tables  List of tables which we were trying to open
                         and lock.
  @param[in] start_of_statement_svp MDL savepoint which represents the set
                         of metadata locks which the current transaction
                         managed to acquire before execution of the current
                         statement and to which we should revert before
                         trying to reopen tables. NULL if no metadata locks
                         were held and thus all metadata locks should be
                         released.
*/

void close_tables_for_reopen(THD *thd, TABLE_LIST **tables,
                             const MDL_savepoint &start_of_statement_svp) {
  TABLE_LIST *first_not_own_table = thd->lex->first_not_own_table();
  TABLE_LIST *tmp;

  /*
    If table list consists only from tables from prelocking set, table list
    for new attempt should be empty, so we have to update list's root pointer.
  */
  if (first_not_own_table == *tables) *tables = 0;
  thd->lex->chop_off_not_own_tables();
  sp_remove_not_own_routines(thd->lex);
  for (tmp = *tables; tmp; tmp = tmp->next_global) {
    tmp->table = 0;
    tmp->mdl_request.ticket = NULL;
    /* We have to cleanup translation tables of views. */
    tmp->cleanup_items();
  }
  /*
    No need to commit/rollback the statement transaction: it's
    either not started or we're filling in an INFORMATION_SCHEMA
    table on the fly, and thus mustn't manipulate with the
    transaction of the enclosing statement.
  */
  DBUG_ASSERT(thd->get_transaction()->is_empty(Transaction_ctx::STMT) ||
              (thd->state_flags & Open_tables_state::BACKUPS_AVAIL));
  close_thread_tables(thd);
  thd->mdl_context.rollback_to_savepoint(start_of_statement_svp);
}

/**
  Open a single table without table caching and don't add it to
  THD::open_tables. Depending on the 'add_to_temporary_tables_list' value,
  the opened TABLE instance will be addded to THD::temporary_tables list.

  @param thd                          Thread context.
  @param path                         Path (without .frm)
  @param db                           Database name.
  @param table_name                   Table name.
  @param add_to_temporary_tables_list Specifies if the opened TABLE
                                      instance should be linked into
                                      THD::temporary_tables list.
  @param open_in_engine               Indicates that we need to open table
                                      in storage engine in addition to
                                      constructing TABLE object for it.
  @param table_def                    A data-dictionary Table-object describing
                                      table to be used for opening.

  @note This function is used:
    - by alter_table() to open a temporary table;
    - when creating a temporary table with CREATE TEMPORARY TABLE.

  @return TABLE instance for opened table.
  @retval NULL on error.
*/

TABLE *open_table_uncached(THD *thd, const char *path, const char *db,
                           const char *table_name,
                           bool add_to_temporary_tables_list,
                           bool open_in_engine, const dd::Table &table_def) {
  TABLE *tmp_table;
  TABLE_SHARE *share;
  char cache_key[MAX_DBKEY_LENGTH], *saved_cache_key, *tmp_path;
  size_t key_length;
  DBUG_ENTER("open_table_uncached");
  DBUG_PRINT("enter", ("table: '%s'.'%s'  path: '%s'  server_id: %u  "
                       "pseudo_thread_id: %lu",
                       db, table_name, path, (uint)thd->server_id,
                       (ulong)thd->variables.pseudo_thread_id));

  /* Create the cache_key for temporary tables */
  key_length = create_table_def_key_tmp(thd, db, table_name, cache_key);

  if (!(tmp_table = (TABLE *)my_malloc(
            key_memory_TABLE,
            sizeof(*tmp_table) + sizeof(*share) + strlen(path) + 1 + key_length,
            MYF(MY_WME))))
    DBUG_RETURN(0); /* purecov: inspected */

#ifndef DBUG_OFF
  // In order to let purge thread callback call open_table_uncached()
  // we cannot grab LOCK_open here, as that will cause a deadlock.

  // The assert below safeguards against opening a table which is
  // already found in the table definition cache. Iff the table will
  // be opened in the SE below, we may get two conflicting copies of
  // SE private data in the two table_shares.

  // By only grabbing LOCK_open and check the assert only when
  // open_in_engine is true, we safeguard the engine private data while
  // also allowing the purge threads callbacks since they always call
  // with open_in_engine=false.
  if (open_in_engine) {
    mysql_mutex_lock(&LOCK_open);
    DBUG_ASSERT(table_def_cache->count(string(cache_key, key_length)) == 0);
    mysql_mutex_unlock(&LOCK_open);
  }
#endif

  share = (TABLE_SHARE *)(tmp_table + 1);
  tmp_path = (char *)(share + 1);
  saved_cache_key = my_stpcpy(tmp_path, path) + 1;
  memcpy(saved_cache_key, cache_key, key_length);

  init_tmp_table_share(thd, share, saved_cache_key, key_length,
                       strend(saved_cache_key) + 1, tmp_path, nullptr);

  if (open_table_def(thd, share, table_def)) {
    /* No need to lock share->mutex as this is not needed for tmp tables */
    free_table_share(share);
    destroy(tmp_table);
    my_free(tmp_table);
    DBUG_RETURN(0);
  }

#ifdef HAVE_PSI_TABLE_INTERFACE
  share->m_psi = PSI_TABLE_CALL(get_table_share)(true, share);
#else
  share->m_psi = NULL;
#endif

  if (open_table_from_share(
          thd, share, table_name,
          open_in_engine
              ? (uint)(HA_OPEN_KEYFILE | HA_OPEN_RNDFILE | HA_GET_INDEX)
              : 0,
          EXTRA_RECORD, ha_open_options, tmp_table,
          /*
            Set "is_create_table" if the table does not
            exist in SE
          */
          (open_in_engine ? false : true), &table_def)) {
    /* No need to lock share->mutex as this is not needed for tmp tables */
    free_table_share(share);
    destroy(tmp_table);
    my_free(tmp_table);
    DBUG_RETURN(0);
  }

  tmp_table->reginfo.lock_type = TL_WRITE;  // Simulate locked
  share->tmp_table =
      (tmp_table->file->has_transactions() ? TRANSACTIONAL_TMP_TABLE
                                           : NON_TRANSACTIONAL_TMP_TABLE);

  if (add_to_temporary_tables_list) {
    tmp_table->set_tmp_dd_table_ptr(&table_def);
    tmp_table->set_binlog_drop_if_temp(
        !thd->is_current_stmt_binlog_disabled() &&
        !thd->is_current_stmt_binlog_format_row());
    /* growing temp list at the head */
    mysql_mutex_lock(&thd->LOCK_temporary_tables);
    tmp_table->next = thd->temporary_tables;
    if (tmp_table->next) tmp_table->next->prev = tmp_table;
    thd->temporary_tables = tmp_table;
    thd->temporary_tables->prev = 0;
    if (thd->slave_thread) {
      ++atomic_slave_open_temp_tables;
      ++thd->rli_slave->get_c_rli()->atomic_channel_open_temp_tables;
    }
    mysql_mutex_unlock(&thd->LOCK_temporary_tables);
  }
  tmp_table->pos_in_table_list = NULL;

  tmp_table->set_created();

  DBUG_PRINT("tmptable", ("opened table: '%s'.'%s' %p", tmp_table->s->db.str,
                          tmp_table->s->table_name.str, tmp_table));
  DBUG_RETURN(tmp_table);
}

/**
  Delete a temporary table.

  @param thd        Thread handle
  @param base       Handlerton for table to be deleted.
  @param path       Path to the table to be deleted (without
                    an extension).
  @param table_def  dd::Table object describing temporary table
                    to be deleted.

  @retval false - success.
  @retval true  - failure.
*/

bool rm_temporary_table(THD *thd, handlerton *base, const char *path,
                        const dd::Table *table_def) {
  bool error = 0;
  handler *file;
  DBUG_ENTER("rm_temporary_table");

  file = get_new_handler((TABLE_SHARE *)0,
                         table_def->partition_type() != dd::Table::PT_NONE,
                         thd->mem_root, base);
  if (file && file->ha_delete_table(path, table_def)) {
    error = 1;
    LogErr(WARNING_LEVEL, ER_FAILED_TO_REMOVE_TEMP_TABLE, path, my_errno());
  }
  destroy(file);
  DBUG_RETURN(error);
}

/*****************************************************************************
 * The following find_field_in_XXX procedures implement the core of the
 * name resolution functionality. The entry point to resolve a column name in a
 * list of tables is 'find_field_in_tables'. It calls 'find_field_in_table_ref'
 * for each table reference. In turn, depending on the type of table reference,
 * 'find_field_in_table_ref' calls one of the 'find_field_in_XXX' procedures
 * below specific for the type of table reference.
 *
 * @todo: Refactor the error handling system used by these functions, so that
 *        it is clear when an error is reported and when an empty reference
 *        is returned.
 *
 ******************************************************************************/

/* Special Field pointers as return values of find_field_in_XXX functions. */
Field *not_found_field = (Field *)0x1;
Field *view_ref_found = (Field *)0x2;

#define WRONG_GRANT (Field *)-1

/**
  Find a temporary table specified by TABLE_LIST instance in the cache and
  prepare its TABLE instance for use.

  This function tries to resolve this table in the list of temporary tables
  of this thread. Temporary tables are thread-local and "shadow" base
  tables with the same name.

  @note In most cases one should use open_temporary_tables() instead
        of this call.

  @note One should finalize process of opening temporary table for table
        list element by calling open_and_process_table(). This function
        is responsible for table version checking and handling of merge
        tables.

  @note We used to check global_read_lock before opening temporary tables.
        However, that limitation was artificial and is removed now.

  @return Error status.
    @retval false On success. If a temporary table exists for the given
                  key, tl->table is set.
    @retval true  On error. my_error() has been called.
*/

bool open_temporary_table(THD *thd, TABLE_LIST *tl) {
  DBUG_ENTER("open_temporary_table");
  DBUG_PRINT("enter", ("table: '%s'.'%s'", tl->db, tl->table_name));

  /*
    Code in open_table() assumes that TABLE_LIST::table can
    be non-zero only for pre-opened temporary tables.
  */
  DBUG_ASSERT(tl->table == NULL);

  /*
    This function should not be called for cases when derived or I_S
    tables can be met since table list elements for such tables can
    have invalid db or table name.
    Instead open_temporary_tables() should be used.
  */
  DBUG_ASSERT(!tl->is_view_or_derived() && !tl->schema_table);

  if (tl->open_type == OT_BASE_ONLY) {
    DBUG_PRINT("info", ("skip_temporary is set"));
    DBUG_RETURN(false);
  }

  TABLE *table = find_temporary_table(thd, tl);

  if (!table) {
    if (tl->open_type == OT_TEMPORARY_ONLY &&
        tl->open_strategy == TABLE_LIST::OPEN_NORMAL) {
      my_error(ER_NO_SUCH_TABLE, MYF(0), tl->db, tl->table_name);
      DBUG_RETURN(true);
    }
    DBUG_RETURN(false);
  }

  if (tl->partition_names) {
    /* Partitioned temporary tables is not supported. */
    DBUG_ASSERT(!table->part_info);
    my_error(ER_PARTITION_CLAUSE_ON_NONPARTITIONED, MYF(0));
    DBUG_RETURN(true);
  }

  if (table->query_id) {
    /*
      We're trying to use the same temporary table twice in a query.
      Right now we don't support this because a temporary table is always
      represented by only one TABLE object in THD, and it can not be
      cloned. Emit an error for an unsupported behaviour.
    */

    DBUG_PRINT("error", ("query_id: %lu  server_id: %u  pseudo_thread_id: %lu",
                         (ulong)table->query_id, (uint)thd->server_id,
                         (ulong)thd->variables.pseudo_thread_id));
    my_error(ER_CANT_REOPEN_TABLE, MYF(0), table->alias);
    DBUG_RETURN(true);
  }

  table->query_id = thd->query_id;
  thd->thread_specific_used = true;

  tl->set_updatable();  // It is not derived table nor non-updatable VIEW.
  tl->set_insertable();

  tl->table = table;

  table->init(thd, tl);

  DBUG_PRINT("info", ("Using temporary table"));
  DBUG_RETURN(false);
}

/**
  Pre-open temporary tables corresponding to table list elements.

  @note One should finalize process of opening temporary tables
        by calling open_tables(). This function is responsible
        for table version checking and handling of merge tables.

  @return Error status.
    @retval false On success. If a temporary tables exists for the
                  given element, tl->table is set.
    @retval true  On error. my_error() has been called.
*/

bool open_temporary_tables(THD *thd, TABLE_LIST *tl_list) {
  TABLE_LIST *first_not_own = thd->lex->first_not_own_table();
  DBUG_ENTER("open_temporary_tables");

  for (TABLE_LIST *tl = tl_list; tl && tl != first_not_own;
       tl = tl->next_global) {
    if (tl->is_view_or_derived() || tl->schema_table) {
      /*
        Derived and I_S tables will be handled by a later call to open_tables().
      */
      continue;
    }

    if (open_temporary_table(thd, tl)) DBUG_RETURN(true);
  }

  DBUG_RETURN(false);
}

/*
  Find a field by name in a view that uses merge algorithm.

  SYNOPSIS
    find_field_in_view()
    thd				thread handler
    table_list			view to search for 'name'
    name			name of field
    ref				expression substituted in VIEW should be passed
                                using this reference (return view_ref_found)
    register_tree_change        true if ref is not stack variable and we
                                need register changes in item tree

  RETURN
    0			field is not found
    view_ref_found	found value in VIEW (real result is in *ref)
    #			pointer to field - only for schema table fields
*/

static Field *find_field_in_view(THD *thd, TABLE_LIST *table_list,
                                 const char *name, Item **ref,
                                 bool register_tree_change) {
  DBUG_ENTER("find_field_in_view");
  DBUG_PRINT("enter", ("view: '%s', field name: '%s', ref %p",
                       table_list->alias, name, ref));
  Field_iterator_view field_it;
  field_it.set(table_list);

  DBUG_ASSERT(table_list->schema_table_reformed ||
              (ref != 0 && table_list->is_merged()));
  for (; !field_it.end_of_fields(); field_it.next()) {
    if (!my_strcasecmp(system_charset_info, field_it.name(), name)) {
      Item *item;

      {
        /*
          Use own arena for Prepared Statements or data will be freed after
          PREPARE.
        */
        Prepared_stmt_arena_holder ps_arena_holder(
            thd, register_tree_change &&
                     thd->stmt_arena->is_stmt_prepare_or_first_stmt_execute());

        /*
          create_item() may, or may not create a new Item, depending on
          the column reference. See create_view_field() for details.
        */
        item = field_it.create_item(thd);

        if (!item) DBUG_RETURN(0);
      }

      /*
       *ref != NULL means that *ref contains the item that we need to
       replace. If the item was aliased by the user, set the alias to
       the replacing item.
       We need to set alias on both ref itself and on ref real item.
      */
      if (*ref && !(*ref)->item_name.is_autogenerated()) {
        item->item_name = (*ref)->item_name;
        item->real_item()->item_name = (*ref)->item_name;
      }
      if (register_tree_change)
        thd->change_item_tree(ref, item);
      else
        *ref = item;
      DBUG_RETURN(view_ref_found);
    }
  }
  DBUG_RETURN(0);
}

/**
  Find field by name in a NATURAL/USING join table reference.

  @param thd thread handler
  @param table_ref table reference to search
  @param name name of field
  @param [in,out] ref if 'name' is resolved to a view field, ref is
                               set to point to the found view field
  @param register_tree_change true if ref is not stack variable and we
                               need register changes in item tree
  @param [out] actual_table    The original table reference where the field
                               belongs - differs from 'table_list' only for
                               NATURAL/USING joins

  DESCRIPTION
    Search for a field among the result fields of a NATURAL/USING join.
    Notice that this procedure is called only for non-qualified field
    names. In the case of qualified fields, we search directly the base
    tables of a natural join.

    Sometimes when a field is found, it is checked for privileges according to
    THD::want_privilege and marked according to THD::mark_used_columns.
    But it is unclear when, so caller generally has to do the same.

  RETURN
    NULL        if the field was not found
    WRONG_GRANT if no access rights to the found field
    #           Pointer to the found Field
*/

static Field *find_field_in_natural_join(THD *thd, TABLE_LIST *table_ref,
                                         const char *name, Item **ref,
                                         bool register_tree_change,
                                         TABLE_LIST **actual_table) {
  List_iterator_fast<Natural_join_column> field_it(*(table_ref->join_columns));
  Natural_join_column *nj_col, *curr_nj_col;
  Field *found_field = NULL;
  DBUG_ENTER("find_field_in_natural_join");
  DBUG_PRINT("enter", ("field name: '%s', ref %p", name, ref));
  DBUG_ASSERT(table_ref->is_natural_join && table_ref->join_columns);
  DBUG_ASSERT(*actual_table == NULL);

  for (nj_col = NULL, curr_nj_col = field_it++; curr_nj_col;
       curr_nj_col = field_it++) {
    if (!my_strcasecmp(system_charset_info, curr_nj_col->name(), name)) {
      if (nj_col) {
        my_error(ER_NON_UNIQ_ERROR, MYF(0), name, thd->where);
        DBUG_RETURN(NULL);
      }
      nj_col = curr_nj_col;
    }
  }
  if (!nj_col) DBUG_RETURN(NULL);

  if (nj_col->view_field) {
    Item *item;

    {
      Prepared_stmt_arena_holder ps_arena_holder(thd, register_tree_change);

      /*
        create_item() may, or may not create a new Item, depending on the
        column reference. See create_view_field() for details.
      */
      item = nj_col->create_item(thd);

      if (!item) DBUG_RETURN(NULL);
    }

    /*
     *ref != NULL means that *ref contains the item that we need to
     replace. If the item was aliased by the user, set the alias to
     the replacing item.
     We need to set alias on both ref itself and on ref real item.
     */
    if (*ref && !(*ref)->item_name.is_autogenerated()) {
      item->item_name = (*ref)->item_name;
      item->real_item()->item_name = (*ref)->item_name;
    }

    DBUG_ASSERT(nj_col->table_field == NULL);
    if (nj_col->table_ref->schema_table_reformed) {
      /*
        Translation table items are always Item_fields and fixed
        already('mysql_schema_table' function). So we can return
        ->field. It is used only for 'show & where' commands.
      */
      DBUG_RETURN(((Item_field *)(nj_col->view_field->item))->field);
    }
    if (register_tree_change)
      thd->change_item_tree(ref, item);
    else
      *ref = item;
    found_field = view_ref_found;
  } else {
    /* This is a base table. */
    DBUG_ASSERT(nj_col->view_field == NULL);
    /*
      This fix_fields is not necessary (initially this item is fixed by
      the Item_field constructor; after reopen_tables the Item_func_eq
      calls fix_fields on that item), it's just a check during table
      reopening for columns that was dropped by the concurrent connection.
    */
    if (!nj_col->table_field->fixed &&
        nj_col->table_field->fix_fields(thd, (Item **)&nj_col->table_field)) {
      DBUG_PRINT("info",
                 ("column '%s' was dropped by the concurrent connection",
                  nj_col->table_field->item_name.ptr()));
      DBUG_RETURN(NULL);
    }
    DBUG_ASSERT(nj_col->table_ref->table == nj_col->table_field->field->table);
    found_field = nj_col->table_field->field;
  }

  *actual_table = nj_col->table_ref;

  DBUG_RETURN(found_field);
}

/*
  Find field by name in a base table.

  No privileges are checked, and the column is not marked in read_set/write_set.

  SYNOPSIS
    find_field_in_table()
    table			table where to search for the field
    name			name of field
    length			length of name
    allow_rowid			do allow finding of "_rowid" field?
    cached_field_index_ptr	cached position in field list (used to speedup
                                lookup for fields in prepared tables)

  RETURN
    0	field is not found
    #	pointer to field
*/

Field *find_field_in_table(TABLE *table, const char *name, size_t length,
                           bool allow_rowid, uint *cached_field_index_ptr) {
  Field **field_ptr = nullptr, *field;
  uint cached_field_index = *cached_field_index_ptr;
  DBUG_ENTER("find_field_in_table");
  DBUG_PRINT("enter", ("table: '%s', field name: '%s'", table->alias, name));

  /* We assume here that table->field < NO_CACHED_FIELD_INDEX = UINT_MAX */
  if (cached_field_index < table->s->fields &&
      !my_strcasecmp(system_charset_info,
                     table->field[cached_field_index]->field_name, name))
    field_ptr = table->field + cached_field_index;
  else if (table->s->name_hash != nullptr) {
    const auto it = table->s->name_hash->find(std::string(name, length));
    if (it != table->s->name_hash->end()) {
      /*
        field_ptr points to field in TABLE_SHARE. Convert it to the matching
        field in table
      */
      field_ptr = (table->field + (it->second - table->s->field));
    }
  } else {
    if (!(field_ptr = table->field)) DBUG_RETURN((Field *)0);
    for (; *field_ptr; ++field_ptr)
      if (!my_strcasecmp(system_charset_info, (*field_ptr)->field_name, name))
        break;
  }

  if (field_ptr && *field_ptr) {
    *cached_field_index_ptr = field_ptr - table->field;
    field = *field_ptr;
  } else {
    if (!allow_rowid || my_strcasecmp(system_charset_info, name, "_rowid") ||
        table->s->rowid_field_offset == 0)
      DBUG_RETURN((Field *)0);
    field = table->field[table->s->rowid_field_offset - 1];
  }

  DBUG_RETURN(field);
}

/*
  Find field in a table reference.

  SYNOPSIS
    find_field_in_table_ref()
    thd			   [in]  thread handler
    table_list		   [in]  table reference to search
    name		   [in]  name of field
    length		   [in]  field length of name
    item_name              [in]  name of item if it will be created (VIEW)
    db_name                [in]  optional database name that qualifies the
    table_name             [in]  optional table name that qualifies the field
    ref		       [in/out] if 'name' is resolved to a view field, ref
                                 is set to point to the found view field
    want_privilege         [in]  privileges to check for column
                                 = 0: no privilege checking is needed
    allow_rowid		   [in]  do allow finding of "_rowid" field?
    cached_field_index_ptr [in]  cached position in field list (used to
                                 speedup lookup for fields in prepared tables)
    register_tree_change   [in]  true if ref is not stack variable and we
                                 need register changes in item tree
    actual_table           [out] the original table reference where the field
                                 belongs - differs from 'table_list' only for
                                 NATURAL_USING joins.

  DESCRIPTION
    Find a field in a table reference depending on the type of table
    reference. There are three types of table references with respect
    to the representation of their result columns:
    - an array of Field_translator objects for MERGE views and some
      information_schema tables,
    - an array of Field objects (and possibly a name hash) for stored
      tables,
    - a list of Natural_join_column objects for NATURAL/USING joins.
    This procedure detects the type of the table reference 'table_list'
    and calls the corresponding search routine.

    The function checks column-level privileges for the found field
    according to argument want_privilege.

    The function marks the column in corresponding table's read set or
    write set according to THD::mark_used_columns.

  RETURN
    0			field is not found
    view_ref_found	found value in VIEW (real result is in *ref)
    #			pointer to field
*/

Field *find_field_in_table_ref(THD *thd, TABLE_LIST *table_list,
                               const char *name, size_t length,
                               const char *item_name, const char *db_name,
                               const char *table_name, Item **ref,
                               ulong want_privilege, bool allow_rowid,
                               uint *cached_field_index_ptr,
                               bool register_tree_change,
                               TABLE_LIST **actual_table) {
  Field *fld;
  DBUG_ENTER("find_field_in_table_ref");
  DBUG_ASSERT(table_list->alias);
  DBUG_ASSERT(name);
  DBUG_ASSERT(item_name);
  DBUG_PRINT("enter", ("table: '%s'  field name: '%s'  item name: '%s'  ref %p",
                       table_list->alias, name, item_name, ref));

  /*
    Check that the table and database that qualify the current field name
    are the same as the table reference we are going to search for the field.

    Exclude from the test below nested joins because the columns in a
    nested join generally originate from different tables. Nested joins
    also have no table name, except when a nested join is a merge view
    or an information schema table.

    We include explicitly table references with a 'field_translation' table,
    because if there are views over natural joins we don't want to search
    inside the view, but we want to search directly in the view columns
    which are represented as a 'field_translation'.

    TODO: Ensure that table_name, db_name and tables->db always points to
          something !
  */
  if (/* Exclude nested joins. */
      (!table_list->nested_join ||
       /* Include merge views and information schema tables. */
       table_list->field_translation) &&
      /*
        Test if the field qualifiers match the table reference we plan
        to search.
      */
      table_name && table_name[0] &&
      (my_strcasecmp(table_alias_charset, table_list->alias, table_name) ||
       (db_name && db_name[0] && table_list->db && table_list->db[0] &&
        (table_list->schema_table
             ? my_strcasecmp(system_charset_info, db_name, table_list->db)
             : strcmp(db_name, table_list->db)))))
    DBUG_RETURN(0);

  *actual_table = NULL;

  if (table_list->field_translation) {
    /* 'table_list' is a view or an information schema table. */
    if ((fld = find_field_in_view(thd, table_list, name, ref,
                                  register_tree_change)))
      *actual_table = table_list;
  } else if (!table_list->nested_join) {
    /* 'table_list' is a stored table. */
    DBUG_ASSERT(table_list->table);
    if ((fld = find_field_in_table(table_list->table, name, length, allow_rowid,
                                   cached_field_index_ptr)))
      *actual_table = table_list;
  } else {
    /*
      'table_list' is a NATURAL/USING join, or an operand of such join that
      is a nested join itself.

      If the field name we search for is qualified, then search for the field
      in the table references used by NATURAL/USING the join.
    */
    if (table_name && table_name[0]) {
      List_iterator<TABLE_LIST> it(table_list->nested_join->join_list);
      TABLE_LIST *table;
      while ((table = it++)) {
        if ((fld = find_field_in_table_ref(
                 thd, table, name, length, item_name, db_name, table_name, ref,
                 want_privilege, allow_rowid, cached_field_index_ptr,
                 register_tree_change, actual_table)))
          DBUG_RETURN(fld);
      }
      DBUG_RETURN(0);
    }
    /*
      Non-qualified field, search directly in the result columns of the
      natural join. The condition of the outer IF is true for the top-most
      natural join, thus if the field is not qualified, we will search
      directly the top-most NATURAL/USING join.
    */
    fld = find_field_in_natural_join(thd, table_list, name, ref,
                                     register_tree_change, actual_table);
  }

  if (fld) {
    // Check if there are sufficient privileges to the found field.
    if (want_privilege) {
      if (fld != view_ref_found) {
        if (check_column_grant_in_table_ref(thd, *actual_table, name, length,
                                            want_privilege))
          DBUG_RETURN(WRONG_GRANT);
      } else {
        DBUG_ASSERT(ref && *ref && (*ref)->fixed);
        DBUG_ASSERT(*actual_table ==
                    (down_cast<Item_ident *>(*ref))->cached_table);

        Column_privilege_tracker tracker(thd, want_privilege);
        if ((*ref)->walk(&Item::check_column_privileges, enum_walk::PREFIX,
                         (uchar *)thd))
          DBUG_RETURN(WRONG_GRANT);
      }
    }

    /*
      Get read_set correct for this field so that the handler knows that
      this field is involved in the query and gets retrieved.
    */
    if (fld == view_ref_found) {
      Mark_field mf(thd->mark_used_columns);
      (*ref)->walk(&Item::mark_field_in_map, enum_walk::SUBQUERY_POSTFIX,
                   (uchar *)&mf);
    } else  // surely fld != NULL (see outer if())
      fld->table->mark_column_used(fld, thd->mark_used_columns);
  }
  DBUG_RETURN(fld);
}

/*
  Find field in table, no side effects, only purpose is to check for field
  in table object and get reference to the field if found.

  SYNOPSIS
  find_field_in_table_sef()

  table                         table where to find
  name                          Name of field searched for

  RETURN
    0                   field is not found
    #                   pointer to field
*/

Field *find_field_in_table_sef(TABLE *table, const char *name) {
  Field **field_ptr = nullptr;
  if (table->s->name_hash != nullptr) {
    const auto it = table->s->name_hash->find(name);
    if (it != table->s->name_hash->end()) {
      /*
        field_ptr points to field in TABLE_SHARE. Convert it to the matching
        field in table
      */
      field_ptr = (table->field + (it->second - table->s->field));
    }
  } else {
    if (!(field_ptr = table->field)) return (Field *)0;
    for (; *field_ptr; ++field_ptr)
      if (!my_strcasecmp(system_charset_info, (*field_ptr)->field_name, name))
        break;
  }
  if (field_ptr)
    return *field_ptr;
  else
    return (Field *)0;
}

/*
  Find field in table list.

  SYNOPSIS
    find_field_in_tables()
    thd			  pointer to current thread structure
    item		  field item that should be found
    first_table           list of tables to be searched for item
    last_table            end of the list of tables to search for item. If NULL
                          then search to the end of the list 'first_table'.
    ref			  if 'item' is resolved to a view field, ref is set to
                          point to the found view field
    report_error	  Degree of error reporting:
                          - IGNORE_ERRORS then do not report any error
                          - IGNORE_EXCEPT_NON_UNIQUE report only non-unique
                            fields, suppress all other errors
                          - REPORT_EXCEPT_NON_UNIQUE report all other errors
                            except when non-unique fields were found
                          - REPORT_ALL_ERRORS
    want_privilege        column privileges to check
                          = 0: no need to check privileges
    register_tree_change  true if ref is not a stack variable and we
                          to need register changes in item tree

  RETURN VALUES
    0			If error: the found field is not unique, or there are
                        no sufficient access priviliges for the found field,
                        or the field is qualified with non-existing table.
    not_found_field	The function was called with report_error ==
                        (IGNORE_ERRORS || IGNORE_EXCEPT_NON_UNIQUE) and a
                        field was not found.
    view_ref_found	View field is found, item passed through ref parameter
    found field         If a item was resolved to some field
*/

Field *find_field_in_tables(THD *thd, Item_ident *item, TABLE_LIST *first_table,
                            TABLE_LIST *last_table, Item **ref,
                            find_item_error_report_type report_error,
                            ulong want_privilege, bool register_tree_change) {
  Field *found = 0;
  const char *db = item->db_name;
  const char *table_name = item->table_name;
  const char *name = item->field_name;
  size_t length = strlen(name);
  char name_buff[NAME_LEN + 1];
  TABLE_LIST *actual_table;
  bool allow_rowid;

  if (!table_name || !table_name[0]) {
    table_name = 0;  // For easier test
    db = 0;
  }

  allow_rowid = table_name || (first_table && !first_table->next_local);

  if (item->cached_table) {
    /*
      This shortcut is used by prepared statements. We assume that
      TABLE_LIST *first_table is not changed during query execution (which
      is true for all queries except RENAME but luckily RENAME doesn't
      use fields...) so we can rely on reusing pointer to its member.
      With this optimization we also miss case when addition of one more
      field makes some prepared query ambiguous and so erroneous, but we
      accept this trade off.
    */
    TABLE_LIST *table_ref = item->cached_table;
    /*
      The condition (table_ref->view == NULL) ensures that we will call
      find_field_in_table even in the case of information schema tables
      when table_ref->field_translation != NULL.
      */
    if (table_ref->table && !table_ref->is_view()) {
      found = find_field_in_table(table_ref->table, name, length, true,
                                  &(item->cached_field_index));
      // Check if there are sufficient privileges to the found field.
      if (found && want_privilege &&
          check_column_grant_in_table_ref(thd, table_ref, name, length,
                                          want_privilege))
        found = WRONG_GRANT;
      if (found && found != WRONG_GRANT)
        table_ref->table->mark_column_used(found, thd->mark_used_columns);
    } else
      found = find_field_in_table_ref(
          thd, table_ref, name, length, item->item_name.ptr(), NULL, NULL, ref,
          want_privilege, true, &(item->cached_field_index),
          register_tree_change, &actual_table);
    if (found) {
      if (found == WRONG_GRANT) return NULL;

      return found;
    }
  }

  if (db && lower_case_table_names) {
    /*
      convert database to lower case for comparison.
      We can't do this in Item_field as this would change the
      'name' of the item which may be used in the select list
    */
    strmake(name_buff, db, sizeof(name_buff) - 1);
    my_casedn_str(files_charset_info, name_buff);
    db = name_buff;
  }

  /*
    @todo after WL#6570 which doesn't re-resolve, remove comment and simplify
    code (probably back to how it was before WL#8652).
    It can happen that end_lateral_table is NOT somewhere in the list between
    first_table and last_table. Indeed, consider:
    SELECT COUNT(*) FROM t1 GROUP BY t1.a
    HAVING t1.a IN (SELECT t3.a FROM t1 AS t3
    WHERE t3.b IN (SELECT b FROM t2, lateral (select t1.a) dt));
    We resolve the body of 'dt' then we do semijoin transformation:
    ... HAVING t1.a IN (SELECT FROM t3 SEMIJOIN (t2, dt) ON ...)
    We save that as prepared statement.
    Then we execute the statement: when we resolve the body of 'dt' again, we
    look up the outer reference (t1.a of dt's body) into the FROM clause of
    the immediate outer query block, which starts at t3. As semijoin
    transformation doesn't update TABLE_LIST::next_name_resolution_context
    (see comment in convert_subquery_to_semijoin()), the name resolution
    context of this FROM is {t3} only.
    When loop starts, 'last_table' is supposed to mean "stop loop when you
    meet this table". But the loop will not meet end_lateral_table (dt) so
    will go wrong.
    So we refined the condition to "stop loop when you meet this or that
    table". And added testcase to derived_correlated.test in -ps mode.
  */
  TABLE_LIST *last_table2 = nullptr;
  if (first_table && first_table->select_lex &&
      first_table->select_lex->end_lateral_table)
    last_table2 = first_table->select_lex->end_lateral_table;
  if (last_table) last_table = last_table->next_name_resolution_table;

  auto cur_table = first_table;
  for (; cur_table != last_table && cur_table != last_table2;
       cur_table = cur_table->next_name_resolution_table) {
    Field *cur_field = find_field_in_table_ref(
        thd, cur_table, name, length, item->item_name.ptr(), db, table_name,
        ref, want_privilege, allow_rowid, &(item->cached_field_index),
        register_tree_change, &actual_table);
    if ((cur_field == NULL && thd->is_error()) || cur_field == WRONG_GRANT)
      return nullptr;

    if (cur_field) {
      /*
        Store the original table of the field, which may be different from
        cur_table in the case of NATURAL/USING join.
      */
      item->cached_table =
          (!actual_table->cacheable_table || found) ? 0 : actual_table;

      DBUG_ASSERT(thd->where);
      /*
        If we found a fully qualified field we return it directly as it can't
        have duplicates.
       */
      if (db) return cur_field;

      if (found) {
        if (report_error == REPORT_ALL_ERRORS ||
            report_error == IGNORE_EXCEPT_NON_UNIQUE)
          my_error(ER_NON_UNIQ_ERROR, MYF(0),
                   table_name ? item->full_name() : name, thd->where);
        return (Field *)0;
      }
      found = cur_field;
    }
  }

  if (found) return found;

  /*
    If the field was qualified and there were no tables to search, issue
    an error that an unknown table was given. The situation is detected
    as follows: if there were no tables we wouldn't go through the loop
    and cur_table wouldn't be updated by the loop increment part, so it
    will be equal to the first table.
  */
  if (table_name && (cur_table == first_table) &&
      (report_error == REPORT_ALL_ERRORS ||
       report_error == REPORT_EXCEPT_NON_UNIQUE)) {
    char buff[NAME_LEN * 2 + 2];
    if (db && db[0]) {
      strxnmov(buff, sizeof(buff) - 1, db, ".", table_name, NullS);
      table_name = buff;
    }
    my_error(ER_UNKNOWN_TABLE, MYF(0), table_name, thd->where);
  } else {
    if (report_error == REPORT_ALL_ERRORS ||
        report_error == REPORT_EXCEPT_NON_UNIQUE) {
      /* We now know that this column does not exist in any table_list
         of the query. If user does not have grant, then we should throw
         error stating 'access denied'. If user does have right then we can
         give proper error like column does not exist. Following is check
         to see if column has wrong grants and avoids error like 'bad field'
         and throw column access error.
      */
      if (!first_table || (want_privilege == 0) ||
          !check_column_grant_in_table_ref(thd, first_table, name, length,
                                           want_privilege))
        my_error(ER_BAD_FIELD_ERROR, MYF(0), item->full_name(), thd->where);
    } else
      found = not_found_field;
  }
  return found;
}

/*
  Find Item in list of items (find_field_in_tables analog)

  TODO
    is it better return only counter?

  SYNOPSIS
    find_item_in_list()
    find			Item to find
    items			List of items
    counter			To return number of found item
    report_error
      REPORT_ALL_ERRORS		report errors, return 0 if error
      REPORT_EXCEPT_NOT_FOUND	Do not report 'not found' error and
                                return not_found_item, report other errors,
                                return 0
      IGNORE_ERRORS		Do not report errors, return 0 if error
    resolution                  Set to the resolution type if the item is found
                                (it says whether the item is resolved
                                 against an alias name,
                                 or as a field name without alias,
                                 or as a field hidden by alias,
                                 or ignoring alias)

  RETURN VALUES
    0			Item is not found or item is not unique,
                        error message is reported
    not_found_item	Function was called with
                        report_error == REPORT_EXCEPT_NOT_FOUND and
                        item was not found. No error message was reported
                        found field
*/

/* Special Item pointer to serve as a return value from find_item_in_list(). */
Item **not_found_item = (Item **)0x1;

Item **find_item_in_list(THD *thd, Item *find, List<Item> &items, uint *counter,
                         find_item_error_report_type report_error,
                         enum_resolution_type *resolution) {
  List_iterator<Item> li(items);
  Item **found = 0, **found_unaliased = 0, *item;
  const char *db_name = 0;
  const char *field_name = 0;
  const char *table_name = 0;
  bool found_unaliased_non_uniq = 0;
  /*
    true if the item that we search for is a valid name reference
    (and not an item that happens to have a name).
  */
  bool is_ref_by_name = 0;
  uint unaliased_counter = 0;

  *resolution = NOT_RESOLVED;

  is_ref_by_name =
      (find->type() == Item::FIELD_ITEM || find->type() == Item::REF_ITEM);
  if (is_ref_by_name) {
    field_name = ((Item_ident *)find)->field_name;
    table_name = ((Item_ident *)find)->table_name;
    db_name = ((Item_ident *)find)->db_name;
  }

  for (uint i = 0; (item = li++); i++) {
    if (field_name && item->real_item()->type() == Item::FIELD_ITEM) {
      Item_ident *item_field = (Item_ident *)item;

      /*
        In case of group_concat() with ORDER BY condition in the QUERY
        item_field can be field of temporary table without item name
        (if this field created from expression argument of group_concat()),
        => we have to check presence of name before compare
      */
      if (!item_field->item_name.is_set()) continue;

      if (table_name) {
        /*
          If table name is specified we should find field 'field_name' in
          table 'table_name'. According to SQL-standard we should ignore
          aliases in this case.

          Since we should NOT prefer fields from the select list over
          other fields from the tables participating in this select in
          case of ambiguity we have to do extra check outside this function.

          We use strcmp for table names and database names as these may be
          case sensitive. In cases where they are not case sensitive, they
          are always in lower case.

          item_field->field_name and item_field->table_name can be 0x0 if
          item is not fix_field()'ed yet.
        */
        if (item_field->field_name && item_field->table_name &&
            !my_strcasecmp(system_charset_info, item_field->field_name,
                           field_name) &&
            !my_strcasecmp(table_alias_charset, item_field->table_name,
                           table_name) &&
            (!db_name ||
             (item_field->db_name && !strcmp(item_field->db_name, db_name)))) {
          if (found_unaliased) {
            if ((*found_unaliased)->eq(item, 0)) continue;
            /*
              Two matching fields in select list.
              We already can bail out because we are searching through
              unaliased names only and will have duplicate error anyway.
            */
            if (report_error != IGNORE_ERRORS)
              my_error(ER_NON_UNIQ_ERROR, MYF(0), find->full_name(),
                       thd->where);
            return (Item **)0;
          }
          found_unaliased = li.ref();
          unaliased_counter = i;
          *resolution = RESOLVED_IGNORING_ALIAS;
          if (db_name) break;  // Perfect match
        }
      } else {
        int fname_cmp = my_strcasecmp(system_charset_info,
                                      item_field->field_name, field_name);
        if (item_field->item_name.eq_safe(field_name)) {
          /*
            If table name was not given we should scan through aliases
            and non-aliased fields first. We are also checking unaliased
            name of the field in then next  else-if, to be able to find
            instantly field (hidden by alias) if no suitable alias or
            non-aliased field was found.
          */
          if (found) {
            if ((*found)->eq(item, 0)) continue;  // Same field twice
            if (report_error != IGNORE_ERRORS)
              my_error(ER_NON_UNIQ_ERROR, MYF(0), find->full_name(),
                       thd->where);
            return (Item **)0;
          }
          found = li.ref();
          *counter = i;
          *resolution =
              fname_cmp ? RESOLVED_AGAINST_ALIAS : RESOLVED_WITH_NO_ALIAS;
        } else if (!fname_cmp) {
          /*
            We will use non-aliased field or react on such ambiguities only if
            we won't be able to find aliased field.
            Again if we have ambiguity with field outside of select list
            we should prefer fields from select list.
          */
          if (found_unaliased) {
            if ((*found_unaliased)->eq(item, 0)) continue;  // Same field twice
            found_unaliased_non_uniq = 1;
          }
          found_unaliased = li.ref();
          unaliased_counter = i;
        }
      }
    } else if (!table_name) {
      if (is_ref_by_name && item->item_name.eq_safe(find->item_name)) {
        found = li.ref();
        *counter = i;
        *resolution = RESOLVED_AGAINST_ALIAS;
        break;
      } else if (find->eq(item, 0)) {
        found = li.ref();
        *counter = i;
        *resolution = RESOLVED_IGNORING_ALIAS;
        break;
      }
    } else if (table_name && item->type() == Item::REF_ITEM &&
               ((Item_ref *)item)->ref_type() == Item_ref::VIEW_REF) {
      /*
        TODO:Here we process prefixed view references only. What we should
        really do is process all types of Item_refs. But this will currently
        lead to a clash with the way references to outer SELECTs (from the
        HAVING clause) are handled in e.g. :
        SELECT 1 FROM t1 AS t1_o GROUP BY a
          HAVING (SELECT t1_o.a FROM t1 AS t1_i GROUP BY t1_i.a LIMIT 1).
        Processing all Item_refs here will cause t1_o.a to resolve to itself.
        We still need to process the special case of Item_view_ref
        because in the context of views they have the same meaning as
        Item_field for tables.
      */
      Item_ident *item_ref = (Item_ident *)item;
      if (item_ref->item_name.eq_safe(field_name) && item_ref->table_name &&
          !my_strcasecmp(table_alias_charset, item_ref->table_name,
                         table_name) &&
          (!db_name ||
           (item_ref->db_name && !strcmp(item_ref->db_name, db_name)))) {
        found = li.ref();
        *counter = i;
        *resolution = RESOLVED_IGNORING_ALIAS;
        break;
      }
    }
  }
  if (!found) {
    if (found_unaliased_non_uniq) {
      if (report_error != IGNORE_ERRORS)
        my_error(ER_NON_UNIQ_ERROR, MYF(0), find->full_name(), thd->where);
      return (Item **)0;
    }
    if (found_unaliased) {
      found = found_unaliased;
      *counter = unaliased_counter;
      *resolution = RESOLVED_BEHIND_ALIAS;
    }
  }
  if (found) return found;
  if (report_error != REPORT_EXCEPT_NOT_FOUND) {
    if (report_error == REPORT_ALL_ERRORS)
      my_error(ER_BAD_FIELD_ERROR, MYF(0), find->full_name(), thd->where);
    return (Item **)0;
  } else
    return not_found_item;
}

/*
  Test if a string is a member of a list of strings.

  SYNOPSIS
    test_if_string_in_list()
    find      the string to look for
    str_list  a list of strings to be searched

  DESCRIPTION
    Sequentially search a list of strings for a string, and test whether
    the list contains the same string.

  RETURN
    true  if find is in str_list
    false otherwise
*/

static bool test_if_string_in_list(const char *find, List<String> *str_list) {
  List_iterator<String> str_list_it(*str_list);
  String *curr_str;
  size_t find_length = strlen(find);
  while ((curr_str = str_list_it++)) {
    if (find_length != curr_str->length()) continue;
    if (!my_strcasecmp(system_charset_info, find, curr_str->ptr())) return true;
  }
  return false;
}

/*
  Create a new name resolution context for an item so that it is
  being resolved in a specific table reference.

  SYNOPSIS
    set_new_item_local_context()
    thd        pointer to current thread
    item       item for which new context is created and set
    table_ref  table ref where an item showld be resolved

  DESCRIPTION
    Create a new name resolution context for an item, so that the item
    is resolved only the supplied 'table_ref'.

  RETURN
    false  if all OK
    true   otherwise
*/

static bool set_new_item_local_context(THD *thd, Item_ident *item,
                                       TABLE_LIST *table_ref) {
  Name_resolution_context *context;
  if (!(context = new (thd->mem_root) Name_resolution_context))
    return true; /* purecov: inspected */
  context->init();
  context->first_name_resolution_table = context->last_name_resolution_table =
      table_ref;
  context->select_lex = table_ref->select_lex;
  context->next_context = table_ref->select_lex->first_context;
  table_ref->select_lex->first_context = context;
  item->context = context;
  return false;
}

/*
  Find and mark the common columns of two table references.

  SYNOPSIS
    mark_common_columns()
    thd                [in] current thread
    table_ref_1        [in] the first (left) join operand
    table_ref_2        [in] the second (right) join operand
    using_fields       [in] if the join is JOIN...USING - the join columns,
                            if NATURAL join, then NULL
    found_using_fields [out] number of fields from the USING clause that were
                             found among the common fields

  DESCRIPTION
    The procedure finds the common columns of two relations (either
    tables or intermediate join results), and adds an equi-join condition
    to the ON clause of 'table_ref_2' for each pair of matching columns.
    If some of table_ref_XXX represents a base table or view, then we
    create new 'Natural_join_column' instances for each column
    reference and store them in the 'join_columns' of the table
    reference.

  IMPLEMENTATION
    The procedure assumes that store_natural_using_join_columns() was
    called for the previous level of NATURAL/USING joins.

  RETURN
    true   error when some common column is non-unique, or out of memory
    false  OK
*/

static bool mark_common_columns(THD *thd, TABLE_LIST *table_ref_1,
                                TABLE_LIST *table_ref_2,
                                List<String> *using_fields,
                                uint *found_using_fields) {
  Field_iterator_table_ref it_1, it_2;
  Natural_join_column *nj_col_1, *nj_col_2;
  bool first_outer_loop = true;
  List<Field> fields;
  /*
    Leaf table references to which new natural join columns are added
    if the leaves are != NULL.
  */
  TABLE_LIST *leaf_1 =
      (table_ref_1->nested_join && !table_ref_1->is_natural_join) ? NULL
                                                                  : table_ref_1;
  TABLE_LIST *leaf_2 =
      (table_ref_2->nested_join && !table_ref_2->is_natural_join) ? NULL
                                                                  : table_ref_2;

  DBUG_ENTER("mark_common_columns");
  DBUG_PRINT("info", ("operand_1: %s  operand_2: %s", table_ref_1->alias,
                      table_ref_2->alias));

  Prepared_stmt_arena_holder ps_arena_holder(thd);

  *found_using_fields = 0;

  for (it_1.set(table_ref_1); !it_1.end_of_fields(); it_1.next()) {
    bool found = false;
    const char *field_name_1;
    /* true if field_name_1 is a member of using_fields */
    bool is_using_column_1;
    if (!(nj_col_1 = it_1.get_or_create_column_ref(thd, leaf_1)))
      DBUG_RETURN(true);
    field_name_1 = nj_col_1->name();
    is_using_column_1 =
        using_fields && test_if_string_in_list(field_name_1, using_fields);
    DBUG_PRINT("info", ("field_name_1=%s.%s",
                        nj_col_1->table_name() ? nj_col_1->table_name() : "",
                        field_name_1));

    /*
      Find a field with the same name in table_ref_2.

      Note that for the second loop, it_2.set() will iterate over
      table_ref_2->join_columns and not generate any new elements or
      lists.
    */
    nj_col_2 = NULL;
    for (it_2.set(table_ref_2); !it_2.end_of_fields(); it_2.next()) {
      Natural_join_column *cur_nj_col_2;
      const char *cur_field_name_2;
      if (!(cur_nj_col_2 = it_2.get_or_create_column_ref(thd, leaf_2)))
        DBUG_RETURN(true);
      cur_field_name_2 = cur_nj_col_2->name();
      DBUG_PRINT("info",
                 ("cur_field_name_2=%s.%s",
                  cur_nj_col_2->table_name() ? cur_nj_col_2->table_name() : "",
                  cur_field_name_2));

      /*
        Compare the two columns and check for duplicate common fields.
        A common field is duplicate either if it was already found in
        table_ref_2 (then found == true), or if a field in table_ref_2
        was already matched by some previous field in table_ref_1
        (then cur_nj_col_2->is_common == true).
        Note that it is too early to check the columns outside of the
        USING list for ambiguity because they are not actually "referenced"
        here. These columns must be checked only on unqualified reference
        by name (e.g. in SELECT list).
      */
      if (!my_strcasecmp(system_charset_info, field_name_1, cur_field_name_2)) {
        DBUG_PRINT("info", ("match c1.is_common=%d", nj_col_1->is_common));
        if (cur_nj_col_2->is_common ||
            (found && (!using_fields || is_using_column_1))) {
          my_error(ER_NON_UNIQ_ERROR, MYF(0), field_name_1, thd->where);
          DBUG_RETURN(true);
        }
        nj_col_2 = cur_nj_col_2;
        found = true;
      }
    }
    if (first_outer_loop && leaf_2) {
      /*
        Make sure that the next inner loop "knows" that all columns
        are materialized already.
      */
      leaf_2->is_join_columns_complete = true;
      first_outer_loop = false;
    }
    if (!found) continue;  // No matching field

    /*
      field_1 and field_2 have the same names. Check if they are in the USING
      clause (if present), mark them as common fields, and add a new
      equi-join condition to the ON clause.
    */
    if (nj_col_2 && (!using_fields || is_using_column_1)) {
      Item *item_1 = nj_col_1->create_item(thd);
      if (!item_1) DBUG_RETURN(true);
      Item *item_2 = nj_col_2->create_item(thd);
      if (!item_2) DBUG_RETURN(true);

      Field *field_1 = nj_col_1->field();
      Field *field_2 = nj_col_2->field();
      Item_ident *item_ident_1, *item_ident_2;
      Item_func_eq *eq_cond;
      fields.push_back(field_1);
      fields.push_back(field_2);

      /*
        The created items must be of sub-classes of Item_ident.
      */
      DBUG_ASSERT(item_1->type() == Item::FIELD_ITEM ||
                  item_1->type() == Item::REF_ITEM);
      DBUG_ASSERT(item_2->type() == Item::FIELD_ITEM ||
                  item_2->type() == Item::REF_ITEM);

      /*
        We need to cast item_1,2 to Item_ident, because we need to hook name
        resolution contexts specific to each item.
      */
      item_ident_1 = (Item_ident *)item_1;
      item_ident_2 = (Item_ident *)item_2;
      /*
        Create and hook special name resolution contexts to each item in the
        new join condition . We need this to both speed-up subsequent name
        resolution of these items, and to enable proper name resolution of
        the items during the execute phase of PS.
      */
      if (set_new_item_local_context(thd, item_ident_1, nj_col_1->table_ref) ||
          set_new_item_local_context(thd, item_ident_2, nj_col_2->table_ref))
        DBUG_RETURN(true);

      if (!(eq_cond = new Item_func_eq(item_ident_1, item_ident_2)))
        DBUG_RETURN(true);  // Out of memory.

      /*
        Add the new equi-join condition to the ON clause. Notice that
        fix_fields() is applied to all ON conditions in setup_conds()
        so we don't do it here.
       */
      add_join_on((table_ref_1->outer_join & JOIN_TYPE_RIGHT ? table_ref_1
                                                             : table_ref_2),
                  eq_cond);

      nj_col_1->is_common = nj_col_2->is_common = true;
      DBUG_PRINT("info", ("%s.%s and %s.%s are common",
                          nj_col_1->table_name() ? nj_col_1->table_name() : "",
                          nj_col_1->name(),
                          nj_col_2->table_name() ? nj_col_2->table_name() : "",
                          nj_col_2->name()));

      // Mark fields in the read set
      if (field_1) {
        nj_col_1->table_ref->table->mark_column_used(field_1,
                                                     MARK_COLUMNS_READ);
      } else {
        Mark_field mf(MARK_COLUMNS_READ);
        item_1->walk(&Item::mark_field_in_map, enum_walk::SUBQUERY_POSTFIX,
                     (uchar *)&mf);
      }

      if (field_2) {
        nj_col_2->table_ref->table->mark_column_used(field_2,
                                                     MARK_COLUMNS_READ);
      } else {
        Mark_field mf(MARK_COLUMNS_READ);
        item_2->walk(&Item::mark_field_in_map, enum_walk::SUBQUERY_POSTFIX,
                     (uchar *)&mf);
      }

      if (using_fields != NULL) ++(*found_using_fields);
    }
  }

  if (leaf_1) leaf_1->is_join_columns_complete = true;

  /*
    Everything is OK.
    Notice that at this point there may be some column names in the USING
    clause that are not among the common columns. This is an SQL error and
    we check for this error in store_natural_using_join_columns() when
    (found_using_fields < length(join_using_fields)).
  */
  DBUG_RETURN(false);
}

/*
  Materialize and store the row type of NATURAL/USING join.

  SYNOPSIS
    store_natural_using_join_columns()
    thd                current thread
    natural_using_join the table reference of the NATURAL/USING join
    table_ref_1        the first (left) operand (of a NATURAL/USING join).
    table_ref_2        the second (right) operand (of a NATURAL/USING join).
    using_fields       if the join is JOIN...USING - the join columns,
                       if NATURAL join, then NULL
    found_using_fields number of fields from the USING clause that were
                       found among the common fields

  DESCRIPTION
    Iterate over the columns of both join operands and sort and store
    all columns into the 'join_columns' list of natural_using_join
    where the list is formed by three parts:
      part1: The coalesced columns of table_ref_1 and table_ref_2,
             sorted according to the column order of the first table.
      part2: The other columns of the first table, in the order in
             which they were defined in CREATE TABLE.
      part3: The other columns of the second table, in the order in
             which they were defined in CREATE TABLE.
    Time complexity - O(N1+N2), where Ni = length(table_ref_i).

  IMPLEMENTATION
    The procedure assumes that mark_common_columns() has been called
    for the join that is being processed.

  RETURN
    true    error: Some common column is ambiguous
    false   OK
*/

static bool store_natural_using_join_columns(THD *thd,
                                             TABLE_LIST *natural_using_join,
                                             TABLE_LIST *table_ref_1,
                                             TABLE_LIST *table_ref_2,
                                             List<String> *using_fields,
                                             uint found_using_fields) {
  Field_iterator_table_ref it_1, it_2;
  Natural_join_column *nj_col_1, *nj_col_2;
  List<Natural_join_column> *non_join_columns;
  DBUG_ENTER("store_natural_using_join_columns");

  DBUG_ASSERT(!natural_using_join->join_columns);

  Prepared_stmt_arena_holder ps_arena_holder(thd);

  if (!(non_join_columns = new (thd->mem_root) List<Natural_join_column>) ||
      !(natural_using_join->join_columns =
            new (thd->mem_root) List<Natural_join_column>))
    DBUG_RETURN(true);

  /* Append the columns of the first join operand. */
  for (it_1.set(table_ref_1); !it_1.end_of_fields(); it_1.next()) {
    nj_col_1 = it_1.get_natural_column_ref();
    if (nj_col_1->is_common) {
      natural_using_join->join_columns->push_back(nj_col_1);
      /* Reset the common columns for the next call to mark_common_columns. */
      nj_col_1->is_common = false;
    } else
      non_join_columns->push_back(nj_col_1);
  }

  /*
    Check that all columns in the USING clause are among the common
    columns. If this is not the case, report the first one that was
    not found in an error.
  */
  if (using_fields && found_using_fields < using_fields->elements) {
    String *using_field_name;
    List_iterator_fast<String> using_fields_it(*using_fields);
    while ((using_field_name = using_fields_it++)) {
      const char *using_field_name_ptr = using_field_name->c_ptr();
      List_iterator_fast<Natural_join_column> it(
          *(natural_using_join->join_columns));
      Natural_join_column *common_field;

      for (;;) {
        /* If reached the end of fields, and none was found, report error. */
        if (!(common_field = it++)) {
          my_error(ER_BAD_FIELD_ERROR, MYF(0), using_field_name_ptr,
                   thd->where);
          DBUG_RETURN(true);
        }
        if (!my_strcasecmp(system_charset_info, common_field->name(),
                           using_field_name_ptr))
          break;  // Found match
      }
    }
  }

  /* Append the non-equi-join columns of the second join operand. */
  for (it_2.set(table_ref_2); !it_2.end_of_fields(); it_2.next()) {
    nj_col_2 = it_2.get_natural_column_ref();
    if (!nj_col_2->is_common)
      non_join_columns->push_back(nj_col_2);
    else {
      /* Reset the common columns for the next call to mark_common_columns. */
      nj_col_2->is_common = false;
    }
  }

  if (non_join_columns->elements > 0)
    natural_using_join->join_columns->concat(non_join_columns);
  natural_using_join->is_join_columns_complete = true;

  DBUG_RETURN(false);
}

/*
  Precompute and store the row types of the top-most NATURAL/USING joins.

  SYNOPSIS
    store_top_level_join_columns()
    thd            current thread
    table_ref      nested join or table in a FROM clause
    left_neighbor  neighbor table reference to the left of table_ref at the
                   same level in the join tree
    right_neighbor neighbor table reference to the right of table_ref at the
                   same level in the join tree

  DESCRIPTION
    The procedure performs a post-order traversal of a nested join tree
    and materializes the row types of NATURAL/USING joins in a
    bottom-up manner until it reaches the TABLE_LIST elements that
    represent the top-most NATURAL/USING joins. The procedure should be
    applied to each element of SELECT_LEX::top_join_list (i.e. to each
    top-level element of the FROM clause).

  IMPLEMENTATION
    Notice that the table references in the list nested_join->join_list
    are in reverse order, thus when we iterate over it, we are moving
    from the right to the left in the FROM clause.

  RETURN
    true   Error
    false  OK
*/

static bool store_top_level_join_columns(THD *thd, TABLE_LIST *table_ref,
                                         TABLE_LIST *left_neighbor,
                                         TABLE_LIST *right_neighbor) {
  DBUG_ENTER("store_top_level_join_columns");

  DBUG_ASSERT(!table_ref->nested_join->natural_join_processed);

  Prepared_stmt_arena_holder ps_arena_holder(thd);

  /* Call the procedure recursively for each nested table reference. */
  if (table_ref->nested_join) {
    List_iterator_fast<TABLE_LIST> nested_it(table_ref->nested_join->join_list);
    TABLE_LIST *same_level_left_neighbor = nested_it++;
    TABLE_LIST *same_level_right_neighbor = NULL;
    /* Left/right-most neighbors, possibly at higher levels in the join tree. */
    TABLE_LIST *real_left_neighbor, *real_right_neighbor;

    while (same_level_left_neighbor) {
      TABLE_LIST *cur_table_ref = same_level_left_neighbor;
      same_level_left_neighbor = nested_it++;
      /*
        The order of RIGHT JOIN operands is reversed in 'join list' to
        transform it into a LEFT JOIN. However, in this procedure we need
        the join operands in their lexical order, so below we reverse the
        join operands. Notice that this happens only in the first loop,
        and not in the second one, as in the second loop
        same_level_left_neighbor == NULL.
        This is the correct behavior, because the second loop sets
        cur_table_ref reference correctly after the join operands are
        swapped in the first loop.
      */
      if (same_level_left_neighbor &&
          cur_table_ref->outer_join & JOIN_TYPE_RIGHT) {
        /* This can happen only for JOIN ... ON. */
        DBUG_ASSERT(table_ref->nested_join->join_list.elements == 2);
        std::swap(same_level_left_neighbor, cur_table_ref);
      }

      /*
        Pick the parent's left and right neighbors if there are no immediate
        neighbors at the same level.
      */
      real_left_neighbor =
          (same_level_left_neighbor) ? same_level_left_neighbor : left_neighbor;
      real_right_neighbor = (same_level_right_neighbor)
                                ? same_level_right_neighbor
                                : right_neighbor;

      if (cur_table_ref->nested_join &&
          !cur_table_ref->nested_join->natural_join_processed &&
          store_top_level_join_columns(thd, cur_table_ref, real_left_neighbor,
                                       real_right_neighbor))
        DBUG_RETURN(true);
      same_level_right_neighbor = cur_table_ref;
    }
  }

  /*
    If this is a NATURAL/USING join, materialize its result columns and
    convert to a JOIN ... ON.
  */
  if (table_ref->is_natural_join) {
    DBUG_ASSERT(table_ref->nested_join &&
                table_ref->nested_join->join_list.elements == 2);
    List_iterator_fast<TABLE_LIST> operand_it(
        table_ref->nested_join->join_list);
    /*
      Notice that the order of join operands depends on whether table_ref
      represents a LEFT or a RIGHT join. In a RIGHT join, the operands are
      in inverted order.
     */
    TABLE_LIST *table_ref_2 = operand_it++; /* Second NATURAL join operand.*/
    TABLE_LIST *table_ref_1 = operand_it++; /* First NATURAL join operand. */
    List<String> *using_fields = table_ref->join_using_fields;
    uint found_using_fields;

    /*
      The two join operands were interchanged in the parser, change the order
      back for 'mark_common_columns'.
    */
    if (table_ref_2->outer_join & JOIN_TYPE_RIGHT)
      std::swap(table_ref_1, table_ref_2);
    if (mark_common_columns(thd, table_ref_1, table_ref_2, using_fields,
                            &found_using_fields))
      DBUG_RETURN(true);

    /*
      Swap the join operands back, so that we pick the columns of the second
      one as the coalesced columns. In this way the coalesced columns are the
      same as of an equivalent LEFT JOIN.
    */
    if (table_ref_1->outer_join & JOIN_TYPE_RIGHT)
      std::swap(table_ref_1, table_ref_2);
    if (store_natural_using_join_columns(thd, table_ref, table_ref_1,
                                         table_ref_2, using_fields,
                                         found_using_fields))
      DBUG_RETURN(true);

    /*
      Change NATURAL JOIN to JOIN ... ON. We do this for both operands
      because either one of them or the other is the one with the
      natural join flag because RIGHT joins are transformed into LEFT,
      and the two tables may be reordered.
    */
    table_ref_1->natural_join = table_ref_2->natural_join = NULL;

    /* Add a true condition to outer joins that have no common columns. */
    if (table_ref_2->outer_join && !table_ref_2->join_cond())
      table_ref_2->set_join_cond(new Item_func_true());

    /* Change this table reference to become a leaf for name resolution. */
    if (left_neighbor) {
      TABLE_LIST *last_leaf_on_the_left;
      last_leaf_on_the_left = left_neighbor->last_leaf_for_name_resolution();
      last_leaf_on_the_left->next_name_resolution_table = table_ref;
    }
    if (right_neighbor) {
      TABLE_LIST *first_leaf_on_the_right;
      first_leaf_on_the_right =
          right_neighbor->first_leaf_for_name_resolution();
      table_ref->next_name_resolution_table = first_leaf_on_the_right;
    } else
      table_ref->next_name_resolution_table = NULL;
  }

  table_ref->nested_join->natural_join_processed = true;

  DBUG_RETURN(false);
}

/*
  Compute and store the row types of the top-most NATURAL/USING joins
  in a FROM clause.

  SYNOPSIS
    setup_natural_join_row_types()
    thd          current thread
    from_clause  list of top-level table references in a FROM clause

  DESCRIPTION
    Apply the procedure 'store_top_level_join_columns' to each of the
    top-level table referencs of the FROM clause. Adjust the list of tables
    for name resolution - context->first_name_resolution_table to the
    top-most, lef-most NATURAL/USING join.

  IMPLEMENTATION
    Notice that the table references in 'from_clause' are in reverse
    order, thus when we iterate over it, we are moving from the right
    to the left in the FROM clause.

  RETURN
    true   Error
    false  OK
*/
bool setup_natural_join_row_types(THD *thd, List<TABLE_LIST> *from_clause,
                                  Name_resolution_context *context) {
  DBUG_ENTER("setup_natural_join_row_types");
  thd->where = "from clause";
  if (from_clause->elements == 0)
    DBUG_RETURN(false); /* We come here in the case of UNIONs. */

  List_iterator_fast<TABLE_LIST> table_ref_it(*from_clause);
  TABLE_LIST *table_ref; /* Current table reference. */
  /* Table reference to the left of the current. */
  TABLE_LIST *left_neighbor;
  /* Table reference to the right of the current. */
  TABLE_LIST *right_neighbor = NULL;

  /* Note that tables in the list are in reversed order */
  for (left_neighbor = table_ref_it++; left_neighbor;) {
    table_ref = left_neighbor;
    left_neighbor = table_ref_it++;
    /*
      Do not redo work if already done:
      - for prepared statements and stored procedures,
      - if already processed inside a derived table/view.
    */
    if (table_ref->nested_join &&
        !table_ref->nested_join->natural_join_processed) {
      if (store_top_level_join_columns(thd, table_ref, left_neighbor,
                                       right_neighbor))
        DBUG_RETURN(true);
    }
    if (left_neighbor && context->select_lex->first_execution) {
      left_neighbor->next_name_resolution_table =
          table_ref->first_leaf_for_name_resolution();
    }
    right_neighbor = table_ref;
  }

  /*
    Store the top-most, left-most NATURAL/USING join, so that we start
    the search from that one instead of context->table_list. At this point
    right_neighbor points to the left-most top-level table reference in the
    FROM clause.
  */
  DBUG_ASSERT(right_neighbor);
  context->first_name_resolution_table =
      right_neighbor->first_leaf_for_name_resolution();

  DBUG_RETURN(false);
}

/**
  Resolve variable assignments from LEX object

  @param thd     Thread handler
  @param lex     Lex object containing variable assignments

  @returns false if success, true if error

  @note
  set_entry() must be called before fix_fields() of the whole list of
  field items because:

  1) the list of field items has same order as in the query, and the
     Item_func_get_user_var item may go before the Item_func_set_user_var:

     @verbatim
        SELECT @a, @a := 10 FROM t;
     @endverbatim

  2) The entry->update_query_id value controls constantness of
     Item_func_get_user_var items, so in presence of Item_func_set_user_var
     items we have to refresh their entries before fixing of
     Item_func_get_user_var items.
*/

bool resolve_var_assignments(THD *thd, LEX *lex) {
  List_iterator<Item_func_set_user_var> li(lex->set_var_list);
  Item_func_set_user_var *var;
  while ((var = li++)) var->set_entry(thd, false);

  return false;
}

/****************************************************************************
** Check that all given fields exists and fill struct with current data
****************************************************************************/

/**
  Resolve a list of expressions and setup appropriate data

  @param thd                    thread handler
  @param[out] ref_item_array    filled in with references to items.
  @param[in,out] fields         list of expressions, populated with resolved
                                data about expressions.
  @param want_privilege         privilege representing desired operation.
                                whether the expressions are selected, inserted
                                or updated, or no operation is done.
                                will also decide inclusion in read/write maps.
  @param sum_func_list
  @param allow_sum_func         true if set operations are allowed in context.
  @param column_update          if true, reject expressions that do not resolve
                                to a base table column

  @returns false if success, true if error

  @note The function checks updatability/insertability for the table before
        checking column privileges, for consistent error reporting.
        This has consequences for columns that are specified to be updated:
        The column is first resolved without privilege check.
        This check is followed by an updatablity/insertability check.
        Finally, a column privilege check is run, and the column is marked
        for update.
*/

bool setup_fields(THD *thd, Ref_item_array ref_item_array, List<Item> &fields,
                  ulong want_privilege, List<Item> *sum_func_list,
                  bool allow_sum_func, bool column_update) {
  DBUG_ENTER("setup_fields");

  SELECT_LEX *const select = thd->lex->current_select();
  const enum_mark_columns save_mark_used_columns = thd->mark_used_columns;
  nesting_map save_allow_sum_func = thd->lex->allow_sum_func;
  Column_privilege_tracker column_privilege(thd,
                                            column_update ? 0 : want_privilege);

  // Function can only be used to set up one specific operation:
  DBUG_ASSERT(want_privilege == 0 || want_privilege == SELECT_ACL ||
              want_privilege == INSERT_ACL || want_privilege == UPDATE_ACL);
  DBUG_ASSERT(!(column_update && (want_privilege & SELECT_ACL)));
  if (want_privilege & SELECT_ACL)
    thd->mark_used_columns = MARK_COLUMNS_READ;
  else if (want_privilege & (INSERT_ACL | UPDATE_ACL) && !column_update)
    thd->mark_used_columns = MARK_COLUMNS_WRITE;
  else
    thd->mark_used_columns = MARK_COLUMNS_NONE;

  DBUG_PRINT("info", ("thd->mark_used_columns: %d", thd->mark_used_columns));
  if (allow_sum_func)
    thd->lex->allow_sum_func |= (nesting_map)1 << select->nest_level;
  thd->where = THD::DEFAULT_WHERE;
  bool save_is_item_list_lookup = select->is_item_list_lookup;
  select->is_item_list_lookup = false;

  /*
    To prevent fail on forward lookup we fill it with zerows,
    then if we got pointer on zero after find_item_in_list we will know
    that it is forward lookup.

    There is other way to solve problem: fill array with pointers to list,
    but it will be slower.

    TODO: remove it when (if) we made one list for allfields and ref_item_array
  */
  if (!ref_item_array.is_null()) {
    DBUG_ASSERT(ref_item_array.size() >= fields.elements);
    memset(ref_item_array.array(), 0, sizeof(Item *) * fields.elements);
  }

  Ref_item_array ref = ref_item_array;

  Item *item;
  List_iterator<Item> it(fields);
  while ((item = it++)) {
    if ((!item->fixed && item->fix_fields(thd, it.ref())) ||
        (item = *(it.ref()))->check_cols(1)) {
      DBUG_PRINT("info",
                 ("thd->mark_used_columns: %d", thd->mark_used_columns));
      DBUG_RETURN(true); /* purecov: inspected */
    }

    // Check that we don't have a field that is hidden from users. This should
    // be caught in Item_field::fix_fields.
    DBUG_ASSERT(
        item->type() != Item::FIELD_ITEM ||
        !static_cast<const Item_field *>(item)->field->is_hidden_from_user());

    if (!ref.is_null()) {
      ref[0] = item;
      ref.pop_front();
    }
    if (column_update) {
      Item_field *const field = item->field_for_view_update();
      if (field == NULL) {
        my_error(ER_NONUPDATEABLE_COLUMN, MYF(0), item->item_name.ptr());
        DBUG_RETURN(true);
      }
      TABLE_LIST *tr = field->table_ref;
      if ((want_privilege & UPDATE_ACL) && !tr->is_updatable()) {
        /*
          The base table of the column may have beeen referenced through a view
          or derived table. If so, print the name of the upper-most view
          referring to this table in order to print the error message with the
          alias of the view as written in the original query instead of the
          alias of the base table.
        */
        my_error(ER_NON_UPDATABLE_TABLE, MYF(0), tr->top_table()->alias,
                 "UPDATE");
        DBUG_RETURN(true);
      }
      if ((want_privilege & INSERT_ACL) && !tr->is_insertable()) {
        /* purecov: begin inspected */
        /*
          Generally unused as long as INSERT only can be applied against
          one base table, for which the INSERT privileges are checked in
          Sql_cmd_insert_base::prepare_inner()
        */
        my_error(ER_NON_INSERTABLE_TABLE, MYF(0), tr->top_table()->alias,
                 "INSERT");
        DBUG_RETURN(true);
        /* purecov: end */
      }
      if (want_privilege & (INSERT_ACL | UPDATE_ACL)) {
        Column_privilege_tracker column_privilege(thd, want_privilege);
        if (item->walk(&Item::check_column_privileges, enum_walk::PREFIX,
                       pointer_cast<uchar *>(thd)))
          DBUG_RETURN(true);
      }
      Mark_field mf(MARK_COLUMNS_WRITE);
      item->walk(&Item::mark_field_in_map, enum_walk::POSTFIX,
                 pointer_cast<uchar *>(&mf));
    }

    if (sum_func_list) {
      /*
        (1) Contains a grouped aggregate but is not one. If it is one, we do
        not split, but in create_tmp_table() we look at its arguments and add
        them to the tmp table, which achieves the same result as for window
        functions in (2) but differently.
        @todo: unify this (do like (2), probably).
        (2) Contains a window function. Even if it is a window function, we
        have to collect its arguments and add them to the hidden list of
        items, as those arguments have to be stored in the first tmp tables,
        and carried forward up to the tmp table where the WF can be
        evaluated.
      */
      if ((item->has_aggregation() && !(item->type() == Item::SUM_FUNC_ITEM &&
                                        !item->m_is_window_function)) ||  //(1)
          item->has_wf())                                                 // (2)
        item->split_sum_func(thd, ref_item_array, *sum_func_list);
    }

    select->select_list_tables |= item->used_tables();
  }
  select->is_item_list_lookup = save_is_item_list_lookup;
  thd->lex->allow_sum_func = save_allow_sum_func;
  thd->mark_used_columns = save_mark_used_columns;
  DBUG_PRINT("info", ("thd->mark_used_columns: %d", thd->mark_used_columns));

  DBUG_ASSERT(!thd->is_error());
  DBUG_RETURN(false);
}

/*
  Drops in all fields instead of current '*' field

  SYNOPSIS
    insert_fields()
    thd			Thread handler
    context             Context for name resolution
    db_name		Database name in case of 'database_name.table_name.*'
    table_name		Table name in case of 'table_name.*'
    it			Pointer to '*'
    any_privileges	0 If we should ensure that we have SELECT privileges
                          for all columns
                        1 If any privilege is ok
  RETURN
    0	ok     'it' is updated to point at last inserted
    1	error.  Error message is generated but not sent to client
*/

bool insert_fields(THD *thd, Name_resolution_context *context,
                   const char *db_name, const char *table_name,
                   List_iterator<Item> *it, bool any_privileges) {
  char name_buff[NAME_LEN + 1];
  DBUG_ENTER("insert_fields");
  DBUG_PRINT("arena", ("stmt arena: %p", thd->stmt_arena));

  if (db_name && lower_case_table_names) {
    /*
      convert database to lower case for comparison
      We can't do this in Item_field as this would change the
      'name' of the item which may be used in the select list
    */
    strmake(name_buff, db_name, sizeof(name_buff) - 1);
    my_casedn_str(files_charset_info, name_buff);
    db_name = name_buff;
  }

  bool found = false;

  /*
    If table names are qualified, then loop over all tables used in the query,
    else treat natural joins as leaves and do not iterate over their underlying
    tables.
  */
  for (TABLE_LIST *tables = (table_name ? context->table_list
                                        : context->first_name_resolution_table);
       tables; tables = (table_name ? tables->next_local
                                    : tables->next_name_resolution_table)) {
    Field_iterator_table_ref field_iterator;
    TABLE *const table = tables->table;

    DBUG_ASSERT(tables->is_leaf_for_name_resolution());

    if ((table_name &&
         my_strcasecmp(table_alias_charset, table_name, tables->alias)) ||
        (db_name && strcmp(tables->db, db_name)))
      continue;

    /*
       Ensure that we have access rights to all fields to be inserted. Under
       some circumstances, this check may be skipped.

       - If any_privileges is true, skip the check.

       - If the SELECT privilege has been found as fulfilled already,
         the check is skipped.

       NOTE: This check is not sufficient: If a user has SELECT_ACL privileges
       for a view, it does not mean having the same privileges for the
       underlying tables/view. Thus, we have to perform individual column
       privilege checks below (or recurse down to all underlying tables here).
    */
    if (!any_privileges && !(tables->grant.privilege & SELECT_ACL)) {
      field_iterator.set(tables);
      if (check_grant_all_columns(thd, SELECT_ACL, &field_iterator))
        DBUG_RETURN(true);
    }

    /*
      Update the tables used in the query based on the referenced fields. For
      views and natural joins this update is performed inside the loop below.
    */
    if (table) {
      thd->lex->current_select()->select_list_tables |= tables->map();
    }

    /*
      Initialize a generic field iterator for the current table reference.
      Notice that it is guaranteed that this iterator will iterate over the
      fields of a single table reference, because 'tables' is a leaf (for
      name resolution purposes).
    */
    field_iterator.set(tables);

    for (; !field_iterator.end_of_fields(); field_iterator.next()) {
      Item *const item = field_iterator.create_item(thd);
      if (!item) DBUG_RETURN(true); /* purecov: inspected */
      DBUG_ASSERT(item->fixed);

      bool is_hidden_from_user = false;
      if (item->type() == Item::FIELD_ITEM) {
        Item_field *field = static_cast<Item_field *>(item);
        is_hidden_from_user = field->field->is_hidden_from_user();
        /* cache the table for the Item_fields inserted by expanding stars */
        if (tables->cacheable_table) field->cached_table = tables;
      }

      // If the column is hidden from users, do not add this column in place
      // of '*'.
      if (!is_hidden_from_user) {
        if (!found) {
          found = true;
          it->replace(item); /* Replace '*' with the first found item. */
        } else
          it->after(item); /* Add 'item' to the SELECT list. */
      }

      /*
        Set privilege information for the fields of newly created views.
        We have that (any_priviliges == true) if and only if we are creating
        a view. In the time of view creation we can't use the MERGE algorithm,
        therefore if 'tables' is itself a view, it is represented by a
        temporary table. Thus in this case we can be sure that 'item' is an
        Item_field.
      */
      if (any_privileges) {
        DBUG_ASSERT((tables->field_translation == NULL && table) ||
                    tables->is_natural_join);
        DBUG_ASSERT(item->type() == Item::FIELD_ITEM);
        Item_field *const fld = (Item_field *)item;
        const char *field_table_name = field_iterator.get_table_name();
        if (!tables->schema_table &&
            !(fld->have_privileges =
                  (get_column_grant(thd, field_iterator.grant(),
                                    field_iterator.get_db_name(),
                                    field_table_name, fld->field_name) &
                   VIEW_ANY_ACL))) {
          my_error(ER_TABLEACCESS_DENIED_ERROR, MYF(0), "ANY",
                   thd->security_context()->priv_user().str,
                   thd->security_context()->host_or_ip().str, field_table_name);
          DBUG_RETURN(true);
        }
      }

      thd->lex->current_select()->select_list_tables |= item->used_tables();

      Field *const field = field_iterator.field();
      if (field) {
        // Register underlying fields in read map if wanted.
        field->table->mark_column_used(field, thd->mark_used_columns);
      } else {
        if (thd->want_privilege && tables->is_view_or_derived()) {
          if (item->walk(&Item::check_column_privileges, enum_walk::PREFIX,
                         (uchar *)thd))
            DBUG_RETURN(true);
        }

        // Register underlying fields in read map if wanted.
        Mark_field mf(thd->mark_used_columns);
        item->walk(&Item::mark_field_in_map, enum_walk::SUBQUERY_POSTFIX,
                   (uchar *)&mf);
      }
    }
  }
  if (found) DBUG_RETURN(false);

  /*
    TODO: in the case when we skipped all columns because there was a
    qualified '*', and all columns were coalesced, we have to give a more
    meaningful message than ER_BAD_TABLE_ERROR.
  */
  if (!table_name || !*table_name)
    my_error(ER_NO_TABLES_USED, MYF(0));
  else {
    String tbl_name;
    if (db_name) {
      tbl_name.append(String(db_name, system_charset_info));
      tbl_name.append('.');
    }
    tbl_name.append(String(table_name, system_charset_info));

    my_error(ER_BAD_TABLE_ERROR, MYF(0), tbl_name.c_ptr_safe());
  }

  DBUG_RETURN(true);
}

/******************************************************************************
** Fill a record with data (for INSERT or UPDATE)
** Returns : 1 if some field has wrong type
******************************************************************************/

/*
  Fill fields with given items.

  @param thd                        thread handler
  @param table                      table reference
  @param fields                     Item_fields list to be filled
  @param values                     values to fill with
  @param bitmap                     Bitmap over fields to fill
  @param insert_into_fields_bitmap  Bitmap for fields that is set
                                    in fill_record
  @note fill_record() may set table->auto_increment_field_not_null and a
  caller should make sure that it is reset after their last call to this
  function.

  @return Operation status
    @retval false   OK
    @retval true    Error occurred
*/

bool fill_record(THD *thd, TABLE *table, List<Item> &fields, List<Item> &values,
                 MY_BITMAP *bitmap, MY_BITMAP *insert_into_fields_bitmap) {
  DBUG_ENTER("fill_record");

  DBUG_ASSERT(fields.elements == values.elements);
  /*
    Reset the table->auto_increment_field_not_null as it is valid for
    only one row.
  */
  if (fields.elements) table->auto_increment_field_not_null = false;

  Item *fld;
  List_iterator_fast<Item> f(fields), v(values);
  while ((fld = f++)) {
    Item_field *const field = fld->field_for_view_update();
    DBUG_ASSERT(field != NULL && field->table_ref->table == table);

    Field *const rfield = field->field;
    Item *const value = v++;

    /* If bitmap over wanted fields are set, skip non marked fields. */
    if (bitmap && !bitmap_is_set(bitmap, rfield->field_index)) continue;

    bitmap_set_bit(table->fields_set_during_insert, rfield->field_index);
    if (insert_into_fields_bitmap)
      bitmap_set_bit(insert_into_fields_bitmap, rfield->field_index);

    /* Generated columns will be filled after all base columns are done. */
    if (rfield->is_gcol()) continue;

    if (rfield == table->next_number_field)
      table->auto_increment_field_not_null = true;
    /*
      We handle errors from save_in_field() by first checking the return
      value and then testing thd->is_error(). thd->is_error() can be set
      even when save_in_field() does not return a negative value.
      @todo save_in_field returns an enum which should never be a negative
      value. We should change this test to check for correct enum value.
    */
    if (value->save_in_field(rfield, false) < 0) {
      my_error(ER_UNKNOWN_ERROR, MYF(0));
      goto err;
    }
    if (thd->is_error()) goto err;
  }

  if (table->has_gcol() &&
      update_generated_write_fields(bitmap ? bitmap : table->write_set, table))
    goto err;

  DBUG_RETURN(thd->is_error());

err:
  table->auto_increment_field_not_null = false;
  DBUG_RETURN(true);
}

/**
  Check the NOT NULL constraint on all the fields of the current record.

  @param thd            Thread context.
  @param fields         Collection of fields.

  @return Error status.
*/
static bool check_record(THD *thd, List<Item> &fields) {
  List_iterator_fast<Item> f(fields);
  Item *fld;
  Item_field *field;

  while ((fld = f++)) {
    field = fld->field_for_view_update();
    if (field &&
        field->field->check_constraints(ER_BAD_NULL_ERROR) != TYPE_OK) {
      my_error(ER_UNKNOWN_ERROR, MYF(0));
      return true;
    }
  }
  return thd->is_error();
}

/**
  Check the NOT NULL constraint on all the fields of the current record.

  @param thd  Thread context.
  @param ptr  Fields.

  @return Error status.
*/
bool check_record(THD *thd, Field **ptr) {
  Field *field;
  while ((field = *ptr++) && !thd->is_error()) {
    if (field->check_constraints(ER_BAD_NULL_ERROR) != TYPE_OK) return true;
  }
  return thd->is_error();
}

/**
  Check the NOT NULL constraint on all the fields explicitly set
  in INSERT INTO statement or implicitly set in BEFORE trigger.

  @param thd  Thread context.
  @param ptr  Fields.

  @return Error status.
*/

static bool check_inserting_record(THD *thd, Field **ptr) {
  Field *field;

  while ((field = *ptr++) && !thd->is_error()) {
    if (bitmap_is_set(field->table->fields_set_during_insert,
                      field->field_index) &&
        field->check_constraints(ER_BAD_NULL_ERROR) != TYPE_OK)
      return true;
  }

  return thd->is_error();
}

/**
  Invoke check constraints defined on the table.

  @param  thd                   Thread handle.
  @param  table                 Instance of TABLE.

  @retval  false  If all enforced check constraints are satisfied.
  @retval  true   Otherwise. THD::is_error() may be "true" in this case.
*/

bool invoke_table_check_constraints(THD *thd, const TABLE *table) {
  if (table->table_check_constraint_list != nullptr) {
    for (auto &table_cc : *table->table_check_constraint_list) {
      if (table_cc->is_enforced()) {
        /*
          Invoke check constraints only if column(s) used by check constraint is
          updated.
        */
        if ((thd->lex->sql_command == SQLCOM_UPDATE ||
             thd->lex->sql_command == SQLCOM_UPDATE_MULTI) &&
            !bitmap_is_overlapping(
                &table_cc->value_generator()->base_columns_map,
                table->write_set)) {
          DEBUG_SYNC(thd, "skip_check_constraints_on_unaffected_columns");
          continue;
        }

        // Validate check constraint.
        bool is_constraint_violated =
            (!table_cc->value_generator()->expr_item->val_bool() &&
             !table_cc->value_generator()->expr_item->null_value);

        /*
          If check constraint is violated then report an error. If expression
          operand types are incompatible and reported error in conversion even
          then report a more user friendly error. Sql_conditions of DA still has
          a conversion(actual reported) error in the error stack.
         */
        if (is_constraint_violated || thd->is_error()) {
          if (thd->is_error()) thd->clear_error();
          my_error(ER_CHECK_CONSTRAINT_VIOLATED, MYF(0), table_cc->name().str);
          return true;
        }
      }
    }
  }

  return false;
}

/**
  Check if SQL-statement is INSERT/INSERT SELECT/REPLACE/REPLACE SELECT
  and trigger event is ON INSERT. When this condition is true that means
  that the statement basically can invoke BEFORE INSERT trigger if it
  was created before.

  @param event         event type for triggers to be invoked
  @param sql_command   Type of SQL statement

  @return Test result
    @retval true    SQL-statement is
                    INSERT/INSERT SELECT/REPLACE/REPLACE SELECT
                    and trigger event is ON INSERT
    @retval false   Either SQL-statement is not
                    INSERT/INSERT SELECT/REPLACE/REPLACE SELECT
                    or trigger event is not ON INSERT
*/
static inline bool command_can_invoke_insert_triggers(
    enum enum_trigger_event_type event, enum_sql_command sql_command) {
  /*
    If it's 'INSERT INTO ... ON DUPLICATE KEY UPDATE ...' statement
    the event is TRG_EVENT_UPDATE and the SQL-command is SQLCOM_INSERT.
  */
  return event == TRG_EVENT_INSERT &&
         (sql_command == SQLCOM_INSERT || sql_command == SQLCOM_INSERT_SELECT ||
          sql_command == SQLCOM_REPLACE ||
          sql_command == SQLCOM_REPLACE_SELECT);
}

/**
  Execute BEFORE INSERT trigger.

  @param thd                        thread context
  @param table                      TABLE-object holding list of triggers
                                    to be invoked
  @param event                      event type for triggers to be invoked
  @param insert_into_fields_bitmap  Bitmap for fields that is set
                                    in fill_record

  @return Operation status
    @retval false   OK
    @retval true    Error occurred
*/
inline bool call_before_insert_triggers(THD *thd, TABLE *table,
                                        enum enum_trigger_event_type event,
                                        MY_BITMAP *insert_into_fields_bitmap) {
  for (Field **f = table->field; *f; ++f) {
    if (((*f)->flags & NO_DEFAULT_VALUE_FLAG) &&
        !bitmap_is_set(insert_into_fields_bitmap, (*f)->field_index)) {
      (*f)->set_tmp_null();
    }
  }

  return table->triggers->process_triggers(thd, event, TRG_ACTION_BEFORE, true);
}

/*
  Fill fields in list with values from the list of items and invoke
  before triggers.

  @param thd           thread context
  @param optype_info   COPY_INFO structure used for default values handling
  @param fields        Item_fields list to be filled
  @param values        values to fill with
  @param table         TABLE-object holding list of triggers to be invoked
  @param event         event type for triggers to be invoked

  NOTE
    This function assumes that fields which values will be set and triggers
    to be invoked belong to the same table, and that TABLE::record[0] and
    record[1] buffers correspond to new and old versions of row respectively.

  @return Operation status
    @retval false   OK
    @retval true    Error occurred
*/

bool fill_record_n_invoke_before_triggers(THD *thd, COPY_INFO *optype_info,
                                          List<Item> &fields,
                                          List<Item> &values, TABLE *table,
                                          enum enum_trigger_event_type event,
                                          int num_fields) {
  /*
    If it's 'INSERT INTO ... ON DUPLICATE KEY UPDATE ...' statement
    the event is TRG_EVENT_UPDATE and the SQL-command is SQLCOM_INSERT.
  */

  if (table->triggers) {
    bool rc;

    table->triggers->enable_fields_temporary_nullability(thd);

    if (table->triggers->has_triggers(event, TRG_ACTION_BEFORE) &&
        command_can_invoke_insert_triggers(event, thd->lex->sql_command)) {
      DBUG_ASSERT(num_fields);

      MY_BITMAP insert_into_fields_bitmap;
      bitmap_init(&insert_into_fields_bitmap, NULL, num_fields, false);

      /*
        Evaluate DEFAULT functions like CURRENT_TIMESTAMP.
        COPY_INFO::set_function_defaults() causes store_timestamp to be called
        on the columns that are not on the list of assigned_columns.
      */
      if (optype_info->function_defaults_apply_on_columns(table->write_set))
        optype_info->set_function_defaults(table);

      rc = fill_record(thd, table, fields, values, NULL,
                       &insert_into_fields_bitmap);

      if (!rc)
        rc = call_before_insert_triggers(thd, table, event,
                                         &insert_into_fields_bitmap);

      bitmap_free(&insert_into_fields_bitmap);
    } else {
      rc = fill_record(thd, table, fields, values, NULL, NULL);

      if (!rc) {
        /*
          Unlike INSERT and LOAD, UPDATE operation requires comparison of old
          and new records to determine whether function defaults have to be
          evaluated.
        */
        if (optype_info->get_operation_type() == COPY_INFO::UPDATE_OPERATION) {
          /*
            Evaluate function defaults for columns with ON UPDATE clause only
            if any other column of the row is updated.
          */
          if ((!records_are_comparable(table) || compare_records(table)) &&
              (optype_info->function_defaults_apply_on_columns(
                  table->write_set)))
            optype_info->set_function_defaults(table);
        } else if (optype_info->function_defaults_apply_on_columns(
                       table->write_set))
          optype_info->set_function_defaults(table);

        rc = table->triggers->process_triggers(thd, event, TRG_ACTION_BEFORE,
                                               true);
      }
    }
    /*
      Re-calculate generated fields to cater for cases when base columns are
      updated by the triggers.
    */
    DBUG_ASSERT(table->pos_in_table_list &&
                !table->pos_in_table_list->is_view());
    if (!rc && table->has_gcol())
      rc = update_generated_write_fields(table->write_set, table);

    table->triggers->disable_fields_temporary_nullability();

    return rc || check_inserting_record(thd, table->field);
  } else {
    return fill_record(thd, table, fields, values, NULL, NULL) ||
           check_record(thd, fields);
  }
}

/**
  Fill field buffer with values from Field list.

  @param thd                        thread handler
  @param table                      table reference
  @param ptr                        pointer on pointer to record
  @param values                     list of fields
  @param bitmap                     Bitmap over fields to fill
  @param insert_into_fields_bitmap  Bitmap for fields that is set
                                    in fill_record

  @note fill_record() may set table->auto_increment_field_not_null and a
  caller should make sure that it is reset after their last call to this
  function.

  @return Operation status
    @retval false   OK
    @retval true    Error occurred
*/

bool fill_record(THD *thd, TABLE *table, Field **ptr, List<Item> &values,
                 MY_BITMAP *bitmap, MY_BITMAP *insert_into_fields_bitmap) {
  DBUG_ENTER("fill_record");

  /*
    Reset the table->auto_increment_field_not_null as it is valid for
    only one row.
  */
  if (*ptr) table->auto_increment_field_not_null = false;

  Field *field;
  List_iterator_fast<Item> v(values);
  while ((field = *ptr++) && !thd->is_error()) {
    // Skip fields invisible to the user
    if (field->is_hidden_from_user()) continue;

    Item *const value = v++;
    DBUG_ASSERT(field->table == table);

    /* If bitmap over wanted fields are set, skip non marked fields. */
    if (bitmap && !bitmap_is_set(bitmap, field->field_index)) continue;

    /*
      fill_record could be called as part of multi update and therefore
      table->fields_set_during_insert could be NULL.
    */
    if (table->fields_set_during_insert)
      bitmap_set_bit(table->fields_set_during_insert, field->field_index);
    if (insert_into_fields_bitmap)
      bitmap_set_bit(insert_into_fields_bitmap, field->field_index);

    /* Generated columns will be filled after all base columns are done. */
    if (field->is_gcol()) continue;

    if (field == table->next_number_field)
      table->auto_increment_field_not_null = true;

    /*
      @todo We should evaluate what other return values from save_in_field()
      that should be treated as errors instead of checking thd->is_error().
    */
    if (value->save_in_field(field, false) ==
            TYPE_ERR_NULL_CONSTRAINT_VIOLATION ||
        thd->is_error())
      goto err;
  }

  if (table->has_gcol() &&
      update_generated_write_fields(bitmap ? bitmap : table->write_set, table))
    goto err;

  DBUG_ASSERT(thd->is_error() || !v++);  // No extra value!
  DBUG_RETURN(thd->is_error());

err:
  table->auto_increment_field_not_null = false;
  DBUG_RETURN(true);
}

/*
  Fill fields in array with values from the list of items and invoke
  before triggers.

  SYNOPSIS
    fill_record_n_invoke_before_triggers()
      thd           thread context
      ptr           NULL-ended array of fields to be filled
      values        values to fill with
      table         TABLE-object holding list of triggers to be invoked
      event         event type for triggers to be invoked

  NOTE
    This function assumes that fields which values will be set and triggers
    to be invoked belong to the same table, and that TABLE::record[0] and
    record[1] buffers correspond to new and old versions of row respectively.
    This function is called during handling of statements
    INSERT/INSERT SELECT/CREATE SELECT. It means that the only trigger's type
    that can be invoked when this function is called is a BEFORE INSERT
    trigger so we don't need to make branching based on the result of execution
    function command_can_invoke_insert_triggers().

  RETURN
    false   OK
    true    error occurred
*/

bool fill_record_n_invoke_before_triggers(THD *thd, Field **ptr,
                                          List<Item> &values, TABLE *table,
                                          enum enum_trigger_event_type event,
                                          int num_fields) {
  bool rc;

  if (table->triggers) {
    DBUG_ASSERT(
        command_can_invoke_insert_triggers(event, thd->lex->sql_command));
    DBUG_ASSERT(num_fields);

    table->triggers->enable_fields_temporary_nullability(thd);

    MY_BITMAP insert_into_fields_bitmap;
    bitmap_init(&insert_into_fields_bitmap, NULL, num_fields, false);

    rc = fill_record(thd, table, ptr, values, NULL, &insert_into_fields_bitmap);

    if (!rc)
      rc = call_before_insert_triggers(thd, table, event,
                                       &insert_into_fields_bitmap);

    /*
      Re-calculate generated fields to cater for cases when base columns are
      updated by the triggers.
    */
    if (!rc && *ptr) {
      TABLE *table = (*ptr)->table;
      if (table->has_gcol())
        rc = update_generated_write_fields(table->write_set, table);
    }
    bitmap_free(&insert_into_fields_bitmap);
    table->triggers->disable_fields_temporary_nullability();
  } else
    rc = fill_record(thd, table, ptr, values, NULL, NULL);

  if (rc) return true;

  return check_inserting_record(thd, ptr);
}

/**
  Drop all temporary tables which have been left from previous server run.
  Used on server start-up.

  @return False on success, true on error.
*/

bool mysql_rm_tmp_tables(void) {
  uint i, idx;
  char filePath[FN_REFLEN], *tmpdir;
  MY_DIR *dirp;
  FILEINFO *file;
  THD *thd;
  List<LEX_STRING> files;
  List_iterator<LEX_STRING> files_it;
  MEM_ROOT files_root;
  LEX_STRING *file_str;
  bool result = true;
  DBUG_ENTER("mysql_rm_tmp_tables");

  if (!(thd = new THD)) DBUG_RETURN(true); /* purecov: inspected */
  thd->thread_stack = (char *)&thd;
  thd->store_globals();

  init_alloc_root(PSI_NOT_INSTRUMENTED, &files_root, 32768, 0);

  for (i = 0; i <= mysql_tmpdir_list.max; i++) {
    tmpdir = mysql_tmpdir_list.list[i];
    /* See if the directory exists */
    if (!(dirp = my_dir(tmpdir, MYF(MY_WME | MY_DONT_SORT)))) continue;

    /* Find all SQLxxx files in the directory. */

    for (idx = 0; idx < dirp->number_off_files; idx++) {
      file = dirp->dir_entry + idx;

      /* skiping . and .. */
      if (file->name[0] == '.' &&
          (!file->name[1] || (file->name[1] == '.' && !file->name[2])))
        continue;

      if (strlen(file->name) > tmp_file_prefix_length &&
          !memcmp(file->name, tmp_file_prefix, tmp_file_prefix_length)) {
        size_t filePath_len = snprintf(filePath, sizeof(filePath), "%s%c%s",
                                       tmpdir, FN_LIBCHAR, file->name);
        file_str = make_lex_string_root(&files_root, filePath, filePath_len);

        if (file_str == NULL || files.push_back(file_str, &files_root)) {
          /* purecov: begin inspected */
          my_dirend(dirp);
          goto err;
          /* purecov: end */
        }
      }
    }
    my_dirend(dirp);
  }

  /*
    Ask SEs to delete temporary tables.
    Pass list of SQLxxx files as a refence.
  */
  result = ha_rm_tmp_tables(thd, &files);

  /* Mimic old behavior, remove suspicious files if SE have not done this. */
  files_it.init(files);
  while ((file_str = files_it++))
    (void)mysql_file_delete(key_file_misc, file_str->str, MYF(0));

err:
  free_root(&files_root, MYF(0));
  delete thd;
  DBUG_RETURN(result);
}

/*****************************************************************************
        unireg support functions
*****************************************************************************/

/*
  free all unused tables

  NOTE
    This is called by 'handle_manager' when one wants to periodicly flush
    all not used tables.
*/

void tdc_flush_unused_tables() {
  table_cache_manager.lock_all_and_tdc();
  table_cache_manager.free_all_unused_tables();
  table_cache_manager.unlock_all_and_tdc();
}

/**
   Remove all or some (depending on parameter) instances of TABLE and
   TABLE_SHARE from the table definition cache.

   @param  thd          Thread context
   @param  remove_type  Type of removal:
                        TDC_RT_REMOVE_ALL     - remove all TABLE instances and
                                                TABLE_SHARE instance. There
                                                should be no used TABLE objects
                                                and caller should have exclusive
                                                metadata lock on the table.
                        TDC_RT_REMOVE_NOT_OWN - remove all TABLE instances
                                                except those that belong to
                                                this thread. There should be
                                                no TABLE objects used by other
                                                threads and caller should have
                                                exclusive metadata lock on the
                                                table.
                        TDC_RT_REMOVE_UNUSED  - remove all unused TABLE
                                                instances (if there are no
                                                used instances will also
                                                remove TABLE_SHARE).
                        TDC_RT_REMOVE_NOT_OWN_KEEP_SHARE -
                                                remove all TABLE instances
                                                except those that belong to
                                                this thread, but don't mark
                                                TABLE_SHARE as old. There
                                                should be no TABLE objects
                                                used by other threads and
                                                caller should have exclusive
                                                metadata lock on the table.
   @param  db           Name of database
   @param  table_name   Name of table
   @param  has_lock     If true, LOCK_open is already acquired

   @note It assumes that table instances are already not used by any
   (other) thread (this should be achieved by using meta-data locks).
*/

void tdc_remove_table(THD *thd, enum_tdc_remove_table_type remove_type,
                      const char *db, const char *table_name, bool has_lock) {
  char key[MAX_DBKEY_LENGTH];
  size_t key_length;

  if (!has_lock)
    table_cache_manager.lock_all_and_tdc();
  else
    table_cache_manager.assert_owner_all_and_tdc();

  DBUG_ASSERT(remove_type == TDC_RT_REMOVE_UNUSED ||
              thd->mdl_context.owns_equal_or_stronger_lock(
                  MDL_key::TABLE, db, table_name, MDL_EXCLUSIVE));

  key_length = create_table_def_key(db, table_name, key);

  auto it = table_def_cache->find(string(key, key_length));

  // If the table has a shadow copy in a secondary storage engine, or
  // if we don't know if the table has a shadow copy, we must also
  // attempt to evict the secondary table from the cache.
  const bool remove_secondary =
      it == table_def_cache->end() || it->second->has_secondary_engine();

  // Helper function that evicts the TABLE_SHARE pointed to by an iterator.
  auto remove_table = [&](Table_definition_cache::iterator it) {
    if (it == table_def_cache->end()) return;
    TABLE_SHARE *share = it->second.get();
    /*
      Since share->ref_count is incremented when a table share is opened
      in get_table_share(), before LOCK_open is temporarily released, it
      is sufficient to check this condition alone and ignore the
      share->m_open_in_progress flag.

      Note that it is safe to call table_cache_manager.free_table() for
      shares with m_open_in_progress == true, since such shares don't
      have any TABLE objects associated.
    */
    if (share->ref_count() > 0) {
      /*
        Set share's version to zero in order to ensure that it gets
        automatically deleted once it is no longer referenced.

        Note that code in TABLE_SHARE::wait_for_old_version() assumes
        that marking share as old and removal of its unused tables
        and of the share itself from TDC happens atomically under
        protection of LOCK_open, or, putting it another way, that
        TDC does not contain old shares which don't have any tables
        used.
      */
      if (remove_type != TDC_RT_REMOVE_NOT_OWN_KEEP_SHARE)
        share->clear_version();
      table_cache_manager.free_table(thd, remove_type, share);
    } else {
      // There are no TABLE objects associated, so just remove the
      // share immediately. (Assert: When called with
      // TDC_RT_REMOVE_NOT_OWN_KEEP_SHARE, there should always be a
      // TABLE object associated with the primary TABLE_SHARE.)
      DBUG_ASSERT(remove_type != TDC_RT_REMOVE_NOT_OWN_KEEP_SHARE ||
                  share->is_secondary_engine());
      table_def_cache->erase(to_string(share->table_cache_key));
    }
  };

  remove_table(it);

  if (remove_secondary)
    remove_table(
        table_def_cache->find(create_table_def_key_secondary(db, table_name)));

  if (!has_lock) table_cache_manager.unlock_all_and_tdc();
}

int setup_ftfuncs(const THD *thd, SELECT_LEX *select_lex) {
  DBUG_ASSERT(select_lex->has_ft_funcs());

  List_iterator<Item_func_match> li(*(select_lex->ftfunc_list)),
      lj(*(select_lex->ftfunc_list));
  Item_func_match *ftf, *ftf2;

  while ((ftf = li++)) {
    if (ftf->table_ref && ftf->fix_index(thd)) return 1;
    lj.rewind();

    /*
      Notice that expressions added late (e.g. in ORDER BY) may be deleted
      during resolving. It is therefore important that an "early" expression
      is used as master for a "late" one, and not the other way around.
    */
    while ((ftf2 = lj++) != ftf) {
      if (ftf->eq(ftf2, 1) && !ftf->master) ftf2->set_master(ftf);
    }
  }

  return 0;
}

bool init_ftfuncs(THD *thd, SELECT_LEX *select_lex) {
  DBUG_ASSERT(select_lex->has_ft_funcs());

  List_iterator<Item_func_match> li(*(select_lex->ftfunc_list));
  DBUG_PRINT("info", ("Performing FULLTEXT search"));
  THD_STAGE_INFO(thd, stage_fulltext_initialization);

  Item_func_match *ifm;
  while ((ifm = li++)) {
    if (ifm->init_search(thd)) return true;
  }
  return false;
}

<<<<<<< HEAD
bool is_equal(const LEX_STRING *a, const LEX_STRING *b) {
  return a->length == b->length && !strncmp(a->str, b->str, a->length);
}

bool is_equal(const LEX_CSTRING *a, const LEX_CSTRING *b) noexcept {
  return a->length == b->length && !strncmp(a->str, b->str, a->length);
}

static bool is_cond_equal(const Item *cond) noexcept {
  return (cond->type() == Item::FUNC_ITEM &&
          (((Item_func *)cond)->functype() == Item_func::EQ_FUNC ||
           ((Item_func *)cond)->functype() == Item_func::EQUAL_FUNC));
}

static bool is_cond_mult_equal(const Item *cond) noexcept {
  return (cond->type() == Item::FUNC_ITEM &&
          (((Item_func *)cond)->functype() == Item_func::MULT_EQUAL_FUNC));
}

/*
  And-or graph truth propagation algorithm is used to calculate if the
  statement is ordered or not.

  Nodes:
    Join_node - And node, this is the root, successors are a list of
              Const_ordered_table_node.
    Const_ordered_table_node - Or node, have two Table_node as successors,
              one for ordered table, and the other for constant table.
    Table_node - Or node, have a list of Key_node and one All_columns_node
              as successors.
    Key_node - And node, successors are a list of Column_node that corresponding
              to the fields of the key.
    All_columns_node - And node, successors are a list of Column_node of all
              fields of the table.
    Column_node - Or node, represent a field of the table, it will take a
              Table_node as a successor, which means if a table is true
              (const or ordered), the all its columns are const or ordered.
              Successors to other column nodes will be added mutually if
              there is an equation to that field in the condition. The
              column nodes for fields that are in the ORDER BY or are
              equal to constants are added to the init_nodes of the Join_node,
              which is used as the initial true values of the propagation.
 */

/*
   Abstract base class for and-or node.
*/
class Node {
 public:
  Node() noexcept : todo(0) {}
  virtual ~Node() {}
  virtual void add_successor(Node *node) = 0;
  /* Number of successors need to be true to make this node true. */
  uint todo;
  /* List of nodes that this node is a successor */
  List<Node> predecessors;
};

/*
  Or node will be true if any of its successors is true.
 */
class Or_node : public Node {
 public:
  Or_node() noexcept : Node() {}
  virtual void add_successor(Node *node) {
    todo = 1;
    node->predecessors.push_back(this);
  }
};

/*
  And node can only be true if all its successors are true.
 */
class And_node : public Node {
 public:
  And_node() noexcept : Node() {}
  virtual void add_successor(Node *node) {
    todo++;
    node->predecessors.push_back(this);
  }
};

typedef Or_node Column_node;
typedef And_node Key_node;
typedef And_node All_columns_node;

class Table_node final : public Or_node {
 public:
  Table_node(const TABLE *table_arg);
  Column_node *get_column_node(const Field *field) const noexcept;
  Column_node *create_column_node(const Field *field);
  All_columns_node *create_all_columns_node();
  Key_node *create_key_node(const KEY *key_info);

 private:
  const TABLE *table;
  Column_node **columns;
};

Table_node::Table_node(const TABLE *table_arg)
    : table(table_arg),
      columns(
          (Column_node **)sql_alloc(sizeof(Column_node *) * table->s->fields)) {
  memset(columns, 0, sizeof(Column_node *) * table->s->fields);

  if (table->s->primary_key == MAX_KEY) {
    add_successor(create_all_columns_node());
    return;
  }
  uint key;
  for (key = 0; key < table->s->keys; key++) {
    if ((table->s->key_info[key].flags & (HA_NOSAME | HA_NULL_PART_KEY)) ==
        HA_NOSAME)
      add_successor(create_key_node(&table->s->key_info[key]));
  }
}

inline Column_node *Table_node::get_column_node(const Field *field) const
    noexcept {
  return columns[field->field_index];
}

inline Column_node *Table_node::create_column_node(const Field *field) {
  if (!get_column_node(field)) {
    Column_node *column = new (*THR_MALLOC) Column_node;
    columns[field->field_index] = column;
    /*
      If the table is ORDERED or CONST, then all the columns are
      ORDERED or CONST, so add the table as an successor of the column
      node (Or_node).
    */
    column->add_successor(this);
  }
  return get_column_node(field);
}

All_columns_node *Table_node::create_all_columns_node() {
  All_columns_node *node = new (*THR_MALLOC) All_columns_node;
  uint i = 0;
  for (i = 0; i < table->s->fields; i++) {
    Column_node *column = create_column_node(table->field[i]);
    node->add_successor(column);
  }
  return node;
}

Key_node *Table_node::create_key_node(const KEY *key_info) {
  Key_node *node = new (*THR_MALLOC) Key_node;
  uint key_parts = key_info->user_defined_key_parts;
  uint i;
  for (i = 0; i < key_parts; i++) {
    KEY_PART_INFO *key_part = &key_info->key_part[i];
    Field *field = table->field[key_part->fieldnr - 1];
    node->add_successor(create_column_node(field));
  }
  return node;
}

class Const_ordered_table_node final : public Or_node {
 public:
  Const_ordered_table_node(const TABLE *table_arg);
  const TABLE *get_table() const noexcept { return table; }
  Column_node *get_ordered_column_node(const Field *field) const;
  Column_node *get_const_column_node(const Field *field) const;

 private:
  const TABLE *table;
  Table_node *ordered_table_node;
  Table_node *const_table_node;
};

Const_ordered_table_node::Const_ordered_table_node(const TABLE *table_arg)
    : table(table_arg),
      ordered_table_node(new (*THR_MALLOC) Table_node(table)),
      const_table_node(new (*THR_MALLOC) Table_node(table)) {
  add_successor(ordered_table_node);
  add_successor(const_table_node);
}

inline Column_node *Const_ordered_table_node::get_ordered_column_node(
    const Field *field) const {
  return ordered_table_node->create_column_node(field);
}

inline Column_node *Const_ordered_table_node::get_const_column_node(
    const Field *field) const {
  return const_table_node->create_column_node(field);
}

class Join_node : public And_node {
 public:
  Join_node(List<TABLE_LIST> *join_list, Item *cond, const ORDER *order);
  Join_node(const TABLE_LIST *table, Item *cond, const ORDER *order);
  bool is_ordered() const;

 private:
  void add_join_list(List<TABLE_LIST> *join_list);
  Const_ordered_table_node *add_table(const TABLE *table);
  Const_ordered_table_node *get_const_ordered_table_node(const TABLE *table);
  Column_node *get_ordered_column_node(const Field *field);
  Column_node *get_const_column_node(const Field *field);
  void add_ordered_columns(const ORDER *order);
  void add_const_equi_columns(Item *cond);
  void add_const_column(const Field *field);
  void add_equi_column(const Field *left, const Field *right);
  bool field_belongs_to_tables(const Field *field) noexcept;
  List<Const_ordered_table_node> tables;
  List<Node> init_nodes;
  ulong max_sort_length;
};

inline void Join_node::add_join_list(List<TABLE_LIST> *join_list) {
  List_iterator<TABLE_LIST> it(*join_list);
  TABLE_LIST *table = join_list->head();
  Item *join_cond = table->join_cond();
  while ((table = it++))
    if (table->nested_join)
      add_join_list(&table->nested_join->join_list);
    else
      add_table(table->table);
  add_const_equi_columns(join_cond);
}

inline Const_ordered_table_node *Join_node::add_table(const TABLE *table) {
  Const_ordered_table_node *tableNode =
      new (*THR_MALLOC) Const_ordered_table_node(table);
  add_successor(tableNode);
  tables.push_back(tableNode);
  return tableNode;
}

inline Join_node::Join_node(List<TABLE_LIST> *join_list, Item *cond,
                            const ORDER *order) {
  DBUG_ASSERT(!join_list->is_empty());
  max_sort_length = current_thd->variables.max_sort_length;
  add_join_list(join_list);
  add_ordered_columns(order);
  add_const_equi_columns(cond);
}

inline Join_node::Join_node(const TABLE_LIST *table, Item *cond,
                            const ORDER *order) {
  max_sort_length = current_thd->variables.max_sort_length;
  if (table->table) {
    add_table(table->table);
  } else {
    add_join_list(table->view_tables);
  }
  add_ordered_columns(order);
  add_const_equi_columns(cond);
}

inline Const_ordered_table_node *Join_node::get_const_ordered_table_node(
    const TABLE *table) {
  List_iterator<Const_ordered_table_node> it(tables);
  Const_ordered_table_node *node;
  while ((node = it++)) {
    if (node->get_table() == table) return node;
  }
  DBUG_ASSERT(0);
  return add_table(table);
}

inline bool Join_node::field_belongs_to_tables(const Field *field) noexcept {
  List_iterator<Const_ordered_table_node> it(tables);
  Const_ordered_table_node *node;
  while ((node = it++)) {
    if (node->get_table() == field->table) return true;
  }
  return false;
}

inline Column_node *Join_node::get_ordered_column_node(const Field *field) {
  return get_const_ordered_table_node(field->table)
      ->get_ordered_column_node(field);
}

inline Column_node *Join_node::get_const_column_node(const Field *field) {
  return get_const_ordered_table_node(field->table)
      ->get_const_column_node(field);
}

inline void Join_node::add_const_column(const Field *field) {
  Column_node *column = get_const_column_node(field);
  init_nodes.push_back(column);
}

void Join_node::add_equi_column(const Field *left, const Field *right) {
  Column_node *left_column = get_const_column_node(left);
  Column_node *right_column = get_const_column_node(right);
  left_column->add_successor(right_column);
  right_column->add_successor(left_column);

  left_column = get_ordered_column_node(left);
  right_column = get_ordered_column_node(right);
  left_column->add_successor(right_column);
  right_column->add_successor(left_column);
}

inline bool is_cond_or(const Item *item) noexcept {
  if (item->type() != Item::COND_ITEM) return false;

  Item_cond *cond_item = (Item_cond *)item;
  return (cond_item->functype() == Item_func::COND_OR_FUNC);
}

static bool is_cond_and(const Item *item) noexcept {
  if (item->type() != Item::COND_ITEM) return false;

  Item_cond *cond_item = (Item_cond *)item;
  return (cond_item->functype() == Item_func::COND_AND_FUNC);
}

void Join_node::add_const_equi_columns(Item *cond) {
  if (!cond) return;
  if (is_cond_or(cond)) return;
  if (is_cond_and(cond)) {
    List<Item> *args = ((Item_cond *)cond)->argument_list();
    List_iterator<Item> it(*args);
    Item *c;
    while ((c = it++)) add_const_equi_columns(c);
    return;
  }
  if (is_cond_equal(cond)) {
    uint i;
    Field *first_field = nullptr;
    Field *second_field = nullptr;
    Item **args = ((Item_func *)cond)->arguments();
    uint arg_count = ((Item_func *)cond)->argument_count();
    bool const_value = false;

    DBUG_ASSERT(arg_count == 2);

    bool variable_field = false;
    for (i = 0; i < arg_count; i++) {
      if (args[i]->real_item()->type() == Item::FIELD_ITEM &&
          (variable_field = field_belongs_to_tables(
               ((Item_field *)args[i]->real_item())->field))) {
        if (!first_field)
          first_field = ((Item_field *)args[i]->real_item())->field;
        else
          second_field = ((Item_field *)args[i]->real_item())->field;
      } else if (args[i]->real_item()->basic_const_item() || !variable_field) {
        const_value = true;
      }
    }
    if (first_field && const_value)
      add_const_column(first_field);
    else if (second_field)
      add_equi_column(first_field, second_field);
    return;
  }
  if (is_cond_mult_equal(cond)) {
    bool has_const = ((Item_equal *)cond)->get_const();
    Item_equal_iterator it(*((Item_equal *)cond));
    Item_field *item;
    if (has_const) {
      while ((item = it++)) add_const_column(item->field);
    } else {
      Item_field *first_item = it++;
      while ((item = it++)) add_equi_column(first_item->field, item->field);
    }
  }
  return;
}

void Join_node::add_ordered_columns(const ORDER *order) {
  for (; order; order = order->next) {
    if ((*order->item)->real_item()->type() == Item::FIELD_ITEM) {
      Field *field = ((Item_field *)(*order->item)->real_item())->field;
      /*
        If the field length is larger than the max_sort_length, then
        ORDER BY the field will not be guaranteed to be deterministic.
       */
      if (field->field_length > max_sort_length) continue;
      Column_node *column = get_ordered_column_node(field);
      init_nodes.push_back(column);
    }
  }
}

bool Join_node::is_ordered() const {
  List<Node> nodes(init_nodes);
  List_iterator<Node> it(nodes);
  Node *node;

  while ((node = it++)) {
    node->todo--;
    if (node->todo == 0) {
      if (node == this) return true;
      List_iterator<Node> pit(node->predecessors);
      Node *pnode;
      while ((pnode = pit++)) {
        if (pnode->todo) nodes.push_back(pnode);
      }
    }
  }
  return false;
}

/*
  Test if the result order is deterministic for a JOIN table list.

  @retval false not deterministic
  @retval true deterministic
 */
bool is_order_deterministic(List<TABLE_LIST> *join_list, Item *cond,
                            ORDER *order) {
  /*
    join_list->is_empty() means this is a UNION with a global LIMIT,
    always mark such statements as non-deterministic, although it
    might be deterministic for some cases (for example, UNION DISTINCT
    with ORDER BY a unique key of both side of the UNION).
  */
  if (join_list->is_empty()) return false;

  Join_node root(join_list, cond, order);
  return root.is_ordered();
}

/*
  Test if the result order is deterministic for a single table.

  @retval false not deterministic
  @retval true deterministic
 */
bool is_order_deterministic(TABLE_LIST *table, Item *cond, ORDER *order) {
  if (order == NULL && cond == NULL) return false;

  Join_node root(table, cond, order);
  return root.is_ordered();
}

=======
>>>>>>> 4869291f
/**
  Open and lock transactional system tables for read.

  One must call close_trans_system_tables() to close systems tables opened
  with this call.

  @param thd        Thread context.
  @param table_list List of tables to open.

  @note THR_LOCK deadlocks are not possible here because of the
  restrictions we put on opening and locking of system tables for writing.
  Thus, the system tables can be opened and locked for reading even if some
  other tables have already been opened and locked.

  @note MDL-deadlocks are possible, but they are properly detected and
  reported.

  @note Row-level deadlocks should be either avoided altogether using
  non-locking reads (as it is done now for InnoDB), or should be correctly
  detected and reported (in case of other transactional SE).

  @note It is now technically possible to open non-transactional tables
  (MyISAM system tables) using this function. That situation might still happen
  if the user run the server on the elder data-directory or manually alters the
  system tables to reside in MyISAM instead of InnoDB. It will be forbidden in
  the future.

  @return Error status.
*/

bool open_trans_system_tables_for_read(THD *thd, TABLE_LIST *table_list) {
  uint counter;
  uint flags = MYSQL_OPEN_IGNORE_FLUSH | MYSQL_LOCK_IGNORE_TIMEOUT;

  DBUG_ENTER("open_trans_system_tables_for_read");

  DBUG_ASSERT(!thd->is_attachable_ro_transaction_active());

  // Begin attachable transaction.

  thd->begin_attachable_ro_transaction();

  // Open tables.

  if (open_tables(thd, &table_list, &counter, flags)) {
    thd->end_attachable_transaction();
    DBUG_RETURN(true);
  }

  // Check the tables.

  for (TABLE_LIST *t = table_list; t; t = t->next_global) {
    // Ensure the t are in storage engines, which are compatible with the
    // attachable transaction requirements.

    if ((t->table->file->ha_table_flags() & HA_ATTACHABLE_TRX_COMPATIBLE) ==
        0) {
      // Crash in the debug build ...
      DBUG_ASSERT(!"HA_ATTACHABLE_TRX_COMPATIBLE is not set");

      // ... or report an error in the release build.
      my_error(ER_UNKNOWN_ERROR, MYF(0));
      thd->end_attachable_transaction();
      DBUG_RETURN(true);
    }

    // The table should be in a transaction SE. This is not strict requirement
    // however. It will be make more strict in the future.

    if (!t->table->file->has_transactions())
      LogErr(WARNING_LEVEL, ER_SYSTEM_TABLE_NOT_TRANSACTIONAL,
             static_cast<int>(t->table_name_length), t->table_name);
  }

  // Lock the tables.

  if (lock_tables(thd, table_list, counter, flags)) {
    thd->end_attachable_transaction();
    DBUG_RETURN(true);
  }

  // Mark the table columns for use.

  for (TABLE_LIST *tables = table_list; tables; tables = tables->next_global)
    tables->table->use_all_columns();

  DBUG_RETURN(false);
}

/**
  Close transactional system tables, opened with
  open_trans_system_tables_for_read().

  @param thd        Thread context.
*/

void close_trans_system_tables(THD *thd) { thd->end_attachable_transaction(); }

/**
  A helper function to close a mysql.* table opened
  in an auxiliary THD during bootstrap or in the main
  connection, when we know that there are no locks
  held by the connection due to a preceding implicit
  commit.

  This function assumes that there is no
  statement transaction started for the operation
  itself, since mysql.* tables are not transactional
  and when they are used the binlog is off (DDL
  binlogging is always statement-based.

  We need this function since we'd like to not
  just close the system table, but also release
  the metadata lock on it.

  Note, that in LOCK TABLES mode this function
  does not release the metadata lock. But in this
  mode the table can be opened only if it is locked
  explicitly with LOCK TABLES.
*/

void close_mysql_tables(THD *thd) {
  /* No need to commit/rollback statement transaction, it's not started. */
  DBUG_ASSERT(thd->get_transaction()->is_empty(Transaction_ctx::STMT));
  close_thread_tables(thd);
  thd->mdl_context.release_transactional_locks();
}

/**
  Open a log table.
  Opening such tables is performed internally in the server
  implementation, and is a 'nested' open, since some tables
  might be already opened by the current thread.
  The thread context before this call is saved, and is restored
  when calling close_log_table().
  @param thd The current thread
  @param one_table Log table to open
  @param [out] backup Temporary storage used to save the thread context
*/
TABLE *open_log_table(THD *thd, TABLE_LIST *one_table,
                      Open_tables_backup *backup) {
  uint flags = (MYSQL_OPEN_IGNORE_GLOBAL_READ_LOCK |
                MYSQL_LOCK_IGNORE_GLOBAL_READ_ONLY | MYSQL_OPEN_IGNORE_FLUSH |
                MYSQL_LOCK_IGNORE_TIMEOUT | MYSQL_LOCK_LOG_TABLE);
  TABLE *table;
  /* Save value that is changed in mysql_lock_tables() */
  ulonglong save_utime_after_lock = thd->utime_after_lock;
  DBUG_ENTER("open_log_table");

  thd->reset_n_backup_open_tables_state(backup,
                                        Open_tables_state::SYSTEM_TABLES);

  if ((table = open_ltable(thd, one_table, one_table->lock_descriptor().type,
                           flags))) {
    DBUG_ASSERT(table->s->table_category == TABLE_CATEGORY_LOG);
    /* Make sure all columns get assigned to a default value */
    table->use_all_columns();
    DBUG_ASSERT(table->no_replicate);
  } else
    thd->restore_backup_open_tables_state(backup);

  thd->utime_after_lock = save_utime_after_lock;
  DBUG_RETURN(table);
}

/**
  Close a log table.
  The last table opened by open_log_table()
  is closed, then the thread context is restored.
  @param thd The current thread
  @param backup The context to restore.
*/
void close_log_table(THD *thd, Open_tables_backup *backup) {
  Query_tables_list query_tables_list_backup;

  /*
    In order not affect execution of current statement we have to
    backup/reset/restore Query_tables_list part of LEX, which is
    accessed and updated in the process of closing tables.
  */
  thd->lex->reset_n_backup_query_tables_list(&query_tables_list_backup);
  close_thread_tables(thd);
  thd->lex->restore_backup_query_tables_list(&query_tables_list_backup);
  thd->restore_backup_open_tables_state(backup);
}

/**
  @} (end of group Data_Dictionary)
*/<|MERGE_RESOLUTION|>--- conflicted
+++ resolved
@@ -9814,11 +9814,6 @@
   return false;
 }
 
-<<<<<<< HEAD
-bool is_equal(const LEX_STRING *a, const LEX_STRING *b) {
-  return a->length == b->length && !strncmp(a->str, b->str, a->length);
-}
-
 bool is_equal(const LEX_CSTRING *a, const LEX_CSTRING *b) noexcept {
   return a->length == b->length && !strncmp(a->str, b->str, a->length);
 }
@@ -9916,8 +9911,8 @@
 
 Table_node::Table_node(const TABLE *table_arg)
     : table(table_arg),
-      columns(
-          (Column_node **)sql_alloc(sizeof(Column_node *) * table->s->fields)) {
+      columns((Column_node **)(*THR_MALLOC)
+                  ->Alloc(sizeof(Column_node *) * table->s->fields)) {
   memset(columns, 0, sizeof(Column_node *) * table->s->fields);
 
   if (table->s->primary_key == MAX_KEY) {
@@ -10248,8 +10243,6 @@
   return root.is_ordered();
 }
 
-=======
->>>>>>> 4869291f
 /**
   Open and lock transactional system tables for read.
 
