<<<<<<< HEAD
/* Copyright (c) 2007, 2018, Oracle and/or its affiliates. All rights reserved.
=======
/* Copyright (c) 2007, 2019, Oracle and/or its affiliates. All rights reserved.
>>>>>>> 4869291f

   This program is free software; you can redistribute it and/or modify
   it under the terms of the GNU General Public License, version 2.0,
   as published by the Free Software Foundation.

   This program is also distributed with certain software (including
   but not limited to OpenSSL) that is licensed under separate terms,
   as designated in a particular file or component or in included license
   documentation.  The authors of MySQL hereby grant you an additional
   permission to link the program and your derivative works with the
   separately licensed software that they have included with MySQL.

   This program is distributed in the hope that it will be useful,
   but WITHOUT ANY WARRANTY; without even the implied warranty of
   MERCHANTABILITY or FITNESS FOR A PARTICULAR PURPOSE.  See the
   GNU General Public License, version 2.0, for more details.

   You should have received a copy of the GNU General Public License
   along with this program; if not, write to the Free Software
   Foundation, Inc., 51 Franklin St, Fifth Floor, Boston, MA 02110-1301  USA */

#include "sql/rpl_reporting.h"

#include <stdio.h>

#include "m_string.h"
#include "my_dbug.h"
#include "my_sys.h"
#include "mysql/components/services/log_builtins.h"
#include "mysql/components/services/log_shared.h"
#include "mysqld_error.h"
#include "sql/current_thd.h"
#include "sql/log.h"
#include "sql/mysqld.h"     // slave_trans_retries
#include "sql/sql_class.h"  // THD
#include "sql/sql_error.h"  // Diagnostics_area
#include "sql/transaction_info.h"
#include "thr_mutex.h"

Slave_reporting_capability::Slave_reporting_capability(char const *thread_name)
    : m_thread_name(thread_name) {
  mysql_mutex_init(key_mutex_slave_reporting_capability_err_lock, &err_lock,
                   MY_MUTEX_INIT_FAST);
}

/**
  Check if the current error is of temporary nature or not.
  Some errors are temporary in nature, such as
  ER_LOCK_DEADLOCK and ER_LOCK_WAIT_TIMEOUT.  Ndb also signals
  that the error is temporary by pushing a warning with the error code
  ER_GET_TEMPORARY_ERRMSG, if the originating error is temporary.

  @param      thd  a THD instance, typically of the slave SQL thread's.
  @param error_arg  the error code for assessment.
              defaults to zero which makes the function check the top
              of the reported errors stack.
  @param silent     bool indicating whether the error should be silently
  handled.

  @return 1 as the positive and 0 as the negative verdict
*/
int Slave_reporting_capability::has_temporary_error(THD *thd, uint error_arg,
                                                    bool *silent) const {
  uint error;
  DBUG_ENTER("has_temporary_error");

<<<<<<< HEAD
  DBUG_EXECUTE_IF("all_errors_are_temporary_errors",
                  if (thd->get_stmt_da()->is_error()) {
                    thd->clear_error();
                    my_error(ER_LOCK_DEADLOCK, MYF(0));
                  });
=======
  DBUG_EXECUTE_IF(
      "all_errors_are_temporary_errors", if (thd->get_stmt_da()->is_error()) {
        thd->clear_error();
        my_error(ER_LOCK_DEADLOCK, MYF(0));
      });
>>>>>>> 4869291f

  /*
    The slave can't be regarded as experiencing a temporary failure in cases of
    is_fatal_error is true, or if no error is in THD and error_arg is not set.
  */
  if (thd->is_fatal_error() || (!thd->is_error() && error_arg == 0))
    DBUG_RETURN(0);

  error = (error_arg == 0) ? thd->get_stmt_da()->mysql_errno() : error_arg;

  /*
    Temporary error codes:
    currently, InnoDB deadlock detected by InnoDB or lock
    wait timeout (innodb_lock_wait_timeout exceeded).
    Notice, the temporary error requires slave_trans_retries != 0)
  */
  if (slave_trans_retries &&
      (error == ER_LOCK_DEADLOCK || error == ER_LOCK_WAIT_TIMEOUT))
    DBUG_RETURN(1);

  /*
    currently temporary error set in ndbcluster
  */
  Diagnostics_area::Sql_condition_iterator it =
      thd->get_stmt_da()->sql_conditions();
  const Sql_condition *err;
  while ((err = it++)) {
    DBUG_PRINT("info", ("has condition %d %s", err->mysql_errno(),
                        err->message_text()));
    switch (err->mysql_errno()) {
      case ER_GET_TEMPORARY_ERRMSG:
        DBUG_RETURN(1);
      case ER_SLAVE_SILENT_RETRY_TRANSACTION: {
<<<<<<< HEAD
        if (silent != NULL) *silent = true;
=======
        if (silent != nullptr) *silent = true;
>>>>>>> 4869291f
        DBUG_RETURN(1);
      }
      default:
        break;
    }
  }
  DBUG_RETURN(0);
}

void Slave_reporting_capability::report(loglevel level, int err_code,
                                        const char *msg, ...) const {
  va_list args;
  va_start(args, msg);
  do_report(level, err_code, msg, args);
  va_end(args);
}

void Slave_reporting_capability::va_report(loglevel level, int err_code,
                                           const char *prefix_msg,
                                           const char *msg,
                                           va_list args) const {
  THD *thd = current_thd;
  char buff[MAX_SLAVE_ERRMSG];
  char *pbuff = buff;
  char *curr_buff;
  uint pbuffsize = sizeof(buff);

  if (thd && level == ERROR_LEVEL && has_temporary_error(thd, err_code) &&
      !thd->get_transaction()->cannot_safely_rollback(Transaction_ctx::SESSION))
    level = WARNING_LEVEL;

  mysql_mutex_lock(&err_lock);
  switch (level) {
    case ERROR_LEVEL:
      /*
        It's an error, it must be reported in Last_error and Last_errno in SHOW
        SLAVE STATUS.
      */
      pbuff = m_last_error.message;
      pbuffsize = sizeof(m_last_error.message);
      m_last_error.number = err_code;
      m_last_error.update_timestamp();
      break;
    case WARNING_LEVEL:
    case INFORMATION_LEVEL:
      break;
    default:
      DBUG_ASSERT(0);  // should not come here
      // don't crash production builds, just do nothing
      mysql_mutex_unlock(&err_lock);
      return;
  }
  curr_buff = pbuff;
  if (prefix_msg)
    curr_buff += snprintf(curr_buff, pbuffsize, "%s; ", prefix_msg);
  vsnprintf(curr_buff, pbuffsize - (curr_buff - pbuff), msg, args);

  mysql_mutex_unlock(&err_lock);

  /* If the msg string ends with '.', do not add a ',' it would be ugly */
  LogEvent()
      .type(LOG_TYPE_ERROR)
      .subsys(LOG_SUBSYSTEM_TAG)
      .prio(level)
      // if it's a client err-code, flag it as from diagnostics area
      .errcode((err_code < ER_SERVER_RANGE_START)
                   ? ER_RPL_SLAVE_ERROR_INFO_FROM_DA
                   : err_code)
      .subsys("Repl")
      /*
        We'll use the original error-code in the actual message,
        even if it's out of range. That should make it easier
        to find, debug, and fix.
      */
      .message("Slave %s%s: %s%s Error_code: MY-%06d", m_thread_name,
               get_for_channel_str(false), pbuff,
               (curr_buff[0] && *(strend(curr_buff) - 1) == '.') ? "" : ",",
               err_code);

  // we shouldn't really use client error codes here, so bomb out in debug mode
  // DBUG_ASSERT(err_code >= ER_SERVER_RANGE_START);
}

Slave_reporting_capability::~Slave_reporting_capability() {
  mysql_mutex_destroy(&err_lock);
}<|MERGE_RESOLUTION|>--- conflicted
+++ resolved
@@ -1,8 +1,4 @@
-<<<<<<< HEAD
-/* Copyright (c) 2007, 2018, Oracle and/or its affiliates. All rights reserved.
-=======
 /* Copyright (c) 2007, 2019, Oracle and/or its affiliates. All rights reserved.
->>>>>>> 4869291f
 
    This program is free software; you can redistribute it and/or modify
    it under the terms of the GNU General Public License, version 2.0,
@@ -69,19 +65,11 @@
   uint error;
   DBUG_ENTER("has_temporary_error");
 
-<<<<<<< HEAD
-  DBUG_EXECUTE_IF("all_errors_are_temporary_errors",
-                  if (thd->get_stmt_da()->is_error()) {
-                    thd->clear_error();
-                    my_error(ER_LOCK_DEADLOCK, MYF(0));
-                  });
-=======
   DBUG_EXECUTE_IF(
       "all_errors_are_temporary_errors", if (thd->get_stmt_da()->is_error()) {
         thd->clear_error();
         my_error(ER_LOCK_DEADLOCK, MYF(0));
       });
->>>>>>> 4869291f
 
   /*
     The slave can't be regarded as experiencing a temporary failure in cases of
@@ -115,11 +103,7 @@
       case ER_GET_TEMPORARY_ERRMSG:
         DBUG_RETURN(1);
       case ER_SLAVE_SILENT_RETRY_TRANSACTION: {
-<<<<<<< HEAD
-        if (silent != NULL) *silent = true;
-=======
         if (silent != nullptr) *silent = true;
->>>>>>> 4869291f
         DBUG_RETURN(1);
       }
       default:
