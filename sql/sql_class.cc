--- conflicted
+++ resolved
@@ -2991,7 +2991,6 @@
   return false;
 }
 
-<<<<<<< HEAD
 static bool lock_keyring(THD *thd, plugin_ref plugin, void *arg);
 
 class KeyringsLocker {
@@ -3056,7 +3055,8 @@
 
 int unlock_keyrings(THD *thd) {
   return KeyringsLocker::get_instance().unlock_keyrings(thd);
-=======
+}
+
 bool THD::is_one_phase_commit() {
   /* Check if XA Commit. */
   if (lex->sql_command != SQLCOM_XA_COMMIT) {
@@ -3065,7 +3065,6 @@
   auto xa_commit_cmd = static_cast<Sql_cmd_xa_commit *>(lex->m_sql_cmd);
   auto xa_op = xa_commit_cmd->get_xa_opt();
   return (xa_op == XA_ONE_PHASE);
->>>>>>> 4869291f
 }
 
 bool THD::secondary_storage_engine_eligible() const {
