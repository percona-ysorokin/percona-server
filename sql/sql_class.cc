/*
   Copyright (c) 2000, 2015, Oracle and/or its affiliates. All rights reserved.

   This program is free software; you can redistribute it and/or modify
   it under the terms of the GNU General Public License as published by
   the Free Software Foundation; version 2 of the License.

   This program is distributed in the hope that it will be useful,
   but WITHOUT ANY WARRANTY; without even the implied warranty of
   MERCHANTABILITY or FITNESS FOR A PARTICULAR PURPOSE.  See the
   GNU General Public License for more details.

   You should have received a copy of the GNU General Public License
   along with this program; if not, write to the Free Software
   Foundation, Inc., 51 Franklin St, Fifth Floor, Boston, MA 02110-1301  USA
*/


/*****************************************************************************
**
** This file implements classes defined in sql_class.h
** Especially the classes to handle a result from a select
**
*****************************************************************************/

#include "sql_class.h"

#include "mysys_err.h"                       // EE_DELETE
#include "connection_handler_manager.h"      // Connection_handler_manager
#include "debug_sync.h"                      // DEBUG_SYNC
#include "lock.h"                            // mysql_lock_abort_for_thread
#include "locking_service.h"                 // release_all_locking_service_locks
#include "mysqld_thd_manager.h"              // Global_THD_manager
#include "parse_tree_nodes.h"                // PT_select_var
#include "rpl_filter.h"                      // binlog_filter
#include "rpl_rli.h"                         // Relay_log_info
#include "sp_cache.h"                        // sp_cache_clear
#include "sp_rcontext.h"                     // sp_rcontext
#include "sql_audit.h"                       // mysql_audit_release
#include "sql_base.h"                        // close_temporary_tables
#include "sql_callback.h"                    // MYSQL_CALLBACK
#include "sql_handler.h"                     // mysql_ha_cleanup
#include "sql_parse.h"                       // is_update_query
#include "sql_plugin.h"                      // plugin_unlock
#include "sql_prepare.h"                     // Prepared_statement
#include "sql_time.h"                        // my_timeval_trunc
#include "sql_timer.h"                       // thd_timer_destroy
#include "transaction.h"                     // trans_rollback
#ifdef HAVE_REPLICATION
#include "rpl_rli_pdb.h"                     // Slave_worker
#include "rpl_slave_commit_order_manager.h"
#endif

#include "pfs_file_provider.h"
#include "mysql/psi/mysql_file.h"

#include "pfs_idle_provider.h"
#include "mysql/psi/mysql_idle.h"

#include "mysql/psi/mysql_ps.h"

using std::min;
using std::max;

/*
  The following is used to initialise Table_ident with a internal
  table name
*/
char internal_table_name[2]= "*";
char empty_c_string[1]= {0};    /* used for not defined db */

LEX_STRING EMPTY_STR= { (char *) "", 0 };
LEX_STRING NULL_STR=  { NULL, 0 };
LEX_CSTRING EMPTY_CSTR= { "", 0 };
LEX_CSTRING NULL_CSTR=  { NULL, 0 };

const char * const THD::DEFAULT_WHERE= "field list";

/****************************************************************************
** Transaction_state definition.
****************************************************************************/

struct Transaction_state
{
  void backup(THD *thd);
  void restore(THD *thd);

  /// SQL-command.
  enum_sql_command m_sql_command;

  Query_tables_list m_query_tables_list;

  /// Open-tables state.
  Open_tables_backup m_open_tables_state;

  /// SQL_MODE.
  sql_mode_t m_sql_mode;

  /// Transaction isolation level.
  enum_tx_isolation m_tx_isolation;

  /// Ha_data array.
  Ha_data m_ha_data[MAX_HA];

  /// Transaction_ctx instance.
  Transaction_ctx *m_trx;

  /// Transaction read-only state.
  my_bool m_tx_read_only;

  /// THD options.
  ulonglong m_thd_option_bits;

  /// Current transaction instrumentation.
  PSI_transaction_locker *m_transaction_psi;

  /// Server status flags.
  uint m_server_status;
};


void Transaction_state::backup(THD *thd)
{
  this->m_sql_command= thd->lex->sql_command;
  this->m_trx= thd->get_transaction();

  for (int i= 0; i < MAX_HA; ++i)
    this->m_ha_data[i]= thd->ha_data[i];

  this->m_tx_isolation= thd->tx_isolation;
  this->m_tx_read_only= thd->tx_read_only;
  this->m_thd_option_bits= thd->variables.option_bits;
  this->m_sql_mode= thd->variables.sql_mode;
  this->m_transaction_psi= thd->m_transaction_psi;
  this->m_server_status= thd->server_status;
}


void Transaction_state::restore(THD *thd)
{
  thd->set_transaction(this->m_trx);

  for (int i= 0; i < MAX_HA; ++i)
    thd->ha_data[i]= this->m_ha_data[i];

  thd->tx_isolation= this->m_tx_isolation;
  thd->variables.sql_mode= this->m_sql_mode;
  thd->tx_read_only= this->m_tx_read_only;
  thd->variables.option_bits= this->m_thd_option_bits;

  thd->m_transaction_psi= this->m_transaction_psi;
  thd->server_status= this->m_server_status;
  thd->lex->sql_command= this->m_sql_command;
}

/****************************************************************************
** Attachable_trx definition.
****************************************************************************/

class THD::Attachable_trx
{
public:
  Attachable_trx(THD *thd);
  ~Attachable_trx();

private:
  /// THD instance.
  THD *m_thd;

  /// Transaction state data.
  Transaction_state m_trx_state;

private:
  Attachable_trx(const Attachable_trx &);
  Attachable_trx &operator =(const Attachable_trx &);
};


THD::Attachable_trx::Attachable_trx(THD *thd)
 :m_thd(thd)
{
  // The THD::transaction_rollback_request is expected to be unset in the
  // attachable transaction. It's weird to start attachable transaction when the
  // SE asked to rollback the regular transaction.
  DBUG_ASSERT(!m_thd->transaction_rollback_request);

  // Save the transaction state.

  m_trx_state.backup(m_thd);

  // Save and reset query-tables-list and reset the sql-command.
  //
  // NOTE: ha_innobase::store_lock() takes the current sql-command into account.
  // It must be SQLCOM_SELECT.
  //
  // Do NOT reset LEX if we're running tests. LEX is used by SELECT statements.

  if (DBUG_EVALUATE_IF("use_attachable_trx", false, true))
  {
    m_thd->lex->reset_n_backup_query_tables_list(&m_trx_state.m_query_tables_list);
    m_thd->lex->sql_command= SQLCOM_SELECT;
  }

  // Save and reset open-tables.

  m_thd->reset_n_backup_open_tables_state(&m_trx_state.m_open_tables_state);

  // Reset transaction state.

  m_thd->m_transaction.release(); // it's been backed up.
  m_thd->m_transaction.reset(new Transaction_ctx());

  // Prepare for a new attachable transaction for read-only DD-transaction.

  for (int i= 0; i < MAX_HA; ++i)
    m_thd->ha_data[i]= Ha_data();

  // The attachable transaction must used READ COMMITTED isolation level.

  m_thd->tx_isolation= ISO_READ_COMMITTED;

  // The attachable transaction must be read-only.

  m_thd->tx_read_only= true;

  // The attachable transaction must be AUTOCOMMIT.

  m_thd->variables.option_bits|= OPTION_AUTOCOMMIT;
  m_thd->variables.option_bits&= ~OPTION_NOT_AUTOCOMMIT;
  m_thd->variables.option_bits&= ~OPTION_BEGIN;

  // Reset SQL_MODE during system operations.

  m_thd->variables.sql_mode= 0;

  // Reset transaction instrumentation.

  m_thd->m_transaction_psi= NULL;
}


THD::Attachable_trx::~Attachable_trx()
{
  // Ensure that the SE didn't request rollback in the attachable transaction.
  // Having THD::transaction_rollback_request set most likely means that we've
  // experienced some sort of deadlock/timeout while processing the attachable
  // transaction. That is not possible by the definition of an attachable
  // transaction.
  DBUG_ASSERT(!m_thd->transaction_rollback_request);

  // Commit the attachable transaction before discarding transaction state.
  // This is mostly needed to properly reset transaction state in SE.
  // Note: We can't rely on InnoDB hack which auto-magically commits InnoDB
  // transaction when the last table for a statement in auto-commit mode is
  // unlocked. Apparently it doesn't work correctly in some corner cases
  // (for example, when statement is killed just after tables are locked but
  // before any other operations on the table happes). We try not to rely on
  // it in other places on SQL-layer as well.
  trans_commit_attachable(m_thd);

  // Remember the handlerton of an open table to call the handlerton after the
  // tables are closed.

  handlerton *ht= m_thd->open_tables ?
                  m_thd->open_tables->file->ht :
                  innodb_hton;

  // Close all the tables that are open till now.

  close_thread_tables(m_thd);

  // Remove the attachable transaction from InnoDB mysql_trx_list.

  if (ht && ht->close_connection)
    ht->close_connection(ht, m_thd);

  // Restore the transaction state.

  m_trx_state.restore(m_thd);

  m_thd->restore_backup_open_tables_state(&m_trx_state.m_open_tables_state);

  if (DBUG_EVALUATE_IF("use_attachable_trx", false, true))
  {
    m_thd->lex->restore_backup_query_tables_list(
      &m_trx_state.m_query_tables_list);
  }

  DBUG_ASSERT(m_thd->ha_data[ht->slot].ha_ptr ==
              m_trx_state.m_ha_data[ht->slot].ha_ptr);
}

/****************************************************************************
** User variables
****************************************************************************/

extern "C" uchar *get_var_key(user_var_entry *entry, size_t *length,
                              my_bool not_used __attribute__((unused)))
{
  *length= entry->entry_name.length();
  return (uchar*) entry->entry_name.ptr();
}

extern "C" void free_user_var(user_var_entry *entry)
{
  entry->destroy();
}

bool Key_part_spec::operator==(const Key_part_spec& other) const
{
  return length == other.length &&
         !my_strcasecmp(system_charset_info, field_name.str,
                        other.field_name.str);
}

/**
  Construct an (almost) deep copy of this key. Only those
  elements that are known to never change are not copied.
  If out of memory, a partial copy is returned and an error is set
  in THD.
*/

Key::Key(const Key &rhs, MEM_ROOT *mem_root)
  :type(rhs.type),
  key_create_info(rhs.key_create_info),
  columns(rhs.columns, mem_root),
  name(rhs.name),
  generated(rhs.generated)
{
  list_copy_and_replace_each_value(columns, mem_root);
}

/**
  Construct an (almost) deep copy of this foreign key. Only those
  elements that are known to never change are not copied.
  If out of memory, a partial copy is returned and an error is set
  in THD.
*/

Foreign_key::Foreign_key(const Foreign_key &rhs, MEM_ROOT *mem_root)
  :Key(rhs, mem_root),
  ref_db(rhs.ref_db),
  ref_table(rhs.ref_table),
  ref_columns(rhs.ref_columns, mem_root),
  delete_opt(rhs.delete_opt),
  update_opt(rhs.update_opt),
  match_opt(rhs.match_opt)
{
  list_copy_and_replace_each_value(ref_columns, mem_root);
}

/*
  Test if a foreign key (= generated key) is a prefix of the given key
  (ignoring key name, key type and order of columns)

  NOTES:
    This is only used to test if an index for a FOREIGN KEY exists

  IMPLEMENTATION
    We only compare field names

  RETURN
    0	Generated key is a prefix of other key
    1	Not equal
*/

bool foreign_key_prefix(Key *a, Key *b)
{
  /* Ensure that 'a' is the generated key */
  if (a->generated)
  {
    if (b->generated && a->columns.elements > b->columns.elements)
      swap_variables(Key*, a, b);               // Put shorter key in 'a'
  }
  else
  {
    if (!b->generated)
      return TRUE;                              // No foreign key
    swap_variables(Key*, a, b);                 // Put generated key in 'a'
  }

  /* Test if 'a' is a prefix of 'b' */
  if (a->columns.elements > b->columns.elements)
    return TRUE;                                // Can't be prefix

  List_iterator<Key_part_spec> col_it1(a->columns);
  List_iterator<Key_part_spec> col_it2(b->columns);
  const Key_part_spec *col1, *col2;

#ifdef ENABLE_WHEN_INNODB_CAN_HANDLE_SWAPED_FOREIGN_KEY_COLUMNS
  while ((col1= col_it1++))
  {
    bool found= 0;
    col_it2.rewind();
    while ((col2= col_it2++))
    {
      if (*col1 == *col2)
      {
        found= TRUE;
	break;
      }
    }
    if (!found)
      return TRUE;                              // Error
  }
  return FALSE;                                 // Is prefix
#else
  while ((col1= col_it1++))
  {
    col2= col_it2++;
    if (!(*col1 == *col2))
      return TRUE;
  }
  return FALSE;                                 // Is prefix
#endif
}

/**
  @brief  validate
    Check if the foreign key options are compatible with columns
    on which the FK is created.

  @param table_fields         List of columns 

  @return
    false   Key valid
  @return
    true   Key invalid
 */
bool Foreign_key::validate(List<Create_field> &table_fields)
{
  Create_field  *sql_field;
  Key_part_spec *column;
  List_iterator<Key_part_spec> cols(columns);
  List_iterator<Create_field> it(table_fields);
  DBUG_ENTER("Foreign_key::validate");
  while ((column= cols++))
  {
    it.rewind();
    while ((sql_field= it++) &&
           my_strcasecmp(system_charset_info,
                         column->field_name.str,
                         sql_field->field_name)) {}
    if (!sql_field)
    {
      my_error(ER_KEY_COLUMN_DOES_NOT_EXITS, MYF(0), column->field_name.str);
      DBUG_RETURN(TRUE);
    }
    if (type == KEYTYPE_FOREIGN && sql_field->gcol_info)
    {
      if (delete_opt == FK_OPTION_SET_NULL)
      {
        my_error(ER_WRONG_FK_OPTION_FOR_GENERATED_COLUMN, MYF(0), 
                 "ON DELETE SET NULL");
        DBUG_RETURN(TRUE);
      }
      if (update_opt == FK_OPTION_SET_NULL)
      {
        my_error(ER_WRONG_FK_OPTION_FOR_GENERATED_COLUMN, MYF(0), 
                 "ON UPDATE SET NULL");
        DBUG_RETURN(TRUE);
      }
      if (update_opt == FK_OPTION_CASCADE)
      {
        my_error(ER_WRONG_FK_OPTION_FOR_GENERATED_COLUMN, MYF(0), 
                 "ON UPDATE CASCADE");
        DBUG_RETURN(TRUE);
      }
    }
  }
  DBUG_RETURN(FALSE);
}

/****************************************************************************
** Thread specific functions
****************************************************************************/

/**
  Get reference to scheduler data object

  @param thd            THD object

  @retval               Scheduler data object on THD
*/
void *thd_get_scheduler_data(THD *thd)
{
  return thd->event_scheduler.data;
}

/**
  Set reference to Scheduler data object for THD object

  @param thd            THD object
  @param psi            Scheduler data object to set on THD
*/
void thd_set_scheduler_data(THD *thd, void *data)
{
  thd->event_scheduler.data= data;
}

/**
  Get reference to Performance Schema object for THD object

  @param thd            THD object

  @retval               Performance schema object for thread on THD
*/
PSI_thread *thd_get_psi(THD *thd)
{
  return thd->event_scheduler.m_psi;
}

/**
  Get net_wait_timeout for THD object

  @param thd            THD object

  @retval               net_wait_timeout value for thread on THD
*/
ulong thd_get_net_wait_timeout(THD* thd)
{
  return thd->variables.net_wait_timeout;
}

/**
  Set reference to Performance Schema object for THD object

  @param thd            THD object
  @param psi            Performance schema object for thread
*/
void thd_set_psi(THD *thd, PSI_thread *psi)
{
  thd->event_scheduler.m_psi= psi;
}

/**
  Set the state on connection to killed

  @param thd               THD object
*/
void thd_set_killed(THD *thd)
{
  thd->killed= THD::KILL_CONNECTION;
}

/**
  Clear errors from the previous THD

  @param thd              THD object
*/
void thd_clear_errors(THD *thd)
{
  set_my_errno(0);
}

/**
  Close the socket used by this connection

  @param thd                THD object
*/
void thd_close_connection(THD *thd)
{
  thd->get_protocol_classic()->shutdown();
}

/**
  Get current THD object from thread local data

  @retval     The THD object for the thread, NULL if not connection thread
*/
THD *thd_get_current_thd()
{
  return current_thd;
}

/**
  Reset thread globals associated.

  @param thd     THD object
*/
void reset_thread_globals(THD* thd)
{
  thd->restore_globals();
  thd->set_is_killable(false);
}

extern "C"
void thd_binlog_pos(const THD *thd,
                    const char **file_var,
                    unsigned long long *pos_var)
{
  thd->get_trans_pos(file_var, pos_var);
}

/**
  Lock data that needs protection in THD object

  @param thd                   THD object
*/
void thd_lock_data(THD *thd)
{
  mysql_mutex_lock(&thd->LOCK_thd_data);
}

/**
  Unlock data that needs protection in THD object

  @param thd                   THD object
*/
void thd_unlock_data(THD *thd)
{
  mysql_mutex_unlock(&thd->LOCK_thd_data);
}

/**
  Support method to check if connection has already started transaction

  @param client_cntx    Low level client context

  @retval               TRUE if connection already started transaction
*/
bool thd_is_transaction_active(THD *thd)
{
  return thd->get_transaction()->is_active(Transaction_ctx::SESSION);
}

/**
  Check if there is buffered data on the socket representing the connection

  @param thd                  THD object
*/
int thd_connection_has_data(THD *thd)
{
  Vio *vio= thd->get_protocol_classic()->get_vio();
  return vio->has_data(vio);
}

/**
  Set reading/writing on socket, used by SHOW PROCESSLIST

  @param thd                       THD object
  @param val                       Value to set it to (0 or 1)
*/
void thd_set_net_read_write(THD *thd, uint val)
{
  thd->get_protocol_classic()->get_net()->reading_or_writing= val;
}

/**
  Get reading/writing on socket from THD object
  @param thd                       THD object

  @retval               net.reading_or_writing value for thread on THD.
*/
uint thd_get_net_read_write(THD *thd)
{
  return thd->get_protocol_classic()->get_rw_status();
}

/**
  Mark the THD as not killable as it is not currently used by a thread.

  @param thd             THD object
*/
void thd_set_not_killable(THD *thd)
{
  thd->set_is_killable(false);
}

/**
  Get socket file descriptor for this connection

  @param thd            THD object

  @retval               Socket of the connection
*/
my_socket thd_get_fd(THD *thd)
{
  return thd->get_protocol_classic()->get_socket();
}

/**
  Set thread specific environment required for thd cleanup in thread pool.

  @param thd            THD object

  @retval               1 if thread-specific enviroment could be set else 0
*/
int thd_store_globals(THD* thd)
{
  return thd->store_globals();
}

/**
  Get thread attributes for connection threads

  @retval      Reference to thread attribute for connection threads
*/
my_thread_attr_t *get_connection_attrib(void)
{
  return &connection_attrib;
}

/**
  Get max number of connections

  @retval         Max number of connections for MySQL Server
*/
ulong get_max_connections(void)
{
  return max_connections;
}

/*
  The following functions form part of the C plugin API
*/

extern "C" int mysql_tmpfile(const char *prefix)
{
  char filename[FN_REFLEN];
  File fd = create_temp_file(filename, mysql_tmpdir, prefix,
#ifdef _WIN32
                             O_BINARY | O_TRUNC | O_SEQUENTIAL |
                             O_SHORT_LIVED |
#endif /* _WIN32 */
                             O_CREAT | O_EXCL | O_RDWR | O_TEMPORARY,
                             MYF(MY_WME));
  if (fd >= 0) {
#ifndef _WIN32
    /*
      This can be removed once the following bug is fixed:
      Bug #28903  create_temp_file() doesn't honor O_TEMPORARY option
                  (file not removed) (Unix)
    */
    unlink(filename);
#endif /* !_WIN32 */
  }

  return fd;
}


extern "C"
int thd_in_lock_tables(const THD *thd)
{
  return MY_TEST(thd->in_lock_tables);
}


extern "C"
int thd_tablespace_op(const THD *thd)
{
  return MY_TEST(thd->tablespace_op);
}


extern "C"
const char *set_thd_proc_info(MYSQL_THD thd_arg, const char *info,
                              const char *calling_function,
                              const char *calling_file,
                              const unsigned int calling_line)
{
  PSI_stage_info old_stage;
  PSI_stage_info new_stage;

  old_stage.m_key= 0;
  old_stage.m_name= info;

  set_thd_stage_info(thd_arg, & old_stage, & new_stage,
                     calling_function, calling_file, calling_line);

  return new_stage.m_name;
}

extern "C"
void set_thd_stage_info(void *opaque_thd,
                        const PSI_stage_info *new_stage,
                        PSI_stage_info *old_stage,
                        const char *calling_func,
                        const char *calling_file,
                        const unsigned int calling_line)
{
  THD *thd= (THD*) opaque_thd;
  if (thd == NULL)
    thd= current_thd;

  thd->enter_stage(new_stage, old_stage, calling_func, calling_file, calling_line);
}


void THD::enter_stage(const PSI_stage_info *new_stage,
                      PSI_stage_info *old_stage,
                      const char *calling_func,
                      const char *calling_file,
                      const unsigned int calling_line)
{
  DBUG_PRINT("THD::enter_stage",
             ("'%s' %s:%d", new_stage ? new_stage->m_name : "",
              calling_file, calling_line));

  if (old_stage != NULL)
  {
    old_stage->m_key= m_current_stage_key;
    old_stage->m_name= proc_info;
  }

  if (new_stage != NULL)
  {
    const char *msg= new_stage->m_name;

#if defined(ENABLED_PROFILING)
    profiling.status_change(msg, calling_func, calling_file, calling_line);
#endif

    m_current_stage_key= new_stage->m_key;
    proc_info= msg;

    m_stage_progress_psi= MYSQL_SET_STAGE(m_current_stage_key, calling_file, calling_line);
  }
  else
  {
    m_stage_progress_psi= NULL;
  }

  return;
}

extern "C"
void thd_enter_cond(void *opaque_thd, mysql_cond_t *cond, mysql_mutex_t *mutex,
                    const PSI_stage_info *stage, PSI_stage_info *old_stage,
                    const char *src_function, const char *src_file,
                    int src_line)
{
  THD *thd= static_cast<THD*>(opaque_thd);
  if (!thd)
    thd= current_thd;

  return thd->enter_cond(cond, mutex, stage, old_stage,
                         src_function, src_file, src_line);
}

extern "C"
void thd_exit_cond(void *opaque_thd, const PSI_stage_info *stage,
                   const char *src_function, const char *src_file,
                   int src_line)
{
  THD *thd= static_cast<THD*>(opaque_thd);
  if (!thd)
    thd= current_thd;

  thd->exit_cond(stage, src_function, src_file, src_line);
}

extern "C"
void **thd_ha_data(const THD *thd, const struct handlerton *hton)
{
  return (void **) &thd->ha_data[hton->slot].ha_ptr;
}

extern "C"
void thd_storage_lock_wait(THD *thd, long long value)
{
  thd->utime_after_lock+= value;
}

/**
  Provide a handler data getter to simplify coding
*/
extern "C"
void *thd_get_ha_data(const THD *thd, const struct handlerton *hton)
{
  return *thd_ha_data(thd, hton);
}


/**
  Provide a handler data setter to simplify coding
  @see thd_set_ha_data() definition in plugin.h
*/
extern "C"
void thd_set_ha_data(THD *thd, const struct handlerton *hton,
                     const void *ha_data)
{
  plugin_ref *lock= &thd->ha_data[hton->slot].lock;
  if (ha_data && !*lock)
    *lock= ha_lock_engine(NULL, (handlerton*) hton);
  else if (!ha_data && *lock)
  {
    plugin_unlock(NULL, *lock);
    *lock= NULL;
  }
  *thd_ha_data(thd, hton)= (void*) ha_data;
}


extern "C"
long long thd_test_options(const THD *thd, long long test_options)
{
  return thd->variables.option_bits & test_options;
}

extern "C"
int thd_sql_command(const THD *thd)
{
  return (int) thd->lex->sql_command;
}

extern "C"
int thd_tx_isolation(const THD *thd)
{
  return (int) thd->tx_isolation;
}

extern "C"
int thd_tx_is_read_only(const THD *thd)
{
  return (int) thd->tx_read_only;
}

extern "C"
int thd_tx_priority(const THD* thd)
{
  return (thd->thd_tx_priority != 0
          ? thd->thd_tx_priority
          : thd->tx_priority);
}

extern "C"
THD* thd_tx_arbitrate(THD *requestor, THD* holder)
{
 /* Should be different sessions. */
 DBUG_ASSERT(holder != requestor);

 return(thd_tx_priority(requestor) == thd_tx_priority(holder)
	? requestor
	: ((thd_tx_priority(requestor)
	    > thd_tx_priority(holder)) ? holder : requestor));
}

int thd_tx_is_dd_trx(const THD *thd)
{
  return (int) thd->is_attachable_transaction_active();
}

extern "C"
void thd_inc_row_count(THD *thd)
{
  thd->get_stmt_da()->inc_current_row_for_condition();
}

extern "C"
void increment_thd_innodb_stats(THD* thd,
                                unsigned long long trx_id,
                                long io_reads,
                                long long  io_read,
                                long      io_reads_wait_timer,
                                long      lock_que_wait_timer,
                                long      que_wait_timer,
                                long      page_access)
{
  thd->innodb_was_used=               TRUE;
  thd->innodb_trx_id=                 trx_id;
  thd->innodb_io_reads+=              io_reads;
  thd->innodb_io_read+=               io_read;
  thd->innodb_io_reads_wait_timer+=   io_reads_wait_timer;
  thd->innodb_lock_que_wait_timer+=   lock_que_wait_timer;
  thd->innodb_innodb_que_wait_timer+= que_wait_timer;
  thd->innodb_page_access+=           page_access;
}

extern "C"
unsigned long thd_log_slow_verbosity(const THD *thd)
{
  return (unsigned long) thd->variables.log_slow_verbosity;
}

extern "C"
int thd_opt_slow_log()
{
  return (int) opt_slow_log;
}

/**
  Dumps a text description of a thread, its security context
  (user, host) and the current query.

  @param thd thread context
  @param buffer pointer to preferred result buffer
  @param length length of buffer
  @param max_query_len how many chars of query to copy (0 for all)

  @return Pointer to string
*/

extern "C"
char *thd_security_context(THD *thd, char *buffer, size_t length,
                           size_t max_query_len)
{
  String str(buffer, length, &my_charset_latin1);
  Security_context *sctx= &thd->m_main_security_ctx;
  char header[256];
  size_t len;
  /*
    The pointers thd->query and thd->proc_info might change since they are
    being modified concurrently. This is acceptable for proc_info since its
    values doesn't have to very accurate and the memory it points to is static,
    but we need to attempt a snapshot on the pointer values to avoid using NULL
    values. The pointer to thd->query however, doesn't point to static memory
    and has to be protected by LOCK_thd_query or risk pointing to
    uninitialized memory.
  */
  const char *proc_info= thd->proc_info;

  len= my_snprintf(header, sizeof(header),
                   "MySQL thread id %u, OS thread handle %lu, query id %lu",
                   thd->thread_id(), (ulong)thd->real_id, (ulong)thd->query_id);
  str.length(0);
  str.append(header, len);

  if (sctx->host().length)
  {
    str.append(' ');
    str.append(sctx->host().str);
  }

  if (sctx->ip().length)
  {
    str.append(' ');
    str.append(sctx->ip().str);
  }

  if (sctx->user().str)
  {
    str.append(' ');
    str.append(sctx->user().str);
  }

  if (proc_info)
  {
    str.append(' ');
    str.append(proc_info);
  }

  mysql_mutex_lock(&thd->LOCK_thd_query);

  if (thd->query().str)
  {
    if (max_query_len < 1)
      len= thd->query().length;
    else
      len= min(thd->query().length, max_query_len);
    str.append('\n');
    str.append(thd->query().str, len);
  }

  mysql_mutex_unlock(&thd->LOCK_thd_query);

  if (str.c_ptr_safe() == buffer)
    return buffer;

  /*
    We have to copy the new string to the destination buffer because the string
    was reallocated to a larger buffer to be able to fit.
  */
  DBUG_ASSERT(buffer != NULL);
  length= min(str.length(), length-1);
  memcpy(buffer, str.c_ptr_quick(), length);
  /* Make sure that the new string is null terminated */
  buffer[length]= '\0';
  return buffer;
}

/* extend for kill session of idle transaction from engine */
extern "C"
int thd_command(const THD* thd)
{
  return (int) thd->get_command();
}

extern "C"
long long thd_start_time(const THD* thd)
{
  return (long long) thd->start_time.tv_sec;
}

extern "C"
void thd_kill(ulong id)
{
  Find_thd_with_id find_thd_with_id(id, false);
  THD* thd= Global_THD_manager::get_instance()->find_thd(&find_thd_with_id);
  if (!thd)
    return;

  thd->awake(THD::KILL_CONNECTION);
  mysql_mutex_unlock(&thd->LOCK_thd_data);
}

/**
  Returns the partition_info working copy.
  Used to see if a table should be created with partitioning.

  @param thd thread context

  @return Pointer to the working copy of partition_info or NULL.
*/

extern "C"
partition_info *thd_get_work_part_info(THD *thd)
{
  return thd->work_part_info;
}


/**
  Implementation of Drop_table_error_handler::handle_condition().
  The reason in having this implementation is to silence technical low-level
  warnings during DROP TABLE operation. Currently we don't want to expose
  the following warnings during DROP TABLE:
    - Some of table files are missed or invalid (the table is going to be
      deleted anyway, so why bother that something was missed);
    - A trigger associated with the table does not have DEFINER (One of the
      MySQL specifics now is that triggers are loaded for the table being
      dropped. So, we may have a warning that trigger does not have DEFINER
      attribute during DROP TABLE operation).

  @return true if the condition is handled.
*/
bool Drop_table_error_handler::handle_condition(THD *thd,
                                                uint sql_errno,
                                                const char* sqlstate,
                                                Sql_condition::enum_severity_level *level,
                                                const char* msg)
{
  return ((sql_errno == EE_DELETE && my_errno() == ENOENT) ||
          sql_errno == ER_TRG_NO_DEFINER);
}


void Open_tables_state::set_open_tables_state(Open_tables_state *state)
{
  this->open_tables= state->open_tables;

  this->temporary_tables= state->temporary_tables;
  this->derived_tables= state->derived_tables;

  this->lock= state->lock;
  this->extra_lock= state->extra_lock;

  this->locked_tables_mode= state->locked_tables_mode;

  this->state_flags= state->state_flags;

  this->m_reprepare_observers= state->m_reprepare_observers;
}


void Open_tables_state::reset_open_tables_state()
{
  open_tables= NULL;
  temporary_tables= NULL;
  derived_tables= NULL;
  lock= NULL;
  extra_lock= NULL;
  locked_tables_mode= LTM_NONE;
  state_flags= 0U;
  reset_reprepare_observers();
}


THD::THD(bool enable_plugins)
  :Query_arena(&main_mem_root, STMT_CONVENTIONAL_EXECUTION),
   mark_used_columns(MARK_COLUMNS_READ),
   want_privilege(0),
   lex(&main_lex),
   gtid_executed_warning_issued(false),
   m_query_string(NULL_CSTR),
   m_db(NULL_CSTR),
   rli_fake(0), rli_slave(NULL),
#ifdef EMBEDDED_LIBRARY
   mysql(NULL),
#endif
   initial_status_var(NULL),
   status_var_aggregated(false),
   query_plan(this),
   current_mutex(NULL),
   current_cond(NULL),
   in_sub_stmt(0),
   fill_status_recursion_level(0),
   fill_variables_recursion_level(0),
   order_deterministic(false),
   binlog_row_event_extra_data(NULL),
   binlog_unsafe_warning_flags(0),
   binlog_table_maps(0),
   binlog_accessed_db_names(NULL),
   m_trans_log_file(NULL),
   m_trans_fixed_log_file(NULL),
   m_trans_end_pos(0),
   m_transaction(new Transaction_ctx()),
   m_attachable_trx(NULL),
   backup_tables_lock(MDL_key::BACKUP),
   backup_binlog_lock(MDL_key::BINLOG),
   table_map_for_update(0),
   m_examined_row_count(0),
   m_stage_progress_psi(NULL),
   m_digest(NULL),
   m_statement_psi(NULL),
   m_transaction_psi(NULL),
   m_idle_psi(NULL),
   m_server_idle(false),
   user_var_events(key_memory_user_var_entry),
   next_to_commit(NULL),
   binlog_need_explicit_defaults_ts(false),
   is_fatal_error(0),
   transaction_rollback_request(0),
   is_fatal_sub_stmt_error(false),
   rand_used(0),
   time_zone_used(0),
   in_lock_tables(0),
   bootstrap(0),
   derived_tables_processing(FALSE),
   sp_runtime_ctx(NULL),
   m_parser_state(NULL),
   work_part_info(NULL),
#ifndef EMBEDDED_LIBRARY
   // No need to instrument, highly unlikely to have that many plugins.
   audit_class_plugins(PSI_NOT_INSTRUMENTED),
   audit_class_mask(PSI_NOT_INSTRUMENTED),
#endif
#if defined(ENABLED_DEBUG_SYNC)
   debug_sync_control(0),
#endif /* defined(ENABLED_DEBUG_SYNC) */
   m_enable_plugins(enable_plugins),
#ifdef HAVE_GTID_NEXT_LIST
   owned_gtid_set(global_sid_map),
#endif
   skip_gtid_rollback(false),
   is_commit_in_middle_of_statement(false),
   has_gtid_consistency_violation(false),
   main_da(false),
   m_parser_da(false),
   m_query_rewrite_plugin_da(false),
   m_query_rewrite_plugin_da_ptr(&m_query_rewrite_plugin_da),
   m_stmt_da(&main_da),
   duplicate_slave_uuid(false),
   is_a_srv_session_thd(false)
{
  mdl_context.init(this);
  init_sql_alloc(key_memory_thd_main_mem_root,
                 &main_mem_root,
                 global_system_variables.query_alloc_block_size,
                 global_system_variables.query_prealloc_size);
  stmt_arena= this;
  thread_stack= 0;
  m_catalog.str= "std";
  m_catalog.length= 3;
  // per-thread and one-thread scheduler callbacks are no-ops, so NULL works
  // for them, threadpool scheduler will change this for its THDs.
  scheduler= NULL;
  event_scheduler.data= 0;
  event_scheduler.m_psi= 0;
  skip_wait_timeout= false;
  m_security_ctx= &m_main_security_ctx;
  no_errors= 0;
  password= 0;
  query_start_usec_used= 0;
  count_cuted_fields= CHECK_FIELD_IGNORE;
  killed= NOT_KILLED;
  col_access=0;
  is_slave_error= thread_specific_used= FALSE;
  my_hash_clear(&handler_tables_hash);
  my_hash_clear(&ull_hash);
  tmp_table=0;
  cuted_fields= 0L;
  m_sent_row_count= 0L;
  current_found_rows= 0;
  previous_found_rows= 0;
  is_operating_gtid_table_implicitly= false;
  is_operating_substatement_implicitly= false;
  m_row_count_func= -1;
  statement_id_counter= 0UL;
  // Must be reset to handle error with THD's created for init of mysqld
  lex->thd= NULL;
  lex->set_current_select(0);
  utime_after_lock= 0L;
  current_linfo =  0;
  slave_thread = 0;
  memset(&variables, 0, sizeof(variables));
  m_thread_id= Global_THD_manager::reserved_thread_id;
  file_id = 0;
  query_id= 0;
  query_name_consts= 0;
  db_charset= global_system_variables.collation_database;
  memset(ha_data, 0, sizeof(ha_data));
  is_killable= false;
  binlog_evt_union.do_union= FALSE;
  enable_slow_log= 0;
  commit_error= CE_NONE;
  durability_property= HA_REGULAR_DURABILITY;
  busy_time=            0;
  cpu_time=             0;
  bytes_received=       0;
  bytes_sent=           0;
  binlog_bytes_written= 0;
  updated_row_count=    0;
  sent_row_count_2=     0;
#ifndef DBUG_OFF
  dbug_sentry=THD_SENTRY_MAGIC;
#endif
#ifndef EMBEDDED_LIBRARY
  mysql_audit_init_thd(this);
#endif
  net.vio=0;
  system_thread= NON_SYSTEM_THREAD;
  cleanup_done= 0;
  m_release_resources_done= false;
  peer_port= 0;					// For SHOW PROCESSLIST
  get_transaction()->m_flags.enabled= true;
  active_vio = 0;
  mysql_mutex_init(key_LOCK_thd_data, &LOCK_thd_data, MY_MUTEX_INIT_FAST);
  mysql_mutex_init(key_LOCK_thd_query, &LOCK_thd_query, MY_MUTEX_INIT_FAST);
  mysql_mutex_init(key_LOCK_thd_sysvar, &LOCK_thd_sysvar, MY_MUTEX_INIT_FAST);
  mysql_mutex_init(key_LOCK_query_plan, &LOCK_query_plan, MY_MUTEX_INIT_FAST);
  mysql_mutex_init(key_LOCK_temporary_tables, &LOCK_temporary_tables,
                   MY_MUTEX_INIT_FAST);
  mysql_mutex_init(key_LOCK_current_cond, &LOCK_current_cond,
                   MY_MUTEX_INIT_FAST);
  mysql_cond_init(key_COND_thr_lock, &COND_thr_lock);

  /* Variables with default values */
  proc_info="login";
  where= THD::DEFAULT_WHERE;
  server_id = ::server_id;
  unmasked_server_id = server_id;
  slave_net = 0;
  set_command(COM_CONNECT);
  *scramble= '\0';

  /* Call to init() below requires fully initialized Open_tables_state. */
  reset_open_tables_state();

  init();
#if defined(ENABLED_PROFILING)
  profiling.set_thd(this);
#endif
  m_user_connect= NULL;
  my_hash_init(&user_vars, system_charset_info, USER_VARS_HASH_SIZE, 0, 0,
               (my_hash_get_key) get_var_key,
               (my_hash_free_key) free_user_var, 0,
               key_memory_user_var_entry);

  sp_proc_cache= NULL;
  sp_func_cache= NULL;

  /* Protocol */
  m_protocol= &protocol_text;			// Default protocol
  protocol_text.init(this);
  protocol_binary.init(this);
  protocol_text.set_client_capabilities(0); // minimalistic client

  tablespace_op= false;
  substitute_null_with_insert_id = FALSE;

  /*
    Make sure thr_lock_info_init() is called for threads which do not get
    assigned a proper thread_id value but keep using reserved_thread_id.
  */
  thr_lock_info_init(&lock_info, m_thread_id, &COND_thr_lock);

  m_internal_handler= NULL;
  m_binlog_invoker= FALSE;
  memset(&m_invoker_user, 0, sizeof(m_invoker_user));
  memset(&m_invoker_host, 0, sizeof(m_invoker_host));

  binlog_next_event_pos.file_name= NULL;
  binlog_next_event_pos.pos= 0;

  timer= NULL;
  timer_cache= NULL;

  m_token_array= NULL;
  if (max_digest_length > 0)
  {
    m_token_array= (unsigned char*) my_malloc(PSI_INSTRUMENT_ME,
                                              max_digest_length,
                                              MYF(MY_WME));
  }
}


void THD::set_transaction(Transaction_ctx *transaction_ctx)
{
  DBUG_ASSERT(is_attachable_transaction_active());

  delete m_transaction.release();
  m_transaction.reset(transaction_ctx);
}


void THD::push_internal_handler(Internal_error_handler *handler)
{
  if (m_internal_handler)
  {
    handler->m_prev_internal_handler= m_internal_handler;
    m_internal_handler= handler;
  }
  else
    m_internal_handler= handler;
}


bool THD::handle_condition(uint sql_errno,
                           const char* sqlstate,
                           Sql_condition::enum_severity_level *level,
                           const char* msg)
{
  last_errno= sql_errno;

  if (!m_internal_handler)
    return false;

  for (Internal_error_handler *error_handler= m_internal_handler;
       error_handler;
       error_handler= error_handler->m_prev_internal_handler)
  {
    if (error_handler->handle_condition(this, sql_errno, sqlstate, level, msg))
      return true;
  }
  return false;
}


Internal_error_handler *THD::pop_internal_handler()
{
  DBUG_ASSERT(m_internal_handler != NULL);
  Internal_error_handler *popped_handler= m_internal_handler;
  m_internal_handler= m_internal_handler->m_prev_internal_handler;
  return popped_handler;
}


void THD::raise_error(uint sql_errno)
{
  const char* msg= ER(sql_errno);
  (void) raise_condition(sql_errno,
                         NULL,
                         Sql_condition::SL_ERROR,
                         msg);
}

void THD::raise_error_printf(uint sql_errno, ...)
{
  va_list args;
  char ebuff[MYSQL_ERRMSG_SIZE];
  DBUG_ENTER("THD::raise_error_printf");
  DBUG_PRINT("my", ("nr: %d  errno: %d", sql_errno, errno));
  const char* format= ER(sql_errno);
  va_start(args, sql_errno);
  my_vsnprintf(ebuff, sizeof(ebuff), format, args);
  va_end(args);
  (void) raise_condition(sql_errno,
                         NULL,
                         Sql_condition::SL_ERROR,
                         ebuff);
  DBUG_VOID_RETURN;
}

void THD::raise_warning(uint sql_errno)
{
  const char* msg= ER(sql_errno);
  (void) raise_condition(sql_errno,
                         NULL,
                         Sql_condition::SL_WARNING,
                         msg);
}

void THD::raise_warning_printf(uint sql_errno, ...)
{
  va_list args;
  char    ebuff[MYSQL_ERRMSG_SIZE];
  DBUG_ENTER("THD::raise_warning_printf");
  DBUG_PRINT("enter", ("warning: %u", sql_errno));
  const char* format= ER(sql_errno);
  va_start(args, sql_errno);
  my_vsnprintf(ebuff, sizeof(ebuff), format, args);
  va_end(args);
  (void) raise_condition(sql_errno,
                         NULL,
                         Sql_condition::SL_WARNING,
                         ebuff);
  DBUG_VOID_RETURN;
}

void THD::raise_note(uint sql_errno)
{
  DBUG_ENTER("THD::raise_note");
  DBUG_PRINT("enter", ("code: %d", sql_errno));
  if (!(variables.option_bits & OPTION_SQL_NOTES))
    DBUG_VOID_RETURN;
  const char* msg= ER(sql_errno);
  (void) raise_condition(sql_errno,
                         NULL,
                         Sql_condition::SL_NOTE,
                         msg);
  DBUG_VOID_RETURN;
}

void THD::raise_note_printf(uint sql_errno, ...)
{
  va_list args;
  char    ebuff[MYSQL_ERRMSG_SIZE];
  DBUG_ENTER("THD::raise_note_printf");
  DBUG_PRINT("enter",("code: %u", sql_errno));
  if (!(variables.option_bits & OPTION_SQL_NOTES))
    DBUG_VOID_RETURN;
  const char* format= ER(sql_errno);
  va_start(args, sql_errno);
  my_vsnprintf(ebuff, sizeof(ebuff), format, args);
  va_end(args);
  (void) raise_condition(sql_errno,
                         NULL,
                         Sql_condition::SL_NOTE,
                         ebuff);
  DBUG_VOID_RETURN;
}


struct timeval THD::query_start_timeval_trunc(uint decimals)
{
  struct timeval tv;
  tv.tv_sec= start_time.tv_sec;
  if (decimals)
  {
    tv.tv_usec= start_time.tv_usec;
    my_timeval_trunc(&tv, decimals);
    query_start_usec_used= 1;
  }
  else
  {
    tv.tv_usec= 0;
  }
  return tv;
}


Sql_condition* THD::raise_condition(uint sql_errno,
                                    const char* sqlstate,
                                    Sql_condition::enum_severity_level level,
                                    const char* msg)
{
  DBUG_ENTER("THD::raise_condition");

  if (!(variables.option_bits & OPTION_SQL_NOTES) &&
      (level == Sql_condition::SL_NOTE))
    DBUG_RETURN(NULL);

  DBUG_ASSERT(sql_errno != 0);
  if (sql_errno == 0) /* Safety in release build */
    sql_errno= ER_UNKNOWN_ERROR;
  if (msg == NULL)
    msg= ER(sql_errno);
  if (sqlstate == NULL)
   sqlstate= mysql_errno_to_sqlstate(sql_errno);

  if (handle_condition(sql_errno, sqlstate, &level, msg))
    DBUG_RETURN(NULL);

  if (level == Sql_condition::SL_NOTE || level == Sql_condition::SL_WARNING)
    got_warning= true;

  query_cache.abort(&query_cache_tls);

  Diagnostics_area *da= get_stmt_da();
  if (level == Sql_condition::SL_ERROR)
  {
    is_slave_error= true; // needed to catch query errors during replication

    if (!da->is_error())
    {
      set_row_count_func(-1);
      da->set_error_status(sql_errno, msg, sqlstate);
    }
  }

  /*
    Avoid pushing a condition for fatal out of memory errors as this will
    require memory allocation and therefore might fail. Non fatal out of
    memory errors can occur if raised by SIGNAL/RESIGNAL statement.
  */
  Sql_condition *cond= NULL;
  if (!(is_fatal_error && (sql_errno == EE_OUTOFMEMORY ||
                           sql_errno == ER_OUTOFMEMORY)))
  {
    cond= da->push_warning(this, sql_errno, sqlstate, level, msg);
  }
  DBUG_RETURN(cond);
}

extern "C"
void *thd_alloc(MYSQL_THD thd, size_t size)
{
  return thd->alloc(size);
}

extern "C"
void *thd_calloc(MYSQL_THD thd, size_t size)
{
  return thd->mem_calloc(size);
}

extern "C"
char *thd_strdup(MYSQL_THD thd, const char *str)
{
  return thd->mem_strdup(str);
}

extern "C"
char *thd_strmake(MYSQL_THD thd, const char *str, size_t size)
{
  return thd->strmake(str, size);
}

extern "C"
LEX_STRING *thd_make_lex_string(THD *thd, LEX_STRING *lex_str,
                                const char *str, size_t size,
                                int allocate_lex_string)
{
  return thd->make_lex_string(lex_str, str, size,
                              (bool) allocate_lex_string);
}

extern "C"
void *thd_memdup(MYSQL_THD thd, const void* str, size_t size)
{
  return thd->memdup(str, size);
}

extern "C"
void thd_get_xid(const MYSQL_THD thd, MYSQL_XID *xid)
{
  *xid = *(MYSQL_XID *) thd->get_transaction()->xid_state()->get_xid();
}

#if defined(_WIN32)
extern "C"   THD *_current_thd_noinline(void)
{
  return my_thread_get_THR_THD();
}
#endif
/*
  Init common variables that has to be reset on start and on cleanup_connection
*/

void THD::init(void)
{
  mysql_mutex_lock(&LOCK_global_system_variables);
  plugin_thdvar_init(this, m_enable_plugins);
  /*
    variables= global_system_variables above has reset
    variables.pseudo_thread_id to 0. We need to correct it here to
    avoid temporary tables replication failure.
  */
  variables.pseudo_thread_id= m_thread_id;
  mysql_mutex_unlock(&LOCK_global_system_variables);

  /*
    NOTE: reset_connection command will reset the THD to its default state.
    All system variables whose scope is SESSION ONLY should be set to their
    default values here.
  */
  reset_first_successful_insert_id();
  user_time.tv_sec= user_time.tv_usec= 0;
  start_time.tv_sec= start_time.tv_usec= 0;
  set_time();
  auto_inc_intervals_forced.empty();
  {
    ulong tmp;
    tmp= sql_rnd_with_mutex();
    randominit(&rand, tmp + (ulong) &rand, tmp + (ulong) ::global_query_id);
    randominit(&slog_rand, tmp + (ulong) &slog_rand,
               tmp + (ulong) ::global_query_id);
    DBUG_EXECUTE_IF("seed_slow_log_random",
                    randominit(&slog_rand, 0x11111111, 0x77777777););
  }

  server_status= SERVER_STATUS_AUTOCOMMIT;
  if (variables.sql_mode & MODE_NO_BACKSLASH_ESCAPES)
    server_status|= SERVER_STATUS_NO_BACKSLASH_ESCAPES;

  get_transaction()->reset_unsafe_rollback_flags(Transaction_ctx::SESSION);
  get_transaction()->reset_unsafe_rollback_flags(Transaction_ctx::STMT);
  open_options=ha_open_options;
  update_lock_default= (variables.low_priority_updates ?
			TL_WRITE_LOW_PRIORITY :
			TL_WRITE);
  insert_lock_default= (variables.low_priority_updates ?
                        TL_WRITE_LOW_PRIORITY :
                        TL_WRITE_CONCURRENT_INSERT);
  tx_isolation= (enum_tx_isolation) variables.tx_isolation;
  tx_read_only= variables.tx_read_only;
  tx_priority= 0;
  thd_tx_priority= 0;
  update_charset();
  reset_current_stmt_binlog_format_row();
  reset_binlog_local_stmt_filter();
  memset(&status_var, 0, sizeof(status_var));
  binlog_row_event_extra_data= 0;

  if (variables.sql_log_bin)
    variables.option_bits|= OPTION_BIN_LOG;
  else
    variables.option_bits&= ~OPTION_BIN_LOG;
  reset_stats();

#if defined(ENABLED_DEBUG_SYNC)
  /* Initialize the Debug Sync Facility. See debug_sync.cc. */
  debug_sync_init_thread(this);
#endif /* defined(ENABLED_DEBUG_SYNC) */

  /* Initialize session_tracker and create all tracker objects */
  session_tracker.init(this->charset());
  session_tracker.enable(this);

  owned_gtid.clear();
  owned_sid.clear();
  owned_gtid.dbug_print(NULL, "set owned_gtid (clear) in THD::init");

  clear_slow_extended();
}

// Resets stats in a THD.
void THD::reset_stats(void)
{
  current_connect_time=    time(NULL);
  last_global_update_time= current_connect_time;
  reset_diff_stats();
}

// Resets the 'diff' stats, which are used to update global stats.
void THD::reset_diff_stats(void)
{
  diff_total_busy_time=            0;
  diff_total_cpu_time=             0;
  diff_total_bytes_received=       0;
  diff_total_bytes_sent=           0;
  diff_total_binlog_bytes_written= 0;
  diff_total_sent_rows=            0;
  diff_total_updated_rows=         0;
  diff_total_read_rows=            0;
  diff_select_commands=            0;
  diff_update_commands=            0;
  diff_other_commands=             0;
  diff_commit_trans=               0;
  diff_rollback_trans=             0;
  diff_denied_connections=         0;
  diff_lost_connections=           0;
  diff_access_denied_errors=       0;
  diff_empty_queries=              0;
}

// Updates 'diff' stats of a THD.
void THD::update_stats(bool ran_command)
{
  diff_total_busy_time+=            busy_time;
  diff_total_cpu_time+=             cpu_time;
  diff_total_bytes_received+=       bytes_received;
  diff_total_bytes_sent+=           bytes_sent;
  diff_total_binlog_bytes_written+= binlog_bytes_written;
  diff_total_sent_rows+=            sent_row_count_2;
  diff_total_updated_rows+=         updated_row_count;
  // diff_total_read_rows is updated in handler.cc.

  if (ran_command)
  {
    // The replication thread has the COM_CONNECT command.
    DBUG_ASSERT(get_command() != COM_SLEEP);
    if ((get_command() == COM_QUERY || get_command() == COM_CONNECT) &&
        (lex->sql_command >= 0 && lex->sql_command < SQLCOM_END)) {
      // A SQL query.
      if (lex->sql_command == SQLCOM_SELECT)
      {
        diff_select_commands++;
        if (!sent_row_count_2)
          diff_empty_queries++;
      }
      else if (!sql_command_flags[lex->sql_command] & CF_STATUS_COMMAND)
      {
        // 'SHOW ' commands become SQLCOM_SELECT.
        diff_other_commands++;
        // 'SHOW ' commands shouldn't inflate total sent row count.
        diff_total_sent_rows-= sent_row_count_2;
      } else if (is_update_query(lex->sql_command)) {
        diff_update_commands++;
      } else {
        diff_other_commands++;
      }
    }
  }
  // diff_commit_trans is updated in handler.cc.
  // diff_rollback_trans is updated in handler.cc.
  // diff_denied_connections is updated in sql_connect.cc.
  // diff_lost_connections is updated in sql_parse.cc.
  // diff_access_denied_errors is updated in sql_parse.cc.

  /* reset counters to zero to avoid double-counting since values
     are already store in diff_total_*.
  */

  busy_time=            0;
  cpu_time=             0;
  bytes_received=       0;
  bytes_sent=           0;
  binlog_bytes_written= 0;
  updated_row_count=    0;
  sent_row_count_2=     0;
}

/*
  Init THD for query processing.
  This has to be called once before we call mysql_parse.
  See also comments in sql_class.h.
*/

void THD::init_for_queries(Relay_log_info *rli)
{
  set_time(); 
  ha_enable_transaction(this,TRUE);

  reset_root_defaults(mem_root, variables.query_alloc_block_size,
                      variables.query_prealloc_size);
  get_transaction()->init_mem_root_defaults(variables.trans_alloc_block_size,
                                            variables.trans_prealloc_size);
  get_transaction()->xid_state()->reset();
#if defined(MYSQL_SERVER) && defined(HAVE_REPLICATION)
  if (rli)
  {
    if ((rli->deferred_events_collecting= rpl_filter->is_on()))
    {
      rli->deferred_events= new Deferred_log_events(rli);
    }
    rli_slave= rli;

    DBUG_ASSERT(rli_slave->info_thd == this && slave_thread);
  }
#endif
}


void THD::set_new_thread_id()
{
  m_thread_id= Global_THD_manager::get_instance()->get_new_thread_id();
  variables.pseudo_thread_id= m_thread_id;
  thr_lock_info_init(&lock_info, m_thread_id, &COND_thr_lock);
}


/*
  Do what's needed when one invokes change user

  SYNOPSIS
    cleanup_connection()

  IMPLEMENTATION
    Reset all resources that are connection specific
*/


void THD::cleanup_connection(void)
{
  mysql_mutex_lock(&LOCK_status);
  add_to_status(&global_status_var, &status_var, true);
  mysql_mutex_unlock(&LOCK_status);

  cleanup();
#if defined(ENABLED_DEBUG_SYNC)
  /* End the Debug Sync Facility. See debug_sync.cc. */
  debug_sync_end_thread(this);
#endif /* defined(ENABLED_DEBUG_SYNC) */
  killed= NOT_KILLED;
  cleanup_done= 0;
  init();
  stmt_map.reset();
  my_hash_init(&user_vars, system_charset_info, USER_VARS_HASH_SIZE, 0, 0,
               (my_hash_get_key) get_var_key,
               (my_hash_free_key) free_user_var, 0,
               key_memory_user_var_entry);
  sp_cache_clear(&sp_proc_cache);
  sp_cache_clear(&sp_func_cache);

  clear_error();
  // clear the warnings
  get_stmt_da()->reset_condition_info(this);
  // clear profiling information
#if defined(ENABLED_PROFILING)
  profiling.cleanup();
#endif

#ifndef DBUG_OFF
    /* DEBUG code only (begin) */
    bool check_cleanup= FALSE;
    DBUG_EXECUTE_IF("debug_test_cleanup_connection", check_cleanup= TRUE;);
    if(check_cleanup)
    {
      /* isolation level should be default */
      DBUG_ASSERT(variables.tx_isolation == ISO_REPEATABLE_READ);
      /* check autocommit is ON by default */
      DBUG_ASSERT(server_status == SERVER_STATUS_AUTOCOMMIT);
      /* check prepared stmts are cleaned up */
      DBUG_ASSERT(prepared_stmt_count == 0);
      /* check diagnostic area is cleaned up */
      DBUG_ASSERT(get_stmt_da()->status() == Diagnostics_area::DA_EMPTY);
      /* check if temp tables are deleted */
      DBUG_ASSERT(temporary_tables == NULL);
      /* check if tables are unlocked */
      DBUG_ASSERT(locked_tables_list.locked_tables() == NULL);
    }
    /* DEBUG code only (end) */
#endif

}


/*
  Do what's needed when one invokes change user.
  Also used during THD::release_resources, i.e. prior to THD destruction.
*/
void THD::cleanup(void)
{
  Transaction_ctx *trn_ctx= get_transaction();
  XID_STATE *xs= trn_ctx->xid_state();

  DBUG_ENTER("THD::cleanup");
  DBUG_ASSERT(cleanup_done == 0);
  DEBUG_SYNC(this, "thd_cleanup_start");

  killed= KILL_CONNECTION;
  if (trn_ctx->xid_state()->has_state(XID_STATE::XA_PREPARED))
  {
    transaction_cache_detach(trn_ctx);
  }
  else
  {
    xs->set_state(XID_STATE::XA_NOTR);
    trans_rollback(this);
    transaction_cache_delete(trn_ctx);
  }

  locked_tables_list.unlock_locked_tables(this);
  mysql_ha_cleanup(this);

  DBUG_ASSERT(open_tables == NULL);
  /*
    If the thread was in the middle of an ongoing transaction (rolled
    back a few lines above) or under LOCK TABLES (unlocked the tables
    and left the mode a few lines above), there will be outstanding
    metadata locks. Release them.
  */
  mdl_context.release_transactional_locks();

  /* Release backup locks, if acquired */
  if (backup_binlog_lock.is_acquired())
    backup_binlog_lock.release(this);
  if (backup_tables_lock.is_acquired())
    backup_tables_lock.release(this);

  /* Release the global read lock, if acquired. */
  if (global_read_lock.is_acquired())
    global_read_lock.unlock_global_read_lock(this);

  mysql_ull_cleanup(this);
  /*
    All locking service locks must be released on disconnect.
  */
  release_all_locking_service_locks(this);

  /* All metadata locks must have been released by now. */
  DBUG_ASSERT(!mdl_context.has_locks());

  /* Protects user_vars. */
  mysql_mutex_lock(&LOCK_thd_data);
  my_hash_free(&user_vars);
  mysql_mutex_unlock(&LOCK_thd_data);

  close_temporary_tables(this);
  sp_cache_clear(&sp_proc_cache);
  sp_cache_clear(&sp_func_cache);

  /*
    Actions above might generate events for the binary log, so we
    commit the current transaction coordinator after executing cleanup
    actions.
   */
  if (tc_log && !trn_ctx->xid_state()->has_state(XID_STATE::XA_PREPARED))
    tc_log->commit(this, true);

  /*
    Destroy trackers only after finishing manipulations with transaction
    state to avoid issues with Transaction_state_tracker.
  */
  session_tracker.deinit();

  cleanup_done=1;
  DBUG_VOID_RETURN;
}


/**
  Release most resources, prior to THD destruction.
 */
void THD::release_resources()
{
  DBUG_ASSERT(m_release_resources_done == false);

  Global_THD_manager::get_instance()->release_thread_id(m_thread_id);

  mysql_mutex_lock(&LOCK_status);
  add_to_status(&global_status_var, &status_var, false);
  /*
    Status queries after this point should not aggregate THD::status_var
    since the values has been added to global_status_var.
    The status values are not reset so that they can still be read
    by performance schema.
  */
  status_var_aggregated= true;
  mysql_mutex_unlock(&LOCK_status);

  /* Ensure that no one is using THD */
  mysql_mutex_lock(&LOCK_thd_data);
  mysql_mutex_lock(&LOCK_query_plan);

  /* Close connection */
#ifndef EMBEDDED_LIBRARY
  if (is_classic_protocol() && get_protocol_classic()->get_vio())
  {
    vio_delete(get_protocol_classic()->get_vio());
    get_protocol_classic()->end_net();
  }
#endif

  /* modification plan for UPDATE/DELETE should be freed. */
  DBUG_ASSERT(query_plan.get_modification_plan() == NULL);
  mysql_mutex_unlock(&LOCK_query_plan);
  mysql_mutex_unlock(&LOCK_thd_data);
  mysql_mutex_lock(&LOCK_thd_query);
  mysql_mutex_unlock(&LOCK_thd_query);

  stmt_map.reset();                     /* close all prepared statements */
  if (!cleanup_done)
    cleanup();

  mdl_context.destroy();
  ha_close_connection(this);

  /*
    Debug sync system must be closed after ha_close_connection, because
    DEBUG_SYNC is used in InnoDB connection handlerton close.
  */
#if defined(ENABLED_DEBUG_SYNC)
  /* End the Debug Sync Facility. See debug_sync.cc. */
  debug_sync_end_thread(this);
#endif /* defined(ENABLED_DEBUG_SYNC) */

  plugin_thdvar_cleanup(this, m_enable_plugins);

  DBUG_ASSERT(timer == NULL);

  if (timer_cache)
    thd_timer_destroy(timer_cache);

#ifndef EMBEDDED_LIBRARY
  if (rli_fake)
  {
    rli_fake->end_info();
    delete rli_fake;
    rli_fake= NULL;
  }
  mysql_audit_free_thd(this);
#endif

  if (current_thd == this)
    restore_globals();
  m_release_resources_done= true;
}


THD::~THD()
{
  THD_CHECK_SENTRY(this);
  DBUG_ENTER("~THD()");
  DBUG_PRINT("info", ("THD dtor, this %p", this));

  if (!m_release_resources_done)
    release_resources();

  clear_next_event_pos();

  /* Ensure that no one is using THD */
  mysql_mutex_lock(&LOCK_thd_data);
  mysql_mutex_unlock(&LOCK_thd_data);
  mysql_mutex_lock(&LOCK_thd_query);
  mysql_mutex_unlock(&LOCK_thd_query);

  DBUG_ASSERT(!m_attachable_trx);

  my_free(const_cast<char*>(m_db.str));
  m_db= NULL_CSTR;
  get_transaction()->free_memory(MYF(0));
  mysql_mutex_destroy(&LOCK_query_plan);
  mysql_mutex_destroy(&LOCK_thd_data);
  mysql_mutex_destroy(&LOCK_thd_query);
  mysql_mutex_destroy(&LOCK_temporary_tables);
  mysql_mutex_destroy(&LOCK_thd_sysvar);
  mysql_mutex_destroy(&LOCK_current_cond);
  mysql_cond_destroy(&COND_thr_lock);
#ifndef DBUG_OFF
  dbug_sentry= THD_SENTRY_GONE;
#endif

#ifndef EMBEDDED_LIBRARY
  if (variables.gtid_next_list.gtid_set != NULL)
  {
#ifdef HAVE_GTID_NEXT_LIST
    delete variables.gtid_next_list.gtid_set;
    variables.gtid_next_list.gtid_set= NULL;
    variables.gtid_next_list.is_non_null= false;
#else
    DBUG_ASSERT(0);
#endif
  }
  if (rli_slave)
    rli_slave->cleanup_after_session();
#endif

  free_root(&main_mem_root, MYF(0));

  if (m_token_array != NULL)
  {
    my_free(m_token_array);
  }
  DBUG_VOID_RETURN;
}


/*
  Add all status variables to another status variable array

  SYNOPSIS
   add_to_status()
   to_var       add to this array
   from_var     from this array
   reset_from_var if true, then memset from_var variable with 0

  NOTES
    This function assumes that all variables are longlong/ulonglong.
    If this assumption will change, then we have to explictely add
    the other variables after the while loop
*/

void add_to_status(STATUS_VAR *to_var, STATUS_VAR *from_var, bool reset_from_var)
{
  int        c;
  ulonglong *end= (ulonglong*) ((uchar*) to_var +
                                offsetof(STATUS_VAR, LAST_STATUS_VAR) +
                                sizeof(ulonglong));
  ulonglong *to= (ulonglong*) to_var, *from= (ulonglong*) from_var;

  while (to != end)
    *(to++)+= *(from++);

  to_var->com_other+= from_var->com_other;

  for (c= 0; c< SQLCOM_END; c++)
    to_var->com_stat[(uint) c] += from_var->com_stat[(uint) c];

  if (reset_from_var)
  {
    memset (from_var, 0, sizeof(*from_var));
  }
}

/*
  Add the difference between two status variable arrays to another one.

  SYNOPSIS
    add_diff_to_status
    to_var       add to this array
    from_var     from this array
    dec_var      minus this array
  
  NOTE
    This function assumes that all variables are longlong/ulonglong.
*/

void add_diff_to_status(STATUS_VAR *to_var, STATUS_VAR *from_var,
                        STATUS_VAR *dec_var)
{
  int        c;
  ulonglong *end= (ulonglong*) ((uchar*) to_var + offsetof(STATUS_VAR, LAST_STATUS_VAR) +
                                                  sizeof(ulonglong));
  ulonglong *to= (ulonglong*) to_var,
            *from= (ulonglong*) from_var,
            *dec= (ulonglong*) dec_var;

  while (to != end)
    *(to++)+= *(from++) - *(dec++);

  to_var->com_other+= from_var->com_other - dec_var->com_other;

  for (c= 0; c< SQLCOM_END; c++)
    to_var->com_stat[(uint) c] += from_var->com_stat[(uint) c] -dec_var->com_stat[(uint) c];
}


/**
  Awake a thread.

  @param[in]  state_to_set    value for THD::killed

  This is normally called from another thread's THD object.

  @note Do always call this while holding LOCK_thd_data.
*/

void THD::awake(THD::killed_state state_to_set)
{
  DBUG_ENTER("THD::awake");
  DBUG_PRINT("enter", ("this: %p current_thd: %p", this, current_thd));
  THD_CHECK_SENTRY(this);
  mysql_mutex_assert_owner(&LOCK_thd_data);

  /*
    Set killed flag if the connection is being killed (state_to_set
    is KILL_CONNECTION) or the connection is processing a query
    (state_to_set is KILL_QUERY and m_server_idle flag is not set).
    If the connection is idle and state_to_set is KILL QUERY, the
    the killed flag is not set so that it doesn't affect the next
    command incorrectly.
  */
  if (this->m_server_idle && state_to_set == KILL_QUERY)
  { /* nothing */ }
  else
  {
    killed= state_to_set;
  }

  if (state_to_set != THD::KILL_QUERY && state_to_set != THD::KILL_TIMEOUT)
  {
    if (this != current_thd)
    {
      if (active_vio)
        vio_cancel(active_vio, SHUT_RDWR);
    }

    /* Send an event to the scheduler that a thread should be killed. */
    if (!slave_thread)
      MYSQL_CALLBACK(this->scheduler, post_kill_notification, (this));
  }

  /* Interrupt target waiting inside a storage engine. */
  if (state_to_set != THD::NOT_KILLED)
    ha_kill_connection(this);

  if (state_to_set == THD::KILL_TIMEOUT)
    status_var.max_execution_time_exceeded++;


  /* Broadcast a condition to kick the target if it is waiting on it. */
  if (is_killable)
  {
    mysql_mutex_lock(&LOCK_current_cond);
    /*
      This broadcast could be up in the air if the victim thread
      exits the cond in the time between read and broadcast, but that is
      ok since all we want to do is to make the victim thread get out
      of waiting on current_cond.
      If we see a non-zero current_cond: it cannot be an old value (because
      then exit_cond() should have run and it can't because we have mutex); so
      it is the true value but maybe current_mutex is not yet non-zero (we're
      in the middle of enter_cond() and there is a "memory order
      inversion"). So we test the mutex too to not lock 0.

      Note that there is a small chance we fail to kill. If victim has locked
      current_mutex, but hasn't yet entered enter_cond() (which means that
      current_cond and current_mutex are 0), then the victim will not get
      a signal and it may wait "forever" on the cond (until
      we issue a second KILL or the status it's waiting for happens).
      It's true that we have set its thd->killed but it may not
      see it immediately and so may have time to reach the cond_wait().

      However, where possible, we test for killed once again after
      enter_cond(). This should make the signaling as safe as possible.
      However, there is still a small chance of failure on platforms with
      instruction or memory write reordering.
    */
    if (current_cond && current_mutex)
    {
      DBUG_EXECUTE_IF("before_dump_thread_acquires_current_mutex",
                      {
                      const char act[]=
                      "now signal dump_thread_signal wait_for go_dump_thread";
                      DBUG_ASSERT(!debug_sync_set_action(current_thd,
                                                         STRING_WITH_LEN(act)));
                      };);
      mysql_mutex_lock(current_mutex);
      mysql_cond_broadcast(current_cond);
      mysql_mutex_unlock(current_mutex);
    }
    mysql_mutex_unlock(&LOCK_current_cond);
  }
  DBUG_VOID_RETURN;
}


/**
  Close the Vio associated this session.

  @remark LOCK_thd_data is taken due to the fact that
          the Vio might be disassociated concurrently.
*/

void THD::disconnect(bool server_shutdown)
{
  Vio *vio= NULL;

  mysql_mutex_lock(&LOCK_thd_data);

  killed= THD::KILL_CONNECTION;

  /*
    Since a active vio might might have not been set yet, in
    any case save a reference to avoid closing a inexistent
    one or closing the vio twice if there is a active one.
  */
  vio= active_vio;
  shutdown_active_vio();

  /* Disconnect even if a active vio is not associated. */
  if (is_classic_protocol() &&
      get_protocol_classic()->get_vio() != vio &&
      get_protocol_classic()->connection_alive())
  {
    m_protocol->shutdown(server_shutdown);
  }

  mysql_mutex_unlock(&LOCK_thd_data);
}


void THD::notify_shared_lock(MDL_context_owner *ctx_in_use,
                             bool needs_thr_lock_abort)
{
  THD *in_use= ctx_in_use->get_thd();

  if (needs_thr_lock_abort)
  {
    mysql_mutex_lock(&in_use->LOCK_thd_data);
    for (TABLE *thd_table= in_use->open_tables;
         thd_table ;
         thd_table= thd_table->next)
    {
      /*
        Check for TABLE::needs_reopen() is needed since in some places we call
        handler::close() for table instance (and set TABLE::db_stat to 0)
        and do not remove such instances from the THD::open_tables
        for some time, during which other thread can see those instances
        (e.g. see partitioning code).
      */
      if (!thd_table->needs_reopen())
        mysql_lock_abort_for_thread(this, thd_table);
    }
    mysql_mutex_unlock(&in_use->LOCK_thd_data);
  }
}


/*
  Remember the location of thread info, the structure needed for
  sql_alloc() and the structure for the net buffer
*/

bool THD::store_globals()
{
  /*
    Assert that thread_stack is initialized: it's necessary to be able
    to track stack overrun.
  */
  DBUG_ASSERT(thread_stack);

  if (my_thread_set_THR_THD(this) ||
      my_thread_set_THR_MALLOC(&mem_root))
    return true;
  /*
    is_killable is concurrently readable by a killer thread.
    It is protected by LOCK_thd_data, it is not needed to lock while the
    value is changing from false not true. If the kill thread reads
    true we need to ensure that the thread doesn't proceed to assign
    another thread to the same TLS reference.
  */
  is_killable= true;
#ifndef DBUG_OFF
  /*
    Let mysqld define the thread id (not mysys)
    This allows us to move THD to different threads if needed.
  */
  set_my_thread_var_id(m_thread_id);
#endif
  real_id= my_thread_self();                      // For debugging

<<<<<<< HEAD
  vio_set_thread_id(net.vio, real_id);

  return 0;
=======
  return false;
>>>>>>> b4104b21
}

/*
  Remove the thread specific info (THD and mem_root pointer) stored during
  store_global call for this thread.
*/
void THD::restore_globals()
{
  /*
    Assert that thread_stack is initialized: it's necessary to be able
    to track stack overrun.
  */
  DBUG_ASSERT(thread_stack);

  /* Undocking the thread specific data. */
  my_thread_set_THR_THD(NULL);
  my_thread_set_THR_MALLOC(NULL);
}


/*
  Cleanup after query.

  SYNOPSIS
    THD::cleanup_after_query()

  DESCRIPTION
    This function is used to reset thread data to its default state.

  NOTE
    This function is not suitable for setting thread data to some
    non-default values, as there is only one replication thread, so
    different master threads may overwrite data of each other on
    slave.
*/

void THD::cleanup_after_query()
{
  /*
    Reset rand_used so that detection of calls to rand() will save random 
    seeds if needed by the slave.

    Do not reset rand_used if inside a stored function or trigger because 
    only the call to these operations is logged. Thus only the calling 
    statement needs to detect rand() calls made by its substatements. These
    substatements must not set rand_used to 0 because it would remove the
    detection of rand() by the calling statement. 
  */
  if (!in_sub_stmt) /* stored functions and triggers are a special case */
  {
    /* Forget those values, for next binlogger: */
    stmt_depends_on_first_successful_insert_id_in_prev_stmt= 0;
    auto_inc_intervals_in_cur_stmt_for_binlog.empty();
    rand_used= 0;
    binlog_accessed_db_names= NULL;

#ifndef EMBEDDED_LIBRARY
    /*
      Clean possible unused INSERT_ID events by current statement.
      is_update_query() is needed to ignore SET statements:
        Statements that don't update anything directly and don't
        used stored functions. This is mostly necessary to ignore
        statements in binlog between SET INSERT_ID and DML statement
        which is intended to consume its event (there can be other
        SET statements between them).
    */
    if ((rli_slave || rli_fake) && is_update_query(lex->sql_command))
      auto_inc_intervals_forced.empty();
#endif
  }

  /*
    In case of stored procedures, stored functions, triggers and events
    m_trans_fixed_log_file will not be set to NULL. The memory will be reused.
  */
  if (!sp_runtime_ctx)
    m_trans_fixed_log_file= NULL;

  /*
    Forget the binlog stmt filter for the next query.
    There are some code paths that:
    - do not call THD::decide_logging_format()
    - do call THD::binlog_query(),
    making this reset necessary.
  */
  reset_binlog_local_stmt_filter();
  if (first_successful_insert_id_in_cur_stmt > 0)
  {
    /* set what LAST_INSERT_ID() will return */
    first_successful_insert_id_in_prev_stmt= 
      first_successful_insert_id_in_cur_stmt;
    first_successful_insert_id_in_cur_stmt= 0;
    substitute_null_with_insert_id= TRUE;
  }
  arg_of_last_insert_id_function= 0;
  /* Free Items that were created during this execution */
  free_items();
  /* Reset where. */
  where= THD::DEFAULT_WHERE;
  /* reset table map for multi-table update */
  table_map_for_update= 0;
  m_binlog_invoker= FALSE;
  /* reset replication info structure */
  if (lex)
  {
    lex->mi.repl_ignore_server_ids.clear();
  }
#ifndef EMBEDDED_LIBRARY
  if (rli_slave)
    rli_slave->cleanup_after_query();
#endif
}

LEX_CSTRING *
make_lex_string_root(MEM_ROOT *mem_root,
                     LEX_CSTRING *lex_str, const char* str, size_t length,
                     bool allocate_lex_string)
{
  if (allocate_lex_string)
    if (!(lex_str= (LEX_CSTRING *)alloc_root(mem_root, sizeof(LEX_CSTRING))))
      return 0;
  if (!(lex_str->str= strmake_root(mem_root, str, length)))
    return 0;
  lex_str->length= length;
  return lex_str;
}


LEX_STRING *
make_lex_string_root(MEM_ROOT *mem_root,
                     LEX_STRING *lex_str, const char* str, size_t length,
                     bool allocate_lex_string)
{
  if (allocate_lex_string)
    if (!(lex_str= (LEX_STRING *)alloc_root(mem_root, sizeof(LEX_STRING))))
      return 0;
  if (!(lex_str->str= strmake_root(mem_root, str, length)))
    return 0;
  lex_str->length= length;
  return lex_str;
}



LEX_CSTRING *THD::make_lex_string(LEX_CSTRING *lex_str,
                                 const char* str, size_t length,
                                 bool allocate_lex_string)
{
  return make_lex_string_root (mem_root, lex_str, str,
                               length, allocate_lex_string);
}



/**
  Create a LEX_STRING in this connection.

  @param lex_str  pointer to LEX_STRING object to be initialized
  @param str      initializer to be copied into lex_str
  @param length   length of str, in bytes
  @param allocate_lex_string  if TRUE, allocate new LEX_STRING object,
                              instead of using lex_str value
  @return  NULL on failure, or pointer to the LEX_STRING object
*/
LEX_STRING *THD::make_lex_string(LEX_STRING *lex_str,
                                 const char* str, size_t length,
                                 bool allocate_lex_string)
{
  return make_lex_string_root (mem_root, lex_str, str,
                               length, allocate_lex_string);
}


/*
  Convert a string to another character set

  @param to             Store new allocated string here
  @param to_cs          New character set for allocated string
  @param from           String to convert
  @param from_length    Length of string to convert
  @param from_cs        Original character set

  @note to will be 0-terminated to make it easy to pass to system funcs

  @retval false ok
  @retval true  End of memory.
                In this case to->str will point to 0 and to->length will be 0.
*/

bool THD::convert_string(LEX_STRING *to, const CHARSET_INFO *to_cs,
			 const char *from, size_t from_length,
			 const CHARSET_INFO *from_cs)
{
  DBUG_ENTER("convert_string");
  size_t new_length= to_cs->mbmaxlen * from_length;
  uint errors= 0;
  if (!(to->str= (char*) alloc(new_length+1)))
  {
    to->length= 0;				// Safety fix
    DBUG_RETURN(1);				// EOM
  }
  to->length= copy_and_convert(to->str, new_length, to_cs,
			       from, from_length, from_cs, &errors);
  to->str[to->length]=0;			// Safety
  if (errors != 0)
  {
    char printable_buff[32];
    convert_to_printable(printable_buff, sizeof(printable_buff),
                         from, from_length, from_cs, 6);
    push_warning_printf(this, Sql_condition::SL_WARNING,
                        ER_INVALID_CHARACTER_STRING,
                        ER_THD(this, ER_INVALID_CHARACTER_STRING),
                        from_cs->csname, printable_buff);
  }

  DBUG_RETURN(0);
}


/*
  Convert string from source character set to target character set inplace.

  SYNOPSIS
    THD::convert_string

  DESCRIPTION
    Convert string using convert_buffer - buffer for character set 
    conversion shared between all protocols.

  RETURN
    0   ok
   !0   out of memory
*/

bool THD::convert_string(String *s, const CHARSET_INFO *from_cs,
                         const CHARSET_INFO *to_cs)
{
  uint dummy_errors;
  if (convert_buffer.copy(s->ptr(), s->length(), from_cs, to_cs, &dummy_errors))
    return TRUE;
  /* If convert_buffer >> s copying is more efficient long term */
  if (convert_buffer.alloced_length() >= convert_buffer.length() * 2 ||
      !s->is_alloced())
  {
    return s->copy(convert_buffer);
  }
  s->swap(convert_buffer);
  return FALSE;
}


/*
  Update some cache variables when character set changes
*/

void THD::update_charset()
{
  size_t not_used;
  charset_is_system_charset=
    !String::needs_conversion(0,
                              variables.character_set_client,
                              system_charset_info,
                              &not_used);
  charset_is_collation_connection= 
    !String::needs_conversion(0,
                              variables.character_set_client,
                              variables.collation_connection,
                              &not_used);
  charset_is_character_set_filesystem= 
    !String::needs_conversion(0,
                              variables.character_set_client,
                              variables.character_set_filesystem,
                              &not_used);
}


/* add table to list of changed in transaction tables */

void THD::add_changed_table(TABLE *table)
{
  DBUG_ENTER("THD::add_changed_table(table)");

  DBUG_ASSERT(in_multi_stmt_transaction_mode() && table->file->has_transactions());
  add_changed_table(table->s->table_cache_key.str,
                    (long) table->s->table_cache_key.length);
  DBUG_VOID_RETURN;
}


void THD::add_changed_table(const char *key, long key_length)
{
  DBUG_ENTER("THD::add_changed_table(key)");
  if (get_transaction()->add_changed_table(key, key_length))
    killed= KILL_CONNECTION;
  DBUG_VOID_RETURN;
}


int THD::send_explain_fields(Query_result *result)
{
  List<Item> field_list;
  Item *item;
  CHARSET_INFO *cs= system_charset_info;
  field_list.push_back(new Item_return_int("id",3, MYSQL_TYPE_LONGLONG));
  field_list.push_back(new Item_empty_string("select_type", 19, cs));
  field_list.push_back(item= new Item_empty_string("table", NAME_CHAR_LEN, cs));
  item->maybe_null= 1;
  /* Maximum length of string that make_used_partitions_str() can produce */
  item= new Item_empty_string("partitions", MAX_PARTITIONS * (1 + FN_LEN),
                              cs);
  field_list.push_back(item);
  item->maybe_null= 1;
  field_list.push_back(item= new Item_empty_string("type", 10, cs));
  item->maybe_null= 1;
  field_list.push_back(item=new Item_empty_string("possible_keys",
						  NAME_CHAR_LEN*MAX_KEY, cs));
  item->maybe_null=1;
  field_list.push_back(item=new Item_empty_string("key", NAME_CHAR_LEN, cs));
  item->maybe_null=1;
  field_list.push_back(item=new Item_empty_string("key_len",
						  NAME_CHAR_LEN*MAX_KEY));
  item->maybe_null=1;
  field_list.push_back(item=new Item_empty_string("ref",
                                                  NAME_CHAR_LEN*MAX_REF_PARTS,
                                                  cs));
  item->maybe_null=1;
  field_list.push_back(item= new Item_return_int("rows", 10,
                                                 MYSQL_TYPE_LONGLONG));
  item->maybe_null= 1;
  field_list.push_back(item= new Item_float(NAME_STRING("filtered"),
                                            0.1234, 2, 4));
  item->maybe_null=1;
  field_list.push_back(new Item_empty_string("Extra", 255, cs));
  item->maybe_null= 1;
  return (result->send_result_set_metadata(field_list, Protocol::SEND_NUM_ROWS |
                                           Protocol::SEND_EOF));
}

enum_vio_type THD::get_vio_type()
{
#ifndef EMBEDDED_LIBRARY
  DBUG_ENTER("shutdown_active_vio");
  DBUG_RETURN(get_protocol()->connection_type());
#else
  return NO_VIO_TYPE;
#endif
}

void THD::shutdown_active_vio()
{
  DBUG_ENTER("shutdown_active_vio");
  mysql_mutex_assert_owner(&LOCK_thd_data);
#ifndef EMBEDDED_LIBRARY
  if (active_vio)
  {
    vio_shutdown(active_vio, SHUT_RDWR);
    active_vio = 0;
  }
#endif
  DBUG_VOID_RETURN;
}

const char *get_client_host(THD *client)
{
  return client->security_context()->host_or_ip().length ?
    client->security_context()->host_or_ip().str :
    client->security_context()->host().length ?
    client->security_context()->host().str : "";
}

char *THD::get_client_host_port(THD *client)
{
  Security_context *client_sctx= client->security_context();
  char *client_host= NULL;

  if (client->peer_port && (client_sctx->host().length
                            || client_sctx->ip().length) &&
      security_context()->host_or_ip().length)
  {
    if ((client_host= (char *) this->alloc(LIST_PROCESS_HOST_LEN+1)))
      my_snprintf((char *) client_host, LIST_PROCESS_HOST_LEN,
                  "%s:%u", client_sctx->host_or_ip().str, client->peer_port);
  }
  else
    client_host= this->mem_strdup(get_client_host(client));

  return client_host;
}


/*
  Register an item tree tree transformation, performed by the query
  optimizer.
*/

void THD::nocheck_register_item_tree_change(Item **place,
                                            Item *new_value)
{
  Item_change_record *change;
  /*
    Now we use one node per change, which adds some memory overhead,
    but still is rather fast as we use alloc_root for allocations.
    A list of item tree changes of an average query should be short.
  */
  void *change_mem= alloc_root(mem_root, sizeof(*change));
  if (change_mem == 0)
  {
    /*
      OOM, thd->fatal_error() is called by the error handler of the
      memroot. Just return.
    */
    return;
  }
  change= new (change_mem) Item_change_record(place, new_value);
  change_list.push_front(change);
}


void THD::replace_rollback_place(Item **new_place)
{
  I_List_iterator<Item_change_record> it(change_list);
  Item_change_record *change;
  while ((change= it++))
  {
    if (change->new_value == *new_place)
    {
      DBUG_PRINT("info", ("replace_rollback_place new_value %p place %p",
                          *new_place, new_place));
      change->place= new_place;
      break;
    }
  }
}


void THD::rollback_item_tree_changes()
{
  I_List_iterator<Item_change_record> it(change_list);
  Item_change_record *change;
  DBUG_ENTER("rollback_item_tree_changes");

  while ((change= it++))
  {
    DBUG_PRINT("info",
               ("rollback_item_tree_changes "
                "place %p curr_value %p old_value %p",
                change->place, *change->place, change->old_value));
    *change->place= change->old_value;
  }
  /* We can forget about changes memory: it's allocated in runtime memroot */
  change_list.empty();
  DBUG_VOID_RETURN;
}


/*****************************************************************************
** Functions to provide a interface to select results
*****************************************************************************/

static const String default_line_term("\n",default_charset_info);
static const String default_escaped("\\",default_charset_info);
static const String default_field_term("\t",default_charset_info);
static const String default_xml_row_term("<row>", default_charset_info);
static const String my_empty_string("",default_charset_info);


sql_exchange::sql_exchange(const char *name, bool flag,
                           enum enum_filetype filetype_arg)
  :file_name(name), dumpfile(flag), skip_lines(0)
{
  field.opt_enclosed= 0;
  filetype= filetype_arg;
  field.field_term= &default_field_term;
  field.enclosed= line.line_start= &my_empty_string;
  line.line_term= filetype == FILETYPE_CSV ?
              &default_line_term : &default_xml_row_term;
  field.escaped= &default_escaped;
  cs= NULL;
}

bool sql_exchange::escaped_given(void)
{
  return field.escaped != &default_escaped;
}


bool Query_result_send::send_result_set_metadata(List<Item> &list, uint flags)
{
  bool res;
  if (!(res= thd->send_result_metadata(&list, flags)))
    is_result_set_started= 1;
  return res;
}

void Query_result_send::abort_result_set()
{
  DBUG_ENTER("Query_result_send::abort_result_set");

  if (is_result_set_started && thd->sp_runtime_ctx)
  {
    /*
      We're executing a stored procedure, have an open result
      set and an SQL exception condition. In this situation we
      must abort the current statement, silence the error and
      start executing the continue/exit handler if one is found.
      Before aborting the statement, let's end the open result set, as
      otherwise the client will hang due to the violation of the
      client/server protocol.
    */
    thd->sp_runtime_ctx->end_partial_result_set= TRUE;
  }
  DBUG_VOID_RETURN;
}


/* Send data to client. Returns 0 if ok */

bool Query_result_send::send_data(List<Item> &items)
{
  Protocol *protocol= thd->get_protocol();
  DBUG_ENTER("Query_result_send::send_data");

  if (unit->offset_limit_cnt)
  {						// using limit offset,count
    unit->offset_limit_cnt--;
    DBUG_RETURN(FALSE);
  }

  /*
    We may be passing the control from mysqld to the client: release the
    InnoDB adaptive hash S-latch to avoid thread deadlocks if it was reserved
    by thd
  */
  ha_release_temporary_latches(thd);

  protocol->start_row();
  if (thd->send_result_set_row(&items))
  {
    protocol->abort_row();
    DBUG_RETURN(TRUE);
  }

  thd->inc_sent_row_count(1);
  thd->sent_row_count_2++;
  DEBUG_SYNC(thd, "sent_row");

  DBUG_RETURN(protocol->end_row());
}

bool Query_result_send::send_eof()
{
  /* 
    We may be passing the control from mysqld to the client: release the
    InnoDB adaptive hash S-latch to avoid thread deadlocks if it was reserved
    by thd 
  */
  ha_release_temporary_latches(thd);

  /* 
    Don't send EOF if we're in error condition (which implies we've already
    sent or are sending an error)
  */
  if (thd->is_error())
    return TRUE;
  ::my_eof(thd);
  is_result_set_started= 0;
  return FALSE;
}


/************************************************************************
  Handling writing to file
************************************************************************/

void Query_result_to_file::send_error(uint errcode,const char *err)
{
  my_message(errcode, err, MYF(0));
  if (file > 0)
  {
    (void) end_io_cache(&cache);
    mysql_file_close(file, MYF(0));
    /* Delete file on error */
    mysql_file_delete(key_select_to_file, path, MYF(0));
    file= -1;
  }
}


bool Query_result_to_file::send_eof()
{
  int error= MY_TEST(end_io_cache(&cache));
  if (mysql_file_close(file, MYF(MY_WME)) || thd->is_error())
    error= true;

  if (!error)
  {
    ::my_ok(thd,row_count);
  }
  file= -1;
  return error;
}


void Query_result_to_file::cleanup()
{
  /* In case of error send_eof() may be not called: close the file here. */
  if (file >= 0)
  {
    (void) end_io_cache(&cache);
    mysql_file_close(file, MYF(0));
    file= -1;
  }
  path[0]= '\0';
  row_count= 0;
}


Query_result_to_file::~Query_result_to_file()
{
  if (file >= 0)
  {					// This only happens in case of error
    (void) end_io_cache(&cache);
    mysql_file_close(file, MYF(0));
    file= -1;
  }
}

/***************************************************************************
** Export of select to textfile
***************************************************************************/

/*
  Create file with IO cache

  SYNOPSIS
    create_file()
    thd			Thread handle
    path		File name
    exchange		Excange class
    cache		IO cache

  RETURN
    >= 0 	File handle
   -1		Error
*/


static File create_file(THD *thd, char *path, sql_exchange *exchange,
			IO_CACHE *cache)
{
  File file= -1;
  bool new_file_created= false;
  MY_STAT stat_arg;

  uint option= MY_UNPACK_FILENAME | MY_RELATIVE_PATH;

  if (!dirname_length(exchange->file_name))
  {
    strxnmov(path, FN_REFLEN-1, mysql_real_data_home,
             thd->db().str ? thd->db().str : "",
             NullS);
    (void) fn_format(path, exchange->file_name, path, "", option);
  }
  else
    (void) fn_format(path, exchange->file_name, mysql_real_data_home, "", option);

  if (!is_secure_file_path(path))
  {
    /* Write only allowed to dir or subdir specified by secure_file_priv */
    my_error(ER_OPTION_PREVENTS_STATEMENT, MYF(0), "--secure-file-priv");
    return -1;
  }

  if (my_stat(path, &stat_arg, MYF(0)))
  {
    /* Check if file is named pipe or unix socket */
    if (MY_S_ISFIFO(stat_arg.st_mode))
      file= mysql_file_open(key_select_to_file,
                            path, O_WRONLY, MYF(MY_WME));
#ifndef __WIN__
    if (MY_S_ISSOCK(stat_arg.st_mode))
      file= mysql_unix_socket_connect(key_select_to_file,
                                      path, MYF(MY_WME));
#endif
    if (file < 0)
    {
      if (!(MY_S_ISFIFO(stat_arg.st_mode) || MY_S_ISSOCK(stat_arg.st_mode)))
        my_error(ER_FILE_EXISTS_ERROR, MYF(0), exchange->file_name);
      return -1;
    }
  }
  else
  {
    /* Create the file world readable */
    if ((file= mysql_file_create(key_select_to_file,
                                 path, 0666, O_WRONLY|O_EXCL, MYF(MY_WME))) < 0)
      return file;
    new_file_created= true;
#ifdef HAVE_FCHMOD
    (void) fchmod(file, 0666);      // Because of umask()
#else
    (void) chmod(path, 0666);
#endif
  }
  if (init_io_cache(cache, file, 0L, WRITE_CACHE, 0L, 1, MYF(MY_WME)))
  {
    mysql_file_close(file, MYF(0));
    /* Delete file on error, if it was just created */
    if (new_file_created)
      mysql_file_delete(key_select_to_file, path, MYF(0));
    return -1;
  }
  return file;
}


int Query_result_export::prepare(List<Item> &list, SELECT_LEX_UNIT *u)
{
  bool blob_flag=0;
  bool string_results= FALSE, non_string_results= FALSE;
  unit= u;
  if (strlen(exchange->file_name) + NAME_LEN >= FN_REFLEN)
    strmake(path,exchange->file_name,FN_REFLEN-1);

  write_cs= exchange->cs ? exchange->cs : &my_charset_bin;

  if ((file= create_file(thd, path, exchange, &cache)) < 0)
    return 1;
  /* Check if there is any blobs in data */
  {
    List_iterator_fast<Item> li(list);
    Item *item;
    while ((item=li++))
    {
      if (item->max_length >= MAX_BLOB_WIDTH)
      {
	blob_flag=1;
	break;
      }
      if (item->result_type() == STRING_RESULT)
        string_results= TRUE;
      else
        non_string_results= TRUE;
    }
  }
  if (exchange->field.escaped->numchars() > 1 ||
      exchange->field.enclosed->numchars() > 1)
  {
    my_error(ER_WRONG_FIELD_TERMINATORS, MYF(0));
    return TRUE;
  }
  if (exchange->field.escaped->length() > 1 ||
      exchange->field.enclosed->length() > 1 ||
      !my_isascii(exchange->field.escaped->ptr()[0]) ||
      !my_isascii(exchange->field.enclosed->ptr()[0]) ||
      !exchange->field.field_term->is_ascii() ||
      !exchange->line.line_term->is_ascii() ||
      !exchange->line.line_start->is_ascii())
  {
    /*
      Current LOAD DATA INFILE recognizes field/line separators "as is" without
      converting from client charset to data file charset. So, it is supposed,
      that input file of LOAD DATA INFILE consists of data in one charset and
      separators in other charset. For the compatibility with that [buggy]
      behaviour SELECT INTO OUTFILE implementation has been saved "as is" too,
      but the new warning message has been added:

        Non-ASCII separator arguments are not fully supported
    */
    push_warning(thd, Sql_condition::SL_WARNING,
                 WARN_NON_ASCII_SEPARATOR_NOT_IMPLEMENTED,
                 ER(WARN_NON_ASCII_SEPARATOR_NOT_IMPLEMENTED));
  }
  field_term_length=exchange->field.field_term->length();
  field_term_char= field_term_length ?
                   (int) (uchar) (*exchange->field.field_term)[0] : INT_MAX;
  if (!exchange->line.line_term->length())
    exchange->line.line_term=exchange->field.field_term;// Use this if it exists
  field_sep_char= (exchange->field.enclosed->length() ?
                  (int) (uchar) (*exchange->field.enclosed)[0] :
                  field_term_char);
  if (exchange->field.escaped->length() && (exchange->escaped_given() ||
      !(thd->variables.sql_mode & MODE_NO_BACKSLASH_ESCAPES)))
    escape_char= (int) (uchar) (*exchange->field.escaped)[0];
  else
    escape_char= -1;
  is_ambiguous_field_sep= MY_TEST(strchr(ESCAPE_CHARS, field_sep_char));
  is_unsafe_field_sep= MY_TEST(strchr(NUMERIC_CHARS, field_sep_char));
  line_sep_char= (exchange->line.line_term->length() ?
                 (int) (uchar) (*exchange->line.line_term)[0] : INT_MAX);
  if (!field_term_length)
    exchange->field.opt_enclosed=0;
  if (!exchange->field.enclosed->length())
    exchange->field.opt_enclosed=1;                     // A little quicker loop
  fixed_row_size= (!field_term_length && !exchange->field.enclosed->length() &&
		   !blob_flag);
  if ((is_ambiguous_field_sep && exchange->field.enclosed->is_empty() &&
       (string_results || is_unsafe_field_sep)) ||
      (exchange->field.opt_enclosed && non_string_results &&
       field_term_length && strchr(NUMERIC_CHARS, field_term_char)))
  {
    push_warning(thd, Sql_condition::SL_WARNING,
                 ER_AMBIGUOUS_FIELD_TERM, ER(ER_AMBIGUOUS_FIELD_TERM));
    is_ambiguous_field_term= TRUE;
  }
  else
    is_ambiguous_field_term= FALSE;

  return 0;
}


#define NEED_ESCAPING(x) ((int) (uchar) (x) == escape_char    || \
                          (enclosed ? (int) (uchar) (x) == field_sep_char      \
                                    : (int) (uchar) (x) == field_term_char) || \
                          (int) (uchar) (x) == line_sep_char  || \
                          !(x))

bool Query_result_export::send_data(List<Item> &items)
{

  DBUG_ENTER("Query_result_export::send_data");
  char buff[MAX_FIELD_WIDTH],null_buff[2],space[MAX_FIELD_WIDTH];
  char cvt_buff[MAX_FIELD_WIDTH];
  String cvt_str(cvt_buff, sizeof(cvt_buff), write_cs);
  bool space_inited=0;
  String tmp(buff,sizeof(buff),&my_charset_bin),*res;
  tmp.length(0);

  if (unit->offset_limit_cnt)
  {						// using limit offset,count
    unit->offset_limit_cnt--;
    DBUG_RETURN(0);
  }
  row_count++;
  Item *item;
  size_t used_length=0;
  uint items_left=items.elements;
  List_iterator_fast<Item> li(items);

  if (my_b_write(&cache,(uchar*) exchange->line.line_start->ptr(),
		 exchange->line.line_start->length()))
    goto err;
  while ((item=li++))
  {
    Item_result result_type=item->result_type();
    bool enclosed = (exchange->field.enclosed->length() &&
                     (!exchange->field.opt_enclosed ||
                      result_type == STRING_RESULT));
    res=item->str_result(&tmp);
    if (res && !my_charset_same(write_cs, res->charset()) &&
        !my_charset_same(write_cs, &my_charset_bin))
    {
      const char *well_formed_error_pos;
      const char *cannot_convert_error_pos;
      const char *from_end_pos;
      const char *error_pos;
      size_t bytes;
      uint64 estimated_bytes=
        ((uint64) res->length() / res->charset()->mbminlen + 1) *
        write_cs->mbmaxlen + 1;
      set_if_smaller(estimated_bytes, UINT_MAX32);
      if (cvt_str.mem_realloc((uint32) estimated_bytes))
      {
        my_error(ER_OUTOFMEMORY, MYF(ME_FATALERROR), (uint32) estimated_bytes);
        goto err;
      }

      bytes= well_formed_copy_nchars(write_cs, (char *) cvt_str.ptr(),
                                     cvt_str.alloced_length(),
                                     res->charset(), res->ptr(), res->length(),
                                     UINT_MAX32, // copy all input chars,
                                                 // i.e. ignore nchars parameter
                                     &well_formed_error_pos,
                                     &cannot_convert_error_pos,
                                     &from_end_pos);
      error_pos= well_formed_error_pos ? well_formed_error_pos
                                       : cannot_convert_error_pos;
      if (error_pos)
      {
        char printable_buff[32];
        convert_to_printable(printable_buff, sizeof(printable_buff),
                             error_pos, res->ptr() + res->length() - error_pos,
                             res->charset(), 6);
        push_warning_printf(thd, Sql_condition::SL_WARNING,
                            ER_TRUNCATED_WRONG_VALUE_FOR_FIELD,
                            ER(ER_TRUNCATED_WRONG_VALUE_FOR_FIELD),
                            "string", printable_buff,
                            item->item_name.ptr(), static_cast<long>(row_count));
      }
      else if (from_end_pos < res->ptr() + res->length())
      { 
        /*
          result is longer than UINT_MAX32 and doesn't fit into String
        */
        push_warning_printf(thd, Sql_condition::SL_WARNING,
                            WARN_DATA_TRUNCATED, ER(WARN_DATA_TRUNCATED),
                            item->full_name(), static_cast<long>(row_count));
      }
      cvt_str.length(bytes);
      res= &cvt_str;
    }
    if (res && enclosed)
    {
      if (my_b_write(&cache,(uchar*) exchange->field.enclosed->ptr(),
		     exchange->field.enclosed->length()))
	goto err;
    }
    if (!res)
    {						// NULL
      if (!fixed_row_size)
      {
	if (escape_char != -1)			// Use \N syntax
	{
	  null_buff[0]=escape_char;
	  null_buff[1]='N';
	  if (my_b_write(&cache,(uchar*) null_buff,2))
	    goto err;
	}
	else if (my_b_write(&cache,(uchar*) "NULL",4))
	  goto err;
      }
      else
      {
	used_length=0;				// Fill with space
      }
    }
    else
    {
      if (fixed_row_size)
	used_length=min<size_t>(res->length(),item->max_length);
      else
	used_length=res->length();
      if ((result_type == STRING_RESULT || is_unsafe_field_sep) &&
           escape_char != -1)
      {
        char *pos, *start, *end;
        bool escape_4_bytes= false;
        int in_escapable_4_bytes= 0;
        const CHARSET_INFO *res_charset= res->charset();
        const CHARSET_INFO *character_set_client=
          thd->variables.character_set_client;
        bool check_following_byte= (res_charset == &my_charset_bin) &&
                                    character_set_client->
                                    escape_with_backslash_is_dangerous;
        /*
          The judgement of mbmaxlenlen == 2 is for gb18030 only.
          Since there are several charsets with mbmaxlen == 4,
          so we have to use mbmaxlenlen == 2 here, which is only true
          for gb18030 currently.
        */
        DBUG_ASSERT(character_set_client->mbmaxlen == 2 ||
                    my_mbmaxlenlen(character_set_client) == 2 ||
                    !character_set_client->escape_with_backslash_is_dangerous);
	for (start=pos=(char*) res->ptr(),end=pos+used_length ;
	     pos != end ;
	     pos++)
	{
          bool need_escape= false;
	  if (use_mb(res_charset))
	  {
	    int l;
	    if ((l=my_ismbchar(res_charset, pos, end)))
	    {
	      pos += l-1;
	      continue;
	    }
	  }

          /*
            Special case when dumping BINARY/VARBINARY/BLOB values
            for the clients with character sets big5, cp932, gbk, sjis
            and gb18030, which can have the escape character
            (0x5C "\" by default) as the second byte of a multi-byte sequence.

            The escape character had better be single-byte character,
            non-ASCII characters are not prohibited, but not fully supported.

            If
            - pos[0] is a valid multi-byte head (e.g 0xEE) and
            - pos[1] is 0x00, which will be escaped as "\0",

            then we'll get "0xEE + 0x5C + 0x30" in the output file.

            If this file is later loaded using this sequence of commands:

            mysql> create table t1 (a varchar(128)) character set big5;
            mysql> LOAD DATA INFILE 'dump.txt' INTO TABLE t1;

            then 0x5C will be misinterpreted as the second byte
            of a multi-byte character "0xEE + 0x5C", instead of
            escape character for 0x00.

            To avoid this confusion, we'll escape the multi-byte
            head character too, so the sequence "0xEE + 0x00" will be
            dumped as "0x5C + 0xEE + 0x5C + 0x30".

            Note, in the condition below we only check if
            mbcharlen is equal to 2, because there are no
            character sets with mbmaxlen longer than 2
            and with escape_with_backslash_is_dangerous set.
            DBUG_ASSERT before the loop makes that sure.

            But gb18030 is an exception. First of all, 2-byte codes
            would be affected by the issue above without doubt.
            Then, 4-byte gb18030 codes would be affected as well.

            Supposing the input is GB+81358130, and the
            field_term_char is set to '5', escape char is 0x5C by default.
            When we come to the first byte 0x81, if we don't escape it but
            escape the second byte 0x35 as it's the field_term_char,
            we would get 0x81 0x5C 0x35 0x81 0x30 for the gb18030 character.
            That would be the same issue as mentioned above.

            Also, if we just escape the leading 2 bytes, we would get
            0x5C 0x81 0x5C 0x35 0x81 0x30 in this case.
            The reader of this sequence would assume that 0x81 0x30
            is the starting of a new gb18030 character, which would
            result in further confusion.

            Once we find any byte of the 4-byte gb18030 character should
            be escaped, we have to escape all the 4 bytes.
            So for GB+81358130, we will get:
            0x5C 0x81 0x5C 0x35 0x5C 0x81 0x30

            The byte 0x30 shouldn't be escaped(no matter it's the second
            or fourth byte in the sequence), since '\0' would be treated
            as 0x00, which is not what we expect. And 0x30 would be treated as
            an ASCII char when we read it, which is correct.
          */

          DBUG_ASSERT(in_escapable_4_bytes >= 0);
          if (in_escapable_4_bytes > 0)
          {
            DBUG_ASSERT(check_following_byte);
            /* We should escape or not escape all the 4 bytes. */
            need_escape= escape_4_bytes;
          }
          else if (NEED_ESCAPING(*pos))
          {
            need_escape= true;
            if (my_mbmaxlenlen(character_set_client) == 2 &&
                my_mbcharlen_ptr(character_set_client, pos, end) == 4)
            {
              in_escapable_4_bytes= 4;
              escape_4_bytes= true;
            }
          }
          else if (check_following_byte)
          {
             int len= my_mbcharlen_ptr(character_set_client, pos, end);
             if (len == 2 && pos + 1 < end && NEED_ESCAPING(pos[1]))
               need_escape= true;
             else if (len == 4 && my_mbmaxlenlen(character_set_client) == 2 &&
                      pos + 3 < end)
             {
               in_escapable_4_bytes= 4;
               escape_4_bytes= (NEED_ESCAPING(pos[1]) ||
                                NEED_ESCAPING(pos[2]) ||
                                NEED_ESCAPING(pos[3]));
               need_escape= escape_4_bytes;
             }
          }
          /* Mark how many coming bytes should be escaped, only for gb18030 */
          if (in_escapable_4_bytes > 0)
          {
            in_escapable_4_bytes--;
            /*
             Note that '0' (0x30) in the middle of a 4-byte sequence
             can't be escaped. Please read more details from above comments.
             2-byte codes won't be affected by this issue.
            */
            if (pos[0] == 0x30)
              need_escape= false;
          }

          if (need_escape &&
              /*
               Don't escape field_term_char by doubling - doubling is only
               valid for ENCLOSED BY characters:
              */
              (enclosed || !is_ambiguous_field_term ||
               (int) (uchar) *pos != field_term_char))
          {
	    char tmp_buff[2];
            tmp_buff[0]= ((int) (uchar) *pos == field_sep_char &&
                          is_ambiguous_field_sep) ?
                          field_sep_char : escape_char;
	    tmp_buff[1]= *pos ? *pos : '0';
	    if (my_b_write(&cache,(uchar*) start,(uint) (pos-start)) ||
		my_b_write(&cache,(uchar*) tmp_buff,2))
	      goto err;
	    start=pos+1;
	  }
	}

        /* Assert that no escape mode is active here */
        DBUG_ASSERT(in_escapable_4_bytes == 0);

	if (my_b_write(&cache,(uchar*) start,(uint) (pos-start)))
	  goto err;
      }
      else if (my_b_write(&cache,(uchar*) res->ptr(),used_length))
	goto err;
    }
    if (fixed_row_size)
    {						// Fill with space
      if (item->max_length > used_length)
      {
	/* QQ:  Fix by adding a my_b_fill() function */
	if (!space_inited)
	{
	  space_inited=1;
	  memset(space, ' ', sizeof(space));
	}
	size_t length=item->max_length-used_length;
	for (; length > sizeof(space) ; length-=sizeof(space))
	{
	  if (my_b_write(&cache,(uchar*) space,sizeof(space)))
	    goto err;
	}
	if (my_b_write(&cache,(uchar*) space,length))
	  goto err;
      }
    }
    if (res && enclosed)
    {
      if (my_b_write(&cache, (uchar*) exchange->field.enclosed->ptr(),
                     exchange->field.enclosed->length()))
        goto err;
    }
    if (--items_left)
    {
      if (my_b_write(&cache, (uchar*) exchange->field.field_term->ptr(),
                     field_term_length))
        goto err;
    }
  }
  if (my_b_write(&cache,(uchar*) exchange->line.line_term->ptr(),
		 exchange->line.line_term->length()))
    goto err;
  DBUG_RETURN(0);
err:
  DBUG_RETURN(1);
}


/***************************************************************************
** Dump of query to a binary file
***************************************************************************/


int Query_result_dump::prepare(List<Item> &list __attribute__((unused)),
                               SELECT_LEX_UNIT *u)
{
  unit= u;
  return (int) ((file= create_file(thd, path, exchange, &cache)) < 0);
}


bool Query_result_dump::send_data(List<Item> &items)
{
  List_iterator_fast<Item> li(items);
  char buff[MAX_FIELD_WIDTH];
  String tmp(buff,sizeof(buff),&my_charset_bin),*res;
  tmp.length(0);
  Item *item;
  DBUG_ENTER("Query_result_dump::send_data");

  if (unit->offset_limit_cnt)
  {						// using limit offset,count
    unit->offset_limit_cnt--;
    DBUG_RETURN(0);
  }
  if (row_count++ > 1) 
  {
    my_message(ER_TOO_MANY_ROWS, ER(ER_TOO_MANY_ROWS), MYF(0));
    goto err;
  }
  while ((item=li++))
  {
    res=item->str_result(&tmp);
    if (!res)					// If NULL
    {
      if (my_b_write(&cache,(uchar*) "",1))
	goto err;
    }
    else if (my_b_write(&cache,(uchar*) res->ptr(),res->length()))
    {
      char errbuf[MYSYS_STRERROR_SIZE];
      my_error(ER_ERROR_ON_WRITE, MYF(0), path, my_errno(),
               my_strerror(errbuf, sizeof(errbuf), my_errno()));
      goto err;
    }
  }
  DBUG_RETURN(0);
err:
  DBUG_RETURN(1);
}


/***************************************************************************
  Dump of select to variables
***************************************************************************/

int Query_dumpvar::prepare(List<Item> &list, SELECT_LEX_UNIT *u)
{
  unit= u;

  if (var_list.elements != list.elements)
  {
    my_message(ER_WRONG_NUMBER_OF_COLUMNS_IN_SELECT,
               ER(ER_WRONG_NUMBER_OF_COLUMNS_IN_SELECT), MYF(0));
    return 1;
  }

  return 0;
}


bool Query_dumpvar::check_simple_select() const
{
  my_error(ER_SP_BAD_CURSOR_SELECT, MYF(0));
  return TRUE;
}


void Query_arena::free_items()
{
  Item *next;
  DBUG_ENTER("Query_arena::free_items");
  /* This works because items are allocated with sql_alloc() */
  for (; free_list; free_list= next)
  {
    next= free_list->next;
    free_list->delete_self();
  }
  /* Postcondition: free_list is 0 */
  DBUG_VOID_RETURN;
}


void Query_arena::set_query_arena(Query_arena *set)
{
  mem_root=  set->mem_root;
  free_list= set->free_list;
  state= set->state;
}


void Query_arena::cleanup_stmt()
{
  DBUG_ASSERT(! "Query_arena::cleanup_stmt() not implemented");
}


void THD::end_statement()
{
  /* Cleanup SQL processing state to reuse this statement in next query. */
  lex_end(lex);
  delete lex->result;
  lex->result= 0;
  /* Note that free_list is freed in cleanup_after_query() */

  /*
    Don't free mem_root, as mem_root is freed in the end of dispatch_command
    (once for any command).
  */
}


void THD::set_n_backup_active_arena(Query_arena *set, Query_arena *backup)
{
  DBUG_ENTER("THD::set_n_backup_active_arena");
  DBUG_ASSERT(backup->is_backup_arena == FALSE);

  backup->set_query_arena(this);
  set_query_arena(set);
#ifndef DBUG_OFF
  backup->is_backup_arena= TRUE;
#endif
  DBUG_VOID_RETURN;
}


void THD::restore_active_arena(Query_arena *set, Query_arena *backup)
{
  DBUG_ENTER("THD::restore_active_arena");
  DBUG_ASSERT(backup->is_backup_arena);
  set->set_query_arena(this);
  set_query_arena(backup);
#ifndef DBUG_OFF
  backup->is_backup_arena= FALSE;
#endif
  DBUG_VOID_RETURN;
}

C_MODE_START

static uchar *
get_statement_id_as_hash_key(const uchar *record, size_t *key_length,
                             my_bool not_used __attribute__((unused)))
{
  const Prepared_statement *statement= (const Prepared_statement *) record;
  *key_length= sizeof(statement->id);
  return (uchar *) &(statement)->id;
}

static void delete_statement_as_hash_key(void *key)
{
  delete (Prepared_statement *) key;
}

static uchar *get_stmt_name_hash_key(Prepared_statement *entry, size_t *length,
                                     my_bool not_used __attribute__((unused)))
{
  *length= entry->name().length;
  return reinterpret_cast<uchar *>(const_cast<char *>(entry->name().str));
}

C_MODE_END

Prepared_statement_map::Prepared_statement_map()
 :m_last_found_statement(NULL)
{
  enum
  {
    START_STMT_HASH_SIZE = 16,
    START_NAME_HASH_SIZE = 16
  };
  my_hash_init(&st_hash, &my_charset_bin, START_STMT_HASH_SIZE, 0, 0,
               get_statement_id_as_hash_key,
               delete_statement_as_hash_key, MYF(0),
               key_memory_prepared_statement_map);
  my_hash_init(&names_hash, system_charset_info, START_NAME_HASH_SIZE, 0, 0,
               (my_hash_get_key) get_stmt_name_hash_key,
               NULL, MYF(0),
               key_memory_prepared_statement_map);
}


int Prepared_statement_map::insert(THD *thd, Prepared_statement *statement)
{
  if (my_hash_insert(&st_hash, (uchar*) statement))
  {
    /*
      Delete is needed only in case of an insert failure. In all other
      cases hash_delete will also delete the statement.
    */
    delete statement;
    my_error(ER_OUT_OF_RESOURCES, MYF(0));
    goto err_st_hash;
  }
  if (statement->name().str && my_hash_insert(&names_hash, (uchar*) statement))
  {
    my_error(ER_OUT_OF_RESOURCES, MYF(0));
    goto err_names_hash;
  }
  mysql_mutex_lock(&LOCK_prepared_stmt_count);
  /*
    We don't check that prepared_stmt_count is <= max_prepared_stmt_count
    because we would like to allow to lower the total limit
    of prepared statements below the current count. In that case
    no new statements can be added until prepared_stmt_count drops below
    the limit.
  */
  if (prepared_stmt_count >= max_prepared_stmt_count)
  {
    mysql_mutex_unlock(&LOCK_prepared_stmt_count);
    my_error(ER_MAX_PREPARED_STMT_COUNT_REACHED, MYF(0),
             max_prepared_stmt_count);
    goto err_max;
  }
  prepared_stmt_count++;
  mysql_mutex_unlock(&LOCK_prepared_stmt_count);

  m_last_found_statement= statement;
  return 0;

err_max:
  if (statement->name().str)
    my_hash_delete(&names_hash, (uchar*) statement);
err_names_hash:
  my_hash_delete(&st_hash, (uchar*) statement);
err_st_hash:
  return 1;
}


Prepared_statement
*Prepared_statement_map::find_by_name(const LEX_CSTRING &name)
{
  return reinterpret_cast<Prepared_statement*>
    (my_hash_search(&names_hash, (uchar*)name.str, name.length));
}


Prepared_statement *Prepared_statement_map::find(ulong id)
{
  if (m_last_found_statement == NULL || id != m_last_found_statement->id)
  {
    Prepared_statement *stmt=
      reinterpret_cast<Prepared_statement*>
      (my_hash_search(&st_hash, (uchar *) &id, sizeof(id)));
    if (stmt && stmt->name().str)
      return NULL;
    m_last_found_statement= stmt;
  }
  return m_last_found_statement;
}


void Prepared_statement_map::erase(Prepared_statement *statement)
{
  if (statement == m_last_found_statement)
    m_last_found_statement= NULL;
  if (statement->name().str)
    my_hash_delete(&names_hash, (uchar *) statement);

  my_hash_delete(&st_hash, (uchar *) statement);
  mysql_mutex_lock(&LOCK_prepared_stmt_count);
  DBUG_ASSERT(prepared_stmt_count > 0);
  prepared_stmt_count--;
  mysql_mutex_unlock(&LOCK_prepared_stmt_count);
}

void Prepared_statement_map::claim_memory_ownership()
{
  my_hash_claim(&names_hash);
  my_hash_claim(&st_hash);
}

void Prepared_statement_map::reset()
{
  /* Must be first, hash_free will reset st_hash.records */
  if (st_hash.records > 0)
  {
#ifdef HAVE_PSI_PS_INTERFACE
    for (uint i=0 ; i < st_hash.records ; i++)
    {
      Prepared_statement *stmt=
        reinterpret_cast<Prepared_statement *>(my_hash_element(&st_hash, i));
      MYSQL_DESTROY_PS(stmt->get_PS_prepared_stmt());
    }
#endif
    mysql_mutex_lock(&LOCK_prepared_stmt_count);
    DBUG_ASSERT(prepared_stmt_count >= st_hash.records);
    prepared_stmt_count-= st_hash.records;
    mysql_mutex_unlock(&LOCK_prepared_stmt_count);
  }
  my_hash_reset(&names_hash);
  my_hash_reset(&st_hash);
  m_last_found_statement= NULL;
}


Prepared_statement_map::~Prepared_statement_map()
{
  /*
    We do not want to grab the global LOCK_prepared_stmt_count mutex here.
    reset() should already have been called to maintain prepared_stmt_count.
   */
  DBUG_ASSERT(st_hash.records == 0);

  my_hash_free(&names_hash);
  my_hash_free(&st_hash);
}


bool Query_dumpvar::send_data(List<Item> &items)
{
  List_iterator_fast<PT_select_var> var_li(var_list);
  List_iterator<Item> it(items);
  Item *item;
  PT_select_var *mv;
  DBUG_ENTER("Query_dumpvar::send_data");

  if (unit->offset_limit_cnt)
  {						// using limit offset,count
    unit->offset_limit_cnt--;
    DBUG_RETURN(false);
  }
  if (row_count++) 
  {
    my_message(ER_TOO_MANY_ROWS, ER(ER_TOO_MANY_ROWS), MYF(0));
    DBUG_RETURN(true);
  }
  while ((mv= var_li++) && (item= it++))
  {
    if (mv->is_local())
    {
      if (thd->sp_runtime_ctx->set_variable(thd, mv->get_offset(), &item))
	    DBUG_RETURN(true);
    }
    else
    {
      /*
        Create Item_func_set_user_vars with delayed non-constness. We
        do this so that Item_get_user_var::const_item() will return
        the same result during
        Item_func_set_user_var::save_item_result() as they did during
        optimization and execution.
       */
      Item_func_set_user_var *suv=
        new Item_func_set_user_var(mv->name, item, true);
      if (suv->fix_fields(thd, 0))
        DBUG_RETURN(true);
      suv->save_item_result(item);
      if (suv->update())
        DBUG_RETURN(true);
    }
  }
  DBUG_RETURN(thd->is_error());
}

bool Query_dumpvar::send_eof()
{
  if (! row_count)
    push_warning(thd, Sql_condition::SL_WARNING,
                 ER_SP_FETCH_NO_DATA, ER(ER_SP_FETCH_NO_DATA));
  /*
    Don't send EOF if we're in error condition (which implies we've already
    sent or are sending an error)
  */
  if (thd->is_error())
    return true;

  ::my_ok(thd,row_count);
  return 0;
}


void thd_increment_bytes_sent(size_t length)
{
  THD *thd= current_thd;
  if (likely(thd != NULL))
  { /* current_thd==NULL when close_connection() calls net_send_error() */
    thd->status_var.bytes_sent+= length;
    thd->bytes_sent+= length;
  }
}


void thd_increment_bytes_received(size_t length)
{
  THD *thd= current_thd;
  if (likely(thd != NULL))
  {
    thd->status_var.bytes_received+= length;
    thd->bytes_received+= length;
  }
}


void THD::set_status_var_init()
{
  memset(&status_var, 0, sizeof(status_var));
}


/****************************************************************************
  Handling of open and locked tables states.

  This is used when we want to open/lock (and then close) some tables when
  we already have a set of tables open and locked. We use these methods for
  access to mysql.proc table to find definitions of stored routines.
****************************************************************************/

void THD::reset_n_backup_open_tables_state(Open_tables_backup *backup)
{
  DBUG_ENTER("reset_n_backup_open_tables_state");
  backup->set_open_tables_state(this);
  backup->mdl_system_tables_svp= mdl_context.mdl_savepoint();
  reset_open_tables_state();
  state_flags|= Open_tables_state::BACKUPS_AVAIL;
  DBUG_VOID_RETURN;
}


void THD::restore_backup_open_tables_state(Open_tables_backup *backup)
{
  DBUG_ENTER("restore_backup_open_tables_state");
  mdl_context.rollback_to_savepoint(backup->mdl_system_tables_svp);
  /*
    Before we will throw away current open tables state we want
    to be sure that it was properly cleaned up.
  */
  DBUG_ASSERT(open_tables == 0 && temporary_tables == 0 &&
              derived_tables == 0 &&
              lock == 0 &&
              locked_tables_mode == LTM_NONE &&
              get_reprepare_observer() == NULL);

  set_open_tables_state(backup);
  DBUG_VOID_RETURN;
}


void THD::begin_attachable_transaction()
{
  DBUG_ASSERT(!m_attachable_trx);

  m_attachable_trx= new Attachable_trx(this);
}


void THD::end_attachable_transaction()
{
  DBUG_ASSERT(m_attachable_trx);

  delete m_attachable_trx;
  m_attachable_trx= NULL;
}


/**
  Check the killed state of a user thread
  @param thd  user thread
  @retval 0 the user thread is active
  @retval 1 the user thread has been killed
*/
extern "C" int thd_killed(const MYSQL_THD thd)
{
  if (thd == NULL)
    return current_thd->killed;
  return thd->killed;
}

/**
  Set the killed status of the current statement.

  @param thd  user thread connection handle
*/
extern "C" void thd_set_kill_status(const MYSQL_THD thd)
{
  thd->send_kill_message();
}

/**
  Return the thread id of a user thread
  @param thd user thread
  @return thread id
*/
extern "C" unsigned long thd_get_thread_id(const MYSQL_THD thd)
{
  return((unsigned long)thd->thread_id());
}

/**
  Check if batching is allowed for the thread
  @param thd  user thread
  @retval 1 batching allowed
  @retval 0 batching not allowed
*/
extern "C" int thd_allow_batch(MYSQL_THD thd)
{
  if ((thd->variables.option_bits & OPTION_ALLOW_BATCH) ||
      (thd->slave_thread && opt_slave_allow_batching))
    return 1;
  return 0;
}

enum_tx_isolation thd_get_trx_isolation(const MYSQL_THD thd)
{
	return thd->tx_isolation;
}

#ifdef INNODB_COMPATIBILITY_HOOKS
extern "C" const struct charset_info_st *thd_charset(MYSQL_THD thd)
{
  return(thd->charset());
}

/**
  Get the current query string for the thread.

  @param thd   The MySQL internal thread pointer

  @return query string and length. May be non-null-terminated.

  @note This function is not thread safe and should only be called
        from the thread owning thd. @see thd_query_safe().
*/
extern "C" LEX_CSTRING thd_query_unsafe(MYSQL_THD thd)
{
  DBUG_ASSERT(current_thd == thd);
  return thd->query();
}

/**
  Get the current query string for the thread.

  @param thd     The MySQL internal thread pointer
  @param buf     Buffer where the query string will be copied
  @param buflen  Length of the buffer

  @return Length of the query

  @note This function is thread safe as the query string is
        accessed under mutex protection and the string is copied
        into the provided buffer. @see thd_query_unsafe().
*/
extern "C" size_t thd_query_safe(MYSQL_THD thd, char *buf, size_t buflen)
{
  mysql_mutex_lock(&thd->LOCK_thd_query);
  LEX_CSTRING query_string= thd->query();
  size_t len= MY_MIN(buflen - 1, query_string.length);
  strncpy(buf, query_string.str, len);
  buf[len]= '\0';
  mysql_mutex_unlock(&thd->LOCK_thd_query);
  return len;
}

extern "C" int thd_slave_thread(const MYSQL_THD thd)
{
  return(thd->slave_thread);
}

extern "C" int thd_non_transactional_update(const MYSQL_THD thd)
{
  return thd->get_transaction()->has_modified_non_trans_table(
    Transaction_ctx::SESSION);
}

extern "C" int thd_binlog_format(const MYSQL_THD thd)
{
  if (mysql_bin_log.is_open() && (thd->variables.option_bits & OPTION_BIN_LOG))
    return (int) thd->variables.binlog_format;
  else
    return BINLOG_FORMAT_UNSPEC;
}

extern "C" void thd_mark_transaction_to_rollback(MYSQL_THD thd, int all)
{
  DBUG_ENTER("thd_mark_transaction_to_rollback");
  DBUG_ASSERT(thd);
  /*
    The parameter "all" has type int since the function is defined
    in plugin.h. The corresponding parameter in the call below has
    type bool. The comment in plugin.h states that "all != 0"
    means to rollback the main transaction. Thus, check this
    specifically.
  */
  thd->mark_transaction_to_rollback((all != 0));
  DBUG_VOID_RETURN;
}

extern "C" bool thd_binlog_filter_ok(const MYSQL_THD thd)
{
  return binlog_filter->db_ok(thd->db().str);
}

extern "C" bool thd_sqlcom_can_generate_row_events(const MYSQL_THD thd)
{
  return sqlcom_can_generate_row_events(thd);
}

extern "C" enum durability_properties thd_get_durability_property(const MYSQL_THD thd)
{
  enum durability_properties ret= HA_REGULAR_DURABILITY;
  
  if (thd != NULL)
    ret= thd->durability_property;

  return ret;
}

/** Get the auto_increment_offset auto_increment_increment.
Needed by InnoDB.
@param thd	Thread object
@param off	auto_increment_offset
@param inc	auto_increment_increment */
extern "C" void thd_get_autoinc(const MYSQL_THD thd, ulong* off, ulong* inc)
{
  *off = thd->variables.auto_increment_offset;
  *inc = thd->variables.auto_increment_increment;
}


/**
  Is strict sql_mode set.
  Needed by InnoDB.
  @param thd	Thread object
  @return True if sql_mode has strict mode (all or trans).
    @retval true  sql_mode has strict mode (all or trans).
    @retval false sql_mode has not strict mode (all or trans).
*/
extern "C" bool thd_is_strict_mode(const MYSQL_THD thd)
{
  return thd->is_strict_mode();
}


#ifndef EMBEDDED_LIBRARY
extern "C" void thd_pool_wait_begin(MYSQL_THD thd, int wait_type);
extern "C" void thd_pool_wait_end(MYSQL_THD thd);

/*
  Interface for MySQL Server, plugins and storage engines to report
  when they are going to sleep/stall.
  
  SYNOPSIS
  thd_wait_begin()
  thd                     Thread object
                          Can be NULL, in this case current THD is used.
  wait_type               Type of wait
                          1 -- short wait (e.g. for mutex)
                          2 -- medium wait (e.g. for disk io)
                          3 -- large wait (e.g. for locked row/table)
  NOTES
    This is used by the threadpool to have better knowledge of which
    threads that currently are actively running on CPUs. When a thread
    reports that it's going to sleep/stall, the threadpool scheduler is
    free to start another thread in the pool most likely. The expected wait
    time is simply an indication of how long the wait is expected to
    become, the real wait time could be very different.

  thd_wait_end MUST be called immediately after waking up again.
*/
extern "C" void thd_wait_begin(MYSQL_THD thd, int wait_type)
{
  if (!thd)
  {
    thd= current_thd;
    if (unlikely(!thd))
      return;
  }
  MYSQL_CALLBACK(thd->scheduler, thd_wait_begin, (thd, wait_type));
}

/**
  Interface for MySQL Server, plugins and storage engines to report
  when they waking up from a sleep/stall.

  @param  thd   Thread handle
  Can be NULL, in this case current THD is used.
*/
extern "C" void thd_wait_end(MYSQL_THD thd)
{
  if (!thd)
  {
    thd= current_thd;
    if (unlikely(!thd))
      return;
  }
  MYSQL_CALLBACK(thd->scheduler, thd_wait_end, (thd));
}
#else
extern "C" void thd_wait_begin(MYSQL_THD thd, int wait_type)
{
  /* do NOTHING for the embedded library */
  return;
}

extern "C" void thd_wait_end(MYSQL_THD thd)
{
  /* do NOTHING for the embedded library */
  return;
}
#endif
#endif // INNODB_COMPATIBILITY_HOOKS */

#ifndef EMBEDDED_LIBRARY
/**
   Interface for Engine to report row lock conflict.
   The caller should guarantee thd_wait_for does not be freed, when it is
   called.
*/
extern "C"
void thd_report_row_lock_wait(THD* self, THD *wait_for)
{
  DBUG_ENTER("thd_report_row_lock_wait");

  if (self != NULL && wait_for != NULL &&
      is_mts_worker(self) && is_mts_worker(wait_for))
    commit_order_manager_check_deadlock(self, wait_for);

  DBUG_VOID_RETURN;
}
#else
extern "C"
void thd_report_row_lock_wait(THD *thd_wait_for)
{
  return;
}
#endif

/****************************************************************************
  Handling of statement states in functions and triggers.

  This is used to ensure that the function/trigger gets a clean state
  to work with and does not cause any side effects of the calling statement.

  It also allows most stored functions and triggers to replicate even
  if they are used items that would normally be stored in the binary
  replication (like last_insert_id() etc...)

  The following things is done
  - Disable binary logging for the duration of the statement
  - Disable multi-result-sets for the duration of the statement
  - Value of last_insert_id() is saved and restored
  - Value set by 'SET INSERT_ID=#' is reset and restored
  - Value for found_rows() is reset and restored
  - examined_row_count is added to the total
  - cuted_fields is added to the total
  - new savepoint level is created and destroyed

  NOTES:
    Seed for random() is saved for the first! usage of RAND()
    We reset examined_row_count and cuted_fields and add these to the
    result to ensure that if we have a bug that would reset these within
    a function, we are not loosing any rows from the main statement.

    We do not reset value of last_insert_id().
****************************************************************************/

void THD::reset_sub_statement_state(Sub_statement_state *backup,
                                    uint new_state)
{
#ifndef EMBEDDED_LIBRARY
  /* BUG#33029, if we are replicating from a buggy master, reset
     auto_inc_intervals_forced to prevent substatement
     (triggers/functions) from using erroneous INSERT_ID value
   */
  if (rpl_master_erroneous_autoinc(this))
  {
    DBUG_ASSERT(backup->auto_inc_intervals_forced.nb_elements() == 0);
    auto_inc_intervals_forced.swap(&backup->auto_inc_intervals_forced);
  }
#endif
  
  backup->option_bits=     variables.option_bits;
  backup->count_cuted_fields= count_cuted_fields;
  backup->in_sub_stmt=     in_sub_stmt;
  backup->enable_slow_log= enable_slow_log;
  backup->current_found_rows= current_found_rows;
  backup->previous_found_rows= previous_found_rows;
  backup->examined_row_count= m_examined_row_count;
  backup->sent_row_count= m_sent_row_count;
  backup->cuted_fields=     cuted_fields;
  backup->client_capabilities= m_protocol->get_client_capabilities();
  backup->savepoints= get_transaction()->m_savepoints;
  backup->first_successful_insert_id_in_prev_stmt= 
    first_successful_insert_id_in_prev_stmt;
  backup->first_successful_insert_id_in_cur_stmt= 
    first_successful_insert_id_in_cur_stmt;
  reset_sub_statement_state_slow_extended(backup);

  if ((!lex->requires_prelocking() || is_update_query(lex->sql_command)) &&
      !is_current_stmt_binlog_format_row())
  {
    variables.option_bits&= ~OPTION_BIN_LOG;
  }

  if ((backup->option_bits & OPTION_BIN_LOG) &&
       is_update_query(lex->sql_command) &&
       !is_current_stmt_binlog_format_row())
    mysql_bin_log.start_union_events(this, this->query_id);

  /* Disable result sets */
  if (is_classic_protocol())
    get_protocol_classic()->remove_client_capability(CLIENT_MULTI_RESULTS);
  in_sub_stmt|= new_state;
  m_examined_row_count= 0;
  m_sent_row_count= 0;
  cuted_fields= 0;
  get_transaction()->m_savepoints= 0;
  first_successful_insert_id_in_cur_stmt= 0;
}

void THD::clear_slow_extended()
{
  DBUG_ENTER("THD::clear_slow_extended");
  m_sent_row_count=             0;
  m_examined_row_count=         0;
  bytes_sent_old=               status_var.bytes_sent;
  tmp_tables_used=              0;
  tmp_tables_disk_used=         0;
  tmp_tables_size=              0;
  innodb_was_used=              FALSE;
  innodb_trx_id=                0;
  innodb_io_reads=              0;
  innodb_io_read=               0;
  innodb_io_reads_wait_timer=   0;
  innodb_lock_que_wait_timer=   0;
  innodb_innodb_que_wait_timer= 0;
  innodb_page_access=           0;
  query_plan_flags=             QPLAN_NONE;
  query_plan_fsort_passes=      0;
  last_errno=                   0;
  DBUG_VOID_RETURN;
}

void THD::reset_sub_statement_state_slow_extended(Sub_statement_state *backup)
{
  DBUG_ENTER("THD::reset_sub_statement_state_slow_extended");
  backup->tmp_tables_used=              tmp_tables_used;
  backup->tmp_tables_disk_used=         tmp_tables_disk_used;
  backup->tmp_tables_size=              tmp_tables_size;
  backup->innodb_was_used=              innodb_was_used;
  backup->innodb_io_reads=              innodb_io_reads;
  backup->innodb_io_read=               innodb_io_read;
  backup->innodb_io_reads_wait_timer=   innodb_io_reads_wait_timer;
  backup->innodb_lock_que_wait_timer=   innodb_lock_que_wait_timer;
  backup->innodb_innodb_que_wait_timer= innodb_innodb_que_wait_timer;
  backup->innodb_page_access=           innodb_page_access;
  backup->query_plan_flags=             query_plan_flags;
  backup->query_plan_fsort_passes=      query_plan_fsort_passes;
  clear_slow_extended();
  DBUG_VOID_RETURN;
}

void THD::restore_sub_statement_state_slow_extended(const Sub_statement_state *backup)
{
  DBUG_ENTER("THD::restore_sub_statement_state_slow_extended");
  tmp_tables_used+=              backup->tmp_tables_used;
  tmp_tables_disk_used+=         backup->tmp_tables_disk_used;
  tmp_tables_size+=              backup->tmp_tables_size;
  innodb_was_used=               (innodb_was_used || backup->innodb_was_used);
  innodb_io_reads+=              backup->innodb_io_reads;
  innodb_io_read+=               backup->innodb_io_read;
  innodb_io_reads_wait_timer+=   backup->innodb_io_reads_wait_timer;
  innodb_lock_que_wait_timer+=   backup->innodb_lock_que_wait_timer;
  innodb_innodb_que_wait_timer+= backup->innodb_innodb_que_wait_timer;
  innodb_page_access+=           backup->innodb_page_access;
  query_plan_flags|=             backup->query_plan_flags;
  query_plan_fsort_passes+=      backup->query_plan_fsort_passes;
  DBUG_VOID_RETURN;
}

void THD::restore_sub_statement_state(Sub_statement_state *backup)
{
  DBUG_ENTER("THD::restore_sub_statement_state");
#ifndef EMBEDDED_LIBRARY
  /* BUG#33029, if we are replicating from a buggy master, restore
     auto_inc_intervals_forced so that the top statement can use the
     INSERT_ID value set before this statement.
   */
  if (rpl_master_erroneous_autoinc(this))
  {
    backup->auto_inc_intervals_forced.swap(&auto_inc_intervals_forced);
    DBUG_ASSERT(backup->auto_inc_intervals_forced.nb_elements() == 0);
  }
#endif

  /*
    To save resources we want to release savepoints which were created
    during execution of function or trigger before leaving their savepoint
    level. It is enough to release first savepoint set on this level since
    all later savepoints will be released automatically.
  */
  if (get_transaction()->m_savepoints)
  {
    SAVEPOINT *sv;
    for (sv= get_transaction()->m_savepoints; sv->prev; sv= sv->prev)
    {}
    /* ha_release_savepoint() never returns error. */
    (void)ha_release_savepoint(this, sv);
  }
  count_cuted_fields= backup->count_cuted_fields;
  get_transaction()->m_savepoints= backup->savepoints;
  variables.option_bits= backup->option_bits;
  in_sub_stmt=      backup->in_sub_stmt;
  enable_slow_log=  backup->enable_slow_log;
  first_successful_insert_id_in_prev_stmt= 
    backup->first_successful_insert_id_in_prev_stmt;
  first_successful_insert_id_in_cur_stmt= 
    backup->first_successful_insert_id_in_cur_stmt;
  current_found_rows= backup->current_found_rows;
  previous_found_rows= backup->previous_found_rows;
  set_sent_row_count(backup->sent_row_count);
  if (is_classic_protocol())
    get_protocol_classic()->set_client_capabilities(backup->client_capabilities);

  /*
    If we've left sub-statement mode, reset the fatal error flag.
    Otherwise keep the current value, to propagate it up the sub-statement
    stack.

    NOTE: is_fatal_sub_stmt_error can be set only if we've been in the
    sub-statement mode.
  */

  if (!in_sub_stmt)
    is_fatal_sub_stmt_error= false;

  if ((variables.option_bits & OPTION_BIN_LOG) && is_update_query(lex->sql_command) &&
       !is_current_stmt_binlog_format_row())
    mysql_bin_log.stop_union_events(this);

  /*
    The following is added to the old values as we are interested in the
    total complexity of the query
  */
  inc_examined_row_count(backup->examined_row_count);
  cuted_fields+=       backup->cuted_fields;
  restore_sub_statement_state_slow_extended(backup);
  DBUG_VOID_RETURN;
}

void THD::set_sent_row_count(ha_rows count)
{
  m_sent_row_count= count;
  MYSQL_SET_STATEMENT_ROWS_SENT(m_statement_psi, m_sent_row_count);
}

void THD::set_examined_row_count(ha_rows count)
{
  m_examined_row_count= count;
  MYSQL_SET_STATEMENT_ROWS_EXAMINED(m_statement_psi, m_examined_row_count);
}

void THD::inc_sent_row_count(ha_rows count)
{
  m_sent_row_count+= count;
  MYSQL_SET_STATEMENT_ROWS_SENT(m_statement_psi, m_sent_row_count);
}

void THD::inc_examined_row_count(ha_rows count)
{
  m_examined_row_count+= count;
  MYSQL_SET_STATEMENT_ROWS_EXAMINED(m_statement_psi, m_examined_row_count);
}

void THD::inc_status_created_tmp_disk_tables()
{
  status_var.created_tmp_disk_tables++;
#ifdef HAVE_PSI_STATEMENT_INTERFACE
  PSI_STATEMENT_CALL(inc_statement_created_tmp_disk_tables)(m_statement_psi, 1);
#endif
}

void THD::inc_status_created_tmp_tables()
{
  status_var.created_tmp_tables++;
#ifdef HAVE_PSI_STATEMENT_INTERFACE
  PSI_STATEMENT_CALL(inc_statement_created_tmp_tables)(m_statement_psi, 1);
#endif
}

void THD::inc_status_select_full_join()
{
  status_var.select_full_join_count++;
#ifdef HAVE_PSI_STATEMENT_INTERFACE
  PSI_STATEMENT_CALL(inc_statement_select_full_join)(m_statement_psi, 1);
#endif
  query_plan_flags|= QPLAN_FULL_JOIN;
}

void THD::inc_status_select_full_range_join()
{
  status_var.select_full_range_join_count++;
#ifdef HAVE_PSI_STATEMENT_INTERFACE
  PSI_STATEMENT_CALL(inc_statement_select_full_range_join)(m_statement_psi, 1);
#endif
}

void THD::inc_status_select_range()
{
  status_var.select_range_count++;
#ifdef HAVE_PSI_STATEMENT_INTERFACE
  PSI_STATEMENT_CALL(inc_statement_select_range)(m_statement_psi, 1);
#endif
}

void THD::inc_status_select_range_check()
{
  status_var.select_range_check_count++;
#ifdef HAVE_PSI_STATEMENT_INTERFACE
  PSI_STATEMENT_CALL(inc_statement_select_range_check)(m_statement_psi, 1);
#endif
}

void THD::inc_status_select_scan()
{
  status_var.select_scan_count++;
#ifdef HAVE_PSI_STATEMENT_INTERFACE
  PSI_STATEMENT_CALL(inc_statement_select_scan)(m_statement_psi, 1);
#endif
  query_plan_flags|= QPLAN_FULL_SCAN;
}

void THD::inc_status_sort_merge_passes()
{
  status_var.filesort_merge_passes++;
#ifdef HAVE_PSI_STATEMENT_INTERFACE
  PSI_STATEMENT_CALL(inc_statement_sort_merge_passes)(m_statement_psi, 1);
#endif
}

void THD::inc_status_sort_range()
{
  status_var.filesort_range_count++;
#ifdef HAVE_PSI_STATEMENT_INTERFACE
  PSI_STATEMENT_CALL(inc_statement_sort_range)(m_statement_psi, 1);
#endif
}

void THD::inc_status_sort_rows(ha_rows count)
{
  status_var.filesort_rows+= count;
#ifdef HAVE_PSI_STATEMENT_INTERFACE
  PSI_STATEMENT_CALL(inc_statement_sort_rows)(m_statement_psi,
                                              static_cast<ulong>(count));
#endif
}

void THD::inc_status_sort_scan()
{
  status_var.filesort_scan_count++;
#ifdef HAVE_PSI_STATEMENT_INTERFACE
  PSI_STATEMENT_CALL(inc_statement_sort_scan)(m_statement_psi, 1);
#endif
}

void THD::set_status_no_index_used()
{
  server_status|= SERVER_QUERY_NO_INDEX_USED;
#ifdef HAVE_PSI_STATEMENT_INTERFACE
  PSI_STATEMENT_CALL(set_statement_no_index_used)(m_statement_psi);
#endif
}

void THD::set_status_no_good_index_used()
{
  server_status|= SERVER_QUERY_NO_GOOD_INDEX_USED;
#ifdef HAVE_PSI_STATEMENT_INTERFACE
  PSI_STATEMENT_CALL(set_statement_no_good_index_used)(m_statement_psi);
#endif
}

void THD::set_command(enum enum_server_command command)
{
  m_command= command;
#ifdef HAVE_PSI_THREAD_INTERFACE
  PSI_STATEMENT_CALL(set_thread_command)(m_command);
#endif
}


void THD::set_query(const LEX_CSTRING& query_arg)
{
  DBUG_ASSERT(this == current_thd);
  mysql_mutex_lock(&LOCK_thd_query);
  m_query_string= query_arg;
  mysql_mutex_unlock(&LOCK_thd_query);

#ifdef HAVE_PSI_THREAD_INTERFACE
  PSI_THREAD_CALL(set_thread_info)(query_arg.str, query_arg.length);
#endif
}


/**
  Leave explicit LOCK TABLES or prelocked mode and restore value of
  transaction sentinel in MDL subsystem.
*/

void THD::leave_locked_tables_mode()
{
  if (locked_tables_mode == LTM_LOCK_TABLES)
  {
    /*
      When leaving LOCK TABLES mode we have to change the duration of most
      of the metadata locks being held, except for HANDLER and GRL locks,
      to transactional for them to be properly released at UNLOCK TABLES.
    */
    mdl_context.set_transaction_duration_for_all_locks();
    /*
      Make sure we don't release the global read lock and commit blocker
      when leaving LTM.
    */
    global_read_lock.set_explicit_lock_duration(this);
    /*
      Also ensure that we don't release metadata locks for open HANDLERs
      and user-level locks.
    */
    if (handler_tables_hash.records)
      mysql_ha_set_explicit_lock_duration(this);
    if (ull_hash.records)
      mysql_ull_set_explicit_lock_duration(this);
  }
  locked_tables_mode= LTM_NONE;
}

void THD::get_definer(LEX_USER *definer)
{
  binlog_invoker();
#if !defined(MYSQL_CLIENT) && defined(HAVE_REPLICATION)
  if (slave_thread && has_invoker())
  {
    definer->user= m_invoker_user;
    definer->host= m_invoker_host;
    definer->plugin.str= (char *) "";
    definer->plugin.length= 0;
    definer->auth.str=  NULL;
    definer->auth.length= 0;
  }
  else
#endif
    get_default_definer(this, definer);
}


/**
  Mark transaction to rollback and mark error as fatal to a sub-statement.

  @param  all   TRUE <=> rollback main transaction.
*/

void THD::mark_transaction_to_rollback(bool all)
{
  /*
    There is no point in setting is_fatal_sub_stmt_error unless
    we are actually in_sub_stmt.
  */
  if (in_sub_stmt)
    is_fatal_sub_stmt_error= true;

  transaction_rollback_request= all;

}


void THD::set_next_event_pos(const char* _filename, ulonglong _pos)
{
  char*& filename= binlog_next_event_pos.file_name;
  if (filename == NULL)
  {
    /* First time, allocate maximal buffer */
    filename= (char*) my_malloc(key_memory_LOG_POS_COORD,
                                FN_REFLEN+1, MYF(MY_WME));
    if (filename == NULL) return;
  }

  assert(strlen(_filename) <= FN_REFLEN);
  strcpy(filename, _filename);
  filename[ FN_REFLEN ]= 0;

  binlog_next_event_pos.pos= _pos;
};

void THD::clear_next_event_pos()
{
  if (binlog_next_event_pos.file_name != NULL)
  {
    my_free(binlog_next_event_pos.file_name);
  }
  binlog_next_event_pos.file_name= NULL;
  binlog_next_event_pos.pos= 0;
};

#ifdef HAVE_REPLICATION
void THD::set_currently_executing_gtid_for_slave_thread()
{
  /*
    This function may be called in four cases:

    - From SQL thread while executing Gtid_log_event::do_apply_event

    - From an mts worker thread that executes a Gtid_log_event::do_apply_event.

    - From an mts worker thread that is processing an old binlog that
      is missing Gtid events completely, from gtid_pre_statement_checks().

    - From a normal client thread that is executing output from
      mysqlbinlog when mysqlbinlog is processing an old binlog file
      that is missing Gtid events completely, from
      gtid_pre_statement_checks() for a statement that appears after a
      BINLOG statement containing a Format_description_log_event
      originating from the master.

    Because of the last case, we need to add the following conditions to set
    currently_executing_gtid.
  */
  if (system_thread == SYSTEM_THREAD_SLAVE_SQL ||
      system_thread == SYSTEM_THREAD_SLAVE_WORKER)
    rli_slave->currently_executing_gtid= variables.gtid_next;
}
#endif

void THD::set_user_connect(USER_CONN *uc)
{
  DBUG_ENTER("THD::set_user_connect");

  m_user_connect= uc;

  DBUG_VOID_RETURN;
}

void THD::increment_user_connections_counter()
{
  DBUG_ENTER("THD::increment_user_connections_counter");

  m_user_connect->connections++;

  DBUG_VOID_RETURN;
}

void THD::decrement_user_connections_counter()
{
  DBUG_ENTER("THD::decrement_user_connections_counter");

  DBUG_ASSERT(m_user_connect->connections > 0);
  m_user_connect->connections--;

  DBUG_VOID_RETURN;
}

void THD::increment_con_per_hour_counter()
{
  DBUG_ENTER("THD::increment_con_per_hour_counter");

  m_user_connect->conn_per_hour++;

  DBUG_VOID_RETURN;
}

void THD::increment_updates_counter()
{
  DBUG_ENTER("THD::increment_updates_counter");

  m_user_connect->updates++;

  DBUG_VOID_RETURN;
}

void THD::increment_questions_counter()
{
  DBUG_ENTER("THD::increment_questions_counter");

  m_user_connect->questions++;

  DBUG_VOID_RETURN;
}

/*
  Reset per-hour user resource limits when it has been more than
  an hour since they were last checked

  SYNOPSIS:
    time_out_user_resource_limits()

  NOTE:
    This assumes that the LOCK_user_conn mutex has been acquired, so it is
    safe to test and modify members of the USER_CONN structure.
*/
void THD::time_out_user_resource_limits()
{
  mysql_mutex_assert_owner(&LOCK_user_conn);
  ulonglong check_time= start_utime;
  DBUG_ENTER("time_out_user_resource_limits");

  /* If more than a hour since last check, reset resource checking */
  if (check_time - m_user_connect->reset_utime >= 3600000000LL)
  {
    m_user_connect->questions=1;
    m_user_connect->updates=0;
    m_user_connect->conn_per_hour=0;
    m_user_connect->reset_utime= check_time;
  }

  DBUG_VOID_RETURN;
}


#ifndef DBUG_OFF
void THD::Query_plan::assert_plan_is_locked_if_other() const
{
  if (current_thd != thd)
    mysql_mutex_assert_owner(&thd->LOCK_query_plan);
}
#endif

void THD::Query_plan::set_query_plan(enum_sql_command sql_cmd,
                                     LEX *lex_arg, bool ps)
{
  DBUG_ASSERT(current_thd == thd);

  // No need to grab mutex for repeated (SQLCOM_END, NULL, false).
  if (sql_command == sql_cmd &&
      lex == lex_arg &&
      is_ps == ps)
  {
    return;
  }

  thd->lock_query_plan();
  sql_command= sql_cmd;
  lex= lex_arg;
  is_ps= ps;
  thd->unlock_query_plan();
}


void THD::Query_plan::set_modification_plan(Modification_plan *plan_arg)
{
  DBUG_ASSERT(current_thd == thd);
  mysql_mutex_assert_owner(&thd->LOCK_query_plan);
  modification_plan= plan_arg;
}

/**
  Push an error message into MySQL diagnostic area with line
  and position information.

  This function provides semantic action implementers with a way
  to push the famous "You have a syntax error near..." error
  message into the diagnostic area, which is normally produced only if
  a parse error is discovered internally by the Bison generated
  parser.

  @note Parse-time only function!

  @param thd            YYTHD
  @param location       YYSTYPE object: error position
  @param s              error message: NULL default means ER(ER_SYNTAX_ERROR)
*/

void THD::parse_error_at(const YYLTYPE &location, const char *s)
{
  uint lineno= location.raw.start ?
    m_parser_state->m_lip.get_lineno(location.raw.start) : 1;
  const char *pos= location.raw.start ? location.raw.start : "";
  ErrConvString err(pos, variables.character_set_client);
  my_printf_error(ER_PARSE_ERROR,  ER(ER_PARSE_ERROR), MYF(0),
                  s ? s : ER(ER_SYNTAX_ERROR), err.ptr(), lineno);
}

bool THD::send_result_metadata(List<Item> *list, uint flags)
{
  DBUG_ENTER("send_result_metadata");
  List_iterator_fast<Item> it(*list);
  Item *item;
  uchar buff[MAX_FIELD_WIDTH];
  String tmp((char *) buff, sizeof(buff), &my_charset_bin);

  if (m_protocol->start_result_metadata(list->elements, flags,
          variables.character_set_results))
    goto err;

#ifdef EMBEDDED_LIBRARY                  // bootstrap file handling
    if(!mysql)
      DBUG_RETURN(false);
#endif

  while ((item= it++))
  {
    Send_field field;
    item->make_field(&field);
#ifndef EMBEDDED_LIBRARY
    m_protocol->start_row();
    if (m_protocol->send_field_metadata(&field,
            item->charset_for_protocol()))
      goto err;
    if (flags & Protocol::SEND_DEFAULTS)
      item->send(m_protocol, &tmp);
    if (m_protocol->end_row())
      DBUG_RETURN(true);
#else
      if(m_protocol->send_field_metadata(&field, item->charset_for_protocol()))
        goto err;
      if (flags & Protocol::SEND_DEFAULTS)
        get_protocol_classic()->send_string_metadata(item->val_str(&tmp));
#endif
  }

  DBUG_RETURN(m_protocol->end_result_metadata());

  err:
  my_error(ER_OUT_OF_RESOURCES, MYF(0));        /* purecov: inspected */
  DBUG_RETURN(1);                               /* purecov: inspected */
}

bool THD::send_result_set_row(List<Item> *row_items)
{
  char buffer[MAX_FIELD_WIDTH];
  String str_buffer(buffer, sizeof (buffer), &my_charset_bin);
  List_iterator_fast<Item> it(*row_items);

  DBUG_ENTER("send_result_set_row");

  for (Item *item= it++; item; item= it++)
  {
    if (item->send(m_protocol, &str_buffer) || is_error())
      DBUG_RETURN(true);
    /*
      Reset str_buffer to its original state, as it may have been altered in
      Item::send().
    */
    str_buffer.set(buffer, sizeof(buffer), &my_charset_bin);
  }
  DBUG_RETURN(false);
}

void THD::send_statement_status()
{
  DBUG_ENTER("send_statement_status");
  DBUG_ASSERT(!get_stmt_da()->is_sent());
  bool error= false;
  Diagnostics_area *da= get_stmt_da();

  /* Can not be true, but do not take chances in production. */
  if (da->is_sent())
    DBUG_VOID_RETURN;

  switch (da->status())
  {
    case Diagnostics_area::DA_ERROR:
      /* The query failed, send error to log and abort bootstrap. */
      error= m_protocol->send_error(
              da->mysql_errno(), da->message_text(), da->returned_sqlstate());
          break;
    case Diagnostics_area::DA_EOF:
      error= m_protocol->send_eof(
              server_status, da->last_statement_cond_count());
          break;
    case Diagnostics_area::DA_OK:
      error= m_protocol->send_ok(
              server_status, da->last_statement_cond_count(),
              da->affected_rows(), da->last_insert_id(), da->message_text());
          break;
    case Diagnostics_area::DA_DISABLED:
      break;
    case Diagnostics_area::DA_EMPTY:
    default:
      DBUG_ASSERT(0);
          error= m_protocol->send_ok(server_status, 0, 0, 0, NULL);
          break;
  }
  if (!error)
    da->set_is_sent(true);
  DBUG_VOID_RETURN;
}

void THD::claim_memory_ownership()
{
  /*
    Ownership of the THD object is transfered to this thread.
    This happens typically:
    - in the event scheduler,
      when the scheduler thread creates a work item and
      starts a worker thread to run it
    - in the main thread, when the code that accepts a new
      network connection creates a work item and starts a
      connection thread to run it.
    Accounting for memory statistics needs to be told
    that memory allocated by thread X now belongs to thread Y,
    so that statistics by thread/account/user/host are accurate.
    Inspect every piece of memory allocated in THD,
    and call PSI_MEMORY_CALL(memory_claim)().
  */
#ifdef HAVE_PSI_MEMORY_INTERFACE
  claim_root(&main_mem_root);
  my_claim(m_token_array);
  Protocol_classic *p= get_protocol_classic();
  if (p != NULL)
    p->claim_memory_ownership();
  session_tracker.claim_memory_ownership();
  session_sysvar_res_mgr.claim_memory_ownership();
  my_hash_claim(&user_vars);
#if defined(ENABLED_DEBUG_SYNC)
  debug_sync_claim_memory_ownership(this);
#endif /* defined(ENABLED_DEBUG_SYNC) */
  get_transaction()->claim_memory_ownership();
  stmt_map.claim_memory_ownership();
#endif /* HAVE_PSI_MEMORY_INTERFACE */
}
<|MERGE_RESOLUTION|>--- conflicted
+++ resolved
@@ -2405,13 +2405,9 @@
 #endif
   real_id= my_thread_self();                      // For debugging
 
-<<<<<<< HEAD
   vio_set_thread_id(net.vio, real_id);
 
-  return 0;
-=======
   return false;
->>>>>>> b4104b21
 }
 
 /*
