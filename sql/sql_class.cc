--- conflicted
+++ resolved
@@ -1,10 +1,6 @@
 /*
-<<<<<<< HEAD
    Copyright (c) 2000, 2018, Oracle and/or its affiliates. All rights reserved.
-=======
-   Copyright (c) 2000, 2017, Oracle and/or its affiliates. All rights reserved.
    Copyright (c) 2016, Percona Inc. All Rights Reserved.
->>>>>>> 333b4508
 
    This program is free software; you can redistribute it and/or modify
    it under the terms of the GNU General Public License, version 2.0,
@@ -95,7 +91,10 @@
 using std::min;
 using std::unique_ptr;
 
-ulong kill_idle_transaction_timeout= 0;
+bool opt_log_slow_admin_statements = false;
+ulong opt_log_slow_sp_statements = 0;
+
+ulong kill_idle_transaction_timeout = 0;
 
 /*
   The following is used to initialise Table_ident with a internal
@@ -325,31 +324,12 @@
 
   this->temporary_tables = state->temporary_tables;
 
-<<<<<<< HEAD
   this->lock = state->lock;
   this->extra_lock = state->extra_lock;
-=======
-  @retval               Scheduler data object on THD
-*/
-void *thd_get_scheduler_data(THD *thd)
-{
-  return thd->event_scheduler.data;
-}
->>>>>>> 333b4508
 
   this->locked_tables_mode = state->locked_tables_mode;
 
-<<<<<<< HEAD
   this->state_flags = state->state_flags;
-=======
-  @param thd            THD object
-  @param psi            Scheduler data object to set on THD
-*/
-void thd_set_scheduler_data(THD *thd, void *data)
-{
-  thd->event_scheduler.data= data;
-}
->>>>>>> 333b4508
 
   this->m_reprepare_observers = state->m_reprepare_observers;
 }
@@ -455,6 +435,7 @@
   thread_stack = 0;
   m_catalog.str = "std";
   m_catalog.length = 3;
+  event_scheduler.data = nullptr;
   m_security_ctx = &m_main_security_ctx;
   password = 0;
   query_start_usec_used = false;
@@ -509,6 +490,8 @@
   mysql_mutex_init(key_LOCK_thd_protocol, &LOCK_thd_protocol,
                    MY_MUTEX_INIT_FAST);
   mysql_mutex_init(key_LOCK_query_plan, &LOCK_query_plan, MY_MUTEX_INIT_FAST);
+  mysql_mutex_init(key_LOCK_temporary_tables, &LOCK_temporary_tables,
+                   MY_MUTEX_INIT_FAST);
   mysql_mutex_init(key_LOCK_current_cond, &LOCK_current_cond,
                    MY_MUTEX_INIT_FAST);
   mysql_cond_init(key_COND_thr_lock, &COND_thr_lock);
@@ -615,6 +598,7 @@
 bool THD::handle_condition(uint sql_errno, const char *sqlstate,
                            Sql_condition::enum_severity_level *level,
                            const char *msg) {
+  last_errno = sql_errno;
   if (!m_internal_handler) return false;
 
   for (Internal_error_handler *error_handler = m_internal_handler;
@@ -780,6 +764,10 @@
     tmp = sql_rnd_with_mutex();
     randominit(&rand, tmp + (ulong)&rand,
                tmp + (ulong)::atomic_global_query_id);
+    randominit(&slog_rand, tmp + reinterpret_cast<ulong>(&slog_rand),
+               tmp + static_cast<ulong>(::atomic_global_query_id));
+    DBUG_EXECUTE_IF("seed_slow_log_random",
+                    randominit(&slog_rand, 0x11111111, 0x77777777););
   }
 
   server_status = SERVER_STATUS_AUTOCOMMIT;
@@ -808,6 +796,7 @@
     variables.option_bits |= OPTION_BIN_LOG;
   else
     variables.option_bits &= ~OPTION_BIN_LOG;
+  reset_stats();
 
 #if defined(ENABLED_DEBUG_SYNC)
   /* Initialize the Debug Sync Facility. See debug_sync.cc. */
@@ -821,6 +810,8 @@
   owned_gtid.clear();
   owned_sid.clear();
   owned_gtid.dbug_print(NULL, "set owned_gtid (clear) in THD::init");
+
+  clear_slow_extended();
 
   // This will clear the writeset session history.
   rpl_thd_ctx.dependency_tracker_ctx().set_last_session_sequence_number(0);
@@ -930,6 +921,9 @@
   */
   mdl_context.release_transactional_locks();
 
+  /* Release table backup lock, if acquired */
+  if (backup_tables_lock.is_acquired()) backup_tables_lock.release(this);
+
   /* Release the global read lock, if acquired. */
   if (global_read_lock.is_acquired())
     global_read_lock.unlock_global_read_lock(this);
@@ -979,56 +973,9 @@
   */
   session_tracker.deinit();
 
-<<<<<<< HEAD
   /*
     If we have a Security_context, make sure it is "logged out"
   */
-=======
-extern "C"
-void increment_thd_innodb_stats(THD* thd,
-                                unsigned long long trx_id,
-                                long io_reads,
-                                long long  io_read,
-                                long      io_reads_wait_timer,
-                                long      lock_que_wait_timer,
-                                long      que_wait_timer,
-                                long      page_access)
-{
-  thd->innodb_was_used=               true;
-  thd->innodb_trx_id=                 trx_id;
-  thd->innodb_io_reads+=              io_reads;
-  thd->innodb_io_read+=               io_read;
-  thd->innodb_io_reads_wait_timer+=   io_reads_wait_timer;
-  thd->innodb_lock_que_wait_timer+=   lock_que_wait_timer;
-  thd->innodb_innodb_que_wait_timer+= que_wait_timer;
-  thd->innodb_page_access+=           page_access;
-}
-
-extern "C"
-unsigned long thd_log_slow_verbosity(const THD *thd)
-{
-  return (unsigned long) thd->variables.log_slow_verbosity;
-}
-
-extern "C"
-int thd_opt_slow_log()
-{
-  return (int) opt_slow_log;
-}
-
-/**
-  Check whether given connection handle is associated with a background thread.
-
-  @param thd  connection handle
-  @retval non-zero  the connection handle belongs to a background thread
-  @retval 0   the connection handle belongs to a different thread type
-*/
-extern "C"
-int thd_is_background_thread(const THD *thd)
-{
-  return (thd->system_thread == SYSTEM_THREAD_BACKGROUND);
-}
->>>>>>> 333b4508
 
   cleanup_done = 1;
   DBUG_VOID_RETURN;
@@ -1041,18 +988,6 @@
   DBUG_ASSERT(m_release_resources_done == false);
 
   Global_THD_manager::get_instance()->release_thread_id(m_thread_id);
-
-  mysql_mutex_lock(&LOCK_status);
-  add_to_status(&global_status_var, &status_var, false);
-  /*
-    Status queries after this point should not aggregate THD::status_var
-    since the values has been added to global_status_var.
-    The status values are not reset so that they can still be read
-    by performance schema.
-  */
-  status_var_aggregated = true;
-
-  mysql_mutex_unlock(&LOCK_status);
 
   /* Ensure that no one is using THD */
   mysql_mutex_lock(&LOCK_thd_data);
@@ -1081,58 +1016,10 @@
     Debug sync system must be closed after ha_close_connection, because
     DEBUG_SYNC is used in InnoDB connection handlerton close.
   */
-<<<<<<< HEAD
 #if defined(ENABLED_DEBUG_SYNC)
   /* End the Debug Sync Facility. See debug_sync.cc. */
   debug_sync_end_thread(this);
 #endif /* defined(ENABLED_DEBUG_SYNC) */
-=======
-  DBUG_ASSERT(buffer != NULL);
-  length= min(str.length(), length-1);
-  memcpy(buffer, str.c_ptr_quick(), length);
-  /* Make sure that the new string is null terminated */
-  buffer[length]= '\0';
-  return buffer;
-}
-
-/* extend for kill session of idle transaction from engine */
-extern "C"
-int thd_command(const THD* thd)
-{
-  return (int) thd->get_command();
-}
-
-extern "C"
-long long thd_start_time(const THD* thd)
-{
-  return (long long) thd->start_time.tv_sec;
-}
-
-extern "C"
-void thd_kill(ulong id)
-{
-  Find_thd_with_id find_thd_with_id(id, false);
-  THD* thd= Global_THD_manager::get_instance()->find_thd(&find_thd_with_id);
-  if (!thd)
-    return;
-
-  thd->awake(THD::KILL_CONNECTION);
-  mysql_mutex_unlock(&thd->LOCK_thd_data);
-}
-
-/**
-   Check whether ft_query_extra_word_chars server variable is enabled for the
-   current session
-
-   @return ft_query_extra_word_chars value
-*/
-extern "C"
-int thd_get_ft_query_extra_word_chars(void)
-{
-  const THD* thd= current_thd;
-  return thd ? thd->variables.ft_query_extra_word_chars : 0;
-}
->>>>>>> 333b4508
 
   plugin_thdvar_cleanup(this, m_enable_plugins);
 
@@ -1148,6 +1035,18 @@
   mysql_audit_free_thd(this);
 
   if (current_thd == this) restore_globals();
+
+  mysql_mutex_lock(&LOCK_status);
+  add_to_status(&global_status_var, &status_var, false);
+  /*
+    Status queries after this point should not aggregate THD::status_var
+    since the values has been added to global_status_var.
+    The status values are not reset so that they can still be read
+    by performance schema.
+  */
+  status_var_aggregated = true;
+
+  mysql_mutex_unlock(&LOCK_status);
 
   m_release_resources_done = true;
 }
@@ -1175,6 +1074,7 @@
   mysql_mutex_destroy(&LOCK_query_plan);
   mysql_mutex_destroy(&LOCK_thd_data);
   mysql_mutex_destroy(&LOCK_thd_query);
+  mysql_mutex_destroy(&LOCK_temporary_tables);
   mysql_mutex_destroy(&LOCK_thd_sysvar);
   mysql_mutex_destroy(&LOCK_thd_protocol);
   mysql_mutex_destroy(&LOCK_current_cond);
@@ -1183,7 +1083,6 @@
   dbug_sentry = THD_SENTRY_GONE;
 #endif
 
-<<<<<<< HEAD
   if (variables.gtid_next_list.gtid_set != NULL) {
 #ifdef HAVE_GTID_NEXT_LIST
     delete variables.gtid_next_list.gtid_set;
@@ -1191,228 +1090,49 @@
     variables.gtid_next_list.is_non_null = false;
 #else
     DBUG_ASSERT(0);
-=======
-
-void Open_tables_state::reset_open_tables_state()
-{
-  open_tables= NULL;
-  temporary_tables= NULL;
-  derived_tables= NULL;
-  lock= NULL;
-  extra_lock= NULL;
-  locked_tables_mode= LTM_NONE;
-  state_flags= 0U;
-  reset_reprepare_observers();
-}
-
-
-THD::THD(bool enable_plugins)
-  :Query_arena(&main_mem_root, STMT_CONVENTIONAL_EXECUTION),
-   mark_used_columns(MARK_COLUMNS_READ),
-   want_privilege(0),
-   lex(&main_lex),
-   gtid_executed_warning_issued(false),
-   m_query_string(NULL_CSTR),
-   m_db(NULL_CSTR),
-   rli_fake(0), rli_slave(NULL),
-#ifdef EMBEDDED_LIBRARY
-   mysql(NULL),
 #endif
-   initial_status_var(NULL),
-   status_var_aggregated(false),
-   query_plan(this),
-   m_current_stage_key(0),
-   current_mutex(NULL),
-   current_cond(NULL),
-   in_sub_stmt(0),
-   fill_status_recursion_level(0),
-   fill_variables_recursion_level(0),
-   order_deterministic(false),
-   binlog_row_event_extra_data(NULL),
-   skip_readonly_check(false),
-   binlog_unsafe_warning_flags(0),
-   binlog_table_maps(0),
-   binlog_accessed_db_names(NULL),
-   m_trans_log_file(NULL),
-   m_trans_fixed_log_file(NULL),
-   m_trans_end_pos(0),
-   m_transaction(new Transaction_ctx()),
-   m_attachable_trx(NULL),
-   backup_tables_lock(MDL_key::BACKUP),
-   backup_binlog_lock(MDL_key::BINLOG),
-   table_map_for_update(0),
-   m_examined_row_count(0),
-   m_stage_progress_psi(NULL),
-   m_digest(NULL),
-   m_statement_psi(NULL),
-   m_transaction_psi(NULL),
-   m_idle_psi(NULL),
-   m_server_idle(false),
-   user_var_events(key_memory_user_var_entry),
-   next_to_commit(NULL),
-   binlog_need_explicit_defaults_ts(false),
-   is_fatal_error(0),
-   transaction_rollback_request(0),
-   is_fatal_sub_stmt_error(false),
-   rand_used(0),
-   time_zone_used(0),
-   in_lock_tables(0),
-   bootstrap(0),
-   derived_tables_processing(FALSE),
-   sp_runtime_ctx(NULL),
-   m_parser_state(NULL),
-   work_part_info(NULL),
-#ifndef EMBEDDED_LIBRARY
-   // No need to instrument, highly unlikely to have that many plugins.
-   audit_class_plugins(PSI_NOT_INSTRUMENTED),
-   audit_class_mask(PSI_NOT_INSTRUMENTED),
-#endif
-#if defined(ENABLED_DEBUG_SYNC)
-   debug_sync_control(0),
-#endif /* defined(ENABLED_DEBUG_SYNC) */
-   m_enable_plugins(enable_plugins),
-#ifdef HAVE_GTID_NEXT_LIST
-   owned_gtid_set(global_sid_map),
-#endif
-   skip_gtid_rollback(false),
-   is_commit_in_middle_of_statement(false),
-   has_gtid_consistency_violation(false),
-   main_da(false),
-   m_parser_da(false),
-   m_query_rewrite_plugin_da(false),
-   m_query_rewrite_plugin_da_ptr(&m_query_rewrite_plugin_da),
-   m_stmt_da(&main_da),
-   duplicate_slave_id(false),
-   is_a_srv_session_thd(false)
-{
-  main_lex.reset();
-  set_psi(NULL);
-  mdl_context.init(this);
-  init_sql_alloc(key_memory_thd_main_mem_root,
-                 &main_mem_root,
-                 global_system_variables.query_alloc_block_size,
-                 global_system_variables.query_prealloc_size);
-  stmt_arena= this;
-  thread_stack= 0;
-  m_catalog.str= "std";
-  m_catalog.length= 3;
-  // per-thread and one-thread scheduler callbacks are no-ops, so NULL works
-  // for them, threadpool scheduler will change this for its THDs.
-  scheduler= NULL;
-  event_scheduler.data= 0;
-  skip_wait_timeout= false;
-  m_security_ctx= &m_main_security_ctx;
-  no_errors= 0;
-  password= 0;
-  query_start_usec_used= 0;
-  count_cuted_fields= CHECK_FIELD_IGNORE;
-  killed= NOT_KILLED;
-  col_access=0;
-  is_slave_error= thread_specific_used= FALSE;
-  my_hash_clear(&handler_tables_hash);
-  my_hash_clear(&ull_hash);
-  tmp_table=0;
-  cuted_fields= 0L;
-  m_sent_row_count= 0L;
-  current_found_rows= 0;
-  previous_found_rows= 0;
-  is_operating_gtid_table_implicitly= false;
-  is_operating_substatement_implicitly= false;
-  m_row_count_func= -1;
-  statement_id_counter= 0UL;
-  // Must be reset to handle error with THD's created for init of mysqld
-  lex->thd= NULL;
-  lex->set_current_select(0);
-  utime_after_lock= 0L;
-  current_linfo =  0;
-  slave_thread = 0;
-  memset(&variables, 0, sizeof(variables));
-  m_thread_id= Global_THD_manager::reserved_thread_id;
-  file_id = 0;
-  query_id= 0;
-  query_name_consts= 0;
-  db_charset= global_system_variables.collation_database;
-  memset(ha_data, 0, sizeof(ha_data));
-  is_killable= false;
-  binlog_evt_union.do_union= FALSE;
-  enable_slow_log= 0;
-  commit_error= CE_NONE;
-  durability_property= HA_REGULAR_DURABILITY;
-  busy_time=            0;
-  cpu_time=             0;
-  bytes_received=       0;
-  bytes_sent=           0;
-  binlog_bytes_written= 0;
-  updated_row_count=    0;
-  sent_row_count_2=     0;
-#ifndef DBUG_OFF
-  dbug_sentry=THD_SENTRY_MAGIC;
-#endif
-#ifndef EMBEDDED_LIBRARY
-  mysql_audit_init_thd(this);
-#endif
-  net.vio=0;
-  system_thread= NON_SYSTEM_THREAD;
-  cleanup_done= 0;
-  m_release_resources_done= false;
-  peer_port= 0;					// For SHOW PROCESSLIST
-  get_transaction()->m_flags.enabled= true;
-  active_vio = 0;
-  mysql_mutex_init(key_LOCK_thd_data, &LOCK_thd_data, MY_MUTEX_INIT_FAST);
-  mysql_mutex_init(key_LOCK_thd_query, &LOCK_thd_query, MY_MUTEX_INIT_FAST);
-  mysql_mutex_init(key_LOCK_thd_sysvar, &LOCK_thd_sysvar, MY_MUTEX_INIT_FAST);
-  mysql_mutex_init(key_LOCK_query_plan, &LOCK_query_plan, MY_MUTEX_INIT_FAST);
-  mysql_mutex_init(key_LOCK_temporary_tables, &LOCK_temporary_tables,
-                   MY_MUTEX_INIT_FAST);
-  mysql_mutex_init(key_LOCK_current_cond, &LOCK_current_cond,
-                   MY_MUTEX_INIT_FAST);
-  mysql_cond_init(key_COND_thr_lock, &COND_thr_lock);
-
-  /* Variables with default values */
-  proc_info="login";
-  where= THD::DEFAULT_WHERE;
-  server_id = ::server_id;
-  unmasked_server_id = server_id;
-  slave_net = 0;
-  set_command(COM_CONNECT);
-  *scramble= '\0';
-
-  /* Call to init() below requires fully initialized Open_tables_state. */
-  reset_open_tables_state();
-
-  init();
-#if defined(ENABLED_PROFILING)
-  profiling.set_thd(this);
->>>>>>> 333b4508
-#endif
   }
   if (rli_slave) rli_slave->cleanup_after_session();
 
   free_root(&main_mem_root, MYF(0));
 
-<<<<<<< HEAD
   if (m_token_array != NULL) {
     my_free(m_token_array);
-=======
-bool THD::handle_condition(uint sql_errno,
-                           const char* sqlstate,
-                           Sql_condition::enum_severity_level *level,
-                           const char* msg)
-{
-  last_errno= sql_errno;
-
-  if (!m_internal_handler)
-    return false;
-
-  for (Internal_error_handler *error_handler= m_internal_handler;
-       error_handler;
-       error_handler= error_handler->m_prev_internal_handler)
-  {
-    if (error_handler->handle_condition(this, sql_errno, sqlstate, level, msg))
-      return true;
->>>>>>> 333b4508
   }
   DBUG_VOID_RETURN;
+}
+
+extern "C" void increment_thd_innodb_stats(THD *thd, unsigned long long trx_id,
+                                           long io_reads, long long io_read,
+                                           long io_reads_wait_timer,
+                                           long lock_que_wait_timer,
+                                           long que_wait_timer,
+                                           long page_access) {
+  thd->innodb_was_used = true;
+  thd->innodb_trx_id = trx_id;
+  thd->innodb_io_reads += io_reads;
+  thd->innodb_io_read += io_read;
+  thd->innodb_io_reads_wait_timer += io_reads_wait_timer;
+  thd->innodb_lock_que_wait_timer += lock_que_wait_timer;
+  thd->innodb_innodb_que_wait_timer += que_wait_timer;
+  thd->innodb_page_access += page_access;
+}
+
+extern "C" unsigned long thd_log_slow_verbosity(const THD *thd) {
+  return (unsigned long)thd->variables.log_slow_verbosity;
+}
+
+extern "C" int thd_opt_slow_log() { return (int)opt_slow_log; }
+
+/**
+  Check whether given connection handle is associated with a background thread.
+
+  @param thd  connection handle
+  @retval non-zero  the connection handle belongs to a background thread
+  @retval 0   the connection handle belongs to a different thread type
+*/
+extern "C" int thd_is_background_thread(const THD *thd) {
+  return (thd->system_thread == SYSTEM_THREAD_BACKGROUND);
 }
 
 /**
@@ -1438,16 +1158,10 @@
     While exiting kill immune mode, awake() is called again with the killed
     state saved in THD::kill_immunizer object.
   */
-<<<<<<< HEAD
   if (kill_immunizer && kill_immunizer->is_active()) {
     kill_immunizer->save_killed_state(state_to_set);
     DBUG_VOID_RETURN;
   }
-=======
-  variables.pseudo_thread_id= m_thread_id;
-  variables.pseudo_server_id= 0;
-  mysql_mutex_unlock(&LOCK_global_system_variables);
->>>>>>> 333b4508
 
   /*
     Set killed flag if the connection is being killed (state_to_set
@@ -1457,7 +1171,6 @@
     the killed flag is not set so that it doesn't affect the next
     command incorrectly.
   */
-<<<<<<< HEAD
   if (this->m_server_idle && state_to_set == KILL_QUERY) { /* nothing */
   } else {
     killed = state_to_set;
@@ -1467,607 +1180,7 @@
     if (this != current_thd || kill_immunizer) {
       DBUG_ASSERT(!kill_immunizer || !kill_immunizer->is_active());
 
-      /*
-        Before sending a signal, let's close the socket of the thread
-        that is being killed ("this", which is not the current thread).
-        This is to make sure it does not block if the signal is lost.
-        This needs to be done only on platforms where signals are not
-        a reliable interruption mechanism.
-
-        Note that the downside of this mechanism is that we could close
-        the connection while "this" target thread is in the middle of
-        sending a result to the application, thus violating the client-
-        server protocol.
-=======
-  reset_first_successful_insert_id();
-  user_time.tv_sec= user_time.tv_usec= 0;
-  start_time.tv_sec= start_time.tv_usec= 0;
-  set_time();
-  auto_inc_intervals_forced.empty();
-  {
-    ulong tmp;
-    tmp= sql_rnd_with_mutex();
-    randominit(&rand, tmp + (ulong) &rand, tmp + (ulong) ::global_query_id);
-    randominit(&slog_rand, tmp + (ulong) &slog_rand,
-               tmp + (ulong) ::global_query_id);
-    DBUG_EXECUTE_IF("seed_slow_log_random",
-                    randominit(&slog_rand, 0x11111111, 0x77777777););
-  }
-
-  server_status= SERVER_STATUS_AUTOCOMMIT;
-  if (variables.sql_mode & MODE_NO_BACKSLASH_ESCAPES)
-    server_status|= SERVER_STATUS_NO_BACKSLASH_ESCAPES;
-
-  get_transaction()->reset_unsafe_rollback_flags(Transaction_ctx::SESSION);
-  get_transaction()->reset_unsafe_rollback_flags(Transaction_ctx::STMT);
-  open_options=ha_open_options;
-  update_lock_default= (variables.low_priority_updates ?
-			TL_WRITE_LOW_PRIORITY :
-			TL_WRITE);
-  insert_lock_default= (variables.low_priority_updates ?
-                        TL_WRITE_LOW_PRIORITY :
-                        TL_WRITE_CONCURRENT_INSERT);
-  tx_isolation= (enum_tx_isolation) variables.tx_isolation;
-  tx_read_only= variables.tx_read_only;
-  tx_priority= 0;
-  thd_tx_priority= 0;
-  update_charset();
-  reset_current_stmt_binlog_format_row();
-  reset_binlog_local_stmt_filter();
-  memset(&status_var, 0, sizeof(status_var));
-  binlog_row_event_extra_data= 0;
-
-  if (variables.sql_log_bin)
-    variables.option_bits|= OPTION_BIN_LOG;
-  else
-    variables.option_bits&= ~OPTION_BIN_LOG;
-  reset_stats();
-
-#if defined(ENABLED_DEBUG_SYNC)
-  /* Initialize the Debug Sync Facility. See debug_sync.cc. */
-  debug_sync_init_thread(this);
-#endif /* defined(ENABLED_DEBUG_SYNC) */
-
-  /* Initialize session_tracker and create all tracker objects */
-  session_tracker.init(this->charset());
-  session_tracker.enable(this);
-
-  owned_gtid.clear();
-  owned_sid.clear();
-  owned_gtid.dbug_print(NULL, "set owned_gtid (clear) in THD::init");
-
-  clear_slow_extended();
-}
-
-// Resets stats in a THD.
-void THD::reset_stats(void)
-{
-  current_connect_time=    time(NULL);
-  last_global_update_time= current_connect_time;
-  reset_diff_stats();
-}
-
-// Resets the 'diff' stats, which are used to update global stats.
-void THD::reset_diff_stats(void)
-{
-  diff_total_busy_time=            0;
-  diff_total_cpu_time=             0;
-  diff_total_bytes_received=       0;
-  diff_total_bytes_sent=           0;
-  diff_total_binlog_bytes_written= 0;
-  diff_total_sent_rows=            0;
-  diff_total_updated_rows=         0;
-  diff_total_read_rows=            0;
-  diff_select_commands=            0;
-  diff_update_commands=            0;
-  diff_other_commands=             0;
-  diff_commit_trans=               0;
-  diff_rollback_trans=             0;
-  diff_denied_connections=         0;
-  diff_lost_connections=           0;
-  diff_access_denied_errors=       0;
-  diff_empty_queries=              0;
-}
-
-// Updates 'diff' stats of a THD.
-void THD::update_stats(bool ran_command)
-{
-  diff_total_busy_time+=            busy_time;
-  diff_total_cpu_time+=             cpu_time;
-  diff_total_bytes_received+=       bytes_received;
-  diff_total_bytes_sent+=           bytes_sent;
-  diff_total_binlog_bytes_written+= binlog_bytes_written;
-  diff_total_sent_rows+=            sent_row_count_2;
-  diff_total_updated_rows+=         updated_row_count;
-  // diff_total_read_rows is updated in handler.cc.
-
-  if (ran_command)
-  {
-    // The replication thread has the COM_CONNECT command.
-    DBUG_ASSERT(get_command() != COM_SLEEP);
-    if ((get_command() == COM_QUERY || get_command() == COM_CONNECT) &&
-        (lex->sql_command >= 0 && lex->sql_command < SQLCOM_END)) {
-      // A SQL query.
-      if (lex->sql_command == SQLCOM_SELECT)
-      {
-        diff_select_commands++;
-        if (!sent_row_count_2)
-          diff_empty_queries++;
-      }
-      else if ((sql_command_flags[lex->sql_command] & CF_STATUS_COMMAND) != 0)
-      {
-        // 'SHOW ' commands become SQLCOM_SELECT.
-        diff_other_commands++;
-        // 'SHOW ' commands shouldn't inflate total sent row count.
-        diff_total_sent_rows-= sent_row_count_2;
-      } else if (is_update_query(lex->sql_command)) {
-        diff_update_commands++;
-      } else {
-        diff_other_commands++;
-      }
-    }
-  }
-  // diff_commit_trans is updated in handler.cc.
-  // diff_rollback_trans is updated in handler.cc.
-  // diff_denied_connections is updated in sql_connect.cc.
-  // diff_lost_connections is updated in sql_parse.cc.
-  // diff_access_denied_errors is updated in sql_parse.cc.
-
-  /* reset counters to zero to avoid double-counting since values
-     are already store in diff_total_*.
-  */
-
-  busy_time=            0;
-  cpu_time=             0;
-  bytes_received=       0;
-  bytes_sent=           0;
-  binlog_bytes_written= 0;
-  updated_row_count=    0;
-  sent_row_count_2=     0;
-}
-
-/*
-  Init THD for query processing.
-  This has to be called once before we call mysql_parse.
-  See also comments in sql_class.h.
-*/
-
-void THD::init_for_queries(Relay_log_info *rli)
-{
-  set_time(); 
-  ha_enable_transaction(this,TRUE);
-
-  reset_root_defaults(mem_root, variables.query_alloc_block_size,
-                      variables.query_prealloc_size);
-  get_transaction()->init_mem_root_defaults(variables.trans_alloc_block_size,
-                                            variables.trans_prealloc_size);
-  get_transaction()->xid_state()->reset();
-#if defined(MYSQL_SERVER) && defined(HAVE_REPLICATION)
-  if (rli)
-  {
-    if ((rli->deferred_events_collecting= rpl_filter->is_on()))
-    {
-      rli->deferred_events= new Deferred_log_events(rli);
-    }
-    rli_slave= rli;
-
-    DBUG_ASSERT(rli_slave->info_thd == this && slave_thread);
-  }
-#endif
-}
-
-
-void THD::set_new_thread_id()
-{
-  m_thread_id= Global_THD_manager::get_instance()->get_new_thread_id();
-  variables.pseudo_thread_id= m_thread_id;
-  thr_lock_info_init(&lock_info, m_thread_id, &COND_thr_lock);
-}
-
-
-/*
-  Do what's needed when one invokes change user
-
-  SYNOPSIS
-    cleanup_connection()
-
-  IMPLEMENTATION
-    Reset all resources that are connection specific
-*/
-
-
-void THD::cleanup_connection(void)
-{
-  mysql_mutex_lock(&LOCK_status);
-  add_to_status(&global_status_var, &status_var, true);
-  mysql_mutex_unlock(&LOCK_status);
-
-  cleanup();
-#if defined(ENABLED_DEBUG_SYNC)
-  /* End the Debug Sync Facility. See debug_sync.cc. */
-  debug_sync_end_thread(this);
-#endif /* defined(ENABLED_DEBUG_SYNC) */
-  killed= NOT_KILLED;
-  cleanup_done= 0;
-  init();
-  stmt_map.reset();
-  my_hash_init(&user_vars, system_charset_info, USER_VARS_HASH_SIZE, 0, 0,
-               (my_hash_get_key) get_var_key,
-               (my_hash_free_key) free_user_var, 0,
-               key_memory_user_var_entry);
-  sp_cache_clear(&sp_proc_cache);
-  sp_cache_clear(&sp_func_cache);
-
-  clear_error();
-  // clear the warnings
-  get_stmt_da()->reset_condition_info(this);
-  // clear profiling information
-#if defined(ENABLED_PROFILING)
-  profiling.cleanup();
-#endif
-
-#ifndef DBUG_OFF
-    /* DEBUG code only (begin) */
-    bool check_cleanup= FALSE;
-    DBUG_EXECUTE_IF("debug_test_cleanup_connection", check_cleanup= TRUE;);
-    if(check_cleanup)
-    {
-      /* isolation level should be default */
-      DBUG_ASSERT(variables.tx_isolation == ISO_REPEATABLE_READ);
-      /* check autocommit is ON by default */
-      DBUG_ASSERT(server_status == SERVER_STATUS_AUTOCOMMIT);
-      /* check prepared stmts are cleaned up */
-      DBUG_ASSERT(prepared_stmt_count == 0);
-      /* check diagnostic area is cleaned up */
-      DBUG_ASSERT(get_stmt_da()->status() == Diagnostics_area::DA_EMPTY);
-      /* check if temp tables are deleted */
-      DBUG_ASSERT(temporary_tables == NULL);
-      /* check if tables are unlocked */
-      DBUG_ASSERT(locked_tables_list.locked_tables() == NULL);
-    }
-    /* DEBUG code only (end) */
-#endif
-
-}
-
-
-/*
-  Do what's needed when one invokes change user.
-  Also used during THD::release_resources, i.e. prior to THD destruction.
-*/
-void THD::cleanup(void)
-{
-  Transaction_ctx *trn_ctx= get_transaction();
-  XID_STATE *xs= trn_ctx->xid_state();
-
-  DBUG_ENTER("THD::cleanup");
-  DBUG_ASSERT(cleanup_done == 0);
-  DEBUG_SYNC(this, "thd_cleanup_start");
-
-  killed= KILL_CONNECTION;
-  if (trn_ctx->xid_state()->has_state(XID_STATE::XA_PREPARED))
-  {
-    transaction_cache_detach(trn_ctx);
-  }
-  else
-  {
-    xs->set_state(XID_STATE::XA_NOTR);
-    trans_rollback(this);
-    transaction_cache_delete(trn_ctx);
-  }
-
-  locked_tables_list.unlock_locked_tables(this);
-  mysql_ha_cleanup(this);
-
-  DBUG_ASSERT(open_tables == NULL);
-  /*
-    If the thread was in the middle of an ongoing transaction (rolled
-    back a few lines above) or under LOCK TABLES (unlocked the tables
-    and left the mode a few lines above), there will be outstanding
-    metadata locks. Release them.
-  */
-  mdl_context.release_transactional_locks();
-
-  /* Release backup locks, if acquired */
-  if (backup_binlog_lock.is_acquired())
-    backup_binlog_lock.release(this);
-  if (backup_tables_lock.is_acquired())
-    backup_tables_lock.release(this);
-
-  /* Release the global read lock, if acquired. */
-  if (global_read_lock.is_acquired())
-    global_read_lock.unlock_global_read_lock(this);
-
-  mysql_ull_cleanup(this);
-  /*
-    All locking service locks must be released on disconnect.
-  */
-  release_all_locking_service_locks(this);
-
-  /* All metadata locks must have been released by now. */
-  DBUG_ASSERT(!mdl_context.has_locks());
-
-  /* Protects user_vars. */
-  mysql_mutex_lock(&LOCK_thd_data);
-  my_hash_free(&user_vars);
-  mysql_mutex_unlock(&LOCK_thd_data);
-
-  /*
-    When we call drop table for temporary tables, the
-    user_var_events container is not cleared this might
-    cause error if the container was filled before the
-    drop table command is called.
-    So call this before calling close_temporary_tables.
-  */
-  user_var_events.clear();
-  close_temporary_tables(this);
-  sp_cache_clear(&sp_proc_cache);
-  sp_cache_clear(&sp_func_cache);
-
-  /*
-    Actions above might generate events for the binary log, so we
-    commit the current transaction coordinator after executing cleanup
-    actions.
-   */
-  if (tc_log && !trn_ctx->xid_state()->has_state(XID_STATE::XA_PREPARED))
-    tc_log->commit(this, true);
-
-  /*
-    Destroy trackers only after finishing manipulations with transaction
-    state to avoid issues with Transaction_state_tracker.
-  */
-  session_tracker.deinit();
-
-  cleanup_done=1;
-  DBUG_VOID_RETURN;
-}
-
-
-/**
-  Release most resources, prior to THD destruction.
- */
-void THD::release_resources()
-{
-  DBUG_ASSERT(m_release_resources_done == false);
-
-  Global_THD_manager::get_instance()->release_thread_id(m_thread_id);
-
-  mysql_mutex_lock(&LOCK_status);
-  add_to_status(&global_status_var, &status_var, false);
-  /*
-    Status queries after this point should not aggregate THD::status_var
-    since the values has been added to global_status_var.
-    The status values are not reset so that they can still be read
-    by performance schema.
-  */
-  status_var_aggregated= true;
-  mysql_mutex_unlock(&LOCK_status);
-
-  /* Ensure that no one is using THD */
-  mysql_mutex_lock(&LOCK_thd_data);
-  mysql_mutex_lock(&LOCK_query_plan);
-
-  /* Close connection */
-#ifndef EMBEDDED_LIBRARY
-  if (is_classic_protocol() && get_protocol_classic()->get_vio())
-  {
-    vio_delete(get_protocol_classic()->get_vio());
-    get_protocol_classic()->end_net();
-  }
-#endif
-
-  /* modification plan for UPDATE/DELETE should be freed. */
-  DBUG_ASSERT(query_plan.get_modification_plan() == NULL);
-  mysql_mutex_unlock(&LOCK_query_plan);
-  mysql_mutex_unlock(&LOCK_thd_data);
-  mysql_mutex_lock(&LOCK_thd_query);
-  mysql_mutex_unlock(&LOCK_thd_query);
-
-  stmt_map.reset();                     /* close all prepared statements */
-  if (!cleanup_done)
-    cleanup();
-
-  mdl_context.destroy();
-  ha_close_connection(this);
-
-  /*
-    Debug sync system must be closed after ha_close_connection, because
-    DEBUG_SYNC is used in InnoDB connection handlerton close.
-  */
-#if defined(ENABLED_DEBUG_SYNC)
-  /* End the Debug Sync Facility. See debug_sync.cc. */
-  debug_sync_end_thread(this);
-#endif /* defined(ENABLED_DEBUG_SYNC) */
-
-  plugin_thdvar_cleanup(this, m_enable_plugins);
-
-  DBUG_ASSERT(timer == NULL);
-
-  if (timer_cache)
-    thd_timer_destroy(timer_cache);
-
-#ifndef EMBEDDED_LIBRARY
-  if (rli_fake)
-  {
-    rli_fake->end_info();
-    delete rli_fake;
-    rli_fake= NULL;
-  }
-  mysql_audit_free_thd(this);
-#endif
-
-  if (current_thd == this)
-    restore_globals();
-  m_release_resources_done= true;
-}
-
-
-THD::~THD()
-{
-  THD_CHECK_SENTRY(this);
-  DBUG_ENTER("~THD()");
-  DBUG_PRINT("info", ("THD dtor, this %p", this));
-
-  if (!m_release_resources_done)
-    release_resources();
-
-  clear_next_event_pos();
-
-  /* Ensure that no one is using THD */
-  mysql_mutex_lock(&LOCK_thd_data);
-  mysql_mutex_unlock(&LOCK_thd_data);
-  mysql_mutex_lock(&LOCK_thd_query);
-  mysql_mutex_unlock(&LOCK_thd_query);
-
-  DBUG_ASSERT(!m_attachable_trx);
-
-  my_free(const_cast<char*>(m_db.str));
-  m_db= NULL_CSTR;
-  get_transaction()->free_memory(MYF(0));
-  mysql_mutex_destroy(&LOCK_query_plan);
-  mysql_mutex_destroy(&LOCK_thd_data);
-  mysql_mutex_destroy(&LOCK_thd_query);
-  mysql_mutex_destroy(&LOCK_temporary_tables);
-  mysql_mutex_destroy(&LOCK_thd_sysvar);
-  mysql_mutex_destroy(&LOCK_current_cond);
-  mysql_cond_destroy(&COND_thr_lock);
-#ifndef DBUG_OFF
-  dbug_sentry= THD_SENTRY_GONE;
-#endif
-
-#ifndef EMBEDDED_LIBRARY
-  if (variables.gtid_next_list.gtid_set != NULL)
-  {
-#ifdef HAVE_GTID_NEXT_LIST
-    delete variables.gtid_next_list.gtid_set;
-    variables.gtid_next_list.gtid_set= NULL;
-    variables.gtid_next_list.is_non_null= false;
-#else
-    DBUG_ASSERT(0);
-#endif
-  }
-  if (rli_slave)
-    rli_slave->cleanup_after_session();
-#endif
-
-  free_root(&main_mem_root, MYF(0));
-
-  if (m_token_array != NULL)
-  {
-    my_free(m_token_array);
-  }
-  DBUG_VOID_RETURN;
-}
-
-
-/*
-  Add all status variables to another status variable array
-
-  SYNOPSIS
-   add_to_status()
-   to_var       add to this array
-   from_var     from this array
-   reset_from_var if true, then memset from_var variable with 0
-
-  NOTES
-    This function assumes that all variables are longlong/ulonglong.
-    If this assumption will change, then we have to explictely add
-    the other variables after the while loop
-*/
-
-void add_to_status(STATUS_VAR *to_var, STATUS_VAR *from_var, bool reset_from_var)
-{
-  int        c;
-  ulonglong *end= (ulonglong*) ((uchar*) to_var +
-                                offsetof(STATUS_VAR, LAST_STATUS_VAR) +
-                                sizeof(ulonglong));
-  ulonglong *to= (ulonglong*) to_var, *from= (ulonglong*) from_var;
-
-  while (to != end)
-    *(to++)+= *(from++);
-
-  to_var->com_other+= from_var->com_other;
-
-  for (c= 0; c< SQLCOM_END; c++)
-    to_var->com_stat[(uint) c] += from_var->com_stat[(uint) c];
-
-  if (reset_from_var)
-  {
-    memset (from_var, 0, sizeof(*from_var));
-  }
-}
-
-/*
-  Add the difference between two status variable arrays to another one.
-
-  SYNOPSIS
-    add_diff_to_status
-    to_var       add to this array
-    from_var     from this array
-    dec_var      minus this array
-  
-  NOTE
-    This function assumes that all variables are longlong/ulonglong.
-*/
-
-void add_diff_to_status(STATUS_VAR *to_var, STATUS_VAR *from_var,
-                        STATUS_VAR *dec_var)
-{
-  int        c;
-  ulonglong *end= (ulonglong*) ((uchar*) to_var + offsetof(STATUS_VAR, LAST_STATUS_VAR) +
-                                                  sizeof(ulonglong));
-  ulonglong *to= (ulonglong*) to_var,
-            *from= (ulonglong*) from_var,
-            *dec= (ulonglong*) dec_var;
-
-  while (to != end)
-    *(to++)+= *(from++) - *(dec++);
-
-  to_var->com_other+= from_var->com_other - dec_var->com_other;
-
-  for (c= 0; c< SQLCOM_END; c++)
-    to_var->com_stat[(uint) c] += from_var->com_stat[(uint) c] -dec_var->com_stat[(uint) c];
-}
-
-
-/**
-  Awake a thread.
-
-  @param[in]  state_to_set    value for THD::killed
-
-  This is normally called from another thread's THD object.
-
-  @note Do always call this while holding LOCK_thd_data.
-*/
-
-void THD::awake(THD::killed_state state_to_set)
-{
-  DBUG_ENTER("THD::awake");
-  DBUG_PRINT("enter", ("this: %p current_thd: %p", this, current_thd));
-  THD_CHECK_SENTRY(this);
-  mysql_mutex_assert_owner(&LOCK_thd_data);
-
-  /*
-    Set killed flag if the connection is being killed (state_to_set
-    is KILL_CONNECTION) or the connection is processing a query
-    (state_to_set is KILL_QUERY and m_server_idle flag is not set).
-    If the connection is idle and state_to_set is KILL QUERY, the
-    the killed flag is not set so that it doesn't affect the next
-    command incorrectly.
-  */
-  if (this->m_server_idle && state_to_set == KILL_QUERY)
-  { /* nothing */ }
-  else
-  {
-    killed= state_to_set;
-  }
-
-  if (state_to_set != THD::KILL_QUERY && state_to_set != THD::KILL_TIMEOUT)
-  {
-    if (this != current_thd)
-    {
-      if (active_vio)
-        vio_cancel(active_vio, SHUT_RDWR);
+      if (active_vio) vio_cancel(active_vio, SHUT_RDWR);
     }
 
     /* Send an event to the scheduler that a thread should be killed. */
@@ -2076,642 +1189,12 @@
   }
 
   /* Interrupt target waiting inside a storage engine. */
-  if (state_to_set != THD::NOT_KILLED)
-    ha_kill_connection(this);
-
-  if (state_to_set == THD::KILL_TIMEOUT)
+  if (state_to_set != THD::NOT_KILLED) ha_kill_connection(this);
+
+  if (state_to_set == THD::KILL_TIMEOUT) {
+    DBUG_ASSERT(!status_var_aggregated);
     status_var.max_execution_time_exceeded++;
-
-
-  /* Broadcast a condition to kick the target if it is waiting on it. */
-  if (is_killable)
-  {
-    mysql_mutex_lock(&LOCK_current_cond);
-    /*
-      This broadcast could be up in the air if the victim thread
-      exits the cond in the time between read and broadcast, but that is
-      ok since all we want to do is to make the victim thread get out
-      of waiting on current_cond.
-      If we see a non-zero current_cond: it cannot be an old value (because
-      then exit_cond() should have run and it can't because we have mutex); so
-      it is the true value but maybe current_mutex is not yet non-zero (we're
-      in the middle of enter_cond() and there is a "memory order
-      inversion"). So we test the mutex too to not lock 0.
-
-      Note that there is a small chance we fail to kill. If victim has locked
-      current_mutex, but hasn't yet entered enter_cond() (which means that
-      current_cond and current_mutex are 0), then the victim will not get
-      a signal and it may wait "forever" on the cond (until
-      we issue a second KILL or the status it's waiting for happens).
-      It's true that we have set its thd->killed but it may not
-      see it immediately and so may have time to reach the cond_wait().
-
-      However, where possible, we test for killed once again after
-      enter_cond(). This should make the signaling as safe as possible.
-      However, there is still a small chance of failure on platforms with
-      instruction or memory write reordering.
-    */
-    if (current_cond && current_mutex)
-    {
-      DBUG_EXECUTE_IF("before_dump_thread_acquires_current_mutex",
-                      {
-                      const char act[]=
-                      "now signal dump_thread_signal wait_for go_dump_thread";
-                      DBUG_ASSERT(!debug_sync_set_action(current_thd,
-                                                         STRING_WITH_LEN(act)));
-                      };);
-      mysql_mutex_lock(current_mutex);
-      mysql_cond_broadcast(current_cond);
-      mysql_mutex_unlock(current_mutex);
-    }
-    mysql_mutex_unlock(&LOCK_current_cond);
-  }
-  DBUG_VOID_RETURN;
-}
-
-
-/**
-  Close the Vio associated this session.
-
-  @remark LOCK_thd_data is taken due to the fact that
-          the Vio might be disassociated concurrently.
-*/
-
-void THD::disconnect(bool server_shutdown)
-{
-  Vio *vio= NULL;
-
-  mysql_mutex_lock(&LOCK_thd_data);
-
-  killed= THD::KILL_CONNECTION;
-
-  /*
-    Since a active vio might might have not been set yet, in
-    any case save a reference to avoid closing a inexistent
-    one or closing the vio twice if there is a active one.
-  */
-  vio= active_vio;
-  shutdown_active_vio();
-
-  /* Disconnect even if a active vio is not associated. */
-  if (is_classic_protocol() &&
-      get_protocol_classic()->get_vio() != vio &&
-      get_protocol_classic()->connection_alive())
-  {
-    m_protocol->shutdown(server_shutdown);
-  }
-
-  mysql_mutex_unlock(&LOCK_thd_data);
-}
-
-
-void THD::notify_shared_lock(MDL_context_owner *ctx_in_use,
-                             bool needs_thr_lock_abort)
-{
-  THD *in_use= ctx_in_use->get_thd();
-
-  if (needs_thr_lock_abort)
-  {
-    mysql_mutex_lock(&in_use->LOCK_thd_data);
-    for (TABLE *thd_table= in_use->open_tables;
-         thd_table ;
-         thd_table= thd_table->next)
-    {
-      /*
-        Check for TABLE::needs_reopen() is needed since in some places we call
-        handler::close() for table instance (and set TABLE::db_stat to 0)
-        and do not remove such instances from the THD::open_tables
-        for some time, during which other thread can see those instances
-        (e.g. see partitioning code).
-      */
-      if (!thd_table->needs_reopen())
-        mysql_lock_abort_for_thread(this, thd_table);
-    }
-    mysql_mutex_unlock(&in_use->LOCK_thd_data);
-  }
-}
-
-
-/*
-  Remember the location of thread info, the structure needed for
-  sql_alloc() and the structure for the net buffer
-*/
-
-bool THD::store_globals()
-{
-  /*
-    Assert that thread_stack is initialized: it's necessary to be able
-    to track stack overrun.
-  */
-  DBUG_ASSERT(thread_stack);
-
-  if (my_thread_set_THR_THD(this) ||
-      my_thread_set_THR_MALLOC(&mem_root))
-    return true;
-  /*
-    is_killable is concurrently readable by a killer thread.
-    It is protected by LOCK_thd_data, it is not needed to lock while the
-    value is changing from false not true. If the kill thread reads
-    true we need to ensure that the thread doesn't proceed to assign
-    another thread to the same TLS reference.
-  */
-  is_killable= true;
-#ifndef DBUG_OFF
-  /*
-    Let mysqld define the thread id (not mysys)
-    This allows us to move THD to different threads if needed.
-  */
-  set_my_thread_var_id(m_thread_id);
-#endif
-  real_id= my_thread_self();                      // For debugging
-
-  vio_set_thread_id(net.vio, real_id);
-
-  return false;
-}
-
-/*
-  Remove the thread specific info (THD and mem_root pointer) stored during
-  store_global call for this thread.
-*/
-void THD::restore_globals()
-{
-  /*
-    Assert that thread_stack is initialized: it's necessary to be able
-    to track stack overrun.
-  */
-  DBUG_ASSERT(thread_stack);
-
-  /* Undocking the thread specific data. */
-  my_thread_set_THR_THD(NULL);
-  my_thread_set_THR_MALLOC(NULL);
-}
-
-
-/*
-  Cleanup after query.
-
-  SYNOPSIS
-    THD::cleanup_after_query()
-
-  DESCRIPTION
-    This function is used to reset thread data to its default state.
-
-  NOTE
-    This function is not suitable for setting thread data to some
-    non-default values, as there is only one replication thread, so
-    different master threads may overwrite data of each other on
-    slave.
-*/
-
-void THD::cleanup_after_query()
-{
-  /*
-    Reset rand_used so that detection of calls to rand() will save random 
-    seeds if needed by the slave.
-
-    Do not reset rand_used if inside a stored function or trigger because 
-    only the call to these operations is logged. Thus only the calling 
-    statement needs to detect rand() calls made by its substatements. These
-    substatements must not set rand_used to 0 because it would remove the
-    detection of rand() by the calling statement. 
-  */
-  if (!in_sub_stmt) /* stored functions and triggers are a special case */
-  {
-    /* Forget those values, for next binlogger: */
-    stmt_depends_on_first_successful_insert_id_in_prev_stmt= 0;
-    auto_inc_intervals_in_cur_stmt_for_binlog.empty();
-    rand_used= 0;
-    binlog_accessed_db_names= NULL;
-
-#ifndef EMBEDDED_LIBRARY
-    /*
-      Clean possible unused INSERT_ID events by current statement.
-      is_update_query() is needed to ignore SET statements:
-        Statements that don't update anything directly and don't
-        used stored functions. This is mostly necessary to ignore
-        statements in binlog between SET INSERT_ID and DML statement
-        which is intended to consume its event (there can be other
-        SET statements between them).
-    */
-    if ((rli_slave || rli_fake) && is_update_query(lex->sql_command))
-      auto_inc_intervals_forced.empty();
-#endif
-  }
-
-  /*
-    In case of stored procedures, stored functions, triggers and events
-    m_trans_fixed_log_file will not be set to NULL. The memory will be reused.
-  */
-  if (!sp_runtime_ctx)
-    m_trans_fixed_log_file= NULL;
-
-  /*
-    Forget the binlog stmt filter for the next query.
-    There are some code paths that:
-    - do not call THD::decide_logging_format()
-    - do call THD::binlog_query(),
-    making this reset necessary.
-  */
-  reset_binlog_local_stmt_filter();
-  if (first_successful_insert_id_in_cur_stmt > 0)
-  {
-    /* set what LAST_INSERT_ID() will return */
-    first_successful_insert_id_in_prev_stmt= 
-      first_successful_insert_id_in_cur_stmt;
-    first_successful_insert_id_in_cur_stmt= 0;
-    substitute_null_with_insert_id= TRUE;
-  }
-  arg_of_last_insert_id_function= 0;
-  /* Free Items that were created during this execution */
-  free_items();
-  /* Reset where. */
-  where= THD::DEFAULT_WHERE;
-  /* reset table map for multi-table update */
-  table_map_for_update= 0;
-  m_binlog_invoker= FALSE;
-  /* reset replication info structure */
-  if (lex)
-  {
-    lex->mi.repl_ignore_server_ids.clear();
-  }
-#ifndef EMBEDDED_LIBRARY
-  if (rli_slave)
-    rli_slave->cleanup_after_query();
-#endif
-}
-
-LEX_CSTRING *
-make_lex_string_root(MEM_ROOT *mem_root,
-                     LEX_CSTRING *lex_str, const char* str, size_t length,
-                     bool allocate_lex_string)
-{
-  if (allocate_lex_string)
-    if (!(lex_str= (LEX_CSTRING *)alloc_root(mem_root, sizeof(LEX_CSTRING))))
-      return 0;
-  if (!(lex_str->str= strmake_root(mem_root, str, length)))
-    return 0;
-  lex_str->length= length;
-  return lex_str;
-}
-
-
-LEX_STRING *
-make_lex_string_root(MEM_ROOT *mem_root,
-                     LEX_STRING *lex_str, const char* str, size_t length,
-                     bool allocate_lex_string)
-{
-  if (allocate_lex_string)
-    if (!(lex_str= (LEX_STRING *)alloc_root(mem_root, sizeof(LEX_STRING))))
-      return 0;
-  if (!(lex_str->str= strmake_root(mem_root, str, length)))
-    return 0;
-  lex_str->length= length;
-  return lex_str;
-}
-
-
-
-LEX_CSTRING *THD::make_lex_string(LEX_CSTRING *lex_str,
-                                 const char* str, size_t length,
-                                 bool allocate_lex_string)
-{
-  return make_lex_string_root (mem_root, lex_str, str,
-                               length, allocate_lex_string);
-}
-
-
-
-/**
-  Create a LEX_STRING in this connection.
-
-  @param lex_str  pointer to LEX_STRING object to be initialized
-  @param str      initializer to be copied into lex_str
-  @param length   length of str, in bytes
-  @param allocate_lex_string  if TRUE, allocate new LEX_STRING object,
-                              instead of using lex_str value
-  @return  NULL on failure, or pointer to the LEX_STRING object
-*/
-LEX_STRING *THD::make_lex_string(LEX_STRING *lex_str,
-                                 const char* str, size_t length,
-                                 bool allocate_lex_string)
-{
-  return make_lex_string_root (mem_root, lex_str, str,
-                               length, allocate_lex_string);
-}
-
-
-/*
-  Convert a string to another character set
-
-  @param to             Store new allocated string here
-  @param to_cs          New character set for allocated string
-  @param from           String to convert
-  @param from_length    Length of string to convert
-  @param from_cs        Original character set
-
-  @note to will be 0-terminated to make it easy to pass to system funcs
-
-  @retval false ok
-  @retval true  End of memory.
-                In this case to->str will point to 0 and to->length will be 0.
-*/
-
-bool THD::convert_string(LEX_STRING *to, const CHARSET_INFO *to_cs,
-			 const char *from, size_t from_length,
-			 const CHARSET_INFO *from_cs)
-{
-  DBUG_ENTER("convert_string");
-  size_t new_length= to_cs->mbmaxlen * from_length;
-  uint errors= 0;
-  if (!(to->str= (char*) alloc(new_length+1)))
-  {
-    to->length= 0;				// Safety fix
-    DBUG_RETURN(1);				// EOM
-  }
-  to->length= copy_and_convert(to->str, new_length, to_cs,
-			       from, from_length, from_cs, &errors);
-  to->str[to->length]=0;			// Safety
-  if (errors != 0)
-  {
-    char printable_buff[32];
-    convert_to_printable(printable_buff, sizeof(printable_buff),
-                         from, from_length, from_cs, 6);
-    push_warning_printf(this, Sql_condition::SL_WARNING,
-                        ER_INVALID_CHARACTER_STRING,
-                        ER_THD(this, ER_INVALID_CHARACTER_STRING),
-                        from_cs->csname, printable_buff);
-  }
-
-  DBUG_RETURN(0);
-}
-
-
-/*
-  Convert string from source character set to target character set inplace.
-
-  SYNOPSIS
-    THD::convert_string
-
-  DESCRIPTION
-    Convert string using convert_buffer - buffer for character set 
-    conversion shared between all protocols.
-
-  RETURN
-    0   ok
-   !0   out of memory
-*/
-
-bool THD::convert_string(String *s, const CHARSET_INFO *from_cs,
-                         const CHARSET_INFO *to_cs)
-{
-  uint dummy_errors;
-  if (convert_buffer.copy(s->ptr(), s->length(), from_cs, to_cs, &dummy_errors))
-    return TRUE;
-  /* If convert_buffer >> s copying is more efficient long term */
-  if (convert_buffer.alloced_length() >= convert_buffer.length() * 2 ||
-      !s->is_alloced())
-  {
-    return s->copy(convert_buffer);
-  }
-  s->swap(convert_buffer);
-  return FALSE;
-}
-
-
-/*
-  Update some cache variables when character set changes
-*/
-
-void THD::update_charset()
-{
-  size_t not_used;
-  charset_is_system_charset=
-    !String::needs_conversion(0,
-                              variables.character_set_client,
-                              system_charset_info,
-                              &not_used);
-  charset_is_collation_connection= 
-    !String::needs_conversion(0,
-                              variables.character_set_client,
-                              variables.collation_connection,
-                              &not_used);
-  charset_is_character_set_filesystem= 
-    !String::needs_conversion(0,
-                              variables.character_set_client,
-                              variables.character_set_filesystem,
-                              &not_used);
-}
-
-
-/* add table to list of changed in transaction tables */
-
-void THD::add_changed_table(TABLE *table)
-{
-  DBUG_ENTER("THD::add_changed_table(table)");
-
-  DBUG_ASSERT(in_multi_stmt_transaction_mode() && table->file->has_transactions());
-  add_changed_table(table->s->table_cache_key.str,
-                    (long) table->s->table_cache_key.length);
-  DBUG_VOID_RETURN;
-}
-
-
-void THD::add_changed_table(const char *key, long key_length)
-{
-  DBUG_ENTER("THD::add_changed_table(key)");
-  if (get_transaction()->add_changed_table(key, key_length))
-    killed= KILL_CONNECTION;
-  DBUG_VOID_RETURN;
-}
-
-
-int THD::send_explain_fields(Query_result *result)
-{
-  List<Item> field_list;
-  Item *item;
-  CHARSET_INFO *cs= system_charset_info;
-  field_list.push_back(new Item_return_int("id",3, MYSQL_TYPE_LONGLONG));
-  field_list.push_back(new Item_empty_string("select_type", 19, cs));
-  field_list.push_back(item= new Item_empty_string("table", NAME_CHAR_LEN, cs));
-  item->maybe_null= 1;
-  /* Maximum length of string that make_used_partitions_str() can produce */
-  item= new Item_empty_string("partitions", MAX_PARTITIONS * (1 + FN_LEN),
-                              cs);
-  field_list.push_back(item);
-  item->maybe_null= 1;
-  field_list.push_back(item= new Item_empty_string("type", 10, cs));
-  item->maybe_null= 1;
-  field_list.push_back(item=new Item_empty_string("possible_keys",
-						  NAME_CHAR_LEN*MAX_KEY, cs));
-  item->maybe_null=1;
-  field_list.push_back(item=new Item_empty_string("key", NAME_CHAR_LEN, cs));
-  item->maybe_null=1;
-  field_list.push_back(item=new Item_empty_string("key_len",
-						  NAME_CHAR_LEN*MAX_KEY));
-  item->maybe_null=1;
-  field_list.push_back(item=new Item_empty_string("ref",
-                                                  NAME_CHAR_LEN*MAX_REF_PARTS,
-                                                  cs));
-  item->maybe_null=1;
-  field_list.push_back(item= new Item_return_int("rows", 10,
-                                                 MYSQL_TYPE_LONGLONG));
-  item->maybe_null= 1;
-  field_list.push_back(item= new Item_float(NAME_STRING("filtered"),
-                                            0.1234, 2, 4));
-  item->maybe_null=1;
-  field_list.push_back(new Item_empty_string("Extra", 255, cs));
-  item->maybe_null= 1;
-  return (result->send_result_set_metadata(field_list, Protocol::SEND_NUM_ROWS |
-                                           Protocol::SEND_EOF));
-}
-
-enum_vio_type THD::get_vio_type()
-{
-#ifndef EMBEDDED_LIBRARY
-  DBUG_ENTER("shutdown_active_vio");
-  DBUG_RETURN(get_protocol()->connection_type());
-#else
-  return NO_VIO_TYPE;
-#endif
-}
-
-void THD::shutdown_active_vio()
-{
-  DBUG_ENTER("shutdown_active_vio");
-  mysql_mutex_assert_owner(&LOCK_thd_data);
-#ifndef EMBEDDED_LIBRARY
-  if (active_vio)
-  {
-    vio_shutdown(active_vio, SHUT_RDWR);
-    active_vio = 0;
-  }
-#endif
-  DBUG_VOID_RETURN;
-}
-
-const char *get_client_host(THD *client)
-{
-  return client->security_context()->host_or_ip().length ?
-    client->security_context()->host_or_ip().str :
-    client->security_context()->host().length ?
-    client->security_context()->host().str : "";
-}
-
-char *THD::get_client_host_port(THD *client)
-{
-  Security_context *client_sctx= client->security_context();
-  char *client_host= NULL;
-
-  if (client->peer_port && (client_sctx->host().length
-                            || client_sctx->ip().length) &&
-      security_context()->host_or_ip().length)
-  {
-    if ((client_host= (char *) this->alloc(LIST_PROCESS_HOST_LEN+1)))
-      my_snprintf((char *) client_host, LIST_PROCESS_HOST_LEN,
-                  "%s:%u", client_sctx->host_or_ip().str, client->peer_port);
-  }
-  else
-    client_host= this->mem_strdup(get_client_host(client));
-
-  return client_host;
-}
-
-
-/*
-  Register an item tree tree transformation, performed by the query
-  optimizer.
-*/
-
-void THD::nocheck_register_item_tree_change(Item **place,
-                                            Item *new_value)
-{
-  Item_change_record *change;
-  /*
-    Now we use one node per change, which adds some memory overhead,
-    but still is rather fast as we use alloc_root for allocations.
-    A list of item tree changes of an average query should be short.
-  */
-  void *change_mem= alloc_root(mem_root, sizeof(*change));
-  if (change_mem == 0)
-  {
-    /*
-      OOM, thd->fatal_error() is called by the error handler of the
-      memroot. Just return.
-    */
-    return;
-  }
-  change= new (change_mem) Item_change_record(place, new_value);
-  change_list.push_front(change);
-}
-
-
-void THD::replace_rollback_place(Item **new_place)
-{
-  I_List_iterator<Item_change_record> it(change_list);
-  Item_change_record *change;
-  while ((change= it++))
-  {
-    if (change->new_value == *new_place)
-    {
-      DBUG_PRINT("info", ("replace_rollback_place new_value %p place %p",
-                          *new_place, new_place));
-      change->place= new_place;
-      break;
-    }
-  }
-}
-
-
-void THD::rollback_item_tree_changes()
-{
-  I_List_iterator<Item_change_record> it(change_list);
-  Item_change_record *change;
-  DBUG_ENTER("rollback_item_tree_changes");
-
-  while ((change= it++))
-  {
-    DBUG_PRINT("info",
-               ("rollback_item_tree_changes "
-                "place %p curr_value %p old_value %p",
-                change->place, *change->place, change->old_value));
-    *change->place= change->old_value;
-  }
-  /* We can forget about changes memory: it's allocated in runtime memroot */
-  change_list.empty();
-  DBUG_VOID_RETURN;
-}
-
->>>>>>> 333b4508
-
-        On the other hand, without closing the socket we have a race
-        condition. If "this" target thread passes the check of
-        thd->killed, and then the current thread runs through
-        THD::awake(), sets the 'killed' flag and completes the
-        signaling, and then the target thread runs into read(), it will
-        block on the socket. As a result of the discussions around
-        Bug#37780, it has been decided that we accept the race
-        condition. A second KILL awakes the target from read().
-
-        If we are killing ourselves, we know that we are not blocked.
-        We also know that we will check thd->killed before we go for
-        reading the next statement.
-      */
-
-      shutdown_active_vio();
-    }
-
-    /* Send an event to the scheduler that a thread should be killed. */
-    if (!slave_thread)
-      MYSQL_CALLBACK(Connection_handler_manager::event_functions,
-                     post_kill_notification, (this));
-  }
-
-  /* Interrupt target waiting inside a storage engine. */
-  if (state_to_set != THD::NOT_KILLED) ha_kill_connection(this);
-
-  if (state_to_set == THD::KILL_TIMEOUT)
-    status_var.max_execution_time_exceeded++;
+  }
 
   /* Broadcast a condition to kick the target if it is waiting on it. */
   if (is_killable) {
@@ -2755,6 +1238,33 @@
   DBUG_VOID_RETURN;
 }
 
+/* extend for kill session of idle transaction from engine */
+extern "C" int thd_command(const THD *thd) { return (int)thd->get_command(); }
+
+extern "C" long long thd_start_time(const THD *thd) {
+  return (long long)thd->start_time.tv_sec;
+}
+
+extern "C" void thd_kill(ulong id) {
+  Find_thd_with_id find_thd_with_id(id, false);
+  THD *thd = Global_THD_manager::get_instance()->find_thd(&find_thd_with_id);
+  if (!thd) return;
+
+  thd->awake(THD::KILL_CONNECTION);
+  mysql_mutex_unlock(&thd->LOCK_thd_data);
+}
+
+/**
+   Check whether ft_query_extra_word_chars server variable is enabled for the
+   current session
+
+   @return ft_query_extra_word_chars value
+*/
+extern "C" int thd_get_ft_query_extra_word_chars(void) {
+  const THD *thd = current_thd;
+  return thd ? thd->variables.ft_query_extra_word_chars : 0;
+}
+
 /**
   Close the Vio associated this session.
 
@@ -2775,7 +1285,6 @@
     While exiting kill immune mode, awake() is called again with the killed
     state saved in THD::kill_immunizer object.
 
-<<<<<<< HEAD
     active_vio is aleady associated to the thread when it is in the kill
     immune mode. THD::awake() closes the active_vio.
  */
@@ -2783,14 +1292,6 @@
     kill_immunizer->save_killed_state(THD::KILL_CONNECTION);
   else {
     killed = THD::KILL_CONNECTION;
-=======
-  thd->inc_sent_row_count(1);
-  thd->sent_row_count_2++;
-  DEBUG_SYNC(thd, "sent_row");
-
-  DBUG_RETURN(protocol->end_row());
-}
->>>>>>> 333b4508
 
     /*
       Since a active vio might might have not been set yet, in
@@ -2863,6 +1364,8 @@
 #endif
   real_id = my_thread_self();  // For debugging
 
+  vio_set_thread_id(net.vio, real_id);
+
   return false;
 }
 
@@ -2880,6 +1383,86 @@
   /* Undocking the thread specific data. */
   current_thd = nullptr;
   THR_MALLOC = nullptr;
+}
+
+// Resets stats in a THD.
+void THD::reset_stats(void) noexcept {
+  current_connect_time = time(nullptr);
+  last_global_update_time = current_connect_time;
+  reset_diff_stats();
+}
+
+// Resets the 'diff' stats, which are used to update global stats.
+void THD::reset_diff_stats(void) noexcept {
+  diff_total_busy_time = 0;
+  diff_total_cpu_time = 0;
+  diff_total_bytes_received = 0;
+  diff_total_bytes_sent = 0;
+  diff_total_binlog_bytes_written = 0;
+  diff_total_sent_rows = 0;
+  diff_total_updated_rows = 0;
+  diff_total_read_rows = 0;
+  diff_select_commands = 0;
+  diff_update_commands = 0;
+  diff_other_commands = 0;
+  diff_commit_trans = 0;
+  diff_rollback_trans = 0;
+  diff_denied_connections = 0;
+  diff_lost_connections = 0;
+  diff_access_denied_errors = 0;
+  diff_empty_queries = 0;
+}
+
+// Updates 'diff' stats of a THD.
+void THD::update_stats(bool ran_command) noexcept {
+  diff_total_busy_time += busy_time;
+  diff_total_cpu_time += cpu_time;
+  diff_total_bytes_received += bytes_received;
+  diff_total_bytes_sent += bytes_sent;
+  diff_total_binlog_bytes_written += binlog_bytes_written;
+  diff_total_sent_rows += sent_row_count_2;
+  diff_total_updated_rows += updated_row_count;
+  // diff_total_read_rows is updated in handler.cc.
+
+  if (ran_command) {
+    // The replication thread has the COM_CONNECT command.
+    DBUG_ASSERT(get_command() != COM_SLEEP);
+    if ((get_command() == COM_QUERY || get_command() == COM_CONNECT) &&
+        (lex->sql_command >= 0 && lex->sql_command < SQLCOM_END)) {
+      // A SQL query.
+      if (lex->sql_command == SQLCOM_SELECT) {
+        diff_select_commands++;
+        if (!sent_row_count_2) diff_empty_queries++;
+      } else if ((sql_command_flags[lex->sql_command] & CF_STATUS_COMMAND) !=
+                 0) {
+        // 'SHOW ' commands become SQLCOM_SELECT.
+        diff_other_commands++;
+        // 'SHOW ' commands shouldn't inflate total sent row count.
+        diff_total_sent_rows -= sent_row_count_2;
+      } else if (is_update_query(lex->sql_command)) {
+        diff_update_commands++;
+      } else {
+        diff_other_commands++;
+      }
+    }
+  }
+  // diff_commit_trans is updated in handler.cc.
+  // diff_rollback_trans is updated in handler.cc.
+  // diff_denied_connections is updated in sql_connect.cc.
+  // diff_lost_connections is updated in sql_parse.cc.
+  // diff_access_denied_errors is updated in sql_parse.cc.
+
+  /* reset counters to zero to avoid double-counting since values
+     are already store in diff_total_*.
+  */
+
+  busy_time = 0;
+  cpu_time = 0;
+  bytes_received = 0;
+  bytes_sent = 0;
+  binlog_bytes_written = 0;
+  updated_row_count = 0;
+  sent_row_count_2 = 0;
 }
 
 /*
@@ -2898,21 +1481,10 @@
     slave.
 */
 
-<<<<<<< HEAD
 void THD::cleanup_after_query() {
   /*
     Reset rand_used so that detection of calls to rand() will save random
     seeds if needed by the slave.
-=======
-static File create_file(THD *thd, char *path, sql_exchange *exchange,
-			IO_CACHE *cache)
-{
-  File file= -1;
-  bool new_file_created= false;
-  MY_STAT stat_arg;
-
-  uint option= MY_UNPACK_FILENAME | MY_RELATIVE_PATH;
->>>>>>> 333b4508
 
     Do not reset rand_used if inside a stored function or trigger because
     only the call to these operations is logged. Thus only the calling
@@ -2941,7 +1513,6 @@
       auto_inc_intervals_forced.empty();
   }
 
-<<<<<<< HEAD
   /*
     In case of stored procedures, stored functions, triggers and events
     m_trans_fixed_log_file will not be set to NULL. The memory will be reused.
@@ -2980,46 +1551,6 @@
   /* reset replication info structure */
   if (lex) {
     lex->mi.repl_ignore_server_ids.clear();
-=======
-  if (my_stat(path, &stat_arg, MYF(0)))
-  {
-    /* Check if file is named pipe or unix socket */
-    if (MY_S_ISFIFO(stat_arg.st_mode))
-      file= mysql_file_open(key_select_to_file,
-                            path, O_WRONLY, MYF(MY_WME));
-#ifndef __WIN__
-    if (MY_S_ISSOCK(stat_arg.st_mode))
-      file= mysql_unix_socket_connect(key_select_to_file,
-                                      path, MYF(MY_WME));
-#endif
-    if (file < 0)
-    {
-      if (!(MY_S_ISFIFO(stat_arg.st_mode) || MY_S_ISSOCK(stat_arg.st_mode)))
-        my_error(ER_FILE_EXISTS_ERROR, MYF(0), exchange->file_name);
-      return -1;
-    }
-  }
-  else
-  {
-    /* Create the file world readable */
-    if ((file= mysql_file_create(key_select_to_file,
-                                 path, 0666, O_WRONLY|O_EXCL, MYF(MY_WME))) < 0)
-      return file;
-    new_file_created= true;
-#ifdef HAVE_FCHMOD
-    (void) fchmod(file, 0666);      // Because of umask()
-#else
-    (void) chmod(path, 0666);
-#endif
-  }
-  if (init_io_cache(cache, file, 0L, WRITE_CACHE, 0L, 1, MYF(MY_WME)))
-  {
-    mysql_file_close(file, MYF(0));
-    /* Delete file on error, if it was just created */
-    if (new_file_created)
-      mysql_file_delete(key_select_to_file, path, MYF(0));
-    return -1;
->>>>>>> 333b4508
   }
   if (rli_slave) rli_slave->cleanup_after_query();
   // Set the default "cute" mode for the execution environment:
@@ -3204,11 +1735,19 @@
   DBUG_ENTER("shutdown_active_vio");
   mysql_mutex_assert_owner(&LOCK_thd_data);
   if (active_vio) {
-    vio_shutdown(active_vio);
+    vio_shutdown(active_vio, SHUT_RDWR);
     active_vio = 0;
     m_SSL = NULL;
   }
   DBUG_VOID_RETURN;
+}
+
+const char *get_client_host(const THD &client) noexcept {
+  return client.security_context()->host_or_ip().length
+             ? client.security_context()->host_or_ip().str
+             : client.security_context()->host().length
+                   ? client.security_context()->host().str
+                   : "";
 }
 
 /*
@@ -3343,12 +1882,7 @@
     no new statements can be added until prepared_stmt_count drops below
     the limit.
   */
-<<<<<<< HEAD
   if (prepared_stmt_count >= max_prepared_stmt_count) {
-=======
-  if (prepared_stmt_count >= max_prepared_stmt_count)
-  {
->>>>>>> 333b4508
     mysql_mutex_unlock(&LOCK_prepared_stmt_count);
     my_error(ER_MAX_PREPARED_STMT_COUNT_REACHED, MYF(0),
              max_prepared_stmt_count);
@@ -3356,311 +1890,23 @@
   }
   prepared_stmt_count++;
   mysql_mutex_unlock(&LOCK_prepared_stmt_count);
-<<<<<<< HEAD
 
   m_last_found_statement = statement;
-=======
-
-  m_last_found_statement= statement;
-  return 0;
-
-err_max:
-  if (statement->name().str)
-    my_hash_delete(&names_hash, (uchar*) statement);
-err_names_hash:
-  my_hash_delete(&st_hash, (uchar*) statement);
-err_st_hash:
-  return 1;
-}
-
-
-Prepared_statement
-*Prepared_statement_map::find_by_name(const LEX_CSTRING &name)
-{
-  return reinterpret_cast<Prepared_statement*>
-    (my_hash_search(&names_hash, (uchar*)name.str, name.length));
-}
-
-
-Prepared_statement *Prepared_statement_map::find(ulong id)
-{
-  if (m_last_found_statement == NULL || id != m_last_found_statement->id)
-  {
-    Prepared_statement *stmt=
-      reinterpret_cast<Prepared_statement*>
-      (my_hash_search(&st_hash, (uchar *) &id, sizeof(id)));
-    if (stmt && stmt->name().str)
-      return NULL;
-    m_last_found_statement= stmt;
-  }
-  return m_last_found_statement;
-}
-
-
-void Prepared_statement_map::erase(Prepared_statement *statement)
-{
-  if (statement == m_last_found_statement)
-    m_last_found_statement= NULL;
-  if (statement->name().str)
-    my_hash_delete(&names_hash, (uchar *) statement);
-
-  my_hash_delete(&st_hash, (uchar *) statement);
-  mysql_mutex_lock(&LOCK_prepared_stmt_count);
-  DBUG_ASSERT(prepared_stmt_count > 0);
-  prepared_stmt_count--;
-  mysql_mutex_unlock(&LOCK_prepared_stmt_count);
-}
-
-void Prepared_statement_map::claim_memory_ownership()
-{
-  my_hash_claim(&names_hash);
-  my_hash_claim(&st_hash);
-}
-
-void Prepared_statement_map::reset()
-{
-  /* Must be first, hash_free will reset st_hash.records */
-  if (st_hash.records > 0)
-  {
-#ifdef HAVE_PSI_PS_INTERFACE
-    for (uint i=0 ; i < st_hash.records ; i++)
-    {
-      Prepared_statement *stmt=
-        reinterpret_cast<Prepared_statement *>(my_hash_element(&st_hash, i));
-      MYSQL_DESTROY_PS(stmt->get_PS_prepared_stmt());
-    }
-#endif
-    mysql_mutex_lock(&LOCK_prepared_stmt_count);
-    DBUG_ASSERT(prepared_stmt_count >= st_hash.records);
-    prepared_stmt_count-= st_hash.records;
-    mysql_mutex_unlock(&LOCK_prepared_stmt_count);
-  }
-  my_hash_reset(&names_hash);
-  my_hash_reset(&st_hash);
-  m_last_found_statement= NULL;
-}
-
-
-Prepared_statement_map::~Prepared_statement_map()
-{
-  /*
-    We do not want to grab the global LOCK_prepared_stmt_count mutex here.
-    reset() should already have been called to maintain prepared_stmt_count.
-   */
-  DBUG_ASSERT(st_hash.records == 0);
-
-  my_hash_free(&names_hash);
-  my_hash_free(&st_hash);
-}
-
-
-bool Query_dumpvar::send_data(List<Item> &items)
-{
-  List_iterator_fast<PT_select_var> var_li(var_list);
-  List_iterator<Item> it(items);
-  Item *item;
-  PT_select_var *mv;
-  DBUG_ENTER("Query_dumpvar::send_data");
-
-  if (unit->offset_limit_cnt)
-  {						// using limit offset,count
-    unit->offset_limit_cnt--;
-    DBUG_RETURN(false);
-  }
-  if (row_count++) 
-  {
-    my_message(ER_TOO_MANY_ROWS, ER(ER_TOO_MANY_ROWS), MYF(0));
-    DBUG_RETURN(true);
-  }
-  while ((mv= var_li++) && (item= it++))
-  {
-    if (mv->is_local())
-    {
-      if (thd->sp_runtime_ctx->set_variable(thd, mv->get_offset(), &item))
-	    DBUG_RETURN(true);
-    }
-    else
-    {
-      /*
-        Create Item_func_set_user_vars with delayed non-constness. We
-        do this so that Item_get_user_var::const_item() will return
-        the same result during
-        Item_func_set_user_var::save_item_result() as they did during
-        optimization and execution.
-       */
-      Item_func_set_user_var *suv=
-        new Item_func_set_user_var(mv->name, item, true);
-      if (suv->fix_fields(thd, 0))
-        DBUG_RETURN(true);
-      suv->save_item_result(item);
-      if (suv->update())
-        DBUG_RETURN(true);
-    }
-  }
-  DBUG_RETURN(thd->is_error());
-}
-
-bool Query_dumpvar::send_eof()
-{
-  if (! row_count)
-    push_warning(thd, Sql_condition::SL_WARNING,
-                 ER_SP_FETCH_NO_DATA, ER(ER_SP_FETCH_NO_DATA));
-  /*
-    Don't send EOF if we're in error condition (which implies we've already
-    sent or are sending an error)
-  */
-  if (thd->is_error())
-    return true;
-
-  ::my_ok(thd,row_count);
-  return 0;
-}
-
-
-void thd_increment_bytes_sent(size_t length)
-{
-  THD *thd= current_thd;
-  if (likely(thd != NULL))
-  { /* current_thd==NULL when close_connection() calls net_send_error() */
-    thd->status_var.bytes_sent+= length;
-    thd->bytes_sent+= length;
-  }
-}
-
-
-void thd_increment_bytes_received(size_t length)
-{
-  THD *thd= current_thd;
-  if (likely(thd != NULL))
-  {
-    thd->status_var.bytes_received+= length;
-    thd->bytes_received+= length;
-  }
-}
-
-
-void THD::set_status_var_init()
-{
-  memset(&status_var, 0, sizeof(status_var));
-}
-
-
-/****************************************************************************
-  Handling of open and locked tables states.
-
-  This is used when we want to open/lock (and then close) some tables when
-  we already have a set of tables open and locked. We use these methods for
-  access to mysql.proc table to find definitions of stored routines.
-****************************************************************************/
-
-void THD::reset_n_backup_open_tables_state(Open_tables_backup *backup)
-{
-  DBUG_ENTER("reset_n_backup_open_tables_state");
-  backup->set_open_tables_state(this);
-  backup->mdl_system_tables_svp= mdl_context.mdl_savepoint();
-  reset_open_tables_state();
-  state_flags|= Open_tables_state::BACKUPS_AVAIL;
-  DBUG_VOID_RETURN;
-}
-
-
-void THD::restore_backup_open_tables_state(Open_tables_backup *backup)
-{
-  DBUG_ENTER("restore_backup_open_tables_state");
-  mdl_context.rollback_to_savepoint(backup->mdl_system_tables_svp);
-  /*
-    Before we will throw away current open tables state we want
-    to be sure that it was properly cleaned up.
-  */
-  DBUG_ASSERT(open_tables == 0 && temporary_tables == 0 &&
-              derived_tables == 0 &&
-              lock == 0 &&
-              locked_tables_mode == LTM_NONE &&
-              get_reprepare_observer() == NULL);
-
-  set_open_tables_state(backup);
-  DBUG_VOID_RETURN;
-}
-
-
-void THD::begin_attachable_ro_transaction()
-{
-  DBUG_ASSERT(!m_attachable_trx);
-
-  m_attachable_trx= new Attachable_trx(this);
-}
-
-
-void THD::end_attachable_transaction()
-{
-  DBUG_ASSERT(m_attachable_trx);
-
-  delete m_attachable_trx;
-  m_attachable_trx= NULL;
-}
-
-
-/**
-  Check the killed state of a user thread
-  @param thd  user thread
-  @retval 0 the user thread is active
-  @retval 1 the user thread has been killed
-*/
-extern "C" int thd_killed(const MYSQL_THD thd)
-{
-  if (thd == NULL)
-    return current_thd != NULL ? current_thd->killed : 0;
-  return thd->killed;
-}
-
-/**
-  Set the killed status of the current statement.
-
-  @param thd  user thread connection handle
-*/
-extern "C" void thd_set_kill_status(const MYSQL_THD thd)
-{
-  thd->send_kill_message();
-}
-
-/**
-  Return the thread id of a user thread
-  @param thd user thread
-  @return thread id
-*/
-extern "C" unsigned long thd_get_thread_id(const MYSQL_THD thd)
-{
-  return((unsigned long)thd->thread_id());
-}
-
-/**
-  Return the query id of a thread
-  @param thd user thread
-  @return query id
-*/
-extern "C" int64_t thd_get_query_id(const MYSQL_THD thd)
-{
-  return(thd->query_id);
-}
-
-/**
-  Check if batching is allowed for the thread
-  @param thd  user thread
-  @retval 1 batching allowed
-  @retval 0 batching not allowed
-*/
-extern "C" int thd_allow_batch(MYSQL_THD thd)
-{
-  if ((thd->variables.option_bits & OPTION_ALLOW_BATCH) ||
-      (thd->slave_thread && opt_slave_allow_batching))
-    return 1;
->>>>>>> 333b4508
   return 0;
 
 err_max:
   if (statement->name().str) names_hash.erase(to_string(statement->name()));
   st_hash.erase(statement->id);
   return 1;
+}
+
+/**
+   Return the query id of a thread
+   @param thd user thread
+   @return query id
+*/
+extern "C" int64_t thd_get_query_id(const MYSQL_THD thd) {
+  return (thd->query_id);
 }
 
 Prepared_statement *Prepared_statement_map::find_by_name(
@@ -3770,75 +2016,12 @@
   DBUG_VOID_RETURN;
 }
 
-<<<<<<< HEAD
 void THD::begin_attachable_ro_transaction() {
   m_attachable_trx = new Attachable_trx(this, m_attachable_trx);
 }
 
 void THD::begin_attachable_transaction(enum_reset_lex reset_lex) {
   m_attachable_trx = new Attachable_trx(this, m_attachable_trx, reset_lex);
-=======
-
-#ifndef EMBEDDED_LIBRARY
-extern "C" void thd_pool_wait_begin(MYSQL_THD thd, int wait_type);
-extern "C" void thd_pool_wait_end(MYSQL_THD thd);
-
-/*
-  Interface for MySQL Server, plugins and storage engines to report
-  when they are going to sleep/stall.
-  
-  SYNOPSIS
-  thd_wait_begin()
-  thd                     Thread object
-                          Can be NULL, in this case current THD is used.
-  wait_type               Type of wait
-                          1 -- short wait (e.g. for mutex)
-                          2 -- medium wait (e.g. for disk io)
-                          3 -- large wait (e.g. for locked row/table)
-  NOTES
-    This is used by the threadpool to have better knowledge of which
-    threads that currently are actively running on CPUs. When a thread
-    reports that it's going to sleep/stall, the threadpool scheduler is
-    free to start another thread in the pool most likely. The expected wait
-    time is simply an indication of how long the wait is expected to
-    become, the real wait time could be very different.
-
-  thd_wait_end MUST be called immediately after waking up again.
-*/
-extern "C" void thd_wait_begin(MYSQL_THD thd, int wait_type)
-{
-  if (!thd)
-  {
-    thd= current_thd;
-    if (unlikely(!thd))
-      return;
-  }
-  MYSQL_CALLBACK(thd->scheduler, thd_wait_begin, (thd, wait_type));
-}
-
-/**
-  Interface for MySQL Server, plugins and storage engines to report
-  when they waking up from a sleep/stall.
-
-  @param  thd   Thread handle
-  Can be NULL, in this case current THD is used.
-*/
-extern "C" void thd_wait_end(MYSQL_THD thd)
-{
-  if (!thd)
-  {
-    thd= current_thd;
-    if (unlikely(!thd))
-      return;
-  }
-  MYSQL_CALLBACK(thd->scheduler, thd_wait_end, (thd));
-}
-#else
-extern "C" void thd_wait_begin(MYSQL_THD thd, int wait_type)
-{
-  /* do NOTHING for the embedded library */
-  return;
->>>>>>> 333b4508
 }
 
 void THD::end_attachable_transaction() {
@@ -3898,7 +2081,6 @@
     DBUG_ASSERT(backup->auto_inc_intervals_forced.nb_elements() == 0);
     auto_inc_intervals_forced.swap(&backup->auto_inc_intervals_forced);
   }
-<<<<<<< HEAD
 
   backup->option_bits = variables.option_bits;
   backup->check_for_truncated_fields = check_for_truncated_fields;
@@ -3915,26 +2097,7 @@
       first_successful_insert_id_in_prev_stmt;
   backup->first_successful_insert_id_in_cur_stmt =
       first_successful_insert_id_in_cur_stmt;
-=======
-#endif
-  
-  backup->option_bits=     variables.option_bits;
-  backup->count_cuted_fields= count_cuted_fields;
-  backup->in_sub_stmt=     in_sub_stmt;
-  backup->enable_slow_log= enable_slow_log;
-  backup->current_found_rows= current_found_rows;
-  backup->previous_found_rows= previous_found_rows;
-  backup->examined_row_count= m_examined_row_count;
-  backup->sent_row_count= m_sent_row_count;
-  backup->cuted_fields=     cuted_fields;
-  backup->client_capabilities= m_protocol->get_client_capabilities();
-  backup->savepoints= get_transaction()->m_savepoints;
-  backup->first_successful_insert_id_in_prev_stmt= 
-    first_successful_insert_id_in_prev_stmt;
-  backup->first_successful_insert_id_in_cur_stmt= 
-    first_successful_insert_id_in_cur_stmt;
   reset_sub_statement_state_slow_extended(backup);
->>>>>>> 333b4508
 
   if ((!lex->requires_prelocking() || is_update_query(lex->sql_command)) &&
       !is_current_stmt_binlog_format_row()) {
@@ -3961,73 +2124,66 @@
   }
 }
 
-<<<<<<< HEAD
-void THD::restore_sub_statement_state(Sub_statement_state *backup) {
-=======
-void THD::clear_slow_extended()
-{
+void THD::clear_slow_extended() noexcept {
   DBUG_ENTER("THD::clear_slow_extended");
-  m_sent_row_count=             0;
-  m_examined_row_count=         0;
-  bytes_sent_old=               status_var.bytes_sent;
-  tmp_tables_used=              0;
-  tmp_tables_disk_used=         0;
-  tmp_tables_size=              0;
-  innodb_was_used=              false;
-  if (!(server_status & SERVER_STATUS_IN_TRANS))
-    innodb_trx_id=                0;
-  innodb_io_reads=              0;
-  innodb_io_read=               0;
-  innodb_io_reads_wait_timer=   0;
-  innodb_lock_que_wait_timer=   0;
-  innodb_innodb_que_wait_timer= 0;
-  innodb_page_access=           0;
-  query_plan_flags=             QPLAN_NONE;
-  query_plan_fsort_passes=      0;
-  last_errno=                   0;
+  m_sent_row_count = 0;
+  m_examined_row_count = 0;
+  bytes_sent_old = status_var.bytes_sent;
+  tmp_tables_used = 0;
+  tmp_tables_disk_used = 0;
+  tmp_tables_size = 0;
+  innodb_was_used = false;
+  if (!(server_status & SERVER_STATUS_IN_TRANS)) innodb_trx_id = 0;
+  innodb_io_reads = 0;
+  innodb_io_read = 0;
+  innodb_io_reads_wait_timer = 0;
+  innodb_lock_que_wait_timer = 0;
+  innodb_innodb_que_wait_timer = 0;
+  innodb_page_access = 0;
+  query_plan_flags = QPLAN_NONE;
+  query_plan_fsort_passes = 0;
+  last_errno = 0;
   DBUG_VOID_RETURN;
 }
 
-void THD::reset_sub_statement_state_slow_extended(Sub_statement_state *backup)
-{
+void THD::reset_sub_statement_state_slow_extended(
+    Sub_statement_state *backup) noexcept {
   DBUG_ENTER("THD::reset_sub_statement_state_slow_extended");
-  backup->tmp_tables_used=              tmp_tables_used;
-  backup->tmp_tables_disk_used=         tmp_tables_disk_used;
-  backup->tmp_tables_size=              tmp_tables_size;
-  backup->innodb_was_used=              innodb_was_used;
-  backup->innodb_io_reads=              innodb_io_reads;
-  backup->innodb_io_read=               innodb_io_read;
-  backup->innodb_io_reads_wait_timer=   innodb_io_reads_wait_timer;
-  backup->innodb_lock_que_wait_timer=   innodb_lock_que_wait_timer;
-  backup->innodb_innodb_que_wait_timer= innodb_innodb_que_wait_timer;
-  backup->innodb_page_access=           innodb_page_access;
-  backup->query_plan_flags=             query_plan_flags;
-  backup->query_plan_fsort_passes=      query_plan_fsort_passes;
+  backup->tmp_tables_used = tmp_tables_used;
+  backup->tmp_tables_disk_used = tmp_tables_disk_used;
+  backup->tmp_tables_size = tmp_tables_size;
+  backup->innodb_was_used = innodb_was_used;
+  backup->innodb_io_reads = innodb_io_reads;
+  backup->innodb_io_read = innodb_io_read;
+  backup->innodb_io_reads_wait_timer = innodb_io_reads_wait_timer;
+  backup->innodb_lock_que_wait_timer = innodb_lock_que_wait_timer;
+  backup->innodb_innodb_que_wait_timer = innodb_innodb_que_wait_timer;
+  backup->innodb_page_access = innodb_page_access;
+  backup->query_plan_flags = query_plan_flags;
+  backup->query_plan_fsort_passes = query_plan_fsort_passes;
   clear_slow_extended();
   DBUG_VOID_RETURN;
 }
 
-void THD::restore_sub_statement_state_slow_extended(const Sub_statement_state *backup)
-{
+void THD::restore_sub_statement_state_slow_extended(
+    const Sub_statement_state &backup) noexcept {
   DBUG_ENTER("THD::restore_sub_statement_state_slow_extended");
-  tmp_tables_used+=              backup->tmp_tables_used;
-  tmp_tables_disk_used+=         backup->tmp_tables_disk_used;
-  tmp_tables_size+=              backup->tmp_tables_size;
-  innodb_was_used=               (innodb_was_used || backup->innodb_was_used);
-  innodb_io_reads+=              backup->innodb_io_reads;
-  innodb_io_read+=               backup->innodb_io_read;
-  innodb_io_reads_wait_timer+=   backup->innodb_io_reads_wait_timer;
-  innodb_lock_que_wait_timer+=   backup->innodb_lock_que_wait_timer;
-  innodb_innodb_que_wait_timer+= backup->innodb_innodb_que_wait_timer;
-  innodb_page_access+=           backup->innodb_page_access;
-  query_plan_flags|=             backup->query_plan_flags;
-  query_plan_fsort_passes+=      backup->query_plan_fsort_passes;
+  tmp_tables_used += backup.tmp_tables_used;
+  tmp_tables_disk_used += backup.tmp_tables_disk_used;
+  tmp_tables_size += backup.tmp_tables_size;
+  innodb_was_used = (innodb_was_used || backup.innodb_was_used);
+  innodb_io_reads += backup.innodb_io_reads;
+  innodb_io_read += backup.innodb_io_read;
+  innodb_io_reads_wait_timer += backup.innodb_io_reads_wait_timer;
+  innodb_lock_que_wait_timer += backup.innodb_lock_que_wait_timer;
+  innodb_innodb_que_wait_timer += backup.innodb_innodb_que_wait_timer;
+  innodb_page_access += backup.innodb_page_access;
+  query_plan_flags |= backup.query_plan_flags;
+  query_plan_fsort_passes += backup.query_plan_fsort_passes;
   DBUG_VOID_RETURN;
 }
 
-void THD::restore_sub_statement_state(Sub_statement_state *backup)
-{
->>>>>>> 333b4508
+void THD::restore_sub_statement_state(Sub_statement_state *backup) {
   DBUG_ENTER("THD::restore_sub_statement_state");
   /* BUG#33029, if we are replicating from a buggy master, restore
      auto_inc_intervals_forced so that the top statement can use the
@@ -4105,7 +2261,7 @@
         ->restore_savepoint_list();
   }
 
-  restore_sub_statement_state_slow_extended(backup);
+  restore_sub_statement_state_slow_extended(*backup);
   DBUG_VOID_RETURN;
 }
 
@@ -4125,30 +2281,34 @@
 }
 
 void THD::inc_status_created_tmp_disk_tables() {
+  DBUG_ASSERT(!status_var_aggregated);
   status_var.created_tmp_disk_tables++;
-  query_plan_flags|= QPLAN_TMP_DISK;
+  query_plan_flags |= QPLAN_TMP_DISK;
 #ifdef HAVE_PSI_STATEMENT_INTERFACE
   PSI_STATEMENT_CALL(inc_statement_created_tmp_disk_tables)(m_statement_psi, 1);
 #endif
 }
 
 void THD::inc_status_created_tmp_tables() {
+  DBUG_ASSERT(!status_var_aggregated);
   status_var.created_tmp_tables++;
-  query_plan_flags|= QPLAN_TMP_TABLE;
+  query_plan_flags |= QPLAN_TMP_TABLE;
 #ifdef HAVE_PSI_STATEMENT_INTERFACE
   PSI_STATEMENT_CALL(inc_statement_created_tmp_tables)(m_statement_psi, 1);
 #endif
 }
 
 void THD::inc_status_select_full_join() {
+  DBUG_ASSERT(!status_var_aggregated);
   status_var.select_full_join_count++;
 #ifdef HAVE_PSI_STATEMENT_INTERFACE
   PSI_STATEMENT_CALL(inc_statement_select_full_join)(m_statement_psi, 1);
 #endif
-  query_plan_flags|= QPLAN_FULL_JOIN;
+  query_plan_flags |= QPLAN_FULL_JOIN;
 }
 
 void THD::inc_status_select_full_range_join() {
+  DBUG_ASSERT(!status_var_aggregated);
   status_var.select_full_range_join_count++;
 #ifdef HAVE_PSI_STATEMENT_INTERFACE
   PSI_STATEMENT_CALL(inc_statement_select_full_range_join)(m_statement_psi, 1);
@@ -4156,6 +2316,7 @@
 }
 
 void THD::inc_status_select_range() {
+  DBUG_ASSERT(!status_var_aggregated);
   status_var.select_range_count++;
 #ifdef HAVE_PSI_STATEMENT_INTERFACE
   PSI_STATEMENT_CALL(inc_statement_select_range)(m_statement_psi, 1);
@@ -4163,6 +2324,7 @@
 }
 
 void THD::inc_status_select_range_check() {
+  DBUG_ASSERT(!status_var_aggregated);
   status_var.select_range_check_count++;
 #ifdef HAVE_PSI_STATEMENT_INTERFACE
   PSI_STATEMENT_CALL(inc_statement_select_range_check)(m_statement_psi, 1);
@@ -4170,14 +2332,16 @@
 }
 
 void THD::inc_status_select_scan() {
+  DBUG_ASSERT(!status_var_aggregated);
   status_var.select_scan_count++;
 #ifdef HAVE_PSI_STATEMENT_INTERFACE
   PSI_STATEMENT_CALL(inc_statement_select_scan)(m_statement_psi, 1);
 #endif
-  query_plan_flags|= QPLAN_FULL_SCAN;
+  query_plan_flags |= QPLAN_FULL_SCAN;
 }
 
 void THD::inc_status_sort_merge_passes() {
+  DBUG_ASSERT(!status_var_aggregated);
   status_var.filesort_merge_passes++;
 #ifdef HAVE_PSI_STATEMENT_INTERFACE
   PSI_STATEMENT_CALL(inc_statement_sort_merge_passes)(m_statement_psi, 1);
@@ -4185,6 +2349,7 @@
 }
 
 void THD::inc_status_sort_range() {
+  DBUG_ASSERT(!status_var_aggregated);
   status_var.filesort_range_count++;
 #ifdef HAVE_PSI_STATEMENT_INTERFACE
   PSI_STATEMENT_CALL(inc_statement_sort_range)(m_statement_psi, 1);
@@ -4192,6 +2357,7 @@
 }
 
 void THD::inc_status_sort_rows(ha_rows count) {
+  DBUG_ASSERT(!status_var_aggregated);
   status_var.filesort_rows += count;
 #ifdef HAVE_PSI_STATEMENT_INTERFACE
   PSI_STATEMENT_CALL(inc_statement_sort_rows)
@@ -4200,6 +2366,7 @@
 }
 
 void THD::inc_status_sort_scan() {
+  DBUG_ASSERT(!status_var_aggregated);
   status_var.filesort_scan_count++;
 #ifdef HAVE_PSI_STATEMENT_INTERFACE
   PSI_STATEMENT_CALL(inc_statement_sort_scan)(m_statement_psi, 1);
@@ -4261,9 +2428,8 @@
     */
     global_read_lock.set_explicit_lock_duration(this);
 
-    /* Make sure backup locks are not released when leaving LTM */
+    /* Make sure table backup lock are not released when leaving LTM */
     DBUG_ASSERT(!backup_tables_lock.is_acquired());
-    backup_binlog_lock.set_explicit_locks_duration(this);
 
     /*
       Also ensure that we don't release metadata locks for open HANDLERs
