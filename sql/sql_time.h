--- conflicted
+++ resolved
@@ -52,18 +52,6 @@
 
 class THD;
 class my_decimal;
-<<<<<<< HEAD
-
-/**
-   Representation of time formats.
- */
-struct Date_time_format {
-  uchar positions[8];
-  LEX_STRING format;
-};
-
-/**
-=======
 
 /**
    Representation of time formats.
@@ -74,7 +62,6 @@
 };
 
 /**
->>>>>>> 4869291f
    Collection of strings describing date/time formats.
  */
 struct Known_date_time_format {
