#ifndef SQL_CREATE_FIELD_INCLUDED
#define SQL_CREATE_FIELD_INCLUDED

/* Copyright (c) 2018, 2019, Oracle and/or its affiliates. All rights reserved.

   This program is free software; you can redistribute it and/or modify
   it under the terms of the GNU General Public License, version 2.0,
   as published by the Free Software Foundation.

   This program is also distributed with certain software (including
   but not limited to OpenSSL) that is licensed under separate terms,
   as designated in a particular file or component or in included license
   documentation.  The authors of MySQL hereby grant you an additional
   permission to link the program and your derivative works with the
   separately licensed software that they have included with MySQL.

   This program is distributed in the hope that it will be useful,
   but WITHOUT ANY WARRANTY; without even the implied warranty of
   MERCHANTABILITY or FITNESS FOR A PARTICULAR PURPOSE.  See the
   GNU General Public License, version 2.0, for more details.

   You should have received a copy of the GNU General Public License
   along with this program; if not, write to the Free Software
   Foundation, Inc., 51 Franklin St, Fifth Floor, Boston, MA 02110-1301  USA */

#include "field_types.h"
#include "lex_string.h"
#include "m_ctype.h"
#include "my_alloc.h"
#include "my_base.h"
#include "nullable.h"
#include "sql_list.h"
#include "typelib.h"

#include "sql/dd/types/column.h"
#include "sql/field.h"
#include "sql/gis/srid.h"
#include "sql/sql_lex.h"

class Item;
class String;
class Value_generator;

/// Create_field is a description a field/column that may or may not exists in
/// a table.
///
/// The main usage of Create_field is to contain the description of a column
/// given by the user (usually given with CREATE TABLE). It is also used to
/// describe changes to be carried out on a column (usually given with ALTER
/// TABLE ... CHANGE COLUMN).
class Create_field {
 public:
  /// @returns the maximum display width of this column, in number of.
  ///          code points. See m_max_display_width_in_codepoints for an
  ///          explanation of "display width" and "code point".
  size_t max_display_width_in_codepoints() const;

  /// @returns the maximum display width of this column, in number of bytes. For
  ///          numeric types, temporal types, YEAR and BIT, this method returns
  ///          the same as max_display_width_in_codepoints(). For character
  ///          types (CHAR, VARCHAR, TEXT etc) the returned value depends on
  ///          max_display_width_in_codepoints() and the character set of this
  ///          column.
  size_t max_display_width_in_bytes() const;

  /// @returns the pack length for this column, which is the number of bytes
  ///          needed to store this column in memory. Note that blob returns
  ///          a length variable + the size of a pointer to an external memory
  ///          location where the actual data is stored. So LONGBLOB would
  ///          return 4 bytes for the length variable + 8 bytes for the pointer
  ///          to the data (12 bytes in total).
  ///  @param dont_override  Don't use pack_length_override even if non-zero
  ///                        Used by multi-valued index, where pack_length
  ///                        and key_length aren't the same.
  size_t pack_length(bool dont_override = false) const;

  /// @returns the key length for this column.
  size_t key_length() const;

  /// @retval true if the maximum column length was given explicitly by the
  ///         user.
  /// @retval false if the user didn't specify any maximum length.
  bool explicit_display_width() const { return m_explicit_display_width; }

  /// Set the maximum display width based on another Create_field.
  void set_max_display_width_from_create_field(
      const Create_field &create_field) {
    m_max_display_width_in_codepoints =
        create_field.max_display_width_in_codepoints();
  }

  dd::Column::enum_hidden_type hidden;

  const char *field_name;
  /**
    Name of column modified by ALTER TABLE's CHANGE/MODIFY COLUMN clauses,
    NULL for columns added.
  */
  const char *change;
  const char *after;    // Put column after this one
  LEX_CSTRING comment;  // Comment for field

  /**
     The declared default value, if any, otherwise NULL. Note that this member
     is NULL if the default is a function. If the column definition has a
     function declared as the default, the information is found in
     Create_field::auto_flags.

     @see Create_field::auto_flags
  */
  Item *constant_default;
  enum_field_types sql_type;
  uint decimals;
  uint flags{0};
  /**
    Bitmap of flags indicating if field value should be auto-generated
    by default and/or on update, and in which way.

    @sa Field::enum_auto_flags for possible options.
  */
  uchar auto_flags{Field::NONE};
  TYPELIB *interval;  // Which interval to use
                      // Used only for UCS2 intervals
  List<String> interval_list;
  const CHARSET_INFO *charset;
  bool is_explicit_collation;  // User exeplicitly provided charset ?
  Field::geometry_type geom_type;
  Field *field;  // For alter table

  uint offset;

  /**
    Indicate whether column is nullable, zerofill or unsigned.

    Initialized based on flags and other members at prepare_create_field()/
    init_for_tmp_table() stage.
  */
  bool maybe_null;
  bool is_zerofill;
  bool is_unsigned;

  /**
    Indicates that storage engine doesn't support optimized BIT field
    storage.

    @note We also use safe/non-optimized version of BIT field for
          special cases like virtual temporary tables.

    Initialized at mysql_prepare_create_table()/sp_prepare_create_field()/
    init_for_tmp_table() stage.
  */
  bool treat_bit_as_char;

  /**
    Row based replication code sometimes needs to create ENUM and SET
    fields with pack length which doesn't correspond to number of
    elements in interval TYPELIB.

    When this member is non-zero ENUM/SET field to be created will use
    its value as pack length instead of one calculated from number
    elements in its interval.

    Initialized at prepare_create_field()/init_for_tmp_table() stage.
  */
  uint pack_length_override{0};

  LEX_CSTRING zip_dict_name;  // Compression dictionary name

  /* Generated column expression information */
  Value_generator *gcol_info{nullptr};
  /*
    Indication that the field is phycically stored in tables
    rather than just generated on SQL queries.
    As of now, false can only be set for virtual generated columns.
  */
  bool stored_in_db;

  /// Holds the expression to be used to generate default values.
  Value_generator *m_default_val_expr{nullptr};
  Nullable<gis::srid_t> m_srid;

<<<<<<< HEAD
  /*
    Store dict_id after verifying zip_dict_name exists. The stored id
    is filled in dd::Column::options and later used to fill TABLE_SHARE*
    zip_dict_name and zip_dict_data
  */
  uint64 zip_dict_id;
=======
  // Whether the field is actually an array of the field's type;
  bool is_array{false};
>>>>>>> 4869291f

  Create_field()
      : after(NULL),
        is_explicit_collation(false),
        geom_type(Field::GEOM_GEOMETRY),
        maybe_null(false),
        is_zerofill(false),
        is_unsigned(false),
        /*
          Initialize treat_bit_as_char for all field types even if
          it is only used for MYSQL_TYPE_BIT. This avoids bogus
          valgrind warnings in optimized builds.
        */
        treat_bit_as_char(false),
        pack_length_override(0),
        zip_dict_name(null_lex_cstr),
        stored_in_db(false),
        m_default_val_expr(nullptr),
        zip_dict_id(0) {}
  Create_field(Field *field, Field *orig_field);

  /* Used to make a clone of this object for ALTER/CREATE TABLE */
  Create_field *clone(MEM_ROOT *mem_root) const {
    return new (mem_root) Create_field(*this);
  }
  bool is_gcol() const { return gcol_info; }
  bool is_virtual_gcol() const {
    return gcol_info && !gcol_info->get_field_stored();
  }

  /* Init for a tmp table field. To be extended if need be. */
  void init_for_tmp_table(enum_field_types sql_type_arg, uint32 max_length,
                          uint32 decimals, bool maybe_null, bool is_unsigned,
                          uint pack_length_override,
                          const char *field_name = "");

  bool init(THD *thd, const char *field_name, enum_field_types type,
            const char *length, const char *decimals, uint type_modifier,
            Item *default_value, Item *on_update_value, LEX_CSTRING *comment,
            const char *change, List<String> *interval_list,
            const CHARSET_INFO *cs, bool has_explicit_collation,
<<<<<<< HEAD
            uint uint_geom_type, const LEX_CSTRING *zip_dict_name,
            Value_generator *gcol_info, Value_generator *default_val_expr,
            Nullable<gis::srid_t> srid, dd::Column::enum_hidden_type hidden);
=======
            uint uint_geom_type, Value_generator *gcol_info,
            Value_generator *default_val_expr, Nullable<gis::srid_t> srid,
            dd::Column::enum_hidden_type hidden, bool is_array = false);
>>>>>>> 4869291f

  ha_storage_media field_storage_type() const {
    return (ha_storage_media)((flags >> FIELD_FLAGS_STORAGE_MEDIA) & 3);
  }

  column_format_type column_format() const {
    return (column_format_type)((flags >> FIELD_FLAGS_COLUMN_FORMAT) & 3);
  }

  void set_column_format(column_format_type column_format_arg) noexcept {
    flags &= ~(FIELD_FLAGS_COLUMN_FORMAT_MASK);
    flags |= (column_format_arg << FIELD_FLAGS_COLUMN_FORMAT);
  }

 private:
  /// The maximum display width of this column.
  ///
  /// The "display width" is the number of code points that is needed to print
  /// out the string represenation of a value. It can be given by the user
  /// both explicitly and implicitly. If a user creates a table with the columns
  /// "a VARCHAR(3), b INT(3)", both columns are given an explicit display width
  /// of 3 code points. But if a user creates a table with the columns
  /// "a INT, b TINYINT UNSIGNED", the first column has an implicit display
  /// width of 11 (-2147483648 is the longest value for a signed int) and the
  /// second column has an implicit display width of 3 (255 is the longest value
  /// for an unsigned tinyint).
  /// This is related to storage size for some types (VARCHAR, BLOB etc), but
  /// not for all types (an INT is four bytes regardless of the display width).
  ///
  /// A "code point" is bascially a numeric value. For instance, ASCII
  /// compromises of 128 code points (0x00 to 0x7F), while unicode contains way
  /// more. In most cases a code point represents a single graphical unit (aka
  /// grapheme), but not always. For instance, É may consists of two code points
  /// where one is the letter E and the other one is the quotation mark above
  /// the letter.
  size_t m_max_display_width_in_codepoints{0};

  /// Whether or not the display width was given explicitly by the user.
  bool m_explicit_display_width{false};

  /// The maximum number of bytes a TINYBLOB can hold.
  static constexpr size_t TINYBLOB_MAX_SIZE_IN_BYTES{255};

  /// The maximum number of bytes a BLOB can hold.
  static constexpr size_t BLOB_MAX_SIZE_IN_BYTES{65535};

  /// The maximum number of bytes a MEDIUMBLOB can hold.
  static constexpr size_t MEDIUMBLOB_MAX_SIZE_IN_BYTES{16777215};

  /// The maximum number of bytes a LONGBLOB can hold.
  static constexpr size_t LONGBLOB_MAX_SIZE_IN_BYTES{4294967295};
};

/// @returns whether or not this field is a hidden column that represents a
///          functional index.
bool is_field_for_functional_index(const Create_field *create_field);

#endif<|MERGE_RESOLUTION|>--- conflicted
+++ resolved
@@ -179,17 +179,15 @@
   Value_generator *m_default_val_expr{nullptr};
   Nullable<gis::srid_t> m_srid;
 
-<<<<<<< HEAD
+  // Whether the field is actually an array of the field's type;
+  bool is_array{false};
+
   /*
     Store dict_id after verifying zip_dict_name exists. The stored id
     is filled in dd::Column::options and later used to fill TABLE_SHARE*
     zip_dict_name and zip_dict_data
   */
-  uint64 zip_dict_id;
-=======
-  // Whether the field is actually an array of the field's type;
-  bool is_array{false};
->>>>>>> 4869291f
+  uint64_t zip_dict_id;
 
   Create_field()
       : after(NULL),
@@ -231,15 +229,10 @@
             Item *default_value, Item *on_update_value, LEX_CSTRING *comment,
             const char *change, List<String> *interval_list,
             const CHARSET_INFO *cs, bool has_explicit_collation,
-<<<<<<< HEAD
             uint uint_geom_type, const LEX_CSTRING *zip_dict_name,
             Value_generator *gcol_info, Value_generator *default_val_expr,
-            Nullable<gis::srid_t> srid, dd::Column::enum_hidden_type hidden);
-=======
-            uint uint_geom_type, Value_generator *gcol_info,
-            Value_generator *default_val_expr, Nullable<gis::srid_t> srid,
-            dd::Column::enum_hidden_type hidden, bool is_array = false);
->>>>>>> 4869291f
+            Nullable<gis::srid_t> srid, dd::Column::enum_hidden_type hidden,
+            bool is_array = false);
 
   ha_storage_media field_storage_type() const {
     return (ha_storage_media)((flags >> FIELD_FLAGS_STORAGE_MEDIA) & 3);
