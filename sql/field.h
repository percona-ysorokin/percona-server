--- conflicted
+++ resolved
@@ -685,7 +685,8 @@
 
    */
   bool is_created_from_null_item;
-<<<<<<< HEAD
+  LEX_CSTRING zip_dict_name; // associated compression dictionary name
+  LEX_CSTRING zip_dict_data; // associated compression dictionary data
   /**
      True if this field belongs to some index (unlike part_of_key, the index
      might have only a prefix).
@@ -717,10 +718,6 @@
   bool stored_in_db;
   bool is_gcol() const { return gcol_info; }
   bool is_virtual_gcol() const { return gcol_info && !stored_in_db; }
-=======
-  LEX_CSTRING zip_dict_name; // associated compression dictionary name
-  LEX_CSTRING zip_dict_data; // associated compression dictionary data
->>>>>>> 35d5d3fa
 
   Field(uchar *ptr_arg,uint32 length_arg,uchar *null_ptr_arg,
         uchar null_bit_arg, utype unireg_check_arg,
@@ -1152,15 +1149,6 @@
   }
 
   /**
-<<<<<<< HEAD
-    Check if the Field has value NULL or the record specified by argument
-    has value NULL for this Field.
-
-    @return    true if the Field has value NULL or the record has value NULL
-               for thois Field.
-  */
-  bool is_null_in_record(const uchar *record) const
-=======
     Checks if the field has COLUMN_FORMAT_TYPE_COMPRESSED flag and non-empty
     associated compression dictionary.
   */
@@ -1173,8 +1161,14 @@
   }
 
 
-  void set_notnull(my_ptrdiff_t row_offset= 0)
->>>>>>> 35d5d3fa
+  /**
+    Check if the Field has value NULL or the record specified by argument
+    has value NULL for this Field.
+
+    @return    true if the Field has value NULL or the record has value NULL
+               for thois Field.
+  */
+  bool is_null_in_record(const uchar *record) const
   {
     if (real_maybe_null())
       return MY_TEST(record[null_offset()] & null_bit);
@@ -4476,7 +4470,8 @@
 
   uint8 row,col,sc_length,interval_id;	// For rea_create_table
   uint	offset,pack_flag;
-<<<<<<< HEAD
+  LEX_CSTRING zip_dict_name;		// Compression dictionary name
+
 
   /* Generated column expression information */
   Generated_column *gcol_info;
@@ -4486,9 +4481,6 @@
     As of now, FALSE can only be set for virtual generated columns.
   */
   bool stored_in_db;
-=======
-  LEX_CSTRING zip_dict_name;		// Compression dictionary name
->>>>>>> 35d5d3fa
 
   Create_field() :after(NULL) {}
   Create_field(Field *field, Field *orig_field);
@@ -4511,11 +4503,8 @@
             Item *default_value, Item *on_update_value, LEX_STRING *comment,
             const char *change, List<String> *interval_list,
             const CHARSET_INFO *cs, uint uint_geom_type,
-<<<<<<< HEAD
+            const LEX_CSTRING *zip_dict_name,
             Generated_column *gcol_info= NULL);
-=======
-            const LEX_CSTRING *zip_dict_name);
->>>>>>> 35d5d3fa
 
   ha_storage_media field_storage_type() const
   {
