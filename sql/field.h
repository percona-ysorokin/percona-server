#ifndef FIELD_INCLUDED
#define FIELD_INCLUDED

/* Copyright (c) 2000, 2019, Oracle and/or its affiliates. All rights reserved.

   This program is free software; you can redistribute it and/or modify
   it under the terms of the GNU General Public License, version 2.0,
   as published by the Free Software Foundation.

   This program is also distributed with certain software (including
   but not limited to OpenSSL) that is licensed under separate terms,
   as designated in a particular file or component or in included license
   documentation.  The authors of MySQL hereby grant you an additional
   permission to link the program and your derivative works with the
   separately licensed software that they have included with MySQL.

   This program is distributed in the hope that it will be useful,
   but WITHOUT ANY WARRANTY; without even the implied warranty of
   MERCHANTABILITY or FITNESS FOR A PARTICULAR PURPOSE.  See the
   GNU General Public License, version 2.0, for more details.

   You should have received a copy of the GNU General Public License
   along with this program; if not, write to the Free Software
   Foundation, Inc., 51 Franklin St, Fifth Floor, Boston, MA 02110-1301  USA */

#include <limits.h>
#include <stdio.h>
#include <stdlib.h>
#include <string.h>
#include <sys/types.h>
#include <algorithm>

#include <string>

#include "binary_log_funcs.h"  // my_time_binary_length
#include "decimal.h"           // E_DEC_OOM
#include "field_types.h"       // enum_field_types
#include "lex_string.h"
#include "m_ctype.h"
#include "m_string.h"
#include "my_base.h"  // ha_storage_media
#include "my_bitmap.h"
#include "my_byteorder.h"
#include "my_compiler.h"
#include "my_dbug.h"
#include "my_inttypes.h"
#include "my_sys.h"
#include "my_time.h"  // MYSQL_TIME_NOTE_TRUNCATED
#include "mysql/udf_registration_types.h"
#include "mysql_com.h"
#include "mysql_time.h"
#include "mysqld_error.h"  // ER_*
#include "nullable.h"
#include "sql/dd/types/column.h"
#include "sql/gis/srid.h"
#include "sql/json_dom.h"  // Json_array
#include "sql/sql_bitmap.h"
#include "sql/sql_const.h"
#include "sql/sql_error.h"  // Sql_condition
#include "sql/sql_list.h"
#include "sql/thr_malloc.h"
#include "sql_string.h"  // String

class Blob_mem_storage;
class Create_field;
class Field;
class Field_bit;
class Field_bit_as_char;
class Field_blob;
class Field_datetime;
class Field_decimal;
class Field_double;
class Field_enum;
class Field_float;
class Field_json;
class Field_long;
class Field_longlong;
class Field_medium;
class Field_new_decimal;
class Field_newdate;
class Field_num;
class Field_real;
class Field_set;
class Field_short;
class Field_str;
class Field_string;
class Field_temporal;
class Field_temporal_with_date;
class Field_temporal_with_date_and_time;
class Field_temporal_with_date_and_timef;
class Field_time;
class Field_time_common;
class Field_timef;
class Field_timestamp;
class Field_tiny;
class Field_varstring;
class Field_year;
class Item;
class Json_diff_vector;
class Json_wrapper;
class KEY;
class Protocol;
class Relay_log_info;
class Send_field;
class THD;
class my_decimal;
struct MEM_ROOT;
struct TABLE;
struct TABLE_SHARE;
struct TYPELIB;
struct timeval;

using Mysql::Nullable;

/*
  Inside an in-memory data record, memory pointers to pieces of the
  record (like BLOBs) are stored in their native byte order and in
  this amount of bytes.
*/
#define portable_sizeof_char_ptr 8

/*

Field class hierarchy


Field (abstract)
|
+--Field_bit
|  +--Field_bit_as_char
|
+--Field_num (abstract)
|  |  +--Field_real (abstract)
|  |     +--Field_decimal
|  |     +--Field_float
|  |     +--Field_double
|  |
|  +--Field_new_decimal
|  +--Field_short
|  +--Field_medium
|  +--Field_long
|  +--Field_longlong
|  +--Field_tiny
|     +--Field_year
|
+--Field_str (abstract)
|  +--Field_longstr
|  |  +--Field_string
|  |  +--Field_varstring
|  |  +--Field_blob
|  |     +--Field_geom
|  |     +--Field_json
|  |        +--Field_typed_array
|  |
|  +--Field_null
|  +--Field_enum
|     +--Field_set
|
+--Field_temporal (abstract)
   +--Field_time_common (abstract)
   |  +--Field_time
   |  +--Field_timef
   |
   +--Field_temporal_with_date (abstract)
      +--Field_newdate
      +--Field_temporal_with_date_and_time (abstract)
         +--Field_timestamp
         +--Field_datetime
         +--Field_temporal_with_date_and_timef (abstract)
            +--Field_timestampf
            +--Field_datetimef
*/

enum enum_check_fields : int {
  CHECK_FIELD_IGNORE = 0,
  CHECK_FIELD_WARN,
  CHECK_FIELD_ERROR_FOR_NULL
};

enum Derivation {
  DERIVATION_IGNORABLE = 6,
  DERIVATION_NUMERIC = 5,
  DERIVATION_COERCIBLE = 4,
  DERIVATION_SYSCONST = 3,
  DERIVATION_IMPLICIT = 2,
  DERIVATION_NONE = 1,
  DERIVATION_EXPLICIT = 0
};

/* Specifies data storage format for individual columns */
enum column_format_type {
  COLUMN_FORMAT_TYPE_DEFAULT = 0,   /* Not specified (use engine default) */
  COLUMN_FORMAT_TYPE_FIXED = 1,     /* FIXED format */
  COLUMN_FORMAT_TYPE_DYNAMIC = 2,   /* DYNAMIC format */
  COLUMN_FORMAT_TYPE_COMPRESSED = 3 /* COMPRESSED format*/
};

/**
  Status when storing a value in a field or converting from one
  datatype to another. The values should be listed in order of
  increasing seriousness so that if two type_conversion_status
  variables are compared, the bigger one is most serious.
*/
enum type_conversion_status {
  /// Storage/conversion went fine.
  TYPE_OK = 0,
  /**
    A minor problem when converting between temporal values, e.g.
    if datetime is converted to date the time information is lost.
  */
  TYPE_NOTE_TIME_TRUNCATED,
  /**
    Value was stored, but something was cut. What was cut is
    considered insignificant enough to only issue a note. Example:
    trying to store a number with 5 decimal places into a field that
    can only store 3 decimals. The number rounded to 3 decimal places
    should be stored. Another example: storing the string "foo " into
    a VARCHAR(3). The string "foo" is stored in this case, so only
    whitespace is cut.
  */
  TYPE_NOTE_TRUNCATED,
  /**
    Value outside min/max limit of datatype. The min/max value is
    stored by Field::store() instead (if applicable)
  */
  TYPE_WARN_OUT_OF_RANGE,
  /**
    Value was stored, but something was cut. What was cut is
    considered significant enough to issue a warning. Example: storing
    the string "foo" into a VARCHAR(2). The string "fo" is stored in
    this case. Another example: storing the string "2010-01-01foo"
    into a DATE. The garbage in the end of the string is cut in this
    case.
  */
  TYPE_WARN_TRUNCATED,
  /**
    Value has invalid string data. When present in a predicate with
    equality operator, range optimizer returns an impossible where.
  */
  TYPE_WARN_INVALID_STRING,
  /// Trying to store NULL in a NOT NULL field.
  TYPE_ERR_NULL_CONSTRAINT_VIOLATION,
  /**
    Store/convert incompatible values, like converting "foo" to a
    date.
  */
  TYPE_ERR_BAD_VALUE,
  /// Out of memory
  TYPE_ERR_OOM
};

/*
  Some defines for exit codes for ::is_equal class functions.
*/
#define IS_EQUAL_NO 0
#define IS_EQUAL_YES 1
#define IS_EQUAL_PACK_LENGTH 2

#define my_charset_numeric my_charset_latin1
#define MY_REPERTOIRE_NUMERIC MY_REPERTOIRE_ASCII

struct CACHE_FIELD;

type_conversion_status field_conv(Field *to, Field *from);

inline uint get_enum_pack_length(int elements) {
  return elements < 256 ? 1 : 2;
}

inline uint get_set_pack_length(int elements) {
  uint len = (elements + 7) / 8;
  return len > 4 ? 8 : len;
}

inline type_conversion_status decimal_err_to_type_conv_status(int dec_error) {
  if (dec_error & E_DEC_OOM) return TYPE_ERR_OOM;

  if (dec_error & (E_DEC_DIV_ZERO | E_DEC_BAD_NUM)) return TYPE_ERR_BAD_VALUE;

  if (dec_error & E_DEC_TRUNCATED) return TYPE_NOTE_TRUNCATED;

  if (dec_error & E_DEC_OVERFLOW) return TYPE_WARN_OUT_OF_RANGE;

  if (dec_error == E_DEC_OK) return TYPE_OK;

  // impossible
  DBUG_ASSERT(false);
  return TYPE_ERR_BAD_VALUE;
}

/**
  Convert warnings returned from str_to_time() and str_to_datetime()
  to their corresponding type_conversion_status codes.
*/
inline type_conversion_status time_warning_to_type_conversion_status(
    const int warn) {
  if (warn & MYSQL_TIME_NOTE_TRUNCATED) return TYPE_NOTE_TIME_TRUNCATED;

  if (warn & MYSQL_TIME_WARN_OUT_OF_RANGE) return TYPE_WARN_OUT_OF_RANGE;

  if (warn & MYSQL_TIME_WARN_TRUNCATED) return TYPE_NOTE_TRUNCATED;

  if (warn & (MYSQL_TIME_WARN_ZERO_DATE | MYSQL_TIME_WARN_ZERO_IN_DATE))
    return TYPE_ERR_BAD_VALUE;

  if (warn & MYSQL_TIME_WARN_INVALID_TIMESTAMP)
    // date was fine but pointed to daylight saving time switch gap
    return TYPE_OK;

  DBUG_ASSERT(!warn);
  return TYPE_OK;
}

#define ASSERT_COLUMN_MARKED_FOR_READ        \
  DBUG_ASSERT(!table || (!table->read_set || \
                         bitmap_is_set(table->read_set, field_index)))
#define ASSERT_COLUMN_MARKED_FOR_WRITE        \
  DBUG_ASSERT(!table || (!table->write_set || \
                         bitmap_is_set(table->write_set, field_index)))

/**
  Tests if field type is an integer

  @param type Field type, as returned by field->type()

  @returns true if integer type, false otherwise
*/
inline bool is_integer_type(enum_field_types type) {
  switch (type) {
    case MYSQL_TYPE_TINY:
    case MYSQL_TYPE_SHORT:
    case MYSQL_TYPE_INT24:
    case MYSQL_TYPE_LONG:
    case MYSQL_TYPE_LONGLONG:
      return true;
    default:
      return false;
  }
}

/**
  Tests if field type is a numeric type

  @param type Field type, as returned by field->type()

  @returns true if numeric type, false otherwise
*/
inline bool is_numeric_type(enum_field_types type) {
  switch (type) {
    case MYSQL_TYPE_TINY:
    case MYSQL_TYPE_SHORT:
    case MYSQL_TYPE_INT24:
    case MYSQL_TYPE_LONG:
    case MYSQL_TYPE_LONGLONG:
    case MYSQL_TYPE_FLOAT:
    case MYSQL_TYPE_DOUBLE:
    case MYSQL_TYPE_DECIMAL:
    case MYSQL_TYPE_NEWDECIMAL:
      return true;
    default:
      return false;
  }
}
/**
  Tests if field type is temporal, i.e. represents
  DATE, TIME, DATETIME or TIMESTAMP types in SQL.

  @param type    Field type, as returned by field->type().
  @retval true   If field type is temporal
  @retval false  If field type is not temporal
*/
inline bool is_temporal_type(enum_field_types type) {
  switch (type) {
    case MYSQL_TYPE_TIME:
    case MYSQL_TYPE_DATETIME:
    case MYSQL_TYPE_TIMESTAMP:
    case MYSQL_TYPE_DATE:
    case MYSQL_TYPE_NEWDATE:
      return true;
    default:
      return false;
  }
}

/**
  Tests if field real type is temporal, i.e. represents
  all existing implementations of
  DATE, TIME, DATETIME or TIMESTAMP types in SQL.

  @param type    Field real type, as returned by field->real_type()
  @retval true   If field real type is temporal
  @retval false  If field real type is not temporal
*/
inline bool is_temporal_real_type(enum_field_types type) {
  switch (type) {
    case MYSQL_TYPE_TIME2:
    case MYSQL_TYPE_TIMESTAMP2:
    case MYSQL_TYPE_DATETIME2:
      return true;
    default:
      return is_temporal_type(type);
  }
}

/**
  Tests if field type is temporal and has time part,
  i.e. represents TIME, DATETIME or TIMESTAMP types in SQL.

  @param type    Field type, as returned by field->type().
  @retval true   If field type is temporal type with time part.
  @retval false  If field type is not temporal type with time part.
*/
inline bool is_temporal_type_with_time(enum_field_types type) {
  switch (type) {
    case MYSQL_TYPE_TIME:
    case MYSQL_TYPE_DATETIME:
    case MYSQL_TYPE_TIMESTAMP:
      return true;
    default:
      return false;
  }
}

/**
  Tests if field type is temporal and has date part,
  i.e. represents DATE, DATETIME or TIMESTAMP types in SQL.

  @param type    Field type, as returned by field->type().
  @retval true   If field type is temporal type with date part.
  @retval false  If field type is not temporal type with date part.
*/
inline bool is_temporal_type_with_date(enum_field_types type) {
  switch (type) {
    case MYSQL_TYPE_DATE:
    case MYSQL_TYPE_DATETIME:
    case MYSQL_TYPE_TIMESTAMP:
      return true;
    default:
      return false;
  }
}

/**
  Tests if field type is temporal and has date and time parts,
  i.e. represents DATETIME or TIMESTAMP types in SQL.

  @param type    Field type, as returned by field->type().
  @retval true   If field type is temporal type with date and time parts.
  @retval false  If field type is not temporal type with date and time parts.
*/
inline bool is_temporal_type_with_date_and_time(enum_field_types type) {
  switch (type) {
    case MYSQL_TYPE_DATETIME:
    case MYSQL_TYPE_TIMESTAMP:
      return true;
    default:
      return false;
  }
}

/**
  Tests if field real type can have "DEFAULT CURRENT_TIMESTAMP",
  i.e. represents TIMESTAMP types in SQL.

  @param type    Field type, as returned by field->real_type().
  @retval true   If field real type can have "DEFAULT CURRENT_TIMESTAMP".
  @retval false  If field real type can not have "DEFAULT CURRENT_TIMESTAMP".
*/
inline bool real_type_with_now_as_default(enum_field_types type) {
  return type == MYSQL_TYPE_TIMESTAMP || type == MYSQL_TYPE_TIMESTAMP2 ||
         type == MYSQL_TYPE_DATETIME || type == MYSQL_TYPE_DATETIME2;
}

/**
  Tests if field real type can have "ON UPDATE CURRENT_TIMESTAMP",
  i.e. represents TIMESTAMP types in SQL.

  @param type    Field type, as returned by field->real_type().
  @retval true   If field real type can have "ON UPDATE CURRENT_TIMESTAMP".
  @retval false  If field real type can not have "ON UPDATE CURRENT_TIMESTAMP".
*/
inline bool real_type_with_now_on_update(enum_field_types type) {
  return type == MYSQL_TYPE_TIMESTAMP || type == MYSQL_TYPE_TIMESTAMP2 ||
         type == MYSQL_TYPE_DATETIME || type == MYSQL_TYPE_DATETIME2;
}

/**
   Recognizer for concrete data type (called real_type for some reason),
   returning true if it is one of the TIMESTAMP types.
*/
inline bool is_timestamp_type(enum_field_types type) {
  return type == MYSQL_TYPE_TIMESTAMP || type == MYSQL_TYPE_TIMESTAMP2;
}

/**
  Convert temporal real types as retuned by field->real_type()
  to field type as returned by field->type().

  @param real_type  Real type.
  @retval           Field type.
*/
inline enum_field_types real_type_to_type(enum_field_types real_type) {
  switch (real_type) {
    case MYSQL_TYPE_TIME2:
      return MYSQL_TYPE_TIME;
    case MYSQL_TYPE_DATETIME2:
      return MYSQL_TYPE_DATETIME;
    case MYSQL_TYPE_TIMESTAMP2:
      return MYSQL_TYPE_TIMESTAMP;
    case MYSQL_TYPE_NEWDATE:
      return MYSQL_TYPE_DATE;
    /* Note: NEWDECIMAL is a type, not only a real_type */
    default:
      return real_type;
  }
}

/**
  Return the appropriate MYSQL_TYPE_X_BLOB value based on the
  pack_length.

  @param  pack_length pack_length for BLOB
  @retval MYSQL_TYPE_X_BLOB corresponding to pack_length.
*/
inline enum_field_types blob_type_from_pack_length(uint pack_length) {
  DBUG_ENTER("blob_type_from_pack_length");
  switch (pack_length) {
    case 1:
      DBUG_RETURN(MYSQL_TYPE_TINY_BLOB);
    case 2:
      DBUG_RETURN(MYSQL_TYPE_BLOB);
    case 3:
      DBUG_RETURN(MYSQL_TYPE_MEDIUM_BLOB);
    case 4:
      DBUG_RETURN(MYSQL_TYPE_LONG_BLOB);
    default:
      DBUG_ASSERT(false);
      DBUG_RETURN(MYSQL_TYPE_LONG_BLOB);
  }
}

/**
   Copies an integer value to a format comparable with memcmp(). The
   format is characterized by the following:

   - The sign bit goes first and is unset for negative values.
   - The representation is big endian.

   The function template can be instantiated to copy from little or
   big endian values.

   @tparam Is_big_endian True if the source integer is big endian.

   @param to          Where to write the integer.
   @param to_length   Size in bytes of the destination buffer.
   @param from        Where to read the integer.
   @param from_length Size in bytes of the source integer
   @param is_unsigned True if the source integer is an unsigned value.
*/
template <bool Is_big_endian>
void copy_integer(uchar *to, size_t to_length, const uchar *from,
                  size_t from_length, bool is_unsigned) {
  if (to_length == 0) return;
  if (Is_big_endian) {
    std::copy(from, from + std::min(to_length, from_length), to);
    if (!is_unsigned)
      to[0] = static_cast<char>(to[0] ^ 128);  // Reverse the sign bit.
  } else {
    const uchar *from_end = from + from_length;
    const uchar *from_start = from_end - std::min(from_length, to_length);
    std::reverse_copy(from_start, from_end, to);
    if (!is_unsigned)
      to[0] = static_cast<char>(to[0] ^ 128);  // Reverse the sign bit.
  }
}

/**
  Enum to indicate source for which value generator is used. This is needed
  while unpacking value generator expression and pre-validating the
  expression for generated column, default expression or check constraint.
*/
enum Value_generator_source : short {
  VGS_GENERATED_COLUMN = 0,  // Value generator for GENERATED_COLUMN.
  VGS_DEFAULT_EXPRESSION,    // Value generator for Default expression.
  VGS_CHECK_CONSTRAINT       // Value generator for check constraints.
};

/**
  Used for storing information associated with generated column, default
  values generated from expression or check constraint expression.
*/
class Value_generator {
 public:
  /**
    Item representing the generation expression.
    This is non-NULL for every Field of a TABLE, if that field is a generated
    column.
    Contrast this with the Field of a TABLE_SHARE, which has expr_item==NULL
    even if it's a generated column; that makes sense, as an Item tree cannot
    be shared.
  */
  Item *expr_item;
  /**
    Text of the expression. Used in only one case:
    - the text read from the DD is put into the Value_generator::expr_str of
    the Field of the TABLE_SHARE; then this expr_str is used as source
    to produce expr_item for the Field of every TABLE derived from this
    TABLE_SHARE.
  */
  LEX_STRING expr_str;

  /**
    Bit field indicating the type of statement for binary logging.
    It needs to be saved because this is determined only once when it is parsed
    but it needs to be set on the lex for each statement that uses this
    value generator. And since unpacking is done once on table open, it will
    be set for the rest of the statements in refix_inner_value_generator_items.
  */
  uint32 m_backup_binlog_stmt_flags{0};

  /// List of all items created when parsing and resolving generated expression
  Item *item_list;
  /// Bitmap records base columns which a generated column depends on.
  MY_BITMAP base_columns_map;

  Value_generator()
      : expr_item(nullptr),
        item_list(nullptr),
        field_type(MYSQL_TYPE_LONG),
        stored_in_db(false),
        num_non_virtual_base_cols(0),
        permanent_changes_completed(false) {
    expr_str.str = NULL;
    expr_str.length = 0;
  }
  ~Value_generator() {}
  enum_field_types get_real_type() const { return field_type; }

  void set_field_type(enum_field_types fld_type) { field_type = fld_type; }

  /**
     Set the binary log flags in m_backup_binlog_stmt_flags
     @param backup_binlog_stmt_flags the falgs to be backed up
  */
  void backup_stmt_unsafe_flags(uint32 backup_binlog_stmt_flags) {
    m_backup_binlog_stmt_flags = backup_binlog_stmt_flags;
  }

  /**
    Get the binary log flags from m_backup_binlog_stmt_flags
    @return the flags backed up by unpack_value_generator
  */
  uint32 get_stmt_unsafe_flags() { return m_backup_binlog_stmt_flags; }

  bool get_field_stored() const { return stored_in_db; }
  void set_field_stored(bool stored) { stored_in_db = stored; }
  bool register_base_columns(TABLE *table);
  /**
    Get the number of non virtual base columns that this generated
    column needs.

    @return number of non virtual base columns
  */
  uint non_virtual_base_columns() const { return num_non_virtual_base_cols; }

  /**
     Duplicates a string into expr_str.

     @param root MEM_ROOT to use for allocation
     @param src  source string
     @param len  length of 'src' in bytes
  */
  void dup_expr_str(MEM_ROOT *root, const char *src, size_t len);

  /**
     Writes the generation expression into a String with proper syntax.
     @param thd  THD
     @param out  output String
  */
  void print_expr(THD *thd, String *out);

 private:
  /*
    The following data is only updated by the parser and read
    when a Create_field object is created/initialized.
  */
  enum_field_types field_type; /* Real field type*/
  bool stored_in_db;           /* Indication that the field is
                                  phisically stored in the database*/
  /// How many non-virtual base columns in base_columns_map
  uint num_non_virtual_base_cols;

 public:
  /**
     Used to make sure permanent changes to the item tree of expr_item are
     made only once.
  */
  bool permanent_changes_completed;
};

class Proto_field {
 public:
  Proto_field() = default;
  virtual ~Proto_field() = default;
  Proto_field(const Proto_field &) = default;
  virtual bool send_binary(Protocol *protocol) const = 0;
  virtual bool send_text(Protocol *protocol) const = 0;
};

class Field : public Proto_field {
 public:
  /*
    Field(const Item &) = delete;
    The original intention was seemingly for Field to be non-copyable,
    but due to a typo, this was never enforced, and now there's lots of
    code that copies Field objects around. Thus, the default copy
    constructor needs to stay (assignment is blocked off), but it's probably
    better not to write code that depends on it.
   */
  Field(const Field &) = default;
  void operator=(Field &) = delete;

  /**
    Checks if the field is marked as having a general expression to generate
    default values.

     @retval true  The field has general expression as default
     @retval false The field doesn't have any general expression as default
  */
  bool has_insert_default_general_value_expression() const {
    return auto_flags & GENERATED_FROM_EXPRESSION;
  }

  /**
    Checks if the field is marked as having a datetime value expression to
    generate default values on inserts.

    @retval true  The field has datetime expression as default
    @retval false The field doesn't have a datime value expression as default
  */
  bool has_insert_default_datetime_value_expression() const {
    return auto_flags & DEFAULT_NOW;
  }

  /**
    Checks if the field is marked as having a datetime value expression to
    generate default values on updates.

    @retval true  The field has datetime expression as default for on update
    @retval false The field doesn't have a datime value expression as default
                  for on update
  */
  bool has_update_default_datetime_value_expression() const {
    return auto_flags & ON_UPDATE_NOW;
  }

  /// Holds the position to the field in record
  uchar *ptr;

 private:
  dd::Column::enum_hidden_type m_hidden;

  /**
     Byte where the @c NULL bit is stored inside a record. If this Field is a
     @c NOT @c NULL field, this member is @c NULL.
  */
  uchar *m_null_ptr;

  /**
    Flag: if the NOT-NULL field can be temporary NULL.
  */
  bool m_is_tmp_nullable;

  /**
    This is a flag with the following semantics:
      - it can be changed only when m_is_tmp_nullable is true;
      - it specifies if this field in the first current record
        (TABLE::record[0]) was set to NULL (temporary NULL).

    This flag is used for trigger handling.
  */
  bool m_is_tmp_null;

  /**
    The value of THD::check_for_truncated_fields at the moment of setting
    m_is_tmp_null attribute.
  */
  enum_check_fields m_check_for_truncated_fields_saved;

 protected:
  /*
    null_ptr buffer to be used for Fields that are nullable but
    cannot store null. Typically used from create_tmp_field().
  */
  static uchar dummy_null_buffer;

  const uchar *get_null_ptr() const { return m_null_ptr; }

  uchar *get_null_ptr() { return m_null_ptr; }

 public:
  /*
    Note that you can use table->in_use as replacement for current_thd member
    only inside of val_*() and store() members (e.g. you can't use it in cons)
  */
  TABLE *table;       // Pointer for table
  TABLE *orig_table;  // Pointer to original table
  const char **table_name, *field_name;
  LEX_CSTRING comment;
  /* Field is part of the following keys */
  Key_map key_start;          /* Keys that starts with this field */
  Key_map part_of_key;        ///< Keys that includes this field
                              ///< except of prefix keys.
  Key_map part_of_prefixkey;  ///< Prefix keys
  Key_map part_of_sortkey;    /* ^ but only keys usable for sorting */
  /**
    All keys that include this field, but not extended by the storage engine to
    include primary key columns.
  */
  Key_map part_of_key_not_extended;

  /**
    Flags for Proto_field::auto_flags / Create_field::auto_flags bitmaps.

    @note NEXT_NUMBER and DEFAULT_NOW/ON_UPDATE_NOW/GENERATED flags should
          never be set at the same time. Also DEFAULT_NOW and GENERATED
          should not be set at the same time.

    @warning The values of this enum are used as bit masks for uchar
    Field::auto_flags.
  */
  enum enum_auto_flags {
    NONE = 0,
    NEXT_NUMBER = 1,               ///<  AUTO_INCREMENT
    DEFAULT_NOW = 2,               ///<  DEFAULT CURRENT_TIMESTAMP
    ON_UPDATE_NOW = 4,             ///<  ON UPDATE CURRENT_TIMESTAMP
    GENERATED_FROM_EXPRESSION = 8  ///<  DEFAULT (expression)
  };

  enum geometry_type {
    GEOM_GEOMETRY = 0,
    GEOM_POINT = 1,
    GEOM_LINESTRING = 2,
    GEOM_POLYGON = 3,
    GEOM_MULTIPOINT = 4,
    GEOM_MULTILINESTRING = 5,
    GEOM_MULTIPOLYGON = 6,
    GEOM_GEOMETRYCOLLECTION = 7
  };
  enum imagetype { itRAW, itMBR };

  // Length of field. Never write to this member directly; instead, use
  // set_field_length().
  uint32 field_length;
  virtual void set_field_length(uint32 length) { field_length = length; }

  uint32 flags;
  uint16 field_index;  // field number in fields array
  uchar null_bit;      // Bit used to test null bit
  /**
    Bitmap of flags indicating if field value is auto-generated by default
    and/or on update, and in which way.

    @sa Field::enum_auto_flags for possible options.

    @sa Field::utype and Field::unireg_check in pre-8.0 versions of server
        for historical perspective.
  */
  uchar auto_flags;
  /**
     If true, this field was created in create_tmp_field_from_item from a NULL
     value. This means that the type of the field is just a guess, and the type
     may be freely coerced to another type.

     @see create_tmp_field_from_item
     @see Item_type_holder::get_real_type

   */
  bool is_created_from_null_item;
  LEX_CSTRING zip_dict_name;  // associated compression dictionary name
  LEX_CSTRING zip_dict_data;  // associated compression dictionary data
  /**
     True if this field belongs to some index (unlike part_of_key, the index
     might have only a prefix).
  */
  bool m_indexed;

 private:
  enum enum_pushed_warnings {
    BAD_NULL_ERROR_PUSHED = 1,
    NO_DEFAULT_FOR_FIELD_PUSHED = 2,
    NO_DEFAULT_FOR_VIEW_FIELD_PUSHED = 4
  };

  /*
    Bitmask specifying which warnings have been already pushed in order
    not to repeat the same warning for the collmn multiple times.
    Uses values of enum_pushed_warnings to control pushed warnings.
  */
  unsigned int m_warnings_pushed;

 public:
  /* Generated column data */
  Value_generator *gcol_info{nullptr};
  /*
    Indication that the field is phycically stored in tables
    rather than just generated on SQL queries.
    As of now, false can only be set for virtual generated columns.
  */
  bool stored_in_db;
  /**
    Whether the field is signed or not. Meaningful only for numeric fields
    and numeric arrays.
  */
  bool unsigned_flag;
  bool is_gcol() const { return gcol_info; }
  bool is_virtual_gcol() const { return gcol_info && !stored_in_db; }

  /// Holds the expression to be used to generate default values.
  Value_generator *m_default_val_expr{nullptr};

  /**
    Sets the hidden type for this field.

    @param hidden the new hidden type to set.
  */
  void set_hidden(dd::Column::enum_hidden_type hidden) { m_hidden = hidden; }

  /// @returns the hidden type for this field.
  dd::Column::enum_hidden_type hidden() const { return m_hidden; }

  /**
    @retval true if this field should be hidden away from users.
    @retval false is this field is visible to the user.
  */
  bool is_hidden_from_user() const {
    return hidden() != dd::Column::enum_hidden_type::HT_VISIBLE &&
           DBUG_EVALUATE_IF("show_hidden_columns", false, true);
  }

  /**
    @returns true if this is a hidden field that is used for implementing
             functional indexes. Note that if we need different types of hidden
             fields in the future (like invisible columns), this function needs
             to be changed so it can distinguish between the different "types"
             of hidden.
  */
  bool is_field_for_functional_index() const {
    return hidden() == dd::Column::enum_hidden_type::HT_HIDDEN_SQL;
  }

  Field(uchar *ptr_arg, uint32 length_arg, uchar *null_ptr_arg,
        uchar null_bit_arg, uchar auto_flags_arg, const char *field_name_arg);

  ~Field() override {}

  void reset_warnings() { m_warnings_pushed = 0; }

  /**
    Turn on temporary nullability for the field.
  */
  void set_tmp_nullable() { m_is_tmp_nullable = true; }

  /**
    Turn off temporary nullability for the field.
  */
  void reset_tmp_nullable() { m_is_tmp_nullable = false; }

  /**
    Reset temporary NULL value for field
  */
  void reset_tmp_null() { m_is_tmp_null = false; }

  void set_tmp_null();

  /**
    @return temporary NULL-ability flag.
    @retval true if NULL can be assigned temporary to the Field.
    @retval false if NULL can not be assigned even temporary to the Field.
  */
  bool is_tmp_nullable() const { return m_is_tmp_nullable; }

  /**
    @return whether Field has temporary value NULL.
    @retval true if the Field has temporary value NULL.
    @retval false if the Field's value is NOT NULL, or if the temporary
    NULL-ability flag is reset.
  */
  bool is_tmp_null() const { return is_tmp_nullable() && m_is_tmp_null; }

  /* Store functions returns 1 on overflow and -1 on fatal error */
  virtual type_conversion_status store(const char *to, size_t length,
                                       const CHARSET_INFO *cs) = 0;
  virtual type_conversion_status store(double nr) = 0;
  virtual type_conversion_status store(longlong nr, bool unsigned_val) = 0;
  /**
    Store a temporal value in packed longlong format into a field.
    The packed value is compatible with TIME_to_longlong_time_packed(),
    TIME_to_longlong_date_packed() or TIME_to_longlong_datetime_packed().
    Note, the value must be properly rounded or truncated according
    according to field->decimals().

    @param  nr  temporal value in packed longlong format.
    @retval false on success
    @retval true  on error
  */
  virtual type_conversion_status store_packed(longlong nr) {
    return store(nr, 0);
  }
  virtual type_conversion_status store_decimal(const my_decimal *d) = 0;
  /**
    Store MYSQL_TIME value with the given amount of decimal digits
    into a field.

    Note, the "dec" parameter represents number of digits of the Item
    that previously created the MYSQL_TIME value. It's needed when we
    store the value into a CHAR/VARCHAR/TEXT field to display
    the proper amount of fractional digits.
    For other field types the "dec" value does not matter and is ignored.

    @param ltime   Time, date or datetime value.
    @param dec_arg Number of decimals in ltime.
    @retval false  on success
    @retval true   on error
  */
  virtual type_conversion_status store_time(MYSQL_TIME *ltime, uint8 dec_arg);
  /**
    Store MYSQL_TYPE value into a field when the number of fractional
    digits is not important or is not know.

    @param ltime   Time, date or datetime value.
    @retval false   on success
    @retval true   on error
  */
  type_conversion_status store_time(MYSQL_TIME *ltime) {
    return store_time(ltime, 0);
  }
  type_conversion_status store(const char *to, size_t length,
                               const CHARSET_INFO *cs,
                               enum_check_fields check_level);
  virtual double val_real() const = 0;
  virtual longlong val_int() const = 0;
  /**
    Returns TIME value in packed longlong format.
    This method should not be called for non-temporal types.
    Temporal field types override the default method.
  */
  virtual longlong val_time_temporal() const {
    DBUG_ASSERT(0);
    return 0;
  }
  /**
    Returns DATE/DATETIME value in packed longlong format.
    This method should not be called for non-temporal types.
    Temporal field types override the default method.
  */
  virtual longlong val_date_temporal() const {
    DBUG_ASSERT(0);
    return 0;
  }
  /**
    Returns "native" packed longlong representation of
    a TIME or DATE/DATETIME field depending on field type.
  */
  longlong val_temporal_by_field_type() const {
    // Return longlong TIME or DATETIME representation, depending on field type
    if (type() == MYSQL_TYPE_TIME) return val_time_temporal();
    DBUG_ASSERT(is_temporal_with_date());
    return val_date_temporal();
  }
  virtual my_decimal *val_decimal(my_decimal *) const = 0;
  String *val_str(String *str) const { return val_str(str, str); }
  /*
     val_str(buf1, buf2) gets two buffers and should use them as follows:
     if it needs a temp buffer to convert result to string - use buf1
       example Field_tiny::val_str()
     if the value exists as a string already - use buf2
       example Field_string::val_str()
     consequently, buf2 may be created as 'String buf;' - no memory
     will be allocated for it. buf1 will be allocated to hold a
     value if it's too small. Using allocated buffer for buf2 may result in
     an unnecessary free (and later, may be an alloc).
     This trickery is used to decrease a number of malloc calls.
  */
  virtual String *val_str(String *, String *) const = 0;
  String *val_int_as_str(String *val_buffer, bool unsigned_flag) const;
  /*
   str_needs_quotes() returns true if the value returned by val_str() needs
   to be quoted when used in constructing an SQL query.
  */
  virtual bool str_needs_quotes() const { return false; }
  virtual Item_result result_type() const = 0;
  /**
    Returns Item_result type of a field when it appears
    in numeric context such as:
      SELECT time_column + 1;
      SELECT SUM(time_column);
    Examples:
    - a column of type TIME, DATETIME, TIMESTAMP act as INT.
    - a column of type TIME(1), DATETIME(1), TIMESTAMP(1)
      act as DECIMAL with 1 fractional digits.
  */
  virtual Item_result numeric_context_result_type() const {
    return result_type();
  }
  virtual Item_result cmp_type() const { return result_type(); }
  virtual Item_result cast_to_int_type() const { return result_type(); }
  static bool type_can_have_key_part(enum_field_types);
  static enum_field_types field_type_merge(enum_field_types, enum_field_types);
  static Item_result result_merge_type(enum_field_types);
  bool gcol_expr_is_equal(const Create_field *field) const;
  virtual bool eq(Field *field) const {
    return (ptr == field->ptr && m_null_ptr == field->m_null_ptr &&
            null_bit == field->null_bit && field->type() == type());
  }
  virtual bool eq_def(const Field *field) const;

  /*
    pack_length() returns size (in bytes) used to store field data in memory
    (i.e. it returns the maximum size of the field in a row of the table,
    which is located in RAM).
  */
  virtual uint32 pack_length() const { return (uint32)field_length; }

  /*
    pack_length_in_rec() returns size (in bytes) used to store field data on
    storage (i.e. it returns the maximal size of the field in a row of the
    table, which is located on disk).
  */
  virtual uint32 pack_length_in_rec() const { return pack_length(); }
  virtual bool compatible_field_size(uint metadata, Relay_log_info *, uint16,
                                     int *order) const;
  virtual uint pack_length_from_metadata(uint field_metadata) const {
    DBUG_ENTER("Field::pack_length_from_metadata");
    DBUG_RETURN(field_metadata);
  }
  virtual uint row_pack_length() const { return 0; }
  virtual int save_field_metadata(uchar *first_byte) {
    return do_save_field_metadata(first_byte);
  }

  /*
    data_length() return the "real size" of the data in memory.
    Useful only for variable length datatypes where it's overloaded.
    By default assume the length is constant.
  */
  virtual uint32 data_length(
      ptrdiff_t row_offset MY_ATTRIBUTE((unused)) = 0) const {
    return pack_length();
  }
  virtual uint32 sort_length() const { return pack_length(); }

  /**
     Get the maximum size of the data in packed format.

     @return Maximum data length of the field when packed using the
     Field::pack() function.
   */
  virtual uint32 max_data_length() const { return pack_length(); }

  virtual type_conversion_status reset() {
    memset(ptr, 0, pack_length());
    return TYPE_OK;
  }
  virtual void reset_fields() {}
  /**
    Returns timestamp value in "struct timeval" format.
    This method is used in "SELECT UNIX_TIMESTAMP(field)"
    to avoid conversion from timestamp to MYSQL_TIME and back.
  */
  virtual bool get_timestamp(struct timeval *tm, int *warnings) const;
  /**
    Stores a timestamp value in timeval format in a field.

   @note
   - store_timestamp(), get_timestamp() and store_time() do not depend on
   timezone and always work "in UTC".

   - The default implementation of this interface expects that storing the
   value will not fail. For most Field descendent classes, this is not the
   case. However, this interface is only used when the function
   CURRENT_TIMESTAMP is used as a column default expression, and currently we
   only allow TIMESTAMP and DATETIME columns to be declared with this as the
   column default. Hence it is enough that the classes implementing columns
   with these types either override this interface, or that
   store_time(MYSQL_TIME*, uint8) does not fail.

   - The column types above interpret decimals() to mean the scale of the
   fractional seconds.

   - We also have the limitation that the scale of a column must be the same as
   the scale of the CURRENT_TIMESTAMP. I.e. we only allow

   @code

   [ TIMESTAMP | DATETIME ] (n) [ DEFAULT | ON UPDATE ] CURRENT_TIMESTAMP (n)

   @endcode

   Since this interface relies on the caller to truncate the value according to
   this Field's scale, it will work with all constructs that we currently allow.
  */
  virtual void store_timestamp(const timeval *) { DBUG_ASSERT(false); }

  virtual void set_default();

  /**
     Evaluates the @c INSERT default function and stores the result in the
     field. If no such function exists for the column, or the function is not
     valid for the column's data type, invoking this function has no effect.
  */
  void evaluate_insert_default_function();

  /**
     Evaluates the @c UPDATE default function, if one exists, and stores the
     result in the record buffer. If no such function exists for the column,
     or the function is not valid for the column's data type, invoking this
     function has no effect.
  */
  void evaluate_update_default_function();
  virtual bool binary() const { return 1; }
  virtual bool zero_pack() const { return 1; }
  virtual enum ha_base_keytype key_type() const { return HA_KEYTYPE_BINARY; }
  virtual uint32 key_length() const { return pack_length(); }
  virtual enum_field_types type() const = 0;
  /// For template-compatibility with Item
  enum_field_types data_type() const { return type(); }
  virtual enum_field_types real_type() const { return type(); }
  virtual enum_field_types binlog_type() const {
    /*
      Binlog stores field->type() as type code by default.
      This puts MYSQL_TYPE_STRING in case of CHAR, VARCHAR, SET and ENUM,
      with extra data type details put into metadata.

      We cannot store field->type() in case of temporal types with
      fractional seconds: TIME(n), DATETIME(n) and TIMESTAMP(n),
      because binlog records with MYSQL_TYPE_TIME, MYSQL_TYPE_DATETIME
      type codes do not have metadata.
      So for temporal data types with fractional seconds we'll store
      real_type() type codes instead, i.e.
      MYSQL_TYPE_TIME2, MYSQL_TYPE_DATETIME2, MYSQL_TYPE_TIMESTAMP2,
      and put precision into metatada.

      Note: perhaps binlog should eventually be modified to store
      real_type() instead of type() for all column types.
    */
    return type();
  }
  int cmp(const uchar *str) const { return cmp(ptr, str); }
  virtual int cmp_max(const uchar *a, const uchar *b,
                      uint max_len MY_ATTRIBUTE((unused))) const {
    return cmp(a, b);
  }
  virtual int cmp(const uchar *, const uchar *) const = 0;
  virtual int cmp_binary(const uchar *a, const uchar *b,
                         uint32 max_length MY_ATTRIBUTE((unused)) = ~0L) const {
    return memcmp(a, b, pack_length());
  }
  virtual int cmp_offset(ptrdiff_t row_offset) const {
    return cmp(ptr, ptr + row_offset);
  }
  virtual int cmp_binary_offset(ptrdiff_t row_offset) const {
    return cmp_binary(ptr, ptr + row_offset);
  }
  virtual int key_cmp(const uchar *a, const uchar *b) const {
    return cmp(a, b);
  }
  virtual int key_cmp(const uchar *str,
                      uint length MY_ATTRIBUTE((unused))) const {
    return cmp(ptr, str);
  }
  virtual uint decimals() const { return 0; }
  virtual bool is_text_key_type() const { return false; }

  /*
    Caller beware: sql_type can change str.Ptr, so check
    ptr() to see if it changed if you are using your own buffer
    in str and restore it with set() if needed
  */
  virtual void sql_type(String &str) const = 0;

  bool is_temporal() const {
    return is_temporal_type(real_type_to_type(type()));
  }

  bool is_temporal_with_date() const {
    return is_temporal_type_with_date(real_type_to_type(type()));
  }

  bool is_temporal_with_time() const {
    return is_temporal_type_with_time(real_type_to_type(type()));
  }

  bool is_temporal_with_date_and_time() const {
    return is_temporal_type_with_date_and_time(real_type_to_type(type()));
  }

  /**
    Check whether the full table's row is NULL or the Field has value NULL.

    @return    true if the full table's row is NULL or the Field has value NULL
               false if neither table's row nor the Field has value NULL
  */
  bool is_null(ptrdiff_t row_offset = 0) const;

  /// For template-compatibility with Item
  bool is_null_value() const { return is_null(); }
  /// Same as above. Not actually used
  bool update_null_value() { return false; /* purecov: inspected */ }

  /**
    Check whether the Field has value NULL (temporary or actual).

    @return   true if the Field has value NULL (temporary or actual)
              false if the Field has value NOT NULL.
  */
  bool is_real_null(ptrdiff_t row_offset = 0) const {
    if (real_maybe_null()) return (m_null_ptr[row_offset] & null_bit);

    if (is_tmp_nullable()) return m_is_tmp_null;

    return false;
  }

  /**
    Checks if the field has COLUMN_FORMAT_TYPE_COMPRESSED flag and non-empty
    associated compression dictionary.
  */
  bool has_associated_compression_dictionary() const noexcept {
    DBUG_ASSERT(zip_dict_name.str == 0 ||
                column_format() == COLUMN_FORMAT_TYPE_COMPRESSED);
    return column_format() == COLUMN_FORMAT_TYPE_COMPRESSED &&
           zip_dict_name.str != 0;
  }

  /**
    Check if the Field has value NULL or the record specified by argument
    has value NULL for this Field.

    @return    true if the Field has value NULL or the record has value NULL
               for thois Field.
  */
  bool is_null_in_record(const uchar *record) const {
    if (real_maybe_null()) return (record[null_offset()] & null_bit);

    return is_tmp_nullable() ? m_is_tmp_null : false;
  }

  void set_null(ptrdiff_t row_offset = 0);

  void set_notnull(ptrdiff_t row_offset = 0);

  // Cannot be const as it calls set_warning
  type_conversion_status check_constraints(int mysql_errno);

  /**
    Remember the value of THD::check_for_truncated_fields to handle possible
    NOT-NULL constraint errors after BEFORE-trigger execution is finished.
    We should save the value of THD::check_for_truncated_fields before starting
    BEFORE-trigger processing since during triggers execution the
    value of THD::check_for_truncated_fields could be changed.
  */
  void set_check_for_truncated_fields(
      enum_check_fields check_for_truncated_fields) {
    m_check_for_truncated_fields_saved = check_for_truncated_fields;
  }

  bool maybe_null() const;
  /// @return true if this field is NULL-able, false otherwise.
  bool real_maybe_null() const { return m_null_ptr != NULL; }

  uint null_offset(const uchar *record) const {
    return (uint)(m_null_ptr - record);
  }

  uint null_offset() const;

  void set_null_ptr(uchar *p_null_ptr, uint p_null_bit) {
    m_null_ptr = p_null_ptr;
    null_bit = p_null_bit;
  }

  enum { LAST_NULL_BYTE_UNDEF = 0 };

  /*
    Find the position of the last null byte for the field.

    SYNOPSIS
      last_null_byte()

    DESCRIPTION
      Return a pointer to the last byte of the null bytes where the
      field conceptually is placed.

    RETURN VALUE
      The position of the last null byte relative to the beginning of
      the record. If the field does not use any bits of the null
      bytes, the value 0 (LAST_NULL_BYTE_UNDEF) is returned.
   */
  size_t last_null_byte() const;

  virtual void make_field(Send_field *) const;

  /**
    Returns whether make_sort_key() writes variable-length sort keys,
    ie., whether it can return fewer bytes than it's asked for.
  */
  virtual bool sort_key_is_varlen() const { return false; }

  /**
    Writes a copy of the current value in the record buffer, suitable for
    sorting using byte-by-byte comparison. Integers are always in big-endian
    regardless of hardware architecture. At most length bytes are written
    into the buffer.

    @param buff The buffer, assumed to be at least length bytes.

    @param length Number of bytes to write.

    @retval The number of bytes actually written. Note that unless
      sort_key_is_varlen() returns true, this must be exactly the same
      as length.
  */
  virtual size_t make_sort_key(uchar *buff, size_t length) const = 0;
  virtual bool optimize_range(uint idx, uint part) const;
  /*
    This should be true for fields which, when compared with constant
    items, can be casted to longlong. In this case we will at 'fix_fields'
    stage cast the constant items to longlongs and at the execution stage
    use field->val_int() for comparison.  Used to optimize clauses like
    'a_column BETWEEN date_const, date_const'.
  */
  virtual bool can_be_compared_as_longlong() const { return false; }
  virtual void mem_free() {}

  virtual Field *new_field(MEM_ROOT *root, TABLE *new_table,
                           bool keep_type) const;

  virtual Field *new_key_field(MEM_ROOT *root, TABLE *new_table, uchar *new_ptr,
                               uchar *new_null_ptr, uint new_null_bit) const;

  Field *new_key_field(MEM_ROOT *root, TABLE *new_table, uchar *new_ptr) {
    return new_key_field(root, new_table, new_ptr, m_null_ptr, null_bit);
  }

  /**
     Makes a shallow copy of the Field object.

     @note This member function must be overridden in all concrete
     subclasses. Several of the Field subclasses are concrete even though they
     are not leaf classes, so the compiler will not always catch this.

     @retval NULL If memory allocation failed.
  */
  virtual Field *clone() const = 0;

  /**
     Makes a shallow copy of the Field object.

     @note This member function must be overridden in all concrete
     subclasses. Several of the Field subclasses are concrete even though they
     are not leaf classes, so the compiler will not always catch this.

     @param mem_root MEM_ROOT to use for memory allocation.
     @retval NULL If memory allocation failed.
   */
  virtual Field *clone(MEM_ROOT *mem_root) const = 0;

  void move_field(uchar *ptr_arg, uchar *null_ptr_arg, uchar null_bit_arg) {
    ptr = ptr_arg;
    m_null_ptr = null_ptr_arg;
    null_bit = null_bit_arg;
  }

  void move_field(uchar *ptr_arg) { ptr = ptr_arg; }

  virtual void move_field_offset(ptrdiff_t ptr_diff) {
    ptr += ptr_diff;
    if (real_maybe_null()) m_null_ptr += ptr_diff;
  }

  virtual void get_image(uchar *buff, size_t length,
                         const CHARSET_INFO *) const {
    memcpy(buff, ptr, length);
  }

  virtual void set_image(const uchar *buff, size_t length,
                         const CHARSET_INFO *) {
    memcpy(ptr, buff, length);
  }

  /*
    Copy a field part into an output buffer.

    SYNOPSIS
      Field::get_key_image()
      buff   [out] output buffer
      length       output buffer size
      type         itMBR for geometry blobs, otherwise itRAW

    DESCRIPTION
      This function makes a copy of field part of size equal to or
      less than "length" parameter value.
      For fields of string types (CHAR, VARCHAR, TEXT) the rest of buffer
      is padded by zero byte.

    NOTES
      For variable length character fields (i.e. UTF-8) the "length"
      parameter means a number of output buffer bytes as if all field
      characters have maximal possible size (mbmaxlen). In the other words,
      "length" parameter is a number of characters multiplied by
      field_charset->mbmaxlen.

    RETURN
      Number of copied bytes (excluding padded zero bytes -- see above).
  */

  virtual size_t get_key_image(uchar *buff, size_t length,
                               imagetype type MY_ATTRIBUTE((unused))) const {
    get_image(buff, length, &my_charset_bin);
    return length;
  }
  virtual void set_key_image(const uchar *buff, size_t length) {
    set_image(buff, length, &my_charset_bin);
  }
  longlong val_int_offset(ptrdiff_t row_offset) {
    ptr += row_offset;
    longlong tmp = val_int();
    ptr -= row_offset;
    return tmp;
  }
  longlong val_int(uchar *new_ptr) {
    uchar *old_ptr = ptr;
    longlong return_value;
    ptr = new_ptr;
    return_value = val_int();
    ptr = old_ptr;
    return return_value;
  }
  String *val_str(String *str, uchar *new_ptr) {
    uchar *old_ptr = ptr;
    ptr = new_ptr;
    val_str(str);
    ptr = old_ptr;
    return str;
  }
  bool send_binary(Protocol *protocol) const override;
  bool send_text(Protocol *protocol) const final override;

  virtual uchar *pack(uchar *to, const uchar *from, uint max_length,
                      bool low_byte_first) const;
  /**
     @overload Field::pack(uchar*, const uchar*, uint, bool) const
  */
  uchar *pack(uchar *to, const uchar *from) const;

  virtual const uchar *unpack(uchar *to, const uchar *from, uint param_data,
                              bool low_byte_first);
  /**
     @overload Field::unpack(uchar*, const uchar*, uint, bool)
  */
  const uchar *unpack(uchar *to, const uchar *from);

  /**
    Write the field for the binary log in diff format.

    This should only write the field if the diff format is smaller
    than the full format.  Otherwise it should leave the buffer
    untouched.

    @param[in,out] to Pointer to buffer where the field will be
    written.  This will be changed to point to the next byte after the
    last byte that was written.

    @param value_options bitmap that indicates if full or partial
    JSON format is to be used.

    @retval true The field was not written, either because the data
    type does not support it, or because it was disabled according to
    value_options, or because there was no diff information available
    from the optimizer, or because the the diff format was bigger than
    the full format.  The 'to' parameter is unchanged in this case.

    @retval false The field was written.
  */
  virtual bool pack_diff(uchar **to MY_ATTRIBUTE((unused)),
                         ulonglong value_options MY_ATTRIBUTE((unused))) const {
    return true;
  }

  /**
    This is a wrapper around pack_length() used by filesort() to determine
    how many bytes we need for packing "addon fields".
    @returns maximum size of a row when stored in the filesort buffer.
   */

  virtual uint max_packed_col_length() { return pack_length(); }

  uint offset(uchar *record) const { return (uint)(ptr - record); }

  void copy_data(ptrdiff_t src_record_offset);

  uint fill_cache_field(CACHE_FIELD *copy);

  virtual bool get_date(MYSQL_TIME *ltime, my_time_flags_t fuzzydate) const;

  virtual bool get_time(MYSQL_TIME *ltime) const;

  virtual const CHARSET_INFO *charset() const { return &my_charset_bin; }

  virtual const CHARSET_INFO *charset_for_protocol() const {
    return binary() ? &my_charset_bin : charset();
  }
  virtual const CHARSET_INFO *sort_charset() const { return charset(); }
  virtual bool has_charset() const { return false; }
  /*
    match_collation_to_optimize_range() is to distinguish in
    range optimizer (see opt_range.cc) between real string types:
      CHAR, VARCHAR, TEXT
    and the other string-alike types with result_type() == STRING_RESULT:
      DATE, TIME, DATETIME, TIMESTAMP
    We need it to decide whether to test if collation of the operation
    matches collation of the field (needed only for real string types).
    QQ: shouldn't DATE/TIME types have their own XXX_RESULT types eventually?
  */

  virtual bool match_collation_to_optimize_range() const { return false; }
  virtual enum Derivation derivation() const { return DERIVATION_IMPLICIT; }
  virtual uint repertoire() const { return MY_REPERTOIRE_UNICODE30; }
  virtual void set_derivation(enum Derivation) {}

  /**
    Produce warning or note about data saved into field.

    @param level            - level of message (Note/Warning/Error)
    @param code             - error code of message to be produced
    @param cut_increment    - whenever we should increase cut fields count

    @note
      This function won't produce warning and increase cut fields counter
      if check_for_truncated_fields == CHECK_FIELD_IGNORE for current thread.

      if check_for_truncated_fields == CHECK_FIELD_IGNORE then we ignore notes.
      This allows us to avoid notes in optimization, like
      convert_constant_item().

    @retval
      1 if check_for_truncated_fields == CHECK_FIELD_IGNORE and error level
      is not NOTE
    @retval
      0 otherwise
  */
  bool set_warning(Sql_condition::enum_severity_level level, unsigned int code,
                   int cut_increment) {
    return set_warning(level, code, cut_increment, NULL, NULL);
  }

  bool set_warning(Sql_condition::enum_severity_level level, uint code,
                   int cut_increment, const char *view_db,
                   const char *view_name);

  inline bool check_overflow(int op_result) {
    return (op_result == E_DEC_OVERFLOW);
  }

  inline bool check_truncated(int op_result) {
    return (op_result == E_DEC_TRUNCATED);
  }

  bool warn_if_overflow(int op_result);
  virtual void init(TABLE *table_arg);

  /* maximum possible display length */
  virtual uint32 max_display_length() const = 0;

  /**
    Whether a field being created is type-compatible with an existing one.

    Used by the ALTER TABLE code to evaluate whether the new definition
    of a table is compatible with the old definition so that it can
    determine if data needs to be copied over (table data change).
    Constraints and generation clause (default value, generation expression)
    are not checked by this function.

    @param new_field new field definition from alter.
    @retval IS_EQUAL_YES if there is no change.
    @retval IS_EQUAL_PACK_LENGTH if the data are unchanged, but the length
    requirements have changed
    @retval IS_EQUAL_NO if there is an incompatible change requiring copy.
  */

  virtual uint is_equal(const Create_field *new_field) const;

  /* convert decimal to longlong with overflow check */
  longlong convert_decimal2longlong(const my_decimal *val, bool unsigned_flag,
                                    bool *has_overflow);
  /* The max. number of characters */
  virtual uint32 char_length() const {
    return field_length / charset()->mbmaxlen;
  }

  virtual geometry_type get_geometry_type() const {
    /* shouldn't get here. */
    DBUG_ASSERT(0);
    return GEOM_GEOMETRY;
  }
#ifndef DBUG_OFF
  /* Print field value into debug trace, in NULL-aware way. */
  void dbug_print() {
    if (is_real_null())
      fprintf(DBUG_FILE, "NULL");
    else {
      char buf[256];
      String str(buf, sizeof(buf), &my_charset_bin);
      str.length(0);
      String *pstr;
      pstr = val_str(&str);
      fprintf(DBUG_FILE, "'%s'", pstr->c_ptr_safe());
    }
  }
#endif

  ha_storage_media field_storage_type() const {
    return (ha_storage_media)((flags >> FIELD_FLAGS_STORAGE_MEDIA) & 3);
  }

  void set_storage_type(ha_storage_media storage_type_arg) {
    DBUG_ASSERT(field_storage_type() == HA_SM_DEFAULT);
    flags |= (storage_type_arg << FIELD_FLAGS_STORAGE_MEDIA);
  }

  column_format_type column_format() const {
    return (column_format_type)((flags >> FIELD_FLAGS_COLUMN_FORMAT) & 3);
  }

  void set_column_format(column_format_type column_format_arg) {
    DBUG_ASSERT(column_format() == COLUMN_FORMAT_TYPE_DEFAULT);
    flags &= ~(FIELD_FLAGS_COLUMN_FORMAT_MASK);
    flags |= (column_format_arg << FIELD_FLAGS_COLUMN_FORMAT);
  }

  /* Validate the value stored in a field */
  virtual type_conversion_status validate_stored_val(
      THD *thd MY_ATTRIBUTE((unused))) {
    return TYPE_OK;
  }

  /* Hash value */
  virtual void hash(ulong *nr, ulong *nr2) const;

  /**
    Get the upper limit of the MySQL integral and floating-point type.

    @return maximum allowed value for the field
  */
  virtual ulonglong get_max_int_value() const {
    DBUG_ASSERT(false);
    return 0ULL;
  }

  /** Return a pointer to the actual data in memory. */
  virtual const uchar *get_ptr() const { return ptr; }

  /**
    Checks whether a string field is part of write_set.

    @return
      false  - If field is not char/varchar/....
             - If field is char/varchar/.. and is not part of write set.
      true   - If field is char/varchar/.. and is part of write set.
  */
  virtual bool is_updatable() const { return false; }

  /**
    Check whether field is part of the index taking the index extensions flag
    into account. Index extensions are also not applicable to UNIQUE indexes
    for loose index scans.

    @param[in]     thd             THD object
    @param[in]     cur_index       Index of the key
    @param[in]     cur_index_info  key_info object

    @retval true  Field is part of the key
    @retval false otherwise

  */

  bool is_part_of_actual_key(THD *thd, uint cur_index, KEY *cur_index_info);

  /**
    Get covering prefix keys.

    @retval covering prefix keys.
  */
  Key_map get_covering_prefix_keys();

  friend class Copy_field;
  friend class Item_avg_field;
  friend class Item_std_field;
  friend class Item_sum_num;
  friend class Item_sum_sum;
  friend class Item_sum_str;
  friend class Item_sum_count;
  friend class Item_sum_avg;
  friend class Item_sum_std;
  friend class Item_sum_min;
  friend class Item_sum_max;
  friend class Item_func_group_concat;

  /// Whether the field is a typed array
  virtual bool is_array() const { return false; }

  /**
    Return number of bytes the field's length takes

    Valid only for varchar and typed arrays of varchar
  */
  virtual uint32 get_length_bytes() const {
    DBUG_ASSERT(0);
    return 0;
  }

  /**
    Whether field's old valued have to be handled.

    @returns
      true   if field is virtual an either one of BLOB types or typed array
      false  otherwise
  */
  bool handle_old_value() {
    return (((flags & BLOB_FLAG) != 0 || is_array()) && is_virtual_gcol());
  }

 private:
  /*
    Primitive for implementing last_null_byte().

    SYNOPSIS
      do_last_null_byte()

    DESCRIPTION
      Primitive for the implementation of the last_null_byte()
      function. This represents the inheritance interface and can be
      overridden by subclasses.
   */
  virtual size_t do_last_null_byte() const;

  /**
     Retrieve the field metadata for fields.

     This default implementation returns 0 and saves 0 in the metadata_ptr
     value.

     @param   metadata_ptr   First byte of field metadata

     @returns 0 no bytes written.
  */
  virtual int do_save_field_metadata(
      uchar *metadata_ptr MY_ATTRIBUTE((unused))) const {
    return 0;
  }

 protected:
  uchar *pack_int16(uchar *to, const uchar *from, uint max_length,
                    bool low_byte_first_to) const;

  const uchar *unpack_int16(uchar *to, const uchar *from,
                            bool low_byte_first_from) const;

  uchar *pack_int24(uchar *to, const uchar *from, uint max_length,
                    bool low_byte_first_to) const;

  const uchar *unpack_int24(uchar *to, const uchar *from,
                            bool low_byte_first_from) const;

  uchar *pack_int32(uchar *to, const uchar *from, uint max_length,
                    bool low_byte_first_to) const;

  const uchar *unpack_int32(uchar *to, const uchar *from,
                            bool low_byte_first_from) const;

  uchar *pack_int64(uchar *to, const uchar *from, uint max_length,
                    bool low_byte_first_to) const;

  const uchar *unpack_int64(uchar *to, const uchar *from,
<<<<<<< HEAD
                            bool low_byte_first_from);

 public:
  /**
    Checks if the current field definition and provided create field
    definition have different compression attributes.

    @param   new_field   create field definition to compare with

    @return
      true  - if compression attributes are different
      false - if compression attributes are identical.
  */
  bool has_different_compression_attributes_with(
      const Create_field &new_field) const noexcept;
=======
                            bool low_byte_first_from) const;
>>>>>>> 4869291f
};

/**
  This class is a substitute for the Field classes during CREATE TABLE

  When adding a functional index at table creation, we need to resolve the
  expression we are indexing. All functions that references one or more
  columns expects a Field to be available. But during CREATE TABLE, we only
  have access to Create_field. So this class acts as a subsitute for the
  Field classes so that expressions can be properly resolved. Thus, trying
  to call store or val_* on this class will cause an assertion.
*/
class Create_field_wrapper final : public Field {
  const Create_field *m_field;

 public:
  Create_field_wrapper(const Create_field *fld);
  Item_result result_type() const final override;
  Item_result numeric_context_result_type() const final override;
  enum_field_types type() const final override;
  uint32 max_display_length() const final override;

  const CHARSET_INFO *charset() const final override;

  uint32 pack_length() const final override;

  // Since it's not a real field, functions below shouldn't be used.
  /* purecov: begin deadcode */
  type_conversion_status store(const char *, size_t,
                               const CHARSET_INFO *) final override {
    DBUG_ASSERT(false);
    return TYPE_ERR_BAD_VALUE;
  }
  type_conversion_status store(double) final override {
    DBUG_ASSERT(false);
    return TYPE_ERR_BAD_VALUE;
  }
  type_conversion_status store(longlong, bool) final override {
    DBUG_ASSERT(false);
    return TYPE_ERR_BAD_VALUE;
  }
  type_conversion_status store_decimal(const my_decimal *) final override {
    DBUG_ASSERT(false);
    return TYPE_ERR_BAD_VALUE;
  }
  double val_real(void) const final override {
    DBUG_ASSERT(false);
    return 0.0;
  }
  longlong val_int(void) const final override {
    DBUG_ASSERT(false);
    return 0;
  }
  my_decimal *val_decimal(my_decimal *) const final override {
    DBUG_ASSERT(false);
    return nullptr;
  }
  String *val_str(String *, String *) const final override {
    DBUG_ASSERT(false);
    return nullptr;
  }
  int cmp(const uchar *, const uchar *) const final override {
    DBUG_ASSERT(false);
    return -1;
  }
  void sql_type(String &) const final override { DBUG_ASSERT(false); }
  size_t make_sort_key(uchar *, size_t) const final override {
    DBUG_ASSERT(false);
    return 0;
  }
  Field *clone() const final override {
    return new (*THR_MALLOC) Create_field_wrapper(*this);
  }
  Field *clone(MEM_ROOT *mem_root) const final override {
    return new (mem_root) Create_field_wrapper(*this);
  }
  /* purecov: end */
};

class Field_num : public Field {
 public:
  const uint8 dec;
  bool zerofill;  // Purify cannot handle bit fields
  Field_num(uchar *ptr_arg, uint32 len_arg, uchar *null_ptr_arg,
            uchar null_bit_arg, uchar auto_flags_arg,
            const char *field_name_arg, uint8 dec_arg, bool zero_arg,
            bool unsigned_arg);
  Item_result result_type() const override { return REAL_RESULT; }
  enum Derivation derivation() const final override {
    return DERIVATION_NUMERIC;
  }
  uint repertoire() const final override { return MY_REPERTOIRE_NUMERIC; }
  const CHARSET_INFO *charset() const final override {
    return &my_charset_numeric;
  }
  void prepend_zeros(String *value) const;
  void add_zerofill_and_unsigned(String &res) const;
  uint decimals() const final override { return (uint)dec; }
  bool eq_def(const Field *field) const final override;
  type_conversion_status store_decimal(const my_decimal *) override;
  type_conversion_status store_time(MYSQL_TIME *ltime, uint8 dec) override;
  my_decimal *val_decimal(my_decimal *) const override;
  bool get_date(MYSQL_TIME *ltime, my_time_flags_t fuzzydate) const override;
  bool get_time(MYSQL_TIME *ltime) const override;
  uint is_equal(const Create_field *new_field) const override;
  uint row_pack_length() const override { return pack_length(); }
  uint32 pack_length_from_metadata(
      uint field_metadata MY_ATTRIBUTE((unused))) const override {
    return pack_length();
  }
  type_conversion_status check_int(const CHARSET_INFO *cs, const char *str,
                                   size_t length, const char *int_end,
                                   int error);
  type_conversion_status get_int(const CHARSET_INFO *cs, const char *from,
                                 size_t len, longlong *rnd,
                                 ulonglong unsigned_max, longlong signed_min,
                                 longlong signed_max);
};

class Field_str : public Field {
 protected:
  const CHARSET_INFO *field_charset;
  enum Derivation field_derivation;

 public:
  Field_str(uchar *ptr_arg, uint32 len_arg, uchar *null_ptr_arg,
            uchar null_bit_arg, uchar auto_flags_arg,
            const char *field_name_arg, const CHARSET_INFO *charset);
  Item_result result_type() const override { return STRING_RESULT; }
  Item_result numeric_context_result_type() const final override {
    return REAL_RESULT;
  }
  uint decimals() const override { return NOT_FIXED_DEC; }
  void make_field(Send_field *field) const final override;
  type_conversion_status store(double nr) override;
  type_conversion_status store(longlong nr, bool unsigned_val) override = 0;
  type_conversion_status store_decimal(const my_decimal *) override;
  type_conversion_status store(const char *to, size_t length,
                               const CHARSET_INFO *cs) override = 0;

  uint repertoire() const final override {
    return my_charset_repertoire(field_charset);
  }
  const CHARSET_INFO *charset() const override { return field_charset; }
  void set_charset(const CHARSET_INFO *charset_arg) {
    field_charset = charset_arg;
    char_length_cache = char_length();
  }
  void set_field_length(uint32 length) final override {
    Field::set_field_length(length);
    char_length_cache = char_length();
  }
  enum Derivation derivation() const final override { return field_derivation; }
  void set_derivation(enum Derivation derivation_arg) final override {
    field_derivation = derivation_arg;
  }
  bool binary() const override { return field_charset == &my_charset_bin; }
  uint32 max_display_length() const override { return field_length; }
  bool str_needs_quotes() const final override { return true; }
  uint is_equal(const Create_field *new_field) const override;

  // An always-updated cache of the result of char_length(), because
  // dividing by charset()->mbmaxlen can be surprisingly costly compared
  // to the rest of e.g. make_sort_key().
  uint32 char_length_cache;
};

/* base class for Field_string, Field_varstring and Field_blob */

class Field_longstr : public Field_str {
 private:
  type_conversion_status report_if_important_data(const char *ptr,
                                                  const char *end,
                                                  bool count_spaces);

 protected:
  type_conversion_status check_string_copy_error(
      const char *well_formed_error_pos, const char *cannot_convert_error_pos,
      const char *from_end_pos, const char *end, bool count_spaces,
      const CHARSET_INFO *cs);

 public:
  Field_longstr(uchar *ptr_arg, uint32 len_arg, uchar *null_ptr_arg,
                uchar null_bit_arg, uchar auto_flags_arg,
                const char *field_name_arg, const CHARSET_INFO *charset_arg)
      : Field_str(ptr_arg, len_arg, null_ptr_arg, null_bit_arg, auto_flags_arg,
                  field_name_arg, charset_arg) {}

  type_conversion_status store_decimal(const my_decimal *d) override;
  uint32 max_data_length() const override;
  bool is_updatable() const final override;
};

/* base class for float and double and decimal (old one) */
class Field_real : public Field_num {
 public:
  bool not_fixed;
  enum Truncate_result {
    TR_OK = 0,
    TR_POSITIVE_OVERFLOW = 1,
    TR_NEGATIVE_OVERFLOW = 2
  };

  Field_real(uchar *ptr_arg, uint32 len_arg, uchar *null_ptr_arg,
             uchar null_bit_arg, uchar auto_flags_arg,
             const char *field_name_arg, uint8 dec_arg, bool zero_arg,
             bool unsigned_arg)
      : Field_num(ptr_arg, len_arg, null_ptr_arg, null_bit_arg, auto_flags_arg,
                  field_name_arg, dec_arg, zero_arg, unsigned_arg),
        not_fixed(dec_arg >= NOT_FIXED_DEC) {}
  type_conversion_status store_decimal(const my_decimal *) final override;
  type_conversion_status store_time(MYSQL_TIME *ltime,
                                    uint8 dec) final override;
  my_decimal *val_decimal(my_decimal *) const final override;
  bool get_date(MYSQL_TIME *ltime,
                my_time_flags_t fuzzydate) const final override;
  bool get_time(MYSQL_TIME *ltime) const final override;
  Truncate_result truncate(double *nr, double max_length);
  uint32 max_display_length() const final override { return field_length; }
  const uchar *unpack(uchar *to, const uchar *from, uint param_data,
                      bool low_byte_first) override;
  uchar *pack(uchar *to, const uchar *from, uint max_length,
              bool low_byte_first) const override;
};

class Field_decimal final : public Field_real {
 public:
  Field_decimal(uchar *ptr_arg, uint32 len_arg, uchar *null_ptr_arg,
                uchar null_bit_arg, uchar auto_flags_arg,
                const char *field_name_arg, uint8 dec_arg, bool zero_arg,
                bool unsigned_arg)
      : Field_real(ptr_arg, len_arg, null_ptr_arg, null_bit_arg, auto_flags_arg,
                   field_name_arg, dec_arg, zero_arg, unsigned_arg) {}
  enum_field_types type() const final override { return MYSQL_TYPE_DECIMAL; }
  enum ha_base_keytype key_type() const final override {
    return zerofill ? HA_KEYTYPE_BINARY : HA_KEYTYPE_NUM;
  }
  type_conversion_status reset() final override;
  type_conversion_status store(const char *to, size_t length,
                               const CHARSET_INFO *charset) final override;
  type_conversion_status store(double nr) final override;
  type_conversion_status store(longlong nr, bool unsigned_val) final override;
  double val_real() const final override;
  longlong val_int() const final override;
  String *val_str(String *, String *) const final override;
  int cmp(const uchar *, const uchar *) const final override;
  size_t make_sort_key(uchar *buff, size_t length) const final override;
  void overflow(bool negative);
  bool zero_pack() const final override { return 0; }
  void sql_type(String &str) const final override;
  Field_decimal *clone(MEM_ROOT *mem_root) const final override {
    DBUG_ASSERT(type() == MYSQL_TYPE_DECIMAL);
    return new (mem_root) Field_decimal(*this);
  }
  Field_decimal *clone() const final override {
    DBUG_ASSERT(type() == MYSQL_TYPE_DECIMAL);
    return new (*THR_MALLOC) Field_decimal(*this);
  }
  const uchar *unpack(uchar *to, const uchar *from, uint param_data,
                      bool low_byte_first) final override {
    return Field::unpack(to, from, param_data, low_byte_first);
  }
  uchar *pack(uchar *to, const uchar *from, uint max_length,
              bool low_byte_first) const final override {
    return Field::pack(to, from, max_length, low_byte_first);
  }
};

/* New decimal/numeric field which use fixed point arithmetic */
class Field_new_decimal : public Field_num {
 private:
  /**
    Normally, the underlying decimal code will degrade values' excessive
    precision.  E.g. value 0.0 stored as decimal(10,4) will be returned as
    decimal(4,4). This is fine for general purpose, but isn't usable for
    multi-valued index. Field_typed_array uses a field for conversion and it
    expects the value read from it to be exactly same as it would be stored
    in SE, i.e with preserved precision. Otherwise, SE won't be able to
    index it.
    TRUE here tells underlying DECIMAL reading code to keep the precision as
    is.
  */
  bool m_keep_precision{false};
  int do_save_field_metadata(uchar *first_byte) const final override;

 public:
  /* The maximum number of decimal digits can be stored */
  uint precision;
  uint bin_size;
  /*
    Constructors take max_length of the field as a parameter - not the
    precision as the number of decimal digits allowed.
    So for example we need to count length from precision handling
    CREATE TABLE ( DECIMAL(x,y))
  */
  Field_new_decimal(uchar *ptr_arg, uint32 len_arg, uchar *null_ptr_arg,
                    uchar null_bit_arg, uchar auto_flags_arg,
                    const char *field_name_arg, uint8 dec_arg, bool zero_arg,
                    bool unsigned_arg);
  Field_new_decimal(uint32 len_arg, bool maybe_null_arg,
                    const char *field_name_arg, uint8 dec_arg,
                    bool unsigned_arg);
  enum_field_types type() const final override { return MYSQL_TYPE_NEWDECIMAL; }
  enum ha_base_keytype key_type() const final override {
    return HA_KEYTYPE_BINARY;
  }
  Item_result result_type() const final override { return DECIMAL_RESULT; }
  type_conversion_status reset() final override;
  type_conversion_status store_value(const my_decimal *decimal_value);
  void set_value_on_overflow(my_decimal *decimal_value, bool sign) const;
  type_conversion_status store(const char *to, size_t length,
                               const CHARSET_INFO *charset) final override;
  type_conversion_status store(double nr) final override;
  type_conversion_status store(longlong nr, bool unsigned_val) final override;
  type_conversion_status store_time(MYSQL_TIME *ltime,
                                    uint8 dec) final override;
  type_conversion_status store_decimal(const my_decimal *) final override;
  double val_real() const final override;
  longlong val_int() const final override;
  my_decimal *val_decimal(my_decimal *) const final override;
  bool get_date(MYSQL_TIME *ltime,
                my_time_flags_t fuzzydate) const final override;
  bool get_time(MYSQL_TIME *ltime) const final override;
  String *val_str(String *, String *) const final override;
  int cmp(const uchar *, const uchar *) const final override;
  size_t make_sort_key(uchar *buff, size_t length) const final override;
  bool zero_pack() const final override { return 0; }
  void sql_type(String &str) const final override;
  uint32 max_display_length() const final override { return field_length; }
  uint32 pack_length() const final override { return (uint32)bin_size; }
  uint pack_length_from_metadata(uint field_metadata) const final override;
  uint row_pack_length() const final override { return pack_length(); }
  bool compatible_field_size(uint field_metadata, Relay_log_info *, uint16,
                             int *order_var) const final override;
  uint is_equal(const Create_field *new_field) const final override;
  Field_new_decimal *clone(MEM_ROOT *mem_root) const final override {
    DBUG_ASSERT(type() == MYSQL_TYPE_NEWDECIMAL);
    return new (mem_root) Field_new_decimal(*this);
  }
  Field_new_decimal *clone() const final override {
    DBUG_ASSERT(type() == MYSQL_TYPE_NEWDECIMAL);
    return new (*THR_MALLOC) Field_new_decimal(*this);
  }
  const uchar *unpack(uchar *to, const uchar *from, uint param_data,
                      bool low_byte_first) final override;
  static Field *create_from_item(Item *);
  bool send_binary(Protocol *protocol) const final override;
  void set_keep_precision(bool arg) { m_keep_precision = arg; }
};

class Field_tiny : public Field_num {
 public:
  Field_tiny(uchar *ptr_arg, uint32 len_arg, uchar *null_ptr_arg,
             uchar null_bit_arg, uchar auto_flags_arg,
             const char *field_name_arg, bool zero_arg, bool unsigned_arg)
      : Field_num(ptr_arg, len_arg, null_ptr_arg, null_bit_arg, auto_flags_arg,
                  field_name_arg, 0, zero_arg, unsigned_arg) {}
  Field_tiny(uint32 len_arg, bool maybe_null_arg, const char *field_name_arg,
             bool unsigned_arg)
      : Field_num(nullptr, len_arg,
                  maybe_null_arg ? &dummy_null_buffer : nullptr, 0, NONE,
                  field_name_arg, 0, false, unsigned_arg) {}
  enum Item_result result_type() const final override { return INT_RESULT; }
  enum_field_types type() const override { return MYSQL_TYPE_TINY; }
  enum ha_base_keytype key_type() const final override {
    return unsigned_flag ? HA_KEYTYPE_BINARY : HA_KEYTYPE_INT8;
  }
  type_conversion_status store(const char *to, size_t length,
                               const CHARSET_INFO *charset) override;
  type_conversion_status store(double nr) override;
  type_conversion_status store(longlong nr, bool unsigned_val) override;
  type_conversion_status reset() final override {
    ptr[0] = 0;
    return TYPE_OK;
  }
  double val_real() const override;
  longlong val_int() const override;
  String *val_str(String *, String *) const override;
  bool send_binary(Protocol *protocol) const override;
  int cmp(const uchar *, const uchar *) const final override;
  size_t make_sort_key(uchar *buff, size_t length) const final override;
  uint32 pack_length() const final override { return 1; }
  void sql_type(String &str) const override;
  uint32 max_display_length() const final override { return 4; }
  Field_tiny *clone(MEM_ROOT *mem_root) const override {
    DBUG_ASSERT(type() == MYSQL_TYPE_TINY);
    return new (mem_root) Field_tiny(*this);
  }
  Field_tiny *clone() const override {
    DBUG_ASSERT(type() == MYSQL_TYPE_TINY);
    return new (*THR_MALLOC) Field_tiny(*this);
  }
  uchar *pack(uchar *to, const uchar *from, uint, bool) const final override {
    *to = *from;
    return to + 1;
  }

  const uchar *unpack(
      uchar *to, const uchar *from, uint param_data MY_ATTRIBUTE((unused)),
      bool low_byte_first MY_ATTRIBUTE((unused))) final override {
    *to = *from;
    return from + 1;
  }

  ulonglong get_max_int_value() const final override {
    return unsigned_flag ? 0xFFULL : 0x7FULL;
  }
};

class Field_short final : public Field_num {
 public:
  Field_short(uchar *ptr_arg, uint32 len_arg, uchar *null_ptr_arg,
              uchar null_bit_arg, uchar auto_flags_arg,
              const char *field_name_arg, bool zero_arg, bool unsigned_arg)
      : Field_num(ptr_arg, len_arg, null_ptr_arg, null_bit_arg, auto_flags_arg,
                  field_name_arg, 0, zero_arg, unsigned_arg) {}
  Field_short(uint32 len_arg, bool maybe_null_arg, const char *field_name_arg,
              bool unsigned_arg)
      : Field_num(nullptr, len_arg,
                  maybe_null_arg ? &dummy_null_buffer : nullptr, 0, NONE,
                  field_name_arg, 0, false, unsigned_arg) {}
  Field_short(uint32 len_arg, const char *field_name_arg, bool unsigned_arg)
      : Field_short(len_arg, false, field_name_arg, unsigned_arg) {}
  enum Item_result result_type() const final override { return INT_RESULT; }
  enum_field_types type() const final override { return MYSQL_TYPE_SHORT; }
  enum ha_base_keytype key_type() const final override {
    return unsigned_flag ? HA_KEYTYPE_USHORT_INT : HA_KEYTYPE_SHORT_INT;
  }
  type_conversion_status store(const char *to, size_t length,
                               const CHARSET_INFO *charset) final override;
  type_conversion_status store(double nr) final override;
  type_conversion_status store(longlong nr, bool unsigned_val) final override;
  type_conversion_status reset() final override {
    ptr[0] = ptr[1] = 0;
    return TYPE_OK;
  }
  double val_real() const final override;
  longlong val_int() const final override;
  String *val_str(String *, String *) const final override;
  bool send_binary(Protocol *protocol) const final override;
  int cmp(const uchar *, const uchar *) const final override;
  size_t make_sort_key(uchar *buff, size_t length) const final override;
  uint32 pack_length() const final override { return 2; }
  void sql_type(String &str) const final override;
  uint32 max_display_length() const final override { return 6; }
  Field_short *clone(MEM_ROOT *mem_root) const final override {
    DBUG_ASSERT(type() == MYSQL_TYPE_SHORT);
    return new (mem_root) Field_short(*this);
  }
  Field_short *clone() const final override {
    DBUG_ASSERT(type() == MYSQL_TYPE_SHORT);
    return new (*THR_MALLOC) Field_short(*this);
  }
  uchar *pack(uchar *to, const uchar *from, uint max_length,
              bool low_byte_first) const final override {
    return pack_int16(to, from, max_length, low_byte_first);
  }

  const uchar *unpack(uchar *to, const uchar *from,
                      uint param_data MY_ATTRIBUTE((unused)),
                      bool low_byte_first) final override {
    return unpack_int16(to, from, low_byte_first);
  }

  ulonglong get_max_int_value() const final override {
    return unsigned_flag ? 0xFFFFULL : 0x7FFFULL;
  }
};

class Field_medium final : public Field_num {
 public:
  Field_medium(uchar *ptr_arg, uint32 len_arg, uchar *null_ptr_arg,
               uchar null_bit_arg, uchar auto_flags_arg,
               const char *field_name_arg, bool zero_arg, bool unsigned_arg)
      : Field_num(ptr_arg, len_arg, null_ptr_arg, null_bit_arg, auto_flags_arg,
                  field_name_arg, 0, zero_arg, unsigned_arg) {}
  Field_medium(uint32 len_arg, bool maybe_null_arg, const char *field_name_arg,
               bool unsigned_arg)
      : Field_num(nullptr, len_arg,
                  maybe_null_arg ? &dummy_null_buffer : nullptr, 0, NONE,
                  field_name_arg, 0, false, unsigned_arg) {}
  enum Item_result result_type() const final override { return INT_RESULT; }
  enum_field_types type() const final override { return MYSQL_TYPE_INT24; }
  enum ha_base_keytype key_type() const final override {
    return unsigned_flag ? HA_KEYTYPE_UINT24 : HA_KEYTYPE_INT24;
  }
  type_conversion_status store(const char *to, size_t length,
                               const CHARSET_INFO *charset) final override;
  type_conversion_status store(double nr) final override;
  type_conversion_status store(longlong nr, bool unsigned_val) final override;
  type_conversion_status reset() final override {
    ptr[0] = ptr[1] = ptr[2] = 0;
    return TYPE_OK;
  }
  double val_real() const final override;
  longlong val_int() const final override;
  String *val_str(String *, String *) const final override;
  bool send_binary(Protocol *protocol) const final override;
  int cmp(const uchar *, const uchar *) const final override;
  size_t make_sort_key(uchar *buff, size_t length) const final override;
  uint32 pack_length() const final override { return 3; }
  void sql_type(String &str) const final override;
  uint32 max_display_length() const final override { return 8; }
  Field_medium *clone(MEM_ROOT *mem_root) const final override {
    DBUG_ASSERT(type() == MYSQL_TYPE_INT24);
    return new (mem_root) Field_medium(*this);
  }
  Field_medium *clone() const final override {
    DBUG_ASSERT(type() == MYSQL_TYPE_INT24);
    return new (*THR_MALLOC) Field_medium(*this);
  }
  uchar *pack(uchar *to, const uchar *from, uint max_length,
              bool low_byte_first) const final override {
    return Field::pack(to, from, max_length, low_byte_first);
  }

  const uchar *unpack(uchar *to, const uchar *from, uint param_data,
                      bool low_byte_first) final override {
    return Field::unpack(to, from, param_data, low_byte_first);
  }

  ulonglong get_max_int_value() const final override {
    return unsigned_flag ? 0xFFFFFFULL : 0x7FFFFFULL;
  }
};

class Field_long : public Field_num {
 public:
  static const int PACK_LENGTH = 4;

  Field_long(uchar *ptr_arg, uint32 len_arg, uchar *null_ptr_arg,
             uchar null_bit_arg, uchar auto_flags_arg,
             const char *field_name_arg, bool zero_arg, bool unsigned_arg)
      : Field_num(ptr_arg, len_arg, null_ptr_arg, null_bit_arg, auto_flags_arg,
                  field_name_arg, 0, zero_arg, unsigned_arg) {}
  Field_long(uint32 len_arg, bool maybe_null_arg, const char *field_name_arg,
             bool unsigned_arg)
      : Field_num(nullptr, len_arg,
                  maybe_null_arg ? &dummy_null_buffer : nullptr, 0, NONE,
                  field_name_arg, 0, false, unsigned_arg) {}
  enum Item_result result_type() const final override { return INT_RESULT; }
  enum_field_types type() const final override { return MYSQL_TYPE_LONG; }
  enum ha_base_keytype key_type() const final override {
    return unsigned_flag ? HA_KEYTYPE_ULONG_INT : HA_KEYTYPE_LONG_INT;
  }
  type_conversion_status store(const char *to, size_t length,
                               const CHARSET_INFO *charset) final override;
  type_conversion_status store(double nr) final override;
  type_conversion_status store(longlong nr, bool unsigned_val) override;
  type_conversion_status reset() final override {
    ptr[0] = ptr[1] = ptr[2] = ptr[3] = 0;
    return TYPE_OK;
  }
  double val_real() const final override;
  longlong val_int() const final override;
  bool send_binary(Protocol *protocol) const final override;
  String *val_str(String *, String *) const final override;
  int cmp(const uchar *, const uchar *) const final override;
  size_t make_sort_key(uchar *buff, size_t length) const final override;
  uint32 pack_length() const final override { return PACK_LENGTH; }
  void sql_type(String &str) const final override;
  uint32 max_display_length() const final override {
    return MY_INT32_NUM_DECIMAL_DIGITS;
  }
  Field_long *clone(MEM_ROOT *mem_root) const final override {
    DBUG_ASSERT(type() == MYSQL_TYPE_LONG);
    return new (mem_root) Field_long(*this);
  }
  Field_long *clone() const final override {
    DBUG_ASSERT(type() == MYSQL_TYPE_LONG);
    return new (*THR_MALLOC) Field_long(*this);
  }
  uchar *pack(uchar *to, const uchar *from, uint max_length,
              bool low_byte_first) const final override {
    return pack_int32(to, from, max_length, low_byte_first);
  }
  const uchar *unpack(uchar *to, const uchar *from,
                      uint param_data MY_ATTRIBUTE((unused)),
                      bool low_byte_first) final override {
    return unpack_int32(to, from, low_byte_first);
  }

  ulonglong get_max_int_value() const final override {
    return unsigned_flag ? 0xFFFFFFFFULL : 0x7FFFFFFFULL;
  }
};

class Field_longlong : public Field_num {
 public:
  static const int PACK_LENGTH = 8;

  Field_longlong(uchar *ptr_arg, uint32 len_arg, uchar *null_ptr_arg,
                 uchar null_bit_arg, uchar auto_flags_arg,
                 const char *field_name_arg, bool zero_arg, bool unsigned_arg)
      : Field_num(ptr_arg, len_arg, null_ptr_arg, null_bit_arg, auto_flags_arg,
                  field_name_arg, 0, zero_arg, unsigned_arg) {}
  Field_longlong(uint32 len_arg, bool maybe_null_arg,
                 const char *field_name_arg, bool unsigned_arg)
      : Field_num(nullptr, len_arg,
                  maybe_null_arg ? &dummy_null_buffer : nullptr, 0, NONE,
                  field_name_arg, 0, 0, unsigned_arg) {}
  enum Item_result result_type() const final override { return INT_RESULT; }
  enum_field_types type() const final override { return MYSQL_TYPE_LONGLONG; }
  enum ha_base_keytype key_type() const final override {
    return unsigned_flag ? HA_KEYTYPE_ULONGLONG : HA_KEYTYPE_LONGLONG;
  }
  type_conversion_status store(const char *to, size_t length,
                               const CHARSET_INFO *charset) final override;
  type_conversion_status store(double nr) final override;
  type_conversion_status store(longlong nr, bool unsigned_val) override;
  type_conversion_status reset() final override {
    ptr[0] = ptr[1] = ptr[2] = ptr[3] = ptr[4] = ptr[5] = ptr[6] = ptr[7] = 0;
    return TYPE_OK;
  }
  double val_real() const final override;
  longlong val_int() const override;
  String *val_str(String *, String *) const final override;
  bool send_binary(Protocol *protocol) const final override;
  int cmp(const uchar *, const uchar *) const final override;
  size_t make_sort_key(uchar *buff, size_t length) const final override;
  uint32 pack_length() const final override { return PACK_LENGTH; }
  void sql_type(String &str) const final override;
  bool can_be_compared_as_longlong() const final override { return true; }
  uint32 max_display_length() const final override { return 20; }
  Field_longlong *clone(MEM_ROOT *mem_root) const final override {
    DBUG_ASSERT(type() == MYSQL_TYPE_LONGLONG);
    return new (mem_root) Field_longlong(*this);
  }
  Field_longlong *clone() const final override {
    DBUG_ASSERT(type() == MYSQL_TYPE_LONGLONG);
    return new (*THR_MALLOC) Field_longlong(*this);
  }
  uchar *pack(uchar *to, const uchar *from, uint max_length,
              bool low_byte_first) const final override {
    return pack_int64(to, from, max_length, low_byte_first);
  }
  const uchar *unpack(uchar *to, const uchar *from,
                      uint param_data MY_ATTRIBUTE((unused)),
                      bool low_byte_first) final override {
    return unpack_int64(to, from, low_byte_first);
  }

  ulonglong get_max_int_value() const final override {
    return unsigned_flag ? 0xFFFFFFFFFFFFFFFFULL : 0x7FFFFFFFFFFFFFFFULL;
  }
};

class Field_float final : public Field_real {
 public:
  Field_float(uchar *ptr_arg, uint32 len_arg, uchar *null_ptr_arg,
              uchar null_bit_arg, uchar auto_flags_arg,
              const char *field_name_arg, uint8 dec_arg, bool zero_arg,
              bool unsigned_arg)
      : Field_real(ptr_arg, len_arg, null_ptr_arg, null_bit_arg, auto_flags_arg,
                   field_name_arg, dec_arg, zero_arg, unsigned_arg) {}
  Field_float(uint32 len_arg, bool maybe_null_arg, const char *field_name_arg,
              uint8 dec_arg, bool unsigned_arg)
      : Field_real(nullptr, len_arg,
                   maybe_null_arg ? &dummy_null_buffer : nullptr, 0, NONE,
                   field_name_arg, dec_arg, false, unsigned_arg) {}
  enum_field_types type() const final override { return MYSQL_TYPE_FLOAT; }
  enum ha_base_keytype key_type() const final override {
    return HA_KEYTYPE_FLOAT;
  }
  type_conversion_status store(const char *to, size_t length,
                               const CHARSET_INFO *charset) final override;
  type_conversion_status store(double nr) final override;
  type_conversion_status store(longlong nr, bool unsigned_val) final override;
  type_conversion_status reset() final override {
    memset(ptr, 0, sizeof(float));
    return TYPE_OK;
  }
  double val_real() const final override;
  longlong val_int() const final override;
  String *val_str(String *, String *) const final override;
  bool send_binary(Protocol *protocol) const final override;
  int cmp(const uchar *, const uchar *) const final override;
  size_t make_sort_key(uchar *buff, size_t length) const final override;
  uint32 pack_length() const final override { return sizeof(float); }
  uint row_pack_length() const final override { return pack_length(); }
  void sql_type(String &str) const final override;
  Field_float *clone(MEM_ROOT *mem_root) const final override {
    DBUG_ASSERT(type() == MYSQL_TYPE_FLOAT);
    return new (mem_root) Field_float(*this);
  }
  Field_float *clone() const final override {
    DBUG_ASSERT(type() == MYSQL_TYPE_FLOAT);
    return new (*THR_MALLOC) Field_float(*this);
  }

  ulonglong get_max_int_value() const final override {
    /*
      We use the maximum as per IEEE754-2008 standard, 2^24
    */
    return 0x1000000ULL;
  }

 private:
  int do_save_field_metadata(uchar *first_byte) const final override;
};

class Field_double final : public Field_real {
 public:
  Field_double(uchar *ptr_arg, uint32 len_arg, uchar *null_ptr_arg,
               uchar null_bit_arg, uchar auto_flags_arg,
               const char *field_name_arg, uint8 dec_arg, bool zero_arg,
               bool unsigned_arg)
      : Field_real(ptr_arg, len_arg, null_ptr_arg, null_bit_arg, auto_flags_arg,
                   field_name_arg, dec_arg, zero_arg, unsigned_arg) {}
  Field_double(uint32 len_arg, bool maybe_null_arg, const char *field_name_arg,
               uint8 dec_arg)
      : Field_real(nullptr, len_arg,
                   maybe_null_arg ? &dummy_null_buffer : nullptr, 0, NONE,
                   field_name_arg, dec_arg, false, false) {}
  Field_double(uint32 len_arg, bool maybe_null_arg, const char *field_name_arg,
               uint8 dec_arg, bool unsigned_arg)
      : Field_real(nullptr, len_arg,
                   maybe_null_arg ? &dummy_null_buffer : nullptr, 0, NONE,
                   field_name_arg, dec_arg, false, unsigned_arg) {}
  Field_double(uint32 len_arg, bool maybe_null_arg, const char *field_name_arg,
               uint8 dec_arg, bool unsigned_arg, bool not_fixed_arg)
      : Field_real(nullptr, len_arg,
                   maybe_null_arg ? &dummy_null_buffer : nullptr, 0, NONE,
                   field_name_arg, dec_arg, false, unsigned_arg) {
    not_fixed = not_fixed_arg;
  }
  enum_field_types type() const final override { return MYSQL_TYPE_DOUBLE; }
  enum ha_base_keytype key_type() const final override {
    return HA_KEYTYPE_DOUBLE;
  }
  type_conversion_status store(const char *to, size_t length,
                               const CHARSET_INFO *charset) final override;
  type_conversion_status store(double nr) final override;
  type_conversion_status store(longlong nr, bool unsigned_val) final override;
  type_conversion_status reset() final override {
    memset(ptr, 0, sizeof(double));
    return TYPE_OK;
  }
  double val_real() const final override;
  longlong val_int() const final override;
  String *val_str(String *, String *) const final override;
  bool send_binary(Protocol *protocol) const final override;
  int cmp(const uchar *, const uchar *) const final override;
  size_t make_sort_key(uchar *buff, size_t length) const final override;
  uint32 pack_length() const final override { return sizeof(double); }
  uint row_pack_length() const final override { return pack_length(); }
  void sql_type(String &str) const final override;
  Field_double *clone(MEM_ROOT *mem_root) const final override {
    DBUG_ASSERT(type() == MYSQL_TYPE_DOUBLE);
    return new (mem_root) Field_double(*this);
  }
  Field_double *clone() const final override {
    DBUG_ASSERT(type() == MYSQL_TYPE_DOUBLE);
    return new (*THR_MALLOC) Field_double(*this);
  }

  ulonglong get_max_int_value() const final override {
    /*
      We use the maximum as per IEEE754-2008 standard, 2^53
    */
    return 0x20000000000000ULL;
  }

 private:
  int do_save_field_metadata(uchar *first_byte) const final override;
};

/* Everything saved in this will disappear. It will always return NULL */

class Field_null final : public Field_str {
  static uchar null[1];

 public:
  Field_null(uchar *ptr_arg, uint32 len_arg, uchar auto_flags_arg,
             const char *field_name_arg, const CHARSET_INFO *cs)
      : Field_str(ptr_arg, len_arg, null, 1, auto_flags_arg, field_name_arg,
                  cs) {}
  enum_field_types type() const final override { return MYSQL_TYPE_NULL; }
  type_conversion_status store(const char *, size_t,
                               const CHARSET_INFO *) final override {
    null[0] = 1;
    return TYPE_OK;
  }
  type_conversion_status store(double) final override {
    null[0] = 1;
    return TYPE_OK;
  }
  type_conversion_status store(
      longlong, bool unsigned_val MY_ATTRIBUTE((unused))) final override {
    null[0] = 1;
    return TYPE_OK;
  }
  type_conversion_status store_decimal(const my_decimal *) final override {
    null[0] = 1;
    return TYPE_OK;
  }
  type_conversion_status reset() final override { return TYPE_OK; }
  double val_real() const final override { return 0.0; }
  longlong val_int() const final override { return 0; }
  my_decimal *val_decimal(my_decimal *) const final override { return 0; }
  String *val_str(String *, String *value2) const final override {
    value2->length(0);
    return value2;
  }
  int cmp(const uchar *, const uchar *) const final override { return 0; }
  size_t make_sort_key(uchar *, size_t len) const final override { return len; }
  uint32 pack_length() const final override { return 0; }
  void sql_type(String &str) const final override;
  uint32 max_display_length() const final override { return 4; }
  Field_null *clone(MEM_ROOT *mem_root) const final override {
    DBUG_ASSERT(type() == MYSQL_TYPE_NULL);
    return new (mem_root) Field_null(*this);
  }
  Field_null *clone() const final override {
    DBUG_ASSERT(type() == MYSQL_TYPE_NULL);
    return new (*THR_MALLOC) Field_null(*this);
  }
};

/*
  Abstract class for TIME, DATE, DATETIME, TIMESTAMP
  with and without fractional part.
*/
class Field_temporal : public Field {
 protected:
  uint8 dec;  // Number of fractional digits

  /**
    Adjust number of decimal digits from NOT_FIXED_DEC to DATETIME_MAX_DECIMALS
  */
  static uint8 normalize_dec(uint8 dec_arg) {
    return dec_arg == NOT_FIXED_DEC ? DATETIME_MAX_DECIMALS : dec_arg;
  }

  /**
    Low level routine to store a MYSQL_TIME value into a field.
    The value must be already properly rounded or truncated
    and checked for being a valid TIME/DATE/DATETIME value.

    @param[in]  ltime   MYSQL_TIME value.
    @param[out] error   Error flag vector, set in case of error.
    @retval     false   In case of success.
    @retval     true    In case of error.
  */
  virtual type_conversion_status store_internal(const MYSQL_TIME *ltime,
                                                int *error) = 0;

  /**
    Low level routine to store a MYSQL_TIME value into a field
    with rounding/truncation according to the field decimals() value and
    sql_mode.

    @param[in]  ltime   MYSQL_TIME value.
    @param[out] warnings   Error flag vector, set in case of error.
    @retval     false   In case of success.
    @retval     true    In case of error.
  */
  virtual type_conversion_status store_internal_adjust_frac(MYSQL_TIME *ltime,
                                                            int *warnings) = 0;

  /**
    Store a temporal value in lldiv_t into a field,
    with rounding according to the field decimals() value.

    @param[in]  lld     Temporal value.
    @param[out] warning Warning flag vector.
    @retval     false   In case of success.
    @retval     true    In case of error.
  */
  type_conversion_status store_lldiv_t(const lldiv_t *lld, int *warning);

  /**
    Convert a string to MYSQL_TIME, according to the field type.

    @param[in]  str     String
    @param[in]  len     String length
    @param[in]  cs      String character set
    @param[out] ltime   The value is stored here
    @param[out] status  Conversion status
    @retval     false   Conversion went fine, ltime contains a valid time
    @retval     true    Conversion failed, ltime was reset and contains nothing
  */
  virtual bool convert_str_to_TIME(const char *str, size_t len,
                                   const CHARSET_INFO *cs, MYSQL_TIME *ltime,
                                   MYSQL_TIME_STATUS *status) = 0;
  /**
    Convert a number with fractional part with nanosecond precision
    into MYSQL_TIME, according to the field type. Nanoseconds
    are rounded to milliseconds and added to ltime->second_part.

    @param[in]  nr            Number
    @param[in]  unsigned_val  SIGNED/UNSIGNED flag
    @param[in]  nanoseconds   Fractional part in nanoseconds
    @param[out] ltime         The value is stored here
    @param[in,out] warning    Warnings found during execution

    @return Conversion status
    @retval     false         On success
    @retval     true          On error
  */
  virtual type_conversion_status convert_number_to_TIME(longlong nr,
                                                        bool unsigned_val,
                                                        int nanoseconds,
                                                        MYSQL_TIME *ltime,
                                                        int *warning) = 0;

  /**
    Convert an integer number into MYSQL_TIME, according to the field type.

    @param[in]  nr            Number
    @param[in]  unsigned_val  SIGNED/UNSIGNED flag
    @param[out] ltime         The value is stored here
    @param[in,out] warnings   Warnings found during execution

    @retval     false         On success
    @retval     true          On error
  */
  longlong convert_number_to_datetime(longlong nr, bool unsigned_val,
                                      MYSQL_TIME *ltime, int *warnings);

  /**
    Set a warning according to warning bit flag vector.
    Multiple warnings are possible at the same time.
    Every warning in the bit vector is set by an individual
    set_datetime_warning() call.

    @param str      Warning parameter
    @param warnings Warning bit flag

    @retval false  Function reported warning
    @retval true   Function reported error
  */
  bool set_warnings(const ErrConvString &str, int warnings)
      MY_ATTRIBUTE((warn_unused_result));

  /**
    Flags that are passed as "flag" argument to
    check_date(), number_to_datetime(), str_to_datetime().

    Flags depend on the session sql_mode settings, such as
    MODE_NO_ZERO_DATE, MODE_NO_ZERO_IN_DATE.
    Also, Field_newdate, Field_datetime, Field_datetimef add TIME_FUZZY_DATE
    to the session sql_mode settings, to allow relaxed date format,
    while Field_timestamp, Field_timestampf do not.

    @param  thd  THD
    @retval      sql_mode flags mixed with the field type flags.
  */
  virtual my_time_flags_t date_flags(
      const THD *thd MY_ATTRIBUTE((unused))) const {
    return 0;
  }

  /**
    Flags that are passed as "flag" argument to
    check_date(), number_to_datetime(), str_to_datetime().
    Similar to the above when we don't have a THD value.
  */
  my_time_flags_t date_flags() const;

  /**
    Set a single warning using make_truncated_value_warning().

    @param[in] level           Warning level (error, warning, note)
    @param[in] code            Warning code
    @param[in] val             Warning parameter
    @param[in] ts_type         Timestamp type (time, date, datetime, none)
    @param[in] truncate_increment  Incrementing of truncated field counter

    @retval false  Function reported warning
    @retval true   Function reported error
  */
  bool set_datetime_warning(Sql_condition::enum_severity_level level, uint code,
                            const ErrConvString &val,
                            enum_mysql_timestamp_type ts_type,
                            int truncate_increment)
      MY_ATTRIBUTE((warn_unused_result));

 public:
  /**
    Constructor for Field_temporal
    @param ptr_arg           See Field definition
    @param null_ptr_arg      See Field definition
    @param null_bit_arg      See Field definition
    @param auto_flags_arg    See Field definition
    @param field_name_arg    See Field definition
    @param len_arg           Number of characters in the integer part.
    @param dec_arg           Number of second fraction digits, 0..6.
  */
  Field_temporal(uchar *ptr_arg, uchar *null_ptr_arg, uchar null_bit_arg,
                 uchar auto_flags_arg, const char *field_name_arg,
                 uint32 len_arg, uint8 dec_arg)
      : Field(ptr_arg,
              len_arg +
                  ((normalize_dec(dec_arg)) ? normalize_dec(dec_arg) + 1 : 0),
              null_ptr_arg, null_bit_arg, auto_flags_arg, field_name_arg) {
    flags |= BINARY_FLAG;
    dec = normalize_dec(dec_arg);
  }
  Item_result result_type() const final override { return STRING_RESULT; }
  uint32 max_display_length() const final override { return field_length; }
  bool str_needs_quotes() const final override { return true; }
  uint is_equal(const Create_field *new_field) const final override;
  Item_result numeric_context_result_type() const final override {
    return dec ? DECIMAL_RESULT : INT_RESULT;
  }
  enum Item_result cmp_type() const final override { return INT_RESULT; }
  enum Derivation derivation() const final override {
    return DERIVATION_NUMERIC;
  }
  uint repertoire() const final override { return MY_REPERTOIRE_NUMERIC; }
  const CHARSET_INFO *charset() const final override {
    return &my_charset_numeric;
  }
  bool can_be_compared_as_longlong() const final override { return true; }
  bool binary() const final override { return true; }
  type_conversion_status store(const char *str, size_t len,
                               const CHARSET_INFO *cs) final override;
  type_conversion_status store_decimal(
      const my_decimal *decimal) final override;
  type_conversion_status store(longlong nr, bool unsigned_val) override;
  type_conversion_status store(double nr) final override;
  double val_real() const override  // FSP-enable types redefine it.
  {
    return (double)val_int();
  }
  my_decimal *val_decimal(
      my_decimal *decimal_value) const override;  // FSP types redefine it
};

/**
  Abstract class for types with date
  with optional time, with or without fractional part:
  DATE, DATETIME, DATETIME(N), TIMESTAMP, TIMESTAMP(N).
*/
class Field_temporal_with_date : public Field_temporal {
 protected:
  /**
    Low level function to get value into MYSQL_TIME,
    without checking for being valid.
  */
  virtual bool get_date_internal(MYSQL_TIME *ltime) const = 0;

  /**
    Get value into MYSQL_TIME and check TIME_NO_ZERO_DATE flag.
    @retval   True on error: we get a zero value but flags disallow zero dates.
    @retval   False on success.
  */
  bool get_internal_check_zero(MYSQL_TIME *ltime,
                               my_time_flags_t fuzzydate) const;

  type_conversion_status convert_number_to_TIME(longlong nr, bool unsigned_val,
                                                int nanoseconds,
                                                MYSQL_TIME *ltime,
                                                int *warning) final override;
  bool convert_str_to_TIME(const char *str, size_t len, const CHARSET_INFO *cs,
                           MYSQL_TIME *ltime,
                           MYSQL_TIME_STATUS *status) final override;

  type_conversion_status store_internal_adjust_frac(
      MYSQL_TIME *ltime, int *warnings) final override;
  using Field_temporal::date_flags;

 public:
  /**
    Constructor for Field_temporal
    @param ptr_arg           See Field definition
    @param null_ptr_arg      See Field definition
    @param null_bit_arg      See Field definition
    @param auto_flags_arg    See Field definition
    @param field_name_arg    See Field definition
    @param int_length_arg    Number of characters in the integer part.
    @param dec_arg           Number of second fraction digits, 0..6.
  */
  Field_temporal_with_date(uchar *ptr_arg, uchar *null_ptr_arg,
                           uchar null_bit_arg, uchar auto_flags_arg,
                           const char *field_name_arg, uint8 int_length_arg,
                           uint8 dec_arg)
      : Field_temporal(ptr_arg, null_ptr_arg, null_bit_arg, auto_flags_arg,
                       field_name_arg, int_length_arg, dec_arg) {}
  bool send_binary(Protocol *protocol) const override;
  type_conversion_status store_time(MYSQL_TIME *ltime,
                                    uint8 dec) final override;
  String *val_str(String *, String *) const override;
  longlong val_time_temporal() const override;
  longlong val_date_temporal() const override;
  bool get_time(MYSQL_TIME *ltime) const final override {
    return get_date(ltime, TIME_FUZZY_DATE);
  }
  /* Validate the value stored in a field */
  type_conversion_status validate_stored_val(THD *thd) override;
};

/**
  Abstract class for types with date and time,
  with or without fractional part:
  DATETIME, DATETIME(N), TIMESTAMP, TIMESTAMP(N).
*/
class Field_temporal_with_date_and_time : public Field_temporal_with_date {
 private:
  int do_save_field_metadata(uchar *metadata_ptr) const override {
    if (decimals()) {
      *metadata_ptr = decimals();
      return 1;
    }
    return 0;
  }

 protected:
  /**
     Initialize flags for TIMESTAMP DEFAULT CURRENT_TIMESTAMP / ON UPDATE
     CURRENT_TIMESTAMP columns.

     @todo get rid of TIMESTAMP_FLAG and ON_UPDATE_NOW_FLAG.
  */
  void init_timestamp_flags();
  /**
    Store "struct timeval" value into field.
    The value must be properly rounded or truncated according
    to the number of fractional second digits.
  */
  virtual void store_timestamp_internal(const struct timeval *tm) = 0;
  bool convert_TIME_to_timestamp(THD *thd, const MYSQL_TIME *ltime,
                                 struct timeval *tm, int *error);

 public:
  /**
    Constructor for Field_temporal_with_date_and_time
    @param ptr_arg           See Field definition
    @param null_ptr_arg      See Field definition
    @param null_bit_arg      See Field definition
    @param auto_flags_arg    See Field definition
    @param field_name_arg    See Field definition
    @param dec_arg           Number of second fraction digits, 0..6.
  */
  Field_temporal_with_date_and_time(uchar *ptr_arg, uchar *null_ptr_arg,
                                    uchar null_bit_arg, uchar auto_flags_arg,
                                    const char *field_name_arg, uint8 dec_arg)
      : Field_temporal_with_date(ptr_arg, null_ptr_arg, null_bit_arg,
                                 auto_flags_arg, field_name_arg,
                                 MAX_DATETIME_WIDTH, dec_arg) {}
  void store_timestamp(const struct timeval *tm) override;
};

/**
  Abstract class for types with date and time, with fractional part:
  DATETIME, DATETIME(N), TIMESTAMP, TIMESTAMP(N).
*/
class Field_temporal_with_date_and_timef
    : public Field_temporal_with_date_and_time {
 private:
  int do_save_field_metadata(uchar *metadata_ptr) const final override {
    *metadata_ptr = decimals();
    return 1;
  }

 public:
  /**
    Constructor for Field_temporal_with_date_and_timef
    @param ptr_arg           See Field definition
    @param null_ptr_arg      See Field definition
    @param null_bit_arg      See Field definition
    @param auto_flags_arg    See Field definition
    @param field_name_arg    See Field definition
    @param dec_arg           Number of second fraction digits, 0..6.
  */
  Field_temporal_with_date_and_timef(uchar *ptr_arg, uchar *null_ptr_arg,
                                     uchar null_bit_arg, uchar auto_flags_arg,
                                     const char *field_name_arg, uint8 dec_arg)
      : Field_temporal_with_date_and_time(ptr_arg, null_ptr_arg, null_bit_arg,
                                          auto_flags_arg, field_name_arg,
                                          dec_arg) {}

  uint decimals() const final override { return dec; }
  const CHARSET_INFO *sort_charset() const final override {
    return &my_charset_bin;
  }
  size_t make_sort_key(uchar *to, size_t length) const final override {
    memcpy(to, ptr, length);
    return length;
  }
  int cmp(const uchar *a_ptr, const uchar *b_ptr) const final override {
    return memcmp(a_ptr, b_ptr, pack_length());
  }
  uint row_pack_length() const final override { return pack_length(); }
  double val_real() const final override;
  longlong val_int() const final override;
  my_decimal *val_decimal(my_decimal *decimal_value) const final override;
};

/*
  Field implementing TIMESTAMP data type without fractional seconds.
  We will be removed eventually.
*/
class Field_timestamp : public Field_temporal_with_date_and_time {
 protected:
  my_time_flags_t date_flags(const THD *thd) const final override;
  type_conversion_status store_internal(const MYSQL_TIME *ltime,
                                        int *error) final override;
  bool get_date_internal(MYSQL_TIME *ltime) const final override;
  void store_timestamp_internal(const struct timeval *tm) final override;

 public:
  static const int PACK_LENGTH = 4;
  Field_timestamp(uchar *ptr_arg, uint32 len_arg, uchar *null_ptr_arg,
                  uchar null_bit_arg, uchar auto_flags_arg,
                  const char *field_name_arg);
  Field_timestamp(bool maybe_null_arg, const char *field_name_arg);
  enum_field_types type() const final override { return MYSQL_TYPE_TIMESTAMP; }
  enum ha_base_keytype key_type() const final override {
    return HA_KEYTYPE_ULONG_INT;
  }
  type_conversion_status store_packed(longlong nr) final override;
  type_conversion_status reset() final override {
    ptr[0] = ptr[1] = ptr[2] = ptr[3] = 0;
    return TYPE_OK;
  }
  longlong val_int() const final override;
  int cmp(const uchar *, const uchar *) const final override;
  size_t make_sort_key(uchar *buff, size_t length) const final override;
  uint32 pack_length() const final override { return PACK_LENGTH; }
  void sql_type(String &str) const final override;
  bool zero_pack() const final override { return 0; }
  /* Get TIMESTAMP field value as seconds since begging of Unix Epoch */
  bool get_timestamp(struct timeval *tm, int *warnings) const final override;
  bool get_date(MYSQL_TIME *ltime,
                my_time_flags_t fuzzydate) const final override;
  Field_timestamp *clone(MEM_ROOT *mem_root) const final override {
    DBUG_ASSERT(type() == MYSQL_TYPE_TIMESTAMP);
    return new (mem_root) Field_timestamp(*this);
  }
  Field_timestamp *clone() const final override {
    DBUG_ASSERT(type() == MYSQL_TYPE_TIMESTAMP);
    return new (*THR_MALLOC) Field_timestamp(*this);
  }
  uchar *pack(uchar *to, const uchar *from, uint max_length,
              bool low_byte_first) const final override {
    return pack_int32(to, from, max_length, low_byte_first);
  }
  const uchar *unpack(uchar *to, const uchar *from,
                      uint param_data MY_ATTRIBUTE((unused)),
                      bool low_byte_first) final override {
    return unpack_int32(to, from, low_byte_first);
  }
  /* Validate the value stored in a field */
  type_conversion_status validate_stored_val(THD *thd) final override;
};

/*
  Field implementing TIMESTAMP(N) data type, where N=0..6.
*/
class Field_timestampf : public Field_temporal_with_date_and_timef {
 protected:
  bool get_date_internal(MYSQL_TIME *ltime) const final override;
  type_conversion_status store_internal(const MYSQL_TIME *ltime,
                                        int *error) final override;
  my_time_flags_t date_flags(const THD *thd) const final override;
  void store_timestamp_internal(const struct timeval *tm) override;

 public:
  /**
    Field_timestampf constructor
    @param ptr_arg           See Field definition
    @param null_ptr_arg      See Field definition
    @param null_bit_arg      See Field definition
    @param auto_flags_arg    See Field definition
    @param field_name_arg    See Field definition
    @param dec_arg           Number of fractional second digits, 0..6.
  */
  Field_timestampf(uchar *ptr_arg, uchar *null_ptr_arg, uchar null_bit_arg,
                   uchar auto_flags_arg, const char *field_name_arg,
                   uint8 dec_arg);
  /**
    Field_timestampf constructor
    @param maybe_null_arg    See Field definition
    @param field_name_arg    See Field definition
    @param dec_arg           Number of fractional second digits, 0..6.
  */
  Field_timestampf(bool maybe_null_arg, const char *field_name_arg,
                   uint8 dec_arg);
  Field_timestampf *clone(MEM_ROOT *mem_root) const final override {
    DBUG_ASSERT(type() == MYSQL_TYPE_TIMESTAMP);
    return new (mem_root) Field_timestampf(*this);
  }
  Field_timestampf *clone() const final override {
    DBUG_ASSERT(type() == MYSQL_TYPE_TIMESTAMP);
    return new (*THR_MALLOC) Field_timestampf(*this);
  }

  enum_field_types type() const final override { return MYSQL_TYPE_TIMESTAMP; }
  enum_field_types real_type() const final override {
    return MYSQL_TYPE_TIMESTAMP2;
  }
  enum_field_types binlog_type() const final override {
    return MYSQL_TYPE_TIMESTAMP2;
  }
  bool zero_pack() const final override { return 0; }

  uint32 pack_length() const final override {
    return my_timestamp_binary_length(dec);
  }
  uint pack_length_from_metadata(uint field_metadata) const final override {
    DBUG_ENTER("Field_timestampf::pack_length_from_metadata");
    uint tmp = my_timestamp_binary_length(field_metadata);
    DBUG_RETURN(tmp);
  }

  type_conversion_status reset() final override;
  type_conversion_status store_packed(longlong nr) final override;
  bool get_date(MYSQL_TIME *ltime,
                my_time_flags_t fuzzydate) const final override;
  void sql_type(String &str) const final override;

  bool get_timestamp(struct timeval *tm, int *warnings) const final override;
  /* Validate the value stored in a field */
  type_conversion_status validate_stored_val(THD *thd) final override;
};

class Field_year final : public Field_tiny {
 public:
  enum Limits { MIN_YEAR = 1901, MAX_YEAR = 2155 };
  Field_year(uchar *ptr_arg, uint32 len_arg, uchar *null_ptr_arg,
             uchar null_bit_arg, uchar auto_flags_arg,
             const char *field_name_arg)
      : Field_tiny(ptr_arg, len_arg, null_ptr_arg, null_bit_arg, auto_flags_arg,
                   field_name_arg, true, true) {}
  Field_year(uint32 len_arg, bool maybe_null_arg, const char *field_name_arg)
      : Field_tiny(nullptr, len_arg,
                   maybe_null_arg ? &dummy_null_buffer : nullptr, 0, NONE,
                   field_name_arg, true, true) {}
  enum_field_types type() const final override { return MYSQL_TYPE_YEAR; }
  type_conversion_status store(const char *to, size_t length,
                               const CHARSET_INFO *charset) final override;
  type_conversion_status store(double nr) final override;
  type_conversion_status store(longlong nr, bool unsigned_val) final override;
  type_conversion_status store_time(MYSQL_TIME *ltime,
                                    uint8 dec) final override;
  double val_real() const final override;
  longlong val_int() const final override;
  String *val_str(String *, String *) const final override;
  bool send_binary(Protocol *protocol) const final override;
  void sql_type(String &str) const final override;
  bool can_be_compared_as_longlong() const final override { return true; }
  Field_year *clone(MEM_ROOT *mem_root) const final override {
    DBUG_ASSERT(type() == MYSQL_TYPE_YEAR);
    return new (mem_root) Field_year(*this);
  }
  Field_year *clone() const final override {
    DBUG_ASSERT(type() == MYSQL_TYPE_YEAR);
    return new (*THR_MALLOC) Field_year(*this);
  }
};

class Field_newdate : public Field_temporal_with_date {
 protected:
  static const int PACK_LENGTH = 3;
  my_time_flags_t date_flags(const THD *thd) const final override;
  bool get_date_internal(MYSQL_TIME *ltime) const final override;
  type_conversion_status store_internal(const MYSQL_TIME *ltime,
                                        int *error) final override;

 public:
  Field_newdate(uchar *ptr_arg, uchar *null_ptr_arg, uchar null_bit_arg,
                uchar auto_flags_arg, const char *field_name_arg)
      : Field_temporal_with_date(ptr_arg, null_ptr_arg, null_bit_arg,
                                 auto_flags_arg, field_name_arg, MAX_DATE_WIDTH,
                                 0) {}
  Field_newdate(bool maybe_null_arg, const char *field_name_arg)
      : Field_temporal_with_date(nullptr,
                                 maybe_null_arg ? &dummy_null_buffer : nullptr,
                                 0, NONE, field_name_arg, MAX_DATE_WIDTH, 0) {}
  enum_field_types type() const final override { return MYSQL_TYPE_DATE; }
  enum_field_types real_type() const final override {
    return MYSQL_TYPE_NEWDATE;
  }
  enum ha_base_keytype key_type() const final override {
    return HA_KEYTYPE_UINT24;
  }
  type_conversion_status reset() final override {
    ptr[0] = ptr[1] = ptr[2] = 0;
    return TYPE_OK;
  }
  type_conversion_status store_packed(longlong nr) final override;
  longlong val_int() const final override;
  longlong val_time_temporal() const final override;
  longlong val_date_temporal() const final override;
  String *val_str(String *, String *) const final override;
  bool send_binary(Protocol *protocol) const final override;
  int cmp(const uchar *, const uchar *) const final override;
  size_t make_sort_key(uchar *buff, size_t length) const final override;
  uint32 pack_length() const final override { return PACK_LENGTH; }
  void sql_type(String &str) const final override;
  bool zero_pack() const final override { return 1; }
  bool get_date(MYSQL_TIME *ltime,
                my_time_flags_t fuzzydate) const final override;
  Field_newdate *clone(MEM_ROOT *mem_root) const final override {
    DBUG_ASSERT(type() == MYSQL_TYPE_DATE);
    DBUG_ASSERT(real_type() == MYSQL_TYPE_NEWDATE);
    return new (mem_root) Field_newdate(*this);
  }
  Field_newdate *clone() const final override {
    DBUG_ASSERT(type() == MYSQL_TYPE_DATE);
    DBUG_ASSERT(real_type() == MYSQL_TYPE_NEWDATE);
    return new (*THR_MALLOC) Field_newdate(*this);
  }
};

/**
  Abstract class for TIME and TIME(N).
*/
class Field_time_common : public Field_temporal {
 protected:
  bool convert_str_to_TIME(const char *str, size_t len, const CHARSET_INFO *cs,
                           MYSQL_TIME *ltime,
                           MYSQL_TIME_STATUS *status) final override;
  /**
    @todo: convert_number_to_TIME returns conversion status through
    two different interfaces: return value and warning. It should be
    refactored to only use return value.
   */
  type_conversion_status convert_number_to_TIME(longlong nr, bool unsigned_val,
                                                int nanoseconds,
                                                MYSQL_TIME *ltime,
                                                int *warning) final override;
  /**
    Low-level function to store MYSQL_TIME value.
    The value must be rounded or truncated according to decimals().
  */
  type_conversion_status store_internal(const MYSQL_TIME *ltime,
                                        int *error) override = 0;
  /**
    Function to store time value.
    The value is rounded/truncated according to decimals() and sql_mode.
  */
  type_conversion_status store_internal_adjust_frac(
      MYSQL_TIME *ltime, int *warnings) final override;

  my_time_flags_t date_flags(const THD *thd) const final override;
  using Field_temporal::date_flags;

 public:
  /**
    Constructor for Field_time_common
    @param ptr_arg           See Field definition
    @param null_ptr_arg      See Field definition
    @param null_bit_arg      See Field definition
    @param auto_flags_arg    See Field definition
    @param field_name_arg    See Field definition
    @param dec_arg           Number of second fraction digits, 0..6.
  */
  Field_time_common(uchar *ptr_arg, uchar *null_ptr_arg, uchar null_bit_arg,
                    uchar auto_flags_arg, const char *field_name_arg,
                    uint8 dec_arg)
      : Field_temporal(ptr_arg, null_ptr_arg, null_bit_arg, auto_flags_arg,
                       field_name_arg, MAX_TIME_WIDTH, dec_arg) {}
  type_conversion_status store_time(MYSQL_TIME *ltime,
                                    uint8 dec) final override;
  String *val_str(String *, String *) const final override;
  bool get_date(MYSQL_TIME *ltime,
                my_time_flags_t fuzzydate) const final override;
  longlong val_date_temporal() const final override;
  bool send_binary(Protocol *protocol) const final override;
};

/*
  Field implementing TIME data type without fractional seconds.
  It will be removed eventually.
*/
class Field_time final : public Field_time_common {
 protected:
  type_conversion_status store_internal(const MYSQL_TIME *ltime,
                                        int *error) final override;

 public:
  Field_time(uchar *ptr_arg, uchar *null_ptr_arg, uchar null_bit_arg,
             uchar auto_flags_arg, const char *field_name_arg)
      : Field_time_common(ptr_arg, null_ptr_arg, null_bit_arg, auto_flags_arg,
                          field_name_arg, 0) {}
  Field_time(const char *field_name_arg)
      : Field_time_common(nullptr, nullptr, 0, NONE, field_name_arg, 0) {}
  enum_field_types type() const final override { return MYSQL_TYPE_TIME; }
  enum ha_base_keytype key_type() const final override {
    return HA_KEYTYPE_INT24;
  }
  type_conversion_status store_packed(longlong nr) final override;
  type_conversion_status reset() final override {
    ptr[0] = ptr[1] = ptr[2] = 0;
    return TYPE_OK;
  }
  longlong val_int() const final override;
  longlong val_time_temporal() const final override;
  bool get_time(MYSQL_TIME *ltime) const final override;
  int cmp(const uchar *, const uchar *) const final override;
  size_t make_sort_key(uchar *buff, size_t length) const final override;
  uint32 pack_length() const final override { return 3; }
  void sql_type(String &str) const final override;
  bool zero_pack() const final override { return 1; }
  Field_time *clone(MEM_ROOT *mem_root) const final override {
    DBUG_ASSERT(type() == MYSQL_TYPE_TIME);
    return new (mem_root) Field_time(*this);
  }
  Field_time *clone() const final override {
    DBUG_ASSERT(type() == MYSQL_TYPE_TIME);
    return new (*THR_MALLOC) Field_time(*this);
  }
};

/*
  Field implementing TIME(N) data type, where N=0..6.
*/
class Field_timef final : public Field_time_common {
 private:
  int do_save_field_metadata(uchar *metadata_ptr) const final override {
    *metadata_ptr = decimals();
    return 1;
  }

 protected:
  type_conversion_status store_internal(const MYSQL_TIME *ltime,
                                        int *error) final override;

 public:
  /**
    Constructor for Field_timef
    @param ptr_arg           See Field definition
    @param null_ptr_arg      See Field definition
    @param null_bit_arg      See Field definition
    @param auto_flags_arg    See Field definition
    @param field_name_arg    See Field definition
    @param dec_arg           Number of second fraction digits, 0..6.
  */
  Field_timef(uchar *ptr_arg, uchar *null_ptr_arg, uchar null_bit_arg,
              uchar auto_flags_arg, const char *field_name_arg, uint8 dec_arg)
      : Field_time_common(ptr_arg, null_ptr_arg, null_bit_arg, auto_flags_arg,
                          field_name_arg, dec_arg) {}
  /**
    Constructor for Field_timef
    @param maybe_null_arg    See Field definition
    @param field_name_arg    See Field definition
    @param dec_arg           Number of second fraction digits, 0..6.
  */
  Field_timef(bool maybe_null_arg, const char *field_name_arg, uint8 dec_arg)
      : Field_time_common(nullptr,
                          maybe_null_arg ? &dummy_null_buffer : nullptr, 0,
                          NONE, field_name_arg, dec_arg) {}
  Field_timef *clone(MEM_ROOT *mem_root) const final override {
    DBUG_ASSERT(type() == MYSQL_TYPE_TIME);
    return new (mem_root) Field_timef(*this);
  }
  Field_timef *clone() const final override {
    DBUG_ASSERT(type() == MYSQL_TYPE_TIME);
    return new (*THR_MALLOC) Field_timef(*this);
  }
  uint decimals() const final override { return dec; }
  enum_field_types type() const final override { return MYSQL_TYPE_TIME; }
  enum_field_types real_type() const final override { return MYSQL_TYPE_TIME2; }
  enum_field_types binlog_type() const final override {
    return MYSQL_TYPE_TIME2;
  }
  type_conversion_status store_packed(longlong nr) final override;
  type_conversion_status reset() final override;
  double val_real() const final override;
  longlong val_int() const final override;
  longlong val_time_temporal() const final override;
  bool get_time(MYSQL_TIME *ltime) const final override;
  my_decimal *val_decimal(my_decimal *) const final override;
  uint32 pack_length() const final override {
    return my_time_binary_length(dec);
  }
  uint pack_length_from_metadata(uint field_metadata) const final override {
    DBUG_ENTER("Field_timef::pack_length_from_metadata");
    uint tmp = my_time_binary_length(field_metadata);
    DBUG_RETURN(tmp);
  }
  uint row_pack_length() const final override { return pack_length(); }
  void sql_type(String &str) const final override;
  bool zero_pack() const final override { return 1; }
  const CHARSET_INFO *sort_charset() const final override {
    return &my_charset_bin;
  }
  size_t make_sort_key(uchar *to, size_t length) const final override {
    memcpy(to, ptr, length);
    return length;
  }
  int cmp(const uchar *a_ptr, const uchar *b_ptr) const final override {
    return memcmp(a_ptr, b_ptr, pack_length());
  }
};

/*
  Field implementing DATETIME data type without fractional seconds.
  We will be removed eventually.
*/
class Field_datetime : public Field_temporal_with_date_and_time {
 protected:
  type_conversion_status store_internal(const MYSQL_TIME *ltime,
                                        int *error) final override;
  bool get_date_internal(MYSQL_TIME *ltime) const final override;
  my_time_flags_t date_flags(const THD *thd) const final override;
  void store_timestamp_internal(const struct timeval *tm) final override;

 public:
  static const int PACK_LENGTH = 8;

  /**
     DATETIME columns can be defined as having CURRENT_TIMESTAMP as the
     default value on inserts or updates. This constructor accepts a
     auto_flags argument which controls the column default expressions.

     For DATETIME columns this argument is a bitmap combining two flags:

     - DEFAULT_NOW - means that column has DEFAULT CURRENT_TIMESTAMP attribute.
     - ON_UPDATE_NOW - means that column has ON UPDATE CURRENT_TIMESTAMP.

     (these two flags can be used orthogonally to each other).
  */
  Field_datetime(uchar *ptr_arg, uchar *null_ptr_arg, uchar null_bit_arg,
                 uchar auto_flags_arg, const char *field_name_arg)
      : Field_temporal_with_date_and_time(ptr_arg, null_ptr_arg, null_bit_arg,
                                          auto_flags_arg, field_name_arg, 0) {}
  Field_datetime(const char *field_name_arg)
      : Field_temporal_with_date_and_time(nullptr, nullptr, 0, NONE,
                                          field_name_arg, 0) {}
  enum_field_types type() const final override { return MYSQL_TYPE_DATETIME; }
  enum ha_base_keytype key_type() const final override {
    return HA_KEYTYPE_ULONGLONG;
  }
  using Field_temporal_with_date_and_time::store;  // Make -Woverloaded-virtual
  type_conversion_status store(longlong nr, bool unsigned_val) final override;
  type_conversion_status store_packed(longlong nr) final override;
  type_conversion_status reset() final override {
    ptr[0] = ptr[1] = ptr[2] = ptr[3] = ptr[4] = ptr[5] = ptr[6] = ptr[7] = 0;
    return TYPE_OK;
  }
  longlong val_int() const final override;
  String *val_str(String *, String *) const final override;
  int cmp(const uchar *, const uchar *) const final override;
  size_t make_sort_key(uchar *buff, size_t length) const final override;
  uint32 pack_length() const final override { return PACK_LENGTH; }
  void sql_type(String &str) const final override;
  bool zero_pack() const final override { return 1; }
  bool get_date(MYSQL_TIME *ltime,
                my_time_flags_t fuzzydate) const final override;
  Field_datetime *clone(MEM_ROOT *mem_root) const final override {
    DBUG_ASSERT(type() == MYSQL_TYPE_DATETIME);
    return new (mem_root) Field_datetime(*this);
  }
  Field_datetime *clone() const final override {
    DBUG_ASSERT(type() == MYSQL_TYPE_DATETIME);
    return new (*THR_MALLOC) Field_datetime(*this);
  }
  uchar *pack(uchar *to, const uchar *from, uint max_length,
              bool low_byte_first) const final override {
    return pack_int64(to, from, max_length, low_byte_first);
  }
  const uchar *unpack(uchar *to, const uchar *from,
                      uint param_data MY_ATTRIBUTE((unused)),
                      bool low_byte_first) final override {
    return unpack_int64(to, from, low_byte_first);
  }
};

/*
  Field implementing DATETIME(N) data type, where N=0..6.
*/
class Field_datetimef : public Field_temporal_with_date_and_timef {
 protected:
  bool get_date_internal(MYSQL_TIME *ltime) const final override;
  type_conversion_status store_internal(const MYSQL_TIME *ltime,
                                        int *error) final override;
  my_time_flags_t date_flags(const THD *thd) const final override;
  void store_timestamp_internal(const struct timeval *tm) final override;

 public:
  /**
    Constructor for Field_datetimef
    @param ptr_arg           See Field definition
    @param null_ptr_arg      See Field definition
    @param null_bit_arg      See Field definition
    @param auto_flags_arg    See Field definition
    @param field_name_arg    See Field definition
    @param dec_arg           Number of second fraction digits, 0..6.
  */
  Field_datetimef(uchar *ptr_arg, uchar *null_ptr_arg, uchar null_bit_arg,
                  uchar auto_flags_arg, const char *field_name_arg,
                  uint8 dec_arg)
      : Field_temporal_with_date_and_timef(ptr_arg, null_ptr_arg, null_bit_arg,
                                           auto_flags_arg, field_name_arg,
                                           dec_arg) {}
  /**
    Constructor for Field_datetimef
    @param maybe_null_arg    See Field definition
    @param field_name_arg    See Field definition
    @param dec_arg           Number of second fraction digits, 0..6.
  */
  Field_datetimef(bool maybe_null_arg, const char *field_name_arg,
                  uint8 dec_arg)
      : Field_temporal_with_date_and_timef(
            nullptr, maybe_null_arg ? &dummy_null_buffer : nullptr, 0, NONE,
            field_name_arg, dec_arg) {}
  Field_datetimef *clone(MEM_ROOT *mem_root) const final override {
    DBUG_ASSERT(type() == MYSQL_TYPE_DATETIME);
    return new (mem_root) Field_datetimef(*this);
  }
  Field_datetimef *clone() const final override {
    DBUG_ASSERT(type() == MYSQL_TYPE_DATETIME);
    return new (*THR_MALLOC) Field_datetimef(*this);
  }

  enum_field_types type() const final override { return MYSQL_TYPE_DATETIME; }
  enum_field_types real_type() const final override {
    return MYSQL_TYPE_DATETIME2;
  }
  enum_field_types binlog_type() const final override {
    return MYSQL_TYPE_DATETIME2;
  }
  uint32 pack_length() const final override {
    return my_datetime_binary_length(dec);
  }
  uint pack_length_from_metadata(uint field_metadata) const final override {
    DBUG_ENTER("Field_datetimef::pack_length_from_metadata");
    uint tmp = my_datetime_binary_length(field_metadata);
    DBUG_RETURN(tmp);
  }
  bool zero_pack() const final override { return 1; }

  type_conversion_status store_packed(longlong nr) final override;
  type_conversion_status reset() final override;
  longlong val_date_temporal() const final override;
  bool get_date(MYSQL_TIME *ltime,
                my_time_flags_t fuzzydate) const final override;
  void sql_type(String &str) const final override;
};

class Field_string : public Field_longstr {
 public:
  Field_string(uchar *ptr_arg, uint32 len_arg, uchar *null_ptr_arg,
               uchar null_bit_arg, uchar auto_flags_arg,
               const char *field_name_arg, const CHARSET_INFO *cs)
      : Field_longstr(ptr_arg, len_arg, null_ptr_arg, null_bit_arg,
                      auto_flags_arg, field_name_arg, cs) {}
  Field_string(uint32 len_arg, bool maybe_null_arg, const char *field_name_arg,
               const CHARSET_INFO *cs)
      : Field_longstr(nullptr, len_arg,
                      maybe_null_arg ? &dummy_null_buffer : nullptr, 0, NONE,
                      field_name_arg, cs) {}

  enum_field_types type() const final override { return MYSQL_TYPE_STRING; }
  bool match_collation_to_optimize_range() const final override { return true; }
  enum ha_base_keytype key_type() const final override {
    return binary() ? HA_KEYTYPE_BINARY : HA_KEYTYPE_TEXT;
  }
  bool zero_pack() const final override { return 0; }
  type_conversion_status reset() final override {
    charset()->cset->fill(charset(), (char *)ptr, field_length,
                          (has_charset() ? ' ' : 0));
    return TYPE_OK;
  }
  type_conversion_status store(const char *to, size_t length,
                               const CHARSET_INFO *charset) final override;
  type_conversion_status store(longlong nr, bool unsigned_val) final override;
  /* QQ: To be deleted */
  type_conversion_status store(double nr) final override {
    return Field_str::store(nr);
  }
  double val_real() const final override;
  longlong val_int() const final override;
  String *val_str(String *, String *) const final override;
  /**
     Get the C-string value, without using String class.
     @returns The C-string value of this field.
  */
  LEX_CSTRING val_str_quick() const {
    const char *string = pointer_cast<const char *>(ptr);
    return {string,
            field_charset->cset->lengthsp(field_charset, string, field_length)};
  }
  my_decimal *val_decimal(my_decimal *) const final override;
  int cmp(const uchar *, const uchar *) const final override;
  size_t make_sort_key(uchar *buff, size_t length) const final override;
  void sql_type(String &str) const final override;
  uchar *pack(uchar *to, const uchar *from, uint max_length,
              bool low_byte_first) const final override;
  const uchar *unpack(uchar *to, const uchar *from, uint param_data,
                      bool low_byte_first) final override;
  uint pack_length_from_metadata(uint field_metadata) const final override {
    DBUG_PRINT("debug", ("field_metadata: 0x%04x", field_metadata));
    if (field_metadata == 0) return row_pack_length();
    return (((field_metadata >> 4) & 0x300) ^ 0x300) +
           (field_metadata & 0x00ff);
  }
  bool compatible_field_size(uint field_metadata, Relay_log_info *rli,
                             uint16 mflags,
                             int *order_var) const final override;
  uint row_pack_length() const final override { return field_length; }
  uint max_packed_col_length() final override;
  enum_field_types real_type() const final override {
    return MYSQL_TYPE_STRING;
  }
  bool has_charset() const final override {
    return charset() == &my_charset_bin ? false : true;
  }
  Field *new_field(MEM_ROOT *root, TABLE *new_table,
                   bool keep_type) const final override;
  Field_string *clone(MEM_ROOT *mem_root) const final override {
    DBUG_ASSERT(real_type() == MYSQL_TYPE_STRING);
    return new (mem_root) Field_string(*this);
  }
  Field_string *clone() const final override {
    DBUG_ASSERT(real_type() == MYSQL_TYPE_STRING);
    return new (*THR_MALLOC) Field_string(*this);
  }
  size_t get_key_image(uchar *buff, size_t length,
                       imagetype type) const final override;
  bool is_text_key_type() const final override {
    return binary() ? false : true;
  }

 private:
  int do_save_field_metadata(uchar *first_byte) const final override;
};

class Field_varstring : public Field_longstr {
 public:
  /* Store number of bytes used to store length (1 or 2) */
  uint32 length_bytes;
  Field_varstring(uchar *ptr_arg, uint32 len_arg, uint length_bytes_arg,
                  uchar *null_ptr_arg, uchar null_bit_arg, uchar auto_flags_arg,
                  const char *field_name_arg, TABLE_SHARE *share,
                  const CHARSET_INFO *cs);
  Field_varstring(uint32 len_arg, bool maybe_null_arg,
                  const char *field_name_arg, TABLE_SHARE *share,
                  const CHARSET_INFO *cs);

  enum_field_types type() const final override { return MYSQL_TYPE_VARCHAR; }
  bool match_collation_to_optimize_range() const final override { return true; }
  enum ha_base_keytype key_type() const final override;
  uint row_pack_length() const final override { return field_length; }
  bool zero_pack() const final override { return 0; }
  type_conversion_status reset() final override {
    memset(ptr, 0, field_length + length_bytes);
    return TYPE_OK;
  }
  uint32 pack_length() const final override {
    return (uint32)field_length + length_bytes;
  }
  uint32 key_length() const final override { return (uint32)field_length; }
  uint32 sort_length() const final override { return (uint32)field_length; }
  type_conversion_status store(const char *to, size_t length,
                               const CHARSET_INFO *charset) override;
  type_conversion_status store(longlong nr, bool unsigned_val) final override;
  /* QQ: To be deleted */
  type_conversion_status store(double nr) final override {
    return Field_str::store(nr);
  }
  double val_real() const final override;
  longlong val_int() const final override;
  String *val_str(String *, String *) const override;
  my_decimal *val_decimal(my_decimal *) const final override;
  int cmp_max(const uchar *, const uchar *,
              uint max_length) const final override;
  int cmp(const uchar *a, const uchar *b) const final override {
    return cmp_max(a, b, ~0L);
  }
  bool sort_key_is_varlen() const final override {
    return (field_charset->pad_attribute == NO_PAD);
  }
  size_t make_sort_key(uchar *buff, size_t length) const final override;
  size_t get_key_image(uchar *buff, size_t length,
                       imagetype type) const final override;
  void set_key_image(const uchar *buff, size_t length) final override;
  void sql_type(String &str) const final override;
  uchar *pack(uchar *to, const uchar *from, uint max_length,
              bool low_byte_first) const final override;
  const uchar *unpack(uchar *to, const uchar *from, uint param_data,
                      bool low_byte_first) final override;
  int cmp_binary(const uchar *a, const uchar *b,
                 uint32 max_length = ~0L) const final override;
  int key_cmp(const uchar *, const uchar *) const final override;
  int key_cmp(const uchar *str, uint length) const final override;

  uint32 data_length(ptrdiff_t row_offset = 0) const final override;
  enum_field_types real_type() const final override {
    return MYSQL_TYPE_VARCHAR;
  }
  bool has_charset() const final override {
    return charset() == &my_charset_bin ? false : true;
  }
  Field *new_field(MEM_ROOT *root, TABLE *new_table,
                   bool keep_type) const final override;
  Field *new_key_field(MEM_ROOT *root, TABLE *new_table, uchar *new_ptr,
                       uchar *new_null_ptr,
                       uint new_null_bit) const final override;
  Field_varstring *clone(MEM_ROOT *mem_root) const final override {
    DBUG_ASSERT(type() == MYSQL_TYPE_VARCHAR);
    DBUG_ASSERT(real_type() == MYSQL_TYPE_VARCHAR);
    return new (mem_root) Field_varstring(*this);
  }
  Field_varstring *clone() const final override {
    DBUG_ASSERT(type() == MYSQL_TYPE_VARCHAR);
    DBUG_ASSERT(real_type() == MYSQL_TYPE_VARCHAR);
    return new (*THR_MALLOC) Field_varstring(*this);
  }
  uint is_equal(const Create_field *new_field) const final override;
  void hash(ulong *nr, ulong *nr2) const final override;
  const uchar *get_ptr() const final override { return ptr + length_bytes; }
  bool is_text_key_type() const final override {
    return binary() ? false : true;
  }
  virtual uint32 get_length_bytes() const override { return length_bytes; }

 private:
  int do_save_field_metadata(uchar *first_byte) const final override;
};

class Field_blob : public Field_longstr {
  virtual type_conversion_status store_internal(const char *from, size_t length,
                                                const CHARSET_INFO *cs);
  /**
    Copy value to memory storage.
  */
  type_conversion_status store_to_mem(const char *from, size_t length,
                                      const CHARSET_INFO *cs, size_t max_length,
                                      Blob_mem_storage *);

 protected:
  /**
    The number of bytes used to represent the length of the blob.
  */
  uint packlength;

  /**
    The 'value'-object is a cache fronting the storage engine.
  */
  String value;

 private:
  /**
    In order to support update of virtual generated columns and columns in
    a Blackhole table of BLOB type,
    we need to allocate the space blob needs on server for old_row and
    new_row respectively. This variable is used to record the
    allocated blob space for old_row.
  */
  String old_value;

  /**
    Whether we need to move the content of 'value' to 'old_value' before
    updating the BLOB stored in 'value'. This needs to be done for
    updates of BLOB columns that are virtual since the storage engine
    does not have its own copy of the old 'value'. This variable is set
    to true when we read the data into 'value'. It is reset when we move
    'value' to 'old_value'. The purpose of having this is to avoid that we
    do the move operation from 'value' to 'old_value' more than one time per
    record.
    Currently, this variable is introduced because the following call in
    sql_data_change.cc:
    \/\**
      @todo combine this call to update_generated_write_fields() with the one
      in fill_record() to avoid updating virtual generated fields twice.
    *\/
     if (table->has_gcol())
            update_generated_write_fields(table->write_set, table);
     When the @todo is done, m_keep_old_value can be deleted.
  */
  bool m_keep_old_value;

  /**
    Backup String for table's blob fields.
    UPDATE of a virtual field (for index update) requires two values to be
    kept at the same time - 'new' and 'old' since SE (InnoDB) doesn't know the
    latter. In the case when there was an indexed record, it got deleted and
    When INSERT inserts into an index a record that coincides with a
    previously deleted one, InnoDB needs to recalculate value that was
    deleted in order to properly insert the new one.
    When two above overlap, a field have to keep 3 different values at the
    same time - 'new', 'old' and 'deleted'.
    This backup_value is used by @see my_eval_gcolumn_expr_helper() to save
    'new' and provide space for 'deleted' to avoid thrashing the former.
    Unlike the old_value, backup_value is allocated once and reused for each
    new re-calculation, to avoid excessive [re-]allocations. It's freed at the
    end of statement. Since InnoDB consumes calculated values only after all
    needed table's virtual fields were calculated, we have to have such backup
    buffer for each field.
  */
  String m_blob_backup;

#ifndef DBUG_OFF
  /**
    Whether the field uses table's backup value storage. @see
    TABLE::m_blob_backup. Used only for debug.
  */
  bool m_uses_backup{false};
#endif

 protected:
  /**
    Store ptr and length.
  */
  void store_ptr_and_length(const char *from, uint32 length) {
    store_length(length);
    memmove(ptr + packlength, &from, sizeof(char *));
  }

 public:
  Field_blob(uchar *ptr_arg, uchar *null_ptr_arg, uchar null_bit_arg,
             uchar auto_flags_arg, const char *field_name_arg,
             TABLE_SHARE *share, uint blob_pack_length, const CHARSET_INFO *cs);

  Field_blob(uint32 len_arg, bool maybe_null_arg, const char *field_name_arg,
             const CHARSET_INFO *cs, bool set_packlength)
      : Field_longstr(nullptr, len_arg, maybe_null_arg ? &dummy_null_buffer : 0,
                      0, NONE, field_name_arg, cs),
        packlength(4),
        m_keep_old_value(false) {
    flags |= BLOB_FLAG;
    if (set_packlength) {
      packlength = len_arg <= 255
                       ? 1
                       : len_arg <= 65535 ? 2 : len_arg <= 16777215 ? 3 : 4;
    }
  }

  explicit Field_blob(uint32 packlength_arg);

  /* Note that the default copy constructor is used, in clone() */
  enum_field_types type() const override { return MYSQL_TYPE_BLOB; }
  bool match_collation_to_optimize_range() const override { return true; }
  enum ha_base_keytype key_type() const override {
    return binary() ? HA_KEYTYPE_VARBINARY2 : HA_KEYTYPE_VARTEXT2;
  }
  type_conversion_status store(const char *to, size_t length,
                               const CHARSET_INFO *charset) override;
  type_conversion_status store(double nr) override;
  type_conversion_status store(longlong nr, bool unsigned_val) override;
  double val_real() const override;
  longlong val_int() const override;
  String *val_str(String *, String *) const override;
  my_decimal *val_decimal(my_decimal *) const override;
  int cmp_max(const uchar *, const uchar *,
              uint max_length) const final override;
  int cmp(const uchar *a, const uchar *b) const final override {
    return cmp_max(a, b, ~0L);
  }
  int cmp(const uchar *a, uint32 a_length, const uchar *b,
          uint32 b_length) const;  // No override.
  int cmp_binary(const uchar *a, const uchar *b,
                 uint32 max_length = ~0L) const override;
  int key_cmp(const uchar *, const uchar *) const override;
  int key_cmp(const uchar *str, uint length) const override;
  uint32 key_length() const override { return 0; }
  size_t make_sort_key(uchar *buff, size_t length) const override;
  uint32 pack_length() const final override {
    return (uint32)(packlength + portable_sizeof_char_ptr);
  }

  /**
     Return the packed length without the pointer size added.

     This is used to determine the size of the actual data in the row
     buffer.

     @returns The length of the raw data itself without the pointer.
  */
  uint32 pack_length_no_ptr() const { return (uint32)(packlength); }
  uint row_pack_length() const final override { return pack_length_no_ptr(); }
  uint32 sort_length() const final override;
  bool sort_key_is_varlen() const override {
    return (field_charset->pad_attribute == NO_PAD);
  }
  uint32 max_data_length() const final override {
    return (uint32)(((ulonglong)1 << (packlength * 8)) - 1);
  }
  type_conversion_status reset() override {
    memset(ptr, 0, packlength + sizeof(uchar *));
    return TYPE_OK;
  }
  void reset_fields() final override {
    value = String();
    old_value = String();
    m_blob_backup = String();
  }
  size_t get_field_buffer_size() { return value.alloced_length(); }
  void store_length(uchar *i_ptr, uint i_packlength, uint32 i_number);
  inline void store_length(uint32 number) {
    store_length(ptr, packlength, number);
  }
  uint32 data_length(ptrdiff_t row_offset = 0) const final override {
    return get_length(row_offset);
  }
  uint32 get_length(ptrdiff_t row_offset = 0) const;
  uint32 get_length(const uchar *ptr, uint packlength,
                    bool low_byte_first) const;
  uint32 get_length(const uchar *ptr_arg) const;
  /** Get a const pointer to the BLOB data of this field. */
  const uchar *get_ptr() const final override {
    return get_blob_data(ptr + packlength);
  }
  /** Get a non-const pointer to the BLOB data of this field. */
  uchar *get_blob_data(ptrdiff_t row_offset = 0) {
    return get_blob_data(ptr + packlength + row_offset);
  }

 private:
  /**
    Get the BLOB data pointer stored at the specified position in the record
    buffer.
  */
  static uchar *get_blob_data(const uchar *position) {
    uchar *data;
    memcpy(&data, position, sizeof(data));
    return data;
  }

 public:
  void set_ptr(const uchar *length, const uchar *data) {
    memcpy(ptr, length, packlength);
    memcpy(ptr + packlength, &data, sizeof(char *));
  }
<<<<<<< HEAD
  void set_ptr_offset(my_ptrdiff_t ptr_diff, uint32 length, const uchar *data) {
=======
  void set_ptr_offset(ptrdiff_t ptr_diff, uint32 length, const uchar *data) {
>>>>>>> 4869291f
    uchar *ptr_ofs = ptr + ptr_diff;
    store_length(ptr_ofs, packlength, length);
    memcpy(ptr_ofs + packlength, &data, sizeof(char *));
  }
  void set_ptr(uint32 length, const uchar *data) {
    set_ptr_offset(0, length, data);
  }
  size_t get_key_image(uchar *buff, size_t length,
                       imagetype type) const override;
  void set_key_image(const uchar *buff, size_t length) final override;
  void sql_type(String &str) const override;
  bool copy();
  Field_blob *clone(MEM_ROOT *mem_root) const override {
    DBUG_ASSERT(type() == MYSQL_TYPE_BLOB);
    return new (mem_root) Field_blob(*this);
  }
  Field_blob *clone() const override {
    DBUG_ASSERT(type() == MYSQL_TYPE_BLOB);
    return new (*THR_MALLOC) Field_blob(*this);
  }
  uchar *pack(uchar *to, const uchar *from, uint max_length,
              bool low_byte_first) const final override;
  const uchar *unpack(uchar *, const uchar *from, uint param_data,
                      bool low_byte_first) final override;
  uint max_packed_col_length() final override;
  void mem_free() final override {
    // Free all allocated space
    value.mem_free();
    old_value.mem_free();
    m_blob_backup.mem_free();
  }
  friend type_conversion_status field_conv(Field *to, Field *from);
  bool has_charset() const override {
    return charset() == &my_charset_bin ? false : true;
  }
  uint32 max_display_length() const final override;
<<<<<<< HEAD
  uint32 char_length() const noexcept final override;
=======
  uint32 char_length() const override;
>>>>>>> 4869291f
  bool copy_blob_value(MEM_ROOT *mem_root);
  uint is_equal(const Create_field *new_field) const override;
  bool is_text_key_type() const final override {
    return binary() ? false : true;
  }

  /**
    Mark that the BLOB stored in value should be copied before updating it.

    When updating virtual generated columns or columns in a Blackhole table
    we need to keep the old 'value' for BLOBs since this can be needed when
    the storage engine does the update.
    During read of the record the old 'value' for the
    BLOB is evaluated and stored in 'value'. This function is to be used
    to specify that we need to copy this BLOB 'value' into 'old_value'
    before we compute the new BLOB 'value'. For more information @see
    Field_blob::keep_old_value().
  */
  void set_keep_old_value(bool old_value_flag) {
    /*
      If set to true, ensure that 'value' is copied to 'old_value' when
      keep_old_value() is called.
    */
    m_keep_old_value = old_value_flag;
  }

  /**
    Save the current BLOB value to avoid that it gets overwritten.

    This is used when updating virtual generated columns or columns in a
    Blackhole table that are BLOBs.
    Some storage engines require that we have both the old and
    new BLOB value for virtual generated columns that are indexed in
    order for the storage engine to be able to maintain the index. This
    function will transfer the buffer storing the current BLOB value
    from 'value' to 'old_value'. This avoids that the current BLOB value
    is over-written when the new BLOB value is saved into this field.

    The reason this requires special handling when updating/deleting
    virtual columns of BLOB type is that the BLOB value is not known to
    the storage engine. For stored columns, the "old" BLOB value is read
    by the storage engine, Field_blob is made to point to the engine's
    internal buffer; Field_blob's internal buffer (Field_blob::value)
    isn't used and remains available to store the "new" value.  For
    virtual generated columns, the "old" value is written directly into
    Field_blob::value when reading the record to be
    updated/deleted. This is done in update_generated_read_fields().
    Since, in this case, the "old" value already occupies the place to
    store the "new" value, we must call this function before we write
    the "new" value into Field_blob::value object so that the "old"
    value does not get over-written. The table->record[1] buffer will
    have a pointer that points to the memory buffer inside
    old_value. The storage engine will use table->record[1] to read the
    old value for the BLOB and use table->record[0] to read the new
    value.

    Similarly, in case of Blackhole "old" BLOB values are not read by
    the storage engine and therefore 'Field_blob' is not made to point to the
    engine's internal buffer. Therefore, in order to avoid "old" BLOB data
    corruption, it also needs to be saved in 'old_value'.

    This function must be called before we store the new BLOB value in
    this field object.
  */
  void keep_old_value() {
    // Transfer ownership of the current BLOB value to old_value
    if (m_keep_old_value) {
      old_value.takeover(value);
      m_keep_old_value = false;
    }
  }

  /**
    Use to store the blob value into an allocated space.
  */
  void store_in_allocated_space(const char *from, uint32 length) {
    store_ptr_and_length(from, length);
  }

  /**
    Backup data stored in 'value' into the backup_value
    @see Field_blob::backup_value

    @returns
      true  if backup fails
      false otherwise
  */
  bool backup_blob_field();

  /**
    Restore backup value
    @see Field_blob::backup_value
  */
  void restore_blob_backup();

 private:
  int do_save_field_metadata(uchar *first_byte) const override;
};

class Field_geom final : public Field_blob {
 private:
  const Nullable<gis::srid_t> m_srid;

  type_conversion_status store_internal(const char *from, size_t length,
                                        const CHARSET_INFO *cs) final override;

 public:
  enum geometry_type geom_type;

  Field_geom(uchar *ptr_arg, uchar *null_ptr_arg, uint null_bit_arg,
             uchar auto_flags_arg, const char *field_name_arg,
             TABLE_SHARE *share, uint blob_pack_length,
             enum geometry_type geom_type_arg, Nullable<gis::srid_t> srid)
      : Field_blob(ptr_arg, null_ptr_arg, null_bit_arg, auto_flags_arg,
                   field_name_arg, share, blob_pack_length, &my_charset_bin),
        m_srid(srid),
        geom_type(geom_type_arg) {}
  Field_geom(uint32 len_arg, bool maybe_null_arg, const char *field_name_arg,
             enum geometry_type geom_type_arg, Nullable<gis::srid_t> srid)
      : Field_blob(len_arg, maybe_null_arg, field_name_arg, &my_charset_bin,
                   false),
        m_srid(srid),
        geom_type(geom_type_arg) {}
  enum ha_base_keytype key_type() const final override {
    return HA_KEYTYPE_VARBINARY2;
  }
  enum_field_types type() const final override { return MYSQL_TYPE_GEOMETRY; }
  bool match_collation_to_optimize_range() const final override {
    return false;
  }
  void sql_type(String &str) const final override;
  using Field_blob::store;
  type_conversion_status store(double nr) final override;
  type_conversion_status store(longlong nr, bool unsigned_val) final override;
  type_conversion_status store_decimal(const my_decimal *) final override;
  type_conversion_status store(const char *from, size_t length,
                               const CHARSET_INFO *cs) final override;

  /**
    Non-nullable GEOMETRY types cannot have defaults,
    but the underlying blob must still be reset.
   */
  type_conversion_status reset() final override {
    type_conversion_status res = Field_blob::reset();
    if (res != TYPE_OK) return res;
    return maybe_null() ? TYPE_OK : TYPE_ERR_NULL_CONSTRAINT_VIOLATION;
  }

  geometry_type get_geometry_type() const final override { return geom_type; }
  Field_geom *clone(MEM_ROOT *mem_root) const final override {
    DBUG_ASSERT(type() == MYSQL_TYPE_GEOMETRY);
    return new (mem_root) Field_geom(*this);
  }
  Field_geom *clone() const final override {
    DBUG_ASSERT(type() == MYSQL_TYPE_GEOMETRY);
    return new (*THR_MALLOC) Field_geom(*this);
  }
  uint is_equal(const Create_field *new_field) const final override;

  Nullable<gis::srid_t> get_srid() const { return m_srid; }
};

/// A field that stores a JSON value.
class Field_json : public Field_blob {
  type_conversion_status unsupported_conversion();
  type_conversion_status store_binary(const char *ptr, size_t length);

  /**
    Diagnostics utility for ER_INVALID_JSON_TEXT.

    @param err        error message argument for ER_INVALID_JSON_TEXT
    @param err_offset location in text at which there is an error
  */
  void invalid_text(const char *err, size_t err_offset) const {
    String s;
    s.append(*table_name);
    s.append('.');
    s.append(field_name);
    my_error(ER_INVALID_JSON_TEXT, MYF(0), err, err_offset, s.c_ptr_safe());
  }

 public:
  Field_json(uchar *ptr_arg, uchar *null_ptr_arg, uint null_bit_arg,
             uchar auto_flags_arg, const char *field_name_arg,
             TABLE_SHARE *share, uint blob_pack_length)
      : Field_blob(ptr_arg, null_ptr_arg, null_bit_arg, auto_flags_arg,
                   field_name_arg, share, blob_pack_length, &my_charset_bin) {}

  Field_json(uint32 len_arg, bool maybe_null_arg, const char *field_name_arg)
      : Field_blob(len_arg, maybe_null_arg, field_name_arg, &my_charset_bin,
                   false) {}

  enum_field_types type() const override { return MYSQL_TYPE_JSON; }
  void sql_type(String &str) const override;
  /**
    Return a text charset so that string functions automatically
    convert the field value to string and treat it as a non-binary
    string.
  */
  const CHARSET_INFO *charset() const override {
    return &my_charset_utf8mb4_bin;
  }
  /**
    Sort should treat the field as binary and not attempt any
    conversions.
  */
  const CHARSET_INFO *sort_charset() const final override {
    return field_charset;
  }
  /**
    JSON columns don't have an associated charset. Returning false
    here prevents SHOW CREATE TABLE from attaching a CHARACTER SET
    clause to the column.
  */
  bool has_charset() const final override { return false; }
  type_conversion_status store(const char *to, size_t length,
                               const CHARSET_INFO *charset) override;
  type_conversion_status store(double nr) override;
  type_conversion_status store(longlong nr, bool unsigned_val) override;
  type_conversion_status store_decimal(const my_decimal *) final override;
  virtual type_conversion_status store_json(const Json_wrapper *json);
  type_conversion_status store_time(MYSQL_TIME *ltime,
                                    uint8 dec_arg) final override;
  type_conversion_status store(Field_json *field);

  bool pack_diff(uchar **to, ulonglong value_options) const final override;
  /**
    Return the length of this field, taking into consideration that it may be in
    partial format.

    This is the format used when writing the binary log in row format
    and using a partial format according to
    @@session.binlog_row_value_options.

    @param[in] value_options The value of binlog_row_value options.

    @param[out] diff_vector_p If this is not NULL, the pointer it
    points to will be set to NULL if the field is to be stored in full
    format, or to the Json_diff_vector if the field is to be stored in
    partial format.

    @return The number of bytes needed when writing to the binlog: the
    size of the full format if stored in full format and the size of
    the diffs if stored in partial format.
  */
  longlong get_diff_vector_and_length(
      ulonglong value_options,
      const Json_diff_vector **diff_vector_p = nullptr) const;
  /**
    Return true if the before-image and after-image for this field are
    equal.
  */
  bool is_before_image_equal_to_after_image() const;
  /**
    Read the binary diff from the given buffer, and apply it to this field.

    @param[in,out] from Pointer to buffer where the binary diff is stored.
    This will be changed to point to the next byte after the field.

    @retval false Success
    @retval true Error (e.g. failed to apply the diff).  The error has
    been reported through my_error.
  */
  bool unpack_diff(const uchar **from);

  /**
    Retrieve the field's value as a JSON wrapper. It
    there is an error, wr is not modified and we return
    false, else true.

    @param[out]    wr   the JSON value
    @return true if a value is retrieved (or NULL), false if error
  */
  bool val_json(Json_wrapper *wr) const;

  /**
    Retrieve the JSON as an int if possible. This requires a JSON scalar
    of suitable type.

    @returns the JSON value as an int
  */
  longlong val_int() const final override;

  /**
   Retrieve the JSON as a double if possible. This requires a JSON scalar
   of suitable type.

   @returns the JSON value as a double
   */
  double val_real() const final override;

  /**
    Retrieve the JSON value stored in this field as text

    @param[in,out] buf1 string buffer for converting JSON value to string
    @param[in,out] buf2 unused
  */
  String *val_str(String *buf1, String *buf2) const final override;
  my_decimal *val_decimal(my_decimal *m) const final override;
  bool get_time(MYSQL_TIME *ltime) const final override;
  bool get_date(MYSQL_TIME *ltime,
                my_time_flags_t fuzzydate) const final override;
  Field_json *clone(MEM_ROOT *mem_root) const override;
  Field_json *clone() const override;
  uint is_equal(const Create_field *new_field) const final override;
  Item_result cast_to_int_type() const final override { return INT_RESULT; }
  int cmp_binary(const uchar *a, const uchar *b,
                 uint32 max_length = ~0L) const final override;
  bool sort_key_is_varlen() const final override { return true; }
  size_t make_sort_key(uchar *to, size_t length) const override;

  /**
    Make a hash key that can be used by sql_executor.cc/unique_hash
    in order to support SELECT DISTINCT

    @param[in]  hash_val  An initial hash value.
  */
  ulonglong make_hash_key(ulonglong hash_val);

  /**
    Get a read-only pointer to the binary representation of the JSON document
    in this field.

    @param row_offset  Field's data offset
  */
  const char *get_binary(ptrdiff_t row_offset = 0) const;
};

class Json_array;
class Item_func_array_cast;

/**
  Field that stores array of values of the same type.

  This Field class is used together with Item_func_array_cast class
  (CAST( .. AS .. ARRAY) function) in implementation of multi-valued index.
  Effectively it's a JSON field that contains a single JSON array. When a
  JSON value is stored, it's checked to be either a scalar, or an array.
  All source values are converted using the internal conversion field and
  stored as an array. Field_typed_array ensures that all values stored
  in the array have the same type and precision - the one specified by user.
  This way InnoDB doesn't have to do the conversion on its own and can easily
  index them.

  The Field_typed_array always reports type of its element and from this
  point of view it's undistinguishable from regular field having the same
  type. Due to that, fields are differentiated by is_array() property.
  Field_typed_array returns true, all other fields - false.

  For conversion and index applicability tests, Field_typed_array employs a
  conversion field, which is a regular Field class of array's element type.
  It's stored in the m_conv_field. All Field_typed_array::store_*() methods
  store values to the conversion field. Conversion field and typed array
  field are sharing same field_index, to allow correct read/write_set
  checks. So the field always have to be marked for read in order to allow
  read of conversions' results.

  @see Item_func_array_cast
*/

class Field_typed_array : public Field_json {
  /// Conversion field
  Field *m_conv_field;
  /// Null byte for conv_field
  uchar null_byte;
  /// conversion field's buffer
  uchar *m_conv_buf;
  /// Array's element type
  enum_field_types m_elt_type;
  /// Element's decimals
  uint m_elt_decimals;
  /// Element's charset
  const CHARSET_INFO *m_elt_charset;
  /// Result array
  Json_array m_array;

 public:
  Field_typed_array(const Field_typed_array &);
  Field_typed_array(enum_field_types elt_type, bool elt_is_unsigned,
                    size_t elt_length, uint elt_decimals, uchar *ptr_arg,
                    uchar *null_ptr_arg, uint null_bit_arg,
                    uchar auto_flags_arg, const char *field_name_arg,
                    TABLE_SHARE *share, uint blob_pack_length,
                    const CHARSET_INFO *cs)
      : Field_json(ptr_arg, null_ptr_arg, null_bit_arg, auto_flags_arg,
                   field_name_arg, share, blob_pack_length),
        m_conv_field(NULL),
        m_elt_type(elt_type),
        m_elt_decimals(elt_decimals),
        m_elt_charset(cs) {
    if (elt_is_unsigned) {
      unsigned_flag = true;
      flags |= UNSIGNED_FLAG;
    }
    if (binary()) flags |= BINARY_FLAG;
    field_length = elt_length;
    /*
      Arrays of BLOB aren't supported and can't be created, so mask the BLOB
      flag of JSON
    */
    flags &= ~BLOB_FLAG;
    DBUG_ASSERT(elt_type != MYSQL_TYPE_STRING &&
                elt_type != MYSQL_TYPE_VAR_STRING);
  }
  uint32 char_length() const override {
    return field_length / charset()->mbmaxlen;
  }
  void init(TABLE *table_arg) override;
  enum_field_types type() const override {
    return real_type_to_type(m_elt_type);
  }
  enum_field_types real_type() const override { return m_elt_type; }
  enum_field_types binlog_type() const override {
    return MYSQL_TYPE_TYPED_ARRAY;
  }
  uint32 key_length() const override;
  Field_typed_array *clone(MEM_ROOT *mem_root) const override;
  Field_typed_array *clone() const override;
  bool is_array() const override { return true; }
  Item_result result_type() const override;
  uint decimals() const override { return m_elt_decimals; }
  bool binary() const override {
    return (m_elt_type != MYSQL_TYPE_VARCHAR ||
            m_elt_charset == &my_charset_bin);
  }
  const CHARSET_INFO *charset() const override { return m_elt_charset; }
  type_conversion_status store(const char *to, size_t length,
                               const CHARSET_INFO *charset) override {
    return m_conv_field->store(to, length, charset);
  }
  type_conversion_status store(double nr) override {
    return m_conv_field->store(nr);
  }
  type_conversion_status store(longlong nr, bool unsigned_val) override {
    return m_conv_field->store(nr, unsigned_val);
  }
  type_conversion_status store_json(const Json_wrapper *json) override;
  size_t get_key_image(uchar *buff, size_t length,
                       imagetype type) const override {
    return m_conv_field->get_key_image(buff, length, type);
  }
  Field *new_key_field(MEM_ROOT *root, TABLE *new_table, uchar *new_ptr,
                       uchar *, uint) const override {
    Field *res = m_conv_field->new_key_field(root, new_table, new_ptr);
    if (res != nullptr) {
      // Keep the field hidden to allow error handler to catch functional
      // index's errors
      res->set_hidden(dd::Column::enum_hidden_type::HT_HIDDEN_SQL);
      res->part_of_key = part_of_key;
    }
    return res;
  }
  /**
    These methods are used by handler to prevent returning a row past the
    end_range during range access. Since there's no order defined for sorting
    set of arrays, always return -1 here, allowing all records fetched from
    SE to be returned to server. They will be filtered by WHERE condition later.
  */
  int key_cmp(const uchar *, const uchar *) const override { return -1; }
  int key_cmp(const uchar *, uint) const override { return -1; }
  /**
    Multi-valued index always works only as a pre-filter for actual
    condition check, and the latter always use binary collation, so no point
    to match collations in optimizer.
  */
  bool match_collation_to_optimize_range() const override { return false; }
  friend class Item_func_array_cast;

  /**
    Convert arbitrary JSON value to the array's type using the conversion field.
    If conversion fails and it's not a coercion test (no_error= false) then an
    error is thrown. The converted value is guaranteed to match the field's
    type and can be indexed by SE without any additional handling.

    @param[in]   wr       Source data
    @param[in]   no_error Whether an error should be thrown if value can't be
                          coerced. Error should be thrown when inserting data
                          into the index, and shouldn't be thrown when the range
                          optimizer tests index applicability.
    @param[out]  coerced  The converted value. Can be nullptr if no_error is
                          true.

    @returns
      true   conversion failed
      false  conversion succeeded
  */
  bool coerce_json_value(const Json_wrapper *wr, bool no_error,
                         Json_wrapper *coerced);

  /**
    Get name of the index defined over this field.

    Since typed array fields can be created only as an underlying GC field of
    a multi-valued functional index, there's always only one index defined
    over the field.

    @returns
      name of the index defined over the field.
  */
  const char *get_index_name();
  virtual uint32 get_length_bytes() const override {
    DBUG_ASSERT(m_elt_type == MYSQL_TYPE_VARCHAR);
    return field_length > 255 ? 2 : 1;
  }
  size_t make_sort_key(uchar *to, size_t max_len) const override {
    // Not supported yet
    DBUG_ASSERT(false);
    // Dummy
    return Field_json::make_sort_key(to, max_len);
  }
  /**
    Create sort key out of given JSON value according to array's element type

    @param wr     JSON value to create sort key from
    @param to     buffer to create sort key in
    @param length buffer's length

    @returns
      actual sort key length
  */
  size_t make_sort_key(Json_wrapper *wr, uchar *to, size_t length);
  /**
     Save the field metadata for typed array fields.

     Saved metadata contains element type (1 byte) and up to 3 bytes of
     metadata - the same as each respective Field class saves
     (e.g Field_new_decimal for DECIMAL type). The only difference is that
     for VARCHAR type length is stored in 3 bytes. This allows to store longer
     strings, as its supported by JSON storage.

     @param   metadata_ptr   First byte of field metadata

     @returns number of bytes written to metadata_ptr
  */
  virtual int do_save_field_metadata(uchar *metadata_ptr) const override;
  virtual uint pack_length_from_metadata(uint) const override {
    return pack_length_no_ptr();
  }
  void sql_type(String &str) const final override;
};

class Field_enum : public Field_str {
 protected:
  uint packlength;

 public:
  TYPELIB *typelib;
  Field_enum(uchar *ptr_arg, uint32 len_arg, uchar *null_ptr_arg,
             uchar null_bit_arg, uchar auto_flags_arg,
             const char *field_name_arg, uint packlength_arg,
             TYPELIB *typelib_arg, const CHARSET_INFO *charset_arg)
      : Field_str(ptr_arg, len_arg, null_ptr_arg, null_bit_arg, auto_flags_arg,
                  field_name_arg, charset_arg),
        packlength(packlength_arg),
        typelib(typelib_arg) {
    flags |= ENUM_FLAG;
  }
  Field_enum(uint32 len_arg, bool maybe_null_arg, const char *field_name_arg,
             uint packlength_arg, TYPELIB *typelib_arg,
             const CHARSET_INFO *charset_arg)
      : Field_enum(nullptr, len_arg,
                   maybe_null_arg ? &dummy_null_buffer : nullptr, 0, NONE,
                   field_name_arg, packlength_arg, typelib_arg, charset_arg) {}
  Field *new_field(MEM_ROOT *root, TABLE *new_table,
                   bool keep_type) const final override;
  enum_field_types type() const final override { return MYSQL_TYPE_STRING; }
  bool match_collation_to_optimize_range() const final override {
    return false;
  }
  enum Item_result cmp_type() const final override { return INT_RESULT; }
  enum Item_result cast_to_int_type() const final override {
    return INT_RESULT;
  }
  enum ha_base_keytype key_type() const final override;
  type_conversion_status store(const char *to, size_t length,
                               const CHARSET_INFO *charset) override;
  type_conversion_status store(double nr) override;
  type_conversion_status store(longlong nr, bool unsigned_val) override;
  double val_real() const final override;
  my_decimal *val_decimal(my_decimal *decimal_value) const final override;
  longlong val_int() const final override;
  String *val_str(String *, String *) const override;
  int cmp(const uchar *, const uchar *) const final override;
  size_t make_sort_key(uchar *buff, size_t length) const final override;
  uint32 pack_length() const final override { return (uint32)packlength; }
  void store_type(ulonglong value);
  void sql_type(String &str) const override;
  enum_field_types real_type() const override { return MYSQL_TYPE_ENUM; }
  uint pack_length_from_metadata(uint field_metadata) const final override {
    return (field_metadata & 0x00ff);
  }
  uint row_pack_length() const final override { return pack_length(); }
  bool zero_pack() const override { return 0; }
  bool optimize_range(uint, uint) const final override { return false; }
  bool eq_def(const Field *field) const final override;
  bool has_charset() const override { return true; }
  /* enum and set are sorted as integers */
  const CHARSET_INFO *sort_charset() const final override {
    return &my_charset_bin;
  }
  Field_enum *clone(MEM_ROOT *mem_root) const override {
    DBUG_ASSERT(real_type() == MYSQL_TYPE_ENUM);
    return new (mem_root) Field_enum(*this);
  }
  Field_enum *clone() const override {
    DBUG_ASSERT(real_type() == MYSQL_TYPE_ENUM);
    return new (*THR_MALLOC) Field_enum(*this);
  }
  uchar *pack(uchar *to, const uchar *from, uint max_length,
              bool low_byte_first) const final override;
  const uchar *unpack(uchar *to, const uchar *from, uint param_data,
                      bool low_byte_first) final override;

 private:
  int do_save_field_metadata(uchar *first_byte) const final override;
  uint is_equal(const Create_field *new_field) const final override;
};

class Field_set final : public Field_enum {
 public:
  Field_set(uchar *ptr_arg, uint32 len_arg, uchar *null_ptr_arg,
            uchar null_bit_arg, uchar auto_flags_arg,
            const char *field_name_arg, uint32 packlength_arg,
            TYPELIB *typelib_arg, const CHARSET_INFO *charset_arg)
      : Field_enum(ptr_arg, len_arg, null_ptr_arg, null_bit_arg, auto_flags_arg,
                   field_name_arg, packlength_arg, typelib_arg, charset_arg),
        empty_set_string("", 0, charset_arg) {
    flags = (flags & ~ENUM_FLAG) | SET_FLAG;
  }
  Field_set(uint32 len_arg, bool maybe_null_arg, const char *field_name_arg,
            uint32 packlength_arg, TYPELIB *typelib_arg,
            const CHARSET_INFO *charset_arg)
      : Field_set(nullptr, len_arg,
                  maybe_null_arg ? &dummy_null_buffer : nullptr, 0, NONE,
                  field_name_arg, packlength_arg, typelib_arg, charset_arg) {}
  type_conversion_status store(const char *to, size_t length,
                               const CHARSET_INFO *charset) final override;
  type_conversion_status store(double nr) final override {
    return Field_set::store((longlong)nr, false);
  }
  type_conversion_status store(longlong nr, bool unsigned_val) final override;
  bool zero_pack() const final override { return 1; }
  String *val_str(String *, String *) const final override;
  void sql_type(String &str) const final override;
  enum_field_types real_type() const final override { return MYSQL_TYPE_SET; }
  bool has_charset() const final override { return true; }
  Field_set *clone(MEM_ROOT *mem_root) const final override {
    DBUG_ASSERT(real_type() == MYSQL_TYPE_SET);
    return new (mem_root) Field_set(*this);
  }
  Field_set *clone() const final override {
    DBUG_ASSERT(real_type() == MYSQL_TYPE_SET);
    return new (*THR_MALLOC) Field_set(*this);
  }

 private:
  const String empty_set_string;
};

/*
  Note:
    To use Field_bit::cmp_binary() you need to copy the bits stored in
    the beginning of the record (the NULL bytes) to each memory you
    want to compare (where the arguments point).

    This is the reason:
    - Field_bit::cmp_binary() is only implemented in the base class
      (Field::cmp_binary()).
    - Field::cmp_binary() currenly use pack_length() to calculate how
      long the data is.
    - pack_length() includes size of the bits stored in the NULL bytes
      of the record.
*/
class Field_bit : public Field {
 public:
  uchar *bit_ptr;  // position in record where 'uneven' bits store
  uchar bit_ofs;   // offset to 'uneven' high bits
  uint bit_len;    // number of 'uneven' high bits
  uint bytes_in_rec;
  Field_bit(uchar *ptr_arg, uint32 len_arg, uchar *null_ptr_arg,
            uchar null_bit_arg, uchar *bit_ptr_arg, uchar bit_ofs_arg,
            uchar auto_flags_arg, const char *field_name_arg);
  enum_field_types type() const final override { return MYSQL_TYPE_BIT; }
  enum ha_base_keytype key_type() const override { return HA_KEYTYPE_BIT; }
  uint32 key_length() const final override {
    return (uint32)(field_length + 7) / 8;
  }
  uint32 max_data_length() const final override {
    return (field_length + 7) / 8;
  }
  uint32 max_display_length() const final override { return field_length; }
  Item_result result_type() const final override { return INT_RESULT; }
  type_conversion_status reset() final override;
  type_conversion_status store(const char *to, size_t length,
                               const CHARSET_INFO *charset) override;
  type_conversion_status store(double nr) override;
  type_conversion_status store(longlong nr, bool unsigned_val) override;
  type_conversion_status store_decimal(const my_decimal *) final override;
  double val_real() const final override;
  longlong val_int() const final override;
  String *val_str(String *, String *) const final override;
  bool str_needs_quotes() const final override { return true; }
  my_decimal *val_decimal(my_decimal *) const final override;
  int cmp(const uchar *a, const uchar *b) const final override {
    DBUG_ASSERT(ptr == a || ptr == b);
    const uint cmp_len = bytes_in_rec + (bit_len != 0 ? 1 : 0);
    if (ptr == a)
      return Field_bit::key_cmp(b, cmp_len);
    else
      return -Field_bit::key_cmp(a, cmp_len);
  }
  int cmp_binary_offset(ptrdiff_t row_offset) const final override {
    return cmp_offset(row_offset);
  }
  int cmp_max(const uchar *a, const uchar *b,
              uint max_length) const final override;
  int key_cmp(const uchar *a, const uchar *b) const final override {
    return cmp_binary(a, b);
  }
  int key_cmp(const uchar *str, uint length) const final override;
  int cmp_offset(ptrdiff_t row_offset) const final override;
  void get_image(uchar *buff, size_t length,
                 const CHARSET_INFO *) const final override {
    get_key_image(buff, length, itRAW);
  }
  void set_image(const uchar *buff, size_t length,
                 const CHARSET_INFO *cs) final override {
    Field_bit::store(pointer_cast<const char *>(buff), length, cs);
  }
  size_t get_key_image(uchar *buff, size_t length,
                       imagetype type) const final override;
  void set_key_image(const uchar *buff, size_t length) final override {
    Field_bit::store(pointer_cast<const char *>(buff), length, &my_charset_bin);
  }
  size_t make_sort_key(uchar *buff, size_t length) const final override {
    get_key_image(buff, length, itRAW);
    return length;
  }
  uint32 pack_length() const final override {
    return (uint32)(field_length + 7) / 8;
  }
  uint32 pack_length_in_rec() const final override { return bytes_in_rec; }
  uint pack_length_from_metadata(uint field_metadata) const final override;
  uint row_pack_length() const final override {
    return (bytes_in_rec + ((bit_len > 0) ? 1 : 0));
  }
  bool compatible_field_size(uint metadata, Relay_log_info *, uint16 mflags,
                             int *order_var) const final override;
  void sql_type(String &str) const override;
  uchar *pack(uchar *to, const uchar *from, uint max_length,
              bool) const final override;
  const uchar *unpack(uchar *to, const uchar *from, uint param_data,
                      bool) final override;
  void set_default() final override;

  Field *new_key_field(MEM_ROOT *root, TABLE *new_table, uchar *new_ptr,
                       uchar *new_null_ptr,
                       uint new_null_bit) const final override;
  void set_bit_ptr(uchar *bit_ptr_arg, uchar bit_ofs_arg) {
    bit_ptr = bit_ptr_arg;
    bit_ofs = bit_ofs_arg;
  }
  bool eq(Field *field) const final override {
    return (Field::eq(field) && bit_ptr == ((Field_bit *)field)->bit_ptr &&
            bit_ofs == ((Field_bit *)field)->bit_ofs);
  }
  uint is_equal(const Create_field *new_field) const final override;
  void move_field_offset(ptrdiff_t ptr_diff) final override {
    Field::move_field_offset(ptr_diff);
    if (bit_ptr != nullptr) bit_ptr += ptr_diff;
  }
  void hash(ulong *nr, ulong *nr2) const final override;
  Field_bit *clone(MEM_ROOT *mem_root) const override {
    DBUG_ASSERT(type() == MYSQL_TYPE_BIT);
    return new (mem_root) Field_bit(*this);
  }
  Field_bit *clone() const override {
    DBUG_ASSERT(type() == MYSQL_TYPE_BIT);
    return new (*THR_MALLOC) Field_bit(*this);
  }

 private:
  size_t do_last_null_byte() const final override;
  int do_save_field_metadata(uchar *first_byte) const final override;
};

/**
  BIT field represented as chars for non-MyISAM tables.

  @todo The inheritance relationship is backwards since Field_bit is
  an extended version of Field_bit_as_char and not the other way
  around. Hence, we should refactor it to fix the hierarchy order.
 */
class Field_bit_as_char final : public Field_bit {
 public:
  Field_bit_as_char(uchar *ptr_arg, uint32 len_arg, uchar *null_ptr_arg,
                    uchar null_bit_arg, uchar auto_flags_arg,
                    const char *field_name_arg);
  Field_bit_as_char(uint32 len_arg, bool maybe_null_arg,
                    const char *field_name_arg)
      : Field_bit_as_char(nullptr, len_arg,
                          maybe_null_arg ? &dummy_null_buffer : nullptr, 0,
                          NONE, field_name_arg) {}
  enum ha_base_keytype key_type() const final override {
    return HA_KEYTYPE_BINARY;
  }
  type_conversion_status store(const char *to, size_t length,
                               const CHARSET_INFO *charset) final override;
  type_conversion_status store(double nr) final override {
    return Field_bit::store(nr);
  }
  type_conversion_status store(longlong nr, bool unsigned_val) final override {
    return Field_bit::store(nr, unsigned_val);
  }
  void sql_type(String &str) const final override;
  Field_bit_as_char *clone(MEM_ROOT *mem_root) const final override {
    return new (mem_root) Field_bit_as_char(*this);
  }
  Field_bit_as_char *clone() const final override {
    return new (*THR_MALLOC) Field_bit_as_char(*this);
  }
};

/// This function should only be called from legacy code.
Field *make_field(MEM_ROOT *mem_root_arg, TABLE_SHARE *share, uchar *ptr,
                  size_t field_length, uchar *null_pos, uchar null_bit,
                  enum_field_types field_type,
                  const CHARSET_INFO *field_charset,
                  Field::geometry_type geom_type, uchar auto_flags,
                  TYPELIB *interval, const char *field_name, bool maybe_null,
                  bool is_zerofill, bool is_unsigned, uint decimals,
                  bool treat_bit_as_char, uint pack_length_override,
                  Nullable<gis::srid_t> srid, bool is_array);
/**
  Instantiates a Field object with the given name and record buffer values.
  @param create_field The column meta data.
  @param share The table share object.

  @param field_name Create_field::field_name is overridden with this value
  when instantiating the Field object.

  @param field_length Create_field::length is overridden with this value
  when instantiating the Field object.

  @param null_pos The address of the null bytes.
*/
Field *make_field(const Create_field &create_field, TABLE_SHARE *share,
                  const char *field_name, size_t field_length, uchar *null_pos);

/**
  Instantiates a Field object with the given record buffer values.
  @param create_field The column meta data.
  @param share The table share object.
  @param ptr The start of the record buffer.
  @param null_pos The address of the null bytes.

  @param null_bit The position of the column's null bit within the row's null
  bytes.
*/
Field *make_field(const Create_field &create_field, TABLE_SHARE *share,
                  uchar *ptr, uchar *null_pos, size_t null_bit);

/**
  Instantiates a Field object without a record buffer.
  @param create_field The column meta data.
  @param share The table share object.
*/
Field *make_field(const Create_field &create_field, TABLE_SHARE *share);

/*
  A class for sending info to the client
*/

class Send_field {
 public:
  const char *db_name;
  const char *table_name, *org_table_name;
  const char *col_name, *org_col_name;
  ulong length;
  uint charsetnr, flags, decimals;
  enum_field_types type;
  /*
    true <=> source item is an Item_field. Needed to workaround lack of
    architecture in legacy Protocol_text implementation. Needed only for
    Protocol_classic and descendants.
  */
  bool field;
  Send_field() {}
};

/**
  Constitutes a mapping from columns of tables in the from clause to
  aggregated columns. Typically, this means that they represent the mapping
  between columns of temporary tables used for aggregatation, but not
  always. They are also used for aggregation that can be executed "on the
  fly" without a temporary table.
*/

class Copy_field {
  /**
    Convenience definition of a copy function returned by
    get_copy_func.
  */
  typedef void Copy_func(Copy_field *);
  Copy_func *get_copy_func(Field *to, Field *from);

 public:
  uchar *from_ptr, *to_ptr;
  uchar *from_null_ptr, *to_null_ptr;
  uint from_bit, to_bit;
  String tmp;  // For items

  Copy_field() : m_from_field(NULL), m_to_field(NULL) {}

  Copy_field(Field *to, Field *from, bool save) : Copy_field() {
    set(to, from, save);
  }

  Copy_field(uchar *to, Field *from) : Copy_field() { set(to, from); }

  void set(Field *to, Field *from, bool save);  // Field to field
  void set(uchar *to, Field *from);             // Field to string

 private:
  void (*m_do_copy)(Copy_field *);
  void (*m_do_copy2)(Copy_field *);  // Used to handle null values

  /**
    Number of bytes in the fields pointed to by 'from_ptr' and
    'to_ptr'. Usually this is the number of bytes that are copied from
    'from_ptr' to 'to_ptr'.

    For variable-length fields (VARCHAR), the first byte(s) describe
    the actual length of the text. For VARCHARs with length
       < 256 there is 1 length byte
       >= 256 there is 2 length bytes
    Thus, if from_field is VARCHAR(10), from_length (and in most cases
    to_length) is 11. For VARCHAR(1024), the length is 1026. @see
    Field_varstring::length_bytes

    Note that for VARCHARs, do_copy() will be do_varstring*() which
    only copies the length-bytes (1 or 2) + the actual length of the
    text instead of from/to_length bytes. @see get_copy_func()
  */
  uint m_from_length;
  uint m_to_length;

  /**
    The field in the table in the from clause that is read from. If this
    Copy_field is used without a temporary table, this member is nullptr.
  */
  Field *m_from_field;
  Field *m_to_field;

  void check_and_set_temporary_null() {
    if (m_from_field && m_from_field->is_tmp_null() &&
        !m_to_field->is_tmp_null()) {
      m_to_field->set_tmp_nullable();
      m_to_field->set_tmp_null();
    }
  }

 public:
  void invoke_do_copy(Copy_field *f);
  void invoke_do_copy2(Copy_field *f);

  Field *from_field() { return m_from_field; }

  Field *to_field() { return m_to_field; }

  uint from_length() const { return m_from_length; }

  uint to_length() const { return m_to_length; }

  void swap_direction();
};

enum_field_types get_blob_type_from_length(size_t length);
size_t calc_pack_length(enum_field_types type, size_t length);

/**
  Calculate the length of the in-memory representation of the column from
  information which can be retrieved from dd::Column or Ha_fk_column_type
  describing it.

  This function calculates the amount of memory necessary to store values
  in the record buffer. It is used in cases when we want to calculate
  this value from the description of column in the form compatible with
  dd::Column without constructing full-blown Field object.

  @note The implementation is based on Create_field::init() and
        Create_field::create_length_to_internal_length().

  @param type               Column DD type.
  @param char_length        Column length as stored in DD.
  @param elements_count     Number of elements in column of ENUM/SET type.
  @param treat_bit_as_char  Indicates whether this BIT column is represented
                            as char column internally.
  @param numeric_scale      Column numeric scale as stored in DD.
  @param is_unsigned        Column unsignedness.
*/

size_t calc_pack_length(dd::enum_column_types type, size_t char_length,
                        size_t elements_count, bool treat_bit_as_char,
                        uint numeric_scale, bool is_unsigned);

uint32 calc_key_length(enum_field_types sql_type, uint32 length,
                       uint32 decimals, bool is_unsigned, uint32 elements);
type_conversion_status set_field_to_null(Field *field);
type_conversion_status set_field_to_null_with_conversions(Field *field,
                                                          bool no_conversions);
type_conversion_status store_internal_with_error_check(Field_new_decimal *field,
                                                       int conversion_err,
                                                       my_decimal *value);

/**
  Generate a Create_field, based on an Item.

  This function will generate a Create_field based on an existing Item. This
  is used for multiple purposes, including CREATE TABLE AS SELECT and creating
  hidden generated columns for functional indexes.

  @param thd Thread handler
  @param item The Item to generate a Create_field from
  @param tmp_table A temporary TABLE object that is used for holding Field
                   objects that are created

  @returns A Create_field allocated on the THDs MEM_ROOT.
*/
Create_field *generate_create_field(THD *thd, Item *item, TABLE *tmp_table);

inline bool is_blob(enum_field_types sql_type) {
  return (sql_type == MYSQL_TYPE_BLOB || sql_type == MYSQL_TYPE_MEDIUM_BLOB ||
          sql_type == MYSQL_TYPE_TINY_BLOB || sql_type == MYSQL_TYPE_LONG_BLOB);
}

/**
  @returns the expression if the input field is a hidden generated column that
  represents a functional key part. If not, return the field name. In case of
  a functional index; the expression is allocated on the THD's MEM_ROOT.
*/
const char *get_field_name_or_expression(THD *thd, const Field *field);

/**
  Perform per item-type checks to determine if the expression is allowed for
  a generated column, default value expression, a functional index or a check
  constraint. Note that validation of the specific function is done later in
  procedures open_table_from_share and fix_value_generators_fields.

  @param expression           the expression to check for validity
  @param name                 used for error reporting
  @param source               Source of value generator(a generated column, a
                              regular column with generated default value or
                              a check constraint).
  @return  false if ok, true otherwise
*/
bool pre_validate_value_generator_expr(Item *expression, const char *name,
                                       Value_generator_source source);
#endif /* FIELD_INCLUDED */<|MERGE_RESOLUTION|>--- conflicted
+++ resolved
@@ -1883,8 +1883,7 @@
                     bool low_byte_first_to) const;
 
   const uchar *unpack_int64(uchar *to, const uchar *from,
-<<<<<<< HEAD
-                            bool low_byte_first_from);
+                            bool low_byte_first_from) const;
 
  public:
   /**
@@ -1899,9 +1898,6 @@
   */
   bool has_different_compression_attributes_with(
       const Create_field &new_field) const noexcept;
-=======
-                            bool low_byte_first_from) const;
->>>>>>> 4869291f
 };
 
 /**
@@ -4021,11 +4017,7 @@
     memcpy(ptr, length, packlength);
     memcpy(ptr + packlength, &data, sizeof(char *));
   }
-<<<<<<< HEAD
-  void set_ptr_offset(my_ptrdiff_t ptr_diff, uint32 length, const uchar *data) {
-=======
   void set_ptr_offset(ptrdiff_t ptr_diff, uint32 length, const uchar *data) {
->>>>>>> 4869291f
     uchar *ptr_ofs = ptr + ptr_diff;
     store_length(ptr_ofs, packlength, length);
     memcpy(ptr_ofs + packlength, &data, sizeof(char *));
@@ -4062,11 +4054,7 @@
     return charset() == &my_charset_bin ? false : true;
   }
   uint32 max_display_length() const final override;
-<<<<<<< HEAD
-  uint32 char_length() const noexcept final override;
-=======
-  uint32 char_length() const override;
->>>>>>> 4869291f
+  uint32 char_length() const noexcept override;
   bool copy_blob_value(MEM_ROOT *mem_root);
   uint is_equal(const Create_field *new_field) const override;
   bool is_text_key_type() const final override {
@@ -4471,7 +4459,7 @@
     DBUG_ASSERT(elt_type != MYSQL_TYPE_STRING &&
                 elt_type != MYSQL_TYPE_VAR_STRING);
   }
-  uint32 char_length() const override {
+  uint32 char_length() const noexcept override {
     return field_length / charset()->mbmaxlen;
   }
   void init(TABLE *table_arg) override;
