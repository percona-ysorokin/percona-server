#ifndef FIELD_INCLUDED
#define FIELD_INCLUDED

/* Copyright (c) 2000, 2018, Oracle and/or its affiliates. All rights reserved.

   This program is free software; you can redistribute it and/or modify
   it under the terms of the GNU General Public License, version 2.0,
   as published by the Free Software Foundation.

   This program is also distributed with certain software (including
   but not limited to OpenSSL) that is licensed under separate terms,
   as designated in a particular file or component or in included license
   documentation.  The authors of MySQL hereby grant you an additional
   permission to link the program and your derivative works with the
   separately licensed software that they have included with MySQL.

   This program is distributed in the hope that it will be useful,
   but WITHOUT ANY WARRANTY; without even the implied warranty of
   MERCHANTABILITY or FITNESS FOR A PARTICULAR PURPOSE.  See the
   GNU General Public License, version 2.0, for more details.

   You should have received a copy of the GNU General Public License
   along with this program; if not, write to the Free Software
   Foundation, Inc., 51 Franklin St, Fifth Floor, Boston, MA 02110-1301  USA */

#include <limits.h>
#include <stdio.h>
#include <stdlib.h>
#include <string.h>
#include <sys/types.h>
#include <algorithm>

#include <string>

#include "binary_log_funcs.h"  // my_time_binary_length
#include "binary_log_types.h"
#include "decimal.h"  // E_DEC_OOM
#include "lex_string.h"
#include "m_ctype.h"
#include "m_string.h"
#include "my_base.h"  // ha_storage_media
#include "my_bitmap.h"
#include "my_byteorder.h"
#include "my_compare.h"  // portable_sizeof_char_ptr
#include "my_compiler.h"
#include "my_dbug.h"
#include "my_inttypes.h"
#include "my_sys.h"
#include "my_time.h"  // MYSQL_TIME_NOTE_TRUNCATED
#include "mysql/udf_registration_types.h"
#include "mysql_com.h"
#include "mysql_time.h"
#include "mysqld_error.h"  // ER_*
#include "nullable.h"
#include "sql/dd/types/column.h"
#include "sql/gis/srid.h"
#include "sql/sql_bitmap.h"
#include "sql/sql_const.h"
#include "sql/sql_error.h"  // Sql_condition
#include "sql/sql_list.h"
#include "sql/thr_malloc.h"
#include "sql_string.h"  // String

class Blob_mem_storage;
class Create_field;
class Field;
class Field_bit;
class Field_bit_as_char;
class Field_blob;
class Field_datetime;
class Field_decimal;
class Field_double;
class Field_enum;
class Field_float;
class Field_json;
class Field_long;
class Field_longlong;
class Field_medium;
class Field_new_decimal;
class Field_newdate;
class Field_num;
class Field_real;
class Field_set;
class Field_short;
class Field_str;
class Field_string;
class Field_temporal;
class Field_temporal_with_date;
class Field_temporal_with_date_and_time;
class Field_temporal_with_date_and_timef;
class Field_time;
class Field_time_common;
class Field_timef;
class Field_timestamp;
class Field_tiny;
class Field_varstring;
class Field_year;
class Item;
class Json_diff_vector;
class Json_wrapper;
class KEY;
class Protocol;
class Relay_log_info;
class Send_field;
class THD;
class my_decimal;
struct MEM_ROOT;
struct TABLE;
struct TABLE_SHARE;
struct TYPELIB;
struct timeval;

using Mysql::Nullable;

/*

Field class hierarchy


Field (abstract)
|
+--Field_bit
|  +--Field_bit_as_char
|
+--Field_num (abstract)
|  |  +--Field_real (abstract)
|  |     +--Field_decimal
|  |     +--Field_float
|  |     +--Field_double
|  |
|  +--Field_new_decimal
|  +--Field_short
|  +--Field_medium
|  +--Field_long
|  +--Field_longlong
|  +--Field_tiny
|     +--Field_year
|
+--Field_str (abstract)
|  +--Field_longstr
|  |  +--Field_string
|  |  +--Field_varstring
|  |  +--Field_blob
|  |     +--Field_geom
|  |     +--Field_json
|  |
|  +--Field_null
|  +--Field_enum
|     +--Field_set
|
+--Field_temporal (abstract)
   +--Field_time_common (abstract)
   |  +--Field_time
   |  +--Field_timef
   |
   +--Field_temporal_with_date (abstract)
      +--Field_newdate
      +--Field_temporal_with_date_and_time (abstract)
         +--Field_timestamp
         +--Field_datetime
         +--Field_temporal_with_date_and_timef (abstract)
            +--Field_timestampf
            +--Field_datetimef
*/

enum enum_check_fields : int {
  CHECK_FIELD_IGNORE,
  CHECK_FIELD_WARN,
  CHECK_FIELD_ERROR_FOR_NULL
};

enum Derivation {
  DERIVATION_IGNORABLE = 6,
  DERIVATION_NUMERIC = 5,
  DERIVATION_COERCIBLE = 4,
  DERIVATION_SYSCONST = 3,
  DERIVATION_IMPLICIT = 2,
  DERIVATION_NONE = 1,
  DERIVATION_EXPLICIT = 0
};

/* Specifies data storage format for individual columns */
enum column_format_type {
  COLUMN_FORMAT_TYPE_DEFAULT = 0,   /* Not specified (use engine default) */
  COLUMN_FORMAT_TYPE_FIXED = 1,     /* FIXED format */
  COLUMN_FORMAT_TYPE_DYNAMIC = 2,   /* DYNAMIC format */
  COLUMN_FORMAT_TYPE_COMPRESSED = 3 /* COMPRESSED format*/
};

/**
  Status when storing a value in a field or converting from one
  datatype to another. The values should be listed in order of
  increasing seriousness so that if two type_conversion_status
  variables are compared, the bigger one is most serious.
*/
enum type_conversion_status {
  /// Storage/conversion went fine.
  TYPE_OK = 0,
  /**
    A minor problem when converting between temporal values, e.g.
    if datetime is converted to date the time information is lost.
  */
  TYPE_NOTE_TIME_TRUNCATED,
  /**
    Value was stored, but something was cut. What was cut is
    considered insignificant enough to only issue a note. Example:
    trying to store a number with 5 decimal places into a field that
    can only store 3 decimals. The number rounded to 3 decimal places
    should be stored. Another example: storing the string "foo " into
    a VARCHAR(3). The string "foo" is stored in this case, so only
    whitespace is cut.
  */
  TYPE_NOTE_TRUNCATED,
  /**
    Value outside min/max limit of datatype. The min/max value is
    stored by Field::store() instead (if applicable)
  */
  TYPE_WARN_OUT_OF_RANGE,
  /**
    Value was stored, but something was cut. What was cut is
    considered significant enough to issue a warning. Example: storing
    the string "foo" into a VARCHAR(2). The string "fo" is stored in
    this case. Another example: storing the string "2010-01-01foo"
    into a DATE. The garbage in the end of the string is cut in this
    case.
  */
  TYPE_WARN_TRUNCATED,
  /**
    Value has invalid string data. When present in a predicate with
    equality operator, range optimizer returns an impossible where.
  */
  TYPE_WARN_INVALID_STRING,
  /// Trying to store NULL in a NOT NULL field.
  TYPE_ERR_NULL_CONSTRAINT_VIOLATION,
  /**
    Store/convert incompatible values, like converting "foo" to a
    date.
  */
  TYPE_ERR_BAD_VALUE,
  /// Out of memory
  TYPE_ERR_OOM
};

/*
  Some defines for exit codes for ::is_equal class functions.
*/
#define IS_EQUAL_NO 0
#define IS_EQUAL_YES 1
#define IS_EQUAL_PACK_LENGTH 2

#define my_charset_numeric my_charset_latin1
#define MY_REPERTOIRE_NUMERIC MY_REPERTOIRE_ASCII

struct CACHE_FIELD;

type_conversion_status field_conv(Field *to, Field *from);

inline uint get_enum_pack_length(int elements) {
  return elements < 256 ? 1 : 2;
}

inline uint get_set_pack_length(int elements) {
  uint len = (elements + 7) / 8;
  return len > 4 ? 8 : len;
}

inline type_conversion_status decimal_err_to_type_conv_status(int dec_error) {
  if (dec_error & E_DEC_OOM) return TYPE_ERR_OOM;

  if (dec_error & (E_DEC_DIV_ZERO | E_DEC_BAD_NUM)) return TYPE_ERR_BAD_VALUE;

  if (dec_error & E_DEC_TRUNCATED) return TYPE_NOTE_TRUNCATED;

  if (dec_error & E_DEC_OVERFLOW) return TYPE_WARN_OUT_OF_RANGE;

  if (dec_error == E_DEC_OK) return TYPE_OK;

  // impossible
  DBUG_ASSERT(false);
  return TYPE_ERR_BAD_VALUE;
}

/**
  Convert warnings returned from str_to_time() and str_to_datetime()
  to their corresponding type_conversion_status codes.
*/
inline type_conversion_status time_warning_to_type_conversion_status(
    const int warn) {
  if (warn & MYSQL_TIME_NOTE_TRUNCATED) return TYPE_NOTE_TIME_TRUNCATED;

  if (warn & MYSQL_TIME_WARN_OUT_OF_RANGE) return TYPE_WARN_OUT_OF_RANGE;

  if (warn & MYSQL_TIME_WARN_TRUNCATED) return TYPE_NOTE_TRUNCATED;

  if (warn & (MYSQL_TIME_WARN_ZERO_DATE | MYSQL_TIME_WARN_ZERO_IN_DATE))
    return TYPE_ERR_BAD_VALUE;

  if (warn & MYSQL_TIME_WARN_INVALID_TIMESTAMP)
    // date was fine but pointed to daylight saving time switch gap
    return TYPE_OK;

  DBUG_ASSERT(!warn);
  return TYPE_OK;
}

#define ASSERT_COLUMN_MARKED_FOR_READ        \
  DBUG_ASSERT(!table || (!table->read_set || \
                         bitmap_is_set(table->read_set, field_index)))
#define ASSERT_COLUMN_MARKED_FOR_WRITE        \
  DBUG_ASSERT(!table || (!table->write_set || \
                         bitmap_is_set(table->write_set, field_index)))

/**
  Tests if field type is an integer

  @param type Field type, as returned by field->type()

  @returns true if integer type, false otherwise
*/
inline bool is_integer_type(enum_field_types type) {
  switch (type) {
    case MYSQL_TYPE_TINY:
    case MYSQL_TYPE_SHORT:
    case MYSQL_TYPE_INT24:
    case MYSQL_TYPE_LONG:
    case MYSQL_TYPE_LONGLONG:
      return true;
    default:
      return false;
  }
}

/**
  Tests if field type is a numeric type

  @param type Field type, as returned by field->type()

  @returns true if numeric type, false otherwise
*/
inline bool is_numeric_type(enum_field_types type) {
  switch (type) {
    case MYSQL_TYPE_TINY:
    case MYSQL_TYPE_SHORT:
    case MYSQL_TYPE_INT24:
    case MYSQL_TYPE_LONG:
    case MYSQL_TYPE_LONGLONG:
    case MYSQL_TYPE_FLOAT:
    case MYSQL_TYPE_DOUBLE:
    case MYSQL_TYPE_DECIMAL:
    case MYSQL_TYPE_NEWDECIMAL:
      return true;
    default:
      return false;
  }
}
/**
  Tests if field type is temporal, i.e. represents
  DATE, TIME, DATETIME or TIMESTAMP types in SQL.

  @param type    Field type, as returned by field->type().
  @retval true   If field type is temporal
  @retval false  If field type is not temporal
*/
inline bool is_temporal_type(enum_field_types type) {
  switch (type) {
    case MYSQL_TYPE_TIME:
    case MYSQL_TYPE_DATETIME:
    case MYSQL_TYPE_TIMESTAMP:
    case MYSQL_TYPE_DATE:
    case MYSQL_TYPE_NEWDATE:
      return true;
    default:
      return false;
  }
}

/**
  Tests if field real type is temporal, i.e. represents
  all existing implementations of
  DATE, TIME, DATETIME or TIMESTAMP types in SQL.

  @param type    Field real type, as returned by field->real_type()
  @retval true   If field real type is temporal
  @retval false  If field real type is not temporal
*/
inline bool is_temporal_real_type(enum_field_types type) {
  switch (type) {
    case MYSQL_TYPE_TIME2:
    case MYSQL_TYPE_TIMESTAMP2:
    case MYSQL_TYPE_DATETIME2:
      return true;
    default:
      return is_temporal_type(type);
  }
}

/**
  Tests if field type is temporal and has time part,
  i.e. represents TIME, DATETIME or TIMESTAMP types in SQL.

  @param type    Field type, as returned by field->type().
  @retval true   If field type is temporal type with time part.
  @retval false  If field type is not temporal type with time part.
*/
inline bool is_temporal_type_with_time(enum_field_types type) {
  switch (type) {
    case MYSQL_TYPE_TIME:
    case MYSQL_TYPE_DATETIME:
    case MYSQL_TYPE_TIMESTAMP:
      return true;
    default:
      return false;
  }
}

/**
  Tests if field type is temporal and has date part,
  i.e. represents DATE, DATETIME or TIMESTAMP types in SQL.

  @param type    Field type, as returned by field->type().
  @retval true   If field type is temporal type with date part.
  @retval false  If field type is not temporal type with date part.
*/
inline bool is_temporal_type_with_date(enum_field_types type) {
  switch (type) {
    case MYSQL_TYPE_DATE:
    case MYSQL_TYPE_DATETIME:
    case MYSQL_TYPE_TIMESTAMP:
      return true;
    default:
      return false;
  }
}

/**
  Tests if field type is temporal and has date and time parts,
  i.e. represents DATETIME or TIMESTAMP types in SQL.

  @param type    Field type, as returned by field->type().
  @retval true   If field type is temporal type with date and time parts.
  @retval false  If field type is not temporal type with date and time parts.
*/
inline bool is_temporal_type_with_date_and_time(enum_field_types type) {
  switch (type) {
    case MYSQL_TYPE_DATETIME:
    case MYSQL_TYPE_TIMESTAMP:
      return true;
    default:
      return false;
  }
}

/**
  Tests if field real type can have "DEFAULT CURRENT_TIMESTAMP",
  i.e. represents TIMESTAMP types in SQL.

  @param type    Field type, as returned by field->real_type().
  @retval true   If field real type can have "DEFAULT CURRENT_TIMESTAMP".
  @retval false  If field real type can not have "DEFAULT CURRENT_TIMESTAMP".
*/
inline bool real_type_with_now_as_default(enum_field_types type) {
  return type == MYSQL_TYPE_TIMESTAMP || type == MYSQL_TYPE_TIMESTAMP2 ||
         type == MYSQL_TYPE_DATETIME || type == MYSQL_TYPE_DATETIME2;
}

/**
  Tests if field real type can have "ON UPDATE CURRENT_TIMESTAMP",
  i.e. represents TIMESTAMP types in SQL.

  @param type    Field type, as returned by field->real_type().
  @retval true   If field real type can have "ON UPDATE CURRENT_TIMESTAMP".
  @retval false  If field real type can not have "ON UPDATE CURRENT_TIMESTAMP".
*/
inline bool real_type_with_now_on_update(enum_field_types type) {
  return type == MYSQL_TYPE_TIMESTAMP || type == MYSQL_TYPE_TIMESTAMP2 ||
         type == MYSQL_TYPE_DATETIME || type == MYSQL_TYPE_DATETIME2;
}

/**
   Recognizer for concrete data type (called real_type for some reason),
   returning true if it is one of the TIMESTAMP types.
*/
inline bool is_timestamp_type(enum_field_types type) {
  return type == MYSQL_TYPE_TIMESTAMP || type == MYSQL_TYPE_TIMESTAMP2;
}

/**
  Convert temporal real types as retuned by field->real_type()
  to field type as returned by field->type().

  @param real_type  Real type.
  @retval           Field type.
*/
inline enum_field_types real_type_to_type(enum_field_types real_type) {
  switch (real_type) {
    case MYSQL_TYPE_TIME2:
      return MYSQL_TYPE_TIME;
    case MYSQL_TYPE_DATETIME2:
      return MYSQL_TYPE_DATETIME;
    case MYSQL_TYPE_TIMESTAMP2:
      return MYSQL_TYPE_TIMESTAMP;
    case MYSQL_TYPE_NEWDATE:
      return MYSQL_TYPE_DATE;
    /* Note: NEWDECIMAL is a type, not only a real_type */
    default:
      return real_type;
  }
}

/**
  Return the appropriate MYSQL_TYPE_X_BLOB value based on the
  pack_length.

  @param  pack_length pack_length for BLOB
  @retval MYSQL_TYPE_X_BLOB corresponding to pack_length.
*/
inline enum_field_types blob_type_from_pack_length(uint pack_length) {
  DBUG_ENTER("blob_type_from_pack_length");
  switch (pack_length) {
    case 1:
      DBUG_RETURN(MYSQL_TYPE_TINY_BLOB);
    case 2:
      DBUG_RETURN(MYSQL_TYPE_BLOB);
    case 3:
      DBUG_RETURN(MYSQL_TYPE_MEDIUM_BLOB);
    case 4:
      DBUG_RETURN(MYSQL_TYPE_LONG_BLOB);
    default:
      DBUG_ASSERT(false);
      DBUG_RETURN(MYSQL_TYPE_LONG_BLOB);
  }
}

/**
   Copies an integer value to a format comparable with memcmp(). The
   format is characterized by the following:

   - The sign bit goes first and is unset for negative values.
   - The representation is big endian.

   The function template can be instantiated to copy from little or
   big endian values.

   @tparam Is_big_endian True if the source integer is big endian.

   @param to          Where to write the integer.
   @param to_length   Size in bytes of the destination buffer.
   @param from        Where to read the integer.
   @param from_length Size in bytes of the source integer
   @param is_unsigned True if the source integer is an unsigned value.
*/
template <bool Is_big_endian>
void copy_integer(uchar *to, size_t to_length, const uchar *from,
                  size_t from_length, bool is_unsigned) {
  if (to_length == 0) return;
  if (Is_big_endian) {
    std::copy(from, from + std::min(to_length, from_length), to);
    if (!is_unsigned)
      to[0] = static_cast<char>(to[0] ^ 128);  // Reverse the sign bit.
  } else {
    const uchar *from_end = from + from_length;
    const uchar *from_start = from_end - std::min(from_length, to_length);
    std::reverse_copy(from_start, from_end, to);
    if (!is_unsigned)
      to[0] = static_cast<char>(to[0] ^ 128);  // Reverse the sign bit.
  }
}

/**
  Used for storing information associated with generated column or default
  values generated from expression.
*/
class Value_generator {
 public:
  /**
    Item representing the generation expression.
    This is non-NULL for every Field of a TABLE, if that field is a generated
    column.
    Contrast this with the Field of a TABLE_SHARE, which has expr_item==NULL
    even if it's a generated column; that makes sense, as an Item tree cannot
    be shared.
  */
  Item *expr_item;
  /**
    Text of the expression. Used in only one case:
    - the text read from the DD is put into the Value_generator::expr_str of
    the Field of the TABLE_SHARE; then this expr_str is used as source
    to produce expr_item for the Field of every TABLE derived from this
    TABLE_SHARE.
  */
  LEX_STRING expr_str;

  /**
    Bit field indicating the type of statement for binary logging.
    It needs to be saved because this is determined only once when it is parsed
    but it needs to be set on the lex for each statement that uses this
    value generator. And since unpacking is done once on table open, it will
    be set for the rest of the statements in refix_inner_value_generator_items.
  */
  uint32 m_backup_binlog_stmt_flags{0};

  /* It's used to free the items created in parsing generated expression */
  Item *item_free_list;
  /// Bitmap records base columns which a generated column depends on.
  MY_BITMAP base_columns_map;

  Value_generator()
      : expr_item(0),
        item_free_list(0),
        field_type(MYSQL_TYPE_LONG),
        stored_in_db(false),
        num_non_virtual_base_cols(0),
        permanent_changes_completed(false) {
    expr_str.str = NULL;
    expr_str.length = 0;
  };
  ~Value_generator() {}
  enum_field_types get_real_type() const { return field_type; }

  void set_field_type(enum_field_types fld_type) { field_type = fld_type; }

  /**
     Set the binary log flags in m_backup_binlog_stmt_flags
     @param backup_binlog_stmt_flags the falgs to be backed up
  */
  void backup_stmt_unsafe_flags(uint32 backup_binlog_stmt_flags) {
    m_backup_binlog_stmt_flags = backup_binlog_stmt_flags;
  }

  /**
    Get the binary log flags from m_backup_binlog_stmt_flags
    @return the flags backed up by unpack_value_generator
  */
  uint32 get_stmt_unsafe_flags() { return m_backup_binlog_stmt_flags; }

  bool get_field_stored() const { return stored_in_db; }
  void set_field_stored(bool stored) { stored_in_db = stored; }
  bool register_base_columns(TABLE *table);
  /**
    Get the number of non virtual base columns that this generated
    column needs.

    @return number of non virtual base columns
  */
  uint non_virtual_base_columns() const { return num_non_virtual_base_cols; }

  /**
     Duplicates a string into expr_str.

     @param root MEM_ROOT to use for allocation
     @param src  source string
     @param len  length of 'src' in bytes
  */
  void dup_expr_str(MEM_ROOT *root, const char *src, size_t len);

  /**
     Writes the generation expression into a String with proper syntax.
     @param thd  THD
     @param out  output String
  */
  void print_expr(THD *thd, String *out);

 private:
  /*
    The following data is only updated by the parser and read
    when a Create_field object is created/initialized.
  */
  enum_field_types field_type; /* Real field type*/
  bool stored_in_db;           /* Indication that the field is
                                  phisically stored in the database*/
  /// How many non-virtual base columns in base_columns_map
  uint num_non_virtual_base_cols;

 public:
  /**
     Used to make sure permanent changes to the item tree of expr_item are
     made only once.
  */
  bool permanent_changes_completed;
};

class Proto_field {
 public:
  virtual ~Proto_field() = default;
  virtual bool send_binary(Protocol *protocol) = 0;
  virtual bool send_text(Protocol *protocol) = 0;
};

class Field : public Proto_field {
 public:
  Field(const Item &) = delete;
  void operator=(Field &) = delete;

  /**
    Checks if the field is marked as having a general expression to generate
    default values.

     @retval true  The field has general expression as default
     @retval false The field doesn't have any general expression as default
  */
  bool has_insert_default_general_value_expression() const {
    return auto_flags & GENERATED_FROM_EXPRESSION;
  }

  /**
    Checks if the field is marked as having a datetime value expression to
    generate default values on inserts.

    @retval true  The field has datetime expression as default
    @retval false The field doesn't have a datime value expression as default
  */
  bool has_insert_default_datetime_value_expression() const {
    return auto_flags & DEFAULT_NOW;
  }

  /**
    Checks if the field is marked as having a datetime value expression to
    generate default values on updates.

    @retval true  The field has datetime expression as default for on update
    @retval false The field doesn't have a datime value expression as default
                  for on update
  */
  bool has_update_default_datetime_value_expression() const {
    return auto_flags & ON_UPDATE_NOW;
  }

  /// Holds the position to the field in record
  uchar *ptr;

 private:
  dd::Column::enum_hidden_type m_hidden;

  /**
     Byte where the @c NULL bit is stored inside a record. If this Field is a
     @c NOT @c NULL field, this member is @c NULL.
  */
  uchar *m_null_ptr;

  /**
    Flag: if the NOT-NULL field can be temporary NULL.
  */
  bool m_is_tmp_nullable;

  /**
    This is a flag with the following semantics:
      - it can be changed only when m_is_tmp_nullable is true;
      - it specifies if this field in the first current record
        (TABLE::record[0]) was set to NULL (temporary NULL).

    This flag is used for trigger handling.
  */
  bool m_is_tmp_null;

  /**
    The value of THD::check_for_truncated_fields at the moment of setting
    m_is_tmp_null attribute.
  */
  enum_check_fields m_check_for_truncated_fields_saved;

 protected:
  const uchar *get_null_ptr() const { return m_null_ptr; }

  uchar *get_null_ptr() { return m_null_ptr; }

 public:
  /*
    Note that you can use table->in_use as replacement for current_thd member
    only inside of val_*() and store() members (e.g. you can't use it in cons)
  */
  TABLE *table;       // Pointer for table
  TABLE *orig_table;  // Pointer to original table
  const char **table_name, *field_name;
  LEX_STRING comment;
  /* Field is part of the following keys */
  Key_map key_start;          /* Keys that starts with this field */
  Key_map part_of_key;        ///< Keys that includes this field
                              ///< except of prefix keys.
  Key_map part_of_prefixkey;  ///< Prefix keys
  Key_map part_of_sortkey;    /* ^ but only keys usable for sorting */
  /**
    All keys that include this field, but not extended by the storage engine to
    include primary key columns.
  */
  Key_map part_of_key_not_extended;

  /**
    Flags for Proto_field::auto_flags / Create_field::auto_flags bitmaps.

    @note NEXT_NUMBER and DEFAULT_NOW/ON_UPDATE_NOW/GENERATED flags should
          never be set at the same time. Also DEFAULT_NOW and GENERATED
          should not be set at the same time.

    @warning The values of this enum are used as bit masks for uchar
    Field::auto_flags.
  */
  enum enum_auto_flags {
    NONE = 0,
    NEXT_NUMBER = 1,               ///<  AUTO_INCREMENT
    DEFAULT_NOW = 2,               ///<  DEFAULT CURRENT_TIMESTAMP
    ON_UPDATE_NOW = 4,             ///<  ON UPDATE CURRENT_TIMESTAMP
    GENERATED_FROM_EXPRESSION = 8  ///<  DEFAULT (expression)
  };

  enum geometry_type {
    GEOM_GEOMETRY = 0,
    GEOM_POINT = 1,
    GEOM_LINESTRING = 2,
    GEOM_POLYGON = 3,
    GEOM_MULTIPOINT = 4,
    GEOM_MULTILINESTRING = 5,
    GEOM_MULTIPOLYGON = 6,
    GEOM_GEOMETRYCOLLECTION = 7
  };
  enum imagetype { itRAW, itMBR };

  // Length of field. Never write to this member directly; instead, use
  // set_field_length().
  uint32 field_length;
  virtual void set_field_length(uint32 length) { field_length = length; }

  uint32 flags;
  uint16 field_index;  // field number in fields array
  uchar null_bit;      // Bit used to test null bit
  /**
    Bitmap of flags indicating if field value is auto-generated by default
    and/or on update, and in which way.

    @sa Field::enum_auto_flags for possible options.

    @sa Field::utype and Field::unireg_check in pre-8.0 versions of server
        for historical perspective.
  */
  uchar auto_flags;
  /**
     If true, this field was created in create_tmp_field_from_item from a NULL
     value. This means that the type of the field is just a guess, and the type
     may be freely coerced to another type.

     @see create_tmp_field_from_item
     @see Item_type_holder::get_real_type

   */
  bool is_created_from_null_item;
  LEX_CSTRING zip_dict_name;  // associated compression dictionary name
  LEX_CSTRING zip_dict_data;  // associated compression dictionary data
  /**
     True if this field belongs to some index (unlike part_of_key, the index
     might have only a prefix).
  */
  bool m_indexed;

 private:
  enum enum_pushed_warnings {
    BAD_NULL_ERROR_PUSHED = 1,
    NO_DEFAULT_FOR_FIELD_PUSHED = 2,
    NO_DEFAULT_FOR_VIEW_FIELD_PUSHED = 4
  };

  /*
    Bitmask specifying which warnings have been already pushed in order
    not to repeat the same warning for the collmn multiple times.
    Uses values of enum_pushed_warnings to control pushed warnings.
  */
  unsigned int m_warnings_pushed;

 public:
  /* Generated column data */
  Value_generator *gcol_info{nullptr};
  /*
    Indication that the field is phycically stored in tables
    rather than just generated on SQL queries.
    As of now, false can only be set for virtual generated columns.
  */
  bool stored_in_db;
  bool is_gcol() const { return gcol_info; }
  bool is_virtual_gcol() const { return gcol_info && !stored_in_db; }

  /// Holds the expression to be used to generate default values.
  Value_generator *m_default_val_expr{nullptr};

  /**
    Sets the hidden type for this field.

    @param hidden the new hidden type to set.
  */
  void set_hidden(dd::Column::enum_hidden_type hidden) { m_hidden = hidden; }

  /// @returns the hidden type for this field.
  dd::Column::enum_hidden_type hidden() const { return m_hidden; }

  /**
    @retval true if this field should be hidden away from users.
    @retval false is this field is visible to the user.
  */
  bool is_hidden_from_user() const {
    return hidden() != dd::Column::enum_hidden_type::HT_VISIBLE &&
           DBUG_EVALUATE_IF("show_hidden_columns", false, true);
  }

  /**
    @returns true if this is a hidden field that is used for implementing
             functional indexes. Note that if we need different types of hidden
             fields in the future (like invisible columns), this function needs
             to be changed so it can distinguish between the different "types"
             of hidden.
  */
  bool is_field_for_functional_index() const {
    return hidden() == dd::Column::enum_hidden_type::HT_HIDDEN_SQL;
  }

  Field(uchar *ptr_arg, uint32 length_arg, uchar *null_ptr_arg,
        uchar null_bit_arg, uchar auto_flags_arg, const char *field_name_arg);

  virtual ~Field() {}

  void reset_warnings() { m_warnings_pushed = 0; }

  /**
    Turn on temporary nullability for the field.
  */
  void set_tmp_nullable() { m_is_tmp_nullable = true; }

  /**
    Turn off temporary nullability for the field.
  */
  void reset_tmp_nullable() { m_is_tmp_nullable = false; }

  /**
    Reset temporary NULL value for field
  */
  void reset_tmp_null() { m_is_tmp_null = false; }

  void set_tmp_null();

  /**
    @return temporary NULL-ability flag.
    @retval true if NULL can be assigned temporary to the Field.
    @retval false if NULL can not be assigned even temporary to the Field.
  */
  bool is_tmp_nullable() const { return m_is_tmp_nullable; }

  /**
    @return whether Field has temporary value NULL.
    @retval true if the Field has temporary value NULL.
    @retval false if the Field's value is NOT NULL, or if the temporary
    NULL-ability flag is reset.
  */
  bool is_tmp_null() const { return is_tmp_nullable() && m_is_tmp_null; }

  /* Store functions returns 1 on overflow and -1 on fatal error */
  virtual type_conversion_status store(const char *to, size_t length,
                                       const CHARSET_INFO *cs) = 0;
  virtual type_conversion_status store(double nr) = 0;
  virtual type_conversion_status store(longlong nr, bool unsigned_val) = 0;
  /**
    Store a temporal value in packed longlong format into a field.
    The packed value is compatible with TIME_to_longlong_time_packed(),
    TIME_to_longlong_date_packed() or TIME_to_longlong_datetime_packed().
    Note, the value must be properly rounded or truncated according
    according to field->decimals().

    @param  nr  temporal value in packed longlong format.
    @retval false on success
    @retval true  on error
  */
  virtual type_conversion_status store_packed(longlong nr) {
    return store(nr, 0);
  }
  virtual type_conversion_status store_decimal(const my_decimal *d) = 0;
  /**
    Store MYSQL_TIME value with the given amount of decimal digits
    into a field.

    Note, the "dec" parameter represents number of digits of the Item
    that previously created the MYSQL_TIME value. It's needed when we
    store the value into a CHAR/VARCHAR/TEXT field to display
    the proper amount of fractional digits.
    For other field types the "dec" value does not matter and is ignored.

    @param ltime   Time, date or datetime value.
    @param dec_arg Number of decimals in ltime.
    @retval false  on success
    @retval true   on error
  */
  virtual type_conversion_status store_time(MYSQL_TIME *ltime, uint8 dec_arg);
  /**
    Store MYSQL_TYPE value into a field when the number of fractional
    digits is not important or is not know.

    @param ltime   Time, date or datetime value.
    @retval false   on success
    @retval true   on error
  */
  type_conversion_status store_time(MYSQL_TIME *ltime) {
    return store_time(ltime, 0);
  }
  type_conversion_status store(const char *to, size_t length,
                               const CHARSET_INFO *cs,
                               enum_check_fields check_level);
  virtual double val_real(void) = 0;
  virtual longlong val_int(void) = 0;
  /**
    Returns TIME value in packed longlong format.
    This method should not be called for non-temporal types.
    Temporal field types override the default method.
  */
  virtual longlong val_time_temporal() {
    DBUG_ASSERT(0);
    return 0;
  }
  /**
    Returns DATE/DATETIME value in packed longlong format.
    This method should not be called for non-temporal types.
    Temporal field types override the default method.
  */
  virtual longlong val_date_temporal() {
    DBUG_ASSERT(0);
    return 0;
  }
  /**
    Returns "native" packed longlong representation of
    a TIME or DATE/DATETIME field depending on field type.
  */
  longlong val_temporal_by_field_type() {
    // Return longlong TIME or DATETIME representation, depending on field type
    if (type() == MYSQL_TYPE_TIME) return val_time_temporal();
    DBUG_ASSERT(is_temporal_with_date());
    return val_date_temporal();
  }
  virtual my_decimal *val_decimal(my_decimal *) = 0;
  inline String *val_str(String *str) { return val_str(str, str); }
  /*
     val_str(buf1, buf2) gets two buffers and should use them as follows:
     if it needs a temp buffer to convert result to string - use buf1
       example Field_tiny::val_str()
     if the value exists as a string already - use buf2
       example Field_string::val_str()
     consequently, buf2 may be created as 'String buf;' - no memory
     will be allocated for it. buf1 will be allocated to hold a
     value if it's too small. Using allocated buffer for buf2 may result in
     an unnecessary free (and later, may be an alloc).
     This trickery is used to decrease a number of malloc calls.
  */
  virtual String *val_str(String *, String *) = 0;
  String *val_int_as_str(String *val_buffer, bool unsigned_flag);
  /*
   str_needs_quotes() returns true if the value returned by val_str() needs
   to be quoted when used in constructing an SQL query.
  */
  virtual bool str_needs_quotes() { return false; }
  virtual Item_result result_type() const = 0;
  /**
    Returns Item_result type of a field when it appears
    in numeric context such as:
      SELECT time_column + 1;
      SELECT SUM(time_column);
    Examples:
    - a column of type TIME, DATETIME, TIMESTAMP act as INT.
    - a column of type TIME(1), DATETIME(1), TIMESTAMP(1)
      act as DECIMAL with 1 fractional digits.
  */
  virtual Item_result numeric_context_result_type() const {
    return result_type();
  }
  virtual Item_result cmp_type() const { return result_type(); }
  virtual Item_result cast_to_int_type() const { return result_type(); }
  static bool type_can_have_key_part(enum_field_types);
  static enum_field_types field_type_merge(enum_field_types, enum_field_types);
  static Item_result result_merge_type(enum_field_types);
  bool gcol_expr_is_equal(const Create_field *field) const;
  virtual bool eq(Field *field) {
    return (ptr == field->ptr && m_null_ptr == field->m_null_ptr &&
            null_bit == field->null_bit && field->type() == type());
  }
  virtual bool eq_def(Field *field);

  /*
    pack_length() returns size (in bytes) used to store field data in memory
    (i.e. it returns the maximum size of the field in a row of the table,
    which is located in RAM).
  */
  virtual uint32 pack_length() const { return (uint32)field_length; }

  /*
    pack_length_in_rec() returns size (in bytes) used to store field data on
    storage (i.e. it returns the maximal size of the field in a row of the
    table, which is located on disk).
  */
  virtual uint32 pack_length_in_rec() const { return pack_length(); }
  virtual bool compatible_field_size(uint metadata, Relay_log_info *, uint16,
                                     int *order);
  virtual uint pack_length_from_metadata(uint field_metadata) {
    DBUG_ENTER("Field::pack_length_from_metadata");
    DBUG_RETURN(field_metadata);
  }
  virtual uint row_pack_length() const { return 0; }
  virtual int save_field_metadata(uchar *first_byte) {
    return do_save_field_metadata(first_byte);
  }

  /*
    data_length() return the "real size" of the data in memory.
    Useful only for variable length datatypes where it's overloaded.
    By default assume the length is constant.
  */
  virtual uint32 data_length(uint row_offset MY_ATTRIBUTE((unused)) = 0) {
    return pack_length();
  }
  virtual uint32 sort_length() const { return pack_length(); }

  /**
     Get the maximum size of the data in packed format.

     @return Maximum data length of the field when packed using the
     Field::pack() function.
   */
  virtual uint32 max_data_length() const { return pack_length(); };

  virtual type_conversion_status reset(void) {
    memset(ptr, 0, pack_length());
    return TYPE_OK;
  }
  virtual void reset_fields() {}
  /**
    Returns timestamp value in "struct timeval" format.
    This method is used in "SELECT UNIX_TIMESTAMP(field)"
    to avoid conversion from timestamp to MYSQL_TIME and back.
  */
  virtual bool get_timestamp(struct timeval *tm, int *warnings);
  /**
    Stores a timestamp value in timeval format in a field.

   @note
   - store_timestamp(), get_timestamp() and store_time() do not depend on
   timezone and always work "in UTC".

   - The default implementation of this interface expects that storing the
   value will not fail. For most Field descendent classes, this is not the
   case. However, this interface is only used when the function
   CURRENT_TIMESTAMP is used as a column default expression, and currently we
   only allow TIMESTAMP and DATETIME columns to be declared with this as the
   column default. Hence it is enough that the classes implementing columns
   with these types either override this interface, or that
   store_time(MYSQL_TIME*, uint8) does not fail.

   - The column types above interpret decimals() to mean the scale of the
   fractional seconds.

   - We also have the limitation that the scale of a column must be the same as
   the scale of the CURRENT_TIMESTAMP. I.e. we only allow

   @code

   [ TIMESTAMP | DATETIME ] (n) [ DEFAULT | ON UPDATE ] CURRENT_TIMESTAMP (n)

   @endcode

   Since this interface relies on the caller to truncate the value according to
   this Field's scale, it will work with all constructs that we currently allow.
  */
  virtual void store_timestamp(const timeval *) { DBUG_ASSERT(false); }

  virtual void set_default();

  /**
     Evaluates the @c INSERT default function and stores the result in the
     field. If no such function exists for the column, or the function is not
     valid for the column's data type, invoking this function has no effect.
  */
  void evaluate_insert_default_function();

  /**
     Evaluates the @c UPDATE default function, if one exists, and stores the
     result in the record buffer. If no such function exists for the column,
     or the function is not valid for the column's data type, invoking this
     function has no effect.
  */
  void evaluate_update_default_function();
  virtual bool binary() const { return 1; }
  virtual bool zero_pack() const { return 1; }
  virtual enum ha_base_keytype key_type() const { return HA_KEYTYPE_BINARY; }
  virtual uint32 key_length() const { return pack_length(); }
  virtual enum_field_types type() const = 0;
  virtual enum_field_types real_type() const { return type(); }
  virtual enum_field_types binlog_type() const {
    /*
      Binlog stores field->type() as type code by default.
      This puts MYSQL_TYPE_STRING in case of CHAR, VARCHAR, SET and ENUM,
      with extra data type details put into metadata.

      We cannot store field->type() in case of temporal types with
      fractional seconds: TIME(n), DATETIME(n) and TIMESTAMP(n),
      because binlog records with MYSQL_TYPE_TIME, MYSQL_TYPE_DATETIME
      type codes do not have metadata.
      So for temporal data types with fractional seconds we'll store
      real_type() type codes instead, i.e.
      MYSQL_TYPE_TIME2, MYSQL_TYPE_DATETIME2, MYSQL_TYPE_TIMESTAMP2,
      and put precision into metatada.

      Note: perhaps binlog should eventually be modified to store
      real_type() instead of type() for all column types.
    */
    return type();
  }
  inline int cmp(const uchar *str) { return cmp(ptr, str); }
  virtual int cmp_max(const uchar *a, const uchar *b,
                      uint max_len MY_ATTRIBUTE((unused))) {
    return cmp(a, b);
  }
  virtual int cmp(const uchar *, const uchar *) = 0;
  virtual int cmp_binary(const uchar *a, const uchar *b,
                         uint32 max_length MY_ATTRIBUTE((unused)) = ~0L) {
    return memcmp(a, b, pack_length());
  }
  virtual int cmp_offset(uint row_offset) { return cmp(ptr, ptr + row_offset); }
  virtual int cmp_binary_offset(uint row_offset) {
    return cmp_binary(ptr, ptr + row_offset);
  };
  virtual int key_cmp(const uchar *a, const uchar *b) { return cmp(a, b); }
  virtual int key_cmp(const uchar *str, uint length MY_ATTRIBUTE((unused))) {
    return cmp(ptr, str);
  }
  virtual uint decimals() const { return 0; }
  virtual bool is_text_key_type() const { return false; }

  /*
    Caller beware: sql_type can change str.Ptr, so check
    ptr() to see if it changed if you are using your own buffer
    in str and restore it with set() if needed
  */
  virtual void sql_type(String &str) const = 0;

  bool is_temporal() const {
    return is_temporal_type(real_type_to_type(type()));
  }

  bool is_temporal_with_date() const {
    return is_temporal_type_with_date(real_type_to_type(type()));
  }

  bool is_temporal_with_time() const {
    return is_temporal_type_with_time(real_type_to_type(type()));
  }

  bool is_temporal_with_date_and_time() const {
    return is_temporal_type_with_date_and_time(real_type_to_type(type()));
  }

  /**
    Check whether the full table's row is NULL or the Field has value NULL.

    @return    true if the full table's row is NULL or the Field has value NULL
               false if neither table's row nor the Field has value NULL
  */
  bool is_null(my_ptrdiff_t row_offset = 0) const;

  /**
    Check whether the Field has value NULL (temporary or actual).

    @return   true if the Field has value NULL (temporary or actual)
              false if the Field has value NOT NULL.
  */
  bool is_real_null(my_ptrdiff_t row_offset = 0) const {
    if (real_maybe_null()) return (m_null_ptr[row_offset] & null_bit);

    if (is_tmp_nullable()) return m_is_tmp_null;

    return false;
  }

  /**
    Checks if the field has COLUMN_FORMAT_TYPE_COMPRESSED flag and non-empty
    associated compression dictionary.
  */
  bool has_associated_compression_dictionary() const noexcept {
    DBUG_ASSERT(zip_dict_name.str == 0 ||
                column_format() == COLUMN_FORMAT_TYPE_COMPRESSED);
    return column_format() == COLUMN_FORMAT_TYPE_COMPRESSED &&
           zip_dict_name.str != 0;
  }

  /**
    Check if the Field has value NULL or the record specified by argument
    has value NULL for this Field.

    @return    true if the Field has value NULL or the record has value NULL
               for thois Field.
  */
  bool is_null_in_record(const uchar *record) const {
    if (real_maybe_null()) return (record[null_offset()] & null_bit);

    return is_tmp_nullable() ? m_is_tmp_null : false;
  }

  void set_null(my_ptrdiff_t row_offset = 0);

  void set_notnull(my_ptrdiff_t row_offset = 0);

  type_conversion_status check_constraints(int mysql_errno);

  /**
    Remember the value of THD::check_for_truncated_fields to handle possible
    NOT-NULL constraint errors after BEFORE-trigger execution is finished.
    We should save the value of THD::check_for_truncated_fields before starting
    BEFORE-trigger processing since during triggers execution the
    value of THD::check_for_truncated_fields could be changed.
  */
  void set_check_for_truncated_fields(
      enum_check_fields check_for_truncated_fields) {
    m_check_for_truncated_fields_saved = check_for_truncated_fields;
  }

  bool maybe_null(void) const;
  /// @return true if this field is NULL-able, false otherwise.
  bool real_maybe_null(void) const { return m_null_ptr != NULL; }

  uint null_offset(const uchar *record) const {
    return (uint)(m_null_ptr - record);
  }

  uint null_offset() const;

  void set_null_ptr(uchar *p_null_ptr, uint p_null_bit) {
    m_null_ptr = p_null_ptr;
    null_bit = p_null_bit;
  }

  enum { LAST_NULL_BYTE_UNDEF = 0 };

  /*
    Find the position of the last null byte for the field.

    SYNOPSIS
      last_null_byte()

    DESCRIPTION
      Return a pointer to the last byte of the null bytes where the
      field conceptually is placed.

    RETURN VALUE
      The position of the last null byte relative to the beginning of
      the record. If the field does not use any bits of the null
      bytes, the value 0 (LAST_NULL_BYTE_UNDEF) is returned.
   */
  size_t last_null_byte() const;

  virtual void make_field(Send_field *);

  /**
    Returns whether make_sort_key() writes variable-length sort keys,
    ie., whether it can return fewer bytes than it's asked for.
  */
  virtual bool sort_key_is_varlen() const { return false; }

  /**
    Writes a copy of the current value in the record buffer, suitable for
    sorting using byte-by-byte comparison. Integers are always in big-endian
    regardless of hardware architecture. At most length bytes are written
    into the buffer.

    @param buff The buffer, assumed to be at least length bytes.

    @param length Number of bytes to write.

    @retval The number of bytes actually written. Note that unless
      sort_key_is_varlen() returns true, this must be exactly the same
      as length.
  */
  virtual size_t make_sort_key(uchar *buff, size_t length) = 0;
  virtual bool optimize_range(uint idx, uint part);
  /*
    This should be true for fields which, when compared with constant
    items, can be casted to longlong. In this case we will at 'fix_fields'
    stage cast the constant items to longlongs and at the execution stage
    use field->val_int() for comparison.  Used to optimize clauses like
    'a_column BETWEEN date_const, date_const'.
  */
  virtual bool can_be_compared_as_longlong() const { return false; }
  virtual void mem_free() {}
  virtual Field *new_field(MEM_ROOT *root, TABLE *new_table, bool keep_type);
  virtual Field *new_key_field(MEM_ROOT *root, TABLE *new_table, uchar *new_ptr,
                               uchar *new_null_ptr, uint new_null_bit);

  Field *new_key_field(MEM_ROOT *root, TABLE *new_table, uchar *new_ptr) {
    return new_key_field(root, new_table, new_ptr, m_null_ptr, null_bit);
  }

  /**
     Makes a shallow copy of the Field object.

     @note This member function must be overridden in all concrete
     subclasses. Several of the Field subclasses are concrete even though they
     are not leaf classes, so the compiler will not always catch this.

     @retval NULL If memory allocation failed.
  */
  virtual Field *clone() const = 0;

  /**
     Makes a shallow copy of the Field object.

     @note This member function must be overridden in all concrete
     subclasses. Several of the Field subclasses are concrete even though they
     are not leaf classes, so the compiler will not always catch this.

     @param mem_root MEM_ROOT to use for memory allocation.
     @retval NULL If memory allocation failed.
   */
  virtual Field *clone(MEM_ROOT *mem_root) const = 0;

  void move_field(uchar *ptr_arg, uchar *null_ptr_arg, uchar null_bit_arg) {
    ptr = ptr_arg;
    m_null_ptr = null_ptr_arg;
    null_bit = null_bit_arg;
  }

  void move_field(uchar *ptr_arg) { ptr = ptr_arg; }

  virtual void move_field_offset(my_ptrdiff_t ptr_diff) {
    ptr += ptr_diff;
    if (real_maybe_null()) m_null_ptr += ptr_diff;
  }

  virtual void get_image(uchar *buff, size_t length, const CHARSET_INFO *) {
    memcpy(buff, ptr, length);
  }

  virtual void set_image(const uchar *buff, size_t length,
                         const CHARSET_INFO *) {
    memcpy(ptr, buff, length);
  }

  /*
    Copy a field part into an output buffer.

    SYNOPSIS
      Field::get_key_image()
      buff   [out] output buffer
      length       output buffer size
      type         itMBR for geometry blobs, otherwise itRAW

    DESCRIPTION
      This function makes a copy of field part of size equal to or
      less than "length" parameter value.
      For fields of string types (CHAR, VARCHAR, TEXT) the rest of buffer
      is padded by zero byte.

    NOTES
      For variable length character fields (i.e. UTF-8) the "length"
      parameter means a number of output buffer bytes as if all field
      characters have maximal possible size (mbmaxlen). In the other words,
      "length" parameter is a number of characters multiplied by
      field_charset->mbmaxlen.

    RETURN
      Number of copied bytes (excluding padded zero bytes -- see above).
  */

  virtual size_t get_key_image(uchar *buff, size_t length,
                               imagetype type MY_ATTRIBUTE((unused))) {
    get_image(buff, length, &my_charset_bin);
    return length;
  }
  virtual void set_key_image(const uchar *buff, size_t length) {
    set_image(buff, length, &my_charset_bin);
  }
  inline longlong val_int_offset(uint row_offset) {
    ptr += row_offset;
    longlong tmp = val_int();
    ptr -= row_offset;
    return tmp;
  }
  inline longlong val_int(const uchar *new_ptr) {
    uchar *old_ptr = ptr;
    longlong return_value;
    ptr = (uchar *)new_ptr;
    return_value = val_int();
    ptr = old_ptr;
    return return_value;
  }
  inline String *val_str(String *str, const uchar *new_ptr) {
    uchar *old_ptr = ptr;
    ptr = (uchar *)new_ptr;
    val_str(str);
    ptr = old_ptr;
    return str;
  }
  virtual bool send_binary(Protocol *protocol) override;
  virtual bool send_text(Protocol *protocol) override;

  virtual uchar *pack(uchar *to, const uchar *from, uint max_length,
                      bool low_byte_first);
  /**
     @overload Field::pack(uchar*, const uchar*, uint, bool)
  */
  uchar *pack(uchar *to, const uchar *from);

  virtual const uchar *unpack(uchar *to, const uchar *from, uint param_data,
                              bool low_byte_first);
  /**
     @overload Field::unpack(uchar*, const uchar*, uint, bool)
  */
  const uchar *unpack(uchar *to, const uchar *from);

  /**
    Write the field for the binary log in diff format.

    This should only write the field if the diff format is smaller
    than the full format.  Otherwise it should leave the buffer
    untouched.

    @param[in,out] to Pointer to buffer where the field will be
    written.  This will be changed to point to the next byte after the
    last byte that was written.

    @param value_options bitmap that indicates if full or partial
    JSON format is to be used.

    @retval true The field was not written, either because the data
    type does not support it, or because it was disabled according to
    value_options, or because there was no diff information available
    from the optimizer, or because the the diff format was bigger than
    the full format.  The 'to' parameter is unchanged in this case.

    @retval false The field was written.
  */
  virtual bool pack_diff(uchar **to MY_ATTRIBUTE((unused)),
                         ulonglong value_options MY_ATTRIBUTE((unused))) const {
    return true;
  }

  /**
    This is a wrapper around pack_length() used by filesort() to determine
    how many bytes we need for packing "addon fields".
    @returns maximum size of a row when stored in the filesort buffer.
   */
  virtual uint max_packed_col_length() { return pack_length(); }

  uint offset(uchar *record) const { return (uint)(ptr - record); }

  void copy_data(my_ptrdiff_t src_record_offset);

  uint fill_cache_field(CACHE_FIELD *copy);
  virtual bool get_date(MYSQL_TIME *ltime, my_time_flags_t fuzzydate);
  virtual bool get_time(MYSQL_TIME *ltime);
  virtual const CHARSET_INFO *charset(void) const { return &my_charset_bin; }
  virtual const CHARSET_INFO *charset_for_protocol(void) const {
    return binary() ? &my_charset_bin : charset();
  }
  virtual const CHARSET_INFO *sort_charset(void) const { return charset(); }
  virtual bool has_charset(void) const { return false; }
  /*
    match_collation_to_optimize_range() is to distinguish in
    range optimizer (see opt_range.cc) between real string types:
      CHAR, VARCHAR, TEXT
    and the other string-alike types with result_type() == STRING_RESULT:
      DATE, TIME, DATETIME, TIMESTAMP
    We need it to decide whether to test if collation of the operation
    matches collation of the field (needed only for real string types).
    QQ: shouldn't DATE/TIME types have their own XXX_RESULT types eventually?
  */
  virtual bool match_collation_to_optimize_range() const { return false; };
  virtual enum Derivation derivation(void) const { return DERIVATION_IMPLICIT; }
  virtual uint repertoire(void) const { return MY_REPERTOIRE_UNICODE30; }
  virtual void set_derivation(enum Derivation) {}

  /**
    Produce warning or note about data saved into field.

    @param level            - level of message (Note/Warning/Error)
    @param code             - error code of message to be produced
    @param cut_increment    - whenever we should increase cut fields count

    @note
      This function won't produce warning and increase cut fields counter
      if check_for_truncated_fields == CHECK_FIELD_IGNORE for current thread.

      if check_for_truncated_fields == CHECK_FIELD_IGNORE then we ignore notes.
      This allows us to avoid notes in optimization, like
      convert_constant_item().

    @retval
      1 if check_for_truncated_fields == CHECK_FIELD_IGNORE and error level
      is not NOTE
    @retval
      0 otherwise
  */
  bool set_warning(Sql_condition::enum_severity_level level, unsigned int code,
                   int cut_increment) {
    return set_warning(level, code, cut_increment, NULL, NULL);
  }

  bool set_warning(Sql_condition::enum_severity_level level, uint code,
                   int cut_increment, const char *view_db,
                   const char *view_name);

  inline bool check_overflow(int op_result) {
    return (op_result == E_DEC_OVERFLOW);
  }
  inline bool check_truncated(int op_result) {
    return (op_result == E_DEC_TRUNCATED);
  }
  bool warn_if_overflow(int op_result);
  void init(TABLE *table_arg);

  /* maximum possible display length */
  virtual uint32 max_display_length() = 0;

  /**
    Whether a field being created is type-compatible with an existing one.

    Used by the ALTER TABLE code to evaluate whether the new definition
    of a table is compatible with the old definition so that it can
    determine if data needs to be copied over (table data change).
    Constraints and generation clause (default value, generation expression)
    are not checked by this function.
  */
  virtual uint is_equal(const Create_field *new_field);
  /* convert decimal to longlong with overflow check */
  longlong convert_decimal2longlong(const my_decimal *val, bool unsigned_flag,
                                    bool *has_overflow);
  /* The max. number of characters */
  virtual uint32 char_length() const {
    return field_length / charset()->mbmaxlen;
  }

  virtual geometry_type get_geometry_type() const {
    /* shouldn't get here. */
    DBUG_ASSERT(0);
    return GEOM_GEOMETRY;
  }
#ifndef DBUG_OFF
  /* Print field value into debug trace, in NULL-aware way. */
  void dbug_print() {
    if (is_real_null())
      fprintf(DBUG_FILE, "NULL");
    else {
      char buf[256];
      String str(buf, sizeof(buf), &my_charset_bin);
      str.length(0);
      String *pstr;
      pstr = val_str(&str);
      fprintf(DBUG_FILE, "'%s'", pstr->c_ptr_safe());
    }
  }
#endif

  ha_storage_media field_storage_type() const {
    return (ha_storage_media)((flags >> FIELD_FLAGS_STORAGE_MEDIA) & 3);
  }

  void set_storage_type(ha_storage_media storage_type_arg) {
    DBUG_ASSERT(field_storage_type() == HA_SM_DEFAULT);
    flags |= (storage_type_arg << FIELD_FLAGS_STORAGE_MEDIA);
  }

  column_format_type column_format() const {
    return (column_format_type)((flags >> FIELD_FLAGS_COLUMN_FORMAT) & 3);
  }

  void set_column_format(column_format_type column_format_arg) {
    DBUG_ASSERT(column_format() == COLUMN_FORMAT_TYPE_DEFAULT);
    flags &= ~(FIELD_FLAGS_COLUMN_FORMAT_MASK);
    flags |= (column_format_arg << FIELD_FLAGS_COLUMN_FORMAT);
  }

  /* Validate the value stored in a field */
  virtual type_conversion_status validate_stored_val(
      THD *thd MY_ATTRIBUTE((unused))) {
    return TYPE_OK;
  }

  /* Hash value */
  virtual void hash(ulong *nr, ulong *nr2);

  /**
    Get the upper limit of the MySQL integral and floating-point type.

    @return maximum allowed value for the field
  */
  virtual ulonglong get_max_int_value() const {
    DBUG_ASSERT(false);
    return 0ULL;
  }

  /* Return pointer to the actual data in memory */
  virtual void get_ptr(uchar **str) { *str = ptr; }

  /**
    Checks whether a string field is part of write_set.

    @return
      false  - If field is not char/varchar/....
             - If field is char/varchar/.. and is not part of write set.
      true   - If field is char/varchar/.. and is part of write set.
  */
  virtual bool is_updatable() const { return false; }

  /**
    Check whether field is part of the index taking the index extensions flag
    into account. Index extensions are also not applicable to UNIQUE indexes
    for loose index scans.

    @param[in]     thd             THD object
    @param[in]     cur_index       Index of the key
    @param[in]     cur_index_info  key_info object

    @retval true  Field is part of the key
    @retval false otherwise

  */
  bool is_part_of_actual_key(THD *thd, uint cur_index, KEY *cur_index_info);

  /**
    Get covering prefix keys.

    @retval covering prefix keys.
  */
  Key_map get_covering_prefix_keys();

  friend class Copy_field;
  friend class Item_avg_field;
  friend class Item_std_field;
  friend class Item_sum_num;
  friend class Item_sum_sum;
  friend class Item_sum_str;
  friend class Item_sum_count;
  friend class Item_sum_avg;
  friend class Item_sum_std;
  friend class Item_sum_min;
  friend class Item_sum_max;
  friend class Item_func_group_concat;

 private:
  /*
    Primitive for implementing last_null_byte().

    SYNOPSIS
      do_last_null_byte()

    DESCRIPTION
      Primitive for the implementation of the last_null_byte()
      function. This represents the inheritance interface and can be
      overridden by subclasses.
   */
  virtual size_t do_last_null_byte() const;

  /**
     Retrieve the field metadata for fields.

     This default implementation returns 0 and saves 0 in the metadata_ptr
     value.

     @param   metadata_ptr   First byte of field metadata

     @returns 0 no bytes written.
  */
  virtual int do_save_field_metadata(
      uchar *metadata_ptr MY_ATTRIBUTE((unused))) {
    return 0;
  }

 protected:
  uchar *pack_int16(uchar *to, const uchar *from, uint max_length,
                    bool low_byte_first_to);

  const uchar *unpack_int16(uchar *to, const uchar *from,
                            bool low_byte_first_from);

  uchar *pack_int24(uchar *to, const uchar *from, uint max_length,
                    bool low_byte_first_to);

  const uchar *unpack_int24(uchar *to, const uchar *from,
                            bool low_byte_first_from);

  uchar *pack_int32(uchar *to, const uchar *from, uint max_length,
                    bool low_byte_first_to);

  const uchar *unpack_int32(uchar *to, const uchar *from,
                            bool low_byte_first_from);

  uchar *pack_int64(uchar *to, const uchar *from, uint max_length,
                    bool low_byte_first_to);

  const uchar *unpack_int64(uchar *to, const uchar *from,
                            bool low_byte_first_from);
  /**
    Checks if the current field definition and provided create field
    definition have different compression attributes.

    @param   new_field   create field definition to compare with

    @return
      true  - if compression attributes are different
      false - if compression attributes are identical.
  */
  bool has_different_compression_attributes_with(
      const Create_field &new_field) const noexcept;
};

/**
  This class is a substitute for the Field classes during CREATE TABLE

  When adding a functional index at table creation, we need to resolve the
  expression we are indexing. All functions that references one or more
  columns expects a Field to be available. But during CREATE TABLE, we only
  have access to Create_field. So this class acts as a subsitute for the
  Field classes so that expressions can be properly resolved. Thus, trying
  to call store or val_* on this class will cause an assertion.
*/
class Create_field_wrapper : public Field {
  const Create_field *m_field;

 public:
  Create_field_wrapper(const Create_field *fld);
  Item_result result_type() const override;
  Item_result numeric_context_result_type() const override;
  enum_field_types type() const override;
  virtual uint32 max_display_length() override;

  virtual const CHARSET_INFO *charset() const override;

  virtual uint32 pack_length() const override;

  // Since it's not a real field, functions below shouldn't be used.
  /* purecov: begin deadcode */
  virtual type_conversion_status store(const char *, size_t,
                                       const CHARSET_INFO *) override {
    DBUG_ASSERT(false);
    return TYPE_ERR_BAD_VALUE;
  }
  virtual type_conversion_status store(double) override {
    DBUG_ASSERT(false);
    return TYPE_ERR_BAD_VALUE;
  }
  virtual type_conversion_status store(longlong, bool) override {
    DBUG_ASSERT(false);
    return TYPE_ERR_BAD_VALUE;
  }
  virtual type_conversion_status store_decimal(const my_decimal *) override {
    DBUG_ASSERT(false);
    return TYPE_ERR_BAD_VALUE;
  }
  virtual double val_real(void) override {
    DBUG_ASSERT(false);
    return 0.0;
  }
  virtual longlong val_int(void) override {
    DBUG_ASSERT(false);
    return 0;
  }
  virtual my_decimal *val_decimal(my_decimal *) override {
    DBUG_ASSERT(false);
    return nullptr;
  }
  virtual String *val_str(String *, String *) override {
    DBUG_ASSERT(false);
    return nullptr;
  }
  virtual int cmp(const uchar *, const uchar *) override {
    DBUG_ASSERT(false);
    return -1;
  }
  virtual void sql_type(String &) const override { DBUG_ASSERT(false); }
  virtual size_t make_sort_key(uchar *, size_t) override {
    DBUG_ASSERT(false);
    return 0;
  }
  virtual Field *clone() const override {
    return new (*THR_MALLOC) Create_field_wrapper(*this);
  }
  virtual Field *clone(MEM_ROOT *mem_root) const override {
    return new (mem_root) Create_field_wrapper(*this);
  }
  /* purecov: end */
};

class Field_num : public Field {
 public:
  const uint8 dec;
  bool zerofill, unsigned_flag;  // Purify cannot handle bit fields
  Field_num(uchar *ptr_arg, uint32 len_arg, uchar *null_ptr_arg,
            uchar null_bit_arg, uchar auto_flags_arg,
            const char *field_name_arg, uint8 dec_arg, bool zero_arg,
            bool unsigned_arg);
  Item_result result_type() const { return REAL_RESULT; }
  enum Derivation derivation(void) const { return DERIVATION_NUMERIC; }
  uint repertoire(void) const { return MY_REPERTOIRE_NUMERIC; }
  const CHARSET_INFO *charset(void) const { return &my_charset_numeric; }
  void prepend_zeros(String *value);
  void add_zerofill_and_unsigned(String &res) const;
  friend class Create_field;
  uint decimals() const { return (uint)dec; }
  bool eq_def(Field *field);
  type_conversion_status store_decimal(const my_decimal *);
  type_conversion_status store_time(MYSQL_TIME *ltime, uint8 dec);
  my_decimal *val_decimal(my_decimal *);
  bool get_date(MYSQL_TIME *ltime, my_time_flags_t fuzzydate);
  bool get_time(MYSQL_TIME *ltime);
  uint is_equal(const Create_field *new_field);
  uint row_pack_length() const { return pack_length(); }
  uint32 pack_length_from_metadata(uint field_metadata MY_ATTRIBUTE((unused))) {
    return pack_length();
  }
  type_conversion_status check_int(const CHARSET_INFO *cs, const char *str,
                                   size_t length, const char *int_end,
                                   int error);
  type_conversion_status get_int(const CHARSET_INFO *cs, const char *from,
                                 size_t len, longlong *rnd,
                                 ulonglong unsigned_max, longlong signed_min,
                                 longlong signed_max);
};

class Field_str : public Field {
 protected:
  const CHARSET_INFO *field_charset;
  enum Derivation field_derivation;

 public:
  Field_str(uchar *ptr_arg, uint32 len_arg, uchar *null_ptr_arg,
            uchar null_bit_arg, uchar auto_flags_arg,
            const char *field_name_arg, const CHARSET_INFO *charset);
  Item_result result_type() const override { return STRING_RESULT; }
  Item_result numeric_context_result_type() const override {
    return REAL_RESULT;
  }
  uint decimals() const override { return NOT_FIXED_DEC; }
  void make_field(Send_field *field) override;
  type_conversion_status store(double nr) override;
  type_conversion_status store(longlong nr, bool unsigned_val) override = 0;
  type_conversion_status store_decimal(const my_decimal *) override;
  type_conversion_status store(const char *to, size_t length,
                               const CHARSET_INFO *cs) override = 0;

  uint repertoire(void) const override {
    return my_charset_repertoire(field_charset);
  }
  const CHARSET_INFO *charset(void) const override { return field_charset; }
  void set_charset(const CHARSET_INFO *charset_arg) {
    field_charset = charset_arg;
    char_length_cache = char_length();
  }
  void set_field_length(uint32 length) override {
    Field::set_field_length(length);
    char_length_cache = char_length();
  }
  enum Derivation derivation(void) const override { return field_derivation; }
  virtual void set_derivation(enum Derivation derivation_arg) override {
    field_derivation = derivation_arg;
  }
  bool binary() const override { return field_charset == &my_charset_bin; }
  uint32 max_display_length() override { return field_length; }
  friend class Create_field;
  virtual bool str_needs_quotes() override { return true; }
  uint is_equal(const Create_field *new_field) override;

  // An always-updated cache of the result of char_length(), because
  // dividing by charset()->mbmaxlen can be surprisingly costly compared
  // to the rest of e.g. make_sort_key().
  uint32 char_length_cache;
};

/* base class for Field_string, Field_varstring and Field_blob */

class Field_longstr : public Field_str {
 private:
  type_conversion_status report_if_important_data(const char *ptr,
                                                  const char *end,
                                                  bool count_spaces);

 protected:
  type_conversion_status check_string_copy_error(
      const char *well_formed_error_pos, const char *cannot_convert_error_pos,
      const char *from_end_pos, const char *end, bool count_spaces,
      const CHARSET_INFO *cs);

 public:
  Field_longstr(uchar *ptr_arg, uint32 len_arg, uchar *null_ptr_arg,
                uchar null_bit_arg, uchar auto_flags_arg,
                const char *field_name_arg, const CHARSET_INFO *charset_arg)
      : Field_str(ptr_arg, len_arg, null_ptr_arg, null_bit_arg, auto_flags_arg,
                  field_name_arg, charset_arg) {}

  type_conversion_status store_decimal(const my_decimal *d);
  uint32 max_data_length() const;
  bool is_updatable() const;
};

/* base class for float and double and decimal (old one) */
class Field_real : public Field_num {
 public:
  bool not_fixed;

  Field_real(uchar *ptr_arg, uint32 len_arg, uchar *null_ptr_arg,
             uchar null_bit_arg, uchar auto_flags_arg,
             const char *field_name_arg, uint8 dec_arg, bool zero_arg,
             bool unsigned_arg)
      : Field_num(ptr_arg, len_arg, null_ptr_arg, null_bit_arg, auto_flags_arg,
                  field_name_arg, dec_arg, zero_arg, unsigned_arg),
        not_fixed(dec_arg >= NOT_FIXED_DEC) {}
  type_conversion_status store_decimal(const my_decimal *);
  type_conversion_status store_time(MYSQL_TIME *ltime, uint8 dec);
  my_decimal *val_decimal(my_decimal *);
  bool get_date(MYSQL_TIME *ltime, my_time_flags_t fuzzydate);
  bool get_time(MYSQL_TIME *ltime);
  bool truncate(double *nr, double max_length);
  uint32 max_display_length() { return field_length; }
  virtual const uchar *unpack(uchar *to, const uchar *from, uint param_data,
                              bool low_byte_first);
  virtual uchar *pack(uchar *to, const uchar *from, uint max_length,
                      bool low_byte_first);
};

class Field_decimal : public Field_real {
 public:
  Field_decimal(uchar *ptr_arg, uint32 len_arg, uchar *null_ptr_arg,
                uchar null_bit_arg, uchar auto_flags_arg,
                const char *field_name_arg, uint8 dec_arg, bool zero_arg,
                bool unsigned_arg)
      : Field_real(ptr_arg, len_arg, null_ptr_arg, null_bit_arg, auto_flags_arg,
                   field_name_arg, dec_arg, zero_arg, unsigned_arg) {}
  enum_field_types type() const { return MYSQL_TYPE_DECIMAL; }
  enum ha_base_keytype key_type() const {
    return zerofill ? HA_KEYTYPE_BINARY : HA_KEYTYPE_NUM;
  }
  type_conversion_status reset(void);
  type_conversion_status store(const char *to, size_t length,
                               const CHARSET_INFO *charset);
  type_conversion_status store(double nr);
  type_conversion_status store(longlong nr, bool unsigned_val);
  double val_real(void);
  longlong val_int(void);
  String *val_str(String *, String *);
  int cmp(const uchar *, const uchar *);
  size_t make_sort_key(uchar *buff, size_t length);
  void overflow(bool negative);
  bool zero_pack() const { return 0; }
  void sql_type(String &str) const;
  Field_decimal *clone(MEM_ROOT *mem_root) const {
    DBUG_ASSERT(type() == MYSQL_TYPE_DECIMAL);
    return new (mem_root) Field_decimal(*this);
  }
  Field_decimal *clone() const {
    DBUG_ASSERT(type() == MYSQL_TYPE_DECIMAL);
    return new (*THR_MALLOC) Field_decimal(*this);
  }
  virtual const uchar *unpack(uchar *to, const uchar *from, uint param_data,
                              bool low_byte_first) {
    return Field::unpack(to, from, param_data, low_byte_first);
  }
  virtual uchar *pack(uchar *to, const uchar *from, uint max_length,
                      bool low_byte_first) {
    return Field::pack(to, from, max_length, low_byte_first);
  }
};

/* New decimal/numeric field which use fixed point arithmetic */
class Field_new_decimal : public Field_num {
 private:
  int do_save_field_metadata(uchar *first_byte);

 public:
  /* The maximum number of decimal digits can be stored */
  uint precision;
  uint bin_size;
  /*
    Constructors take max_length of the field as a parameter - not the
    precision as the number of decimal digits allowed.
    So for example we need to count length from precision handling
    CREATE TABLE ( DECIMAL(x,y))
  */
  Field_new_decimal(uchar *ptr_arg, uint32 len_arg, uchar *null_ptr_arg,
                    uchar null_bit_arg, uchar auto_flags_arg,
                    const char *field_name_arg, uint8 dec_arg, bool zero_arg,
                    bool unsigned_arg);
  Field_new_decimal(uint32 len_arg, bool maybe_null_arg,
                    const char *field_name_arg, uint8 dec_arg,
                    bool unsigned_arg);
  enum_field_types type() const { return MYSQL_TYPE_NEWDECIMAL; }
  enum ha_base_keytype key_type() const { return HA_KEYTYPE_BINARY; }
  Item_result result_type() const { return DECIMAL_RESULT; }
  type_conversion_status reset(void);
  type_conversion_status store_value(const my_decimal *decimal_value);
  void set_value_on_overflow(my_decimal *decimal_value, bool sign);
  type_conversion_status store(const char *to, size_t length,
                               const CHARSET_INFO *charset);
  type_conversion_status store(double nr);
  type_conversion_status store(longlong nr, bool unsigned_val);
  type_conversion_status store_time(MYSQL_TIME *ltime, uint8 dec);
  type_conversion_status store_decimal(const my_decimal *);
  double val_real(void);
  longlong val_int(void);
  my_decimal *val_decimal(my_decimal *);
  bool get_date(MYSQL_TIME *ltime, my_time_flags_t fuzzydate);
  bool get_time(MYSQL_TIME *ltime);
  String *val_str(String *, String *);
  int cmp(const uchar *, const uchar *);
  size_t make_sort_key(uchar *buff, size_t length);
  bool zero_pack() const { return 0; }
  void sql_type(String &str) const;
  uint32 max_display_length() { return field_length; }
  uint32 pack_length() const { return (uint32)bin_size; }
  uint pack_length_from_metadata(uint field_metadata);
  uint row_pack_length() const { return pack_length(); }
  bool compatible_field_size(uint field_metadata, Relay_log_info *, uint16,
                             int *order_var);
  uint is_equal(const Create_field *new_field);
  Field_new_decimal *clone(MEM_ROOT *mem_root) const {
    DBUG_ASSERT(type() == MYSQL_TYPE_NEWDECIMAL);
    return new (mem_root) Field_new_decimal(*this);
  }
  Field_new_decimal *clone() const {
    DBUG_ASSERT(type() == MYSQL_TYPE_NEWDECIMAL);
    return new (*THR_MALLOC) Field_new_decimal(*this);
  }
  virtual const uchar *unpack(uchar *to, const uchar *from, uint param_data,
                              bool low_byte_first);
  static Field *create_from_item(Item *);
  bool send_binary(Protocol *protocol);
};

class Field_tiny : public Field_num {
 public:
  Field_tiny(uchar *ptr_arg, uint32 len_arg, uchar *null_ptr_arg,
             uchar null_bit_arg, uchar auto_flags_arg,
             const char *field_name_arg, bool zero_arg, bool unsigned_arg)
      : Field_num(ptr_arg, len_arg, null_ptr_arg, null_bit_arg, auto_flags_arg,
                  field_name_arg, 0, zero_arg, unsigned_arg) {}
  enum Item_result result_type() const { return INT_RESULT; }
  enum_field_types type() const { return MYSQL_TYPE_TINY; }
  enum ha_base_keytype key_type() const {
    return unsigned_flag ? HA_KEYTYPE_BINARY : HA_KEYTYPE_INT8;
  }
  type_conversion_status store(const char *to, size_t length,
                               const CHARSET_INFO *charset);
  type_conversion_status store(double nr);
  type_conversion_status store(longlong nr, bool unsigned_val);
  type_conversion_status reset(void) {
    ptr[0] = 0;
    return TYPE_OK;
  }
  double val_real(void);
  longlong val_int(void);
  String *val_str(String *, String *);
  bool send_binary(Protocol *protocol);
  int cmp(const uchar *, const uchar *);
  size_t make_sort_key(uchar *buff, size_t length);
  uint32 pack_length() const { return 1; }
  void sql_type(String &str) const;
  uint32 max_display_length() { return 4; }
  Field_tiny *clone(MEM_ROOT *mem_root) const {
    DBUG_ASSERT(type() == MYSQL_TYPE_TINY);
    return new (mem_root) Field_tiny(*this);
  }
  Field_tiny *clone() const {
    DBUG_ASSERT(type() == MYSQL_TYPE_TINY);
    return new (*THR_MALLOC) Field_tiny(*this);
  }
  virtual uchar *pack(uchar *to, const uchar *from,
                      uint max_length MY_ATTRIBUTE((unused)),
                      bool low_byte_first MY_ATTRIBUTE((unused))) {
    *to = *from;
    return to + 1;
  }

  virtual const uchar *unpack(uchar *to, const uchar *from,
                              uint param_data MY_ATTRIBUTE((unused)),
                              bool low_byte_first MY_ATTRIBUTE((unused))) {
    *to = *from;
    return from + 1;
  }

  virtual ulonglong get_max_int_value() const {
    return unsigned_flag ? 0xFFULL : 0x7FULL;
  }
};

class Field_short : public Field_num {
 public:
  Field_short(uchar *ptr_arg, uint32 len_arg, uchar *null_ptr_arg,
              uchar null_bit_arg, uchar auto_flags_arg,
              const char *field_name_arg, bool zero_arg, bool unsigned_arg)
      : Field_num(ptr_arg, len_arg, null_ptr_arg, null_bit_arg, auto_flags_arg,
                  field_name_arg, 0, zero_arg, unsigned_arg) {}
  Field_short(uint32 len_arg, bool maybe_null_arg, const char *field_name_arg,
              bool unsigned_arg)
      : Field_num((uchar *)0, len_arg, maybe_null_arg ? (uchar *)"" : 0, 0,
                  NONE, field_name_arg, 0, 0, unsigned_arg) {}
  enum Item_result result_type() const { return INT_RESULT; }
  enum_field_types type() const { return MYSQL_TYPE_SHORT; }
  enum ha_base_keytype key_type() const {
    return unsigned_flag ? HA_KEYTYPE_USHORT_INT : HA_KEYTYPE_SHORT_INT;
  }
  type_conversion_status store(const char *to, size_t length,
                               const CHARSET_INFO *charset);
  type_conversion_status store(double nr);
  type_conversion_status store(longlong nr, bool unsigned_val);
  type_conversion_status reset(void) {
    ptr[0] = ptr[1] = 0;
    return TYPE_OK;
  }
  double val_real(void);
  longlong val_int(void);
  String *val_str(String *, String *);
  bool send_binary(Protocol *protocol);
  int cmp(const uchar *, const uchar *);
  size_t make_sort_key(uchar *buff, size_t length);
  uint32 pack_length() const { return 2; }
  void sql_type(String &str) const;
  uint32 max_display_length() { return 6; }
  Field_short *clone(MEM_ROOT *mem_root) const {
    DBUG_ASSERT(type() == MYSQL_TYPE_SHORT);
    return new (mem_root) Field_short(*this);
  }
  Field_short *clone() const {
    DBUG_ASSERT(type() == MYSQL_TYPE_SHORT);
    return new (*THR_MALLOC) Field_short(*this);
  }
  virtual uchar *pack(uchar *to, const uchar *from, uint max_length,
                      bool low_byte_first) {
    return pack_int16(to, from, max_length, low_byte_first);
  }

  virtual const uchar *unpack(uchar *to, const uchar *from,
                              uint param_data MY_ATTRIBUTE((unused)),
                              bool low_byte_first) {
    return unpack_int16(to, from, low_byte_first);
  }

  virtual ulonglong get_max_int_value() const {
    return unsigned_flag ? 0xFFFFULL : 0x7FFFULL;
  }
};

class Field_medium : public Field_num {
 public:
  Field_medium(uchar *ptr_arg, uint32 len_arg, uchar *null_ptr_arg,
               uchar null_bit_arg, uchar auto_flags_arg,
               const char *field_name_arg, bool zero_arg, bool unsigned_arg)
      : Field_num(ptr_arg, len_arg, null_ptr_arg, null_bit_arg, auto_flags_arg,
                  field_name_arg, 0, zero_arg, unsigned_arg) {}
  enum Item_result result_type() const { return INT_RESULT; }
  enum_field_types type() const { return MYSQL_TYPE_INT24; }
  enum ha_base_keytype key_type() const {
    return unsigned_flag ? HA_KEYTYPE_UINT24 : HA_KEYTYPE_INT24;
  }
  type_conversion_status store(const char *to, size_t length,
                               const CHARSET_INFO *charset);
  type_conversion_status store(double nr);
  type_conversion_status store(longlong nr, bool unsigned_val);
  type_conversion_status reset(void) {
    ptr[0] = ptr[1] = ptr[2] = 0;
    return TYPE_OK;
  }
  double val_real(void);
  longlong val_int(void);
  String *val_str(String *, String *);
  bool send_binary(Protocol *protocol);
  int cmp(const uchar *, const uchar *);
  size_t make_sort_key(uchar *buff, size_t length);
  uint32 pack_length() const { return 3; }
  void sql_type(String &str) const;
  uint32 max_display_length() { return 8; }
  Field_medium *clone(MEM_ROOT *mem_root) const {
    DBUG_ASSERT(type() == MYSQL_TYPE_INT24);
    return new (mem_root) Field_medium(*this);
  }
  Field_medium *clone() const {
    DBUG_ASSERT(type() == MYSQL_TYPE_INT24);
    return new (*THR_MALLOC) Field_medium(*this);
  }
  virtual uchar *pack(uchar *to, const uchar *from, uint max_length,
                      bool low_byte_first) {
    return Field::pack(to, from, max_length, low_byte_first);
  }

  virtual const uchar *unpack(uchar *to, const uchar *from, uint param_data,
                              bool low_byte_first) {
    return Field::unpack(to, from, param_data, low_byte_first);
  }

  virtual ulonglong get_max_int_value() const {
    return unsigned_flag ? 0xFFFFFFULL : 0x7FFFFFULL;
  }
};

class Field_long : public Field_num {
 public:
  static const int PACK_LENGTH = 4;

  Field_long(uchar *ptr_arg, uint32 len_arg, uchar *null_ptr_arg,
             uchar null_bit_arg, uchar auto_flags_arg,
             const char *field_name_arg, bool zero_arg, bool unsigned_arg)
      : Field_num(ptr_arg, len_arg, null_ptr_arg, null_bit_arg, auto_flags_arg,
                  field_name_arg, 0, zero_arg, unsigned_arg) {}
  Field_long(uint32 len_arg, bool maybe_null_arg, const char *field_name_arg,
             bool unsigned_arg)
      : Field_num((uchar *)0, len_arg, maybe_null_arg ? (uchar *)"" : 0, 0,
                  NONE, field_name_arg, 0, 0, unsigned_arg) {}
  enum Item_result result_type() const { return INT_RESULT; }
  enum_field_types type() const { return MYSQL_TYPE_LONG; }
  enum ha_base_keytype key_type() const {
    return unsigned_flag ? HA_KEYTYPE_ULONG_INT : HA_KEYTYPE_LONG_INT;
  }
  type_conversion_status store(const char *to, size_t length,
                               const CHARSET_INFO *charset);
  type_conversion_status store(double nr);
  type_conversion_status store(longlong nr, bool unsigned_val);
  type_conversion_status reset(void) {
    ptr[0] = ptr[1] = ptr[2] = ptr[3] = 0;
    return TYPE_OK;
  }
  double val_real(void);
  longlong val_int(void);
  bool send_binary(Protocol *protocol);
  String *val_str(String *, String *);
  int cmp(const uchar *, const uchar *);
  size_t make_sort_key(uchar *buff, size_t length);
  uint32 pack_length() const { return PACK_LENGTH; }
  void sql_type(String &str) const;
  uint32 max_display_length() { return MY_INT32_NUM_DECIMAL_DIGITS; }
  Field_long *clone(MEM_ROOT *mem_root) const {
    DBUG_ASSERT(type() == MYSQL_TYPE_LONG);
    return new (mem_root) Field_long(*this);
  }
  Field_long *clone() const {
    DBUG_ASSERT(type() == MYSQL_TYPE_LONG);
    return new (*THR_MALLOC) Field_long(*this);
  }
  virtual uchar *pack(uchar *to, const uchar *from, uint max_length,
                      bool low_byte_first) {
    return pack_int32(to, from, max_length, low_byte_first);
  }
  virtual const uchar *unpack(uchar *to, const uchar *from,
                              uint param_data MY_ATTRIBUTE((unused)),
                              bool low_byte_first) {
    return unpack_int32(to, from, low_byte_first);
  }

  virtual ulonglong get_max_int_value() const {
    return unsigned_flag ? 0xFFFFFFFFULL : 0x7FFFFFFFULL;
  }
};

class Field_longlong : public Field_num {
 public:
  static const int PACK_LENGTH = 8;

  Field_longlong(uchar *ptr_arg, uint32 len_arg, uchar *null_ptr_arg,
                 uchar null_bit_arg, uchar auto_flags_arg,
                 const char *field_name_arg, bool zero_arg, bool unsigned_arg)
      : Field_num(ptr_arg, len_arg, null_ptr_arg, null_bit_arg, auto_flags_arg,
                  field_name_arg, 0, zero_arg, unsigned_arg) {}
  Field_longlong(uint32 len_arg, bool maybe_null_arg,
                 const char *field_name_arg, bool unsigned_arg)
      : Field_num((uchar *)0, len_arg, maybe_null_arg ? (uchar *)"" : 0, 0,
                  NONE, field_name_arg, 0, 0, unsigned_arg) {}
  enum Item_result result_type() const { return INT_RESULT; }
  enum_field_types type() const { return MYSQL_TYPE_LONGLONG; }
  enum ha_base_keytype key_type() const {
    return unsigned_flag ? HA_KEYTYPE_ULONGLONG : HA_KEYTYPE_LONGLONG;
  }
  type_conversion_status store(const char *to, size_t length,
                               const CHARSET_INFO *charset);
  type_conversion_status store(double nr);
  type_conversion_status store(longlong nr, bool unsigned_val);
  type_conversion_status reset(void) {
    ptr[0] = ptr[1] = ptr[2] = ptr[3] = ptr[4] = ptr[5] = ptr[6] = ptr[7] = 0;
    return TYPE_OK;
  }
  double val_real(void);
  longlong val_int(void);
  String *val_str(String *, String *);
  bool send_binary(Protocol *protocol);
  int cmp(const uchar *, const uchar *);
  size_t make_sort_key(uchar *buff, size_t length);
  uint32 pack_length() const { return PACK_LENGTH; }
  void sql_type(String &str) const;
  bool can_be_compared_as_longlong() const { return true; }
  uint32 max_display_length() { return 20; }
  Field_longlong *clone(MEM_ROOT *mem_root) const {
    DBUG_ASSERT(type() == MYSQL_TYPE_LONGLONG);
    return new (mem_root) Field_longlong(*this);
  }
  Field_longlong *clone() const {
    DBUG_ASSERT(type() == MYSQL_TYPE_LONGLONG);
    return new (*THR_MALLOC) Field_longlong(*this);
  }
  virtual uchar *pack(uchar *to, const uchar *from, uint max_length,
                      bool low_byte_first) {
    return pack_int64(to, from, max_length, low_byte_first);
  }
  virtual const uchar *unpack(uchar *to, const uchar *from,
                              uint param_data MY_ATTRIBUTE((unused)),
                              bool low_byte_first) {
    return unpack_int64(to, from, low_byte_first);
  }

  virtual ulonglong get_max_int_value() const {
    return unsigned_flag ? 0xFFFFFFFFFFFFFFFFULL : 0x7FFFFFFFFFFFFFFFULL;
  }
};

class Field_float : public Field_real {
 public:
  Field_float(uchar *ptr_arg, uint32 len_arg, uchar *null_ptr_arg,
              uchar null_bit_arg, uchar auto_flags_arg,
              const char *field_name_arg, uint8 dec_arg, bool zero_arg,
              bool unsigned_arg)
      : Field_real(ptr_arg, len_arg, null_ptr_arg, null_bit_arg, auto_flags_arg,
                   field_name_arg, dec_arg, zero_arg, unsigned_arg) {}
  Field_float(uint32 len_arg, bool maybe_null_arg, const char *field_name_arg,
              uint8 dec_arg)
      : Field_real((uchar *)0, len_arg, maybe_null_arg ? (uchar *)"" : 0,
                   (uint)0, NONE, field_name_arg, dec_arg, 0, 0) {}
  enum_field_types type() const { return MYSQL_TYPE_FLOAT; }
  enum ha_base_keytype key_type() const { return HA_KEYTYPE_FLOAT; }
  type_conversion_status store(const char *to, size_t length,
                               const CHARSET_INFO *charset);
  type_conversion_status store(double nr);
  type_conversion_status store(longlong nr, bool unsigned_val);
  type_conversion_status reset(void) {
    memset(ptr, 0, sizeof(float));
    return TYPE_OK;
  }
  double val_real(void);
  longlong val_int(void);
  String *val_str(String *, String *);
  bool send_binary(Protocol *protocol);
  int cmp(const uchar *, const uchar *);
  size_t make_sort_key(uchar *buff, size_t length);
  uint32 pack_length() const { return sizeof(float); }
  uint row_pack_length() const { return pack_length(); }
  void sql_type(String &str) const;
  Field_float *clone(MEM_ROOT *mem_root) const {
    DBUG_ASSERT(type() == MYSQL_TYPE_FLOAT);
    return new (mem_root) Field_float(*this);
  }
  Field_float *clone() const {
    DBUG_ASSERT(type() == MYSQL_TYPE_FLOAT);
    return new (*THR_MALLOC) Field_float(*this);
  }

  virtual ulonglong get_max_int_value() const {
    /*
      We use the maximum as per IEEE754-2008 standard, 2^24
    */
    return 0x1000000ULL;
  }

 private:
  int do_save_field_metadata(uchar *first_byte);
};

class Field_double : public Field_real {
 public:
  Field_double(uchar *ptr_arg, uint32 len_arg, uchar *null_ptr_arg,
               uchar null_bit_arg, uchar auto_flags_arg,
               const char *field_name_arg, uint8 dec_arg, bool zero_arg,
               bool unsigned_arg)
      : Field_real(ptr_arg, len_arg, null_ptr_arg, null_bit_arg, auto_flags_arg,
                   field_name_arg, dec_arg, zero_arg, unsigned_arg) {}
  Field_double(uint32 len_arg, bool maybe_null_arg, const char *field_name_arg,
               uint8 dec_arg)
      : Field_real((uchar *)0, len_arg, maybe_null_arg ? (uchar *)"" : 0,
                   (uint)0, NONE, field_name_arg, dec_arg, 0, 0) {}
  Field_double(uint32 len_arg, bool maybe_null_arg, const char *field_name_arg,
               uint8 dec_arg, bool not_fixed_arg)
      : Field_real((uchar *)0, len_arg, maybe_null_arg ? (uchar *)"" : 0,
                   (uint)0, NONE, field_name_arg, dec_arg, 0, 0) {
    not_fixed = not_fixed_arg;
  }
  enum_field_types type() const { return MYSQL_TYPE_DOUBLE; }
  enum ha_base_keytype key_type() const { return HA_KEYTYPE_DOUBLE; }
  type_conversion_status store(const char *to, size_t length,
                               const CHARSET_INFO *charset);
  type_conversion_status store(double nr);
  type_conversion_status store(longlong nr, bool unsigned_val);
  type_conversion_status reset(void) {
    memset(ptr, 0, sizeof(double));
    return TYPE_OK;
  }
  double val_real(void);
  longlong val_int(void);
  String *val_str(String *, String *);
  bool send_binary(Protocol *protocol);
  int cmp(const uchar *, const uchar *);
  size_t make_sort_key(uchar *buff, size_t length);
  uint32 pack_length() const { return sizeof(double); }
  uint row_pack_length() const { return pack_length(); }
  void sql_type(String &str) const;
  Field_double *clone(MEM_ROOT *mem_root) const {
    DBUG_ASSERT(type() == MYSQL_TYPE_DOUBLE);
    return new (mem_root) Field_double(*this);
  }
  Field_double *clone() const {
    DBUG_ASSERT(type() == MYSQL_TYPE_DOUBLE);
    return new (*THR_MALLOC) Field_double(*this);
  }

  virtual ulonglong get_max_int_value() const {
    /*
      We use the maximum as per IEEE754-2008 standard, 2^53
    */
    return 0x20000000000000ULL;
  }

 private:
  int do_save_field_metadata(uchar *first_byte);
};

/* Everything saved in this will disappear. It will always return NULL */

class Field_null : public Field_str {
  static uchar null[1];

 public:
  Field_null(uchar *ptr_arg, uint32 len_arg, uchar auto_flags_arg,
             const char *field_name_arg, const CHARSET_INFO *cs)
      : Field_str(ptr_arg, len_arg, null, 1, auto_flags_arg, field_name_arg,
                  cs) {}
  enum_field_types type() const { return MYSQL_TYPE_NULL; }
  type_conversion_status store(const char *, size_t, const CHARSET_INFO *) {
    null[0] = 1;
    return TYPE_OK;
  }
  type_conversion_status store(double) {
    null[0] = 1;
    return TYPE_OK;
  }
  type_conversion_status store(longlong,
                               bool unsigned_val MY_ATTRIBUTE((unused))) {
    null[0] = 1;
    return TYPE_OK;
  }
  type_conversion_status store_decimal(const my_decimal *) {
    null[0] = 1;
    return TYPE_OK;
  }
  type_conversion_status reset(void) { return TYPE_OK; }
  double val_real(void) { return 0.0; }
  longlong val_int(void) { return 0; }
  my_decimal *val_decimal(my_decimal *) { return 0; }
  String *val_str(String *, String *value2) {
    value2->length(0);
    return value2;
  }
  int cmp(const uchar *, const uchar *) { return 0; }
  size_t make_sort_key(uchar *, size_t len) { return len; }
  uint32 pack_length() const { return 0; }
  void sql_type(String &str) const;
  uint32 max_display_length() { return 4; }
  Field_null *clone(MEM_ROOT *mem_root) const {
    DBUG_ASSERT(type() == MYSQL_TYPE_NULL);
    return new (mem_root) Field_null(*this);
  }
  Field_null *clone() const {
    DBUG_ASSERT(type() == MYSQL_TYPE_NULL);
    return new (*THR_MALLOC) Field_null(*this);
  }
};

/*
  Abstract class for TIME, DATE, DATETIME, TIMESTAMP
  with and without fractional part.
*/
class Field_temporal : public Field {
 protected:
  uint8 dec;  // Number of fractional digits

  /**
    Adjust number of decimal digits from NOT_FIXED_DEC to DATETIME_MAX_DECIMALS
  */
  static uint8 normalize_dec(uint8 dec_arg) {
    return dec_arg == NOT_FIXED_DEC ? DATETIME_MAX_DECIMALS : dec_arg;
  }

  /**
    Low level routine to store a MYSQL_TIME value into a field.
    The value must be already properly rounded or truncated
    and checked for being a valid TIME/DATE/DATETIME value.

    @param[in]  ltime   MYSQL_TIME value.
    @param[out] error   Error flag vector, set in case of error.
    @retval     false   In case of success.
    @retval     true    In case of error.
  */
  virtual type_conversion_status store_internal(const MYSQL_TIME *ltime,
                                                int *error) = 0;

  /**
    Low level routine to store a MYSQL_TIME value into a field
    with rounding/truncation according to the field decimals() value and
    sql_mode.

    @param[in]  ltime   MYSQL_TIME value.
    @param[out] warnings   Error flag vector, set in case of error.
    @retval     false   In case of success.
    @retval     true    In case of error.
  */
  virtual type_conversion_status store_internal_adjust_frac(MYSQL_TIME *ltime,
                                                            int *warnings) = 0;

  /**
    Store a temporal value in lldiv_t into a field,
    with rounding according to the field decimals() value.

    @param[in]  lld     Temporal value.
    @param[out] warning Warning flag vector.
    @retval     false   In case of success.
    @retval     true    In case of error.
  */
  type_conversion_status store_lldiv_t(const lldiv_t *lld, int *warning);

  /**
    Convert a string to MYSQL_TIME, according to the field type.

    @param[in]  str     String
    @param[in]  len     String length
    @param[in]  cs      String character set
    @param[out] ltime   The value is stored here
    @param[out] status  Conversion status
    @retval     false   Conversion went fine, ltime contains a valid time
    @retval     true    Conversion failed, ltime was reset and contains nothing
  */
  virtual bool convert_str_to_TIME(const char *str, size_t len,
                                   const CHARSET_INFO *cs, MYSQL_TIME *ltime,
                                   MYSQL_TIME_STATUS *status) = 0;
  /**
    Convert a number with fractional part with nanosecond precision
    into MYSQL_TIME, according to the field type. Nanoseconds
    are rounded to milliseconds and added to ltime->second_part.

    @param[in]  nr            Number
    @param[in]  unsigned_val  SIGNED/UNSIGNED flag
    @param[in]  nanoseconds   Fractional part in nanoseconds
    @param[out] ltime         The value is stored here
    @param[in,out] warning    Warnings found during execution

    @return Conversion status
    @retval     false         On success
    @retval     true          On error
  */
  virtual type_conversion_status convert_number_to_TIME(longlong nr,
                                                        bool unsigned_val,
                                                        int nanoseconds,
                                                        MYSQL_TIME *ltime,
                                                        int *warning) = 0;

  /**
    Convert an integer number into MYSQL_TIME, according to the field type.

    @param[in]  nr            Number
    @param[in]  unsigned_val  SIGNED/UNSIGNED flag
    @param[out] ltime         The value is stored here
    @param[in,out] warnings   Warnings found during execution

    @retval     false         On success
    @retval     true          On error
  */
  longlong convert_number_to_datetime(longlong nr, bool unsigned_val,
                                      MYSQL_TIME *ltime, int *warnings);

  /**
    Set a warning according to warning bit flag vector.
    Multiple warnings are possible at the same time.
    Every warning in the bit vector is set by an individual
    set_datetime_warning() call.

    @param str      Warning parameter
    @param warnings Warning bit flag

    @retval false  Function reported warning
    @retval true   Function reported error
  */
  bool set_warnings(ErrConvString str, int warnings)
      MY_ATTRIBUTE((warn_unused_result));

  /**
    Flags that are passed as "flag" argument to
    check_date(), number_to_datetime(), str_to_datetime().

    Flags depend on the session sql_mode settings, such as
    MODE_NO_ZERO_DATE, MODE_NO_ZERO_IN_DATE.
    Also, Field_newdate, Field_datetime, Field_datetimef add TIME_FUZZY_DATE
    to the session sql_mode settings, to allow relaxed date format,
    while Field_timestamp, Field_timestampf do not.

    @param  thd  THD
    @retval      sql_mode flags mixed with the field type flags.
  */
  virtual my_time_flags_t date_flags(const THD *thd MY_ATTRIBUTE((unused))) {
    return 0;
  }
  /**
    Flags that are passed as "flag" argument to
    check_date(), number_to_datetime(), str_to_datetime().
    Similar to the above when we don't have a THD value.
  */
  my_time_flags_t date_flags();

  /**
    Set a single warning using make_truncated_value_warning().

    @param[in] level           Warning level (error, warning, note)
    @param[in] code            Warning code
    @param[in] val             Warning parameter
    @param[in] ts_type         Timestamp type (time, date, datetime, none)
    @param[in] truncate_increment  Incrementing of truncated field counter

    @retval false  Function reported warning
    @retval true   Function reported error
  */
  bool set_datetime_warning(Sql_condition::enum_severity_level level, uint code,
                            ErrConvString val, timestamp_type ts_type,
                            int truncate_increment)
      MY_ATTRIBUTE((warn_unused_result));

 public:
  /**
    Constructor for Field_temporal
    @param ptr_arg           See Field definition
    @param null_ptr_arg      See Field definition
    @param null_bit_arg      See Field definition
    @param auto_flags_arg    See Field definition
    @param field_name_arg    See Field definition
    @param len_arg           Number of characters in the integer part.
    @param dec_arg           Number of second fraction digits, 0..6.
  */
  Field_temporal(uchar *ptr_arg, uchar *null_ptr_arg, uchar null_bit_arg,
                 uchar auto_flags_arg, const char *field_name_arg,
                 uint32 len_arg, uint8 dec_arg)
      : Field(ptr_arg,
              len_arg +
                  ((normalize_dec(dec_arg)) ? normalize_dec(dec_arg) + 1 : 0),
              null_ptr_arg, null_bit_arg, auto_flags_arg, field_name_arg) {
    flags |= BINARY_FLAG;
    dec = normalize_dec(dec_arg);
  }
  /**
    Constructor for Field_temporal
    @param maybe_null_arg    See Field definition
    @param field_name_arg    See Field definition
    @param len_arg           Number of characters in the integer part.
    @param dec_arg           Number of second fraction digits, 0..6
  */
  Field_temporal(bool maybe_null_arg, const char *field_name_arg,
                 uint32 len_arg, uint8 dec_arg)
      : Field((uchar *)0,
              len_arg + ((dec = normalize_dec(dec_arg))
                             ? normalize_dec(dec_arg) + 1
                             : 0),
              maybe_null_arg ? (uchar *)"" : 0, 0, NONE, field_name_arg) {
    flags |= BINARY_FLAG;
  }
  virtual Item_result result_type() const { return STRING_RESULT; }
  virtual uint32 max_display_length() { return field_length; }
  virtual bool str_needs_quotes() { return true; }
  virtual uint is_equal(const Create_field *new_field);
  Item_result numeric_context_result_type() const {
    return dec ? DECIMAL_RESULT : INT_RESULT;
  }
  enum Item_result cmp_type() const { return INT_RESULT; }
  enum Derivation derivation() const { return DERIVATION_NUMERIC; }
  uint repertoire() const { return MY_REPERTOIRE_NUMERIC; }
  const CHARSET_INFO *charset() const { return &my_charset_numeric; }
  bool can_be_compared_as_longlong() const { return true; }
  bool binary() const { return true; }
  type_conversion_status store(const char *str, size_t len,
                               const CHARSET_INFO *cs);
  type_conversion_status store_decimal(const my_decimal *decimal);
  type_conversion_status store(longlong nr, bool unsigned_val);
  type_conversion_status store(double nr);
  double val_real()  // FSP-enable types redefine it.
  {
    return (double)val_int();
  }
  my_decimal *val_decimal(my_decimal *decimal_value);  // FSP types redefine it
};

/**
  Abstract class for types with date
  with optional time, with or without fractional part:
  DATE, DATETIME, DATETIME(N), TIMESTAMP, TIMESTAMP(N).
*/
class Field_temporal_with_date : public Field_temporal {
 protected:
  /**
    Low level function to get value into MYSQL_TIME,
    without checking for being valid.
  */
  virtual bool get_date_internal(MYSQL_TIME *ltime) = 0;

  /**
    Get value into MYSQL_TIME and check TIME_NO_ZERO_DATE flag.
    @retval   True on error: we get a zero value but flags disallow zero dates.
    @retval   False on success.
  */
  bool get_internal_check_zero(MYSQL_TIME *ltime, my_time_flags_t fuzzydate);

  type_conversion_status convert_number_to_TIME(longlong nr, bool unsigned_val,
                                                int nanoseconds,
                                                MYSQL_TIME *ltime,
                                                int *warning);
  bool convert_str_to_TIME(const char *str, size_t len, const CHARSET_INFO *cs,
                           MYSQL_TIME *ltime, MYSQL_TIME_STATUS *status);

  type_conversion_status store_internal_adjust_frac(MYSQL_TIME *ltime,
                                                    int *warnings);
  using Field_temporal::date_flags;

 public:
  /**
    Constructor for Field_temporal
    @param ptr_arg           See Field definition
    @param null_ptr_arg      See Field definition
    @param null_bit_arg      See Field definition
    @param auto_flags_arg    See Field definition
    @param field_name_arg    See Field definition
    @param int_length_arg    Number of characters in the integer part.
    @param dec_arg           Number of second fraction digits, 0..6.
  */
  Field_temporal_with_date(uchar *ptr_arg, uchar *null_ptr_arg,
                           uchar null_bit_arg, uchar auto_flags_arg,
                           const char *field_name_arg, uint8 int_length_arg,
                           uint8 dec_arg)
      : Field_temporal(ptr_arg, null_ptr_arg, null_bit_arg, auto_flags_arg,
                       field_name_arg, int_length_arg, dec_arg) {}
  /**
    Constructor for Field_temporal
    @param maybe_null_arg    See Field definition
    @param field_name_arg    See Field definition
    @param int_length_arg    Number of characters in the integer part.
    @param dec_arg           Number of second fraction digits, 0..6.
  */
  Field_temporal_with_date(bool maybe_null_arg, const char *field_name_arg,
                           uint int_length_arg, uint8 dec_arg)
      : Field_temporal((uchar *)0, maybe_null_arg ? (uchar *)"" : 0, 0, NONE,
                       field_name_arg, int_length_arg, dec_arg) {}
  bool send_binary(Protocol *protocol);
  type_conversion_status store_time(MYSQL_TIME *ltime, uint8 dec);
  String *val_str(String *, String *);
  longlong val_time_temporal();
  longlong val_date_temporal();
  bool get_time(MYSQL_TIME *ltime) { return get_date(ltime, TIME_FUZZY_DATE); }
  /* Validate the value stored in a field */
  virtual type_conversion_status validate_stored_val(THD *thd);
};

/**
  Abstract class for types with date and time,
  with or without fractional part:
  DATETIME, DATETIME(N), TIMESTAMP, TIMESTAMP(N).
*/
class Field_temporal_with_date_and_time : public Field_temporal_with_date {
 private:
  int do_save_field_metadata(uchar *metadata_ptr) {
    if (decimals()) {
      *metadata_ptr = decimals();
      return 1;
    }
    return 0;
  }

 protected:
  /**
     Initialize flags for TIMESTAMP DEFAULT CURRENT_TIMESTAMP / ON UPDATE
     CURRENT_TIMESTAMP columns.

     @todo get rid of TIMESTAMP_FLAG and ON_UPDATE_NOW_FLAG.
  */
  void init_timestamp_flags();
  /**
    Store "struct timeval" value into field.
    The value must be properly rounded or truncated according
    to the number of fractional second digits.
  */
  virtual void store_timestamp_internal(const struct timeval *tm) = 0;
  bool convert_TIME_to_timestamp(THD *thd, const MYSQL_TIME *ltime,
                                 struct timeval *tm, int *error);

 public:
  /**
    Constructor for Field_temporal_with_date_and_time
    @param ptr_arg           See Field definition
    @param null_ptr_arg      See Field definition
    @param null_bit_arg      See Field definition
    @param auto_flags_arg    See Field definition
    @param field_name_arg    See Field definition
    @param dec_arg           Number of second fraction digits, 0..6.
  */
  Field_temporal_with_date_and_time(uchar *ptr_arg, uchar *null_ptr_arg,
                                    uchar null_bit_arg, uchar auto_flags_arg,
                                    const char *field_name_arg, uint8 dec_arg)
      : Field_temporal_with_date(ptr_arg, null_ptr_arg, null_bit_arg,
                                 auto_flags_arg, field_name_arg,
                                 MAX_DATETIME_WIDTH, dec_arg) {}
  void store_timestamp(const struct timeval *tm);
};

/**
  Abstract class for types with date and time, with fractional part:
  DATETIME, DATETIME(N), TIMESTAMP, TIMESTAMP(N).
*/
class Field_temporal_with_date_and_timef
    : public Field_temporal_with_date_and_time {
 private:
  int do_save_field_metadata(uchar *metadata_ptr) {
    *metadata_ptr = decimals();
    return 1;
  }

 public:
  /**
    Constructor for Field_temporal_with_date_and_timef
    @param ptr_arg           See Field definition
    @param null_ptr_arg      See Field definition
    @param null_bit_arg      See Field definition
    @param auto_flags_arg    See Field definition
    @param field_name_arg    See Field definition
    @param dec_arg           Number of second fraction digits, 0..6.
  */
  Field_temporal_with_date_and_timef(uchar *ptr_arg, uchar *null_ptr_arg,
                                     uchar null_bit_arg, uchar auto_flags_arg,
                                     const char *field_name_arg, uint8 dec_arg)
      : Field_temporal_with_date_and_time(ptr_arg, null_ptr_arg, null_bit_arg,
                                          auto_flags_arg, field_name_arg,
                                          dec_arg) {}
  /**
    Constructor for Field_temporal_with_date_and_timef
    @param maybe_null_arg    See Field definition
    @param field_name_arg    See Field definition
    @param dec_arg           Number of second fraction digits, 0..6.
  */
  Field_temporal_with_date_and_timef(bool maybe_null_arg,
                                     const char *field_name_arg, uint8 dec_arg)
      : Field_temporal_with_date_and_time((uchar *)0,
                                          maybe_null_arg ? (uchar *)"" : 0, 0,
                                          NONE, field_name_arg, dec_arg) {}

  uint decimals() const { return dec; }
  const CHARSET_INFO *sort_charset() const { return &my_charset_bin; }
  size_t make_sort_key(uchar *to, size_t length) {
    memcpy(to, ptr, length);
    return length;
  }
  int cmp(const uchar *a_ptr, const uchar *b_ptr) {
    return memcmp(a_ptr, b_ptr, pack_length());
  }
  uint row_pack_length() const { return pack_length(); }
  double val_real();
  longlong val_int();
  my_decimal *val_decimal(my_decimal *decimal_value);
};

/*
  Field implementing TIMESTAMP data type without fractional seconds.
  We will be removed eventually.
*/
class Field_timestamp : public Field_temporal_with_date_and_time {
 protected:
  my_time_flags_t date_flags(const THD *thd);
  type_conversion_status store_internal(const MYSQL_TIME *ltime, int *error);
  bool get_date_internal(MYSQL_TIME *ltime);
  void store_timestamp_internal(const struct timeval *tm);

 public:
  static const int PACK_LENGTH = 4;
  Field_timestamp(uchar *ptr_arg, uint32 len_arg, uchar *null_ptr_arg,
                  uchar null_bit_arg, uchar auto_flags_arg,
                  const char *field_name_arg);
  Field_timestamp(bool maybe_null_arg, const char *field_name_arg);
  enum_field_types type() const { return MYSQL_TYPE_TIMESTAMP; }
  enum ha_base_keytype key_type() const { return HA_KEYTYPE_ULONG_INT; }
  type_conversion_status store_packed(longlong nr);
  type_conversion_status reset(void) {
    ptr[0] = ptr[1] = ptr[2] = ptr[3] = 0;
    return TYPE_OK;
  }
  longlong val_int(void);
  int cmp(const uchar *, const uchar *);
  size_t make_sort_key(uchar *buff, size_t length);
  uint32 pack_length() const { return PACK_LENGTH; }
  void sql_type(String &str) const;
  bool zero_pack() const { return 0; }
  /* Get TIMESTAMP field value as seconds since begging of Unix Epoch */
  bool get_timestamp(struct timeval *tm, int *warnings);
  bool get_date(MYSQL_TIME *ltime, my_time_flags_t fuzzydate);
  Field_timestamp *clone(MEM_ROOT *mem_root) const {
    DBUG_ASSERT(type() == MYSQL_TYPE_TIMESTAMP);
    return new (mem_root) Field_timestamp(*this);
  }
  Field_timestamp *clone() const {
    DBUG_ASSERT(type() == MYSQL_TYPE_TIMESTAMP);
    return new (*THR_MALLOC) Field_timestamp(*this);
  }
  uchar *pack(uchar *to, const uchar *from, uint max_length,
              bool low_byte_first) {
    return pack_int32(to, from, max_length, low_byte_first);
  }
  const uchar *unpack(uchar *to, const uchar *from,
                      uint param_data MY_ATTRIBUTE((unused)),
                      bool low_byte_first) {
    return unpack_int32(to, from, low_byte_first);
  }
  /* Validate the value stored in a field */
  virtual type_conversion_status validate_stored_val(THD *thd);
};

/*
  Field implementing TIMESTAMP(N) data type, where N=0..6.
*/
class Field_timestampf : public Field_temporal_with_date_and_timef {
 protected:
  bool get_date_internal(MYSQL_TIME *ltime);
  type_conversion_status store_internal(const MYSQL_TIME *ltime, int *error);
  my_time_flags_t date_flags(const THD *thd);
  void store_timestamp_internal(const struct timeval *tm);

 public:
  /**
    Field_timestampf constructor
    @param ptr_arg           See Field definition
    @param null_ptr_arg      See Field definition
    @param null_bit_arg      See Field definition
    @param auto_flags_arg    See Field definition
    @param field_name_arg    See Field definition
    @param dec_arg           Number of fractional second digits, 0..6.
  */
  Field_timestampf(uchar *ptr_arg, uchar *null_ptr_arg, uchar null_bit_arg,
                   uchar auto_flags_arg, const char *field_name_arg,
                   uint8 dec_arg);
  /**
    Field_timestampf constructor
    @param maybe_null_arg    See Field definition
    @param field_name_arg    See Field definition
    @param dec_arg           Number of fractional second digits, 0..6.
  */
  Field_timestampf(bool maybe_null_arg, const char *field_name_arg,
                   uint8 dec_arg);
  Field_timestampf *clone(MEM_ROOT *mem_root) const {
    DBUG_ASSERT(type() == MYSQL_TYPE_TIMESTAMP);
    return new (mem_root) Field_timestampf(*this);
  }
  Field_timestampf *clone() const {
    DBUG_ASSERT(type() == MYSQL_TYPE_TIMESTAMP);
    return new (*THR_MALLOC) Field_timestampf(*this);
  }

  enum_field_types type() const { return MYSQL_TYPE_TIMESTAMP; }
  enum_field_types real_type() const { return MYSQL_TYPE_TIMESTAMP2; }
  enum_field_types binlog_type() const { return MYSQL_TYPE_TIMESTAMP2; }
  bool zero_pack() const { return 0; }

  uint32 pack_length() const { return my_timestamp_binary_length(dec); }
  virtual uint pack_length_from_metadata(uint field_metadata) {
    DBUG_ENTER("Field_timestampf::pack_length_from_metadata");
    uint tmp = my_timestamp_binary_length(field_metadata);
    DBUG_RETURN(tmp);
  }

  type_conversion_status reset();
  type_conversion_status store_packed(longlong nr);
  bool get_date(MYSQL_TIME *ltime, my_time_flags_t fuzzydate);
  void sql_type(String &str) const;

  bool get_timestamp(struct timeval *tm, int *warnings);
  /* Validate the value stored in a field */
  virtual type_conversion_status validate_stored_val(THD *thd);
};

class Field_year : public Field_tiny {
 public:
  Field_year(uchar *ptr_arg, uint32 len_arg, uchar *null_ptr_arg,
             uchar null_bit_arg, uchar auto_flags_arg,
             const char *field_name_arg)
      : Field_tiny(ptr_arg, len_arg, null_ptr_arg, null_bit_arg, auto_flags_arg,
                   field_name_arg, 1, 1) {}
  enum_field_types type() const { return MYSQL_TYPE_YEAR; }
  type_conversion_status store(const char *to, size_t length,
                               const CHARSET_INFO *charset);
  type_conversion_status store(double nr);
  type_conversion_status store(longlong nr, bool unsigned_val);
  type_conversion_status store_time(MYSQL_TIME *ltime, uint8 dec);
  double val_real(void);
  longlong val_int(void);
  String *val_str(String *, String *);
  bool send_binary(Protocol *protocol);
  void sql_type(String &str) const;
  bool can_be_compared_as_longlong() const { return true; }
  Field_year *clone(MEM_ROOT *mem_root) const {
    DBUG_ASSERT(type() == MYSQL_TYPE_YEAR);
    return new (mem_root) Field_year(*this);
  }
  Field_year *clone() const {
    DBUG_ASSERT(type() == MYSQL_TYPE_YEAR);
    return new (*THR_MALLOC) Field_year(*this);
  }
};

class Field_newdate : public Field_temporal_with_date {
 protected:
  static const int PACK_LENGTH = 3;
  my_time_flags_t date_flags(const THD *thd);
  bool get_date_internal(MYSQL_TIME *ltime);
  type_conversion_status store_internal(const MYSQL_TIME *ltime, int *error);

 public:
  Field_newdate(uchar *ptr_arg, uchar *null_ptr_arg, uchar null_bit_arg,
                uchar auto_flags_arg, const char *field_name_arg)
      : Field_temporal_with_date(ptr_arg, null_ptr_arg, null_bit_arg,
                                 auto_flags_arg, field_name_arg, MAX_DATE_WIDTH,
                                 0) {}
  Field_newdate(bool maybe_null_arg, const char *field_name_arg)
      : Field_temporal_with_date((uchar *)0, maybe_null_arg ? (uchar *)"" : 0,
                                 0, NONE, field_name_arg, MAX_DATE_WIDTH, 0) {}
  enum_field_types type() const { return MYSQL_TYPE_DATE; }
  enum_field_types real_type() const { return MYSQL_TYPE_NEWDATE; }
  enum ha_base_keytype key_type() const { return HA_KEYTYPE_UINT24; }
  type_conversion_status reset(void) {
    ptr[0] = ptr[1] = ptr[2] = 0;
    return TYPE_OK;
  }
  type_conversion_status store_packed(longlong nr);
  longlong val_int(void);
  longlong val_time_temporal();
  longlong val_date_temporal();
  String *val_str(String *, String *);
  bool send_binary(Protocol *protocol);
  int cmp(const uchar *, const uchar *);
  size_t make_sort_key(uchar *buff, size_t length);
  uint32 pack_length() const { return PACK_LENGTH; }
  void sql_type(String &str) const;
  bool zero_pack() const { return 1; }
  bool get_date(MYSQL_TIME *ltime, my_time_flags_t fuzzydate);
  Field_newdate *clone(MEM_ROOT *mem_root) const {
    DBUG_ASSERT(type() == MYSQL_TYPE_DATE);
    DBUG_ASSERT(real_type() == MYSQL_TYPE_NEWDATE);
    return new (mem_root) Field_newdate(*this);
  }
  Field_newdate *clone() const {
    DBUG_ASSERT(type() == MYSQL_TYPE_DATE);
    DBUG_ASSERT(real_type() == MYSQL_TYPE_NEWDATE);
    return new (*THR_MALLOC) Field_newdate(*this);
  }
};

/**
  Abstract class for TIME and TIME(N).
*/
class Field_time_common : public Field_temporal {
 protected:
  bool convert_str_to_TIME(const char *str, size_t len, const CHARSET_INFO *cs,
                           MYSQL_TIME *ltime, MYSQL_TIME_STATUS *status);
  /**
    @todo: convert_number_to_TIME returns conversion status through
    two different interfaces: return value and warning. It should be
    refactored to only use return value.
   */
  type_conversion_status convert_number_to_TIME(longlong nr, bool unsigned_val,
                                                int nanoseconds,
                                                MYSQL_TIME *ltime,
                                                int *warning);
  /**
    Low-level function to store MYSQL_TIME value.
    The value must be rounded or truncated according to decimals().
  */
  virtual type_conversion_status store_internal(const MYSQL_TIME *ltime,
                                                int *error) = 0;
  /**
    Function to store time value.
    The value is rounded/truncated according to decimals() and sql_mode.
  */
  type_conversion_status store_internal_adjust_frac(MYSQL_TIME *ltime,
                                                    int *warnings);

  my_time_flags_t date_flags(const THD *thd);
  using Field_temporal::date_flags;

 public:
  /**
    Constructor for Field_time_common
    @param ptr_arg           See Field definition
    @param null_ptr_arg      See Field definition
    @param null_bit_arg      See Field definition
    @param auto_flags_arg    See Field definition
    @param field_name_arg    See Field definition
    @param dec_arg           Number of second fraction digits, 0..6.
  */
  Field_time_common(uchar *ptr_arg, uchar *null_ptr_arg, uchar null_bit_arg,
                    uchar auto_flags_arg, const char *field_name_arg,
                    uint8 dec_arg)
      : Field_temporal(ptr_arg, null_ptr_arg, null_bit_arg, auto_flags_arg,
                       field_name_arg, MAX_TIME_WIDTH, dec_arg) {}
  /**
    Constructor for Field_time_common
    @param maybe_null_arg    See Field definition
    @param field_name_arg    See Field definition
    @param dec_arg           Number of second fraction digits, 0..6.
  */
  Field_time_common(bool maybe_null_arg, const char *field_name_arg,
                    uint8 dec_arg)
      : Field_temporal((uchar *)0, maybe_null_arg ? (uchar *)"" : 0, 0, NONE,
                       field_name_arg, MAX_TIME_WIDTH, dec_arg) {}
  type_conversion_status store_time(MYSQL_TIME *ltime, uint8 dec);
  String *val_str(String *, String *);
  bool get_date(MYSQL_TIME *ltime, my_time_flags_t fuzzydate);
  longlong val_date_temporal();
  bool send_binary(Protocol *protocol);
};

/*
  Field implementing TIME data type without fractional seconds.
  It will be removed eventually.
*/
class Field_time : public Field_time_common {
 protected:
  type_conversion_status store_internal(const MYSQL_TIME *ltime, int *error);

 public:
  Field_time(uchar *ptr_arg, uchar *null_ptr_arg, uchar null_bit_arg,
             uchar auto_flags_arg, const char *field_name_arg)
      : Field_time_common(ptr_arg, null_ptr_arg, null_bit_arg, auto_flags_arg,
                          field_name_arg, 0) {}
  Field_time(bool maybe_null_arg, const char *field_name_arg)
      : Field_time_common((uchar *)0, maybe_null_arg ? (uchar *)"" : 0, 0, NONE,
                          field_name_arg, 0) {}
  enum_field_types type() const { return MYSQL_TYPE_TIME; }
  enum ha_base_keytype key_type() const { return HA_KEYTYPE_INT24; }
  type_conversion_status store_packed(longlong nr);
  type_conversion_status reset(void) {
    ptr[0] = ptr[1] = ptr[2] = 0;
    return TYPE_OK;
  }
  longlong val_int(void);
  longlong val_time_temporal();
  bool get_time(MYSQL_TIME *ltime);
  int cmp(const uchar *, const uchar *);
  size_t make_sort_key(uchar *buff, size_t length);
  uint32 pack_length() const { return 3; }
  void sql_type(String &str) const;
  bool zero_pack() const { return 1; }
  Field_time *clone(MEM_ROOT *mem_root) const {
    DBUG_ASSERT(type() == MYSQL_TYPE_TIME);
    return new (mem_root) Field_time(*this);
  }
  Field_time *clone() const {
    DBUG_ASSERT(type() == MYSQL_TYPE_TIME);
    return new (*THR_MALLOC) Field_time(*this);
  }
};

/*
  Field implementing TIME(N) data type, where N=0..6.
*/
class Field_timef : public Field_time_common {
 private:
  int do_save_field_metadata(uchar *metadata_ptr) {
    *metadata_ptr = decimals();
    return 1;
  }

 protected:
  type_conversion_status store_internal(const MYSQL_TIME *ltime, int *error);

 public:
  /**
    Constructor for Field_timef
    @param ptr_arg           See Field definition
    @param null_ptr_arg      See Field definition
    @param null_bit_arg      See Field definition
    @param auto_flags_arg    See Field definition
    @param field_name_arg    See Field definition
    @param dec_arg           Number of second fraction digits, 0..6.
  */
  Field_timef(uchar *ptr_arg, uchar *null_ptr_arg, uchar null_bit_arg,
              uchar auto_flags_arg, const char *field_name_arg, uint8 dec_arg)
      : Field_time_common(ptr_arg, null_ptr_arg, null_bit_arg, auto_flags_arg,
                          field_name_arg, dec_arg) {}
  /**
    Constructor for Field_timef
    @param maybe_null_arg    See Field definition
    @param field_name_arg    See Field definition
    @param dec_arg           Number of second fraction digits, 0..6.
  */
  Field_timef(bool maybe_null_arg, const char *field_name_arg, uint8 dec_arg)
      : Field_time_common((uchar *)0, maybe_null_arg ? (uchar *)"" : 0, 0, NONE,
                          field_name_arg, dec_arg) {}
  Field_timef *clone(MEM_ROOT *mem_root) const {
    DBUG_ASSERT(type() == MYSQL_TYPE_TIME);
    return new (mem_root) Field_timef(*this);
  }
  Field_timef *clone() const {
    DBUG_ASSERT(type() == MYSQL_TYPE_TIME);
    return new (*THR_MALLOC) Field_timef(*this);
  }
  uint decimals() const { return dec; }
  enum_field_types type() const { return MYSQL_TYPE_TIME; }
  enum_field_types real_type() const { return MYSQL_TYPE_TIME2; }
  enum_field_types binlog_type() const { return MYSQL_TYPE_TIME2; }
  type_conversion_status store_packed(longlong nr);
  type_conversion_status reset();
  double val_real();
  longlong val_int();
  longlong val_time_temporal();
  bool get_time(MYSQL_TIME *ltime);
  my_decimal *val_decimal(my_decimal *);
  uint32 pack_length() const { return my_time_binary_length(dec); }
  virtual uint pack_length_from_metadata(uint field_metadata) {
    DBUG_ENTER("Field_timef::pack_length_from_metadata");
    uint tmp = my_time_binary_length(field_metadata);
    DBUG_RETURN(tmp);
  }
  uint row_pack_length() const { return pack_length(); }
  void sql_type(String &str) const;
  bool zero_pack() const { return 1; }
  const CHARSET_INFO *sort_charset(void) const { return &my_charset_bin; }
  size_t make_sort_key(uchar *to, size_t length) {
    memcpy(to, ptr, length);
    return length;
  }
  int cmp(const uchar *a_ptr, const uchar *b_ptr) {
    return memcmp(a_ptr, b_ptr, pack_length());
  }
};

/*
  Field implementing DATETIME data type without fractional seconds.
  We will be removed eventually.
*/
class Field_datetime : public Field_temporal_with_date_and_time {
 protected:
  type_conversion_status store_internal(const MYSQL_TIME *ltime, int *error);
  bool get_date_internal(MYSQL_TIME *ltime);
  my_time_flags_t date_flags(const THD *thd);
  void store_timestamp_internal(const struct timeval *tm);

 public:
  static const int PACK_LENGTH = 8;

  /**
     DATETIME columns can be defined as having CURRENT_TIMESTAMP as the
     default value on inserts or updates. This constructor accepts a
     auto_flags argument which controls the column default expressions.

     For DATETIME columns this argument is a bitmap combining two flags:

     - DEFAULT_NOW - means that column has DEFAULT CURRENT_TIMESTAMP attribute.
     - ON_UPDATE_NOW - means that column has ON UPDATE CURRENT_TIMESTAMP.

     (these two flags can be used orthogonally to each other).
  */
  Field_datetime(uchar *ptr_arg, uchar *null_ptr_arg, uchar null_bit_arg,
                 uchar auto_flags_arg, const char *field_name_arg)
      : Field_temporal_with_date_and_time(ptr_arg, null_ptr_arg, null_bit_arg,
                                          auto_flags_arg, field_name_arg, 0) {}
  Field_datetime(bool maybe_null_arg, const char *field_name_arg)
      : Field_temporal_with_date_and_time((uchar *)0,
                                          maybe_null_arg ? (uchar *)"" : 0, 0,
                                          NONE, field_name_arg, 0) {}
  enum_field_types type() const { return MYSQL_TYPE_DATETIME; }
  enum ha_base_keytype key_type() const { return HA_KEYTYPE_ULONGLONG; }
  using Field_temporal_with_date_and_time::store;  // Make -Woverloaded-virtual
  type_conversion_status store(longlong nr, bool unsigned_val);
  type_conversion_status store_packed(longlong nr);
  type_conversion_status reset(void) {
    ptr[0] = ptr[1] = ptr[2] = ptr[3] = ptr[4] = ptr[5] = ptr[6] = ptr[7] = 0;
    return TYPE_OK;
  }
  longlong val_int(void);
  String *val_str(String *, String *);
  int cmp(const uchar *, const uchar *);
  size_t make_sort_key(uchar *buff, size_t length);
  uint32 pack_length() const { return PACK_LENGTH; }
  void sql_type(String &str) const;
  bool zero_pack() const { return 1; }
  bool get_date(MYSQL_TIME *ltime, my_time_flags_t fuzzydate);
  Field_datetime *clone(MEM_ROOT *mem_root) const {
    DBUG_ASSERT(type() == MYSQL_TYPE_DATETIME);
    return new (mem_root) Field_datetime(*this);
  }
  Field_datetime *clone() const {
    DBUG_ASSERT(type() == MYSQL_TYPE_DATETIME);
    return new (*THR_MALLOC) Field_datetime(*this);
  }
  uchar *pack(uchar *to, const uchar *from, uint max_length,
              bool low_byte_first) {
    return pack_int64(to, from, max_length, low_byte_first);
  }
  const uchar *unpack(uchar *to, const uchar *from,
                      uint param_data MY_ATTRIBUTE((unused)),
                      bool low_byte_first) {
    return unpack_int64(to, from, low_byte_first);
  }
};

/*
  Field implementing DATETIME(N) data type, where N=0..6.
*/
class Field_datetimef : public Field_temporal_with_date_and_timef {
 protected:
  bool get_date_internal(MYSQL_TIME *ltime);
  type_conversion_status store_internal(const MYSQL_TIME *ltime, int *error);
  my_time_flags_t date_flags(const THD *thd);
  void store_timestamp_internal(const struct timeval *tm);

 public:
  /**
    Constructor for Field_datetimef
    @param ptr_arg           See Field definition
    @param null_ptr_arg      See Field definition
    @param null_bit_arg      See Field definition
    @param auto_flags_arg    See Field definition
    @param field_name_arg    See Field definition
    @param dec_arg           Number of second fraction digits, 0..6.
  */
  Field_datetimef(uchar *ptr_arg, uchar *null_ptr_arg, uchar null_bit_arg,
                  uchar auto_flags_arg, const char *field_name_arg,
                  uint8 dec_arg)
      : Field_temporal_with_date_and_timef(ptr_arg, null_ptr_arg, null_bit_arg,
                                           auto_flags_arg, field_name_arg,
                                           dec_arg) {}
  /**
    Constructor for Field_datetimef
    @param maybe_null_arg    See Field definition
    @param field_name_arg    See Field definition
    @param dec_arg           Number of second fraction digits, 0..6.
  */
  Field_datetimef(bool maybe_null_arg, const char *field_name_arg,
                  uint8 dec_arg)
      : Field_temporal_with_date_and_timef((uchar *)0,
                                           maybe_null_arg ? (uchar *)"" : 0, 0,
                                           NONE, field_name_arg, dec_arg) {}
  Field_datetimef *clone(MEM_ROOT *mem_root) const {
    DBUG_ASSERT(type() == MYSQL_TYPE_DATETIME);
    return new (mem_root) Field_datetimef(*this);
  }
  Field_datetimef *clone() const {
    DBUG_ASSERT(type() == MYSQL_TYPE_DATETIME);
    return new (*THR_MALLOC) Field_datetimef(*this);
  }

  enum_field_types type() const { return MYSQL_TYPE_DATETIME; }
  enum_field_types real_type() const { return MYSQL_TYPE_DATETIME2; }
  enum_field_types binlog_type() const { return MYSQL_TYPE_DATETIME2; }
  uint32 pack_length() const { return my_datetime_binary_length(dec); }
  virtual uint pack_length_from_metadata(uint field_metadata) {
    DBUG_ENTER("Field_datetimef::pack_length_from_metadata");
    uint tmp = my_datetime_binary_length(field_metadata);
    DBUG_RETURN(tmp);
  }
  bool zero_pack() const { return 1; }

  type_conversion_status store_packed(longlong nr);
  type_conversion_status reset();
  longlong val_date_temporal();
  bool get_date(MYSQL_TIME *ltime, my_time_flags_t fuzzydate);
  void sql_type(String &str) const;
};

class Field_string : public Field_longstr {
 public:
  Field_string(uchar *ptr_arg, uint32 len_arg, uchar *null_ptr_arg,
               uchar null_bit_arg, uchar auto_flags_arg,
               const char *field_name_arg, const CHARSET_INFO *cs)
      : Field_longstr(ptr_arg, len_arg, null_ptr_arg, null_bit_arg,
                      auto_flags_arg, field_name_arg, cs){};
  Field_string(uint32 len_arg, bool maybe_null_arg, const char *field_name_arg,
               const CHARSET_INFO *cs)
      : Field_longstr((uchar *)0, len_arg, maybe_null_arg ? (uchar *)"" : 0, 0,
                      NONE, field_name_arg, cs){};

  enum_field_types type() const { return MYSQL_TYPE_STRING; }
  bool match_collation_to_optimize_range() const { return true; }
  enum ha_base_keytype key_type() const {
    return binary() ? HA_KEYTYPE_BINARY : HA_KEYTYPE_TEXT;
  }
  bool zero_pack() const { return 0; }
  type_conversion_status reset(void) {
    charset()->cset->fill(charset(), (char *)ptr, field_length,
                          (has_charset() ? ' ' : 0));
    return TYPE_OK;
  }
  type_conversion_status store(const char *to, size_t length,
                               const CHARSET_INFO *charset);
  type_conversion_status store(longlong nr, bool unsigned_val);
  /* QQ: To be deleted */
  type_conversion_status store(double nr) { return Field_str::store(nr); }
  double val_real(void);
  longlong val_int(void);
  String *val_str(String *, String *);
  my_decimal *val_decimal(my_decimal *);
  int cmp(const uchar *, const uchar *);
  size_t make_sort_key(uchar *buff, size_t length);
  void sql_type(String &str) const;
  virtual uchar *pack(uchar *to, const uchar *from, uint max_length,
                      bool low_byte_first);
  virtual const uchar *unpack(uchar *to, const uchar *from, uint param_data,
                              bool low_byte_first);
  uint pack_length_from_metadata(uint field_metadata) {
    DBUG_PRINT("debug", ("field_metadata: 0x%04x", field_metadata));
    if (field_metadata == 0) return row_pack_length();
    return (((field_metadata >> 4) & 0x300) ^ 0x300) +
           (field_metadata & 0x00ff);
  }
  bool compatible_field_size(uint field_metadata, Relay_log_info *rli,
                             uint16 mflags, int *order_var);
  uint row_pack_length() const { return field_length; }
  uint max_packed_col_length();
  enum_field_types real_type() const { return MYSQL_TYPE_STRING; }
  bool has_charset(void) const {
    return charset() == &my_charset_bin ? false : true;
  }
  Field *new_field(MEM_ROOT *root, TABLE *new_table, bool keep_type);
  Field_string *clone(MEM_ROOT *mem_root) const {
    DBUG_ASSERT(real_type() == MYSQL_TYPE_STRING);
    return new (mem_root) Field_string(*this);
  }
  Field_string *clone() const {
    DBUG_ASSERT(real_type() == MYSQL_TYPE_STRING);
    return new (*THR_MALLOC) Field_string(*this);
  }
  virtual size_t get_key_image(uchar *buff, size_t length, imagetype type);
  virtual bool is_text_key_type() const { return binary() ? false : true; }

 private:
  int do_save_field_metadata(uchar *first_byte);
};

class Field_varstring : public Field_longstr {
 public:
  /* Store number of bytes used to store length (1 or 2) */
  uint32 length_bytes;
  Field_varstring(uchar *ptr_arg, uint32 len_arg, uint length_bytes_arg,
                  uchar *null_ptr_arg, uchar null_bit_arg, uchar auto_flags_arg,
                  const char *field_name_arg, TABLE_SHARE *share,
                  const CHARSET_INFO *cs);
  Field_varstring(uint32 len_arg, bool maybe_null_arg,
                  const char *field_name_arg, TABLE_SHARE *share,
                  const CHARSET_INFO *cs);

  enum_field_types type() const override { return MYSQL_TYPE_VARCHAR; }
  bool match_collation_to_optimize_range() const override { return true; }
  enum ha_base_keytype key_type() const override;
  uint row_pack_length() const override { return field_length; }
  bool zero_pack() const override { return 0; }
  type_conversion_status reset() override {
    memset(ptr, 0, field_length + length_bytes);
    return TYPE_OK;
  }
  uint32 pack_length() const override {
    return (uint32)field_length + length_bytes;
  }
  uint32 key_length() const override { return (uint32)field_length; }
  uint32 sort_length() const override { return (uint32)field_length; }
  type_conversion_status store(const char *to, size_t length,
                               const CHARSET_INFO *charset) override;
  type_conversion_status store(longlong nr, bool unsigned_val) override;
  /* QQ: To be deleted */
  type_conversion_status store(double nr) override {
    return Field_str::store(nr);
  }
  double val_real() override;
  longlong val_int() override;
  String *val_str(String *, String *) override;
  my_decimal *val_decimal(my_decimal *) override;
  int cmp_max(const uchar *, const uchar *, uint max_length) override;
  int cmp(const uchar *a, const uchar *b) override {
    return cmp_max(a, b, ~0L);
  }
  bool sort_key_is_varlen() const override {
    return (field_charset->pad_attribute == NO_PAD);
  }
  size_t make_sort_key(uchar *buff, size_t length) override;
  size_t get_key_image(uchar *buff, size_t length, imagetype type) override;
  void set_key_image(const uchar *buff, size_t length) override;
  void sql_type(String &str) const override;
  virtual uchar *pack(uchar *to, const uchar *from, uint max_length,
                      bool low_byte_first) override;
  virtual const uchar *unpack(uchar *to, const uchar *from, uint param_data,
                              bool low_byte_first) override;
  int cmp_binary(const uchar *a, const uchar *b,
                 uint32 max_length = ~0L) override;
  int key_cmp(const uchar *, const uchar *) override;
  int key_cmp(const uchar *str, uint length) override;

  uint32 data_length(uint row_offset = 0) override;
  enum_field_types real_type() const override { return MYSQL_TYPE_VARCHAR; }
  bool has_charset() const override {
    return charset() == &my_charset_bin ? false : true;
  }
  Field *new_field(MEM_ROOT *root, TABLE *new_table, bool keep_type) override;
  Field *new_key_field(MEM_ROOT *root, TABLE *new_table, uchar *new_ptr,
                       uchar *new_null_ptr, uint new_null_bit) override;
  Field_varstring *clone(MEM_ROOT *mem_root) const override {
    DBUG_ASSERT(type() == MYSQL_TYPE_VARCHAR);
    DBUG_ASSERT(real_type() == MYSQL_TYPE_VARCHAR);
    return new (mem_root) Field_varstring(*this);
  }
  Field_varstring *clone() const override {
    DBUG_ASSERT(type() == MYSQL_TYPE_VARCHAR);
    DBUG_ASSERT(real_type() == MYSQL_TYPE_VARCHAR);
    return new (*THR_MALLOC) Field_varstring(*this);
  }
  uint is_equal(const Create_field *new_field) override;
  void hash(ulong *nr, ulong *nr2) override;
  void get_ptr(uchar **str) override { *str = ptr + length_bytes; }
  virtual bool is_text_key_type() const override {
    return binary() ? false : true;
  }

 private:
  int do_save_field_metadata(uchar *first_byte) override;
};

class Field_blob : public Field_longstr {
  virtual type_conversion_status store_internal(const char *from, size_t length,
                                                const CHARSET_INFO *cs);
  /**
    Copy value to memory storage.
  */
  type_conversion_status store_to_mem(const char *from, size_t length,
                                      const CHARSET_INFO *cs, size_t max_length,
                                      Blob_mem_storage *);

 protected:
  /**
    The number of bytes used to represent the length of the blob.
  */
  uint packlength;

  /**
    The 'value'-object is a cache fronting the storage engine.
  */
  String value;

 private:
  /**
    In order to support update of virtual generated columns of blob type,
    we need to allocate the space blob needs on server for old_row and
    new_row respectively. This variable is used to record the
    allocated blob space for old_row.
  */
  String old_value;

  /**
    Whether we need to move the content of 'value' to 'old_value' before
    updating the BLOB stored in 'value'. This needs to be done for
    updates of BLOB columns that are virtual since the storage engine
    does not have its own copy of the old 'value'. This variable is set
    to true when we read the data into 'value'. It is reset when we move
    'value' to 'old_value'. The purpose of having this is to avoid that we
    do the move operation from 'value' to 'old_value' more than one time per
    record.
    Currently, this variable is introduced because the following call in
    sql_data_change.cc:
    \/\**
      @todo combine this call to update_generated_write_fields() with the one
      in fill_record() to avoid updating virtual generated fields twice.
    *\/
     if (table->has_gcol())
            update_generated_write_fields(table->write_set, table);
     When the @todo is done, m_keep_old_value can be deleted.
  */
  bool m_keep_old_value;

 protected:
  /**
    Store ptr and length.
  */
  void store_ptr_and_length(const char *from, uint32 length) {
    store_length(length);
    memmove(ptr + packlength, &from, sizeof(char *));
  }

 public:
  Field_blob(uchar *ptr_arg, uchar *null_ptr_arg, uchar null_bit_arg,
             uchar auto_flags_arg, const char *field_name_arg,
             TABLE_SHARE *share, uint blob_pack_length, const CHARSET_INFO *cs);

  Field_blob(uint32 len_arg, bool maybe_null_arg, const char *field_name_arg,
             const CHARSET_INFO *cs, bool set_packlength)
      : Field_longstr((uchar *)0, len_arg, maybe_null_arg ? (uchar *)"" : 0, 0,
                      NONE, field_name_arg, cs),
        packlength(4),
        m_keep_old_value(false) {
    flags |= BLOB_FLAG;
    if (set_packlength) {
      packlength = len_arg <= 255
                       ? 1
                       : len_arg <= 65535 ? 2 : len_arg <= 16777215 ? 3 : 4;
    }
  }

  explicit Field_blob(uint32 packlength_arg);

  ~Field_blob() { mem_free(); }

  /* Note that the default copy constructor is used, in clone() */
  enum_field_types type() const override { return MYSQL_TYPE_BLOB; }
  bool match_collation_to_optimize_range() const override { return true; }
  enum ha_base_keytype key_type() const override {
    return binary() ? HA_KEYTYPE_VARBINARY2 : HA_KEYTYPE_VARTEXT2;
  }
  type_conversion_status store(const char *to, size_t length,
                               const CHARSET_INFO *charset) override;
  type_conversion_status store(double nr) override;
  type_conversion_status store(longlong nr, bool unsigned_val) override;
  double val_real(void) override;
  longlong val_int(void) override;
  String *val_str(String *, String *) override;
  my_decimal *val_decimal(my_decimal *) override;
  int cmp_max(const uchar *, const uchar *, uint max_length) override;
  int cmp(const uchar *a, const uchar *b) override {
    return cmp_max(a, b, ~0L);
  }
  int cmp(const uchar *a, uint32 a_length, const uchar *b,
          uint32 b_length);  // No override.
  int cmp_binary(const uchar *a, const uchar *b,
                 uint32 max_length = ~0L) override;
  int key_cmp(const uchar *, const uchar *) override;
  int key_cmp(const uchar *str, uint length) override;
  uint32 key_length() const override { return 0; }
  size_t make_sort_key(uchar *buff, size_t length) override;
  uint32 pack_length() const override {
    return (uint32)(packlength + portable_sizeof_char_ptr);
  }

  /**
     Return the packed length without the pointer size added.

     This is used to determine the size of the actual data in the row
     buffer.

     @returns The length of the raw data itself without the pointer.
  */
  uint32 pack_length_no_ptr() const { return (uint32)(packlength); }
  uint row_pack_length() const override { return pack_length_no_ptr(); }
  uint32 sort_length() const override;
  bool sort_key_is_varlen() const override {
    return (field_charset->pad_attribute == NO_PAD);
  }
  virtual uint32 max_data_length() const override {
    return (uint32)(((ulonglong)1 << (packlength * 8)) - 1);
  }
  type_conversion_status reset(void) override {
    memset(ptr, 0, packlength + sizeof(uchar *));
    return TYPE_OK;
  }
  void reset_fields() override {
    value = String();
    old_value = String();
  }
  size_t get_field_buffer_size() { return value.alloced_length(); }
#ifndef WORDS_BIGENDIAN
  static
#endif
      void
      store_length(uchar *i_ptr, uint i_packlength, uint32 i_number,
                   bool low_byte_first);
  void store_length(uchar *i_ptr, uint i_packlength, uint32 i_number);
  inline void store_length(uint32 number) {
    store_length(ptr, packlength, number);
  }
  uint32 data_length(uint row_offset = 0) override {
    return get_length(row_offset);
  }
  uint32 get_length(uint row_offset = 0);
  uint32 get_length(const uchar *ptr, uint packlength, bool low_byte_first);
  uint32 get_length(const uchar *ptr_arg);
  inline void get_ptr(uchar **str) override {
    memcpy(str, ptr + packlength, sizeof(uchar *));
  }
  inline void get_ptr(uchar **str, uint row_offset) {
    memcpy(str, ptr + packlength + row_offset, sizeof(char *));
  }
  inline void set_ptr(uchar *length, uchar *data) {
    memcpy(ptr, length, packlength);
    memcpy(ptr + packlength, &data, sizeof(char *));
  }
  void set_ptr_offset(my_ptrdiff_t ptr_diff, uint32 length, const uchar *data) {
    uchar *ptr_ofs = ptr + ptr_diff;
    store_length(ptr_ofs, packlength, length);
    memcpy(ptr_ofs + packlength, &data, sizeof(char *));
  }
  inline void set_ptr(uint32 length, uchar *data) {
    set_ptr_offset(0, length, data);
  }
  size_t get_key_image(uchar *buff, size_t length, imagetype type) override;
  void set_key_image(const uchar *buff, size_t length) override;
  void sql_type(String &str) const override;
  inline bool copy() {
    uchar *tmp;
    get_ptr(&tmp);
    if (value.copy((char *)tmp, get_length(), charset())) {
      Field_blob::reset();
      my_error(ER_OUTOFMEMORY, MYF(ME_FATALERROR), get_length());
      return 1;
    }
    tmp = (uchar *)value.ptr();
    memcpy(ptr + packlength, &tmp, sizeof(char *));
    return 0;
  }
  Field_blob *clone(MEM_ROOT *mem_root) const override {
    DBUG_ASSERT(type() == MYSQL_TYPE_BLOB);
    return new (mem_root) Field_blob(*this);
  }
  Field_blob *clone() const override {
    DBUG_ASSERT(type() == MYSQL_TYPE_BLOB);
    return new (*THR_MALLOC) Field_blob(*this);
  }
  virtual uchar *pack(uchar *to, const uchar *from, uint max_length,
                      bool low_byte_first) override;
  virtual const uchar *unpack(uchar *, const uchar *from, uint param_data,
                              bool low_byte_first) override;
  uint max_packed_col_length() override;
  void mem_free() override {
    // Free all allocated space
    value.mem_free();
    old_value.mem_free();
  }
  friend type_conversion_status field_conv(Field *to, Field *from);
  bool has_charset(void) const override {
    return charset() == &my_charset_bin ? false : true;
  }
  uint32 max_display_length() override;
  uint32 char_length() const noexcept override;
  bool copy_blob_value(MEM_ROOT *mem_root);
  uint is_equal(const Create_field *new_field) override;
  bool is_text_key_type() const override { return binary() ? false : true; }

  /**
    Mark that the BLOB stored in value should be copied before updating it.

    When updating virtual generated columns we need to keep the old
    'value' for BLOBs since this can be needed when the storage engine
    does the update. During read of the record the old 'value' for the
    BLOB is evaluated and stored in 'value'. This function is to be used
    to specify that we need to copy this BLOB 'value' into 'old_value'
    before we compute the new BLOB 'value'. For more information @see
    Field_blob::keep_old_value().
  */
  void set_keep_old_value(bool old_value_flag) {
    /*
      We should only need to keep a copy of the blob 'value' in the case
      where this is a virtual genarated column (that is indexed).
    */
    DBUG_ASSERT(is_virtual_gcol());

    /*
      If set to true, ensure that 'value' is copied to 'old_value' when
      keep_old_value() is called.
    */
    m_keep_old_value = old_value_flag;
  }

  /**
    Save the current BLOB value to avoid that it gets overwritten.

    This is used when updating virtual generated columns that are
    BLOBs. Some storage engines require that we have both the old and
    new BLOB value for virtual generated columns that are indexed in
    order for the storage engine to be able to maintain the index. This
    function will transfer the buffer storing the current BLOB value
    from 'value' to 'old_value'. This avoids that the current BLOB value
    is over-written when the new BLOB value is saved into this field.

    The reason this requires special handling when updating/deleting
    virtual columns of BLOB type is that the BLOB value is not known to
    the storage engine. For stored columns, the "old" BLOB value is read
    by the storage engine, Field_blob is made to point to the engine's
    internal buffer; Field_blob's internal buffer (Field_blob::value)
    isn't used and remains available to store the "new" value.  For
    virtual generated columns, the "old" value is written directly into
    Field_blob::value when reading the record to be
    updated/deleted. This is done in update_generated_read_fields().
    Since, in this case, the "old" value already occupies the place to
    store the "new" value, we must call this function before we write
    the "new" value into Field_blob::value object so that the "old"
    value does not get over-written. The table->record[1] buffer will
    have a pointer that points to the memory buffer inside
    old_value. The storage engine will use table->record[1] to read the
    old value for the BLOB and use table->record[0] to read the new
    value.

    This function must be called before we store the new BLOB value in
    this field object.
  */
  void keep_old_value() {
    /*
      We should only need to keep a copy of the blob value in the case
      where this is a virtual genarated column (that is indexed).
    */
    DBUG_ASSERT(is_virtual_gcol());

    // Transfer ownership of the current BLOB value to old_value
    if (m_keep_old_value) {
      old_value.takeover(value);
      m_keep_old_value = false;
    }
  }

  /**
    Use to store the blob value into an allocated space.
  */
  void store_in_allocated_space(const char *from, uint32 length) {
    store_ptr_and_length(from, length);
  }

 private:
  int do_save_field_metadata(uchar *first_byte) override;
};

class Field_geom : public Field_blob {
 private:
  const Nullable<gis::srid_t> m_srid;

  virtual type_conversion_status store_internal(const char *from, size_t length,
                                                const CHARSET_INFO *cs);

 public:
  enum geometry_type geom_type;

  Field_geom(uchar *ptr_arg, uchar *null_ptr_arg, uint null_bit_arg,
             uchar auto_flags_arg, const char *field_name_arg,
             TABLE_SHARE *share, uint blob_pack_length,
             enum geometry_type geom_type_arg, Nullable<gis::srid_t> srid)
      : Field_blob(ptr_arg, null_ptr_arg, null_bit_arg, auto_flags_arg,
                   field_name_arg, share, blob_pack_length, &my_charset_bin),
        m_srid(srid),
        geom_type(geom_type_arg) {}
  Field_geom(uint32 len_arg, bool maybe_null_arg, const char *field_name_arg,
             enum geometry_type geom_type_arg, Nullable<gis::srid_t> srid)
      : Field_blob(len_arg, maybe_null_arg, field_name_arg, &my_charset_bin,
                   false),
        m_srid(srid),
        geom_type(geom_type_arg) {}
  enum ha_base_keytype key_type() const { return HA_KEYTYPE_VARBINARY2; }
  enum_field_types type() const { return MYSQL_TYPE_GEOMETRY; }
  bool match_collation_to_optimize_range() const { return false; }
  void sql_type(String &str) const;
  using Field_blob::store;
  type_conversion_status store(double nr);
  type_conversion_status store(longlong nr, bool unsigned_val);
  type_conversion_status store_decimal(const my_decimal *);
  type_conversion_status store(const char *from, size_t length,
                               const CHARSET_INFO *cs);

  /**
    Non-nullable GEOMETRY types cannot have defaults,
    but the underlying blob must still be reset.
   */
  type_conversion_status reset(void) {
    type_conversion_status res = Field_blob::reset();
    if (res != TYPE_OK) return res;
    return maybe_null() ? TYPE_OK : TYPE_ERR_NULL_CONSTRAINT_VIOLATION;
  }

  geometry_type get_geometry_type() const { return geom_type; };
  Field_geom *clone(MEM_ROOT *mem_root) const {
    DBUG_ASSERT(type() == MYSQL_TYPE_GEOMETRY);
    return new (mem_root) Field_geom(*this);
  }
  Field_geom *clone() const {
    DBUG_ASSERT(type() == MYSQL_TYPE_GEOMETRY);
    return new (*THR_MALLOC) Field_geom(*this);
  }
  uint is_equal(const Create_field *new_field);

  Nullable<gis::srid_t> get_srid() const { return m_srid; }
};

/// A field that stores a JSON value.
class Field_json : public Field_blob {
  type_conversion_status unsupported_conversion();
  type_conversion_status store_binary(const char *ptr, size_t length);

  /**
    Diagnostics utility for ER_INVALID_JSON_TEXT.

    @param err        error message argument for ER_INVALID_JSON_TEXT
    @param err_offset location in text at which there is an error
  */
  void invalid_text(const char *err, size_t err_offset) const {
    String s;
    s.append(*table_name);
    s.append('.');
    s.append(field_name);
    my_error(ER_INVALID_JSON_TEXT, MYF(0), err, err_offset, s.c_ptr_safe());
  }

 public:
  Field_json(uchar *ptr_arg, uchar *null_ptr_arg, uint null_bit_arg,
             uchar auto_flags_arg, const char *field_name_arg,
             TABLE_SHARE *share, uint blob_pack_length)
      : Field_blob(ptr_arg, null_ptr_arg, null_bit_arg, auto_flags_arg,
                   field_name_arg, share, blob_pack_length, &my_charset_bin) {}

  Field_json(uint32 len_arg, bool maybe_null_arg, const char *field_name_arg)
      : Field_blob(len_arg, maybe_null_arg, field_name_arg, &my_charset_bin,
                   false) {}

  enum_field_types type() const override { return MYSQL_TYPE_JSON; }
  void sql_type(String &str) const override;
  /**
    Return a text charset so that string functions automatically
    convert the field value to string and treat it as a non-binary
    string.
  */
  const CHARSET_INFO *charset() const override {
    return &my_charset_utf8mb4_bin;
  }
  /**
    Sort should treat the field as binary and not attempt any
    conversions.
  */
  const CHARSET_INFO *sort_charset() const override { return field_charset; }
  /**
    JSON columns don't have an associated charset. Returning false
    here prevents SHOW CREATE TABLE from attaching a CHARACTER SET
    clause to the column.
  */
  bool has_charset() const override { return false; }
  type_conversion_status store(const char *to, size_t length,
                               const CHARSET_INFO *charset) override;
  type_conversion_status store(double nr) override;
  type_conversion_status store(longlong nr, bool unsigned_val) override;
  type_conversion_status store_decimal(const my_decimal *) override;
  type_conversion_status store_json(const Json_wrapper *json);
  type_conversion_status store_time(MYSQL_TIME *ltime, uint8 dec_arg) override;
  type_conversion_status store(Field_json *field);

  bool pack_diff(uchar **to, ulonglong value_options) const override;
  /**
    Return the length of this field, taking into consideration that it may be in
    partial format.

    This is the format used when writing the binary log in row format
    and using a partial format according to
    @@session.binlog_row_value_options.

    @param[in] value_options The value of binlog_row_value options.

    @param[out] diff_vector_p If this is not NULL, the pointer it
    points to will be set to NULL if the field is to be stored in full
    format, or to the Json_diff_vector if the field is to be stored in
    partial format.

    @return The number of bytes needed when writing to the binlog: the
    size of the full format if stored in full format and the size of
    the diffs if stored in partial format.
  */
  longlong get_diff_vector_and_length(
      ulonglong value_options,
      const Json_diff_vector **diff_vector_p = nullptr) const;
  /**
    Return true if the before-image and after-image for this field are
    equal.
  */
  bool is_before_image_equal_to_after_image() const;
  /**
    Read the binary diff from the given buffer, and apply it to this field.

    @param[in,out] from Pointer to buffer where the binary diff is stored.
    This will be changed to point to the next byte after the field.

    @retval false Success
    @retval true Error (e.g. failed to apply the diff).  The error has
    been reported through my_error.
  */
  bool unpack_diff(const uchar **from);

  /**
    Retrieve the field's value as a JSON wrapper. It
    there is an error, wr is not modified and we return
    false, else true.

    @param[out]    wr   the JSON value
    @return true if a value is retrieved (or NULL), false if error
  */
  bool val_json(Json_wrapper *wr);

  /**
    Retrieve the JSON as an int if possible. This requires a JSON scalar
    of suitable type.

    @returns the JSON value as an int
  */
  longlong val_int() override;

  /**
   Retrieve the JSON as a double if possible. This requires a JSON scalar
   of suitable type.

   @returns the JSON value as a double
   */
  double val_real() override;

  /**
    Retrieve the JSON value stored in this field as text

    @param[in,out] buf1 string buffer for converting JSON value to string
    @param[in,out] buf2 unused
  */
  String *val_str(String *buf1, String *buf2) override;
  my_decimal *val_decimal(my_decimal *m) override;
  bool get_time(MYSQL_TIME *ltime) override;
  bool get_date(MYSQL_TIME *ltime, my_time_flags_t fuzzydate) override;
  Field_json *clone(MEM_ROOT *mem_root) const override;
  Field_json *clone() const override;
  uint is_equal(const Create_field *new_field) override;
  Item_result cast_to_int_type() const override { return INT_RESULT; }
  int cmp_binary(const uchar *a, const uchar *b,
                 uint32 max_length = ~0L) override;
  bool sort_key_is_varlen() const override { return true; }
  size_t make_sort_key(uchar *to, size_t length) override;

  /**
    Make a hash key that can be used by sql_executor.cc/unique_hash
    in order to support SELECT DISTINCT

    @param[in]  hash_val  An initial hash value.
  */
  ulonglong make_hash_key(ulonglong *hash_val);

  /**
    Get a read-only pointer to the binary representation of the JSON document
    in this field.
  */
  const char *get_binary() const;
};

class Field_enum : public Field_str {
 protected:
  uint packlength;

 public:
  TYPELIB *typelib;
  Field_enum(uchar *ptr_arg, uint32 len_arg, uchar *null_ptr_arg,
             uchar null_bit_arg, uchar auto_flags_arg,
             const char *field_name_arg, uint packlength_arg,
             TYPELIB *typelib_arg, const CHARSET_INFO *charset_arg)
      : Field_str(ptr_arg, len_arg, null_ptr_arg, null_bit_arg, auto_flags_arg,
                  field_name_arg, charset_arg),
        packlength(packlength_arg),
        typelib(typelib_arg) {
    flags |= ENUM_FLAG;
  }
  Field *new_field(MEM_ROOT *root, TABLE *new_table, bool keep_type);
  enum_field_types type() const { return MYSQL_TYPE_STRING; }
  bool match_collation_to_optimize_range() const { return false; }
  enum Item_result cmp_type() const { return INT_RESULT; }
  enum Item_result cast_to_int_type() const { return INT_RESULT; }
  enum ha_base_keytype key_type() const;
  type_conversion_status store(const char *to, size_t length,
                               const CHARSET_INFO *charset);
  type_conversion_status store(double nr);
  type_conversion_status store(longlong nr, bool unsigned_val);
  double val_real(void);
  my_decimal *val_decimal(my_decimal *decimal_value);
  longlong val_int(void);
  String *val_str(String *, String *);
  int cmp(const uchar *, const uchar *);
  size_t make_sort_key(uchar *buff, size_t length);
  uint32 pack_length() const { return (uint32)packlength; }
  void store_type(ulonglong value);
  void sql_type(String &str) const;
  enum_field_types real_type() const { return MYSQL_TYPE_ENUM; }
  uint pack_length_from_metadata(uint field_metadata) {
    return (field_metadata & 0x00ff);
  }
  uint row_pack_length() const { return pack_length(); }
  virtual bool zero_pack() const { return 0; }
  bool optimize_range(uint idx MY_ATTRIBUTE((unused)),
                      uint part MY_ATTRIBUTE((unused))) {
    return 0;
  }
  bool eq_def(Field *field);
  bool has_charset(void) const { return true; }
  /* enum and set are sorted as integers */
  const CHARSET_INFO *sort_charset(void) const { return &my_charset_bin; }
  Field_enum *clone(MEM_ROOT *mem_root) const {
    DBUG_ASSERT(real_type() == MYSQL_TYPE_ENUM);
    return new (mem_root) Field_enum(*this);
  }
  Field_enum *clone() const {
    DBUG_ASSERT(real_type() == MYSQL_TYPE_ENUM);
    return new (*THR_MALLOC) Field_enum(*this);
  }
  virtual uchar *pack(uchar *to, const uchar *from, uint max_length,
                      bool low_byte_first);
  virtual const uchar *unpack(uchar *to, const uchar *from, uint param_data,
                              bool low_byte_first);

 private:
  int do_save_field_metadata(uchar *first_byte);
  uint is_equal(const Create_field *new_field);
};

class Field_set : public Field_enum {
 public:
  Field_set(uchar *ptr_arg, uint32 len_arg, uchar *null_ptr_arg,
            uchar null_bit_arg, uchar auto_flags_arg,
            const char *field_name_arg, uint32 packlength_arg,
            TYPELIB *typelib_arg, const CHARSET_INFO *charset_arg)
      : Field_enum(ptr_arg, len_arg, null_ptr_arg, null_bit_arg, auto_flags_arg,
                   field_name_arg, packlength_arg, typelib_arg, charset_arg),
        empty_set_string("", 0, charset_arg) {
    flags = (flags & ~ENUM_FLAG) | SET_FLAG;
  }
  type_conversion_status store(const char *to, size_t length,
                               const CHARSET_INFO *charset);
  type_conversion_status store(double nr) {
    return Field_set::store((longlong)nr, false);
  }
  type_conversion_status store(longlong nr, bool unsigned_val);
  virtual bool zero_pack() const { return 1; }
  String *val_str(String *, String *);
  void sql_type(String &str) const;
  enum_field_types real_type() const { return MYSQL_TYPE_SET; }
  bool has_charset(void) const { return true; }
  Field_set *clone(MEM_ROOT *mem_root) const {
    DBUG_ASSERT(real_type() == MYSQL_TYPE_SET);
    return new (mem_root) Field_set(*this);
  }
  Field_set *clone() const {
    DBUG_ASSERT(real_type() == MYSQL_TYPE_SET);
    return new (*THR_MALLOC) Field_set(*this);
  }

 private:
  const String empty_set_string;
};

/*
  Note:
    To use Field_bit::cmp_binary() you need to copy the bits stored in
    the beginning of the record (the NULL bytes) to each memory you
    want to compare (where the arguments point).

    This is the reason:
    - Field_bit::cmp_binary() is only implemented in the base class
      (Field::cmp_binary()).
    - Field::cmp_binary() currenly use pack_length() to calculate how
      long the data is.
    - pack_length() includes size of the bits stored in the NULL bytes
      of the record.
*/
class Field_bit : public Field {
 public:
  uchar *bit_ptr;  // position in record where 'uneven' bits store
  uchar bit_ofs;   // offset to 'uneven' high bits
  uint bit_len;    // number of 'uneven' high bits
  uint bytes_in_rec;
  Field_bit(uchar *ptr_arg, uint32 len_arg, uchar *null_ptr_arg,
            uchar null_bit_arg, uchar *bit_ptr_arg, uchar bit_ofs_arg,
            uchar auto_flags_arg, const char *field_name_arg);
  enum_field_types type() const { return MYSQL_TYPE_BIT; }
  enum ha_base_keytype key_type() const { return HA_KEYTYPE_BIT; }
  uint32 key_length() const { return (uint32)(field_length + 7) / 8; }
  uint32 max_data_length() const { return (field_length + 7) / 8; }
  uint32 max_display_length() { return field_length; }
  Item_result result_type() const { return INT_RESULT; }
  type_conversion_status reset(void) {
    memset(ptr, 0, bytes_in_rec);
    if (bit_ptr && (bit_len > 0))  // reset odd bits among null bits
      clr_rec_bits(bit_ptr, bit_ofs, bit_len);
    return TYPE_OK;
  }
  type_conversion_status store(const char *to, size_t length,
                               const CHARSET_INFO *charset);
  type_conversion_status store(double nr);
  type_conversion_status store(longlong nr, bool unsigned_val);
  type_conversion_status store_decimal(const my_decimal *);
  double val_real(void);
  longlong val_int(void);
  String *val_str(String *, String *);
  virtual bool str_needs_quotes() { return true; }
  my_decimal *val_decimal(my_decimal *);
  int cmp(const uchar *a, const uchar *b) {
    DBUG_ASSERT(ptr == a || ptr == b);
    const uint cmp_len = bytes_in_rec + (bit_len != 0 ? 1 : 0);
    if (ptr == a)
      return Field_bit::key_cmp(b, cmp_len);
    else
      return -Field_bit::key_cmp(a, cmp_len);
  }
  int cmp_binary_offset(uint row_offset) { return cmp_offset(row_offset); }
  int cmp_max(const uchar *a, const uchar *b, uint max_length);
  int key_cmp(const uchar *a, const uchar *b) {
    return cmp_binary((uchar *)a, (uchar *)b);
  }
  int key_cmp(const uchar *str, uint length);
  int cmp_offset(uint row_offset);
  void get_image(uchar *buff, size_t length, const CHARSET_INFO *) {
    get_key_image(buff, length, itRAW);
  }
  void set_image(const uchar *buff, size_t length, const CHARSET_INFO *cs) {
    Field_bit::store((char *)buff, length, cs);
  }
  size_t get_key_image(uchar *buff, size_t length, imagetype type);
  void set_key_image(const uchar *buff, size_t length) {
    Field_bit::store((char *)buff, length, &my_charset_bin);
  }
  size_t make_sort_key(uchar *buff, size_t length) {
    get_key_image(buff, length, itRAW);
    return length;
  }
  uint32 pack_length() const { return (uint32)(field_length + 7) / 8; }
  uint32 pack_length_in_rec() const { return bytes_in_rec; }
  uint pack_length_from_metadata(uint field_metadata);
  uint row_pack_length() const {
    return (bytes_in_rec + ((bit_len > 0) ? 1 : 0));
  }
  bool compatible_field_size(uint metadata, Relay_log_info *, uint16 mflags,
                             int *order_var);
  void sql_type(String &str) const;
  virtual uchar *pack(uchar *to, const uchar *from, uint max_length, bool);
  virtual const uchar *unpack(uchar *to, const uchar *from, uint param_data,
                              bool);
  virtual void set_default();

  Field *new_key_field(MEM_ROOT *root, TABLE *new_table, uchar *new_ptr,
                       uchar *new_null_ptr, uint new_null_bit);
  void set_bit_ptr(uchar *bit_ptr_arg, uchar bit_ofs_arg) {
    bit_ptr = bit_ptr_arg;
    bit_ofs = bit_ofs_arg;
  }
  bool eq(Field *field) {
    return (Field::eq(field) && bit_ptr == ((Field_bit *)field)->bit_ptr &&
            bit_ofs == ((Field_bit *)field)->bit_ofs);
  }
  uint is_equal(const Create_field *new_field);
  void move_field_offset(my_ptrdiff_t ptr_diff) {
    Field::move_field_offset(ptr_diff);
    if (bit_ptr != nullptr) bit_ptr += ptr_diff;
  }
  void hash(ulong *nr, ulong *nr2);
  Field_bit *clone(MEM_ROOT *mem_root) const {
    DBUG_ASSERT(type() == MYSQL_TYPE_BIT);
    return new (mem_root) Field_bit(*this);
  }
  Field_bit *clone() const {
    DBUG_ASSERT(type() == MYSQL_TYPE_BIT);
    return new (*THR_MALLOC) Field_bit(*this);
  }

 private:
  virtual size_t do_last_null_byte() const;
  int do_save_field_metadata(uchar *first_byte);
};

/**
  BIT field represented as chars for non-MyISAM tables.

  @todo The inheritance relationship is backwards since Field_bit is
  an extended version of Field_bit_as_char and not the other way
  around. Hence, we should refactor it to fix the hierarchy order.
 */
class Field_bit_as_char : public Field_bit {
 public:
  Field_bit_as_char(uchar *ptr_arg, uint32 len_arg, uchar *null_ptr_arg,
                    uchar null_bit_arg, uchar auto_flags_arg,
                    const char *field_name_arg);
  enum ha_base_keytype key_type() const { return HA_KEYTYPE_BINARY; }
  type_conversion_status store(const char *to, size_t length,
                               const CHARSET_INFO *charset);
  type_conversion_status store(double nr) { return Field_bit::store(nr); }
  type_conversion_status store(longlong nr, bool unsigned_val) {
    return Field_bit::store(nr, unsigned_val);
  }
  void sql_type(String &str) const;
  Field_bit_as_char *clone(MEM_ROOT *mem_root) const {
    return new (mem_root) Field_bit_as_char(*this);
  }
  Field_bit_as_char *clone() const {
    return new (*THR_MALLOC) Field_bit_as_char(*this);
  }
};

/*
  Create field class for CREATE TABLE
*/

class Create_field {
 public:
  dd::Column::enum_hidden_type hidden;

  const char *field_name;
  /**
    Name of column modified by ALTER TABLE's CHANGE/MODIFY COLUMN clauses,
    NULL for columns added.
  */
  const char *change;
  const char *after;   // Put column after this one
  LEX_STRING comment;  // Comment for field

  /**
     The declared default value, if any, otherwise NULL. Note that this member
     is NULL if the default is a function. If the column definition has a
     function declared as the default, the information is found in
     Create_field::auto_flags.

     @see Create_field::auto_flags
  */
  Item *constant_default;
  enum enum_field_types sql_type;
  /*
    At various stages in execution this can be length of field in bytes or
    max number of characters.
  */
  size_t length;
  /*
    The value of `length' as set by parser: is the number of characters
    for most of the types, or of bytes for BLOBs or numeric types.
  */
  size_t char_length;
  uint decimals, flags;
  size_t pack_length, key_length;
  /**
    Bitmap of flags indicating if field value should be auto-generated
    by default and/or on update, and in which way.

    @sa Field::enum_auto_flags for possible options.
  */
  uchar auto_flags{Field::NONE};
  TYPELIB *interval;  // Which interval to use
                      // Used only for UCS2 intervals
  List<String> interval_list;
  const CHARSET_INFO *charset;
  bool is_explicit_collation;  // User exeplicitly provided charset ?
  Field::geometry_type geom_type;
  Field *field;  // For alter table

  uint offset;

  /**
    Indicate whether column is nullable, zerofill or unsigned.

    Initialized based on flags and other members at prepare_create_field()/
    init_for_tmp_table() stage.
  */
  bool maybe_null;
  bool is_zerofill;
  bool is_unsigned;

  /**
    Indicates that storage engine doesn't support optimized BIT field
    storage.

    @note We also use safe/non-optimized version of BIT field for
          special cases like virtual temporary tables.

    Initialized at mysql_prepare_create_table()/sp_prepare_create_field()/
    init_for_tmp_table() stage.
  */
  bool treat_bit_as_char;

  /**
    Row based replication code sometimes needs to create ENUM and SET
    fields with pack length which doesn't correspond to number of
    elements in interval TYPELIB.

    When this member is non-zero ENUM/SET field to be created will use
    its value as pack length instead of one calculated from number
    elements in its interval.

    Initialized at prepare_create_field()/init_for_tmp_table() stage.
  */
  uint pack_length_override{0};

  LEX_CSTRING zip_dict_name;  // Compression dictionary name

  /* Generated column expression information */
  Value_generator *gcol_info{nullptr};
  /*
    Indication that the field is phycically stored in tables
    rather than just generated on SQL queries.
    As of now, false can only be set for virtual generated columns.
  */
  bool stored_in_db;

  /// Holds the expression to be used to generate default values.
  Value_generator *m_default_val_expr{nullptr};
  Nullable<gis::srid_t> m_srid;

  Create_field()
      : after(NULL),
        is_explicit_collation(false),
        geom_type(Field::GEOM_GEOMETRY),
        maybe_null(false),
        is_zerofill(false),
        is_unsigned(false),
        /*
          Initialize treat_bit_as_char for all field types even if
          it is only used for MYSQL_TYPE_BIT. This avoids bogus
          valgrind warnings in optimized builds.
        */
        treat_bit_as_char(false),
        pack_length_override(0),
        stored_in_db(false),
        m_default_val_expr(nullptr) {}
  Create_field(Field *field, Field *orig_field);

  /* Used to make a clone of this object for ALTER/CREATE TABLE */
  Create_field *clone(MEM_ROOT *mem_root) const {
    return new (mem_root) Create_field(*this);
  }
  bool is_gcol() const { return gcol_info; }
  bool is_virtual_gcol() const {
    return gcol_info && !gcol_info->get_field_stored();
  }
  void create_length_to_internal_length(void);

  /* Init for a tmp table field. To be extended if need be. */
  void init_for_tmp_table(enum_field_types sql_type_arg, uint32 max_length,
                          uint32 decimals, bool maybe_null, bool is_unsigned,
                          uint pack_length_override,
                          const char *field_name = "");

  bool init(THD *thd, const char *field_name, enum_field_types type,
            const char *length, const char *decimals, uint type_modifier,
            Item *default_value, Item *on_update_value, LEX_STRING *comment,
            const char *change, List<String> *interval_list,
            const CHARSET_INFO *cs, bool has_explicit_collation,
<<<<<<< HEAD
            uint uint_geom_type, const LEX_CSTRING *zip_dict_name,
            Generated_column *gcol_info, Nullable<gis::srid_t> srid);
=======
            uint uint_geom_type, Value_generator *gcol_info,
            Value_generator *default_val_expr, Nullable<gis::srid_t> srid,
            dd::Column::enum_hidden_type hidden);
>>>>>>> e4924f36

  ha_storage_media field_storage_type() const {
    return (ha_storage_media)((flags >> FIELD_FLAGS_STORAGE_MEDIA) & 3);
  }

  column_format_type column_format() const {
    return (column_format_type)((flags >> FIELD_FLAGS_COLUMN_FORMAT) & 3);
  }

  void set_column_format(column_format_type column_format_arg) noexcept {
    flags &= ~(FIELD_FLAGS_COLUMN_FORMAT_MASK);
    flags |= (column_format_arg << FIELD_FLAGS_COLUMN_FORMAT);
  }
};

/// This function should only be called from legacy code.
Field *make_field(TABLE_SHARE *share, uchar *ptr, size_t field_length,
                  uchar *null_pos, uchar null_bit, enum_field_types field_type,
                  const CHARSET_INFO *field_charset,
                  Field::geometry_type geom_type, uchar auto_flags,
                  TYPELIB *interval, const char *field_name, bool maybe_null,
                  bool is_zerofill, bool is_unsigned, uint decimals,
                  bool treat_bit_as_char, uint pack_length_override,
                  Nullable<gis::srid_t> srid);

/**
  Instantiates a Field object with the given name and record buffer values.
  @param create_field The column meta data.
  @param share The table share object.

  @param field_name Create_field::field_name is overridden with this value
  when instantiating the Field object.

  @param field_length Create_field::length is overridden with this value
  when instantiating the Field object.

  @param null_pos The address of the null bytes.
*/
Field *make_field(const Create_field &create_field, TABLE_SHARE *share,
                  const char *field_name, size_t field_length, uchar *null_pos);

/**
  Instantiates a Field object with the given record buffer values.
  @param create_field The column meta data.
  @param share The table share object.
  @param ptr The start of the record buffer.
  @param null_pos The address of the null bytes.

  @param null_bit The position of the column's null bit within the row's null
  bytes.
*/
Field *make_field(const Create_field &create_field, TABLE_SHARE *share,
                  uchar *ptr, uchar *null_pos, size_t null_bit);

/**
  Instantiates a Field object without a record buffer.
  @param create_field The column meta data.
  @param share The table share object.
*/
Field *make_field(const Create_field &create_field, TABLE_SHARE *share);

/*
  A class for sending info to the client
*/

class Send_field {
 public:
  const char *db_name;
  const char *table_name, *org_table_name;
  const char *col_name, *org_col_name;
  ulong length;
  uint charsetnr, flags, decimals;
  enum_field_types type;
  /*
    true <=> source item is an Item_field. Needed to workaround lack of
    architecture in legacy Protocol_text implementation. Needed only for
    Protocol_classic and descendants.
  */
  bool field;
  Send_field() {}
};

/**
  Constitutes a mapping from columns of tables in the from clause to
  aggregated columns. Typically, this means that they represent the mapping
  between columns of temporary tables used for aggregatation, but not
  always. They are also used for aggregation that can be executed "on the
  fly" without a temporary table.
*/

class Copy_field {
  /**
    Convenience definition of a copy function returned by
    get_copy_func.
  */
  typedef void Copy_func(Copy_field *);
  Copy_func *get_copy_func(Field *to, Field *from);

 public:
  uchar *from_ptr, *to_ptr;
  uchar *from_null_ptr, *to_null_ptr;
  uint from_bit, to_bit;
  String tmp;  // For items

  Copy_field() : m_from_field(NULL), m_to_field(NULL) {}

  Copy_field(Field *to, Field *from, bool save) : Copy_field() {
    set(to, from, save);
  }

  Copy_field(uchar *to, Field *from) : Copy_field() { set(to, from); }

  void set(Field *to, Field *from, bool save);  // Field to field
  void set(uchar *to, Field *from);             // Field to string

 private:
  void (*m_do_copy)(Copy_field *);
  void (*m_do_copy2)(Copy_field *);  // Used to handle null values

  /**
    Number of bytes in the fields pointed to by 'from_ptr' and
    'to_ptr'. Usually this is the number of bytes that are copied from
    'from_ptr' to 'to_ptr'.

    For variable-length fields (VARCHAR), the first byte(s) describe
    the actual length of the text. For VARCHARs with length
       < 256 there is 1 length byte
       >= 256 there is 2 length bytes
    Thus, if from_field is VARCHAR(10), from_length (and in most cases
    to_length) is 11. For VARCHAR(1024), the length is 1026. @see
    Field_varstring::length_bytes

    Note that for VARCHARs, do_copy() will be do_varstring*() which
    only copies the length-bytes (1 or 2) + the actual length of the
    text instead of from/to_length bytes. @see get_copy_func()
  */
  uint m_from_length;
  uint m_to_length;

  /**
    The field in the table in the from clause that is read from. If this
    Copy_field is used without a temporary table, this member is nullptr.
  */
  Field *m_from_field;
  Field *m_to_field;

  void check_and_set_temporary_null() {
    if (m_from_field && m_from_field->is_tmp_null() &&
        !m_to_field->is_tmp_null()) {
      m_to_field->set_tmp_nullable();
      m_to_field->set_tmp_null();
    }
  }

 public:
  void invoke_do_copy(Copy_field *f);
  void invoke_do_copy2(Copy_field *f);

  Field *from_field() { return m_from_field; }

  Field *to_field() { return m_to_field; }

  uint from_length() const { return m_from_length; }

  uint to_length() const { return m_to_length; }

  void swap_direction();
};

enum_field_types get_blob_type_from_length(ulong length);
size_t calc_pack_length(enum_field_types type, size_t length);
uint32 calc_key_length(enum_field_types sql_type, uint32 length,
                       uint32 decimals, bool is_unsigned, uint32 elements);
type_conversion_status set_field_to_null(Field *field);
type_conversion_status set_field_to_null_with_conversions(Field *field,
                                                          bool no_conversions);
type_conversion_status store_internal_with_error_check(Field_new_decimal *field,
                                                       int conversion_err,
                                                       my_decimal *value);

/**
  Generate a Create_field, based on an Item.

  This function will generate a Create_field based on an existing Item. This
  is used for multiple purposes, including CREATE TABLE AS SELECT and creating
  hidden generated columns for functional indexes.

  @param thd Thread handler
  @param item The Item to generate a Create_field from
  @param tmp_table A temporary TABLE object that is used for holding Field
                   objects that are created

  @returns A Create_field allocated on the THDs MEM_ROOT.
*/
Create_field *generate_create_field(THD *thd, Item *item, TABLE *tmp_table);

inline bool is_blob(enum_field_types sql_type) {
  return (sql_type == MYSQL_TYPE_BLOB || sql_type == MYSQL_TYPE_MEDIUM_BLOB ||
          sql_type == MYSQL_TYPE_TINY_BLOB || sql_type == MYSQL_TYPE_LONG_BLOB);
}

/**
  @returns the expression if the input field is a hidden generated column that
  represents a functional key part. If not, return the field name. In case of
  a functional index; the expression is allocated on the THD's MEM_ROOT.
*/
const char *get_field_name_or_expression(THD *thd, const Field *field);

/*
  Perform per item-type checks to determine if the expression is
  allowed for a generated column, default value expression or a functional
  index. Note that validation of the specific function is done later in
  procedures open_table_from_share and fix_value_generators_fields

  @param expr         the expression to check for validity
  @param column_name  used for error reporting
  @param is_gen_col   weather it is a GCOL or a default value expression
  @return  false if ok, true otherwise
*/
bool pre_validate_value_generator_expr(Item *expression,
                                       const char *column_name,
                                       bool is_gen_col);

#endif /* FIELD_INCLUDED */<|MERGE_RESOLUTION|>--- conflicted
+++ resolved
@@ -4524,14 +4524,9 @@
             Item *default_value, Item *on_update_value, LEX_STRING *comment,
             const char *change, List<String> *interval_list,
             const CHARSET_INFO *cs, bool has_explicit_collation,
-<<<<<<< HEAD
             uint uint_geom_type, const LEX_CSTRING *zip_dict_name,
-            Generated_column *gcol_info, Nullable<gis::srid_t> srid);
-=======
-            uint uint_geom_type, Value_generator *gcol_info,
-            Value_generator *default_val_expr, Nullable<gis::srid_t> srid,
-            dd::Column::enum_hidden_type hidden);
->>>>>>> e4924f36
+            Value_generator *gcol_info, Value_generator *default_val_expr,
+            Nullable<gis::srid_t> srid, dd::Column::enum_hidden_type hidden);
 
   ha_storage_media field_storage_type() const {
     return (ha_storage_media)((flags >> FIELD_FLAGS_STORAGE_MEDIA) & 3);
