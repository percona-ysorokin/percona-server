--- conflicted
+++ resolved
@@ -108,260 +108,8 @@
   Uint32 old_table_version;
 };
 
-<<<<<<< HEAD
 #include "ndb_ndbapi_util.h"
 #include "ndb_share.h"
-
-enum enum_slave_trans_conflict_apply_state
-{
-  /* Normal with optional row-level conflict detection */
-  SAS_NORMAL,
-
-  /*
-    SAS_TRACK_TRANS_DEPENDENCIES
-    Track inter-transaction dependencies
-  */
-  SAS_TRACK_TRANS_DEPENDENCIES,
-
-  /*
-    SAS_APPLY_TRANS_DEPENDENCIES
-    Apply only non conflicting transactions
-  */
-  SAS_APPLY_TRANS_DEPENDENCIES
-};
-
-enum enum_slave_conflict_flags
-{
-  /* Conflict detection Ops defined */
-  SCS_OPS_DEFINED = 1,
-  /* Conflict detected on table with transactional resolution */
-  SCS_TRANS_CONFLICT_DETECTED_THIS_PASS = 2
-};
-
-/*
-  State associated with the Slave thread
-  (From the Ndb handler's point of view)
-*/
-struct st_ndb_slave_state
-{
-  /* Counter values for current slave transaction */
-  Uint32 current_violation_count[CFT_NUMBER_OF_CFTS];
-  Uint64 current_master_server_epoch;
-  Uint64 current_max_rep_epoch;
-  uint8 conflict_flags; /* enum_slave_conflict_flags */
-    /* Transactional conflict detection */
-  Uint32 retry_trans_count;
-  Uint32 current_trans_row_conflict_count;
-  Uint32 current_trans_row_reject_count;
-  Uint32 current_trans_in_conflict_count;
-
-  /* Cumulative counter values */
-  Uint64 total_violation_count[CFT_NUMBER_OF_CFTS];
-  Uint64 max_rep_epoch;
-  Uint32 sql_run_id;
-  /* Transactional conflict detection */
-  Uint64 trans_row_conflict_count;
-  Uint64 trans_row_reject_count;
-  Uint64 trans_detect_iter_count;
-  Uint64 trans_in_conflict_count;
-  Uint64 trans_conflict_commit_count;
-
-  static const Uint32 MAX_RETRY_TRANS_COUNT = 100;
-
-  /*
-    Slave Apply State
-
-    State of Binlog application from Ndb point of view.
-  */
-  enum_slave_trans_conflict_apply_state trans_conflict_apply_state;
-
-  MEM_ROOT conflict_mem_root;
-  class DependencyTracker* trans_dependency_tracker;
-
-  /* Methods */
-  void atStartSlave();
-  int  atPrepareConflictDetection(const NdbDictionary::Table* table,
-                                  const NdbRecord* key_rec,
-                                  const uchar* row_data,
-                                  Uint64 transaction_id,
-                                  bool& handle_conflict_now);
-  int  atTransConflictDetected(Uint64 transaction_id);
-  int  atConflictPreCommit(bool& retry_slave_trans);
-
-  void atBeginTransConflictHandling();
-  void atEndTransConflictHandling();
-
-  void atTransactionCommit();
-  void atTransactionAbort();
-  void atResetSlave();
-
-  void atApplyStatusWrite(Uint32 master_server_id,
-                          Uint32 row_server_id,
-                          Uint64 row_epoch,
-                          bool is_row_server_id_local);
-
-  void resetPerAttemptCounters();
-
-  st_ndb_slave_state();
-=======
-typedef union { const NdbRecAttr *rec; NdbBlob *blob; void *ptr; } NdbValue;
-
-int get_ndb_blobs_value(TABLE* table, NdbValue* value_array,
-                        uchar*& buffer, uint& buffer_size,
-                        my_ptrdiff_t ptrdiff);
-
-typedef enum {
-  NSS_INITIAL= 0,
-  NSS_DROPPED,
-  NSS_ALTERED 
-} NDB_SHARE_STATE;
-
-/*
-  Stats that can be retrieved from ndb
-*/
-struct Ndb_statistics {
-  Uint64 row_count;
-  Uint64 commit_count;
-  ulong row_size;
-  Uint64 fragment_memory;
-  Uint64 fragment_extent_space; 
-  Uint64 fragment_extent_free_space;
-};
-
-struct NDB_SHARE {
-  NDB_SHARE_STATE state;
-  MEM_ROOT mem_root;
-  THR_LOCK lock;
-  pthread_mutex_t mutex;
-  char *key;
-  uint key_length;
-  char *new_key;
-  uint use_count;
-  uint commit_count_lock;
-  ulonglong commit_count;
-  char *db;
-  char *table_name;
-  Ndb::TupleIdRange tuple_id_range;
-  struct Ndb_statistics stat;
-  struct Ndb_index_stat *index_stat_list;
-  bool util_thread; // if opened by util thread
-  uint32 connect_count;
-  uint32 flags;
-#ifdef HAVE_NDB_BINLOG
-  NDB_CONFLICT_FN_SHARE *m_cfn_share;
-#endif
-  Ndb_event_data *event_data; // Place holder before NdbEventOperation is created
-  NdbEventOperation *op;
-  char *old_names; // for rename table
-  MY_BITMAP *subscriber_bitmap;
-  NdbEventOperation *new_op;
-};
-
-inline
-NDB_SHARE_STATE
-get_ndb_share_state(NDB_SHARE *share)
-{
-  NDB_SHARE_STATE state;
-  pthread_mutex_lock(&share->mutex);
-  state= share->state;
-  pthread_mutex_unlock(&share->mutex);
-  return state;
-}
-
-inline
-void
-set_ndb_share_state(NDB_SHARE *share, NDB_SHARE_STATE state)
-{
-  pthread_mutex_lock(&share->mutex);
-  share->state= state;
-  pthread_mutex_unlock(&share->mutex);
-}
-
-struct Ndb_tuple_id_range_guard {
-  Ndb_tuple_id_range_guard(NDB_SHARE* _share) :
-    share(_share),
-    range(share->tuple_id_range) {
-    pthread_mutex_lock(&share->mutex);
-  }
-  ~Ndb_tuple_id_range_guard() {
-    pthread_mutex_unlock(&share->mutex);
-  }
-  NDB_SHARE* share;
-  Ndb::TupleIdRange& range;
-};
-
-/* NDB_SHARE.flags */
-#define NSF_HIDDEN_PK   1u /* table has hidden primary key */
-#define NSF_BLOB_FLAG   2u /* table has blob attributes */
-#define NSF_NO_BINLOG   4u /* table should not be binlogged */
-#define NSF_BINLOG_FULL 8u /* table should be binlogged with full rows */
-#define NSF_BINLOG_USE_UPDATE 16u  /* table update should be binlogged using
-                                     update log event */
-inline void set_binlog_logging(NDB_SHARE *share)
-{
-  DBUG_PRINT("info", ("set_binlog_logging"));
-  share->flags&= ~NSF_NO_BINLOG;
-}
-inline void set_binlog_nologging(NDB_SHARE *share)
-{
-  DBUG_PRINT("info", ("set_binlog_nologging"));
-  share->flags|= NSF_NO_BINLOG;
-}
-inline my_bool get_binlog_nologging(NDB_SHARE *share)
-{ return (share->flags & NSF_NO_BINLOG) != 0; }
-inline void set_binlog_updated_only(NDB_SHARE *share)
-{
-  DBUG_PRINT("info", ("set_binlog_updated_only"));
-  share->flags&= ~NSF_BINLOG_FULL;
-}
-inline void set_binlog_full(NDB_SHARE *share)
-{
-  DBUG_PRINT("info", ("set_binlog_full"));
-  share->flags|= NSF_BINLOG_FULL;
-}
-inline my_bool get_binlog_full(NDB_SHARE *share)
-{ return (share->flags & NSF_BINLOG_FULL) != 0; }
-inline void set_binlog_use_write(NDB_SHARE *share)
-{
-  DBUG_PRINT("info", ("set_binlog_use_write"));
-  share->flags&= ~NSF_BINLOG_USE_UPDATE;
-}
-inline void set_binlog_use_update(NDB_SHARE *share)
-{
-  DBUG_PRINT("info", ("set_binlog_use_update"));
-  share->flags|= NSF_BINLOG_USE_UPDATE;
-}
-inline my_bool get_binlog_use_update(NDB_SHARE *share)
-{ return (share->flags & NSF_BINLOG_USE_UPDATE) != 0; }
-
-/*
-  Place holder for ha_ndbcluster thread specific data
-*/
-
-enum THD_NDB_OPTIONS
-{
-  TNO_NO_LOG_SCHEMA_OP=  1 << 0,
-  /*
-    In participating mysqld, do not try to acquire global schema
-    lock, as one other mysqld already has the lock.
-  */
-  TNO_NO_LOCK_SCHEMA_OP= 1 << 1
-  /*
-    Skip drop of ndb table in delete_table.  Used when calling
-    mysql_rm_table_part2 in "show tables", as we do not want to
-    remove ndb tables "by mistake".  The table should not exist
-    in ndb in the first place.
-  */
-  ,TNO_NO_NDB_DROP_TABLE=    1 << 2
-};
-
-enum THD_NDB_TRANS_OPTIONS
-{
-  TNTO_INJECTED_APPLY_STATUS= 1 << 0
-  ,TNTO_NO_LOGGING=           1 << 1
-  ,TNTO_TRANSACTIONS_OFF=     1 << 2
->>>>>>> 90e1917a
-};
 
 struct Ndb_local_table_statistics {
   int no_uncommitted_rows_count;
