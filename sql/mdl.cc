--- conflicted
+++ resolved
@@ -970,17 +970,10 @@
 
   mysql_mutex_lock(&m_LOCK_wait_status);
 
-<<<<<<< HEAD
   old_msg= owner->enter_cond(&m_COND_wait_status, &m_LOCK_wait_status,
                              wait_state_name);
+  thd_wait_begin(thd, THD_WAIT_META_DATA_LOCK);
   while (!m_wait_status && !owner->is_killed() &&
-=======
-  old_msg= thd_enter_cond(thd, &m_COND_wait_status, &m_LOCK_wait_status,
-                          wait_state_name);
-
-  thd_wait_begin(thd, THD_WAIT_META_DATA_LOCK);
-  while (!m_wait_status && !thd_killed(thd) &&
->>>>>>> b444c4f2
          wait_result != ETIMEDOUT && wait_result != ETIME)
   {
     wait_result= mysql_cond_timedwait(&m_COND_wait_status, &m_LOCK_wait_status,
