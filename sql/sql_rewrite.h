/* Copyright (c) 2011, 2019, Oracle and/or its affiliates. All rights reserved.

   This program is free software; you can redistribute it and/or modify
   it under the terms of the GNU General Public License, version 2.0,
   as published by the Free Software Foundation.

   This program is also distributed with certain software (including
   but not limited to OpenSSL) that is licensed under separate terms,
   as designated in a particular file or component or in included license
   documentation.  The authors of MySQL hereby grant you an additional
   permission to link the program and your derivative works with the
   separately licensed software that they have included with MySQL.

   This program is distributed in the hope that it will be useful,
   but WITHOUT ANY WARRANTY; without even the implied warranty of
   MERCHANTABILITY or FITNESS FOR A PARTICULAR PURPOSE.  See the
   GNU General Public License, version 2.0, for more details.

   You should have received a copy of the GNU General Public License
   along with this program; if not, write to the Free Software
   Foundation, Inc., 51 Franklin St, Fifth Floor, Boston, MA 02110-1301  USA */

#ifndef SQL_REWRITE_INCLUDED
#define SQL_REWRITE_INCLUDED

#include <set>
#include "my_sqlcommand.h"
#include "table.h"

/* Forward declarations */
class THD;
class LEX_GRANT_AS;
/**
  Target types where the rewritten query will be added. Query rewrite might
  vary based on this type.
*/
enum class Consumer_type {
  TEXTLOG, /* General log, slow query log and audit log */
  BINLOG,  /* Binary logs */
  STDOUT   /* Standard output */
};

/**
  An interface to wrap the paramters required by specific Rewriter.
  Parameters required by specific Rewriter must be added in the concrete
  implementation.
  Clients need to wrap the parameters in specific concrete object.
*/
class Rewrite_params {
 protected:
  virtual ~Rewrite_params() {}
};

/**
  Wrapper object for user related parameters required by:
  SET PASSWORD|CREATE USER|ALTER USER statements.
*/
class User_params : public Rewrite_params {
 public:
  User_params(std::set<LEX_USER *> *users_set)
      : Rewrite_params(), users(users_set) {}
  std::set<LEX_USER *> *users;
};

/**
  Wrapper object for parameters required by SHOW CREATE USER statement.
*/
class Show_user_params : public Rewrite_params {
 public:
<<<<<<< HEAD
  Show_user_params(bool hide_password_hash)
      : Rewrite_params(), hide_password_hash(hide_password_hash) {}
  bool hide_password_hash;
=======
  Show_user_params(bool hide_password_hash, bool print_identified_with_as_hex)
      : Rewrite_params(),
        hide_password_hash(hide_password_hash),
        print_identified_with_as_hex_(print_identified_with_as_hex) {}
  bool hide_password_hash;
  bool print_identified_with_as_hex_;
>>>>>>> 4869291f
};

/**
  Wrapper object for parameters required for GRANT statement.
*/
class Grant_params : public Rewrite_params {
 public:
  Grant_params(bool grant_as_specified, LEX_GRANT_AS *grant_as)
      : Rewrite_params(),
        grant_as_provided(grant_as_specified),
        grant_as_info(grant_as) {}
  bool grant_as_provided;
  LEX_GRANT_AS *grant_as_info;
};

/**
  Provides the default interface to rewrite the SQL statements to
  to obfuscate passwords.
  It either sets the thd->rewritten_query with a rewritten query,
  or clears it if no rewriting took place.
*/
void mysql_rewrite_query(THD *thd, Consumer_type type = Consumer_type::TEXTLOG,
                         Rewrite_params *params = nullptr);
/**
  Provides the default interface to rewrite the ACL query.
  It sets the thd->rewritten_query with a rewritten query.
*/
void mysql_rewrite_acl_query(THD *thd, Consumer_type type,
                             Rewrite_params *params = nullptr,
                             bool do_ps_instrument = true);

/**
  An abstract base class to enable the implementation of various query
  rewriters. It accepts a THD pointer and the intended target type where the
  query will to be written. It either sets the thd->rewritten_query with a
  rewritten query, or clears it if no rewriting took place. Concrete classes
  must implement the rewrite() method to rewrite the query. Despite concrete
  classes may accept additional parameters, it is recommended not to create
  their objects directly.
*/
class I_rewriter {
 public:
  /* Constructors and destructors */
  I_rewriter(THD *thd, Consumer_type type);
  virtual ~I_rewriter();
  /* Prohibit the copy of the object */
  I_rewriter(const I_rewriter &) = delete;
  const I_rewriter &operator=(const I_rewriter &) = delete;
  I_rewriter(const I_rewriter &&) = delete;
  const I_rewriter &operator=(const I_rewriter &&) = delete;
  /* Reset the previous consumer type before rewriting the query */
  void set_consumer_type(Consumer_type type);
  /* Return the current consumer type */
  Consumer_type consumer_type();
  /* Concrete classes must implement the logic to rewrite query here */
  virtual bool rewrite() const = 0;

 protected:
  THD *const m_thd;
  Consumer_type m_consumer_type;
};
/**
  Abstract base class to define the skeleton of rewriting the users, yet
  deferring some steps to the concrete classes. The implementation in specific
  steps might vary according to SQL or the consumer type.
*/
class Rewriter_user : public I_rewriter {
 protected:
  Rewriter_user(THD *thd, Consumer_type target_type);
  /*
    Provides the skeleton to rewrite the users. The actual user is  rewritten
    through the concrete implementation of private methods.
  */
  void rewrite_users(LEX *lex, String *str) const;
  /* Append the literal value <secret> to the str */
  void append_literal_secret(String *str) const;
  /* Append the password hash to the output string */
<<<<<<< HEAD
  void append_auth_str(LEX_USER *lex, String *str) const;
=======
  virtual void append_auth_str(LEX_USER *lex, String *str) const;
>>>>>>> 4869291f
  /* Append the authentication plugin name for the user */
  void append_plugin_name(const LEX_USER *user, String *str) const;
  /*
    Rewrites some of the user specific properties which are common to
    concrete classes.
  */
  virtual bool rewrite() const;
  /*
    Abstract method to be implemented by the concrete classes.
    The implementation methos should add the user authID, plugin info and
    auth str
  */
  virtual void append_user_auth_info(LEX_USER *user, bool comma,
                                     String *str) const = 0;
  /* Append the PASSWORD REUSE OPTIONS clause for users */
  virtual void rewrite_password_history(const LEX *lex, String *str) const = 0;
  /* Append the PASSWORD REUSE OPTIONS clause for users */
  virtual void rewrite_password_reuse(const LEX *lex, String *str) const = 0;

 private:
  /* Append the SSL OPTIONS clause for users */
  void rewrite_ssl_properties(const LEX *lex, String *str) const;
  /* Append the RESOURCES OPTIONS clause for users */
  void rewrite_user_resources(const LEX *lex, String *str) const;
  /* Append the ACCOUNT LOCK OPTIONS clause for users */
  void rewrite_account_lock(const LEX *lex, String *str) const;
  /* Append the PASSWORD EXPIRED OPTIONS clause for users */
  void rewrite_password_expired(const LEX *lex, String *str) const;
  /* Append the PASSWORD REQUIRE CURRENT clause for users */
  void rewrite_password_require_current(LEX *lex, String *str) const;
};
/** Rewrites the CREATE USER statement. */
class Rewriter_create_user final : public Rewriter_user {
  using parent = Rewriter_user;

 public:
  Rewriter_create_user(THD *thd, Consumer_type type);
  bool rewrite() const override;

 private:
  void append_user_auth_info(LEX_USER *user, bool comma,
                             String *str) const override;
  void rewrite_password_history(const LEX *lex, String *str) const override;
  void rewrite_password_reuse(const LEX *lex, String *str) const override;
};
/** Rewrites the ALTER USER statement. */
class Rewriter_alter_user final : public Rewriter_user {
  using parent = Rewriter_user;

 public:
  Rewriter_alter_user(THD *thd, Consumer_type type = Consumer_type::TEXTLOG);
  bool rewrite() const override;

 private:
  void append_user_auth_info(LEX_USER *user, bool comma,
                             String *str) const override;
  void rewrite_password_history(const LEX *lex, String *str) const override;
  void rewrite_password_reuse(const LEX *lex, String *str) const override;
};
/** Rewrites the SHOW CREATE USER statement. */
class Rewriter_show_create_user final : public Rewriter_user {
  using parent = Rewriter_user;

 public:
  Rewriter_show_create_user(THD *thd, Consumer_type type,
                            Rewrite_params *params);
  bool rewrite() const override;

<<<<<<< HEAD
=======
 protected:
  /* Append the password hash to the output string */
  virtual void append_auth_str(LEX_USER *lex, String *str) const override;

>>>>>>> 4869291f
 private:
  void append_user_auth_info(LEX_USER *user, bool comma,
                             String *str) const override;
  void rewrite_password_history(const LEX *lex, String *str) const override;
  void rewrite_password_reuse(const LEX *lex, String *str) const override;
  /* Append the DEFAULT ROLE OPTIONS clause */
  void rewrite_default_roles(const LEX *lex, String *str) const;
<<<<<<< HEAD
  bool m_hide_password_hash = false;
=======
  Show_user_params *show_params_;
>>>>>>> 4869291f
};
/** Rewrites the SET statement. */
class Rewriter_set : public I_rewriter {
 public:
  Rewriter_set(THD *thd, Consumer_type type);
  bool rewrite() const override;
};
/*
  Rewrites the SET PASSWORD statement
*/
class Rewriter_set_password final : public Rewriter_set {
  using parent = Rewriter_set;

 public:
  Rewriter_set_password(THD *thd, Consumer_type type, Rewrite_params *params);
  bool rewrite() const override;

 private:
  /* Name of the user whose password has to be changed */
  std::set<LEX_USER *> *m_users = nullptr;
};

/** Rewrites the GRANT statement. */
class Rewriter_grant final : public I_rewriter {
 public:
  Rewriter_grant(THD *thd, Consumer_type type, Rewrite_params *params);
  bool rewrite() const override;

 private:
  /* GRANT AS information */
  Grant_params *grant_params = nullptr;
};

/** Rewrites the CHANGE MASTER statement. */
class Rewriter_change_master final : public I_rewriter {
 public:
  Rewriter_change_master(THD *thd, Consumer_type);
  bool rewrite() const override;
};

/** Rewrites the START SLAVE statement. */
class Rewriter_slave_start final : public I_rewriter {
 public:
  Rewriter_slave_start(THD *thd, Consumer_type type);
  bool rewrite() const override;
};
/** Base class for SERVER OPTIONS related statement */
class Rewriter_server_option : public I_rewriter {
 public:
  Rewriter_server_option(THD *thd, Consumer_type type);

 protected:
  // Append the SERVER OPTIONS clause
  void mysql_rewrite_server_options(const LEX *lex, String *str) const;
};
/** Rewrites the CREATE SERVER statement. */
class Rewriter_create_server final : public Rewriter_server_option {
  using parent = Rewriter_server_option;

 public:
  Rewriter_create_server(THD *thd, Consumer_type type);
  bool rewrite() const override;
};
/** Rewrites the ALTER SERVER statement. */
class Rewriter_alter_server final : public Rewriter_server_option {
  using parent = Rewriter_server_option;

 public:
  Rewriter_alter_server(THD *thd, Consumer_type type);
  bool rewrite() const override;
};

/** Rewrites the PREPARE statement.*/
class Rewriter_prepare final : public I_rewriter {
 public:
  Rewriter_prepare(THD *thd, Consumer_type type);
  bool rewrite() const override;
};
#endif /* SQL_REWRITE_INCLUDED */<|MERGE_RESOLUTION|>--- conflicted
+++ resolved
@@ -67,18 +67,12 @@
 */
 class Show_user_params : public Rewrite_params {
  public:
-<<<<<<< HEAD
-  Show_user_params(bool hide_password_hash)
-      : Rewrite_params(), hide_password_hash(hide_password_hash) {}
-  bool hide_password_hash;
-=======
   Show_user_params(bool hide_password_hash, bool print_identified_with_as_hex)
       : Rewrite_params(),
         hide_password_hash(hide_password_hash),
         print_identified_with_as_hex_(print_identified_with_as_hex) {}
   bool hide_password_hash;
   bool print_identified_with_as_hex_;
->>>>>>> 4869291f
 };
 
 /**
@@ -156,11 +150,7 @@
   /* Append the literal value <secret> to the str */
   void append_literal_secret(String *str) const;
   /* Append the password hash to the output string */
-<<<<<<< HEAD
-  void append_auth_str(LEX_USER *lex, String *str) const;
-=======
   virtual void append_auth_str(LEX_USER *lex, String *str) const;
->>>>>>> 4869291f
   /* Append the authentication plugin name for the user */
   void append_plugin_name(const LEX_USER *user, String *str) const;
   /*
@@ -229,13 +219,10 @@
                             Rewrite_params *params);
   bool rewrite() const override;
 
-<<<<<<< HEAD
-=======
  protected:
   /* Append the password hash to the output string */
   virtual void append_auth_str(LEX_USER *lex, String *str) const override;
 
->>>>>>> 4869291f
  private:
   void append_user_auth_info(LEX_USER *user, bool comma,
                              String *str) const override;
@@ -243,11 +230,7 @@
   void rewrite_password_reuse(const LEX *lex, String *str) const override;
   /* Append the DEFAULT ROLE OPTIONS clause */
   void rewrite_default_roles(const LEX *lex, String *str) const;
-<<<<<<< HEAD
-  bool m_hide_password_hash = false;
-=======
   Show_user_params *show_params_;
->>>>>>> 4869291f
 };
 /** Rewrites the SET statement. */
 class Rewriter_set : public I_rewriter {
