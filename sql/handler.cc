--- conflicted
+++ resolved
@@ -2053,21 +2053,6 @@
       (trn_ctx->xid_state()->get_state() != XID_STATE::XA_NOTR ||
        thd->killed == THD::KILL_CONNECTION);
 
-<<<<<<< HEAD
-    for (auto &ha_info : ha_list) {
-      int err;
-      auto ht = ha_info.ht();
-      if ((err = ht->rollback(ht, thd, all))) {  // cannot happen
-        char errbuf[MYSQL_ERRMSG_SIZE];
-        my_error(ER_ERROR_DURING_ROLLBACK, MYF(0), err,
-                 my_strerror(errbuf, MYSQL_ERRMSG_SIZE, err));
-        error = 1;
-      }
-      assert(!thd->status_var_aggregated);
-      thd->status_var.ha_rollback_count++;
-      global_aggregated_stats.get_shard(thd->thread_id()).ha_rollback_count++;
-      ha_info.reset(); /* keep it conveniently zero-filled */
-=======
   for (auto &ha_info : ha_list) {
     int err;
     auto ht = ha_info.ht();
@@ -2076,7 +2061,6 @@
       my_error(ER_ERROR_DURING_ROLLBACK, MYF(0), err,
                my_strerror(errbuf, MYSQL_ERRMSG_SIZE, err));
       error = 1;
->>>>>>> 05e4357f
     }
     assert(!thd->status_var_aggregated);
     thd->status_var.ha_rollback_count++;
@@ -2763,7 +2747,6 @@
     thd->pop_internal_handler();
   }
 
-<<<<<<< HEAD
   if (error == 0) {
     bool failure = compression_dict::cols_table_delete(thd, *table_def);
     if (failure) {
@@ -2776,8 +2759,6 @@
     }
   }
 
-=======
->>>>>>> 05e4357f
   ::destroy_at(file);
 
 #ifdef HAVE_PSI_TABLE_INTERFACE
