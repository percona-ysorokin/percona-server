--- conflicted
+++ resolved
@@ -7688,7 +7688,6 @@
   return 0;
 }
 
-<<<<<<< HEAD
 int binlog_log_row(TABLE *table, const uchar *before_record,
                    const uchar *after_record, Log_func *log_func) {
   bool error = false;
@@ -7699,64 +7698,14 @@
       try {
         if (before_record && after_record) {
           /* capture both images pke */
-          add_pke(table, thd, table->record[0]);
-          add_pke(table, thd, table->record[1]);
-        } else {
-          add_pke(table, thd, table->record[0]);
-=======
-
-typedef bool Log_func(THD*, TABLE*, bool,
-                      const uchar*, const uchar*);
-
-int binlog_log_row(TABLE* table,
-                          const uchar *before_record,
-                          const uchar *after_record,
-                          Log_func *log_func)
-{
-  bool error= 0;
-  THD *const thd= table->in_use;
-
-  if (check_table_binlog_row_based(thd, table))
-  {
-    if (thd->variables.transaction_write_set_extraction != HASH_ALGORITHM_OFF)
-    {
-      try
-      {
-        if (before_record && after_record)
-        {
-          size_t length= table->s->reclength;
-          uchar* temp_image=(uchar*) my_malloc(PSI_NOT_INSTRUMENTED,
-                                               length,
-                                               MYF(MY_WME));
-          if (!temp_image)
-          {
-            sql_print_error("Out of memory on transaction write set extraction");
-            return 1;
-          }
-          if (add_pke(table, thd))
-          {
-            my_free(temp_image);
+          if (add_pke(table, thd, table->record[0]) ||
+              add_pke(table, thd, table->record[1])) {
             return HA_ERR_RBR_LOGGING_FAILED;
           }
-
-          memcpy(temp_image, table->record[0],(size_t) table->s->reclength);
-          memcpy(table->record[0],table->record[1],(size_t) table->s->reclength);
-
-          if (add_pke(table, thd))
-          {
-            my_free(temp_image);
+        } else {
+          if (add_pke(table, thd, table->record[0])) {
             return HA_ERR_RBR_LOGGING_FAILED;
           }
-
-          memcpy(table->record[0], temp_image, (size_t) table->s->reclength);
-
-          my_free(temp_image);
-        }
-        else
-        {
-          if (add_pke(table, thd))
-            return HA_ERR_RBR_LOGGING_FAILED;
->>>>>>> 268a0683
         }
       } catch (const std::bad_alloc &) {
         my_error(ER_OUT_OF_RESOURCES, MYF(0));
