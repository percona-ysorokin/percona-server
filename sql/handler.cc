--- conflicted
+++ resolved
@@ -3098,20 +3098,17 @@
 
   MYSQL_TABLE_IO_WAIT(PSI_TABLE_FETCH_ROW, MAX_KEY, result,
     { result= rnd_next(buf); })
-<<<<<<< HEAD
   if (!result && m_update_generated_read_fields)
   {
     result= update_generated_read_fields(buf, table);
     m_update_generated_read_fields= false;
   }
-=======
 
   if (likely(!result))
   {
-    update_index_stats(MAX_KEY);
-  }
-
->>>>>>> b0cb4005
+    update_index_stats(active_index);
+  }
+
   DBUG_RETURN(result);
 }
 
@@ -3141,20 +3138,17 @@
 
   MYSQL_TABLE_IO_WAIT(PSI_TABLE_FETCH_ROW, MAX_KEY, result,
     { result= rnd_pos(buf, pos); })
-<<<<<<< HEAD
   if (!result && m_update_generated_read_fields)
   {
     result= update_generated_read_fields(buf, table);
     m_update_generated_read_fields= false;
   }
-=======
 
   if (likely(!result))
   {
-    update_index_stats(MAX_KEY);
-  }
-
->>>>>>> b0cb4005
+    update_index_stats(active_index);
+  }
+
   DBUG_RETURN(result);
 }
 
@@ -3200,20 +3194,17 @@
 
   MYSQL_TABLE_IO_WAIT(PSI_TABLE_FETCH_ROW, active_index, result,
     { result= index_read_map(buf, key, keypart_map, find_flag); })
-<<<<<<< HEAD
   if (!result && m_update_generated_read_fields)
   {
     result= update_generated_read_fields(buf, table, active_index);
     m_update_generated_read_fields= false;
   }
-=======
 
   if (likely(!result))
   {
     update_index_stats(active_index);
   }
 
->>>>>>> b0cb4005
   DBUG_RETURN(result);
 }
 
@@ -3232,20 +3223,17 @@
 
   MYSQL_TABLE_IO_WAIT(PSI_TABLE_FETCH_ROW, active_index, result,
     { result= index_read_last_map(buf, key, keypart_map); })
-<<<<<<< HEAD
   if (!result && m_update_generated_read_fields)
   {
     result= update_generated_read_fields(buf, table, active_index);
     m_update_generated_read_fields= false;
   }
-=======
 
   if (likely(!result))
   {
     update_index_stats(active_index);
   }
 
->>>>>>> b0cb4005
   DBUG_RETURN(result);
 }
 
@@ -3270,18 +3258,17 @@
 
   MYSQL_TABLE_IO_WAIT(PSI_TABLE_FETCH_ROW, index, result,
     { result= index_read_idx_map(buf, index, key, keypart_map, find_flag); })
-<<<<<<< HEAD
   if (!result && m_update_generated_read_fields)
   {
     result= update_generated_read_fields(buf, table, index);
     m_update_generated_read_fields= false;
-=======
+  }
 
   if (likely(!result))
   {
     update_index_stats(index);
->>>>>>> b0cb4005
-  }
+  }
+
   return result;
 }
 
@@ -3306,7 +3293,6 @@
   DBUG_ASSERT(inited == INDEX);
   DBUG_ASSERT(!pushed_idx_cond || buf == table->record[0]);
 
-<<<<<<< HEAD
   // Set status for the need to update generated fields
   m_update_generated_read_fields= table->has_gcol();
 
@@ -3317,79 +3303,13 @@
     result= update_generated_read_fields(buf, table, active_index);
     m_update_generated_read_fields= false;
   }
+
+  if (likely(!result))
+  {
+    update_index_stats(active_index);
+  }
+
   DBUG_RETURN(result);
-=======
-  MYSQL_TABLE_IO_WAIT(m_psi, PSI_TABLE_FETCH_ROW, active_index, 0,
-    { result= index_next(buf); })
-
-  if (likely(!result))
-  {
-    update_index_stats(active_index);
-  }
-
-  DBUG_RETURN(result);
-}
-
-
-/**
-  Reads the previous row via index.
-
-  @param[out] buf  Row data
-
-  @return Operation status.
-    @retval  0                   Success
-    @retval  HA_ERR_END_OF_FILE  Row not found
-    @retval  != 0                Error
-*/
-
-int handler::ha_index_prev(uchar * buf)
-{
-  int result;
-  DBUG_ENTER("handler::ha_index_prev");
-  DBUG_ASSERT(table_share->tmp_table != NO_TMP_TABLE ||
-              m_lock_type != F_UNLCK);
-  DBUG_ASSERT(inited == INDEX);
-
-  MYSQL_TABLE_IO_WAIT(m_psi, PSI_TABLE_FETCH_ROW, active_index, 0,
-    { result= index_prev(buf); })
-
-  if (likely(!result))
-  {
-    update_index_stats(active_index);
-  }
-
-  DBUG_RETURN(result);
-}
-
-
-/**
-  Reads the first row via index.
-
-  @param[out] buf  Row data
-
-  @return Operation status.
-    @retval  0                   Success
-    @retval  HA_ERR_END_OF_FILE  Row not found
-    @retval  != 0                Error
-*/
-
-int handler::ha_index_first(uchar * buf)
-{
-  int result;
-  DBUG_ASSERT(table_share->tmp_table != NO_TMP_TABLE ||
-              m_lock_type != F_UNLCK);
-  DBUG_ASSERT(inited == INDEX);
-
-  MYSQL_TABLE_IO_WAIT(m_psi, PSI_TABLE_FETCH_ROW, active_index, 0,
-    { result= index_first(buf); })
-
-  if (likely(!result))
-  {
-    update_index_stats(active_index);
-  }
-
-  return result;
->>>>>>> b0cb4005
 }
 
 
@@ -3413,7 +3333,6 @@
   DBUG_ASSERT(inited == INDEX);
   DBUG_ASSERT(!pushed_idx_cond || buf == table->record[0]);
 
-<<<<<<< HEAD
   // Set status for the need to update generated fields
   m_update_generated_read_fields= table->has_gcol();
 
@@ -3424,18 +3343,13 @@
     result= update_generated_read_fields(buf, table, active_index);
     m_update_generated_read_fields= false;
   }
+
+  if (likely(!result))
+  {
+    update_index_stats(active_index);
+  }
+
   DBUG_RETURN(result);
-=======
-  MYSQL_TABLE_IO_WAIT(m_psi, PSI_TABLE_FETCH_ROW, active_index, 0,
-    { result= index_last(buf); })
-
-  if (likely(!result))
-  {
-    update_index_stats(active_index);
-  }
-
-  return result;
->>>>>>> b0cb4005
 }
 
 
@@ -3459,7 +3373,6 @@
   DBUG_ASSERT(inited == INDEX);
   DBUG_ASSERT(!pushed_idx_cond || buf == table->record[0]);
 
-<<<<<<< HEAD
   // Set status for the need to update generated fields
   m_update_generated_read_fields= table->has_gcol();
 
@@ -3470,18 +3383,13 @@
     result= update_generated_read_fields(buf, table, active_index);
     m_update_generated_read_fields= false;
   }
+
+  if (likely(!result))
+  {
+    update_index_stats(active_index);
+  }
+
   DBUG_RETURN(result);
-=======
-  MYSQL_TABLE_IO_WAIT(m_psi, PSI_TABLE_FETCH_ROW, active_index, 0,
-    { result= index_next_same(buf, key, keylen); })
-
-  if (likely(!result))
-  {
-    update_index_stats(active_index);
-  }
-
-  return result;
->>>>>>> b0cb4005
 }
 
 
@@ -3505,7 +3413,6 @@
   DBUG_ASSERT(inited == INDEX);
   DBUG_ASSERT(!pushed_idx_cond || buf == table->record[0]);
 
-<<<<<<< HEAD
   // Set status for the need to update generated fields
   m_update_generated_read_fields= table->has_gcol();
 
@@ -3516,18 +3423,13 @@
     result= update_generated_read_fields(buf, table, active_index);
     m_update_generated_read_fields= false;
   }
+
+  if (likely(!result))
+  {
+    update_index_stats(active_index);
+  }
+
   DBUG_RETURN(result);
-=======
-  MYSQL_TABLE_IO_WAIT(m_psi, PSI_TABLE_FETCH_ROW, active_index, 0,
-    { result= index_read(buf, key, key_len, find_flag); })
-
-  if (likely(!result))
-  {
-    update_index_stats(active_index);
-  }
-
-  return result;
->>>>>>> b0cb4005
 }
 
 
@@ -3553,7 +3455,6 @@
   DBUG_ASSERT(inited == INDEX);
   DBUG_ASSERT(!pushed_idx_cond || buf == table->record[0]);
 
-<<<<<<< HEAD
   // Set status for the need to update generated fields
   m_update_generated_read_fields= table->has_gcol();
 
@@ -3564,18 +3465,13 @@
     result= update_generated_read_fields(buf, table, active_index);
     m_update_generated_read_fields= false;
   }
+
+  if (likely(!result))
+  {
+    update_index_stats(active_index);
+  }
+
   DBUG_RETURN(result);
-=======
-  MYSQL_TABLE_IO_WAIT(m_psi, PSI_TABLE_FETCH_ROW, active_index, 0,
-    { result= index_read_last(buf, key, key_len); })
-
-  if (likely(!result))
-  {
-    update_index_stats(active_index);
-  }
-
-  return result;
->>>>>>> b0cb4005
 }
 
 
@@ -8399,8 +8295,7 @@
   if (unlikely((error= binlog_log_row(table, 0, buf, log_func))))
     DBUG_RETURN(error); /* purecov: inspected */
 
-  if (likely(!is_fake_change_enabled(ha_thd())))
-    rows_changed++;
+  rows_changed++;
 
   DEBUG_SYNC_C("ha_write_row_end");
   DBUG_RETURN(0);
@@ -8438,21 +8333,11 @@
 
   MYSQL_UPDATE_ROW_DONE(error);
   if (unlikely(error))
-<<<<<<< HEAD
     DBUG_RETURN(error);
   if (unlikely((error= binlog_log_row(table, old_data, new_data, log_func))))
     DBUG_RETURN(error);
+  rows_changed++;
   DBUG_RETURN(0);
-=======
-    return error;
-  if (unlikely(error= binlog_log_row(table, old_data, new_data, log_func)))
-    return error;
-
-  if (likely(!is_fake_change_enabled(ha_thd())))
-    rows_changed++;
-
-  return 0;
->>>>>>> b0cb4005
 }
 
 int handler::ha_delete_row(const uchar *buf)
@@ -8485,10 +8370,7 @@
     return error;
   if (unlikely((error= binlog_log_row(table, buf, 0, log_func))))
     return error;
-
-  if (likely(!is_fake_change_enabled(ha_thd())))
-    rows_changed++;
-
+  rows_changed++;
   return 0;
 }
 
