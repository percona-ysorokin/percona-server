--- conflicted
+++ resolved
@@ -1084,11 +1084,6 @@
   int error;
   LEX *old_lex= thd->lex;
   LEX lex;
-<<<<<<< HEAD
-  uint8 saved_full_group_by_flag;
-  nesting_map saved_allow_sum_func;
-=======
->>>>>>> dc6b39e1
   DBUG_ENTER("fix_fields_part_func");
 
   if (init_lex_with_single_table(thd, table, &lex))
@@ -1113,21 +1108,6 @@
     This is a tricky call to prepare for since it can have a large number
     of interesting side effects, both desirable and undesirable.
   */
-<<<<<<< HEAD
-  saved_full_group_by_flag= thd->lex->current_select->full_group_by_flag;
-  saved_allow_sum_func= thd->lex->allow_sum_func;
-  thd->lex->allow_sum_func= 0;
-
-  error= func_expr->fix_fields(thd, (Item**)&func_expr);
-
-  /*
-    Restore full_group_by_flag and allow_sum_func,
-    fix_fields should not affect mysql_select later, see Bug#46923.
-  */
-  thd->lex->current_select->full_group_by_flag= saved_full_group_by_flag;
-  thd->lex->allow_sum_func= saved_allow_sum_func;
-
-=======
   {
     const bool save_agg_field= thd->lex->current_select->non_agg_field_used();
     const bool save_agg_func=  thd->lex->current_select->agg_func_used();
@@ -1144,7 +1124,6 @@
     thd->lex->current_select->set_agg_func_used(save_agg_func);
     thd->lex->allow_sum_func= saved_allow_sum_func;
   }
->>>>>>> dc6b39e1
   if (unlikely(error))
   {
     DBUG_PRINT("info", ("Field in partition function not part of table"));
@@ -1365,15 +1344,9 @@
                       part_info->num_parts;
   uint bitmap_bytes= bitmap_buffer_size(bitmap_bits);
   DBUG_ENTER("set_up_partition_bitmaps");
-<<<<<<< HEAD
 
   DBUG_ASSERT(!part_info->bitmaps_are_initialized);
 
-=======
-
-  DBUG_ASSERT(!part_info->bitmaps_are_initialized);
-
->>>>>>> dc6b39e1
   /* Allocate for both read and lock_partitions */
   if (!(bitmap_buf= (uint32*) alloc_root(&part_info->table->mem_root,
                                          bitmap_bytes * 2)))
@@ -2241,8 +2214,6 @@
     sql_field                    Object filled in by parser about field
     NULL                         No field found
 */
-<<<<<<< HEAD
-=======
 
 static Create_field* get_sql_field(char *field_name,
                                    Alter_info *alter_info)
@@ -2470,234 +2441,6 @@
   RETURN VALUES
     NULL error
     buf, buf_length            Buffer and its length
->>>>>>> dc6b39e1
-
-static Create_field* get_sql_field(char *field_name,
-                                   Alter_info *alter_info)
-{
-  List_iterator<Create_field> it(alter_info->create_list);
-  Create_field *sql_field;
-  DBUG_ENTER("get_sql_field");
-
-  while ((sql_field= it++))
-  {
-    if (!(my_strcasecmp(system_charset_info,
-                        sql_field->field_name,
-                        field_name)))
-    {
-      DBUG_RETURN(sql_field);
-    }
-  }
-  DBUG_RETURN(NULL);
-}
-
-
-static int add_column_list_values(File fptr, partition_info *part_info,
-                                  part_elem_value *list_value,
-                                  HA_CREATE_INFO *create_info,
-                                  Alter_info *alter_info)
-{
-  int err= 0;
-  uint i;
-  List_iterator<char> it(part_info->part_field_list);
-  uint num_elements= part_info->part_field_list.elements;
-  bool use_parenthesis= (part_info->part_type == LIST_PARTITION &&
-                         part_info->num_columns > 1U);
-
-  if (use_parenthesis)
-    err+= add_begin_parenthesis(fptr);
-  for (i= 0; i < num_elements; i++)
-  {
-    part_column_list_val *col_val= &list_value->col_val_array[i];
-    char *field_name= it++;
-    if (col_val->max_value)
-      err+= add_string(fptr, partition_keywords[PKW_MAXVALUE].str);
-    else if (col_val->null_value)
-      err+= add_string(fptr, "NULL");
-    else
-    {
-      char buffer[MAX_KEY_LENGTH];
-      String str(buffer, sizeof(buffer), &my_charset_bin);
-      Item *item_expr= col_val->item_expression;
-      if (item_expr->null_value)
-        err+= add_string(fptr, "NULL");
-      else
-      {
-        String *res;
-        const CHARSET_INFO *field_cs;
-        bool need_cs_check= FALSE;
-        Item_result result_type= STRING_RESULT;
-
-        /*
-          This function is called at a very early stage, even before
-          we have prepared the sql_field objects. Thus we have to
-          find the proper sql_field object and get the character set
-          from that object.
-        */
-        if (create_info)
-        {
-          Create_field *sql_field;
-
-          if (!(sql_field= get_sql_field(field_name,
-                                         alter_info)))
-          {
-            my_error(ER_FIELD_NOT_FOUND_PART_ERROR, MYF(0));
-            return 1;
-          }
-          if (check_part_field(sql_field->sql_type,
-                               sql_field->field_name,
-                               &result_type,
-                               &need_cs_check))
-            return 1;
-          if (need_cs_check)
-            field_cs= get_sql_field_charset(sql_field, create_info);
-          else
-            field_cs= NULL;
-        }
-        else
-        {
-          Field *field= part_info->part_field_array[i];
-          result_type= field->result_type();
-          if (check_part_field(field->real_type(),
-                               field->field_name,
-                               &result_type,
-                               &need_cs_check))
-            return 1;
-          DBUG_ASSERT(result_type == field->result_type());
-          if (need_cs_check)
-            field_cs= field->charset();
-          else
-            field_cs= NULL;
-        }
-        if (result_type != item_expr->result_type())
-        {
-          my_error(ER_WRONG_TYPE_COLUMN_VALUE_ERROR, MYF(0));
-          return 1;
-        }
-        if (field_cs && field_cs != item_expr->collation.collation)
-        {
-          if (!(item_expr= convert_charset_partition_constant(item_expr,
-                                                              field_cs)))
-          {
-            my_error(ER_PARTITION_FUNCTION_IS_NOT_ALLOWED, MYF(0));
-            return 1;
-          }
-        }
-        {
-          String val_conv;
-          val_conv.set_charset(system_charset_info);
-          res= item_expr->val_str(&str);
-          if (get_cs_converted_part_value_from_string(current_thd,
-                                                      item_expr, res,
-                                                      &val_conv, field_cs,
-                                                   (bool)(alter_info != NULL)))
-            return 1;
-          err+= add_string_object(fptr, &val_conv);
-        }
-      }
-    }
-    if (i != (num_elements - 1))
-      err+= add_string(fptr, comma_str);
-  }
-  if (use_parenthesis)
-    err+= add_end_parenthesis(fptr);
-  return err;
-}
-
-static int add_partition_values(File fptr, partition_info *part_info,
-                                partition_element *p_elem,
-                                HA_CREATE_INFO *create_info,
-                                Alter_info *alter_info)
-{
-  int err= 0;
-
-  if (part_info->part_type == RANGE_PARTITION)
-  {
-    err+= add_string(fptr, " VALUES LESS THAN ");
-    if (part_info->column_list)
-    {
-      List_iterator<part_elem_value> list_val_it(p_elem->list_val_list);
-      part_elem_value *list_value= list_val_it++;
-      err+= add_begin_parenthesis(fptr);
-      err+= add_column_list_values(fptr, part_info, list_value,
-                                   create_info, alter_info);
-      err+= add_end_parenthesis(fptr);
-    }
-    else
-    {
-      if (!p_elem->max_value)
-      {
-        err+= add_begin_parenthesis(fptr);
-        if (p_elem->signed_flag)
-          err+= add_int(fptr, p_elem->range_value);
-        else
-          err+= add_uint(fptr, p_elem->range_value);
-        err+= add_end_parenthesis(fptr);
-      }
-      else
-        err+= add_string(fptr, partition_keywords[PKW_MAXVALUE].str);
-    }
-  }
-  else if (part_info->part_type == LIST_PARTITION)
-  {
-    uint i;
-    List_iterator<part_elem_value> list_val_it(p_elem->list_val_list);
-    err+= add_string(fptr, " VALUES IN ");
-    uint num_items= p_elem->list_val_list.elements;
-
-    err+= add_begin_parenthesis(fptr);
-    if (p_elem->has_null_value)
-    {
-      err+= add_string(fptr, "NULL");
-      if (num_items == 0)
-      {
-        err+= add_end_parenthesis(fptr);
-        goto end;
-      }
-      err+= add_comma(fptr);
-    }
-    i= 0;
-    do
-    {
-      part_elem_value *list_value= list_val_it++;
-
-      if (part_info->column_list)
-        err+= add_column_list_values(fptr, part_info, list_value,
-                                     create_info, alter_info);
-      else
-      {
-        if (!list_value->unsigned_flag)
-          err+= add_int(fptr, list_value->value);
-        else
-          err+= add_uint(fptr, list_value->value);
-      }
-      if (i != (num_items-1))
-        err+= add_comma(fptr);
-    } while (++i < num_items);
-    err+= add_end_parenthesis(fptr);
-  }
-end:
-  return err;
-}
-
-/*
-  Generate the partition syntax from the partition data structure.
-  Useful for support of generating defaults, SHOW CREATE TABLES
-  and easy partition management.
-
-  SYNOPSIS
-    generate_partition_syntax()
-    part_info                  The partitioning data structure
-    buf_length                 A pointer to the returned buffer length
-    use_sql_alloc              Allocate buffer from sql_alloc if true
-                               otherwise use my_malloc
-    show_partition_options     Should we display partition options
-    create_info                Info generated by parser
-    alter_info                 Info generated by parser
-
-  RETURN VALUES
-    NULL error
-    buf, buf_length            Buffer and its length
 
   DESCRIPTION
   Here we will generate the full syntax for the given command where all
@@ -4911,16 +4654,12 @@
                            char *db,
                            const char *table_name,
                            const char *path,
-<<<<<<< HEAD
 #ifndef MCP_WL3749
                            TABLE **repartitioned_table,
                            bool *is_fast_alter_partitioning)
 #else
                            TABLE **fast_alter_table)
 #endif
-=======
-                           TABLE **fast_alter_table)
->>>>>>> dc6b39e1
 {
   TABLE *new_table= NULL;
   DBUG_ENTER("prep_alter_part_table");
@@ -4971,13 +4710,9 @@
     new_table= open_table_uncached(thd, path, db, table_name, 0);
     if (!new_table)
       DBUG_RETURN(TRUE);
-<<<<<<< HEAD
 #ifndef MCP_WL3749
     *repartitioned_table= new_table;
 #endif
-=======
-
->>>>>>> dc6b39e1
     /*
       This table may be used for copy rows between partitions
       and also read/write columns when fixing the partition_info struct.
@@ -5000,10 +4735,7 @@
 #else
       if (tab_part_info->part_type != HASH_PARTITION ||
           tab_part_info->use_default_num_partitions)
-<<<<<<< HEAD
 #endif
-=======
->>>>>>> dc6b39e1
       {
         my_error(ER_REORG_NO_PARAM_ERROR, MYF(0));
         goto err;
@@ -5017,7 +4749,6 @@
           after the change as before. Thus we can reply ok immediately
           without any changes at all.
         */
-<<<<<<< HEAD
 #ifndef MCP_WL3749
         flags= new_table->file->alter_table_flags(alter_info->flags);
         if ((flags & (HA_FAST_CHANGE_PARTITION | HA_PARTITION_ONE_PHASE)) != 0)
@@ -5027,9 +4758,6 @@
 #else
         *fast_alter_table= new_table;
 #endif
-=======
-        *fast_alter_table= new_table;
->>>>>>> dc6b39e1
         thd->work_part_info= tab_part_info;
         DBUG_RETURN(FALSE);
       }
@@ -5054,7 +4782,6 @@
     }
     if (!(flags= new_table->file->alter_table_flags(alter_info->flags)))
     {
-<<<<<<< HEAD
        my_error(ER_PARTITION_FUNCTION_FAILURE, MYF(0));
       goto err;
     }
@@ -5072,15 +4799,6 @@
     DBUG_PRINT("info", ("*fast_alter_table: %p  flags: 0x%x",
                         *fast_alter_table, flags));
 #endif
-=======
-      my_error(ER_PARTITION_FUNCTION_FAILURE, MYF(0));
-      goto err;
-    }
-    if ((flags & (HA_FAST_CHANGE_PARTITION | HA_PARTITION_ONE_PHASE)) != 0)
-      *fast_alter_table= new_table;
-    DBUG_PRINT("info", ("*fast_alter_table: %p  flags: 0x%x",
-                        *fast_alter_table, flags));
->>>>>>> dc6b39e1
     if ((alter_info->flags & ALTER_ADD_PARTITION) ||
          (alter_info->flags & ALTER_REORGANIZE_PARTITION))
     {
@@ -5268,15 +4986,11 @@
 and copying and finally the third line after also dropping the partitions
 that are reorganised.
 */
-<<<<<<< HEAD
 #ifndef MCP_WL3749
       if (*is_fast_alter_partitioning &&
 #else
       if (*fast_alter_table &&
 #endif
-=======
-      if (*fast_alter_table &&
->>>>>>> dc6b39e1
           tab_part_info->part_type == HASH_PARTITION)
       {
         uint part_no= 0, start_part= 1, start_sec_part= 1;
@@ -5381,15 +5095,11 @@
         do
         {
           partition_element *part_elem= alt_it++;
-<<<<<<< HEAD
 #ifndef MCP_WL3749
           if (*is_fast_alter_partitioning)
 #else
           if (*fast_alter_table)
 #endif
-=======
-          if (*fast_alter_table)
->>>>>>> dc6b39e1
             part_elem->part_state= PART_TO_BE_ADDED;
           if (tab_part_info->partitions.push_back(part_elem))
           {
@@ -5397,12 +5107,9 @@
             goto err;
           }
         } while (++part_count < num_new_partitions);
-<<<<<<< HEAD
         DBUG_PRINT("info", ("Setting  tab_part_info->num_parts (%u) to %u",
                             tab_part_info->num_parts,
                             tab_part_info->num_parts + num_new_partitions));
-=======
->>>>>>> dc6b39e1
         tab_part_info->num_parts+= num_new_partitions;
       }
       /*
@@ -5484,15 +5191,11 @@
         my_error(ER_DROP_PARTITION_NON_EXISTENT, MYF(0), "REBUILD");
         goto err;
       }
-<<<<<<< HEAD
 #ifndef MCP_WL3749
       if (!(*is_fast_alter_partitioning))
 #else
       if (!(*fast_alter_table))
 #endif
-=======
-      if (!(*fast_alter_table))
->>>>>>> dc6b39e1
       {
         new_table->file->print_error(HA_ERR_WRONG_COMMAND, MYF(0));
         goto err;
@@ -5555,15 +5258,11 @@
         uint part_count= 0, start_part= 1, start_sec_part= 1;
         uint end_part= 0, end_sec_part= 0;
         bool all_parts= TRUE;
-<<<<<<< HEAD
 #ifndef MCP_WL3749
         if (*is_fast_alter_partitioning &&
 #else
         if (*fast_alter_table &&
 #endif
-=======
-        if (*fast_alter_table &&
->>>>>>> dc6b39e1
             tab_part_info->linear_hash_ind)
         {
           uint upper_2n= tab_part_info->linear_hash_mask + 1;
@@ -5589,30 +5288,22 @@
         do
         {
           partition_element *p_elem= part_it++;
-<<<<<<< HEAD
 #ifndef MCP_WL3749
           if (*is_fast_alter_partitioning &&
 #else
           if (*fast_alter_table &&
 #endif
-=======
-          if (*fast_alter_table &&
->>>>>>> dc6b39e1
               (all_parts ||
               (part_count >= start_part && part_count <= end_part) ||
               (part_count >= start_sec_part && part_count <= end_sec_part)))
             p_elem->part_state= PART_CHANGED;
           if (++part_count > num_parts_remain)
           {
-<<<<<<< HEAD
 #ifndef MCP_WL3749
             if (*is_fast_alter_partitioning)
 #else
             if (*fast_alter_table)
 #endif
-=======
-            if (*fast_alter_table)
->>>>>>> dc6b39e1
               p_elem->part_state= PART_REORGED_DROPPED;
             else
               part_it.remove();
@@ -5737,29 +5428,21 @@
             }
             else
               tab_max_range= part_elem->range_value;
-<<<<<<< HEAD
 #ifndef MCP_WL3749
             if (*is_fast_alter_partitioning &&
 #else
             if (*fast_alter_table &&
 #endif
-=======
-            if (*fast_alter_table &&
->>>>>>> dc6b39e1
                 tab_part_info->temp_partitions.push_back(part_elem))
             {
               mem_alloc_error(1);
               goto err;
             }
-<<<<<<< HEAD
 #ifndef MCP_WL3749
             if (*is_fast_alter_partitioning)
 #else
             if (*fast_alter_table)
 #endif
-=======
-            if (*fast_alter_table)
->>>>>>> dc6b39e1
               part_elem->part_state= PART_TO_BE_REORGED;
             if (!found_first)
             {
@@ -5779,15 +5462,11 @@
                 else
                   alt_max_range= alt_part_elem->range_value;
 
-<<<<<<< HEAD
 #ifndef MCP_WL3749
                 if (*is_fast_alter_partitioning)
 #else
                 if (*fast_alter_table)
 #endif
-=======
-                if (*fast_alter_table)
->>>>>>> dc6b39e1
                   alt_part_elem->part_state= PART_TO_BE_ADDED;
                 if (alt_part_count == 0)
                   tab_it.replace(alt_part_elem);
@@ -6024,15 +5703,11 @@
     */
     close_temporary(new_table, 1, 0);
   }
-<<<<<<< HEAD
 #ifndef MCP_WL3749
     *repartitioned_table= NULL;
 #else
     *fast_alter_table= NULL;
 #endif
-=======
-  *fast_alter_table= NULL;
->>>>>>> dc6b39e1
   DBUG_RETURN(TRUE);
 }
 
