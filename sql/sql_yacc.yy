/* Copyright (C) 2000-2003 MySQL AB

   This program is free software; you can redistribute it and/or modify
   it under the terms of the GNU General Public License as published by
   the Free Software Foundation; either version 2 of the License, or
   (at your option) any later version.

   This program is distributed in the hope that it will be useful,
   but WITHOUT ANY WARRANTY; without even the implied warranty of
   MERCHANTABILITY or FITNESS FOR A PARTICULAR PURPOSE.  See the
   GNU General Public License for more details.

   You should have received a copy of the GNU General Public License
   along with this program; if not, write to the Free Software
   Foundation, Inc., 59 Temple Place, Suite 330, Boston, MA  02111-1307  USA */

/* sql_yacc.yy */

%{
/* thd is passed as an arg to yyparse(), and subsequently to yylex().
** The type will be void*, so it must be  cast to (THD*) when used.
** Use the YYTHD macro for this.
*/
#define YYPARSE_PARAM yythd
#define YYLEX_PARAM yythd
#define YYTHD ((THD *)yythd)

#define MYSQL_YACC
#define YYINITDEPTH 100
#define YYMAXDEPTH 3200				/* Because of 64K stack */
#define Lex (&(YYTHD->lex))
#define Select Lex->current_select
#include "mysql_priv.h"
#include "slave.h"
#include "sql_acl.h"
#include "lex_symbol.h"
#include "item_create.h"
#include <myisam.h>
#include <myisammrg.h>

extern void yyerror(const char*);
int yylex(void *yylval, void *yythd);

#define yyoverflow(A,B,C,D,E,F) if (my_yyoverflow((B),(D),(int*) (F))) { yyerror((char*) (A)); return 2; }

inline Item *or_or_concat(THD *thd, Item* A, Item* B)
{
  return (thd->variables.sql_mode & MODE_PIPES_AS_CONCAT ?
          (Item*) new Item_func_concat(A,B) : (Item*) new Item_cond_or(A,B));
}

%}
%union {
  int  num;
  ulong ulong_num;
  ulonglong ulonglong_number;
  LEX_STRING lex_str;
  LEX_STRING *lex_str_ptr;
  LEX_SYMBOL symbol;
  Table_ident *table;
  char *simple_string;
  Item *item;
  List<Item> *item_list;
  List<String> *string_list;
  String *string;
  key_part_spec *key_part;
  TABLE_LIST *table_list;
  udf_func *udf;
  LEX_USER *lex_user;
  struct sys_var_with_base variable;
  Key::Keytype key_type;
  enum ha_key_alg key_alg;
  enum db_type db_type;
  enum row_type row_type;
  enum ha_rkey_function ha_rkey_mode;
  enum enum_tx_isolation tx_isolation;
  enum Cast_target cast_type;
  enum Item_udftype udf_type;
  CHARSET_INFO *charset;
  thr_lock_type lock_type;
  interval_type interval;
  st_select_lex *select_lex;
  chooser_compare_func_creator boolfunc2creator;
}

%{
bool my_yyoverflow(short **a, YYSTYPE **b,int *yystacksize);
%}

%pure_parser					/* We have threads */

%token	END_OF_INPUT

%token CLOSE_SYM
%token HANDLER_SYM
%token LAST_SYM
%token NEXT_SYM
%token PREV_SYM

%token	DIV_SYM
%token	EQ
%token	EQUAL_SYM
%token	SOUNDS_SYM
%token	GE
%token	GT_SYM
%token	LE
%token	LT
%token	NE
%token	IS
%token	MOD_SYM
%token	SHIFT_LEFT
%token	SHIFT_RIGHT
%token  SET_VAR

%token	ABORT_SYM
%token	ADD
%token	AFTER_SYM
%token	ALTER
%token	ANALYZE_SYM
%token	ANY_SYM
%token	AVG_SYM
%token	BEGIN_SYM
%token	BINLOG_SYM
%token	CHANGE
%token	CLIENT_SYM
%token	COMMENT_SYM
%token	COMMIT_SYM
%token	COUNT_SYM
%token	CREATE
%token	CROSS
%token  CUBE_SYM
%token	DELETE_SYM
%token	DUAL_SYM
%token	DO_SYM
%token	DROP
%token	EVENTS_SYM
%token	EXECUTE_SYM
%token	FLUSH_SYM
%token  HELP_SYM
%token	INSERT
%token	RELAY_THREAD
%token	KILL_SYM
%token	LOAD
%token	LOCKS_SYM
%token	LOCK_SYM
%token	MASTER_SYM
%token	MAX_SYM
%token	MIN_SYM
%token	NONE_SYM
%token	OPTIMIZE
%token	PURGE
%token	REPAIR
%token	REPLICATION
%token	RESET_SYM
%token	ROLLBACK_SYM
%token  ROLLUP_SYM
%token	SAVEPOINT_SYM
%token	SELECT_SYM
%token	SHOW
%token	SLAVE
%token	SQL_THREAD
%token	START_SYM
%token	STD_SYM
%token  VARIANCE_SYM
%token	STOP_SYM
%token	SUM_SYM
%token	ADDDATE_SYM
%token	SUPER_SYM
%token	TRUNCATE_SYM
%token	UNLOCK_SYM
%token	UPDATE_SYM

%token	ACTION
%token	AGGREGATE_SYM
%token	ALL
%token	AND
%token	AS
%token	ASC
%token	AUTO_INC
%token	AVG_ROW_LENGTH
%token	BACKUP_SYM
%token	BERKELEY_DB_SYM
%token	BINARY
%token	BIT_SYM
%token	BOOL_SYM
%token	BOOLEAN_SYM
%token	BOTH
%token	BTREE_SYM
%token	BY
%token	BYTE_SYM
%token	CACHE_SYM
%token	CASCADE
%token	CAST_SYM
%token	CHARSET
%token	CHECKSUM_SYM
%token	CHECK_SYM
%token	COMMITTED_SYM
%token	COLLATE_SYM
%token	COLLATION_SYM
%token	COLUMNS
%token	COLUMN_SYM
%token	CONCURRENT
%token	CONSTRAINT
%token	CONVERT_SYM
%token	DATABASES
%token	DATA_SYM
%token	DEFAULT
%token	DELAYED_SYM
%token	DELAY_KEY_WRITE_SYM
%token	DESC
%token	DESCRIBE
%token	DES_KEY_FILE
%token	DISABLE_SYM
%token	DISTINCT
%token  DUPLICATE_SYM
%token	DYNAMIC_SYM
%token	ENABLE_SYM
%token	ENCLOSED
%token	ESCAPED
%token	DIRECTORY_SYM
%token	ESCAPE_SYM
%token	EXISTS
%token	EXTENDED_SYM
%token	FALSE_SYM
%token	FILE_SYM
%token	FIRST_SYM
%token	FIXED_SYM
%token	FLOAT_NUM
%token	FORCE_SYM
%token	FOREIGN
%token	FROM
%token	FULL
%token	FULLTEXT_SYM
%token	GLOBAL_SYM
%token	GRANT
%token	GRANTS
%token	GREATEST_SYM
%token	GROUP
%token	HAVING
%token	HASH_SYM
%token	HEAP_SYM
%token	HEX_NUM
%token	HIGH_PRIORITY
%token	HOSTS_SYM
%token	IDENT
%token	IGNORE_SYM
%token	INDEX
%token	INDEXES
%token	INFILE
%token	INNER_SYM
%token	INNOBASE_SYM
%token	INTO
%token	IN_SYM
%token	ISOLATION
%token	ISAM_SYM
%token	JOIN_SYM
%token	KEYS
%token	KEY_SYM
%token	LEADING
%token	LEAST_SYM
%token	LEAVES
%token	LEVEL_SYM
%token	LEX_HOSTNAME
%token	LIKE
%token	LINES
%token	LOCAL_SYM
%token	LOG_SYM
%token	LOGS_SYM
%token	LONG_NUM
%token	LONG_SYM
%token	LOW_PRIORITY
%token	MASTER_HOST_SYM
%token	MASTER_USER_SYM
%token	MASTER_LOG_FILE_SYM
%token	MASTER_LOG_POS_SYM
%token	MASTER_PASSWORD_SYM
%token	MASTER_PORT_SYM
%token	MASTER_CONNECT_RETRY_SYM
%token	MASTER_SERVER_ID_SYM
%token	MASTER_SSL_SYM
%token	MASTER_SSL_CA_SYM
%token	MASTER_SSL_CAPATH_SYM
%token	MASTER_SSL_CERT_SYM
%token	MASTER_SSL_CIPHER_SYM
%token	MASTER_SSL_KEY_SYM
%token	RELAY_LOG_FILE_SYM
%token	RELAY_LOG_POS_SYM
%token	MATCH
%token	MAX_ROWS
%token	MAX_CONNECTIONS_PER_HOUR
%token	MAX_QUERIES_PER_HOUR
%token	MAX_UPDATES_PER_HOUR
%token	MEDIUM_SYM
%token	MERGE_SYM
%token	MEMORY_SYM
%token	MIN_ROWS
%token	MYISAM_SYM
%token	NAMES_SYM
%token	NATIONAL_SYM
%token	NATURAL
%token	NEW_SYM
%token	NCHAR_SYM
%token	NCHAR_STRING
%token	NOT
%token	NO_SYM
%token	NULL_SYM
%token	NUM
%token	OFFSET_SYM
%token	ON
%token	OPEN_SYM
%token	OPTION
%token	OPTIONALLY
%token	OR
%token	OR_OR_CONCAT
%token	ORDER_SYM
%token	OUTER
%token	OUTFILE
%token	DUMPFILE
%token	PACK_KEYS_SYM
%token	PARTIAL
%token	PRIMARY_SYM
%token	PRIVILEGES
%token	PROCESS
%token	PROCESSLIST_SYM
%token	QUERY_SYM
%token	RAID_0_SYM
%token	RAID_STRIPED_SYM
%token	RAID_TYPE
%token	RAID_CHUNKS
%token	RAID_CHUNKSIZE
%token	READ_SYM
%token	REAL_NUM
%token	REFERENCES
%token	REGEXP
%token	RELOAD
%token	RENAME
%token	REPEATABLE_SYM
%token	REQUIRE_SYM
%token	RESOURCES
%token	RESTORE_SYM
%token	RESTRICT
%token	REVOKE
%token	ROWS_SYM
%token	ROW_FORMAT_SYM
%token	ROW_SYM
%token	RTREE_SYM
%token	SET
%token  SEPARATOR_SYM
%token	SERIAL_SYM
%token	SERIALIZABLE_SYM
%token	SESSION_SYM
%token	SIMPLE_SYM
%token	SHUTDOWN
%token	SPATIAL_SYM
%token  SSL_SYM
%token	STARTING
%token	STATUS_SYM
%token	STRAIGHT_JOIN
%token	SUBJECT_SYM
%token	TABLES
%token	TABLE_SYM
%token	TEMPORARY
%token	TERMINATED
%token	TEXT_STRING
%token	TO_SYM
%token	TRAILING
%token	TRANSACTION_SYM
%token	TRUE_SYM
%token	TYPE_SYM
%token  TYPES_SYM
%token	FUNC_ARG0
%token	FUNC_ARG1
%token	FUNC_ARG2
%token	FUNC_ARG3
%token	UDF_RETURNS_SYM
%token	UDF_SONAME_SYM
%token	UDF_SYM
%token	UNCOMMITTED_SYM
%token	UNDERSCORE_CHARSET
%token	UNICODE_SYM
%token	UNION_SYM
%token	UNIQUE_SYM
%token	USAGE
%token	USE_FRM
%token	USE_SYM
%token	USING
%token	VALUE_SYM
%token	VALUES
%token	VARIABLES
%token	WHERE
%token	WITH
%token	WRITE_SYM
%token  NO_WRITE_TO_BINLOG
%token	X509_SYM
%token	XOR
%token	COMPRESSED_SYM

%token  ERRORS
%token  WARNINGS

%token	ASCII_SYM
%token	BIGINT
%token	BLOB_SYM
%token	CHAR_SYM
%token	CHANGED
%token	COALESCE
%token	DATETIME
%token	DATE_SYM
%token	DECIMAL_SYM
%token	DOUBLE_SYM
%token	ENUM
%token	FAST_SYM
%token	FLOAT_SYM
%token  GEOMETRY_SYM
%token	INT_SYM
%token	LIMIT
%token	LONGBLOB
%token	LONGTEXT
%token	MEDIUMBLOB
%token	MEDIUMINT
%token	MEDIUMTEXT
%token	NUMERIC_SYM
%token	PRECISION
%token	QUICK
%token	REAL
%token	SIGNED_SYM
%token	SMALLINT
%token	STRING_SYM
%token	TEXT_SYM
%token	TIMESTAMP
%token	TIME_SYM
%token	TINYBLOB
%token	TINYINT
%token	TINYTEXT
%token	ULONGLONG_NUM
%token	UNSIGNED
%token	VARBINARY
%token	VARCHAR
%token	VARYING
%token	ZEROFILL

%token	ADDDATE_SYM
%token	AGAINST
%token	ATAN
%token	BETWEEN_SYM
%token	BIT_AND
%token	BIT_OR
%token	CASE_SYM
%token	CONCAT
%token	CONCAT_WS
%token	CURDATE
%token	CURTIME
%token	DATABASE
%token	DATE_ADD_INTERVAL
%token	DATE_SUB_INTERVAL
%token	DAY_HOUR_SYM
%token	DAY_MICROSECOND_SYM
%token	DAY_MINUTE_SYM
%token	DAY_SECOND_SYM
%token	DAY_SYM
%token	DECODE_SYM
%token	DES_ENCRYPT_SYM
%token	DES_DECRYPT_SYM
%token	ELSE
%token	ELT_FUNC
%token	ENCODE_SYM
%token	ENCRYPT
%token	EXPORT_SET
%token	EXTRACT_SYM
%token	FIELD_FUNC
%token	FORMAT_SYM
%token	FOR_SYM
%token	FROM_UNIXTIME
%token	GEOMCOLLFROMTEXT
%token	GEOMFROMTEXT
%token	GEOMFROMWKB
%token  GEOMETRYCOLLECTION
%token  GROUP_CONCAT_SYM
%token	GROUP_UNIQUE_USERS
%token	HOUR_MICROSECOND_SYM
%token	HOUR_MINUTE_SYM
%token	HOUR_SECOND_SYM
%token	HOUR_SYM
%token	IDENTIFIED_SYM
%token	IF
%token	INSERT_METHOD
%token	INTERVAL_SYM
%token	LAST_INSERT_ID
%token	LEFT
%token	LINEFROMTEXT
%token  LINESTRING
%token	LOCATE
%token	MAKE_SET_SYM
%token	MASTER_POS_WAIT
%token  MICROSECOND_SYM
%token	MINUTE_MICROSECOND_SYM
%token	MINUTE_SECOND_SYM
%token	MINUTE_SYM
%token	MODE_SYM
%token	MODIFY_SYM
%token	MONTH_SYM
%token	MLINEFROMTEXT
%token	MPOINTFROMTEXT
%token	MPOLYFROMTEXT
%token  MULTILINESTRING
%token  MULTIPOINT
%token  MULTIPOLYGON
%token	NOW_SYM
%token	PASSWORD
%token	POINTFROMTEXT
%token	POINT_SYM
%token	POLYFROMTEXT
%token  POLYGON
%token	POSITION_SYM
%token	PROCEDURE
%token	RAND
%token	REPLACE
%token	RIGHT
%token	ROUND
%token	SECOND_SYM
%token	SECOND_MICROSECOND_SYM
%token	SHARE_SYM
%token	SUBDATE_SYM
%token	SUBSTRING
%token	SUBSTRING_INDEX
%token	TRIM
%token	UDA_CHAR_SUM
%token	UDA_FLOAT_SUM
%token	UDA_INT_SUM
%token	UDF_CHAR_FUNC
%token	UDF_FLOAT_FUNC
%token	UDF_INT_FUNC
%token	UNIQUE_USERS
%token	UNIX_TIMESTAMP
%token	USER
%token	UTC_DATE_SYM
%token	UTC_TIME_SYM
%token	UTC_TIMESTAMP_SYM
%token	WEEK_SYM
%token	WHEN_SYM
%token	WORK_SYM
%token	YEAR_MONTH_SYM
%token	YEAR_SYM
%token	YEARWEEK
%token	BENCHMARK_SYM
%token	END
%token	THEN_SYM

%token	SQL_BIG_RESULT
%token	SQL_CACHE_SYM
%token	SQL_CALC_FOUND_ROWS
%token	SQL_NO_CACHE_SYM
%token	SQL_SMALL_RESULT
%token  SQL_BUFFER_RESULT

%token  ISSUER_SYM
%token  SUBJECT_SYM
%token  CIPHER_SYM

%token  BEFORE_SYM
%left   SET_VAR
%left	OR_OR_CONCAT OR
%left	AND
%left	BETWEEN_SYM CASE_SYM WHEN_SYM THEN_SYM ELSE
%left	EQ EQUAL_SYM GE GT_SYM LE LT NE IS LIKE REGEXP IN_SYM
%left	'|'
%left	'&'
%left	SHIFT_LEFT SHIFT_RIGHT
%left	'-' '+'
%left	'*' '/' '%' DIV_SYM MOD_SYM
%left	NEG '~'
%left   XOR
%left   '^'
%right	NOT
%right	BINARY COLLATE_SYM

%type <lex_str>
	IDENT TEXT_STRING REAL_NUM FLOAT_NUM NUM LONG_NUM HEX_NUM LEX_HOSTNAME
	ULONGLONG_NUM field_ident select_alias ident ident_or_text
        UNDERSCORE_CHARSET IDENT_sys TEXT_STRING_sys TEXT_STRING_literal
	NCHAR_STRING opt_component

%type <lex_str_ptr>
	opt_table_alias

%type <table>
	table_ident references

%type <simple_string>
	remember_name remember_end opt_ident opt_db text_or_password
	opt_escape

%type <string>
	text_string opt_gconcat_separator

%type <num>
	type int_type real_type order_dir opt_field_spec lock_option
	udf_type if_exists opt_local opt_table_options table_options
	table_option opt_if_not_exists opt_no_write_to_binlog opt_var_type opt_var_ident_type
	delete_option opt_temporary all_or_any opt_distinct opt_ignore_leaves

%type <ulong_num>
	ULONG_NUM raid_types merge_insert_types

%type <ulonglong_number>
	ulonglong_num

%type <lock_type>
	replace_lock_option opt_low_priority insert_lock_option load_data_lock

%type <item>
	literal text_literal insert_ident order_ident
	simple_ident select_item2 expr opt_expr opt_else sum_expr in_sum_expr
	table_wild no_in_expr expr_expr simple_expr no_and_expr
	using_list expr_or_default set_expr_or_default interval_expr
	param_marker singlerow_subselect singlerow_subselect_init
	exists_subselect exists_subselect_init

%type <item_list>
	expr_list udf_expr_list when_list ident_list ident_list_arg

%type <key_type>
	key_type opt_unique_or_fulltext

%type <key_alg>
	key_alg opt_btree_or_rtree

%type <string_list>
	key_usage_list

%type <key_part>
	key_part

%type <table_list>
	join_table_list  join_table

%type <udf>
	UDF_CHAR_FUNC UDF_FLOAT_FUNC UDF_INT_FUNC
	UDA_CHAR_SUM UDA_FLOAT_SUM UDA_INT_SUM

%type <interval> interval

%type <db_type> table_types

%type <row_type> row_types

%type <tx_isolation> isolation_types

%type <ha_rkey_mode> handler_rkey_mode

%type <cast_type> cast_type cast_type_finalize

%type <udf_type> udf_func_type

%type <symbol> FUNC_ARG0 FUNC_ARG1 FUNC_ARG2 FUNC_ARG3 keyword

%type <lex_user> user grant_user

%type <charset>
	opt_collate
	charset_name
	charset_name_or_default
	old_or_new_charset_name
	old_or_new_charset_name_or_default
	collation_name
	collation_name_or_default

%type <variable> internal_variable_name

%type <select_lex> in_subselect in_subselect_init

%type <boolfunc2creator> comp_op

%type <NONE>
	query verb_clause create change select do drop insert replace insert2
	insert_values update delete truncate rename
	show describe load alter optimize preload flush
<<<<<<< HEAD
	reset purge begin commit rollback savepoint
	slave master_def master_defs
	repair restore backup analyze check start
=======
	reset purge begin commit rollback slave master_def master_defs
	repair restore backup analyze check start checksum
>>>>>>> 2fcab1c2
	field_list field_list_item field_spec kill column_def key_def
	preload_list preload_keys
	select_item_list select_item values_list no_braces
	opt_limit_clause delete_limit_clause fields opt_values values
	procedure_list procedure_list2 procedure_item
	when_list2 expr_list2  handler
	opt_precision opt_ignore opt_column opt_restrict
	grant revoke set lock unlock string_list field_options field_option
	field_opt_list opt_binary table_lock_list table_lock
	ref_list opt_on_delete opt_on_delete_list opt_on_delete_item use
	opt_delete_options opt_delete_option varchar nchar nvarchar
	opt_outer table_list table_name opt_option opt_place
	opt_attribute opt_attribute_list attribute column_list column_list_id
	opt_column_list grant_privileges opt_table user_list grant_option
	grant_privilege grant_privilege_list
	flush_options flush_option
	equal optional_braces opt_key_definition key_usage_list2
	opt_mi_check_type opt_to mi_check_types normal_join
	table_to_table_list table_to_table opt_table_list opt_as
	handler_rkey_function handler_read_or_scan
	single_multi table_wild_list table_wild_one opt_wild
	union_clause union_list union_option
	precision subselect_start opt_and charset
	subselect_end select_var_list select_var_list_init help opt_len
END_OF_INPUT

%type <NONE>
	'-' '+' '*' '/' '%' '(' ')'
	',' '!' '{' '}' '&' '|' AND OR OR_OR_CONCAT BETWEEN_SYM CASE_SYM
	THEN_SYM WHEN_SYM DIV_SYM MOD_SYM
%%


query:
	END_OF_INPUT
	{
	   THD *thd= YYTHD;
	   if (!thd->bootstrap &&
	      (!(thd->lex.select_lex.options & OPTION_FOUND_COMMENT)))
	   {
	     send_error(thd,ER_EMPTY_QUERY);
	     YYABORT;
	   }
	   else
	   {
	     thd->lex.sql_command = SQLCOM_EMPTY_QUERY;
	   }
	}
	| verb_clause END_OF_INPUT {};

verb_clause:
	  alter
	| analyze
	| backup
	| begin
	| change
	| check
	| checksum
	| commit
	| create
	| delete
	| describe
	| do
	| drop
	| flush
	| grant
	| handler
	| help
	| insert
	| kill
	| load
	| lock
	| optimize
	| preload
	| purge
	| rename
	| repair
	| replace
	| reset
	| restore
	| revoke
	| rollback
	| savepoint
	| select
	| set
	| show
	| slave
	| start
	| truncate
	| unlock
	| update
	| use
        ;

/* help */

help:
       HELP_SYM ident_or_text
       {
	  LEX *lex= Lex;
	  lex->sql_command= SQLCOM_HELP;
	  lex->help_arg= $2.str;
       };

/* change master */

change:
       CHANGE MASTER_SYM TO_SYM
        {
	  LEX *lex = Lex;
	  lex->sql_command = SQLCOM_CHANGE_MASTER;
	  bzero((char*) &lex->mi, sizeof(lex->mi));
        }
       master_defs
	{}
       ;

master_defs:
       master_def
       | master_defs ',' master_def;

master_def:
       MASTER_HOST_SYM EQ TEXT_STRING_sys
       {
	 Lex->mi.host = $3.str;
       }
       |
       MASTER_USER_SYM EQ TEXT_STRING_sys
       {
	 Lex->mi.user = $3.str;
       }
       |
       MASTER_PASSWORD_SYM EQ TEXT_STRING_sys
       {
	 Lex->mi.password = $3.str;
       }
       |
       MASTER_LOG_FILE_SYM EQ TEXT_STRING_sys
       {
	 Lex->mi.log_file_name = $3.str;
       }
       |
       MASTER_PORT_SYM EQ ULONG_NUM
       {
	 Lex->mi.port = $3;
       }
       |
       MASTER_LOG_POS_SYM EQ ulonglong_num
       {
	 Lex->mi.pos = $3;
         /*
            If the user specified a value < BIN_LOG_HEADER_SIZE, adjust it
            instead of causing subsequent errors.
            We need to do it in this file, because only there we know that
            MASTER_LOG_POS has been explicitely specified. On the contrary
            in change_master() (sql_repl.cc) we cannot distinguish between 0
            (MASTER_LOG_POS explicitely specified as 0) and 0 (unspecified),
            whereas we want to distinguish (specified 0 means "read the binlog
            from 0" (4 in fact), unspecified means "don't change the position
            (keep the preceding value)").
         */
         Lex->mi.pos = max(BIN_LOG_HEADER_SIZE, Lex->mi.pos);
       }
       |
       MASTER_CONNECT_RETRY_SYM EQ ULONG_NUM
       {
	 Lex->mi.connect_retry = $3;
       }
       |
       RELAY_LOG_FILE_SYM EQ TEXT_STRING_sys
       {
	 Lex->mi.relay_log_name = $3.str;
       }
       |
       RELAY_LOG_POS_SYM EQ ULONG_NUM
       {
	 Lex->mi.relay_log_pos = $3;
         /* Adjust if < BIN_LOG_HEADER_SIZE (same comment as Lex->mi.pos) */
         Lex->mi.relay_log_pos = max(BIN_LOG_HEADER_SIZE, Lex->mi.relay_log_pos);
       }
       | MASTER_SSL_SYM EQ ULONG_NUM
         {
           Lex->mi.ssl= $3 ? 
               LEX_MASTER_INFO::SSL_ENABLE : LEX_MASTER_INFO::SSL_DISABLE;
         }
       | MASTER_SSL_CA_SYM EQ TEXT_STRING_sys
         {
           Lex->mi.ssl_ca= $3.str;
         }
       | MASTER_SSL_CAPATH_SYM EQ TEXT_STRING_sys
         {
           Lex->mi.ssl_capath= $3.str;
         }
       | MASTER_SSL_CERT_SYM EQ TEXT_STRING_sys
         {
           Lex->mi.ssl_cert= $3.str;
         }
       | MASTER_SSL_CIPHER_SYM EQ TEXT_STRING_sys
         {
           Lex->mi.ssl_cipher= $3.str;
         }
       | MASTER_SSL_KEY_SYM EQ TEXT_STRING_sys
         {
           Lex->mi.ssl_key= $3.str;
         }
       ;


/* create a table */

create:
	CREATE opt_table_options TABLE_SYM opt_if_not_exists table_ident
	{
	  THD *thd= YYTHD;
	  LEX *lex=Lex;
	  lex->sql_command= SQLCOM_CREATE_TABLE;
	  if (!lex->select_lex.add_table_to_list(thd,$5,
						 ($2 &
						  HA_LEX_CREATE_TMP_TABLE ?
						  &tmp_table_alias :
						  (LEX_STRING*) 0),
						 TL_OPTION_UPDATING,
						 ((using_update_log)?
						  TL_READ_NO_INSERT:
						  TL_READ)))
	    YYABORT;
	  lex->create_list.empty();
	  lex->key_list.empty();
	  lex->col_list.empty();
	  lex->change=NullS;
	  bzero((char*) &lex->create_info,sizeof(lex->create_info));
	  lex->create_info.options=$2 | $4;
	  lex->create_info.db_type= (enum db_type) lex->thd->variables.table_type;
	  lex->create_info.table_charset= thd->variables.character_set_database;
	  lex->name=0;
	}
	create2
	  { Lex->current_select= &Lex->select_lex; }
	| CREATE opt_unique_or_fulltext INDEX ident key_alg ON table_ident
	  {
	    LEX *lex=Lex;
	    lex->sql_command= SQLCOM_CREATE_INDEX;
	    if (!lex->current_select->add_table_to_list(lex->thd, $7, NULL,
							TL_OPTION_UPDATING))
	      YYABORT;
	    lex->create_list.empty();
	    lex->key_list.empty();
	    lex->col_list.empty();
	    lex->change=NullS;
	  }
	   '(' key_list ')'
	  {
	    LEX *lex=Lex;

	    lex->key_list.push_back(new Key($2,$4.str, $5, lex->col_list));
	    lex->col_list.empty();
	  }
	| CREATE DATABASE opt_if_not_exists ident
	  { Lex->create_info.table_charset=NULL; }
	  opt_create_database_options
	  {
	    LEX *lex=Lex;
	    lex->sql_command=SQLCOM_CREATE_DB;
	    lex->name=$4.str;
            lex->create_info.options=$3;
	  }
	| CREATE udf_func_type UDF_SYM IDENT_sys
	  {
	    LEX *lex=Lex;
	    lex->sql_command = SQLCOM_CREATE_FUNCTION;
	    lex->udf.name = $4;
	    lex->udf.type= $2;
	  }
	  UDF_RETURNS_SYM udf_type UDF_SONAME_SYM TEXT_STRING_sys
	  {
	    LEX *lex=Lex;
	    lex->udf.returns=(Item_result) $7;
	    lex->udf.dl=$9.str;
	  }
          ;

create2:
 	'(' create2a {}
	| opt_create_table_options create3 {}
	| LIKE table_ident
      	  {
      	    LEX *lex=Lex;
     	    if (!(lex->name= (char *)$2))
              YYABORT;
    	  }
	| '(' LIKE table_ident ')'
      	  {
      	    LEX *lex=Lex;
     	    if (!(lex->name= (char *)$3))
              YYABORT;
    	  }
        ;

create2a:
        field_list ')' opt_create_table_options create3 {}
	|  create_select ')' { Select->set_braces(1);} union_opt {}
        ;

create3:
	/* empty */ {}
	| opt_duplicate opt_as     create_select
          { Select->set_braces(0);} union_clause {}
	| opt_duplicate opt_as '(' create_select ')'
          { Select->set_braces(1);} union_opt {}
        ;

create_select:
          SELECT_SYM
          {
	    LEX *lex=Lex;
	    lex->lock_option= (using_update_log) ? TL_READ_NO_INSERT : TL_READ;
	    if (lex->sql_command == SQLCOM_INSERT)
	      lex->sql_command= SQLCOM_INSERT_SELECT;
	    else if (lex->sql_command == SQLCOM_REPLACE)
	      lex->sql_command= SQLCOM_REPLACE_SELECT;
	    lex->current_select->table_list.save_and_clear(&lex->save_list);
	    mysql_init_select(lex);
	    lex->current_select->parsing_place= SELECT_LEX_NODE::SELECT_LIST;
          }
          select_options select_item_list
	  {
	    Select->parsing_place= SELECT_LEX_NODE::NO_MATTER;
	  }
	  opt_select_from
	  { Lex->current_select->table_list.push_front(&Lex->save_list); }
        ;

opt_as:
	/* empty */ {}
	| AS	    {};

opt_create_database_options:
	/* empty */			{}
	| create_database_options	{};

create_database_options:
	create_database_option					{}
	| create_database_options create_database_option	{};

create_database_option:
	  COLLATE_SYM collation_name_or_default	
	  { Lex->create_info.table_charset=$2; }
	| opt_default charset charset_name_or_default
	  { Lex->create_info.table_charset=$3; }
	;

opt_table_options:
	/* empty */	 { $$= 0; }
	| table_options  { $$= $1;};

table_options:
	table_option	{ $$=$1; }
	| table_option table_options { $$= $1 | $2; };

table_option:
	TEMPORARY	{ $$=HA_LEX_CREATE_TMP_TABLE; };

opt_if_not_exists:
	/* empty */	 { $$= 0; }
	| IF NOT EXISTS	 { $$=HA_LEX_CREATE_IF_NOT_EXISTS; };

opt_create_table_options:
	/* empty */
	| create_table_options;

create_table_options_space_separated:
	create_table_option
	| create_table_option create_table_options_space_separated;

create_table_options:
	create_table_option
	| create_table_option     create_table_options
	| create_table_option ',' create_table_options;

create_table_option:
	TYPE_SYM opt_equal table_types          { Lex->create_info.db_type= $3; }
	| MAX_ROWS opt_equal ulonglong_num	{ Lex->create_info.max_rows= $3; Lex->create_info.used_fields|= HA_CREATE_USED_MAX_ROWS;}
	| MIN_ROWS opt_equal ulonglong_num	{ Lex->create_info.min_rows= $3; Lex->create_info.used_fields|= HA_CREATE_USED_MIN_ROWS;}
	| AVG_ROW_LENGTH opt_equal ULONG_NUM	{ Lex->create_info.avg_row_length=$3; Lex->create_info.used_fields|= HA_CREATE_USED_AVG_ROW_LENGTH;}
	| PASSWORD opt_equal TEXT_STRING_sys	{ Lex->create_info.password=$3.str; }
	| COMMENT_SYM opt_equal TEXT_STRING_sys	{ Lex->create_info.comment=$3.str; }
	| AUTO_INC opt_equal ulonglong_num	{ Lex->create_info.auto_increment_value=$3; Lex->create_info.used_fields|= HA_CREATE_USED_AUTO;}
	| PACK_KEYS_SYM opt_equal ULONG_NUM	{ Lex->create_info.table_options|= $3 ? HA_OPTION_PACK_KEYS : HA_OPTION_NO_PACK_KEYS; Lex->create_info.used_fields|= HA_CREATE_USED_PACK_KEYS;}
	| PACK_KEYS_SYM opt_equal DEFAULT	{ Lex->create_info.table_options&= ~(HA_OPTION_PACK_KEYS | HA_OPTION_NO_PACK_KEYS); Lex->create_info.used_fields|= HA_CREATE_USED_PACK_KEYS;}
	| CHECKSUM_SYM opt_equal ULONG_NUM	{ Lex->create_info.table_options|= $3 ? HA_OPTION_CHECKSUM : HA_OPTION_NO_CHECKSUM; }
	| DELAY_KEY_WRITE_SYM opt_equal ULONG_NUM { Lex->create_info.table_options|= $3 ? HA_OPTION_DELAY_KEY_WRITE : HA_OPTION_NO_DELAY_KEY_WRITE; }
	| ROW_FORMAT_SYM opt_equal row_types	{ Lex->create_info.row_type= $3; }
	| RAID_TYPE opt_equal raid_types	{ Lex->create_info.raid_type= $3; Lex->create_info.used_fields|= HA_CREATE_USED_RAID;}
	| RAID_CHUNKS opt_equal ULONG_NUM	{ Lex->create_info.raid_chunks= $3; Lex->create_info.used_fields|= HA_CREATE_USED_RAID;}
	| RAID_CHUNKSIZE opt_equal ULONG_NUM	{ Lex->create_info.raid_chunksize= $3*RAID_BLOCK_SIZE; Lex->create_info.used_fields|= HA_CREATE_USED_RAID;}
	| UNION_SYM opt_equal '(' table_list ')'
	  {
	    /* Move the union list to the merge_list */
	    LEX *lex=Lex;
	    TABLE_LIST *table_list= lex->select_lex.get_table_list();
	    lex->create_info.merge_list= lex->select_lex.table_list;
	    lex->create_info.merge_list.elements--;
	    lex->create_info.merge_list.first= (byte*) (table_list->next);
	    lex->select_lex.table_list.elements=1;
	    lex->select_lex.table_list.next= (byte**) &(table_list->next);
	    table_list->next=0;
	    lex->create_info.used_fields|= HA_CREATE_USED_UNION;
	  }
	| opt_default charset opt_equal charset_name_or_default
	  {
	    Lex->create_info.table_charset= $4;
	    Lex->create_info.used_fields|= HA_CREATE_USED_CHARSET;
	  }
	| COLLATE_SYM opt_equal collation_name_or_default
	  {
	    Lex->create_info.table_charset= $3;
	    Lex->create_info.used_fields|= HA_CREATE_USED_CHARSET;
	  }
	| INSERT_METHOD opt_equal merge_insert_types   { Lex->create_info.merge_insert_method= $3; Lex->create_info.used_fields|= HA_CREATE_USED_INSERT_METHOD;}
	| DATA_SYM DIRECTORY_SYM opt_equal TEXT_STRING_sys
	  { Lex->create_info.data_file_name= $4.str; }
	| INDEX DIRECTORY_SYM opt_equal TEXT_STRING_sys { Lex->create_info.index_file_name= $4.str; };

table_types:
	ISAM_SYM	{ $$= DB_TYPE_ISAM; }
	| MYISAM_SYM	{ $$= DB_TYPE_MYISAM; }
	| MERGE_SYM	{ $$= DB_TYPE_MRG_MYISAM; }
	| HEAP_SYM	{ $$= DB_TYPE_HEAP; }
	| MEMORY_SYM	{ $$= DB_TYPE_HEAP; }
	| BERKELEY_DB_SYM { $$= DB_TYPE_BERKELEY_DB; }
	| INNOBASE_SYM  { $$= DB_TYPE_INNODB; };

row_types:
	DEFAULT		{ $$= ROW_TYPE_DEFAULT; }
	| FIXED_SYM	{ $$= ROW_TYPE_FIXED; }
	| DYNAMIC_SYM	{ $$= ROW_TYPE_DYNAMIC; }
	| COMPRESSED_SYM { $$= ROW_TYPE_COMPRESSED; };

raid_types:
	RAID_STRIPED_SYM { $$= RAID_TYPE_0; }
	| RAID_0_SYM	 { $$= RAID_TYPE_0; }
	| ULONG_NUM	 { $$=$1;};

merge_insert_types:
       NO_SYM            { $$= MERGE_INSERT_DISABLED; }
       | FIRST_SYM       { $$= MERGE_INSERT_TO_FIRST; }
       | LAST_SYM        { $$= MERGE_INSERT_TO_LAST; };

opt_select_from:
	opt_limit_clause {}
	| FROM DUAL_SYM {}
	| select_from select_lock_type;

udf_func_type:
	/* empty */	{ $$ = UDFTYPE_FUNCTION; }
	| AGGREGATE_SYM { $$ = UDFTYPE_AGGREGATE; };

udf_type:
	STRING_SYM {$$ = (int) STRING_RESULT; }
	| REAL {$$ = (int) REAL_RESULT; }
	| INT_SYM {$$ = (int) INT_RESULT; };

field_list:
	  field_list_item
	| field_list ',' field_list_item;


field_list_item:
	   column_def
         | key_def
         ;

column_def:
	  field_spec check_constraint
	| field_spec references
	  {
	    Lex->col_list.empty();		/* Alloced by sql_alloc */
	  }
	;

key_def:
	key_type opt_ident key_alg '(' key_list ')'
	  {
	    LEX *lex=Lex;
	    lex->key_list.push_back(new Key($1,$2, $3, lex->col_list));
	    lex->col_list.empty();		/* Alloced by sql_alloc */
	  }
	| opt_constraint FOREIGN KEY_SYM opt_ident '(' key_list ')' references
	  {
	    LEX *lex=Lex;
	    lex->key_list.push_back(new foreign_key($4, lex->col_list,
				    $8,
				    lex->ref_list,
				    lex->fk_delete_opt,
				    lex->fk_update_opt,
				    lex->fk_match_option));
	    lex->col_list.empty();		/* Alloced by sql_alloc */
	  }
	| opt_constraint check_constraint
	  {
	    Lex->col_list.empty();		/* Alloced by sql_alloc */
	  }
	;

check_constraint:
	/* empty */
	| CHECK_SYM expr
	;

opt_constraint:
	/* empty */
	| CONSTRAINT opt_ident;

field_spec:
	field_ident
	 {
	   LEX *lex=Lex;
	   lex->length=lex->dec=0; lex->type=0; lex->interval=0;
	   lex->default_value=lex->comment=0;
	   lex->charset=NULL;
	 }
	type opt_attribute
	{
	  LEX *lex=Lex;
	  if (add_field_to_list(lex->thd, $1.str,
				(enum enum_field_types) $3,
				lex->length,lex->dec,lex->type,
				lex->default_value, lex->comment,
				lex->change,lex->interval,lex->charset,
				lex->uint_geom_type))
	    YYABORT;
	};

type:
	int_type opt_len field_options	{ $$=$1; }
	| real_type opt_precision field_options { $$=$1; }
	| FLOAT_SYM float_options field_options { $$=FIELD_TYPE_FLOAT; }
	| BIT_SYM opt_len		{ Lex->length=(char*) "1";
					  $$=FIELD_TYPE_TINY; }
	| BOOL_SYM			{ Lex->length=(char*) "1";
					  $$=FIELD_TYPE_TINY; }
	| BOOLEAN_SYM			{ Lex->length=(char*) "1";
					  $$=FIELD_TYPE_TINY; }
	| char '(' NUM ')' opt_binary	{ Lex->length=$3.str;
					  $$=FIELD_TYPE_STRING; }
	| char opt_binary		{ Lex->length=(char*) "1";
					  $$=FIELD_TYPE_STRING; }
	| nchar '(' NUM ')'		{ Lex->length=$3.str;
					  $$=FIELD_TYPE_STRING;
					  Lex->charset=national_charset_info; }
	| nchar				{ Lex->length=(char*) "1";
					  $$=FIELD_TYPE_STRING;
					  Lex->charset=national_charset_info; }
	| BINARY '(' NUM ')'		{ Lex->length=$3.str;
					  Lex->charset=&my_charset_bin;
					  $$=FIELD_TYPE_STRING; }
	| varchar '(' NUM ')' opt_binary { Lex->length=$3.str;
					  $$=FIELD_TYPE_VAR_STRING; }
	| nvarchar '(' NUM ')'		{ Lex->length=$3.str;
					  $$=FIELD_TYPE_VAR_STRING;
					  Lex->charset=national_charset_info; }
	| VARBINARY '(' NUM ')' 	{ Lex->length=$3.str;
					  Lex->charset=&my_charset_bin;
					  $$=FIELD_TYPE_VAR_STRING; }
	| YEAR_SYM opt_len field_options { $$=FIELD_TYPE_YEAR; }
	| DATE_SYM			{ $$=FIELD_TYPE_DATE; }
	| TIME_SYM			{ $$=FIELD_TYPE_TIME; }
	| TIMESTAMP
	  {
	    if (YYTHD->variables.sql_mode & MODE_SAPDB)
	      $$=FIELD_TYPE_DATETIME;
	    else
	      $$=FIELD_TYPE_TIMESTAMP;
	   }
	| TIMESTAMP '(' NUM ')'		{ Lex->length=$3.str;
					  $$=FIELD_TYPE_TIMESTAMP; }
	| DATETIME			{ $$=FIELD_TYPE_DATETIME; }
	| TINYBLOB			{ Lex->charset=&my_charset_bin;
					  $$=FIELD_TYPE_TINY_BLOB; }
	| BLOB_SYM opt_len		{ Lex->charset=&my_charset_bin;
					  $$=FIELD_TYPE_BLOB; }
	| GEOMETRY_SYM			{ Lex->charset=&my_charset_bin;
					  Lex->uint_geom_type= (uint) Field::GEOM_GEOMETRY;
					  $$=FIELD_TYPE_GEOMETRY; }
	| GEOMETRYCOLLECTION		{ Lex->charset=&my_charset_bin;
					  Lex->uint_geom_type= (uint) Field::GEOM_GEOMETRYCOLLECTION;
					  $$=FIELD_TYPE_GEOMETRY; }
	| POINT_SYM			{ Lex->charset=&my_charset_bin;
					  Lex->uint_geom_type= (uint) Field::GEOM_POINT;
					  $$=FIELD_TYPE_GEOMETRY; }
	| MULTIPOINT			{ Lex->charset=&my_charset_bin;
					  Lex->uint_geom_type= (uint) Field::GEOM_MULTIPOINT;
					  $$=FIELD_TYPE_GEOMETRY; }
	| LINESTRING			{ Lex->charset=&my_charset_bin;
					  Lex->uint_geom_type= (uint) Field::GEOM_LINESTRING;
					  $$=FIELD_TYPE_GEOMETRY; }
	| MULTILINESTRING		{ Lex->charset=&my_charset_bin;
					  Lex->uint_geom_type= (uint) Field::GEOM_MULTILINESTRING;
					  $$=FIELD_TYPE_GEOMETRY; }
	| POLYGON			{ Lex->charset=&my_charset_bin;
					  Lex->uint_geom_type= (uint) Field::GEOM_POLYGON;
					  $$=FIELD_TYPE_GEOMETRY; }
	| MULTIPOLYGON			{ Lex->charset=&my_charset_bin;
					  Lex->uint_geom_type= (uint) Field::GEOM_MULTIPOLYGON;
					  $$=FIELD_TYPE_GEOMETRY; }
	| MEDIUMBLOB			{ Lex->charset=&my_charset_bin;
					  $$=FIELD_TYPE_MEDIUM_BLOB; }
	| LONGBLOB			{ Lex->charset=&my_charset_bin;
					  $$=FIELD_TYPE_LONG_BLOB; }
	| LONG_SYM VARBINARY		{ Lex->charset=&my_charset_bin;
					  $$=FIELD_TYPE_MEDIUM_BLOB; }
	| LONG_SYM varchar opt_binary	{ $$=FIELD_TYPE_MEDIUM_BLOB; }
	| TINYTEXT opt_binary		{ $$=FIELD_TYPE_TINY_BLOB; }
	| TEXT_SYM opt_len opt_binary	{ $$=FIELD_TYPE_BLOB; }
	| MEDIUMTEXT opt_binary		{ $$=FIELD_TYPE_MEDIUM_BLOB; }
	| LONGTEXT opt_binary		{ $$=FIELD_TYPE_LONG_BLOB; }
	| DECIMAL_SYM float_options field_options
					{ $$=FIELD_TYPE_DECIMAL;}
	| NUMERIC_SYM float_options field_options
					{ $$=FIELD_TYPE_DECIMAL;}
	| FIXED_SYM float_options field_options
					{ $$=FIELD_TYPE_DECIMAL;}
	| ENUM {Lex->interval_list.empty();} '(' string_list ')' opt_binary
	  {
	    LEX *lex=Lex;
	    lex->interval=typelib(lex->interval_list);
	    $$=FIELD_TYPE_ENUM;
	  }
	| SET { Lex->interval_list.empty();} '(' string_list ')' opt_binary
	  {
	    LEX *lex=Lex;
	    lex->interval=typelib(lex->interval_list);
	    $$=FIELD_TYPE_SET;
	  }
	| LONG_SYM opt_binary		{ $$=FIELD_TYPE_MEDIUM_BLOB; }
	| SERIAL_SYM
	  {
	    $$=FIELD_TYPE_LONGLONG;
	    Lex->type|= (AUTO_INCREMENT_FLAG | NOT_NULL_FLAG | UNSIGNED_FLAG |
		         UNIQUE_FLAG);
	  }
	;

char:
	CHAR_SYM {}
	;

nchar:
	NCHAR_SYM {}
	| NATIONAL_SYM CHAR_SYM {}
	;

varchar:
	char VARYING {}
	| VARCHAR {}
	;

nvarchar:
	NATIONAL_SYM VARCHAR {}
	| NCHAR_SYM VARCHAR {}
	| NATIONAL_SYM CHAR_SYM VARYING {}
	| NCHAR_SYM VARYING {}
	;

int_type:
	INT_SYM		{ $$=FIELD_TYPE_LONG; }
	| TINYINT	{ $$=FIELD_TYPE_TINY; }
	| SMALLINT	{ $$=FIELD_TYPE_SHORT; }
	| MEDIUMINT	{ $$=FIELD_TYPE_INT24; }
	| BIGINT	{ $$=FIELD_TYPE_LONGLONG; };

real_type:
	REAL		{ $$= YYTHD->variables.sql_mode & MODE_REAL_AS_FLOAT ?
			      FIELD_TYPE_FLOAT : FIELD_TYPE_DOUBLE; }
	| DOUBLE_SYM	{ $$=FIELD_TYPE_DOUBLE; }
	| DOUBLE_SYM PRECISION { $$=FIELD_TYPE_DOUBLE; };


float_options:
	/* empty */		{}
	| '(' NUM ')'		{ Lex->length=$2.str; }
	| precision		{};

precision:
	'(' NUM ',' NUM ')'
	{
	  LEX *lex=Lex;
	  lex->length=$2.str; lex->dec=$4.str;
	};

field_options:
	/* empty */		{}
	| field_opt_list	{};

field_opt_list:
	field_opt_list field_option {}
	| field_option {};

field_option:
	SIGNED_SYM	{}
	| UNSIGNED	{ Lex->type|= UNSIGNED_FLAG;}
	| ZEROFILL	{ Lex->type|= UNSIGNED_FLAG | ZEROFILL_FLAG; };

opt_len:
	/* empty */	{ Lex->length=(char*) 0; } /* use default length */
	| '(' NUM ')'	{ Lex->length= $2.str; };

opt_precision:
	/* empty */	{}
	| precision	{};

opt_attribute:
	/* empty */ {}
	| opt_attribute_list {};

opt_attribute_list:
	opt_attribute_list attribute {}
	| attribute;

attribute:
	NULL_SYM	  { Lex->type&= ~ NOT_NULL_FLAG; }
	| NOT NULL_SYM	  { Lex->type|= NOT_NULL_FLAG; }
	| DEFAULT literal { Lex->default_value=$2; }
	| AUTO_INC	  { Lex->type|= AUTO_INCREMENT_FLAG | NOT_NULL_FLAG; }
	| SERIAL_SYM DEFAULT VALUE_SYM
	  { Lex->type|= AUTO_INCREMENT_FLAG | NOT_NULL_FLAG | UNIQUE_FLAG; }
	| opt_primary KEY_SYM { Lex->type|= PRI_KEY_FLAG | NOT_NULL_FLAG; }
	| UNIQUE_SYM	  { Lex->type|= UNIQUE_FLAG; }
	| UNIQUE_SYM KEY_SYM { Lex->type|= UNIQUE_KEY_FLAG; }
	| COMMENT_SYM text_literal { Lex->comment= $2; }
	| COLLATE_SYM collation_name
	  {
	    if (Lex->charset && !my_charset_same(Lex->charset,$2))
	    {
	      net_printf(YYTHD,ER_COLLATION_CHARSET_MISMATCH,
			 $2->name,Lex->charset->csname);
	      YYABORT;
	    }
	    else
	    {
	      Lex->charset=$2;
	    }
	  }
	;

charset:
	CHAR_SYM SET	{}
	| CHARSET	{}
	;

charset_name:
	ident_or_text
	{
	  if (!($$=get_charset_by_csname($1.str,MY_CS_PRIMARY,MYF(0))))
	  {
	    net_printf(YYTHD,ER_UNKNOWN_CHARACTER_SET,$1.str);
	    YYABORT;
	  }
	}
	| BINARY { $$= &my_charset_bin; }
	;

charset_name_or_default:
	charset_name { $$=$1;   }
	| DEFAULT    { $$=NULL; } ;


old_or_new_charset_name:
	ident_or_text
	{
	  if (!($$=get_charset_by_csname($1.str,MY_CS_PRIMARY,MYF(0))) &&
	      !($$=get_old_charset_by_name($1.str)))
	  {
	    net_printf(YYTHD,ER_UNKNOWN_CHARACTER_SET,$1.str);
	    YYABORT;
	  }
	}
	| BINARY { $$= &my_charset_bin; }
	;

old_or_new_charset_name_or_default:
	old_or_new_charset_name { $$=$1;   }
	| DEFAULT    { $$=NULL; } ;

collation_name:
	ident_or_text
	{
	  if (!($$=get_charset_by_name($1.str,MYF(0))))
	  {
	    net_printf(YYTHD,ER_UNKNOWN_COLLATION,$1.str);
	    YYABORT;
	  }
	};

opt_collate:
	/* empty */	{ $$=NULL; }
	| COLLATE_SYM collation_name_or_default { $$=$2; }
	;

collation_name_or_default:
	collation_name { $$=$1;   }
	| DEFAULT    { $$=NULL; } ;

opt_default:
	/* empty */	{}
	| DEFAULT	{};

opt_binary:
	/* empty */			{ Lex->charset=NULL; }
	| ASCII_SYM			{ Lex->charset=&my_charset_latin1; }
	| BYTE_SYM			{ Lex->charset=&my_charset_bin; }
	| BINARY			{ Lex->charset=&my_charset_bin; }
	| UNICODE_SYM
	{
	  if (!(Lex->charset=get_charset_by_csname("ucs2",MY_CS_PRIMARY,MYF(0))))
	  {
	    net_printf(YYTHD,ER_UNKNOWN_CHARACTER_SET,"ucs2");
	    YYABORT;
	  }
	}
	| charset charset_name	{ Lex->charset=$2; } ;

opt_primary:
	/* empty */
	| PRIMARY_SYM
	;

references:
	REFERENCES table_ident
	{
	  LEX *lex=Lex;
	  lex->fk_delete_opt= lex->fk_update_opt= lex->fk_match_option= 0;
	  lex->ref_list.empty();
	}
	opt_ref_list
	{
	  $$=$2;
	};

opt_ref_list:
	/* empty */ opt_on_delete {}
	| '(' ref_list ')' opt_on_delete {};

ref_list:
	ref_list ',' ident	{ Lex->ref_list.push_back(new key_part_spec($3.str)); }
	| ident			{ Lex->ref_list.push_back(new key_part_spec($1.str)); };


opt_on_delete:
	/* empty */ {}
	| opt_on_delete_list {};

opt_on_delete_list:
	opt_on_delete_list opt_on_delete_item {}
	| opt_on_delete_item {};

opt_on_delete_item:
	ON DELETE_SYM delete_option   { Lex->fk_delete_opt= $3; }
	| ON UPDATE_SYM delete_option { Lex->fk_update_opt= $3; }
	| MATCH FULL	{ Lex->fk_match_option= foreign_key::FK_MATCH_FULL; }
	| MATCH PARTIAL { Lex->fk_match_option= foreign_key::FK_MATCH_PARTIAL; }
	| MATCH SIMPLE_SYM { Lex->fk_match_option= foreign_key::FK_MATCH_SIMPLE; };

delete_option:
	RESTRICT	 { $$= (int) foreign_key::FK_OPTION_RESTRICT; }
	| CASCADE	 { $$= (int) foreign_key::FK_OPTION_CASCADE; }
	| SET NULL_SYM   { $$= (int) foreign_key::FK_OPTION_SET_NULL; }
	| NO_SYM ACTION  { $$= (int) foreign_key::FK_OPTION_NO_ACTION; }
	| SET DEFAULT    { $$= (int) foreign_key::FK_OPTION_DEFAULT;  };

key_type:
	opt_constraint PRIMARY_SYM KEY_SYM  { $$= Key::PRIMARY; }
	| key_or_index			    { $$= Key::MULTIPLE; }
	| FULLTEXT_SYM			    { $$= Key::FULLTEXT; }
	| FULLTEXT_SYM key_or_index	    { $$= Key::FULLTEXT; }
	| SPATIAL_SYM			    { $$= Key::SPATIAL; }
	| SPATIAL_SYM key_or_index	    { $$= Key::SPATIAL; }
	| opt_constraint UNIQUE_SYM	    { $$= Key::UNIQUE; }
	| opt_constraint UNIQUE_SYM key_or_index { $$= Key::UNIQUE; };

key_or_index:
	KEY_SYM {}
	| INDEX {};

keys_or_index:
	KEYS {}
	| INDEX {}
	| INDEXES {};

opt_unique_or_fulltext:
	/* empty */	{ $$= Key::MULTIPLE; }
	| UNIQUE_SYM	{ $$= Key::UNIQUE; }
	| FULLTEXT_SYM	{ $$= Key::FULLTEXT;}
	| SPATIAL_SYM	{ $$= Key::SPATIAL; }
        ;

key_alg:
	/* empty */		   { $$= HA_KEY_ALG_UNDEF; }
	| USING opt_btree_or_rtree { $$= $2; }
	| TYPE_SYM opt_btree_or_rtree  { $$= $2; };

opt_btree_or_rtree:
	BTREE_SYM	{ $$= HA_KEY_ALG_BTREE; }
	| RTREE_SYM	{ $$= HA_KEY_ALG_RTREE; }
	| HASH_SYM	{ $$= HA_KEY_ALG_HASH; };

key_list:
	key_list ',' key_part order_dir { Lex->col_list.push_back($3); }
	| key_part order_dir		{ Lex->col_list.push_back($1); };

key_part:
	ident			{ $$=new key_part_spec($1.str); }
	| ident '(' NUM ')'	{ $$=new key_part_spec($1.str,(uint) atoi($3.str)); };

opt_ident:
	/* empty */	{ $$=(char*) 0; }	/* Defaultlength */
	| field_ident	{ $$=$1.str; };

opt_component:
	/* empty */	 { $$.str= 0; $$.length= 0; }
	| '.' ident	 { $$=$2; };

string_list:
	text_string			{ Lex->interval_list.push_back($1); }
	| string_list ',' text_string	{ Lex->interval_list.push_back($3); };

/*
** Alter table
*/

alter:
	ALTER opt_ignore TABLE_SYM table_ident
	{
	  THD *thd= YYTHD;
	  LEX *lex=&thd->lex;
	  lex->sql_command = SQLCOM_ALTER_TABLE;
	  lex->name=0;
	  if (!lex->select_lex.add_table_to_list(thd, $4, NULL,
						 TL_OPTION_UPDATING))
	    YYABORT;
	  lex->drop_primary=0;
	  lex->create_list.empty();
	  lex->key_list.empty();
	  lex->col_list.empty();
	  lex->drop_list.empty();
	  lex->alter_list.empty();
          lex->select_lex.init_order();
	  lex->select_lex.db=lex->name=0;
	  bzero((char*) &lex->create_info,sizeof(lex->create_info));
	  lex->create_info.db_type= DB_TYPE_DEFAULT;
	  lex->create_info.table_charset= thd->variables.character_set_database;
	  lex->create_info.row_type= ROW_TYPE_NOT_USED;
          lex->alter_keys_onoff=LEAVE_AS_IS;
          lex->simple_alter=1;
	}
	alter_list
	{}
	| ALTER DATABASE ident opt_create_database_options
	  {
	    LEX *lex=Lex;
	    lex->sql_command=SQLCOM_ALTER_DB;
	    lex->name=$3.str;
	  };


alter_list:
        | alter_list_item
	| alter_list ',' alter_list_item;

add_column:
	ADD opt_column { Lex->change=0; };

alter_list_item:
	add_column column_def opt_place { Lex->simple_alter=0; }
	| ADD key_def { Lex->simple_alter=0; }
	| add_column '(' field_list ')'      { Lex->simple_alter=0; }
	| CHANGE opt_column field_ident
	  {
	     LEX *lex=Lex;
	     lex->change= $3.str; lex->simple_alter=0;
	  }
          field_spec opt_place
        | MODIFY_SYM opt_column field_ident
          {
            LEX *lex=Lex;
            lex->length=lex->dec=0; lex->type=0; lex->interval=0;
            lex->default_value=lex->comment=0;
	    lex->charset= NULL;
            lex->simple_alter=0;
          }
          type opt_attribute
          {
            LEX *lex=Lex;
            if (add_field_to_list(lex->thd,$3.str,
                                  (enum enum_field_types) $5,
                                  lex->length,lex->dec,lex->type,
                                  lex->default_value, lex->comment,
				  $3.str, lex->interval, lex->charset,
				  lex->uint_geom_type))
	       YYABORT;
          }
          opt_place
	| DROP opt_column field_ident opt_restrict
	  {
	    LEX *lex=Lex;
	    lex->drop_list.push_back(new Alter_drop(Alter_drop::COLUMN,
					    $3.str)); lex->simple_alter=0;
	  }
	| DROP PRIMARY_SYM KEY_SYM
	  {
	    LEX *lex=Lex;
	    lex->drop_primary=1; lex->simple_alter=0;
	  }
	| DROP FOREIGN KEY_SYM opt_ident { Lex->simple_alter=0; }
	| DROP key_or_index field_ident
	  {
	    LEX *lex=Lex;
	    lex->drop_list.push_back(new Alter_drop(Alter_drop::KEY,
						    $3.str));
	    lex->simple_alter=0;
	  }
	| DISABLE_SYM KEYS { Lex->alter_keys_onoff=DISABLE; }
	| ENABLE_SYM KEYS  { Lex->alter_keys_onoff=ENABLE; }
	| ALTER opt_column field_ident SET DEFAULT literal
	  {
	    LEX *lex=Lex;
	    lex->alter_list.push_back(new Alter_column($3.str,$6));
	    lex->simple_alter=0;
	  }
	| ALTER opt_column field_ident DROP DEFAULT
	  {
	    LEX *lex=Lex;
	    lex->alter_list.push_back(new Alter_column($3.str,(Item*) 0));
	    lex->simple_alter=0;
	  }
	| RENAME opt_to table_ident
	  {
	    LEX *lex=Lex;
	    lex->select_lex.db=$3->db.str;
	    lex->name= $3->table.str;
	  }
        | create_table_options_space_separated { Lex->simple_alter=0; }
	| order_clause         { Lex->simple_alter=0; };

opt_column:
	/* empty */	{}
	| COLUMN_SYM	{};

opt_ignore:
	/* empty */	{ Lex->duplicates=DUP_ERROR; }
	| IGNORE_SYM	{ Lex->duplicates=DUP_IGNORE; };

opt_restrict:
	/* empty */	{}
	| RESTRICT	{}
	| CASCADE	{};

opt_place:
	/* empty */	{}
	| AFTER_SYM ident { store_position_for_column($2.str); }
	| FIRST_SYM	  { store_position_for_column(first_keyword); };

opt_to:
	/* empty */	{}
	| TO_SYM	{}
	| EQ		{}
	| AS		{};

/*
  The first two deprecate the last two--delete the last two for 4.1 release
*/

slave:
	START_SYM SLAVE slave_thread_opts
        {
	  LEX *lex=Lex;
          lex->sql_command = SQLCOM_SLAVE_START;
	  lex->type = 0;
        }
        | STOP_SYM SLAVE slave_thread_opts
          {
	    LEX *lex=Lex;
            lex->sql_command = SQLCOM_SLAVE_STOP;
	    lex->type = 0;
          }
	;

start:
	START_SYM TRANSACTION_SYM { Lex->sql_command = SQLCOM_BEGIN;}
	{}
	;

slave_thread_opts:
	{ Lex->slave_thd_opt= 0; }
	slave_thread_opt_list
	;

slave_thread_opt_list:
	slave_thread_opt
	| slave_thread_opt_list ',' slave_thread_opt
	;

slave_thread_opt:
	/*empty*/	{}
	| SQL_THREAD	{ Lex->slave_thd_opt|=SLAVE_SQL; }
	| RELAY_THREAD 	{ Lex->slave_thd_opt|=SLAVE_IO; }
	;

restore:
	RESTORE_SYM table_or_tables
	{
	   Lex->sql_command = SQLCOM_RESTORE_TABLE;
	}
	table_list FROM TEXT_STRING_sys
        {
	  Lex->backup_dir = $6.str;
        };

backup:
	BACKUP_SYM table_or_tables
	{
	   Lex->sql_command = SQLCOM_BACKUP_TABLE;
	}
	table_list TO_SYM TEXT_STRING_sys
        {
	  Lex->backup_dir = $6.str;
        };

checksum:
        CHECKSUM_SYM table_or_tables
	{
	   LEX *lex=Lex;
	   lex->sql_command = SQLCOM_CHECKSUM;
	}
	table_list opt_checksum_type
        {}
	;

opt_checksum_type:
        /* nothing */  { Lex->check_opt.flags= 0; }
	| QUICK        { Lex->check_opt.flags= T_QUICK; }
	| EXTENDED_SYM { Lex->check_opt.flags= T_EXTEND; }
        ;

repair:
	REPAIR opt_no_write_to_binlog table_or_tables
	{
	   LEX *lex=Lex;
	   lex->sql_command = SQLCOM_REPAIR;
           lex->no_write_to_binlog= $2;
	   lex->check_opt.init();
	}
	table_list opt_mi_repair_type
	{}
	;

opt_mi_repair_type:
	/* empty */ { Lex->check_opt.flags = T_MEDIUM; }
	| mi_repair_types {};

mi_repair_types:
	mi_repair_type {}
	| mi_repair_type mi_repair_types {};

mi_repair_type:
	QUICK          { Lex->check_opt.flags|= T_QUICK; }
	| EXTENDED_SYM { Lex->check_opt.flags|= T_EXTEND; }
        | USE_FRM      { Lex->check_opt.sql_flags|= TT_USEFRM; };

analyze:
	ANALYZE_SYM opt_no_write_to_binlog table_or_tables
	{
	   LEX *lex=Lex;
	   lex->sql_command = SQLCOM_ANALYZE;
           lex->no_write_to_binlog= $2;
	   lex->check_opt.init();
	}
	table_list opt_mi_check_type
	{}
	;

check:
	CHECK_SYM table_or_tables
	{
	   LEX *lex=Lex;
	   lex->sql_command = SQLCOM_CHECK;
	   lex->check_opt.init();
	}
	table_list opt_mi_check_type
	{}
	;

opt_mi_check_type:
	/* empty */ { Lex->check_opt.flags = T_MEDIUM; }
	| mi_check_types {};

mi_check_types:
	mi_check_type {}
	| mi_check_type mi_check_types {};

mi_check_type:
	QUICK      { Lex->check_opt.flags|= T_QUICK; }
	| FAST_SYM { Lex->check_opt.flags|= T_FAST; }
	| MEDIUM_SYM { Lex->check_opt.flags|= T_MEDIUM; }
	| EXTENDED_SYM { Lex->check_opt.flags|= T_EXTEND; }
	| CHANGED  { Lex->check_opt.flags|= T_CHECK_ONLY_CHANGED; };

optimize:
	OPTIMIZE opt_no_write_to_binlog table_or_tables
	{
	   LEX *lex=Lex;
	   lex->sql_command = SQLCOM_OPTIMIZE;
           lex->no_write_to_binlog= $2;
	   lex->check_opt.init();
	}
	table_list opt_mi_check_type
	{}
	;

opt_no_write_to_binlog:
	/* empty */        { $$= 0; }
	| NO_WRITE_TO_BINLOG  { $$= 1; }
	| LOCAL_SYM  { $$= 1; }
	;

rename:
	RENAME table_or_tables
	{
	   Lex->sql_command=SQLCOM_RENAME_TABLE;
	}
	table_to_table_list
	{}
	;

table_to_table_list:
	table_to_table
	| table_to_table_list ',' table_to_table;

table_to_table:
	table_ident TO_SYM table_ident
	{
	  LEX *lex=Lex;
	  SELECT_LEX *sl= lex->current_select;
	  if (!sl->add_table_to_list(lex->thd, $1,NULL,TL_OPTION_UPDATING,
				     TL_IGNORE) ||
	      !sl->add_table_to_list(lex->thd, $3,NULL,TL_OPTION_UPDATING,
				     TL_IGNORE))
	    YYABORT;
	};

preload:
	LOAD INDEX INTO CACHE_SYM
	{
	  LEX *lex=Lex;
	  lex->sql_command=SQLCOM_PRELOAD_KEYS;
	}
	preload_list
	{}
	;

preload_list:
	preload_keys
	| preload_list ',' preload_keys;

preload_keys:
	table_ident preload_keys_spec opt_ignore_leaves
	{
	  LEX *lex=Lex;
	  SELECT_LEX *sel= &lex->select_lex;
	  if (!sel->add_table_to_list(lex->thd, $1, NULL, $3,
                                      TL_READ,
                                      sel->get_use_index(),
                                      (List<String> *)0))
            YYABORT;
	}
	;

preload_keys_spec:
	keys_or_index { Select->interval_list.empty(); }
	preload_key_list_or_empty
	{
	  LEX *lex=Lex;
	  SELECT_LEX *sel= &lex->select_lex;
	  sel->use_index= sel->interval_list;
	  sel->use_index_ptr= &sel->use_index;
	}
	;

preload_key_list_or_empty:
	/* empty */
	| '(' key_usage_list2 ')' {}
	;

opt_ignore_leaves:
	/* empty */
	{ $$= 0; }
	| IGNORE_SYM LEAVES { $$= TL_OPTION_IGNORE_LEAVES; }
	;

/*
  Select : retrieve data from table
*/


select:
	select_init
	{
	  LEX *lex= Lex;
	  lex->sql_command= SQLCOM_SELECT;
	  lex->select_lex.resolve_mode= SELECT_LEX::SELECT_MODE;
	}
	;

/* Need select_init2 for subselects. */
select_init:
	SELECT_SYM select_init2
	|
	'(' SELECT_SYM select_part2 ')'
	  {
	    LEX *lex= Lex;
            SELECT_LEX * sel= lex->current_select;
	    if (sel->set_braces(1))
	    {
	      send_error(lex->thd, ER_SYNTAX_ERROR);
	      YYABORT;
	    }
	  if (sel->linkage == UNION_TYPE &&
	      !sel->master_unit()->first_select()->braces)
	  {
	    send_error(lex->thd, ER_SYNTAX_ERROR);
	    YYABORT;
	  }
            /* select in braces, can't contain global parameters */
            sel->master_unit()->global_parameters=
               sel->master_unit()->fake_select_lex;
          } union_opt;

select_init2:
	select_part2
        {
	  LEX *lex= Lex;
          SELECT_LEX * sel= lex->current_select;
          if (lex->current_select->set_braces(0))
	  {
	    send_error(lex->thd, ER_SYNTAX_ERROR);
	    YYABORT;
	  }
	  if (sel->linkage == UNION_TYPE &&
	      sel->master_unit()->first_select()->braces)
	  {
	    send_error(lex->thd, ER_SYNTAX_ERROR);
	    YYABORT;
	  }
	}
	union_clause
	;

select_part2:
	{
	  LEX *lex=Lex;
	  SELECT_LEX * sel= lex->current_select;
	  if (lex->current_select == &lex->select_lex)
	    lex->lock_option= TL_READ; /* Only for global SELECT */
	  if (sel->linkage != UNION_TYPE)
	    mysql_init_select(lex);
	  lex->current_select->parsing_place= SELECT_LEX_NODE::SELECT_LIST;
	}
	select_options select_item_list
	{
	  Select->parsing_place= SELECT_LEX_NODE::NO_MATTER;
	}
	select_into select_lock_type;

select_into:
	opt_limit_clause {}
	| FROM DUAL_SYM /* oracle compatibility: oracle always requires FROM
                           clause, and DUAL is system table without fields.
                           Is "SELECT 1 FROM DUAL" any better than
                           "SELECT 1" ? Hmmm :) */
        | into
	| select_from
	| into select_from
	| select_from into;

select_from:
	FROM join_table_list where_clause group_clause having_clause opt_order_clause opt_limit_clause procedure_clause;

select_options:
	/* empty*/
	| select_option_list;

select_option_list:
	select_option_list select_option
	| select_option;

select_option:
	STRAIGHT_JOIN { Select->options|= SELECT_STRAIGHT_JOIN; }
	| HIGH_PRIORITY
	  {
	    if (check_simple_select())
	      YYABORT;
	    Lex->lock_option= TL_READ_HIGH_PRIORITY;
	  }
	| DISTINCT	{ Select->options|= SELECT_DISTINCT; }
	| SQL_SMALL_RESULT { Select->options|= SELECT_SMALL_RESULT; }
	| SQL_BIG_RESULT { Select->options|= SELECT_BIG_RESULT; }
	| SQL_BUFFER_RESULT
	  {
	    if (check_simple_select())
	      YYABORT;
	    Select->options|= OPTION_BUFFER_RESULT;
	  }
	| SQL_CALC_FOUND_ROWS
	  {
	    if (check_simple_select())
	      YYABORT;
	    Select->options|= OPTION_FOUND_ROWS;
	  }
	| SQL_NO_CACHE_SYM { Lex->uncacheable(); }
	| SQL_CACHE_SYM
	  {
	    Lex->select_lex.options|= OPTION_TO_QUERY_CACHE;
	  }
	| ALL		{}
	;

select_lock_type:
	/* empty */
	| FOR_SYM UPDATE_SYM
	  {
	    LEX *lex=Lex;
	    lex->current_select->set_lock_for_tables(TL_WRITE);
	    lex->safe_to_cache_query=0;
	  }
	| LOCK_SYM IN_SYM SHARE_SYM MODE_SYM
	  {
	    LEX *lex=Lex;
	    lex->current_select->
	      set_lock_for_tables(TL_READ_WITH_SHARED_LOCKS);
	    lex->safe_to_cache_query=0;
	  }
	;

select_item_list:
	  select_item_list ',' select_item
	| select_item
	| '*'
	  {
	    THD *thd= YYTHD;
	    if (add_item_to_list(thd, new Item_field(NULL, NULL, "*")))
	      YYABORT;
	    (thd->lex.current_select->with_wild)++;
	  };


select_item:
	  remember_name select_item2 remember_end select_alias
	  {
	    if (add_item_to_list(YYTHD, $2))
	      YYABORT;
	    if ($4.str)
	      $2->set_name($4.str,$4.length,system_charset_info);
	    else if (!$2->name)
	      $2->set_name($1,(uint) ($3 - $1), YYTHD->charset());
	  };

remember_name:
	{ $$=(char*) Lex->tok_start; };

remember_end:
	{ $$=(char*) Lex->tok_end; };

select_item2:
	table_wild	{ $$=$1; } /* table.* */
	| expr		{ $$=$1; };

select_alias:
	/* empty */		{ $$.str=0;}
	| AS ident		{ $$=$2; }
	| AS TEXT_STRING_sys	{ $$=$2; }
	| ident			{ $$=$1; }
	| TEXT_STRING_sys	{ $$=$1; }
	;

optional_braces:
	/* empty */ {}
	| '(' ')' {};

/* all possible expressions */
expr:	
	expr_expr	{ $$= $1; }
	| simple_expr	{ $$= $1; }
	;

comp_op:  EQ		{ $$ = &comp_eq_creator; }
	| GE		{ $$ = &comp_ge_creator; }
	| GT_SYM	{ $$ = &comp_gt_creator; }
	| LE		{ $$ = &comp_le_creator; }
	| LT		{ $$ = &comp_lt_creator; }
	| NE		{ $$ = &comp_ne_creator; }
	;

all_or_any: ALL     { $$ = 1; }
        |   ANY_SYM { $$ = 0; }
        ;

/* expressions that begin with 'expr' */
expr_expr:
	 expr IN_SYM '(' expr_list ')'
	  { $4->push_front($1); $$= new Item_func_in(*$4); }
	| expr NOT IN_SYM '(' expr_list ')'
	  { $5->push_front($1); $$= new Item_func_not(new Item_func_in(*$5)); }
        | expr IN_SYM in_subselect
          { $$= new Item_in_subselect(YYTHD, $1, $3); }
	| expr NOT IN_SYM in_subselect
          {
            $$= new Item_func_not(new Item_in_subselect(YYTHD, $1, $4));
          }
	| expr BETWEEN_SYM no_and_expr AND expr
	  { $$= new Item_func_between($1,$3,$5); }
	| expr NOT BETWEEN_SYM no_and_expr AND expr
	  { $$= new Item_func_not(new Item_func_between($1,$4,$6)); }
	| expr OR_OR_CONCAT expr { $$= or_or_concat(YYTHD, $1,$3); }
	| expr OR expr		{ $$= new Item_cond_or($1,$3); }
        | expr XOR expr		{ $$= new Item_cond_xor($1,$3); }
	| expr AND expr		{ $$= new Item_cond_and($1,$3); }
	| expr SOUNDS_SYM LIKE expr { $$= Item_bool_func2::eq_creator(new Item_func_soundex($1), new Item_func_soundex($4));}
	| expr LIKE simple_expr opt_escape { $$= new Item_func_like($1,$3,$4); }
	| expr NOT LIKE simple_expr opt_escape	{ $$= new Item_func_not(new Item_func_like($1,$4,$5));}
	| expr REGEXP expr { $$= new Item_func_regex($1,$3); }
	| expr NOT REGEXP expr { $$= new Item_func_not(new Item_func_regex($1,$4)); }
	| expr IS NULL_SYM	{ $$= new Item_func_isnull($1); }
	| expr IS NOT NULL_SYM { $$= new Item_func_isnotnull($1); }
	| expr EQUAL_SYM expr	{ $$= new Item_func_equal($1,$3); }
	| expr comp_op expr %prec EQ	{ $$= (*((*$2)(0)))($1,$3); }
	| expr comp_op all_or_any in_subselect %prec EQ
	{
	  Item_allany_subselect *it=
	    new Item_allany_subselect(YYTHD, $1, (*$2)($3), $4);
	  if ($3)
	    $$ = new Item_func_not(it);	/* ALL */
	  else
	    $$ = it;			/* ANY/SOME */
	}
	| expr SHIFT_LEFT expr	{ $$= new Item_func_shift_left($1,$3); }
	| expr SHIFT_RIGHT expr { $$= new Item_func_shift_right($1,$3); }
	| expr '+' expr		{ $$= new Item_func_plus($1,$3); }
	| expr '-' expr		{ $$= new Item_func_minus($1,$3); }
	| expr '*' expr		{ $$= new Item_func_mul($1,$3); }
	| expr '/' expr		{ $$= new Item_func_div($1,$3); }
	| expr DIV_SYM expr	{ $$= new Item_func_int_div($1,$3); }
	| expr MOD_SYM expr	{ $$= new Item_func_mod($1,$3); }
	| expr '|' expr		{ $$= new Item_func_bit_or($1,$3); }
        | expr '^' expr		{ $$= new Item_func_bit_xor($1,$3); }
	| expr '&' expr		{ $$= new Item_func_bit_and($1,$3); }
	| expr '%' expr		{ $$= new Item_func_mod($1,$3); }
	| expr '+' interval_expr interval
	  { $$= new Item_date_add_interval($1,$3,$4,0); }
	| expr '-' interval_expr interval
	  { $$= new Item_date_add_interval($1,$3,$4,1); }
	;

/* expressions that begin with 'expr' that do NOT follow IN_SYM */
no_in_expr:
	no_in_expr BETWEEN_SYM no_and_expr AND expr
	  { $$= new Item_func_between($1,$3,$5); }
	| no_in_expr NOT BETWEEN_SYM no_and_expr AND expr
	  { $$= new Item_func_not(new Item_func_between($1,$4,$6)); }
	| no_in_expr OR_OR_CONCAT expr	{ $$= or_or_concat(YYTHD, $1,$3); }
	| no_in_expr OR expr		{ $$= new Item_cond_or($1,$3); }
        | no_in_expr XOR expr		{ $$= new Item_cond_xor($1,$3); }
	| no_in_expr AND expr		{ $$= new Item_cond_and($1,$3); }
	| no_in_expr SOUNDS_SYM LIKE expr { $$= Item_bool_func2::eq_creator(new Item_func_soundex($1), new Item_func_soundex($4));}
	| no_in_expr LIKE simple_expr opt_escape { $$= new Item_func_like($1,$3,$4); }
	| no_in_expr NOT LIKE simple_expr opt_escape { $$= new Item_func_not(new Item_func_like($1,$4,$5)); }
	| no_in_expr REGEXP expr { $$= new Item_func_regex($1,$3); }
	| no_in_expr NOT REGEXP expr { $$= new Item_func_not(new Item_func_regex($1,$4)); }
	| no_in_expr IS NULL_SYM	{ $$= new Item_func_isnull($1); }
	| no_in_expr IS NOT NULL_SYM { $$= new Item_func_isnotnull($1); }
	| no_in_expr EQUAL_SYM expr	{ $$= new Item_func_equal($1,$3); }
	| no_in_expr comp_op expr %prec EQ	{ $$= (*((*$2)(0)))($1,$3); }
	| no_in_expr comp_op all_or_any in_subselect %prec EQ
	{
	  Item_allany_subselect *it=
	    new Item_allany_subselect(YYTHD, $1, (*$2)($3), $4);
	  if ($3)
	    $$ = new Item_func_not(it);	/* ALL */
	  else
	    $$ = it;			/* ANY/SOME */
	}
	| no_in_expr SHIFT_LEFT expr  { $$= new Item_func_shift_left($1,$3); }
	| no_in_expr SHIFT_RIGHT expr { $$= new Item_func_shift_right($1,$3); }
	| no_in_expr '+' expr		{ $$= new Item_func_plus($1,$3); }
	| no_in_expr '-' expr		{ $$= new Item_func_minus($1,$3); }
	| no_in_expr '*' expr		{ $$= new Item_func_mul($1,$3); }
	| no_in_expr '/' expr		{ $$= new Item_func_div($1,$3); }
	| no_in_expr DIV_SYM expr	{ $$= new Item_func_int_div($1,$3); }
	| no_in_expr '|' expr		{ $$= new Item_func_bit_or($1,$3); }
        | no_in_expr '^' expr		{ $$= new Item_func_bit_xor($1,$3); }
	| no_in_expr '&' expr		{ $$= new Item_func_bit_and($1,$3); }
	| no_in_expr '%' expr		{ $$= new Item_func_mod($1,$3); }
	| no_in_expr MOD_SYM expr	{ $$= new Item_func_mod($1,$3); }
	| no_in_expr '+' interval_expr interval
	  { $$= new Item_date_add_interval($1,$3,$4,0); }
	| no_in_expr '-' interval_expr interval
	  { $$= new Item_date_add_interval($1,$3,$4,1); }
	| simple_expr;

/* expressions that begin with 'expr' that does NOT follow AND */
no_and_expr:
	  no_and_expr IN_SYM '(' expr_list ')'
	  { $4->push_front($1); $$= new Item_func_in(*$4); }
	| no_and_expr NOT IN_SYM '(' expr_list ')'
	  { $5->push_front($1); $$= new Item_func_not(new Item_func_in(*$5)); }
        | no_and_expr IN_SYM in_subselect
          { $$= new Item_in_subselect(YYTHD, $1, $3); }
	| no_and_expr NOT IN_SYM in_subselect
          {
            $$= new Item_func_not(new Item_in_subselect(YYTHD, $1, $4));
          }
	| no_and_expr BETWEEN_SYM no_and_expr AND expr
	  { $$= new Item_func_between($1,$3,$5); }
	| no_and_expr NOT BETWEEN_SYM no_and_expr AND expr
	  { $$= new Item_func_not(new Item_func_between($1,$4,$6)); }
	| no_and_expr OR_OR_CONCAT expr	{ $$= or_or_concat(YYTHD, $1,$3); }
	| no_and_expr OR expr		{ $$= new Item_cond_or($1,$3); }
        | no_and_expr XOR expr		{ $$= new Item_cond_xor($1,$3); }
	| no_and_expr SOUNDS_SYM LIKE expr { $$= Item_bool_func2::eq_creator(new Item_func_soundex($1), new Item_func_soundex($4));}
	| no_and_expr LIKE simple_expr opt_escape { $$= new Item_func_like($1,$3,$4); }
	| no_and_expr NOT LIKE simple_expr opt_escape	{ $$= new Item_func_not(new Item_func_like($1,$4,$5)); }
	| no_and_expr REGEXP expr { $$= new Item_func_regex($1,$3); }
	| no_and_expr NOT REGEXP expr { $$= new Item_func_not(new Item_func_regex($1,$4)); }
	| no_and_expr IS NULL_SYM	{ $$= new Item_func_isnull($1); }
	| no_and_expr IS NOT NULL_SYM { $$= new Item_func_isnotnull($1); }
	| no_and_expr EQUAL_SYM expr	{ $$= new Item_func_equal($1,$3); }
	| no_and_expr comp_op expr %prec EQ { $$= (*((*$2)(0)))($1,$3); }
	| no_and_expr comp_op all_or_any in_subselect %prec EQ
	{
	  Item_allany_subselect *it=
	    new Item_allany_subselect(YYTHD, $1, (*$2)($3), $4);
	  if ($3)
	    $$ = new Item_func_not(it);	/* ALL */
	  else
	    $$ = it;			/* ANY/SOME */
	}
	| no_and_expr SHIFT_LEFT expr  { $$= new Item_func_shift_left($1,$3); }
	| no_and_expr SHIFT_RIGHT expr { $$= new Item_func_shift_right($1,$3); }
	| no_and_expr '+' expr		{ $$= new Item_func_plus($1,$3); }
	| no_and_expr '-' expr		{ $$= new Item_func_minus($1,$3); }
	| no_and_expr '*' expr		{ $$= new Item_func_mul($1,$3); }
	| no_and_expr '/' expr		{ $$= new Item_func_div($1,$3); }
	| no_and_expr DIV_SYM expr	{ $$= new Item_func_int_div($1,$3); }
	| no_and_expr '|' expr		{ $$= new Item_func_bit_or($1,$3); }
        | no_and_expr '^' expr		{ $$= new Item_func_bit_xor($1,$3); }
	| no_and_expr '&' expr		{ $$= new Item_func_bit_and($1,$3); }
	| no_and_expr '%' expr		{ $$= new Item_func_mod($1,$3); }
	| no_and_expr MOD_SYM expr	{ $$= new Item_func_mod($1,$3); }
	| no_and_expr '+' interval_expr interval
	  { $$= new Item_date_add_interval($1,$3,$4,0); }
	| no_and_expr '-' interval_expr interval
	  { $$= new Item_date_add_interval($1,$3,$4,1); }
	| simple_expr;

interval_expr:
         INTERVAL_SYM expr { $$=$2; }
        ;

simple_expr:
	simple_ident
 	| simple_expr COLLATE_SYM ident_or_text %prec NEG
	  {
	    $$= new Item_func_set_collation($1,
					    new Item_string($3.str,
							    $3.length,
					    		    YYTHD->charset()));
	  }
	| literal
	| param_marker
	| '@' ident_or_text SET_VAR expr
	  {
	    $$= new Item_func_set_user_var($2,$4);
	    Lex->uncacheable();
	  }
	| '@' ident_or_text
	  {
	    $$= new Item_func_get_user_var($2);
	    Lex->uncacheable();
	  }
	| '@' '@' opt_var_ident_type ident_or_text opt_component
	  {
	    if (!($$= get_system_var(YYTHD, (enum_var_type) $3, $4, $5)))
	      YYABORT;
	  }
	| sum_expr
	| '+' expr %prec NEG	{ $$= $2; }
	| '-' expr %prec NEG    { $$= new Item_func_neg($2); }
	| '~' expr %prec NEG	{ $$= new Item_func_bit_neg($2); }
	| NOT expr %prec NEG	{ $$= new Item_func_not($2); }
	| '!' expr %prec NEG	{ $$= new Item_func_not($2); }
	| '(' expr ')'		{ $$= $2; }
	| '(' expr ',' expr_list ')'
	  {
	    $4->push_front($2);
	    $$= new Item_row(*$4);
	  }
	| ROW_SYM '(' expr ',' expr_list ')'
	  {
	    $5->push_front($3);
	    $$= new Item_row(*$5);
	  }
	| EXISTS exists_subselect { $$= $2; }
	| singlerow_subselect   { $$= $1; }
	| '{' ident expr '}'	{ $$= $3; }
        | MATCH ident_list_arg AGAINST '(' expr ')'
          { Select->add_ftfunc_to_list((Item_func_match *)
                   ($$=new Item_func_match_nl(*$2,$5))); }
        | MATCH ident_list_arg AGAINST '(' expr IN_SYM BOOLEAN_SYM MODE_SYM ')'
          { Select->add_ftfunc_to_list((Item_func_match *)
                   ($$=new Item_func_match_bool(*$2,$5))); }
	| ASCII_SYM '(' expr ')' { $$= new Item_func_ascii($3); }
	| BINARY expr %prec NEG
	  {
	    $$= new Item_func_set_collation($2,new Item_string(binary_keyword,
					    6, &my_charset_latin1));
	  }
	| CAST_SYM '(' expr AS cast_type ')'
	  { 
	    $$= create_func_cast($3, $5, 
				 Lex->length ? atoi(Lex->length) : -1,
				 Lex->charset); 
	  }
	| CASE_SYM opt_expr WHEN_SYM when_list opt_else END
	  { $$= new Item_func_case(* $4, $2, $5 ); }
	| CONVERT_SYM '(' expr ',' cast_type ')'
	  {
	    $$= create_func_cast($3, $5,
				 Lex->length ? atoi(Lex->length) : -1,
				 Lex->charset);
	  }
	| CONVERT_SYM '(' expr USING charset_name ')'
	  { $$= new Item_func_conv_charset($3,$5); }
	| CONVERT_SYM '(' expr ',' expr ',' expr ')'
	  { $$= new Item_func_conv_charset3($3,$7,$5); }
	| DEFAULT '(' simple_ident ')'
	  { $$= new Item_default_value($3); }
	| VALUES '(' simple_ident ')'
	  { $$= new Item_insert_value($3); }
	| FUNC_ARG0 '(' ')'
	  { $$= ((Item*(*)(void))($1.symbol->create_func))();}
	| FUNC_ARG1 '(' expr ')'
	  { $$= ((Item*(*)(Item*))($1.symbol->create_func))($3);}
	| FUNC_ARG2 '(' expr ',' expr ')'
	  { $$= ((Item*(*)(Item*,Item*))($1.symbol->create_func))($3,$5);}
	| FUNC_ARG3 '(' expr ',' expr ',' expr ')'
	  { $$= ((Item*(*)(Item*,Item*,Item*))($1.symbol->create_func))($3,$5,$7);}
	| ADDDATE_SYM '(' expr ',' expr ')'
	  { $$= new Item_date_add_interval($3, $5, INTERVAL_DAY, 0);}
	| ADDDATE_SYM '(' expr ',' INTERVAL_SYM expr interval ')'
	  { $$= new Item_date_add_interval($3, $6, $7, 0); }
	| ATAN	'(' expr ')'
	  { $$= new Item_func_atan($3); }
	| ATAN	'(' expr ',' expr ')'
	  { $$= new Item_func_atan($3,$5); }
	| CHAR_SYM '(' expr_list ')'
	  { $$= new Item_func_char(*$3); }
	| CHARSET '(' expr ')'
	  { $$= new Item_func_charset($3); }
	| COALESCE '(' expr_list ')'
	  { $$= new Item_func_coalesce(* $3); }
	| COLLATION_SYM '(' expr ')'
	  { $$= new Item_func_collation($3); }
	| CONCAT '(' expr_list ')'
	  { $$= new Item_func_concat(* $3); }
	| CONCAT_WS '(' expr ',' expr_list ')'
	  { $$= new Item_func_concat_ws($3, *$5); }
	| CURDATE optional_braces
	  { $$= new Item_func_curdate_local(); Lex->safe_to_cache_query=0; }
	| CURTIME optional_braces
	  { $$= new Item_func_curtime_local(); Lex->safe_to_cache_query=0; }
	| CURTIME '(' expr ')'
	  {
	    $$= new Item_func_curtime_local($3);
	    Lex->safe_to_cache_query=0;
	  }
	| DATE_ADD_INTERVAL '(' expr ',' interval_expr interval ')'
	  { $$= new Item_date_add_interval($3,$5,$6,0); }
	| DATE_SUB_INTERVAL '(' expr ',' interval_expr interval ')'
	  { $$= new Item_date_add_interval($3,$5,$6,1); }
	| DATABASE '(' ')'
	  {
	    $$= new Item_func_database();
            Lex->safe_to_cache_query=0;
	  }
	| DATE_SYM '(' expr ')'
	  { $$= new Item_date_typecast($3); }
	| DAY_SYM '(' expr ')'
	  { $$= new Item_func_dayofmonth($3); }
	| ELT_FUNC '(' expr ',' expr_list ')'
	  { $5->push_front($3); $$= new Item_func_elt(*$5); }
	| MAKE_SET_SYM '(' expr ',' expr_list ')'
	  { $$= new Item_func_make_set($3, *$5); }
	| ENCRYPT '(' expr ')'
	  {
	    $$= new Item_func_encrypt($3);
	    Lex->uncacheable();
	  }
	| ENCRYPT '(' expr ',' expr ')'   { $$= new Item_func_encrypt($3,$5); }
	| DECODE_SYM '(' expr ',' TEXT_STRING_literal ')'
	  { $$= new Item_func_decode($3,$5.str); }
	| ENCODE_SYM '(' expr ',' TEXT_STRING_literal ')'
	 { $$= new Item_func_encode($3,$5.str); }
	| DES_DECRYPT_SYM '(' expr ')'
        { $$= new Item_func_des_decrypt($3); }
	| DES_DECRYPT_SYM '(' expr ',' expr ')'
        { $$= new Item_func_des_decrypt($3,$5); }
	| DES_ENCRYPT_SYM '(' expr ')'
        { $$= new Item_func_des_encrypt($3); }
	| DES_ENCRYPT_SYM '(' expr ',' expr ')'
        { $$= new Item_func_des_encrypt($3,$5); }
	| EXPORT_SET '(' expr ',' expr ',' expr ')'
		{ $$= new Item_func_export_set($3, $5, $7); }
	| EXPORT_SET '(' expr ',' expr ',' expr ',' expr ')'
		{ $$= new Item_func_export_set($3, $5, $7, $9); }
	| EXPORT_SET '(' expr ',' expr ',' expr ',' expr ',' expr ')'
		{ $$= new Item_func_export_set($3, $5, $7, $9, $11); }
	| FALSE_SYM
	  { $$= new Item_int((char*) "FALSE",0,1); }
	| FORMAT_SYM '(' expr ',' NUM ')'
	  { $$= new Item_func_format($3,atoi($5.str)); }
	| FROM_UNIXTIME '(' expr ')'
	  { $$= new Item_func_from_unixtime($3); }
	| FROM_UNIXTIME '(' expr ',' expr ')'
	  {
	    $$= new Item_func_date_format (new Item_func_from_unixtime($3),$5,0);
	  }
	| FIELD_FUNC '(' expr ',' expr_list ')'
	  { $5->push_front($3); $$= new Item_func_field(*$5); }
	| GEOMFROMTEXT '(' expr ')'
	  { $$= new Item_func_geometry_from_text($3); }
	| GEOMFROMTEXT '(' expr ',' expr ')'
	  { $$= new Item_func_geometry_from_text($3, $5); }
	| GEOMFROMWKB '(' expr ')'
	  { $$= new Item_func_geometry_from_wkb($3); }
	| GEOMFROMWKB '(' expr ',' expr ')'
	  { $$= new Item_func_geometry_from_wkb($3, $5); }
	| GEOMETRYCOLLECTION '(' expr_list ')'
	  { $$= new Item_func_spatial_collection(* $3,
                       Geometry::wkbGeometryCollection,
                       Geometry::wkbPoint); }
	| HOUR_SYM '(' expr ')'
	  { $$= new Item_func_hour($3); }
	| IF '(' expr ',' expr ',' expr ')'
	  { $$= new Item_func_if($3,$5,$7); }
	| INSERT '(' expr ',' expr ',' expr ',' expr ')'
	  { $$= new Item_func_insert($3,$5,$7,$9); }
	| interval_expr interval '+' expr
	  /* we cannot put interval before - */
	  { $$= new Item_date_add_interval($4,$1,$2,0); }
	| interval_expr
	  {
            if ($1->type() != Item::ROW_ITEM)
            {
              send_error(Lex->thd, ER_SYNTAX_ERROR);
              YYABORT;
            }
            $$= new Item_func_interval((Item_row *)$1);
          }
	| LAST_INSERT_ID '(' ')'
	  {
	    $$= get_system_var(YYTHD, OPT_SESSION, "last_insert_id", 14,
			      "last_insert_id()");
	    Lex->safe_to_cache_query= 0;
	  }
	| LAST_INSERT_ID '(' expr ')'
	  {
	    $$= new Item_func_set_last_insert_id($3);
	    Lex->safe_to_cache_query= 0;
	  }
	| LEFT '(' expr ',' expr ')'
	  { $$= new Item_func_left($3,$5); }
	| LINESTRING '(' expr_list ')'
	  { $$= new Item_func_spatial_collection(* $3,
               Geometry::wkbLineString, Geometry::wkbPoint); }
	| LOCATE '(' expr ',' expr ')'
	  { $$= new Item_func_locate($5,$3); }
	| LOCATE '(' expr ',' expr ',' expr ')'
	  { $$= new Item_func_locate($5,$3,$7); }
 	| GEOMCOLLFROMTEXT '(' expr ')'
	  { $$= new Item_func_geometry_from_text($3); }
	| GEOMCOLLFROMTEXT '(' expr ',' expr ')'
	  { $$= new Item_func_geometry_from_text($3, $5); }
	| GREATEST_SYM '(' expr ',' expr_list ')'
	  { $5->push_front($3); $$= new Item_func_max(*$5); }
	| LEAST_SYM '(' expr ',' expr_list ')'
	  { $5->push_front($3); $$= new Item_func_min(*$5); }
	| LOG_SYM '(' expr ')'
	  { $$= new Item_func_log($3); }
	| LOG_SYM '(' expr ',' expr ')'
	  { $$= new Item_func_log($3, $5); }
 	| LINEFROMTEXT '(' expr ')'
	  { $$= new Item_func_geometry_from_text($3); }
	| LINEFROMTEXT '(' expr ',' expr ')'
	  { $$= new Item_func_geometry_from_text($3, $5); }
	| MASTER_POS_WAIT '(' expr ',' expr ')'
	  {
	    $$= new Item_master_pos_wait($3, $5);
	    Lex->safe_to_cache_query=0;
		  }
	| MASTER_POS_WAIT '(' expr ',' expr ',' expr ')'
	  {
	    $$= new Item_master_pos_wait($3, $5, $7);
	    Lex->safe_to_cache_query=0;
	  }
	| MICROSECOND_SYM '(' expr ')'
	  { $$= new Item_func_microsecond($3); }
	| MINUTE_SYM '(' expr ')'
	  { $$= new Item_func_minute($3); }
	| MOD_SYM '(' expr ',' expr ')'
	  { $$ = new Item_func_mod( $3, $5); }
	| MONTH_SYM '(' expr ')'
	  { $$= new Item_func_month($3); }
 	| MULTILINESTRING '(' expr_list ')'
 	  { $$= new Item_func_spatial_collection(* $3,
                    Geometry::wkbMultiLineString, Geometry::wkbLineString); }
 	| MLINEFROMTEXT '(' expr ')'
	  { $$= new Item_func_geometry_from_text($3); }
	| MLINEFROMTEXT '(' expr ',' expr ')'
	  { $$= new Item_func_geometry_from_text($3, $5); }
	| MPOINTFROMTEXT '(' expr ')'
	  { $$= new Item_func_geometry_from_text($3); }
	| MPOINTFROMTEXT '(' expr ',' expr ')'
	  { $$= new Item_func_geometry_from_text($3, $5); }
	| MPOLYFROMTEXT '(' expr ')'
	  { $$= new Item_func_geometry_from_text($3); }
	| MPOLYFROMTEXT '(' expr ',' expr ')'
	  { $$= new Item_func_geometry_from_text($3, $5); }
	| MULTIPOINT '(' expr_list ')'
	  { $$= new Item_func_spatial_collection(* $3,
                    Geometry::wkbMultiPoint, Geometry::wkbPoint); }
 	| MULTIPOLYGON '(' expr_list ')'
	  { $$= new Item_func_spatial_collection(* $3,
                       Geometry::wkbMultiPolygon, Geometry::wkbPolygon ); }
	| NOW_SYM optional_braces
	  { $$= new Item_func_now_local(); Lex->safe_to_cache_query=0;}
	| NOW_SYM '(' expr ')'
	  { $$= new Item_func_now_local($3); Lex->safe_to_cache_query=0;}
	| PASSWORD '(' expr ')'
	  { $$= new Item_func_password($3); }
        | PASSWORD '(' expr ',' expr ')'
          { $$= new Item_func_password($3,$5); }
	| POINT_SYM '(' expr ',' expr ')'
	  { $$= new Item_func_point($3,$5); }
 	| POINTFROMTEXT '(' expr ')'
	  { $$= new Item_func_geometry_from_text($3); }
	| POINTFROMTEXT '(' expr ',' expr ')'
	  { $$= new Item_func_geometry_from_text($3, $5); }
	| POLYFROMTEXT '(' expr ')'
	  { $$= new Item_func_geometry_from_text($3); }
	| POLYFROMTEXT '(' expr ',' expr ')'
	  { $$= new Item_func_geometry_from_text($3, $5); }
	| POLYGON '(' expr_list ')'
	  { $$= new Item_func_spatial_collection(* $3,
			Geometry::wkbPolygon, Geometry::wkbLineString); }
	| POSITION_SYM '(' no_in_expr IN_SYM expr ')'
	  { $$ = new Item_func_locate($5,$3); }
	| RAND '(' expr ')'
	  { $$= new Item_func_rand($3); Lex->uncacheable();}
	| RAND '(' ')'
	  { $$= new Item_func_rand(); Lex->uncacheable();}
	| REPLACE '(' expr ',' expr ',' expr ')'
	  { $$= new Item_func_replace($3,$5,$7); }
	| RIGHT '(' expr ',' expr ')'
	  { $$= new Item_func_right($3,$5); }
	| ROUND '(' expr ')'
	  { $$= new Item_func_round($3, new Item_int((char*)"0",0,1),0); }
	| ROUND '(' expr ',' expr ')' { $$= new Item_func_round($3,$5,0); }
	| SUBDATE_SYM '(' expr ',' expr ')'
	  { $$= new Item_date_add_interval($3, $5, INTERVAL_DAY, 1);}
	| SUBDATE_SYM '(' expr ',' INTERVAL_SYM expr interval ')'
	  { $$= new Item_date_add_interval($3, $6, $7, 1); }
	| SECOND_SYM '(' expr ')'
	  { $$= new Item_func_second($3); }
	| SUBSTRING '(' expr ',' expr ',' expr ')'
	  { $$= new Item_func_substr($3,$5,$7); }
	| SUBSTRING '(' expr ',' expr ')'
	  { $$= new Item_func_substr($3,$5); }
	| SUBSTRING '(' expr FROM expr FOR_SYM expr ')'
	  { $$= new Item_func_substr($3,$5,$7); }
	| SUBSTRING '(' expr FROM expr ')'
	  { $$= new Item_func_substr($3,$5); }
	| SUBSTRING_INDEX '(' expr ',' expr ',' expr ')'
	  { $$= new Item_func_substr_index($3,$5,$7); }
	| TIME_SYM '(' expr ')'
	  { $$= new Item_time_typecast($3); }
	| TIMESTAMP '(' expr ')'
	  { $$= new Item_datetime_typecast($3); }
	| TIMESTAMP '(' expr ',' expr ')'
	  { $$= new Item_func_add_time($3, $5, 1, 0); }
	| TRIM '(' expr ')'
	  { $$= new Item_func_trim($3); }
	| TRIM '(' LEADING expr FROM expr ')'
	  { $$= new Item_func_ltrim($6,$4); }
	| TRIM '(' TRAILING expr FROM expr ')'
	  { $$= new Item_func_rtrim($6,$4); }
	| TRIM '(' BOTH expr FROM expr ')'
	  { $$= new Item_func_trim($6,$4); }
	| TRIM '(' LEADING FROM expr ')'
	 { $$= new Item_func_ltrim($5); }
	| TRIM '(' TRAILING FROM expr ')'
	  { $$= new Item_func_rtrim($5); }
	| TRIM '(' BOTH FROM expr ')'
	  { $$= new Item_func_trim($5); }
	| TRIM '(' expr FROM expr ')'
	  { $$= new Item_func_trim($5,$3); }
	| TRUNCATE_SYM '(' expr ',' expr ')'
	  { $$= new Item_func_round($3,$5,1); }
	| TRUE_SYM
	  { $$= new Item_int((char*) "TRUE",1,1); }
	| UDA_CHAR_SUM '(' udf_expr_list ')'
	  {
	    if ($3 != NULL)
	      $$ = new Item_sum_udf_str($1, *$3);
	    else
	      $$ = new Item_sum_udf_str($1);
	  }
	| UDA_FLOAT_SUM '(' udf_expr_list ')'
	  {
	    if ($3 != NULL)
	      $$ = new Item_sum_udf_float($1, *$3);
	    else
	      $$ = new Item_sum_udf_float($1);
	  }
	| UDA_INT_SUM '(' udf_expr_list ')'
	  {
	    if ($3 != NULL)
	      $$ = new Item_sum_udf_int($1, *$3);
	    else
	      $$ = new Item_sum_udf_int($1);
	  }
	| UDF_CHAR_FUNC '(' udf_expr_list ')'
	  {
	    if ($3 != NULL)
	      $$ = new Item_func_udf_str($1, *$3);
	    else
	      $$ = new Item_func_udf_str($1);
	  }
	| UDF_FLOAT_FUNC '(' udf_expr_list ')'
	  {
	    if ($3 != NULL)
	      $$ = new Item_func_udf_float($1, *$3);
	    else
	      $$ = new Item_func_udf_float($1);
	  }
	| UDF_INT_FUNC '(' udf_expr_list ')'
	  {
	    if ($3 != NULL)
	      $$ = new Item_func_udf_int($1, *$3);
	    else
	      $$ = new Item_func_udf_int($1);
	  }
	| UNIQUE_USERS '(' text_literal ',' NUM ',' NUM ',' expr_list ')'
	  {
            $$= new Item_func_unique_users($3,atoi($5.str),atoi($7.str), * $9);
	  }
	| UNIX_TIMESTAMP '(' ')'
	  {
	    $$= new Item_func_unix_timestamp();
	    Lex->safe_to_cache_query=0;
	  }
	| UNIX_TIMESTAMP '(' expr ')'
	  { $$= new Item_func_unix_timestamp($3); }
	| USER '(' ')'
	  { $$= new Item_func_user(); Lex->safe_to_cache_query=0; }
	| UTC_DATE_SYM optional_braces
	  { $$= new Item_func_curdate_utc(); Lex->safe_to_cache_query=0;}
	| UTC_TIME_SYM optional_braces
	  { $$= new Item_func_curtime_utc(); Lex->safe_to_cache_query=0;}
	| UTC_TIMESTAMP_SYM optional_braces
	  { $$= new Item_func_now_utc(); Lex->safe_to_cache_query=0;}
	| WEEK_SYM '(' expr ')'
	  {
            $$= new Item_func_week($3,new Item_int((char*) "0",
				   YYTHD->variables.default_week_format,1));
          }
	| WEEK_SYM '(' expr ',' expr ')'
	  { $$= new Item_func_week($3,$5); }
	| YEAR_SYM '(' expr ')'
	  { $$= new Item_func_year($3); }
	| YEARWEEK '(' expr ')'
	  { $$= new Item_func_yearweek($3,new Item_int((char*) "0",0,1)); }
	| YEARWEEK '(' expr ',' expr ')'
	  { $$= new Item_func_yearweek($3, $5); }
	| BENCHMARK_SYM '(' ULONG_NUM ',' expr ')'
	  {
	    $$=new Item_func_benchmark($3,$5);
	    Lex->uncacheable();
	  }
	| EXTRACT_SYM '(' interval FROM expr ')'
	{ $$=new Item_extract( $3, $5); };

udf_expr_list:
	/* empty */	{ $$= NULL; }
	| expr_list	{ $$= $1;};

sum_expr:
	AVG_SYM '(' in_sum_expr ')'
	  { $$=new Item_sum_avg($3); }
	| BIT_AND  '(' in_sum_expr ')'
	  { $$=new Item_sum_and($3); }
	| BIT_OR  '(' in_sum_expr ')'
	  { $$=new Item_sum_or($3); }
	| COUNT_SYM '(' opt_all '*' ')'
	  { $$=new Item_sum_count(new Item_int((int32) 0L,1)); }
	| COUNT_SYM '(' in_sum_expr ')'
	  { $$=new Item_sum_count($3); }
	| COUNT_SYM '(' DISTINCT
	  { Select->in_sum_expr++; }
	   expr_list
	  { Select->in_sum_expr--; }
	  ')'
	  { $$=new Item_sum_count_distinct(* $5); }
	| GROUP_UNIQUE_USERS '(' text_literal ',' NUM ',' NUM ',' in_sum_expr ')'
	  { $$= new Item_sum_unique_users($3,atoi($5.str),atoi($7.str),$9); }
	| MIN_SYM '(' in_sum_expr ')'
	  { $$=new Item_sum_min($3); }
	| MAX_SYM '(' in_sum_expr ')'
	  { $$=new Item_sum_max($3); }
	| STD_SYM '(' in_sum_expr ')'
	  { $$=new Item_sum_std($3); }
	| VARIANCE_SYM '(' in_sum_expr ')'
	  { $$=new Item_sum_variance($3); }
	| SUM_SYM '(' in_sum_expr ')'
	  { $$=new Item_sum_sum($3); }
	| GROUP_CONCAT_SYM '(' opt_distinct expr_list opt_gorder_clause
	  opt_gconcat_separator ')'
	  {
	    $$=new Item_func_group_concat($3,$4,Lex->gorder_list,$6);
	    $4->empty();
	  };

opt_distinct:
    /* empty */ { $$ = 0; }
    |DISTINCT   { $$ = 1; };

opt_gconcat_separator:
    /* empty */        { $$ = new String(",",1,default_charset_info); }
    |SEPARATOR_SYM text_string  { $$ = $2; };


opt_gorder_clause:
    /* empty */
      {
        LEX *lex=Lex;
        lex->gorder_list = NULL;
      }
    | order_clause
      {
        LEX *lex=Lex;
        lex->gorder_list= (SQL_LIST*) sql_memdup((char*) &lex->current_select->order_list,sizeof(st_sql_list));
        lex->current_select->order_list.empty();
      };


in_sum_expr:
	opt_all
	{
	  LEX *lex= Lex;
	  if (lex->current_select->inc_in_sum_expr())
	  {
	    send_error(lex->thd, ER_SYNTAX_ERROR);
	    YYABORT;
	  }
	}
	expr
	{
	  Select->in_sum_expr--;
	  $$= $3;
	};

cast_type_init:
	{ Lex->charset= NULL; Lex->length= (char*)0; }
	;

cast_type_finalize:
	BINARY			{ $$=ITEM_CAST_BINARY; }
	| CHAR_SYM opt_len opt_binary	{ $$=ITEM_CAST_CHAR; }
	| NCHAR_SYM opt_len	{ $$=ITEM_CAST_CHAR; Lex->charset= national_charset_info; }
	| SIGNED_SYM		{ $$=ITEM_CAST_SIGNED_INT; }
	| SIGNED_SYM INT_SYM	{ $$=ITEM_CAST_SIGNED_INT; }
	| UNSIGNED		{ $$=ITEM_CAST_UNSIGNED_INT; }
	| UNSIGNED INT_SYM	{ $$=ITEM_CAST_UNSIGNED_INT; }
	| DATE_SYM		{ $$=ITEM_CAST_DATE; }
	| TIME_SYM		{ $$=ITEM_CAST_TIME; }
	| DATETIME		{ $$=ITEM_CAST_DATETIME; }
	;

cast_type:
	cast_type_init cast_type_finalize { $$= $2; }
	;

expr_list:
	{ Select->expr_list.push_front(new List<Item>); }
	expr_list2
	{ $$= Select->expr_list.pop(); };

expr_list2:
	expr { Select->expr_list.head()->push_back($1); }
	| expr_list2 ',' expr { Select->expr_list.head()->push_back($3); };

ident_list_arg:
          ident_list          { $$= $1; }
        | '(' ident_list ')'  { $$= $2; };

ident_list:
        { Select->expr_list.push_front(new List<Item>); }
        ident_list2
        { $$= Select->expr_list.pop(); };

ident_list2:
        simple_ident { Select->expr_list.head()->push_back($1); }
        | ident_list2 ',' simple_ident { Select->expr_list.head()->push_back($3); };

opt_expr:
	/* empty */      { $$= NULL; }
	| expr         	 { $$= $1; };

opt_else:
	/* empty */    { $$= NULL; }
	| ELSE expr    { $$= $2; };

when_list:
        { Select->when_list.push_front(new List<Item>); }
	when_list2
	{ $$= Select->when_list.pop(); };

when_list2:
	expr THEN_SYM expr
	  {
	    SELECT_LEX *sel=Select;
	    sel->when_list.head()->push_back($1);
	    sel->when_list.head()->push_back($3);
	}
	| when_list2 WHEN_SYM expr THEN_SYM expr
	  {
	    SELECT_LEX *sel=Select;
	    sel->when_list.head()->push_back($3);
	    sel->when_list.head()->push_back($5);
	  };

join_table_list:
	'(' join_table_list ')'	{ $$=$2; }
	| join_table		{ $$=$1; }
	| join_table_list ',' join_table_list { $$=$3; }
	| join_table_list normal_join join_table_list { $$=$3; }
	| join_table_list STRAIGHT_JOIN join_table_list
	  { $$=$3 ; $1->next->straight=1; }
	| join_table_list normal_join join_table_list ON expr
	  { add_join_on($3,$5); $$=$3; }
	| join_table_list normal_join join_table_list
	  USING
	  {
	    SELECT_LEX *sel= Select;
	    sel->db1=$1->db; sel->table1=$1->alias;
	    sel->db2=$3->db; sel->table2=$3->alias;
	  }
	  '(' using_list ')'
	  { add_join_on($3,$7); $$=$3; }

	| join_table_list LEFT opt_outer JOIN_SYM join_table_list ON expr
	  { add_join_on($5,$7); $5->outer_join|=JOIN_TYPE_LEFT; $$=$5; }
	| join_table_list LEFT opt_outer JOIN_SYM join_table_list
	  {
	    SELECT_LEX *sel= Select;
	    sel->db1=$1->db; sel->table1=$1->alias;
	    sel->db2=$5->db; sel->table2=$5->alias;
	  }
	  USING '(' using_list ')'
	  { add_join_on($5,$9); $5->outer_join|=JOIN_TYPE_LEFT; $$=$5; }
	| join_table_list NATURAL LEFT opt_outer JOIN_SYM join_table_list
	  {
	    add_join_natural($1,$1->next);
	    $1->next->outer_join|=JOIN_TYPE_LEFT;
	    $$=$6;
	  }
	| join_table_list RIGHT opt_outer JOIN_SYM join_table_list ON expr
	  { add_join_on($1,$7); $1->outer_join|=JOIN_TYPE_RIGHT; $$=$5; }
	| join_table_list RIGHT opt_outer JOIN_SYM join_table_list
	  {
	    SELECT_LEX *sel= Select;
	    sel->db1=$1->db; sel->table1=$1->alias;
	    sel->db2=$5->db; sel->table2=$5->alias;
	  }
	  USING '(' using_list ')'
	  { add_join_on($1,$9); $1->outer_join|=JOIN_TYPE_RIGHT; $$=$5; }
	| join_table_list NATURAL RIGHT opt_outer JOIN_SYM join_table_list
	  {
	    add_join_natural($1->next,$1);
	    $1->outer_join|=JOIN_TYPE_RIGHT;
	    $$=$6;
	  }
	| join_table_list NATURAL JOIN_SYM join_table_list
	  { add_join_natural($1,$1->next); $$=$4; };

normal_join:
	JOIN_SYM		{}
	| INNER_SYM JOIN_SYM	{}
	| CROSS JOIN_SYM	{}
	;

join_table:
	{
	  SELECT_LEX *sel= Select;
	  sel->use_index_ptr=sel->ignore_index_ptr=0;
	  sel->table_join_options= 0;
	}
        table_ident opt_table_alias opt_key_definition
	{
	  LEX *lex= Lex;
	  SELECT_LEX *sel= lex->current_select;
	  if (!($$= sel->add_table_to_list(lex->thd, $2, $3,
					   sel->get_table_join_options(),
					   lex->lock_option,
					   sel->get_use_index(),
					   sel->get_ignore_index())))
	    YYABORT;
	}
	| '{' ident join_table LEFT OUTER JOIN_SYM join_table ON expr '}'
	  { add_join_on($7,$9); $7->outer_join|=JOIN_TYPE_LEFT; $$=$7; }
        | '(' SELECT_SYM select_derived ')' opt_table_alias
	{
	  LEX *lex=Lex;
	  SELECT_LEX_UNIT *unit= lex->current_select->master_unit();
	  lex->current_select= unit->outer_select();
	  if (!($$= lex->current_select->
                add_table_to_list(lex->thd, new Table_ident(unit), $5, 0,
				  TL_READ,(List<String> *)0,
	                          (List<String> *)0)))

	    YYABORT;
	};

select_derived:
        {
	  LEX *lex= Lex;
	  lex->derived_tables= 1;
	  if (((int)lex->sql_command >= (int)SQLCOM_HA_OPEN &&
	       lex->sql_command <= (int)SQLCOM_HA_READ) ||
	       lex->sql_command == (int)SQLCOM_KILL)
	  {	
	    send_error(lex->thd, ER_SYNTAX_ERROR);
	    YYABORT;
	  }
	  if (lex->current_select->linkage == GLOBAL_OPTIONS_TYPE ||
              mysql_new_select(lex, 1))
	    YYABORT;
	  mysql_init_select(lex);
	  lex->current_select->linkage= DERIVED_TABLE_TYPE;
	}
        select_options select_item_list opt_select_from union_opt
        ;

opt_outer:
	/* empty */	{}
	| OUTER		{};

opt_key_definition:
	/* empty */	{}
	| USE_SYM    key_usage_list
          {
	    SELECT_LEX *sel= Select;
	    sel->use_index= *$2;
	    sel->use_index_ptr= &sel->use_index;
	  }
	| FORCE_SYM key_usage_list
          {
	    SELECT_LEX *sel= Select;
	    sel->use_index= *$2;
	    sel->use_index_ptr= &sel->use_index;
	    sel->table_join_options|= TL_OPTION_FORCE_INDEX;
	  }
	| IGNORE_SYM key_usage_list
	  {
	    SELECT_LEX *sel= Select;
	    sel->ignore_index= *$2;
	    sel->ignore_index_ptr= &sel->ignore_index;
	  };

key_usage_list:
	key_or_index { Select->interval_list.empty(); }
        '(' key_list_or_empty ')'
        { $$= &Select->interval_list; }
	;

key_list_or_empty:
	/* empty */ 		{}
	| key_usage_list2	{}
	;

key_usage_list2:
	key_usage_list2 ',' ident
        { Select->
	    interval_list.push_back(new String((const char*) $3.str, $3.length,
				    system_charset_info)); }
	| ident
        { Select->
	    interval_list.push_back(new String((const char*) $1.str, $1.length,
				    system_charset_info)); }
	| PRIMARY_SYM
        { Select->
	    interval_list.push_back(new String("PRIMARY", 7,
				    system_charset_info)); };

using_list:
	ident
	  {
	    SELECT_LEX *sel= Select;
	    if (!($$= new Item_func_eq(new Item_field(sel->db1, sel->table1,
						      $1.str),
				       new Item_field(sel->db2, sel->table2,
						      $1.str))))
	      YYABORT;
	  }
	| using_list ',' ident
	  {
	    SELECT_LEX *sel= Select;
	    if (!($$= new Item_cond_and(new Item_func_eq(new Item_field(sel->db1,sel->table1,$3.str), new Item_field(sel->db2,sel->table2,$3.str)), $1)))
	      YYABORT;
	  };

interval:
	 DAY_HOUR_SYM		{ $$=INTERVAL_DAY_HOUR; }
	| DAY_MICROSECOND_SYM	{ $$=INTERVAL_DAY_MICROSECOND; }
	| DAY_MINUTE_SYM	{ $$=INTERVAL_DAY_MINUTE; }
	| DAY_SECOND_SYM	{ $$=INTERVAL_DAY_SECOND; }
	| DAY_SYM		{ $$=INTERVAL_DAY; }
	| HOUR_MICROSECOND_SYM	{ $$=INTERVAL_HOUR_MICROSECOND; }
	| HOUR_MINUTE_SYM	{ $$=INTERVAL_HOUR_MINUTE; }
	| HOUR_SECOND_SYM	{ $$=INTERVAL_HOUR_SECOND; }
	| HOUR_SYM		{ $$=INTERVAL_HOUR; }
	| MICROSECOND_SYM	{ $$=INTERVAL_MICROSECOND; }
	| MINUTE_MICROSECOND_SYM	{ $$=INTERVAL_MINUTE_MICROSECOND; }
	| MINUTE_SECOND_SYM	{ $$=INTERVAL_MINUTE_SECOND; }
	| MINUTE_SYM		{ $$=INTERVAL_MINUTE; }
	| MONTH_SYM		{ $$=INTERVAL_MONTH; }
	| SECOND_MICROSECOND_SYM	{ $$=INTERVAL_SECOND_MICROSECOND; }
	| SECOND_SYM		{ $$=INTERVAL_SECOND; }
	| YEAR_MONTH_SYM	{ $$=INTERVAL_YEAR_MONTH; }
	| YEAR_SYM		{ $$=INTERVAL_YEAR; };

table_alias:
	/* empty */
	| AS
	| EQ;

opt_table_alias:
	/* empty */		{ $$=0; }
	| table_alias ident
	  { $$= (LEX_STRING*) sql_memdup(&$2,sizeof(LEX_STRING)); };

opt_all:
	/* empty */
	| ALL
	;

where_clause:
	/* empty */  { Select->where= 0; }
	| WHERE expr
	  {
	    Select->where= $2;
	    if ($2)
	      $2->top_level_item();
	  }
 	;

having_clause:
	/* empty */
	| HAVING
	  {
	    Select->parsing_place= SELECT_LEX_NODE::IN_HAVING;
          }
	  expr
	  {
	    SELECT_LEX *sel= Select;
	    sel->having= $3;
	    sel->parsing_place= SELECT_LEX_NODE::NO_MATTER;
	    if ($3)
	      $3->top_level_item();
	  }
	;

opt_escape:
	ESCAPE_SYM TEXT_STRING_literal	{ $$= $2.str; }
	| /* empty */			{ $$= (char*) "\\"; };


/*
   group by statement in select
*/

group_clause:
	/* empty */
	| GROUP BY group_list olap_opt;

group_list:
	group_list ',' order_ident order_dir
	  { if (add_group_to_list(YYTHD, $3,(bool) $4)) YYABORT; }
	| order_ident order_dir
	  { if (add_group_to_list(YYTHD, $1,(bool) $2)) YYABORT; };

olap_opt:
	/* empty */ {}
	| WITH CUBE_SYM
          {
	    LEX *lex=Lex;
	    if (lex->current_select->linkage == GLOBAL_OPTIONS_TYPE)
	    {
	      net_printf(lex->thd, ER_WRONG_USAGE, "WITH CUBE",
		       "global union parameters");
	      YYABORT;
	    }
	    lex->current_select->olap= CUBE_TYPE;
	    net_printf(lex->thd, ER_NOT_SUPPORTED_YET, "CUBE");
	    YYABORT;	/* To be deleted in 5.1 */
	  }
	| WITH ROLLUP_SYM
          {
	    LEX *lex= Lex;
	    if (lex->current_select->linkage == GLOBAL_OPTIONS_TYPE)
	    {
	      net_printf(lex->thd, ER_WRONG_USAGE, "WITH ROLLUP",
		       "global union parameters");
	      YYABORT;
	    }
	    lex->current_select->olap= ROLLUP_TYPE;
	  }
	;

/*
   Order by statement in select
*/

opt_order_clause:
	/* empty */
	| order_clause;

order_clause:
	ORDER_SYM BY
        {
	  LEX *lex=Lex;
	  if (lex->current_select->linkage != GLOBAL_OPTIONS_TYPE &&
	      lex->current_select->olap !=
	      UNSPECIFIED_OLAP_TYPE)
	  {
	    net_printf(lex->thd, ER_WRONG_USAGE,
		       "CUBE/ROLLUP",
		       "ORDER BY");
	    YYABORT;
	  }
	} order_list;

order_list:
	order_list ',' order_ident order_dir
	  { if (add_order_to_list(YYTHD, $3,(bool) $4)) YYABORT; }
	| order_ident order_dir
	  { if (add_order_to_list(YYTHD, $1,(bool) $2)) YYABORT; };

order_dir:
	/* empty */ { $$ =  1; }
	| ASC  { $$ =1; }
	| DESC { $$ =0; };


opt_limit_clause_init:
	/* empty */
	{
	  SELECT_LEX *sel= Select;
          sel->offset_limit= 0L;
          sel->select_limit= Lex->thd->variables.select_limit;
	}
	| limit_clause {}
	;

opt_limit_clause:
	/* empty */	{}
	| limit_clause	{}
	;

limit_clause:
	LIMIT limit_options {}
	;

limit_options:
	ULONG_NUM
	  {
            SELECT_LEX *sel= Select;
            sel->select_limit= $1;
            sel->offset_limit= 0L;
	  }
	| ULONG_NUM ',' ULONG_NUM
	  {
	    SELECT_LEX *sel= Select;
	    sel->select_limit= $3;
	    sel->offset_limit= $1;
	  }
	| ULONG_NUM OFFSET_SYM ULONG_NUM
	  {
	    SELECT_LEX *sel= Select;
	    sel->select_limit= $1;
	    sel->offset_limit= $3;
	  }
	;


delete_limit_clause:
	/* empty */
	{
	  LEX *lex=Lex;
	  lex->current_select->select_limit= HA_POS_ERROR;
	}
	| LIMIT ulonglong_num
	{ Select->select_limit= (ha_rows) $2; };

ULONG_NUM:
	NUM	    { $$= strtoul($1.str,NULL,10); }
	| LONG_NUM  { $$= (ulong) strtoll($1.str,NULL,10); }
	| ULONGLONG_NUM { $$= (ulong) strtoull($1.str,NULL,10); }
	| REAL_NUM  { $$= strtoul($1.str,NULL,10); }
	| FLOAT_NUM { $$= strtoul($1.str,NULL,10); };

ulonglong_num:
	NUM	    { $$= (ulonglong) strtoul($1.str,NULL,10); }
	| ULONGLONG_NUM { $$= strtoull($1.str,NULL,10); }
	| LONG_NUM  { $$= (ulonglong) strtoll($1.str,NULL,10); }
	| REAL_NUM  { $$= strtoull($1.str,NULL,10); }
	| FLOAT_NUM { $$= strtoull($1.str,NULL,10); };

procedure_clause:
	/* empty */
	| PROCEDURE ident			/* Procedure name */
	  {
	    LEX *lex=Lex;
	    if (&lex->select_lex != lex->current_select)
	    {
	      net_printf(lex->thd, ER_WRONG_USAGE,
			  "PROCEDURE",
			  "subquery");
	      YYABORT;
	    }
	    lex->proc_list.elements=0;
	    lex->proc_list.first=0;
	    lex->proc_list.next= (byte**) &lex->proc_list.first;
	    if (add_proc_to_list(lex->thd, new Item_field(NULL,NULL,$2.str)))
	      YYABORT;
	    Lex->uncacheable();
	  }
	  '(' procedure_list ')';


procedure_list:
	/* empty */ {}
	| procedure_list2 {};

procedure_list2:
	procedure_list2 ',' procedure_item
	| procedure_item;

procedure_item:
	  remember_name expr
	  {
	    LEX *lex= Lex;
	    if (add_proc_to_list(lex->thd, $2))
	      YYABORT;
	    if (!$2->name)
	      $2->set_name($1,(uint) ((char*) lex->tok_end - $1), YYTHD->charset());
	  }
          ;


select_var_list_init:
	   {
             LEX *lex=Lex;
	     if (!lex->describe && (!(lex->result= new select_dumpvar())))
	        YYABORT;
	   }
	   select_var_list
	   {}
           ;

select_var_list:
	   select_var_list ',' select_var_ident
	   | select_var_ident {}
           ;

select_var_ident:  '@' ident_or_text
           {
             LEX *lex=Lex;
	     if (lex->result && ((select_dumpvar *)lex->result)->var_list.push_back((LEX_STRING*) sql_memdup(&$2,sizeof(LEX_STRING))))
	       YYABORT;
	   }
           ;

into:
        INTO OUTFILE TEXT_STRING_sys
	{
	  LEX *lex=Lex;
	  if (!lex->describe)
	  {
	    lex->uncacheable();
	    if (!(lex->exchange= new sql_exchange($3.str,0)))
	      YYABORT;
	    if (!(lex->result= new select_export(lex->exchange)))
	      YYABORT;
	  }
	}
	opt_field_term opt_line_term
	| INTO DUMPFILE TEXT_STRING_sys
	{
	  LEX *lex=Lex;
	  if (!lex->describe)
	  {
	    lex->uncacheable();
	    if (!(lex->exchange= new sql_exchange($3.str,1)))
	      YYABORT;
	    if (!(lex->result= new select_dump(lex->exchange)))
	      YYABORT;
	  }
	}
        | INTO select_var_list_init
	{
	  Lex->uncacheable();
	}
        ;

/*
  DO statement
*/

do:	DO_SYM
	{
	  LEX *lex=Lex;
	  lex->sql_command = SQLCOM_DO;
	  if (!(lex->insert_list = new List_item))
	    YYABORT;
	}
	values
	{}
	;

/*
  Drop : delete tables or index or user
*/

drop:
	DROP opt_temporary table_or_tables if_exists table_list opt_restrict
	{
	  LEX *lex=Lex;
	  lex->sql_command = SQLCOM_DROP_TABLE;
	  lex->drop_temporary= $2;
	  lex->drop_if_exists= $4;
	}
	| DROP INDEX ident ON table_ident {}
	  {
	     LEX *lex=Lex;
	     lex->sql_command= SQLCOM_DROP_INDEX;
	     lex->drop_list.empty();
	     lex->drop_list.push_back(new Alter_drop(Alter_drop::KEY,
						     $3.str));
	     if (!lex->current_select->add_table_to_list(lex->thd, $5, NULL,
							TL_OPTION_UPDATING))
	      YYABORT;
	  }
	| DROP DATABASE if_exists ident
	  {
	    LEX *lex=Lex;
	    lex->sql_command= SQLCOM_DROP_DB;
	    lex->drop_if_exists=$3;
	    lex->name=$4.str;
	 }
	| DROP UDF_SYM IDENT_sys
	  {
	    LEX *lex=Lex;
	    lex->sql_command = SQLCOM_DROP_FUNCTION;
	    lex->udf.name = $3;
	  }
	| DROP USER
	  {
	    LEX *lex=Lex;
	    lex->sql_command = SQLCOM_DROP_USER;
	    lex->users_list.empty();
	  }
	  user_list
	  {}
	  ;


table_list:
	table_name
	| table_list ',' table_name;

table_name:
	table_ident
	{
	  if (!Select->add_table_to_list(YYTHD, $1, NULL, TL_OPTION_UPDATING))
	    YYABORT;
	}
	;

if_exists:
	/* empty */ { $$= 0; }
	| IF EXISTS { $$= 1; }
	;

opt_temporary:
	/* empty */ { $$= 0; }
	| TEMPORARY { $$= 1; }
	;
/*
** Insert : add new data to table
*/

insert:
	INSERT
	{
	  LEX *lex= Lex;
	  lex->sql_command = SQLCOM_INSERT;
	  /* for subselects */
          lex->lock_option= (using_update_log) ? TL_READ_NO_INSERT : TL_READ;
	  lex->select_lex.resolve_mode= SELECT_LEX::INSERT_MODE;
	} insert_lock_option
	opt_ignore insert2
	{
	  Select->set_lock_for_tables($3);
	  Lex->current_select= &Lex->select_lex;
	}
	insert_field_spec opt_insert_update
	{}
	;

replace:
	REPLACE
	{
	  LEX *lex=Lex;
	  lex->sql_command = SQLCOM_REPLACE;
	  lex->duplicates= DUP_REPLACE;
	  lex->select_lex.resolve_mode= SELECT_LEX::INSERT_MODE;
	}
	replace_lock_option insert2
	{
	  Select->set_lock_for_tables($3);
	  Lex->current_select= &Lex->select_lex;
	}
	insert_field_spec
	{}
	{}
	;

insert_lock_option:
	/* empty */	{ $$= TL_WRITE_CONCURRENT_INSERT; }
	| LOW_PRIORITY	{ $$= TL_WRITE_LOW_PRIORITY; }
	| DELAYED_SYM	{ $$= TL_WRITE_DELAYED; }
	| HIGH_PRIORITY { $$= TL_WRITE; }
	;

replace_lock_option:
	opt_low_priority { $$= $1; }
	| DELAYED_SYM	 { $$= TL_WRITE_DELAYED; };

insert2:
	INTO insert_table {}
	| insert_table {};

insert_table:
	table_name
	{
	  LEX *lex=Lex;
	  lex->field_list.empty();
	  lex->many_values.empty();
	  lex->insert_list=0;
	};

insert_field_spec:
	insert_values {}
	| '(' ')' insert_values {}
	| '(' fields ')' insert_values {}
	| SET
	  {
	    LEX *lex=Lex;
	    if (!(lex->insert_list = new List_item) ||
		lex->many_values.push_back(lex->insert_list))
	      YYABORT;
	   }
	   ident_eq_list;

opt_field_spec:
	/* empty */	  { }
	| '(' fields ')'  { }
	| '(' ')'	  { };

fields:
	fields ',' insert_ident { Lex->field_list.push_back($3); }
	| insert_ident		{ Lex->field_list.push_back($1); };

insert_values:
	VALUES	values_list  {}
	| VALUE_SYM values_list  {}
	|     create_select     { Select->set_braces(0);} union_clause {}
	| '(' create_select ')' { Select->set_braces(1);} union_opt {}
        ;

values_list:
	values_list ','  no_braces
	| no_braces;

ident_eq_list:
	ident_eq_list ',' ident_eq_value
	|
	ident_eq_value;

ident_eq_value:
	simple_ident equal expr_or_default
	 {
	  LEX *lex=Lex;
	  if (lex->field_list.push_back($1) ||
	      lex->insert_list->push_back($3))
	    YYABORT;
	 };

equal:	EQ		{}
	| SET_VAR	{}
	;

opt_equal:
	/* empty */	{}
	| equal		{}
	;

no_braces:
	 '('
	 {
	    if (!(Lex->insert_list = new List_item))
	      YYABORT;
	 }
	 opt_values ')'
	 {
	  LEX *lex=Lex;
	  if (lex->many_values.push_back(lex->insert_list))
	    YYABORT;
	 };

opt_values:
	/* empty */ {}
	| values;

values:
	values ','  expr_or_default
	{
	  if (Lex->insert_list->push_back($3))
	    YYABORT;
	}
	| expr_or_default
	  {
	    if (Lex->insert_list->push_back($1))
	      YYABORT;
	  }
	;

expr_or_default:
	expr	  { $$= $1;}
	| DEFAULT {$$= new Item_default_value(); }
	;

opt_insert_update:
        /* empty */
        | ON DUPLICATE_SYM
          { /* for simplisity, let's forget about
               INSERT ... SELECT ... UPDATE
               for a moment */
	    if (Lex->sql_command != SQLCOM_INSERT)
            {
	      send_error(Lex->thd, ER_SYNTAX_ERROR);
              YYABORT;
            }
          }
          KEY_SYM UPDATE_SYM update_list
        ;

/* Update rows in a table */

update:
	UPDATE_SYM
	{
	  LEX *lex= Lex;
	  mysql_init_select(lex);
          lex->sql_command= SQLCOM_UPDATE;
        }
        opt_low_priority opt_ignore join_table_list
	SET update_list where_clause opt_order_clause delete_limit_clause
	{
	  LEX *lex= Lex;
	  Select->set_lock_for_tables($3);
          if (lex->select_lex.table_list.elements > 1)
            lex->sql_command= SQLCOM_UPDATE_MULTI;
	}
	;

update_list:
	update_list ',' simple_ident equal expr_or_default
	{
	  if (add_item_to_list(YYTHD, $3) || add_value_to_list(YYTHD, $5))
	    YYABORT;
	}
	| simple_ident equal expr_or_default
	  {
	    if (add_item_to_list(YYTHD, $1) || add_value_to_list(YYTHD, $3))
	      YYABORT;
	  };

opt_low_priority:
	/* empty */	{ $$= YYTHD->update_lock_default; }
	| LOW_PRIORITY	{ $$= TL_WRITE_LOW_PRIORITY; };

/* Delete rows from a table */

delete:
	DELETE_SYM
	{
	  LEX *lex= Lex;
	  lex->sql_command= SQLCOM_DELETE;
	  lex->lock_option= lex->thd->update_lock_default;
	  lex->select_lex.init_order();
	}
	opt_delete_options single_multi {}
	;

single_multi:
 	FROM table_ident
	{
	  if (!Select->add_table_to_list(YYTHD, $2, NULL, TL_OPTION_UPDATING,
					 Lex->lock_option))
	    YYABORT;
	}
	where_clause opt_order_clause
	delete_limit_clause {}
	| table_wild_list
	  { mysql_init_multi_delete(Lex); }
          FROM join_table_list where_clause
	| FROM table_wild_list
	  { mysql_init_multi_delete(Lex); }
	  USING join_table_list where_clause
	  {}
	;

table_wild_list:
	  table_wild_one {}
	  | table_wild_list ',' table_wild_one {};

table_wild_one:
	ident opt_wild opt_table_alias
	{
	  if (!Select->add_table_to_list(YYTHD, new Table_ident($1), $3,
					 TL_OPTION_UPDATING, Lex->lock_option))
	    YYABORT;
        }
	| ident '.' ident opt_wild opt_table_alias
	  {
	    if (!Select->add_table_to_list(YYTHD,
					   new Table_ident(YYTHD, $1, $3, 0),
					   $5, TL_OPTION_UPDATING,
					   Lex->lock_option))
	      YYABORT;
	  }
	;

opt_wild:
	/* empty */	{}
	| '.' '*'	{};


opt_delete_options:
	/* empty */	{}
	| opt_delete_option opt_delete_options {};

opt_delete_option:
	QUICK		{ Select->options|= OPTION_QUICK; }
	| LOW_PRIORITY	{ Lex->lock_option= TL_WRITE_LOW_PRIORITY; };

truncate:
	TRUNCATE_SYM opt_table_sym table_name
	{
	  LEX* lex= Lex;
	  lex->sql_command= SQLCOM_TRUNCATE;
	  lex->select_lex.options= 0;
	  lex->select_lex.init_order();
	}
	;

opt_table_sym:
	/* empty */
	| TABLE_SYM;

/* Show things */

show:	SHOW
	{
	  LEX *lex=Lex;
	  lex->wild=0;
	  bzero((char*) &lex->create_info,sizeof(lex->create_info));
	}
	show_param
	{}
	;

show_param:
	DATABASES wild
	  { Lex->sql_command= SQLCOM_SHOW_DATABASES; }
	| TABLES opt_db wild
	  {
	    LEX *lex= Lex;
	    lex->sql_command= SQLCOM_SHOW_TABLES;
	    lex->select_lex.db= $2;
	    lex->select_lex.options= 0;
	   }
	| TABLE_SYM STATUS_SYM opt_db wild
	  {
	    LEX *lex= Lex;
	    lex->sql_command= SQLCOM_SHOW_TABLES;
	    lex->select_lex.options|= SELECT_DESCRIBE;
	    lex->select_lex.db= $3;
	  }
	| OPEN_SYM TABLES opt_db wild
	  {
	    LEX *lex= Lex;
	    lex->sql_command= SQLCOM_SHOW_OPEN_TABLES;
	    lex->select_lex.db= $3;
	    lex->select_lex.options= 0;
	  }
	| opt_full COLUMNS from_or_in table_ident opt_db wild
	  {
	    Lex->sql_command= SQLCOM_SHOW_FIELDS;
	    if ($5)
	      $4->change_db($5);
	    if (!Select->add_table_to_list(YYTHD, $4, NULL, 0))
	      YYABORT;
	  }
        | NEW_SYM MASTER_SYM FOR_SYM SLAVE WITH MASTER_LOG_FILE_SYM EQ
	  TEXT_STRING_sys AND MASTER_LOG_POS_SYM EQ ulonglong_num
	  AND MASTER_SERVER_ID_SYM EQ
	ULONG_NUM
          {
	    Lex->sql_command = SQLCOM_SHOW_NEW_MASTER;
	    Lex->mi.log_file_name = $8.str;
	    Lex->mi.pos = $12;
	    Lex->mi.server_id = $16;
          }
        | master_or_binary LOGS_SYM
          {
	    Lex->sql_command = SQLCOM_SHOW_BINLOGS;
          }
        | SLAVE HOSTS_SYM
          {
	    Lex->sql_command = SQLCOM_SHOW_SLAVE_HOSTS;
          }
        | BINLOG_SYM EVENTS_SYM binlog_in binlog_from
          {
	    LEX *lex= Lex;
	    lex->sql_command= SQLCOM_SHOW_BINLOG_EVENTS;
          } opt_limit_clause_init
	| keys_or_index FROM table_ident opt_db
	  {
	    Lex->sql_command= SQLCOM_SHOW_KEYS;
	    if ($4)
	      $3->change_db($4);
	    if (!Select->add_table_to_list(YYTHD, $3, NULL, 0))
	      YYABORT;
	  }
	| COLUMN_SYM TYPES_SYM
	  {
	    LEX *lex=Lex;
	    lex->sql_command= SQLCOM_SHOW_COLUMN_TYPES;
	  }
	| TABLE_SYM TYPES_SYM
	  {
	    LEX *lex=Lex;
	    lex->sql_command= SQLCOM_SHOW_TABLE_TYPES;
	  }
	| PRIVILEGES
	  {
	    LEX *lex=Lex;
	    lex->sql_command= SQLCOM_SHOW_PRIVILEGES;
	  }
        | COUNT_SYM '(' '*' ')' WARNINGS
          { (void) create_select_for_variable("warning_count"); }
        | COUNT_SYM '(' '*' ')' ERRORS
	  { (void) create_select_for_variable("error_count"); }
        | WARNINGS opt_limit_clause_init
          { Lex->sql_command = SQLCOM_SHOW_WARNS;}
        | ERRORS opt_limit_clause_init
          { Lex->sql_command = SQLCOM_SHOW_ERRORS;}
	| STATUS_SYM wild
	  { Lex->sql_command= SQLCOM_SHOW_STATUS; }
        | INNOBASE_SYM STATUS_SYM
          { Lex->sql_command = SQLCOM_SHOW_INNODB_STATUS;}
	| opt_full PROCESSLIST_SYM
	  { Lex->sql_command= SQLCOM_SHOW_PROCESSLIST;}
	| opt_var_type VARIABLES wild
	  {
	    THD *thd= YYTHD;
	    thd->lex.sql_command= SQLCOM_SHOW_VARIABLES;
	    thd->lex.option_type= (enum_var_type) $1;
	  }
	| charset wild
	  { Lex->sql_command= SQLCOM_SHOW_CHARSETS; }
	| COLLATION_SYM wild
	  { Lex->sql_command= SQLCOM_SHOW_COLLATIONS; }
	| BERKELEY_DB_SYM LOGS_SYM
	  { Lex->sql_command= SQLCOM_SHOW_LOGS; }
	| LOGS_SYM
	  { Lex->sql_command= SQLCOM_SHOW_LOGS; }
	| GRANTS FOR_SYM user
	  {
	    LEX *lex=Lex;
	    lex->sql_command= SQLCOM_SHOW_GRANTS;
	    lex->grant_user=$3;
	    lex->grant_user->password.str=NullS;
	  }
	| CREATE DATABASE opt_if_not_exists ident
	  {
	    Lex->sql_command=SQLCOM_SHOW_CREATE_DB;
	    Lex->create_info.options=$3;
	    Lex->name=$4.str;
	  }
        | CREATE TABLE_SYM table_ident
          {
	    Lex->sql_command = SQLCOM_SHOW_CREATE;
	    if (!Select->add_table_to_list(YYTHD, $3, NULL,0))
	      YYABORT;
	  }
        | MASTER_SYM STATUS_SYM
          {
	    Lex->sql_command = SQLCOM_SHOW_MASTER_STAT;
          }
        | SLAVE STATUS_SYM
          {
	    Lex->sql_command = SQLCOM_SHOW_SLAVE_STAT;
          };

master_or_binary:
	MASTER_SYM
	| BINARY;

opt_db:
	/* empty */  { $$= 0; }
	| from_or_in ident { $$= $2.str; };

wild:
	/* empty */
	| LIKE text_string { Lex->wild= $2; };

opt_full:
	/* empty */ { Lex->verbose=0; }
	| FULL	    { Lex->verbose=1; };

from_or_in:
	FROM
	| IN_SYM;

binlog_in:
	/* empty */ { Lex->mi.log_file_name = 0; }
        | IN_SYM TEXT_STRING_sys { Lex->mi.log_file_name = $2.str; };

binlog_from:
	/* empty */ { Lex->mi.pos = 4; /* skip magic number */ }
        | FROM ulonglong_num { Lex->mi.pos = $2; };


/* A Oracle compatible synonym for show */
describe:
	describe_command table_ident
	{
	  LEX *lex=Lex;
	  lex->wild=0;
	  lex->verbose=0;
	  lex->sql_command=SQLCOM_SHOW_FIELDS;
	  if (!Select->add_table_to_list(lex->thd, $2, NULL,0))
	    YYABORT;
	}
	opt_describe_column {}
	| describe_command { Lex->describe=1; } select
          {
	    LEX *lex=Lex;
	    lex->select_lex.options|= SELECT_DESCRIBE;
	  }
	;

describe_command:
	DESC
	| DESCRIBE;

opt_describe_column:
	/* empty */	{}
	| text_string	{ Lex->wild= $1; }
	| ident
	  { Lex->wild= new String((const char*) $1.str,$1.length,system_charset_info); };


/* flush things */

flush:
	FLUSH_SYM opt_no_write_to_binlog
	{
	  LEX *lex=Lex;
	  lex->sql_command= SQLCOM_FLUSH; lex->type=0;
          lex->no_write_to_binlog= $2;
	}
	flush_options
	{}
	;

flush_options:
	flush_options ',' flush_option
	| flush_option;

flush_option:
	table_or_tables	{ Lex->type|= REFRESH_TABLES; } opt_table_list {}
	| TABLES WITH READ_SYM LOCK_SYM { Lex->type|= REFRESH_TABLES | REFRESH_READ_LOCK; }
	| QUERY_SYM CACHE_SYM { Lex->type|= REFRESH_QUERY_CACHE_FREE; }
	| HOSTS_SYM	{ Lex->type|= REFRESH_HOSTS; }
	| PRIVILEGES	{ Lex->type|= REFRESH_GRANT; }
	| LOGS_SYM	{ Lex->type|= REFRESH_LOG; }
	| STATUS_SYM	{ Lex->type|= REFRESH_STATUS; }
        | SLAVE         { Lex->type|= REFRESH_SLAVE; }
        | MASTER_SYM    { Lex->type|= REFRESH_MASTER; }
	| DES_KEY_FILE	{ Lex->type|= REFRESH_DES_KEY_FILE; }
 	| RESOURCES     { Lex->type|= REFRESH_USER_RESOURCES; };

opt_table_list:
	/* empty */  {;}
	| table_list {;};

reset:
	RESET_SYM
	{
	  LEX *lex=Lex;
	  lex->sql_command= SQLCOM_RESET; lex->type=0;
	} reset_options
	{}
	;

reset_options:
	reset_options ',' reset_option
	| reset_option;

reset_option:
        SLAVE                 { Lex->type|= REFRESH_SLAVE; }
        | MASTER_SYM          { Lex->type|= REFRESH_MASTER; }
	| QUERY_SYM CACHE_SYM { Lex->type|= REFRESH_QUERY_CACHE;};

purge:
	PURGE
	{
	  LEX *lex=Lex;
	  lex->type=0;
	} purge_options
	{}
	;

purge_options:
	master_or_binary LOGS_SYM purge_option
	;

purge_option:
        TO_SYM TEXT_STRING_sys
        {
	   Lex->sql_command = SQLCOM_PURGE;
	   Lex->to_log = $2.str;
        }
	| BEFORE_SYM expr
	{
	  if ($2->check_cols(1) || $2->fix_fields(Lex->thd, 0, &$2))
	  {
	    net_printf(Lex->thd, ER_WRONG_ARGUMENTS, "PURGE LOGS BEFORE");
	    YYABORT;
	  }
	  Item *tmp= new Item_func_unix_timestamp($2);
	  Lex->sql_command = SQLCOM_PURGE_BEFORE;
	  Lex->purge_time= (ulong) tmp->val_int();
	}
	;

/* kill threads */

kill:
	KILL_SYM expr
	{
	  LEX *lex=Lex;
	  if ($2->fix_fields(lex->thd, 0, &$2) || $2->check_cols(1))
	  {
	    send_error(lex->thd, ER_SET_CONSTANTS_ONLY);
	    YYABORT;
	  }
          lex->sql_command=SQLCOM_KILL;
	  lex->thread_id= (ulong) $2->val_int();
	};

/* change database */

use:	USE_SYM ident
	{
	  LEX *lex=Lex;
	  lex->sql_command=SQLCOM_CHANGE_DB;
	  lex->select_lex.db= $2.str;
	};

/* import, export of files */

load:	LOAD DATA_SYM load_data_lock opt_local INFILE TEXT_STRING_sys
	{
	  LEX *lex=Lex;
	  lex->sql_command= SQLCOM_LOAD;
	  lex->lock_option= $3;
	  lex->local_file=  $4;
	  if (!(lex->exchange= new sql_exchange($6.str,0)))
	    YYABORT;
	  lex->field_list.empty();
	}
	opt_duplicate INTO TABLE_SYM table_ident opt_field_term opt_line_term
	opt_ignore_lines opt_field_spec
	{
	  if (!Select->add_table_to_list(YYTHD, $11, NULL, TL_OPTION_UPDATING))
	    YYABORT;
	}
        |
	LOAD TABLE_SYM table_ident FROM MASTER_SYM
        {
	  Lex->sql_command = SQLCOM_LOAD_MASTER_TABLE;
	  if (!Select->add_table_to_list(YYTHD, $3, NULL, TL_OPTION_UPDATING))
	    YYABORT;

        }
        |
	LOAD DATA_SYM FROM MASTER_SYM
        {
	  Lex->sql_command = SQLCOM_LOAD_MASTER_DATA;
        };

opt_local:
	/* empty */	{ $$=0;}
	| LOCAL_SYM	{ $$=1;};

load_data_lock:
	/* empty */	{ $$= YYTHD->update_lock_default; }
	| CONCURRENT	{ $$= TL_WRITE_CONCURRENT_INSERT ; }
	| LOW_PRIORITY	{ $$= TL_WRITE_LOW_PRIORITY; };


opt_duplicate:
	/* empty */	{ Lex->duplicates=DUP_ERROR; }
	| REPLACE	{ Lex->duplicates=DUP_REPLACE; }
	| IGNORE_SYM	{ Lex->duplicates=DUP_IGNORE; };

opt_field_term:
	/* empty */
	| COLUMNS field_term_list;

field_term_list:
	field_term_list field_term
	| field_term;

field_term:
	TERMINATED BY text_string { Lex->exchange->field_term= $3;}
	| OPTIONALLY ENCLOSED BY text_string
	  {
	    LEX *lex=Lex;
	    lex->exchange->enclosed= $4;
	    lex->exchange->opt_enclosed=1;
	  }
	| ENCLOSED BY text_string { Lex->exchange->enclosed= $3;}
	| ESCAPED BY text_string  { Lex->exchange->escaped= $3;};

opt_line_term:
	/* empty */
	| LINES line_term_list;

line_term_list:
	line_term_list line_term
	| line_term;

line_term:
	TERMINATED BY text_string { Lex->exchange->line_term= $3;}
	| STARTING BY text_string { Lex->exchange->line_start= $3;};

opt_ignore_lines:
	/* empty */
	| IGNORE_SYM NUM LINES
	  { Lex->exchange->skip_lines=atol($2.str); };

/* Common definitions */

text_literal:
	TEXT_STRING_literal
	{
	  THD *thd= YYTHD;
	  $$ = new Item_string($1.str,$1.length,thd->variables.collation_connection);
	}
	| NCHAR_STRING
	{ $$=  new Item_string($1.str,$1.length,national_charset_info); }
	| UNDERSCORE_CHARSET TEXT_STRING
	  { $$ = new Item_string($2.str,$2.length,Lex->charset); }
	| text_literal TEXT_STRING_literal
	  { ((Item_string*) $1)->append($2.str,$2.length); }
	;

text_string:
	TEXT_STRING_literal
	{ $$=  new String($1.str,$1.length,YYTHD->variables.collation_connection); }
	| HEX_NUM
	  {
	    Item *tmp = new Item_varbinary($1.str,$1.length);
	    $$= tmp ? tmp->val_str((String*) 0) : (String*) 0;
	  }
	;

param_marker:
        '?'
        {
	  LEX *lex=Lex;
          if (YYTHD->prepare_command)
          {
            lex->param_list.push_back($$=new Item_param((uint)(lex->tok_start-(uchar *)YYTHD->query)));
            lex->param_count++;
          }
          else
          {
            yyerror("You have an error in your SQL syntax");
            YYABORT;
          }
        }
	;

literal:
	text_literal	{ $$ =	$1; }
	| NUM		{ $$ =	new Item_int($1.str, (longlong) strtol($1.str, NULL, 10),$1.length); }
	| LONG_NUM	{ $$ =	new Item_int($1.str, (longlong) strtoll($1.str,NULL,10), $1.length); }
	| ULONGLONG_NUM	{ $$ =	new Item_uint($1.str, $1.length); }
	| REAL_NUM	{ $$ =	new Item_real($1.str, $1.length); }
	| FLOAT_NUM	{ $$ =	new Item_float($1.str, $1.length); }
	| NULL_SYM	{ $$ =	new Item_null();
			  Lex->next_state=MY_LEX_OPERATOR_OR_IDENT;}
	| HEX_NUM	{ $$ =	new Item_varbinary($1.str,$1.length);}
	| UNDERSCORE_CHARSET HEX_NUM
	  {
	    Item *tmp= new Item_varbinary($2.str,$2.length);
	    String *str= tmp ? tmp->val_str((String*) 0) : (String*) 0;
	    $$ = new Item_string(str ? str->ptr() : "", str ? str->length() :
				 0, Lex->charset);
	  }
	| DATE_SYM text_literal { $$ = $2; }
	| TIME_SYM text_literal { $$ = $2; }
	| TIMESTAMP text_literal { $$ = $2; };

/**********************************************************************
** Createing different items.
**********************************************************************/

insert_ident:
	simple_ident	 { $$=$1; }
	| table_wild	 { $$=$1; };

table_wild:
	ident '.' '*'
	{
	  $$ = new Item_field(NullS,$1.str,"*");
	  Lex->current_select->with_wild++;
	}
	| ident '.' ident '.' '*'
	{
	  $$ = new Item_field((YYTHD->client_capabilities &
   			     CLIENT_NO_SCHEMA ? NullS : $1.str),
			     $3.str,"*");
	  Lex->current_select->with_wild++;
	}
	;

order_ident:
	expr { $$=$1; };

simple_ident:
	ident
	{
	  SELECT_LEX *sel=Select;
	  $$= (sel->parsing_place != SELECT_LEX_NODE::IN_HAVING ||
	       sel->get_in_sum_expr() > 0) ?
              (Item*) new Item_field(NullS,NullS,$1.str) :
	      (Item*) new Item_ref(NullS,NullS,$1.str);
	}
	| ident '.' ident
	{
	  THD *thd= YYTHD;
	  LEX *lex= &thd->lex;
	  SELECT_LEX *sel= lex->current_select;
	  if (sel->no_table_names_allowed)
	  {
	    my_printf_error(ER_TABLENAME_NOT_ALLOWED_HERE,
			    ER(ER_TABLENAME_NOT_ALLOWED_HERE),
			    MYF(0), $1.str, thd->where);
	  }
	  $$= (sel->parsing_place != SELECT_LEX_NODE::IN_HAVING ||
	       sel->get_in_sum_expr() > 0) ?
	      (Item*) new Item_field(NullS,$1.str,$3.str) :
	      (Item*) new Item_ref(NullS,$1.str,$3.str);
	}
	| '.' ident '.' ident
	{
	  THD *thd= YYTHD;
	  LEX *lex= &thd->lex;
	  SELECT_LEX *sel= lex->current_select;
	  if (sel->no_table_names_allowed)
	  {
	    my_printf_error(ER_TABLENAME_NOT_ALLOWED_HERE,
			    ER(ER_TABLENAME_NOT_ALLOWED_HERE),
			    MYF(0), $2.str, thd->where);
	  }
	  $$= (sel->parsing_place != SELECT_LEX_NODE::IN_HAVING ||
	       sel->get_in_sum_expr() > 0) ?
	      (Item*) new Item_field(NullS,$2.str,$4.str) :
              (Item*) new Item_ref(NullS,$2.str,$4.str);
	}
	| ident '.' ident '.' ident
	{
	  THD *thd= YYTHD;
	  LEX *lex= &thd->lex;
	  SELECT_LEX *sel= lex->current_select;
	  if (sel->no_table_names_allowed)
	  {
	    my_printf_error(ER_TABLENAME_NOT_ALLOWED_HERE,
			    ER(ER_TABLENAME_NOT_ALLOWED_HERE),
			    MYF(0), $3.str, thd->where);
	  }
	  $$= (sel->parsing_place != SELECT_LEX_NODE::IN_HAVING ||
	       sel->get_in_sum_expr() > 0) ?
	      (Item*) new Item_field((YYTHD->client_capabilities &
				      CLIENT_NO_SCHEMA ? NullS : $1.str),
				     $3.str, $5.str) :
	      (Item*) new Item_ref((YYTHD->client_capabilities &
				    CLIENT_NO_SCHEMA ? NullS : $1.str),
                                   $3.str, $5.str);
	};


field_ident:
	ident			{ $$=$1;}
	| ident '.' ident	{ $$=$3;}	/* Skipp schema name in create*/
	| '.' ident		{ $$=$2;}	/* For Delphi */;

table_ident:
	ident			{ $$=new Table_ident($1); }
	| ident '.' ident	{ $$=new Table_ident(YYTHD, $1,$3,0);}
	| '.' ident		{ $$=new Table_ident($2);}
   /* For Delphi */;

IDENT_sys:
	IDENT
	{
	  THD *thd= YYTHD;
	  if (thd->charset_is_system_charset)
	    $$= $1;
	  else
	    thd->convert_string(&$$, system_charset_info,
				$1.str, $1.length, thd->charset());
	}
	;

TEXT_STRING_sys:
	TEXT_STRING
	{
	  THD *thd= YYTHD;
	  if (thd->charset_is_system_charset)
	    $$= $1;
	  else
	    thd->convert_string(&$$, system_charset_info,
				$1.str, $1.length, thd->charset());
	}
	;

TEXT_STRING_literal:
	TEXT_STRING
	{
	  THD *thd= YYTHD;
	  if (thd->charset_is_collation_connection)
	    $$= $1;
	  else
	    thd->convert_string(&$$, thd->variables.collation_connection,
				$1.str, $1.length, thd->charset());
	}
	;


ident:
	IDENT_sys	    { $$=$1; }
	| keyword
	{
	  THD *thd= YYTHD;
	  $$.str=    thd->strmake($1.str, $1.length);
	  $$.length= $1.length;
	}
	;

ident_or_text:
	ident 			{ $$=$1;}
	| TEXT_STRING_sys	{ $$=$1;}
	| LEX_HOSTNAME		{ $$=$1;};

user:
	ident_or_text
	{
	  THD *thd= YYTHD;
	  if (!($$=(LEX_USER*) thd->alloc(sizeof(st_lex_user))))
	    YYABORT;
	  $$->user = $1;
	  $$->host.str= (char *) "%";
	  $$->host.length= 1;
	}
	| ident_or_text '@' ident_or_text
	  {
	    THD *thd= YYTHD;
	    if (!($$=(LEX_USER*) thd->alloc(sizeof(st_lex_user))))
	      YYABORT;
	    $$->user = $1; $$->host=$3;
	  };

/* Keyword that we allow for identifiers */

keyword:
	ACTION			{}
	| ADDDATE_SYM		{}
	| AFTER_SYM		{}
	| AGAINST		{}
	| AGGREGATE_SYM		{}
	| ANY_SYM		{}
	| ASCII_SYM		{}
	| AUTO_INC		{}
	| AVG_ROW_LENGTH	{}
	| AVG_SYM		{}
	| BACKUP_SYM		{}
	| BEGIN_SYM		{}
	| BERKELEY_DB_SYM	{}
	| BINLOG_SYM		{}
	| BIT_SYM		{}
	| BOOL_SYM		{}
	| BOOLEAN_SYM		{}
	| BYTE_SYM		{}
	| BTREE_SYM		{}
	| CACHE_SYM		{}
	| CHANGED		{}
	| CHARSET		{}
	| CHECKSUM_SYM		{}
	| CIPHER_SYM		{}
	| CLIENT_SYM		{}
	| CLOSE_SYM		{}
	| COLLATION_SYM		{}
	| COMMENT_SYM		{}
	| COMMITTED_SYM		{}
	| COMMIT_SYM		{}
	| COMPRESSED_SYM	{}
	| CONCURRENT		{}
	| CUBE_SYM		{}
	| DATA_SYM		{}
	| DATETIME		{}
	| DATE_SYM		{}
	| DAY_SYM		{}
	| DELAY_KEY_WRITE_SYM	{}
	| DES_KEY_FILE		{}
	| DIRECTORY_SYM		{}
	| DO_SYM		{}
	| DUAL_SYM		{}
	| DUMPFILE		{}
	| DUPLICATE_SYM		{}
	| DYNAMIC_SYM		{}
	| END			{}
	| ENUM			{}
	| ERRORS		{}
	| ESCAPE_SYM		{}
	| EVENTS_SYM		{}
	| EXECUTE_SYM		{}
	| EXTENDED_SYM		{}
	| FAST_SYM		{}
	| DISABLE_SYM		{}
	| ENABLE_SYM		{}
	| FULL			{}
	| FILE_SYM		{}
	| FIRST_SYM		{}
	| FIXED_SYM		{}
	| FLUSH_SYM		{}
	| GEOMETRY_SYM		{}
	| GEOMETRYCOLLECTION	{}
	| GRANTS		{}
	| GLOBAL_SYM		{}
	| HANDLER_SYM		{}
	| HASH_SYM		{}
	| HEAP_SYM		{}
	| HELP_SYM		{}
	| HOSTS_SYM		{}
	| HOUR_SYM		{}
	| IDENTIFIED_SYM	{}
	| INDEXES		{}
	| ISOLATION		{}
	| ISAM_SYM		{}
	| ISSUER_SYM		{}
	| INNOBASE_SYM		{}
	| INSERT_METHOD		{}
	| RELAY_THREAD		{}
	| LAST_SYM		{}
	| LEAVES                {}
	| LEVEL_SYM		{}
	| LINESTRING		{}
	| LOCAL_SYM		{}
	| LOCKS_SYM		{}
	| LOGS_SYM		{}
	| MAX_ROWS		{}
	| MASTER_SYM		{}
	| MASTER_HOST_SYM	{}
	| MASTER_PORT_SYM	{}
	| MASTER_LOG_FILE_SYM	{}
	| MASTER_LOG_POS_SYM	{}
	| MASTER_USER_SYM	{}
	| MASTER_PASSWORD_SYM	{}
	| MASTER_CONNECT_RETRY_SYM	{}
	| MASTER_SSL_SYM	{}
	| MASTER_SSL_CA_SYM	{}
	| MASTER_SSL_CAPATH_SYM	{}
	| MASTER_SSL_CERT_SYM	{}
	| MASTER_SSL_CIPHER_SYM	{}
	| MASTER_SSL_KEY_SYM	{}
	| MAX_CONNECTIONS_PER_HOUR	 {}
	| MAX_QUERIES_PER_HOUR	{}
	| MAX_UPDATES_PER_HOUR	{}
	| MEDIUM_SYM		{}
	| MERGE_SYM		{}
	| MEMORY_SYM		{}
	| MICROSECOND_SYM	{}
	| MINUTE_SYM		{}
	| MIN_ROWS		{}
	| MODIFY_SYM		{}
	| MODE_SYM		{}
	| MONTH_SYM		{}
	| MULTILINESTRING	{}
	| MULTIPOINT		{}
	| MULTIPOLYGON		{}
	| MYISAM_SYM		{}
	| NAMES_SYM		{}
	| NATIONAL_SYM		{}
	| NCHAR_SYM		{}
	| NEXT_SYM		{}
	| NEW_SYM		{}
	| NO_SYM		{}
	| NONE_SYM		{}
	| OFFSET_SYM		{}
	| OPEN_SYM		{}
	| PACK_KEYS_SYM		{}
	| PARTIAL		{}
	| PASSWORD		{}
	| POINT_SYM		{}
	| POLYGON		{}
	| PREV_SYM		{}
	| PROCESS		{}
	| PROCESSLIST_SYM	{}
	| QUERY_SYM		{}
	| QUICK			{}
	| RAID_0_SYM		{}
	| RAID_CHUNKS		{}
	| RAID_CHUNKSIZE	{}
	| RAID_STRIPED_SYM	{}
	| RAID_TYPE		{}
	| RELAY_LOG_FILE_SYM	{}
	| RELAY_LOG_POS_SYM	{}
	| RELOAD		{}
	| REPAIR		{}
	| REPEATABLE_SYM	{}
	| REPLICATION		{}
	| RESET_SYM		{}
	| RESOURCES		{}
	| RESTORE_SYM		{}
	| ROLLBACK_SYM		{}
	| ROLLUP_SYM		{}
	| ROWS_SYM		{}
	| ROW_FORMAT_SYM	{}
	| ROW_SYM		{}
	| RTREE_SYM		{}
	| SAVEPOINT_SYM		{}
	| SECOND_SYM		{}
	| SERIAL_SYM		{}
	| SERIALIZABLE_SYM	{}
	| SESSION_SYM		{}
	| SIGNED_SYM		{}
	| SIMPLE_SYM		{}
	| SHARE_SYM		{}
	| SHUTDOWN		{}
	| SLAVE			{}
	| SOUNDS_SYM		{}
	| SQL_CACHE_SYM		{}
	| SQL_BUFFER_RESULT	{}
	| SQL_NO_CACHE_SYM	{}
	| SQL_THREAD		{}
	| START_SYM		{}
	| STATUS_SYM		{}
	| STOP_SYM		{}
	| STRING_SYM		{}
	| SUBDATE_SYM		{}
	| SUBJECT_SYM		{}
	| SUPER_SYM		{}
	| TEMPORARY		{}
	| TEXT_SYM		{}
	| TRANSACTION_SYM	{}
	| TRUNCATE_SYM		{}
	| TIMESTAMP		{}
	| TIME_SYM		{}
	| TYPE_SYM		{}
	| UDF_SYM		{}
	| UNCOMMITTED_SYM	{}
	| UNICODE_SYM		{}
	| USER			{}
	| USE_FRM		{}
	| VARIABLES		{}
	| VALUE_SYM		{}
	| WARNINGS		{}
	| WORK_SYM		{}
	| X509_SYM		{}
	| YEAR_SYM		{}
	;

/* Option functions */

set:
	SET opt_option
	{
	  LEX *lex=Lex;
	  lex->sql_command= SQLCOM_SET_OPTION;
	  lex->option_type=OPT_DEFAULT;
	  lex->var_list.empty();
	}
	option_value_list
	{}
	;

opt_option:
	/* empty */ {}
	| OPTION {};

option_value_list:
	option_type option_value
	| option_value_list ',' option_type option_value;

option_type:
	/* empty */	{}
	| GLOBAL_SYM	{ Lex->option_type= OPT_GLOBAL; }
	| LOCAL_SYM	{ Lex->option_type= OPT_SESSION; }
	| SESSION_SYM	{ Lex->option_type= OPT_SESSION; }
	;

opt_var_type:
	/* empty */	{ $$=OPT_SESSION; }
	| GLOBAL_SYM	{ $$=OPT_GLOBAL; }
	| LOCAL_SYM	{ $$=OPT_SESSION; }
	| SESSION_SYM	{ $$=OPT_SESSION; }
	;

opt_var_ident_type:
	/* empty */		{ $$=OPT_DEFAULT; }
	| GLOBAL_SYM '.'	{ $$=OPT_GLOBAL; }
	| LOCAL_SYM '.'		{ $$=OPT_SESSION; }
	| SESSION_SYM '.'	{ $$=OPT_SESSION; }
	;

option_value:
	'@' ident_or_text equal expr
	{
	  Lex->var_list.push_back(new set_var_user(new Item_func_set_user_var($2,$4)));
	}
	| internal_variable_name equal set_expr_or_default
	  {
	    LEX *lex=Lex;
	    lex->var_list.push_back(new set_var(lex->option_type, $1.var,
						&$1.base_name, $3));
	  }
	| '@' '@' opt_var_ident_type internal_variable_name equal set_expr_or_default
	  {
	    LEX *lex=Lex;
	    lex->var_list.push_back(new set_var((enum_var_type) $3, $4.var,
						&$4.base_name, $6));
	  }
	| TRANSACTION_SYM ISOLATION LEVEL_SYM isolation_types
	  {
	    LEX *lex=Lex;
	    LEX_STRING tmp;
	    tmp.str=0;
	    tmp.length=0;
	    lex->var_list.push_back(new set_var(lex->option_type,
						find_sys_var("tx_isolation"),
						&tmp,
						new Item_int((int32) $4)));
	  }
	| charset old_or_new_charset_name_or_default
	{
	  THD *thd= YYTHD;
	  LEX *lex= Lex;
	  $2= $2 ? $2: global_system_variables.character_set_client;
	  lex->var_list.push_back(new set_var_collation_client($2,thd->variables.character_set_database,$2));
	}
	| NAMES_SYM charset_name_or_default opt_collate
	{
	  THD *thd= YYTHD;
	  LEX *lex= Lex;
	  $2= $2 ? $2 : global_system_variables.character_set_client;
	  $3= $3 ? $3 : $2;
	  if (!my_charset_same($2,$3))
	  {
	    net_printf(thd,ER_COLLATION_CHARSET_MISMATCH,$3->name,$2->csname);
	    YYABORT;
	  }
	  lex->var_list.push_back(new set_var_collation_client($3,$3,$3));
	}
	| PASSWORD equal text_or_password
	  {
	    THD *thd=YYTHD;
	    LEX_USER *user;
	    if (!(user=(LEX_USER*) thd->alloc(sizeof(LEX_USER))))
	      YYABORT;
	    user->host.str=0;
	    user->user.str=thd->priv_user;
	    thd->lex.var_list.push_back(new set_var_password(user, $3));
	  }
	| PASSWORD FOR_SYM user equal text_or_password
	  {
	    Lex->var_list.push_back(new set_var_password($3,$5));
	  }
	;

internal_variable_name:
	ident
	{
	  sys_var *tmp=find_sys_var($1.str, $1.length);
	  if (!tmp)
	    YYABORT;
	  $$.var= tmp;
	  $$.base_name.str=0;
	  $$.base_name.length=0;
	}
	| ident '.' ident
	  {
	    sys_var *tmp=find_sys_var($3.str, $3.length);
	    if (!tmp)
	      YYABORT;
	    if (!tmp->is_struct())
	      net_printf(YYTHD, ER_VARIABLE_IS_NOT_STRUCT, $3.str);
	    $$.var= tmp;
	    $$.base_name= $1;
	  }
	| DEFAULT '.' ident
	  {
	    sys_var *tmp=find_sys_var($3.str, $3.length);
	    if (!tmp)
	      YYABORT;
	    if (!tmp->is_struct())
	      net_printf(YYTHD, ER_VARIABLE_IS_NOT_STRUCT, $3.str);
	    $$.var= tmp;
	    $$.base_name.str=    (char*) "default";
	    $$.base_name.length= 7;
	  }
        ;

isolation_types:
	READ_SYM UNCOMMITTED_SYM	{ $$= ISO_READ_UNCOMMITTED; }
	| READ_SYM COMMITTED_SYM	{ $$= ISO_READ_COMMITTED; }
	| REPEATABLE_SYM READ_SYM	{ $$= ISO_REPEATABLE_READ; }
	| SERIALIZABLE_SYM		{ $$= ISO_SERIALIZABLE; }
	;

text_or_password:
	TEXT_STRING { $$=$1.str;}
	| PASSWORD '(' TEXT_STRING ')'
	  {
	    if (!$3.length)
	      $$=$3.str;
	    else
	    {
	      char *buff=(char*) YYTHD->alloc(HASH_PASSWORD_LENGTH+1);
	      make_scrambled_password(buff,$3.str,use_old_passwords,
				      &YYTHD->rand);
	      $$=buff;
	    }
	  }
          ;


set_expr_or_default:
	expr      { $$=$1; }
	| DEFAULT { $$=0; }
	| ON	  { $$=new Item_string("ON",  2, system_charset_info); }
	| ALL	  { $$=new Item_string("ALL", 3, system_charset_info); }
	| BINARY  { $$=new Item_string("binary", 6, system_charset_info); }
	;


/* Lock function */

lock:
	LOCK_SYM table_or_tables
	{
	  Lex->sql_command=SQLCOM_LOCK_TABLES;
	}
	table_lock_list
	{}
	;

table_or_tables:
	TABLE_SYM
	| TABLES;

table_lock_list:
	table_lock
	| table_lock_list ',' table_lock;

table_lock:
	table_ident opt_table_alias lock_option
	{
	  if (!Select->add_table_to_list(YYTHD, $1, $2, 0, (thr_lock_type) $3))
	   YYABORT;
	}
        ;

lock_option:
	READ_SYM	{ $$=TL_READ_NO_INSERT; }
	| WRITE_SYM     { $$=YYTHD->update_lock_default; }
	| LOW_PRIORITY WRITE_SYM { $$=TL_WRITE_LOW_PRIORITY; }
	| READ_SYM LOCAL_SYM { $$= TL_READ; }
        ;

unlock:
	UNLOCK_SYM table_or_tables { Lex->sql_command=SQLCOM_UNLOCK_TABLES; }
        ;


/*
** Handler: direct access to ISAM functions
*/

handler:
	HANDLER_SYM table_ident OPEN_SYM opt_table_alias
	{
	  LEX *lex= Lex;
	  lex->sql_command = SQLCOM_HA_OPEN;
	  if (!lex->current_select->add_table_to_list(lex->thd, $2, $4, 0))
	    YYABORT;
	}
	| HANDLER_SYM table_ident CLOSE_SYM
	{
	  LEX *lex= Lex;
	  lex->sql_command = SQLCOM_HA_CLOSE;
	  if (!lex->current_select->add_table_to_list(lex->thd, $2, 0, 0))
	    YYABORT;
	}
	| HANDLER_SYM table_ident READ_SYM
	{
	  LEX *lex=Lex;
	  lex->sql_command = SQLCOM_HA_READ;
	  lex->ha_rkey_mode= HA_READ_KEY_EXACT;	/* Avoid purify warnings */
	  lex->current_select->select_limit= 1;
	  lex->current_select->offset_limit= 0L;
	  if (!lex->current_select->add_table_to_list(lex->thd, $2, 0, 0))
	    YYABORT;
        }
        handler_read_or_scan where_clause opt_limit_clause {}
        ;

handler_read_or_scan:
	handler_scan_function         { Lex->backup_dir= 0; }
        | ident handler_rkey_function { Lex->backup_dir= $1.str; }
        ;

handler_scan_function:
	FIRST_SYM  { Lex->ha_read_mode = RFIRST; }
	| NEXT_SYM { Lex->ha_read_mode = RNEXT;  }
        ;

handler_rkey_function:
	FIRST_SYM  { Lex->ha_read_mode = RFIRST; }
	| NEXT_SYM { Lex->ha_read_mode = RNEXT;  }
	| PREV_SYM { Lex->ha_read_mode = RPREV;  }
	| LAST_SYM { Lex->ha_read_mode = RLAST;  }
	| handler_rkey_mode
	{
	  LEX *lex=Lex;
	  lex->ha_read_mode = RKEY;
	  lex->ha_rkey_mode=$1;
	  if (!(lex->insert_list = new List_item))
	    YYABORT;
	} '(' values ')' { }
        ;

handler_rkey_mode:
	  EQ     { $$=HA_READ_KEY_EXACT;   }
	| GE     { $$=HA_READ_KEY_OR_NEXT; }
	| LE     { $$=HA_READ_KEY_OR_PREV; }
	| GT_SYM { $$=HA_READ_AFTER_KEY;   }
	| LT     { $$=HA_READ_BEFORE_KEY;  }
        ;

/* GRANT / REVOKE */

revoke:
	REVOKE
	{
	  LEX *lex=Lex;
	  lex->sql_command = SQLCOM_REVOKE;
	  lex->users_list.empty();
	  lex->columns.empty();
	  lex->grant= lex->grant_tot_col=0;
	  lex->select_lex.db=0;
	  lex->ssl_type= SSL_TYPE_NOT_SPECIFIED;
	  lex->ssl_cipher= lex->x509_subject= lex->x509_issuer= 0;
	  bzero((char*) &lex->mqh, sizeof(lex->mqh));
	}
	revoke_command
	{}
        ;

revoke_command:
	grant_privileges ON opt_table FROM user_list
	{}
	|
	ALL PRIVILEGES ',' GRANT FROM user_list
	{
	  Lex->sql_command = SQLCOM_REVOKE_ALL;
	}
	;

grant:
	GRANT
	{
	  LEX *lex=Lex;
	  lex->users_list.empty();
	  lex->columns.empty();
	  lex->sql_command = SQLCOM_GRANT;
	  lex->grant= lex->grant_tot_col= 0;
	  lex->select_lex.db= 0;
	  lex->ssl_type= SSL_TYPE_NOT_SPECIFIED;
	  lex->ssl_cipher= lex->x509_subject= lex->x509_issuer= 0;
	  bzero((char *)&(lex->mqh),sizeof(lex->mqh));
	}
	grant_privileges ON opt_table TO_SYM user_list
	require_clause grant_options
	{}
	;

grant_privileges:
	grant_privilege_list {}
	| ALL PRIVILEGES	{ Lex->grant = GLOBAL_ACLS;}
	| ALL			{ Lex->grant = GLOBAL_ACLS;}
        ;

grant_privilege_list:
	grant_privilege
	| grant_privilege_list ',' grant_privilege;

grant_privilege:
	SELECT_SYM	{ Lex->which_columns = SELECT_ACL;} opt_column_list {}
	| INSERT	{ Lex->which_columns = INSERT_ACL;} opt_column_list {}
	| UPDATE_SYM	{ Lex->which_columns = UPDATE_ACL; } opt_column_list {}
	| REFERENCES	{ Lex->which_columns = REFERENCES_ACL;} opt_column_list {}
	| DELETE_SYM	{ Lex->grant |= DELETE_ACL;}
	| USAGE		{}
	| INDEX		{ Lex->grant |= INDEX_ACL;}
	| ALTER		{ Lex->grant |= ALTER_ACL;}
	| CREATE	{ Lex->grant |= CREATE_ACL;}
	| DROP		{ Lex->grant |= DROP_ACL;}
	| EXECUTE_SYM	{ Lex->grant |= EXECUTE_ACL;}
	| RELOAD	{ Lex->grant |= RELOAD_ACL;}
	| SHUTDOWN	{ Lex->grant |= SHUTDOWN_ACL;}
	| PROCESS	{ Lex->grant |= PROCESS_ACL;}
	| FILE_SYM	{ Lex->grant |= FILE_ACL;}
	| GRANT OPTION  { Lex->grant |= GRANT_ACL;}
	| SHOW DATABASES { Lex->grant |= SHOW_DB_ACL;}
	| SUPER_SYM	{ Lex->grant |= SUPER_ACL;}
	| CREATE TEMPORARY TABLES { Lex->grant |= CREATE_TMP_ACL;}
	| LOCK_SYM TABLES   { Lex->grant |= LOCK_TABLES_ACL; }
	| REPLICATION SLAVE  { Lex->grant |= REPL_SLAVE_ACL;}
	| REPLICATION CLIENT_SYM { Lex->grant |= REPL_CLIENT_ACL;}
	;


opt_and:
	/* empty */	{}
	| AND		{}
	;

require_list:
	 require_list_element opt_and require_list
	 | require_list_element
	 ;

require_list_element:
	SUBJECT_SYM TEXT_STRING
	{
	  LEX *lex=Lex;
	  if (lex->x509_subject)
	  {
	    net_printf(lex->thd,ER_DUP_ARGUMENT, "SUBJECT");
	    YYABORT;
	  }
	  lex->x509_subject=$2.str;
	}
	| ISSUER_SYM TEXT_STRING
	{
	  LEX *lex=Lex;
	  if (lex->x509_issuer)
	  {
	    net_printf(lex->thd,ER_DUP_ARGUMENT, "ISSUER");
	    YYABORT;
	  }
	  lex->x509_issuer=$2.str;
	}
	| CIPHER_SYM TEXT_STRING
	{
	  LEX *lex=Lex;
	  if (lex->ssl_cipher)
	  {
	    net_printf(lex->thd,ER_DUP_ARGUMENT, "CIPHER");
	    YYABORT;
	  }
	  lex->ssl_cipher=$2.str;
	}
	;

opt_table:
	'*'
	  {
	    LEX *lex= Lex;
	    lex->current_select->db= lex->thd->db;
	    if (lex->grant == GLOBAL_ACLS)
	      lex->grant = DB_ACLS & ~GRANT_ACL;
	    else if (lex->columns.elements)
	    {
	      send_error(lex->thd,ER_ILLEGAL_GRANT_FOR_TABLE);
	      YYABORT;
	    }
	  }
	| ident '.' '*'
	  {
	    LEX *lex= Lex;
	    lex->current_select->db = $1.str;
	    if (lex->grant == GLOBAL_ACLS)
	      lex->grant = DB_ACLS & ~GRANT_ACL;
	    else if (lex->columns.elements)
	    {
	      send_error(lex->thd,ER_ILLEGAL_GRANT_FOR_TABLE);
	      YYABORT;
	    }
	  }
	| '*' '.' '*'
	  {
	    LEX *lex= Lex;
	    lex->current_select->db = NULL;
	    if (lex->grant == GLOBAL_ACLS)
	      lex->grant= GLOBAL_ACLS & ~GRANT_ACL;
	    else if (lex->columns.elements)
	    {
	      send_error(lex->thd,ER_ILLEGAL_GRANT_FOR_TABLE);
	      YYABORT;
	    }
	  }
	| table_ident
	  {
	    LEX *lex=Lex;
	    if (!lex->current_select->add_table_to_list(lex->thd, $1,NULL,0))
	      YYABORT;
	    if (lex->grant == GLOBAL_ACLS)
	      lex->grant =  TABLE_ACLS & ~GRANT_ACL;
	  }
          ;


user_list:
	grant_user  { if (Lex->users_list.push_back($1)) YYABORT;}
	| user_list ',' grant_user
	  {
	    if (Lex->users_list.push_back($3))
	      YYABORT;
	  }
	;


grant_user:
	user IDENTIFIED_SYM BY TEXT_STRING
	{
	   $$=$1; $1->password=$4;
	   if ($4.length)
	   {
	     char *buff=(char*) YYTHD->alloc(HASH_PASSWORD_LENGTH+1);
	     if (buff)
	     {
	       make_scrambled_password(buff,$4.str,use_old_passwords,
				       &YYTHD->rand);
	       $1->password.str=buff;
	       $1->password.length=HASH_PASSWORD_LENGTH;
	     }
	  }
	}
	| user IDENTIFIED_SYM BY PASSWORD TEXT_STRING
	  { $$=$1; $1->password=$5 ; }
	| user
	  { $$=$1; $1->password.str=NullS; }
        ;


opt_column_list:
	/* empty */
	{
	  LEX *lex=Lex;
	  lex->grant |= lex->which_columns;
	}
	| '(' column_list ')';

column_list:
	column_list ',' column_list_id
	| column_list_id;

column_list_id:
	ident
	{
	  String *new_str = new String((const char*) $1.str,$1.length,system_charset_info);
	  List_iterator <LEX_COLUMN> iter(Lex->columns);
	  class LEX_COLUMN *point;
	  LEX *lex=Lex;
	  while ((point=iter++))
	  {
	    if (!my_strcasecmp(system_charset_info,
                               point->column.ptr(), new_str->ptr()))
		break;
	  }
	  lex->grant_tot_col|= lex->which_columns;
	  if (point)
	    point->rights |= lex->which_columns;
	  else
	    lex->columns.push_back(new LEX_COLUMN (*new_str,lex->which_columns));
	}
        ;


require_clause: /* empty */
        | REQUIRE_SYM require_list
          {
            Lex->ssl_type=SSL_TYPE_SPECIFIED;
          }
        | REQUIRE_SYM SSL_SYM
          {
            Lex->ssl_type=SSL_TYPE_ANY;
          }
        | REQUIRE_SYM X509_SYM
          {
            Lex->ssl_type=SSL_TYPE_X509;
          }
	| REQUIRE_SYM NONE_SYM
	  {
	    Lex->ssl_type=SSL_TYPE_NONE;
	  }
          ;

grant_options:
	/* empty */ {}
	| WITH grant_option_list;

grant_option_list:
	grant_option_list grant_option {}
	| grant_option {}
        ;

grant_option:
	GRANT OPTION { Lex->grant |= GRANT_ACL;}
        | MAX_QUERIES_PER_HOUR ULONG_NUM
        {
	  Lex->mqh.questions=$2;
	  Lex->mqh.bits |= 1;
	}
        | MAX_UPDATES_PER_HOUR ULONG_NUM
        {
	  Lex->mqh.updates=$2;
	  Lex->mqh.bits |= 2;
	}
        | MAX_CONNECTIONS_PER_HOUR ULONG_NUM
        {
	  Lex->mqh.connections=$2;
	  Lex->mqh.bits |= 4;
	}
        ;

begin:
	BEGIN_SYM   { Lex->sql_command = SQLCOM_BEGIN;} opt_work {}
	;

opt_work:
	/* empty */ {}
	| WORK_SYM {;}
        ;

commit:
	COMMIT_SYM   { Lex->sql_command = SQLCOM_COMMIT;};

rollback:
	ROLLBACK_SYM
	{
	  Lex->sql_command = SQLCOM_ROLLBACK;
	}
	| ROLLBACK_SYM TO_SYM SAVEPOINT_SYM ident
	{
	  Lex->sql_command = SQLCOM_ROLLBACK_TO_SAVEPOINT;
	  Lex->savepoint_name = $4.str;
	};
savepoint:
	SAVEPOINT_SYM ident
	{
	  Lex->sql_command = SQLCOM_SAVEPOINT;
	  Lex->savepoint_name = $2.str;
	};

/*
   UNIONS : glue selects together
*/


union_clause:
	/* empty */ {}
	| union_list
	;

union_list:
	UNION_SYM    union_option
	{
	  LEX *lex=Lex;
	  if (lex->exchange)
	  {
	    /* Only the last SELECT can have  INTO...... */
	    net_printf(lex->thd, ER_WRONG_USAGE, "UNION", "INTO");
	    YYABORT;
	  }
	  if (lex->current_select->linkage == GLOBAL_OPTIONS_TYPE)
	  {
	    send_error(lex->thd, ER_SYNTAX_ERROR);
	    YYABORT;
	  }
	  if (mysql_new_select(lex, 0))
	    YYABORT;
          mysql_init_select(lex);
	  lex->current_select->linkage=UNION_TYPE;
	}
	select_init {}
	;

union_opt:
	union_list {}
	| optional_order_or_limit {}
	;

optional_order_or_limit:
	/* Empty */ {}
	|
	  {
	    THD *thd= YYTHD;
	    LEX *lex= &thd->lex;
	    DBUG_ASSERT(lex->current_select->linkage != GLOBAL_OPTIONS_TYPE);
	    SELECT_LEX *sel= lex->current_select;
	    SELECT_LEX_UNIT *unit= sel->master_unit();
	    SELECT_LEX *fake= unit->fake_select_lex;
	    unit->global_parameters= fake;
	    fake->no_table_names_allowed= 1;
	    lex->current_select= fake;
	    thd->where= "global ORDER clause";
	  }
	order_or_limit
          {
	    THD *thd= YYTHD;
	    thd->lex.current_select->no_table_names_allowed= 0;
	    thd->where= "";
          }
	;

order_or_limit:
	order_clause opt_limit_clause_init
	| limit_clause
	;

union_option:
	/* empty */ {}
	| ALL {Select->master_unit()->union_option= 1;};

singlerow_subselect:
	subselect_start singlerow_subselect_init
	subselect_end
	{
	  $$= $2;
	};

singlerow_subselect_init:
	select_init2
	{
	  $$= new Item_singlerow_subselect(YYTHD,
					   Lex->current_select->master_unit()->
                                             first_select());
	};

exists_subselect:
	subselect_start exists_subselect_init
	subselect_end
	{
	  $$= $2;
	};

exists_subselect_init:
	select_init2
	{
	  $$= new Item_exists_subselect(YYTHD,
					Lex->current_select->master_unit()->
					  first_select());
	};

in_subselect:
  subselect_start in_subselect_init
  subselect_end
  {
    $$= $2;
  };

in_subselect_init:
  select_init2
  {
    $$= Lex->current_select->master_unit()->first_select();
  };

subselect_start:
	'(' SELECT_SYM
	{
	  LEX *lex=Lex;
	  if (((int)lex->sql_command >= (int)SQLCOM_HA_OPEN &&
	       lex->sql_command <= (int)SQLCOM_HA_READ) ||
	       lex->sql_command == (int)SQLCOM_KILL)
	  {	
	    send_error(lex->thd, ER_SYNTAX_ERROR);
	    YYABORT;
	  }
	  if (mysql_new_select(Lex, 1))
	    YYABORT;
	};

subselect_end:
	')'
	{
	  LEX *lex=Lex;
	  lex->current_select = lex->current_select->return_after_parsing();
	};
<|MERGE_RESOLUTION|>--- conflicted
+++ resolved
@@ -675,14 +675,9 @@
 	query verb_clause create change select do drop insert replace insert2
 	insert_values update delete truncate rename
 	show describe load alter optimize preload flush
-<<<<<<< HEAD
 	reset purge begin commit rollback savepoint
 	slave master_def master_defs
-	repair restore backup analyze check start
-=======
-	reset purge begin commit rollback slave master_def master_defs
 	repair restore backup analyze check start checksum
->>>>>>> 2fcab1c2
 	field_list field_list_item field_spec kill column_def key_def
 	preload_list preload_keys
 	select_item_list select_item values_list no_braces
