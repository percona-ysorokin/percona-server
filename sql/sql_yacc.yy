--- conflicted
+++ resolved
@@ -12687,17 +12687,13 @@
           SLAVE               { Lex->type|= REFRESH_SLAVE; }
           slave_reset_options opt_channel
         | MASTER_SYM          { Lex->type|= REFRESH_MASTER; }
-<<<<<<< HEAD
-        | QUERY_SYM CACHE_SYM { Lex->type|= REFRESH_QUERY_CACHE;}
+        | QUERY_SYM CACHE_SYM
+          {
+            push_deprecated_warn_no_replacement(YYTHD, "RESET QUERY CACHE");
+            Lex->type|= REFRESH_QUERY_CACHE;
+          }
         | CHANGED_PAGE_BITMAPS_SYM
           { Lex->type |= REFRESH_RESET_PAGE_BITMAPS; }
-=======
-        | QUERY_SYM CACHE_SYM
-          {
-            push_deprecated_warn_no_replacement(YYTHD, "RESET QUERY CACHE");
-            Lex->type|= REFRESH_QUERY_CACHE;
-          }
->>>>>>> 0138556a
         ;
 
 slave_reset_options:
