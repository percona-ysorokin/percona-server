--- conflicted
+++ resolved
@@ -58,10 +58,7 @@
 #include "mysql_time.h"
 #include "mysqld_error.h"
 #include "nulls.h"
-<<<<<<< HEAD
-=======
 #include "sql-common/my_decimal.h"  // my_decimal
->>>>>>> 87307d4d
 #include "sql/enum_query_type.h"
 #include "sql/field.h"  // Derivation
 #include "sql/mem_root_array.h"
@@ -4621,13 +4618,10 @@
   virtual bool is_asterisk() const { return false; }
   /// See \c m_protected_by_any_value
   bool protected_by_any_value() const { return m_protected_by_any_value; }
-<<<<<<< HEAD
-=======
 
   void compute_cost(CostOfItem *root_cost) const override {
     field->add_to_cost(root_cost);
   }
->>>>>>> 87307d4d
 };
 
 /**
