/* Copyright (c) 2000, 2020, Oracle and/or its affiliates.

   This program is free software; you can redistribute it and/or modify
   it under the terms of the GNU General Public License, version 2.0,
   as published by the Free Software Foundation.

   This program is also distributed with certain software (including
   but not limited to OpenSSL) that is licensed under separate terms,
   as designated in a particular file or component or in included license
   documentation.  The authors of MySQL hereby grant you an additional
   permission to link the program and your derivative works with the
   separately licensed software that they have included with MySQL.

   This program is distributed in the hope that it will be useful,
   but WITHOUT ANY WARRANTY; without even the implied warranty of
   MERCHANTABILITY or FITNESS FOR A PARTICULAR PURPOSE.  See the
   GNU General Public License, version 2.0, for more details.

   You should have received a copy of the GNU General Public License
   along with this program; if not, write to the Free Software
   Foundation, Inc., 51 Franklin St, Fifth Floor, Boston, MA 02110-1301  USA */

/**
  @file

  @brief
  logging of commands
*/

#include "sql/log.h"

#include "my_config.h"

#include <errno.h>
#include <fcntl.h>
#include <limits.h>
#include <stdio.h>
#include <stdlib.h>
#include <string.h>

#include "my_sys.h"
#include "mysql/components/services/log_builtins.h"
#include "mysql/components/services/log_shared.h"
#include "mysql/psi/mysql_rwlock.h"
#include "mysql_time.h"
#include "server_component/log_sink_buffer.h"  // log_sink_buffer_flush()
#include "sql_string.h"
#ifdef HAVE_SYS_TIME_H
#include <sys/time.h>
#endif
#ifdef HAVE_UNISTD_H
#include <unistd.h>
#endif
#include <algorithm>
#include <atomic>
#include <new>
#include <sstream>
#include <string>
#include <utility>

#include "lex_string.h"
#include "m_ctype.h"
#include "m_string.h"
#include "my_base.h"
#include "my_dbug.h"
#include "my_dir.h"
#include "my_double2ulonglong.h"
#include "my_time.h"
#include "mysql/plugin.h"
#include "mysql/psi/mysql_file.h"
#include "mysql/service_my_plugin_log.h"
#include "mysql/service_mysql_alloc.h"
#include "mysql_version.h"
#include "mysqld_error.h"
#include "mysys_err.h"
#include "sql/auth/auth_acls.h"
#include "sql/auth/sql_security_ctx.h"
#include "sql/current_thd.h"
#include "sql/debug_sync.h"
#include "sql/derror.h"  // ER_DEFAULT
#include "sql/discrete_interval.h"
#include "sql/error_handler.h"  // Internal_error_handler
#include "sql/field.h"
#include "sql/handler.h"
#include "sql/mysqld.h"
#include "sql/protocol_classic.h"
#include "sql/psi_memory_key.h"  // key_memory_File_query_log_name
#include "sql/query_options.h"
#include "sql/sp_head.h"
#include "sql/sp_instr.h"  // sp_lex_instr
#include "sql/sp_rcontext.h"
#include "sql/sql_audit.h"  // mysql_audit_general_log
#include "sql/sql_base.h"   // close_log_table
#include "sql/sql_class.h"  // THD
#include "sql/sql_error.h"
#include "sql/sql_lex.h"
#include "sql/sql_parse.h"  // sql_command_flags
#include "sql/sql_plugin_ref.h"
#include "sql/sql_prepare.h"  // Prepared_statement
#include "sql/sql_profile.h"
#include "sql/sql_time.h"  // calc_time_from_sec
#include "sql/system_variables.h"
#include "sql/table.h"  // TABLE_FIELD_TYPE
#include "thr_lock.h"
#include "thr_mutex.h"
#ifdef _WIN32
#include "sql/message.h"
#else
#endif

#include "sql/server_component/log_builtins_imp.h"

using std::max;
using std::min;

enum enum_slow_query_log_table_field {
  SQLT_FIELD_START_TIME = 0,
  SQLT_FIELD_USER_HOST,
  SQLT_FIELD_QUERY_TIME,
  SQLT_FIELD_LOCK_TIME,
  SQLT_FIELD_ROWS_SENT,
  SQLT_FIELD_ROWS_EXAMINED,
  SQLT_FIELD_DATABASE,
  SQLT_FIELD_LAST_INSERT_ID,
  SQLT_FIELD_INSERT_ID,
  SQLT_FIELD_SERVER_ID,
  SQLT_FIELD_SQL_TEXT,
  SQLT_FIELD_THREAD_ID,
  SQLT_FIELD_COUNT
};

static const TABLE_FIELD_TYPE slow_query_log_table_fields[SQLT_FIELD_COUNT] = {
    {{STRING_WITH_LEN("start_time")},
     {STRING_WITH_LEN("timestamp(6)")},
     {nullptr, 0}},
    {{STRING_WITH_LEN("user_host")},
     {STRING_WITH_LEN("mediumtext")},
     {STRING_WITH_LEN("utf8")}},
    {{STRING_WITH_LEN("query_time")},
     {STRING_WITH_LEN("time(6)")},
     {nullptr, 0}},
    {{STRING_WITH_LEN("lock_time")},
     {STRING_WITH_LEN("time(6)")},
     {nullptr, 0}},
    {{STRING_WITH_LEN("rows_sent")}, {STRING_WITH_LEN("int")}, {nullptr, 0}},
    {{STRING_WITH_LEN("rows_examined")},
     {STRING_WITH_LEN("int")},
     {nullptr, 0}},
    {{STRING_WITH_LEN("db")},
     {STRING_WITH_LEN("varchar(512)")},
     {STRING_WITH_LEN("utf8")}},
    {{STRING_WITH_LEN("last_insert_id")},
     {STRING_WITH_LEN("int")},
     {nullptr, 0}},
    {{STRING_WITH_LEN("insert_id")}, {STRING_WITH_LEN("int")}, {nullptr, 0}},
    {{STRING_WITH_LEN("server_id")},
     {STRING_WITH_LEN("int unsigned")},
     {nullptr, 0}},
    {{STRING_WITH_LEN("sql_text")},
     {STRING_WITH_LEN("mediumblob")},
     {nullptr, 0}},
    {{STRING_WITH_LEN("thread_id")},
     {STRING_WITH_LEN("bigint unsigned")},
     {nullptr, 0}}};

static const TABLE_FIELD_DEF slow_query_log_table_def = {
    SQLT_FIELD_COUNT, slow_query_log_table_fields};

enum enum_general_log_table_field {
  GLT_FIELD_EVENT_TIME = 0,
  GLT_FIELD_USER_HOST,
  GLT_FIELD_THREAD_ID,
  GLT_FIELD_SERVER_ID,
  GLT_FIELD_COMMAND_TYPE,
  GLT_FIELD_ARGUMENT,
  GLT_FIELD_COUNT
};

static const TABLE_FIELD_TYPE general_log_table_fields[GLT_FIELD_COUNT] = {
    {{STRING_WITH_LEN("event_time")},
     {STRING_WITH_LEN("timestamp(6)")},
     {nullptr, 0}},
    {{STRING_WITH_LEN("user_host")},
     {STRING_WITH_LEN("mediumtext")},
     {STRING_WITH_LEN("utf8")}},
    {{STRING_WITH_LEN("thread_id")},
     {STRING_WITH_LEN("bigint unsigned")},
     {nullptr, 0}},
    {{STRING_WITH_LEN("server_id")},
     {STRING_WITH_LEN("int unsigned")},
     {nullptr, 0}},
    {{STRING_WITH_LEN("command_type")},
     {STRING_WITH_LEN("varchar(64)")},
     {STRING_WITH_LEN("utf8")}},
    {{STRING_WITH_LEN("argument")},
     {STRING_WITH_LEN("mediumblob")},
     {nullptr, 0}}};

static const TABLE_FIELD_DEF general_log_table_def = {GLT_FIELD_COUNT,
                                                      general_log_table_fields};

class Query_log_table_intact : public Table_check_intact {
 protected:
  void report_error(uint ecode, const char *fmt, ...) override
      MY_ATTRIBUTE((format(printf, 3, 4))) {
    longlong log_ecode = 0;
    switch (ecode) {
      case 0:
        log_ecode = ER_SERVER_TABLE_CHECK_FAILED;
        break;
      case ER_CANNOT_LOAD_FROM_TABLE_V2:
        log_ecode = ER_SERVER_CANNOT_LOAD_FROM_TABLE_V2;
        break;
      case ER_COL_COUNT_DOESNT_MATCH_PLEASE_UPDATE_V2:
        log_ecode = ER_SERVER_COL_COUNT_DOESNT_MATCH_PLEASE_UPDATE_V2;
        break;
      case ER_COL_COUNT_DOESNT_MATCH_CORRUPTED_V2:
        log_ecode = ER_SERVER_COL_COUNT_DOESNT_MATCH_CORRUPTED_V2;
        break;
      default:
        DBUG_ASSERT(false);
        return;
    }

    va_list args;
    va_start(args, fmt);
    LogEvent()
        .type(LOG_TYPE_ERROR)
        .prio(ERROR_LEVEL)
        .errcode(log_ecode)
        .messagev(fmt, args);
    va_end(args);
  }
};

/** In case of an error, a message is printed to the error log. */
static Query_log_table_intact log_table_intact;

/**
  Silence all errors and warnings reported when performing a write
  to a log table.
  Errors and warnings are not reported to the client or SQL exception
  handlers, so that the presence of logging does not interfere and affect
  the logic of an application.
*/

class Silence_log_table_errors : public Internal_error_handler {
  char m_message[MYSQL_ERRMSG_SIZE];

 public:
  Silence_log_table_errors() { m_message[0] = '\0'; }

  bool handle_condition(THD *, uint, const char *,
                        Sql_condition::enum_severity_level *,
                        const char *msg) override {
    strmake(m_message, msg, sizeof(m_message) - 1);
    return true;
  }

  const char *message() const { return m_message; }
};

static void ull2timeval(ulonglong utime, struct timeval *tv) {
  DBUG_ASSERT(tv != nullptr);
  DBUG_ASSERT(utime > 0); /* should hold true in this context */
  tv->tv_sec = static_cast<long>(utime / 1000000);
  tv->tv_usec = utime % 1000000;
}

class File_query_log {
  File_query_log(enum_log_table_type log_type);

  ~File_query_log() {
    DBUG_ASSERT(!is_open());
    if (name != nullptr) {
      my_free(name);
      name = nullptr;
    }
    mysql_mutex_destroy(&LOCK_log);
  }

  /** @return true if the file log is open, false otherwise. */
  bool is_open() const { return log_open; }

  /**
     Open a (new) log file.

     Open the logfile, init IO_CACHE and write startup messages.

     @return true if error, false otherwise.
  */
  bool open();

  /**
     Close the log file

     @note One can do an open on the object at once after doing a close.
     The internal structures are not freed until the destructor is called.
  */
  void close();

  /**
     Change what file we log to
  */
  bool set_file(const char *new_name);

  /**
     Check if we have already printed ER_ERROR_ON_WRITE and if not,
     do so.
  */
  void check_and_print_write_error();

  /**
     Write a command to traditional general log file.
     Log given command to normal (not rotatable) log file.

     @param event_utime       Command start timestamp in micro seconds
     @param thread_id         Id of the thread that issued the query
     @param command_type      The type of the command being logged
     @param command_type_len  The length of the string above
     @param sql_text          The very text of the query being executed
     @param sql_text_len      The length of sql_text string

     @return true if error, false otherwise.
  */
  bool write_general(ulonglong event_utime, my_thread_id thread_id,
                     const char *command_type, size_t command_type_len,
                     const char *sql_text, size_t sql_text_len);

  /**
     Log a query to the traditional slow log file.

     @param thd                THD of the query
     @param current_utime      Current timestamp in microseconds
     @param query_start_utime  Command start timestamp in microseconds
     @param user_host          The pointer to the string with user\@host info
     @param user_host_len      Length of the user_host string
     @param query_utime        Number of microseconds query execution took
     @param lock_utime         Number of microseconds the query was locked
     @param is_command         The flag which determines whether the sql_text
                               is a query or an administrator command
     @param sql_text           The query or administrator in textual form
     @param sql_text_len       The length of sql_text string
     @param query_start        Pointer to a snapshot of thd->status_var taken
                               at the start of execution

     @return true if error, false otherwise.
  */
  bool write_slow(THD *thd, ulonglong current_utime,
                  ulonglong query_start_utime, const char *user_host,
                  size_t user_host_len, ulonglong query_utime,
                  ulonglong lock_utime, bool is_command, const char *sql_text,
                  size_t sql_text_len, struct System_status_var *query_start);

 private:
  /** Type of log file. */
  const enum_log_table_type m_log_type;

  /** Makes sure we only have one write at a time. */
  mysql_mutex_t LOCK_log;

  /** Log filename. */
  char *name;

  /** Path to log file. */
  char log_file_name[FN_REFLEN];

  /** Last seen current database. */
  char db[NAME_LEN + 1];

  /** Have we already printed ER_ERROR_ON_WRITE? */
  bool write_error;

  IO_CACHE log_file;

  /** True if the file log is open, false otherwise. */
  volatile bool log_open;

#ifdef HAVE_PSI_INTERFACE
  /** Instrumentation key to use for file io in @c log_file */
  PSI_file_key m_log_file_key;
#endif

  friend class Log_to_file_event_handler;
  friend class Query_logger;
};

File_query_log::File_query_log(enum_log_table_type log_type)
    : m_log_type(log_type), name(nullptr), write_error(false), log_open(false) {
  mysql_mutex_init(key_LOG_LOCK_log, &LOCK_log, MY_MUTEX_INIT_SLOW);
#ifdef HAVE_PSI_INTERFACE
  if (log_type == QUERY_LOG_GENERAL)
    m_log_file_key = key_file_general_log;
  else if (log_type == QUERY_LOG_SLOW)
    m_log_file_key = key_file_slow_log;
#endif
}

bool is_valid_log_name(const char *name, size_t len) {
  if (len > 3) {
    const char *tail = name + len - 4;
    if (my_strcasecmp(system_charset_info, tail, ".ini") == 0 ||
        my_strcasecmp(system_charset_info, tail, ".cnf") == 0) {
      return false;
    }
  }
  return true;
}

/**
  Get the real log file name, and possibly reopen file.

  The implementation is platform dependent due to differences in how this is
  supported:

  On Windows, we get the actual path based on the file descriptor. This path is
  copied into the supplied buffer. The 'file' parameter is returned without
  re-opening.

  On other platforms, we use realpath() to get the path with symbolic links
  expanded. Then, we close the file, and reopen the real path using the
  O_NOFOLLOW flag. This will reject folowing symbolic links.

  @param          file                  File descriptor.
  @param          log_file_key          Key for P_S instrumentation.
  @param          open_flags            Flags to use for opening the file.
  @param          opened_file_name      Name of the open fd.
  @param [out]    real_file_name        Buffer for actual name of the fd.

  @returns file descriptor to open file with 'real_file_name', or '-1'
           in case of errors.
*/

static File mysql_file_real_name_reopen(File file,
#ifdef HAVE_PSI_FILE_INTERFACE
                                        PSI_file_key log_file_key,
#endif
                                        int open_flags,
                                        const char *opened_file_name,
                                        char *real_file_name) {
  DBUG_ASSERT(file);
  DBUG_ASSERT(opened_file_name);
  DBUG_ASSERT(real_file_name);

#ifdef _WIN32
  /* On Windows, O_NOFOLLOW is not supported. Verify real path from fd. */
  DWORD real_length = GetFinalPathNameByHandle(
      my_get_osfhandle(file), real_file_name, FN_REFLEN, FILE_NAME_OPENED);

  /* May ret 0 if e.g. on a ramdisk. Ignore - return open file and name. */
  if (real_length == 0) {
    strcpy(real_file_name, opened_file_name);
    return file;
  }

  if (real_length > FN_REFLEN) {
    mysql_file_close(file, MYF(0));
    return -1;
  }

  return file;
#else
  /* On *nix, get realpath, open realpath with O_NOFOLLOW. */
  if (realpath(opened_file_name, real_file_name) == nullptr) {
    (void)mysql_file_close(file, MYF(0));
    return -1;
  }

  if (mysql_file_close(file, MYF(0))) return -1;

  /* Make sure the real path is not too long. */
  if (strlen(real_file_name) > FN_REFLEN) return -1;

  return mysql_file_open(log_file_key, real_file_name, open_flags | O_NOFOLLOW,
                         MYF(MY_WME));
#endif  //_WIN32
}

bool File_query_log::set_file(const char *new_name) {
  char *nn;

  DBUG_ASSERT(new_name && new_name[0]);

  if (!(nn = my_strdup(key_memory_File_query_log_name, new_name, MYF(MY_WME))))
    return true;

  if (name != nullptr) my_free(name);

  name = nn;

  // We can do this here since we're not actually resolving symlinks etc.
  fn_format(log_file_name, name, mysql_data_home, "", MY_UNPACK_FILENAME);

  return false;
}

bool File_query_log::open() {
  File file = -1;
  my_off_t pos = 0;
  char buff[FN_REFLEN];
  MY_STAT f_stat;
  DBUG_TRACE;

  DBUG_ASSERT(name != nullptr);

  if (is_open()) return false;

  write_error = false;

  /* File is regular writable file */
  if (my_stat(log_file_name, &f_stat, MYF(0)) && !MY_S_ISREG(f_stat.st_mode))
    goto err;

  db[0] = 0;

  /* First, open the file to make sure it exists. */
  if ((file = mysql_file_open(m_log_file_key, log_file_name,
                              O_CREAT | O_WRONLY | O_APPEND, MYF(MY_WME))) < 0)
    goto err;

#ifdef _WIN32
  char real_log_file_name[FN_REFLEN];
#else
  /* File name must have room for PATH_MAX. Checked against F_REFLEN later. */
  char real_log_file_name[PATH_MAX];
#endif  // _Win32

  /* Reopen and get real path. */
  if ((file = mysql_file_real_name_reopen(file,
#ifdef HAVE_PSI_FILE_INTERFACE
                                          m_log_file_key,
#endif
                                          O_CREAT | O_WRONLY | O_APPEND,
                                          log_file_name, real_log_file_name)) <
      0)
    goto err;

  if (!is_valid_log_name(real_log_file_name, strlen(real_log_file_name))) {
    LogErr(ERROR_LEVEL, ER_INVALID_ERROR_LOG_NAME, real_log_file_name);
    goto err;
  }

  if ((pos = mysql_file_tell(file, MYF(MY_WME))) == MY_FILEPOS_ERROR) {
    if (my_errno() == ESPIPE)
      pos = 0;
    else
      goto err;
  }

  if (init_io_cache(&log_file, file, IO_SIZE, WRITE_CACHE, pos, false,
                    MYF(MY_WME | MY_NABP)))
    goto err;

  {
    char *end;
    size_t len =
        snprintf(buff, sizeof(buff),
                 "%s, Version: %s (%s). "
#if defined(_WIN32)
                 "started with:\nTCP Port: %d, Named Pipe: %s\n",
                 my_progname, server_version, MYSQL_COMPILATION_COMMENT_SERVER,
                 mysqld_port, mysqld_unix_port
#else
                 "started with:\nTcp port: %d  Unix socket: %s\n",
                 my_progname, server_version, MYSQL_COMPILATION_COMMENT_SERVER,
                 mysqld_port, mysqld_unix_port
#endif
        );
    end =
        my_stpncpy(buff + len, "Time                 Id Command    Argument\n",
                   sizeof(buff) - len);
    if (my_b_write(&log_file, (uchar *)buff, (uint)(end - buff)) ||
        flush_io_cache(&log_file))
      goto err;
  }

  log_open = true;
  return false;

err:
  char log_open_file_error_message[96] = "";
  if (strcmp(opt_slow_logname, name) == 0) {
    strcpy(log_open_file_error_message,
           error_message_for_error_log(ER_LOG_SLOW_CANNOT_OPEN));
  } else if (strcmp(opt_general_logname, name) == 0) {
    strcpy(log_open_file_error_message,
           error_message_for_error_log(ER_LOG_GENERAL_CANNOT_OPEN));
  }

  char errbuf[MYSYS_STRERROR_SIZE];
  my_strerror(errbuf, sizeof(errbuf), errno);
  LogEvent()
      .type(LOG_TYPE_ERROR)
      .prio(ERROR_LEVEL)
      .errcode(ER_LOG_FILE_CANNOT_OPEN)
      .os_errno(errno)
      .os_errmsg(errbuf)
      .lookup(ER_LOG_FILE_CANNOT_OPEN, name, errno, errbuf,
              log_open_file_error_message);
  if (file >= 0) mysql_file_close(file, MYF(0));
  end_io_cache(&log_file);

  log_open = false;
  return true;
}

void File_query_log::close() {
  DBUG_TRACE;
  if (!is_open()) return;

  end_io_cache(&log_file);

  if (mysql_file_sync(log_file.file, MYF(MY_WME)))
    check_and_print_write_error();

  if (mysql_file_close(log_file.file, MYF(MY_WME)))
    check_and_print_write_error();

  log_open = false;
}

void File_query_log::check_and_print_write_error() {
  if (!write_error) {
    char errbuf[MYSYS_STRERROR_SIZE];
    my_strerror(errbuf, sizeof(errbuf), errno);
    write_error = true;
    LogEvent()
        .type(LOG_TYPE_ERROR)
        .prio(ERROR_LEVEL)
        .errcode(ER_FAILED_TO_WRITE_TO_FILE)
        .os_errno(errno)
        .os_errmsg(errbuf)
        .lookup(ER_FAILED_TO_WRITE_TO_FILE, name, errno, errbuf);
  }
}

bool File_query_log::write_general(ulonglong event_utime,
                                   my_thread_id thread_id,
                                   const char *command_type,
                                   size_t command_type_len,
                                   const char *sql_text, size_t sql_text_len) {
  char buff[32];
  size_t length = 0;

  mysql_mutex_lock(&LOCK_log);
  DBUG_ASSERT(is_open());

  /* Note that my_b_write() assumes it knows the length for this */
  char local_time_buff[iso8601_size];
  int time_buff_len = make_iso8601_timestamp(local_time_buff, event_utime,
                                             iso8601_sysvar_logtimestamps);

  if (my_b_write(&log_file, pointer_cast<uchar *>(local_time_buff),
                 time_buff_len))
    goto err;

  if (my_b_write(&log_file, pointer_cast<const uchar *>("\t"), 1)) goto err;

  length = snprintf(buff, 32, "%5u ", thread_id);

  if (my_b_write(&log_file, pointer_cast<uchar *>(buff), length)) goto err;

  if (my_b_write(&log_file, pointer_cast<const uchar *>(command_type),
                 command_type_len))
    goto err;

  if (my_b_write(&log_file, pointer_cast<const uchar *>("\t"), 1)) goto err;

  /* sql_text */
  if (my_b_write(&log_file, pointer_cast<const uchar *>(sql_text),
                 sql_text_len))
    goto err;

  if (my_b_write(&log_file, pointer_cast<const uchar *>("\n"), 1) ||
      flush_io_cache(&log_file))
    goto err;

  mysql_mutex_unlock(&LOCK_log);
  return false;

err:
  check_and_print_write_error();
  mysql_mutex_unlock(&LOCK_log);
  return true;
}

bool File_query_log::write_slow(THD *thd, ulonglong current_utime,
                                ulonglong query_start_utime,
                                const char *user_host, size_t,
                                ulonglong query_utime, ulonglong lock_utime,
                                bool is_command, const char *sql_text,
                                size_t sql_text_len,
                                struct System_status_var *query_start) {
  char buff[80], *end;
  char query_time_buff[22 + 7], lock_time_buff[22 + 7];
  size_t buff_len;
  end = buff;

  mysql_mutex_lock(&LOCK_log);
  DBUG_ASSERT(is_open());

  if (!(specialflag & SPECIAL_SHORT_LOG_FORMAT)) {
    char my_timestamp[iso8601_size];

    make_iso8601_timestamp(my_timestamp, current_utime,
                           iso8601_sysvar_logtimestamps);

    buff_len = snprintf(buff, sizeof buff, "# Time: %s\n", my_timestamp);

    /* Note that my_b_write() assumes it knows the length for this */
    if (my_b_write(&log_file, (uchar *)buff, buff_len)) goto err;

    buff_len = snprintf(buff, 32, "%5u", thd->thread_id());
    if (my_b_printf(&log_file, "# User@Host: %s  Id: %s\n", user_host, buff) ==
        (uint)-1)
      goto err;
  }

  /* For slow query log */
<<<<<<< HEAD
  sprintf(query_time_buff, "%.6f", ulonglong2double(query_utime) / 1000000.0);
  sprintf(lock_time_buff, "%.6f", ulonglong2double(lock_utime) / 1000000.0);

  /*
    As a general rule, if opt_log_slow_extra is set, the caller will
    have saved state at the beginning of execution, and passed in a
    pointer to that state in query_start. As there are exceptions to
    this rule however (e.g. in store routines), and for robustness,
    we test for the presence of the actual information rather than the
    the flag. If the "before" state is not available for whatever
    reason, we emit a traditional "short" line; if the information is
    available, we generate the now, "long" line (with "extra" information).
  */
  if (!query_start) {
    if (my_b_printf(&log_file,
                    "# Schema: %s  Last_errno: %u  Killed: %u\n"
                    "# Query_time: %s  Lock_time: %s"
                    "  Rows_sent: %llu  Rows_examined: %llu  "
                    "Rows_affected: %llu\n"
                    "# Bytes_sent: %lu",
                    (thd->db().str ? thd->db().str : ""), thd->last_errno,
                    (uint)thd->killed, query_time_buff, lock_time_buff,
                    (ulonglong)thd->get_sent_row_count(),
                    (ulonglong)thd->get_examined_row_count(),
                    (thd->get_row_count_func() > 0)
                        ? (ulonglong)thd->get_row_count_func()
                        : 0,
                    (ulong)(thd->status_var.bytes_sent -
                            thd->bytes_sent_old)) == (uint)-1)
      goto err; /* purecov: inspected */
  } else {
    char start_time_buff[iso8601_size];
    char end_time_buff[iso8601_size];

    if (query_start_utime) {
      make_iso8601_timestamp(start_time_buff, query_start_utime,
                             iso8601_sysvar_logtimestamps);
      make_iso8601_timestamp(end_time_buff, query_start_utime + query_utime,
                             iso8601_sysvar_logtimestamps);
    } else {
      start_time_buff[0] = '\0'; /* purecov: inspected */
      make_iso8601_timestamp(
          end_time_buff, current_utime,
          iso8601_sysvar_logtimestamps); /* purecov: inspected */
    }

    if (my_b_printf(
            &log_file,
            "# Query_time: %s  Lock_time: %s"
            " Rows_sent: %lu  Rows_examined: %lu"
            " Thread_id: %lu Errno: %lu Killed: %lu"
            " Bytes_received: %lu Bytes_sent: %lu"
            " Read_first: %lu Read_last: %lu Read_key: %lu"
            " Read_next: %lu Read_prev: %lu"
            " Read_rnd: %lu Read_rnd_next: %lu"
            " Sort_merge_passes: %lu Sort_range_count: %lu"
            " Sort_rows: %lu Sort_scan_count: %lu"
            " Created_tmp_disk_tables: %lu"
            " Created_tmp_tables: %lu"
            " Start: %s End: %s Schema: %s Rows_affected: %llu\n",
            query_time_buff, lock_time_buff, (ulong)thd->get_sent_row_count(),
            (ulong)thd->get_examined_row_count(), (ulong)thd->thread_id(),
            (ulong)(thd->is_classic_protocol()
                        ? thd->get_protocol_classic()->get_net()->last_errno
                        : 0),
            (ulong)thd->killed,
            (ulong)(thd->status_var.bytes_received -
                    query_start->bytes_received),
            (ulong)(thd->status_var.bytes_sent - query_start->bytes_sent),
            (ulong)(thd->status_var.ha_read_first_count -
                    query_start->ha_read_first_count),
            (ulong)(thd->status_var.ha_read_last_count -
                    query_start->ha_read_last_count),
            (ulong)(thd->status_var.ha_read_key_count -
                    query_start->ha_read_key_count),
            (ulong)(thd->status_var.ha_read_next_count -
                    query_start->ha_read_next_count),
            (ulong)(thd->status_var.ha_read_prev_count -
                    query_start->ha_read_prev_count),
            (ulong)(thd->status_var.ha_read_rnd_count -
                    query_start->ha_read_rnd_count),
            (ulong)(thd->status_var.ha_read_rnd_next_count -
                    query_start->ha_read_rnd_next_count),
            (ulong)(thd->status_var.filesort_merge_passes -
                    query_start->filesort_merge_passes),
            (ulong)(thd->status_var.filesort_range_count -
                    query_start->filesort_range_count),
            (ulong)(thd->status_var.filesort_rows - query_start->filesort_rows),
            (ulong)(thd->status_var.filesort_scan_count -
                    query_start->filesort_scan_count),
            (ulong)(thd->status_var.created_tmp_disk_tables -
                    query_start->created_tmp_disk_tables),
            (ulong)(thd->status_var.created_tmp_tables -
                    query_start->created_tmp_tables),
            start_time_buff, end_time_buff,
            (thd->db().str ? thd->db().str : ""),
            ((thd->get_row_count_func() > 0)
                 ? (ulonglong)thd->get_row_count_func()
                 : 0)) == (uint)-1)
      goto err; /* purecov: inspected */
  }
=======
  sprintf(query_time_buff, "%.6f", ulonglong2double(query_utime)/1000000.0);
  sprintf(lock_time_buff,  "%.6f", ulonglong2double(lock_utime)/1000000.0);
  if (my_b_printf(&log_file,
                  "# Schema: %s  Last_errno: %u  Killed: %u\n"
                  "# Query_time: %s  Lock_time: %s  Rows_sent: %llu"
                  "  Rows_examined: %llu  Rows_affected: %llu"
                  "  Bytes_sent: %lu\n",
                  (thd->db().str ? thd->db().str : ""),
                  thd->last_errno, (uint) thd->killed,
                  query_time_buff, lock_time_buff,
                  (ulonglong) thd->get_sent_row_count(),
                  (ulonglong) thd->get_examined_row_count(),
                  (thd->get_row_count_func() > 0)
                  ? (ulonglong) thd->get_row_count_func() : 0,
                  (ulong) (thd->status_var.bytes_sent - thd->bytes_sent_old))
      == (uint) -1)
    goto err;
>>>>>>> 4e9d33ba

  if (thd->variables.log_slow_verbosity & (1ULL << SLOG_V_QUERY_PLAN))
    if (my_b_printf(&log_file,
                    "# Tmp_tables: %lu  Tmp_disk_tables: %lu  "
                    "Tmp_table_sizes: %llu\n",
                    thd->tmp_tables_used, thd->tmp_tables_disk_used,
                    thd->tmp_tables_size) == (uint)-1)
      goto err;

<<<<<<< HEAD
  if (my_b_write(&log_file, (const uchar *)"\n", 1)) goto err;

=======
>>>>>>> 4e9d33ba
  if (opt_log_slow_sp_statements == 1 && thd->sp_runtime_ctx &&
      my_b_printf(&log_file, "# Stored_routine: %s\n",
                  thd->sp_runtime_ctx->sp->m_qname.str) == (uint)-1)
    goto err;

#if defined(ENABLED_PROFILING)
  thd->profiling->print_current(&log_file);
#endif

  if (thd->innodb_slow_log_data_logged()) {
    char buf[20];
    snprintf(buf, 20, "%llX", thd->innodb_trx_id);
    if (my_b_printf(&log_file, "# InnoDB_trx_id: %s\n", buf) == (uint)-1)
      goto err;
  }

  if ((thd->variables.log_slow_verbosity & (1ULL << SLOG_V_QUERY_PLAN)) &&
      my_b_printf(
          &log_file,
          "# Full_scan: %s  Full_join: %s  Tmp_table: %s  "
          "Tmp_table_on_disk: %s\n"
          "# Filesort: %s  Filesort_on_disk: %s  Merge_passes: %lu\n",
          ((thd->query_plan_flags & QPLAN_FULL_SCAN) ? "Yes" : "No"),
          ((thd->query_plan_flags & QPLAN_FULL_JOIN) ? "Yes" : "No"),
          ((thd->query_plan_flags & QPLAN_TMP_TABLE) ? "Yes" : "No"),
          ((thd->query_plan_flags & QPLAN_TMP_DISK) ? "Yes" : "No"),
          ((thd->query_plan_flags & QPLAN_FILESORT) ? "Yes" : "No"),
          ((thd->query_plan_flags & QPLAN_FILESORT_DISK) ? "Yes" : "No"),
          thd->query_plan_fsort_passes) == (uint)-1)
    goto err;

  if (thd->innodb_slow_log_enabled()) {
    if (thd->innodb_slow_log_data_logged()) {
      char buf[3][20];
      snprintf(buf[0], 20, "%.6f", thd->innodb_io_reads_wait_timer / 1000000.0);
      snprintf(buf[1], 20, "%.6f", thd->innodb_lock_que_wait_timer / 1000000.0);
      snprintf(buf[2], 20, "%.6f",
               thd->innodb_innodb_que_wait_timer / 1000000.0);
      if (my_b_printf(&log_file,
                      "#   InnoDB_IO_r_ops: %lu  InnoDB_IO_r_bytes: %llu  "
                      "InnoDB_IO_r_wait: %s\n"
                      "#   InnoDB_rec_lock_wait: %s  InnoDB_queue_wait: %s\n"
                      "#   InnoDB_pages_distinct: %lu\n",
                      thd->innodb_io_reads, thd->innodb_io_read, buf[0], buf[1],
                      buf[2], thd->innodb_page_access) == (uint)-1)
        goto err;
    } else if (my_b_printf(
                   &log_file,
                   "# No InnoDB statistics available for this query\n") ==
               (uint)-1)
      goto err;
  }

  if (thd->variables.log_slow_rate_limit > 1) {
    if (my_b_printf(&log_file,
                    "# Log_slow_rate_type: %s  Log_slow_rate_limit: %lu\n",
                    opt_slow_query_log_rate_type == SLOG_RT_SESSION ? "session"
                                                                    : "query",
                    thd->variables.log_slow_rate_limit) == (uint)-1)
      goto err;
  }

  if (thd->db().str && strcmp(thd->db().str, db)) {  // Database changed
    if (my_b_printf(&log_file, "use %s;\n", thd->db().str) == (uint)-1)
      goto err;
    my_stpcpy(db, thd->db().str);
  }
  if (thd->stmt_depends_on_first_successful_insert_id_in_prev_stmt) {
    end = my_stpcpy(end, ",last_insert_id=");
    end = longlong10_to_str(
        (longlong)thd->first_successful_insert_id_in_prev_stmt_for_binlog, end,
        -10);
  }
  // Save value if we do an insert.
  if (thd->auto_inc_intervals_in_cur_stmt_for_binlog.nb_elements() > 0) {
    if (!(specialflag & SPECIAL_SHORT_LOG_FORMAT)) {
      end = my_stpcpy(end, ",insert_id=");
      end = longlong10_to_str(
          (longlong)thd->auto_inc_intervals_in_cur_stmt_for_binlog.minimum(),
          end, -10);
    }
  }

  /*
    The timestamp used to only be set when the query had checked the
    start time. Now the slow log always logs the query start time.
    This ensures logs can be used to replicate queries accurately.
  */
  end = my_stpcpy(end, ",timestamp=");
  end = longlong10_to_str(query_start_utime / 1000000, end, 10);

  if (end != buff) {
    *end++ = ';';
    *end = '\n';
    if (my_b_write(&log_file, pointer_cast<const uchar *>("SET "), 4) ||
        my_b_write(&log_file, (uchar *)buff + 1, (uint)(end - buff)))
      goto err;
  }
  if (is_command) {
    end = strxmov(buff, "# administrator command: ", NullS);
    buff_len = (ulong)(end - buff);
    DBUG_EXECUTE_IF("simulate_slow_log_write_error",
                    { DBUG_SET("+d,simulate_file_write_error"); });
    if (my_b_write(&log_file, (uchar *)buff, buff_len)) goto err;
  }
  if (my_b_write(&log_file, pointer_cast<const uchar *>(sql_text),
                 sql_text_len) ||
      my_b_write(&log_file, pointer_cast<const uchar *>(";\n"), 2) ||
      flush_io_cache(&log_file))
    goto err;

  mysql_mutex_unlock(&LOCK_log);
  return false;

err:
  check_and_print_write_error();
  mysql_mutex_unlock(&LOCK_log);
  return true;
}

bool Log_to_csv_event_handler::log_general(
    THD *thd, ulonglong event_utime, const char *user_host,
    size_t user_host_len, my_thread_id thread_id, const char *command_type,
    size_t command_type_len, const char *sql_text, size_t sql_text_len,
    const CHARSET_INFO *client_cs) {
  TABLE *table = nullptr;
  bool result = true;
  bool need_close = false;
  bool need_rnd_end = false;
  uint field_index;
  struct timeval tv;

  /*
    CSV uses TIME_to_timestamp() internally if table needs to be repaired
    which will set thd->time_zone_used
  */
  bool save_time_zone_used = thd->time_zone_used;

  ulonglong save_thd_options = thd->variables.option_bits;
  thd->variables.option_bits &= ~OPTION_BIN_LOG;

  TABLE_LIST table_list(MYSQL_SCHEMA_NAME.str, MYSQL_SCHEMA_NAME.length,
                        GENERAL_LOG_NAME.str, GENERAL_LOG_NAME.length,
                        GENERAL_LOG_NAME.str, TL_WRITE_CONCURRENT_INSERT);

  /*
    1) open_log_table generates an error if the
    table can not be opened or is corrupted.
    2) "INSERT INTO general_log" can generate warning sometimes.

    Suppress these warnings and errors, they can't be dealt with
    properly anyway.

    QQ: this problem needs to be studied in more detail.
    Comment this 2 lines and run "cast.test" to see what's happening.
  */
  Silence_log_table_errors error_handler;
  thd->push_internal_handler(&error_handler);

  Open_tables_backup open_tables_backup;
  if (!(table = open_log_table(thd, &table_list, &open_tables_backup)))
    goto err;

  need_close = true;

  if (log_table_intact.check(thd, table_list.table, &general_log_table_def))
    goto err;

  if (table->file->ha_extra(HA_EXTRA_MARK_AS_LOG_TABLE) ||
      table->file->ha_rnd_init(false))
    goto err;

  need_rnd_end = true;

  /* Honor next number columns if present */
  table->next_number_field = table->found_next_number_field;

  /*
    NOTE: we do not call restore_record() here, as all fields are
    filled by the Logger (=> no need to load default ones).
  */

  /*
    We do not set a value for table->field[0], as it will use
    default value (which is CURRENT_TIMESTAMP).
  */

  DBUG_ASSERT(table->field[GLT_FIELD_EVENT_TIME]->type() ==
              MYSQL_TYPE_TIMESTAMP);
  ull2timeval(event_utime, &tv);
  table->field[GLT_FIELD_EVENT_TIME]->store_timestamp(&tv);

  /* do a write */
  if (table->field[GLT_FIELD_USER_HOST]->store(user_host, user_host_len,
                                               client_cs) ||
      table->field[GLT_FIELD_THREAD_ID]->store((longlong)thread_id, true) ||
      table->field[GLT_FIELD_SERVER_ID]->store((longlong)server_id, true) ||
      table->field[GLT_FIELD_COMMAND_TYPE]->store(command_type,
                                                  command_type_len, client_cs))
    goto err;

  /*
    A positive return value in store() means truncation.
    Still logging a message in the log in this case.
  */
  if (table->field[GLT_FIELD_ARGUMENT]->store(sql_text, sql_text_len,
                                              client_cs) < 0)
    goto err;

  /* mark all fields as not null */
  table->field[GLT_FIELD_USER_HOST]->set_notnull();
  table->field[GLT_FIELD_THREAD_ID]->set_notnull();
  table->field[GLT_FIELD_SERVER_ID]->set_notnull();
  table->field[GLT_FIELD_COMMAND_TYPE]->set_notnull();
  table->field[GLT_FIELD_ARGUMENT]->set_notnull();

  /* Set any extra columns to their default values */
  for (field_index = GLT_FIELD_COUNT; field_index < table->s->fields;
       field_index++) {
    table->field[field_index]->set_default();
  }

  /* log table entries are not replicated */
  if (table->file->ha_write_row(table->record[0])) goto err;

  result = false;

err:
  thd->pop_internal_handler();

  if (result && !thd->killed) {
    LogErr(ERROR_LEVEL, ER_LOG_CANNOT_WRITE, "mysql.general_log",
           error_handler.message());
  }

  if (need_rnd_end) {
    table->file->ha_rnd_end();
    table->file->ha_release_auto_increment();
  }

  if (need_close) close_log_table(thd, &open_tables_backup);

  thd->variables.option_bits = save_thd_options;
  thd->time_zone_used = save_time_zone_used;
  return result;
}

bool Log_to_csv_event_handler::log_slow(
    THD *thd, ulonglong current_utime, ulonglong query_start_arg,
    const char *user_host, size_t user_host_len, ulonglong query_utime,
    ulonglong lock_utime, bool, const char *sql_text, size_t sql_text_len,
    struct System_status_var *) {
  TABLE *table = nullptr;
  bool result = true;
  bool need_close = false;
  bool need_rnd_end = false;
  const CHARSET_INFO *client_cs = thd->variables.character_set_client;
  struct timeval tv;
  const char *reason = "";

  DBUG_TRACE;

  /*
    CSV uses TIME_to_timestamp() internally if table needs to be repaired
    which will set thd->time_zone_used
  */
  bool save_time_zone_used = thd->time_zone_used;

  TABLE_LIST table_list(MYSQL_SCHEMA_NAME.str, MYSQL_SCHEMA_NAME.length,
                        SLOW_LOG_NAME.str, SLOW_LOG_NAME.length,
                        SLOW_LOG_NAME.str, TL_WRITE_CONCURRENT_INSERT);

  Silence_log_table_errors error_handler;
  thd->push_internal_handler(&error_handler);

  Open_tables_backup open_tables_backup;
  if (!(table = open_log_table(thd, &table_list, &open_tables_backup))) {
    reason = "cannot open table for slow log";
    goto err;
  }

  need_close = true;

  if (log_table_intact.check(thd, table_list.table,
                             &slow_query_log_table_def)) {
    reason = "slow table intact check failed";
    goto err;
  }

  if (table->file->ha_extra(HA_EXTRA_MARK_AS_LOG_TABLE) ||
      table->file->ha_rnd_init(false)) {
    reason = "mark log or init failed";
    goto err;
  }

  need_rnd_end = true;

  /* Honor next number columns if present */
  table->next_number_field = table->found_next_number_field;

  restore_record(table, s->default_values);  // Get empty record

  /* store the time and user values */
  DBUG_ASSERT(table->field[SQLT_FIELD_START_TIME]->type() ==
              MYSQL_TYPE_TIMESTAMP);
  ull2timeval(current_utime, &tv);
  table->field[SQLT_FIELD_START_TIME]->store_timestamp(&tv);

  table->field[SQLT_FIELD_USER_HOST]->store(user_host, user_host_len,
                                            client_cs);

  if (query_start_arg) {
    ha_rows rows_examined;

    /*
      A TIME field can not hold the full longlong range; query_time or
      lock_time may be truncated without warning here, if greater than
      839 hours (~35 days)
    */
    MYSQL_TIME t;
    t.neg = false;

    // overflow TIME-max
    DBUG_EXECUTE_IF("slow_log_table_max_rows_examined", {
      query_utime = (longlong)1555826389LL * 1000000 + 1;
      lock_utime = query_utime;
    });

    /* fill in query_time field */
    query_utime = min((ulonglong)query_utime,
                      (ulonglong)TIME_MAX_VALUE_SECONDS * 1000000LL);
    calc_time_from_sec(&t, static_cast<long>(query_utime / 1000000LL),
                       query_utime % 1000000);
    table->field[SQLT_FIELD_QUERY_TIME]->store_time(&t);
    /* lock_time */
    lock_utime = min((ulonglong)lock_utime,
                     (ulonglong)TIME_MAX_VALUE_SECONDS * 1000000LL);
    calc_time_from_sec(&t, static_cast<long>(lock_utime / 1000000LL),
                       lock_utime % 1000000);
    table->field[SQLT_FIELD_LOCK_TIME]->store_time(&t);
    /* rows_sent */
    table->field[SQLT_FIELD_ROWS_SENT]->store(
        (longlong)thd->get_sent_row_count(), true);
    /* rows_examined */
    rows_examined = thd->get_examined_row_count();
    DBUG_EXECUTE_IF("slow_log_table_max_rows_examined",
                    { rows_examined = 4294967294LL; });  // overflow 4-byte int
    table->field[SQLT_FIELD_ROWS_EXAMINED]->store((longlong)rows_examined,
                                                  true);
  } else {
    table->field[SQLT_FIELD_QUERY_TIME]->set_null();
    table->field[SQLT_FIELD_LOCK_TIME]->set_null();
    table->field[SQLT_FIELD_ROWS_SENT]->set_null();
    table->field[SQLT_FIELD_ROWS_EXAMINED]->set_null();
  }
  /* fill database field */
  if (thd->db().str) {
    if (!table->field[SQLT_FIELD_DATABASE]->store(thd->db().str,
                                                  thd->db().length, client_cs))
      table->field[SQLT_FIELD_DATABASE]->set_notnull();
  }

  if (thd->stmt_depends_on_first_successful_insert_id_in_prev_stmt) {
    if (!table->field[SQLT_FIELD_LAST_INSERT_ID]->store(
            (longlong)thd->first_successful_insert_id_in_prev_stmt_for_binlog,
            true))
      table->field[SQLT_FIELD_LAST_INSERT_ID]->set_notnull();
  }

  /*
    Set value if we do an insert on autoincrement column. Note that for
    some engines (those for which get_auto_increment() does not leave a
    table lock until the statement ends), this is just the first value and
    the next ones used may not be contiguous to it.
  */
  if (thd->auto_inc_intervals_in_cur_stmt_for_binlog.nb_elements() > 0) {
    if (!table->field[SQLT_FIELD_INSERT_ID]->store(
            (longlong)thd->auto_inc_intervals_in_cur_stmt_for_binlog.minimum(),
            true))
      table->field[SQLT_FIELD_INSERT_ID]->set_notnull();
  }

  if (!table->field[SQLT_FIELD_SERVER_ID]->store((longlong)server_id, true))
    table->field[SQLT_FIELD_SERVER_ID]->set_notnull();

  /*
    Column sql_text.
    A positive return value in store() means truncation.
    Still logging a message in the log in this case.
  */
  table->field[SQLT_FIELD_SQL_TEXT]->store(sql_text, sql_text_len, client_cs);

  table->field[SQLT_FIELD_THREAD_ID]->store((longlong)thd->thread_id(), true);

  /* log table entries are not replicated */
  if (table->file->ha_write_row(table->record[0])) {
    reason = "write slow table failed";
    goto err;
  }

  result = false;

err:
  thd->pop_internal_handler();

  if (result && !thd->killed) {
    LogErr(ERROR_LEVEL, ER_LOG_CANNOT_WRITE_EXTENDED, "mysql.slow_log",
           error_handler.message(), reason);
  }

  if (need_rnd_end) {
    table->file->ha_rnd_end();
    table->file->ha_release_auto_increment();
  }

  if (need_close) close_log_table(thd, &open_tables_backup);

  thd->time_zone_used = save_time_zone_used;
  return result;
}

bool Log_to_csv_event_handler::activate_log(
    THD *thd, enum_log_table_type log_table_type) {
  DBUG_TRACE;

  const char *log_name = nullptr;
  size_t log_name_length = 0;

  switch (log_table_type) {
    case QUERY_LOG_GENERAL:
      log_name = GENERAL_LOG_NAME.str;
      log_name_length = GENERAL_LOG_NAME.length;
      break;
    case QUERY_LOG_SLOW:
      log_name = SLOW_LOG_NAME.str;
      log_name_length = SLOW_LOG_NAME.length;
      break;
    default:
      DBUG_ASSERT(false);
  }

  TABLE_LIST table_list(MYSQL_SCHEMA_NAME.str, MYSQL_SCHEMA_NAME.length,
                        log_name, log_name_length, log_name,
                        TL_WRITE_CONCURRENT_INSERT);

  Open_tables_backup open_tables_backup;
  if (open_log_table(thd, &table_list, &open_tables_backup) != nullptr) {
    close_log_table(thd, &open_tables_backup);
    return false;
  }
  return true;
}

/**
   Class responsible for file based logging.
   Basically a wrapper around File_query_log.
*/
class Log_to_file_event_handler : public Log_event_handler {
  File_query_log mysql_general_log;
  File_query_log mysql_slow_log;

 public:
  /**
     Wrapper around File_query_log::write_slow() for slow log.
     @see Log_event_handler::log_slow().
  */
  bool log_slow(THD *thd, ulonglong current_utime, ulonglong query_start_arg,
                const char *user_host, size_t user_host_len,
                ulonglong query_utime, ulonglong lock_utime, bool is_command,
                const char *sql_text, size_t sql_text_len,
                struct System_status_var *query_start_status) override;

  /**
     Wrapper around File_query_log::write_general() for general log.
     @see Log_event_handler::log_general().
  */
  bool log_general(THD *thd, ulonglong event_utime, const char *user_host,
                   size_t user_host_len, my_thread_id thread_id,
                   const char *command_type, size_t command_type_len,
                   const char *sql_text, size_t sql_text_len,
                   const CHARSET_INFO *client_cs) override;

 private:
  Log_to_file_event_handler()
      : mysql_general_log(QUERY_LOG_GENERAL), mysql_slow_log(QUERY_LOG_SLOW) {}

  /** Close slow and general log files. */
  void cleanup() {
    mysql_general_log.close();
    mysql_slow_log.close();
  }

  /** @return File_query_log instance responsible for writing to slow/general
   * log.*/
  File_query_log *get_query_log(enum_log_table_type log_type) {
    if (log_type == QUERY_LOG_SLOW) return &mysql_slow_log;
    DBUG_ASSERT(log_type == QUERY_LOG_GENERAL);
    return &mysql_general_log;
  }

  friend class Query_logger;
};

bool Log_to_file_event_handler::log_slow(
    THD *thd, ulonglong current_utime, ulonglong query_start_utime,
    const char *user_host, size_t user_host_len, ulonglong query_utime,
    ulonglong lock_utime, bool is_command, const char *sql_text,
    size_t sql_text_len, struct System_status_var *query_start_status) {
  if (!mysql_slow_log.is_open()) return false;

  Silence_log_table_errors error_handler;
  thd->push_internal_handler(&error_handler);
  bool retval = mysql_slow_log.write_slow(thd, current_utime, query_start_utime,
                                          user_host, user_host_len, query_utime,
                                          lock_utime, is_command, sql_text,
                                          sql_text_len, query_start_status);
  thd->pop_internal_handler();
  return retval;
}

bool Log_to_file_event_handler::log_general(
    THD *thd, ulonglong event_utime, const char *, size_t,
    my_thread_id thread_id, const char *command_type, size_t command_type_len,
    const char *sql_text, size_t sql_text_len, const CHARSET_INFO *) {
  if (!mysql_general_log.is_open()) return false;

  Silence_log_table_errors error_handler;
  thd->push_internal_handler(&error_handler);
  bool retval =
      mysql_general_log.write_general(event_utime, thread_id, command_type,
                                      command_type_len, sql_text, sql_text_len);
  thd->pop_internal_handler();
  return retval;
}

bool Query_logger::is_log_table_enabled(enum_log_table_type log_type) const {
  if (log_type == QUERY_LOG_SLOW)
    return (opt_slow_log && (log_output_options & LOG_TABLE));
  else if (log_type == QUERY_LOG_GENERAL)
    return (opt_general_log && (log_output_options & LOG_TABLE));
  DBUG_ASSERT(false);
  return false; /* make compiler happy */
}

void Query_logger::init() {
  file_log_handler = new Log_to_file_event_handler;  // Causes mutex init
  mysql_rwlock_init(key_rwlock_LOCK_logger, &LOCK_logger);
}

void Query_logger::cleanup() {
  mysql_rwlock_destroy(&LOCK_logger);

  DBUG_ASSERT(file_log_handler);
  file_log_handler->cleanup();
  delete file_log_handler;
  file_log_handler = nullptr;
}

bool Query_logger::slow_log_write(
    THD *thd, const char *query, size_t query_length,
    struct System_status_var *query_start_status) {
  DBUG_ASSERT(thd->enable_slow_log);

  if (!(*slow_log_handler_list)) return false;

  /* do not log slow queries from replication threads */
  if (thd->slave_thread && !opt_log_slow_slave_statements) return false;

  /* fill in user_host value: the format is "%s[%s] @ %s [%s]" */
  char user_host_buff[MAX_USER_HOST_SIZE + 1];
  Security_context *sctx = thd->security_context();
  LEX_CSTRING sctx_user = sctx->user();
  LEX_CSTRING sctx_host = sctx->host();
  LEX_CSTRING sctx_ip = sctx->ip();
  size_t user_host_len =
      (strxnmov(user_host_buff, MAX_USER_HOST_SIZE,
                sctx->priv_user().str ? sctx->priv_user().str : "", "[",
                sctx_user.length ? sctx_user.str
                                 : (thd->slave_thread ? "SQL_SLAVE" : ""),
                "] @ ", sctx_host.length ? sctx_host.str : "", " [",
                sctx_ip.length ? sctx_ip.str : "", "]", NullS) -
       user_host_buff);
  ulonglong current_utime = my_micro_time();
  ulonglong query_utime, lock_utime;
  if (thd->start_utime) {
    query_utime = (current_utime - thd->start_utime);
    lock_utime = (thd->utime_after_lock - thd->start_utime);
  } else {
    query_utime = 0;
    lock_utime = 0;
  }

  bool is_command = false;
  if (!query) {
    is_command = true;
    query = command_name[thd->get_command()].str;
    query_length = command_name[thd->get_command()].length;
  }

  mysql_rwlock_rdlock(&LOCK_logger);

  bool error = false;
  for (Log_event_handler **current_handler = slow_log_handler_list;
       *current_handler;) {
    error |=
        (*current_handler++)
            ->log_slow(
                thd, current_utime,
                (thd->start_time.tv_sec * 1000000ULL) + thd->start_time.tv_usec,
                user_host_buff, user_host_len, query_utime, lock_utime,
                is_command, query, query_length, query_start_status);
  }

  mysql_rwlock_unlock(&LOCK_logger);

  return error;
}

/**
   Check if a given command should be logged to the general log.

   @param thd      Thread handle
   @param command  SQL command

   @return true if command should be logged, false otherwise.
*/
static bool log_command(THD *thd, enum_server_command command) {
  if (what_to_log & (1L << (uint)command)) {
    Security_context *sctx = thd->security_context();
    if ((thd->variables.option_bits & OPTION_LOG_OFF) &&
        (sctx->check_access(SUPER_ACL) ||
         sctx->has_global_grant(STRING_WITH_LEN("CONNECTION_ADMIN")).first)) {
      /* No logging */
      return false;
    }
    return true;
  }
  return false;
}

bool Query_logger::general_log_write(THD *thd, enum_server_command command,
                                     const char *query, size_t query_length) {
  /* Send a general log message to the audit API. */
  mysql_audit_general_log(thd, command_name[(uint)command].str,
                          command_name[(uint)command].length);

  /*
    Do we want to log this kind of command?
    Is general log enabled?
    Any active handlers?
  */
  if (!log_command(thd, command) || !opt_general_log ||
      !(*general_log_handler_list))
    return false;

  char user_host_buff[MAX_USER_HOST_SIZE + 1];
  size_t user_host_len =
      make_user_name(thd->security_context(), user_host_buff);
  ulonglong current_utime = my_micro_time();

  mysql_rwlock_rdlock(&LOCK_logger);

  bool error = false;
  for (Log_event_handler **current_handler = general_log_handler_list;
       *current_handler;) {
    error |=
        (*current_handler++)
            ->log_general(thd, current_utime, user_host_buff, user_host_len,
                          thd->thread_id(), command_name[(uint)command].str,
                          command_name[(uint)command].length, query,
                          query_length, thd->variables.character_set_client);
  }
  mysql_rwlock_unlock(&LOCK_logger);

  return error;
}

bool Query_logger::general_log_print(THD *thd, enum_server_command command,
                                     const char *format, ...) {
  /*
    Do we want to log this kind of command?
    Is general log enabled?
    Any active handlers?
  */
  if (!log_command(thd, command) || !opt_general_log ||
      !(*general_log_handler_list)) {
    /* Send a general log message to the audit API. */
    mysql_audit_general_log(thd, command_name[(uint)command].str,
                            command_name[(uint)command].length);
    return false;
  }

  size_t message_buff_len = 0;
  char message_buff[LOG_BUFF_MAX];

  /* prepare message */
  if (format) {
    va_list args;
    va_start(args, format);
    message_buff_len =
        vsnprintf(message_buff, sizeof(message_buff), format, args);
    va_end(args);

    message_buff_len = std::min(message_buff_len, sizeof(message_buff) - 1);
  } else
    message_buff[0] = '\0';

  return general_log_write(thd, command, message_buff, message_buff_len);
}

void Query_logger::init_query_log(enum_log_table_type log_type,
                                  ulonglong log_printer) {
  if (log_type == QUERY_LOG_SLOW) {
    if (log_printer & LOG_NONE) {
      slow_log_handler_list[0] = nullptr;
      return;
    }

    switch (log_printer) {
      case LOG_FILE:
        slow_log_handler_list[0] = file_log_handler;
        slow_log_handler_list[1] = nullptr;
        break;
      case LOG_TABLE:
        slow_log_handler_list[0] = &table_log_handler;
        slow_log_handler_list[1] = nullptr;
        break;
      case LOG_TABLE | LOG_FILE:
        slow_log_handler_list[0] = file_log_handler;
        slow_log_handler_list[1] = &table_log_handler;
        slow_log_handler_list[2] = nullptr;
        break;
    }
  } else if (log_type == QUERY_LOG_GENERAL) {
    if (log_printer & LOG_NONE) {
      general_log_handler_list[0] = nullptr;
      return;
    }

    switch (log_printer) {
      case LOG_FILE:
        general_log_handler_list[0] = file_log_handler;
        general_log_handler_list[1] = nullptr;
        break;
      case LOG_TABLE:
        general_log_handler_list[0] = &table_log_handler;
        general_log_handler_list[1] = nullptr;
        break;
      case LOG_TABLE | LOG_FILE:
        general_log_handler_list[0] = file_log_handler;
        general_log_handler_list[1] = &table_log_handler;
        general_log_handler_list[2] = nullptr;
        break;
    }
  } else
    DBUG_ASSERT(false);
}

void Query_logger::set_handlers(ulonglong log_printer) {
  mysql_rwlock_wrlock(&LOCK_logger);

  init_query_log(QUERY_LOG_SLOW, log_printer);
  init_query_log(QUERY_LOG_GENERAL, log_printer);

  mysql_rwlock_unlock(&LOCK_logger);
}

bool Query_logger::activate_log_handler(THD *thd,
                                        enum_log_table_type log_type) {
  bool res = false;
  mysql_rwlock_wrlock(&LOCK_logger);
  if (table_log_handler.activate_log(thd, log_type) ||
      file_log_handler->get_query_log(log_type)->open())
    res = true;
  else
    init_query_log(log_type, log_output_options);
  mysql_rwlock_unlock(&LOCK_logger);
  return res;
}

void Query_logger::deactivate_log_handler(enum_log_table_type log_type) {
  mysql_rwlock_wrlock(&LOCK_logger);
  file_log_handler->get_query_log(log_type)->close();
  // table_list_handler has no state, nothing to close
  mysql_rwlock_unlock(&LOCK_logger);
}

bool Query_logger::set_log_file(enum_log_table_type log_type) {
  const char *log_name = nullptr;

  mysql_rwlock_wrlock(&LOCK_logger);

  DEBUG_SYNC(current_thd, "log_set_file_holds_lock");

  if (log_type == QUERY_LOG_SLOW)
    log_name = opt_slow_logname;
  else if (log_type == QUERY_LOG_GENERAL)
    log_name = opt_general_logname;
  else
    DBUG_ASSERT(false);

  bool res = file_log_handler->get_query_log(log_type)->set_file(log_name);

  mysql_rwlock_unlock(&LOCK_logger);

  return res;
}

bool Query_logger::reopen_log_file(enum_log_table_type log_type) {
  mysql_rwlock_wrlock(&LOCK_logger);
  file_log_handler->get_query_log(log_type)->close();
  bool res = file_log_handler->get_query_log(log_type)->open();
  mysql_rwlock_unlock(&LOCK_logger);
  return res;
}

enum_log_table_type Query_logger::check_if_log_table(
    TABLE_LIST *table_list, bool check_if_opened) const {
  if (table_list->db_length == MYSQL_SCHEMA_NAME.length &&
      !my_strcasecmp(system_charset_info, table_list->db,
                     MYSQL_SCHEMA_NAME.str)) {
    if (table_list->table_name_length == GENERAL_LOG_NAME.length &&
        !my_strcasecmp(system_charset_info, table_list->table_name,
                       GENERAL_LOG_NAME.str)) {
      if (!check_if_opened || is_log_table_enabled(QUERY_LOG_GENERAL))
        return QUERY_LOG_GENERAL;
      return QUERY_LOG_NONE;
    }

    if (table_list->table_name_length == SLOW_LOG_NAME.length &&
        !my_strcasecmp(system_charset_info, table_list->table_name,
                       SLOW_LOG_NAME.str)) {
      if (!check_if_opened || is_log_table_enabled(QUERY_LOG_SLOW))
        return QUERY_LOG_SLOW;
      return QUERY_LOG_NONE;
    }
  }
  return QUERY_LOG_NONE;
}

bool Query_logger::is_log_file_enabled(enum_log_table_type log_type) const {
  return file_log_handler->get_query_log(log_type)->is_open();
}

Query_logger query_logger;

char *make_query_log_name(char *buff, enum_log_table_type log_type) {
  const char *log_ext = "";
  if (log_type == QUERY_LOG_GENERAL)
    log_ext = ".log";
  else if (log_type == QUERY_LOG_SLOW)
    log_ext = "-slow.log";
  else
    DBUG_ASSERT(false);

  strmake(buff, default_logfile_name, FN_REFLEN - 5);
  return fn_format(buff, buff, mysql_real_data_home, log_ext,
                   MYF(MY_UNPACK_FILENAME | MY_REPLACE_EXT));
}

/**
   Calculate execution time for the current query.

   SET queries outside stored procedures are ignored so that
   statements changing query_exec_time are not affected by
   themselves.

   @param thd              thread handle
   @param lex              current relative time in microseconds

   @return                 time in microseconds from utime_after_lock
*/

static ulonglong get_query_exec_time(THD *thd, ulonglong cur_utime) {
  ulonglong res;

#ifndef DBUG_OFF
  if (thd->variables.query_exec_time != 0)
    res = thd->lex->sql_command != SQLCOM_SET_OPTION
              ? thd->variables.query_exec_time
              : 0;
  else
#endif
    res = cur_utime - thd->utime_after_lock;

  if (res > thd->variables.long_query_time)
    thd->server_status |= SERVER_QUERY_WAS_SLOW;
  else
    thd->server_status &= ~SERVER_QUERY_WAS_SLOW;

  return res;
}

static void copy_global_to_session(THD *thd, ulong flag, const ulong *val) {
  const ptrdiff_t offset = ((const char *)val - (const char *)&global_system_variables);
  if (opt_slow_query_log_use_global_control & (1ULL << flag))
    *(ulong *)((char *)&thd->variables + offset) = *val;
}

static void copy_global_to_session(THD *thd, ulong flag, const ulonglong *val) {
  const ptrdiff_t offset = ((const char *)val - (const char *)&global_system_variables);
  if (opt_slow_query_log_use_global_control & (1ULL << flag))
    *(ulonglong *)((char *)&thd->variables + offset) = *val;
}

bool log_slow_applicable(THD *thd, int sp_sql_command) {
  DBUG_TRACE;

  /*
    The following should never be true with our current code base,
    but better to keep this here so we don't accidently try to log a
    statement in a trigger or stored function
  */
  if (unlikely(thd->in_sub_stmt)) return false;  // Don't set time for sub stmt

  /* Follow the slow log filter configuration. */
  if (thd->variables.log_slow_filter != 0 &&
      !(thd->variables.log_slow_filter & thd->query_plan_flags))
	 return false;

  ulonglong end_utime_of_query = thd->current_utime();
  ulonglong query_exec_time = get_query_exec_time(thd, end_utime_of_query);

  /*
    Don't log the CALL statement if slow statements logging
    inside of stored procedures is enabled.
  */
  if (opt_log_slow_sp_statements > 0 && thd->lex) {
    if (thd->lex->sql_command == SQLCOM_CALL) {
      if (!thd->stmt_arena->is_regular()) {
        DBUG_ASSERT(sp_sql_command != -1);
        if (sp_sql_command == SQLCOM_CALL) return false;
      } else
	 return false;
    } else if (thd->lex->sql_command == SQLCOM_EXECUTE) {
      Prepared_statement *stmt;
      LEX_CSTRING *name = &thd->lex->prepared_stmt_name;
      if ((stmt = thd->stmt_map.find_by_name(*name)) != NULL && stmt->lex &&
          stmt->lex->sql_command == SQLCOM_CALL)
	 return false;
    }
  }

  /*
    Low long_query_time value most likely means user is debugging stuff and even
    though some thread's queries are not supposed to be logged b/c of the rate
    limit, if one of them takes long enough (>= 1 second) it will be sensible
    to make an exception and write to slow log anyway.
  */

  System_variables const &g = global_system_variables;
  copy_global_to_session(thd, SLOG_UG_LOG_SLOW_FILTER, &g.log_slow_filter);
  copy_global_to_session(thd, SLOG_UG_LOG_SLOW_RATE_LIMIT,
                         &g.log_slow_rate_limit);
  copy_global_to_session(thd, SLOG_UG_LOG_SLOW_VERBOSITY,
                         &g.log_slow_verbosity);
  copy_global_to_session(thd, SLOG_UG_LONG_QUERY_TIME, &g.long_query_time);
  copy_global_to_session(thd, SLOG_UG_MIN_EXAMINED_ROW_LIMIT,
                         &g.min_examined_row_limit);

  if (opt_slow_query_log_rate_type == SLOG_RT_QUERY &&
      thd->variables.log_slow_rate_limit &&
      my_rnd(&thd->slog_rand) * ((double)thd->variables.log_slow_rate_limit) >
          1.0 &&
      query_exec_time < slow_query_log_always_write_time &&
      (thd->variables.long_query_time >= 1000000 ||
       (ulong)query_exec_time < 1000000)) {
	  return false;
  }
  if (opt_slow_query_log_rate_type == SLOG_RT_SESSION &&
      thd->variables.log_slow_rate_limit &&
      thd->thread_id() % thd->variables.log_slow_rate_limit &&
      query_exec_time < slow_query_log_always_write_time &&
      (thd->variables.long_query_time >= 1000000 ||
       (ulong)query_exec_time < 1000000)) {
	  return false;
  }

  /*
    Do not log administrative statements unless the appropriate option is
    set.
  */
  if (thd->enable_slow_log && opt_slow_log) {
    bool warn_no_index =
        ((thd->server_status &
          (SERVER_QUERY_NO_INDEX_USED | SERVER_QUERY_NO_GOOD_INDEX_USED)) &&
         opt_log_queries_not_using_indexes &&
         !(sql_command_flags[thd->lex->sql_command] & CF_STATUS_COMMAND));
    bool log_this_query =
        ((thd->server_status & SERVER_QUERY_WAS_SLOW) || warn_no_index) &&
        (thd->get_examined_row_count() >=
         thd->variables.min_examined_row_limit);
    bool suppress_logging = log_throttle_qni.log(thd, warn_no_index);

    if (!suppress_logging && log_this_query) return true;
  }
  return false;
}

/**
  Unconditionally writes the current statement (or its rewritten version if it
  exists) to the slow query log.

  @param thd                 thread handle
  @param query_start_status  Pointer to a snapshot of thd->status_var taken
                             at the start of execution
*/
void log_slow_do(THD *thd, struct System_status_var *query_start_status) {
  thd_proc_info(thd, "logging slow query");
  THD_STAGE_INFO(thd, stage_logging_slow_query);
  thd->status_var.long_query_count++;

  if (thd->rewritten_query().length())
    query_logger.slow_log_write(thd, thd->rewritten_query().ptr(),
                                thd->rewritten_query().length(),
                                query_start_status);
  else
    query_logger.slow_log_write(thd, thd->query().str, thd->query().length,
                                query_start_status);
}

/**
  Check whether we need to write the current statement to the slow query
  log. If so, do so. This is a wrapper for the two functions above;
  most callers should use this wrapper.  Only use the above functions
  directly if you have expensive rewriting that you only need to do if
  the query actually needs to be logged (e.g. SP variables / NAME_CONST
  substitution when executing a PROCEDURE).
  A digest of suppressed statements may be logged instead of the current
  statement.

  @param thd                 thread handle
  @param query_start_status  Pointer to a snapshot of thd->status_var taken
                             at the start of execution
*/
void log_slow_statement(THD *thd,
                        struct System_status_var *query_start_status) {
  if (log_slow_applicable(thd)) log_slow_do(thd, query_start_status);
}

void Log_throttle::new_window(ulonglong now) {
  count = 0;
  window_end = now + window_size;
}

void Slow_log_throttle::new_window(ulonglong now) {
  Log_throttle::new_window(now);
  total_exec_time = 0;
  total_lock_time = 0;
}

Slow_log_throttle::Slow_log_throttle(ulong *threshold, mysql_mutex_t *lock,
                                     ulong window_usecs,
                                     bool (*logger)(THD *, const char *, size_t,
                                                    struct System_status_var *),
                                     const char *msg)
    : Log_throttle(window_usecs, msg),
      total_exec_time(0),
      total_lock_time(0),
      rate(threshold),
      log_summary(logger),
      LOCK_log_throttle(lock) {}

ulong Log_throttle::prepare_summary(ulong rate) {
  ulong ret = 0;
  /*
    Previous throttling window is over or rate changed.
    Return the number of lines we throttled.
  */
  if (count > rate) {
    ret = count - rate;
    count = 0;  // prevent writing it again.
  }

  return ret;
}

void Slow_log_throttle::print_summary(THD *thd, ulong suppressed,
                                      ulonglong print_lock_time,
                                      ulonglong print_exec_time) {
  /*
    We synthesize these values so the totals in the log will be
    correct (just in case somebody analyses them), even if the
    start/stop times won't be (as they're an aggregate which will
    usually mostly lie within [ window_end - window_size ; window_end ]
  */
  ulonglong save_start_utime = thd->start_utime;
  ulonglong save_utime_after_lock = thd->utime_after_lock;
  Security_context *save_sctx = thd->security_context();

  char buf[128];

  snprintf(buf, sizeof(buf), summary_template, suppressed);

  mysql_mutex_lock(&thd->LOCK_thd_data);
  thd->start_utime = my_micro_time() - print_exec_time;
  thd->utime_after_lock = thd->start_utime + print_lock_time;
  thd->set_security_context(&aggregate_sctx);
  mysql_mutex_unlock(&thd->LOCK_thd_data);

  (*log_summary)(thd, buf, strlen(buf), nullptr); /* purecov: inspected */

  mysql_mutex_lock(&thd->LOCK_thd_data);
  thd->set_security_context(save_sctx);
  thd->start_utime = save_start_utime;
  thd->utime_after_lock = save_utime_after_lock;
  mysql_mutex_unlock(&thd->LOCK_thd_data);
}

bool Slow_log_throttle::flush(THD *thd) {
  // Write summary if we throttled.
  mysql_mutex_lock(LOCK_log_throttle);
  ulonglong print_lock_time = total_lock_time;
  ulonglong print_exec_time = total_exec_time;
  ulong suppressed_count = prepare_summary(*rate);
  mysql_mutex_unlock(LOCK_log_throttle);
  if (suppressed_count > 0) {
    print_summary(thd, suppressed_count, print_lock_time, print_exec_time);
    return true;
  }
  return false;
}

bool Slow_log_throttle::log(THD *thd, bool eligible) {
  bool suppress_current = false;

  /*
    If throttling is enabled, we might have to write a summary even if
    the current query is not of the type we handle.
  */
  if (*rate > 0) {
    mysql_mutex_lock(LOCK_log_throttle);

    ulong suppressed_count = 0;
    ulonglong print_lock_time = total_lock_time;
    ulonglong print_exec_time = total_exec_time;
    ulonglong end_utime_of_query = my_micro_time();

    /*
      If the window has expired, we'll try to write a summary line.
      The subroutine will know whether we actually need to.
    */
    if (!in_window(end_utime_of_query)) {
      suppressed_count = prepare_summary(*rate);
      // start new window only if this is the statement type we handle
      if (eligible) new_window(end_utime_of_query);
    }
    if (eligible && inc_log_count(*rate)) {
      /*
        Current query's logging should be suppressed.
        Add its execution time and lock time to totals for the current window.
      */
      total_exec_time += (end_utime_of_query - thd->start_utime);
      total_lock_time += (thd->utime_after_lock - thd->start_utime);
      suppress_current = true;
    }

    mysql_mutex_unlock(LOCK_log_throttle);

    /*
      print_summary() is deferred until after we release the locks to
      avoid congestion. All variables we hand in are local to the caller,
      so things would even be safe if print_summary() hadn't finished by the
      time the next one comes around (60s later at the earliest for now).
      The current design will produce correct data, but does not guarantee
      order (there is a theoretical race condition here where the above
      new_window()/unlock() may enable a different thread to print a warning
      for the new window before the current thread gets to print_summary().
      If the requirements ever change, add a print_lock to the object that
      is held during print_summary(), AND that is briefly locked before
      returning from this function if(eligible && !suppress_current).
      This should ensure correct ordering of summaries with regard to any
      follow-up summaries as well as to any (non-suppressed) warnings (of
      the type we handle) from the next window.
    */
    if (suppressed_count > 0)
      print_summary(thd, suppressed_count, print_lock_time, print_exec_time);
  }

  return suppress_current;
}

bool Error_log_throttle::log() {
  ulonglong end_utime_of_query = my_micro_time();
  DBUG_EXECUTE_IF(
      "simulate_error_throttle_expiry",
      end_utime_of_query += Log_throttle::LOG_THROTTLE_WINDOW_SIZE;);

  /*
    If the window has expired, we'll try to write a summary line.
    The subroutine will know whether we actually need to.
  */
  if (!in_window(end_utime_of_query)) {
    ulong suppressed_count = prepare_summary(1);

    new_window(end_utime_of_query);

    if (suppressed_count > 0) print_summary(suppressed_count);
  }

  /*
    If this is a first error in the current window then do not suppress it.
  */
  return inc_log_count(1);
}

bool Error_log_throttle::flush() {
  // Write summary if we throttled.
  ulong suppressed_count = prepare_summary(1);
  if (suppressed_count > 0) {
    print_summary(suppressed_count);
    return true;
  }
  return false;
}

static bool slow_log_write(THD *thd, /* purecov: inspected */
                           const char *query, size_t query_length,
                           struct System_status_var *query_start_status) {
  return opt_slow_log &&                               /* purecov: inspected */
         query_logger                                  /* purecov: inspected */
             .slow_log_write(                          /* purecov: inspected */
                             thd, query, query_length, /* purecov: inspected */
                             query_start_status);      /* purecov: inspected */
}

Slow_log_throttle log_throttle_qni(&opt_log_throttle_queries_not_using_indexes,
                                   &LOCK_log_throttle_qni,
                                   Log_throttle::LOG_THROTTLE_WINDOW_SIZE,
                                   slow_log_write,
                                   "throttle: %10lu 'index "
                                   "not used' warning(s) suppressed.");

////////////////////////////////////////////////////////////
//
// Error Log
//
////////////////////////////////////////////////////////////

static bool error_log_initialized = false;
// This mutex prevents fprintf from different threads from being interleaved.
// It also prevents reopen while we are in the process of logging.
static mysql_mutex_t LOCK_error_log;
// This variable is different from log_error_dest.
// E.g. log_error_dest is "stderr" if we are not logging to file.
static const char *error_log_file = nullptr;

void discard_error_log_messages() {
  log_sink_buffer_flush(LOG_BUFFER_DISCARD_ONLY);
}

void flush_error_log_messages() {
  log_sink_buffer_flush(LOG_BUFFER_PROCESS_AND_DISCARD);
}

/**
  Set up basic error logging.

  Since we're initializing various locks here, we must call this late enough
  so this is clean, but early enough so it still happens while we're running
  single-threaded -- this specifically also means we must call it before we
  start plug-ins / storage engines / external components!

  @retval true   an error occurred
  @retval false  basic error logging is now available in multi-threaded mode
*/
bool init_error_log() {
  DBUG_ASSERT(!error_log_initialized);
  mysql_mutex_init(key_LOCK_error_log, &LOCK_error_log, MY_MUTEX_INIT_FAST);
  /*
    ready the default filter/sink so they'll be available before/without
    the component system
  */
  error_log_initialized = true;

  if (log_builtins_init() < 0) {
    log_write_errstream(
        STRING_WITH_LEN("failed to initialize basic error logging"));
    return true;
  } else
    return false;
}

bool open_error_log(const char *filename, bool get_lock) {
  DBUG_ASSERT(filename);
  int retries = 2, errors = 0;
  MY_STAT f_stat;

  /**
    Make sure, file is writable if it exists. If file does not exists
    then make sure directory path exists and it is writable.
  */
  if (my_stat(filename, &f_stat, MYF(0))) {
    if (my_access(filename, W_OK)) {
      goto fail;
    }
  } else {
    char path[FN_REFLEN];
    size_t path_length;

    dirname_part(path, filename, &path_length);
    if (path_length && my_access(path, (F_OK | W_OK))) goto fail;
  }

  do {
    errors = 0;
    if (!my_freopen(filename, "a", stderr)) errors++;
    if (!my_freopen(filename, "a", stdout)) errors++;
  } while (retries-- && errors);

  if (errors) goto fail;

  /* The error stream must be unbuffered. */
  setbuf(stderr, nullptr);

  error_log_file = filename;  // Remember name for later reopen

  return false;

fail : {
  char errbuf[MYSYS_STRERROR_SIZE];

  if (get_lock) mysql_mutex_unlock(&LOCK_error_log);

  LogErr(ERROR_LEVEL, ER_CANT_OPEN_ERROR_LOG, filename, ": ",
         my_strerror(errbuf, sizeof(errbuf), errno));
  flush_error_log_messages();

  if (get_lock) mysql_mutex_lock(&LOCK_error_log);
}
  return true;
}

void destroy_error_log() {
  // We should have flushed before this...
  // ... but play it safe on release builds
  flush_error_log_messages();
  if (error_log_initialized) {
    error_log_initialized = false;
    error_log_file = nullptr;
    mysql_mutex_destroy(&LOCK_error_log);
    log_builtins_exit();
  }
}

bool reopen_error_log() {
  bool result = false;

  DBUG_ASSERT(error_log_initialized);

  // reload all error logging services
  log_builtins_error_stack_flush();

  if (error_log_file) {
    mysql_mutex_lock(&LOCK_error_log);
    result = open_error_log(error_log_file, true);
    mysql_mutex_unlock(&LOCK_error_log);

    if (result)
      my_error(ER_DA_CANT_OPEN_ERROR_LOG, MYF(0), error_log_file, ".",
               ""); /* purecov: inspected */
  }

  return result;
}

/**
  helper for log writers: log to file
  This is a helper for use by log writers that wish to emit to stderr/file.
  Automatically appends a "\n", so the caller needn't.
  Does its own locking.

  @param           buffer               data to write
  @param           length               length of the data
  @retval          int                  number of added fields, if any
*/
void log_write_errstream(const char *buffer, size_t length) {
  DBUG_TRACE;
  DBUG_PRINT("enter", ("buffer: %s", buffer));

  /*
    This must work even if the mutex has not been initialized yet.
    At that point we should still be single threaded so that it is
    safe to write without mutex.
  */
  if (error_log_initialized) mysql_mutex_lock(&LOCK_error_log);

  fprintf(stderr, "%.*s\n", (int)length, buffer);
  fflush(stderr);

  if (error_log_initialized) mysql_mutex_unlock(&LOCK_error_log);
}

my_thread_id log_get_thread_id(THD *thd) { return thd->thread_id(); }

/**
  Variadic convenience function for logging.

  This fills in the array that is used by the filter and log-writer services.
  Where missing, timestamp, priority, and thread-ID (if any) are added.
  Log item source services, log item filters, and log item writers are called.

  For convenience, any number of fields may be added:

  - "well-known" field types require a type tag and the payload:
    LOG_ITEM_LOG_LABEL, "ohai"

  - "generic" field types require a type tag, a key (C-string),
    and the payload:
    LOG_ITEM_GEN_FLOAT, "myPi", 3.1415926927

  Newer items (further to the right/bottom) overwrite older ones (further
  to the left/top).

  If a message is given, it must be the last tag in the argument list.
  The message may be given verbatim as a C format string, followed by
  its arguments:

  LOG_ITEM_LOG_MESSAGE, "format string %s %d abc", "arg1", 12345

  To avoid substitutions, use

  LOG_ITEM_LOG_VERBATIM, "message from other subsys containing %user input"

  Alternatively, an error code may be specified -- the corresponding error
  message will be looked up and inserted --, followed by any arguments
  required by the error message:

  LOG_ITEM_LOG_LOOKUP, ER_CANT_SET_DATA_DIR, filename, errno, strerror(errno)

  If no message is to be included (this should never be the case for the
  erorr log), LOG_ITEM_END may be used instead to terminate the list.

  @param           log_type             what log should this go to?
  @param           fili                 field list:
                                        LOG_ITEM_* tag, [[key], value]
  @retval          int                  return value of log_line_submit()
*/
int log_vmessage(int log_type MY_ATTRIBUTE((unused)), va_list fili) {
  char buff[LOG_BUFF_MAX];
  log_item_class lic;
  log_line ll;
  bool dedup;
  int wk;

  DBUG_TRACE;

  ll.count = 0;
  ll.seen = 0;

  do {
    dedup = false;

    log_line_item_init(&ll);

    ll.item[ll.count].type = (log_item_type)va_arg(fili, int);

    if (ll.item[ll.count].type == LOG_ITEM_END) break;

    if ((wk = log_item_wellknown_by_type(ll.item[ll.count].type)) < 0)
      lic = LOG_UNTYPED;
    else
      lic = log_item_wellknown_get_class(wk);

    ll.item[ll.count].item_class = lic;

    // if it's not a well-known item, read the key name from va_list
    if (log_item_generic_type(ll.item[ll.count].type))
      ll.item[ll.count].key = va_arg(fili, char *);
    else if (wk >= 0)
      ll.item[ll.count].key = log_item_wellknown_get_name(wk);
    else {
      ll.item[ll.count].key = "???";
      DBUG_ASSERT(false);
    }

    // if we've already got one of this type, de-duplicate later
    if ((ll.seen & ll.item[ll.count].type) ||
        log_item_generic_type(ll.item[ll.count].type))
      dedup = true;

    // read the payload
    switch (lic) {
      case LOG_LEX_STRING:
        ll.item[ll.count].data.data_string.str = va_arg(fili, char *);
        ll.item[ll.count].data.data_string.length = va_arg(fili, size_t);
        if (ll.item[ll.count].data.data_string.str == nullptr) continue;
        break;
      case LOG_CSTRING: {
        char *p = va_arg(fili, char *);
        if (p == nullptr) continue;
        ll.item[ll.count].data.data_string.str = p;
        ll.item[ll.count].data.data_string.length = strlen(p);
        ll.item[ll.count].item_class = LOG_LEX_STRING;
      } break;
      case LOG_INTEGER:
        ll.item[ll.count].data.data_integer = va_arg(fili, longlong);
        break;
      case LOG_FLOAT:
        ll.item[ll.count].data.data_float = va_arg(fili, double);
        break;
      default:
        log_message(LOG_TYPE_ERROR, LOG_ITEM_LOG_MESSAGE,
                    "log_vmessage: unknown class %d/%d for type %d", (int)lic,
                    (int)ll.item[ll.count].item_class,
                    (int)ll.item[ll.count].type);
        log_message(LOG_TYPE_ERROR, LOG_ITEM_LOG_MESSAGE,
                    "log_vmessage: seen: 0x%lx. "
                    "trying to dump preceding %d item(s)",
                    (long)ll.seen, (int)ll.count);
        {
          int i = 0;
          while (i < ll.count) {
            if (ll.item[i].item_class == LOG_INTEGER)
              log_message(LOG_TYPE_ERROR, LOG_ITEM_LOG_MESSAGE,
                          "log_vmessage: \"%s\": %lld", ll.item[i].key,
                          (long long)ll.item[ll.count].data.data_integer);
            else if (ll.item[i].item_class == LOG_FLOAT)
              log_message(LOG_TYPE_ERROR, LOG_ITEM_LOG_MESSAGE,
                          "log_vmessage: \"%s\": %lf", ll.item[i].key,
                          (double)ll.item[ll.count].data.data_float);
            else if (ll.item[i].item_class == LOG_LEX_STRING)
              log_message(LOG_TYPE_ERROR, LOG_ITEM_LOG_MESSAGE,
                          "log_vmessage: \"%s\": \"%.*s\"", ll.item[i].key,
                          ll.item[ll.count].data.data_string.length,
                          ll.item[ll.count].data.data_string.str == nullptr
                              ? ""
                              : ll.item[ll.count].data.data_string.str);
            i++;
          }
        }
        va_end(fili);
        /*
          Bail. As the input is clearly badly broken, we don't dare try
          to free anything here.
        */
        DBUG_ASSERT(false);
        return -1;
    }

    /*
      errno is only of interest if unequal 0.
    */
    if ((ll.item[ll.count].type == LOG_ITEM_SYS_ERRNO) &&
        (ll.item[ll.count].data.data_integer == 0))
      continue;

    /*
      MySQL error can be set numerically or symbolically, so they need to
      reset each other. Submitting both is a really strange idea, mind.
     */
    const log_item_type_mask errcode_mask =
        LOG_ITEM_SQL_ERRSYMBOL | LOG_ITEM_SQL_ERRCODE;

    if ((ll.item[ll.count].type & errcode_mask) && (ll.seen & errcode_mask)) {
      size_t dd = ll.count;

      while (dd > 0) {
        dd--;

        if ((ll.item[dd].type & errcode_mask) != 0) {
          log_line_item_free(&ll, dd);

          dedup = false;
          ll.item[dd] = ll.item[ll.count];
          ll.count--;
        }
      }
    }

    /*
      For well-known messages, we replace the error code with the
      error message (and adjust the metadata accordingly).
    */
    if (ll.item[ll.count].type == LOG_ITEM_LOG_LOOKUP) {
      size_t ec = ll.item[ll.count].data.data_integer;
      const char *msg = error_message_for_error_log(ec),
                 *key = log_item_wellknown_get_name(
                     log_item_wellknown_by_type(LOG_ITEM_LOG_MESSAGE));

      if ((msg == nullptr) || (*msg == '\0')) msg = "invalid error code";

      ll.item[ll.count].type = LOG_ITEM_LOG_MESSAGE;
      ll.item[ll.count].item_class = LOG_LEX_STRING;
      ll.item[ll.count].data.data_string.str = msg;
      ll.item[ll.count].data.data_string.length = strlen(msg);
      ll.item[ll.count].key = key;

      /*
        If no errcode and no errsymbol were set, errcode is set from
        the one used for the message (they should be the same, anyway).
        Whichever items are still missing at the point will be added
        below.
      */
      if (!(ll.seen & LOG_ITEM_SQL_ERRCODE) &&
          !(ll.seen & LOG_ITEM_SQL_ERRSYMBOL) && !log_line_full(&ll)) {
        // push up message so it remains the last item
        ll.item[ll.count + 1] = ll.item[ll.count];
        log_line_item_set(&ll, LOG_ITEM_SQL_ERRCODE)->data_integer = ec;
      }

      /*
        Currently, this can't happen (as LOG_ITEM_LOG_MESSAGE ends
        the loop), but this may change later.
      */
      if (ll.seen & ll.item[ll.count].type) dedup = true;
    }

    // message is a format string optionally followed by args
    if (ll.item[ll.count].type == LOG_ITEM_LOG_MESSAGE) {
      size_t msg_len = vsnprintf(buff, sizeof(buff),
                                 ll.item[ll.count].data.data_string.str, fili);
      if (msg_len > (sizeof(buff) - 1)) msg_len = sizeof(buff) - 1;

      buff[sizeof(buff) - 1] = '\0';
      ll.item[ll.count].data.data_string.str = buff;
      ll.item[ll.count].data.data_string.length = msg_len;
    } else if (ll.item[ll.count].type == LOG_ITEM_LOG_VERBATIM) {
      int wellknown = log_item_wellknown_by_type(LOG_ITEM_LOG_MESSAGE);

      ll.item[ll.count].key = log_item_wellknown_get_name(wellknown);
      ll.item[ll.count].type = LOG_ITEM_LOG_MESSAGE;
      ll.item[ll.count].item_class = LOG_LEX_STRING;
      dedup = (ll.seen & ll.item[ll.count].type);
    }

    // element is given repeatedly; newer overwrites older
    if (dedup) {
      int dd = 0;

      /*
        Above, we only check whether an item of the same type already
        exists. Generic types used repeatedly will only be deduped if
        the key is the same, so there might be nothing to dedup here
        after all. (To be clear howeer, generic items of different type
        intentionally overwrite each other as long as the key is the
        same. You can NOT have a generic integer and a generic string
        both named "foo"!
      */
      while ((dd < ll.count) &&
             (log_item_generic_type(ll.item[ll.count].type)
                  ? (native_strcasecmp(ll.item[dd].key,
                                       ll.item[ll.count].key) != 0)
                  : (ll.item[dd].type != ll.item[ll.count].type)))
        dd++;

      // if it's a genuine duplicate, replace older with newer
      if (dd < ll.count) {
        log_line_item_free(&ll, dd);
        ll.item[dd] = ll.item[ll.count];
        ll.count--;
      }
    } else {
      /*
        Remember we've seen this item type. Not necessary above, even
        if the potential dedup turned out to be unnecessary (same generic,
        different key).
      */
      ll.seen |= ll.item[ll.count].type;
    }

    ll.count++;

  } while (!log_line_full(&ll) && !(ll.seen & LOG_ITEM_LOG_MESSAGE));

  va_end(fili);

  return log_line_submit(&ll);
}

/**
  Prints a printf style message to the error log.

   A thin wrapper around log_message() for local_message_hook,
   Table_check_intact::report_error, and others.

  @param level          The level of the msg significance
  @param ecode          Error code of the error message.
  @param args           va_list list of arguments for the message

*/
void error_log_print(enum loglevel level, uint ecode, va_list args) {
  DBUG_TRACE;

  LogEvent()
      .type(LOG_TYPE_ERROR)
      .errcode(ecode)
      .prio(level)
      .messagev(EE(ecode), args);
}

/**
  Variadic convenience function for logging.

  This fills in the array that is used by the filter and log-writer services.
  Where missing, timestamp, priority, and thread-ID (if any) are added.
  Log item source services, log item filters, and log item writers are called.

  see log_vmessage() for more information.

  @param           log_type             what log should this go to?
  @param           ...                  fields: LOG_ITEM_* tag, [[key], value]
  @retval          int                  return value of log_vmessage()
*/
int log_message(int log_type, ...) {
  va_list fili;
  int ret;

  va_start(fili, log_type);
  ret = log_vmessage(log_type, fili);
  va_end(fili);

  return ret;
}

/*
  For use by plugins that wish to write a message to the error log.
  New plugins should use the service structure.
*/

int my_plugin_log_message(MYSQL_PLUGIN *plugin_ptr, plugin_log_level level,
                          const char *format, ...) {
  char format2[LOG_BUFF_MAX];
  char msg[LOG_BUFF_MAX];
  loglevel lvl;
  struct st_plugin_int *plugin = static_cast<st_plugin_int *>(*plugin_ptr);
  va_list args;

  DBUG_ASSERT(level >= MY_ERROR_LEVEL && level <= MY_INFORMATION_LEVEL);

  switch (level) {
    case MY_ERROR_LEVEL:
      lvl = ERROR_LEVEL;
      break;
    case MY_WARNING_LEVEL:
      lvl = WARNING_LEVEL;
      break;
    case MY_INFORMATION_LEVEL:
      lvl = INFORMATION_LEVEL;
      break;
    default:
      return 1;
  }

  snprintf(format2, sizeof(format2) - 1, "Plugin %.*s reported: '%s'",
           (int)plugin->name.length, plugin->name.str, format);

  va_start(args, format);
  vsnprintf(msg, sizeof(msg) - 1, format2, args);
  va_end(args);

  LogEvent()
      .type(LOG_TYPE_ERROR)
      .prio(lvl)
      /*
        We're not setting LOG_ITEM_SRC_LINE and LOG_ITEM_SRC_FILE
        here as we'd be interested in the location in the plugin,
        not in the plugin interface, so rather than give confusing
        or useless information, we give none. Plugins using the
        richer (service) interface can use that to add such
        information.
      */
      .component(plugin->name.str)
      .verbatim(msg);

  return 0;
}<|MERGE_RESOLUTION|>--- conflicted
+++ resolved
@@ -717,7 +717,6 @@
   }
 
   /* For slow query log */
-<<<<<<< HEAD
   sprintf(query_time_buff, "%.6f", ulonglong2double(query_utime) / 1000000.0);
   sprintf(lock_time_buff, "%.6f", ulonglong2double(lock_utime) / 1000000.0);
 
@@ -735,9 +734,8 @@
     if (my_b_printf(&log_file,
                     "# Schema: %s  Last_errno: %u  Killed: %u\n"
                     "# Query_time: %s  Lock_time: %s"
-                    "  Rows_sent: %llu  Rows_examined: %llu  "
-                    "Rows_affected: %llu\n"
-                    "# Bytes_sent: %lu",
+                    "  Rows_sent: %llu  Rows_examined: %llu"
+                    "  Rows_affected: %llu  Bytes_sent: %lu\n",
                     (thd->db().str ? thd->db().str : ""), thd->last_errno,
                     (uint)thd->killed, query_time_buff, lock_time_buff,
                     (ulonglong)thd->get_sent_row_count(),
@@ -819,39 +817,15 @@
                  : 0)) == (uint)-1)
       goto err; /* purecov: inspected */
   }
-=======
-  sprintf(query_time_buff, "%.6f", ulonglong2double(query_utime)/1000000.0);
-  sprintf(lock_time_buff,  "%.6f", ulonglong2double(lock_utime)/1000000.0);
-  if (my_b_printf(&log_file,
-                  "# Schema: %s  Last_errno: %u  Killed: %u\n"
-                  "# Query_time: %s  Lock_time: %s  Rows_sent: %llu"
-                  "  Rows_examined: %llu  Rows_affected: %llu"
-                  "  Bytes_sent: %lu\n",
-                  (thd->db().str ? thd->db().str : ""),
-                  thd->last_errno, (uint) thd->killed,
-                  query_time_buff, lock_time_buff,
-                  (ulonglong) thd->get_sent_row_count(),
-                  (ulonglong) thd->get_examined_row_count(),
-                  (thd->get_row_count_func() > 0)
-                  ? (ulonglong) thd->get_row_count_func() : 0,
-                  (ulong) (thd->status_var.bytes_sent - thd->bytes_sent_old))
-      == (uint) -1)
-    goto err;
->>>>>>> 4e9d33ba
 
   if (thd->variables.log_slow_verbosity & (1ULL << SLOG_V_QUERY_PLAN))
     if (my_b_printf(&log_file,
-                    "# Tmp_tables: %lu  Tmp_disk_tables: %lu  "
-                    "Tmp_table_sizes: %llu\n",
+                    "# Tmp_tables: %lu  Tmp_disk_tables: %lu"
+                    "  Tmp_table_sizes: %llu\n",
                     thd->tmp_tables_used, thd->tmp_tables_disk_used,
                     thd->tmp_tables_size) == (uint)-1)
       goto err;
 
-<<<<<<< HEAD
-  if (my_b_write(&log_file, (const uchar *)"\n", 1)) goto err;
-
-=======
->>>>>>> 4e9d33ba
   if (opt_log_slow_sp_statements == 1 && thd->sp_runtime_ctx &&
       my_b_printf(&log_file, "# Stored_routine: %s\n",
                   thd->sp_runtime_ctx->sp->m_qname.str) == (uint)-1)
