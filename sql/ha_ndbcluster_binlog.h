--- conflicted
+++ resolved
@@ -204,16 +204,11 @@
                                  const char *event_name_prefix);
 void ndb_rep_event_name(String *event_name,
                         const char *db, const char *tbl, my_bool full);
-<<<<<<< HEAD
-
 int
 ndbcluster_read_binlog_replication(THD *thd, Ndb *ndb,
                                    NDB_SHARE *share,
                                    const NDBTAB *ndbtab,
                                    uint server_id);
-
-=======
->>>>>>> fee6b547
 int ndb_create_table_from_engine(THD *thd, const char *db,
                                  const char *table_name);
 int ndbcluster_binlog_start();
