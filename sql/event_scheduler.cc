--- conflicted
+++ resolved
@@ -1,8 +1,4 @@
-<<<<<<< HEAD
-/* Copyright (C) 2004, 2010 Oracle and/or its affiliates. All rights reserved.
-=======
 /* Copyright (c) 2006, 2011, Oracle and/or its affiliates. All rights reserved.
->>>>>>> dc6b39e1
 
    This program is free software; you can redistribute it and/or modify
    it under the terms of the GNU General Public License as published by
@@ -81,11 +77,7 @@
 {
   const Sql_condition *err;
   DBUG_ENTER("evex_print_warnings");
-<<<<<<< HEAD
-  if (thd->warning_info->is_empty())
-=======
   if (thd->get_stmt_da()->is_warning_info_empty())
->>>>>>> dc6b39e1
     DBUG_VOID_RETURN;
 
   char msg_buf[10 * STRING_BUFFER_USUAL_SIZE];
@@ -101,12 +93,8 @@
   prefix.append(et->name.str, et->name.length, system_charset_info);
   prefix.append("] ", 2);
 
-<<<<<<< HEAD
-  List_iterator_fast<MYSQL_ERROR> it(thd->warning_info->warn_list());
-=======
   Diagnostics_area::Sql_condition_iterator it=
     thd->get_stmt_da()->sql_conditions();
->>>>>>> dc6b39e1
   while ((err= it++))
   {
     String err_msg(msg_buf, sizeof(msg_buf), system_charset_info);
@@ -635,11 +623,7 @@
   {
     /* Synchronously wait until the scheduler stops. */
     while (state != INITIALIZED)
-<<<<<<< HEAD
-      COND_STATE_WAIT(thd, NULL, "Waiting for the scheduler to stop");
-=======
       COND_STATE_WAIT(thd, NULL, &stage_waiting_for_scheduler_to_stop);
->>>>>>> dc6b39e1
     goto end;
   }
 
