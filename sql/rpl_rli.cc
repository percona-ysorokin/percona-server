--- conflicted
+++ resolved
@@ -1142,7 +1142,7 @@
     mysql_mutex_assert_not_owner(&data_lock);
     if (thd->backup_binlog_lock.acquire_protection(thd, MDL_EXPLICIT,
                                                    timeout))
-      return 1;
+      DBUG_RETURN(1);
 
     binlog_prot_acquired= true;
   }
@@ -1153,47 +1153,52 @@
   if (!inited)
   {
     DBUG_PRINT("info", ("inited == 0"));
-<<<<<<< HEAD
-
-    if (binlog_prot_acquired)
-    {
-      DBUG_PRINT("debug", ("Releasing binlog protection lock"));
-      thd->backup_binlog_lock.release_protection(thd);
-    }
-
-    DBUG_RETURN(0);
-  }
-=======
     if (error_on_rli_init_info)
     {
       ln= relay_log.generate_name(opt_relay_logname, "-relay-bin",
-				  1, name_buf);
+                                  1, name_buf);
       if (relay_log.open_index_file(opt_relaylog_index_name, ln, TRUE))
       {
-	sql_print_error("Unable to purge relay log files. Failed to open relay "
-			"log index file:%s.", relay_log.get_index_fname());
->>>>>>> b4e3fb57
-
-	DBUG_RETURN(1);
+        sql_print_error("Unable to purge relay log files. Failed to open relay "
+                        "log index file:%s.", relay_log.get_index_fname());
+
+        if (binlog_prot_acquired)
+        {
+          DBUG_PRINT("debug", ("Releasing binlog protection lock"));
+          thd->backup_binlog_lock.release_protection(thd);
+        }
+        DBUG_RETURN(1);
       }
       mysql_mutex_lock(&mi->data_lock);
       if (relay_log.open_binlog(ln, 0, SEQ_READ_APPEND,
-				(max_relay_log_size ? max_relay_log_size :
-				 max_binlog_size), true,
-				true/*need_lock_log=true*/,
-				true/*need_lock_index=true*/,
-				true/*need_sid_lock=true*/,
-				mi->get_mi_description_event()))
+                                (max_relay_log_size ? max_relay_log_size :
+                                 max_binlog_size), true,
+                                true/*need_lock_log=true*/,
+                                true/*need_lock_index=true*/,
+                                true/*need_sid_lock=true*/,
+                                mi->get_mi_description_event()))
       {
-	sql_print_error("Unable to purge relay log files. Failed to open relay "
-			"log file:%s.", relay_log.get_log_fname());
+        sql_print_error("Unable to purge relay log files. Failed to open relay "
+                        "log file:%s.", relay_log.get_log_fname());
         mysql_mutex_unlock(&mi->data_lock);
-	DBUG_RETURN(1);
+        if (binlog_prot_acquired)
+        {
+          DBUG_PRINT("debug", ("Releasing binlog protection lock"));
+          thd->backup_binlog_lock.release_protection(thd);
+        }
+        DBUG_RETURN(1);
       }
       mysql_mutex_unlock(&mi->data_lock);
     }
     else
+    {
+      if (binlog_prot_acquired)
+      {
+        DBUG_PRINT("debug", ("Releasing binlog protection lock"));
+        thd->backup_binlog_lock.release_protection(thd);
+      }
       DBUG_RETURN(0);
+    }
   }
   else
   {
