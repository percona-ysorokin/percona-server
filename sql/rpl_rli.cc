/* Copyright (c) 2006, 2015, Oracle and/or its affiliates. All rights reserved.

   This program is free software; you can redistribute it and/or modify
   it under the terms of the GNU General Public License as published by
   the Free Software Foundation; version 2 of the License.

   This program is distributed in the hope that it will be useful,
   but WITHOUT ANY WARRANTY; without even the implied warranty of
   MERCHANTABILITY or FITNESS FOR A PARTICULAR PURPOSE.  See the
   GNU General Public License for more details.

   You should have received a copy of the GNU General Public License
   along with this program; if not, write to the Free Software Foundation,
   51 Franklin Street, Suite 500, Boston, MA 02110-1335 USA */

#include "rpl_rli.h"

#include "my_dir.h"                // MY_STAT
#include "log.h"                   // sql_print_error
#include "log_event.h"             // Log_event
#include "rpl_group_replication.h" // set_group_replication_retrieved_certifi...
#include "rpl_info_factory.h"      // Rpl_info_factory
#include "rpl_mi.h"                // Master_info
#include "rpl_msr.h"               // channel_map
#include "rpl_rli_pdb.h"           // Slave_worker
#include "sql_base.h"              // close_thread_tables
#include "strfunc.h"               // strconvert
#include "transaction.h"           // trans_commit_stmt

#include "pfs_file_provider.h"
#include "mysql/psi/mysql_file.h"

#include <algorithm>
using std::min;
using std::max;

/*
  Please every time you add a new field to the relay log info, update
  what follows. For now, this is just used to get the number of
  fields.
*/
const char* info_rli_fields[]=
{
  "number_of_lines",
  "group_relay_log_name",
  "group_relay_log_pos",
  "group_master_log_name",
  "group_master_log_pos",
  "sql_delay",
  "number_of_workers",
  "id",
  "channel_name"
};

Relay_log_info::Relay_log_info(bool is_slave_recovery
#ifdef HAVE_PSI_INTERFACE
                               ,PSI_mutex_key *param_key_info_run_lock,
                               PSI_mutex_key *param_key_info_data_lock,
                               PSI_mutex_key *param_key_info_sleep_lock,
                               PSI_mutex_key *param_key_info_thd_lock,
                               PSI_mutex_key *param_key_info_data_cond,
                               PSI_mutex_key *param_key_info_start_cond,
                               PSI_mutex_key *param_key_info_stop_cond,
                               PSI_mutex_key *param_key_info_sleep_cond
#endif
                               , uint param_id, const char *param_channel,
                               bool is_rli_fake
                              )
   :Rpl_info("SQL"
#ifdef HAVE_PSI_INTERFACE
             ,param_key_info_run_lock, param_key_info_data_lock,
             param_key_info_sleep_lock, param_key_info_thd_lock,
             param_key_info_data_cond, param_key_info_start_cond,
             param_key_info_stop_cond, param_key_info_sleep_cond
#endif
             , param_id, param_channel
            ),
   replicate_same_server_id(::replicate_same_server_id),
   cur_log_fd(-1), relay_log(&sync_relaylog_period, SEQ_READ_APPEND),
   is_relay_log_recovery(is_slave_recovery),
   save_temporary_tables(0),
<<<<<<< HEAD
   cur_log_old_open_count(0), group_relay_log_pos(0), event_relay_log_number(0),
   event_relay_log_pos(0), event_start_pos(0),
   group_master_log_pos(0),
=======
   cur_log_old_open_count(0), group_relay_log_pos(0), event_relay_log_pos(0),
   m_group_master_log_pos(0),
>>>>>>> 2071aeef
   gtid_set(global_sid_map, global_sid_lock),
   rli_fake(is_rli_fake),
   gtid_retrieved_initialized(false),
   is_group_master_log_pos_invalid(false),
   log_space_total(0), ignore_log_space_limit(0),
   sql_force_rotate_relay(false),
   last_master_timestamp(0), slave_skip_counter(0),
   abort_pos_wait(0), until_condition(UNTIL_NONE),
   until_log_pos(0),
   until_sql_gtids(global_sid_map),
   until_sql_gtids_first_event(true),
   trans_retries(0), retried_trans(0),
   tables_to_lock(0), tables_to_lock_count(0),
   rows_query_ev(NULL), last_event_start_time(0), deferred_events(NULL),
   workers(PSI_NOT_INSTRUMENTED),
   workers_array_initialized(false),
   curr_group_assigned_parts(PSI_NOT_INSTRUMENTED),
   curr_group_da(PSI_NOT_INSTRUMENTED),
   slave_parallel_workers(0),
   exit_counter(0),
   max_updated_index(0),
   recovery_parallel_workers(0), checkpoint_seqno(0),
   checkpoint_group(opt_mts_checkpoint_group),
   recovery_groups_inited(false), mts_recovery_group_cnt(0),
   mts_recovery_index(0), mts_recovery_group_seen_begin(0),
   mts_group_status(MTS_NOT_IN_GROUP),
   stats_exec_time(0), stats_read_time(0),
   least_occupied_workers(PSI_NOT_INSTRUMENTED),
   current_mts_submode(0),
   reported_unsafe_warning(false), rli_description_event(NULL),
   commit_order_mngr(NULL),
   sql_delay(0), sql_delay_end(0), m_flags(0), row_stmt_start_timestamp(0),
   long_find_row_note_printed(false), error_on_rli_init_info(false),
   thd_tx_priority(0)
{
  DBUG_ENTER("Relay_log_info::Relay_log_info");

#ifdef HAVE_PSI_INTERFACE
  relay_log.set_psi_keys(key_RELAYLOG_LOCK_index,
                         key_RELAYLOG_LOCK_commit,
                         key_RELAYLOG_LOCK_commit_queue,
                         key_RELAYLOG_LOCK_done,
                         key_RELAYLOG_LOCK_flush_queue,
                         key_RELAYLOG_LOCK_log,
                         PSI_NOT_INSTRUMENTED, /* Relaylog doesn't support LOCK_binlog_end_pos */
                         key_RELAYLOG_LOCK_sync,
                         key_RELAYLOG_LOCK_sync_queue,
                         key_RELAYLOG_LOCK_xids,
                         key_RELAYLOG_COND_done,
                         key_RELAYLOG_update_cond,
                         key_RELAYLOG_prep_xids_cond,
                         key_file_relaylog,
                         key_file_relaylog_index,
                         key_file_relaylog_cache,
                         key_file_relaylog_index_cache);
#endif

  group_relay_log_name[0]= event_relay_log_name[0]=
    m_group_master_log_name[0]= 0;
  until_log_name[0]= ign_master_log_name_end[0]= 0;
  set_timespec_nsec(&last_clock, 0);
  memset(&cache_buf, 0, sizeof(cache_buf));
  cached_charset_invalidate();
  inited_hash_workers= FALSE;
  channel_open_temp_tables.atomic_set(0);

  if (!rli_fake)
  {
    mysql_mutex_init(key_relay_log_info_log_space_lock,
                     &log_space_lock, MY_MUTEX_INIT_FAST);
    mysql_cond_init(key_relay_log_info_log_space_cond, &log_space_cond);
    mysql_mutex_init(key_mutex_slave_parallel_pend_jobs, &pending_jobs_lock,
                     MY_MUTEX_INIT_FAST);
    mysql_cond_init(key_cond_slave_parallel_pend_jobs, &pending_jobs_cond);
    mysql_mutex_init(key_mutex_slave_parallel_worker_count, &exit_count_lock,
                   MY_MUTEX_INIT_FAST);
    mysql_mutex_init(key_mts_temp_table_LOCK, &mts_temp_table_LOCK,
                     MY_MUTEX_INIT_FAST);
    mysql_mutex_init(key_mts_gaq_LOCK, &mts_gaq_LOCK,
                     MY_MUTEX_INIT_FAST);
    mysql_cond_init(key_cond_mts_gaq, &logical_clock_cond);

    relay_log.init_pthread_objects();
    force_flush_postponed_due_to_split_trans= false;
  }
  do_server_version_split(::server_version, slave_version_split);

  DBUG_VOID_RETURN;
}

/**
   The method to invoke at slave threads start
*/
void Relay_log_info::init_workers(ulong n_workers)
{
  /*
    Parallel slave parameters initialization is done regardless
    whether the feature is or going to be active or not.
  */
  mts_groups_assigned= mts_events_assigned= pending_jobs= wq_size_waits_cnt= 0;
  mts_wq_excess_cnt= mts_wq_no_underrun_cnt= mts_wq_overfill_cnt= 0;
  mts_total_wait_overlap= 0;
  mts_total_wait_worker_avail= 0;
  mts_last_online_stat= 0;

  workers.reserve(n_workers);
  workers_array_initialized= true; //set after init
}

/**
   The method to invoke at slave threads stop
*/
void Relay_log_info::deinit_workers()
{
  workers.clear();
}

Relay_log_info::~Relay_log_info()
{
  DBUG_ENTER("Relay_log_info::~Relay_log_info");

  if(!rli_fake)
  {
    if (recovery_groups_inited)
      bitmap_free(&recovery_groups);
    delete current_mts_submode;

    if(workers_copy_pfs.size())
    {
      for (int i= static_cast<int>(workers_copy_pfs.size()) - 1; i >= 0; i--)
        delete workers_copy_pfs[i];
      workers_copy_pfs.clear();
    }

    mysql_mutex_destroy(&log_space_lock);
    mysql_cond_destroy(&log_space_cond);
    mysql_mutex_destroy(&pending_jobs_lock);
    mysql_cond_destroy(&pending_jobs_cond);
    mysql_mutex_destroy(&exit_count_lock);
    mysql_mutex_destroy(&mts_temp_table_LOCK);
    mysql_mutex_destroy(&mts_gaq_LOCK);
    mysql_cond_destroy(&logical_clock_cond);
    relay_log.cleanup();
  }

  set_rli_description_event(NULL);

  DBUG_VOID_RETURN;
}

/**
   Method is called when MTS coordinator senses the relay-log name
   has been changed.
   It marks each Worker member with this fact to make an action
   at time it will distribute a terminal event of a group to the Worker.

   Worker receives the new name at the group commiting phase
   @c Slave_worker::slave_worker_ends_group().
*/
void Relay_log_info::reset_notified_relay_log_change()
{
  if (!is_parallel_exec())
    return;
  for (Slave_worker **it= workers.begin(); it != workers.end(); ++it)
  {
    Slave_worker *w= *it;
    w->relay_log_change_notified= FALSE;
  }
}

/**
   This method is called in mts_checkpoint_routine() to mark that each
   worker is required to adapt to a new checkpoint data whose coordinates
   are passed to it through GAQ index.

   Worker notices the new checkpoint value at the group commit to reset
   the current bitmap and starts using the clean bitmap indexed from zero
   of being reset checkpoint_seqno. 

    New seconds_behind_master timestamp is installed.

   @param shift          number of bits to shift by Worker due to the
                         current checkpoint change.
   @param new_ts         new seconds_behind_master timestamp value
                         unless zero. Zero could be due to FD event.
   @param need_data_lock False if caller has locked @c data_lock
*/
void Relay_log_info::reset_notified_checkpoint(ulong shift, time_t new_ts,
                                               bool need_data_lock)
{
  /*
    If this is not a parallel execution we return immediately.
  */
  if (!is_parallel_exec())
    return;

  for (Slave_worker **it= workers.begin(); it != workers.end(); ++it)
  {
    Slave_worker *w= *it;
    /*
      Reseting the notification information in order to force workers to
      assign jobs with the new updated information.
      Notice that the bitmap_shifted is accumulated to indicate how many
      consecutive jobs were successfully processed. 

      The worker when assigning a new job will set the value back to
      zero.
    */
    w->checkpoint_notified= FALSE;
    w->bitmap_shifted= w->bitmap_shifted + shift;
    /*
      Zero shift indicates the caller rotates the master binlog.
      The new name will be passed to W through the group descriptor
      during the first post-rotation time scheduling.
    */
    if (shift == 0)
      w->master_log_change_notified= false;

    DBUG_PRINT("mts", ("reset_notified_checkpoint shift --> %lu, "
                       "worker->bitmap_shifted --> %lu, worker --> %u.",
                       shift, w->bitmap_shifted,
                       static_cast<unsigned>(it - workers.begin())));
  }
  /*
    There should not be a call where (shift == 0 && checkpoint_seqno != 0).
    Then the new checkpoint sequence is updated by subtracting the number
    of consecutive jobs that were successfully processed.
  */
  DBUG_ASSERT(current_mts_submode->get_type() != MTS_PARALLEL_TYPE_DB_NAME ||
              !(shift == 0 && checkpoint_seqno != 0));
  checkpoint_seqno= checkpoint_seqno - shift;
  DBUG_PRINT("mts", ("reset_notified_checkpoint shift --> %lu, "
             "checkpoint_seqno --> %u.", shift, checkpoint_seqno));

  if (new_ts)
  {
    if (need_data_lock)
      mysql_mutex_lock(&data_lock);
    else
      mysql_mutex_assert_owner(&data_lock);
    last_master_timestamp= new_ts;
    if (need_data_lock)
      mysql_mutex_unlock(&data_lock);
  }
}

/**
   Reset recovery info from Worker info table and 
   mark MTS recovery is completed.

   @return false on success true when @c reset_notified_checkpoint failed.
*/
bool Relay_log_info::mts_finalize_recovery()
{
  bool ret= false;
  uint i;
  uint repo_type= get_rpl_info_handler()->get_rpl_info_type();

  DBUG_ENTER("Relay_log_info::mts_finalize_recovery");

  for (Slave_worker **it= workers.begin(); !ret && it != workers.end(); ++it)
  {
    Slave_worker *w= *it;
    ret= w->reset_recovery_info();
    DBUG_EXECUTE_IF("mts_debug_recovery_reset_fails", ret= true;);
  }
  /*
    The loop is traversed in the worker index descending order due
    to specifics of the Worker table repository that does not like
    even temporary holes. Therefore stale records are deleted
    from the tail.
  */
  for (i= recovery_parallel_workers; i > workers.size() && !ret; i--)
  {
    Slave_worker *w=
      Rpl_info_factory::create_worker(repo_type, i - 1, this, true);
    ret= w->remove_info();
    delete w;
  }
  recovery_parallel_workers= slave_parallel_workers;

  DBUG_RETURN(ret);
}

static inline int add_relay_log(Relay_log_info* rli,LOG_INFO* linfo)
{
  MY_STAT s;
  DBUG_ENTER("add_relay_log");
  if (!mysql_file_stat(key_file_relaylog,
                       linfo->log_file_name, &s, MYF(0)))
  {
    sql_print_error("log %s listed in the index, but failed to stat.",
                    linfo->log_file_name);
    DBUG_RETURN(1);
  }
  rli->log_space_total += s.st_size;
#ifndef DBUG_OFF
  char buf[22];
  DBUG_PRINT("info",("log_space_total: %s", llstr(rli->log_space_total,buf)));
#endif
  DBUG_RETURN(0);
}

int Relay_log_info::count_relay_log_space()
{
  LOG_INFO flinfo;
  DBUG_ENTER("Relay_log_info::count_relay_log_space");
  log_space_total= 0;
  if (relay_log.find_log_pos(&flinfo, NullS, 1))
  {
    sql_print_error("Could not find first log while counting relay log space.");
    DBUG_RETURN(1);
  }
  do
  {
    if (add_relay_log(this, &flinfo))
      DBUG_RETURN(1);
  } while (!relay_log.find_next_log(&flinfo, 1));
  /*
     As we have counted everything, including what may have written in a
     preceding write, we must reset bytes_written, or we may count some space
     twice.
  */
  relay_log.reset_bytes_written();
  DBUG_RETURN(0);
}

/**
   Resets UNTIL condition for Relay_log_info
 */

void Relay_log_info::clear_until_condition()
{
  DBUG_ENTER("clear_until_condition");

  until_condition= Relay_log_info::UNTIL_NONE;
  until_log_name[0]= 0;
  until_log_pos= 0;
  until_sql_gtids.clear();
  until_sql_gtids_first_event= true;
  DBUG_VOID_RETURN;
}

/**
  Opens and intialize the given relay log. Specifically, it does what follows:

  - Closes old open relay log files.
  - If we are using the same relay log as the running IO-thread, then sets.
    rli->cur_log to point to the same IO_CACHE entry.
  - If not, opens the 'log' binary file.

  @todo check proper initialization of
  group_master_log_name/group_master_log_pos. /alfranio

  @param rli[in] Relay information (will be initialized)
  @param log[in] Name of relay log file to read from. NULL = First log
  @param pos[in] Position in relay log file
  @param need_data_lock[in] If true, this function will acquire the
  relay_log.data_lock(); otherwise the caller should already have
  acquired it.
  @param errmsg[out] On error, this function will store a pointer to
  an error message here
  @param keep_looking_for_fd[in] If true, this function will
  look for a Format_description_log_event.  We only need this when the
  SQL thread starts and opens an existing relay log and has to execute
  it (possibly from an offset >4); then we need to read the first
  event of the relay log to be able to parse the events we have to
  execute.

  @retval 0 ok,
  @retval 1 error.  In this case, *errmsg is set to point to the error
  message.
*/

int Relay_log_info::init_relay_log_pos(const char* log,
                                       ulonglong pos, bool need_data_lock,
                                       const char** errmsg,
                                       bool keep_looking_for_fd)
{
  DBUG_ENTER("Relay_log_info::init_relay_log_pos");
  DBUG_PRINT("info", ("pos: %lu", (ulong) pos));

  *errmsg=0;
  const char* errmsg_fmt= 0;
  static char errmsg_buff[MYSQL_ERRMSG_SIZE + FN_REFLEN];
  mysql_mutex_t *log_lock= relay_log.get_log_lock();

  if (need_data_lock)
    mysql_mutex_lock(&data_lock);
  else
    mysql_mutex_assert_owner(&data_lock);

  /*
    By default the relay log is in binlog format 3 (4.0).
    Even if format is 4, this will work enough to read the first event
    (Format_desc) (remember that format 4 is just lenghtened compared to format
    3; format 3 is a prefix of format 4).
  */
  set_rli_description_event(new Format_description_log_event(3));

  mysql_mutex_lock(log_lock);

  /* Close log file and free buffers if it's already open */
  if (cur_log_fd >= 0)
  {
    end_io_cache(&cache_buf);
    mysql_file_close(cur_log_fd, MYF(MY_WME));
    cur_log_fd = -1;
  }

  group_relay_log_pos= event_relay_log_pos= pos;

  /*
    Test to see if the previous run was with the skip of purging
    If yes, we do not purge when we restart
  */
  if (relay_log.find_log_pos(&linfo, NullS, 1))
  {
    *errmsg="Could not find first log during relay log initialization";
    goto err;
  }

  if (log && relay_log.find_log_pos(&linfo, log, 1))
  {
    errmsg_fmt= "Could not find target log file mentioned in "
                "relay log info in the index file '%s' during "
                "relay log initialization";
    sprintf(errmsg_buff, errmsg_fmt, relay_log.get_index_fname());
    *errmsg= errmsg_buff;
    goto err;
  }

  set_group_relay_log_name(linfo.log_file_name);
  set_event_relay_log_name(linfo.log_file_name);

  if (relay_log.is_active(linfo.log_file_name))
  {
    /*
      The IO thread is using this log file.
      In this case, we will use the same IO_CACHE pointer to
      read data as the IO thread is using to write data.
    */
    my_b_seek((cur_log=relay_log.get_log_file()), (off_t)0);
    if (check_binlog_magic(cur_log, errmsg))
      goto err;
    cur_log_old_open_count=relay_log.get_open_count();
  }
  else
  {
    /*
      Open the relay log and set cur_log to point at this one
    */
    if ((cur_log_fd=open_binlog_file(&cache_buf,
                                     linfo.log_file_name,errmsg)) < 0)
      goto err;
    cur_log = &cache_buf;
  }
  /*
    In all cases, check_binlog_magic() has been called so we're at offset 4 for
    sure.
  */
  if (pos > BIN_LOG_HEADER_SIZE) /* If pos<=4, we stay at 4 */
  {
    Log_event* ev;
    while (keep_looking_for_fd)
    {
      /*
        Read the possible Format_description_log_event; if position
        was 4, no need, it will be read naturally.
      */
      DBUG_PRINT("info",("looking for a Format_description_log_event"));

      if (my_b_tell(cur_log) >= pos)
        break;

      /*
        Because of we have data_lock and log_lock, we can safely read an
        event
      */
      if (!(ev= Log_event::read_log_event(cur_log, 0,
                                          rli_description_event,
                                          opt_slave_sql_verify_checksum)))
      {
        DBUG_PRINT("info",("could not read event, cur_log->error=%d",
                           cur_log->error));
        if (cur_log->error) /* not EOF */
        {
          *errmsg= "I/O error reading event at position 4";
          goto err;
        }
        break;
      }
      else if (ev->get_type_code() == binary_log::FORMAT_DESCRIPTION_EVENT)
      {
        DBUG_PRINT("info",("found Format_description_log_event"));
        set_rli_description_event((Format_description_log_event *)ev);
        /*
          As ev was returned by read_log_event, it has passed is_valid(), so
          my_malloc() in ctor worked, no need to check again.
        */
        /*
          Ok, we found a Format_description event. But it is not sure that this
          describes the whole relay log; indeed, one can have this sequence
          (starting from position 4):
          Format_desc (of slave)
          Previous-GTIDs (of slave IO thread, if GTIDs are enabled)
          Rotate (of master)
          Format_desc (of master)
          So the Format_desc which really describes the rest of the relay log
          can be the 3rd or the 4th event (depending on GTIDs being enabled or
          not, it can't be further than that, because we rotate
          the relay log when we queue a Rotate event from the master).
          But what describes the Rotate is the first Format_desc.
          So what we do is:
          go on searching for Format_description events, until you exceed the
          position (argument 'pos') or until you find an event other than
          Previous-GTIDs, Rotate or Format_desc.
        */
      }
      else
      {
        DBUG_PRINT("info",("found event of another type=%d",
                           ev->get_type_code()));
        keep_looking_for_fd=
          (ev->get_type_code() == binary_log::ROTATE_EVENT ||
           ev->get_type_code() == binary_log::PREVIOUS_GTIDS_LOG_EVENT);
        delete ev;
      }
    }
    my_b_seek(cur_log,(off_t)pos);
#ifndef DBUG_OFF
  {
    char llbuf1[22], llbuf2[22];
    DBUG_PRINT("info", ("my_b_tell(cur_log)=%s >event_relay_log_pos=%s",
                        llstr(my_b_tell(cur_log),llbuf1),
                        llstr(get_event_relay_log_pos(),llbuf2)));
  }
#endif

  }

err:
  /*
    If we don't purge, we can't honour relay_log_space_limit ;
    silently discard it
  */
  if (!relay_log_purge)
  {
    log_space_limit= 0; // todo: consider to throw a warning at least
  }
  mysql_cond_broadcast(&data_cond);

  mysql_mutex_unlock(log_lock);

  if (need_data_lock)
    mysql_mutex_unlock(&data_lock);
  if (!rli_description_event->is_valid() && !*errmsg)
    *errmsg= "Invalid Format_description log event; could be out of memory";

  DBUG_RETURN ((*errmsg) ? 1 : 0);
}

/**
  Update the error number, message and timestamp fields. This function is
  different from va_report() as va_report() also logs the error message in the
  log apart from updating the error fields.

  SYNOPSIS
  @param[in]  level          specifies the level- error, warning or information,
  @param[in]  err_code       error number,
  @param[in]  buff_coord     error message to be used.

*/
void Relay_log_info::fill_coord_err_buf(loglevel level, int err_code,
                                      const char *buff_coord) const
{
  mysql_mutex_lock(&err_lock);

  if(level == ERROR_LEVEL)
  {
    m_last_error.number = err_code;
    strncpy(m_last_error.message, buff_coord, MAX_SLAVE_ERRMSG);
    m_last_error.update_timestamp();
  }

  mysql_mutex_unlock(&err_lock);
}

/**
  Waits until the SQL thread reaches (has executed up to) the
  log/position or timed out.

  SYNOPSIS
  @param[in]  thd             client thread that sent @c SELECT @c MASTER_POS_WAIT,
  @param[in]  log_name        log name to wait for,
  @param[in]  log_pos         position to wait for,
  @param[in]  timeout         @c timeout in seconds before giving up waiting.
                              @c timeout is longlong whereas it should be ulong; but this is
                              to catch if the user submitted a negative timeout.

  @retval  -2   improper arguments (log_pos<0)
                or slave not running, or master info changed
                during the function's execution,
                or client thread killed. -2 is translated to NULL by caller,
  @retval  -1   timed out
  @retval  >=0  number of log events the function had to wait
                before reaching the desired log/position
 */

int Relay_log_info::wait_for_pos(THD* thd, String* log_name,
                                    longlong log_pos,
                                    longlong timeout)
{
  int event_count = 0;
  ulong init_abort_pos_wait;
  int error=0;
  struct timespec abstime; // for timeout checking
  PSI_stage_info old_stage;
  DBUG_ENTER("Relay_log_info::wait_for_pos");

  if (!inited)
    DBUG_RETURN(-2);

  DBUG_PRINT("enter",("log_name: '%s'  log_pos: %lu  timeout: %lu",
                      log_name->c_ptr_safe(), (ulong) log_pos, (ulong) timeout));

  set_timespec(&abstime, timeout);
  mysql_mutex_lock(&data_lock);
  thd->ENTER_COND(&data_cond, &data_lock,
                  &stage_waiting_for_the_slave_thread_to_advance_position,
                  &old_stage);
  /*
     This function will abort when it notices that some CHANGE MASTER or
     RESET MASTER has changed the master info.
     To catch this, these commands modify abort_pos_wait ; We just monitor
     abort_pos_wait and see if it has changed.
     Why do we have this mechanism instead of simply monitoring slave_running
     in the loop (we do this too), as CHANGE MASTER/RESET SLAVE require that
     the SQL thread be stopped?
     This is becasue if someones does:
     STOP SLAVE;CHANGE MASTER/RESET SLAVE; START SLAVE;
     the change may happen very quickly and we may not notice that
     slave_running briefly switches between 1/0/1.
  */
  init_abort_pos_wait= abort_pos_wait;

  /*
    We'll need to
    handle all possible log names comparisons (e.g. 999 vs 1000).
    We use ulong for string->number conversion ; this is no
    stronger limitation than in find_uniq_filename in sql/log.cc
  */
  ulong log_name_extension;
  char log_name_tmp[FN_REFLEN]; //make a char[] from String

  strmake(log_name_tmp, log_name->ptr(), min<uint32>(log_name->length(), FN_REFLEN-1));

  char *p= fn_ext(log_name_tmp);
  char *p_end;
  if (!*p || log_pos<0)
  {
    error= -2; //means improper arguments
    goto err;
  }
  // Convert 0-3 to 4
  log_pos= max(log_pos, static_cast<longlong>(BIN_LOG_HEADER_SIZE));
  /* p points to '.' */
  log_name_extension= strtoul(++p, &p_end, 10);
  /*
    p_end points to the first invalid character.
    If it equals to p, no digits were found, error.
    If it contains '\0' it means conversion went ok.
  */
  if (p_end==p || *p_end)
  {
    error= -2;
    goto err;
  }

  /* The "compare and wait" main loop */
  while (!thd->killed &&
         init_abort_pos_wait == abort_pos_wait &&
         slave_running)
  {
    bool pos_reached;
    int cmp_result= 0;
    const char * const group_master_log_name= get_group_master_log_name();
    const ulonglong group_master_log_pos= get_group_master_log_pos();

    DBUG_PRINT("info",
               ("init_abort_pos_wait: %ld  abort_pos_wait: %ld",
                init_abort_pos_wait, abort_pos_wait));
    DBUG_PRINT("info",("group_master_log_name: '%s'  pos: %lu",
                       group_master_log_name, (ulong) group_master_log_pos));

    /*
      group_master_log_name can be "", if we are just after a fresh
      replication start or after a CHANGE MASTER TO MASTER_HOST/PORT
      (before we have executed one Rotate event from the master) or
      (rare) if the user is doing a weird slave setup (see next
      paragraph).  If group_master_log_name is "", we assume we don't
      have enough info to do the comparison yet, so we just wait until
      more data. In this case master_log_pos is always 0 except if
      somebody (wrongly) sets this slave to be a slave of itself
      without using --replicate-same-server-id (an unsupported
      configuration which does nothing), then group_master_log_pos
      will grow and group_master_log_name will stay "".
      Also in case the group master log position is invalid (e.g. after
      CHANGE MASTER TO RELAY_LOG_POS ), we will wait till the first event
      is read and the log position is valid again.
    */
    if (*group_master_log_name && !is_group_master_log_pos_invalid)
    {
      const char * const basename= (group_master_log_name +
                                    dirname_length(group_master_log_name));
      /*
        First compare the parts before the extension.
        Find the dot in the master's log basename,
        and protect against user's input error :
        if the names do not match up to '.' included, return error
      */
      char *q= (fn_ext(basename)+1);
      if (strncmp(basename, log_name_tmp, (int)(q-basename)))
      {
        error= -2;
        break;
      }
      // Now compare extensions.
      char *q_end;
      ulong group_master_log_name_extension= strtoul(q, &q_end, 10);
      if (group_master_log_name_extension < log_name_extension)
        cmp_result= -1 ;
      else
        cmp_result= (group_master_log_name_extension > log_name_extension) ? 1 : 0 ;

      pos_reached= ((!cmp_result && group_master_log_pos >= (ulonglong)log_pos) ||
                    cmp_result > 0);
      if (pos_reached || thd->killed)
        break;
    }

    //wait for master update, with optional timeout.

    DBUG_PRINT("info",("Waiting for master update"));
    /*
      We are going to mysql_cond_(timed)wait(); if the SQL thread stops it
      will wake us up.
    */
    thd_wait_begin(thd, THD_WAIT_BINLOG);
    if (timeout > 0)
    {
      /*
        Note that mysql_cond_timedwait checks for the timeout
        before for the condition ; i.e. it returns ETIMEDOUT
        if the system time equals or exceeds the time specified by abstime
        before the condition variable is signaled or broadcast, _or_ if
        the absolute time specified by abstime has already passed at the time
        of the call.
        For that reason, mysql_cond_timedwait will do the "timeoutting" job
        even if its condition is always immediately signaled (case of a loaded
        master).
      */
      error= mysql_cond_timedwait(&data_cond, &data_lock, &abstime);
    }
    else
      mysql_cond_wait(&data_cond, &data_lock);
    thd_wait_end(thd);
    DBUG_PRINT("info",("Got signal of master update or timed out"));
    if (error == ETIMEDOUT || error == ETIME)
    {
#ifndef DBUG_OFF
      /*
        Doing this to generate a stack trace and make debugging
        easier. 
      */
      if (DBUG_EVALUATE_IF("debug_crash_slave_time_out", 1, 0))
        DBUG_ASSERT(0);
#endif
      error= -1;
      break;
    }
    error=0;
    event_count++;
    DBUG_PRINT("info",("Testing if killed or SQL thread not running"));
  }

err:
  mysql_mutex_unlock(&data_lock);
  thd->EXIT_COND(&old_stage);
  DBUG_PRINT("exit",("killed: %d  abort: %d  slave_running: %d \
improper_arguments: %d  timed_out: %d",
                     thd->killed_errno(),
                     (int) (init_abort_pos_wait != abort_pos_wait),
                     (int) slave_running,
                     (int) (error == -2),
                     (int) (error == -1)));
  if (thd->killed || init_abort_pos_wait != abort_pos_wait ||
      !slave_running)
  {
    error= -2;
  }
  DBUG_RETURN( error ? error : event_count );
}

int Relay_log_info::wait_for_gtid_set(THD* thd, String* gtid,
                                      longlong timeout)
{
  DBUG_ENTER("Relay_log_info::wait_for_gtid_set(thd, String, timeout)");

  DBUG_PRINT("info", ("Waiting for %s timeout %lld", gtid->c_ptr_safe(),
             timeout));

  Gtid_set wait_gtid_set(global_sid_map);
  global_sid_lock->rdlock();

  if (wait_gtid_set.add_gtid_text(gtid->c_ptr_safe()) != RETURN_STATUS_OK)
  {
    global_sid_lock->unlock();
    DBUG_PRINT("exit",("improper gtid argument"));
    DBUG_RETURN(-2);

  }
  global_sid_lock->unlock();

  DBUG_RETURN(wait_for_gtid_set(thd, &wait_gtid_set, timeout));
}

/*
  TODO: This is a duplicated code that needs to be simplified.
  This will be done while developing all possible sync options.
  See WL#3584's specification.

  /Alfranio
*/
int Relay_log_info::wait_for_gtid_set(THD* thd, const Gtid_set* wait_gtid_set,
                                      longlong timeout)
{
  int event_count = 0;
  ulong init_abort_pos_wait;
  int error=0;
  struct timespec abstime; // for timeout checking
  PSI_stage_info old_stage;
  DBUG_ENTER("Relay_log_info::wait_for_gtid_set(thd, gtid_set, timeout)");

  if (!inited)
    DBUG_RETURN(-2);

  set_timespec(&abstime, timeout);
  mysql_mutex_lock(&data_lock);
  thd->ENTER_COND(&data_cond, &data_lock,
                  &stage_waiting_for_the_slave_thread_to_advance_position,
                  &old_stage);
  /*
     This function will abort when it notices that some CHANGE MASTER or
     RESET MASTER has changed the master info.
     To catch this, these commands modify abort_pos_wait ; We just monitor
     abort_pos_wait and see if it has changed.
     Why do we have this mechanism instead of simply monitoring slave_running
     in the loop (we do this too), as CHANGE MASTER/RESET SLAVE require that
     the SQL thread be stopped?
     This is becasue if someones does:
     STOP SLAVE;CHANGE MASTER/RESET SLAVE; START SLAVE;
     the change may happen very quickly and we may not notice that
     slave_running briefly switches between 1/0/1.
  */
  init_abort_pos_wait= abort_pos_wait;

  /* The "compare and wait" main loop */
  while (!thd->killed &&
         init_abort_pos_wait == abort_pos_wait &&
         slave_running)
  {
    DBUG_PRINT("info",
               ("init_abort_pos_wait: %ld  abort_pos_wait: %ld",
                init_abort_pos_wait, abort_pos_wait));

    //wait for master update, with optional timeout.

    global_sid_lock->wrlock();
    const Gtid_set* executed_gtids= gtid_state->get_executed_gtids();
    const Owned_gtids* owned_gtids= gtid_state->get_owned_gtids();

    char *wait_gtid_set_buf;
    wait_gtid_set->to_string(&wait_gtid_set_buf);
    DBUG_PRINT("info", ("Waiting for '%s'. is_subset: %d and "
                        "!is_intersection_nonempty: %d",
                        wait_gtid_set_buf,
                        wait_gtid_set->is_subset(executed_gtids),
                        !owned_gtids->is_intersection_nonempty(wait_gtid_set)));
    my_free(wait_gtid_set_buf);
    executed_gtids->dbug_print("gtid_executed:");
    owned_gtids->dbug_print("owned_gtids:");

    /*
      Since commit is performed after log to binary log, we must also
      check if any GTID of wait_gtid_set is not yet committed.
    */
    if (wait_gtid_set->is_subset(executed_gtids) &&
        !owned_gtids->is_intersection_nonempty(wait_gtid_set))
    {
      global_sid_lock->unlock();
      break;
    }
    global_sid_lock->unlock();

    DBUG_PRINT("info",("Waiting for master update"));

    /*
      We are going to mysql_cond_(timed)wait(); if the SQL thread stops it
      will wake us up.
    */
    thd_wait_begin(thd, THD_WAIT_BINLOG);
    if (timeout > 0)
    {
      /*
        Note that mysql_cond_timedwait checks for the timeout
        before for the condition ; i.e. it returns ETIMEDOUT
        if the system time equals or exceeds the time specified by abstime
        before the condition variable is signaled or broadcast, _or_ if
        the absolute time specified by abstime has already passed at the time
        of the call.
        For that reason, mysql_cond_timedwait will do the "timeoutting" job
        even if its condition is always immediately signaled (case of a loaded
        master).
      */
      error= mysql_cond_timedwait(&data_cond, &data_lock, &abstime);
    }
    else
      mysql_cond_wait(&data_cond, &data_lock);
    thd_wait_end(thd);
    DBUG_PRINT("info",("Got signal of master update or timed out"));
    if (error == ETIMEDOUT || error == ETIME)
    {
#ifndef DBUG_OFF
      /*
        Doing this to generate a stack trace and make debugging
        easier. 
      */
      if (DBUG_EVALUATE_IF("debug_crash_slave_time_out", 1, 0))
        DBUG_ASSERT(0);
#endif
      error= -1;
      break;
    }
    error=0;
    event_count++;
    DBUG_PRINT("info",("Testing if killed or SQL thread not running"));
  }

  mysql_mutex_unlock(&data_lock);
  thd->EXIT_COND(&old_stage);
  DBUG_PRINT("exit",("killed: %d  abort: %d  slave_running: %d \
improper_arguments: %d  timed_out: %d",
                     thd->killed_errno(),
                     (int) (init_abort_pos_wait != abort_pos_wait),
                     (int) slave_running,
                     (int) (error == -2),
                     (int) (error == -1)));
  if (thd->killed || init_abort_pos_wait != abort_pos_wait ||
      !slave_running)
  {
    error= -2;
  }
  DBUG_RETURN( error ? error : event_count );
}

int Relay_log_info::inc_group_relay_log_pos(ulonglong log_pos,
                                            bool need_data_lock)
{
  int error= 0;
  DBUG_ENTER("Relay_log_info::inc_group_relay_log_pos");

  if (need_data_lock)
  {
    const ulong timeout= info_thd->variables.lock_wait_timeout;

    /*
      Acquire protection against global BINLOG lock before rli->data_lock is
      locked (otherwise we would also block SHOW SLAVE STATUS).
    */
    DBUG_ASSERT(!info_thd->backup_binlog_lock.is_acquired());
    DBUG_PRINT("debug", ("Acquiring binlog protection lock"));
    mysql_mutex_assert_not_owner(&data_lock);
    if (info_thd->backup_binlog_lock.acquire_protection(info_thd, MDL_EXPLICIT,
                                                        timeout))
      DBUG_RETURN(1);

    mysql_mutex_lock(&data_lock);
  }
  else
  {
    mysql_mutex_assert_owner(&data_lock);
    DBUG_ASSERT(info_thd->backup_binlog_lock.is_protection_acquired());
  }

  inc_event_relay_log_pos();
  group_relay_log_pos= event_relay_log_pos;
  strmake(group_relay_log_name,event_relay_log_name,
          sizeof(group_relay_log_name)-1);

  notify_group_relay_log_name_update();

  /*
    In 4.x we used the event's len to compute the positions here. This is
    wrong if the event was 3.23/4.0 and has been converted to 5.0, because
    then the event's len is not what is was in the master's binlog, so this
    will make a wrong group_master_log_pos (yes it's a bug in 3.23->4.0
    replication: Exec_master_log_pos is wrong). Only way to solve this is to
    have the original offset of the end of the event the relay log. This is
    what we do in 5.0: log_pos has become "end_log_pos" (because the real use
    of log_pos in 4.0 was to compute the end_log_pos; so better to store
    end_log_pos instead of begin_log_pos.
    If we had not done this fix here, the problem would also have appeared
    when the slave and master are 5.0 but with different event length (for
    example the slave is more recent than the master and features the event
    UID). It would give false MASTER_POS_WAIT, false Exec_master_log_pos in
    SHOW SLAVE STATUS, and so the user would do some CHANGE MASTER using this
    value which would lead to badly broken replication.
    Even the relay_log_pos will be corrupted in this case, because the len is
    the relay log is not "val".
    With the end_log_pos solution, we avoid computations involving lengthes.
  */
  DBUG_PRINT("info", ("log_pos: %lu  group_master_log_pos: %lu",
                      (long) log_pos, (long) get_group_master_log_pos()));

  if (log_pos > 0)  // 3.23 binlogs don't have log_posx
<<<<<<< HEAD
    group_master_log_pos= log_pos;
  /*
    If the master log position was invalidiated by say, "CHANGE MASTER TO
    RELAY_LOG_POS=N", it is now valid,
   */
  if (is_group_master_log_pos_invalid)
    is_group_master_log_pos_invalid= false;
=======
    set_group_master_log_pos(log_pos);
>>>>>>> 2071aeef

  /*
    In MTS mode FD or Rotate event commit their solitary group to
    Coordinator's info table. Callers make sure that Workers have been
    executed all assignements.
    Broadcast to master_pos_wait() waiters should be done after
    the table is updated.
  */
  DBUG_ASSERT(!is_parallel_exec() ||
              mts_group_status != Relay_log_info::MTS_IN_GROUP);
  /*
    We do not force synchronization at this point, note the
    parameter false, because a non-transactional change is
    being committed.

    For that reason, the synchronization here is subjected to
    the option sync_relay_log_info.

    See sql/rpl_rli.h for further information on this behavior.
  */
  error= flush_info(FALSE);

  mysql_cond_broadcast(&data_cond);
  if (need_data_lock)
  {
    mysql_mutex_unlock(&data_lock);

    DBUG_PRINT("debug", ("Releasing binlog protection lock"));
    info_thd->backup_binlog_lock.release_protection(info_thd);
  }

  DBUG_RETURN(error);
}


void Relay_log_info::close_temporary_tables()
{
  TABLE *table,*next;
  int num_closed_temp_tables= 0;
  DBUG_ENTER("Relay_log_info::close_temporary_tables");

  for (table=save_temporary_tables ; table ; table=next)
  {
    next=table->next;
    /*
      Don't ask for disk deletion. For now, anyway they will be deleted when
      slave restarts, but it is a better intention to not delete them.
    */
    DBUG_PRINT("info", ("table: 0x%lx", (long) table));
    close_temporary(table, 1, 0);
    num_closed_temp_tables++;
  }
  save_temporary_tables= 0;
  slave_open_temp_tables.atomic_add(-num_closed_temp_tables);
  channel_open_temp_tables.atomic_add(-num_closed_temp_tables);
  DBUG_VOID_RETURN;
}

/**
  Purges relay logs. It assumes to have a run lock on rli and that no
  slave thread are running.

  @param[in]   THD         connection,
  @param[in]   just_reset  if false, it tells that logs should be purged
                           and @c init_relay_log_pos() should be called,
  @errmsg[out] errmsg      store pointer to an error message.

  @retval 0 successfuly executed,
  @retval 1 otherwise error, where errmsg is set to point to the error message.
*/

int Relay_log_info::purge_relay_logs(THD *thd, bool just_reset,
                                     const char** errmsg, bool delete_only)
{
  int error=0;
  DBUG_ENTER("Relay_log_info::purge_relay_logs");
  bool binlog_prot_acquired= false;

  /*
    Even if inited==0, we still try to empty master_log_* variables. Indeed,
    inited==0 does not imply that they already are empty.

    It could be that slave's info initialization partly succeeded: for example
    if relay-log.info existed but *relay-bin*.* have been manually removed,
    init_info reads the old relay-log.info and fills rli->master_log_*, then
    init_info checks for the existence of the relay log, this fails and 
    init_info leaves inited to 0.
    In that pathological case, master_log_pos* will be properly reinited at
    the next START SLAVE (as RESET SLAVE or CHANGE MASTER, the callers of
    purge_relay_logs, will delete bogus *.info files or replace them with
    correct files), however if the user does SHOW SLAVE STATUS before START
    SLAVE, he will see old, confusing master_log_*. In other words, we reinit
    master_log_* for SHOW SLAVE STATUS to display fine in any case.
  */

  if (!thd->backup_binlog_lock.is_acquired())
  {
    const ulong timeout= thd->variables.lock_wait_timeout;

    DBUG_PRINT("debug", ("Acquiring binlog protection lock"));
    mysql_mutex_assert_not_owner(&data_lock);
    if (thd->backup_binlog_lock.acquire_protection(thd, MDL_EXPLICIT,
                                                   timeout))
      return 1;

    binlog_prot_acquired= true;
  }

  set_group_master_log_name("");
  set_group_master_log_pos(0);

  /*
    Following the the relay log purge, the master_log_pos will be in sync
    with relay_log_pos, so the flag should be cleared. Refer bug#11766010.
  */

  is_group_master_log_pos_invalid= false;

  if (!inited)
  {
    DBUG_PRINT("info", ("inited == 0"));

    if (binlog_prot_acquired)
    {
      DBUG_PRINT("debug", ("Releasing binlog protection lock"));
      thd->backup_binlog_lock.release_protection(thd);
    }

    DBUG_RETURN(0);
  }

  DBUG_ASSERT(slave_running == 0);
  DBUG_ASSERT(mi->slave_running == 0);

  /* Reset the transaction boundary parser and clear the last GTID queued */
  mi->transaction_parser.reset();
  mi->clear_last_gtid_queued();

  slave_skip_counter= 0;
  mysql_mutex_lock(&data_lock);

  /*
    we close the relay log fd possibly left open by the slave SQL thread,
    to be able to delete it; the relay log fd possibly left open by the slave
    I/O thread will be closed naturally in reset_logs() by the
    close(LOG_CLOSE_TO_BE_OPENED) call
  */
  if (cur_log_fd >= 0)
  {
    end_io_cache(&cache_buf);
    my_close(cur_log_fd, MYF(MY_WME));
    cur_log_fd= -1;
  }

  if (relay_log.reset_logs(thd, delete_only))
  {
    *errmsg = "Failed during log reset";
    error=1;
    goto err;
  }

  /**
    Clear the retrieved gtid set for this channel.
    global_sid_lock->wrlock() is needed.
  */
  global_sid_lock->wrlock();
  (const_cast<Gtid_set *>(get_gtid_set()))->clear();
  global_sid_lock->unlock();

  /* Save name of used relay log file */
  set_group_relay_log_name(relay_log.get_log_fname());
  set_event_relay_log_name(relay_log.get_log_fname());
  group_relay_log_pos= event_relay_log_pos= BIN_LOG_HEADER_SIZE;
  if (!delete_only && count_relay_log_space())
  {
    *errmsg= "Error counting relay log space";
    error= 1;
    goto err;
  }
  if (!just_reset)
    error= init_relay_log_pos(group_relay_log_name,
                              group_relay_log_pos,
                              false/*need_data_lock=false*/, errmsg, 0);

err:
#ifndef DBUG_OFF
  char buf[22];
#endif
  DBUG_PRINT("info",("log_space_total: %s",llstr(log_space_total,buf)));
  mysql_mutex_unlock(&data_lock);

  if (binlog_prot_acquired)
  {
      DBUG_PRINT("debug", ("Releasing binlog protection lock"));
      thd->backup_binlog_lock.release_protection(thd);
  }

  DBUG_RETURN(error);
}

/*
   When --relay-bin option is not provided, the names of the
   relay log files are host-relay-bin.0000x or
   host-relay-bin-CHANNEL.00000x in the case of MSR.
   However, if that option is provided, then the names of the
   relay log files are <relay-bin-option>.0000x or
   <relay-bin-option>-CHANNEL.00000x in the case of MSR.

   The function adds a channel suffix (according to the channel to file name
   conventions and conversions) to the relay log file.

   @todo: truncate the log file if length exceeds.
*/

const char*
Relay_log_info::add_channel_to_relay_log_name(char *buff, uint buff_size,
                                              const char *base_name)
{
  char *ptr;
  char channel_to_file[FN_REFLEN];
  uint errors, length;
  uint base_name_len;
  uint suffix_buff_size;

  DBUG_ASSERT(base_name !=NULL);

  base_name_len= strlen(base_name);
  suffix_buff_size= buff_size - base_name_len;

  ptr= strmake(buff, base_name, buff_size-1);

  if (channel[0])
  {

   /* adding a "-" */
    ptr= strmake(ptr, "-", suffix_buff_size-1);

    /*
      Convert the channel name to the file names charset.
      Channel name is in system_charset which is UTF8_general_ci
      as it was defined as utf8 in the mysql.slaveinfo tables.
    */
    length= strconvert(system_charset_info, channel, &my_charset_filename,
                       channel_to_file, NAME_LEN, &errors);
    ptr= strmake(ptr, channel_to_file, suffix_buff_size-length-1);

  }

  return (const char*)buff;
}


/**
     Checks if condition stated in UNTIL clause of START SLAVE is reached.

     Specifically, it checks if UNTIL condition is reached. Uses caching result
     of last comparison of current log file name and target log file name. So
     cached value should be invalidated if current log file name changes (see
     @c Relay_log_info::notify_... functions).

     This caching is needed to avoid of expensive string comparisons and
     @c strtol() conversions needed for log names comparison. We don't need to
     compare them each time this function is called, we only need to do this
     when current log name changes. If we have @c UNTIL_MASTER_POS condition we
     need to do this only after @c Rotate_log_event::do_apply_event() (which is
     rare, so caching gives real benifit), and if we have @c UNTIL_RELAY_POS
     condition then we should invalidate cached comarison value after
     @c inc_group_relay_log_pos() which called for each group of events (so we
     have some benefit if we have something like queries that use
     autoincrement or if we have transactions).

     Should be called ONLY if @c until_condition @c != @c UNTIL_NONE !

     @param master_beg_pos    position of the beginning of to be executed event
                              (not @c log_pos member of the event that points to
                              the beginning of the following event)

     @retval true   condition met or error happened (condition seems to have
                    bad log file name),
     @retval false  condition not met.
*/

bool Relay_log_info::is_until_satisfied(THD *thd, Log_event *ev)
{
  char error_msg[]= "Slave SQL thread is stopped because UNTIL "
                    "condition is bad.";
  DBUG_ENTER("Relay_log_info::is_until_satisfied");

  switch (until_condition)
  {
  case UNTIL_MASTER_POS:
  case UNTIL_RELAY_POS:
  {
    const char *log_name= NULL;
    ulonglong log_pos= 0;

    if (until_condition == UNTIL_MASTER_POS)
    {
      if (ev && ev->server_id == (uint32) ::server_id && !replicate_same_server_id)
        DBUG_RETURN(false);
<<<<<<< HEAD
      /*
        Rotate events originating from the slave have server_id==0,
        and their log_pos is relative to the slave, so in case their
        log_pos is greater than the log_pos we are waiting for, they
        can cause the slave to stop prematurely. So we ignore such
        events.
      */
      if (ev && ev->server_id == 0)
        DBUG_RETURN(false);
      log_name= group_master_log_name;
      if (!ev || is_in_group() || !ev->common_header->log_pos)
        log_pos= group_master_log_pos;
      else
        log_pos= ev->common_header->log_pos - ev->common_header->data_written;
=======
      log_name= get_group_master_log_name();
      log_pos= (!ev || is_in_group() || !ev->log_pos) ?
        get_group_master_log_pos() : ev->log_pos - ev->data_written;
>>>>>>> 2071aeef
    }
    else
    { /* until_condition == UNTIL_RELAY_POS */
      log_name= group_relay_log_name;
      log_pos= group_relay_log_pos;
    }

#ifndef DBUG_OFF
    {
      char buf[32];
      DBUG_PRINT("info", ("group_master_log_name='%s', group_master_log_pos=%s",
                          get_group_master_log_name(),
                          llstr(get_group_master_log_pos(), buf)));
      DBUG_PRINT("info", ("group_relay_log_name='%s', group_relay_log_pos=%s",
                          group_relay_log_name, llstr(group_relay_log_pos, buf)));
      DBUG_PRINT("info", ("(%s) log_name='%s', log_pos=%s",
                          until_condition == UNTIL_MASTER_POS ? "master" : "relay",
                          log_name, llstr(log_pos, buf)));
      DBUG_PRINT("info", ("(%s) until_log_name='%s', until_log_pos=%s",
                          until_condition == UNTIL_MASTER_POS ? "master" : "relay",
                          until_log_name, llstr(until_log_pos, buf)));
    }
#endif

    if (until_log_names_cmp_result == UNTIL_LOG_NAMES_CMP_UNKNOWN)
    {
      /*
        We have no cached comparison results so we should compare log names
        and cache result.
        If we are after RESET SLAVE, and the SQL slave thread has not processed
        any event yet, it could be that group_master_log_name is "". In that case,
        just wait for more events (as there is no sensible comparison to do).
      */

      if (*log_name)
      {
        const char *basename= log_name + dirname_length(log_name);

        const char *q= (const char*)(fn_ext(basename)+1);
        if (strncmp(basename, until_log_name, (int)(q-basename)) == 0)
        {
          /* Now compare extensions. */
          char *q_end;
          ulong log_name_extension= strtoul(q, &q_end, 10);
          if (log_name_extension < until_log_name_extension)
            until_log_names_cmp_result= UNTIL_LOG_NAMES_CMP_LESS;
          else
            until_log_names_cmp_result=
              (log_name_extension > until_log_name_extension) ?
              UNTIL_LOG_NAMES_CMP_GREATER : UNTIL_LOG_NAMES_CMP_EQUAL ;
        }
        else
        {
          /* Base names do not match, so we abort */
          sql_print_error("%s", error_msg);
          DBUG_RETURN(true);
        }
      }
      else
        DBUG_RETURN(until_log_pos == 0);
    }

    if (((until_log_names_cmp_result == UNTIL_LOG_NAMES_CMP_EQUAL &&
          log_pos >= until_log_pos) ||
         until_log_names_cmp_result == UNTIL_LOG_NAMES_CMP_GREATER))
    {
      char buf[22];
      sql_print_information("Slave SQL thread stopped because it reached its"
                            " UNTIL position %s", llstr(until_pos(), buf));
      DBUG_RETURN(true);
    }
    DBUG_RETURN(false);
  }

  case UNTIL_SQL_BEFORE_GTIDS:
    /*
      We only need to check once if executed_gtids set
      contains any of the until_sql_gtids.
    */
    if (until_sql_gtids_first_event)
    {
      until_sql_gtids_first_event= false;
      global_sid_lock->wrlock();
      /* Check if until GTIDs were already applied. */
      const Gtid_set* executed_gtids= gtid_state->get_executed_gtids();
      if (until_sql_gtids.is_intersection_nonempty(executed_gtids))
      {
        char *buffer;
        until_sql_gtids.to_string(&buffer);
        global_sid_lock->unlock();
        sql_print_information("Slave SQL thread stopped because "
                              "UNTIL SQL_BEFORE_GTIDS %s is already "
                              "applied", buffer);
        my_free(buffer);
        DBUG_RETURN(true);
      }
      global_sid_lock->unlock();
    }
    if (ev != NULL && ev->get_type_code() == binary_log::GTID_LOG_EVENT)
    {
      Gtid_log_event *gev= (Gtid_log_event *)ev;
      global_sid_lock->rdlock();
      if (until_sql_gtids.contains_gtid(gev->get_sidno(false), gev->get_gno()))
      {
        char *buffer;
        until_sql_gtids.to_string(&buffer);
        global_sid_lock->unlock();
        sql_print_information("Slave SQL thread stopped because it reached "
                              "UNTIL SQL_BEFORE_GTIDS %s", buffer);
        my_free(buffer);
        DBUG_RETURN(true);
      }
      global_sid_lock->unlock();
    }
    DBUG_RETURN(false);
    break;

  case UNTIL_SQL_AFTER_GTIDS:
    {
      global_sid_lock->wrlock();
      const Gtid_set* executed_gtids= gtid_state->get_executed_gtids();
      if (until_sql_gtids.is_subset(executed_gtids))
      {
        char *buffer;
        until_sql_gtids.to_string(&buffer);
        global_sid_lock->unlock();
        sql_print_information("Slave SQL thread stopped because it reached "
                              "UNTIL SQL_AFTER_GTIDS %s", buffer);
        my_free(buffer);
        DBUG_RETURN(true);
      }
      global_sid_lock->unlock();
      DBUG_RETURN(false);
    }
    break;

  case UNTIL_SQL_AFTER_MTS_GAPS:
#ifndef DBUG_OFF
  case UNTIL_DONE:
#endif
    /*
      TODO: this condition is actually post-execution or post-scheduling
            so the proper place to check it before SQL thread goes
            into next_event() where it can wait while the condition
            has been satisfied already.
            It's deployed here temporarily to be fixed along the regular UNTIL
            support for MTS is provided.
    */
    if (mts_recovery_group_cnt == 0)
    {
      sql_print_information("Slave SQL thread stopped according to "
                            "UNTIL SQL_AFTER_MTS_GAPS as it has "
                            "processed all gap transactions left from "
                            "the previous slave session.");
#ifndef DBUG_OFF
      until_condition= UNTIL_DONE;
#endif
      DBUG_RETURN(true);
    }
    else
    {
      DBUG_RETURN(false);
    }
    break;

  case UNTIL_SQL_VIEW_ID:
    if (ev != NULL && ev->get_type_code() == binary_log::VIEW_CHANGE_EVENT)
    {
      View_change_log_event *view_event= (View_change_log_event *)ev;

      if (until_view_id.compare(view_event->get_view_id()) == 0)
      {
        set_group_replication_retrieved_certification_info(view_event);
        until_view_id_found= true;
        DBUG_RETURN(false);
      }
    }

    if (until_view_id_found && ev != NULL && ev->ends_group())
    {
      until_view_id_commit_found= true;
      DBUG_RETURN(false);
    }

    if (until_view_id_commit_found && ev == NULL)
    {
      DBUG_RETURN(true);
    }

    DBUG_RETURN(false);
    break;

  case UNTIL_NONE:
    DBUG_ASSERT(0);
    break;
  }

  DBUG_ASSERT(0);
  DBUG_RETURN(false);
}

void Relay_log_info::cached_charset_invalidate()
{
  DBUG_ENTER("Relay_log_info::cached_charset_invalidate");

  /* Full of zeroes means uninitialized. */
  memset(cached_charset, 0, sizeof(cached_charset));
  DBUG_VOID_RETURN;
}


bool Relay_log_info::cached_charset_compare(char *charset) const
{
  DBUG_ENTER("Relay_log_info::cached_charset_compare");

  if (memcmp(cached_charset, charset, sizeof(cached_charset)))
  {
    memcpy(const_cast<char*>(cached_charset), charset, sizeof(cached_charset));
    DBUG_RETURN(1);
  }
  DBUG_RETURN(0);
}


int Relay_log_info::stmt_done(my_off_t event_master_log_pos)
{
  int error= 0;

  clear_flag(IN_STMT);

  DBUG_ASSERT(!belongs_to_client());
  /* Worker does not execute binlog update position logics */
  DBUG_ASSERT(!is_mts_worker(info_thd));

  /*
    Replication keeps event and group positions to specify the
    set of events that were executed.
    Event positions are incremented after processing each event
    whereas group positions are incremented when an event or a
    set of events is processed such as in a transaction and are
    committed or rolled back.

    A transaction can be ended with a Query Event, i.e. either
    commit or rollback, or by a Xid Log Event. Query Event is
    used to terminate pseudo-transactions that are executed
    against non-transactional engines such as MyIsam. Xid Log
    Event denotes though that a set of changes executed
    against a transactional engine is about to commit.

    Events' positions are incremented at stmt_done(). However,
    transactions that are ended with Xid Log Event have their
    group position incremented in the do_apply_event() and in
    the do_apply_event_work().

    Notice that the type of the engine, i.e. where data and
    positions are stored, against what events are being applied
    are not considered in this logic.

    Regarding the code that follows, notice that the executed
    group coordinates don't change if the current event is internal
    to the group. The same applies to MTS Coordinator when it
    handles a Format Descriptor event that appears in the middle
    of a group that is about to be assigned.
  */
  if ((!is_parallel_exec() && is_in_group()) ||
      mts_group_status != MTS_NOT_IN_GROUP)
  {
    inc_event_relay_log_pos();
  }
  else
  {
    if (is_parallel_exec())
    {

      DBUG_ASSERT(!is_mts_worker(info_thd));

      /*
        Format Description events only can drive MTS execution to this
        point. It is a special event group that is handled with
        synchronization. For that reason, the checkpoint routine is
        called here.
      */
      error= mts_checkpoint_routine(this, 0, false,
                                    true/*need_data_lock=true*/);
    }
    if (!error)
      error= inc_group_relay_log_pos(event_master_log_pos,
                                     true/*need_data_lock=true*/);
  }

  return error;
}

#if !defined(MYSQL_CLIENT) && defined(HAVE_REPLICATION)
void Relay_log_info::cleanup_context(THD *thd, bool error)
{
  DBUG_ENTER("Relay_log_info::cleanup_context");

  DBUG_ASSERT(info_thd == thd);
  /*
    1) Instances of Table_map_log_event, if ::do_apply_event() was called on them,
    may have opened tables, which we cannot be sure have been closed (because
    maybe the Rows_log_event have not been found or will not be, because slave
    SQL thread is stopping, or relay log has a missing tail etc). So we close
    all thread's tables. And so the table mappings have to be cancelled.
    2) Rows_log_event::do_apply_event() may even have started statements or
    transactions on them, which we need to rollback in case of error.
    3) If finding a Format_description_log_event after a BEGIN, we also need
    to rollback before continuing with the next events.
    4) so we need this "context cleanup" function.
  */
  if (error)
  {
    trans_rollback_stmt(thd); // if a "statement transaction"
    trans_rollback(thd);      // if a "real transaction"
  }
  if (rows_query_ev)
  {
    delete rows_query_ev;
    rows_query_ev= NULL;
    info_thd->reset_query();
  }
  m_table_map.clear_tables();
  slave_close_thread_tables(thd);
  if (error)
    thd->mdl_context.release_transactional_locks();
  clear_flag(IN_STMT);
  /*
    Cleanup for the flags that have been set at do_apply_event.
  */
  thd->variables.option_bits&= ~OPTION_NO_FOREIGN_KEY_CHECKS;
  thd->variables.option_bits&= ~OPTION_RELAXED_UNIQUE_CHECKS;

  /*
    Reset state related to long_find_row notes in the error log:
    - timestamp
    - flag that decides whether the slave prints or not
  */
  reset_row_stmt_start_timestamp();
  unset_long_find_row_note_printed();

  DBUG_VOID_RETURN;
}

void Relay_log_info::clear_tables_to_lock()
{
  DBUG_ENTER("Relay_log_info::clear_tables_to_lock()");
#ifndef DBUG_OFF
  /**
    When replicating in RBR and MyISAM Merge tables are involved
    open_and_lock_tables (called in do_apply_event) appends the 
    base tables to the list of tables_to_lock. Then these are 
    removed from the list in close_thread_tables (which is called 
    before we reach this point).

    This assertion just confirms that we get no surprises at this
    point.
   */
  uint i=0;
  for (TABLE_LIST *ptr= tables_to_lock ; ptr ; ptr= ptr->next_global, i++) ;
  DBUG_ASSERT(i == tables_to_lock_count);
#endif  

  while (tables_to_lock)
  {
    uchar* to_free= reinterpret_cast<uchar*>(tables_to_lock);
    if (tables_to_lock->m_tabledef_valid)
    {
      tables_to_lock->m_tabledef.table_def::~table_def();
      tables_to_lock->m_tabledef_valid= FALSE;
    }

    /*
      If blob fields were used during conversion of field values 
      from the master table into the slave table, then we need to 
      free the memory used temporarily to store their values before
      copying into the slave's table.
    */
    if (tables_to_lock->m_conv_table)
      free_blobs(tables_to_lock->m_conv_table);

    tables_to_lock=
      static_cast<RPL_TABLE_LIST*>(tables_to_lock->next_global);
    tables_to_lock_count--;
    my_free(to_free);
  }
  DBUG_ASSERT(tables_to_lock == NULL && tables_to_lock_count == 0);
  DBUG_VOID_RETURN;
}

void Relay_log_info::slave_close_thread_tables(THD *thd)
{
  thd->get_stmt_da()->set_overwrite_status(true);
  DBUG_ENTER("Relay_log_info::slave_close_thread_tables(THD *thd)");
  thd->is_error() ? trans_rollback_stmt(thd) : trans_commit_stmt(thd);
  thd->get_stmt_da()->set_overwrite_status(false);

  close_thread_tables(thd);
  /*
    - If transaction rollback was requested due to deadlock
    perform it and release metadata locks.
    - If inside a multi-statement transaction,
    defer the release of metadata locks until the current
    transaction is either committed or rolled back. This prevents
    other statements from modifying the table for the entire
    duration of this transaction.  This provides commit ordering
    and guarantees serializability across multiple transactions.
    - If in autocommit mode, or outside a transactional context,
    automatically release metadata locks of the current statement.
  */
  if (thd->transaction_rollback_request)
  {
    trans_rollback_implicit(thd);
    thd->mdl_context.release_transactional_locks();
  }
  else if (! thd->in_multi_stmt_transaction_mode())
    thd->mdl_context.release_transactional_locks();
  else
    thd->mdl_context.release_statement_locks();

  clear_tables_to_lock();
  DBUG_VOID_RETURN;
}


/**
  Execute a SHOW RELAYLOG EVENTS statement.

  When multiple replication channels exist on this slave
  and no channel name is specified through FOR CHANNEL clause
  this function errors out and exits.

  @param thd Pointer to THD object for the client thread executing the
  statement.

  @retval FALSE success
  @retval TRUE failure
*/
bool mysql_show_relaylog_events(THD* thd)
{

  Master_info *mi =0;
  List<Item> field_list;
  bool res;
  DBUG_ENTER("mysql_show_relaylog_events");

  DBUG_ASSERT(thd->lex->sql_command == SQLCOM_SHOW_RELAYLOG_EVENTS);

  channel_map.wrlock();

  if (!thd->lex->mi.for_channel && channel_map.get_num_instances() > 1)
  {
    my_error(ER_SLAVE_MULTIPLE_CHANNELS_CMD, MYF(0));
    res= true;
    goto err;
  }

  Log_event::init_show_field_list(&field_list);
  if (thd->send_result_metadata(&field_list,
                                Protocol::SEND_NUM_ROWS | Protocol::SEND_EOF))
  {
    res= true;
    goto err;
  }

  mi= channel_map.get_mi(thd->lex->mi.channel);

  if (!mi && strcmp(thd->lex->mi.channel, channel_map.get_default_channel()))
  {
    my_error(ER_SLAVE_CHANNEL_DOES_NOT_EXIST, MYF(0), thd->lex->mi.channel);
    res= true;
    goto err;
  }

  if (mi == NULL)
  {
    my_error(ER_SLAVE_CONFIGURATION, MYF(0));
    res= true;
    goto err;
  }

  res= show_binlog_events(thd, &mi->rli->relay_log);

err:
  channel_map.unlock();

  DBUG_RETURN(res);
}
#endif


int Relay_log_info::rli_init_info()
{
  int error= 0;
  enum_return_check check_return= ERROR_CHECKING_REPOSITORY;
  const char *msg= NULL;
  /* Store the GTID of a transaction spanned in multiple relay log files */
  Gtid gtid_partial_trx= {0, 0};

  DBUG_ENTER("Relay_log_info::rli_init_info");

  mysql_mutex_assert_owner(&data_lock);

  /*
    If Relay_log_info is issued again after a failed init_info(), for
    instance because of missing relay log files, it will generate new
    files and ignore the previous failure, to avoid that we set
    error_on_rli_init_info as true.
    This a consequence of the behaviour change, in the past server was
    stopped when there were replication initialization errors, now it is
    not and so init_info() must be aware of previous failures.
  */
  if (error_on_rli_init_info)
    goto err;

  if (inited)
  {
    /*
      We have to reset read position of relay-log-bin as we may have
      already been reading from 'hotlog' when the slave was stopped
      last time. If this case pos_in_file would be set and we would
      get a crash when trying to read the signature for the binary
      relay log.

      We only rewind the read position if we are starting the SQL
      thread. The handle_slave_sql thread assumes that the read
      position is at the beginning of the file, and will read the
      "signature" and then fast-forward to the last position read.
    */
    bool hot_log= FALSE;
    /* 
      my_b_seek does an implicit flush_io_cache, so we need to:

      1. check if this log is active (hot)
      2. if it is we keep log_lock until the seek ends, otherwise 
         release it right away.

      If we did not take log_lock, SQL thread might race with IO
      thread for the IO_CACHE mutex.

    */
    mysql_mutex_t *log_lock= relay_log.get_log_lock();
    mysql_mutex_lock(log_lock);
    hot_log= relay_log.is_active(linfo.log_file_name);

    if (!hot_log)
      mysql_mutex_unlock(log_lock);

    my_b_seek(cur_log, (my_off_t) 0);

    if (hot_log)
      mysql_mutex_unlock(log_lock);
    DBUG_RETURN(recovery_parallel_workers ? mts_recovery_groups(this) : 0);
  }

  cur_log_fd = -1;
  slave_skip_counter= 0;
  abort_pos_wait= 0;
  log_space_limit= relay_log_space_limit;
  log_space_total= 0;
  tables_to_lock= 0;
  tables_to_lock_count= 0;

  char pattern[FN_REFLEN];
  (void) my_realpath(pattern, slave_load_tmpdir, 0);
  /*
   @TODO:
    In MSR, sometimes slave fail with the following error:
    Unable to use slave's temporary directory /tmp - 
    Can't create/write to file '/tmp/SQL_LOAD-92d1eee0-9de4-11e3-8874-68730ad50fcb'    (Errcode: 17 - File exists), Error_code: 1

   */
  if (fn_format(pattern, PREFIX_SQL_LOAD, pattern, "",
                MY_SAFE_PATH | MY_RETURN_REAL_PATH) == NullS)
  {
    sql_print_error("Unable to use slave's temporary directory '%s'.",
                    slave_load_tmpdir);
    DBUG_RETURN(1);
  }
  unpack_filename(slave_patternload_file, pattern);
  slave_patternload_file_size= strlen(slave_patternload_file);

  /*
    The relay log will now be opened, as a SEQ_READ_APPEND IO_CACHE.
    Note that the I/O thread flushes it to disk after writing every
    event, in flush_info within the master info.
  */
  /*
    For the maximum log size, we choose max_relay_log_size if it is
    non-zero, max_binlog_size otherwise. If later the user does SET
    GLOBAL on one of these variables, fix_max_binlog_size and
    fix_max_relay_log_size will reconsider the choice (for example
    if the user changes max_relay_log_size to zero, we have to
    switch to using max_binlog_size for the relay log) and update
    relay_log.max_size (and mysql_bin_log.max_size).
  */
  {
    /* Reports an error and returns, if the --relay-log's path
       is a directory.*/
    if (opt_relay_logname &&
        opt_relay_logname[strlen(opt_relay_logname) - 1] == FN_LIBCHAR)
    {
      sql_print_error("Path '%s' is a directory name, please specify \
a file name for --relay-log option.", opt_relay_logname);
      DBUG_RETURN(1);
    }

    /* Reports an error and returns, if the --relay-log-index's path
       is a directory.*/
    if (opt_relaylog_index_name &&
        opt_relaylog_index_name[strlen(opt_relaylog_index_name) - 1]
        == FN_LIBCHAR)
    {
      sql_print_error("Path '%s' is a directory name, please specify \
a file name for --relay-log-index option.", opt_relaylog_index_name);
      DBUG_RETURN(1);
    }

    char buf[FN_REFLEN];
    /* The base name of the relay log file considering multisource rep */
    const char *ln;
    /*
      relay log name without channel prefix taking into account
      --relay-log option.
    */
    const char *ln_without_channel_name;
    static bool name_warning_sent= 0;

    /*
      Buffer to add channel name suffix when relay-log option is provided.
    */
    char relay_bin_channel[FN_REFLEN];
    /*
      Buffer to add channel name suffix when relay-log-index option is provided
    */
    char relay_bin_index_channel[FN_REFLEN];

    /* name of the index file if opt_relaylog_index_name is set*/
    const char* log_index_name;


    ln_without_channel_name= relay_log.generate_name(opt_relay_logname,
                                "-relay-bin", buf);

    ln= add_channel_to_relay_log_name(relay_bin_channel, FN_REFLEN,
                                      ln_without_channel_name);

    /* We send the warning only at startup, not after every RESET SLAVE */
    if (!opt_relay_logname && !opt_relaylog_index_name && !name_warning_sent)
    {
      /*
        User didn't give us info to name the relay log index file.
        Picking `hostname`-relay-bin.index like we do, causes replication to
        fail if this slave's hostname is changed later. So, we would like to
        instead require a name. But as we don't want to break many existing
        setups, we only give warning, not error.
      */
      sql_print_warning("Neither --relay-log nor --relay-log-index were used;"
                        " so replication "
                        "may break when this MySQL server acts as a "
                        "slave and has his hostname changed!! Please "
                        "use '--relay-log=%s' to avoid this problem.",
                        ln_without_channel_name);
      name_warning_sent= 1;
    }

    relay_log.is_relay_log= TRUE;

    /*
       If relay log index option is set, convert into channel specific
       index file. If the opt_relaylog_index has an extension, we strip
       it too. This is inconsistent to relay log names.
    */
    if (opt_relaylog_index_name)
    {
      char index_file_withoutext[FN_REFLEN];
      relay_log.generate_name(opt_relaylog_index_name,"",
                              index_file_withoutext);

      log_index_name= add_channel_to_relay_log_name(relay_bin_index_channel,
                                                   FN_REFLEN,
                                                   index_file_withoutext);
    }
    else
      log_index_name= 0;



    if (relay_log.open_index_file(log_index_name, ln, TRUE))
    {
      sql_print_error("Failed in open_index_file() called from Relay_log_info::rli_init_info().");
      DBUG_RETURN(1);
    }
#ifndef DBUG_OFF
    global_sid_lock->wrlock();
    gtid_set.dbug_print("set of GTIDs in relay log before initialization");
    global_sid_lock->unlock();
#endif
    /*
      In the init_gtid_set below we pass the mi->transaction_parser.
      This will be useful to ensure that we only add a GTID to
      the Retrieved_Gtid_Set for fully retrieved transactions. Also, it will
      be useful to ensure the Retrieved_Gtid_Set behavior when auto
      positioning is disabled (we could have transactions spanning multiple
      relay log files in this case).
    */
    if (!gtid_retrieved_initialized &&
        relay_log.init_gtid_sets(&gtid_set, NULL,
                                 opt_slave_sql_verify_checksum,
                                 true/*true=need lock*/,
                                 &mi->transaction_parser, &gtid_partial_trx))
    {
      sql_print_error("Failed in init_gtid_sets() called from Relay_log_info::rli_init_info().");
      DBUG_RETURN(1);
    }
    gtid_retrieved_initialized= true;
#ifndef DBUG_OFF
    global_sid_lock->wrlock();
    gtid_set.dbug_print("set of GTIDs in relay log after initialization");
    global_sid_lock->unlock();
#endif
    if (!gtid_partial_trx.is_empty())
    {
      /*
        The init_gtid_set has found an incomplete transaction in the relay log.
        We add this transaction's GTID to the last_gtid_queued so the IO thread
        knows which GTID to add to the Retrieved_Gtid_Set when reaching the end
        of the incomplete transaction.
      */
      mi->set_last_gtid_queued(gtid_partial_trx);
    }
    else
    {
      mi->clear_last_gtid_queued();
    }
    /*
      Configures what object is used by the current log to store processed
      gtid(s). This is necessary in the MYSQL_BIN_LOG::MYSQL_BIN_LOG to
      corretly compute the set of previous gtids.
    */
    relay_log.set_previous_gtid_set_relaylog(&gtid_set);
    /*
      note, that if open() fails, we'll still have index file open
      but a destructor will take care of that
    */

    mysql_mutex_t *log_lock= relay_log.get_log_lock();
    mysql_mutex_lock(log_lock);

    if (relay_log.open_binlog(ln, 0,
                              (max_relay_log_size ? max_relay_log_size :
                               max_binlog_size), true,
                              true/*need_lock_index=true*/,
                              true/*need_sid_lock=true*/,
                              mi->get_mi_description_event()))
    {
      mysql_mutex_unlock(log_lock);
      sql_print_error("Failed in open_log() called from Relay_log_info::rli_init_info().");
      DBUG_RETURN(1);
    }

    mysql_mutex_unlock(log_lock);

  }

   /*
    This checks if the repository was created before and thus there
    will be values to be read. Please, do not move this call after
    the handler->init_info(). 
  */
  if ((check_return= check_info()) == ERROR_CHECKING_REPOSITORY)
  {
    msg= "Error checking relay log repository";
    error= 1;
    goto err;
  }

  if (handler->init_info())
  {
    msg= "Error reading relay log configuration";
    error= 1;
    goto err;
  }

  if (check_return == REPOSITORY_DOES_NOT_EXIST)
  {
    /* Init relay log with first entry in the relay index file */
    if (init_relay_log_pos(NullS, BIN_LOG_HEADER_SIZE,
                           false/*need_data_lock=false (lock should be held
                                  prior to invoking this function)*/,
                           &msg, 0))
    {
      error= 1;
      goto err;
    }
    set_group_master_log_name("");
    set_group_master_log_pos(0);
  }
  else
  {
    if (read_info(handler))
    {
      msg= "Error reading relay log configuration";
      error= 1;
      goto err;
    }

    if (is_relay_log_recovery && init_recovery(mi, &msg))
    {
      error= 1;
      goto err;
    }

    if (init_relay_log_pos(group_relay_log_name,
                           group_relay_log_pos,
                           false/*need_data_lock=false (lock should be held
                                  prior to invoking this function)*/,
                           &msg, 0))
    {
      char llbuf[22];
      sql_print_error("Failed to open the relay log '%s' (relay_log_pos %s).",
                      group_relay_log_name,
                      llstr(group_relay_log_pos, llbuf));
      error= 1;
      goto err;
    }

#ifndef DBUG_OFF
    {
      char llbuf1[22], llbuf2[22];
      DBUG_PRINT("info", ("my_b_tell(cur_log)=%s event_relay_log_pos=%s",
                          llstr(my_b_tell(cur_log),llbuf1),
                          llstr(event_relay_log_pos,llbuf2)));
      DBUG_ASSERT(event_relay_log_pos >= BIN_LOG_HEADER_SIZE);
      DBUG_ASSERT((my_b_tell(cur_log) == event_relay_log_pos));
    }
#endif
  }

  inited= 1;
  error_on_rli_init_info= false;
  if (flush_info(TRUE))
  {
    msg= "Error reading relay log configuration";
    error= 1;
    goto err;
  }

  if (count_relay_log_space())
  {
    msg= "Error counting relay log space";
    error= 1;
    goto err;
  }

  is_relay_log_recovery= FALSE;
  DBUG_RETURN(error);

err:
  handler->end_info();
  inited= 0;
  error_on_rli_init_info= true;
  if (msg)
    sql_print_error("%s.", msg);
  relay_log.close(LOG_CLOSE_INDEX | LOG_CLOSE_STOP_EVENT);
  DBUG_RETURN(error);
}

void Relay_log_info::end_info()
{
  DBUG_ENTER("Relay_log_info::end_info");

  error_on_rli_init_info= false;
  if (!inited)
    DBUG_VOID_RETURN;

  handler->end_info();

  if (cur_log_fd >= 0)
  {
    end_io_cache(&cache_buf);
    (void)my_close(cur_log_fd, MYF(MY_WME));
    cur_log_fd= -1;
  }
  inited = 0;
  relay_log.close(LOG_CLOSE_INDEX | LOG_CLOSE_STOP_EVENT);
  relay_log.harvest_bytes_written(&log_space_total);
  /*
    Delete the slave's temporary tables from memory.
    In the future there will be other actions than this, to ensure persistance
    of slave's temp tables after shutdown.
  */
  close_temporary_tables();

  DBUG_VOID_RETURN;
}

int Relay_log_info::flush_current_log()
{
  DBUG_ENTER("Relay_log_info::flush_current_log");
  /*
    When we come to this place in code, relay log may or not be initialized;
    the caller is responsible for setting 'flush_relay_log_cache' accordingly.
  */
  IO_CACHE *log_file= relay_log.get_log_file();
  if (flush_io_cache(log_file))
    DBUG_RETURN(2);

  DBUG_RETURN(0);
}

void Relay_log_info::set_master_info(Master_info* info)
{
  mi= info;
}

/**
  Stores the file and position where the execute-slave thread are in the
  relay log:

    - As this is only called by the slave thread or on STOP SLAVE, with the
      log_lock grabbed and the slave thread stopped, we don't need to have
      a lock here.
    - If there is an active transaction, then we don't update the position
      in the relay log.  This is to ensure that we re-execute statements
      if we die in the middle of an transaction that was rolled back.
    - As a transaction never spans binary logs, we don't have to handle the
      case where we do a relay-log-rotation in the middle of the transaction.
      If this would not be the case, we would have to ensure that we
      don't delete the relay log file where the transaction started when
      we switch to a new relay log file.

  @retval  0   ok,
  @retval  1   write error, otherwise.
*/

/**
  Store the file and position where the slave's SQL thread are in the
  relay log.

  Notes:

  - This function should be called either from the slave SQL thread,
    or when the slave thread is not running.  (It reads the
    group_{relay|master}_log_{pos|name} and delay fields in the rli
    object.  These may only be modified by the slave SQL thread or by
    a client thread when the slave SQL thread is not running.)

  - If there is an active transaction, then we do not update the
    position in the relay log.  This is to ensure that we re-execute
    statements if we die in the middle of an transaction that was
    rolled back.

  - As a transaction never spans binary logs, we don't have to handle
    the case where we do a relay-log-rotation in the middle of the
    transaction.  If transactions could span several binlogs, we would
    have to ensure that we do not delete the relay log file where the
    transaction started before switching to a new relay log file.

  - Error can happen if writing to file fails or if flushing the file
    fails.

  @param rli The object representing the Relay_log_info.

  @todo Change the log file information to a binary format to avoid
  calling longlong2str.

  @return 0 on success, 1 on error.
*/
int Relay_log_info::flush_info(const bool force)
{
  DBUG_ENTER("Relay_log_info::flush_info");

  if (!inited)
    DBUG_RETURN(0);

  /* 
    We update the sync_period at this point because only here we
    now that we are handling a relay log info. This needs to be
    update every time we call flush because the option maybe 
    dinamically set.
  */
  mysql_mutex_lock(&mts_temp_table_LOCK);
  handler->set_sync_period(sync_relayloginfo_period);

  if (write_info(handler))
    goto err;

  if (handler->flush_info(force || force_flush_postponed_due_to_split_trans))
    goto err;

  force_flush_postponed_due_to_split_trans= false;
  mysql_mutex_unlock(&mts_temp_table_LOCK);
  DBUG_RETURN(0);

err:
  sql_print_error("Error writing relay log configuration.");
  mysql_mutex_unlock(&mts_temp_table_LOCK);
  DBUG_RETURN(1);
}

size_t Relay_log_info::get_number_info_rli_fields() 
{ 
  return sizeof(info_rli_fields)/sizeof(info_rli_fields[0]);
}

bool Relay_log_info::read_info(Rpl_info_handler *from)
{
  int lines= 0;
  char *first_non_digit= NULL;
  ulong temp_group_relay_log_pos= 0;
  char temp_group_master_log_name[FN_REFLEN];
  ulong temp_group_master_log_pos= 0;
  int temp_sql_delay= 0;
  int temp_internal_id= internal_id;

  DBUG_ENTER("Relay_log_info::read_info");

  /*
    Should not read RLI from file in client threads. Client threads
    only use RLI to execute BINLOG statements.

    @todo Uncomment the following assertion. Currently,
    Relay_log_info::init() is called from init_master_info() before
    the THD object Relay_log_info::sql_thd is created. That means we
    cannot call belongs_to_client() since belongs_to_client()
    dereferences Relay_log_info::sql_thd. So we need to refactor
    slightly: the THD object should be created by Relay_log_info
    constructor (or passed to it), so that we are guaranteed that it
    exists at this point. /Sven
  */
  //DBUG_ASSERT(!belongs_to_client());

  /*
    Starting from 5.1.x, relay-log.info has a new format. Now, its
    first line contains the number of lines in the file. By reading
    this number we can determine which version our master.info comes
    from. We can't simply count the lines in the file, since
    versions before 5.1.x could generate files with more lines than
    needed. If first line doesn't contain a number, or if it
    contains a number less than LINES_IN_RELAY_LOG_INFO_WITH_DELAY,
    then the file is treated like a file from pre-5.1.x version.
    There is no ambiguity when reading an old master.info: before
    5.1.x, the first line contained the binlog's name, which is
    either empty or has an extension (contains a '.'), so can't be
    confused with an integer.

    So we're just reading first line and trying to figure which
    version is this.
  */

  /*
    The first row is temporarily stored in mi->master_log_name, if
    it is line count and not binlog name (new format) it will be
    overwritten by the second row later.
  */
  if (from->prepare_info_for_read() ||
      from->get_info(group_relay_log_name, sizeof(group_relay_log_name),
                     (char *) ""))
    DBUG_RETURN(TRUE);

  lines= strtoul(group_relay_log_name, &first_non_digit, 10);

  if (group_relay_log_name[0]!='\0' &&
      *first_non_digit=='\0' && lines >= LINES_IN_RELAY_LOG_INFO_WITH_DELAY)
  {
    /* Seems to be new format => read group relay log name */
    if (from->get_info(group_relay_log_name, sizeof(group_relay_log_name),
                       (char *) ""))
      DBUG_RETURN(TRUE);
  }
  else
     DBUG_PRINT("info", ("relay_log_info file is in old format."));

  if (from->get_info(&temp_group_relay_log_pos,
                     (ulong) BIN_LOG_HEADER_SIZE) ||
<<<<<<< HEAD
      from->get_info(group_master_log_name,
                     sizeof(group_relay_log_name),
=======
      from->get_info(temp_group_master_log_name,
                     (size_t) sizeof(temp_group_master_log_name),
>>>>>>> 2071aeef
                     (char *) "") ||
      from->get_info(&temp_group_master_log_pos,
                     0UL))
    DBUG_RETURN(TRUE);

  if (lines >= LINES_IN_RELAY_LOG_INFO_WITH_DELAY)
  {
    if (from->get_info(&temp_sql_delay, 0))
      DBUG_RETURN(TRUE);
  }

  if (lines >= LINES_IN_RELAY_LOG_INFO_WITH_WORKERS)
  {
    if (from->get_info(&recovery_parallel_workers, 0UL))
      DBUG_RETURN(TRUE);
  }

  if (lines >= LINES_IN_RELAY_LOG_INFO_WITH_ID)
  {
    if (from->get_info(&temp_internal_id, 1))
      DBUG_RETURN(TRUE);
  }

  if (lines >= LINES_IN_RELAY_LOG_INFO_WITH_CHANNEL)
  {
    /* the default value is empty string"" */
    if (from->get_info(channel, sizeof(channel), (char*)""))
      DBUG_RETURN(TRUE);
  }

  group_relay_log_pos=  temp_group_relay_log_pos;
  set_group_master_log_name(temp_group_master_log_name);
  set_group_master_log_pos(temp_group_master_log_pos);
  sql_delay= (int32) temp_sql_delay;
  internal_id= (uint) temp_internal_id;

  DBUG_ASSERT(lines < LINES_IN_RELAY_LOG_INFO_WITH_ID ||
             (lines >= LINES_IN_RELAY_LOG_INFO_WITH_ID && internal_id == 1));
  DBUG_RETURN(FALSE);
}

bool Relay_log_info::set_info_search_keys(Rpl_info_handler *to)
{
  DBUG_ENTER("Relay_log_info::set_info_search_keys");

  if (to->set_info(LINES_IN_RELAY_LOG_INFO_WITH_CHANNEL, channel))
    DBUG_RETURN(TRUE);

  DBUG_RETURN(FALSE);
}


bool Relay_log_info::write_info(Rpl_info_handler *to)
{
  DBUG_ENTER("Relay_log_info::write_info");

  /*
    @todo Uncomment the following assertion. See todo in
    Relay_log_info::read_info() for details. /Sven
  */
  //DBUG_ASSERT(!belongs_to_client());

  if (to->prepare_info_for_write() ||
      to->set_info((int) LINES_IN_RELAY_LOG_INFO_WITH_ID) ||
      to->set_info(group_relay_log_name) ||
      to->set_info((ulong) group_relay_log_pos) ||
      to->set_info(get_group_master_log_name()) ||
      to->set_info((ulong) get_group_master_log_pos()) ||
      to->set_info((int) sql_delay) ||
      to->set_info(recovery_parallel_workers) ||
      to->set_info((int) internal_id) ||
      to->set_info(channel))
    DBUG_RETURN(TRUE);

  DBUG_RETURN(FALSE);
}

/**
   The method is run by SQL thread/MTS Coordinator.
   It replaces the current FD event with a new one.
   A version adaptation routine is invoked for the new FD
   to align the slave applier execution context with the master version.

   Since FD are shared by Coordinator and Workers in the MTS mode,
   deletion of the old FD is done through decrementing its usage counter.
   The destructor runs when the later drops to zero,
   also see @c Slave_worker::set_rli_description_event().
   The usage counter of the new FD is incremented.

   Although notice that MTS worker runs it, inefficiently (see assert),
   once at its destruction time.

   @param  a pointer to be installed into execution context 
           FormatDescriptor event
*/

void Relay_log_info::set_rli_description_event(Format_description_log_event *fe)
{
  DBUG_ENTER("Relay_log_info::set_rli_description_event");
  DBUG_ASSERT(!info_thd || !is_mts_worker(info_thd) || !fe);

  if (fe)
  {
    ulong fe_version= adapt_to_master_version(fe);

    if (info_thd)
    {
      // See rpl_rli_pdb.h:Slave_worker::set_rli_description_event.
      if (!is_in_group() &&
          (info_thd->variables.gtid_next.type == AUTOMATIC_GROUP ||
           info_thd->variables.gtid_next.type == UNDEFINED_GROUP))
      {
        DBUG_PRINT("info", ("Setting gtid_next.type to NOT_YET_DETERMINED_GROUP"));
        info_thd->variables.gtid_next.set_not_yet_determined();
      }

      if (is_parallel_exec() && fe_version > 0)
      {
        /*
          Prepare for workers' adaption to a new FD version. Workers
          will see notification through scheduling of a first event of
          a new post-new-FD.
        */
        for (Slave_worker **it= workers.begin(); it != workers.end(); ++it)
          (*it)->fd_change_notified= false;
      }
    }
  }
  if (rli_description_event &&
      rli_description_event->usage_counter.atomic_add(-1) == 1)
    delete rli_description_event;
#ifndef DBUG_OFF
  else
    /* It must be MTS mode when the usage counter greater than 1. */
    DBUG_ASSERT(!rli_description_event || is_parallel_exec());
#endif
  rli_description_event= fe;
  if (rli_description_event)
    rli_description_event->usage_counter.atomic_add(1);

  DBUG_VOID_RETURN;
}

struct st_feature_version
{
  /*
    The enum must be in the version non-descending top-down order,
    the last item formally corresponds to highest possible server
    version (never reached, thereby no adapting actions here);
    enumeration starts from zero.
  */
  enum
  {
    WL6292_TIMESTAMP_EXPLICIT_DEFAULT= 0,
    _END_OF_LIST // always last
  } item;
  /*
    Version where the feature is introduced.
  */
  uchar version_split[3];
  /*
    Action to perform when according to FormatDescriptor event Master 
    is found to be feature-aware while previously it has *not* been.
  */
  void (*upgrade) (THD*);
  /*
    Action to perform when according to FormatDescriptor event Master 
    is found to be feature-*un*aware while previously it has been.
  */
  void (*downgrade) (THD*);
};

void wl6292_upgrade_func(THD *thd)
{
  thd->variables.explicit_defaults_for_timestamp= false;
  if (global_system_variables.explicit_defaults_for_timestamp)
    thd->variables.explicit_defaults_for_timestamp= true;

  return;
}

void wl6292_downgrade_func(THD *thd)
{
  if (global_system_variables.explicit_defaults_for_timestamp)
    thd->variables.explicit_defaults_for_timestamp= false;

  return;
}

/**
   Sensitive to Master-vs-Slave version difference features
   should be listed in the version non-descending order.
*/
static st_feature_version s_features[]=
{
  // order is the same as in the enum
  { st_feature_version::WL6292_TIMESTAMP_EXPLICIT_DEFAULT,
    {5, 6, 6}, wl6292_upgrade_func, wl6292_downgrade_func },
  { st_feature_version::_END_OF_LIST,
    {255, 255, 255}, NULL, NULL }
};

/**
   The method computes the incoming "master"'s FD server version and that
   of the currently installed (if ever) rli_description_event, to
   invoke more specific method to compare the two and adapt slave applier execution
   context to the new incoming master's version.

   This method is specifically for STS applier/MTS Coordinator as well as
   for a user thread applying binlog events.

   @param  fdle  a pointer to new Format Description event that is being
                 set up a new execution context.
   @return 0                when the versions are equal,
           master_version   otherwise
*/
ulong Relay_log_info::adapt_to_master_version(Format_description_log_event *fdle)
{
  ulong master_version, current_version, slave_version;

  slave_version= version_product(slave_version_split);
  /* When rli_description_event is uninitialized yet take the slave's version */
  master_version= !fdle ? slave_version : fdle->get_product_version();
  current_version= !rli_description_event ? slave_version :
    rli_description_event->get_product_version();

  return adapt_to_master_version_updown(master_version, current_version);
}

/**
  The method compares two supplied versions and carries out down- or
  up- grade customization of execution context of the slave applier
  (thd).

  The method is invoked in the STS case through
  Relay_log_info::adapt_to_master_version() right before a new master
  FD is installed into the applier execution context; in the MTS
  case it's done by the Worker when it's assigned with a first event
  after the latest new FD has been installed.

  Comparison of the current (old, existing) and the master (new,
  incoming) versions yields adaptive actions.
  To explain that, let's denote V_0 as the current, and the master's
  one as V_1.
  In the downgrade case (V_1 < V_0) a server feature that is undefined
  in V_1 but is defined starting from some V_f of [V_1 + 1, V_0] range
  (+1 to mean V_1 excluded) are invalidated ("removed" from execution context)
  by running so called here downgrade action.
  Conversely in the upgrade case a feature defined in [V_0 + 1, V_1] range
  is validated ("added" to execution context) by running its upgrade action.
  A typical use case showing how adaptive actions are necessary for the slave
  applier is when the master version is lesser than the slave's one.
  In such case events generated on the "older" master may need to be applied
  in their native server context. And such context can be provided by downgrade
  actions.
  Conversely, when the old master events are run out and a newer master's events
  show up for applying, the execution context will be upgraded through
  the namesake actions.

  Notice that a relay log may have two FD events, one the slave local
  and the other from the Master. As there's no concern for the FD
  originator this leads to two adapt_to_master_version() calls.
  It's not harmful as can be seen from the following example.
  Say the currently installed FD's version is
  V_m, then at relay-log rotation the following transition takes
  place:

     V_m  -adapt-> V_s -adapt-> V_m.

  here and further `m' subscript stands for the master, `s' for the slave.
  It's clear that in this case an ineffective V_m -> V_m transition occurs.

  At composing downgrade/upgrade actions keep in mind that the slave applier
  version transition goes the following route:
  The initial version is that of the slave server (V_ss).
  It changes to a magic 4.0 at the slave relay log initialization.
  In the following course versions are extracted from each FD read out,
  regardless of what server generated it. Here is a typical version
  transition sequence underscored with annotation:

   V_ss -> 4.0 -> V(FD_s^1) -> V(FD_m^2)   --->   V(FD_s^3) -> V(FD_m^4)  ...

    ----------     -----------------     --------  ------------------     ---
     bootstrap       1st relay log       rotation      2nd log            etc

  The upper (^) subscipt enumerates Format Description events, V(FD^i) stands
  for a function extrating the version data from the i:th FD.

  There won't be any action to execute when info_thd is undefined,
  e.g at bootstrap.

  @param  master_version   an upcoming new version
  @param  current_version  the current version
  @return 0                when the new version is equal to the current one,
          master_version   otherwise
*/
ulong Relay_log_info::adapt_to_master_version_updown(ulong master_version,
                                                     ulong current_version)
{
  THD *thd= info_thd;
  /*
    When the SQL thread or MTS Coordinator executes this method
    there's a constraint on current_version argument.
  */
  DBUG_ASSERT(!thd ||
              thd->rli_fake != NULL ||
              thd->system_thread == SYSTEM_THREAD_SLAVE_WORKER ||
              (thd->system_thread == SYSTEM_THREAD_SLAVE_SQL &&
               (!rli_description_event ||
                current_version ==
                rli_description_event->get_product_version())));

  if (master_version == current_version)
    return 0;
  else if (!thd)
    return master_version;

  bool downgrade= master_version < current_version;
   /*
    find item starting from and ending at for which adaptive actions run
    for downgrade or upgrade branches.
    (todo: convert into bsearch when number of features will grow significantly)
  */
  long i, i_first= st_feature_version::_END_OF_LIST, i_last= i_first;

  for (i= 0; i < st_feature_version::_END_OF_LIST; i++)
  {
    ulong ver_f= version_product(s_features[i].version_split);

    if ((downgrade ? master_version : current_version) < ver_f && 
        i_first == st_feature_version::_END_OF_LIST)
      i_first= i;
    if ((downgrade ? current_version : master_version) < ver_f)
    {
      i_last= i;
      DBUG_ASSERT(i_last >= i_first);
      break;
    }
  }

  /* 
     actions, executed in version non-descending st_feature_version order
  */
  for (i= i_first; i < i_last; i++)
  {
    /* Run time check of the st_feature_version items ordering */
    DBUG_ASSERT(!i ||
                version_product(s_features[i - 1].version_split) <=
                version_product(s_features[i].version_split));

    DBUG_ASSERT((downgrade ? master_version : current_version) <
                version_product(s_features[i].version_split) &&
                (downgrade ? current_version : master_version  >=
                 version_product(s_features[i].version_split)));

    if (downgrade && s_features[i].downgrade)
    {
      s_features[i].downgrade(thd);
    }
    else if (s_features[i].upgrade)
    {
      s_features[i].upgrade(thd);
    }
  }

  return master_version;
}

void Relay_log_info::relay_log_number_to_name(uint number,
                                              char name[FN_REFLEN+1])
{
  char *str= NULL;
  char relay_bin_channel[FN_REFLEN+1];
  const char *relay_log_basename_channel=
    add_channel_to_relay_log_name(relay_bin_channel, FN_REFLEN+1,
                                  relay_log_basename);

  /* str points to closing null of relay log basename channel */
  str= strmake(name, relay_log_basename_channel, FN_REFLEN+1);
  *str++= '.';
  sprintf(str, "%06u", number);
}

uint Relay_log_info::relay_log_name_to_number(const char *name)
{
  return static_cast<uint>(atoi(fn_ext(name)+1));
}

bool is_mts_db_partitioned(Relay_log_info * rli)
{
  return (rli->current_mts_submode->get_type() ==
    MTS_PARALLEL_TYPE_DB_NAME);
}

const char* Relay_log_info::get_for_channel_str(bool upper_case) const
{
  if (rli_fake)
    return "";
  else
    return mi->get_for_channel_str(upper_case);
}

<|MERGE_RESOLUTION|>--- conflicted
+++ resolved
@@ -79,14 +79,9 @@
    cur_log_fd(-1), relay_log(&sync_relaylog_period, SEQ_READ_APPEND),
    is_relay_log_recovery(is_slave_recovery),
    save_temporary_tables(0),
-<<<<<<< HEAD
    cur_log_old_open_count(0), group_relay_log_pos(0), event_relay_log_number(0),
    event_relay_log_pos(0), event_start_pos(0),
-   group_master_log_pos(0),
-=======
-   cur_log_old_open_count(0), group_relay_log_pos(0), event_relay_log_pos(0),
    m_group_master_log_pos(0),
->>>>>>> 2071aeef
    gtid_set(global_sid_map, global_sid_lock),
    rli_fake(is_rli_fake),
    gtid_retrieved_initialized(false),
@@ -1113,17 +1108,13 @@
                       (long) log_pos, (long) get_group_master_log_pos()));
 
   if (log_pos > 0)  // 3.23 binlogs don't have log_posx
-<<<<<<< HEAD
-    group_master_log_pos= log_pos;
+    set_group_master_log_pos(log_pos);
   /*
     If the master log position was invalidiated by say, "CHANGE MASTER TO
     RELAY_LOG_POS=N", it is now valid,
    */
   if (is_group_master_log_pos_invalid)
     is_group_master_log_pos_invalid= false;
-=======
-    set_group_master_log_pos(log_pos);
->>>>>>> 2071aeef
 
   /*
     In MTS mode FD or Rotate event commit their solitary group to
@@ -1424,7 +1415,6 @@
     {
       if (ev && ev->server_id == (uint32) ::server_id && !replicate_same_server_id)
         DBUG_RETURN(false);
-<<<<<<< HEAD
       /*
         Rotate events originating from the slave have server_id==0,
         and their log_pos is relative to the slave, so in case their
@@ -1434,16 +1424,11 @@
       */
       if (ev && ev->server_id == 0)
         DBUG_RETURN(false);
-      log_name= group_master_log_name;
+      log_name= get_group_master_log_name();
       if (!ev || is_in_group() || !ev->common_header->log_pos)
-        log_pos= group_master_log_pos;
+        log_pos= get_group_master_log_pos();
       else
         log_pos= ev->common_header->log_pos - ev->common_header->data_written;
-=======
-      log_name= get_group_master_log_name();
-      log_pos= (!ev || is_in_group() || !ev->log_pos) ?
-        get_group_master_log_pos() : ev->log_pos - ev->data_written;
->>>>>>> 2071aeef
     }
     else
     { /* until_condition == UNTIL_RELAY_POS */
@@ -2520,13 +2505,8 @@
 
   if (from->get_info(&temp_group_relay_log_pos,
                      (ulong) BIN_LOG_HEADER_SIZE) ||
-<<<<<<< HEAD
-      from->get_info(group_master_log_name,
-                     sizeof(group_relay_log_name),
-=======
       from->get_info(temp_group_master_log_name,
-                     (size_t) sizeof(temp_group_master_log_name),
->>>>>>> 2071aeef
+                     sizeof(temp_group_master_log_name),
                      (char *) "") ||
       from->get_info(&temp_group_master_log_pos,
                      0UL))
