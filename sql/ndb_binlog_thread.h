/*
<<<<<<< HEAD
   Copyright (c) 2014, 2018, Oracle and/or its affiliates. All rights reserved.
=======
   Copyright (c) 2014, 2019, Oracle and/or its affiliates. All rights reserved.
>>>>>>> 4869291f

   This program is free software; you can redistribute it and/or modify
   it under the terms of the GNU General Public License, version 2.0,
   as published by the Free Software Foundation.

   This program is also distributed with certain software (including
   but not limited to OpenSSL) that is licensed under separate terms,
   as designated in a particular file or component or in included license
   documentation.  The authors of MySQL hereby grant you an additional
   permission to link the program and your derivative works with the
   separately licensed software that they have included with MySQL.

   This program is distributed in the hope that it will be useful,
   but WITHOUT ANY WARRANTY; without even the implied warranty of
   MERCHANTABILITY or FITNESS FOR A PARTICULAR PURPOSE.  See the
   GNU General Public License, version 2.0, for more details.

   You should have received a copy of the GNU General Public License
   along with this program; if not, write to the Free Software
   Foundation, Inc., 51 Franklin St, Fifth Floor, Boston, MA 02110-1301  USA
*/

#ifndef NDB_BINLOG_THREAD_H
#define NDB_BINLOG_THREAD_H

#include <string>
#include <vector>
#include <mutex>
#include "sql/ndb_component.h"
#include "sql/ndb_binlog_hooks.h"

class Ndb;

class Ndb_binlog_thread : public Ndb_component
{
  Ndb_binlog_hooks binlog_hooks;
  static int do_after_reset_master(void*);
public:
  Ndb_binlog_thread();
  virtual ~Ndb_binlog_thread();

  /*
    @brief Check if purge of the specified binlog file can be handled
    by the binlog thread.

    @param filename Name of the binlog file which has been purged

    @return true the binlog thread will handle the purge
    @return false the binlog thread will not handle the purge
  */
  bool handle_purge(const char *filename);
private:
  virtual int do_init();
  virtual void do_run();
  virtual int do_deinit();
  // Wake up for stop
  virtual void do_wakeup();

  /*
     The Ndb_binlog_thread is supposed to make a continuous recording
     of the activity in the cluster to the mysqlds binlog. When this
     recording is interrupted an incident event(aka. GAP event) is
     written to the binlog thus allowing consumers of the binlog to
     notice that the recording is most likely not continuous.
  */
  enum Reconnect_type {
<<<<<<< HEAD
    // Incident occured because the mysqld was stopped and
    // is now starting up again
    MYSQLD_STARTUP,
    // Incident occured because the mysqld was disconnected
=======
    // Incident occurred because the mysqld was stopped and
    // is now starting up again
    MYSQLD_STARTUP,
    // Incident occurred because the mysqld was disconnected
>>>>>>> 4869291f
    // from the cluster
    CLUSTER_DISCONNECT
  };
  bool check_reconnect_incident(THD* thd, class injector* inj,
                                Reconnect_type incident_id) const;

  /**
    @brief Perform any purge requests which has been queued up earlier.

    @param thd Thread handle
  */
  void recall_pending_purges(THD *thd);
  std::mutex m_purge_mutex; // Protects m_pending_purges
  std::vector<std::string> m_pending_purges; // List of pending purges

  /**
     @brief Remove event operations belonging to one Ndb object

     @param ndb The Ndb object to remove event operations from
  */
  void remove_event_operations(Ndb *ndb) const;

  /**
     @brief Remove event operations belonging to the two different Ndb objects
     owned by the binlog thread

     @note The function also release references to NDB_SHARE's owned by the
     binlog thread

     @param s_ndb The schema Ndb object to remove event operations from
     @param i_ndb The injector Ndb object to remove event operations from
  */
  void remove_all_event_operations(Ndb *s_ndb, Ndb *i_ndb) const;

};

#endif<|MERGE_RESOLUTION|>--- conflicted
+++ resolved
@@ -1,9 +1,5 @@
 /*
-<<<<<<< HEAD
-   Copyright (c) 2014, 2018, Oracle and/or its affiliates. All rights reserved.
-=======
    Copyright (c) 2014, 2019, Oracle and/or its affiliates. All rights reserved.
->>>>>>> 4869291f
 
    This program is free software; you can redistribute it and/or modify
    it under the terms of the GNU General Public License, version 2.0,
@@ -70,17 +66,10 @@
      notice that the recording is most likely not continuous.
   */
   enum Reconnect_type {
-<<<<<<< HEAD
-    // Incident occured because the mysqld was stopped and
-    // is now starting up again
-    MYSQLD_STARTUP,
-    // Incident occured because the mysqld was disconnected
-=======
     // Incident occurred because the mysqld was stopped and
     // is now starting up again
     MYSQLD_STARTUP,
     // Incident occurred because the mysqld was disconnected
->>>>>>> 4869291f
     // from the cluster
     CLUSTER_DISCONNECT
   };
