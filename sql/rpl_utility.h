--- conflicted
+++ resolved
@@ -1,8 +1,4 @@
-<<<<<<< HEAD
-/* Copyright (c) 2006, 2011, Oracle and/or its affiliates. All rights reserved.
-=======
 /* Copyright (c) 2006, 2013, Oracle and/or its affiliates. All rights reserved.
->>>>>>> 85f401c8
 
    This program is free software; you can redistribute it and/or modify
    it under the terms of the GNU General Public License as published by
@@ -52,12 +48,6 @@
   const uchar *bi_start;
   const uchar *bi_ends;
 
-<<<<<<< HEAD
-  const uchar *ai_start;
-  const uchar *ai_ends;
-
-=======
->>>>>>> 85f401c8
 } HASH_ROW_POS;
 
 
@@ -104,10 +94,6 @@
 public:
 
   /**
-<<<<<<< HEAD
-     Allocates an entry to be added to the hash table. It should be
-     called before calling member function add.
-=======
      Allocates an empty entry to be added to the hash table.
      It should be called before calling member function @c put.
 
@@ -118,25 +104,11 @@
   /**
      Allocates an entry to be added to the hash table. It should be
      called before calling member function @c put.
->>>>>>> 85f401c8
      
      @param bi_start the position to where in the rows buffer the
                      before image begins.
      @param bi_ends  the position to where in the rows buffer the
                      before image ends.
-<<<<<<< HEAD
-     @param ai_start the position to where in the rows buffer the 
-                     after image starts (if any).
-     @param ai_ends  the position to where in the rows buffer the
-                     after image ends (if any).
-     @returns NULL if a problem occured, a valid pointer otherwise.
-   */
-  HASH_ROW_ENTRY* make_entry(const uchar *bi_start, const uchar *bi_ends,
-                             const uchar *ai_start, const uchar *ai_ends);
-
-  /**
-     Puts data into the hash table.
-=======
      @returns NULL if a problem occured, a valid pointer otherwise.
    */
   HASH_ROW_ENTRY* make_entry(const uchar *bi_start, const uchar *bi_ends);
@@ -145,7 +117,6 @@
   /**
      Puts data into the hash table. It calculates the key taking 
      the data on @c TABLE::record as the input for hash computation.
->>>>>>> 85f401c8
 
      @param table   The table holding the buffer used to calculate the
                     key, ie, table->record[0].
