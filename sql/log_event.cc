/*
   Copyright (c) 2000, 2014, Oracle and/or its affiliates. All rights reserved.

   This program is free software; you can redistribute it and/or modify
   it under the terms of the GNU General Public License as published by
   the Free Software Foundation; version 2 of the License.

   This program is distributed in the hope that it will be useful,
   but WITHOUT ANY WARRANTY; without even the implied warranty of
   MERCHANTABILITY or FITNESS FOR A PARTICULAR PURPOSE.  See the
   GNU General Public License for more details.

   You should have received a copy of the GNU General Public License
   along with this program; if not, write to the Free Software
   Foundation, Inc., 51 Franklin St, Fifth Floor, Boston, MA 02110-1301  USA */


#include "binary_log_funcs.h"

#ifdef MYSQL_CLIENT

#include "mysqld_error.h"

#else

#include "binlog.h"
#include "my_global.h" // REQUIRED by log_event.h > m_string.h > my_bitmap.h
#include "log_event.h"
#include "sql_base.h"                           // close_thread_tables
#include "sql_cache.h"                       // QUERY_CACHE_FLAGS_SIZE
#include "sql_locale.h" // MY_LOCALE, my_locale_by_number, my_locale_en_US
#include "lock.h"       // mysql_unlock_tables
#include "sql_parse.h"  // mysql_test_parse_for_slave
#include "tztime.h"     // struct Time_zone
#include "sql_load.h"   // mysql_load
#include "sql_db.h"     // load_db_opt_by_name
#include "rpl_slave.h"
#include "rpl_rli.h"
#include "rpl_mi.h"
#include "rpl_filter.h"
#include "rpl_record.h"
#include "rpl_mts_submode.h"
#include "transaction.h"
#include <my_dir.h>
#include "rpl_rli_pdb.h"
#include "sql_show.h"    // append_identifier
#include <mysql/psi/mysql_statement.h>
#define window_size Log_throttle::LOG_THROTTLE_WINDOW_SIZE
Error_log_throttle
slave_ignored_err_throttle(window_size,
                           sql_print_information,
                           "Error log throttle: %lu time(s) Error_code: 1237"
                           " \"Slave SQL thread ignored the query because of"
                           " replicate-*-table rules\" got suppressed.");
#endif /* MYSQL_CLIENT */

#include <base64.h>
#include <my_bitmap.h>
#include "rpl_utility.h"
/* This is necessary for the List manipuation */
#include "sql_list.h"                           /* I_List */
#include "hash.h"

PSI_memory_key key_memory_log_event;
PSI_memory_key key_memory_Incident_log_event_message;
PSI_memory_key key_memory_Rows_query_log_event_rows_query;

using std::min;
using std::max;

#define ER_SAFE(X) (((X) >= ER_ERROR_FIRST && (X) <= ER_ERROR_LAST) ? \
                    ER(X) : "Invalid error code")

#if defined(MYSQL_CLIENT)

/*
  A I_List variable to store the string pair for rewriting the database
  name for an event that is read from the binlog using mysqlbinlog, so
  it can be applied to the new database.
 */
I_List<i_string_pair> binlog_rewrite_db;
/*
  A constant character pointer to store the to_db name from the
  "from_db->to_db" during the transformation of the database name
  of the event read from the binlog.
*/
const char* rewrite_to_db= 0;

#endif

/**
  BINLOG_CHECKSUM variable.
*/
const char *binlog_checksum_type_names[]= {
  "NONE",
  "CRC32",
  NullS
};

unsigned int binlog_checksum_type_length[]= {
  sizeof("NONE") - 1,
  sizeof("CRC32") - 1,
  0
};

TYPELIB binlog_checksum_typelib=
{
  array_elements(binlog_checksum_type_names) - 1, "",
  binlog_checksum_type_names,
  binlog_checksum_type_length
};


#define log_cs	&my_charset_latin1

#define FLAGSTR(V,F) ((V)&(F)?#F" ":"")

/*
  Size of buffer for printing a double in format %.<PREC>g

  optional '-' + optional zero + '.'  + PREC digits + 'e' + sign +
  exponent digits + '\0'
*/
#define FMT_G_BUFSIZE(PREC) (3 + (PREC) + 5 + 1)

#if defined(MYSQL_CLIENT)

/*
  Function to check whether the database name provided as an input
  parameter is a part of the list of database that needs to be
  rewritten.

  @param[in] db   The database that needs to be checked in the list.

  @retval   true  The database mentioned as input is in the list of
                  database that needs to be rewriten.
  @retval   false The database mentioned as input is not in the list
                  of databases the needs to be rewritten.
*/
bool is_binlog_rewrite_db(const char* db)
{
  if (binlog_rewrite_db.is_empty() || !db)
    return false;
  I_List_iterator<i_string_pair> it(binlog_rewrite_db);
  i_string_pair* tmp;
  while ((tmp= it++))
  {
    if (!strncmp(tmp->key, db, NAME_LEN+1))
      return true;
  }
  return false;
}

/**
  Function to extract the to_db name from the list of the
  from_db and to_db pairs.

  from_db1 -> to_db1
  from_db2 -> to_db2

  stored in the I_List (binlog_rewrite_db).

  At the same time it also sets the option_rewrite_db to 1
  if the to_db value is found for the supplied from_db name.

  @param[in] db     The database name to be replaced.

  @retval    true   success that a the to_db name is found from the list.
  @retval    false  the to_db name for the corresponding db is not found.

*/
bool get_binlog_rewrite_db(const char* db)
{
  if (binlog_rewrite_db.is_empty() || !db)
    return false;
  I_List_iterator<i_string_pair> it(binlog_rewrite_db);
  i_string_pair* tmp;

  while ((tmp=it++))
  {
    if (!strncmp(tmp->key, db, NAME_LEN+1))
    {
      rewrite_to_db= (const char*) my_malloc(PSI_NOT_INSTRUMENTED,
                                             strlen(tmp->val)+1, MYF(MY_WME));
      strncpy(const_cast<char*>(rewrite_to_db), tmp->val, strlen(tmp->val)+1);
      return true;
    }
  }
  return false;
}

/**
  Function to rewrite the buffer to a new temorary buffer so that the ROW event can
  be written on to the new database.

  The TABLE_MAP event buffer structure :

  Before Rewriting :

    +-------------+-----------+-------------+----------+----------+
    |common_header|post_header|database_info|table_info|extra_info|
    +-------------+-----------+-------------+----------+----------+

  After Rewriting :

    +-------------+-----------+-----------------+----------+----------+
    |common_header|post_header|new_database_info|table_info|extra_info|
    +-------------+-----------+-----------------+----------+----------+

    @param[in,out] buf                event buffer to be processes
    @param[in]     event_len          length of the event
    @param[in]     description_event  error, warning or info

    @retval        0                  incase of no change to the event length
    @retval        -1                 incase of memory full error.
    @retval        >0                 return the new length of the event.

*/
int rewrite_buffer(char **buf, int event_len,
                   const Format_description_log_event *description_event)
{
  uint8 common_header_len= description_event->common_header_len;
  uint8 post_header_len= description_event->post_header_len[
                                            binary_log::TABLE_MAP_EVENT - 1];
  char* temp_rewrite_buf= 0;
  const char *const temp_vpart= *buf + common_header_len + post_header_len;
  uchar const *const ptr_dblen= (uchar const*)temp_vpart + 0;

  if(!(get_binlog_rewrite_db((const char*)ptr_dblen + 1)))
    return 0;
  int temp_length_l= common_header_len + post_header_len;
  size_t old_db_len= *(uchar*) ptr_dblen;
  size_t rewrite_db_len= strlen(rewrite_to_db);

  uchar const *const ptr_tbllen= ptr_dblen + old_db_len + 2;
  ssize_t replace_segment= rewrite_db_len - old_db_len;
  if (!(temp_rewrite_buf= (char*) my_malloc(PSI_NOT_INSTRUMENTED,
                                            event_len + replace_segment,
                                            MYF(MY_WME))))
    return -1;

  memcpy(temp_rewrite_buf, *buf, temp_length_l);
  char* temp_ptr=temp_rewrite_buf + temp_length_l + 0;

  *temp_ptr++= strlen(rewrite_to_db);
  strncpy(temp_ptr, (const char*)rewrite_to_db, rewrite_db_len + 1);
  char* temp_ptr_tbllen= temp_ptr + rewrite_db_len + 1;
  size_t temp_length= event_len - (temp_length_l + old_db_len +2);
  memcpy(temp_ptr_tbllen, ptr_tbllen, temp_length);

  my_free(*buf);
  *buf= temp_rewrite_buf;
  my_free((void*)rewrite_to_db);
  return (event_len + replace_segment);
}

#endif

#if !defined(MYSQL_CLIENT) && defined(HAVE_REPLICATION)
static int rows_event_stmt_cleanup(Relay_log_info const *rli, THD* thd);

static const char *HA_ERR(int i)
{
  /* 
    This function should only be called in case of an error
    was detected 
   */
  DBUG_ASSERT(i != 0);
  switch (i) {
  case HA_ERR_KEY_NOT_FOUND: return "HA_ERR_KEY_NOT_FOUND";
  case HA_ERR_FOUND_DUPP_KEY: return "HA_ERR_FOUND_DUPP_KEY";
  case HA_ERR_RECORD_CHANGED: return "HA_ERR_RECORD_CHANGED";
  case HA_ERR_WRONG_INDEX: return "HA_ERR_WRONG_INDEX";
  case HA_ERR_CRASHED: return "HA_ERR_CRASHED";
  case HA_ERR_WRONG_IN_RECORD: return "HA_ERR_WRONG_IN_RECORD";
  case HA_ERR_OUT_OF_MEM: return "HA_ERR_OUT_OF_MEM";
  case HA_ERR_NOT_A_TABLE: return "HA_ERR_NOT_A_TABLE";
  case HA_ERR_WRONG_COMMAND: return "HA_ERR_WRONG_COMMAND";
  case HA_ERR_OLD_FILE: return "HA_ERR_OLD_FILE";
  case HA_ERR_NO_ACTIVE_RECORD: return "HA_ERR_NO_ACTIVE_RECORD";
  case HA_ERR_RECORD_DELETED: return "HA_ERR_RECORD_DELETED";
  case HA_ERR_RECORD_FILE_FULL: return "HA_ERR_RECORD_FILE_FULL";
  case HA_ERR_INDEX_FILE_FULL: return "HA_ERR_INDEX_FILE_FULL";
  case HA_ERR_END_OF_FILE: return "HA_ERR_END_OF_FILE";
  case HA_ERR_UNSUPPORTED: return "HA_ERR_UNSUPPORTED";
  case HA_ERR_TOO_BIG_ROW: return "HA_ERR_TOO_BIG_ROW";
  case HA_WRONG_CREATE_OPTION: return "HA_WRONG_CREATE_OPTION";
  case HA_ERR_FOUND_DUPP_UNIQUE: return "HA_ERR_FOUND_DUPP_UNIQUE";
  case HA_ERR_UNKNOWN_CHARSET: return "HA_ERR_UNKNOWN_CHARSET";
  case HA_ERR_WRONG_MRG_TABLE_DEF: return "HA_ERR_WRONG_MRG_TABLE_DEF";
  case HA_ERR_CRASHED_ON_REPAIR: return "HA_ERR_CRASHED_ON_REPAIR";
  case HA_ERR_CRASHED_ON_USAGE: return "HA_ERR_CRASHED_ON_USAGE";
  case HA_ERR_LOCK_WAIT_TIMEOUT: return "HA_ERR_LOCK_WAIT_TIMEOUT";
  case HA_ERR_LOCK_TABLE_FULL: return "HA_ERR_LOCK_TABLE_FULL";
  case HA_ERR_READ_ONLY_TRANSACTION: return "HA_ERR_READ_ONLY_TRANSACTION";
  case HA_ERR_LOCK_DEADLOCK: return "HA_ERR_LOCK_DEADLOCK";
  case HA_ERR_CANNOT_ADD_FOREIGN: return "HA_ERR_CANNOT_ADD_FOREIGN";
  case HA_ERR_NO_REFERENCED_ROW: return "HA_ERR_NO_REFERENCED_ROW";
  case HA_ERR_ROW_IS_REFERENCED: return "HA_ERR_ROW_IS_REFERENCED";
  case HA_ERR_NO_SAVEPOINT: return "HA_ERR_NO_SAVEPOINT";
  case HA_ERR_NON_UNIQUE_BLOCK_SIZE: return "HA_ERR_NON_UNIQUE_BLOCK_SIZE";
  case HA_ERR_NO_SUCH_TABLE: return "HA_ERR_NO_SUCH_TABLE";
  case HA_ERR_TABLE_EXIST: return "HA_ERR_TABLE_EXIST";
  case HA_ERR_NO_CONNECTION: return "HA_ERR_NO_CONNECTION";
  case HA_ERR_NULL_IN_SPATIAL: return "HA_ERR_NULL_IN_SPATIAL";
  case HA_ERR_TABLE_DEF_CHANGED: return "HA_ERR_TABLE_DEF_CHANGED";
  case HA_ERR_NO_PARTITION_FOUND: return "HA_ERR_NO_PARTITION_FOUND";
  case HA_ERR_RBR_LOGGING_FAILED: return "HA_ERR_RBR_LOGGING_FAILED";
  case HA_ERR_DROP_INDEX_FK: return "HA_ERR_DROP_INDEX_FK";
  case HA_ERR_FOREIGN_DUPLICATE_KEY: return "HA_ERR_FOREIGN_DUPLICATE_KEY";
  case HA_ERR_TABLE_NEEDS_UPGRADE: return "HA_ERR_TABLE_NEEDS_UPGRADE";
  case HA_ERR_TABLE_READONLY: return "HA_ERR_TABLE_READONLY";
  case HA_ERR_AUTOINC_READ_FAILED: return "HA_ERR_AUTOINC_READ_FAILED";
  case HA_ERR_AUTOINC_ERANGE: return "HA_ERR_AUTOINC_ERANGE";
  case HA_ERR_GENERIC: return "HA_ERR_GENERIC";
  case HA_ERR_RECORD_IS_THE_SAME: return "HA_ERR_RECORD_IS_THE_SAME";
  case HA_ERR_LOGGING_IMPOSSIBLE: return "HA_ERR_LOGGING_IMPOSSIBLE";
  case HA_ERR_CORRUPT_EVENT: return "HA_ERR_CORRUPT_EVENT";
  case HA_ERR_ROWS_EVENT_APPLY : return "HA_ERR_ROWS_EVENT_APPLY";
  case HA_ERR_FK_DEPTH_EXCEEDED : return "HA_ERR_FK_DEPTH_EXCEEDED";
  case HA_ERR_INNODB_READ_ONLY: return "HA_ERR_INNODB_READ_ONLY";
  }
  return "No Error!";
}

/**
   Error reporting facility for Rows_log_event::do_apply_event

   @param level     error, warning or info
   @param ha_error  HA_ERR_ code
   @param rli       pointer to the active Relay_log_info instance
   @param thd       pointer to the slave thread's thd
   @param table     pointer to the event's table object
   @param type      the type of the event
   @param log_name  the master binlog file name
   @param pos       the master binlog file pos (the next after the event)

*/
static void inline slave_rows_error_report(enum loglevel level, int ha_error,
                                           Relay_log_info const *rli, THD *thd,
                                           TABLE *table, const char * type,
                                           const char *log_name, ulong pos)
{
  const char *handler_error= (ha_error ? HA_ERR(ha_error) : NULL);
  char buff[MAX_SLAVE_ERRMSG], *slider;
  const char *buff_end= buff + sizeof(buff);
  size_t len;
  Diagnostics_area::Sql_condition_iterator it=
    thd->get_stmt_da()->sql_conditions();
  const Sql_condition *err;
  buff[0]= 0;

  for (err= it++, slider= buff; err && slider < buff_end - 1;
       slider += len, err= it++)
  {
    len= my_snprintf(slider, buff_end - slider,
                     " %s, Error_code: %d;", err->message_text(),
                     err->mysql_errno());
  }

  if (ha_error != 0)
    rli->report(level, thd->is_error() ? thd->get_stmt_da()->mysql_errno() :
                ER_UNKNOWN_ERROR, "Could not execute %s event on table %s.%s;"
                "%s handler error %s; "
                "the event's master log %s, end_log_pos %lu",
                type, table->s->db.str, table->s->table_name.str,
                buff, handler_error == NULL ? "<unknown>" : handler_error,
                log_name, pos);
  else
    rli->report(level, thd->is_error() ? thd->get_stmt_da()->mysql_errno() :
                ER_UNKNOWN_ERROR, "Could not execute %s event on table %s.%s;"
                "%s the event's master log %s, end_log_pos %lu",
                type, table->s->db.str, table->s->table_name.str,
                buff, log_name, pos);
}

static void set_thd_db(THD *thd, const char *db, size_t db_len)
{
  char lcase_db_buf[NAME_LEN +1]; 
  LEX_CSTRING new_db;
  new_db.length= db_len;
  if (lower_case_table_names)
  {
    my_stpcpy(lcase_db_buf, db); 
    my_casedn_str(system_charset_info, lcase_db_buf);
    new_db.str= lcase_db_buf;
  }
  else 
    new_db.str= (char*) db;

  new_db.str= (char*) rpl_filter->get_rewrite_db(new_db.str,
                                                 &new_db.length);
  thd->set_db(new_db);
}

#endif


/*
  pretty_print_str()
*/

#ifdef MYSQL_CLIENT
static void pretty_print_str(IO_CACHE* cache, const char* str, size_t len)
{
  const char* end = str + len;
  my_b_printf(cache, "\'");
  while (str < end)
  {
    char c;
    switch ((c=*str++)) {
    case '\n': my_b_printf(cache, "\\n"); break;
    case '\r': my_b_printf(cache, "\\r"); break;
    case '\\': my_b_printf(cache, "\\\\"); break;
    case '\b': my_b_printf(cache, "\\b"); break;
    case '\t': my_b_printf(cache, "\\t"); break;
    case '\'': my_b_printf(cache, "\\'"); break;
    case 0   : my_b_printf(cache, "\\0"); break;
    default:
      my_b_printf(cache, "%c", c);
      break;
    }
  }
  my_b_printf(cache, "\'");
}
#endif /* MYSQL_CLIENT */

#if defined(HAVE_REPLICATION) && !defined(MYSQL_CLIENT)

static void clear_all_errors(THD *thd, Relay_log_info *rli)
{
  thd->is_slave_error = 0;
  thd->clear_error();
  rli->clear_error();
  if (rli->workers_array_initialized)
  {
    for(size_t i= 0; i < rli->get_worker_count(); i++)
    {
      rli->get_worker(i)->clear_error();
    }
  }
}

inline int idempotent_error_code(int err_code)
{
  int ret= 0;

  switch (err_code)
  {
    case 0:
      ret= 1;
    break;
    /*
      The following list of "idempotent" errors
      means that an error from the list might happen
      because of idempotent (more than once)
      applying of a binlog file.
      Notice, that binlog has a  ddl operation its
      second applying may cause

      case HA_ERR_TABLE_DEF_CHANGED:
      case HA_ERR_CANNOT_ADD_FOREIGN:

      which are not included into to the list.

      Note that HA_ERR_RECORD_DELETED is not in the list since
      do_exec_row() should not return that error code.
    */
    case HA_ERR_RECORD_CHANGED:
    case HA_ERR_KEY_NOT_FOUND:
    case HA_ERR_END_OF_FILE:
    case HA_ERR_FOUND_DUPP_KEY:
    case HA_ERR_FOUND_DUPP_UNIQUE:
    case HA_ERR_FOREIGN_DUPLICATE_KEY:
    case HA_ERR_NO_REFERENCED_ROW:
    case HA_ERR_ROW_IS_REFERENCED:
      ret= 1;
    break;
    default:
      ret= 0;
    break;
  }
  return (ret);
}

/**
  Ignore error code specified on command line.
*/

inline int ignored_error_code(int err_code)
{
  return ((err_code == ER_SLAVE_IGNORED_TABLE) ||
          (use_slave_mask && bitmap_is_set(&slave_error_mask, err_code)));
}

/*
  This function converts an engine's error to a server error.
   
  If the thread does not have an error already reported, it tries to 
  define it by calling the engine's method print_error. However, if a 
  mapping is not found, it uses the ER_UNKNOWN_ERROR and prints out a 
  warning message.
*/ 
int convert_handler_error(int error, THD* thd, TABLE *table)
{
  uint actual_error= (thd->is_error() ? thd->get_stmt_da()->mysql_errno() :
                           0);

  if (actual_error == 0)
  {
    table->file->print_error(error, MYF(0));
    actual_error= (thd->is_error() ? thd->get_stmt_da()->mysql_errno() :
                        ER_UNKNOWN_ERROR);
    if (actual_error == ER_UNKNOWN_ERROR)
      sql_print_warning("Unknown error detected %d in handler", error);
  }

  return (actual_error);
}

inline bool concurrency_error_code(int error)
{
  switch (error)
  {
  case ER_LOCK_WAIT_TIMEOUT:
  case ER_LOCK_DEADLOCK:
  case ER_XA_RBDEADLOCK:
    return TRUE;
  default: 
    return (FALSE);
  }
}

inline bool unexpected_error_code(int unexpected_error)
{
  switch (unexpected_error) 
  {
  case ER_NET_READ_ERROR:
  case ER_NET_ERROR_ON_WRITE:
  case ER_QUERY_INTERRUPTED:
  case ER_SERVER_SHUTDOWN:
  case ER_NEW_ABORTING_CONNECTION:
    return(TRUE);
  default:
    return(FALSE);
  }
}

/*
  pretty_print_str()
*/

static char *pretty_print_str(char *packet, const char *str, size_t len)
{
  const char *end= str + len;
  char *pos= packet;
  *pos++= '\'';
  while (str < end)
  {
    char c;
    switch ((c=*str++)) {
    case '\n': *pos++= '\\'; *pos++= 'n'; break;
    case '\r': *pos++= '\\'; *pos++= 'r'; break;
    case '\\': *pos++= '\\'; *pos++= '\\'; break;
    case '\b': *pos++= '\\'; *pos++= 'b'; break;
    case '\t': *pos++= '\\'; *pos++= 't'; break;
    case '\'': *pos++= '\\'; *pos++= '\''; break;
    case 0   : *pos++= '\\'; *pos++= '0'; break;
    default:
      *pos++= c;
      break;
    }
  }
  *pos++= '\'';
  return pos;
}
#endif /* !MYSQL_CLIENT */


#if defined(HAVE_REPLICATION) && !defined(MYSQL_CLIENT)

/**
  Creates a temporary name for load data infile:.

  @param buf		      Store new filename here
  @param file_id	      File_id (part of file name)
  @param event_server_id     Event_id (part of file name)
  @param ext		      Extension for file name

  @return
    Pointer to start of extension
*/

static char *slave_load_file_stem(char *buf, uint file_id,
                                  int event_server_id, const char *ext)
{
  char *res;
  fn_format(buf,PREFIX_SQL_LOAD,slave_load_tmpdir, "", MY_UNPACK_FILENAME);
  to_unix_path(buf);

  buf= strend(buf);
  int appended_length= sprintf(buf, "%s-%d-", server_uuid, event_server_id);
  buf+= appended_length;
  res= int10_to_str(file_id, buf, 10);
  my_stpcpy(res, ext);                             // Add extension last
  return res;                                   // Pointer to extension
}
#endif


#if defined(HAVE_REPLICATION) && !defined(MYSQL_CLIENT)

/**
  Delete all temporary files used for SQL_LOAD.
*/

static void cleanup_load_tmpdir()
{
  MY_DIR *dirp;
  FILEINFO *file;
  uint i;
  char fname[FN_REFLEN], prefbuf[TEMP_FILE_MAX_LEN], *p;

  if (!(dirp=my_dir(slave_load_tmpdir,MYF(0))))
    return;

  /* 
     When we are deleting temporary files, we should only remove
     the files associated with the server id of our server.
     We don't use event_server_id here because since we've disabled
     direct binlogging of Create_file/Append_file/Exec_load events
     we cannot meet Start_log event in the middle of events from one 
     LOAD DATA.
  */
  p= strmake(prefbuf, STRING_WITH_LEN(PREFIX_SQL_LOAD));
  sprintf(p,"%s-",server_uuid);

  for (i=0 ; i < (uint)dirp->number_off_files; i++)
  {
    file=dirp->dir_entry+i;
    if (is_prefix(file->name, prefbuf))
    {
      fn_format(fname,file->name,slave_load_tmpdir,"",MY_UNPACK_FILENAME);
      mysql_file_delete(key_file_misc, fname, MYF(0));
    }
  }

  my_dirend(dirp);
}
#endif


/*
  Stores string to IO_CACHE file.

  Writes str to file in the following format:
   1. Stores length using only one byte (255 maximum value);
   2. Stores complete str.
*/

static bool write_str_at_most_255_bytes(IO_CACHE *file, const char *str,
                                        uint length)
{
  uchar tmp[1];
  tmp[0]= (uchar) length;
  return (my_b_safe_write(file, tmp, sizeof(tmp)) ||
	  my_b_safe_write(file, (uchar*) str, length));
}

/**
  Transforms a string into "" or its expression in 0x... form.
*/

char *str_to_hex(char *to, const char *from, size_t len)
{
  if (len)
  {
    *to++= '0';
    *to++= 'x';
    to= octet2hex(to, from, len);
  }
  else
    to= my_stpcpy(to, "\"\"");
  return to;                               // pointer to end 0 of 'to'
}

#ifndef MYSQL_CLIENT

/**
  Append a version of the 'from' string suitable for use in a query to
  the 'to' string.  To generate a correct escaping, the character set
  information in 'csinfo' is used.
*/

int
append_query_string(THD *thd, const CHARSET_INFO *csinfo,
                    String const *from, String *to)
{
  char *beg, *ptr;
  size_t const orig_len= to->length();
  if (to->reserve(orig_len + from->length()*2+3))
    return 1;

  beg= to->c_ptr_quick() + to->length();
  ptr= beg;
  if (csinfo->escape_with_backslash_is_dangerous)
    ptr= str_to_hex(ptr, from->ptr(), from->length());
  else
  {
    *ptr++= '\'';
    if (!(thd->variables.sql_mode & MODE_NO_BACKSLASH_ESCAPES))
    {
      ptr+= escape_string_for_mysql(csinfo, ptr, 0,
                                    from->ptr(), from->length());
    }
    else
    {
      const char *frm_str= from->ptr();

      for (; frm_str < (from->ptr() + from->length()); frm_str++)
      {
        /* Using '' way to represent "'" */
        if (*frm_str == '\'')
          *ptr++= *frm_str;

        *ptr++= *frm_str;
      }
    }

    *ptr++= '\'';
  }
  to->length(orig_len + ptr - beg);
  return 0;
}
#endif


/**
  Prints a "session_var=value" string. Used by mysqlbinlog to print some SET
  commands just before it prints a query.
*/

#ifdef MYSQL_CLIENT

static void print_set_option(IO_CACHE* file, uint32 bits_changed,
                             uint32 option, uint32 flags, const char* name,
                             bool* need_comma)
{
  if (bits_changed & option)
  {
    if (*need_comma)
      my_b_printf(file,", ");
    my_b_printf(file,"%s=%d", name, MY_TEST(flags & option));
    *need_comma= 1;
  }
}
#endif
/**************************************************************************
	Log_event methods (= the parent class of all events)
**************************************************************************/

/**
  @return
  returns the human readable name of the event's type
*/

const char* Log_event::get_type_str(Log_event_type type)
{
  switch(type) {
  case binary_log::START_EVENT_V3:  return "Start_v3";
  case binary_log::STOP_EVENT:   return "Stop";
  case binary_log::QUERY_EVENT:  return "Query";
  case binary_log::ROTATE_EVENT: return "Rotate";
  case binary_log::INTVAR_EVENT: return "Intvar";
  case binary_log::LOAD_EVENT:   return "Load";
  case binary_log::NEW_LOAD_EVENT:   return "New_load";
  case binary_log::CREATE_FILE_EVENT: return "Create_file";
  case binary_log::APPEND_BLOCK_EVENT: return "Append_block";
  case binary_log::DELETE_FILE_EVENT: return "Delete_file";
  case binary_log::EXEC_LOAD_EVENT: return "Exec_load";
  case binary_log::RAND_EVENT: return "RAND";
  case binary_log::XID_EVENT: return "Xid";
  case binary_log::USER_VAR_EVENT: return "User var";
  case binary_log::FORMAT_DESCRIPTION_EVENT: return "Format_desc";
  case binary_log::TABLE_MAP_EVENT: return "Table_map";
  case binary_log::PRE_GA_WRITE_ROWS_EVENT: return "Write_rows_event_old";
  case binary_log::PRE_GA_UPDATE_ROWS_EVENT: return "Update_rows_event_old";
  case binary_log::PRE_GA_DELETE_ROWS_EVENT: return "Delete_rows_event_old";
  case binary_log::WRITE_ROWS_EVENT_V1: return "Write_rows_v1";
  case binary_log::UPDATE_ROWS_EVENT_V1: return "Update_rows_v1";
  case binary_log::DELETE_ROWS_EVENT_V1: return "Delete_rows_v1";
  case binary_log::BEGIN_LOAD_QUERY_EVENT: return "Begin_load_query";
  case binary_log::EXECUTE_LOAD_QUERY_EVENT: return "Execute_load_query";
  case binary_log::INCIDENT_EVENT: return "Incident";
  case binary_log::IGNORABLE_LOG_EVENT: return "Ignorable";
  case binary_log::ROWS_QUERY_LOG_EVENT: return "Rows_query";
  case binary_log::WRITE_ROWS_EVENT: return "Write_rows";
  case binary_log::UPDATE_ROWS_EVENT: return "Update_rows";
  case binary_log::DELETE_ROWS_EVENT: return "Delete_rows";
  case binary_log::GTID_LOG_EVENT: return "Gtid";
  case binary_log::ANONYMOUS_GTID_LOG_EVENT: return "Anonymous_Gtid";
  case binary_log::PREVIOUS_GTIDS_LOG_EVENT: return "Previous_gtids";
  case binary_log::HEARTBEAT_LOG_EVENT: return "Heartbeat";
  default: return "Unknown";                            /* impossible */
  }
}

const char* Log_event::get_type_str()
{
  return get_type_str(get_type_code());
}


/*
  Log_event::Log_event()
*/

#ifndef MYSQL_CLIENT
Log_event::Log_event(THD* thd_arg, uint16 flags_arg,
                     enum_event_cache_type cache_type_arg,
                     enum_event_logging_type logging_type_arg,
                     Log_event_header *header, Log_event_footer *footer)
  : is_valid_param(false), temp_buf(0), exec_time(0),
    event_cache_type(cache_type_arg), event_logging_type(logging_type_arg),
    crc(0), common_header(header), common_footer(footer), thd(thd_arg)
{
  server_id= thd->server_id;
  common_header->unmasked_server_id= server_id;
  common_header->when= thd->start_time;
  common_header->log_pos= 0;
  common_header->flags= flags_arg;
}

/**
  This minimal constructor is for when you are not even sure that there
  is a valid THD. For example in the server when we are shutting down or
  flushing logs after receiving a SIGHUP (then we must write a Rotate to
  the binlog but we have no THD, so we need this minimal constructor).
*/

Log_event::Log_event(Log_event_header* header, Log_event_footer *footer,
                     enum_event_cache_type cache_type_arg,
                     enum_event_logging_type logging_type_arg)
  : is_valid_param(false), temp_buf(0), exec_time(0), event_cache_type(cache_type_arg),
   event_logging_type(logging_type_arg), crc(0), common_header(header),
   common_footer(footer), thd(0)
{
  server_id=	::server_id;
  common_header->unmasked_server_id= server_id;
}
#endif /* !MYSQL_CLIENT */


/*
  Log_event::Log_event()
*/

Log_event::Log_event(Log_event_header *header,
                     Log_event_footer *footer)
  : is_valid_param(false), temp_buf(0), exec_time(0),
    event_cache_type(EVENT_INVALID_CACHE),
    event_logging_type(EVENT_INVALID_LOGGING),
    crc(0), common_header(header), common_footer(footer)
{
#ifndef MYSQL_CLIENT
  thd= 0;
#endif
  /*
     Mask out any irrelevant parts of the server_id
  */
#ifdef HAVE_REPLICATION
  server_id = common_header->unmasked_server_id & opt_server_id_mask;
#else
  server_id = common_header->unmasked_server_id;
#endif
}

#ifndef MYSQL_CLIENT
#ifdef HAVE_REPLICATION
inline int Log_event::do_apply_event_worker(Slave_worker *w)
{
  DBUG_EXECUTE_IF("crash_in_a_worker",
                  {
                    /* we will crash a worker after waiting for
                    2 seconds to make sure that other transactions are
                    scheduled and completed */
                    if (w->id == 2)
                    {
                      DBUG_SET("-d,crash_in_a_worker");
                      my_sleep((w->id)*2000000);
                      DBUG_SUICIDE();
                    }
                  });
  return do_apply_event(w);
}

int Log_event::do_update_pos(Relay_log_info *rli)
{
  int error= 0;
  DBUG_ASSERT(!rli->belongs_to_client());
  /*
    rli is null when (as far as I (Guilhem) know) the caller is
    Load_log_event::do_apply_event *and* that one is called from
    Execute_load_log_event::do_apply_event.  In this case, we don't
    do anything here ; Execute_load_log_event::do_apply_event will
    call Log_event::do_apply_event again later with the proper rli.
    Strictly speaking, if we were sure that rli is null only in the
    case discussed above, 'if (rli)' is useless here.  But as we are
    not 100% sure, keep it for now.

    Matz: I don't think we will need this check with this refactoring.
  */

  DBUG_ASSERT(!is_mts_worker(rli->info_thd));

  if (rli)
    error= rli->stmt_done(common_header->log_pos);
  return error;
}


Log_event::enum_skip_reason
Log_event::do_shall_skip(Relay_log_info *rli)
{
  DBUG_PRINT("info", ("ev->server_id=%lu, ::server_id=%lu,"
                      " rli->replicate_same_server_id=%d,"
                      " rli->slave_skip_counter=%d",
                      (ulong) server_id, (ulong) ::server_id,
                      rli->replicate_same_server_id,
                      rli->slave_skip_counter));
  if ((server_id == ::server_id && !rli->replicate_same_server_id) ||
      (rli->slave_skip_counter == 1 && rli->is_in_group()))
    return EVENT_SKIP_IGNORE;
  else if (rli->slave_skip_counter > 0)
    return EVENT_SKIP_COUNT;
  else
    return EVENT_SKIP_NOT;
}


/*
  Log_event::pack_info()
*/

int Log_event::pack_info(Protocol *protocol)
{
  protocol->store("", &my_charset_bin);
  return 0;
}


/**
  Only called by SHOW BINLOG EVENTS
*/
int Log_event::net_send(Protocol *protocol, const char* log_name, my_off_t pos)
{
  const char *p= strrchr(log_name, FN_LIBCHAR);
  const char *event_type;
  if (p)
    log_name = p + 1;

  protocol->prepare_for_resend();
  protocol->store(log_name, &my_charset_bin);
  protocol->store((ulonglong) pos);
  event_type = get_type_str();
  protocol->store(event_type, strlen(event_type), &my_charset_bin);
  protocol->store((uint32) server_id);
  protocol->store((ulonglong) common_header->log_pos);
  if (pack_info(protocol))
    return 1;
  return protocol->write();
}
#endif /* HAVE_REPLICATION */


/**
  init_show_field_list() prepares the column names and types for the
  output of SHOW BINLOG EVENTS; it is used only by SHOW BINLOG
  EVENTS.
*/

void Log_event::init_show_field_list(List<Item>* field_list)
{
  field_list->push_back(new Item_empty_string("Log_name", 20));
  field_list->push_back(new Item_return_int("Pos", MY_INT32_NUM_DECIMAL_DIGITS,
					    MYSQL_TYPE_LONGLONG));
  field_list->push_back(new Item_empty_string("Event_type", 20));
  field_list->push_back(new Item_return_int("Server_id", 10,
					    MYSQL_TYPE_LONG));
  field_list->push_back(new Item_return_int("End_log_pos",
                                            MY_INT32_NUM_DECIMAL_DIGITS,
					    MYSQL_TYPE_LONGLONG));
  field_list->push_back(new Item_empty_string("Info", 20));
}

/**
   A decider of whether to trigger checksum computation or not.
   To be invoked in Log_event::write() stack.
   The decision is positive 

    S,M) if it's been marked for checksumming with @c checksum_alg
    
    M) otherwise, if @@global.binlog_checksum is not NONE and the event is 
       directly written to the binlog file.
       The to-be-cached event decides at @c write_cache() time.

   Otherwise the decision is negative.

   @note   A side effect of the method is altering Log_event::checksum_alg
           it the latter was undefined at calling.

   @return true (positive) or false (negative)
*/
my_bool Log_event::need_checksum()
{
  DBUG_ENTER("Log_event::need_checksum");
  my_bool ret= FALSE;
  /* 
     few callers of Log_event::write 
     (incl FD::write, FD constructing code on the slave side, Rotate relay log
     and Stop event) 
     provides their checksum alg preference through Log_event::checksum_alg.
  */
  if (common_footer->checksum_alg != binary_log::BINLOG_CHECKSUM_ALG_UNDEF)
    ret= (common_footer->checksum_alg != binary_log::BINLOG_CHECKSUM_ALG_OFF);
  else if (binlog_checksum_options != binary_log::BINLOG_CHECKSUM_ALG_OFF &&
           event_cache_type == Log_event::EVENT_NO_CACHE)
    ret= (binlog_checksum_options != 0);
  else
    ret= FALSE;

  /*
    FD calls the methods before data_written has been calculated.
    The following invariant claims if the current is not the first
    call (and therefore data_written is not zero) then `ret' must be
    TRUE. It may not be null because FD is always checksummed.
  */

  DBUG_ASSERT(get_type_code() != binary_log::FORMAT_DESCRIPTION_EVENT || ret ||
              common_header->data_written == 0);

  if (common_footer->checksum_alg == binary_log::BINLOG_CHECKSUM_ALG_UNDEF)
    common_footer->checksum_alg= ret ? // calculated value stored
      static_cast<enum_binlog_checksum_alg>(binlog_checksum_options) :
      static_cast<enum_binlog_checksum_alg>(binary_log::BINLOG_CHECKSUM_ALG_OFF);

  DBUG_ASSERT(!ret ||
              ((common_footer->checksum_alg ==
                static_cast<enum_binlog_checksum_alg>(binlog_checksum_options) ||
               /*
                  Stop event closes the relay-log and its checksum alg
                  preference is set by the caller can be different
                  from the server's binlog_checksum_options.
               */
               get_type_code() == binary_log::STOP_EVENT ||
               /*
                  Rotate:s can be checksummed regardless of the server's
                  binlog_checksum_options. That applies to both
                  the local RL's Rotate and the master's Rotate
                  which IO thread instantiates via queue_binlog_ver_3_event.
               */
               get_type_code() == binary_log::ROTATE_EVENT ||
               /*
                  The previous event has its checksum option defined
                  according to the format description event.
               */
               get_type_code() == binary_log::PREVIOUS_GTIDS_LOG_EVENT ||
               /* FD is always checksummed */
               get_type_code() == binary_log::FORMAT_DESCRIPTION_EVENT) &&
               common_footer->checksum_alg != binary_log::BINLOG_CHECKSUM_ALG_OFF));

  DBUG_ASSERT(common_footer->checksum_alg != binary_log::BINLOG_CHECKSUM_ALG_UNDEF);
  DBUG_ASSERT(((get_type_code() != binary_log::ROTATE_EVENT &&
                get_type_code() != binary_log::STOP_EVENT) ||
                get_type_code() != binary_log::FORMAT_DESCRIPTION_EVENT) ||
              event_cache_type == Log_event::EVENT_NO_CACHE);

  DBUG_RETURN(ret);
}

bool Log_event::wrapper_my_b_safe_write(IO_CACHE* file, const uchar* buf, size_t size)
{
  if (need_checksum() && size != 0)
    crc= checksum_crc32(crc, buf, size);

  return my_b_safe_write(file, buf, size);
}

bool Log_event::write_footer(IO_CACHE* file) 
{
  /*
     footer contains the checksum-algorithm descriptor 
     followed by the checksum value
  */
  if (need_checksum())
  {
    uchar buf[BINLOG_CHECKSUM_LEN];
    int4store(buf, crc);
    return (my_b_safe_write(file, (uchar*) buf, sizeof(buf)));
  }
  return 0;
}

/*
  Log_event::write()
*/

bool Log_event::write_header(IO_CACHE* file, size_t event_data_length)
{
  uchar header[LOG_EVENT_HEADER_LEN];
  ulong now;
  bool ret;
  DBUG_ENTER("Log_event::write_header");

  /* Store number of bytes that will be written by this event */
  common_header->data_written= event_data_length + sizeof(header);

  if (need_checksum())
  {
    crc= checksum_crc32(0L, NULL, 0);
    common_header->data_written += BINLOG_CHECKSUM_LEN;
  }

  /*
    log_pos != 0 if this is relay-log event. In this case we should not
    change the position
  */

  if (is_artificial_event())
  {
    /*
      Artificial events are automatically generated and do not exist
      in master's binary log, so log_pos should be set to 0.
    */
    common_header->log_pos= 0;
  }
  else  if (!common_header->log_pos)
  {
    /*
      Calculate position of end of event

      Note that with a SEQ_READ_APPEND cache, my_b_tell() does not
      work well.  So this will give slightly wrong positions for the
      Format_desc/Rotate/Stop events which the slave writes to its
      relay log. For example, the initial Format_desc will have
      end_log_pos=91 instead of 95. Because after writing the first 4
      bytes of the relay log, my_b_tell() still reports 0. Because
      my_b_append() does not update the counter which my_b_tell()
      later uses (one should probably use my_b_append_tell() to work
      around this).  To get right positions even when writing to the
      relay log, we use the (new) my_b_safe_tell().

      Note that this raises a question on the correctness of all these
      DBUG_ASSERT(my_b_tell()=rli->event_relay_log_pos).

      If in a transaction, the log_pos which we calculate below is not
      very good (because then my_b_safe_tell() returns start position
      of the BEGIN, so it's like the statement was at the BEGIN's
      place), but it's not a very serious problem (as the slave, when
      it is in a transaction, does not take those end_log_pos into
      account (as it calls inc_event_relay_log_pos()). To be fixed
      later, so that it looks less strange. But not bug.
    */

    common_header->log_pos= my_b_safe_tell(file) + common_header->data_written;
  }

  now= (ulong) get_time();                              // Query start time
  if (DBUG_EVALUATE_IF("inc_event_time_by_1_hour",1,0)  &&
      DBUG_EVALUATE_IF("dec_event_time_by_1_hour",1,0))
  {
    /** 
       This assertion guarantees that these debug flags are not
       used at the same time (they would cancel each other).
    */
    DBUG_ASSERT(0);
  } 
  else
  {
    DBUG_EXECUTE_IF("inc_event_time_by_1_hour", now= now + 3600;);
    DBUG_EXECUTE_IF("dec_event_time_by_1_hour", now= now - 3600;);
  }

  /*
    Header will be of size LOG_EVENT_HEADER_LEN for all events, except for
    FORMAT_DESCRIPTION_EVENT and ROTATE_EVENT, where it will be
    LOG_EVENT_MINIMAL_HEADER_LEN (remember these 2 have a frozen header,
    because we read them before knowing the format).
  */

  int4store(header, now);              // timestamp
  header[EVENT_TYPE_OFFSET]= get_type_code();
  int4store(header+ SERVER_ID_OFFSET, server_id);
  int4store(header+ EVENT_LEN_OFFSET, static_cast<uint32>(common_header->data_written));
  int4store(header+ LOG_POS_OFFSET, static_cast<uint32>(common_header->log_pos));
  /*
    recording checksum of FD event computed with dropped
    possibly active LOG_EVENT_BINLOG_IN_USE_F flag.
    Similar step at verication: the active flag is dropped before
    checksum computing.
  */
  if (header[EVENT_TYPE_OFFSET] != binary_log::FORMAT_DESCRIPTION_EVENT ||
      !need_checksum() || !(common_header->flags &
      LOG_EVENT_BINLOG_IN_USE_F))
  {
    int2store(header + FLAGS_OFFSET, common_header->flags);
    ret= wrapper_my_b_safe_write(file, header, sizeof(header)) != 0;
  }
  else
  {
    ret= (wrapper_my_b_safe_write(file, header, FLAGS_OFFSET) != 0);
    if (!ret)
    {
      common_header->flags &= ~LOG_EVENT_BINLOG_IN_USE_F;
      int2store(header + FLAGS_OFFSET, common_header->flags);
      crc= binary_log::checksum_crc32(crc, header + FLAGS_OFFSET,
                                   sizeof(common_header->flags));
      common_header->flags|= LOG_EVENT_BINLOG_IN_USE_F;
      int2store(header + FLAGS_OFFSET, common_header->flags);
      ret= (my_b_safe_write(file, header + FLAGS_OFFSET,
                            sizeof(common_header->flags)) != 0);
    }
    if (!ret)
      ret= (wrapper_my_b_safe_write(file, header + FLAGS_OFFSET +
                                    sizeof(common_header->flags), sizeof(header)
                                    - (FLAGS_OFFSET +
                                    sizeof(common_header->flags))) != 0);
  }
  DBUG_RETURN( ret);
}


/**
  This needn't be format-tolerant, because we only read
  LOG_EVENT_MINIMAL_HEADER_LEN (we just want to read the event's length).
*/

int Log_event::read_log_event(IO_CACHE* file, String* packet,
                              mysql_mutex_t* log_lock,
                              enum_binlog_checksum_alg checksum_alg_arg,
                              const char *log_file_name_arg,
                              bool* is_binlog_active)
{

  ulong data_len;
  int result=0;
  char buf[LOG_EVENT_MINIMAL_HEADER_LEN];
  uchar ev_offset= packet->length();
  DBUG_ENTER("Log_event::read_log_event(IO_CACHE *, String *, mysql_mutex_t, uint8)");

  if (log_lock)
    mysql_mutex_lock(log_lock);

  if (log_file_name_arg)
    *is_binlog_active= mysql_bin_log.is_active(log_file_name_arg);

  if (my_b_read(file, (uchar*) buf, sizeof(buf)))
  {
    /*
      If the read hits eof, we must report it as eof so the caller
      will know it can go into cond_wait to be woken up on the next
      update to the log.
    */
    DBUG_PRINT("error",("my_b_read failed. file->error: %d", file->error));
    if (!file->error)
      result= LOG_READ_EOF;
    else
      result= (file->error > 0 ? LOG_READ_TRUNC : LOG_READ_IO);
    goto end;
  }
  data_len= uint4korr(buf + EVENT_LEN_OFFSET);
  if (data_len < LOG_EVENT_MINIMAL_HEADER_LEN ||
      data_len > max(current_thd->variables.max_allowed_packet,
                     opt_binlog_rows_event_max_size + MAX_LOG_EVENT_HEADER))
  {
    DBUG_PRINT("error",("data_len is out of bounds. data_len: %lu", data_len));
    result= ((data_len < LOG_EVENT_MINIMAL_HEADER_LEN) ? LOG_READ_BOGUS :
	     LOG_READ_TOO_LARGE);
    goto end;
  }

  /* Append the log event header to packet */
  if (packet->append(buf, sizeof(buf)))
  {
    DBUG_PRINT("info", ("first packet->append failed (out of memory)"));
    /* Failed to allocate packet */
    result= LOG_READ_MEM;
    goto end;
  }
  data_len-= LOG_EVENT_MINIMAL_HEADER_LEN;
  if (data_len)
  {
    /* Append rest of event, read directly from file into packet */
    if (packet->append(file, data_len))
    {
      /*
        Fatal error occured when appending rest of the event
        to packet, possible failures:
	1. EOF occured when reading from file, it's really an error
           as data_len is >=0 there's supposed to be more bytes available.
           file->error will have been set to number of bytes left to read
        2. Read was interrupted, file->error would normally be set to -1
        3. Failed to allocate memory for packet, my_errno
           will be ENOMEM(file->error shuold be 0, but since the
           memory allocation occurs before the call to read it might
           be uninitialized)
      */
      DBUG_PRINT("info", ("second packet->append failed (out of memory)"));
      result= (my_errno == ENOMEM ? LOG_READ_MEM :
               (file->error >= 0 ? LOG_READ_TRUNC: LOG_READ_IO));
      goto end;
    }
    else
    {
      /*
        Corrupt the event for Dump thread.
        We also need to exclude Previous_gtids_log_event and Gtid_log_event
        events from injected corruption to allow dump thread to move forward
        on binary log until the missing transactions from slave when
        MASTER_AUTO_POSITION= 1.
      */
      DBUG_EXECUTE_IF("corrupt_read_log_event",
	uchar *debug_event_buf_c = (uchar*) packet->ptr() + ev_offset;
        if (debug_event_buf_c[EVENT_TYPE_OFFSET] != binary_log::FORMAT_DESCRIPTION_EVENT &&
            debug_event_buf_c[EVENT_TYPE_OFFSET] != binary_log::PREVIOUS_GTIDS_LOG_EVENT &&
            debug_event_buf_c[EVENT_TYPE_OFFSET] != binary_log::GTID_LOG_EVENT)
        {
          int debug_cor_pos = rand() % (data_len + sizeof(buf) -
                              BINLOG_CHECKSUM_LEN);
          debug_event_buf_c[debug_cor_pos] =~ debug_event_buf_c[debug_cor_pos];
          DBUG_PRINT("info", ("Corrupt the event at Log_event::read_log_event: byte on position %d", debug_cor_pos));
	}
      );
      /*
        CRC verification of the Dump thread
      */
      binary_log_debug::debug_checksum_test=
        DBUG_EVALUATE_IF("simulate_checksum_test_failure", true, false);

      if (opt_master_verify_checksum &&
        Log_event_footer::event_checksum_test((uchar*)packet->ptr() + ev_offset,
                                              data_len + sizeof(buf),
                                              checksum_alg_arg))
      {
        DBUG_PRINT("info", ("checksum test failed"));
        result= LOG_READ_CHECKSUM_FAILURE;
        goto end;
      }
    }
  }

end:
  if (log_lock)
    mysql_mutex_unlock(log_lock);
  DBUG_PRINT("info", ("read_log_event returns %d", result));
  DBUG_RETURN(result);
}
#endif /* !MYSQL_CLIENT */

#ifndef MYSQL_CLIENT
#define UNLOCK_MUTEX if (log_lock) mysql_mutex_unlock(log_lock);
#define LOCK_MUTEX if (log_lock) mysql_mutex_lock(log_lock);
#else
#define UNLOCK_MUTEX
#define LOCK_MUTEX
#endif

#ifndef MYSQL_CLIENT
/**
  @note
    Allocates memory;  The caller is responsible for clean-up.
*/
Log_event* Log_event::read_log_event(IO_CACHE* file,
                                     mysql_mutex_t* log_lock,
                                     const Format_description_log_event
                                     *description_event,
                                     my_bool crc_check)
#else
Log_event* Log_event::read_log_event(IO_CACHE* file,
                                     const Format_description_log_event
                                     *description_event,
                                     my_bool crc_check)
#endif
{
  DBUG_ENTER("Log_event::read_log_event(IO_CACHE *[, mysql_mutex_t *], Format_description_log_event *, my_bool)");
  DBUG_ASSERT(description_event != 0);
  char head[LOG_EVENT_MINIMAL_HEADER_LEN];
  /*
    First we only want to read at most LOG_EVENT_MINIMAL_HEADER_LEN, just to
    check the event for sanity and to know its length; no need to really parse
    it. We say "at most" because this could be a 3.23 master, which has header
    of 13 bytes, whereas LOG_EVENT_MINIMAL_HEADER_LEN is 19 bytes (it's
    "minimal" over the set {MySQL >=4.0}).
  */
  uint header_size= min<uint>(description_event->common_header_len,
                              LOG_EVENT_MINIMAL_HEADER_LEN);

  LOCK_MUTEX;
  DBUG_PRINT("info", ("my_b_tell: %lu", (ulong) my_b_tell(file)));
  if (my_b_read(file, (uchar *) head, header_size))
  {
    DBUG_PRINT("info", ("Log_event::read_log_event(IO_CACHE*,Format_desc*) "
                        "failed in my_b_read((IO_CACHE*)%p, (uchar*)%p, %u)",
                        file, head, header_size));
    UNLOCK_MUTEX;
    /*
      No error here; it could be that we are at the file's end. However
      if the next my_b_read() fails (below), it will be an error as we
      were able to read the first bytes.
    */
    DBUG_RETURN(0);
  }
  ulong data_len = uint4korr(head + EVENT_LEN_OFFSET);
  char *buf= 0;
  const char *error= 0;
  Log_event *res=  0;
#ifndef max_allowed_packet
  THD *thd=current_thd;
  uint max_allowed_packet= thd ? slave_max_allowed_packet : ~0U;
#endif

  ulong const max_size=
    max<ulong>(max_allowed_packet,
               opt_binlog_rows_event_max_size + MAX_LOG_EVENT_HEADER);
  if (data_len > max_size)
  {
    error = "Event too big";
    goto err;
  }

  if (data_len < header_size)
  {
    error = "Event too small";
    goto err;
  }

  // some events use the extra byte to null-terminate strings
  if (!(buf = (char*) my_malloc(key_memory_log_event,
                                data_len+1, MYF(MY_WME))))
  {
    error = "Out of memory";
    goto err;
  }
  buf[data_len] = 0;
  memcpy(buf, head, header_size);
  if (my_b_read(file, (uchar*) buf + header_size, data_len - header_size))
  {
    error = "read error";
    goto err;
  }

#if defined(MYSQL_CLIENT)
  if(option_rewrite_set && buf[EVENT_TYPE_OFFSET] == binary_log::TABLE_MAP_EVENT)
  {
    int rewrite= rewrite_buffer(&buf, data_len, description_event);
    if(rewrite == -1)
    {
      error= "Out of memory";
      goto err;
    }
    else if(rewrite > 0)
    {
      *(buf+EVENT_LEN_OFFSET)= rewrite;
      data_len= uint4korr(buf+EVENT_LEN_OFFSET);
    }
  }
#endif

  if ((res= read_log_event(buf, data_len, &error, description_event, crc_check)))
    res->register_temp_buf(buf);

err:
  UNLOCK_MUTEX;
  if (!res)
  {
    DBUG_ASSERT(error != 0);
    sql_print_error("Error in Log_event::read_log_event(): "
                    "'%s', data_len: %lu, event_type: %d",
		    error,data_len,head[EVENT_TYPE_OFFSET]);
    my_free(buf);
    /*
      The SQL slave thread will check if file->error<0 to know
      if there was an I/O error. Even if there is no "low-level" I/O errors
      with 'file', any of the high-level above errors is worrying
      enough to stop the SQL thread now ; as we are skipping the current event,
      going on with reading and successfully executing other events can
      only corrupt the slave's databases. So stop.
      The file->error is also checked to record the position of
      the last valid event when master server recovers.
    */
    file->error= -1;
  }
  DBUG_RETURN(res);
}


/**
  Binlog format tolerance is in (buf, event_len, description_event)
  constructors.
*/

Log_event* Log_event::read_log_event(const char* buf, uint event_len,
				     const char **error,
                                     const Format_description_log_event *description_event,
                                     my_bool crc_check)
{
  Log_event* ev= NULL;
  enum_binlog_checksum_alg  alg;
  DBUG_ENTER("Log_event::read_log_event(char *, uint, char **, Format_description_log_event *, my_bool)");
  DBUG_ASSERT(description_event != 0);
  DBUG_PRINT("info", ("binlog_version: %d", description_event->binlog_version));
  DBUG_DUMP("data", (unsigned char*) buf, event_len);

  /* Check the integrity */
  if (event_len < EVENT_LEN_OFFSET ||
      (uint) event_len != uint4korr(buf+EVENT_LEN_OFFSET))
  {
    DBUG_PRINT("error", ("event_len=%u EVENT_LEN_OFFSET=%d "
                         "buf[EVENT_TYPE_OFFSET]=%d ENUM_END_EVENT=%d "
                         "uint4korr(buf+EVENT_LEN_OFFSET)=%d",
                         event_len, EVENT_LEN_OFFSET,
                         buf[EVENT_TYPE_OFFSET], binary_log::ENUM_END_EVENT,
                         uint4korr(buf+EVENT_LEN_OFFSET)));
    *error="Sanity check failed";		// Needed to free buffer
    DBUG_RETURN(NULL); // general sanity check - will fail on a partial read
  }

  uint event_type= buf[EVENT_TYPE_OFFSET];
  // all following START events in the current file are without checksum
  if (event_type == binary_log::START_EVENT_V3)
    (const_cast< Format_description_log_event *>(description_event))->
            common_footer->checksum_alg= binary_log::BINLOG_CHECKSUM_ALG_OFF;
  // Sanity check for Format description event
  if (event_type == binary_log::FORMAT_DESCRIPTION_EVENT)
  {
    if (event_len < LOG_EVENT_MINIMAL_HEADER_LEN +
        ST_COMMON_HEADER_LEN_OFFSET)
    {
      *error= "Found invalid Format description event in binary log";
      DBUG_RETURN(0);
    }
    uint tmp_header_len= buf[LOG_EVENT_MINIMAL_HEADER_LEN + ST_COMMON_HEADER_LEN_OFFSET];
    if (event_len < tmp_header_len + ST_SERVER_VER_OFFSET + ST_SERVER_VER_LEN)
    {
      *error= "Found invalid Format description event in binary log";
      DBUG_RETURN(0);
    }
  }
  /*
    CRC verification by SQL and Show-Binlog-Events master side.
    The caller has to provide @description_event->checksum_alg to
    be the last seen FD's (A) descriptor.
    If event is FD the descriptor is in it.
    Notice, FD of the binlog can be only in one instance and therefore
    Show-Binlog-Events executing master side thread needs just to know
    the only FD's (A) value -  whereas RL can contain more.
    In the RL case, the alg is kept in FD_e (@description_event) which is reset 
    to the newer read-out event after its execution with possibly new alg descriptor.
    Therefore in a typical sequence of RL:
    {FD_s^0, FD_m, E_m^1} E_m^1 
    will be verified with (A) of FD_m.

    See legends definition on MYSQL_BIN_LOG::relay_log_checksum_alg docs
    lines (log.h).

    Notice, a pre-checksum FD version forces alg := BINLOG_CHECKSUM_ALG_UNDEF.
  */
  alg= (event_type != binary_log::FORMAT_DESCRIPTION_EVENT) ?
       description_event->common_footer->checksum_alg :
       Log_event_footer::get_checksum_alg(buf, event_len);
  // Emulate the corruption during reading an event
  DBUG_EXECUTE_IF("corrupt_read_log_event_char",
    if (event_type != binary_log::FORMAT_DESCRIPTION_EVENT)
    {
      char *debug_event_buf_c = (char *)buf;
      int debug_cor_pos = rand() % (event_len - BINLOG_CHECKSUM_LEN);
      debug_event_buf_c[debug_cor_pos] =~ debug_event_buf_c[debug_cor_pos];
      DBUG_PRINT("info", ("Corrupt the event at Log_event::read_log_event(char*,...): byte on position %d", debug_cor_pos));
      DBUG_SET("");
    }
  );

#ifndef DBUG_OFF
  binary_log_debug::debug_checksum_test=
    DBUG_EVALUATE_IF("simulate_checksum_test_failure", true, false);
#endif
  if (crc_check &&
      Log_event_footer::event_checksum_test((uchar *) buf, event_len, alg) &&
      /* Skip the crc check when simulating an unknown ignorable log event. */
      !DBUG_EVALUATE_IF("simulate_unknown_ignorable_log_event", 1, 0))
  {
    *error= "Event crc check failed! Most likely there is event corruption.";
#ifdef MYSQL_CLIENT
    if (force_opt)
    {
      ev= new Unknown_log_event(buf, description_event);
      DBUG_RETURN(ev);
    }
#endif
    DBUG_RETURN(NULL);
  }

  if (event_type > description_event->number_of_event_types &&
      event_type != binary_log::FORMAT_DESCRIPTION_EVENT &&
      /*
        Skip the event type check when simulating an
        unknown ignorable log event.
      */
      !DBUG_EVALUATE_IF("simulate_unknown_ignorable_log_event", 1, 0))
  {
    /*
      It is unsafe to use the description_event if its post_header_len
      array does not include the event type.
    */
    DBUG_PRINT("error", ("event type %d found, but the current "
                         "Format_description_log_event supports only %d event "
                         "types", event_type,
                         description_event->number_of_event_types));
    ev= NULL;
  }
  else
  {
    /*
      In some previuos versions (see comment in
      Format_description_log_event::Format_description_log_event(char*,...)),
      event types were assigned different id numbers than in the
      present version. In order to replicate from such versions to the
      present version, we must map those event type id's to our event
      type id's.  The mapping is done with the event_type_permutation
      array, which was set up when the Format_description_log_event
      was read.
    */
    if (description_event->event_type_permutation)
    {
      uint new_event_type;
      if (event_type >= EVENT_TYPE_PERMUTATION_NUM)
        /* Safe guard for read out of bounds of event_type_permutation. */
        new_event_type= binary_log::UNKNOWN_EVENT;
      else
        new_event_type= description_event->event_type_permutation[event_type];

      DBUG_PRINT("info", ("converting event type %d to %d (%s)",
                 event_type, new_event_type,
                 get_type_str((Log_event_type)new_event_type)));
      event_type= new_event_type;
    }

    if (alg != binary_log::BINLOG_CHECKSUM_ALG_UNDEF &&
        (event_type == binary_log::FORMAT_DESCRIPTION_EVENT ||
         alg != binary_log::BINLOG_CHECKSUM_ALG_OFF))
      event_len= event_len - BINLOG_CHECKSUM_LEN;

    switch(event_type) {
    case binary_log::QUERY_EVENT:
#ifndef DBUG_OFF
      binary_log_debug::debug_query_mts_corrupt_db_names=
        DBUG_EVALUATE_IF("query_log_event_mts_corrupt_db_names", true, false);
#endif
      ev  = new Query_log_event(buf, event_len, description_event,
                                binary_log::QUERY_EVENT);
      break;
    case binary_log::LOAD_EVENT:
    case binary_log::NEW_LOAD_EVENT:
#ifndef DBUG_OFF
      binary_log_debug::debug_simulate_invalid_address=
        DBUG_EVALUATE_IF("simulate_invalid_address", true, false);
#endif
      ev = new Load_log_event(buf, event_len, description_event);
      break;
    case binary_log::ROTATE_EVENT:
      ev = new Rotate_log_event(buf, event_len, description_event);
      break;
    case binary_log::CREATE_FILE_EVENT:
#ifndef DBUG_OFF
      binary_log_debug::debug_simulate_invalid_address=
        DBUG_EVALUATE_IF("simulate_invalid_address", true, false);
#endif
      ev = new Create_file_log_event(buf, event_len, description_event);
      break;
    case binary_log::APPEND_BLOCK_EVENT:
      ev = new Append_block_log_event(buf, event_len, description_event);
      break;
    case binary_log::DELETE_FILE_EVENT:
      ev = new Delete_file_log_event(buf, event_len, description_event);
      break;
    case binary_log::EXEC_LOAD_EVENT:
      ev = new Execute_load_log_event(buf, event_len, description_event);
      break;
    case binary_log::START_EVENT_V3: /* this is sent only by MySQL <=4.x */
      ev = new Start_log_event_v3(buf, event_len, description_event);
      break;
    case binary_log::STOP_EVENT:
      ev = new Stop_log_event(buf, description_event);
      break;
    case binary_log::INTVAR_EVENT:
      ev = new Intvar_log_event(buf, description_event);
      break;
    case binary_log::XID_EVENT:
      ev = new Xid_log_event(buf, description_event);
      break;
    case binary_log::RAND_EVENT:
      ev = new Rand_log_event(buf, description_event);
      break;
    case binary_log::USER_VAR_EVENT:
      ev = new User_var_log_event(buf, event_len, description_event);
      break;
    case binary_log::FORMAT_DESCRIPTION_EVENT:
      ev = new Format_description_log_event(buf, event_len, description_event);
      break;
#if defined(HAVE_REPLICATION)
    case binary_log::PRE_GA_WRITE_ROWS_EVENT:
      ev = new Write_rows_log_event_old(buf, event_len, description_event);
      break;
    case binary_log::PRE_GA_UPDATE_ROWS_EVENT:
      ev = new Update_rows_log_event_old(buf, event_len, description_event);
      break;
    case binary_log::PRE_GA_DELETE_ROWS_EVENT:
      ev = new Delete_rows_log_event_old(buf, event_len, description_event);
      break;
    case binary_log::WRITE_ROWS_EVENT_V1:
      if (!(description_event->post_header_len.empty()))
        ev = new Write_rows_log_event(buf, event_len, description_event);
      break;
    case binary_log::UPDATE_ROWS_EVENT_V1:
      if (!(description_event->post_header_len.empty()))
        ev = new Update_rows_log_event(buf, event_len, description_event);
      break;
    case binary_log::DELETE_ROWS_EVENT_V1:
      if (!(description_event->post_header_len.empty()))
        ev = new Delete_rows_log_event(buf, event_len, description_event);
      break;
    case binary_log::TABLE_MAP_EVENT:
      if (!(description_event->post_header_len.empty()))
        ev = new Table_map_log_event(buf, event_len, description_event);
      break;
#endif
    case binary_log::BEGIN_LOAD_QUERY_EVENT:
      ev = new Begin_load_query_log_event(buf, event_len, description_event);
      break;
    case binary_log::EXECUTE_LOAD_QUERY_EVENT:
      ev= new Execute_load_query_log_event(buf, event_len, description_event);
      break;
    case binary_log::INCIDENT_EVENT:
      ev = new Incident_log_event(buf, event_len, description_event);
      break;
    case binary_log::ROWS_QUERY_LOG_EVENT:
      ev= new Rows_query_log_event(buf, event_len, description_event);
      break;
    case binary_log::GTID_LOG_EVENT:
    case binary_log::ANONYMOUS_GTID_LOG_EVENT:
      ev= new Gtid_log_event(buf, event_len, description_event);
      break;
    case binary_log::PREVIOUS_GTIDS_LOG_EVENT:
      ev= new Previous_gtids_log_event(buf, event_len, description_event);
      break;
#if defined(HAVE_REPLICATION)
    case binary_log::WRITE_ROWS_EVENT:
      ev = new Write_rows_log_event(buf, event_len, description_event);
      break;
    case binary_log::UPDATE_ROWS_EVENT:
      ev = new Update_rows_log_event(buf, event_len, description_event);
      break;
    case binary_log::DELETE_ROWS_EVENT:
      ev = new Delete_rows_log_event(buf, event_len, description_event);
      break;
#endif
    default:
      /*
        Create an object of Ignorable_log_event for unrecognized sub-class.
        So that SLAVE SQL THREAD will only update the position and continue.
      */
      if (uint2korr(buf + FLAGS_OFFSET) & LOG_EVENT_IGNORABLE_F)
      {
        ev= new Ignorable_log_event(buf, description_event);
      }
      else
      {
        DBUG_PRINT("error",("Unknown event code: %d",
                            (int) buf[EVENT_TYPE_OFFSET]));
        ev= NULL;
      }
      break;
    }
  }

  if (ev)
  {
    ev->common_footer->checksum_alg= alg;
    if (ev->common_footer->checksum_alg != binary_log::BINLOG_CHECKSUM_ALG_OFF &&
        ev->common_footer->checksum_alg != binary_log::BINLOG_CHECKSUM_ALG_UNDEF)
      ev->crc= uint4korr(buf + (event_len));
  }

  DBUG_PRINT("read_event", ("%s(type_code: %d; event_len: %d)",
                            ev ? ev->get_type_str() : "<unknown>",
                            buf[EVENT_TYPE_OFFSET],
                            event_len));
  /*
    is_valid is used for small event-specific sanity tests which are
    important; for example there are some my_malloc() in constructors
    (e.g. Query_log_event::Query_log_event(char*...)); when these
    my_malloc() fail we can't return an error out of the constructor
    (because constructor is "void") ; so instead we leave the pointer we
    wanted to allocate (e.g. 'query') to 0 and we test it and set the
    value of is_valid to true or false based on the test.
    Same for Format_description_log_event, member 'post_header_len'.

    SLAVE_EVENT is never used, so it should not be read ever.
  */
  if (!ev || !ev->is_valid() || (event_type == binary_log::SLAVE_EVENT))
  {
    DBUG_PRINT("error",("Found invalid event in binary log"));
    delete ev;
#ifdef MYSQL_CLIENT
    if (!force_opt) /* then mysqlbinlog dies */
    {
      *error= "Found invalid event in binary log";
      DBUG_RETURN(0);
    }
    ev= new Unknown_log_event(buf, description_event);
#else
    *error= "Found invalid event in binary log";
    DBUG_RETURN(0);
#endif
  }
  DBUG_RETURN(ev);  
}

#ifdef MYSQL_CLIENT

/*
  Log_event::print_header()
*/

void Log_event::print_header(IO_CACHE* file,
                             PRINT_EVENT_INFO* print_event_info,
                             bool is_more __attribute__((unused)))
{
  char llbuff[22];
  my_off_t hexdump_from= print_event_info->hexdump_from;
  DBUG_ENTER("Log_event::print_header");

  my_b_printf(file, "#");
  print_timestamp(file, NULL);
  my_b_printf(file, " server id %lu  end_log_pos %s ", (ulong) server_id,
              llstr(common_header->log_pos,llbuff));

  /* print the checksum */

  if (common_footer->checksum_alg != binary_log::BINLOG_CHECKSUM_ALG_OFF &&
      common_footer->checksum_alg != binary_log::BINLOG_CHECKSUM_ALG_UNDEF)
  {
    char checksum_buf[BINLOG_CHECKSUM_LEN * 2 + 4]; // to fit to "0x%lx "
    size_t const bytes_written=
      my_snprintf(checksum_buf, sizeof(checksum_buf), "0x%08lx ", (ulong) crc);
    my_b_printf(file, "%s ", get_type(&binlog_checksum_typelib,
                                      common_footer->checksum_alg));
    my_b_printf(file, checksum_buf, bytes_written);
  }

  /* mysqlbinlog --hexdump */
  if (print_event_info->hexdump_from)
  {
    my_b_printf(file, "\n");
    uchar *ptr= (uchar*)temp_buf;
    my_off_t size=
      uint4korr(ptr + EVENT_LEN_OFFSET) - LOG_EVENT_MINIMAL_HEADER_LEN;
    my_off_t i;

    /* Header len * 4 >= header len * (2 chars + space + extra space) */
    char *h, hex_string[49]= {0};
    char *c, char_string[16+1]= {0};

    /* Pretty-print event common header if header is exactly 19 bytes */
    if (print_event_info->common_header_len == LOG_EVENT_MINIMAL_HEADER_LEN)
    {
      char emit_buf[256];               // Enough for storing one line
      my_b_printf(file, "# Position  Timestamp   Type   Master ID        "
                  "Size      Master Pos    Flags \n");
      size_t const bytes_written=
        my_snprintf(emit_buf, sizeof(emit_buf),
                    "# %8.8lx %02x %02x %02x %02x   %02x   "
                    "%02x %02x %02x %02x   %02x %02x %02x %02x   "
                    "%02x %02x %02x %02x   %02x %02x\n",
                    (unsigned long) hexdump_from,
                    ptr[0], ptr[1], ptr[2], ptr[3], ptr[4], ptr[5], ptr[6],
                    ptr[7], ptr[8], ptr[9], ptr[10], ptr[11], ptr[12], ptr[13],
                    ptr[14], ptr[15], ptr[16], ptr[17], ptr[18]);
      DBUG_ASSERT(static_cast<size_t>(bytes_written) < sizeof(emit_buf));
      my_b_write(file, (uchar*) emit_buf, bytes_written);
      ptr += LOG_EVENT_MINIMAL_HEADER_LEN;
      hexdump_from += LOG_EVENT_MINIMAL_HEADER_LEN;
    }

    /* Rest of event (without common header) */
    for (i= 0, c= char_string, h=hex_string;
	 i < size;
	 i++, ptr++)
    {
      my_snprintf(h, 4, (i % 16 <= 7) ? "%02x " : " %02x", *ptr);
      h += 3;

      *c++= my_isalnum(&my_charset_bin, *ptr) ? *ptr : '.';

      if (i % 16 == 15)
      {
        /*
          my_b_printf() does not support full printf() formats, so we
          have to do it this way.

          TODO: Rewrite my_b_printf() to support full printf() syntax.
         */
        char emit_buf[256];
        size_t const bytes_written=
          my_snprintf(emit_buf, sizeof(emit_buf),
                      "# %8.8lx %-48.48s |%16s|\n",
                      (unsigned long) (hexdump_from + (i & 0xfffffff0)),
                      hex_string, char_string);
        DBUG_ASSERT(static_cast<size_t>(bytes_written) < sizeof(emit_buf));
	my_b_write(file, (uchar*) emit_buf, bytes_written);
	hex_string[0]= 0;
	char_string[0]= 0;
	c= char_string;
	h= hex_string;
      }
    }
    *c= '\0';
    DBUG_ASSERT(hex_string[48] == 0);
    
    if (hex_string[0])
    {
      char emit_buf[256];
      // Right-pad hex_string with spaces, up to 48 characters.
      memset(h, ' ', (sizeof(hex_string) -1) - (h - hex_string));
      size_t const bytes_written=
        my_snprintf(emit_buf, sizeof(emit_buf),
                    "# %8.8lx %-48.48s |%s|\n",
                    (unsigned long) (hexdump_from + (i & 0xfffffff0)),
                    hex_string, char_string);
      DBUG_ASSERT(static_cast<size_t>(bytes_written) < sizeof(emit_buf));
      my_b_write(file, (uchar*) emit_buf, bytes_written);
    }
    /*
      need a # to prefix the rest of printouts for example those of
      Rows_log_event::print_helper().
    */
    my_b_write(file, reinterpret_cast<const uchar*>("# "), 2);
  }
  DBUG_VOID_RETURN;
}


/**
  Prints a quoted string to io cache.
  Control characters are displayed as hex sequence, e.g. \x00
  
  @param[in] file              IO cache
  @param[in] prt               Pointer to string
  @param[in] length            String length
  @param[in] esc_all        Whether to escape all characters
*/

static void
my_b_write_quoted(IO_CACHE *file, const uchar *ptr, uint length, bool esc_all)
{
  const uchar *s;
  my_b_printf(file, "'");
  for (s= ptr; length > 0 ; s++, length--)
  {
    if (*s > 0x1F && !esc_all)
      my_b_write(file, s, 1);
    else
    {
      uchar hex[10];
      size_t len= my_snprintf((char*) hex, sizeof(hex), "%s%02x", "\\x", *s);
      my_b_write(file, hex, len);
    }
  }
  my_b_printf(file, "'");
}


static void
my_b_write_quoted(IO_CACHE *file, const uchar *ptr, uint length)
{
  my_b_write_quoted(file, ptr, length, false);
}


/**
  Prints a bit string to io cache in format  b'1010'.
  
  @param[in] file              IO cache
  @param[in] ptr               Pointer to string
  @param[in] nbits             Number of bits
*/
static void
my_b_write_bit(IO_CACHE *file, const uchar *ptr, uint nbits)
{
  uint bitnum, nbits8= ((nbits + 7) / 8) * 8, skip_bits= nbits8 - nbits;
  my_b_printf(file, "b'");
  for (bitnum= skip_bits ; bitnum < nbits8; bitnum++)
  {
    int is_set= (ptr[(bitnum) / 8] >> (7 - bitnum % 8))  & 0x01;
    my_b_write(file, (const uchar*) (is_set ? "1" : "0"), 1);
  }
  my_b_printf(file, "'");
}


/**
  Prints a packed string to io cache.
  The string consists of length packed to 1 or 2 bytes,
  followed by string data itself.
  
  @param[in] file              IO cache
  @param[in] ptr               Pointer to string
  @param[in] length            String size
  
  @retval   - number of bytes scanned.
*/
static size_t
my_b_write_quoted_with_length(IO_CACHE *file, const uchar *ptr, uint length)
{
  if (length < 256)
  {
    length= *ptr;
    my_b_write_quoted(file, ptr + 1, length);
    return length + 1;
  }
  else
  {
    length= uint2korr(ptr);
    my_b_write_quoted(file, ptr + 2, length);
    return length + 2;
  }
}


/**
  Prints a 32-bit number in both signed and unsigned representation
  
  @param[in] file              IO cache
  @param[in] sl                Signed number
  @param[in] ul                Unsigned number
*/
static void
my_b_write_sint32_and_uint32(IO_CACHE *file, int32 si, uint32 ui)
{
  my_b_printf(file, "%d", si);
  if (si < 0)
    my_b_printf(file, " (%u)", ui);
}


/**
  Print a packed value of the given SQL type into IO cache
  
  @param[in] file              IO cache
  @param[in] ptr               Pointer to string
  @param[in] type              Column type
  @param[in] meta              Column meta information
  @param[out] typestr          SQL type string buffer (for verbose output)
  @param[out] typestr_length   Size of typestr
  
  @retval   - number of bytes scanned from ptr.
*/
static size_t
log_event_print_value(IO_CACHE *file, const uchar *ptr,
                      uint type, uint meta,
                      char *typestr, size_t typestr_length)
{
  uint32 length= 0;

  if (type == MYSQL_TYPE_STRING)
  {
    if (meta >= 256)
    {
      uint byte0= meta >> 8;
      uint byte1= meta & 0xFF;
      
      if ((byte0 & 0x30) != 0x30)
      {
        /* a long CHAR() field: see #37426 */
        length= byte1 | (((byte0 & 0x30) ^ 0x30) << 4);
        type= byte0 | 0x30;
      }
      else
        length = meta & 0xFF;
    }
    else
      length= meta;
  }

  switch (type) {
  case MYSQL_TYPE_LONG:
    {
      my_snprintf(typestr, typestr_length, "INT");
      if(!ptr)
        return my_b_printf(file, "NULL");
      int32 si= sint4korr(ptr);
      uint32 ui= uint4korr(ptr);
      my_b_write_sint32_and_uint32(file, si, ui);
      return 4;
    }

  case MYSQL_TYPE_TINY:
    {
      my_snprintf(typestr, typestr_length, "TINYINT");
      if(!ptr)
        return my_b_printf(file, "NULL");
      my_b_write_sint32_and_uint32(file, (int) (signed char) *ptr,
                                  (uint) (unsigned char) *ptr);
      return 1;
    }

  case MYSQL_TYPE_SHORT:
    {
      my_snprintf(typestr, typestr_length, "SHORTINT");
      if(!ptr)
        return my_b_printf(file, "NULL");
      int32 si= (int32) sint2korr(ptr);
      uint32 ui= (uint32) uint2korr(ptr);
      my_b_write_sint32_and_uint32(file, si, ui);
      return 2;
    }
  
  case MYSQL_TYPE_INT24:
    {
      my_snprintf(typestr, typestr_length, "MEDIUMINT");
      if(!ptr)
        return my_b_printf(file, "NULL");
      int32 si= sint3korr(ptr);
      uint32 ui= uint3korr(ptr);
      my_b_write_sint32_and_uint32(file, si, ui);
      return 3;
    }

  case MYSQL_TYPE_LONGLONG:
    {
      my_snprintf(typestr, typestr_length, "LONGINT");
      if(!ptr)
        return my_b_printf(file, "NULL");
      char tmp[64];
      longlong si= sint8korr(ptr);
      longlong10_to_str(si, tmp, -10);
      my_b_printf(file, "%s", tmp);
      if (si < 0)
      {
        ulonglong ui= uint8korr(ptr);
        longlong10_to_str((longlong) ui, tmp, 10);
        my_b_printf(file, " (%s)", tmp);        
      }
      return 8;
    }

  case MYSQL_TYPE_NEWDECIMAL:
    {
      uint precision= meta >> 8;
      uint decimals= meta & 0xFF;
      my_snprintf(typestr, typestr_length, "DECIMAL(%d,%d)",
                  precision, decimals);
      if(!ptr)
        return my_b_printf(file, "NULL");
      uint bin_size= my_decimal_get_binary_size(precision, decimals);
      my_decimal dec;
      binary2my_decimal(E_DEC_FATAL_ERROR, (uchar*) ptr, &dec,
                        precision, decimals);
      int len= DECIMAL_MAX_STR_LENGTH;
      char buff[DECIMAL_MAX_STR_LENGTH + 1];
      decimal2string(&dec,buff,&len, 0, 0, 0);
      my_b_printf(file, "%s", buff);
      return bin_size;
    }

  case MYSQL_TYPE_FLOAT:
    {
      my_snprintf(typestr, typestr_length, "FLOAT");
      if(!ptr)
        return my_b_printf(file, "NULL");
      float fl;
      float4get(&fl, ptr);
      char tmp[320];
      sprintf(tmp, "%-20g", (double) fl);
      my_b_printf(file, "%s", tmp); /* my_snprintf doesn't support %-20g */
      return 4;
    }

  case MYSQL_TYPE_DOUBLE:
    {
      strcpy(typestr, "DOUBLE");
      if(!ptr)
        return my_b_printf(file, "NULL");
      double dbl;
      float8get(&dbl, ptr);
      char tmp[320];
      sprintf(tmp, "%-.20g", dbl); /* my_snprintf doesn't support %-20g */
      my_b_printf(file, "%s", tmp);
      return 8;
    }
  
  case MYSQL_TYPE_BIT:
    {
      /* Meta-data: bit_len, bytes_in_rec, 2 bytes */
      uint nbits= ((meta >> 8) * 8) + (meta & 0xFF);
      my_snprintf(typestr, typestr_length, "BIT(%d)", nbits);
      if(!ptr)
        return my_b_printf(file, "NULL");
      length= (nbits + 7) / 8;
      my_b_write_bit(file, ptr, nbits);
      return length;
    }

  case MYSQL_TYPE_TIMESTAMP:
    {
      my_snprintf(typestr, typestr_length, "TIMESTAMP");
      if(!ptr)
        return my_b_printf(file, "NULL");
      uint32 i32= uint4korr(ptr);
      my_b_printf(file, "%d", i32);
      return 4;
    }

  case MYSQL_TYPE_TIMESTAMP2:
    {
      my_snprintf(typestr, typestr_length, "TIMESTAMP(%d)", meta);
      if(!ptr)
        return my_b_printf(file, "NULL");
      char buf[MAX_DATE_STRING_REP_LENGTH];
      struct timeval tm;
      my_timestamp_from_binary(&tm, ptr, meta);
      int buflen= my_timeval_to_str(&tm, buf, meta);
      my_b_write(file, buf, buflen);
      return my_timestamp_binary_length(meta);
    }

  case MYSQL_TYPE_DATETIME:
    {
      my_snprintf(typestr, typestr_length, "DATETIME");
      if(!ptr)
        return my_b_printf(file, "NULL");
      size_t d, t;
      uint64 i64= uint8korr(ptr); /* YYYYMMDDhhmmss */
      d= static_cast<size_t>(i64 / 1000000);
      t= i64 % 1000000;
      my_b_printf(file, "%04d-%02d-%02d %02d:%02d:%02d",
                  static_cast<int>(d / 10000),
                  static_cast<int>(d % 10000) / 100,
                  static_cast<int>(d % 100),
                  static_cast<int>(t / 10000),
                  static_cast<int>(t % 10000) / 100,
                  static_cast<int>(t % 100));
      return 8;
    }

  case MYSQL_TYPE_DATETIME2:
    {
      my_snprintf(typestr, typestr_length, "DATETIME(%d)", meta);
      if(!ptr)
        return my_b_printf(file, "NULL");
      char buf[MAX_DATE_STRING_REP_LENGTH];
      MYSQL_TIME ltime;
      longlong packed= my_datetime_packed_from_binary(ptr, meta);
      TIME_from_longlong_datetime_packed(&ltime, packed);
      int buflen= my_datetime_to_str(&ltime, buf, meta);
      my_b_write_quoted(file, (uchar *) buf, buflen);
      return my_datetime_binary_length(meta);
    }

  case MYSQL_TYPE_TIME:
    {
      my_snprintf(typestr, typestr_length, "TIME");
      if(!ptr)
        return my_b_printf(file, "NULL");
      uint32 i32= uint3korr(ptr);
      my_b_printf(file, "'%02d:%02d:%02d'",
                  i32 / 10000, (i32 % 10000) / 100, i32 % 100);
      return 3;
    }

  case MYSQL_TYPE_TIME2:
    {
      my_snprintf(typestr, typestr_length, "TIME(%d)", meta);
      if(!ptr)
        return my_b_printf(file, "NULL");
      char buf[MAX_DATE_STRING_REP_LENGTH];
      MYSQL_TIME ltime;
      longlong packed= my_time_packed_from_binary(ptr, meta);
      TIME_from_longlong_time_packed(&ltime, packed);
      int buflen= my_time_to_str(&ltime, buf, meta);
      my_b_write_quoted(file, (uchar *) buf, buflen);
      return my_time_binary_length(meta);
    }

  case MYSQL_TYPE_NEWDATE:
    {
      my_snprintf(typestr, typestr_length, "DATE");
      if(!ptr)
        return my_b_printf(file, "NULL");
      uint32 tmp= uint3korr(ptr);
      int part;
      char buf[11];
      char *pos= &buf[10];  // start from '\0' to the beginning

      /* Copied from field.cc */
      *pos--=0;					// End NULL
      part=(int) (tmp & 31);
      *pos--= (char) ('0'+part%10);
      *pos--= (char) ('0'+part/10);
      *pos--= ':';
      part=(int) (tmp >> 5 & 15);
      *pos--= (char) ('0'+part%10);
      *pos--= (char) ('0'+part/10);
      *pos--= ':';
      part=(int) (tmp >> 9);
      *pos--= (char) ('0'+part%10); part/=10;
      *pos--= (char) ('0'+part%10); part/=10;
      *pos--= (char) ('0'+part%10); part/=10;
      *pos=   (char) ('0'+part);
      my_b_printf(file , "'%s'", buf);
      return 3;
    }

  case MYSQL_TYPE_YEAR:
    {
      my_snprintf(typestr, typestr_length, "YEAR");
      if(!ptr)
        return my_b_printf(file, "NULL");
      uint32 i32= *ptr;
      my_b_printf(file, "%04d", i32+ 1900);
      return 1;
    }
  
  case MYSQL_TYPE_ENUM:
    switch (meta & 0xFF) {
    case 1:
      my_snprintf(typestr, typestr_length, "ENUM(1 byte)");
      if(!ptr)
        return my_b_printf(file, "NULL");
      my_b_printf(file, "%d", (int) *ptr);
      return 1;
    case 2:
      {
        my_snprintf(typestr, typestr_length, "ENUM(2 bytes)");
        if(!ptr)
          return my_b_printf(file, "NULL");
        int32 i32= uint2korr(ptr);
        my_b_printf(file, "%d", i32);
        return 2;
      }
    default:
      my_b_printf(file, "!! Unknown ENUM packlen=%d", meta & 0xFF); 
      return 0;
    }
    break;
    
  case MYSQL_TYPE_SET:
    my_snprintf(typestr, typestr_length, "SET(%d bytes)", meta & 0xFF);
    if(!ptr)
      return my_b_printf(file, "NULL");
    my_b_write_bit(file, ptr , (meta & 0xFF) * 8);
    return meta & 0xFF;
  
  case MYSQL_TYPE_BLOB:
    switch (meta) {
    case 1:
      my_snprintf(typestr, typestr_length, "TINYBLOB/TINYTEXT");
      if(!ptr)
        return my_b_printf(file, "NULL");
      length= *ptr;
      my_b_write_quoted(file, ptr + 1, length);
      return length + 1;
    case 2:
      my_snprintf(typestr, typestr_length, "BLOB/TEXT");
      if(!ptr)
        return my_b_printf(file, "NULL");
      length= uint2korr(ptr);
      my_b_write_quoted(file, ptr + 2, length);
      return length + 2;
    case 3:
      my_snprintf(typestr, typestr_length, "MEDIUMBLOB/MEDIUMTEXT");
      if(!ptr)
        return my_b_printf(file, "NULL");
      length= uint3korr(ptr);
      my_b_write_quoted(file, ptr + 3, length);
      return length + 3;
    case 4:
      my_snprintf(typestr, typestr_length, "LONGBLOB/LONGTEXT");
      if(!ptr)
        return my_b_printf(file, "NULL");
      length= uint4korr(ptr);
      my_b_write_quoted(file, ptr + 4, length);
      return length + 4;
    default:
      my_b_printf(file, "!! Unknown BLOB packlen=%d", length);
      return 0;
    }

  case MYSQL_TYPE_VARCHAR:
  case MYSQL_TYPE_VAR_STRING:
    length= meta;
    my_snprintf(typestr, typestr_length, "VARSTRING(%d)", length);
    if(!ptr) 
      return my_b_printf(file, "NULL");
    return my_b_write_quoted_with_length(file, ptr, length);

  case MYSQL_TYPE_STRING:
    my_snprintf(typestr, typestr_length, "STRING(%d)", length);
    if(!ptr)
      return my_b_printf(file, "NULL");
    return my_b_write_quoted_with_length(file, ptr, length);

  default:
    {
      char tmp[5];
      my_snprintf(tmp, sizeof(tmp), "%04x", meta);
      my_b_printf(file,
                  "!! Don't know how to handle column type=%d meta=%d (%s)",
                  type, meta, tmp);
    }
    break;
  }
  *typestr= 0;
  return 0;
}


/**
  Print a packed row into IO cache
  
  @param[in] file              IO cache
  @param[in] td                Table definition
  @param[in] print_event_into  Print parameters
  @param[in] cols_bitmap       Column bitmaps.
  @param[in] value             Pointer to packed row
  @param[in] prefix            Row's SQL clause ("SET", "WHERE", etc)
  
  @retval   - number of bytes scanned.
*/


size_t
Rows_log_event::print_verbose_one_row(IO_CACHE *file, table_def *td,
                                      PRINT_EVENT_INFO *print_event_info,
                                      MY_BITMAP *cols_bitmap,
                                      const uchar *value, const uchar *prefix)
{
  const uchar *value0= value;
  const uchar *null_bits= value;
  uint null_bit_index= 0;
  char typestr[64]= "";

  /*
    Skip metadata bytes which gives the information about nullabity of master
    columns. Master writes one bit for each affected column.
   */
  value+= (bitmap_bits_set(cols_bitmap) + 7) / 8;
  
  my_b_printf(file, "%s", prefix);
  
  for (size_t i= 0; i < td->size(); i ++)
  {
    int is_null= (null_bits[null_bit_index / 8] 
                  >> (null_bit_index % 8))  & 0x01;

    if (bitmap_is_set(cols_bitmap, i) == 0)
      continue;
    
    my_b_printf(file, "###   @%d=", static_cast<int>(i + 1));
    if (!is_null)
    {
      size_t fsize= td->calc_field_size((uint)i, (uchar*) value);
      if (value + fsize > m_rows_end)
      {
        my_b_printf(file, "***Corrupted replication event was detected."
                    " Not printing the value***\n");
        value+= fsize;
        return 0;
      }
    }
    size_t size= log_event_print_value(file,is_null? NULL: value,
                                         td->type(i), td->field_metadata(i),
                                         typestr, sizeof(typestr));
    if (!size)
      return 0;

    if(!is_null)
      value+= size;

    if (print_event_info->verbose > 1)
    {
      my_b_printf(file, " /* ");

      my_b_printf(file, "%s ", typestr);
      
      my_b_printf(file, "meta=%d nullable=%d is_null=%d ",
                  td->field_metadata(i),
                  td->maybe_null(i), is_null);
      my_b_printf(file, "*/");
    }
    
    my_b_printf(file, "\n");
    
    null_bit_index++;
  }
  return value - value0;
}


/**
  Print a row event into IO cache in human readable form (in SQL format)
  
  @param[in] file              IO cache
  @param[in] print_event_into  Print parameters
*/
void Rows_log_event::print_verbose(IO_CACHE *file,
                                   PRINT_EVENT_INFO *print_event_info)
{
  // Quoted length of the identifier can be twice the original length
  char quoted_db[1 + NAME_LEN * 2 + 2];
  char quoted_table[1 + NAME_LEN * 2 + 2];
  size_t quoted_db_len, quoted_table_len;
  Table_map_log_event *map;
  table_def *td;
  const char *sql_command, *sql_clause1, *sql_clause2;
  Log_event_type general_type_code= get_general_type_code();
  
  if (m_extra_row_data)
  {
    uint8 extra_data_len= m_extra_row_data[EXTRA_ROW_INFO_LEN_OFFSET];
    uint8 extra_payload_len= extra_data_len - EXTRA_ROW_INFO_HDR_BYTES;
    assert(extra_data_len >= EXTRA_ROW_INFO_HDR_BYTES);

    my_b_printf(file, "### Extra row data format: %u, len: %u :",
                m_extra_row_data[EXTRA_ROW_INFO_FORMAT_OFFSET],
                extra_payload_len);
    if (extra_payload_len)
    {
      /*
         Buffer for hex view of string, including '0x' prefix,
         2 hex chars / byte and trailing 0
      */
      const int buff_len= 2 + (256 * 2) + 1;
      char buff[buff_len];
      str_to_hex(buff, (const char*) &m_extra_row_data[EXTRA_ROW_INFO_HDR_BYTES],
                 extra_payload_len);
      my_b_printf(file, "%s", buff);
    }
    my_b_printf(file, "\n");
  }

  switch (general_type_code) {
  case binary_log::WRITE_ROWS_EVENT:
    sql_command= "INSERT INTO";
    sql_clause1= "### SET\n";
    sql_clause2= NULL;
    break;
  case binary_log::DELETE_ROWS_EVENT:
    sql_command= "DELETE FROM";
    sql_clause1= "### WHERE\n";
    sql_clause2= NULL;
    break;
  case binary_log::UPDATE_ROWS_EVENT:
    sql_command= "UPDATE";
    sql_clause1= "### WHERE\n";
    sql_clause2= "### SET\n";
    break;
  default:
    sql_command= sql_clause1= sql_clause2= NULL;
    DBUG_ASSERT(0); /* Not possible */
  }
  
  if (!(map= print_event_info->m_table_map.get_table(m_table_id)) ||
      !(td= map->create_table_def()))
  {
    char llbuff[22];
    my_b_printf(file, "### Row event for unknown table #%s",
                llstr(m_table_id, llbuff));
    return;
  }

  /* If the write rows event contained no values for the AI */
  if (((general_type_code == binary_log::WRITE_ROWS_EVENT) &&
      (m_rows_buf==m_rows_end)))
  {
    my_b_printf(file, "### INSERT INTO `%s`.`%s` VALUES ()\n", 
                      map->get_db_name(), map->get_table_name());
    goto end;
  }

  for (const uchar *value= m_rows_buf; value < m_rows_end; )
  {
    size_t length;
#ifdef MYSQL_SERVER
    quoted_db_len= my_strmov_quoted_identifier(this->thd, (char *) quoted_db,
                                        map->get_db_name(), 0);
    quoted_table_len= my_strmov_quoted_identifier(this->thd,
                                                  (char *) quoted_table,
                                                  map->get_table_name(), 0);
#else
    quoted_db_len= my_strmov_quoted_identifier((char *) quoted_db,
                                               map->get_db_name());
    quoted_table_len= my_strmov_quoted_identifier((char *) quoted_table,
                                          map->get_table_name());
#endif
    quoted_db[quoted_db_len]= '\0';
    quoted_table[quoted_table_len]= '\0';
    my_b_printf(file, "### %s %s.%s\n",
                      sql_command,
                      quoted_db, quoted_table);
    /* Print the first image */
    if (!(length= print_verbose_one_row(file, td, print_event_info,
                                  &m_cols, value,
                                  (const uchar*) sql_clause1)))
      goto end;
    value+= length;

    /* Print the second image (for UPDATE only) */
    if (sql_clause2)
    {
      if (!(length= print_verbose_one_row(file, td, print_event_info,
                                      &m_cols_ai, value,
                                      (const uchar*) sql_clause2)))
        goto end;
      value+= length;
    }
  }

end:
  delete td;
}

#ifdef MYSQL_CLIENT
void free_table_map_log_event(Table_map_log_event *event)
{
  delete event;
}
#endif

void Log_event::print_base64(IO_CACHE* file,
                             PRINT_EVENT_INFO* print_event_info,
                             bool more)
{
  const uchar *ptr= (const uchar *)temp_buf;
  uint32 size= uint4korr(ptr + EVENT_LEN_OFFSET);
  DBUG_ENTER("Log_event::print_base64");

  size_t const tmp_str_sz= base64_needed_encoded_length((int) size);
  char *const tmp_str= (char *) my_malloc(key_memory_log_event,
                                          tmp_str_sz, MYF(MY_WME));
  if (!tmp_str) {
    fprintf(stderr, "\nError: Out of memory. "
            "Could not print correct binlog event.\n");
    DBUG_VOID_RETURN;
  }

  if (base64_encode(ptr, (size_t) size, tmp_str))
  {
    DBUG_ASSERT(0);
  }

  if (print_event_info->base64_output_mode != BASE64_OUTPUT_DECODE_ROWS)
  {
    if (my_b_tell(file) == 0)
      my_b_printf(file, "\nBINLOG '\n");

    my_b_printf(file, "%s\n", tmp_str);

    if (!more)
      my_b_printf(file, "'%s\n", print_event_info->delimiter);
  }
  
  if (print_event_info->verbose)
  {
    Rows_log_event *ev= NULL;
    Log_event_type et= (Log_event_type) ptr[EVENT_TYPE_OFFSET];

    if (common_footer->checksum_alg != binary_log::BINLOG_CHECKSUM_ALG_UNDEF &&
        common_footer->checksum_alg != binary_log::BINLOG_CHECKSUM_ALG_OFF)
      size-= BINLOG_CHECKSUM_LEN; // checksum is displayed through the header

    const Format_description_event fd_evt=
          Format_description_event(glob_description_event->binlog_version,
                                   server_version);
    switch(et)
    {
    case binary_log::TABLE_MAP_EVENT:
    {
      Table_map_log_event *map;
      map= new Table_map_log_event((const char*) ptr, size,
                                   &fd_evt);
      print_event_info->m_table_map.set_table(map->get_table_id(), map);
      break;
    }
    case binary_log::WRITE_ROWS_EVENT:
    case binary_log::WRITE_ROWS_EVENT_V1:
    {
      ev= new Write_rows_log_event((const char*) ptr, size,
                                   &fd_evt);
      break;
    }
    case binary_log::DELETE_ROWS_EVENT:
    case binary_log::DELETE_ROWS_EVENT_V1:
    {
      ev= new Delete_rows_log_event((const char*) ptr, size,
                                    &fd_evt);
      break;
    }
    case binary_log::UPDATE_ROWS_EVENT:
    case binary_log::UPDATE_ROWS_EVENT_V1:
    {
      ev= new Update_rows_log_event((const char*) ptr, size,
                                    &fd_evt);
      break;
    }
    default:
      break;
    }
    
    if (ev)
    {
      ev->print_verbose(&print_event_info->footer_cache, print_event_info);
      delete ev;
    }
  }
    
  my_free(tmp_str);
  DBUG_VOID_RETURN;
}


/*
  Log_event::print_timestamp()
*/

void Log_event::print_timestamp(IO_CACHE* file, time_t *ts)
{
  struct tm *res;
  /*
    In some Windows versions timeval.tv_sec is defined as "long",
    not as "time_t" and can be of a different size.
    Let's use a temporary time_t variable to execute localtime()
    with a correct argument type.
  */
  time_t ts_tmp= ts ? *ts : (ulong)common_header->when.tv_sec;
  DBUG_ENTER("Log_event::print_timestamp");
  struct tm tm_tmp;
  localtime_r(&ts_tmp, (res= &tm_tmp));
  my_b_printf(file,"%02d%02d%02d %2d:%02d:%02d",
              res->tm_year % 100,
              res->tm_mon+1,
              res->tm_mday,
              res->tm_hour,
              res->tm_min,
              res->tm_sec);
  DBUG_VOID_RETURN;
}

#endif /* MYSQL_CLIENT */


#if !defined(MYSQL_CLIENT) && defined(HAVE_REPLICATION)
inline Log_event::enum_skip_reason
Log_event::continue_group(Relay_log_info *rli)
{
  if (rli->slave_skip_counter == 1)
    return Log_event::EVENT_SKIP_IGNORE;
  return Log_event::do_shall_skip(rli);
}

/**
   @param end_group_sets_max_dbs  when true the group terminal event 
                          can carry partition info, see a note below.
   @return true  in cases the current event
                 carries partition data,
           false otherwise

   @note Some events combination may force to adjust partition info.
         In particular BEGIN, BEGIN_LOAD_QUERY_EVENT, COMMIT
         where none of the events holds partitioning data
         causes the sequential applying of the group through
         assigning OVER_MAX_DBS_IN_EVENT_MTS to mts_accessed_dbs
         of COMMIT query event.
*/
bool Log_event::contains_partition_info(bool end_group_sets_max_dbs)
{
  bool res;

  switch (get_type_code()) {
  case binary_log::TABLE_MAP_EVENT:
  case binary_log::EXECUTE_LOAD_QUERY_EVENT:
    res= true;

    break;
    
  case binary_log::QUERY_EVENT:
    if (ends_group() && end_group_sets_max_dbs)
    {
      res= true;
      static_cast<Query_log_event*>(this)->mts_accessed_dbs=
        OVER_MAX_DBS_IN_EVENT_MTS;
    }
    else
      res= (!ends_group() && !starts_group()) ? true : false;

    break;

  default:
    res= false;
  }

  return res;
}
/*
  SYNOPSIS
    This function assigns a parent ID to the job group being scheduled in parallel.
    It also checks if we can schedule the new event in parallel with the previous ones
    being executed.

  @param        ev log event that has to be scheduled next.
  @param       rli Pointer to coordinato's relay log info.
  @return      true if error
               false otherwise
 */
bool schedule_next_event(Log_event* ev, Relay_log_info* rli)
{
  int error;
  // Check if we can schedule this event
  error= rli->current_mts_submode->schedule_next_event(rli, ev);
  switch (error)
  {
  case ER_MTS_CANT_PARALLEL:
    char llbuff[22];
    llstr(rli->get_event_relay_log_pos(), llbuff);
    my_error(ER_MTS_CANT_PARALLEL, MYF(0),
    ev->get_type_str(), rli->get_event_relay_log_name(), llbuff,
             "The master event is logically timestamped incorrectly.");
  case ER_MTS_INCONSISTENT_DATA:
    /* Don't have to do anything. */
    return true;
  default:
    return false;
  }
  /* Keep compiler happy */
  return false;
}


/**
   The method maps the event to a Worker and return a pointer to it.
   Sending the event to the Worker is done by the caller.

   Irrespective of the type of Group marking (DB partioned or BGC) the
   following holds true:

   - recognize the beginning of a group to allocate the group descriptor
     and queue it;
   - associate an event with a Worker (which also handles possible conflicts
     detection and waiting for their termination);
   - finalize the group assignement when the group closing event is met.

   When parallelization mode is BGC-based the partitioning info in the event
   is simply ignored. Thereby association with a Worker does not require
   Assigned Partition Hash of the partitioned method.
   This method is not interested in all the taxonomy of the event group
   property, what we care about is the boundaries of the group.

   As a part of the group, an event belongs to one of the following types:

   B - beginning of a group of events (BEGIN query_log_event)
   g - mini-group representative event containing the partition info
      (any Table_map, a Query_log_event)
   p - a mini-group internal event that *p*receeding its g-parent
      (int_, rand_, user_ var:s)
   r - a mini-group internal "regular" event that follows its g-parent
      (Delete, Update, Write -rows)
   T - terminator of the group (XID, COMMIT, ROLLBACK, auto-commit query)

   Only the first g-event computes the assigned Worker which once
   is determined remains to be for the rest of the group.
   That is the g-event solely carries partitioning info.
   For B-event the assigned Worker is NULL to indicate Coordinator
   has not yet decided. The same applies to p-event.

   Notice, these is a special group consisting of optionally multiple p-events
   terminating with a g-event.
   Such case is caused by old master binlog and a few corner-cases of
   the current master version (todo: to fix).

   In case of the event accesses more than OVER_MAX_DBS the method
   has to ensure sure previously assigned groups to all other workers are
   done.


   @note The function updates GAQ queue directly, updates APH hash
         plus relocates some temporary tables from Coordinator's list into
         involved entries of APH through @c map_db_to_worker.
         There's few memory allocations commented where to be freed.

   @return a pointer to the Worker struct or NULL.
*/

Slave_worker *Log_event::get_slave_worker(Relay_log_info *rli)
{
  Slave_job_group group= Slave_job_group(), *ptr_group= NULL;
  bool is_s_event;
  Slave_worker *ret_worker= NULL;
  char llbuff[22];
  Slave_committed_queue *gaq= rli->gaq;
  DBUG_ENTER("Log_event::get_slave_worker");

  /* checking partioning properties and perform corresponding actions */

  // Beginning of a group designated explicitly with BEGIN or GTID
  if ((is_s_event= starts_group()) || is_gtid_event(this) ||
      // or DDL:s or autocommit queries possibly associated with own p-events
      (!rli->curr_group_seen_begin && !rli->curr_group_seen_gtid &&
       /*
         the following is a special case of B-free still multi-event group like
         { p_1,p_2,...,p_k, g }.
         In that case either GAQ is empty (the very first group is being
         assigned) or the last assigned group index points at one of
         mapped-to-a-worker.
       */
       (gaq->empty() ||
        gaq->get_job_group(rli->gaq->assigned_group_index)->
        worker_id != MTS_WORKER_UNDEF)))
  {
    if (!rli->curr_group_seen_gtid && !rli->curr_group_seen_begin)
    {
      rli->mts_groups_assigned++;

      rli->curr_group_isolated= FALSE;
      group.reset(common_header->log_pos, rli->mts_groups_assigned);
      // the last occupied GAQ's array index
      gaq->assigned_group_index= gaq->en_queue(&group);
      DBUG_PRINT("info",("gaq_idx= %ld  gaq->size=%ld",
                         gaq->assigned_group_index,
                         gaq->size));
      DBUG_ASSERT(gaq->assigned_group_index != MTS_WORKER_UNDEF);
      DBUG_ASSERT(gaq->assigned_group_index < gaq->size);
      DBUG_ASSERT(gaq->get_job_group(rli->gaq->assigned_group_index)->
                  group_relay_log_name == NULL);
      DBUG_ASSERT(rli->last_assigned_worker == NULL ||
                  !is_mts_db_partitioned(rli));

      if (is_s_event || is_gtid_event(this))
      {
        Slave_job_item job_item= {this, rli->get_event_relay_log_number(),
                                  rli->get_event_start_pos()};
        // B-event is appended to the Deferred Array associated with GCAP
        rli->curr_group_da.push_back(job_item);

        DBUG_ASSERT(rli->curr_group_da.size() == 1);

        if (starts_group())
        {
          // mark the current group as started with explicit B-event
          rli->mts_end_group_sets_max_dbs= true;
          rli->curr_group_seen_begin= true;
        }

        if (is_gtid_event(this))
          // mark the current group as started with explicit Gtid-event
          rli->curr_group_seen_gtid= true;
        if (schedule_next_event(this, rli))
        {
          rli->abort_slave= 1;
          DBUG_RETURN(NULL);
        }
        DBUG_RETURN(ret_worker);
      }
    }
    else
    {
      /*
       The block is a result of not making GTID event as group starter.
       TODO: Make GITD event as B-event that is starts_group() to
       return true.
      */
      Slave_job_item job_item= {this, rli->get_event_relay_log_number(),
                                rli->get_event_relay_log_pos()};

      // B-event is appended to the Deferred Array associated with GCAP
      rli->curr_group_da.push_back(job_item);
      rli->curr_group_seen_begin= true;
      rli->mts_end_group_sets_max_dbs= true;
      if (!rli->curr_group_seen_gtid && schedule_next_event(this, rli))
      {
        rli->abort_slave= 1;
        DBUG_RETURN(NULL);
      }

      DBUG_ASSERT(rli->curr_group_da.size() == 2);
      DBUG_ASSERT(starts_group());
      DBUG_RETURN (ret_worker);
    }
    if (schedule_next_event(this, rli))
    {
      rli->abort_slave= 1;
      DBUG_RETURN(NULL);
    }
  }

  ptr_group= gaq->get_job_group(rli->gaq->assigned_group_index);
  if (!is_mts_db_partitioned(rli))
  {
    /* Get least occupied worker */
    ret_worker=
      rli->current_mts_submode->get_least_occupied_worker(rli, &rli->workers,
                                                          this);
    if (ret_worker == NULL)
    {
      /* get_least_occupied_worker may return NULL if the thread is killed */
      Slave_job_item job_item= {this, rli->get_event_relay_log_number(),
                                rli->get_event_start_pos()};
      rli->curr_group_da.push_back(job_item);

      DBUG_ASSERT(thd->killed);
      DBUG_RETURN(NULL);
    }
    ptr_group->worker_id= ret_worker->id;
  }
  else if (contains_partition_info(rli->mts_end_group_sets_max_dbs))
  {
    int i= 0;
    Mts_db_names mts_dbs;

    get_mts_dbs(&mts_dbs);
    /*
      Bug 12982188 - MTS: SBR ABORTS WITH ERROR 1742 ON LOAD DATA
      Logging on master can create a group with no events holding
      the partition info.
      The following assert proves there's the only reason
      for such group.
    */
    DBUG_ASSERT(!ends_group() ||
                /*
                  This is an empty group being processed due to gtids.
                */
                (rli->curr_group_seen_begin && rli->curr_group_seen_gtid &&
                 ends_group()) ||
                (rli->mts_end_group_sets_max_dbs &&
                 ((rli->curr_group_da.size() == 3 && rli->curr_group_seen_gtid) ||
                  (rli->curr_group_da.size() == 2 && !rli->curr_group_seen_gtid)) &&
                 ((rli->curr_group_da.back().data->
                   get_type_code() == binary_log::BEGIN_LOAD_QUERY_EVENT))));

    // partioning info is found which drops the flag
    rli->mts_end_group_sets_max_dbs= false;
    ret_worker= rli->last_assigned_worker;
    if (mts_dbs.num == OVER_MAX_DBS_IN_EVENT_MTS)
    {
      // Worker with id 0 to handle serial execution
      if (!ret_worker)
        ret_worker= rli->workers.at(0);
      // No need to know a possible error out of synchronization call.
      (void) rli->current_mts_submode->
        wait_for_workers_to_finish(rli, ret_worker);
      /*
        this marking is transferred further into T-event of the current group.
      */
      rli->curr_group_isolated= TRUE;
    }

    /* One run of the loop in the case of over-max-db:s */
    for (i= 0; i < ((mts_dbs.num != OVER_MAX_DBS_IN_EVENT_MTS) ? mts_dbs.num : 1);
         i++)
    {
      /*
        The over max db:s case handled through passing to map_db_to_worker
        such "all" db as encoded as  the "" empty string.
        Note, the empty string is allocated in a large buffer
        to satisfy hashcmp() implementation.
      */
      const char all_db[NAME_LEN]= {0};
      if (!(ret_worker=
            map_db_to_worker(mts_dbs.num == OVER_MAX_DBS_IN_EVENT_MTS ?
                             all_db : mts_dbs.name[i], rli,
                             &mts_assigned_partitions[i],
                             /*
                               todo: optimize it. Although pure
                               rows- event load in insensetive to the flag value
                             */
                             TRUE,
                             ret_worker)))
      {
        llstr(rli->get_event_relay_log_pos(), llbuff);
        my_error(ER_MTS_CANT_PARALLEL, MYF(0),
                 get_type_str(), rli->get_event_relay_log_name(), llbuff,
                 "could not distribute the event to a Worker");
        DBUG_RETURN(ret_worker);
      }
      // all temporary tables are transferred from Coordinator in over-max case
      DBUG_ASSERT(mts_dbs.num != OVER_MAX_DBS_IN_EVENT_MTS || !thd->temporary_tables);
      DBUG_ASSERT(!strcmp(mts_assigned_partitions[i]->db,
                          mts_dbs.num != OVER_MAX_DBS_IN_EVENT_MTS ?
                          mts_dbs.name[i] : all_db));
      DBUG_ASSERT(ret_worker == mts_assigned_partitions[i]->worker);
      DBUG_ASSERT(mts_assigned_partitions[i]->usage >= 0);
    }

    if ((ptr_group= gaq->get_job_group(rli->gaq->assigned_group_index))->
        worker_id == MTS_WORKER_UNDEF)
    {
      ptr_group->worker_id= ret_worker->id;

      DBUG_ASSERT(ptr_group->group_relay_log_name == NULL);
    }

    DBUG_ASSERT(i == mts_dbs.num || mts_dbs.num == OVER_MAX_DBS_IN_EVENT_MTS);
  }
  else
  {
    // a mini-group internal "regular" event
    if (rli->last_assigned_worker)
    {
      ret_worker= rli->last_assigned_worker;

      DBUG_ASSERT(rli->curr_group_assigned_parts.size() > 0 ||
                  ret_worker->id == 0);
    }
    else // int_, rand_, user_ var:s, load-data events
    {

      if (!(get_type_code() == binary_log::INTVAR_EVENT ||
            get_type_code() == binary_log::RAND_EVENT ||
            get_type_code() == binary_log::USER_VAR_EVENT ||
            get_type_code() == binary_log::BEGIN_LOAD_QUERY_EVENT ||
            get_type_code() == binary_log::APPEND_BLOCK_EVENT ||
            is_ignorable_event()))
      {
        DBUG_ASSERT(!ret_worker);

        llstr(rli->get_event_relay_log_pos(), llbuff);
        my_error(ER_MTS_CANT_PARALLEL, MYF(0),
                 get_type_str(), rli->get_event_relay_log_name(), llbuff,
                 "the event is a part of a group that is unsupported in "
                 "the parallel execution mode");

        DBUG_RETURN(ret_worker);
      }
      /*
        In the logical clock scheduler any internal gets scheduled directly.
        That is Int_var, @User_var and Rand bypass the deferred array.
        Their association with relay-log physical coordinates is provided
        by the same mechanism that applies to a regular event.
      */
      Slave_job_item job_item= {this, rli->get_event_relay_log_number(),
                                rli->get_event_start_pos()};
      rli->curr_group_da.push_back(job_item);

      DBUG_ASSERT(!ret_worker);
      DBUG_RETURN (ret_worker);
    }
  }

  DBUG_ASSERT(ret_worker);
  // T-event: Commit, Xid, a DDL query or dml query of B-less group.4

  /*
    Preparing event physical coordinates info for Worker before any
    event got scheduled so when Worker error-stopped at the first
    event it would be aware of where exactly in the event stream.
  */
  if (!ret_worker->master_log_change_notified)
  {
    if (!ptr_group)
      ptr_group= gaq->get_job_group(rli->gaq->assigned_group_index);
    ptr_group->group_master_log_name=
      my_strdup(key_memory_log_event, rli->get_group_master_log_name(), MYF(MY_WME));
    ret_worker->master_log_change_notified= true;

    DBUG_ASSERT(!ptr_group->notified);
#ifndef DBUG_OFF
    ptr_group->notified= true;
#endif
  }

  if (ends_group() || !rli->curr_group_seen_begin)
  {
    rli->mts_group_status= Relay_log_info::MTS_END_GROUP;
    if (rli->curr_group_isolated)
      set_mts_isolate_group();
    if (!ptr_group)
      ptr_group= gaq->get_job_group(rli->gaq->assigned_group_index);

    DBUG_ASSERT(ret_worker != NULL);

    /*
      The following two blocks are executed if the worker has not been
      notified about new relay-log or a new checkpoints.
      Relay-log string is freed by Coordinator, Worker deallocates
      strings in the checkpoint block.
      However if the worker exits earlier reclaiming for both happens anyway at
      GAQ delete.
    */
    if (!ret_worker->relay_log_change_notified)
    {
      /*
        Prior this event, C rotated the relay log to drop each
        Worker's notified flag. Now group terminating event initiates
        the new relay-log (where the current event is from) name
        delivery to Worker that will receive it in commit_positions().
      */
      DBUG_ASSERT(ptr_group->group_relay_log_name == NULL);

      ptr_group->group_relay_log_name= (char *)
        my_malloc(key_memory_log_event,
                  strlen(rli->
                         get_group_relay_log_name()) + 1, MYF(MY_WME));
      strcpy(ptr_group->group_relay_log_name,
             rli->get_event_relay_log_name());

      DBUG_ASSERT(ptr_group->group_relay_log_name != NULL);

      ret_worker->relay_log_change_notified= TRUE;
    }

    if (!ret_worker->checkpoint_notified)
    {
      if (!ptr_group)
        ptr_group= gaq->get_job_group(rli->gaq->assigned_group_index);
      ptr_group->checkpoint_log_name=
        my_strdup(key_memory_log_event, rli->get_group_master_log_name(), MYF(MY_WME));
      ptr_group->checkpoint_log_pos= rli->get_group_master_log_pos();
      ptr_group->checkpoint_relay_log_name=
        my_strdup(key_memory_log_event, rli->get_group_relay_log_name(), MYF(MY_WME));
      ptr_group->checkpoint_relay_log_pos= rli->get_group_relay_log_pos();
      ptr_group->shifted= ret_worker->bitmap_shifted;
      ret_worker->bitmap_shifted= 0;
      ret_worker->checkpoint_notified= TRUE;
    }
    ptr_group->checkpoint_seqno= rli->checkpoint_seqno;
    ptr_group->ts= common_header->when.tv_sec + (time_t) exec_time; // Seconds_behind_master related
    rli->checkpoint_seqno++;
    /*
      Coordinator should not use the main memroot however its not
      reset elsewhere either, so let's do it safe way.
      The main mem root is also reset by the SQL thread in at the end
      of applying which Coordinator does not do in this case.
      That concludes the memroot reset can't harm anything in SQL thread roles
      after Coordinator has finished its current scheduling.
    */
    free_root(thd->mem_root,MYF(MY_KEEP_PREALLOC));

#ifndef DBUG_OFF
    w_rr++;
#endif

  }

  DBUG_RETURN (ret_worker);
}

/**
   Scheduling event to execute in parallel or execute it directly.
   In MTS case the event gets associated with either Coordinator or a
   Worker.  A special case of the association is NULL when the Worker
   can't be decided yet.  In the single threaded sequential mode the
   event maps to SQL thread rli.

   @note in case of MTS failure Coordinator destroys all gathered
         deferred events.

   @return 0 as success, otherwise a failure.
*/
int Log_event::apply_event(Relay_log_info *rli)
{
  DBUG_ENTER("LOG_EVENT:apply_event");
  bool parallel= FALSE;
  enum enum_mts_event_exec_mode actual_exec_mode= EVENT_EXEC_PARALLEL;
  THD *rli_thd= rli->info_thd;

  worker= rli;

  if (rli->is_mts_recovery())
  {
    bool skip=
      bitmap_is_set(&rli->recovery_groups, rli->mts_recovery_index) &&
      (get_mts_execution_mode(::server_id,
                              rli->mts_group_status ==
                              Relay_log_info::MTS_IN_GROUP,
                              rli->current_mts_submode->get_type() ==
                              MTS_PARALLEL_TYPE_DB_NAME)
       == EVENT_EXEC_PARALLEL);
    if (skip)
    {
      DBUG_RETURN(0);
    }
    else
    {
      DBUG_RETURN(do_apply_event(rli));
    }
  }

  if (!(parallel= rli->is_parallel_exec()) ||
      ((actual_exec_mode=
        get_mts_execution_mode(::server_id,
                               rli->mts_group_status ==
                               Relay_log_info::MTS_IN_GROUP,
                               rli->current_mts_submode->get_type() ==
                               MTS_PARALLEL_TYPE_DB_NAME))
       != EVENT_EXEC_PARALLEL))
  {
    if (parallel)
    {
      /*
         There are two classes of events that Coordinator executes
         itself. One e.g the master Rotate requires all Workers to finish up
         their assignments. The other async class, e.g the slave Rotate,
         can't have this such synchronization because Worker might be waiting
         for terminal events to finish.
      */

      if (actual_exec_mode != EVENT_EXEC_ASYNC)
      {
        /*
          this  event does not split the current group but is indeed
          a separator beetwen two master's binlog therefore requiring
          Workers to sync.
        */
        if (rli->curr_group_da.size() > 0 &&
            is_mts_db_partitioned(rli))
        {
          char llbuff[22];
          /*
             Possible reason is a old version binlog sequential event
             wrappped with BEGIN/COMMIT or preceeded by User|Int|Random- var.
             MTS has to stop to suggest restart in the permanent sequential mode.
          */
          llstr(rli->get_event_relay_log_pos(), llbuff);
          my_error(ER_MTS_CANT_PARALLEL, MYF(0),
                   get_type_str(), rli->get_event_relay_log_name(), llbuff,
                   "possible malformed group of events from an old master");

          /* Coordinator cant continue, it marks MTS group status accordingly */
          rli->mts_group_status= Relay_log_info::MTS_KILLED_GROUP;

          goto err;
        }
        /*
          Marking sure the event will be executed in sequential mode.
        */
        if (rli->current_mts_submode->wait_for_workers_to_finish(rli) == -1)
        {
          // handle synchronization error
          rli->report(WARNING_LEVEL, 0,
                      "Slave worker thread has failed to apply an event. As a "
                      "consequence, the coordinator thread is stopping "
                      "execution.");
          DBUG_RETURN(-1);
        }
        /*
          Given not in-group mark the event handler can invoke checkpoint
          update routine in the following course.
        */
        DBUG_ASSERT(rli->mts_group_status == Relay_log_info::MTS_NOT_IN_GROUP
                    || !is_mts_db_partitioned(rli));

#ifndef DBUG_OFF
        /* all Workers are idle as done through wait_for_workers_to_finish */
        for (uint k= 0; k < rli->curr_group_da.size(); k++)
        {
          DBUG_ASSERT(!(rli->workers[k]->usage_partition));
          DBUG_ASSERT(!(rli->workers[k]->jobs.len));
        }
#endif
      }
      else
      {
        DBUG_ASSERT(actual_exec_mode == EVENT_EXEC_ASYNC);
      }
    }
    DBUG_RETURN(do_apply_event(rli));
  }

  DBUG_ASSERT(actual_exec_mode == EVENT_EXEC_PARALLEL);
  DBUG_ASSERT(!(rli->curr_group_seen_begin && ends_group()) ||
              /*
                This is an empty group being processed due to gtids.
              */
              (rli->curr_group_seen_begin && rli->curr_group_seen_gtid
              && ends_group()) || is_mts_db_partitioned(rli) ||
              rli->last_assigned_worker ||
              /*
                Begin_load_query can be logged w/o db info and within
                Begin/Commit. That's a pattern forcing sequential
                applying of LOAD-DATA.
              */
              (rli->curr_group_da.back().data->
               get_type_code() == binary_log::BEGIN_LOAD_QUERY_EVENT));

  worker= NULL;
  rli->mts_group_status= Relay_log_info::MTS_IN_GROUP;

  worker= (Relay_log_info*)
    (rli->last_assigned_worker= get_slave_worker(rli));

#ifndef DBUG_OFF
  if (rli->last_assigned_worker)
    DBUG_PRINT("mts", ("Assigning job to worker %lu",
               rli->last_assigned_worker->id));
#endif

err:
  if (rli_thd->is_error())
  {
    DBUG_ASSERT(!worker);

    /*
      Destroy all deferred buffered events but the current prior to exit.
      The current one will be deleted as an event never destined/assigned
      to any Worker in Coordinator's regular execution path.
    */
    for (uint k= 0; k < rli->curr_group_da.size(); k++)
    {
      Log_event *ev_buf= rli->curr_group_da[k].data;
      if (this != ev_buf)
        delete ev_buf;
    }
    rli->curr_group_da.clear();
  }
  else
  {
    DBUG_ASSERT(worker || rli->curr_group_assigned_parts.size() == 0);
  }

  DBUG_RETURN((!rli_thd->is_error() ||
               DBUG_EVALUATE_IF("fault_injection_get_slave_worker", 1, 0)) ?
              0 : -1);
}

#endif

/**************************************************************************
	Query_log_event methods
**************************************************************************/

#if defined(HAVE_REPLICATION) && !defined(MYSQL_CLIENT)

/**
  This (which is used only for SHOW BINLOG EVENTS) could be updated to
  print SET @@session_var=. But this is not urgent, as SHOW BINLOG EVENTS is
  only an information, it does not produce suitable queries to replay (for
  example it does not print LOAD DATA INFILE).
  @todo
    show the catalog ??
*/

int Query_log_event::pack_info(Protocol *protocol)
{
  // TODO: show the catalog ??
  String str_buf;
  // Add use `DB` to the string if required
  if (!(common_header->flags & LOG_EVENT_SUPPRESS_USE_F)
      && db && db_len)
  {
    str_buf.append("use ");
    append_identifier(this->thd, &str_buf, db, db_len);
    str_buf.append("; ");
  }
  // Add the query to the string
  if (query && q_len)
    str_buf.append(query);
 // persist the buffer in protocol
  protocol->store(str_buf.ptr(), str_buf.length(), &my_charset_bin);
  return 0;
}
#endif

#ifndef MYSQL_CLIENT

/**
  Utility function for the next method (Query_log_event::write()) .
*/
static void write_str_with_code_and_len(uchar **dst, const char *src,
                                        size_t len, uint code)
{
  /*
    only 1 byte to store the length of catalog, so it should not
    surpass 255
  */
  DBUG_ASSERT(len <= 255);
  DBUG_ASSERT(src);
  *((*dst)++)= code;
  *((*dst)++)= (uchar) len;
  memmove(*dst, src, len);
  (*dst)+= len;
}


/**
  Query_log_event::write().

  @note
    In this event we have to modify the header to have the correct
    EVENT_LEN_OFFSET as we don't yet know how many status variables we
    will print!
*/

bool Query_log_event::write(IO_CACHE* file)
{
  uchar buf[Binary_log_event::QUERY_HEADER_LEN + MAX_SIZE_LOG_EVENT_STATUS];
  uchar *start, *start_of_status;
  size_t event_length;

  if (!query)
    return 1;                                   // Something wrong with event

  /*
    We want to store the thread id:
    (- as an information for the user when he reads the binlog)
    - if the query uses temporary table: for the slave SQL thread to know to
    which master connection the temp table belongs.
    Now imagine we (write()) are called by the slave SQL thread (we are
    logging a query executed by this thread; the slave runs with
    --log-slave-updates). Then this query will be logged with
    thread_id=the_thread_id_of_the_SQL_thread. Imagine that 2 temp tables of
    the same name were created simultaneously on the master (in the master
    binlog you have
    CREATE TEMPORARY TABLE t; (thread 1)
    CREATE TEMPORARY TABLE t; (thread 2)
    ...)
    then in the slave's binlog there will be
    CREATE TEMPORARY TABLE t; (thread_id_of_the_slave_SQL_thread)
    CREATE TEMPORARY TABLE t; (thread_id_of_the_slave_SQL_thread)
    which is bad (same thread id!).

    To avoid this, we log the thread's thread id EXCEPT for the SQL
    slave thread for which we log the original (master's) thread id.
    Now this moves the bug: what happens if the thread id on the
    master was 10 and when the slave replicates the query, a
    connection number 10 is opened by a normal client on the slave,
    and updates a temp table of the same name? We get a problem
    again. To avoid this, in the handling of temp tables (sql_base.cc)
    we use thread_id AND server_id.  TODO when this is merged into
    4.1: in 4.1, slave_proxy_id has been renamed to pseudo_thread_id
    and is a session variable: that's to make mysqlbinlog work with
    temp tables. We probably need to introduce

    SET PSEUDO_SERVER_ID
    for mysqlbinlog in 4.1. mysqlbinlog would print:
    SET PSEUDO_SERVER_ID=
    SET PSEUDO_THREAD_ID=
    for each query using temp tables.
  */
  int4store(buf + Q_THREAD_ID_OFFSET, slave_proxy_id);
  int4store(buf + Q_EXEC_TIME_OFFSET, exec_time);
  buf[Q_DB_LEN_OFFSET] = (char) db_len;
  int2store(buf + Q_ERR_CODE_OFFSET, error_code);

  /*
    You MUST always write status vars in increasing order of code. This
    guarantees that a slightly older slave will be able to parse those he
    knows.
  */
  start_of_status= start= buf+Binary_log_event::QUERY_HEADER_LEN;
  if (flags2_inited)
  {
    *start++= Q_FLAGS2_CODE;
    int4store(start, flags2);
    start+= 4;
  }
  if (sql_mode_inited)
  {
    *start++= Q_SQL_MODE_CODE;
    int8store(start, sql_mode);
    start+= 8;
  }
  if (catalog_len) // i.e. this var is inited (false for 4.0 events)
  {
    write_str_with_code_and_len(&start,
                                catalog, catalog_len, Q_CATALOG_NZ_CODE);
    /*
      In 5.0.x where x<4 masters we used to store the end zero here. This was
      a waste of one byte so we don't do it in x>=4 masters. We change code to
      Q_CATALOG_NZ_CODE, because re-using the old code would make x<4 slaves
      of this x>=4 master segfault (expecting a zero when there is
      none). Remaining compatibility problems are: the older slave will not
      find the catalog; but it is will not crash, and it's not an issue
      that it does not find the catalog as catalogs were not used in these
      older MySQL versions (we store it in binlog and read it from relay log
      but do nothing useful with it). What is an issue is that the older slave
      will stop processing the Q_* blocks (and jumps to the db/query) as soon
      as it sees unknown Q_CATALOG_NZ_CODE; so it will not be able to read
      Q_AUTO_INCREMENT*, Q_CHARSET and so replication will fail silently in
      various ways. Documented that you should not mix alpha/beta versions if
      they are not exactly the same version, with example of 5.0.3->5.0.2 and
      5.0.4->5.0.3. If replication is from older to new, the new will
      recognize Q_CATALOG_CODE and have no problem.
    */
  }
  if (auto_increment_increment != 1 || auto_increment_offset != 1)
  {
    *start++= Q_AUTO_INCREMENT;
    int2store(start, static_cast<uint16>(auto_increment_increment));
    int2store(start+2, static_cast<uint16>(auto_increment_offset));
    start+= 4;
  }
  if (charset_inited)
  {
    *start++= Q_CHARSET_CODE;
    memcpy(start, charset, 6);
    start+= 6;
  }
  if (time_zone_len)
  {
    /* In the TZ sys table, column Name is of length 64 so this should be ok */
    DBUG_ASSERT(time_zone_len <= MAX_TIME_ZONE_NAME_LENGTH);
    write_str_with_code_and_len(&start,
                                time_zone_str, time_zone_len, Q_TIME_ZONE_CODE);
  }
  if (lc_time_names_number)
  {
    DBUG_ASSERT(lc_time_names_number <= 0xFF);
    *start++= Q_LC_TIME_NAMES_CODE;
    int2store(start, lc_time_names_number);
    start+= 2;
  }
  if (charset_database_number)
  {
    DBUG_ASSERT(charset_database_number <= 0xFF);
    *start++= Q_CHARSET_DATABASE_CODE;
    int2store(start, charset_database_number);
    start+= 2;
  }
  if (table_map_for_update)
  {
    *start++= Q_TABLE_MAP_FOR_UPDATE_CODE;
    int8store(start, table_map_for_update);
    start+= 8;
  }
  if (master_data_written != 0)
  {
    /*
      Q_MASTER_DATA_WRITTEN_CODE only exists in relay logs where the master
      has binlog_version<4 and the slave has binlog_version=4. See comment
      for master_data_written in log_event.h for details.
    */
    *start++= Q_MASTER_DATA_WRITTEN_CODE;
    int4store(start, static_cast<uint32>(master_data_written));
    start+= 4;
  }

  if (thd && thd->need_binlog_invoker())
  {
    LEX_CSTRING invoker_user;
    LEX_CSTRING invoker_host;
    memset(&invoker_user, 0, sizeof(invoker_user));
    memset(&invoker_host, 0, sizeof(invoker_host));

    if (thd->slave_thread && thd->has_invoker())
    {
      /* user will be null, if master is older than this patch */
      invoker_user= thd->get_invoker_user();
      invoker_host= thd->get_invoker_host();
    }
    else
    {
      Security_context *ctx= thd->security_context();
      LEX_CSTRING priv_user= ctx->priv_user();
      LEX_CSTRING priv_host= ctx->priv_host();

      invoker_user.length= priv_user.length;
      invoker_user.str= (char *) priv_user.str;
      if (priv_host.str[0] != '\0')
      {
        invoker_host.str= (char *) priv_host.str;
        invoker_host.length= priv_host.length;
      }
    }

    if (invoker_user.length > 0)
    {
      *start++= Q_INVOKER;

      /*
        Store user length and user. The max length of use is 16, so 1 byte is
        enough to store the user's length.
       */
      *start++= (uchar)invoker_user.length;
      memcpy(start, invoker_user.str, invoker_user.length);
      start+= invoker_user.length;

      /*
        Store host length and host. The max length of host is 60, so 1 byte is
        enough to store the host's length.
       */
      *start++= (uchar)invoker_host.length;
      memcpy(start, invoker_host.str, invoker_host.length);
      start+= invoker_host.length;
    }
  }

  if (thd && thd->get_binlog_accessed_db_names() != NULL)
  {
    uchar dbs;
    *start++= Q_UPDATED_DB_NAMES;

    compile_time_assert(MAX_DBS_IN_EVENT_MTS <= OVER_MAX_DBS_IN_EVENT_MTS);

    /* 
       In case of the number of db:s exceeds MAX_DBS_IN_EVENT_MTS
       no db:s is written and event will require the sequential applying on slave.
    */
    dbs=
      (thd->get_binlog_accessed_db_names()->elements <= MAX_DBS_IN_EVENT_MTS) ?
      thd->get_binlog_accessed_db_names()->elements : OVER_MAX_DBS_IN_EVENT_MTS;

    DBUG_ASSERT(dbs != 0);

    if (dbs <= MAX_DBS_IN_EVENT_MTS)
    {
      List_iterator_fast<char> it(*thd->get_binlog_accessed_db_names());
      char *db_name= it++;
      /* 
         the single "" db in the acccessed db list corresponds to the same as
         exceeds MAX_DBS_IN_EVENT_MTS case, so dbs is set to the over-max.
      */
      if (dbs == 1 && !strcmp(db_name, ""))
        dbs= OVER_MAX_DBS_IN_EVENT_MTS;
      *start++= dbs;
      if (dbs != OVER_MAX_DBS_IN_EVENT_MTS)
        do
        {
          strcpy((char*) start, db_name);
          start += strlen(db_name) + 1;
        } while ((db_name= it++));
    }
    else
    {
      *start++= dbs;
    }
  }

  if (thd && thd->query_start_usec_used)
  {
    *start++= Q_MICROSECONDS;
    get_time();
    int3store(start, common_header->when.tv_usec);
    start+= 3;
  }

  /*
    We store SEQ_UNINIT in the following status var since we don't have the
    logical timestamp values as of yet. They will will be updated in the
    do_write_cache.
  */
  if (file->commit_seq_offset == 0)
  {
    file->commit_seq_offset= Binary_log_event::QUERY_HEADER_LEN +
                             (uint)(start-start_of_status);
    *start++= Q_COMMIT_TS2;
    int8store(start, SEQ_UNINIT);
    int8store(start + 8, SEQ_UNINIT);
    start+= COMMIT_SEQ_LEN;
  }
  /*
    NOTE: When adding new status vars, please don't forget to update
    the MAX_SIZE_LOG_EVENT_STATUS in log_event.h

    Here there could be code like
    if (command-line-option-which-says-"log_this_variable" && inited)
    {
    *start++= Q_THIS_VARIABLE_CODE;
    int4store(start, this_variable);
    start+= 4;
    }
  */

  /* Store length of status variables */
  status_vars_len= (uint) (start-start_of_status);
  DBUG_ASSERT(status_vars_len <= MAX_SIZE_LOG_EVENT_STATUS);
  int2store(buf + Q_STATUS_VARS_LEN_OFFSET, status_vars_len);

  /*
    Calculate length of whole event
    The "1" below is the \0 in the db's length
  */
  event_length= (uint) (start-buf) + get_post_header_size_for_derived() + db_len + 1 + q_len;

  return (write_header(file, event_length) ||
          wrapper_my_b_safe_write(file, (uchar*) buf, Binary_log_event::QUERY_HEADER_LEN) ||
          write_post_header_for_derived(file) ||
          wrapper_my_b_safe_write(file, (uchar*) start_of_status,
                          (uint) (start-start_of_status)) ||
          wrapper_my_b_safe_write(file, db ? (uchar*) db : (uchar*)"", db_len + 1) ||
          wrapper_my_b_safe_write(file, (uchar*) query, q_len) ||
	  write_footer(file)) ? 1 : 0;
}


/**
  The simplest constructor that could possibly work.  This is used for
  creating static objects that have a special meaning and are invisible
  to the log.
*/
Query_log_event::Query_log_event()
  : binary_log::Query_event(),
    Log_event(header(), footer()),
    data_buf(NULL)
{}

/**
  Creates a Query Log Event.

  @param thd_arg      Thread handle
  @param query_arg    Array of char representing the query
  @param query_length Size of the 'query_arg' array
  @param using_trans  Indicates that there are transactional changes.
  @param immediate    After being written to the binary log, the event
                      must be flushed immediately. This indirectly implies
                      the stmt-cache.
  @param suppress_use Suppress the generation of 'USE' statements
  @param errcode      The error code of the query
  @param ignore       Ignore user's statement, i.e. lex information, while
                      deciding which cache must be used.
*/
Query_log_event::Query_log_event(THD* thd_arg, const char* query_arg,
				 size_t query_length, bool using_trans,
				 bool immediate, bool suppress_use,
                                 int errcode, bool ignore_cmd_internals)

: binary_log::Query_event(query_arg,
                          thd_arg->catalog().str,
                          thd_arg->db().str,
                          query_length,
                          thd_arg->thread_id(),
                          thd_arg->variables.sql_mode,
                          thd_arg->variables.auto_increment_increment,
                          thd_arg->variables.auto_increment_offset,
                          thd_arg->variables.lc_time_names->number,
                          (ulonglong)thd_arg->table_map_for_update,
                          errcode,
                          thd_arg->db().str ? strlen(thd_arg->db().str) : 0,
                          thd_arg->catalog().str ? strlen(thd_arg->catalog().str) : 0),
  Log_event(thd_arg,
            (thd_arg->thread_specific_used ? LOG_EVENT_THREAD_SPECIFIC_F :
             0) |
            (suppress_use ? LOG_EVENT_SUPPRESS_USE_F : 0),
            using_trans ? Log_event::EVENT_TRANSACTIONAL_CACHE :
                          Log_event::EVENT_STMT_CACHE,
            Log_event::EVENT_NORMAL_LOGGING,
            header(), footer()),
  data_buf(0)
{
  /* save the original thread id; we already know the server id */
  slave_proxy_id= thd_arg->variables.pseudo_thread_id;
  if (query != 0)
    is_valid_param= true;
  /*
  exec_time calculation has changed to use the same method that is used
  to fill out "thd_arg->start_time"
  */

  struct timeval end_time;
  ulonglong micro_end_time= my_micro_time();
  my_micro_time_to_timeval(micro_end_time, &end_time);

  exec_time= end_time.tv_sec - thd_arg->start_time.tv_sec;

  /**
    @todo this means that if we have no catalog, then it is replicated
    as an existing catalog of length zero. is that safe? /sven
  */
  catalog_len = (catalog) ? strlen(catalog) : 0;
  /* status_vars_len is set just before writing the event */
  db_len = (db) ? strlen(db) : 0;
  if (thd_arg->variables.collation_database != thd_arg->db_charset)
    charset_database_number= thd_arg->variables.collation_database->number;
  
  /*
    We only replicate over the bits of flags2 that we need: the rest
    are masked out by "& OPTIONS_WRITTEN_TO_BINLOG".

    We also force AUTOCOMMIT=1.  Rationale (cf. BUG#29288): After
    fixing BUG#26395, we always write BEGIN and COMMIT around all
    transactions (even single statements in autocommit mode).  This is
    so that replication from non-transactional to transactional table
    and error recovery from XA to non-XA table should work as
    expected.  The BEGIN/COMMIT are added in log.cc. However, there is
    one exception: MyISAM bypasses log.cc and writes directly to the
    binlog.  So if autocommit is off, master has MyISAM, and slave has
    a transactional engine, then the slave will just see one long
    never-ending transaction.  The only way to bypass explicit
    BEGIN/COMMIT in the binlog is by using a non-transactional table.
    So setting AUTOCOMMIT=1 will make this work as expected.

    Note: explicitly replicate AUTOCOMMIT=1 from master. We do not
    assume AUTOCOMMIT=1 on slave; the slave still reads the state of
    the autocommit flag as written by the master to the binlog. This
    behavior may change after WL#4162 has been implemented.
  */
  flags2= (uint32) (thd_arg->variables.option_bits &
                    (OPTIONS_WRITTEN_TO_BIN_LOG & ~OPTION_NOT_AUTOCOMMIT));
  DBUG_ASSERT(thd_arg->variables.character_set_client->number < 256*256);
  DBUG_ASSERT(thd_arg->variables.collation_connection->number < 256*256);
  DBUG_ASSERT(thd_arg->variables.collation_server->number < 256*256);
  DBUG_ASSERT(thd_arg->variables.character_set_client->mbminlen == 1);
  int2store(charset, thd_arg->variables.character_set_client->number);
  int2store(charset+2, thd_arg->variables.collation_connection->number);
  int2store(charset+4, thd_arg->variables.collation_server->number);
  if (thd_arg->time_zone_used)
  {
    /*
      Note that our event becomes dependent on the Time_zone object
      representing the time zone. Fortunately such objects are never deleted
      or changed during mysqld's lifetime.
    */
    time_zone_len= thd_arg->variables.time_zone->get_name()->length();
    time_zone_str= thd_arg->variables.time_zone->get_name()->ptr();
  }
  else
    time_zone_len= 0;

  /*
    In what follows, we define in which cache, trx-cache or stmt-cache,
    this Query Log Event will be written to.

    If ignore_cmd_internals is defined, we rely on the is_trans flag to
    choose the cache and this is done in the base class Log_event. False
    means that the stmt-cache will be used and upon statement commit/rollback
    the cache will be flushed to disk. True means that the trx-cache will
    be used and upon transaction commit/rollback the cache will be flushed
    to disk.

    If set immediate cache is defined, for convenience, we automatically
    use the stmt-cache. This mean that the statement will be written
    to the stmt-cache and immediately flushed to disk without waiting
    for a commit/rollback notification.

    For example, the cluster/ndb captures a request to execute a DDL
    statement and synchronously propagate it to all available MySQL
    servers. Unfortunately, the current protocol assumes that the
    generated events are immediately written to diks and does not check
    for commit/rollback.

    Upon dropping a connection, DDLs (i.e. DROP TEMPORARY TABLE) are
    generated and in this case the statements have the immediate flag
    set because there is no commit/rollback.

    If the immediate flag is not set, the decision on the cache is based
    on the current statement and the flag is_trans, which indicates if
    a transactional engine was updated. 

    Statements are classifed as row producers (i.e. can_generate_row_events())
    or non-row producers. Non-row producers, DDL in general, are treated
    as the immediate flag was set and for convenience are written to the
    stmt-cache and immediately flushed to disk. 

    Row producers are handled in general according to the is_trans flag.
    False means that the stmt-cache will be used and upon statement
    commit/rollback the cache will be flushed to disk. True means that the
    trx-cache will be used and upon transaction commit/rollback the cache
    will be flushed to disk.

    Unfortunately, there are exceptions to this non-row and row producer
    rules:

      . The SAVEPOINT, ROLLBACK TO SAVEPOINT, RELEASE SAVEPOINT does not
        have the flag is_trans set because there is no updated engine but
        must be written to the trx-cache.

      . SET If auto-commit is on, it must not go through a cache.

      . CREATE TABLE is classfied as non-row producer but CREATE TEMPORARY
        must be handled as row producer.

      . DROP TABLE is classfied as non-row producer but DROP TEMPORARY
        must be handled as row producer.

    Finally, some statements that does not have the flag is_trans set may
    be written to the trx-cache based on the following criteria:

      . updated both a transactional and a non-transactional engine (i.e.
        stmt_has_updated_trans_table()).

      . accessed both a transactional and a non-transactional engine and
        is classified as unsafe (i.e. is_mixed_stmt_unsafe()).

      . is executed within a transaction and previously a transactional
        engine was updated and the flag binlog_direct_non_trans_update
        is set.
  */
  if (ignore_cmd_internals)
    return;

  /*
    TRUE defines that the trx-cache must be used.
  */
  bool cmd_can_generate_row_events= FALSE;
  /*
    TRUE defines that the trx-cache must be used.
  */
  bool cmd_must_go_to_trx_cache= FALSE;
   
  LEX *lex= thd->lex;
  if (!immediate)
  {
    switch (lex->sql_command)
    {
      case SQLCOM_DROP_TABLE:
        cmd_can_generate_row_events= lex->drop_temporary &&
                                     thd->in_multi_stmt_transaction_mode();
      break;
      case SQLCOM_CREATE_TABLE:
        cmd_must_go_to_trx_cache= lex->select_lex->item_list.elements &&
                                  thd->is_current_stmt_binlog_format_row();
        cmd_can_generate_row_events= 
          ((lex->create_info.options & HA_LEX_CREATE_TMP_TABLE) &&
            thd->in_multi_stmt_transaction_mode()) || cmd_must_go_to_trx_cache;
        break;
      case SQLCOM_SET_OPTION:
        if (lex->autocommit)
          cmd_can_generate_row_events= cmd_must_go_to_trx_cache= FALSE;
        else
          cmd_can_generate_row_events= TRUE;
        break;
      case SQLCOM_RELEASE_SAVEPOINT:
      case SQLCOM_ROLLBACK_TO_SAVEPOINT:
      case SQLCOM_SAVEPOINT:
        cmd_can_generate_row_events= cmd_must_go_to_trx_cache= TRUE;
        break;
      default:
        cmd_can_generate_row_events= sqlcom_can_generate_row_events(thd);
        break;
    }
  }
  
  if (cmd_can_generate_row_events)
  {
    cmd_must_go_to_trx_cache= cmd_must_go_to_trx_cache || using_trans;
    if (cmd_must_go_to_trx_cache || stmt_has_updated_trans_table(thd) ||
        thd->lex->is_mixed_stmt_unsafe(thd->in_multi_stmt_transaction_mode(),
                                       thd->variables.binlog_direct_non_trans_update,
                                       trans_has_updated_trans_table(thd),
                                       thd->tx_isolation) ||
        (!thd->variables.binlog_direct_non_trans_update && trans_has_updated_trans_table(thd)))
    {
      event_logging_type= Log_event::EVENT_NORMAL_LOGGING; 
      event_cache_type= Log_event::EVENT_TRANSACTIONAL_CACHE;
    }
    else
    {
      event_logging_type= Log_event::EVENT_NORMAL_LOGGING; 
      event_cache_type= Log_event::EVENT_STMT_CACHE;
    }
  }
  else
  {
    event_logging_type= Log_event::EVENT_IMMEDIATE_LOGGING;
    event_cache_type= Log_event::EVENT_STMT_CACHE;
  }

  DBUG_ASSERT(event_cache_type != Log_event::EVENT_INVALID_CACHE);
  DBUG_ASSERT(event_logging_type != Log_event::EVENT_INVALID_LOGGING);
  DBUG_PRINT("info",("Query_log_event has flags2: %lu  sql_mode: %llu",
                     (ulong) flags2, (ulonglong) sql_mode));
}
#endif /* MYSQL_CLIENT */


/**
  This is used by the SQL slave thread to prepare the event before execution.
*/
Query_log_event::Query_log_event(const char* buf, uint event_len,
                                 const Format_description_event
                                 *description_event,
                                 Log_event_type event_type)
  :binary_log::Query_event(buf, event_len, description_event, event_type),
   Log_event(header(), footer())
{
  DBUG_ENTER("Query_log_event::Query_log_event(char*,...)");
  slave_proxy_id= thread_id;
  exec_time= query_exec_time;

  ulong buf_len= catalog_len + 1 +
                  time_zone_len + 1 +
                  user_len + 1 +
                  host_len + 1 +
                  data_len + 1;
#if !defined(MYSQL_CLIENT)
  buf_len+= sizeof(size_t)/*for db_len */ + db_len + 1 + QUERY_CACHE_FLAGS_SIZE;
#endif

  if (!(data_buf = (Log_event_header::Byte*) my_malloc(key_memory_log_event,
                                                       buf_len, MYF(MY_WME))))
    DBUG_VOID_RETURN;
  /*
    The data buffer is used by the slave SQL thread while applying
    the event. The catalog, time_zone)str, user, host, db, query
    are pointers to this data_buf. The function call below, points these
    const pointers to the data buffer.
  */
  if (!(fill_data_buf(data_buf, buf_len)))
    DBUG_VOID_RETURN;

  if(query != 0)
    is_valid_param= true;

  /**
    The buffer contains the following:
    +--------+-----------+------+------+---------+----+-------+
    | catlog | time_zone | user | host | db name | \0 | Query |
    +--------+-----------+------+------+---------+----+-------+

    To support the query cache we append the following buffer to the above
    +-------+----------------------------------------+-------+
    |db len | uninitiatlized space of size of db len | FLAGS |
    +-------+----------------------------------------+-------+

    The area of buffer starting from Query field all the way to the end belongs
    to the Query buffer and its structure is described in alloc_query() in
    sql_parse.cc

    We append the db length at the end of the buffer. This will be used by
    Query_cache::send_result_to_client() in case the query cache is On.
   */
#if !defined(MYSQL_CLIENT)
  size_t db_length= db_len;
  memcpy(data_buf + query_data_written, &db_length, sizeof(size_t));
#endif
  DBUG_VOID_RETURN;
}


#ifdef MYSQL_CLIENT
/**
  Query_log_event::print().

  @todo
    print the catalog ??
*/
void Query_log_event::print_query_header(IO_CACHE* file,
					 PRINT_EVENT_INFO* print_event_info)
{
  // TODO: print the catalog ??
  char buff[48], *end;  // Enough for "SET TIMESTAMP=1305535348.123456"
  char quoted_id[1+ 2*FN_REFLEN+ 2];
  size_t quoted_len= 0;
  bool different_db= true;
  uint32 tmp;

  if (!print_event_info->short_form)
  {
    print_header(file, print_event_info, FALSE);
    my_b_printf(file, "\t%s\tthread_id=%lu\texec_time=%lu\terror_code=%d\t"
                "last_committed=%llu\tsequence_number=%llu\n",
                get_type_str(), (ulong) thread_id, (ulong) exec_time,
                error_code, (long long int)last_committed,
                (long long int)sequence_number);
  }

  bool suppress_use_flag= is_binlog_rewrite_db(db);
  if ((common_header->flags & LOG_EVENT_SUPPRESS_USE_F))
  {
    if (!is_trans_keyword())
      print_event_info->db[0]= '\0';
  }

/*
  option_rewrite_set is used to check whether the USE DATABASE command needs
  to be suppressed or not.
  Suppress if the database being processed is in the list of database that
  needs to be rewritten. Skip otherwise.
*/
  else if (db && !suppress_use_flag)
  {
#ifdef MYSQL_SERVER
    quoted_len= my_strmov_quoted_identifier(this->thd, (char*)quoted_id, db, 0);
#else
    quoted_len= my_strmov_quoted_identifier((char*)quoted_id, db);
#endif
    quoted_id[quoted_len]= '\0';
    different_db= memcmp(print_event_info->db, db, db_len + 1);
    if (different_db)
      memcpy(print_event_info->db, db, db_len + 1);
    if (db[0] && different_db) 
      my_b_printf(file, "use %s%s\n", quoted_id, print_event_info->delimiter);
  }

  end= int10_to_str((long)common_header->when.tv_sec,
                    my_stpcpy(buff,"SET TIMESTAMP="),10);
  if (common_header->when.tv_usec)
    end+= sprintf(end, ".%06d", (int) common_header->when.tv_usec);
  end= my_stpcpy(end, print_event_info->delimiter);
  *end++='\n';
  DBUG_ASSERT(end < buff + sizeof(buff));
  my_b_write(file, (uchar*) buff, (uint) (end-buff));
  if ((!print_event_info->thread_id_printed ||
       ((common_header->flags & LOG_EVENT_THREAD_SPECIFIC_F) &&
        thread_id != print_event_info->thread_id)))
  {
    // If --short-form, print deterministic value instead of pseudo_thread_id.
    my_b_printf(file,"SET @@session.pseudo_thread_id=%lu%s\n",
                short_form ? 999999999 : (ulong)thread_id,
                print_event_info->delimiter);
    print_event_info->thread_id= thread_id;
    print_event_info->thread_id_printed= 1;
  }

  /*
    If flags2_inited==0, this is an event from 3.23 or 4.0; nothing to
    print (remember we don't produce mixed relay logs so there cannot be
    5.0 events before that one so there is nothing to reset).
  */
  if (likely(flags2_inited)) /* likely as this will mainly read 5.0 logs */
  {
    /* tmp is a bitmask of bits which have changed. */
    if (likely(print_event_info->flags2_inited)) 
      /* All bits which have changed */
      tmp= (print_event_info->flags2) ^ flags2;
    else /* that's the first Query event we read */
    {
      print_event_info->flags2_inited= 1;
      tmp= ~((uint32)0); /* all bits have changed */
    }

    if (unlikely(tmp)) /* some bits have changed */
    {
      bool need_comma= 0;
      my_b_printf(file, "SET ");
      print_set_option(file, tmp, OPTION_NO_FOREIGN_KEY_CHECKS, ~flags2,
                       "@@session.foreign_key_checks", &need_comma);
      print_set_option(file, tmp, OPTION_AUTO_IS_NULL, flags2,
                       "@@session.sql_auto_is_null", &need_comma);
      print_set_option(file, tmp, OPTION_RELAXED_UNIQUE_CHECKS, ~flags2,
                       "@@session.unique_checks", &need_comma);
      print_set_option(file, tmp, OPTION_NOT_AUTOCOMMIT, ~flags2,
                       "@@session.autocommit", &need_comma);
      my_b_printf(file,"%s\n", print_event_info->delimiter);
      print_event_info->flags2= flags2;
    }
  }

  /*
    Now the session variables;
    it's more efficient to pass SQL_MODE as a number instead of a
    comma-separated list.
    FOREIGN_KEY_CHECKS, SQL_AUTO_IS_NULL, UNIQUE_CHECKS are session-only
    variables (they have no global version; they're not listed in
    sql_class.h), The tests below work for pure binlogs or pure relay
    logs. Won't work for mixed relay logs but we don't create mixed
    relay logs (that is, there is no relay log with a format change
    except within the 3 first events, which mysqlbinlog handles
    gracefully). So this code should always be good.
  */

  if (likely(sql_mode_inited) &&
      (unlikely(print_event_info->sql_mode != sql_mode ||
                !print_event_info->sql_mode_inited)))
  {
    my_b_printf(file,"SET @@session.sql_mode=%lu%s\n",
                (ulong)sql_mode, print_event_info->delimiter);
    print_event_info->sql_mode= sql_mode;
    print_event_info->sql_mode_inited= 1;
  }
  if (print_event_info->auto_increment_increment != auto_increment_increment ||
      print_event_info->auto_increment_offset != auto_increment_offset)
  {
    my_b_printf(file,"SET @@session.auto_increment_increment=%u, @@session.auto_increment_offset=%u%s\n",
                auto_increment_increment,auto_increment_offset,
                print_event_info->delimiter);
    print_event_info->auto_increment_increment= auto_increment_increment;
    print_event_info->auto_increment_offset=    auto_increment_offset;
  }

  /* TODO: print the catalog when we feature SET CATALOG */

  if (likely(charset_inited) &&
      (unlikely(!print_event_info->charset_inited ||
                memcmp(print_event_info->charset, charset, 6))))
  {
    char *charset_p= charset; // Avoid type-punning warning.
    CHARSET_INFO *cs_info= get_charset(uint2korr(charset_p), MYF(MY_WME));
    if (cs_info)
    {
      /* for mysql client */
      my_b_printf(file, "/*!\\C %s */%s\n",
                  cs_info->csname, print_event_info->delimiter);
    }
    my_b_printf(file,"SET "
                "@@session.character_set_client=%d,"
                "@@session.collation_connection=%d,"
                "@@session.collation_server=%d"
                "%s\n",
                uint2korr(charset_p),
                uint2korr(charset+2),
                uint2korr(charset+4),
                print_event_info->delimiter);
    memcpy(print_event_info->charset, charset, 6);
    print_event_info->charset_inited= 1;
  }
  if (time_zone_len)
  {
    if (memcmp(print_event_info->time_zone_str,
               time_zone_str, time_zone_len+1))
    {
      my_b_printf(file,"SET @@session.time_zone='%s'%s\n",
                  time_zone_str, print_event_info->delimiter);
      memcpy(print_event_info->time_zone_str, time_zone_str, time_zone_len+1);
    }
  }
  if (lc_time_names_number != print_event_info->lc_time_names_number)
  {
    my_b_printf(file, "SET @@session.lc_time_names=%d%s\n",
                lc_time_names_number, print_event_info->delimiter);
    print_event_info->lc_time_names_number= lc_time_names_number;
  }
  if (charset_database_number != print_event_info->charset_database_number)
  {
    if (charset_database_number)
      my_b_printf(file, "SET @@session.collation_database=%d%s\n",
                  charset_database_number, print_event_info->delimiter);
    else
      my_b_printf(file, "SET @@session.collation_database=DEFAULT%s\n",
                  print_event_info->delimiter);
    print_event_info->charset_database_number= charset_database_number;
  }
}


void Query_log_event::print(FILE* file, PRINT_EVENT_INFO* print_event_info)
{
  IO_CACHE *const head= &print_event_info->head_cache;

  /**
    reduce the size of io cache so that the write function is called
    for every call to my_b_write().
   */
  DBUG_EXECUTE_IF ("simulate_file_write_error",
                   {head->write_pos= head->write_end- 500;});
  print_query_header(head, print_event_info);
  my_b_write(head, (uchar*) query, q_len);
  my_b_printf(head, "\n%s\n", print_event_info->delimiter);
}
#endif /* MYSQL_CLIENT */

#if defined(HAVE_REPLICATION) && !defined(MYSQL_CLIENT)

/**
   Associating slave Worker thread to a subset of temporary tables.

   @param thd_arg THD instance pointer
   @param rli     Relay_log_info of the worker
*/
void Query_log_event::attach_temp_tables_worker(THD *thd_arg,
                                                const Relay_log_info* rli)
{
  rli->current_mts_submode->attach_temp_tables(thd_arg, rli, this);
}

/**
   Dissociating slave Worker thread from its thd->temporary_tables
   to possibly update the involved entries of db-to-worker hash
   with new values of temporary_tables.

   @param thd_arg THD instance pointer
   @param rli     relay log info of the worker thread
*/
void Query_log_event::detach_temp_tables_worker(THD *thd_arg,
                                                const Relay_log_info *rli)
{
  rli->current_mts_submode->detach_temp_tables(thd_arg, rli, this);
}

/*
  Query_log_event::do_apply_event()
*/
int Query_log_event::do_apply_event(Relay_log_info const *rli)
{
  return do_apply_event(rli, query, q_len);
}

/*
  is_silent_error

  Return true if the thread has an error which should be
  handled silently
*/
  
static bool is_silent_error(THD* thd)
{
  DBUG_ENTER("is_silent_error");
  Diagnostics_area::Sql_condition_iterator it=
    thd->get_stmt_da()->sql_conditions();
  const Sql_condition *err;
  while ((err= it++))
  {
    DBUG_PRINT("info", ("has condition %d %s", err->mysql_errno(),
                        err->message_text()));
    switch (err->mysql_errno())
    {
    case ER_SLAVE_SILENT_RETRY_TRANSACTION:
    {
      DBUG_RETURN(true);
    }
    default:
      break;
    }
  }
  DBUG_RETURN(false);
}

/**
  @todo
  Compare the values of "affected rows" around here. Something
  like:
  @code
     if ((uint32) affected_in_event != (uint32) affected_on_slave)
     {
     sql_print_error("Slave: did not get the expected number of affected \
     rows running query from master - expected %d, got %d (this numbers \
     should have matched modulo 4294967296).", 0, ...);
     thd->query_error = 1;
     }
  @endcode
  We may also want an option to tell the slave to ignore "affected"
  mismatch. This mismatch could be implemented with a new ER_ code, and
  to ignore it you would use --slave-skip-errors...
*/
int Query_log_event::do_apply_event(Relay_log_info const *rli,
                                      const char *query_arg, size_t q_len_arg)
{
  DBUG_ENTER("Query_log_event::do_apply_event");
  int expected_error,actual_error= 0;
  HA_CREATE_INFO db_options;

  DBUG_PRINT("info", ("query=%s", query));

  /*
    Colleagues: please never free(thd->catalog) in MySQL. This would
    lead to bugs as here thd->catalog is a part of an alloced block,
    not an entire alloced block (see
    Query_log_event::do_apply_event()). Same for thd->db().str.  Thank
    you.
  */

  if (catalog_len)
  {
    LEX_CSTRING catalog_lex_cstr= { catalog, catalog_len};
    thd->set_catalog(catalog_lex_cstr);
  }
  else
    thd->set_catalog(EMPTY_CSTR);

  set_thd_db(thd, db, db_len);

  /*
    Setting the character set and collation of the current database thd->db.
   */
  load_db_opt_by_name(thd, thd->db().str, &db_options);
  if (db_options.default_table_charset)
    thd->db_charset= db_options.default_table_charset;
  thd->variables.auto_increment_increment= auto_increment_increment;
  thd->variables.auto_increment_offset=    auto_increment_offset;

  /*
    todo: such cleanup should not be specific to Query event and therefore
          is preferable at a common with other event pre-execution point
  */
  clear_all_errors(thd, const_cast<Relay_log_info*>(rli));
  if (strcmp("COMMIT", query) == 0 && rli->tables_to_lock != NULL)
  {
    /*
      Cleaning-up the last statement context:
      the terminal event of the current statement flagged with
      STMT_END_F got filtered out in ndb circular replication.
    */
    int error;
    char llbuff[22];
    if ((error= rows_event_stmt_cleanup(const_cast<Relay_log_info*>(rli), thd)))
    {
      const_cast<Relay_log_info*>(rli)->report(ERROR_LEVEL, error,
                  "Error in cleaning up after an event preceding the commit; "
                  "the group log file/position: %s %s",
                  const_cast<Relay_log_info*>(rli)->get_group_master_log_name(),
                  llstr(const_cast<Relay_log_info*>(rli)->get_group_master_log_pos(),
                        llbuff));
    }
    /*
      Executing a part of rli->stmt_done() logics that does not deal
      with group position change. The part is redundant now but is 
      future-change-proof addon, e.g if COMMIT handling will start checking
      invariants like IN_STMT flag must be off at committing the transaction.
    */
    const_cast<Relay_log_info*>(rli)->inc_event_relay_log_pos();
    const_cast<Relay_log_info*>(rli)->clear_flag(Relay_log_info::IN_STMT);
  }
  else
  {
    const_cast<Relay_log_info*>(rli)->slave_close_thread_tables(thd);
  }

  /*
    Note:   We do not need to execute reset_one_shot_variables() if this
            db_ok() test fails.
    Reason: The db stored in binlog events is the same for SET and for
            its companion query.  If the SET is ignored because of
            db_ok(), the companion query will also be ignored, and if
            the companion query is ignored in the db_ok() test of
            ::do_apply_event(), then the companion SET also have so
            we don't need to reset_one_shot_variables().
  */
  {
    thd->set_time(&(common_header->when));
    thd->set_query(query_arg, q_len_arg);
    thd->set_query_id(next_query_id());
    thd->variables.pseudo_thread_id= thread_id;		// for temp tables
    attach_temp_tables_worker(thd, rli);
    DBUG_PRINT("query",("%s", thd->query().str));

    if (ignored_error_code((expected_error= error_code)) ||
	!unexpected_error_code(expected_error))
    {
      if (flags2_inited)
        /*
          all bits of thd->variables.option_bits which are 1 in OPTIONS_WRITTEN_TO_BIN_LOG
          must take their value from flags2.
        */
        thd->variables.option_bits= flags2|(thd->variables.option_bits & ~OPTIONS_WRITTEN_TO_BIN_LOG);
      /*
        else, we are in a 3.23/4.0 binlog; we previously received a
        Rotate_log_event which reset thd->variables.option_bits and sql_mode etc, so
        nothing to do.
      */
      /*
        We do not replicate MODE_NO_DIR_IN_CREATE. That is, if the master is a
        slave which runs with SQL_MODE=MODE_NO_DIR_IN_CREATE, this should not
        force us to ignore the dir too. Imagine you are a ring of machines, and
        one has a disk problem so that you temporarily need
        MODE_NO_DIR_IN_CREATE on this machine; you don't want it to propagate
        elsewhere (you don't want all slaves to start ignoring the dirs).
      */
      if (sql_mode_inited)
        thd->variables.sql_mode=
          (sql_mode_t) ((thd->variables.sql_mode & MODE_NO_DIR_IN_CREATE) |
                       (sql_mode & ~(ulonglong) MODE_NO_DIR_IN_CREATE));
      if (charset_inited)
      {
        if (rli->cached_charset_compare(charset))
        {
          char *charset_p= charset; // Avoid type-punning warning.
          /* Verify that we support the charsets found in the event. */
          if (!(thd->variables.character_set_client=
                get_charset(uint2korr(charset_p), MYF(MY_WME))) ||
              !(thd->variables.collation_connection=
                get_charset(uint2korr(charset+2), MYF(MY_WME))) ||
              !(thd->variables.collation_server=
                get_charset(uint2korr(charset+4), MYF(MY_WME))))
          {
            /*
              We updated the thd->variables with nonsensical values (0). Let's
              set them to something safe (i.e. which avoids crash), and we'll
              stop with EE_UNKNOWN_CHARSET in compare_errors (unless set to
              ignore this error).
            */
            set_slave_thread_default_charset(thd, rli);
            goto compare_errors;
          }
          thd->update_charset(); // for the charset change to take effect
          /*
            Reset thd->query_string.cs to the newly set value.
            Note, there is a small flaw here. For a very short time frame
            if the new charset is different from the old charset and
            if another thread executes "SHOW PROCESSLIST" after
            the above thd->set_query() and before this thd->set_query(),
            and if the current query has some non-ASCII characters,
            the another thread may see some '?' marks in the PROCESSLIST
            result. This should be acceptable now. This is a reminder
            to fix this if any refactoring happens here sometime.
          */
          thd->set_query(query_arg, q_len_arg);
        }
      }
      if (time_zone_len)
      {
        String tmp(time_zone_str, time_zone_len, &my_charset_bin);
        if (!(thd->variables.time_zone= my_tz_find(thd, &tmp)))
        {
          my_error(ER_UNKNOWN_TIME_ZONE, MYF(0), tmp.c_ptr());
          thd->variables.time_zone= global_system_variables.time_zone;
          goto compare_errors;
        }
      }
      if (lc_time_names_number)
      {
        if (!(thd->variables.lc_time_names=
              my_locale_by_number(lc_time_names_number)))
        {
          my_printf_error(ER_UNKNOWN_ERROR,
                      "Unknown locale: '%d'", MYF(0), lc_time_names_number);
          thd->variables.lc_time_names= &my_locale_en_US;
          goto compare_errors;
        }
      }
      else
        thd->variables.lc_time_names= &my_locale_en_US;
      if (charset_database_number)
      {
        CHARSET_INFO *cs;
        if (!(cs= get_charset(charset_database_number, MYF(0))))
        {
          char buf[20];
          int10_to_str((int) charset_database_number, buf, -10);
          my_error(ER_UNKNOWN_COLLATION, MYF(0), buf);
          goto compare_errors;
        }
        thd->variables.collation_database= cs;
      }
      else
        thd->variables.collation_database= thd->db_charset;

      thd->table_map_for_update= (table_map)table_map_for_update;

      LEX_STRING user_lex= LEX_STRING();
      LEX_STRING host_lex= LEX_STRING();
      if (user)
      {
        user_lex.str= const_cast<char*>(user);
        user_lex.length= strlen(user);
      }
      if (host)
      {
        host_lex.str= const_cast<char*>(host);
        host_lex.length= strlen(host);
      }
      thd->set_invoker(&user_lex, &host_lex);
      /*
        Flag if we need to rollback the statement transaction on
        slave if it by chance succeeds.
        If we expected a non-zero error code and get nothing and,
        it is a concurrency issue or ignorable issue, effects
        of the statement should be rolled back.
      */
      if (expected_error &&
          (ignored_error_code(expected_error) ||
           concurrency_error_code(expected_error)))
      {
        thd->variables.option_bits|= OPTION_MASTER_SQL_ERROR;
      }
      /* Execute the query (note that we bypass dispatch_command()) */
      Parser_state parser_state;
      if (!parser_state.init(thd, thd->query().str, thd->query().length))
      {
        DBUG_ASSERT(thd->m_digest == NULL);
        thd->m_digest= & thd->m_digest_state;
        DBUG_ASSERT(thd->m_statement_psi == NULL);
        thd->m_statement_psi= MYSQL_START_STATEMENT(&thd->m_statement_state,
                                                    stmt_info_rpl.m_key,
                                                    thd->db().str,
                                                    thd->db().length,
                                                    thd->charset(), NULL);
        THD_STAGE_INFO(thd, stage_starting);
        MYSQL_SET_STATEMENT_TEXT(thd->m_statement_psi, thd->query().str,
                                 thd->query().length);

        mysql_parse(thd, &parser_state);
        /* Finalize server status flags after executing a statement. */
        thd->update_server_status();
        log_slow_statement(thd);
      }

      thd->variables.option_bits&= ~OPTION_MASTER_SQL_ERROR;

      /*
        Resetting the enable_slow_log thd variable.

        We need to reset it back to the opt_log_slow_slave_statements
        value after the statement execution (and slow logging
        is done). It might have changed if the statement was an
        admin statement (in which case, down in mysql_parse execution
        thd->enable_slow_log is set to the value of
        opt_log_slow_admin_statements).
      */
      thd->enable_slow_log= opt_log_slow_slave_statements;
    }
    else
    {
      /*
        The query got a really bad error on the master (thread killed etc),
        which could be inconsistent. Parse it to test the table names: if the
        replicate-*-do|ignore-table rules say "this query must be ignored" then
        we exit gracefully; otherwise we warn about the bad error and tell DBA
        to check/fix it.
      */
      if (mysql_test_parse_for_slave(thd))
        clear_all_errors(thd, const_cast<Relay_log_info*>(rli)); /* Can ignore query */
      else
      {
        rli->report(ERROR_LEVEL, ER_ERROR_ON_MASTER, ER(ER_ERROR_ON_MASTER),
                    expected_error, thd->query().str);
        thd->is_slave_error= 1;
      }
      goto end;
    }

    /* If the query was not ignored, it is printed to the general log */
    if (!thd->is_error() ||
        thd->get_stmt_da()->mysql_errno() != ER_SLAVE_IGNORED_TABLE)
    {
      /* log the rewritten query if the query was rewritten 
         and the option to log raw was not set.
        
         There is an assumption here. We assume that query log
         events can never have multi-statement queries, thus the
         parsed statement is the same as the raw one.
       */
      if (opt_general_log_raw || thd->rewritten_query.length() == 0)
        query_logger.general_log_write(thd, COM_QUERY, thd->query().str,
                                       thd->query().length);
      else
        query_logger.general_log_write(thd, COM_QUERY,
                                       thd->rewritten_query.c_ptr_safe(),
                                       thd->rewritten_query.length());
    }

compare_errors:
    /*
      In the slave thread, we may sometimes execute some DROP / * 40005
      TEMPORARY * / TABLE that come from parts of binlogs (likely if we
      use RESET SLAVE or CHANGE MASTER TO), while the temporary table
      has already been dropped. To ignore such irrelevant "table does
      not exist errors", we silently clear the error if TEMPORARY was used.
    */
    if (thd->lex->sql_command == SQLCOM_DROP_TABLE &&
        thd->lex->drop_temporary &&
        thd->is_error() &&
        thd->get_stmt_da()->mysql_errno() == ER_BAD_TABLE_ERROR &&
        !expected_error)
      thd->get_stmt_da()->reset_diagnostics_area();
    /*
      If we expected a non-zero error code, and we don't get the same error
      code, and it should be ignored or is related to a concurrency issue.
    */
    actual_error= thd->is_error() ? thd->get_stmt_da()->mysql_errno() : 0;
    DBUG_PRINT("info",("expected_error: %d  sql_errno: %d",
                       expected_error, actual_error));

    if ((expected_error && expected_error != actual_error &&
         !concurrency_error_code(expected_error)) &&
        !ignored_error_code(actual_error) &&
        !ignored_error_code(expected_error))
    {
      rli->report(ERROR_LEVEL, ER_INCONSISTENT_ERROR, ER(ER_INCONSISTENT_ERROR),
                  ER_SAFE(expected_error), expected_error,
                  (actual_error ?
                   thd->get_stmt_da()->message_text() :
                   "no error"),
                  actual_error, print_slave_db_safe(db), query_arg);
      thd->is_slave_error= 1;
    }
    /*
      If we get the same error code as expected and it is not a concurrency
      issue, or should be ignored.
    */
    else if ((expected_error == actual_error &&
              !concurrency_error_code(expected_error)) ||
             ignored_error_code(actual_error))
    {
      DBUG_PRINT("info",("error ignored"));
      if (actual_error && ignored_error_code(actual_error))
      {
        if (actual_error == ER_SLAVE_IGNORED_TABLE)
        {
          if (!slave_ignored_err_throttle.log())
            rli->report(INFORMATION_LEVEL, actual_error,
                        "Could not execute %s event. Detailed error: %s;"
                        " Error log throttle is enabled. This error will not be"
                        " displayed for next %lu secs. It will be suppressed",
                        get_type_str(), thd->get_stmt_da()->message_text(),
                        (window_size / 1000000));
        }
        else
          rli->report(INFORMATION_LEVEL, actual_error,
                      "Could not execute %s event. Detailed error: %s;",
                      get_type_str(), thd->get_stmt_da()->message_text());
      }
      clear_all_errors(thd, const_cast<Relay_log_info*>(rli));
      thd->killed= THD::NOT_KILLED;
    }
    /*
      Other cases: mostly we expected no error and get one.
    */
    else if (thd->is_slave_error || thd->is_fatal_error)
    {
      if (!is_silent_error(thd))
      {
        rli->report(ERROR_LEVEL, actual_error,
                    "Error '%s' on query. Default database: '%s'. Query: '%s'",
                    (actual_error ?
                     thd->get_stmt_da()->message_text() :
                     "unexpected success or fatal error"),
                    print_slave_db_safe(thd->db().str), query_arg);
      }
      thd->is_slave_error= 1;
    }

    /*
      TODO: compare the values of "affected rows" around here. Something
      like:
      if ((uint32) affected_in_event != (uint32) affected_on_slave)
      {
      sql_print_error("Slave: did not get the expected number of affected \
      rows running query from master - expected %d, got %d (this numbers \
      should have matched modulo 4294967296).", 0, ...);
      thd->is_slave_error = 1;
      }
      We may also want an option to tell the slave to ignore "affected"
      mismatch. This mismatch could be implemented with a new ER_ code, and
      to ignore it you would use --slave-skip-errors...

      To do the comparison we need to know the value of "affected" which the
      above mysql_parse() computed. And we need to know the value of
      "affected" in the master's binlog. Both will be implemented later. The
      important thing is that we now have the format ready to log the values
      of "affected" in the binlog. So we can release 5.0.0 before effectively
      logging "affected" and effectively comparing it.
    */
  } /* End of if (db_ok(... */

  {
    /**
      The following failure injecion works in cooperation with tests
      setting @@global.debug= 'd,stop_slave_middle_group'.
      The sql thread receives the killed status and will proceed
      to shutdown trying to finish incomplete events group.
    */

    // TODO: address the middle-group killing in MTS case

    DBUG_EXECUTE_IF("stop_slave_middle_group",
                    if (strcmp("COMMIT", query) != 0 &&
                        strcmp("BEGIN", query) != 0)
                    {
                      if (thd->get_transaction()->cannot_safely_rollback(
                          Transaction_ctx::SESSION))
                        const_cast<Relay_log_info*>(rli)->abort_slave= 1;
                    };);
  }

end:

  if (thd->temporary_tables)
    detach_temp_tables_worker(thd, rli);
  /*
    Probably we have set thd->query, thd->db, thd->catalog to point to places
    in the data_buf of this event. Now the event is going to be deleted
    probably, so data_buf will be freed, so the thd->... listed above will be
    pointers to freed memory.
    So we must set them to 0, so that those bad pointers values are not later
    used. Note that "cleanup" queries like automatic DROP TEMPORARY TABLE
    don't suffer from these assignments to 0 as DROP TEMPORARY
    TABLE uses the db.table syntax.
  */
  thd->set_catalog(NULL_CSTR);
  thd->set_db(NULL_CSTR);                 /* will free the current database */
  thd->reset_query();
  thd->lex->sql_command= SQLCOM_END;
  DBUG_PRINT("info", ("end: query= 0"));

  /* Mark the statement completed. */
  MYSQL_END_STATEMENT(thd->m_statement_psi, thd->get_stmt_da());
  thd->m_statement_psi= NULL;
  thd->m_digest= NULL;

  /*
    As a disk space optimization, future masters will not log an event for
    LAST_INSERT_ID() if that function returned 0 (and thus they will be able
    to replace the THD::stmt_depends_on_first_successful_insert_id_in_prev_stmt
    variable by (THD->first_successful_insert_id_in_prev_stmt > 0) ; with the
    resetting below we are ready to support that.
  */
  thd->first_successful_insert_id_in_prev_stmt_for_binlog= 0;
  thd->first_successful_insert_id_in_prev_stmt= 0;
  thd->stmt_depends_on_first_successful_insert_id_in_prev_stmt= 0;
  free_root(thd->mem_root,MYF(MY_KEEP_PREALLOC));
  DBUG_RETURN(thd->is_slave_error);
}

int Query_log_event::do_update_pos(Relay_log_info *rli)
{
  /*
    Note that we will not increment group* positions if we are just
    after a SET ONE_SHOT, because SET ONE_SHOT should not be separated
    from its following updating query.
  */
  int ret= 0;
  if (thd->one_shot_set)
  {
    rli->inc_event_relay_log_pos();
  }
  else
    ret= Log_event::do_update_pos(rli);

  DBUG_EXECUTE_IF("crash_after_commit_and_update_pos",
       if (!strcmp("COMMIT", query))
       {
         sql_print_information("Crashing crash_after_commit_and_update_pos.");
         rli->flush_info(true);
         ha_flush_logs(0); 
         DBUG_SUICIDE();
       }
  );
  
  return ret;
}


Log_event::enum_skip_reason
Query_log_event::do_shall_skip(Relay_log_info *rli)
{
  DBUG_ENTER("Query_log_event::do_shall_skip");
  DBUG_PRINT("debug", ("query: %s; q_len: %d", query, static_cast<int>(q_len)));
  DBUG_ASSERT(query && q_len > 0);

  if (rli->slave_skip_counter > 0)
  {
    if (strcmp("BEGIN", query) == 0)
    {
      thd->variables.option_bits|= OPTION_BEGIN;
      DBUG_RETURN(Log_event::continue_group(rli));
    }

    if (strcmp("COMMIT", query) == 0 || strcmp("ROLLBACK", query) == 0)
    {
      thd->variables.option_bits&= ~OPTION_BEGIN;
      DBUG_RETURN(Log_event::EVENT_SKIP_COUNT);
    }
  }
  Log_event::enum_skip_reason ret= Log_event::do_shall_skip(rli);
  DBUG_RETURN(ret);
}

#endif


/**************************************************************************
	Start_log_event_v3 methods
**************************************************************************/
#ifndef MYSQL_CLIENT
Start_log_event_v3::Start_log_event_v3()
  : binary_log::Start_event_v3(),
    Log_event(header(), footer(), Log_event::EVENT_INVALID_CACHE,
              Log_event::EVENT_INVALID_LOGGING)
{
  is_valid_param= true;
}
#endif

/*
  Start_log_event_v3::pack_info()
*/

#if defined(HAVE_REPLICATION) && !defined(MYSQL_CLIENT)
int Start_log_event_v3::pack_info(Protocol *protocol)
{
  char buf[12 + ST_SERVER_VER_LEN + 14 + 22], *pos;
  pos= my_stpcpy(buf, "Server ver: ");
  pos= my_stpcpy(pos, server_version);
  pos= my_stpcpy(pos, ", Binlog ver: ");
  pos= int10_to_str(binlog_version, pos, 10);
  protocol->store(buf, (uint) (pos-buf), &my_charset_bin);
  return 0;
}
#endif


/*
  Start_log_event_v3::print()
*/

#ifdef MYSQL_CLIENT
void Start_log_event_v3::print(FILE* file, PRINT_EVENT_INFO* print_event_info)
{
  DBUG_ENTER("Start_log_event_v3::print");

  IO_CACHE *const head= &print_event_info->head_cache;

  if (!print_event_info->short_form)
  {
    print_header(head, print_event_info, FALSE);
    my_b_printf(head, "\tStart: binlog v %d, server v %s created ",
                binlog_version, server_version);
    print_timestamp(head, NULL);
    if (created)
      my_b_printf(head," at startup");
    my_b_printf(head, "\n");
    if (common_header->flags & LOG_EVENT_BINLOG_IN_USE_F)
      my_b_printf(head, "# Warning: this binlog is either in use or was not "
                  "closed properly.\n");
  }
  if (!is_artificial_event() && created)
  {
#ifdef WHEN_WE_HAVE_THE_RESET_CONNECTION_SQL_COMMAND
    /*
      This is for mysqlbinlog: like in replication, we want to delete the stale
      tmp files left by an unclean shutdown of mysqld (temporary tables)
      and rollback unfinished transaction.
      Probably this can be done with RESET CONNECTION (syntax to be defined).
    */
    my_b_printf(head,"RESET CONNECTION%s\n", print_event_info->delimiter);
#else
    my_b_printf(head,"ROLLBACK%s\n", print_event_info->delimiter);
    if (print_event_info->is_gtid_next_set)
      print_event_info->is_gtid_next_valid= false;
#endif
  }
  // set gtid_next=automatic if we have previously set it to uuid:number
  if (!print_event_info->is_gtid_next_valid)
  {
    my_b_printf(head, "%sAUTOMATIC'%s\n",
                Gtid_log_event::SET_STRING_PREFIX,
                print_event_info->delimiter);
    print_event_info->is_gtid_next_set= false;
    print_event_info->is_gtid_next_valid= true;
  }
  if (temp_buf &&
      print_event_info->base64_output_mode != BASE64_OUTPUT_NEVER &&
      !print_event_info->short_form)
  {
    if (print_event_info->base64_output_mode != BASE64_OUTPUT_DECODE_ROWS)
      my_b_printf(head, "BINLOG '\n");
    print_base64(head, print_event_info, FALSE);
    print_event_info->printed_fd_event= TRUE;

    /*
      If --skip-gtids is given, the server when it replays the output
      should generate a new GTID if gtid_mode=ON.  However, when the
      server reads the base64-encoded Format_description_log_event, it
      will cleverly detect that this is a binlog to be replayed, and
      act a little bit like the replication thread, in the following
      sense: if the thread does not see any 'SET GTID_NEXT' statement,
      it will assume the binlog was created by an old server and try
      to preserve transactions as anonymous.  This is the opposite of
      what we want when passing the --skip-gtids flag, so therefore we
      output the following statement.

      The behavior where the client preserves transactions following a
      Format_description_log_event as anonymous was introduced in
      5.6.16.
    */
    if (print_event_info->skip_gtids)
      my_b_printf(head, "/*!50616 SET @@SESSION.GTID_NEXT='AUTOMATIC'*/%s\n",
                  print_event_info->delimiter);
  }
  DBUG_VOID_RETURN;
}
#endif /* MYSQL_CLIENT */

/*
  Start_log_event_v3::Start_log_event_v3()
*/

Start_log_event_v3::Start_log_event_v3(const char* buf, uint event_len,
                                       const Format_description_event
                                       *description_event)
: binary_log::Start_event_v3(buf, event_len, description_event),
  Log_event(header(), footer())
{
  is_valid_param= server_version[0] != 0;
  if (event_len < (uint)description_event->common_header_len +
      ST_COMMON_HEADER_LEN_OFFSET)
  {
    server_version[0]= 0;
    return;
  }
  buf+= description_event->common_header_len;
  binlog_version= uint2korr(buf+ST_BINLOG_VER_OFFSET);
  memcpy(server_version, buf+ST_SERVER_VER_OFFSET,
	 ST_SERVER_VER_LEN);
  // prevent overrun if log is corrupted on disk
  server_version[ST_SERVER_VER_LEN-1]= 0;
  created= uint4korr(buf+ST_CREATED_OFFSET);
  dont_set_created= 1;
}


/*
  Start_log_event_v3::write()
*/

#ifndef MYSQL_CLIENT
bool Start_log_event_v3::write(IO_CACHE* file)
{
  char buff[Binary_log_event::START_V3_HEADER_LEN];
  int2store(buff + ST_BINLOG_VER_OFFSET,binlog_version);
  memcpy(buff + ST_SERVER_VER_OFFSET,server_version,ST_SERVER_VER_LEN);
  if (!dont_set_created)
    created= get_time();
  int4store(buff + ST_CREATED_OFFSET, static_cast<uint32>(created));
  return (write_header(file, sizeof(buff)) ||
          wrapper_my_b_safe_write(file, (uchar*) buff, sizeof(buff)) ||
	  write_footer(file));
}
#endif


#if defined(HAVE_REPLICATION) && !defined(MYSQL_CLIENT)

/**
  Start_log_event_v3::do_apply_event() .
  The master started

    IMPLEMENTATION
    - To handle the case where the master died without having time to write
    DROP TEMPORARY TABLE, DO RELEASE_LOCK (prepared statements' deletion is
    TODO), we clean up all temporary tables that we got, if we are sure we
    can (see below).

  @todo
    - Remove all active user locks.
    Guilhem 2003-06: this is true but not urgent: the worst it can cause is
    the use of a bit of memory for a user lock which will not be used
    anymore. If the user lock is later used, the old one will be released. In
    other words, no deadlock problem.
*/

int Start_log_event_v3::do_apply_event(Relay_log_info const *rli)
{
  DBUG_ENTER("Start_log_event_v3::do_apply_event");
  int error= 0;
  switch (binlog_version)
  {
  case 3:
  case 4:
    /*
      This can either be 4.x (then a Start_log_event_v3 is only at master
      startup so we are sure the master has restarted and cleared his temp
      tables; the event always has 'created'>0) or 5.0 (then we have to test
      'created').
    */
    if (created)
    {
      error= close_temporary_tables(thd);
      cleanup_load_tmpdir();
    }
    else
    {
      /*
        Set all temporary tables thread references to the current thread
        as they may point to the "old" SQL slave thread in case of its
        restart.
      */
      TABLE *table;
      for (table= thd->temporary_tables; table; table= table->next)
        table->in_use= thd;
    }
    break;

    /*
       Now the older formats; in that case load_tmpdir is cleaned up by the I/O
       thread.
    */
  case 1:
    if (strncmp(rli->get_rli_description_event()->server_version,
                "3.23.57",7) >= 0 && created)
    {
      /*
        Can distinguish, based on the value of 'created': this event was
        generated at master startup.
      */
      error= close_temporary_tables(thd);
    }
    /*
      Otherwise, can't distinguish a Start_log_event generated at
      master startup and one generated by master FLUSH LOGS, so cannot
      be sure temp tables have to be dropped. So do nothing.
    */
    break;
  default:
    /* this case is impossible */
    DBUG_RETURN(1);
  }
  DBUG_RETURN(error);
}
#endif /* defined(HAVE_REPLICATION) && !defined(MYSQL_CLIENT) */

/***************************************************************************
       Format_description_log_event methods
****************************************************************************/

/**
  Format_description_log_event 1st ctor.

    Ctor. Can be used to create the event to write to the binary log (when the
    server starts or when FLUSH LOGS), or to create artificial events to parse
    binlogs from MySQL 3.23 or 4.x.
    When in a client, only the 2nd use is possible.

  @param binlog_version         the binlog version for which we want to build
                                an event. Can be 1 (=MySQL 3.23), 3 (=4.0.x
                                x>=2 and 4.1) or 4 (MySQL 5.0). Note that the
                                old 4.0 (binlog version 2) is not supported;
                                it should not be used for replication with
                                5.0.
  @param server_ver             a string containing the server version.
*/

Format_description_log_event::
Format_description_log_event(uint8_t binlog_ver, const char* server_ver)
: binary_log::Start_event_v3(binary_log::FORMAT_DESCRIPTION_EVENT),
  Format_description_event(binlog_ver,  (binlog_ver <= 3 || server_ver != 0) ?
                           server_ver : ::server_version)
{
  is_valid_param= header_is_valid() && version_is_valid();
  common_header->type_code= binary_log::FORMAT_DESCRIPTION_EVENT;
  /*
   We here have the possibility to simulate a master before we changed
   the table map id to be stored in 6 bytes: when it was stored in 4
   bytes (=> post_header_len was 6). This is used to test backward
   compatibility.
   This code can be removed after a few months (today is Dec 21st 2005),
   when we know that the 4-byte masters are not deployed anymore (check
   with Tomas Ulin first!), and the accompanying test (rpl_row_4_bytes)
   too.
  */
  DBUG_EXECUTE_IF("old_row_based_repl_4_byte_map_id_master",
                  post_header_len[binary_log::TABLE_MAP_EVENT-1]=
                  post_header_len[binary_log::WRITE_ROWS_EVENT_V1-1]=
                  post_header_len[binary_log::UPDATE_ROWS_EVENT_V1-1]=
                  post_header_len[binary_log::DELETE_ROWS_EVENT_V1-1]= 6;);
}


/**
  The problem with this constructor is that the fixed header may have a
  length different from this version, but we don't know this length as we
  have not read the Format_description_log_event which says it, yet. This
  length is in the post-header of the event, but we don't know where the
  post-header starts.

  So this type of event HAS to:
  - either have the header's length at the beginning (in the header, at a
  fixed position which will never be changed), not in the post-header. That
  would make the header be "shifted" compared to other events.
  - or have a header of size LOG_EVENT_MINIMAL_HEADER_LEN (19), in all future
  versions, so that we know for sure.

  I (Guilhem) chose the 2nd solution. Rotate has the same constraint (because
  it is sent before Format_description_log_event).
*/

Format_description_log_event::
Format_description_log_event(const char* buf, uint event_len,
                             const Format_description_event
                             *description_event)
  : binary_log::Start_event_v3(buf, event_len, description_event),
    Format_description_event(buf, event_len, description_event),
    Start_log_event_v3(buf, event_len, description_event)
{
  is_valid_param= header_is_valid() && version_is_valid();
  common_header->type_code= binary_log::FORMAT_DESCRIPTION_EVENT;

  /*
   We here have the possibility to simulate a master of before we changed
   the table map id to be stored in 6 bytes: when it was stored in 4
   bytes (=> post_header_len was 6). This is used to test backward
   compatibility.
 */
  DBUG_EXECUTE_IF("old_row_based_repl_4_byte_map_id_master",
                  post_header_len[binary_log::TABLE_MAP_EVENT-1]=
                  post_header_len[binary_log::WRITE_ROWS_EVENT_V1-1]=
                  post_header_len[binary_log::UPDATE_ROWS_EVENT_V1-1]=
                  post_header_len[binary_log::DELETE_ROWS_EVENT_V1-1]= 6;);
}

#ifndef MYSQL_CLIENT
bool Format_description_log_event::write(IO_CACHE* file)
{
  bool ret;
  bool no_checksum;
  /*
    We don't call Start_log_event_v3::write() because this would make 2
    my_b_safe_write().
  */
  uchar buff[Binary_log_event::FORMAT_DESCRIPTION_HEADER_LEN +
             BINLOG_CHECKSUM_ALG_DESC_LEN];
  size_t rec_size= sizeof(buff);
  int2store(buff + ST_BINLOG_VER_OFFSET,binlog_version);
  memcpy((char*) buff + ST_SERVER_VER_OFFSET,server_version,ST_SERVER_VER_LEN);
  if (!dont_set_created)
    created= get_time();
  int4store(buff + ST_CREATED_OFFSET, static_cast<uint32>(created));
  buff[ST_COMMON_HEADER_LEN_OFFSET]= LOG_EVENT_HEADER_LEN;
  memcpy((char*) buff+ST_COMMON_HEADER_LEN_OFFSET + 1,  &post_header_len.front(),
         Binary_log_event::LOG_EVENT_TYPES);
  /*
    if checksum is requested
    record the checksum-algorithm descriptor next to
    post_header_len vector which will be followed by the checksum value.
    Master is supposed to trigger checksum computing by binlog_checksum_options,
    slave does it via marking the event according to
    FD_queue checksum_alg value.
  */
  compile_time_assert(sizeof(BINLOG_CHECKSUM_ALG_DESC_LEN == 1));
#ifndef DBUG_OFF
  common_header->data_written= 0; // to prepare for need_checksum assert
#endif
  buff[Binary_log_event::FORMAT_DESCRIPTION_HEADER_LEN]= need_checksum() ?
    (uint8) common_footer->checksum_alg :
     (uint8) binary_log::BINLOG_CHECKSUM_ALG_OFF;
  /*
     FD of checksum-aware server is always checksum-equipped, (V) is in,
     regardless of @@global.binlog_checksum policy.
     Thereby a combination of (A) == 0, (V) != 0 means
     it's the checksum-aware server's FD event that heads checksum-free binlog
     file.
     Here 0 stands for checksumming OFF to evaluate (V) as 0 is that case.
     A combination of (A) != 0, (V) != 0 denotes FD of the checksum-aware server
     heading the checksummed binlog.
     (A), (V) presence in FD of the checksum-aware server makes the event
     1 + 4 bytes bigger comparing to the former FD.
  */

  if ((no_checksum= (common_footer->checksum_alg ==
                     binary_log::BINLOG_CHECKSUM_ALG_OFF)))
  {
    // Forcing (V) room to fill anyway
    common_footer->checksum_alg= binary_log::BINLOG_CHECKSUM_ALG_CRC32;
  }
  ret= (write_header(file, rec_size) ||
        wrapper_my_b_safe_write(file, buff, rec_size) ||
        write_footer(file));
  if (no_checksum)
    common_footer->checksum_alg= binary_log::BINLOG_CHECKSUM_ALG_OFF;
  return ret;
}
#endif

#if defined(HAVE_REPLICATION) && !defined(MYSQL_CLIENT)
int Format_description_log_event::do_apply_event(Relay_log_info const *rli)
{
  int ret= 0;
  DBUG_ENTER("Format_description_log_event::do_apply_event");

  /*
    As a transaction NEVER spans on 2 or more binlogs:
    if we have an active transaction at this point, the master died
    while writing the transaction to the binary log, i.e. while
    flushing the binlog cache to the binlog. XA guarantees that master has
    rolled back. So we roll back.
    Note: this event could be sent by the master to inform us of the
    format of its binlog; in other words maybe it is not at its
    original place when it comes to us; we'll know this by checking
    log_pos ("artificial" events have log_pos == 0).
  */
<<<<<<< HEAD
  if (!is_artificial_event() && created &&
      thd->get_transaction()->is_active(Transaction_ctx::SESSION))
=======
  if (!thd->rli_fake && !is_artificial_event() && created
      && thd->transaction.all.ha_list)
>>>>>>> ac13453b
  {
    /* This is not an error (XA is safe), just an information */
    rli->report(INFORMATION_LEVEL, 0,
                "Rolling back unfinished transaction (no COMMIT "
                "or ROLLBACK in relay log). A probable cause is that "
                "the master died while writing the transaction to "
                "its binary log, thus rolled back too."); 
    const_cast<Relay_log_info*>(rli)->cleanup_context(thd, 1);
  }

  /*
    If this event comes from ourselves, there is no cleaning task to
    perform, we don't call Start_log_event_v3::do_apply_event()
    (this was just to update the log's description event).
  */
  if (server_id != (uint32) ::server_id)
  {
    /*
      If the event was not requested by the slave i.e. the master sent
      it while the slave asked for a position >4, the event will make
      rli->group_master_log_pos advance. Say that the slave asked for
      position 1000, and the Format_desc event's end is 96. Then in
      the beginning of replication rli->group_master_log_pos will be
      0, then 96, then jump to first really asked event (which is
      >96). So this is ok.
    */
    ret= Start_log_event_v3::do_apply_event(rli);
  }

  if (!ret)
  {
    /* Save the information describing this binlog */
    const_cast<Relay_log_info *>(rli)->set_rli_description_event(this);
  }

  DBUG_RETURN(ret);
}

int Format_description_log_event::do_update_pos(Relay_log_info *rli)
{
  if (server_id == (uint32) ::server_id)
  {
    /*
      We only increase the relay log position if we are skipping
      events and do not touch any group_* variables, nor flush the
      relay log info.  If there is a crash, we will have to re-skip
      the events again, but that is a minor issue.

      If we do not skip stepping the group log position (and the
      server id was changed when restarting the server), it might well
      be that we start executing at a position that is invalid, e.g.,
      at a Rows_log_event or a Query_log_event preceeded by a
      Intvar_log_event instead of starting at a Table_map_log_event or
      the Intvar_log_event respectively.
     */
    rli->inc_event_relay_log_pos();
    return 0;
  }
  else
  {
    return Log_event::do_update_pos(rli);
  }
}

Log_event::enum_skip_reason
Format_description_log_event::do_shall_skip(Relay_log_info *rli)
{
  return Log_event::EVENT_SKIP_NOT;
}

#endif



  /**************************************************************************
        Load_log_event methods
   General note about Load_log_event: the binlogging of LOAD DATA INFILE is
   going to be changed in 5.0 (or maybe in 5.1; not decided yet).
   However, the 5.0 slave could still have to read such events (from a 4.x
   master), convert them (which just means maybe expand the header, when 5.0
   servers have a UID in events) (remember that whatever is after the header
   will be like in 4.x, as this event's format is not modified in 5.0 as we
   will use new types of events to log the new LOAD DATA INFILE features).
   To be able to read/convert, we just need to not assume that the common
   header is of length LOG_EVENT_HEADER_LEN (we must use the description
   event).
   Note that I (Guilhem) manually tested replication of a big LOAD DATA INFILE
   between 3.23 and 5.0, and between 4.0 and 5.0, and it works fine (and the
   positions displayed in SHOW SLAVE STATUS then are fine too).
  **************************************************************************/

#if defined(HAVE_REPLICATION) && !defined(MYSQL_CLIENT)
uint Load_log_event::get_query_buffer_length()
{
  return
    //the DB name may double if we escape the quote character
    5 + 2*db_len + 3 +
    18 + fname_len*4 + 2 +                    // "LOAD DATA INFILE 'file''"
    11 +                                    // "CONCURRENT "
    7 +					    // LOCAL
    9 +                                     // " REPLACE or IGNORE "
    13 + table_name_len*2 +                 // "INTO TABLE `table`"
    21 + sql_ex.data_info.field_term_len*4 + 2 +
                                            // " FIELDS TERMINATED BY 'str'"
    23 + sql_ex.data_info.enclosed_len*4 + 2 +
                                            // " OPTIONALLY ENCLOSED BY 'str'"
    12 + sql_ex.data_info.escaped_len*4 + 2 +         // " ESCAPED BY 'str'"
    21 + sql_ex.data_info.line_term_len*4 + 2 +
                                            // " LINES TERMINATED BY 'str'"
    19 + sql_ex.data_info.line_start_len*4 + 2 +
                                            // " LINES STARTING BY 'str'"
    15 + 22 +                               // " IGNORE xxx  LINES"
    3 + (num_fields-1)*2 + field_block_len; // " (field1, field2, ...)"
}


void Load_log_event::print_query(bool need_db, const char *cs, char *buf,
                                 char **end, char **fn_start, char **fn_end)
{
  char quoted_id[1 + NAME_LEN * 2 + 2];//quoted  length
  size_t  quoted_id_len= 0;
  char *pos= buf;

  if (need_db && db && db_len)
  {
    pos= my_stpcpy(pos, "use ");
#ifdef MYSQL_SERVER
    quoted_id_len= my_strmov_quoted_identifier(this->thd, (char *) quoted_id,
                                               db, 0);
#else
    quoted_id_len= my_strmov_quoted_identifier((char *) quoted_id, db);
#endif
    quoted_id[quoted_id_len]= '\0';
    pos= my_stpcpy(pos, quoted_id);
    pos= my_stpcpy(pos, "; ");
  }

  pos= my_stpcpy(pos, "LOAD DATA ");

  if (is_concurrent)
    pos= my_stpcpy(pos, "CONCURRENT ");

  if (fn_start)
    *fn_start= pos;

  if (check_fname_outside_temp_buf())
    pos= my_stpcpy(pos, "LOCAL ");
  pos= my_stpcpy(pos, "INFILE ");
  pos= pretty_print_str(pos, fname, fname_len);
  pos= my_stpcpy(pos, " ");

  if (sql_ex.data_info.opt_flags & REPLACE_FLAG)
    pos= my_stpcpy(pos, "REPLACE ");
  else if (sql_ex.data_info.opt_flags & IGNORE_FLAG)
    pos= my_stpcpy(pos, "IGNORE ");

  pos= my_stpcpy(pos ,"INTO");

  if (fn_end)
    *fn_end= pos;

  pos= my_stpcpy(pos ," TABLE ");
  memcpy(pos, table_name, table_name_len);
  pos+= table_name_len;

  if (cs != NULL)
  {
    pos= my_stpcpy(pos ," CHARACTER SET ");
    pos= my_stpcpy(pos ,  cs);
  }

  /* We have to create all optional fields as the default is not empty */
  pos= my_stpcpy(pos, " FIELDS TERMINATED BY ");
  pos= pretty_print_str(pos, sql_ex.data_info.field_term,
                        sql_ex.data_info.field_term_len);
  if (sql_ex.data_info.opt_flags & OPT_ENCLOSED_FLAG)
    pos= my_stpcpy(pos, " OPTIONALLY ");
  pos= my_stpcpy(pos, " ENCLOSED BY ");
  pos= pretty_print_str(pos, sql_ex.data_info.enclosed,
                        sql_ex.data_info.enclosed_len);

  pos= my_stpcpy(pos, " ESCAPED BY ");
  pos= pretty_print_str(pos, sql_ex.data_info.escaped,
                        sql_ex.data_info.escaped_len);

  pos= my_stpcpy(pos, " LINES TERMINATED BY ");
  pos= pretty_print_str(pos, sql_ex.data_info.line_term,
                        sql_ex.data_info.line_term_len);
  if (sql_ex.data_info.line_start_len)
  {
    pos= my_stpcpy(pos, " STARTING BY ");
    pos= pretty_print_str(pos, sql_ex.data_info.line_start,
                          sql_ex.data_info.line_start_len);
  }

  if ((long) skip_lines > 0)
  {
    pos= my_stpcpy(pos, " IGNORE ");
    pos= longlong10_to_str((longlong) skip_lines, pos, 10);
    pos= my_stpcpy(pos," LINES ");    
  }

  if (num_fields)
  {
    uint i;
    const char *field= fields;
    pos= my_stpcpy(pos, " (");
    for (i = 0; i < num_fields; i++)
    {
      if (i)
      {
        *pos++= ' ';
        *pos++= ',';
      }
      quoted_id_len= my_strmov_quoted_identifier(this->thd, quoted_id, field,
                                                 0);
      memcpy(pos, quoted_id, quoted_id_len-1);
    }
    *pos++= ')';
  }

  *end= pos;
}


int Load_log_event::pack_info(Protocol *protocol)
{
  char *buf, *end;

  if (!(buf= (char*) my_malloc(key_memory_log_event,
                               get_query_buffer_length(), MYF(MY_WME))))
    return 1;
  print_query(TRUE, NULL, buf, &end, 0, 0);
  protocol->store(buf, end-buf, &my_charset_bin);
  my_free(buf);
  return 0;
}
#endif /* defined(HAVE_REPLICATION) && !defined(MYSQL_CLIENT) */


#ifndef MYSQL_CLIENT

/*
  Load_log_event::write_data_header()
*/

bool Load_log_event::write_data_header(IO_CACHE* file)
{
  char buf[Binary_log_event::LOAD_HEADER_LEN];
  int4store(buf + L_THREAD_ID_OFFSET, slave_proxy_id);
  int4store(buf + L_EXEC_TIME_OFFSET, exec_time);
  int4store(buf + L_SKIP_LINES_OFFSET, skip_lines);
  buf[L_TBL_LEN_OFFSET] = (char)table_name_len;
  buf[L_DB_LEN_OFFSET] = (char)db_len;
  int4store(buf + L_NUM_FIELDS_OFFSET, num_fields);
  return my_b_safe_write(file, (uchar*)buf, Binary_log_event::LOAD_HEADER_LEN) != 0;
}


/*
  Load_log_event::write_data_body()
*/

bool Load_log_event::write_data_body(IO_CACHE* file)
{
  if (sql_ex.write_data(file))
    return 1;
  if (num_fields && fields && field_lens)
  {
    if (my_b_safe_write(file, (uchar*)field_lens, num_fields) ||
	my_b_safe_write(file, (uchar*)fields, field_block_len))
      return 1;
  }
  return (my_b_safe_write(file, (uchar*)table_name, table_name_len + 1) ||
	  my_b_safe_write(file, (uchar*)db, db_len + 1) ||
	  my_b_safe_write(file, (uchar*)fname, fname_len));
}


/*
  Load_log_event::Load_log_event()
*/

Load_log_event::Load_log_event(THD *thd_arg, sql_exchange *ex,
			       const char *db_arg, const char *table_name_arg,
			       List<Item> &fields_arg,
                               bool is_concurrent_arg,
			       enum enum_duplicates handle_dup,
			       bool ignore, bool using_trans)
  : binary_log::Load_event(),
   Log_event(thd_arg,
             thd_arg->thread_specific_used ? LOG_EVENT_THREAD_SPECIFIC_F : 0,
             using_trans ? Log_event::EVENT_TRANSACTIONAL_CACHE :
                           Log_event::EVENT_STMT_CACHE,
             Log_event::EVENT_NORMAL_LOGGING,
             header(), footer())
{
  thread_id= thd_arg->thread_id();
  slave_proxy_id= thd_arg->variables.pseudo_thread_id;
  table_name= table_name_arg ? table_name_arg : "";
  db= db_arg;
  fname= ex->file_name;
  local_fname= FALSE;
  is_concurrent= is_concurrent_arg;

  /*
  exec_time calculation has changed to use the same method that is used
  to fill out "thd_arg->start_time"
  */

  struct timeval end_time;
  ulonglong micro_end_time= my_micro_time();
  my_micro_time_to_timeval(micro_end_time, &end_time);

  exec_time= end_time.tv_sec - thd_arg->start_time.tv_sec;

  /* db can never be a zero pointer in 4.0 */
  db_len = strlen(db);
  table_name_len =  strlen(table_name);
  fname_len = (fname) ?  strlen(fname) : 0;
  sql_ex.data_info.field_term = ex->field.field_term->ptr();
  sql_ex.data_info.field_term_len = (uint8) ex->field.field_term->length();
  sql_ex.data_info.enclosed = ex->field.enclosed->ptr();
  sql_ex.data_info.enclosed_len = (uint8) ex->field.enclosed->length();
  sql_ex.data_info.line_term = ex->line.line_term->ptr();
  sql_ex.data_info.line_term_len = (uint8) ex->line.line_term->length();
  sql_ex.data_info.line_start = ex->line.line_start->ptr();
  sql_ex.data_info.line_start_len = (uint8) ex->line.line_start->length();
  sql_ex.data_info.escaped = (char*) ex->field.escaped->ptr();
  sql_ex.data_info.escaped_len = (uint8) ex->field.escaped->length();
  sql_ex.data_info.opt_flags = 0;
  sql_ex.data_info.cached_new_format = -1;

  if (ex->dumpfile)
    sql_ex.data_info.opt_flags|= DUMPFILE_FLAG;
  if (ex->field.opt_enclosed)
    sql_ex.data_info.opt_flags|= OPT_ENCLOSED_FLAG;

  sql_ex.data_info.empty_flags= 0;

  switch (handle_dup) {
  case DUP_REPLACE:
    sql_ex.data_info.opt_flags|= REPLACE_FLAG;
    break;
  case DUP_UPDATE:				// Impossible here
  case DUP_ERROR:
    break;
  }
  if (ignore)
    sql_ex.data_info.opt_flags|= IGNORE_FLAG;

  if (!ex->field.field_term->length())
    sql_ex.data_info.empty_flags |= FIELD_TERM_EMPTY;
  if (!ex->field.enclosed->length())
    sql_ex.data_info.empty_flags |= ENCLOSED_EMPTY;
  if (!ex->line.line_term->length())
    sql_ex.data_info.empty_flags |= LINE_TERM_EMPTY;
  if (!ex->line.line_start->length())
    sql_ex.data_info.empty_flags |= LINE_START_EMPTY;
  if (!ex->field.escaped->length())
    sql_ex.data_info.empty_flags |= ESCAPED_EMPTY;

  skip_lines = ex->skip_lines;

  List_iterator<Item> li(fields_arg);
  field_lens_buf.length(0);
  fields_buf.length(0);
  Item* item;
  while ((item = li++))
  {
    num_fields++;
    uchar len= (uchar) item->item_name.length();
    field_block_len += len + 1;
    fields_buf.append(item->item_name.ptr(), len + 1);
    field_lens_buf.append((char*)&len, 1);
  }

  field_lens = (const uchar*)field_lens_buf.ptr();
  fields = fields_buf.ptr();
  if (table_name != 0)
    is_valid_param= true;

  if (sql_ex.data_info.new_format())
    common_header->type_code= binary_log::NEW_LOAD_EVENT;
  else
    common_header->type_code= binary_log::LOAD_EVENT;
}
#endif /* !MYSQL_CLIENT */


/**
  @note
    The caller must do buf[event_len] = 0 before he starts using the
    constructed event.
*/
Load_log_event::Load_log_event(const char *buf, uint event_len,
                               const Format_description_event *description_event)
: binary_log::Load_event(buf, event_len, description_event),
  Log_event(header(), footer())
{
  DBUG_ENTER("Load_log_event");
  if (table_name != 0)
    is_valid_param= true;
  thread_id= slave_proxy_id;
  if (event_len)
  {
    /**
      We need to set exec_time here, which is ued to calcutate seconds behind
      master on the slave.
    */
    exec_time= load_exec_time;
    /*
      I (Guilhem) manually tested replication of LOAD DATA INFILE for 3.23->5.0,
      4.0->5.0 and 5.0->5.0 and it works.
    */
    sql_ex.data_info= sql_ex_data;
  }
  if (sql_ex.data_info.new_format())
    common_header->type_code= binary_log::NEW_LOAD_EVENT;
  else
    common_header->type_code= binary_log::LOAD_EVENT;
  DBUG_VOID_RETURN;
}


/*
  Load_log_event::print()
*/

#ifdef MYSQL_CLIENT
void Load_log_event::print(FILE* file, PRINT_EVENT_INFO* print_event_info)
{
  print(file, print_event_info, 0);
}


void Load_log_event::print(FILE* file_arg, PRINT_EVENT_INFO* print_event_info,
			   bool commented)
{
  IO_CACHE *const head= &print_event_info->head_cache;
  size_t id_len= 0;
  char str_buf[1 + 2*FN_REFLEN + 2];

  DBUG_ENTER("Load_log_event::print");
  if (!print_event_info->short_form)
  {
    print_header(head, print_event_info, FALSE);
    my_b_printf(head, "\tQuery\tthread_id=%u\texec_time=%ld\n",
                thread_id, exec_time);
  }

  bool different_db= 1;
  if (db)
  {
    /*
      If the database is different from the one of the previous statement, we
      need to print the "use" command, and we update the last_db.
      But if commented, the "use" is going to be commented so we should not
      update the last_db.
    */
    if ((different_db= memcmp(print_event_info->db, db, db_len + 1)) &&
        !commented)
      memcpy(print_event_info->db, db, db_len + 1);
  }
  
  if (db && db[0] && different_db)
  {
#ifdef MYSQL_SERVER
    id_len= my_strmov_quoted_identifier(this->thd, str_buf, db, 0);
#else
    id_len= my_strmov_quoted_identifier(str_buf, db);
#endif
    str_buf[id_len]= '\0';
    my_b_printf(head, "%suse %s%s\n",
                commented ? "# " : "", str_buf, print_event_info->delimiter);
  }
  if (common_header->flags & LOG_EVENT_THREAD_SPECIFIC_F)
    my_b_printf(head,"%sSET @@session.pseudo_thread_id=%lu%s\n",
            commented ? "# " : "", (ulong)thread_id,
            print_event_info->delimiter);
  my_b_printf(head, "%sLOAD DATA ",
              commented ? "# " : "");
  if (check_fname_outside_temp_buf())
    my_b_printf(head, "LOCAL ");
  my_b_printf(head, "INFILE '%-*s' ", static_cast<int>(fname_len), fname);

  if (sql_ex.data_info.opt_flags & REPLACE_FLAG)
    my_b_printf(head,"REPLACE ");
  else if (sql_ex.data_info.opt_flags & IGNORE_FLAG)
    my_b_printf(head,"IGNORE ");

#ifdef MYSQL_SERVER
    id_len= my_strmov_quoted_identifier(this->thd, str_buf, table_name, 0);
#else
    id_len= my_strmov_quoted_identifier(str_buf, table_name);
#endif
  str_buf[id_len]= '\0';
  my_b_printf(head, "INTO TABLE %s", str_buf);

  my_b_printf(head, " FIELDS TERMINATED BY ");
  pretty_print_str(head, sql_ex.data_info.field_term,
                   sql_ex.data_info.field_term_len);

  if (sql_ex.data_info.opt_flags & OPT_ENCLOSED_FLAG)
    my_b_printf(head," OPTIONALLY ");
  my_b_printf(head, " ENCLOSED BY ");
  pretty_print_str(head, sql_ex.data_info.enclosed,
                   sql_ex.data_info.enclosed_len);

  my_b_printf(head, " ESCAPED BY ");
  pretty_print_str(head, sql_ex.data_info.escaped,
                   sql_ex.data_info.escaped_len);

  my_b_printf(head," LINES TERMINATED BY ");
  pretty_print_str(head, sql_ex.data_info.line_term,
                   sql_ex.data_info.line_term_len);


  if (sql_ex.data_info.line_start)
  {
    my_b_printf(head," STARTING BY ");
    pretty_print_str(head, sql_ex.data_info.line_start,
                     sql_ex.data_info.line_start_len);
  }
  if ((long) skip_lines > 0)
    my_b_printf(head, " IGNORE %ld LINES", (long) skip_lines);

  if (num_fields)
  {
    uint i;
    const char* field = fields;
    my_b_printf(head, " (");
    for (i = 0; i < num_fields; i++)
    {
      if (i)
        my_b_printf(head, ",");
      id_len= my_strmov_quoted_identifier((char *) str_buf, field);
      str_buf[id_len]= '\0';
      my_b_printf(head, "%s", str_buf);

      field += field_lens[i]  + 1;
    }
    my_b_printf(head, ")");
  }

  my_b_printf(head, "%s\n", print_event_info->delimiter);
  DBUG_VOID_RETURN;
}
#endif /* MYSQL_CLIENT */

#ifndef MYSQL_CLIENT

/**
  Load_log_event::set_fields()

  @note
    This function can not use the member variable 
    for the database, since LOAD DATA INFILE on the slave
    can be for a different database than the current one.
    This is the reason for the affected_db argument to this method.
*/

void Load_log_event::set_fields(const char* affected_db, 
				List<Item> &field_list,
                                Name_resolution_context *context)
{
  uint i;
  const char* field = fields;
  for (i= 0; i < num_fields; i++)
  {
    field_list.push_back(new Item_field(context,
                                        affected_db, table_name, field));
    field+= field_lens[i]  + 1;
  }
}
#endif /* !MYSQL_CLIENT */


#if defined(HAVE_REPLICATION) && !defined(MYSQL_CLIENT)
/**
  Does the data loading job when executing a LOAD DATA on the slave.

  @param net
  @param rli
  @param use_rli_only_for_errors     If set to 1, rli is provided to
                                     Load_log_event::exec_event only for this
                                     function to have rli->get_rpl_log_name and
                                     rli->last_slave_error, both being used by
                                     error reports.  If set to 0, rli is provided
                                     for full use, i.e. for error reports and
                                     position advancing.

  @todo
    fix this; this can be done by testing rules in
    Create_file_log_event::exec_event() and then discarding Append_block and
    al.
  @todo
    this is a bug - this needs to be moved to the I/O thread

  @retval
    0           Success
  @retval
    1           Failure
*/

int Load_log_event::do_apply_event(NET* net, Relay_log_info const *rli,
                                   bool use_rli_only_for_errors)
{
  DBUG_ASSERT(thd->query().str == NULL);
  thd->reset_query();                    // Should not be needed
  set_thd_db(thd, db, db_len);
  thd->is_slave_error= 0;
  clear_all_errors(thd, const_cast<Relay_log_info*>(rli));

  /* see Query_log_event::do_apply_event() and BUG#13360 */
  DBUG_ASSERT(!rli->m_table_map.count());
  /*
    Usually lex_start() is called by mysql_parse(), but we need it here
    as the present method does not call mysql_parse().
  */
  lex_start(thd);
  thd->lex->local_file= local_fname;
  mysql_reset_thd_for_next_command(thd);

   /*
    We test replicate_*_db rules. Note that we have already prepared
    the file to load, even if we are going to ignore and delete it
    now. So it is possible that we did a lot of disk writes for
    nothing. In other words, a big LOAD DATA INFILE on the master will
    still consume a lot of space on the slave (space in the relay log
    + space of temp files: twice the space of the file to load...)
    even if it will finally be ignored.  TODO: fix this; this can be
    done by testing rules in Create_file_log_event::do_apply_event()
    and then discarding Append_block and al. Another way is do the
    filtering in the I/O thread (more efficient: no disk writes at
    all).


    Note:   We do not need to execute reset_one_shot_variables() if this
            db_ok() test fails.
    Reason: The db stored in binlog events is the same for SET and for
            its companion query.  If the SET is ignored because of
            db_ok(), the companion query will also be ignored, and if
            the companion query is ignored in the db_ok() test of
            ::do_apply_event(), then the companion SET also have so
            we don't need to reset_one_shot_variables().
  */
  if (rpl_filter->db_ok(thd->db().str))
  {
    thd->set_time(&(common_header->when));
    thd->set_query_id(next_query_id());
    DBUG_ASSERT(!thd->get_stmt_da()->is_set());

    TABLE_LIST tables;
    char table_buf[NAME_LEN + 1];
    my_stpcpy(table_buf, table_name);
    if (lower_case_table_names)
      my_casedn_str(system_charset_info, table_buf);
    tables.init_one_table(thd->strmake(thd->db().str, thd->db().length),
                          thd->db().length,
                          table_buf, strlen(table_buf),
                          table_buf, TL_WRITE);
    tables.updating= 1;

    // the table will be opened in mysql_load    
    if (rpl_filter->is_on() && !rpl_filter->tables_ok(thd->db().str, &tables))
    {
      // TODO: this is a bug - this needs to be moved to the I/O thread
      if (net)
        skip_load_data_infile(net);
    }
    else
    {
      char llbuff[22];
      char *end;
      enum enum_duplicates handle_dup;
      char *load_data_query;

      /*
        Forge LOAD DATA INFILE query which will be used in SHOW PROCESS LIST
        and written to slave's binlog if binlogging is on.
      */
      if (!(load_data_query= (char *)thd->alloc(get_query_buffer_length() + 1)))
      {
        /*
          This will set thd->fatal_error in case of OOM. So we surely will notice
          that something is wrong.
        */
        goto error;
      }

      print_query(FALSE, NULL, load_data_query, &end, NULL, NULL);
      *end= 0;
      thd->set_query(load_data_query, static_cast<size_t>(end - load_data_query));

      if (sql_ex.data_info.opt_flags & REPLACE_FLAG)
        handle_dup= DUP_REPLACE;
      else if (sql_ex.data_info.opt_flags & IGNORE_FLAG)
      {
        thd->lex->set_ignore(true);
        handle_dup= DUP_ERROR;
      }
      else
      {
        /*
          When replication is running fine, if it was DUP_ERROR on the
          master then we could choose IGNORE here, because if DUP_ERROR
          suceeded on master, and data is identical on the master and slave,
          then there should be no uniqueness errors on slave, so IGNORE is
          the same as DUP_ERROR. But in the unlikely case of uniqueness errors
          (because the data on the master and slave happen to be different
          (user error or bug), we want LOAD DATA to print an error message on
          the slave to discover the problem.

          If reading from net (a 3.23 master), mysql_load() will change this
          to IGNORE.
        */
        handle_dup= DUP_ERROR;
      }
      /*
        We need to set thd->lex->sql_command and thd->lex->duplicates
        since InnoDB tests these variables to decide if this is a LOAD
        DATA ... REPLACE INTO ... statement even though mysql_parse()
        is not called.  This is not needed in 5.0 since there the LOAD
        DATA ... statement is replicated using mysql_parse(), which
        sets the thd->lex fields correctly.
      */
      thd->lex->sql_command= SQLCOM_LOAD;
      thd->lex->duplicates= handle_dup;

      sql_exchange ex((char*)fname, sql_ex.data_info.opt_flags & DUMPFILE_FLAG);
      String field_term(sql_ex.data_info.field_term,
                        sql_ex.data_info.field_term_len,log_cs);
      String enclosed(sql_ex.data_info.enclosed,
                      sql_ex.data_info.enclosed_len,log_cs);
      String line_term(sql_ex.data_info.line_term,
                       sql_ex.data_info.line_term_len,log_cs);
      String line_start(sql_ex.data_info.line_start,
                        sql_ex.data_info.line_start_len,log_cs);
      String escaped(sql_ex.data_info.escaped,
                     sql_ex.data_info.escaped_len, log_cs);
      const String empty_str("", 0, log_cs);
      ex.field.field_term= &field_term;
      ex.field.enclosed= &enclosed;
      ex.line.line_term= &line_term;
      ex.line.line_start= &line_start;
      ex.field.escaped= &escaped;

      ex.field.opt_enclosed= (sql_ex.data_info.opt_flags & OPT_ENCLOSED_FLAG);
      if (sql_ex.data_info.empty_flags & FIELD_TERM_EMPTY)
        ex.field.field_term= &empty_str;

      ex.skip_lines= skip_lines;
      List<Item> field_list;
      thd->lex->select_lex->context.resolve_in_table_list_only(&tables);
      set_fields(tables.db, field_list, &thd->lex->select_lex->context);
      thd->variables.pseudo_thread_id= thread_id;
      if (net)
      {
        // mysql_load will use thd->net to read the file
        thd->net.vio = net->vio;
        // Make sure the client does not get confused about the packet sequence
        thd->net.pkt_nr = net->pkt_nr;
      }
      /*
        It is safe to use tmp_list twice because we are not going to
        update it inside mysql_load().
      */
      List<Item> tmp_list;
      if (open_temporary_tables(thd, &tables) ||
          mysql_load(thd, &ex, &tables, field_list, tmp_list, tmp_list,
                     handle_dup, net != 0))
        thd->is_slave_error= 1;
      if (thd->cuted_fields)
      {
        /* log_pos is the position of the LOAD event in the master log */
        sql_print_warning("Slave: load data infile on table '%s' at "
                          "log position %s in log '%s' produced %ld "
                          "warning(s). Default database: '%s'",
                          (char*) table_name,
                          llstr(common_header->log_pos,llbuff),
                          const_cast<Relay_log_info*>(rli)->get_rpl_log_name(),
                          (ulong) thd->cuted_fields,
                          print_slave_db_safe(thd->db().str));
      }
      if (net)
        net->pkt_nr= thd->net.pkt_nr;
    }
  }
  else
  {
    /*
      We will just ask the master to send us /dev/null if we do not
      want to load the data.
      TODO: this a bug - needs to be done in I/O thread
    */
    if (net)
      skip_load_data_infile(net);
  }

error:
  thd->net.vio = 0; 
  const char *remember_db= thd->db().str;
  thd->set_catalog(NULL_CSTR);
  thd->set_db(NULL_CSTR);                   /* will free the current database */
  thd->reset_query();
  thd->get_stmt_da()->set_overwrite_status(true);
  thd->is_error() ? trans_rollback_stmt(thd) : trans_commit_stmt(thd);
  thd->get_stmt_da()->set_overwrite_status(false);
  close_thread_tables(thd);
  /*
    - If transaction rollback was requested due to deadlock
      perform it and release metadata locks.
    - If inside a multi-statement transaction,
    defer the release of metadata locks until the current
    transaction is either committed or rolled back. This prevents
    other statements from modifying the table for the entire
    duration of this transaction.  This provides commit ordering
    and guarantees serializability across multiple transactions.
    - If in autocommit mode, or outside a transactional context,
    automatically release metadata locks of the current statement.
  */
  if (thd->transaction_rollback_request)
  {
    trans_rollback_implicit(thd);
    thd->mdl_context.release_transactional_locks();
  }
  else if (! thd->in_multi_stmt_transaction_mode())
    thd->mdl_context.release_transactional_locks();
  else
    thd->mdl_context.release_statement_locks();

  DBUG_EXECUTE_IF("LOAD_DATA_INFILE_has_fatal_error",
                  thd->is_slave_error= 0; thd->is_fatal_error= 1;);

  if (thd->is_slave_error)
  {
    /* this err/sql_errno code is copy-paste from net_send_error() */
    const char *err;
    int sql_errno;
    if (thd->is_error())
    {
      err= thd->get_stmt_da()->message_text();
      sql_errno= thd->get_stmt_da()->mysql_errno();
    }
    else
    {
      sql_errno=ER_UNKNOWN_ERROR;
      err=ER(sql_errno);       
    }
    rli->report(ERROR_LEVEL, sql_errno,"\
Error '%s' running LOAD DATA INFILE on table '%s'. Default database: '%s'",
                    err, (char*)table_name, print_slave_db_safe(remember_db));
    free_root(thd->mem_root,MYF(MY_KEEP_PREALLOC));
    return 1;
  }
  free_root(thd->mem_root,MYF(MY_KEEP_PREALLOC));

  if (thd->is_fatal_error)
  {
    char buf[256];
    my_snprintf(buf, sizeof(buf),
                "Running LOAD DATA INFILE on table '%-.64s'."
                " Default database: '%-.64s'",
                (char*)table_name,
                print_slave_db_safe(remember_db));

    rli->report(ERROR_LEVEL, ER_SLAVE_FATAL_ERROR,
                ER(ER_SLAVE_FATAL_ERROR), buf);
    return 1;
  }

  return ( use_rli_only_for_errors ? 0 : Log_event::do_apply_event(rli) ); 
}
#endif


/**************************************************************************
  Rotate_log_event methods
**************************************************************************/

/*
  Rotate_log_event::pack_info()
*/

#if defined(HAVE_REPLICATION) && !defined(MYSQL_CLIENT)
int Rotate_log_event::pack_info(Protocol *protocol)
{
  char buf1[256], buf[22];
  String tmp(buf1, sizeof(buf1), log_cs);
  tmp.length(0);
  tmp.append(new_log_ident, ident_len);
  tmp.append(STRING_WITH_LEN(";pos="));
  tmp.append(llstr(pos,buf));
  protocol->store(tmp.ptr(), tmp.length(), &my_charset_bin);
  return 0;
}
#endif


/*
  Rotate_log_event::print()
*/

#ifdef MYSQL_CLIENT
void Rotate_log_event::print(FILE* file, PRINT_EVENT_INFO* print_event_info)
{
  char buf[22];
  IO_CACHE *const head= &print_event_info->head_cache;

  if (print_event_info->short_form)
    return;
  print_header(head, print_event_info, FALSE);
  my_b_printf(head, "\tRotate to ");
  if (new_log_ident)
    my_b_write(head, (uchar*) new_log_ident, (uint)ident_len);
  my_b_printf(head, "  pos: %s\n", llstr(pos, buf));
}
#endif /* MYSQL_CLIENT */



/*
  Rotate_log_event::Rotate_log_event() (2 constructors)
*/


#ifndef MYSQL_CLIENT
Rotate_log_event::Rotate_log_event(const char* new_log_ident_arg,
                                   size_t ident_len_arg, ulonglong pos_arg,
                                   uint flags_arg)
: binary_log::Rotate_event(new_log_ident_arg, ident_len_arg, flags_arg, pos_arg),
  Log_event(header(), footer(),
            Log_event::EVENT_NO_CACHE, Log_event::EVENT_IMMEDIATE_LOGGING)
{
#ifndef DBUG_OFF
  DBUG_ENTER("Rotate_log_event::Rotate_log_event(...,flags)");
#endif
  new_log_ident= new_log_ident_arg;
  pos= pos_arg;
  ident_len= ident_len_arg ?
             ident_len_arg : (uint) strlen(new_log_ident_arg);
  flags= flags_arg;

#ifndef DBUG_OFF
  char buff[22];
  DBUG_PRINT("enter",("new_log_ident: %s  pos: %s  flags: %lu", new_log_ident_arg,
                      llstr(pos_arg, buff), (ulong) flags));
#endif
  if (flags & DUP_NAME)
    new_log_ident= my_strndup(key_memory_log_event,
                              new_log_ident_arg, ident_len, MYF(MY_WME));
  if (new_log_ident != 0)
    is_valid_param= true;
  if (flags & RELAY_LOG)
    set_relay_log_event();
  DBUG_VOID_RETURN;
}
#endif


Rotate_log_event::Rotate_log_event(const char* buf, uint event_len,
                                   const Format_description_event* description_event)
: binary_log::Rotate_event(buf, event_len, description_event),
  Log_event(header(), footer())
{
  DBUG_ENTER("Rotate_log_event::Rotate_log_event(char*,...)");

  if (new_log_ident != 0)
    is_valid_param= true;
  DBUG_PRINT("debug", ("new_log_ident: '%s'", new_log_ident));
  DBUG_VOID_RETURN;
}


/*
  Rotate_log_event::write()
*/

#ifndef MYSQL_CLIENT
bool Rotate_log_event::write(IO_CACHE* file)
{
  char buf[Binary_log_event::ROTATE_HEADER_LEN];
  int8store(buf + R_POS_OFFSET, pos);
  return (write_header(file, Binary_log_event::ROTATE_HEADER_LEN + ident_len) || 
          wrapper_my_b_safe_write(file, (uchar*) buf, Binary_log_event::ROTATE_HEADER_LEN) ||
          wrapper_my_b_safe_write(file, (uchar*) new_log_ident,
                                     (uint) ident_len) ||
          write_footer(file));
}
#endif


#if defined(HAVE_REPLICATION) && !defined(MYSQL_CLIENT)

/*
  Got a rotate log event from the master.

  This is mainly used so that we can later figure out the logname and
  position for the master.

  We can't rotate the slave's BINlog as this will cause infinitive rotations
  in a A -> B -> A setup.
  The NOTES below is a wrong comment which will disappear when 4.1 is merged.

  This must only be called from the Slave SQL thread, since it calls
  flush_relay_log_info().

  @retval
    0	ok
*/
int Rotate_log_event::do_update_pos(Relay_log_info *rli)
{
  int error= 0;
  DBUG_ENTER("Rotate_log_event::do_update_pos");
#ifndef DBUG_OFF
  char buf[32];
#endif

  DBUG_PRINT("info", ("server_id=%lu; ::server_id=%lu",
                      (ulong) this->server_id, (ulong) ::server_id));
  DBUG_PRINT("info", ("new_log_ident: %s", this->new_log_ident));
  DBUG_PRINT("info", ("pos: %s", llstr(this->pos, buf)));

  /*
    If we are in a transaction or in a group: the only normal case is
    when the I/O thread was copying a big transaction, then it was
    stopped and restarted: we have this in the relay log:

    BEGIN
    ...
    ROTATE (a fake one)
    ...
    COMMIT or ROLLBACK

    In that case, we don't want to touch the coordinates which
    correspond to the beginning of the transaction.  Starting from
    5.0.0, there also are some rotates from the slave itself, in the
    relay log, which shall not change the group positions.
  */

  /*
    The way we check if SQL thread is currently in a group is different
    for STS and MTS.
  */
  bool in_group = rli->is_parallel_exec() ?
    (rli->mts_group_status == Relay_log_info::MTS_IN_GROUP) :
    rli->is_in_group();

  if ((server_id != ::server_id || rli->replicate_same_server_id) &&
      !is_relay_log_event() &&
      !in_group)
  {
    if (!is_mts_db_partitioned(rli) && server_id != ::server_id)
    {
      // force the coordinator to start a new binlog segment.
      static_cast<Mts_submode_logical_clock*>
        (rli->current_mts_submode)->start_new_group();
    }
    if (rli->is_parallel_exec())
    {
      /*
        Rotate events are special events that are handled as a
        synchronization point. For that reason, the checkpoint
        routine is being called here.
      */
      if ((error= mts_checkpoint_routine(rli, 0, false,
                                         true/*need_data_lock=true*/)))
        goto err;
    }

    mysql_mutex_lock(&rli->data_lock);
    DBUG_PRINT("info", ("old group_master_log_name: '%s'  "
                        "old group_master_log_pos: %lu",
                        rli->get_group_master_log_name(),
                        (ulong) rli->get_group_master_log_pos()));

    memcpy((void *)rli->get_group_master_log_name(),
           new_log_ident, ident_len + 1);
    rli->notify_group_master_log_name_update();
    if ((error= rli->inc_group_relay_log_pos(pos,
                                             false/*need_data_lock=false*/)))
    {
      mysql_mutex_unlock(&rli->data_lock);
      goto err;
    }

    DBUG_PRINT("info", ("new group_master_log_name: '%s'  "
                        "new group_master_log_pos: %lu",
                        rli->get_group_master_log_name(),
                        (ulong) rli->get_group_master_log_pos()));
    mysql_mutex_unlock(&rli->data_lock);
    if (rli->is_parallel_exec())
      rli->reset_notified_checkpoint(0,
                                     server_id ?
                                     common_header->when.tv_sec +
                                     (time_t) exec_time : 0,
                                     true/*need_data_lock=true*/);

    /*
      Reset thd->variables.option_bits and sql_mode etc, because this could be the signal of
      a master's downgrade from 5.0 to 4.0.
      However, no need to reset rli_description_event: indeed, if the next
      master is 5.0 (even 5.0.1) we will soon get a Format_desc; if the next
      master is 4.0 then the events are in the slave's format (conversion).
    */
    set_slave_thread_options(thd);
    set_slave_thread_default_charset(thd, rli);
    thd->variables.sql_mode= global_system_variables.sql_mode;
    thd->variables.auto_increment_increment=
      thd->variables.auto_increment_offset= 1;
  }
  else
    rli->inc_event_relay_log_pos();

err:
  DBUG_RETURN(error);
}


Log_event::enum_skip_reason
Rotate_log_event::do_shall_skip(Relay_log_info *rli)
{
  enum_skip_reason reason= Log_event::do_shall_skip(rli);

  switch (reason) {
  case Log_event::EVENT_SKIP_NOT:
  case Log_event::EVENT_SKIP_COUNT:
    return Log_event::EVENT_SKIP_NOT;

  case Log_event::EVENT_SKIP_IGNORE:
    return Log_event::EVENT_SKIP_IGNORE;
  }
  DBUG_ASSERT(0);
  return Log_event::EVENT_SKIP_NOT;             // To keep compiler happy
}

#endif


/**************************************************************************
	Intvar_log_event methods
**************************************************************************/

/*
  Intvar_log_event::pack_info()
*/

#if defined(HAVE_REPLICATION) && !defined(MYSQL_CLIENT)
int Intvar_log_event::pack_info(Protocol *protocol)
{
  char buf[256], *pos;
  pos= strmake(buf, (get_var_type_string()).c_str(), sizeof(buf)-23);
  *pos++= '=';
  pos= longlong10_to_str(val, pos, -10);
  protocol->store(buf, (uint) (pos-buf), &my_charset_bin);
  return 0;
}
#endif


/*
  Intvar_log_event::Intvar_log_event()
*/
Intvar_log_event::Intvar_log_event(const char* buf,
                                   const Format_description_event*
                                   description_event)
: binary_log::Intvar_event(buf, description_event),
  Log_event(header(), footer())
{
  is_valid_param= true;
}

/*
  Intvar_log_event::write()
*/

#ifndef MYSQL_CLIENT
bool Intvar_log_event::write(IO_CACHE* file)
{
  uchar buf[9];
  buf[I_TYPE_OFFSET]= (uchar) type;
  int8store(buf + I_VAL_OFFSET, val);
  return (write_header(file, sizeof(buf)) ||
          wrapper_my_b_safe_write(file, buf, sizeof(buf)) ||
          write_footer(file));
}
#endif


/*
  Intvar_log_event::print()
*/

#ifdef MYSQL_CLIENT
void Intvar_log_event::print(FILE* file, PRINT_EVENT_INFO* print_event_info)
{
  char llbuff[22];
  const char *msg= NULL;
  IO_CACHE *const head= &print_event_info->head_cache;

  if (!print_event_info->short_form)
  {
    print_header(head, print_event_info, FALSE);
    my_b_printf(head, "\tIntvar\n");
  }

  my_b_printf(head, "SET ");
  switch (type) {
  case LAST_INSERT_ID_EVENT:
    msg="LAST_INSERT_ID";
    break;
  case INSERT_ID_EVENT:
    msg="INSERT_ID";
    break;
  case INVALID_INT_EVENT:
  default: // cannot happen
    msg="INVALID_INT";
    break;
  }
  my_b_printf(head, "%s=%s%s\n",
              msg, llstr(val,llbuff), print_event_info->delimiter);
}
#endif


#if defined(HAVE_REPLICATION)&& !defined(MYSQL_CLIENT)

/*
  Intvar_log_event::do_apply_event()
*/

int Intvar_log_event::do_apply_event(Relay_log_info const *rli)
{
  /*
    We are now in a statement until the associated query log event has
    been processed.
   */
  const_cast<Relay_log_info*>(rli)->set_flag(Relay_log_info::IN_STMT);

  if (rli->deferred_events_collecting)
    return rli->deferred_events->add(this);

  switch (type) {
  case LAST_INSERT_ID_EVENT:
    thd->first_successful_insert_id_in_prev_stmt= val;
    break;
  case INSERT_ID_EVENT:
    thd->force_one_auto_inc_interval(val);
    break;
  }
  return 0;
}

int Intvar_log_event::do_update_pos(Relay_log_info *rli)
{
  rli->inc_event_relay_log_pos();
  return 0;
}


Log_event::enum_skip_reason
Intvar_log_event::do_shall_skip(Relay_log_info *rli)
{
  /*
    It is a common error to set the slave skip counter to 1 instead of
    2 when recovering from an insert which used a auto increment,
    rand, or user var.  Therefore, if the slave skip counter is 1, we
    just say that this event should be skipped by ignoring it, meaning
    that we do not change the value of the slave skip counter since it
    will be decreased by the following insert event.
  */
  return continue_group(rli);
}

#endif


/**************************************************************************
  Rand_log_event methods
**************************************************************************/

#if defined(HAVE_REPLICATION) && !defined(MYSQL_CLIENT)
int Rand_log_event::pack_info(Protocol *protocol)
{
  char buf1[256], *pos;
  pos= my_stpcpy(buf1,"rand_seed1=");
  pos= int10_to_str((long) seed1, pos, 10);
  pos= my_stpcpy(pos, ",rand_seed2=");
  pos= int10_to_str((long) seed2, pos, 10);
  protocol->store(buf1, (uint) (pos-buf1), &my_charset_bin);
  return 0;
}
#endif


Rand_log_event::Rand_log_event(const char* buf,
                               const Format_description_event* description_event)
  : binary_log::Rand_event(buf, description_event),
    Log_event(header(), footer())
{
  is_valid_param= true;
}


#ifndef MYSQL_CLIENT
bool Rand_log_event::write(IO_CACHE* file)
{
  uchar buf[16];
  int8store(buf + RAND_SEED1_OFFSET, seed1);
  int8store(buf + RAND_SEED2_OFFSET, seed2);
  return (write_header(file, sizeof(buf)) ||
          wrapper_my_b_safe_write(file, buf, sizeof(buf)) ||
	  write_footer(file));
}
#endif


#ifdef MYSQL_CLIENT
void Rand_log_event::print(FILE* file, PRINT_EVENT_INFO* print_event_info)
{
  IO_CACHE *const head= &print_event_info->head_cache;

  char llbuff[22],llbuff2[22];
  if (!print_event_info->short_form)
  {
    print_header(head, print_event_info, FALSE);
    my_b_printf(head, "\tRand\n");
  }
  my_b_printf(head, "SET @@RAND_SEED1=%s, @@RAND_SEED2=%s%s\n",
              llstr(seed1, llbuff),llstr(seed2, llbuff2),
              print_event_info->delimiter);
}
#endif /* MYSQL_CLIENT */


#if defined(HAVE_REPLICATION) && !defined(MYSQL_CLIENT)
int Rand_log_event::do_apply_event(Relay_log_info const *rli)
{
  /*
    We are now in a statement until the associated query log event has
    been processed.
   */
  const_cast<Relay_log_info*>(rli)->set_flag(Relay_log_info::IN_STMT);

  if (rli->deferred_events_collecting)
    return rli->deferred_events->add(this);

  thd->rand.seed1= (ulong) seed1;
  thd->rand.seed2= (ulong) seed2;
  return 0;
}

int Rand_log_event::do_update_pos(Relay_log_info *rli)
{
  rli->inc_event_relay_log_pos();
  return 0;
}


Log_event::enum_skip_reason
Rand_log_event::do_shall_skip(Relay_log_info *rli)
{
  /*
    It is a common error to set the slave skip counter to 1 instead of
    2 when recovering from an insert which used a auto increment,
    rand, or user var.  Therefore, if the slave skip counter is 1, we
    just say that this event should be skipped by ignoring it, meaning
    that we do not change the value of the slave skip counter since it
    will be decreased by the following insert event.
  */
  return continue_group(rli);
}

/**
   Exec deferred Int-, Rand- and User- var events prefixing
   a Query-log-event event.

   @param thd THD handle

   @return false on success, true if a failure in an event applying occurred.
*/
bool slave_execute_deferred_events(THD *thd)
{
  bool res= false;
  Relay_log_info *rli= thd->rli_slave;

  DBUG_ASSERT(rli && (!rli->deferred_events_collecting || rli->deferred_events));

  if (!rli->deferred_events_collecting || rli->deferred_events->is_empty())
    return res;

  res= rli->deferred_events->execute(rli);
  rli->deferred_events->rewind();
  return res;
}

#endif /* !MYSQL_CLIENT */


/**************************************************************************
  Xid_log_event methods
**************************************************************************/

#if defined(HAVE_REPLICATION) && !defined(MYSQL_CLIENT)
int Xid_log_event::pack_info(Protocol *protocol)
{
  char buf[128], *pos;
  pos= my_stpcpy(buf, "COMMIT /* xid=");
  pos= longlong10_to_str(xid, pos, 10);
  pos= my_stpcpy(pos, " */");
  protocol->store(buf, (uint) (pos-buf), &my_charset_bin);
  return 0;
}
#endif

Xid_log_event::
Xid_log_event(const char* buf,
              const Format_description_event *description_event)
  : binary_log::Xid_event(buf, description_event),
    Log_event(header(), footer())
{
  is_valid_param= true;
}


#ifndef MYSQL_CLIENT
bool Xid_log_event::write(IO_CACHE* file)
{
  DBUG_EXECUTE_IF("do_not_write_xid", return 0;);
  return (write_header(file, sizeof(xid)) ||
	  wrapper_my_b_safe_write(file, (uchar*) &xid, sizeof(xid)) ||
	  write_footer(file));
}
#endif


#ifdef MYSQL_CLIENT
void Xid_log_event::print(FILE* file, PRINT_EVENT_INFO* print_event_info)
{
  IO_CACHE *const head= &print_event_info->head_cache;

  if (!print_event_info->short_form)
  {
    char buf[64];
    longlong10_to_str(xid, buf, 10);

    print_header(head, print_event_info, FALSE);
    my_b_printf(head, "\tXid = %s\n", buf);
  }
  my_b_printf(head, "COMMIT%s\n", print_event_info->delimiter);
}
#endif /* MYSQL_CLIENT */


#if defined(HAVE_REPLICATION) && !defined(MYSQL_CLIENT)
/**
   The methods combines few commit actions to make it useable
   as in the single- so multi- threaded case.

   @param  thd_arg a pointer to THD handle
   @return false  as success and
           true   as an error 
*/

bool Xid_log_event::do_commit(THD *thd_arg)
{
  DBUG_EXECUTE_IF("dbug.reached_commit",
                  {DBUG_SET("+d,dbug.enabled_commit");});
  bool error= trans_commit(thd_arg); /* Automatically rolls back on error. */
  DBUG_EXECUTE_IF("crash_after_apply", 
                  sql_print_information("Crashing crash_after_apply.");
                  DBUG_SUICIDE(););
  thd_arg->mdl_context.release_transactional_locks();

  if (!error && thd_arg->variables.gtid_next.type == GTID_GROUP &&
      thd_arg->owned_gtid.sidno != 0 && opt_bin_log && opt_log_slave_updates)
  {
    // GTID logging and cleanup runs regardless of the current res
    error |= gtid_empty_group_log_and_cleanup(thd_arg);
  }

  /*
    Increment the global status commit count variable
  */
  if (!error)
    thd_arg->status_var.com_stat[SQLCOM_COMMIT]++;

  return error;
}

/**
   Worker commits Xid transaction and in case of its transactional
   info table marks the current group as done in the Coordnator's 
   Group Assigned Queue.

   @return zero as success or non-zero as an error 
*/
int Xid_log_event::do_apply_event_worker(Slave_worker *w)
{
  int error= 0;
  lex_start(thd);
  mysql_reset_thd_for_next_command(thd);
  Slave_committed_queue *coordinator_gaq= w->c_rli->gaq;

  /* For a slave Xid_log_event is COMMIT */
  query_logger.general_log_print(thd, COM_QUERY,
                                 "COMMIT /* implicit, from Xid_log_event */");

  DBUG_PRINT("mts", ("do_apply group master %s %llu  group relay %s %llu event %s %llu.",
                     w->get_group_master_log_name(),
                     w->get_group_master_log_pos(),
                     w->get_group_relay_log_name(),
                     w->get_group_relay_log_pos(),
                     w->get_event_relay_log_name(),
                     w->get_event_relay_log_pos()));

  DBUG_EXECUTE_IF("crash_before_update_pos",
                  sql_print_information("Crashing crash_before_update_pos.");
                  DBUG_SUICIDE(););

  ulong gaq_idx= mts_group_idx;
  Slave_job_group *ptr_group= coordinator_gaq->get_job_group(gaq_idx);

  if ((error= w->commit_positions(this, ptr_group,
                                  w->c_rli->is_transactional())))
    goto err;

  DBUG_PRINT("mts", ("do_apply group master %s %llu  group relay %s %llu event %s %llu.",
                     w->get_group_master_log_name(),
                     w->get_group_master_log_pos(),
                     w->get_group_relay_log_name(),
                     w->get_group_relay_log_pos(),
                     w->get_event_relay_log_name(),
                     w->get_event_relay_log_pos()));

  DBUG_EXECUTE_IF("crash_after_update_pos_before_apply",
                  sql_print_information("Crashing crash_after_update_pos_before_apply.");
                  DBUG_SUICIDE(););

  error= do_commit(thd);
  if (error)
    w->rollback_positions(ptr_group);
err:
  return error;
}

int Xid_log_event::do_apply_event(Relay_log_info const *rli)
{
  DBUG_ENTER("Xid_log_event::do_apply_event");
  int error= 0;
  char saved_group_master_log_name[FN_REFLEN];
  char saved_group_relay_log_name[FN_REFLEN];
  volatile my_off_t saved_group_master_log_pos;
  volatile my_off_t saved_group_relay_log_pos;

  char new_group_master_log_name[FN_REFLEN];
  char new_group_relay_log_name[FN_REFLEN];
  volatile my_off_t new_group_master_log_pos;
  volatile my_off_t new_group_relay_log_pos;

  lex_start(thd);
  mysql_reset_thd_for_next_command(thd);
  Relay_log_info *rli_ptr= const_cast<Relay_log_info *>(rli);

  /* For a slave Xid_log_event is COMMIT */
  query_logger.general_log_print(thd, COM_QUERY,
                                 "COMMIT /* implicit, from Xid_log_event */");

  mysql_mutex_lock(&rli_ptr->data_lock);

  /*
    Save the rli positions. We need them to temporarily reset the positions
    just before the commit.
   */
  strmake(saved_group_master_log_name, rli_ptr->get_group_master_log_name(),
          FN_REFLEN - 1);
  saved_group_master_log_pos= rli_ptr->get_group_master_log_pos();
  strmake(saved_group_relay_log_name, rli_ptr->get_group_relay_log_name(),
          FN_REFLEN - 1);
  saved_group_relay_log_pos= rli_ptr->get_group_relay_log_pos();

  DBUG_PRINT("info", ("do_apply group master %s %llu  group relay %s %llu event %s %llu\n",
    rli_ptr->get_group_master_log_name(),
    rli_ptr->get_group_master_log_pos(),
    rli_ptr->get_group_relay_log_name(),
    rli_ptr->get_group_relay_log_pos(),
    rli_ptr->get_event_relay_log_name(),
    rli_ptr->get_event_relay_log_pos()));

  DBUG_EXECUTE_IF("crash_before_update_pos",
                  sql_print_information("Crashing crash_before_update_pos.");
                  DBUG_SUICIDE(););

  /*
    We need to update the positions in here to make it transactional.  
  */
  rli_ptr->inc_event_relay_log_pos();
  rli_ptr->set_group_relay_log_pos(rli_ptr->get_event_relay_log_pos());
  rli_ptr->set_group_relay_log_name(rli_ptr->get_event_relay_log_name());

  rli_ptr->notify_group_relay_log_name_update();

  if (common_header->log_pos) // 3.23 binlogs don't have log_posx
    rli_ptr->set_group_master_log_pos(common_header->log_pos);

  /*
    rli repository being transactional means replication is crash safe.
    Positions are written into transactional tables ahead of commit and the
    changes are made permanent during commit.
   */
  if (rli_ptr->is_transactional())
  {
    if ((error= rli_ptr->flush_info(true)))
      goto err;
  }

  DBUG_PRINT("info", ("do_apply group master %s %llu  group relay %s %llu event %s %llu\n",
                      rli_ptr->get_group_master_log_name(),
                      rli_ptr->get_group_master_log_pos(),
                      rli_ptr->get_group_relay_log_name(),
                      rli_ptr->get_group_relay_log_pos(),
                      rli_ptr->get_event_relay_log_name(),
                      rli_ptr->get_event_relay_log_pos()));

  DBUG_EXECUTE_IF("crash_after_update_pos_before_apply",
                  sql_print_information("Crashing crash_after_update_pos_before_apply.");
                  DBUG_SUICIDE(););

  /**
    Commit operation expects the global transaction state variable 'xa_state'to
    be set to 'XA_NOTR'. In order to simulate commit failure we set
    the 'xa_state' to 'XA_IDLE' so that the commit reports 'ER_XAER_RMFAIL'
    error.
   */
  DBUG_EXECUTE_IF("simulate_commit_failure",
                  {
                    thd->get_transaction()->xid_state()->set_state(
                        XID_STATE::XA_IDLE);
                  });

  /*
    Save the new rli positions. These positions will be set back to group*
    positions on successful completion of the commit operation.
   */
  strmake(new_group_master_log_name, rli_ptr->get_group_master_log_name(),
          FN_REFLEN - 1);
  new_group_master_log_pos= rli_ptr->get_group_master_log_pos();
  strmake(new_group_relay_log_name, rli_ptr->get_group_relay_log_name(),
          FN_REFLEN - 1);
  new_group_relay_log_pos= rli_ptr->get_group_relay_log_pos();
  /*
    Rollback positions in memory just before commit. Position values will be
    reset to their new values only on successful commit operation.
   */
  rli_ptr->set_group_master_log_name(saved_group_master_log_name);
  rli_ptr->notify_group_master_log_name_update();
  rli_ptr->set_group_master_log_pos(saved_group_master_log_pos);
  rli_ptr->set_group_relay_log_name(saved_group_relay_log_name);
  rli_ptr->notify_group_relay_log_name_update();
  rli_ptr->set_group_relay_log_pos(saved_group_relay_log_pos);

  DBUG_PRINT("info", ("Rolling back to group master %s %llu  group relay %s"
                      " %llu\n", rli_ptr->get_group_master_log_name(),
                      rli_ptr->get_group_master_log_pos(),
                      rli_ptr->get_group_relay_log_name(),
                      rli_ptr->get_group_relay_log_pos()));
  mysql_mutex_unlock(&rli_ptr->data_lock);
  error= do_commit(thd);
  mysql_mutex_lock(&rli_ptr->data_lock);
  if (error)
  {
    rli->report(ERROR_LEVEL, thd->get_stmt_da()->mysql_errno(),
                "Error in Xid_log_event: Commit could not be completed, '%s'",
                thd->get_stmt_da()->message_text());
  }
  else
  {
    DBUG_EXECUTE_IF("crash_after_commit_before_update_pos",
                    sql_print_information("Crashing "
                                          "crash_after_commit_before_update_pos.");
                    DBUG_SUICIDE(););
    /* Update positions on successful commit */
    rli_ptr->set_group_master_log_name(new_group_master_log_name);
    rli_ptr->notify_group_master_log_name_update();
    rli_ptr->set_group_master_log_pos(new_group_master_log_pos);
    rli_ptr->set_group_relay_log_name(new_group_relay_log_name);
    rli_ptr->notify_group_relay_log_name_update();
    rli_ptr->set_group_relay_log_pos(new_group_relay_log_pos);

    DBUG_PRINT("info", ("Updating positions on succesful commit to group master"
                        " %s %llu  group relay %s %llu\n",
                        rli_ptr->get_group_master_log_name(),
                        rli_ptr->get_group_master_log_pos(),
                        rli_ptr->get_group_relay_log_name(),
                        rli_ptr->get_group_relay_log_pos()));

    /*
      For transactional repository the positions are flushed ahead of commit.
      Where as for non transactional rli repository the positions are flushed
      only on succesful commit.
     */
    if (!rli_ptr->is_transactional())
      rli_ptr->flush_info(false);
  }
err:
  mysql_cond_broadcast(&rli_ptr->data_cond);
  mysql_mutex_unlock(&rli_ptr->data_lock);

  DBUG_RETURN(error);
}

Log_event::enum_skip_reason
Xid_log_event::do_shall_skip(Relay_log_info *rli)
{
  DBUG_ENTER("Xid_log_event::do_shall_skip");
  if (rli->slave_skip_counter > 0) {
    thd->variables.option_bits&= ~OPTION_BEGIN;
    DBUG_RETURN(Log_event::EVENT_SKIP_COUNT);
  }
  DBUG_RETURN(Log_event::do_shall_skip(rli));
}
#endif /* !MYSQL_CLIENT */


/**************************************************************************
  User_var_log_event methods
**************************************************************************/

#if defined(HAVE_REPLICATION) && !defined(MYSQL_CLIENT)
int User_var_log_event::pack_info(Protocol* protocol)
{
  char *buf= 0;
  char quoted_id[1 + FN_REFLEN * 2 + 2];// quoted identifier
  size_t id_len= my_strmov_quoted_identifier(this->thd, quoted_id, name, name_len);
  quoted_id[id_len]= '\0';
  size_t val_offset= 2 + id_len;
  size_t event_len= val_offset;

  if (is_null)
  {
    if (!(buf= (char*) my_malloc(key_memory_log_event,
                                 val_offset + 5, MYF(MY_WME))))
      return 1;
    my_stpcpy(buf + val_offset, "NULL");
    event_len= val_offset + 4;
  }
  else
  {
    switch (type) {
    case REAL_RESULT:
      double real_val;
      float8get(&real_val, val);
      if (!(buf= (char*) my_malloc(key_memory_log_event,
                                   val_offset + MY_GCVT_MAX_FIELD_WIDTH + 1,
                                   MYF(MY_WME))))
        return 1;
      event_len+= my_gcvt(real_val, MY_GCVT_ARG_DOUBLE, MY_GCVT_MAX_FIELD_WIDTH,
                          buf + val_offset, NULL);
      break;
    case INT_RESULT:
      if (!(buf= (char*) my_malloc(key_memory_log_event,
                                   val_offset + 22, MYF(MY_WME))))
        return 1;
      event_len= longlong10_to_str(uint8korr(val), buf + val_offset, 
                                   ((flags & User_var_log_event::UNSIGNED_F) ? 
                                    10 : -10))-buf;
      break;
    case DECIMAL_RESULT:
    {
      if (!(buf= (char*) my_malloc(key_memory_log_event,
                                   val_offset + DECIMAL_MAX_STR_LENGTH + 1,
                                   MYF(MY_WME))))
        return 1;
      String str(buf+val_offset, DECIMAL_MAX_STR_LENGTH + 1, &my_charset_bin);
      my_decimal dec;
      binary2my_decimal(E_DEC_FATAL_ERROR, (uchar*) (val+2), &dec, val[0],
                        val[1]);
      my_decimal2string(E_DEC_FATAL_ERROR, &dec, 0, 0, 0, &str);
      event_len= str.length() + val_offset;
      break;
    } 
    case STRING_RESULT:
      /* 15 is for 'COLLATE' and other chars */
      buf= (char*) my_malloc(key_memory_log_event,
                             event_len+val_len*2+1+2*MY_CS_NAME_SIZE+15,
                             MYF(MY_WME));
      CHARSET_INFO *cs;
      if (!buf)
        return 1;
      if (!(cs= get_charset(charset_number, MYF(0))))
      {
        my_stpcpy(buf+val_offset, "???");
        event_len+= 3;
      }
      else
      {
        char *p= strxmov(buf + val_offset, "_", cs->csname, " ", NullS);
        p= str_to_hex(p, val, val_len);
        p= strxmov(p, " COLLATE ", cs->name, NullS);
        event_len= p-buf;
      }
      break;
    case ROW_RESULT:
    default:
      DBUG_ASSERT(1);
      return 1;
    }
  }
  buf[0]= '@';
  memcpy(buf + 1, quoted_id, id_len);
  buf[1 + id_len]= '=';
  protocol->store(buf, event_len, &my_charset_bin);
  my_free(buf);
  return 0;
}
#endif /* !MYSQL_CLIENT */


User_var_log_event::
	User_var_log_event(const char* buf, uint event_len,
			   const Format_description_event* description_event)
  : binary_log::User_var_event(buf, event_len, description_event),
    Log_event(header(), footer())
#ifndef MYSQL_CLIENT
    ,deferred(false), query_id(0)
#endif
{
  if (name != 0)
    is_valid_param= true;
}


#ifndef MYSQL_CLIENT
bool User_var_log_event::write(IO_CACHE* file)
{
  char buf[UV_NAME_LEN_SIZE];
  char buf1[UV_VAL_IS_NULL + UV_VAL_TYPE_SIZE + 
	    UV_CHARSET_NUMBER_SIZE + UV_VAL_LEN_SIZE];
  uchar buf2[MY_MAX(8, DECIMAL_MAX_FIELD_SIZE + 2)], *pos= buf2;
  uint unsigned_len= 0;
  uint buf1_length;
  ulong event_length;

  int4store(buf, name_len);
  
  if ((buf1[0]= is_null))
  {
    buf1_length= 1;
    val_len= 0;                                 // Length of 'pos'
  }    
  else
  {
    buf1[1]= type;
    int4store(buf1 + 2, charset_number);

    switch (type) {
    case REAL_RESULT:
      float8store(buf2, *(double*) val);
      break;
    case INT_RESULT:
      int8store(buf2, *(longlong*) val);
      unsigned_len= 1;
      break;
    case DECIMAL_RESULT:
    {
      my_decimal *dec= (my_decimal *)val;
      dec->sanity_check();
      buf2[0]= (char)(dec->intg + dec->frac);
      buf2[1]= (char)dec->frac;
      decimal2bin(dec, buf2+2, buf2[0], buf2[1]);
      val_len= decimal_bin_size(buf2[0], buf2[1]) + 2;
      break;
    }
    case STRING_RESULT:
      pos= (uchar*) val;
      break;
    case ROW_RESULT:
    default:
      DBUG_ASSERT(1);
      return 0;
    }
    int4store(buf1 + 2 + UV_CHARSET_NUMBER_SIZE, val_len);
    buf1_length= 10;
  }

  /* Length of the whole event */
  event_length= sizeof(buf)+ name_len + buf1_length + val_len + unsigned_len;

  return (write_header(file, event_length) ||
          wrapper_my_b_safe_write(file, (uchar*) buf, sizeof(buf))   ||
	  wrapper_my_b_safe_write(file, (uchar*) name, name_len)     ||
	  wrapper_my_b_safe_write(file, (uchar*) buf1, buf1_length) ||
	  wrapper_my_b_safe_write(file, pos, val_len) ||
          wrapper_my_b_safe_write(file, &flags, unsigned_len) ||
	  write_footer(file));
}
#endif


/*
  User_var_log_event::print()
*/

#ifdef MYSQL_CLIENT
void User_var_log_event::print(FILE* file, PRINT_EVENT_INFO* print_event_info)
{
  IO_CACHE *const head= &print_event_info->head_cache;
  char quoted_id[1 + NAME_LEN * 2 + 2];// quoted length of the identifier
  char name_id[NAME_LEN];
  size_t quoted_len= 0;

  if (!print_event_info->short_form)
  {
    print_header(head, print_event_info, FALSE);
    my_b_printf(head, "\tUser_var\n");
  }
  my_stpcpy(name_id, name);
  name_id[name_len]= '\0';
  my_b_printf(head, "SET @");
  quoted_len= my_strmov_quoted_identifier((char *) quoted_id,
                                          (const char *) name_id);
  quoted_id[quoted_len]= '\0';
  my_b_write(head, (uchar*) quoted_id, quoted_len);

  if (is_null)
  {
    my_b_printf(head, ":=NULL%s\n", print_event_info->delimiter);
  }
  else
  {
    switch (type) {
    case REAL_RESULT:
      double real_val;
      char real_buf[FMT_G_BUFSIZE(14)];
      float8get(&real_val, val);
      sprintf(real_buf, "%.14g", real_val);
      my_b_printf(head, ":=%s%s\n", real_buf, print_event_info->delimiter);
      break;
    case INT_RESULT:
      char int_buf[22];
      longlong10_to_str(uint8korr(val), int_buf, 
                        ((flags & User_var_log_event::UNSIGNED_F) ? 10 : -10));
      my_b_printf(head, ":=%s%s\n", int_buf, print_event_info->delimiter);
      break;
    case DECIMAL_RESULT:
    {
      char str_buf[200];
      int str_len= sizeof(str_buf) - 1;
      int precision= (int)val[0];
      int scale= (int)val[1];
      decimal_digit_t dec_buf[10];
      decimal_t dec;
      dec.len= 10;
      dec.buf= dec_buf;

      bin2decimal((uchar*) val+2, &dec, precision, scale);
      decimal2string(&dec, str_buf, &str_len, 0, 0, 0);
      str_buf[str_len]= 0;
      my_b_printf(head, ":=%s%s\n", str_buf, print_event_info->delimiter);
      break;
    }
    case STRING_RESULT:
    {
      /*
        Let's express the string in hex. That's the most robust way. If we
        print it in character form instead, we need to escape it with
        character_set_client which we don't know (we will know it in 5.0, but
        in 4.1 we don't know it easily when we are printing
        User_var_log_event). Explanation why we would need to bother with
        character_set_client (quoting Bar):
        > Note, the parser doesn't switch to another unescaping mode after
        > it has met a character set introducer.
        > For example, if an SJIS client says something like:
        > SET @a= _ucs2 \0a\0b'
        > the string constant is still unescaped according to SJIS, not
        > according to UCS2.
      */
      char *hex_str;
      CHARSET_INFO *cs;

      hex_str= (char *)my_malloc(key_memory_log_event,
                                 2*val_len+1+2,MYF(MY_WME)); // 2 hex digits / byte
      if (!hex_str)
        return;
      str_to_hex(hex_str, val, val_len);
      /*
        For proper behaviour when mysqlbinlog|mysql, we need to explicitely
        specify the variable's collation. It will however cause problems when
        people want to mysqlbinlog|mysql into another server not supporting the
        character set. But there's not much to do about this and it's unlikely.
      */
      if (!(cs= get_charset(charset_number, MYF(0))))
        /*
          Generate an unusable command (=> syntax error) is probably the best
          thing we can do here.
        */
        my_b_printf(head, ":=???%s\n", print_event_info->delimiter);
      else
        my_b_printf(head, ":=_%s %s COLLATE `%s`%s\n",
                    cs->csname, hex_str, cs->name,
                    print_event_info->delimiter);
      my_free(hex_str);
    }
      break;
    case ROW_RESULT:
    default:
      DBUG_ASSERT(1);
      return;
    }
  }
}
#endif


/*
  User_var_log_event::do_apply_event()
*/

#if defined(HAVE_REPLICATION) && !defined(MYSQL_CLIENT)
int User_var_log_event::do_apply_event(Relay_log_info const *rli)
{
  Item *it= 0;
  CHARSET_INFO *charset;
  query_id_t sav_query_id= 0; /* memorize orig id when deferred applying */

  if (rli->deferred_events_collecting)
  {
    set_deferred(current_thd->query_id);
    return rli->deferred_events->add(this);
  } else if (is_deferred())
  {
    sav_query_id= current_thd->query_id;
    current_thd->query_id= query_id; /* recreating original time context */
  }

  if (!(charset= get_charset(charset_number, MYF(MY_WME))))
    return 1;
  double real_val;
  longlong int_val;

  /*
    We are now in a statement until the associated query log event has
    been processed.
   */
  const_cast<Relay_log_info*>(rli)->set_flag(Relay_log_info::IN_STMT);

  if (is_null)
  {
    it= new Item_null();
  }
  else
  {
    switch (type) {
    case REAL_RESULT:
      float8get(&real_val, val);
      it= new Item_float(real_val, 0);
      val= (char*) &real_val;		// Pointer to value in native format
      val_len= 8;
      break;
    case INT_RESULT:
      int_val= (longlong) uint8korr(val);
      it= new Item_int(int_val);
      val= (char*) &int_val;		// Pointer to value in native format
      val_len= 8;
      break;
    case DECIMAL_RESULT:
    {
      Item_decimal *dec= new Item_decimal((uchar*) val+2, val[0], val[1]);
      it= dec;
      val= (char *)dec->val_decimal(NULL);
      val_len= sizeof(my_decimal);
      break;
    }
    case STRING_RESULT:
      it= new Item_string(val, val_len, charset);
      break;
    case ROW_RESULT:
    default:
      DBUG_ASSERT(1);
      return 0;
    }
  }
  Item_func_set_user_var *e=
    new Item_func_set_user_var(Name_string(name, name_len, false), it, false);
  /*
    Item_func_set_user_var can't substitute something else on its place =>
    0 can be passed as last argument (reference on item)

    Fix_fields() can fail, in which case a call of update_hash() might
    crash the server, so if fix fields fails, we just return with an
    error.
  */
  if (e->fix_fields(thd, 0))
    return 1;

  /*
    A variable can just be considered as a table with
    a single record and with a single column. Thus, like
    a column value, it could always have IMPLICIT derivation.
   */
  e->update_hash(val, val_len, (Item_result)type, charset, DERIVATION_IMPLICIT,
                 (flags & binary_log::User_var_event::UNSIGNED_F));
  if (!is_deferred())
    free_root(thd->mem_root, 0);
  else
    current_thd->query_id= sav_query_id; /* restore current query's context */

  return 0;
}

int User_var_log_event::do_update_pos(Relay_log_info *rli)
{
  rli->inc_event_relay_log_pos();
  return 0;
}

Log_event::enum_skip_reason
User_var_log_event::do_shall_skip(Relay_log_info *rli)
{
  /*
    It is a common error to set the slave skip counter to 1 instead
    of 2 when recovering from an insert which used a auto increment,
    rand, or user var.  Therefore, if the slave skip counter is 1, we
    just say that this event should be skipped by ignoring it, meaning
    that we do not change the value of the slave skip counter since it
    will be decreased by the following insert event.
  */
  return continue_group(rli);
}
#endif /* !MYSQL_CLIENT */


/**************************************************************************
  Unknown_log_event methods
**************************************************************************/

#ifdef HAVE_REPLICATION
#ifdef MYSQL_CLIENT
void Unknown_log_event::print(FILE* file_arg, PRINT_EVENT_INFO* print_event_info)
{
  if (print_event_info->short_form)
    return;
  print_header(&print_event_info->head_cache, print_event_info, FALSE);
  my_b_printf(&print_event_info->head_cache, "\n# %s", "Unknown event\n");
}
#endif  

/**************************************************************************
	Stop_log_event methods
**************************************************************************/

/*
  Stop_log_event::print()
*/

#ifdef MYSQL_CLIENT
void Stop_log_event::print(FILE* file, PRINT_EVENT_INFO* print_event_info)
{
  if (print_event_info->short_form)
    return;

  print_header(&print_event_info->head_cache, print_event_info, FALSE);
  my_b_printf(&print_event_info->head_cache, "\tStop\n");
}
#endif /* MYSQL_CLIENT */


#ifndef MYSQL_CLIENT
/*
  The master stopped.  We used to clean up all temporary tables but
  this is useless as, as the master has shut down properly, it has
  written all DROP TEMPORARY TABLE (prepared statements' deletion is
  TODO only when we binlog prep stmts).  We used to clean up
  slave_load_tmpdir, but this is useless as it has been cleared at the
  end of LOAD DATA INFILE.  So we have nothing to do here.  The place
  were we must do this cleaning is in
  Start_log_event_v3::do_apply_event(), not here. Because if we come
  here, the master was sane.

  This must only be called from the Slave SQL thread, since it calls
  flush_relay_log_info().
*/
int Stop_log_event::do_update_pos(Relay_log_info *rli)
{
  int error_inc= 0;
  int error_flush= 0;
  /*
    We do not want to update master_log pos because we get a rotate event
    before stop, so by now group_master_log_name is set to the next log.
    If we updated it, we will have incorrect master coordinates and this
    could give false triggers in MASTER_POS_WAIT() that we have reached
    the target position when in fact we have not.
    The group position is always unchanged in MTS mode because the event
    is never executed so can't be scheduled to a Worker.
  */
  if ((thd->variables.option_bits & OPTION_BEGIN) || rli->is_parallel_exec())
    rli->inc_event_relay_log_pos();
  else
  {
    error_inc= rli->inc_group_relay_log_pos(0, true/*need_data_lock=true*/);
    error_flush= rli->flush_info(TRUE);
  }
  return (error_inc || error_flush);
}

#endif /* !MYSQL_CLIENT */
#endif /* HAVE_REPLICATION */


/**************************************************************************
	Create_file_log_event methods
**************************************************************************/

#ifndef MYSQL_CLIENT
/*
  Create_file_log_event::write_data_body()
*/

bool Create_file_log_event::write_data_body(IO_CACHE* file)
{
  bool res;
  if ((res= Load_log_event::write_data_body(file)) || fake_base)
    return res;
  return (my_b_safe_write(file, (uchar*) "", 1) ||
          my_b_safe_write(file, (uchar*) block, block_len));
}


/*
  Create_file_log_event::write_data_header()
*/

bool Create_file_log_event::write_data_header(IO_CACHE* file)
{
  bool res;
  uchar buf[Binary_log_event::CREATE_FILE_HEADER_LEN];
  if ((res= Load_log_event::write_data_header(file)) || fake_base)
    return res;
  int4store(buf + CF_FILE_ID_OFFSET, file_id);
  return my_b_safe_write(file, buf, Binary_log_event::CREATE_FILE_HEADER_LEN) != 0;
}


/*
  Create_file_log_event::write_base()
*/

bool Create_file_log_event::write_base(IO_CACHE* file)
{
  bool res;
  fake_base= 1;                                 // pretend we are Load event
  common_header->type_code= Load_log_event::get_type_code();
  DBUG_EXECUTE_IF("simulate_cache_write_failure",
                  {
                  res= TRUE;
                  my_error(ER_UNKNOWN_ERROR, MYF(0));
                  return res;
                  });
  res= write(file);
  fake_base= 0;
  common_header->type_code= binary_log::CREATE_FILE_EVENT;
  return res;
}

#endif /* !MYSQL_CLIENT */

/*
  Create_file_log_event ctor
*/

Create_file_log_event::
Create_file_log_event(const char* buf, uint len,
                      const Format_description_event* description_event)
 : binary_log::Load_event(buf, 0, description_event),
  Load_log_event(buf,0,description_event),
  binary_log::Create_file_event(buf, len, description_event)
{
  DBUG_ENTER("Create_file_log_event::Create_file_log_event(char*,...)");
  /**
    We need to set exec_time here, which is ued to calcutate seconds behind
    master on the slave.
  */
  exec_time= load_exec_time;
  sql_ex.data_info= sql_ex_data;
  if (inited_from_old || block != 0)
    is_valid_param= true;
  if (fake_base)
    common_header->type_code= Load_log_event::get_type_code();
  else
    common_header->type_code= binary_log::CREATE_FILE_EVENT;
  DBUG_VOID_RETURN;
}


/*
  Create_file_log_event::print()
*/

#ifdef MYSQL_CLIENT
void Create_file_log_event::print(FILE* file, PRINT_EVENT_INFO* print_event_info,
				  bool enable_local)
{
  if (print_event_info->short_form)
  {
    if (enable_local && check_fname_outside_temp_buf())
      Load_log_event::print(file, print_event_info);
    return;
  }

  if (enable_local)
  {
    Load_log_event::print(file, print_event_info,
			  !check_fname_outside_temp_buf());
    /**
      reduce the size of io cache so that the write function is called
      for every call to my_b_printf().
     */
    DBUG_EXECUTE_IF ("simulate_create_event_write_error",
                     {(&print_event_info->head_cache)->write_pos=
                     (&print_event_info->head_cache)->write_end;
                     DBUG_SET("+d,simulate_file_write_error");});
    /* 
       That one is for "file_id: etc" below: in mysqlbinlog we want the #, in
       SHOW BINLOG EVENTS we don't.
    */
    my_b_printf(&print_event_info->head_cache, "#");
  }

  my_b_printf(&print_event_info->head_cache,
              " file_id: %d  block_len: %d\n", file_id, block_len);
}


void Create_file_log_event::print(FILE* file, PRINT_EVENT_INFO* print_event_info)
{
  print(file, print_event_info, 0);
}
#endif /* MYSQL_CLIENT */


/*
  Create_file_log_event::pack_info()
*/

#if defined(HAVE_REPLICATION) && !defined(MYSQL_CLIENT)
int Create_file_log_event::pack_info(Protocol *protocol)
{
  char buf[NAME_LEN*2 + 30 + 21*2], *pos;
  pos= my_stpcpy(buf, "db=");
  memcpy(pos, db, db_len);
  pos= my_stpcpy(pos + db_len, ";table=");
  memcpy(pos, table_name, table_name_len);
  pos= my_stpcpy(pos + table_name_len, ";file_id=");
  pos= int10_to_str((long) file_id, pos, 10);
  pos= my_stpcpy(pos, ";block_len=");
  pos= int10_to_str((long) block_len, pos, 10);
  protocol->store(buf, (uint) (pos-buf), &my_charset_bin);
  return 0;
}
#endif /* defined(HAVE_REPLICATION) && !defined(MYSQL_CLIENT) */


/**
  Create_file_log_event::do_apply_event()
  Constructor for Create_file_log_event to intantiate an event
  from the relay log on the slave.

  @retval
    0           Success
  @retval
    1           Failure
*/

#if defined(HAVE_REPLICATION) && !defined(MYSQL_CLIENT)
int Create_file_log_event::do_apply_event(Relay_log_info const *rli)
{
  char fname_buf[FN_REFLEN+TEMP_FILE_MAX_LEN];
  char *ext;
  int fd = -1;
  IO_CACHE file;
  int error = 1;

  lex_start(thd);
  mysql_reset_thd_for_next_command(thd);
  THD_STAGE_INFO(thd, stage_making_temp_file_create_before_load_data);
  memset(&file, 0, sizeof(file));
  ext= slave_load_file_stem(fname_buf, file_id, server_id, ".info");
  /* old copy may exist already */
  mysql_file_delete(key_file_log_event_info, fname_buf, MYF(0));
  /**
    To simulate file creation failure, convert the file name to a
    directory by appending a "/" to the file name.
   */
  DBUG_EXECUTE_IF("simulate_file_create_error_create_log_event",
                  {
                  strcat(fname_buf,"/");
                  });
  if ((fd= mysql_file_create(key_file_log_event_info,
                             fname_buf, CREATE_MODE,
                             O_WRONLY | O_BINARY | O_EXCL | O_NOFOLLOW,
                             MYF(MY_WME))) < 0 ||
      init_io_cache(&file, fd, IO_SIZE, WRITE_CACHE, (my_off_t)0, 0,
		    MYF(MY_WME|MY_NABP)))
  {
    rli->report(ERROR_LEVEL, thd->get_stmt_da()->mysql_errno(),
                "Error in Create_file event: could not open file '%s', '%s'",
                fname_buf, thd->get_stmt_da()->message_text());
    goto err;
  }
  
  // a trick to avoid allocating another buffer
  fname= fname_buf;
  fname_len= (uint) (my_stpcpy(ext, ".data") - fname);
  if (write_base(&file))
  {
    my_stpcpy(ext, ".info"); // to have it right in the error message
    rli->report(ERROR_LEVEL, thd->get_stmt_da()->mysql_errno(),
                "Error in Create_file event: could not write to file '%s', '%s'",
                fname_buf, thd->get_stmt_da()->message_text());
    goto err;
  }
  end_io_cache(&file);
  mysql_file_close(fd, MYF(0));
  
  // fname_buf now already has .data, not .info, because we did our trick
  /* old copy may exist already */
  mysql_file_delete(key_file_log_event_data, fname_buf, MYF(0));
  DBUG_EXECUTE_IF("simulate_file_create_error_create_log_event_2",
                  {
                  strcat(fname_buf, "/");
                  });
  if ((fd= mysql_file_create(key_file_log_event_data,
                             fname_buf, CREATE_MODE,
                             O_WRONLY | O_BINARY | O_EXCL | O_NOFOLLOW,
                             MYF(MY_WME))) < 0)
  {
    rli->report(ERROR_LEVEL, thd->get_stmt_da()->mysql_errno(),
                "Error in Create_file event: could not open file '%s', '%s'",
                fname_buf, thd->get_stmt_da()->message_text());
    goto err;
  }
  /**
    To simulate file write failure,close the file before the write operation.
    Write will fail with an error reporting file is UNOPENED. 
   */
  DBUG_EXECUTE_IF("simulate_file_write_error_create_log_event",
                  {
                  mysql_file_close(fd, MYF(0));
                  });
  if (mysql_file_write(fd, (uchar*) block, block_len, MYF(MY_WME+MY_NABP)))
  {
    rli->report(ERROR_LEVEL, thd->get_stmt_da()->mysql_errno(),
                "Error in Create_file event: write to '%s' failed, '%s'",
                fname_buf, thd->get_stmt_da()->message_text());
    goto err;
  }
  error=0;					// Everything is ok

err:
  if (error)
  {
    end_io_cache(&file);
    /*
      Error occured. Delete .info and .data files if they are created.
    */
    my_stpcpy(ext,".info");
    mysql_file_delete(key_file_log_event_info, fname_buf, MYF(0));
    my_stpcpy(ext,".data");
    mysql_file_delete(key_file_log_event_data, fname_buf, MYF(0));
  }
  if (fd >= 0)
    mysql_file_close(fd, MYF(0));
  return error != 0;
}
#endif /* defined(HAVE_REPLICATION) && !defined(MYSQL_CLIENT) */


/**************************************************************************
	Append_block_log_event methods
**************************************************************************/

/*
  Append_block_log_event ctor
*/

#ifndef MYSQL_CLIENT  
Append_block_log_event::Append_block_log_event(THD *thd_arg,
                                               const char *db_arg,
					       uchar *block_arg,
					       uint block_len_arg,
					       bool using_trans)
  : binary_log::Append_block_event(db_arg, block_arg, block_len_arg, thd_arg->file_id),
    Log_event(thd_arg, 0,
              using_trans ? Log_event::EVENT_TRANSACTIONAL_CACHE :
                            Log_event::EVENT_STMT_CACHE,
              Log_event::EVENT_NORMAL_LOGGING,
              header(), footer())
{
  if (block != 0)
    is_valid_param= true;
}
#endif


/*
  Append_block_log_event ctor
*/

Append_block_log_event::Append_block_log_event(const char* buf, uint len,
                                               const Format_description_event*
                                               description_event)
  : binary_log::Append_block_event(buf, len, description_event),
    Log_event(header(), footer())
{

  DBUG_ENTER("Append_block_log_event::Append_block_log_event(char*,...)");
  if (block != 0)
    is_valid_param= true;
  DBUG_VOID_RETURN;
}


/*
  Append_block_log_event::write()
*/

#ifndef MYSQL_CLIENT
bool Append_block_log_event::write(IO_CACHE* file)
{
  uchar buf[Binary_log_event::APPEND_BLOCK_HEADER_LEN];
  int4store(buf + AB_FILE_ID_OFFSET, file_id);
  return (write_header(file, Binary_log_event::APPEND_BLOCK_HEADER_LEN +
                       block_len) ||
          wrapper_my_b_safe_write(file, buf,
                                  Binary_log_event::APPEND_BLOCK_HEADER_LEN) ||
	  wrapper_my_b_safe_write(file, (uchar*) block, block_len) ||
	  write_footer(file));
}
#endif


/*
  Append_block_log_event::print()
*/

#ifdef MYSQL_CLIENT  
void Append_block_log_event::print(FILE* file,
				   PRINT_EVENT_INFO* print_event_info)
{
  if (print_event_info->short_form)
    return;
  print_header(&print_event_info->head_cache, print_event_info, FALSE);
  my_b_printf(&print_event_info->head_cache,
              "\n#%s: file_id: %d  block_len: %d\n",
              get_type_str(), file_id, block_len);
}
#endif /* MYSQL_CLIENT */


/*
  Append_block_log_event::pack_info()
*/

#if defined(HAVE_REPLICATION) && !defined(MYSQL_CLIENT)
int Append_block_log_event::pack_info(Protocol *protocol)
{
  char buf[256];
  size_t length;
  length= my_snprintf(buf, sizeof(buf), ";file_id=%u;block_len=%u",
                      file_id, block_len);
  protocol->store(buf, length, &my_charset_bin);
  return 0;
}


/*
  Append_block_log_event::get_create_or_append()
*/

int Append_block_log_event::get_create_or_append() const
{
  return 0; /* append to the file, fail if not exists */
}

/*
  Append_block_log_event::do_apply_event()
*/

int Append_block_log_event::do_apply_event(Relay_log_info const *rli)
{
  char fname[FN_REFLEN+TEMP_FILE_MAX_LEN];
  int fd;
  int error = 1;
  DBUG_ENTER("Append_block_log_event::do_apply_event");

  THD_STAGE_INFO(thd, stage_making_temp_file_append_before_load_data);
  slave_load_file_stem(fname, file_id, server_id, ".data");
  if (get_create_or_append())
  {
    /*
      Usually lex_start() is called by mysql_parse(), but we need it here
      as the present method does not call mysql_parse().
    */
    lex_start(thd);
    mysql_reset_thd_for_next_command(thd);
    /* old copy may exist already */
    mysql_file_delete(key_file_log_event_data, fname, MYF(0));
    DBUG_EXECUTE_IF("simulate_file_create_error_Append_block_event",
                    {
                    strcat(fname, "/");
                    });
    if ((fd= mysql_file_create(key_file_log_event_data,
                               fname, CREATE_MODE,
                               O_WRONLY | O_BINARY | O_EXCL | O_NOFOLLOW,
                               MYF(MY_WME))) < 0)
    {
      rli->report(ERROR_LEVEL, thd->get_stmt_da()->mysql_errno(),
                  "Error in %s event: could not create file '%s', '%s'",
                  get_type_str(), fname, thd->get_stmt_da()->message_text());
      goto err;
    }
  }
  else if ((fd= mysql_file_open(key_file_log_event_data,
                                fname,
                                O_WRONLY | O_APPEND | O_BINARY | O_NOFOLLOW,
                                MYF(MY_WME))) < 0)
  {
    rli->report(ERROR_LEVEL, thd->get_stmt_da()->mysql_errno(),
                "Error in %s event: could not open file '%s', '%s'",
                get_type_str(), fname, thd->get_stmt_da()->message_text());
    goto err;
  }
  DBUG_EXECUTE_IF("remove_slave_load_file_before_write",
                  {
                    my_delete_allow_opened(fname, MYF(0));
                  });

  DBUG_EXECUTE_IF("simulate_file_write_error_Append_block_event",
                  {
                    mysql_file_close(fd, MYF(0));
                  });
  if (mysql_file_write(fd, (uchar*) block, block_len, MYF(MY_WME+MY_NABP)))
  {
    rli->report(ERROR_LEVEL, thd->get_stmt_da()->mysql_errno(),
                "Error in %s event: write to '%s' failed, '%s'",
                get_type_str(), fname, thd->get_stmt_da()->message_text());
    goto err;
  }
  error=0;

err:
  if (fd >= 0)
    mysql_file_close(fd, MYF(0));
  DBUG_RETURN(error);
}
#endif


/**************************************************************************
	Delete_file_log_event methods
**************************************************************************/

/*
  Delete_file_log_event ctor
*/

#ifndef MYSQL_CLIENT
Delete_file_log_event::Delete_file_log_event(THD *thd_arg, const char* db_arg,
					     bool using_trans)
  : binary_log::Delete_file_event(thd_arg->file_id, db_arg),
    Log_event(thd_arg, 0,
              using_trans ? Log_event::EVENT_TRANSACTIONAL_CACHE :
                            Log_event::EVENT_STMT_CACHE,
              Log_event::EVENT_NORMAL_LOGGING,
              header(), footer())
{
  if (file_id != 0)
    is_valid_param= true;
}
#endif

/*
  Delete_file_log_event ctor
*/

Delete_file_log_event::Delete_file_log_event(const char* buf, uint len,
                                             const Format_description_event*
                                             description_event)
  : binary_log::Delete_file_event(buf, len, description_event),
    Log_event(header(), footer())
{
  if (file_id != 0)
    is_valid_param= true;
}


/*
  Delete_file_log_event::write()
*/

#ifndef MYSQL_CLIENT
bool Delete_file_log_event::write(IO_CACHE* file)
{
 uchar buf[Binary_log_event::DELETE_FILE_HEADER_LEN];
 int4store(buf + DF_FILE_ID_OFFSET, file_id);
 return (write_header(file, sizeof(buf)) ||
         wrapper_my_b_safe_write(file, buf, sizeof(buf)) ||
	 write_footer(file));
}
#endif


/*
  Delete_file_log_event::print()
*/

#ifdef MYSQL_CLIENT  
void Delete_file_log_event::print(FILE* file,
				  PRINT_EVENT_INFO* print_event_info)
{
  if (print_event_info->short_form)
    return;
  print_header(&print_event_info->head_cache, print_event_info, FALSE);
  my_b_printf(&print_event_info->head_cache,
              "\n#Delete_file: file_id=%u\n", file_id);
}
#endif /* MYSQL_CLIENT */

/*
  Delete_file_log_event::pack_info()
*/

#if defined(HAVE_REPLICATION) && !defined(MYSQL_CLIENT)
int Delete_file_log_event::pack_info(Protocol *protocol)
{
  char buf[64];
  size_t length;
  length= my_snprintf(buf, sizeof(buf), ";file_id=%u", (uint) file_id);
  protocol->store(buf, length, &my_charset_bin);
  return 0;
}
#endif

/*
  Delete_file_log_event::do_apply_event()
*/

#if defined(HAVE_REPLICATION) && !defined(MYSQL_CLIENT)
int Delete_file_log_event::do_apply_event(Relay_log_info const *rli)
{
  char fname[FN_REFLEN+TEMP_FILE_MAX_LEN];
  lex_start(thd);
  mysql_reset_thd_for_next_command(thd);
  char *ext= slave_load_file_stem(fname, file_id, server_id, ".data");
  mysql_file_delete(key_file_log_event_data, fname, MYF(MY_WME));
  my_stpcpy(ext, ".info");
  mysql_file_delete(key_file_log_event_info, fname, MYF(MY_WME));
  return 0;
}
#endif /* defined(HAVE_REPLICATION) && !defined(MYSQL_CLIENT) */


/**************************************************************************
	Execute_load_log_event methods
**************************************************************************/

/*
  Execute_load_log_event ctor
*/

#ifndef MYSQL_CLIENT  
Execute_load_log_event::Execute_load_log_event(THD *thd_arg,
                                               const char* db_arg,
					       bool using_trans)
: binary_log::Execute_load_event(thd_arg->file_id, db_arg),
  Log_event(thd_arg, 0,
             using_trans ? Log_event::EVENT_TRANSACTIONAL_CACHE :
                           Log_event::EVENT_STMT_CACHE,
             Log_event::EVENT_NORMAL_LOGGING,
             header(), footer())
{
  if (file_id != 0)
    is_valid_param= true;
}
#endif
  

/*
  Execute_load_log_event ctor
*/

Execute_load_log_event::Execute_load_log_event(const char* buf, uint len,
                                               const Format_description_event*
                                               description_event)
: binary_log::Execute_load_event(buf, len, description_event),
  Log_event(header(), footer())
{
  if (file_id != 0)
    is_valid_param= true;
}


/*
  Execute_load_log_event::write()
*/

#ifndef MYSQL_CLIENT
bool Execute_load_log_event::write(IO_CACHE* file)
{
  uchar buf[Binary_log_event::EXEC_LOAD_HEADER_LEN];
  int4store(buf + EL_FILE_ID_OFFSET, file_id);
  return (write_header(file, sizeof(buf)) || 
          wrapper_my_b_safe_write(file, buf, sizeof(buf)) ||
	  write_footer(file));
}
#endif


/*
  Execute_load_log_event::print()
*/

#ifdef MYSQL_CLIENT  
void Execute_load_log_event::print(FILE* file,
				   PRINT_EVENT_INFO* print_event_info)
{
  if (print_event_info->short_form)
    return;
  print_header(&print_event_info->head_cache, print_event_info, FALSE);
  my_b_printf(&print_event_info->head_cache, "\n#Exec_load: file_id=%d\n",
              file_id);
}
#endif

/*
  Execute_load_log_event::pack_info()
*/

#if defined(HAVE_REPLICATION) && !defined(MYSQL_CLIENT)
int Execute_load_log_event::pack_info(Protocol *protocol)
{
  char buf[64];
  size_t length;
  length= my_snprintf(buf, sizeof(buf), ";file_id=%u", (uint) file_id);
  protocol->store(buf, length, &my_charset_bin);
  return 0;
}


/*
  Execute_load_log_event::do_apply_event()
*/

int Execute_load_log_event::do_apply_event(Relay_log_info const *rli)
{
  char fname[FN_REFLEN+TEMP_FILE_MAX_LEN];
  char *ext;
  int fd;
  int error= 1;
  IO_CACHE file;
  Load_log_event *lev= 0;

  lex_start(thd);
  mysql_reset_thd_for_next_command(thd);
  ext= slave_load_file_stem(fname, file_id, server_id, ".info");
  /**
    To simulate file open failure, convert the file name to a
    directory by appending a "/" to the file name. File open
    will fail with an error reporting it is not a directory.
   */
  DBUG_EXECUTE_IF("simulate_file_open_error_exec_event",
                  {
                  strcat(fname,"/");
                  });
  if ((fd= mysql_file_open(key_file_log_event_info,
                           fname, O_RDONLY | O_BINARY | O_NOFOLLOW,
                           MYF(MY_WME))) < 0 ||
      init_io_cache(&file, fd, IO_SIZE, READ_CACHE, (my_off_t)0, 0,
		    MYF(MY_WME|MY_NABP)))
  {
    rli->report(ERROR_LEVEL, thd->get_stmt_da()->mysql_errno(),
                "Error in Exec_load event: could not open file, '%s'",
                thd->get_stmt_da()->message_text());
    goto err;
  }
  if (!(lev= (Load_log_event*)
        Log_event::read_log_event(&file,
                                  (mysql_mutex_t*) 0,
                                  rli->get_rli_description_event(),
                                  opt_slave_sql_verify_checksum)) ||
      lev->get_type_code() != binary_log::NEW_LOAD_EVENT)
  {
    rli->report(ERROR_LEVEL, ER_FILE_CORRUPT, ER(ER_FILE_CORRUPT),
                fname);
    goto err;
  }
  lev->thd = thd;
  /*
    lev->do_apply_event should use rli only for errors.
    lev->do_apply_event is the place where the table is loaded (it
    calls mysql_load()).
  */
  if (lev->do_apply_event(0,rli,1))
  {
    /*
      We want to indicate the name of the file that could not be loaded
      (SQL_LOADxxx).
      But as we are here we are sure the error is in rli->last_slave_error and
      rli->last_slave_errno (example of error: duplicate entry for key), so we
      don't want to overwrite it with the filename.
      What we want instead is add the filename to the current error message.
    */
    char *tmp= my_strdup(key_memory_log_event,
                         rli->last_error().message, MYF(MY_WME));
    if (tmp)
    {
      rli->report(ERROR_LEVEL, rli->last_error().number,
                  "%s. Failed executing load from '%s'", tmp, fname);
      my_free(tmp);
    }
    goto err;
  }
  /*
    We have an open file descriptor to the .info file; we need to close it
    or Windows will refuse to delete the file in mysql_file_delete().
  */
  if (fd >= 0)
  {
    mysql_file_close(fd, MYF(0));
    end_io_cache(&file);
    fd= -1;
  }
  error = 0;

err:
  DBUG_EXECUTE_IF("simulate_file_open_error_exec_event",
                  {
                     my_stpcpy(ext, ".info");
                  });
  mysql_file_delete(key_file_log_event_info, fname, MYF(MY_WME));
  my_stpcpy(ext, ".data");
  mysql_file_delete(key_file_log_event_data, fname, MYF(MY_WME));
  delete lev;
  if (fd >= 0)
  {
    mysql_file_close(fd, MYF(0));
    end_io_cache(&file);
  }
  return error;
}

#endif /* defined(HAVE_REPLICATION) && !defined(MYSQL_CLIENT) */


/**************************************************************************
	Begin_load_query_log_event methods
**************************************************************************/

#ifndef MYSQL_CLIENT
Begin_load_query_log_event::
Begin_load_query_log_event(THD* thd_arg, const char* db_arg, uchar* block_arg,
                           uint block_len_arg, bool using_trans)
 : binary_log::Append_block_event(db_arg, block_arg, block_len_arg,
                                  thd_arg->file_id),
   Append_block_log_event(thd_arg, db_arg, block_arg, block_len_arg,
                          using_trans),
   binary_log::Begin_load_query_event()
{
  common_header->type_code= binary_log::BEGIN_LOAD_QUERY_EVENT;
  file_id= thd_arg->file_id= mysql_bin_log.next_file_id();
}
#endif


Begin_load_query_log_event::
Begin_load_query_log_event(const char* buf, uint len,
                           const Format_description_event* desc_event)
  : binary_log::Append_block_event(buf, len, desc_event),
    Append_block_log_event(buf, len, desc_event),
    binary_log::Begin_load_query_event(buf, len, desc_event)
{
}


#if defined( HAVE_REPLICATION) && !defined(MYSQL_CLIENT)
int Begin_load_query_log_event::get_create_or_append() const
{
  return 1; /* create the file */
}
#endif /* defined( HAVE_REPLICATION) && !defined(MYSQL_CLIENT) */


#if !defined(MYSQL_CLIENT) && defined(HAVE_REPLICATION)
Log_event::enum_skip_reason
Begin_load_query_log_event::do_shall_skip(Relay_log_info *rli)
{
  /*
    If the slave skip counter is 1, then we should not start executing
    on the next event.
  */
  return continue_group(rli);
}
#endif


/**************************************************************************
	Execute_load_query_log_event methods
**************************************************************************/


#ifndef MYSQL_CLIENT
Execute_load_query_log_event::
Execute_load_query_log_event(THD *thd_arg, const char* query_arg,
                             ulong query_length_arg, uint fn_pos_start_arg,
                             uint fn_pos_end_arg,
                             binary_log::enum_load_dup_handling dup_handling_arg,
                             bool using_trans, bool immediate, bool suppress_use,
                             int errcode)
: binary_log::Query_event(query_arg, thd_arg->catalog().str, thd_arg->db().str,
                          query_length_arg,
                          thd_arg->thread_id(), thd_arg->variables.sql_mode,
                          thd_arg->variables.auto_increment_increment,
                          thd_arg->variables.auto_increment_offset,
                          thd_arg->variables.lc_time_names->number,
                          (ulonglong)thd_arg->table_map_for_update,
                          errcode,
                          thd_arg->db().str ? strlen(thd_arg->db().str) : 0,
                          thd_arg->catalog().str ? strlen(thd_arg->catalog().str) : 0),
  Query_log_event(thd_arg, query_arg, query_length_arg, using_trans, immediate,
                  suppress_use, errcode),
  binary_log::Execute_load_query_event(thd_arg->file_id, fn_pos_start_arg,
                           fn_pos_end_arg, dup_handling_arg)
{
  if (Query_log_event::is_valid() && file_id != 0)
    is_valid_param= true;
  common_header->type_code= binary_log::EXECUTE_LOAD_QUERY_EVENT;
}
#endif /* !MYSQL_CLIENT */


Execute_load_query_log_event::
Execute_load_query_log_event(const char* buf, uint event_len,
                             const Format_description_event* desc_event)
  : binary_log::Query_event(buf, event_len, desc_event,
                            binary_log::EXECUTE_LOAD_QUERY_EVENT),
    Query_log_event(buf, event_len, desc_event,
                    binary_log::EXECUTE_LOAD_QUERY_EVENT),
    binary_log::Execute_load_query_event(buf, event_len, desc_event)
{
  if (!Query_log_event::is_valid())
  {
    //clear all the variables set in execute_load_query_event
    file_id= 0; fn_pos_start= 0; fn_pos_end= 0;
    dup_handling= binary_log::LOAD_DUP_ERROR;
  }
  if (Query_log_event::is_valid() && file_id != 0)
    is_valid_param= true;
}


ulong Execute_load_query_log_event::get_post_header_size_for_derived()
{
  return Binary_log_event::EXECUTE_LOAD_QUERY_EXTRA_HEADER_LEN;
}


#ifndef MYSQL_CLIENT
bool
Execute_load_query_log_event::write_post_header_for_derived(IO_CACHE* file)
{
  uchar buf[Binary_log_event::EXECUTE_LOAD_QUERY_EXTRA_HEADER_LEN];
  int4store(buf, file_id);
  int4store(buf + 4, fn_pos_start);
  int4store(buf + 4 + 4, fn_pos_end);
  *(buf + 4 + 4 + 4)= (uchar) dup_handling;
  return wrapper_my_b_safe_write(file, buf, Binary_log_event::EXECUTE_LOAD_QUERY_EXTRA_HEADER_LEN);
}
#endif


#ifdef MYSQL_CLIENT
void Execute_load_query_log_event::print(FILE* file,
                                         PRINT_EVENT_INFO* print_event_info)
{
  print(file, print_event_info, 0);
}

/**
  Prints the query as LOAD DATA LOCAL and with rewritten filename.
*/
void Execute_load_query_log_event::print(FILE* file,
                                         PRINT_EVENT_INFO* print_event_info,
                                         const char *local_fname)
{
  IO_CACHE *const head= &print_event_info->head_cache;

  print_query_header(head, print_event_info);
  /**
    reduce the size of io cache so that the write function is called
    for every call to my_b_printf().
   */
  DBUG_EXECUTE_IF ("simulate_execute_event_write_error",
                   {head->write_pos= head->write_end;
                   DBUG_SET("+d,simulate_file_write_error");});

  if (local_fname)
  {
    my_b_write(head, (uchar*) query, fn_pos_start);
    my_b_printf(head, " LOCAL INFILE ");
    pretty_print_str(head, local_fname, strlen(local_fname));

    if (dup_handling == binary_log::LOAD_DUP_REPLACE)
      my_b_printf(head, " REPLACE");
    my_b_printf(head, " INTO");
    my_b_write(head, (uchar*) query + fn_pos_end, q_len-fn_pos_end);
    my_b_printf(head, "\n%s\n", print_event_info->delimiter);
  }
  else
  {
    my_b_write(head, (uchar*) query, q_len);
    my_b_printf(head, "\n%s\n", print_event_info->delimiter);
  }

  if (!print_event_info->short_form)
    my_b_printf(head, "# file_id: %d \n", file_id);
}
#endif


#if defined(HAVE_REPLICATION) && !defined(MYSQL_CLIENT)
int Execute_load_query_log_event::pack_info(Protocol *protocol)
{
  char *buf, *pos;
  if (!(buf= (char*) my_malloc(key_memory_log_event,
                               9 + (db_len * 2) + 2 + q_len + 10 + 21,
                               MYF(MY_WME))))
    return 1;
  pos= buf;
  if (db && db_len)
  {
    /*
      Statically allocates room to store '\0' and an identifier
      that may have NAME_LEN * 2 due to quoting and there are
      two quoting characters that wrap them.
    */
    char quoted_db[1 + NAME_LEN * 2 + 2];// quoted length of the identifier
    size_t size= 0;
    size= my_strmov_quoted_identifier(this->thd, quoted_db, db, 0);
    pos= my_stpcpy(buf, "use ");
    memcpy(pos, quoted_db, size);
    pos= my_stpcpy(pos + size, "; ");
  }
  if (query && q_len)
  {
    memcpy(pos, query, q_len);
    pos+= q_len;
  }
  pos= my_stpcpy(pos, " ;file_id=");
  pos= int10_to_str((long) file_id, pos, 10);
  protocol->store(buf, pos-buf, &my_charset_bin);
  my_free(buf);
  return 0;
}


int
Execute_load_query_log_event::do_apply_event(Relay_log_info const *rli)
{
  char *p;
  char *buf;
  char *fname;
  char *fname_end;
  int error;

  buf= (char*) my_malloc(key_memory_log_event,
                         q_len + 1 - (fn_pos_end - fn_pos_start) +
                         (FN_REFLEN + TEMP_FILE_MAX_LEN) + 10 + 8 + 5, MYF(MY_WME));

  DBUG_EXECUTE_IF("LOAD_DATA_INFILE_has_fatal_error", my_free(buf); buf= NULL;);

  /* Replace filename and LOCAL keyword in query before executing it */
  if (buf == NULL)
  {
    rli->report(ERROR_LEVEL, ER_SLAVE_FATAL_ERROR,
                ER(ER_SLAVE_FATAL_ERROR), "Not enough memory");
    return 1;
  }

  p= buf;
  memcpy(p, query, fn_pos_start);
  p+= fn_pos_start;
  fname= (p= strmake(p, STRING_WITH_LEN(" INFILE \'")));
  p= slave_load_file_stem(p, file_id, server_id, ".data");
  fname_end= p= strend(p);                      // Safer than p=p+5
  *(p++)='\'';
  switch (dup_handling) {
  case binary_log::LOAD_DUP_IGNORE:
    p= strmake(p, STRING_WITH_LEN(" IGNORE"));
    break;
  case binary_log::LOAD_DUP_REPLACE:
    p= strmake(p, STRING_WITH_LEN(" REPLACE"));
    break;
  default:
    /* Ordinary load data */
    break;
  }
  p= strmake(p, STRING_WITH_LEN(" INTO "));
  p= strmake(p, query+fn_pos_end, q_len-fn_pos_end);

  error= Query_log_event::do_apply_event(rli, buf, p-buf);

  /* Forging file name for deletion in same buffer */
  *fname_end= 0;

  /*
    If there was an error the slave is going to stop, leave the
    file so that we can re-execute this event at START SLAVE.
  */
  if (!error)
    mysql_file_delete(key_file_log_event_data, fname, MYF(MY_WME));

  my_free(buf);
  return error;
}
#endif


/**************************************************************************
	sql_ex_info methods
**************************************************************************/

/*
  sql_ex_info::write_data()
*/

bool sql_ex_info::write_data(IO_CACHE* file)
{
  if (data_info.new_format())
  {
    return (write_str_at_most_255_bytes(file, data_info.field_term,
                                        (uint) data_info.field_term_len) ||
	    write_str_at_most_255_bytes(file, data_info.enclosed,
                                        (uint) data_info.enclosed_len) ||
	    write_str_at_most_255_bytes(file, data_info.line_term,
                                        (uint) data_info.line_term_len) ||
	    write_str_at_most_255_bytes(file, data_info.line_start,
                                        (uint) data_info.line_start_len) ||
	    write_str_at_most_255_bytes(file, data_info.escaped,
                                        (uint) data_info.escaped_len) ||
	    my_b_safe_write(file,(uchar*) &(data_info.opt_flags), 1));
  }
  else
  {
    /**
      @todo This is sensitive to field padding. We should write a
      char[7], not an old_sql_ex. /sven
    */
    binary_log::old_sql_ex old_ex;
    old_ex.field_term= *(data_info.field_term);
    old_ex.enclosed=   *(data_info.enclosed);
    old_ex.line_term=  *(data_info.line_term);
    old_ex.line_start= *(data_info.line_start);
    old_ex.escaped=    *(data_info.escaped);
    old_ex.opt_flags=  data_info.opt_flags;
    old_ex.empty_flags= data_info.empty_flags;
    return my_b_safe_write(file, (uchar*) &old_ex, sizeof(old_ex)) != 0;
  }
}


/**
  sql_ex_info::init()
  This method initializes the members of strcuture variable sql_ex_info,
  defined in a Load_log_event. The structure, initializes the sub struct
  data_info, with the subclause characters in a LOAD_DATA_INFILE query.

*/
const char *sql_ex_info::init(const char *buf, const char *buf_end,
                              bool use_new_format)
{
  return data_info.init(buf, buf_end, use_new_format);
}
#ifndef DBUG_OFF
#ifndef MYSQL_CLIENT
static uchar dbug_extra_row_data_val= 0;

/**
   set_extra_data

   Called during self-test to generate various
   self-consistent binlog row event extra
   thread data structures which can be checked
   when reading the binlog.

   @param arr  Buffer to use
*/
const uchar* set_extra_data(uchar* arr)
{
  uchar val= (dbug_extra_row_data_val++) %
    (EXTRA_ROW_INFO_MAX_PAYLOAD + 1); /* 0 .. MAX_PAYLOAD + 1 */
  arr[EXTRA_ROW_INFO_LEN_OFFSET]= val + EXTRA_ROW_INFO_HDR_BYTES;
  arr[EXTRA_ROW_INFO_FORMAT_OFFSET]= val;
  for (uchar i=0; i<val; i++)
    arr[EXTRA_ROW_INFO_HDR_BYTES+i]= val;

  return arr;
}

#endif // #ifndef MYSQL_CLIENT

/**
   check_extra_data

   Called during self-test to check that
   binlog row event extra data is self-
   consistent as defined by the set_extra_data
   function above.

   Will assert(false) if not.

   @param extra_row_data
*/
void check_extra_data(uchar* extra_row_data)
{
  assert(extra_row_data);
  uint16 len= extra_row_data[EXTRA_ROW_INFO_LEN_OFFSET];
  uint8 val= len - EXTRA_ROW_INFO_HDR_BYTES;
  assert(extra_row_data[EXTRA_ROW_INFO_FORMAT_OFFSET] == val);
  for (uint16 i= 0; i < val; i++)
  {
    assert(extra_row_data[EXTRA_ROW_INFO_HDR_BYTES + i] == val);
  }
}

#endif  // #ifndef DBUG_OFF

/**************************************************************************
	Rows_log_event member functions
**************************************************************************/

#ifndef MYSQL_CLIENT
Rows_log_event::Rows_log_event(THD *thd_arg, TABLE *tbl_arg, const Table_id& tid,
                               MY_BITMAP const *cols, bool using_trans,
                               Log_event_type event_type,
                               const uchar* extra_row_info)
 : binary_log::Rows_event(event_type),
   Log_event(thd_arg, 0,
             using_trans ? Log_event::EVENT_TRANSACTIONAL_CACHE :
                           Log_event::EVENT_STMT_CACHE,
             Log_event::EVENT_NORMAL_LOGGING,
             header(), footer())
#ifdef HAVE_REPLICATION
    , m_curr_row(NULL), m_curr_row_end(NULL), m_key(NULL), m_key_info(NULL),
    m_distinct_keys(Key_compare(&m_key_info)), m_distinct_key_spare_buf(NULL)
#endif
{
  common_header->type_code= m_type;
  m_row_count= 0;
  m_table_id= tid;
  m_width= tbl_arg ? tbl_arg->s->fields : 1;
  m_rows_buf= 0; m_rows_cur= 0; m_rows_end= 0; m_flags= 0;
  m_type= event_type; m_extra_row_data=0;

  DBUG_ASSERT(tbl_arg && tbl_arg->s && tid.is_valid());

  if (thd_arg->variables.option_bits & OPTION_NO_FOREIGN_KEY_CHECKS)
      set_flags(NO_FOREIGN_KEY_CHECKS_F);
  if (thd_arg->variables.option_bits & OPTION_RELAXED_UNIQUE_CHECKS)
      set_flags(RELAXED_UNIQUE_CHECKS_F);
#ifndef DBUG_OFF
  uchar extra_data[255];
  DBUG_EXECUTE_IF("extra_row_data_set",
                  /* Set extra row data to a known value */
                  extra_row_info = set_extra_data(extra_data););
#endif
  if (extra_row_info)
  {
    /* Copy Extra data from thd into new event */
    uint8 extra_data_len= extra_row_info[EXTRA_ROW_INFO_LEN_OFFSET];
    assert(extra_data_len >= EXTRA_ROW_INFO_HDR_BYTES);

    m_extra_row_data= (uchar*) my_malloc(key_memory_log_event,
                                         extra_data_len, MYF(MY_WME));

    if (likely(m_extra_row_data != NULL))
    {
      memcpy(m_extra_row_data, extra_row_info,
             extra_data_len);
    }
  }

  /* if bitmap_init fails, caught in is_valid() */
  if (likely(!bitmap_init(&m_cols,
                          m_width <= sizeof(m_bitbuf)*8 ? m_bitbuf : NULL,
                          m_width,
                          false)))
  {
    /* Cols can be zero if this is a dummy binrows event */
    if (likely(cols != NULL))
    {
      memcpy(m_cols.bitmap, cols->bitmap, no_bytes_in_map(cols));
      create_last_word_mask(&m_cols);
    }
  }
  else
  {
    // Needed because bitmap_init() does not set it to null on failure
    m_cols.bitmap= 0;
  }
  /*
   -Check that malloc() succeeded in allocating memory for the rows
    buffer and the COLS vector.
   -Checking that an Update_rows_log_event
    is valid is done while setting the Update_rows_log_event::is_valid
  */
  if (m_rows_buf && m_cols.bitmap)
    is_valid_param= true;
}
#endif

Rows_log_event::Rows_log_event(const char *buf, uint event_len,
                               const Format_description_event
                               *description_event)
: binary_log::Rows_event(buf, event_len, description_event),
  Log_event(header(), footer()),
  m_row_count(0),
#ifndef MYSQL_CLIENT
  m_table(NULL),
#endif
  m_rows_buf(0), m_rows_cur(0), m_rows_end(0)
#if !defined(MYSQL_CLIENT) && defined(HAVE_REPLICATION)
    , m_curr_row(NULL), m_curr_row_end(NULL), m_key(NULL), m_key_info(NULL),
    m_distinct_keys(Key_compare(&m_key_info)), m_distinct_key_spare_buf(NULL)
#endif
{
  DBUG_ENTER("Rows_log_event::Rows_log_event(const char*,...)");

  DBUG_ASSERT(header()->type_code == m_type);


  if (m_extra_row_data)
    DBUG_EXECUTE_IF("extra_row_data_check",
                    /* Check extra data has expected value */
                    check_extra_data(m_extra_row_data););


  /*
     m_cols and m_cols_ai are of the type MY_BITMAP, which are members of
     class Rows_log_event, and are used while applying the row events on
     the slave.
     The bitmap integer is initialized by copying the contents of the
     vector column_before_image for m_cols.bitamp, and vector
     column_after_image for m_cols_ai.bitmap. m_cols_ai is only initialized
     for UPDATE_ROWS_EVENTS, else it is equal to the before image.
  */
  memset(&m_cols, 0, sizeof(m_cols));
  /* if bitmap_init fails, is_valid will be set to false */
  if (likely(!bitmap_init(&m_cols,
                          m_width <= sizeof(m_bitbuf) * 8 ? m_bitbuf : NULL,
                          m_width,
                          false)))
  {
    if (!columns_before_image.empty())
    {
      memcpy(m_cols.bitmap, &columns_before_image[0], (m_width + 7) / 8);
      create_last_word_mask(&m_cols);
      DBUG_DUMP("m_cols", (uchar*) m_cols.bitmap, no_bytes_in_map(&m_cols));
    } //end if columns_before_image.empty()
    else
    m_cols.bitmap= NULL;
  }
  else
  {
    // Needed because bitmap_init() does not set it to null on failure
    m_cols.bitmap= NULL;
    DBUG_VOID_RETURN;
  }
  m_cols_ai.bitmap= m_cols.bitmap; //See explanation below while setting is_valid.

  if ((m_type == binary_log::UPDATE_ROWS_EVENT) ||
      (m_type == binary_log::UPDATE_ROWS_EVENT_V1))
  {
    /* if bitmap_init fails, is_valid will be set to false*/
    if (likely(!bitmap_init(&m_cols_ai,
                            m_width <= sizeof(m_bitbuf_ai) * 8 ?
                                        m_bitbuf_ai : NULL,
                            m_width,
                            false)))
    {
      if (!columns_after_image.empty())
      {
        memcpy(m_cols_ai.bitmap, &columns_after_image[0], (m_width + 7) / 8);
        create_last_word_mask(&m_cols_ai);
       DBUG_DUMP("m_cols_ai", (uchar*) m_cols_ai.bitmap,
                  no_bytes_in_map(&m_cols_ai));
      }
      else
        m_cols_ai.bitmap= NULL;
    }
    else
    {
      // Needed because bitmap_init() does not set it to null on failure
      m_cols_ai.bitmap= 0;
      DBUG_VOID_RETURN;
    }
  }


  /*
    m_rows_buf, m_cur_row and m_rows_end are pointers to the vector rows.
    m_rows_buf is the pointer to the first byte of first row in the event.
    m_curr_row points to current row being applied on the slave. Initially,
    this points to the same element as m_rows_buf in the vector.
    m_rows_end points to the last byte in the last row in the event.

    These pointers are used while applying the events on to the slave, and
    are not required for decoding.
  */
  if (likely(!row.empty()))
  {
    m_rows_buf= &row[0];
#if !defined(MYSQL_CLIENT) && defined(HAVE_REPLICATION)
    m_curr_row= m_rows_buf;
#endif
    m_rows_end= m_rows_buf + row.size() - 1;
    m_rows_cur= m_rows_end;
  }
  /*
    -Check that malloc() succeeded in allocating memory for the row
     buffer and the COLS vector.
    -Checking that an Update_rows_log_event
     is valid is done while setting the Update_rows_log_event::is_valid
  */
  if (m_rows_buf && m_cols.bitmap)
    is_valid_param= true;
  DBUG_VOID_RETURN;
}

Rows_log_event::~Rows_log_event()
{
  if (m_cols.bitmap)
  {
    if (m_cols.bitmap == m_bitbuf) // no my_malloc happened
      m_cols.bitmap= 0; // so no my_free in bitmap_free
    bitmap_free(&m_cols); // To pair with bitmap_init().
  }
}
size_t Rows_log_event::get_data_size()
{
  int const general_type_code= get_general_type_code();

  uchar buf[sizeof(m_width) + 1];
  uchar *end= net_store_length(buf, m_width);

  DBUG_EXECUTE_IF("old_row_based_repl_4_byte_map_id_master",
                  return 6 + no_bytes_in_map(&m_cols) + (end - buf) +
                  (general_type_code == binary_log::UPDATE_ROWS_EVENT ?
                                        no_bytes_in_map(&m_cols_ai) : 0) +
                  (m_rows_cur - m_rows_buf););

  int data_size= 0;
  bool is_v2_event= common_header->type_code > binary_log::DELETE_ROWS_EVENT_V1;
  if (is_v2_event)
  {
    data_size= Binary_log_event::ROWS_HEADER_LEN_V2 +
      (m_extra_row_data ?
       ROWS_V_TAG_LEN + m_extra_row_data[EXTRA_ROW_INFO_LEN_OFFSET]:
       0);
  }
  else
  {
    data_size= Binary_log_event::ROWS_HEADER_LEN_V1;
  }
  data_size+= no_bytes_in_map(&m_cols);
  data_size+= (uint) (end - buf);

  if (general_type_code == binary_log::UPDATE_ROWS_EVENT)
    data_size+= no_bytes_in_map(&m_cols_ai);

  data_size+= (uint) (m_rows_cur - m_rows_buf);
  return data_size; 
}


#ifndef MYSQL_CLIENT
int Rows_log_event::do_add_row_data(uchar *row_data, size_t length)
{
  /*
    When the table has a primary key, we would probably want, by default, to
    log only the primary key value instead of the entire "before image". This
    would save binlog space. TODO
  */
  DBUG_ENTER("Rows_log_event::do_add_row_data");
  DBUG_PRINT("enter", ("row_data: 0x%lx  length: %lu", (ulong) row_data,
                       (ulong) length));

  /*
    If length is zero, there is nothing to write, so we just
    return. Note that this is not an optimization, since calling
    realloc() with size 0 means free().
   */
  if (length == 0)
  {
    m_row_count++;
    DBUG_RETURN(0);
  }

  DBUG_DUMP("row_data", row_data, min<size_t>(length, 32));

  DBUG_ASSERT(m_rows_buf <= m_rows_cur);
  DBUG_ASSERT(!m_rows_buf || (m_rows_end && m_rows_buf < m_rows_end));
  DBUG_ASSERT(m_rows_cur <= m_rows_end);

  /* The cast will always work since m_rows_cur <= m_rows_end */
  if (static_cast<size_t>(m_rows_end - m_rows_cur) <= length)
  {
    size_t const block_size= 1024;
    ulong cur_size= m_rows_cur - m_rows_buf;
    DBUG_EXECUTE_IF("simulate_too_big_row_case1",
                     cur_size= UINT_MAX32 - (block_size * 10);
                     length= UINT_MAX32 - (block_size * 10););
    DBUG_EXECUTE_IF("simulate_too_big_row_case2",
                     cur_size= UINT_MAX32 - (block_size * 10);
                     length= block_size * 10;);
    DBUG_EXECUTE_IF("simulate_too_big_row_case3",
                     cur_size= block_size * 10;
                     length= UINT_MAX32 - (block_size * 10););
    DBUG_EXECUTE_IF("simulate_too_big_row_case4",
                     cur_size= UINT_MAX32 - (block_size * 10);
                     length= (block_size * 10) - block_size + 1;);
    ulong remaining_space= UINT_MAX32 - cur_size;
    /* Check that the new data fits within remaining space and we can add
       block_size without wrapping.
     */
    if (length > remaining_space ||
        ((length + block_size) > remaining_space))
    {
      sql_print_error("The row data is greater than 4GB, which is too big to "
                      "write to the binary log.");
      DBUG_RETURN(ER_BINLOG_ROW_LOGGING_FAILED);
    }
    const size_t new_alloc= 
        block_size * ((cur_size + length + block_size - 1) / block_size);
    if (new_alloc)
      row.resize(new_alloc);

    /* If the memory moved, we need to move the pointers */
    if (new_alloc && &row[0] != m_rows_buf)
    {
      m_rows_buf= &row[0];
      if (m_rows_buf && m_cols.bitmap)
        is_valid_param= true;
      m_rows_cur= m_rows_buf + cur_size;
    }

    /*
       The end pointer should always be changed to point to the end of
       the allocated memory.
    */
    m_rows_end= m_rows_buf + new_alloc;
  }

  DBUG_ASSERT(m_rows_cur + length <= m_rows_end);
  memcpy(m_rows_cur, row_data, length);
  m_rows_cur+= length;
  m_row_count++;
  DBUG_RETURN(0);
}
#endif

#if !defined(MYSQL_CLIENT) && defined(HAVE_REPLICATION)

/**
  Checks if any of the columns in the given table is
  signaled in the bitmap.

  For each column in the given table checks if it is
  signaled in the bitmap. This is most useful when deciding
  whether a before image (BI) can be used or not for
  searching a row. If no column is signaled, then the
  image cannot be used for searching a record (regardless
  of using position(), index scan or table scan). Here is
  an example:

  MASTER> SET @@binlog_row_image='MINIMAL';
  MASTER> CREATE TABLE t1 (a int, b int, c int, primary key(c));
  SLAVE>  CREATE TABLE t1 (a int, b int);
  MASTER> INSERT INTO t1 VALUES (1,2,3);
  MASTER> UPDATE t1 SET a=2 WHERE b=2;

  For the update statement only the PK (column c) is
  logged in the before image (BI). As such, given that
  the slave has no column c, it will not be able to
  find the row, because BI has no values for the columns
  the slave knows about (column a and b).

  @param table   the table reference on the slave.
  @param cols the bitmap signaling columns available in
                 the BI.

  @return TRUE if BI contains usable colums for searching,
          FALSE otherwise.
*/
static
my_bool is_any_column_signaled_for_table(TABLE *table, MY_BITMAP *cols)
{
  DBUG_ENTER("is_any_column_signaled_for_table");

  for (Field **ptr= table->field ;
       *ptr && ((*ptr)->field_index < cols->n_bits);
       ptr++)
  {
    if (bitmap_is_set(cols, (*ptr)->field_index))
      DBUG_RETURN(TRUE);
  }

  DBUG_RETURN (FALSE);
}

/**
  Checks if the fields in the given key are signaled in
  the bitmap.

  Validates whether the before image is usable for the
  given key. It can be the case that the before image
  does not contain values for the key (eg, master was
  using 'minimal' option for image logging and slave has
  different index structure on the table). Here is an
  example:

  MASTER> SET @@binlog_row_image='MINIMAL';
  MASTER> CREATE TABLE t1 (a int, b int, c int, primary key(c));
  SLAVE> CREATE TABLE t1 (a int, b int, c int, key(a,c));
  MASTER> INSERT INTO t1 VALUES (1,2,3);
  MASTER> UPDATE t1 SET a=2 WHERE b=2;

  When finding the row on the slave, one cannot use the
  index (a,c) to search for the row, because there is only
  data in the before image for column c. This function
  checks the fields needed for a given key and searches
  the bitmap to see if all the fields required are
  signaled.

  @param keyinfo  reference to key.
  @param cols     the bitmap signaling which columns
                  have available data.

  @return TRUE if all fields are signaled in the bitmap
          for the given key, FALSE otherwise.
*/
static
my_bool are_all_columns_signaled_for_key(KEY *keyinfo, MY_BITMAP *cols)
{
  DBUG_ENTER("are_all_columns_signaled_for_key");

  for (uint i=0 ; i < keyinfo->user_defined_key_parts ;i++)
  {
    uint fieldnr= keyinfo->key_part[i].fieldnr - 1;
    if (fieldnr >= cols->n_bits ||
        !bitmap_is_set(cols, fieldnr))
      DBUG_RETURN(FALSE);
  }

  DBUG_RETURN(TRUE);
}

/**
  Searches the table for a given key that can be used
  according to the existing values, ie, columns set
  in the bitmap.

  The caller can specify which type of key to find by
  setting the following flags in the key_type parameter:

    - PRI_KEY_FLAG
      Returns the primary key.

    - UNIQUE_KEY_FLAG
      Returns a unique key (flagged with HA_NOSAME)

    - MULTIPLE_KEY_FLAG
      Returns a key that is not unique (flagged with HA_NOSAME
      and without HA_NULL_PART_KEY) nor PK.

  The above flags can be used together, in which case, the
  search is conducted in the above listed order. Eg, the
  following flag:

    (PRI_KEY_FLAG | UNIQUE_KEY_FLAG | MULTIPLE_KEY_FLAG)

  means that a primary key is returned if it is suitable. If
  not then the unique keys are searched. If no unique key is
  suitable, then the keys are searched. Finally, if no key
  is suitable, MAX_KEY is returned.

  @param table    reference to the table.
  @param bi_cols  a bitmap that filters out columns that should
                  not be considered while searching the key.
                  Columns that should be considered are set.
  @param key_type the type of key to search for.

  @return MAX_KEY if no key, according to the key_type specified
          is suitable. Returns the key otherwise.

*/
static
uint
search_key_in_table(TABLE *table, MY_BITMAP *bi_cols, uint key_type)
{
  DBUG_ENTER("search_key_in_table");

  KEY *keyinfo;
  uint res= MAX_KEY;
  uint key;

  if (key_type & PRI_KEY_FLAG &&
      (table->s->primary_key < MAX_KEY))
  {
    DBUG_PRINT("debug", ("Searching for PK"));
    keyinfo= table->s->key_info + (uint) table->s->primary_key;
    if (are_all_columns_signaled_for_key(keyinfo, bi_cols))
      DBUG_RETURN(table->s->primary_key);
  }

  DBUG_PRINT("debug", ("Unique keys count: %u", table->s->uniques));

  if (key_type & UNIQUE_KEY_FLAG && table->s->uniques)
  {
    DBUG_PRINT("debug", ("Searching for UK"));
    for (key=0,keyinfo= table->key_info ;
         (key < table->s->keys) && (res == MAX_KEY);
         key++,keyinfo++)
    {
      /*
        - Unique keys cannot be disabled, thence we skip the check.
        - Skip unique keys with nullable parts
        - Skip primary keys
      */
      if (!((keyinfo->flags & (HA_NOSAME | HA_NULL_PART_KEY)) == HA_NOSAME) ||
          (key == table->s->primary_key))
        continue;
      res= are_all_columns_signaled_for_key(keyinfo, bi_cols) ?
           key : MAX_KEY;

      if (res < MAX_KEY)
        DBUG_RETURN(res);
    }
    DBUG_PRINT("debug", ("UK has NULLABLE parts or not all columns signaled."));
  }

  if (key_type & MULTIPLE_KEY_FLAG && table->s->keys)
  {
    DBUG_PRINT("debug", ("Searching for K."));
    for (key=0,keyinfo= table->key_info ;
         (key < table->s->keys) && (res == MAX_KEY);
         key++,keyinfo++)
    {
      /*
        - Skip innactive keys
        - Skip unique keys without nullable parts
        - Skip indices that do not support ha_index_next() e.g. full-text
        - Skip primary keys
      */
      if (!(table->s->keys_in_use.is_set(key)) ||
          ((keyinfo->flags & (HA_NOSAME | HA_NULL_PART_KEY)) == HA_NOSAME) ||
          !(table->file->index_flags(key, 0, true) & HA_READ_NEXT) ||
          (key == table->s->primary_key))
        continue;

      res= are_all_columns_signaled_for_key(keyinfo, bi_cols) ?
           key : MAX_KEY;

      if (res < MAX_KEY)
        DBUG_RETURN(res);
    }
    DBUG_PRINT("debug", ("Not all columns signaled for K."));
  }

  DBUG_RETURN(res);
}

void
Rows_log_event::decide_row_lookup_algorithm_and_key()
{

  DBUG_ENTER("decide_row_lookup_algorithm_and_key");

  /*
    Decision table:
    - I  --> Index scan / search
    - T  --> Table scan
    - Hi --> Hash over index
    - Ht --> Hash over the entire table

    |--------------+-----------+------+------+------|
    | Index\Option | I , T , H | I, T | I, H | T, H |
    |--------------+-----------+------+------+------|
    | PK / UK      | I         | I    | I    | Hi   |
    | K            | Hi        | I    | Hi   | Hi   |
    | No Index     | Ht        | T    | Ht   | Ht   |
    |--------------+-----------+------+------+------|

  */

  TABLE *table= this->m_table;
  uint event_type= this->get_general_type_code();
  MY_BITMAP *cols= &this->m_cols;
  this->m_rows_lookup_algorithm= ROW_LOOKUP_NOT_NEEDED;
  this->m_key_index= MAX_KEY;
  this->m_key_info= NULL;

  if (event_type == binary_log::WRITE_ROWS_EVENT)  // row lookup not needed
    DBUG_VOID_RETURN;

  if (!(slave_rows_search_algorithms_options & SLAVE_ROWS_INDEX_SCAN))
    goto TABLE_OR_INDEX_HASH_SCAN;

  /* PK or UK => use LOOKUP_INDEX_SCAN */
  this->m_key_index= search_key_in_table(table, cols, (PRI_KEY_FLAG | UNIQUE_KEY_FLAG));
  if (this->m_key_index != MAX_KEY)
  {
    DBUG_PRINT("info", ("decide_row_lookup_algorithm_and_key: decided - INDEX_SCAN"));
    this->m_rows_lookup_algorithm= ROW_LOOKUP_INDEX_SCAN;
    goto end;
  }

TABLE_OR_INDEX_HASH_SCAN:

  /*
     NOTE: Engines like Blackhole cannot use HASH_SCAN, because
           they do not syncronize reads .
   */
  if (!(slave_rows_search_algorithms_options & SLAVE_ROWS_HASH_SCAN) ||
      (table->file->ha_table_flags() & HA_READ_OUT_OF_SYNC))
    goto TABLE_OR_INDEX_FULL_SCAN;

  /* search for a key to see if we can narrow the lookup domain further. */
  this->m_key_index= search_key_in_table(table, cols, (PRI_KEY_FLAG | UNIQUE_KEY_FLAG | MULTIPLE_KEY_FLAG));
  this->m_rows_lookup_algorithm= ROW_LOOKUP_HASH_SCAN;
  if (m_key_index < MAX_KEY)
    m_distinct_key_spare_buf= (uchar*) thd->alloc(table->key_info[m_key_index].key_length);
  DBUG_PRINT("info", ("decide_row_lookup_algorithm_and_key: decided - HASH_SCAN"));
  goto end;

TABLE_OR_INDEX_FULL_SCAN:

  this->m_key_index= MAX_KEY;

  /* If we can use an index, try to narrow the scan a bit further. */
  if (slave_rows_search_algorithms_options & SLAVE_ROWS_INDEX_SCAN)
    this->m_key_index= search_key_in_table(table, cols, (PRI_KEY_FLAG | UNIQUE_KEY_FLAG | MULTIPLE_KEY_FLAG));

  if (this->m_key_index != MAX_KEY)
  {
    DBUG_PRINT("info", ("decide_row_lookup_algorithm_and_key: decided - INDEX_SCAN"));
    this->m_rows_lookup_algorithm= ROW_LOOKUP_INDEX_SCAN;
  }
  else
  {
    DBUG_PRINT("info", ("decide_row_lookup_algorithm_and_key: decided - TABLE_SCAN"));
    this->m_rows_lookup_algorithm= ROW_LOOKUP_TABLE_SCAN;
  }

end:

  /* m_key_index is ready, set m_key_info now. */
  m_key_info= m_table->key_info + m_key_index;
  /*
    m_key_info will influence key comparison code in HASH_SCAN mode,
    so the m_distinct_keys set should still be empty.
  */
  DBUG_ASSERT(m_distinct_keys.empty());

#ifndef DBUG_OFF
  const char* s= ((m_rows_lookup_algorithm == Rows_log_event::ROW_LOOKUP_TABLE_SCAN) ? "TABLE_SCAN" :
                  ((m_rows_lookup_algorithm == Rows_log_event::ROW_LOOKUP_HASH_SCAN) ? "HASH_SCAN" :
                   "INDEX_SCAN"));

  // only for testing purposes
  slave_rows_last_search_algorithm_used= m_rows_lookup_algorithm;
  DBUG_PRINT("debug", ("Row lookup method: %s", s));
#endif

  DBUG_VOID_RETURN;
}

/*
  Encapsulates the  operations to be done before applying
  row events for update and delete.

  @ret value error code
             0 success
*/
int
Rows_log_event::row_operations_scan_and_key_setup()
{
  int error= 0;
  DBUG_ENTER("Row_log_event::row_operations_scan_and_key_setup");

  /*
     Prepare memory structures for search operations. If
     search is performed:

     1. using hash search => initialize the hash
     2. using key => decide on key to use and allocate mem structures
     3. using table scan => do nothing
   */
  decide_row_lookup_algorithm_and_key();

  switch (m_rows_lookup_algorithm)
  {
  case ROW_LOOKUP_HASH_SCAN:
    {
      if (m_hash.init())
        error= HA_ERR_OUT_OF_MEM;
      goto err;
    }
  case ROW_LOOKUP_INDEX_SCAN:
    {
      DBUG_ASSERT (m_key_index < MAX_KEY);
      // Allocate buffer for key searches
      m_key= (uchar*)my_malloc(key_memory_log_event,
                               MAX_KEY_LENGTH, MYF(MY_WME));
      if (!m_key)
        error= HA_ERR_OUT_OF_MEM;
      goto err;
    }
  case ROW_LOOKUP_TABLE_SCAN:
  default: break;
  }
err:
  DBUG_RETURN(error);
}

/*
  Encapsulates the  operations to be done after applying
  row events for update and delete.

  @ret value error code
             0 success
*/

int
Rows_log_event::row_operations_scan_and_key_teardown(int error)
{
  DBUG_ENTER("Rows_log_event::row_operations_scan_and_key_teardown");

  DBUG_ASSERT(!m_table->file->inited);
  switch (m_rows_lookup_algorithm)
  {
  case ROW_LOOKUP_HASH_SCAN:
    {
      m_hash.deinit(); // we don't need the hash anymore.
      goto err;
    }

  case ROW_LOOKUP_INDEX_SCAN:
    {
      if (m_table->s->keys > 0)
      {
        my_free(m_key); // Free for multi_malloc
        m_key= NULL;
        m_key_index= MAX_KEY;
        m_key_info= NULL;
      }
     goto err;
    }

  case ROW_LOOKUP_TABLE_SCAN:
  default: break;
  }

err:
  m_rows_lookup_algorithm= ROW_LOOKUP_UNDEFINED;
  DBUG_RETURN(error);
}

/*
  Compares table->record[0] and table->record[1]

  Returns TRUE if different.
*/
static bool record_compare(TABLE *table, MY_BITMAP *cols)
{
  DBUG_ENTER("record_compare");

  /*
    Need to set the X bit and the filler bits in both records since
    there are engines that do not set it correctly.

    In addition, since MyISAM checks that one hasn't tampered with the
    record, it is necessary to restore the old bytes into the record
    after doing the comparison.

    TODO[record format ndb]: Remove it once NDB returns correct
    records. Check that the other engines also return correct records.
   */

  DBUG_DUMP("record[0]", table->record[0], table->s->reclength);
  DBUG_DUMP("record[1]", table->record[1], table->s->reclength);

  bool result= false;
  uchar saved_x[2]= {0, 0}, saved_filler[2]= {0, 0};

  if (table->s->null_bytes > 0)
  {
    for (int i = 0 ; i < 2 ; ++i)
    {
      /*
        If we have an X bit then we need to take care of it.
      */
      if (!(table->s->db_options_in_use & HA_OPTION_PACK_RECORD))
      {
        saved_x[i]= table->record[i][0];
        table->record[i][0]|= 1U;
      }

      /*
         If (last_null_bit_pos == 0 && null_bytes > 1), then:

         X bit (if any) + N nullable fields + M Field_bit fields = 8 bits

         Ie, the entire byte is used.
      */
      if (table->s->last_null_bit_pos > 0)
      {
        saved_filler[i]= table->record[i][table->s->null_bytes - 1];
        table->record[i][table->s->null_bytes - 1]|=
          256U - (1U << table->s->last_null_bit_pos);
      }
    }
  }

  /**
    Compare full record only if:
    - there are no blob fields (otherwise we would also need
      to compare blobs contents as well);
    - there are no varchar fields (otherwise we would also need
      to compare varchar contents as well);
    - there are no null fields, otherwise NULLed fields
      contents (i.e., the don't care bytes) may show arbitrary
      values, depending on how each engine handles internally.
    - if all the bitmap is set (both are full rows)
    */
  if ((table->s->blob_fields +
       table->s->varchar_fields +
       table->s->null_fields) == 0 &&
      bitmap_is_set_all(cols))
  {
    result= cmp_record(table,record[1]);
  }

  /*
    Fallback to field-by-field comparison:
    1. start by checking if the field is signaled:
    2. if it is, first compare the null bit if the field is nullable
    3. then compare the contents of the field, if it is not
       set to null
   */
  else
  {
    for (Field **ptr=table->field ;
         *ptr && ((*ptr)->field_index < cols->n_bits) && !result;
         ptr++)
    {
      Field *field= *ptr;
      if (bitmap_is_set(cols, field->field_index))
      {
        /* compare null bit */
        if (field->is_null() != field->is_null_in_record(table->record[1]))
          result= true;

        /* compare content, only if fields are not set to NULL */
        else if (!field->is_null())
          result= field->cmp_binary_offset(table->s->rec_buff_length);
      }
    }
  }

  /*
    Restore the saved bytes.

    TODO[record format ndb]: Remove this code once NDB returns the
    correct record format.
  */
  if (table->s->null_bytes > 0)
  {
    for (int i = 0 ; i < 2 ; ++i)
    {
      if (!(table->s->db_options_in_use & HA_OPTION_PACK_RECORD))
        table->record[i][0]= saved_x[i];

      if (table->s->last_null_bit_pos)
        table->record[i][table->s->null_bytes - 1]= saved_filler[i];
    }
  }

  DBUG_RETURN(result);
}

void Rows_log_event::do_post_row_operations(Relay_log_info const *rli, int error)
{

  /*
    If m_curr_row_end  was not set during event execution (e.g., because
    of errors) we can't proceed to the next row. If the error is transient
    (i.e., error==0 at this point) we must call unpack_current_row() to set
    m_curr_row_end.
  */

  DBUG_PRINT("info", ("curr_row: 0x%lu; curr_row_end: 0x%lu; rows_end: 0x%lu",
                      (ulong) m_curr_row, (ulong) m_curr_row_end, (ulong) m_rows_end));

  if (!m_curr_row_end && !error)
  {
    error= unpack_current_row(rli, &m_cols);
  }

  // at this moment m_curr_row_end should be set
  DBUG_ASSERT(error || m_curr_row_end != NULL);
  DBUG_ASSERT(error || m_curr_row <= m_curr_row_end);
  DBUG_ASSERT(error || m_curr_row_end <= m_rows_end);

  m_curr_row= m_curr_row_end;

  if (error == 0 && !m_table->file->has_transactions())
  {
    thd->get_transaction()->set_unsafe_rollback_flags(Transaction_ctx::SESSION,
                                                      TRUE);
    thd->get_transaction()->set_unsafe_rollback_flags(Transaction_ctx::STMT,
                                                      TRUE);
  }
}

int Rows_log_event::handle_idempotent_and_ignored_errors(Relay_log_info const *rli, int *err)
{
  int error= *err;
  if (error)
  {
    int actual_error= convert_handler_error(error, thd, m_table);
    bool idempotent_error= (idempotent_error_code(error) &&
                           (rbr_exec_mode == RBR_EXEC_MODE_IDEMPOTENT));
    bool ignored_error= (idempotent_error == 0 ?
                         ignored_error_code(actual_error) : 0);

    if (idempotent_error || ignored_error)
    {
      loglevel ll;
      if (idempotent_error)
        ll= WARNING_LEVEL;
      else
        ll= INFORMATION_LEVEL;
      slave_rows_error_report(ll, error, rli, thd, m_table,
                              get_type_str(),
                              const_cast<Relay_log_info*>(rli)->get_rpl_log_name(),
                              (ulong) common_header->log_pos);
      thd->get_stmt_da()->reset_condition_info(thd);
      clear_all_errors(thd, const_cast<Relay_log_info*>(rli));
      *err= 0;
      if (idempotent_error == 0)
        return ignored_error;
    }
  }

  return *err;
}

int Rows_log_event::do_apply_row(Relay_log_info const *rli)
{
  DBUG_ENTER("Rows_log_event::do_apply_row");

  int error= 0;

  /* in_use can have been set to NULL in close_tables_for_reopen */
  THD* old_thd= m_table->in_use;
  if (!m_table->in_use)
    m_table->in_use= thd;

  error= do_exec_row(rli);

  if(error)
  {
    DBUG_PRINT("info", ("error: %s", HA_ERR(error)));
    DBUG_ASSERT(error != HA_ERR_RECORD_DELETED);
  }

  m_table->in_use = old_thd;

  DBUG_RETURN(error);
}

/**
   Does the cleanup
     -  closes the index if opened by open_record_scan
     -  closes the table if opened for scanning.
*/
int
Rows_log_event::close_record_scan()
{
  DBUG_ENTER("Rows_log_event::close_record_scan");
  int error= 0;

  // if there is something to actually close
  if (m_key_index < MAX_KEY)
  {
    if (m_table->file->inited)
      error= m_table->file->ha_index_end();
  }
  else if (m_table->file->inited)
    error= m_table->file->ha_rnd_end();

  DBUG_RETURN(error);
}

/**
  Fetches next row. If it is a HASH_SCAN over an index, it populates
  table->record[0] with the next row corresponding to the index. If
  the indexes are in non-contigous ranges it fetches record corresponding
  to the key value in the next range.

  @parms: bool first_read : signifying if this is the first time we are reading a row
          over an index.
  @return_value: -  error code when there are no more reeords to be fetched or some other
                    error occured,
                 -  0 otherwise.
*/
int
Rows_log_event::next_record_scan(bool first_read)
{
  DBUG_ENTER("Rows_log_event::next_record_scan");
  DBUG_ASSERT(m_table->file->inited);
  TABLE *table= m_table;
  int error= 0;

  if (m_key_index >= MAX_KEY)
    error= table->file->ha_rnd_next(table->record[0]);
  else
  {
    /*
      We need to set the null bytes to ensure that the filler bit are
      all set when returning.  There are storage engines that just set
      the necessary bits on the bytes and don't set the filler bits
      correctly.
    */
    if (table->s->null_bytes > 0)
      table->record[0][table->s->null_bytes - 1]|=
        256U - (1U << table->s->last_null_bit_pos);

    if (!first_read)
    {
      /*
        if we fail to fetch next record corresponding to an index value, we
        move to the next key value. If we are out of key values as well an error
        will be returned.
       */
      error= table->file->ha_index_next(table->record[0]);
      if(m_rows_lookup_algorithm == ROW_LOOKUP_HASH_SCAN)
        /*
          if we are out of rows for this particular key value
          or we have jumped to the next key value, we reposition the
          marker according to the next key value that we have in the
          list.
         */
        if ((error) ||
            (key_cmp(m_key_info->key_part, m_key, m_key_info->key_length) != 0))
        {
          if (m_itr != m_distinct_keys.end())
          {
            m_key= *m_itr;
            m_itr++;
            first_read= true;
          }
          else
            error= HA_ERR_KEY_NOT_FOUND;
        }
    }

    if (first_read)
      if ((error= table->file->ha_index_read_map(table->record[0], m_key,
                                                 HA_WHOLE_KEY,
                                                 HA_READ_KEY_EXACT)))
      {
        DBUG_PRINT("info",("no record matching the key found in the table"));
        if (error == HA_ERR_RECORD_DELETED)
          error= HA_ERR_KEY_NOT_FOUND;
      }
  }

  DBUG_RETURN(error);
}

/**
  Initializes scanning of rows. Opens an index and initializes an iterator
  over a list of distinct keys (m_distinct_keys) if it is a HASH_SCAN
  over an index or the table if its a HASH_SCAN over the table.
*/
int
Rows_log_event::open_record_scan()
{
  int error= 0;
  TABLE *table= m_table;
  DBUG_ENTER("Rows_log_event::open_record_scan");

  if (m_key_index < MAX_KEY )
  {
    if(m_rows_lookup_algorithm == ROW_LOOKUP_HASH_SCAN)
    {
      /* initialize the iterator over the list of distinct keys that we have */
      m_itr= m_distinct_keys.begin();

      /* get the first element from the list of keys and increment the
         iterator
       */
      m_key= *m_itr;
      m_itr++;
    }
    else {
      /* this is an INDEX_SCAN we need to store the key in m_key */
      DBUG_ASSERT((m_rows_lookup_algorithm == ROW_LOOKUP_INDEX_SCAN) && m_key);
      key_copy(m_key, m_table->record[0], m_key_info, 0);
    }

    /*
      Save copy of the record in table->record[1]. It might be needed
      later if linear search is used to find exact match.
     */
    store_record(table,record[1]);

    DBUG_PRINT("info",("locating record using a key (index_read)"));

    /* The m_key_index'th key is active and usable: search the table using the index */
    if (!table->file->inited && (error= table->file->ha_index_init(m_key_index, FALSE)))
    {
      DBUG_PRINT("info",("ha_index_init returns error %d",error));
      goto end;
    }

    DBUG_DUMP("key data", m_key, m_key_info->key_length);
  }
  else
  {
    if ((error= table->file->ha_rnd_init(1)))
    {
      DBUG_PRINT("info",("error initializing table scan"
          " (ha_rnd_init returns %d)",error));
      table->file->print_error(error, MYF(0));
    }
  }

end:
  DBUG_RETURN(error);
}

/**
  Populates the m_distinct_keys with unique keys to be modified
  during HASH_SCAN over keys.
  @return_value -0 success
                -Err_code
*/
int
Rows_log_event::add_key_to_distinct_keyset()
{
  int error= 0;
  DBUG_ENTER("Rows_log_event::add_key_to_distinct_keyset");
  DBUG_ASSERT(m_key_index < MAX_KEY);
  key_copy(m_distinct_key_spare_buf, m_table->record[0], m_key_info, 0);
  std::pair<std::set<uchar *, Key_compare>::iterator,bool> ret=
    m_distinct_keys.insert(m_distinct_key_spare_buf);
  if (ret.second)
  {
    /* Insert is successful, so allocate a new buffer for next key */
    m_distinct_key_spare_buf= (uchar*) thd->alloc(m_key_info->key_length);
    if (!m_distinct_key_spare_buf)
    {
      error= HA_ERR_OUT_OF_MEM;
      goto err;
    }
  }

err:
  DBUG_RETURN(error);
}


int Rows_log_event::do_index_scan_and_update(Relay_log_info const *rli)
{
  DBUG_ENTER("Rows_log_event::do_index_scan_and_update");
  DBUG_ASSERT(m_table && m_table->in_use != NULL);

  int error= 0;
  const uchar *saved_m_curr_row= m_curr_row;

  /*
    rpl_row_tabledefs.test specifies that
    if the extra field on the slave does not have a default value
    and this is okay with Delete or Update events.
    Todo: fix wl3228 hld that requires defaults for all types of events
  */

  prepare_record(m_table, &m_cols, FALSE);
  if ((error= unpack_current_row(rli, &m_cols)))
    goto end;

  // Temporary fix to find out why it fails [/Matz]
  memcpy(m_table->read_set->bitmap, m_cols.bitmap, (m_table->read_set->n_bits + 7) / 8);

  /*
    Trying to do an index scan without a usable key
    This is a valid state because we allow the user
    to set Slave_rows_search_algorithm= 'INDEX_SCAN'.

    Therefore on tables with no indexes we will end
    up here.
   */
  if (m_key_index >= MAX_KEY)
  {
    error= HA_ERR_END_OF_FILE;
    goto end;
  }

#ifndef DBUG_OFF
  DBUG_PRINT("info",("looking for the following record"));
  DBUG_DUMP("record[0]", m_table->record[0], m_table->s->reclength);
#endif

  if (m_key_index != m_table->s->primary_key)
    /* we dont have a PK, or PK is not usable */
    goto INDEX_SCAN;

  if ((m_table->file->ha_table_flags() & HA_READ_BEFORE_WRITE_REMOVAL))
  {
    /*
      Read removal is possible since the engine supports write without
      previous read using full primary key
    */
    DBUG_PRINT("info", ("using read before write removal"));
    DBUG_ASSERT(m_key_index == m_table->s->primary_key);

    /*
      Tell the handler to ignore if key exists or not, since it's
      not yet known if the key does exist(when using rbwr)
    */
    m_table->file->extra(HA_EXTRA_IGNORE_NO_KEY);

    goto end;
  }

  if ((m_table->file->ha_table_flags() & HA_PRIMARY_KEY_REQUIRED_FOR_POSITION))
  {
    /*
      Use a more efficient method to fetch the record given by
      table->record[0] if the engine allows it.  We first compute a
      row reference using the position() member function (it will be
      stored in table->file->ref) and then use rnd_pos() to position
      the "cursor" (i.e., record[0] in this case) at the correct row.

      TODO: Check that the correct record has been fetched by
      comparing it with the original record. Take into account that the
      record on the master and slave can be of different
      length. Something along these lines should work:

      ADD>>>  store_record(table,record[1]);
              int error= table->file->rnd_pos(table->record[0], table->file->ref);
      ADD>>>  DBUG_ASSERT(memcmp(table->record[1], table->record[0],
                                 table->s->reclength) == 0);

    */

    DBUG_PRINT("info",("locating record using primary key (position)"));
    if (m_table->file->inited && (error= m_table->file->ha_index_end()))
      goto end;

    if ((error= m_table->file->ha_rnd_init(FALSE)))
      goto end;

    error= m_table->file->rnd_pos_by_record(m_table->record[0]);

    m_table->file->ha_rnd_end();
    if (error)
    {
      DBUG_PRINT("info",("rnd_pos returns error %d",error));
      if (error == HA_ERR_RECORD_DELETED)
        error= HA_ERR_KEY_NOT_FOUND;
    }

    goto end;
  }

  // We can't use position() - try other methods.

INDEX_SCAN:

  /* Use the m_key_index'th key */

  if ((error= open_record_scan()))
    goto end;

  error= next_record_scan(true);
  if (error)
  {
    DBUG_PRINT("info",("no record matching the key found in the table"));
    if (error == HA_ERR_RECORD_DELETED)
      error= HA_ERR_KEY_NOT_FOUND;
    goto end;
  }


  DBUG_PRINT("info",("found first matching record"));
  DBUG_DUMP("record[0]", m_table->record[0], m_table->s->reclength);
  /*
    Below is a minor "optimization".  If the key (i.e., key number
    0) has the HA_NOSAME flag set, we know that we have found the
    correct record (since there can be no duplicates); otherwise, we
    have to compare the record with the one found to see if it is
    the correct one.

    CAVEAT! This behaviour is essential for the replication of,
    e.g., the mysql.proc table since the correct record *shall* be
    found using the primary key *only*.  There shall be no
    comparison of non-PK columns to decide if the correct record is
    found.  I can see no scenario where it would be incorrect to
    chose the row to change only using a PK or an UNNI.
  */
  if (m_key_info->flags & HA_NOSAME || m_key_index == m_table->s->primary_key)
  {
    /* Unique does not have non nullable part */
    if (!(m_key_info->flags & (HA_NULL_PART_KEY)))
      goto end;  // record found
    else
    {
      /*
        Unique has nullable part. We need to check if there is any field in the
        BI image that is null and part of UNNI.
      */
      bool null_found= FALSE;
      for (uint i=0; i < m_key_info->user_defined_key_parts && !null_found; i++)
      {
        uint fieldnr= m_key_info->key_part[i].fieldnr - 1;
        Field **f= m_table->field+fieldnr;
        null_found= (*f)->is_null();
      }

      if (!null_found)
        goto end;           // record found

      /* else fall through to index scan */
    }
  }

  /*
    In case key is not unique, we still have to iterate over records found
    and find the one which is identical to the row given. A copy of the
    record we are looking for is stored in record[1].
   */
  DBUG_PRINT("info",("non-unique index, scanning it to find matching record"));

  while (record_compare(m_table, &m_cols))
  {
    while((error= next_record_scan(false)))
    {
      /* We just skip records that has already been deleted */
      if (error == HA_ERR_RECORD_DELETED)
        continue;
      DBUG_PRINT("info",("no record matching the given row found"));
      goto end;
    }
  }

end:

  DBUG_ASSERT(error != HA_ERR_RECORD_DELETED);

  if (error && error != HA_ERR_RECORD_DELETED)
    m_table->file->print_error(error, MYF(0));
  else
    error= do_apply_row(rli);

  if (!error)
    error= close_record_scan();  
  else
    /* 
      we are already with errors. Keep the error code and 
      try to close the scan anyway.
    */
    (void) close_record_scan(); 

  if ((get_general_type_code() == binary_log::UPDATE_ROWS_EVENT) &&
      (saved_m_curr_row == m_curr_row))
  {
    /* we need to unpack the AI so that positions get updated */
    m_curr_row= m_curr_row_end;
    unpack_current_row(rli, &m_cols);
  }
  m_table->default_column_bitmaps();
  DBUG_RETURN(error);

}

int Rows_log_event::do_hash_row(Relay_log_info const *rli)
{
  DBUG_ENTER("Rows_log_event::do_hash_row");
  DBUG_ASSERT(m_table && m_table->in_use != NULL);
  int error= 0;

  /* create an empty entry to add to the hash table */
  HASH_ROW_ENTRY* entry= m_hash.make_entry();

  /* Prepare the record, unpack and save positions. */
  entry->positions->bi_start= m_curr_row;        // save the bi start pos
  prepare_record(m_table, &m_cols, false);
  if ((error= unpack_current_row(rli, &m_cols)))
    goto end;
  entry->positions->bi_ends= m_curr_row_end;    // save the bi end pos

  /*
    Now that m_table->record[0] is filled in, we can add the entry
    to the hash table. Note that the put operation calculates the
    key based on record[0] contents (including BLOB fields).
   */
  m_hash.put(m_table, &m_cols, entry);

  if (m_key_index < MAX_KEY)
    add_key_to_distinct_keyset();

  /*
    We need to unpack the AI to advance the positions, so we
    know when we have reached m_rows_end and that we do not
    unpack the AI in the next iteration as if it was a BI.
  */
  if (get_general_type_code() == binary_log::UPDATE_ROWS_EVENT)
  {
    /* Save a copy of the BI. */
    store_record(m_table, record[1]);

     /*
      This is the situation after hashing the BI:

      ===|=== before image ====|=== after image ===|===
         ^                     ^
         m_curr_row            m_curr_row_end
    */

    /* Set the position to the start of the record to be unpacked. */
    m_curr_row= m_curr_row_end;

    /* We shouldn't need this, but lets not leave loose ends */
    prepare_record(m_table, &m_cols, false);
    error= unpack_current_row(rli, &m_cols_ai);

    /*
      This is the situation after unpacking the AI:

      ===|=== before image ====|=== after image ===|===
                               ^                   ^
                               m_curr_row          m_curr_row_end
    */

    /* Restore back the copy of the BI. */
    restore_record(m_table, record[1]);
  }

end:
  DBUG_RETURN(error);
}

int Rows_log_event::do_scan_and_update(Relay_log_info const *rli)
{
  DBUG_ENTER("Rows_log_event::do_scan_and_update");
  DBUG_ASSERT(m_table && m_table->in_use != NULL);
  DBUG_ASSERT(m_hash.is_empty() == false);
  TABLE *table= m_table;
  int error= 0;
  const uchar *saved_last_m_curr_row= NULL;
  const uchar *saved_last_m_curr_row_end= NULL;
  /* create an empty entry to add to the hash table */
  HASH_ROW_ENTRY* entry= NULL;
  int idempotent_errors= 0;
  int i= 0;

  saved_last_m_curr_row=m_curr_row;
  saved_last_m_curr_row_end=m_curr_row_end;

  DBUG_PRINT("info",("Hash was populated with %d records!", m_hash.size()));

  /* open table or index depending on whether we have set m_key_index or not. */
  if ((error= open_record_scan()))
    goto err;

  /*
     Scan the table only once and compare against entries in hash.
     When a match is found, apply the changes.
   */
  do
  {
    /* get the next record from the table */
    error= next_record_scan(i == 0);
    i++;

    if(error)
      DBUG_PRINT("info", ("error: %s", HA_ERR(error)));
    switch (error) {
      case 0:
      {
        entry= m_hash.get(table, &m_cols);
        store_record(table, record[1]);

        /**
           If there are collisions we need to be sure that this is
           indeed the record we want.  Loop through all records for
           the given key and explicitly compare them against the
           record we got from the storage engine.
         */
        while(entry)
        {
          m_curr_row= entry->positions->bi_start;
          m_curr_row_end= entry->positions->bi_ends;

          prepare_record(table, &m_cols, false);
          if ((error= unpack_current_row(rli, &m_cols)))
            goto close_table;

          if (record_compare(table, &m_cols))
            m_hash.next(&entry);
          else
            break;   // we found a match
        }

        /**
           We found the entry we needed, just apply the changes.
         */
        if (entry)
        {
          // just to be safe, copy the record from the SE to table->record[0]
          restore_record(table, record[1]);

          /**
             At this point, both table->record[0] and
             table->record[1] have the SE row that matched the one
             in the hash table.

             Thence if this is a DELETE we wouldn't need to mess
             around with positions anymore, but since this can be an
             update, we need to provide positions so that AI is
             unpacked correctly to table->record[0] in UPDATE
             implementation of do_exec_row().
          */
          m_curr_row= entry->positions->bi_start;
          m_curr_row_end= entry->positions->bi_ends;

          /* we don't need this entry anymore, just delete it */
          if ((error= m_hash.del(entry)))
            goto err;

          if ((error= do_apply_row(rli)))
          {
            if (handle_idempotent_and_ignored_errors(rli, &error))
              goto close_table;

            do_post_row_operations(rli, error);
          }
        }
      }
      break;

      case HA_ERR_RECORD_DELETED:
        // get next
        continue;

      case HA_ERR_KEY_NOT_FOUND:
        /* If the slave exec mode is idempotent or the error is
            skipped error, then don't break */
        if (handle_idempotent_and_ignored_errors(rli, &error))
          goto close_table;
        idempotent_errors++;
        continue;

      case HA_ERR_END_OF_FILE:
      default:
        // exception (hash is not empty and we have reached EOF or
        // other error happened)
        goto close_table;
    }
  }
  /**
    if the rbr_exec_mode is set to Idempotent, we cannot expect the hash to
    be empty. In such cases we count the number of idempotent errors and check
    if it is equal to or greater than the number of rows left in the hash.
   */
  while (((idempotent_errors < m_hash.size()) && !m_hash.is_empty()) &&
         (!error || (error == HA_ERR_RECORD_DELETED)));

close_table:
  if (error == HA_ERR_RECORD_DELETED)
    error= 0;

  if (error)
  {
    table->file->print_error(error, MYF(0));
    DBUG_PRINT("info", ("Failed to get next record"
                        " (ha_rnd_next returns %d)",error));
    /*
      we are already with errors. Keep the error code and
      try to close the scan anyway.
    */
    (void) close_record_scan();
  }
  else
    error= close_record_scan();

  DBUG_ASSERT((m_hash.is_empty() && !error) ||
              (!m_hash.is_empty() &&
               ((error) || (idempotent_errors >= m_hash.size()))));

err:

  if ((m_hash.is_empty() && !error) || (idempotent_errors >= m_hash.size()))
  {
    /**
       Reset the last positions, because the positions are lost while
       handling entries in the hash.
     */
    m_curr_row= saved_last_m_curr_row;
    m_curr_row_end= saved_last_m_curr_row_end;
  }

  DBUG_RETURN(error);
}

int Rows_log_event::do_hash_scan_and_update(Relay_log_info const *rli)
{
  DBUG_ENTER("Rows_log_event::do_hash_scan_and_update");
  DBUG_ASSERT(m_table && m_table->in_use != NULL);

  // HASHING PART

  /* unpack the BI (and AI, if it exists) and add it to the hash map. */
  if (int error= this->do_hash_row(rli))
    DBUG_RETURN(error);

  /* We have not yet hashed all rows in the buffer. Do not proceed to the SCAN part. */
  if (m_curr_row_end < m_rows_end)
    DBUG_RETURN (0);

  DBUG_PRINT("info",("Hash was populated with %d records!", m_hash.size()));
  DBUG_ASSERT(m_curr_row_end == m_rows_end);

  // SCANNING & UPDATE PART

  DBUG_RETURN(this->do_scan_and_update(rli));
}

int Rows_log_event::do_table_scan_and_update(Relay_log_info const *rli)
{
  int error= 0;
  const uchar* saved_m_curr_row= m_curr_row;
  TABLE* table= m_table;

  DBUG_ENTER("Rows_log_event::do_table_scan_and_update");
  DBUG_ASSERT(m_curr_row != m_rows_end);
  DBUG_PRINT("info",("locating record using table scan (ha_rnd_next)"));

  saved_m_curr_row= m_curr_row;

  /** unpack the before image */
  prepare_record(table, &m_cols, FALSE);
  if (!(error= unpack_current_row(rli, &m_cols)))
  {
    // Temporary fix to find out why it fails [/Matz]
    memcpy(m_table->read_set->bitmap, m_cols.bitmap, (m_table->read_set->n_bits + 7) / 8);

    /** save a copy so that we can compare against it later */
    store_record(m_table, record[1]);

    int restart_count= 0; // Number of times scanning has restarted from top

    if ((error= m_table->file->ha_rnd_init(1)))
    {
      DBUG_PRINT("info",("error initializing table scan"
                         " (ha_rnd_init returns %d)",error));
      goto end;
    }

    /* Continue until we find the right record or have made a full loop */
    do
    {
  restart_ha_rnd_next:
      error= m_table->file->ha_rnd_next(m_table->record[0]);
      if (error)
        DBUG_PRINT("info", ("error: %s", HA_ERR(error)));
      switch (error) {
      case HA_ERR_END_OF_FILE:
        // restart scan from top
        if (++restart_count < 2)
        {
          if ((error= m_table->file->ha_rnd_init(1)))
            goto end;
          goto restart_ha_rnd_next;
        }
        break;

      case HA_ERR_RECORD_DELETED:
        // fetch next
        goto restart_ha_rnd_next;
      case 0:
        // we're good, check if record matches
        break;

      default:
        // exception
        goto end;
      }
    }
    while (restart_count < 2 && record_compare(m_table, &m_cols));
  }

end:

  DBUG_ASSERT(error != HA_ERR_RECORD_DELETED);

  /* either we report error or apply the changes */
  if (error && error != HA_ERR_RECORD_DELETED)
  {
    DBUG_PRINT("info", ("Failed to get next record"
                        " (ha_rnd_next returns %d)",error));
    m_table->file->print_error(error, MYF(0));
  }
  else
    error= do_apply_row(rli);


  if (!error)
    error= close_record_scan();  
  else
    /* 
      we are already with errors. Keep the error code and 
      try to close the scan anyway.
    */
    (void) close_record_scan(); 

  if ((get_general_type_code() == binary_log::UPDATE_ROWS_EVENT) &&
      (saved_m_curr_row == m_curr_row)) // we need to unpack the AI
  {
    m_curr_row= m_curr_row_end;
    unpack_current_row(rli, &m_cols);
  }

  table->default_column_bitmaps();
  DBUG_RETURN(error);
}

int Rows_log_event::do_apply_event(Relay_log_info const *rli)
{
  DBUG_ENTER("Rows_log_event::do_apply_event(Relay_log_info*)");
  int error= 0;

  /*
    'thd' has been set by exec_relay_log_event(), just before calling
    do_apply_event(). We still check here to prevent future coding
    errors.
  */
  DBUG_ASSERT(rli->info_thd == thd);

  /*
    If there is no locks taken, this is the first binrow event seen
    after the table map events.  We should then lock all the tables
    used in the transaction and proceed with execution of the actual
    event.
  */
  if (!thd->lock)
  {
    /*
      Lock_tables() reads the contents of thd->lex, so they must be
      initialized.

      We also call the mysql_reset_thd_for_next_command(), since this
      is the logical start of the next "statement". Note that this
      call might reset the value of current_stmt_binlog_format, so
      we need to do any changes to that value after this function.
    */
    lex_start(thd);
    mysql_reset_thd_for_next_command(thd);

    enum_gtid_statement_status state= gtid_pre_statement_checks(thd);
    if (state == GTID_STATEMENT_CANCEL)
    {
      uint error= thd->get_stmt_da()->mysql_errno();
      DBUG_ASSERT(error != 0);
      rli->report(ERROR_LEVEL, error,
                  "Error executing row event: '%s'",
                  thd->get_stmt_da()->message_text());
      thd->is_slave_error= 1;
      DBUG_RETURN(-1);
    }
    else if (state == GTID_STATEMENT_SKIP)
      DBUG_RETURN(0);

    /*
      The current statement is just about to begin and 
      has not yet modified anything. Note, all.modified is reset
      by mysql_reset_thd_for_next_command.
    */
    thd->get_transaction()->reset_unsafe_rollback_flags(Transaction_ctx::STMT);
    /*
      This is a row injection, so we flag the "statement" as
      such. Note that this code is called both when the slave does row
      injections and when the BINLOG statement is used to do row
      injections.
    */
    thd->lex->set_stmt_row_injection();

    /*
      There are a few flags that are replicated with each row event.
      Make sure to set/clear them before executing the main body of
      the event.
    */
    if (get_flags(NO_FOREIGN_KEY_CHECKS_F))
      thd->variables.option_bits|= OPTION_NO_FOREIGN_KEY_CHECKS;
    else
      thd->variables.option_bits&= ~OPTION_NO_FOREIGN_KEY_CHECKS;

    if (get_flags(RELAXED_UNIQUE_CHECKS_F))
      thd->variables.option_bits|= OPTION_RELAXED_UNIQUE_CHECKS;
    else
      thd->variables.option_bits&= ~OPTION_RELAXED_UNIQUE_CHECKS;

    thd->binlog_row_event_extra_data = m_extra_row_data;

    /* A small test to verify that objects have consistent types */
    DBUG_ASSERT(sizeof(thd->variables.option_bits) == sizeof(OPTION_RELAXED_UNIQUE_CHECKS));

    if (open_and_lock_tables(thd, rli->tables_to_lock, FALSE, 0))
    {
      uint actual_error= thd->get_stmt_da()->mysql_errno();
      if (thd->is_slave_error || thd->is_fatal_error)
      {
        /*
          Error reporting borrowed from Query_log_event with many excessive
          simplifications. 
          We should not honour --slave-skip-errors at this point as we are
          having severe errors which should not be skiped.
        */
        rli->report(ERROR_LEVEL, actual_error,
                    "Error executing row event: '%s'",
                    (actual_error ? thd->get_stmt_da()->message_text() :
                     "unexpected success or fatal error"));
        thd->is_slave_error= 1;
      }
      const_cast<Relay_log_info*>(rli)->slave_close_thread_tables(thd);
      DBUG_RETURN(actual_error);
    }

    /*
      When the open and locking succeeded, we check all tables to
      ensure that they still have the correct type.

      We can use a down cast here since we know that every table added
      to the tables_to_lock is a RPL_TABLE_LIST.
    */

    {
      DBUG_PRINT("debug", ("Checking compability of tables to lock - tables_to_lock: %p",
                           rli->tables_to_lock));

      /**
        When using RBR and MyISAM MERGE tables the base tables that make
        up the MERGE table can be appended to the list of tables to lock.
  
        Thus, we just check compatibility for those that tables that have
        a correspondent table map event (ie, those that are actually going
        to be accessed while applying the event). That's why the loop stops
        at rli->tables_to_lock_count .

        NOTE: The base tables are added here are removed when 
              close_thread_tables is called.
       */
      RPL_TABLE_LIST *ptr= rli->tables_to_lock;
      for (uint i= 0 ; ptr && (i < rli->tables_to_lock_count);
           ptr= static_cast<RPL_TABLE_LIST*>(ptr->next_global), i++)
      {
        DBUG_ASSERT(ptr->m_tabledef_valid);
        TABLE *conv_table;
        if (!ptr->m_tabledef.compatible_with(thd, const_cast<Relay_log_info*>(rli),
                                             ptr->table, &conv_table))
        {
          DBUG_PRINT("debug", ("Table: %s.%s is not compatible with master",
                               ptr->table->s->db.str,
                               ptr->table->s->table_name.str));
          /*
            We should not honour --slave-skip-errors at this point as we are
            having severe errors which should not be skiped.
          */
          thd->is_slave_error= 1;
          const_cast<Relay_log_info*>(rli)->slave_close_thread_tables(thd);
          DBUG_RETURN(ERR_BAD_TABLE_DEF);
        }
        DBUG_PRINT("debug", ("Table: %s.%s is compatible with master"
                             " - conv_table: %p",
                             ptr->table->s->db.str,
                             ptr->table->s->table_name.str, conv_table));
        ptr->m_conv_table= conv_table;
      }
    }

    /*
      ... and then we add all the tables to the table map and but keep
      them in the tables to lock list.

      We also invalidate the query cache for all the tables, since
      they will now be changed.

      TODO [/Matz]: Maybe the query cache should not be invalidated
      here? It might be that a table is not changed, even though it
      was locked for the statement.  We do know that each
      Rows_log_event contain at least one row, so after processing one
      Rows_log_event, we can invalidate the query cache for the
      associated table.
     */
    TABLE_LIST *ptr= rli->tables_to_lock;
    for (uint i=0 ;  ptr && (i < rli->tables_to_lock_count); ptr= ptr->next_global, i++)
      const_cast<Relay_log_info*>(rli)->m_table_map.set_table(ptr->table_id, ptr->table);

    query_cache.invalidate_locked_for_write(rli->tables_to_lock);
  }

  TABLE* 
    table= 
    m_table= const_cast<Relay_log_info*>(rli)->m_table_map.get_table(m_table_id);

  DBUG_PRINT("debug", ("m_table: 0x%lx, m_table_id: %llu", (ulong) m_table,
                       m_table_id.id()));

  /*
    A row event comprising of a P_S table
    - should not be replicated (i.e executed) by the slave SQL thread.
    - should not be executed by the client in the  form BINLOG '...' stmts.
  */
  if (table && table->s->table_category == TABLE_CATEGORY_PERFORMANCE)
    table= NULL;

  if (table)
  {
    /*
      table == NULL means that this table should not be replicated
      (this was set up by Table_map_log_event::do_apply_event()
      which tested replicate-* rules).
    */

    /*
      It's not needed to set_time() but
      1) it continues the property that "Time" in SHOW PROCESSLIST shows how
      much slave is behind
      2) it will be needed when we allow replication from a table with no
      TIMESTAMP column to a table with one.
      So we call set_time(), like in SBR. Presently it changes nothing.
    */
    thd->set_time(&(common_header->when));

    thd->binlog_row_event_extra_data = m_extra_row_data;

    /*
      Now we are in a statement and will stay in a statement until we
      see a STMT_END_F.

      We set this flag here, before actually applying any rows, in
      case the SQL thread is stopped and we need to detect that we're
      inside a statement and halting abruptly might cause problems
      when restarting.
     */
    const_cast<Relay_log_info*>(rli)->set_flag(Relay_log_info::IN_STMT);

     if ( m_width == table->s->fields && bitmap_is_set_all(&m_cols))
      set_flags(COMPLETE_ROWS_F);

    /*
      Set tables write and read sets.

      Read_set contains all slave columns (in case we are going to fetch
      a complete record from slave)

      Write_set equals the m_cols bitmap sent from master but it can be
      longer if slave has extra columns.
     */

    DBUG_PRINT_BITSET("debug", "Setting table's read_set from: %s", &m_cols);

    bitmap_set_all(table->read_set);
    if (get_general_type_code() == binary_log::DELETE_ROWS_EVENT ||
        get_general_type_code() == binary_log::UPDATE_ROWS_EVENT)
        bitmap_intersect(table->read_set,&m_cols);

    bitmap_set_all(table->write_set);

    /* WRITE ROWS EVENTS store the bitmap in m_cols instead of m_cols_ai */
    MY_BITMAP *after_image= ((get_general_type_code() == binary_log::UPDATE_ROWS_EVENT) ?
                             &m_cols_ai : &m_cols);
    bitmap_intersect(table->write_set, after_image);

    if (thd->slave_thread) // set the mode for slave
      this->rbr_exec_mode= slave_exec_mode_options;
    else //set the mode for user thread
      this->rbr_exec_mode= thd->variables.rbr_exec_mode_options;

    // Do event specific preparations
    error= do_before_row_operations(rli);

    /*
      Bug#56662 Assertion failed: next_insert_id == 0, file handler.cc
      Don't allow generation of auto_increment value when processing
      rows event by setting 'MODE_NO_AUTO_VALUE_ON_ZERO'. The exception
      to this rule happens when the auto_inc column exists on some
      extra columns on the slave. In that case, do not force
      MODE_NO_AUTO_VALUE_ON_ZERO.
    */
    sql_mode_t saved_sql_mode= thd->variables.sql_mode;
    if (!is_auto_inc_in_extra_columns())
      thd->variables.sql_mode= MODE_NO_AUTO_VALUE_ON_ZERO;

    // row processing loop

    /*
      set the initial time of this ROWS statement if it was not done
      before in some other ROWS event.
     */
    const_cast<Relay_log_info*>(rli)->set_row_stmt_start_timestamp();

    const uchar *saved_m_curr_row= m_curr_row;

    int (Rows_log_event::*do_apply_row_ptr)(Relay_log_info const *)= NULL;

    /**
       Skip update rows events that don't have data for this slave's
       table.
     */
    if ((get_general_type_code() == binary_log::UPDATE_ROWS_EVENT) &&
        !is_any_column_signaled_for_table(table, &m_cols_ai))
      goto AFTER_MAIN_EXEC_ROW_LOOP;

    /**
       If there are no columns marked in the read_set for this table,
       that means that we cannot lookup any row using the available BI
       in the binarr log. Thence, we immediatly raise an error:
       HA_ERR_END_OF_FILE.
     */

    if ((m_rows_lookup_algorithm != ROW_LOOKUP_NOT_NEEDED) &&
        !is_any_column_signaled_for_table(table, &m_cols))
    {
      error= HA_ERR_END_OF_FILE;
      goto AFTER_MAIN_EXEC_ROW_LOOP;
    }
    switch (m_rows_lookup_algorithm)
    {
      case ROW_LOOKUP_HASH_SCAN:
        do_apply_row_ptr= &Rows_log_event::do_hash_scan_and_update;
        break;

      case ROW_LOOKUP_INDEX_SCAN:
        do_apply_row_ptr= &Rows_log_event::do_index_scan_and_update;
        break;

      case ROW_LOOKUP_TABLE_SCAN:
        do_apply_row_ptr= &Rows_log_event::do_table_scan_and_update;
        break;

      case ROW_LOOKUP_NOT_NEEDED:
        DBUG_ASSERT(get_general_type_code() == binary_log::WRITE_ROWS_EVENT);

        /* No need to scan for rows, just apply it */
        do_apply_row_ptr= &Rows_log_event::do_apply_row;
        break;

      default:
        DBUG_ASSERT(0);
        error= 1;
        goto AFTER_MAIN_EXEC_ROW_LOOP;
        break;
    }

    do {

      error= (this->*do_apply_row_ptr)(rli);

      if (handle_idempotent_and_ignored_errors(rli, &error))
        break;

      /* this advances m_curr_row */
      do_post_row_operations(rli, error);

    } while (!error && (m_curr_row != m_rows_end));

AFTER_MAIN_EXEC_ROW_LOOP:

    if (saved_m_curr_row != m_curr_row && !table->file->has_transactions())
    {
      /*
        Usually, the trans_commit_stmt() propagates unsafe_rollback_flags
        from statement to transaction level. However, we cannot rely on
        this when row format is in use as several events can be processed
        before calling this function. This happens because it is called
        only when the latest event generated by a statement is processed.

        There are however upper level functions that execute per event
        and check transaction's status. So if the unsafe_rollback_flags
        are not propagated here, this can lead to errors.

        For example, a transaction that updates non-transactional tables
        may be stopped in the middle thus leading to inconsistencies
        after a restart.
      */
      thd->get_transaction()->mark_modified_non_trans_table(
        Transaction_ctx::STMT);
      thd->get_transaction()->merge_unsafe_rollback_flags();
    }

    /*
      Restore the sql_mode after the rows event is processed.
    */
    thd->variables.sql_mode= saved_sql_mode;

    {/*
         The following failure injecion works in cooperation with tests
         setting @@global.debug= 'd,stop_slave_middle_group'.
         The sql thread receives the killed status and will proceed
         to shutdown trying to finish incomplete events group.
     */
      DBUG_EXECUTE_IF("stop_slave_middle_group",
                      if (thd->get_transaction()->cannot_safely_rollback(
                          Transaction_ctx::SESSION))
                        const_cast<Relay_log_info*>(rli)->abort_slave= 1;);
    }

    if ((error= do_after_row_operations(rli, error)) &&
        ignored_error_code(convert_handler_error(error, thd, table)))
    {
      slave_rows_error_report(INFORMATION_LEVEL, error, rli, thd, table,
                              get_type_str(),
                              const_cast<Relay_log_info*>(rli)->get_rpl_log_name(),
                              (ulong) common_header->log_pos);
      thd->get_stmt_da()->reset_condition_info(thd);
      clear_all_errors(thd, const_cast<Relay_log_info*>(rli));
      error= 0;
    }
  } // if (table)

  if (error)
  {
    slave_rows_error_report(ERROR_LEVEL, error, rli, thd, table,
                            get_type_str(),
                            const_cast<Relay_log_info*>(rli)->get_rpl_log_name(),
                            (ulong) common_header->log_pos);
    /*
      @todo We should probably not call
      reset_current_stmt_binlog_format_row() from here.

      Note: this applies to log_event_old.cc too.
      /Sven
    */
    thd->reset_current_stmt_binlog_format_row();
    thd->is_slave_error= 1;
    DBUG_RETURN(error);
  }

  if (get_flags(STMT_END_F))
  {
   if((error= rows_event_stmt_cleanup(rli, thd)))
    slave_rows_error_report(ERROR_LEVEL,
                            thd->is_error() ? 0 : error,
                            rli, thd, table,
                            get_type_str(),
                            const_cast<Relay_log_info*>(rli)->get_rpl_log_name(),
                            (ulong) common_header->log_pos);
   /* We are at end of the statement (STMT_END_F flag), lets clean
     the memory which was used from thd's mem_root now.
     This needs to be done only if we are here in SQL thread context.
     In other flow ( in case of a regular thread which can happen
     when the thread is applying BINLOG'...' row event) we should
     *not* try to free the memory here. It will be done latter
     in dispatch_command() after command execution is completed.
    */
   if (thd->slave_thread)
     free_root(thd->mem_root, MYF(MY_KEEP_PREALLOC));
  }
  DBUG_RETURN(error);
}

Log_event::enum_skip_reason
Rows_log_event::do_shall_skip(Relay_log_info *rli)
{
  /*
    If the slave skip counter is 1 and this event does not end a
    statement, then we should not start executing on the next event.
    Otherwise, we defer the decision to the normal skipping logic.
  */
  if (rli->slave_skip_counter == 1 && !get_flags(STMT_END_F))
    return Log_event::EVENT_SKIP_IGNORE;
  else
    return Log_event::do_shall_skip(rli);
}

/**
   The function is called at Rows_log_event statement commit time,
   normally from Rows_log_event::do_update_pos() and possibly from
   Query_log_event::do_apply_event() of the COMMIT.
   The function commits the last statement for engines, binlog and
   releases resources have been allocated for the statement.

   @retval  0         Ok.
   @retval  non-zero  Error at the commit.
 */

static int rows_event_stmt_cleanup(Relay_log_info const *rli, THD * thd)
{
  int error;
  {
    /*
      This is the end of a statement or transaction, so close (and
      unlock) the tables we opened when processing the
      Table_map_log_event starting the statement.

      OBSERVER.  This will clear *all* mappings, not only those that
      are open for the table. There is not good handle for on-close
      actions for tables.

      NOTE. Even if we have no table ('table' == 0) we still need to be
      here, so that we increase the group relay log position. If we didn't, we
      could have a group relay log position which lags behind "forever"
      (assume the last master's transaction is ignored by the slave because of
      replicate-ignore rules).
    */
    error= thd->binlog_flush_pending_rows_event(TRUE);

    /*
      If this event is not in a transaction, the call below will, if some
      transactional storage engines are involved, commit the statement into
      them and flush the pending event to binlog.
      If this event is in a transaction, the call will do nothing, but a
      Xid_log_event will come next which will, if some transactional engines
      are involved, commit the transaction and flush the pending event to the
      binlog.
      If there was a deadlock the transaction should have been rolled back
      already. So there should be no need to rollback the transaction.
    */
    DBUG_ASSERT(! thd->transaction_rollback_request);
    error|= (error ? trans_rollback_stmt(thd) : trans_commit_stmt(thd));

    /*
      Now what if this is not a transactional engine? we still need to
      flush the pending event to the binlog; we did it with
      thd->binlog_flush_pending_rows_event(). Note that we imitate
      what is done for real queries: a call to
      ha_autocommit_or_rollback() (sometimes only if involves a
      transactional engine), and a call to be sure to have the pending
      event flushed.
    */

    /*
      @todo We should probably not call
      reset_current_stmt_binlog_format_row() from here.

      Note: this applies to log_event_old.cc too

      Btw, the previous comment about transactional engines does not
      seem related to anything that happens here.
      /Sven
    */
    thd->reset_current_stmt_binlog_format_row();

    const_cast<Relay_log_info*>(rli)->cleanup_context(thd, 0);
  }
  return error;
}

/**
   The method either increments the relay log position or
   commits the current statement and increments the master group
   possition if the event is STMT_END_F flagged and
   the statement corresponds to the autocommit query (i.e replicated
   without wrapping in BEGIN/COMMIT)

   @retval 0         Success
   @retval non-zero  Error in the statement commit
 */
int
Rows_log_event::do_update_pos(Relay_log_info *rli)
{
  DBUG_ENTER("Rows_log_event::do_update_pos");
  int error= 0;

  DBUG_PRINT("info", ("flags: %s",
                      get_flags(STMT_END_F) ? "STMT_END_F " : ""));

  /* Worker does not execute binlog update position logics */
  DBUG_ASSERT(!is_mts_worker(rli->info_thd));

  if (get_flags(STMT_END_F))
  {
    /*
      Indicate that a statement is finished.
      Step the group log position if we are not in a transaction,
      otherwise increase the event log position.
    */
    error= rli->stmt_done(common_header->log_pos);
  }
  else
  {
    rli->inc_event_relay_log_pos();
  }

  DBUG_RETURN(error);
}

#endif /* !defined(MYSQL_CLIENT) && defined(HAVE_REPLICATION) */

#ifndef MYSQL_CLIENT
bool Rows_log_event::write_data_header(IO_CACHE *file)
{
  uchar buf[Binary_log_event::ROWS_HEADER_LEN_V2];	// No need to init the buffer
  DBUG_ASSERT(m_table_id.is_valid());
  DBUG_EXECUTE_IF("old_row_based_repl_4_byte_map_id_master",
                  {
                    int4store(buf + 0, (ulong) m_table_id.id());
                    int2store(buf + 4, m_flags);
                    return (wrapper_my_b_safe_write(file, buf, 6));
                  });
  int6store(buf + ROWS_MAPID_OFFSET, m_table_id.id());
  int2store(buf + ROWS_FLAGS_OFFSET, m_flags);
  int rc = 0;
  if (likely(!log_bin_use_v1_row_events))
  {
    /*
       v2 event, with variable header portion.
       Determine length of variable header payload
    */
    uint16 vhlen= 2;
    uint16 vhpayloadlen= 0;
    uint16 extra_data_len= 0;
    if (m_extra_row_data)
    {
      extra_data_len= m_extra_row_data[EXTRA_ROW_INFO_LEN_OFFSET];
      vhpayloadlen= ROWS_V_TAG_LEN + extra_data_len;
    }

    /* Var-size header len includes len itself */
    int2store(buf + ROWS_VHLEN_OFFSET, vhlen + vhpayloadlen);
    rc= wrapper_my_b_safe_write(file, buf, Binary_log_event::ROWS_HEADER_LEN_V2);

    /* Write var-sized payload, if any */
    if ((vhpayloadlen > 0) &&
        (rc == 0))
    {
      /* Add tag and extra row info */
      uchar type_code= ROWS_V_EXTRAINFO_TAG;
      rc= wrapper_my_b_safe_write(file, &type_code, ROWS_V_TAG_LEN);
      if (rc==0)
        rc= wrapper_my_b_safe_write(file, m_extra_row_data, extra_data_len);
    }
  }
  else
  {
    rc= wrapper_my_b_safe_write(file, buf, Binary_log_event::ROWS_HEADER_LEN_V1);
  }

  return (rc != 0);
}

bool Rows_log_event::write_data_body(IO_CACHE*file)
{
  /*
     Note that this should be the number of *bits*, not the number of
     bytes.
  */
  uchar sbuf[sizeof(m_width) + 1];
  my_ptrdiff_t const data_size= m_rows_cur - m_rows_buf;
  bool res= false;
  uchar *const sbuf_end= net_store_length(sbuf, (size_t) m_width);
  DBUG_ASSERT(static_cast<size_t>(sbuf_end - sbuf) <= sizeof(sbuf));

  DBUG_DUMP("m_width", sbuf, (size_t) (sbuf_end - sbuf));
  res= res || wrapper_my_b_safe_write(file, sbuf, (size_t) (sbuf_end - sbuf));

  DBUG_DUMP("m_cols", (uchar*) m_cols.bitmap, no_bytes_in_map(&m_cols));
  res= res || wrapper_my_b_safe_write(file, (uchar*) m_cols.bitmap,
                              no_bytes_in_map(&m_cols));
  /*
    TODO[refactor write]: Remove the "down cast" here (and elsewhere).
   */
  if (get_general_type_code() == binary_log::UPDATE_ROWS_EVENT)
  {
    DBUG_DUMP("m_cols_ai", (uchar*) m_cols_ai.bitmap,
              no_bytes_in_map(&m_cols_ai));
    res= res || wrapper_my_b_safe_write(file, (uchar*) m_cols_ai.bitmap,
                                no_bytes_in_map(&m_cols_ai));
  }
  DBUG_DUMP("rows", m_rows_buf, data_size);
  res= res || wrapper_my_b_safe_write(file, m_rows_buf, (size_t) data_size);

  return res;

}
#endif

#if defined(HAVE_REPLICATION) && !defined(MYSQL_CLIENT)
int Rows_log_event::pack_info(Protocol *protocol)
{
  char buf[256];
  char const *const flagstr=
    get_flags(STMT_END_F) ? " flags: STMT_END_F" : "";
  size_t bytes= my_snprintf(buf, sizeof(buf),
                            "table_id: %llu%s", m_table_id.id(), flagstr);
  protocol->store(buf, bytes, &my_charset_bin);
  return 0;
}
#endif

#ifdef MYSQL_CLIENT
void Rows_log_event::print_helper(FILE *file,
                                  PRINT_EVENT_INFO *print_event_info,
                                  char const *const name)
{
  IO_CACHE *const head= &print_event_info->head_cache;
  IO_CACHE *const body= &print_event_info->body_cache;
  if (!print_event_info->short_form)
  {
    bool const last_stmt_event= get_flags(STMT_END_F);
    print_header(head, print_event_info, !last_stmt_event);
    my_b_printf(head, "\t%s: table id %llu%s\n",
                name, m_table_id.id(),
                last_stmt_event ? " flags: STMT_END_F" : "");
    print_base64(body, print_event_info, !last_stmt_event);
  }
}
#endif

/**************************************************************************
	Table_map_log_event member functions and support functions
**************************************************************************/

/**
  @page How replication of field metadata works.
  
  When a table map is created, the master first calls 
  Table_map_log_event::save_field_metadata() which calculates how many 
  values will be in the field metadata. Only those fields that require the 
  extra data are added. The method also loops through all of the fields in 
  the table calling the method Field::save_field_metadata() which returns the
  values for the field that will be saved in the metadata and replicated to
  the slave. Once all fields have been processed, the table map is written to
  the binlog adding the size of the field metadata and the field metadata to
  the end of the body of the table map.

  When a table map is read on the slave, the field metadata is read from the 
  table map and passed to the table_def class constructor which saves the 
  field metadata from the table map into an array based on the type of the 
  field. Field metadata values not present (those fields that do not use extra 
  data) in the table map are initialized as zero (0). The array size is the 
  same as the columns for the table on the slave.

  Additionally, values saved for field metadata on the master are saved as a 
  string of bytes (uchar) in the binlog. A field may require 1 or more bytes
  to store the information. In cases where values require multiple bytes 
  (e.g. values > 255), the endian-safe methods are used to properly encode 
  the values on the master and decode them on the slave. When the field
  metadata values are captured on the slave, they are stored in an array of
  type uint16. This allows the least number of casts to prevent casting bugs
  when the field metadata is used in comparisons of field attributes. When
  the field metadata is used for calculating addresses in pointer math, the
  type used is uint32. 
*/

#if !defined(MYSQL_CLIENT)
/**
  Save the field metadata based on the real_type of the field.
  The metadata saved depends on the type of the field. Some fields
  store a single byte for pack_length() while others store two bytes
  for field_length (max length).
  
  @retval  0  Ok.

  @todo
  We may want to consider changing the encoding of the information.
  Currently, the code attempts to minimize the number of bytes written to 
  the tablemap. There are at least two other alternatives; 1) using 
  net_store_length() to store the data allowing it to choose the number of
  bytes that are appropriate thereby making the code much easier to 
  maintain (only 1 place to change the encoding), or 2) use a fixed number
  of bytes for each field. The problem with option 1 is that net_store_length()
  will use one byte if the value < 251, but 3 bytes if it is > 250. Thus,
  for fields like CHAR which can be no larger than 255 characters, the method
  will use 3 bytes when the value is > 250. Further, every value that is
  encoded using 2 parts (e.g., pack_length, field_length) will be numerically
  > 250 therefore will use 3 bytes for eah value. The problem with option 2
  is less wasteful for space but does waste 1 byte for every field that does
  not encode 2 parts. 
*/
int Table_map_log_event::save_field_metadata()
{
  DBUG_ENTER("Table_map_log_event::save_field_metadata");
  int index= 0;
  for (unsigned int i= 0; i < m_table->s->fields ; i++)
  {
    DBUG_PRINT("debug", ("field_type: %d", m_coltype[i]));
    index+= m_table->s->field[i]->save_field_metadata(&m_field_metadata[index]);
  }
  DBUG_RETURN(index);
}
#endif /* !defined(MYSQL_CLIENT) */

/*
  Constructor used to build an event for writing to the binary log.
  Mats says tbl->s lives longer than this event so it's ok to copy pointers
  (tbl->s->db etc) and not pointer content.
 */
#if !defined(MYSQL_CLIENT)
Table_map_log_event::Table_map_log_event(THD *thd_arg, TABLE *tbl,
                                         const Table_id& tid,
                                         bool using_trans)
  : binary_log::Table_map_event(tid, tbl->s->fields, (tbl->s->db.str),
                                ((tbl->s->db.str) ? tbl->s->db.length : 0),
                                (tbl->s->table_name.str),
                                (tbl->s->table_name.length)),
    Log_event(thd_arg, 0,
              using_trans ? Log_event::EVENT_TRANSACTIONAL_CACHE :
                            Log_event::EVENT_STMT_CACHE,
              Log_event::EVENT_NORMAL_LOGGING,
              header(), footer())
{
  common_header->type_code= binary_log::TABLE_MAP_EVENT;
  m_table= tbl;
  m_flags= TM_BIT_LEN_EXACT_F;

  uchar cbuf[sizeof(m_colcnt) + 1];
  uchar *cbuf_end;
  DBUG_ASSERT(m_table_id.is_valid());
  /*
    In TABLE_SHARE, "db" and "table_name" are 0-terminated (see this comment in
    table.cc / alloc_table_share():
      Use the fact the key is db/0/table_name/0
    As we rely on this let's assert it.
  */
  DBUG_ASSERT((tbl->s->db.str == 0) ||
              (tbl->s->db.str[tbl->s->db.length] == 0));
  DBUG_ASSERT(tbl->s->table_name.str[tbl->s->table_name.length] == 0);


  m_data_size=  Binary_log_event::TABLE_MAP_HEADER_LEN;
  DBUG_EXECUTE_IF("old_row_based_repl_4_byte_map_id_master", m_data_size= 6;);
  m_data_size+= m_dblen + 2;	// Include length and terminating \0
  m_data_size+= m_tbllen + 2;	// Include length and terminating \0
  cbuf_end= net_store_length(cbuf, (size_t) m_colcnt);
  DBUG_ASSERT(static_cast<size_t>(cbuf_end - cbuf) <= sizeof(cbuf));
  m_data_size+= (cbuf_end - cbuf) + m_colcnt;	// COLCNT and column types

  m_coltype= (uchar *)my_malloc(key_memory_log_event,
                                m_colcnt, MYF(MY_WME));

  DBUG_ASSERT(m_colcnt == m_table->s->fields);
  for (unsigned int i= 0; i < m_table->s->fields; ++i)
    m_coltype[i]= m_table->field[i]->binlog_type();


  /*
    Calculate a bitmap for the results of maybe_null() for all columns.
    The bitmap is used to determine when there is a column from the master
    that is not on the slave and is null and thus not in the row data during
    replication.
  */
  uint num_null_bytes= (m_table->s->fields + 7) / 8;
  m_data_size+= num_null_bytes;
  /*
    m_null_bits is a pointer indicating which columns can have a null value
    in a particular table.
  */
  m_null_bits= (uchar *)my_malloc(key_memory_log_event,
                                  num_null_bytes, MYF(MY_WME));

  m_field_metadata= (uchar*)my_malloc(key_memory_log_event,
                                      (m_colcnt * 2), MYF(MY_WME));
  memset(m_field_metadata, 0, (m_colcnt * 2));

  if (m_null_bits != NULL && m_field_metadata != NULL && m_coltype != NULL)
    is_valid_param= true;
  /*
    Create an array for the field metadata and store it.
  */
  m_field_metadata_size= save_field_metadata();
  DBUG_ASSERT(m_field_metadata_size <= (m_colcnt * 2));

  /*
    Now set the size of the data to the size of the field metadata array
    plus one or three bytes (see pack.c:net_store_length) for number of 
    elements in the field metadata array.
  */
  if (m_field_metadata_size < 251)
    m_data_size+= m_field_metadata_size + 1; 
  else
    m_data_size+= m_field_metadata_size + 3; 

  memset(m_null_bits, 0, num_null_bytes);
  for (unsigned int i= 0 ; i < m_table->s->fields ; ++i)
    if (m_table->field[i]->maybe_null())
      m_null_bits[(i / 8)]+= 1 << (i % 8);
  /*
    Marking event to require sequential execution in MTS
    if the query might have updated FK-referenced db.
    Unlike Query_log_event where this fact is encoded through 
    the accessed db list in the Table_map case m_flags is exploited.
  */
  uchar dbs= thd_arg->get_binlog_accessed_db_names() ?
    thd_arg->get_binlog_accessed_db_names()->elements : 0;
  if (dbs == 1)
  {
    char *db_name= thd_arg->get_binlog_accessed_db_names()->head();
    if (!strcmp(db_name, ""))
      m_flags |= TM_REFERRED_FK_DB_F;
  }
}
#endif /* !defined(MYSQL_CLIENT) */

/*
  Constructor used by slave to read the event from the binary log.
 */
#if defined(HAVE_REPLICATION)
Table_map_log_event::Table_map_log_event(const char *buf, uint event_len,
                                         const Format_description_event
                                         *description_event)

   : binary_log::Table_map_event(buf, event_len, description_event),
     Log_event(header(), footer())
#ifndef MYSQL_CLIENT
    ,m_table(NULL)
#endif
{
  DBUG_ENTER("Table_map_log_event::Table_map_log_event(const char*,uint,...)");
  if (m_null_bits != NULL && m_field_metadata != NULL && m_coltype != NULL)
    is_valid_param= true;
  DBUG_ASSERT(header()->type_code == binary_log::TABLE_MAP_EVENT);
  DBUG_VOID_RETURN;
}
#endif

Table_map_log_event::~Table_map_log_event()
{
  if(m_null_bits)
  {
    my_free(m_null_bits);
    m_null_bits= NULL;
  }
  if(m_field_metadata)
  {
    my_free(m_field_metadata);
    m_field_metadata= NULL;
  }
}

/*
  Return value is an error code, one of:

      -1     Failure to open table   [from open_tables()]
       0     Success
       1     No room for more tables [from set_table()]
       2     Out of memory           [from set_table()]
       3     Wrong table definition
       4     Daisy-chaining RBR with SBR not possible
 */

#if !defined(MYSQL_CLIENT) && defined(HAVE_REPLICATION)

enum enum_tbl_map_status
{
  /* no duplicate identifier found */
  OK_TO_PROCESS= 0,

  /* this table map must be filtered out */
  FILTERED_OUT= 1,

  /* identifier mapping table with different properties */
  SAME_ID_MAPPING_DIFFERENT_TABLE= 2,
  
  /* a duplicate identifier was found mapping the same table */
  SAME_ID_MAPPING_SAME_TABLE= 3
};

/*
  Checks if this table map event should be processed or not. First
  it checks the filtering rules, and then looks for duplicate identifiers
  in the existing list of rli->tables_to_lock.

  It checks that there hasn't been any corruption by verifying that there
  are no duplicate entries with different properties.

  In some cases, some binary logs could get corrupted, showing several
  tables mapped to the same table_id, 0 (see: BUG#56226). Thus we do this
  early sanity check for such cases and avoid that the server crashes 
  later.

  In some corner cases, the master logs duplicate table map events, i.e.,
  same id, same database name, same table name (see: BUG#37137). This is
  different from the above as it's the same table that is mapped again 
  to the same identifier. Thus we cannot just check for same ids and 
  assume that the event is corrupted we need to check every property. 

  NOTE: in the event that BUG#37137 ever gets fixed, this extra check 
        will still be valid because we would need to support old binary 
        logs anyway.

  @param rli The relay log info reference.
  @param table_list A list element containing the table to check against.
  @return OK_TO_PROCESS 
            if there was no identifier already in rli->tables_to_lock 
            
          FILTERED_OUT
            if the event is filtered according to the filtering rules

          SAME_ID_MAPPING_DIFFERENT_TABLE 
            if the same identifier already maps a different table in 
            rli->tables_to_lock

          SAME_ID_MAPPING_SAME_TABLE 
            if the same identifier already maps the same table in 
            rli->tables_to_lock.
*/
static enum_tbl_map_status
check_table_map(Relay_log_info const *rli, RPL_TABLE_LIST *table_list)
{
  DBUG_ENTER("check_table_map");
  enum_tbl_map_status res= OK_TO_PROCESS;

  if (rli->info_thd->slave_thread /* filtering is for slave only */ &&
      (!rpl_filter->db_ok(table_list->db) ||
       (rpl_filter->is_on() && !rpl_filter->tables_ok("", table_list))))
    res= FILTERED_OUT;
  else
  {
    RPL_TABLE_LIST *ptr= static_cast<RPL_TABLE_LIST*>(rli->tables_to_lock);
    for(uint i=0 ; ptr && (i< rli->tables_to_lock_count); 
        ptr= static_cast<RPL_TABLE_LIST*>(ptr->next_local), i++)
    {
      if (ptr->table_id == table_list->table_id)
      {

        if (strcmp(ptr->db, table_list->db) || 
            strcmp(ptr->alias, table_list->table_name) || 
            ptr->lock_type != TL_WRITE) // the ::do_apply_event always sets TL_WRITE
          res= SAME_ID_MAPPING_DIFFERENT_TABLE;
        else
          res= SAME_ID_MAPPING_SAME_TABLE;

        break;
      }
    }
  }

  DBUG_PRINT("debug", ("check of table map ended up with: %u", res));

  DBUG_RETURN(res);
}

int Table_map_log_event::do_apply_event(Relay_log_info const *rli)
{
  RPL_TABLE_LIST *table_list;
  char *db_mem, *tname_mem, *ptr;
  size_t dummy_len;
  void *memory;
  DBUG_ENTER("Table_map_log_event::do_apply_event(Relay_log_info*)");
  DBUG_ASSERT(rli->info_thd == thd);

  /* Step the query id to mark what columns that are actually used. */
  thd->set_query_id(next_query_id());

  if (!(memory= my_multi_malloc(key_memory_log_event,
                                MYF(MY_WME),
                                &table_list, sizeof(RPL_TABLE_LIST),
                                &db_mem, (uint) NAME_LEN + 1,
                                &tname_mem, (uint) NAME_LEN + 1,
                                NullS)))
    DBUG_RETURN(HA_ERR_OUT_OF_MEM);

  my_stpcpy(db_mem, m_dbnam.c_str());
  my_stpcpy(tname_mem, m_tblnam.c_str());

  if (lower_case_table_names)
  {
    my_casedn_str(system_charset_info, db_mem);
    my_casedn_str(system_charset_info, tname_mem);
  }

  /* rewrite rules changed the database */
  if (((ptr= (char*) rpl_filter->get_rewrite_db(db_mem, &dummy_len)) != db_mem))
    my_stpcpy(db_mem, ptr);

  table_list->init_one_table(db_mem, strlen(db_mem),
                             tname_mem, strlen(tname_mem),
                             tname_mem, TL_WRITE);

  table_list->table_id=
    DBUG_EVALUATE_IF("inject_tblmap_same_id_maps_diff_table", 0, m_table_id.id());
  table_list->updating= 1;
  table_list->required_type= FRMTYPE_TABLE;
  DBUG_PRINT("debug", ("table: %s is mapped to %llu", table_list->table_name,
                       table_list->table_id.id()));

  enum_tbl_map_status tblmap_status= check_table_map(rli, table_list);
  if (tblmap_status == OK_TO_PROCESS)
  {
    DBUG_ASSERT(thd->lex->query_tables != table_list);

    /*
      Use placement new to construct the table_def instance in the
      memory allocated for it inside table_list.

      The memory allocated by the table_def structure (i.e., not the
      memory allocated *for* the table_def structure) is released
      inside Relay_log_info::clear_tables_to_lock() by calling the
      table_def destructor explicitly.
    */
    new (&table_list->m_tabledef)
        table_def(m_coltype, m_colcnt,
                  m_field_metadata, m_field_metadata_size,
                  m_null_bits, m_flags);

    table_list->m_tabledef_valid= TRUE;
    table_list->m_conv_table= NULL;
    table_list->open_type= OT_BASE_ONLY;

    /*
      We record in the slave's information that the table should be
      locked by linking the table into the list of tables to lock.
    */
    table_list->next_global= table_list->next_local= rli->tables_to_lock;
    const_cast<Relay_log_info*>(rli)->tables_to_lock= table_list;
    const_cast<Relay_log_info*>(rli)->tables_to_lock_count++;
    /* 'memory' is freed in clear_tables_to_lock */
  }
  else  // FILTERED_OUT, SAME_ID_MAPPING_*
  {
    /*
      If mapped already but with different properties, we raise an
      error.
      If mapped already but with same properties we skip the event.
      If filtered out we skip the event.

      In all three cases, we need to free the memory previously 
      allocated.
     */
    if (tblmap_status == SAME_ID_MAPPING_DIFFERENT_TABLE)
    {
      /*
        Something bad has happened. We need to stop the slave as strange things
        could happen if we proceed: slave crash, wrong table being updated, ...
        As a consequence we push an error in this case.
       */

      char buf[256];

      my_snprintf(buf, sizeof(buf), 
                  "Found table map event mapping table id %llu which "
                  "was already mapped but with different settings.",
                  table_list->table_id.id());

      if (thd->slave_thread)
        rli->report(ERROR_LEVEL, ER_SLAVE_FATAL_ERROR, 
                    ER(ER_SLAVE_FATAL_ERROR), buf);
      else
        /* 
          For the cases in which a 'BINLOG' statement is set to 
          execute in a user session 
         */
        my_printf_error(ER_SLAVE_FATAL_ERROR, ER(ER_SLAVE_FATAL_ERROR), 
                        MYF(0), buf);
    } 
    
    my_free(memory);
  }

  DBUG_RETURN(tblmap_status == SAME_ID_MAPPING_DIFFERENT_TABLE);
}

Log_event::enum_skip_reason
Table_map_log_event::do_shall_skip(Relay_log_info *rli)
{
  /*
    If the slave skip counter is 1, then we should not start executing
    on the next event.
  */
  return continue_group(rli);
}

int Table_map_log_event::do_update_pos(Relay_log_info *rli)
{
  rli->inc_event_relay_log_pos();
  return 0;
}

#endif /* !defined(MYSQL_CLIENT) && defined(HAVE_REPLICATION) */

#ifndef MYSQL_CLIENT
bool Table_map_log_event::write_data_header(IO_CACHE *file)
{
  DBUG_ASSERT(m_table_id.is_valid());
  uchar buf[Binary_log_event::TABLE_MAP_HEADER_LEN];
  DBUG_EXECUTE_IF("old_row_based_repl_4_byte_map_id_master",
                  {
                    int4store(buf + 0, static_cast<uint32>(m_table_id.id()));
                    int2store(buf + 4, m_flags);
                    return (wrapper_my_b_safe_write(file, buf, 6));
                  });
  int6store(buf + TM_MAPID_OFFSET, m_table_id.id());
  int2store(buf + TM_FLAGS_OFFSET, m_flags);
  return (wrapper_my_b_safe_write(file, buf, Binary_log_event::TABLE_MAP_HEADER_LEN));
}

bool Table_map_log_event::write_data_body(IO_CACHE *file)
{
  DBUG_ASSERT(!m_dbnam.empty());
  DBUG_ASSERT(!m_tblnam.empty());
  /* We use only one byte per length for storage in event: */
  DBUG_ASSERT(m_dblen <= 128);
  DBUG_ASSERT(m_tbllen <= 128);

  uchar const dbuf[]= { (uchar) m_dblen };
  uchar const tbuf[]= { (uchar) m_tbllen };

  uchar cbuf[sizeof(m_colcnt) + 1];
  uchar *const cbuf_end= net_store_length(cbuf, (size_t) m_colcnt);
  DBUG_ASSERT(static_cast<size_t>(cbuf_end - cbuf) <= sizeof(cbuf));

  /*
    Store the size of the field metadata.
  */
  uchar mbuf[sizeof(m_field_metadata_size)];
  uchar *const mbuf_end= net_store_length(mbuf, m_field_metadata_size);

  return (wrapper_my_b_safe_write(file, dbuf, sizeof(dbuf)) ||
          wrapper_my_b_safe_write(file,
                                  (const uchar*)m_dbnam.c_str(),
                                  m_dblen+1) ||
          wrapper_my_b_safe_write(file, tbuf, sizeof(tbuf)) ||
          wrapper_my_b_safe_write(file,
                                 (const uchar*)m_tblnam.c_str(),
                                  m_tbllen+1) ||
          wrapper_my_b_safe_write(file, cbuf, (size_t) (cbuf_end - cbuf)) ||
          wrapper_my_b_safe_write(file, m_coltype, m_colcnt) ||
          wrapper_my_b_safe_write(file, mbuf, (size_t) (mbuf_end - mbuf)) ||
          wrapper_my_b_safe_write(file,
                                  m_field_metadata, m_field_metadata_size),
          wrapper_my_b_safe_write(file, m_null_bits, (m_colcnt + 7) / 8));
 }
#endif

#if defined(HAVE_REPLICATION) && !defined(MYSQL_CLIENT)

/*
  Print some useful information for the SHOW BINARY LOG information
  field.
 */

#if defined(HAVE_REPLICATION) && !defined(MYSQL_CLIENT)
int Table_map_log_event::pack_info(Protocol *protocol)
{
  char buf[256];
  size_t bytes= my_snprintf(buf, sizeof(buf),
                            "table_id: %llu (%s.%s)",
                            m_table_id.id(), m_dbnam.c_str(), m_tblnam.c_str());
  protocol->store(buf, bytes, &my_charset_bin);
  return 0;
}
#endif


#endif


#ifdef MYSQL_CLIENT
void Table_map_log_event::print(FILE *, PRINT_EVENT_INFO *print_event_info)
{
  if (!print_event_info->short_form)
  {
    print_header(&print_event_info->head_cache, print_event_info, TRUE);
    my_b_printf(&print_event_info->head_cache,
                "\tTable_map: `%s`.`%s` mapped to number %llu\n",
                m_dbnam.c_str(), m_tblnam.c_str(), m_table_id.id());
    print_base64(&print_event_info->body_cache, print_event_info, TRUE);
  }
}
#endif

/**************************************************************************
	Write_rows_log_event member functions
**************************************************************************/

/*
  Constructor used to build an event for writing to the binary log.
 */
#if !defined(MYSQL_CLIENT)
Write_rows_log_event::Write_rows_log_event(THD *thd_arg, TABLE *tbl_arg,
                                           const Table_id& tid_arg,
                                           bool is_transactional,
                                           const uchar* extra_row_info)
: binary_log::Rows_event(m_type),
  Rows_log_event(thd_arg, tbl_arg, tid_arg, tbl_arg->write_set, is_transactional,
                   log_bin_use_v1_row_events?
                   binary_log::WRITE_ROWS_EVENT_V1:
                   binary_log::WRITE_ROWS_EVENT,
                   extra_row_info)
{
  common_header->type_code= m_type;
}
#endif

/*
  Constructor used by slave to read the event from the binary log.
 */
#ifdef HAVE_REPLICATION
Write_rows_log_event::Write_rows_log_event(const char *buf, uint event_len,
                                           const Format_description_event
                                           *description_event)
: binary_log::Rows_event(buf, event_len, description_event),
  Rows_log_event(buf, event_len, description_event),
  binary_log::Write_rows_event(buf, event_len, description_event)
{
  DBUG_ASSERT(header()->type_code == m_type);
}
#endif

#if !defined(MYSQL_CLIENT) && defined(HAVE_REPLICATION)
int
Write_rows_log_event::do_before_row_operations(const Slave_reporting_capability *const)
{
  int error= 0;

  /*
    Increment the global status insert count variable
  */
  if (get_flags(STMT_END_F))
    thd->status_var.com_stat[SQLCOM_INSERT]++;

  /**
     todo: to introduce a property for the event (handler?) which forces
     applying the event in the replace (idempotent) fashion.
  */
  if ((rbr_exec_mode == RBR_EXEC_MODE_IDEMPOTENT) ||
      (m_table->s->db_type()->db_type == DB_TYPE_NDBCLUSTER))
  {
    /*
      We are using REPLACE semantics and not INSERT IGNORE semantics
      when writing rows, that is: new rows replace old rows.  We need to
      inform the storage engine that it should use this behaviour.
    */
    
    /* Tell the storage engine that we are using REPLACE semantics. */
    thd->lex->duplicates= DUP_REPLACE;
    
    /*
      Pretend we're executing a REPLACE command: this is needed for
      InnoDB and NDB Cluster since they are not (properly) checking the
      lex->duplicates flag.
    */
    thd->lex->sql_command= SQLCOM_REPLACE;
    /* 
       Do not raise the error flag in case of hitting to an unique attribute
    */
    m_table->file->extra(HA_EXTRA_IGNORE_DUP_KEY);
    /* 
       NDB specific: update from ndb master wrapped as Write_rows
       so that the event should be applied to replace slave's row
    */
    m_table->file->extra(HA_EXTRA_WRITE_CAN_REPLACE);
    /* 
       NDB specific: if update from ndb master wrapped as Write_rows
       does not find the row it's assumed idempotent binlog applying
       is taking place; don't raise the error.
    */
    m_table->file->extra(HA_EXTRA_IGNORE_NO_KEY);
    /*
      TODO: the cluster team (Tomas?) says that it's better if the engine knows
      how many rows are going to be inserted, then it can allocate needed memory
      from the start.
    */
  }

 
  /* Honor next number column if present */
  m_table->next_number_field= m_table->found_next_number_field;
  /*
   * Fixed Bug#45999, In RBR, Store engine of Slave auto-generates new
   * sequence numbers for auto_increment fields if the values of them are 0.
   * If generateing a sequence number is decided by the values of
   * table->auto_increment_field_not_null and SQL_MODE(if includes
   * MODE_NO_AUTO_VALUE_ON_ZERO) in update_auto_increment function.
   * SQL_MODE of slave sql thread is always consistency with master's.
   * In RBR, auto_increment fields never are NULL, except if the auto_inc
   * column exists only on the slave side (i.e., in an extra column
   * on the slave's table).
   */
  if (!is_auto_inc_in_extra_columns())
    m_table->auto_increment_field_not_null= TRUE;
  else
  {
    /*
      Here we have checked that there is an extra field
      on this server's table that has an auto_inc column.

      Mark that the auto_increment field is null and mark
      the read and write set bits.

      (There can only be one AUTO_INC column, it is always
       indexed and it cannot have a DEFAULT value).
    */
    m_table->auto_increment_field_not_null= FALSE;
    m_table->mark_auto_increment_column();
  }

  /**
     Sets it to ROW_LOOKUP_NOT_NEEDED.
   */
  decide_row_lookup_algorithm_and_key();
  DBUG_ASSERT(m_rows_lookup_algorithm==ROW_LOOKUP_NOT_NEEDED);

  return error;
}

int 
Write_rows_log_event::do_after_row_operations(const Slave_reporting_capability *const,
                                              int error)
{
  int local_error= 0;

  /**
    Clear the write_set bit for auto_inc field that only
    existed on the destination table as an extra column.
   */
  if (is_auto_inc_in_extra_columns())
  {
    bitmap_clear_bit(m_table->write_set, m_table->next_number_field->field_index);
    bitmap_clear_bit( m_table->read_set, m_table->next_number_field->field_index);

    if (get_flags(STMT_END_F))
      m_table->file->ha_release_auto_increment();
  }
  m_table->next_number_field=0;
  m_table->auto_increment_field_not_null= FALSE;
  if ((rbr_exec_mode == RBR_EXEC_MODE_IDEMPOTENT) ||
      m_table->s->db_type()->db_type == DB_TYPE_NDBCLUSTER)
  {
    m_table->file->extra(HA_EXTRA_NO_IGNORE_DUP_KEY);
    m_table->file->extra(HA_EXTRA_WRITE_CANNOT_REPLACE);
    /*
      resetting the extra with 
      table->file->extra(HA_EXTRA_NO_IGNORE_NO_KEY); 
      fires bug#27077
      explanation: file->reset() performs this duty
      ultimately. Still todo: fix
    */
  }
  if ((local_error= m_table->file->ha_end_bulk_insert()))
  {
    m_table->file->print_error(local_error, MYF(0));
  }

  m_rows_lookup_algorithm= ROW_LOOKUP_UNDEFINED;

  return error? error : local_error;
}

#if !defined(MYSQL_CLIENT) && defined(HAVE_REPLICATION)

/*
  Check if there are more UNIQUE keys after the given key.
*/
static int
last_uniq_key(TABLE *table, uint keyno)
{
  while (++keyno < table->s->keys)
    if (table->key_info[keyno].flags & HA_NOSAME)
      return 0;
  return 1;
}

/**
   Check if an error is a duplicate key error.

   This function is used to check if an error code is one of the
   duplicate key error, i.e., and error code for which it is sensible
   to do a <code>get_dup_key()</code> to retrieve the duplicate key.

   @param errcode The error code to check.

   @return <code>true</code> if the error code is such that
   <code>get_dup_key()</code> will return true, <code>false</code>
   otherwise.
 */
bool
is_duplicate_key_error(int errcode)
{
  switch (errcode)
  {
  case HA_ERR_FOUND_DUPP_KEY:
  case HA_ERR_FOUND_DUPP_UNIQUE:
    return true;
  }
  return false;
}

/**
  Write the current row into event's table.

  The row is located in the row buffer, pointed by @c m_curr_row member.
  Number of columns of the row is stored in @c m_width member (it can be 
  different from the number of columns in the table to which we insert). 
  Bitmap @c m_cols indicates which columns are present in the row. It is assumed 
  that event's table is already open and pointed by @c m_table.

  If the same record already exists in the table it can be either overwritten 
  or an error is reported depending on the value of @c overwrite flag 
  (error reporting not yet implemented). Note that the matching record can be
  different from the row we insert if we use primary keys to identify records in
  the table.

  The row to be inserted can contain values only for selected columns. The 
  missing columns are filled with default values using @c prepare_record() 
  function. If a matching record is found in the table and @c overwritte is
  true, the missing columns are taken from it.

  @param  rli   Relay log info (needed for row unpacking).
  @param  overwrite  
                Shall we overwrite if the row already exists or signal 
                error (currently ignored).

  @returns Error code on failure, 0 on success.

  This method, if successful, sets @c m_curr_row_end pointer to point at the
  next row in the rows buffer. This is done when unpacking the row to be 
  inserted.

  @note If a matching record is found, it is either updated using 
  @c ha_update_row() or first deleted and then new record written.
*/ 

int
Write_rows_log_event::write_row(const Relay_log_info *const rli,
                                const bool overwrite)
{
  DBUG_ENTER("write_row");
  DBUG_ASSERT(m_table != NULL && thd != NULL);

  TABLE *table= m_table;  // pointer to event's table
  int error;
  int keynum= 0;
  auto_afree_ptr<char> key(NULL);

  prepare_record(table, &m_cols,
                 table->file->ht->db_type != DB_TYPE_NDBCLUSTER);

  /* unpack row into table->record[0] */
  if ((error= unpack_current_row(rli, &m_cols)))
    DBUG_RETURN(error);

  if (m_curr_row == m_rows_buf)
  {
    /* this is the first row to be inserted, we estimate the rows with
       the size of the first row and use that value to initialize
       storage engine for bulk insertion */
    DBUG_ASSERT(!(m_curr_row > m_curr_row_end));
    ulong estimated_rows= 0;
    if (m_curr_row < m_curr_row_end)
      estimated_rows= (m_rows_end - m_curr_row) / (m_curr_row_end - m_curr_row);
    else if (m_curr_row == m_curr_row_end)
      estimated_rows= 1;

    m_table->file->ha_start_bulk_insert(estimated_rows);
  }

  /*
    Explicitly set the auto_inc to null to make sure that
    it gets an auto_generated value.
  */
  if (is_auto_inc_in_extra_columns())
    m_table->next_number_field->set_null();
  
#ifndef DBUG_OFF
  DBUG_DUMP("record[0]", table->record[0], table->s->reclength);
  DBUG_PRINT_BITSET("debug", "write_set = %s", table->write_set);
  DBUG_PRINT_BITSET("debug", "read_set = %s", table->read_set);
#endif

  /* 
    Try to write record. If a corresponding record already exists in the table,
    we try to change it using ha_update_row() if possible. Otherwise we delete
    it and repeat the whole process again. 

    TODO: Add safety measures against infinite looping. 
   */

  m_table->mark_columns_per_binlog_row_image();

  while ((error= table->file->ha_write_row(table->record[0])))
  {
    if (error == HA_ERR_LOCK_DEADLOCK ||
        error == HA_ERR_LOCK_WAIT_TIMEOUT ||
        (keynum= table->file->get_dup_key(error)) < 0 ||
        !overwrite)
    {
      DBUG_PRINT("info",("get_dup_key returns %d)", keynum));
      /*
        Deadlock, waiting for lock or just an error from the handler
        such as HA_ERR_FOUND_DUPP_KEY when overwrite is false.
        Retrieval of the duplicate key number may fail
        - either because the error was not "duplicate key" error
        - or because the information which key is not available
      */
      table->file->print_error(error, MYF(0));
      goto error;
    }
    /*
      key index value is either valid in the range [0-MAX_KEY) or
      has value MAX_KEY as a marker for the case when no information
      about key can be found. In the last case we have to require
      that storage engine has the flag HA_DUPLICATE_POS turned on.
      If this invariant is false then DBUG_ASSERT will crash
      the server built in debug mode. For the server that was built
      without DEBUG we have additional check for the value of key index
      in the code below in order to report about error in any case.
    */
    DBUG_ASSERT(keynum != MAX_KEY ||
                (keynum == MAX_KEY &&
                 (table->file->ha_table_flags() & HA_DUPLICATE_POS)));
    /*
       We need to retrieve the old row into record[1] to be able to
       either update or delete the offending record.  We either:

       - use ha_rnd_pos() with a row-id (available as dupp_row) to the
         offending row, if that is possible (MyISAM and Blackhole), or else

       - use ha_index_read_idx_map() with the key that is duplicated, to
         retrieve the offending row.
     */
    if (table->file->ha_table_flags() & HA_DUPLICATE_POS)
    {
      DBUG_PRINT("info",("Locating offending record using ha_rnd_pos()"));

      if (table->file->inited && (error= table->file->ha_index_end()))
      {
        table->file->print_error(error, MYF(0));
        goto error;
      }
      if ((error= table->file->ha_rnd_init(FALSE)))
      {
        table->file->print_error(error, MYF(0));
        goto error;
      }

      error= table->file->ha_rnd_pos(table->record[1], table->file->dup_ref);

      table->file->ha_rnd_end();
      if (error)
      {
        DBUG_PRINT("info",("ha_rnd_pos() returns error %d",error));
        if (error == HA_ERR_RECORD_DELETED)
          error= HA_ERR_KEY_NOT_FOUND;
        table->file->print_error(error, MYF(0));
        goto error;
      }
    }
    else
    {
      DBUG_PRINT("info",("Locating offending record using index_read_idx()"));

      if (table->file->extra(HA_EXTRA_FLUSH_CACHE))
      {
        DBUG_PRINT("info",("Error when setting HA_EXTRA_FLUSH_CACHE"));
        error= my_errno;
        goto error;
      }

      if (key.get() == NULL)
      {
        key.assign(static_cast<char*>(my_alloca(table->s->max_unique_length)));
        if (key.get() == NULL)
        {
          DBUG_PRINT("info",("Can't allocate key buffer"));
          error= ENOMEM;
          goto error;
        }
      }

      if ((uint)keynum < MAX_KEY)
      {
        key_copy((uchar*)key.get(), table->record[0], table->key_info + keynum,
                 0);
        error= table->file->ha_index_read_idx_map(table->record[1], keynum,
                                                  (const uchar*)key.get(),
                                                  HA_WHOLE_KEY,
                                                  HA_READ_KEY_EXACT);
      }
      else
        /*
          For the server built in non-debug mode returns error if
          handler::get_dup_key() returned MAX_KEY as the value of key index.
        */
        error= HA_ERR_FOUND_DUPP_KEY;

      if (error)
      {
        DBUG_PRINT("info",("ha_index_read_idx_map() returns %s", HA_ERR(error)));
        if (error == HA_ERR_RECORD_DELETED)
          error= HA_ERR_KEY_NOT_FOUND;
        table->file->print_error(error, MYF(0));
        goto error;
      }
    }

    /*
       Now, record[1] should contain the offending row.  That
       will enable us to update it or, alternatively, delete it (so
       that we can insert the new row afterwards).
     */

    /*
      If row is incomplete we will use the record found to fill
      missing columns.
    */
    if (!get_flags(COMPLETE_ROWS_F))
    {
      restore_record(table,record[1]);
      error= unpack_current_row(rli, &m_cols);
    }

#ifndef DBUG_OFF
    DBUG_PRINT("debug",("preparing for update: before and after image"));
    DBUG_DUMP("record[1] (before)", table->record[1], table->s->reclength);
    DBUG_DUMP("record[0] (after)", table->record[0], table->s->reclength);
#endif

    /*
       REPLACE is defined as either INSERT or DELETE + INSERT.  If
       possible, we can replace it with an UPDATE, but that will not
       work on InnoDB if FOREIGN KEY checks are necessary.

       I (Matz) am not sure of the reason for the last_uniq_key()
       check as, but I'm guessing that it's something along the
       following lines.

       Suppose that we got the duplicate key to be a key that is not
       the last unique key for the table and we perform an update:
       then there might be another key for which the unique check will
       fail, so we're better off just deleting the row and inserting
       the correct row.
     */
    if (last_uniq_key(table, keynum) &&
        !table->file->referenced_by_foreign_key())
    {
      DBUG_PRINT("info",("Updating row using ha_update_row()"));
      error=table->file->ha_update_row(table->record[1],
                                       table->record[0]);
      switch (error) {
                
      case HA_ERR_RECORD_IS_THE_SAME:
        DBUG_PRINT("info",("ignoring HA_ERR_RECORD_IS_THE_SAME error from"
                           " ha_update_row()"));
        error= 0;
      
      case 0:
        break;
        
      default:    
        DBUG_PRINT("info",("ha_update_row() returns error %d",error));
        table->file->print_error(error, MYF(0));
      }
      
      goto error;
    }
    else
    {
      DBUG_PRINT("info",("Deleting offending row and trying to write new one again"));
      if ((error= table->file->ha_delete_row(table->record[1])))
      {
        DBUG_PRINT("info",("ha_delete_row() returns error %d",error));
        table->file->print_error(error, MYF(0));
        goto error;
      }
      /* Will retry ha_write_row() with the offending row removed. */
    }
  }

error:
  m_table->default_column_bitmaps();
  DBUG_RETURN(error);
}

#endif

int
Write_rows_log_event::do_exec_row(const Relay_log_info *const rli)
{
  DBUG_ASSERT(m_table != NULL);
  int error= write_row(rli, rbr_exec_mode == RBR_EXEC_MODE_IDEMPOTENT);

  if (error && !thd->is_error())
  {
    DBUG_ASSERT(0);
    my_error(ER_UNKNOWN_ERROR, MYF(0));
  }

  return error;
}

#endif /* !defined(MYSQL_CLIENT) && defined(HAVE_REPLICATION) */

#ifdef MYSQL_CLIENT
void Write_rows_log_event::print(FILE *file, PRINT_EVENT_INFO* print_event_info)
{
  DBUG_EXECUTE_IF("simulate_cache_read_error",
                  {DBUG_SET("+d,simulate_my_b_fill_error");});
  Rows_log_event::print_helper(file, print_event_info, "Write_rows");
}
#endif

/**************************************************************************
	Delete_rows_log_event member functions
**************************************************************************/

/*
  Constructor used to build an event for writing to the binary log.
 */

#ifndef MYSQL_CLIENT
Delete_rows_log_event::Delete_rows_log_event(THD *thd_arg, TABLE *tbl_arg,
                                             const Table_id& tid,
                                             bool is_transactional,
                                             const uchar* extra_row_info)
: binary_log::Rows_event(m_type),
  Rows_log_event(thd_arg, tbl_arg, tid, tbl_arg->read_set, is_transactional,
                 log_bin_use_v1_row_events?
                 binary_log::DELETE_ROWS_EVENT_V1:
                 binary_log::DELETE_ROWS_EVENT,
                 extra_row_info),
    binary_log::Delete_rows_event()
{
  common_header->type_code= m_type;
}
#endif /* #if !defined(MYSQL_CLIENT) */

/*
  Constructor used by slave to read the event from the binary log.
 */
#ifdef HAVE_REPLICATION
Delete_rows_log_event::Delete_rows_log_event(const char *buf, uint event_len,
                                             const Format_description_event
                                             *description_event)
: binary_log::Rows_event(buf, event_len, description_event),
  Rows_log_event(buf, event_len, description_event),
  binary_log::Delete_rows_event(buf, event_len, description_event)
{
  DBUG_ASSERT(header()->type_code == m_type);
}
#endif

#if !defined(MYSQL_CLIENT) && defined(HAVE_REPLICATION)

int
Delete_rows_log_event::do_before_row_operations(const Slave_reporting_capability *const)
{
  int error= 0;
  DBUG_ENTER("Delete_rows_log_event::do_before_row_operations");
  /*
    Increment the global status delete count variable
   */
  if (get_flags(STMT_END_F))
    thd->status_var.com_stat[SQLCOM_DELETE]++;
  error= row_operations_scan_and_key_setup();
  DBUG_RETURN(error);

}

int
Delete_rows_log_event::do_after_row_operations(const Slave_reporting_capability *const,
                                               int error)
{
  DBUG_ENTER("Delete_rows_log_event::do_after_row_operations");
  error= row_operations_scan_and_key_teardown(error);
  DBUG_RETURN(error);
}

int Delete_rows_log_event::do_exec_row(const Relay_log_info *const rli)
{
  int error;
  DBUG_ASSERT(m_table != NULL);
  /* m_table->record[0] contains the BI */
  m_table->mark_columns_per_binlog_row_image();
  error= m_table->file->ha_delete_row(m_table->record[0]);
  m_table->default_column_bitmaps();
  return error;
}

#endif /* !defined(MYSQL_CLIENT) && defined(HAVE_REPLICATION) */

#ifdef MYSQL_CLIENT
void Delete_rows_log_event::print(FILE *file,
                                  PRINT_EVENT_INFO* print_event_info)
{
  Rows_log_event::print_helper(file, print_event_info, "Delete_rows");
}
#endif


/**************************************************************************
	Update_rows_log_event member functions
**************************************************************************/

/*
  Constructor used to build an event for writing to the binary log.
 */
#if !defined(MYSQL_CLIENT)
Update_rows_log_event::Update_rows_log_event(THD *thd_arg, TABLE *tbl_arg,
                                             const Table_id& tid,
                                             bool is_transactional,
                                             const uchar* extra_row_info)
: binary_log::Rows_event(m_type),
  Rows_log_event(thd_arg, tbl_arg, tid, tbl_arg->read_set, is_transactional,
                 log_bin_use_v1_row_events?
                 binary_log::UPDATE_ROWS_EVENT_V1:
                 binary_log::UPDATE_ROWS_EVENT,
                 extra_row_info)
{
  common_header->type_code= m_type;
  init(tbl_arg->write_set);
  if (Rows_log_event::is_valid() && m_cols_ai.bitmap)
    is_valid_param= true;
}

void Update_rows_log_event::init(MY_BITMAP const *cols)
{
  /* if bitmap_init fails, caught in is_valid() */
  if (likely(!bitmap_init(&m_cols_ai,
                          m_width <= sizeof(m_bitbuf_ai)*8 ? m_bitbuf_ai : NULL,
                          m_width,
                          false)))
  {
    /* Cols can be zero if this is a dummy binrows event */
    if (likely(cols != NULL))
    {
      memcpy(m_cols_ai.bitmap, cols->bitmap, no_bytes_in_map(cols));
      create_last_word_mask(&m_cols_ai);
    }
  }
}
#endif /* !defined(MYSQL_CLIENT) */


Update_rows_log_event::~Update_rows_log_event()
{
  if (m_cols_ai.bitmap) {
  if (m_cols_ai.bitmap == m_bitbuf_ai) // no my_malloc happened
    m_cols_ai.bitmap= 0; // so no my_free in bitmap_free
  bitmap_free(&m_cols_ai); // To pair with bitmap_init().
}
}


/*
  Constructor used by slave to read the event from the binary log.
 */
#ifdef HAVE_REPLICATION
Update_rows_log_event::Update_rows_log_event(const char *buf, uint event_len,
                                             const Format_description_event
                                             *description_event)
: binary_log::Rows_event(buf, event_len, description_event),
  Rows_log_event(buf, event_len, description_event),
  binary_log::Update_rows_event(buf, event_len, description_event)
{
  if (Rows_log_event::is_valid() && m_cols_ai.bitmap)
    is_valid_param= true;
  DBUG_ASSERT(header()->type_code== m_type);
}
#endif

#if !defined(MYSQL_CLIENT) && defined(HAVE_REPLICATION)

int
Update_rows_log_event::do_before_row_operations(const Slave_reporting_capability *const)
{
  int error= 0;
  DBUG_ENTER("Update_rows_log_event::do_before_row_operations");
  /*
    Increment the global status update count variable
  */
  if (get_flags(STMT_END_F))
    thd->status_var.com_stat[SQLCOM_UPDATE]++;
  error= row_operations_scan_and_key_setup();
  DBUG_RETURN(error);

}

int
Update_rows_log_event::do_after_row_operations(const Slave_reporting_capability *const,
                                               int error)
{
  DBUG_ENTER("Update_rows_log_event::do_after_row_operations");
  error= row_operations_scan_and_key_teardown(error);
  DBUG_RETURN(error);
}

int
Update_rows_log_event::do_exec_row(const Relay_log_info *const rli)
{
  DBUG_ASSERT(m_table != NULL);
  int error= 0;

  /*
    This is the situation after locating BI:

    ===|=== before image ====|=== after image ===|===
       ^                     ^
       m_curr_row            m_curr_row_end

    BI found in the table is stored in record[0]. We copy it to record[1]
    and unpack AI to record[0].
   */

  store_record(m_table,record[1]);

  m_curr_row= m_curr_row_end;
  /* this also updates m_curr_row_end */
  if ((error= unpack_current_row(rli, &m_cols_ai)))
    return error;

  /*
    Now we have the right row to update.  The old row (the one we're
    looking for) is in record[1] and the new row is in record[0].
  */
  DBUG_PRINT("info",("Updating row in table"));
  DBUG_DUMP("old record", m_table->record[1], m_table->s->reclength);
  DBUG_DUMP("new values", m_table->record[0], m_table->s->reclength);

  // Temporary fix to find out why it fails [/Matz]
  memcpy(m_table->read_set->bitmap, m_cols.bitmap, (m_table->read_set->n_bits + 7) / 8);
  memcpy(m_table->write_set->bitmap, m_cols_ai.bitmap, (m_table->write_set->n_bits + 7) / 8);

  m_table->mark_columns_per_binlog_row_image();
  error= m_table->file->ha_update_row(m_table->record[1], m_table->record[0]);
  if (error == HA_ERR_RECORD_IS_THE_SAME)
    error= 0;
  m_table->default_column_bitmaps();

  return error;
}

#endif /* !defined(MYSQL_CLIENT) && defined(HAVE_REPLICATION) */

#ifdef MYSQL_CLIENT
void Update_rows_log_event::print(FILE *file,
				  PRINT_EVENT_INFO* print_event_info)
{
  Rows_log_event::print_helper(file, print_event_info, "Update_rows");
}
#endif


Incident_log_event::
Incident_log_event(const char *buf, uint event_len,
                   const Format_description_event *description_event)
   : binary_log::Incident_event(buf, event_len, description_event),
     Log_event(header(), footer())
{
  DBUG_ENTER("Incident_log_event::Incident_log_event");
  if (incident > INCIDENT_NONE && incident < INCIDENT_COUNT)
    is_valid_param= true;
  DBUG_VOID_RETURN;
}


Incident_log_event::~Incident_log_event()
{
  if (message)
    bapi_free(message);
}


const char *
Incident_log_event::description() const
{
  static const char *const description[]= {
    "NOTHING",                                  // Not used
    "LOST_EVENTS"
  };

  DBUG_PRINT("info", ("incident: %d", incident));

  return description[incident];
}


#ifndef MYSQL_CLIENT
int Incident_log_event::pack_info(Protocol *protocol)
{
  char buf[256];
  size_t bytes;
  if (message_length > 0)
    bytes= my_snprintf(buf, sizeof(buf), "#%d (%s)",
                       incident, description());
  else
    bytes= my_snprintf(buf, sizeof(buf), "#%d (%s): %s",
                       incident, description(), message);
  protocol->store(buf, bytes, &my_charset_bin);
  return 0;
}
#endif


#ifdef MYSQL_CLIENT
void
Incident_log_event::print(FILE *file,
                          PRINT_EVENT_INFO *print_event_info)
{
  if (print_event_info->short_form)
    return;

  print_header(&print_event_info->head_cache, print_event_info, FALSE);
  my_b_printf(&print_event_info->head_cache,
              "\n# Incident: %s\nRELOAD DATABASE; # Shall generate syntax error\n",
              description());
}
#endif

#if defined(HAVE_REPLICATION) && !defined(MYSQL_CLIENT)
int
Incident_log_event::do_apply_event(Relay_log_info const *rli)
{
  DBUG_ENTER("Incident_log_event::do_apply_event");

  if (ignored_error_code(ER_SLAVE_INCIDENT))
  {
    DBUG_PRINT("info", ("Ignoring Incident"));
    DBUG_RETURN(0);
  }
   
  rli->report(ERROR_LEVEL, ER_SLAVE_INCIDENT,
              ER(ER_SLAVE_INCIDENT),
              description(),
              message_length > 0 ? message : "<none>");
  DBUG_RETURN(1);
}
#endif

bool
Incident_log_event::write_data_header(IO_CACHE *file)
{
  DBUG_ENTER("Incident_log_event::write_data_header");
  DBUG_PRINT("enter", ("incident: %d", incident));
  uchar buf[sizeof(int16)];
  int2store(buf, (int16) incident);
#ifndef MYSQL_CLIENT
  DBUG_RETURN(wrapper_my_b_safe_write(file, buf, sizeof(buf)));
#else
   DBUG_RETURN(my_b_safe_write(file, buf, sizeof(buf)));
#endif
}

bool
Incident_log_event::write_data_body(IO_CACHE *file)
{
  uchar tmp[1];
  DBUG_ENTER("Incident_log_event::write_data_body");
  tmp[0]= (uchar) message_length;
  crc= checksum_crc32(crc, (uchar*) tmp, 1);
  if (message_length > 0)
  {
    crc= checksum_crc32(crc, (uchar*) message, message_length);
    // todo: report a bug on write_str accepts uint but treats it as uchar
  }
  DBUG_RETURN(write_str_at_most_255_bytes(file, message, (uint) message_length));
}


Ignorable_log_event::Ignorable_log_event(const char *buf,
                                         const Format_description_event *descr_event)
  : binary_log::Ignorable_event(buf, descr_event),
    Log_event(header(), footer())
{
  DBUG_ENTER("Ignorable_log_event::Ignorable_log_event");

  is_valid_param= true;
  DBUG_VOID_RETURN;
}

Ignorable_log_event::~Ignorable_log_event()
{
}

#ifndef MYSQL_CLIENT
/* Pack info for its unrecognized ignorable event */
int Ignorable_log_event::pack_info(Protocol *protocol)
{
  char buf[256];
  size_t bytes;
  bytes= my_snprintf(buf, sizeof(buf), "# Unrecognized ignorable event");
  protocol->store(buf, bytes, &my_charset_bin);
  return 0;
}
#endif

#ifdef MYSQL_CLIENT
/* Print for its unrecognized ignorable event */
void
Ignorable_log_event::print(FILE *file,
                           PRINT_EVENT_INFO *print_event_info)
{
  if (print_event_info->short_form)
    return;

  print_header(&print_event_info->head_cache, print_event_info, FALSE);
  my_b_printf(&print_event_info->head_cache, "\tIgnorable\n");
  my_b_printf(&print_event_info->head_cache,
              "# Unrecognized ignorable event\n");
}
#endif


Rows_query_log_event::Rows_query_log_event(const char *buf, uint event_len,
                                           const Format_description_event
                                           *descr_event)
  : binary_log::Ignorable_event(buf, descr_event),
    Ignorable_log_event(buf, descr_event),
    binary_log::Rows_query_event(buf, event_len, descr_event)
{
}

#ifndef MYSQL_CLIENT
int Rows_query_log_event::pack_info(Protocol *protocol)
{
  char *buf;
  size_t bytes;
  size_t len= sizeof("# ") + strlen(m_rows_query);
  if (!(buf= (char*) my_malloc(key_memory_log_event,
                               len, MYF(MY_WME))))
    return 1;
  bytes= my_snprintf(buf, len, "# %s", m_rows_query);
  protocol->store(buf, bytes, &my_charset_bin);
  my_free(buf);
  return 0;
}
#endif

#ifdef MYSQL_CLIENT
void
Rows_query_log_event::print(FILE *file,
                            PRINT_EVENT_INFO *print_event_info)
{
  if (!print_event_info->short_form && print_event_info->verbose > 1)
  {
    IO_CACHE *const head= &print_event_info->head_cache;
    IO_CACHE *const body= &print_event_info->body_cache;
    char *token= NULL, *saveptr= NULL;
    char *rows_query_copy= NULL;
    if (!(rows_query_copy= my_strdup(key_memory_log_event,
                                     m_rows_query, MYF(MY_WME))))
      return;

    print_header(head, print_event_info, FALSE);
    my_b_printf(head, "\tRows_query\n");
    /*
      Prefix every line of a multi-line query with '#' to prevent the
      statement from being executed when binary log will be processed
      using 'mysqlbinlog --verbose --verbose'.
    */
    for (token= my_strtok_r(rows_query_copy, "\n", &saveptr); token;
         token= my_strtok_r(NULL, "\n", &saveptr))
      my_b_printf(head, "# %s\n", token);
    my_free(rows_query_copy);
    print_base64(body, print_event_info, true);
  }
}
#endif

bool
Rows_query_log_event::write_data_body(IO_CACHE *file)
{
  DBUG_ENTER("Rows_query_log_event::write_data_body");
  /*
   m_rows_query length will be stored using only one byte, but on read
   that length will be ignored and the complete query will be read.
  */
  DBUG_RETURN(write_str_at_most_255_bytes(file, m_rows_query,
              strlen(m_rows_query)));
}

#if defined(MYSQL_SERVER) && defined(HAVE_REPLICATION)
int Rows_query_log_event::do_apply_event(Relay_log_info const *rli)
{
  DBUG_ENTER("Rows_query_log_event::do_apply_event");
  DBUG_ASSERT(rli->info_thd == thd);
  /* Set query for writing Rows_query log event into binlog later.*/
  thd->set_query(m_rows_query, strlen(m_rows_query));

  DBUG_ASSERT(rli->rows_query_ev == NULL);

  const_cast<Relay_log_info*>(rli)->rows_query_ev= this;
  /* Tell worker not to free the event */
  worker= NULL;
  DBUG_RETURN(0);
}
#endif


const char *Gtid_log_event::SET_STRING_PREFIX= "SET @@SESSION.GTID_NEXT= '";


Gtid_log_event::Gtid_log_event(const char *buffer, uint event_len,
                               const Format_description_event *description_event)
   : binary_log::Gtid_event(buffer, event_len, description_event),
     Log_event(header(), footer())
{
  DBUG_ENTER("Gtid_log_event::Gtid_log_event(const char *,"
             " uint, const Format_description_log_event *");
  is_valid_param= true;
  spec.type= get_type_code() == binary_log::ANONYMOUS_GTID_LOG_EVENT ?
             ANONYMOUS_GROUP : GTID_GROUP;
  sid.copy_from((uchar *)Uuid_parent_struct.bytes);
  spec.gtid.sidno= gtid_info_struct.rpl_gtid_sidno;
  spec.gtid.gno= gtid_info_struct.rpl_gtid_gno;
  DBUG_VOID_RETURN;
}

#ifndef MYSQL_CLIENT
Gtid_log_event::Gtid_log_event(THD* thd_arg, bool using_trans,
                               const Gtid_specification *spec_arg)
 : binary_log::Gtid_event(true),
   Log_event(thd_arg, thd_arg->variables.gtid_next.type == ANONYMOUS_GROUP ?
            LOG_EVENT_IGNORABLE_F : 0,
            using_trans ? Log_event::EVENT_TRANSACTIONAL_CACHE :
            Log_event::EVENT_STMT_CACHE, Log_event::EVENT_NORMAL_LOGGING,
            header(), footer())
{
  DBUG_ENTER("Gtid_log_event::Gtid_log_event(THD *)");
  spec= spec_arg ? *spec_arg : thd_arg->variables.gtid_next;
  if (spec.type == GTID_GROUP)
  {
    global_sid_lock->rdlock();
    sid= global_sid_map->sidno_to_sid(spec.gtid.sidno);
    global_sid_lock->unlock();
  }
  else
    sid.clear();

  Log_event_type event_type= (spec.type == ANONYMOUS_GROUP ?
                              binary_log::ANONYMOUS_GTID_LOG_EVENT :
                              binary_log::GTID_LOG_EVENT);
  common_header->type_code= event_type;

#ifndef DBUG_OFF
  char buf[MAX_SET_STRING_LENGTH + 1];
  to_string(buf);
  DBUG_PRINT("info", ("%s", buf));
#endif
  is_valid_param= true;
  DBUG_VOID_RETURN;
}
#endif

#ifndef MYSQL_CLIENT
int Gtid_log_event::pack_info(Protocol *protocol)
{
  char buffer[MAX_SET_STRING_LENGTH + 1];
  size_t len= to_string(buffer);
  protocol->store(buffer, len, &my_charset_bin);
  return 0;
}
#endif

size_t Gtid_log_event::to_string(char *buf) const
{
  char *p= buf;
  DBUG_ASSERT(strlen(SET_STRING_PREFIX) == SET_STRING_PREFIX_LENGTH);
  strcpy(p, SET_STRING_PREFIX);
  p+= SET_STRING_PREFIX_LENGTH;
  p+= spec.to_string(&sid, p);
  *p++= '\'';
  *p= '\0';
  return p - buf;
}

#ifdef MYSQL_CLIENT
void
Gtid_log_event::print(FILE *file, PRINT_EVENT_INFO *print_event_info)
{
  char buffer[MAX_SET_STRING_LENGTH + 1];
  IO_CACHE *const head= &print_event_info->head_cache;
  if (!print_event_info->short_form)
  {
    print_header(head, print_event_info, FALSE);
    my_b_printf(head, "\tGTID [commit=%s]\tlast_committed=%llu\tsequence_number=%llu\n",
                commit_flag ? "yes" : "no", (long long int)last_committed,
                (long long int)sequence_number);
  }
  to_string(buffer);
  my_b_printf(head, "%s%s\n", buffer, print_event_info->delimiter);
}
#endif

#ifdef MYSQL_SERVER
bool Gtid_log_event::write_data_header(IO_CACHE *file)
{
  DBUG_ENTER("Gtid_log_event::write_data_header");
  char buffer[POST_HEADER_LENGTH];
  char* ptr_buffer= buffer;

  *ptr_buffer= commit_flag ? 1 : 0;
  ptr_buffer+= ENCODED_FLAG_LENGTH;

#ifndef DBUG_OFF
  char buf[binary_log::Uuid::TEXT_LENGTH + 1];
  sid.to_string(buf);
  DBUG_PRINT("info", ("sid=%s sidno=%d gno=%lld",
                      buf, spec.gtid.sidno, spec.gtid.gno));
#endif

  sid.copy_to((uchar *)ptr_buffer);
  ptr_buffer+= ENCODED_SID_LENGTH;

  int8store(ptr_buffer, spec.gtid.gno);
  ptr_buffer+= ENCODED_GNO_LENGTH;
  file->commit_seq_offset= ptr_buffer- buffer;
  *ptr_buffer++= G_COMMIT_TS2;
  int8store(ptr_buffer, SEQ_UNINIT);
  int8store(ptr_buffer + 8, SEQ_UNINIT);
  ptr_buffer+= COMMIT_SEQ_LEN;

  DBUG_ASSERT(ptr_buffer == (buffer + sizeof(buffer)));
  DBUG_RETURN(wrapper_my_b_safe_write(file, (uchar *) buffer, sizeof(buffer)));
}
#endif // MYSQL_SERVER

#if defined(MYSQL_SERVER) && defined(HAVE_REPLICATION)
int Gtid_log_event::do_apply_event(Relay_log_info const *rli)
{
  DBUG_ENTER("Gtid_log_event::do_apply_event");
  DBUG_ASSERT(rli->info_thd == thd);

  /*
    In rare cases it is possible that we already own a GTID. This can
    happen if a transaction is truncated in the middle in the relay
    log and then next relay log begins with a Gtid_log_events without
    closing the transaction context from the previous relay log.  In
    this case the only sensible thing to do is to discard the
    truncated transaction and move on.
  */
  if (thd->owned_gtid.sidno)
  {
    /*
      Slave will execute this code if a previous Gtid_log_event was applied
      but the GTID wasn't consumed yet (the transaction was not committed
      nor rolled back).
      On a client session we cannot do consecutive SET GTID_NEXT without
      a COMMIT or a ROLLBACK in the middle.
      Applying this event without rolling back the current transaction may
      lead to problems, as a "BEGIN" event following this GTID will
      implicitly commit the "partial transaction" and will consume the
      GTID. If this "partial transaction" was left in the relay log by the
      IO thread restarting in the middle of a transaction, you could have
      the partial transaction being logged with the GTID on the slave,
      causing data corruption on replication.
    */
    if (thd->get_transaction()->is_active(Transaction_ctx::SESSION))
    {
      /* This is not an error (XA is safe), just an information */
      rli->report(INFORMATION_LEVEL, 0,
                  "Rolling back unfinished transaction (no COMMIT "
                  "or ROLLBACK in relay log). A probable cause is partial "
                  "transaction left on relay log because of restarting IO "
                  "thread with auto-positioning protocol.");
      const_cast<Relay_log_info*>(rli)->cleanup_context(thd, 1);
    }
    gtid_state->update_on_rollback(thd);
  }

  if (spec.type == ANONYMOUS_GROUP)
  {
    if (gtid_mode == GTID_MODE_ON)
    {
      rli->report(ERROR_LEVEL,
                  ER_CANT_SET_GTID_NEXT_TO_ANONYMOUS_WHEN_GTID_MODE_IS_ON,
                  "%s",
                  ER(ER_CANT_SET_GTID_NEXT_TO_ANONYMOUS_WHEN_GTID_MODE_IS_ON));
      DBUG_RETURN(1);
    }
    thd->variables.gtid_next.set_anonymous();
  }
  else
  {
    if (gtid_mode == GTID_MODE_OFF)
    {
      rli->report(ERROR_LEVEL,
                  ER_CANT_SET_GTID_NEXT_TO_GTID_WHEN_GTID_MODE_IS_OFF,
                  "%s",
                  ER(ER_CANT_SET_GTID_NEXT_TO_GTID_WHEN_GTID_MODE_IS_OFF));
      DBUG_RETURN(1);
    }
    rpl_sidno sidno= get_sidno(true);
    if (sidno < 0)
      DBUG_RETURN(1); // out of memory

    thd->variables.gtid_next.set(sidno, spec.gtid.gno);

    DBUG_PRINT("info", ("setting gtid_next=%d:%lld",
                        sidno, spec.gtid.gno));

    if (gtid_acquire_ownership_single(thd))
      DBUG_RETURN(1);
  }

  thd->set_currently_executing_gtid_for_slave_thread();

  DBUG_RETURN(0);
}

int Gtid_log_event::do_update_pos(Relay_log_info *rli)
{
  /*
    This event does not increment group positions. This means
    that if there is a failure after it has been processed,
    it will be automatically re-executed.
  */
  rli->inc_event_relay_log_pos();
  DBUG_EXECUTE_IF("crash_after_update_pos_gtid",
                  sql_print_information("Crashing crash_after_update_pos_gtid.");
                  DBUG_SUICIDE(););
  return 0;
}
#endif

Previous_gtids_log_event::
Previous_gtids_log_event(const char *buf, uint event_len,
                         const Format_description_event *description_event)
: binary_log::Previous_gtids_event(buf, event_len, description_event),
  Log_event(header(), footer())
{
  DBUG_ENTER("Previous_gtids_log_event::Previous_gtids_log_event");
  if (buf != NULL)
    is_valid_param= true;
  DBUG_VOID_RETURN;
}

#ifndef MYSQL_CLIENT
Previous_gtids_log_event::Previous_gtids_log_event(const Gtid_set *set)
: binary_log::Previous_gtids_event(),
  Log_event(header(), footer(),
            Log_event::EVENT_NO_CACHE,
            Log_event::EVENT_IMMEDIATE_LOGGING)
{
  DBUG_ENTER("Previous_gtids_log_event::Previous_gtids_log_event(THD *, const Gtid_set *)");
  common_header->type_code= binary_log::PREVIOUS_GTIDS_LOG_EVENT;
  global_sid_lock->assert_some_lock();
  buf_size= set->get_encoded_length();
  uchar *buffer= (uchar *) my_malloc(key_memory_log_event,
                                     buf_size, MYF(MY_WME));
  if (buffer != NULL)
  {
    set->encode(buffer);
    register_temp_buf((char *)buffer);
  }
  buf= buffer;
  // if buf is empty, is_valid will be false
  if(buf != 0)
    is_valid_param= true;
  DBUG_VOID_RETURN;
}
#endif

#ifndef MYSQL_CLIENT
int Previous_gtids_log_event::pack_info(Protocol *protocol)
{
  size_t length= 0;
  global_sid_lock->rdlock();
  char *str= get_str(&length, &Gtid_set::default_string_format);
  global_sid_lock->unlock();
  if (str == NULL)
    return 1;
  protocol->store(str, length, &my_charset_bin);
  my_free(str);
  return 0;
}
#endif

#ifdef MYSQL_CLIENT
void Previous_gtids_log_event::print(FILE *file,
                                     PRINT_EVENT_INFO *print_event_info)
{
  IO_CACHE *const head= &print_event_info->head_cache;

  global_sid_lock->rdlock();
  char *str= get_str(NULL, &Gtid_set::commented_string_format);
  global_sid_lock->unlock();
  if (str != NULL)
  {
    if (!print_event_info->short_form)
    {
      print_header(head, print_event_info, FALSE);
      my_b_printf(head, "\tPrevious-GTIDs\n");
    }
    my_b_printf(head, "%s\n", str);
    my_free(str);
  }
}
#endif

int Previous_gtids_log_event::add_to_set(Gtid_set *target) const
{
  DBUG_ENTER("Previous_gtids_log_event::add_to_set(Gtid_set *)");
  size_t end_pos= 0;
  size_t add_size= DBUG_EVALUATE_IF("gtid_has_extra_data", 10, 0);
  /* Silently ignore additional unknown data at the end of the encoding */
  PROPAGATE_REPORTED_ERROR_INT(target->add_gtid_encoding(buf,
                                                         buf_size + add_size,
                                                         &end_pos));
  DBUG_ASSERT(end_pos <= buf_size);
  DBUG_RETURN(0);
}

char *Previous_gtids_log_event::get_str(
  size_t *length_p, const Gtid_set::String_format *string_format) const
{
  DBUG_ENTER("Previous_gtids_log_event::get_str(size_t *)");
  Sid_map sid_map(NULL);
  Gtid_set set(&sid_map, NULL);
  DBUG_PRINT("info", ("temp_buf=%p buf=%p", temp_buf, buf));
  if (set.add_gtid_encoding(buf, buf_size) != RETURN_STATUS_OK)
    DBUG_RETURN(NULL);
  set.dbug_print("set");
  size_t length= set.get_string_length(string_format);
  DBUG_PRINT("info", ("string length= %lu", (ulong) length));
  char* str= (char *)my_malloc(key_memory_log_event,
                               length + 1, MYF(MY_WME));
  if (str != NULL)
  {
    set.to_string(str, string_format);
    if (length_p != NULL)
      *length_p= length;
  }
  DBUG_RETURN(str);
}

#ifndef MYSQL_CLIENT
bool Previous_gtids_log_event::write_data_body(IO_CACHE *file)
{
  DBUG_ENTER("Previous_gtids_log_event::write_data_body");
  DBUG_PRINT("info", ("size=%d", static_cast<int>(buf_size)));
  bool ret= wrapper_my_b_safe_write(file, buf, buf_size);
  DBUG_RETURN(ret);
}
#endif

#if defined(MYSQL_SERVER) && defined(HAVE_REPLICATION)
int Previous_gtids_log_event::do_update_pos(Relay_log_info *rli)
{
  rli->inc_event_relay_log_pos();
  return 0;
}
#endif


#ifdef MYSQL_CLIENT
/**
  The default values for these variables should be values that are
  *incorrect*, i.e., values that cannot occur in an event.  This way,
  they will always be printed for the first event.
*/
st_print_event_info::st_print_event_info()
  :flags2_inited(0), sql_mode_inited(0), sql_mode(0),
   auto_increment_increment(0),auto_increment_offset(0), charset_inited(0),
   lc_time_names_number(~0),
   charset_database_number(ILLEGAL_CHARSET_INFO_NUMBER),
   thread_id(0), thread_id_printed(false),
   base64_output_mode(BASE64_OUTPUT_UNSPEC), printed_fd_event(FALSE),
   have_unflushed_events(false), skipped_event_in_transaction(false),
   is_gtid_next_set(false), is_gtid_next_valid(true)
{
  /*
    Currently we only use static PRINT_EVENT_INFO objects, so zeroed at
    program's startup, but these explicit memset() is for the day someone
    creates dynamic instances.
  */
  memset(db, 0, sizeof(db));
  memset(charset, 0, sizeof(charset));
  memset(time_zone_str, 0, sizeof(time_zone_str));
  delimiter[0]= ';';
  delimiter[1]= 0;
  myf const flags = MYF(MY_WME | MY_NABP);
  open_cached_file(&head_cache, NULL, NULL, 0, flags);
  open_cached_file(&body_cache, NULL, NULL, 0, flags);
  open_cached_file(&footer_cache, NULL, NULL, 0, flags);
}
#endif


#if defined(HAVE_REPLICATION) && !defined(MYSQL_CLIENT)
Heartbeat_log_event::Heartbeat_log_event(const char* buf, uint event_len,
                                         const Format_description_event*
                                         description_event)
  : binary_log::Heartbeat_event(buf, event_len, description_event),
    Log_event(header(), footer())
{
  if ((log_ident != NULL && header()->log_pos >= BIN_LOG_HEADER_SIZE))
    is_valid_param= true;
}
#endif

#ifdef MYSQL_SERVER
/*
  This is a utility function that adds a quoted identifier into the a buffer.
  This also escapes any existance of the quote string inside the identifier.

  SYNOPSIS
    my_strmov_quoted_identifier
    thd                   thread handler
    buffer                target buffer
    identifier            the identifier to be quoted
    length                length of the identifier
*/
size_t my_strmov_quoted_identifier(THD* thd, char *buffer,
                                   const char* identifier,
                                   size_t length)
{
  int q= thd ? get_quote_char_for_identifier(thd, identifier, length) : '`';
  return my_strmov_quoted_identifier_helper(q, buffer, identifier, length);
}
#else
size_t my_strmov_quoted_identifier(char *buffer,  const char* identifier)
{
  int q= '`';
  return my_strmov_quoted_identifier_helper(q, buffer, identifier, 0);
}

#endif

size_t my_strmov_quoted_identifier_helper(int q, char *buffer,
                                          const char* identifier,
                                          size_t length)
{
  size_t written= 0;
  char quote_char;
  size_t id_length= (length) ? length : strlen(identifier);

  if (q == EOF)
  {
    (void) strncpy(buffer, identifier, id_length);
    return id_length;
  }
  quote_char= (char) q;
  *buffer++= quote_char;
  written++;
  while (id_length--)
  {
    if (*identifier == quote_char)
    {
      *buffer++= quote_char;
      written++;
    }
    *buffer++= *identifier++;
    written++;
  }
  *buffer++= quote_char;
  return ++written;
}
<|MERGE_RESOLUTION|>--- conflicted
+++ resolved
@@ -5346,13 +5346,8 @@
     original place when it comes to us; we'll know this by checking
     log_pos ("artificial" events have log_pos == 0).
   */
-<<<<<<< HEAD
-  if (!is_artificial_event() && created &&
+  if (!thd->rli_fake && !is_artificial_event() && created &&
       thd->get_transaction()->is_active(Transaction_ctx::SESSION))
-=======
-  if (!thd->rli_fake && !is_artificial_event() && created
-      && thd->transaction.all.ha_list)
->>>>>>> ac13453b
   {
     /* This is not an error (XA is safe), just an information */
     rli->report(INFORMATION_LEVEL, 0,
