/*
   Copyright (c) 2000, 2014, Oracle and/or its affiliates. All rights reserved.

   This program is free software; you can redistribute it and/or modify
   it under the terms of the GNU General Public License as published by
   the Free Software Foundation; version 2 of the License.

   This program is distributed in the hope that it will be useful,
   but WITHOUT ANY WARRANTY; without even the implied warranty of
   MERCHANTABILITY or FITNESS FOR A PARTICULAR PURPOSE.  See the
   GNU General Public License for more details.

   You should have received a copy of the GNU General Public License
   along with this program; if not, write to the Free Software
   Foundation, Inc., 51 Franklin St, Fifth Floor, Boston, MA 02110-1301  USA */


#ifdef MYSQL_CLIENT

#include "sql_priv.h"
#include "mysqld_error.h"

#else

#include "binlog.h"
#include "sql_priv.h"
#include "unireg.h"
#include "my_global.h" // REQUIRED by log_event.h > m_string.h > my_bitmap.h
#include "log_event.h"
#include "sql_base.h"                           // close_thread_tables
#include "sql_cache.h"                       // QUERY_CACHE_FLAGS_SIZE
#include "sql_locale.h" // MY_LOCALE, my_locale_by_number, my_locale_en_US
#include "lock.h"       // mysql_unlock_tables
#include "sql_parse.h"  // mysql_test_parse_for_slave
#include "tztime.h"     // struct Time_zone
#include "sql_load.h"   // mysql_load
#include "sql_db.h"     // load_db_opt_by_name
#include "rpl_slave.h"
#include "rpl_rli.h"
#include "rpl_mi.h"
#include "rpl_filter.h"
#include "rpl_record.h"
#include "transaction.h"
#include <my_dir.h>
#include "rpl_rli_pdb.h"
#include "sql_show.h"    // append_identifier
#include <mysql/psi/mysql_statement.h>
#define window_size Log_throttle::LOG_THROTTLE_WINDOW_SIZE
Error_log_throttle
slave_ignored_err_throttle(window_size,
                           sql_print_warning,
                           "Error log throttle: %lu time(s) Error_code: 1237"
                           " \"Slave SQL thread ignored the query because of"
                           " replicate-*-table rules\" got suppressed.");
#endif /* MYSQL_CLIENT */

#include <base64.h>
#include <my_bitmap.h>
#include "rpl_utility.h"

using std::min;
using std::max;

/* The number of event types need to be permuted. */
static const uint EVENT_TYPE_PERMUTATION_NUM= 23;

/**
  BINLOG_CHECKSUM variable.
*/
const char *binlog_checksum_type_names[]= {
  "NONE",
  "CRC32",
  NullS
};

unsigned int binlog_checksum_type_length[]= {
  sizeof("NONE") - 1,
  sizeof("CRC32") - 1,
  0
};

TYPELIB binlog_checksum_typelib=
{
  array_elements(binlog_checksum_type_names) - 1, "",
  binlog_checksum_type_names,
  binlog_checksum_type_length
};


#define log_cs	&my_charset_latin1

#define FLAGSTR(V,F) ((V)&(F)?#F" ":"")

/*
  Size of buffer for printing a double in format %.<PREC>g

  optional '-' + optional zero + '.'  + PREC digits + 'e' + sign +
  exponent digits + '\0'
*/
#define FMT_G_BUFSIZE(PREC) (3 + (PREC) + 5 + 1)

/*
  Explicit instantiation to unsigned int of template available_buffer
  function.
*/
template unsigned int available_buffer<unsigned int>(const char*,
                                                     const char*,
                                                     unsigned int);

/*
  Explicit instantiation to unsigned int of template valid_buffer_range
  function.
*/
template bool valid_buffer_range<unsigned int>(unsigned int,
                                               const char*,
                                               const char*,
                                               unsigned int);

/* 
   replication event checksum is introduced in the following "checksum-home" version.
   The checksum-aware servers extract FD's version to decide whether the FD event
   carries checksum info.
*/
const uchar checksum_version_split[3]= {5, 6, 1};
const ulong checksum_version_product=
  (checksum_version_split[0] * 256 + checksum_version_split[1]) * 256 +
  checksum_version_split[2];

#if !defined(MYSQL_CLIENT) && defined(HAVE_REPLICATION)
static int rows_event_stmt_cleanup(Relay_log_info const *rli, THD* thd);

static const char *HA_ERR(int i)
{
  /* 
    This function should only be called in case of an error
    was detected 
   */
  DBUG_ASSERT(i != 0);
  switch (i) {
  case HA_ERR_KEY_NOT_FOUND: return "HA_ERR_KEY_NOT_FOUND";
  case HA_ERR_FOUND_DUPP_KEY: return "HA_ERR_FOUND_DUPP_KEY";
  case HA_ERR_RECORD_CHANGED: return "HA_ERR_RECORD_CHANGED";
  case HA_ERR_WRONG_INDEX: return "HA_ERR_WRONG_INDEX";
  case HA_ERR_CRASHED: return "HA_ERR_CRASHED";
  case HA_ERR_WRONG_IN_RECORD: return "HA_ERR_WRONG_IN_RECORD";
  case HA_ERR_OUT_OF_MEM: return "HA_ERR_OUT_OF_MEM";
  case HA_ERR_NOT_A_TABLE: return "HA_ERR_NOT_A_TABLE";
  case HA_ERR_WRONG_COMMAND: return "HA_ERR_WRONG_COMMAND";
  case HA_ERR_OLD_FILE: return "HA_ERR_OLD_FILE";
  case HA_ERR_NO_ACTIVE_RECORD: return "HA_ERR_NO_ACTIVE_RECORD";
  case HA_ERR_RECORD_DELETED: return "HA_ERR_RECORD_DELETED";
  case HA_ERR_RECORD_FILE_FULL: return "HA_ERR_RECORD_FILE_FULL";
  case HA_ERR_INDEX_FILE_FULL: return "HA_ERR_INDEX_FILE_FULL";
  case HA_ERR_END_OF_FILE: return "HA_ERR_END_OF_FILE";
  case HA_ERR_UNSUPPORTED: return "HA_ERR_UNSUPPORTED";
  case HA_ERR_TO_BIG_ROW: return "HA_ERR_TO_BIG_ROW";
  case HA_WRONG_CREATE_OPTION: return "HA_WRONG_CREATE_OPTION";
  case HA_ERR_FOUND_DUPP_UNIQUE: return "HA_ERR_FOUND_DUPP_UNIQUE";
  case HA_ERR_UNKNOWN_CHARSET: return "HA_ERR_UNKNOWN_CHARSET";
  case HA_ERR_WRONG_MRG_TABLE_DEF: return "HA_ERR_WRONG_MRG_TABLE_DEF";
  case HA_ERR_CRASHED_ON_REPAIR: return "HA_ERR_CRASHED_ON_REPAIR";
  case HA_ERR_CRASHED_ON_USAGE: return "HA_ERR_CRASHED_ON_USAGE";
  case HA_ERR_LOCK_WAIT_TIMEOUT: return "HA_ERR_LOCK_WAIT_TIMEOUT";
  case HA_ERR_LOCK_TABLE_FULL: return "HA_ERR_LOCK_TABLE_FULL";
  case HA_ERR_READ_ONLY_TRANSACTION: return "HA_ERR_READ_ONLY_TRANSACTION";
  case HA_ERR_LOCK_DEADLOCK: return "HA_ERR_LOCK_DEADLOCK";
  case HA_ERR_CANNOT_ADD_FOREIGN: return "HA_ERR_CANNOT_ADD_FOREIGN";
  case HA_ERR_NO_REFERENCED_ROW: return "HA_ERR_NO_REFERENCED_ROW";
  case HA_ERR_ROW_IS_REFERENCED: return "HA_ERR_ROW_IS_REFERENCED";
  case HA_ERR_NO_SAVEPOINT: return "HA_ERR_NO_SAVEPOINT";
  case HA_ERR_NON_UNIQUE_BLOCK_SIZE: return "HA_ERR_NON_UNIQUE_BLOCK_SIZE";
  case HA_ERR_NO_SUCH_TABLE: return "HA_ERR_NO_SUCH_TABLE";
  case HA_ERR_TABLE_EXIST: return "HA_ERR_TABLE_EXIST";
  case HA_ERR_NO_CONNECTION: return "HA_ERR_NO_CONNECTION";
  case HA_ERR_NULL_IN_SPATIAL: return "HA_ERR_NULL_IN_SPATIAL";
  case HA_ERR_TABLE_DEF_CHANGED: return "HA_ERR_TABLE_DEF_CHANGED";
  case HA_ERR_NO_PARTITION_FOUND: return "HA_ERR_NO_PARTITION_FOUND";
  case HA_ERR_RBR_LOGGING_FAILED: return "HA_ERR_RBR_LOGGING_FAILED";
  case HA_ERR_DROP_INDEX_FK: return "HA_ERR_DROP_INDEX_FK";
  case HA_ERR_FOREIGN_DUPLICATE_KEY: return "HA_ERR_FOREIGN_DUPLICATE_KEY";
  case HA_ERR_TABLE_NEEDS_UPGRADE: return "HA_ERR_TABLE_NEEDS_UPGRADE";
  case HA_ERR_TABLE_READONLY: return "HA_ERR_TABLE_READONLY";
  case HA_ERR_AUTOINC_READ_FAILED: return "HA_ERR_AUTOINC_READ_FAILED";
  case HA_ERR_AUTOINC_ERANGE: return "HA_ERR_AUTOINC_ERANGE";
  case HA_ERR_GENERIC: return "HA_ERR_GENERIC";
  case HA_ERR_RECORD_IS_THE_SAME: return "HA_ERR_RECORD_IS_THE_SAME";
  case HA_ERR_LOGGING_IMPOSSIBLE: return "HA_ERR_LOGGING_IMPOSSIBLE";
  case HA_ERR_CORRUPT_EVENT: return "HA_ERR_CORRUPT_EVENT";
  case HA_ERR_ROWS_EVENT_APPLY : return "HA_ERR_ROWS_EVENT_APPLY";
  case HA_ERR_INNODB_READ_ONLY: return "HA_ERR_INNODB_READ_ONLY";
  }
  return "No Error!";
}

/**
   Error reporting facility for Rows_log_event::do_apply_event

   @param level     error, warning or info
   @param ha_error  HA_ERR_ code
   @param rli       pointer to the active Relay_log_info instance
   @param thd       pointer to the slave thread's thd
   @param table     pointer to the event's table object
   @param type      the type of the event
   @param log_name  the master binlog file name
   @param pos       the master binlog file pos (the next after the event)

*/
static void inline slave_rows_error_report(enum loglevel level, int ha_error,
                                           Relay_log_info const *rli, THD *thd,
                                           TABLE *table, const char * type,
                                           const char *log_name, ulong pos)
{
  const char *handler_error= (ha_error ? HA_ERR(ha_error) : NULL);
  char buff[MAX_SLAVE_ERRMSG], *slider;
  const char *buff_end= buff + sizeof(buff);
  uint len;
  Diagnostics_area::Sql_condition_iterator it=
    thd->get_stmt_da()->sql_conditions();
  const Sql_condition *err;
  buff[0]= 0;

  for (err= it++, slider= buff; err && slider < buff_end - 1;
       slider += len, err= it++)
  {
    len= my_snprintf(slider, buff_end - slider,
                     " %s, Error_code: %d;", err->get_message_text(),
                     err->get_sql_errno());
  }

  if (ha_error != 0)
    rli->report(level, thd->is_error() ? thd->get_stmt_da()->sql_errno() : 0,
                "Could not execute %s event on table %s.%s;"
                "%s handler error %s; "
                "the event's master log %s, end_log_pos %lu",
                type, table->s->db.str, table->s->table_name.str,
                buff, handler_error == NULL ? "<unknown>" : handler_error,
                log_name, pos);
  else
    rli->report(level, thd->is_error() ? thd->get_stmt_da()->sql_errno() : 0,
                "Could not execute %s event on table %s.%s;"
                "%s the event's master log %s, end_log_pos %lu",
                type, table->s->db.str, table->s->table_name.str,
                buff, log_name, pos);
}

static void set_thd_db(THD *thd, const char *db, uint32 db_len)
{
  char lcase_db_buf[NAME_LEN +1]; 
  LEX_STRING new_db;
  new_db.length= db_len;
  if (lower_case_table_names == 1)
  {
    strmov(lcase_db_buf, db); 
    my_casedn_str(system_charset_info, lcase_db_buf);
    new_db.str= lcase_db_buf;
  }
  else 
    new_db.str= (char*) db;

  new_db.str= (char*) rpl_filter->get_rewrite_db(new_db.str,
                                                 &new_db.length);
  thd->set_db(new_db.str, new_db.length);
}

#endif


/*
  pretty_print_str()
*/

#ifdef MYSQL_CLIENT
static void pretty_print_str(IO_CACHE* cache, const char* str, int len)
{
  const char* end = str + len;
  my_b_printf(cache, "\'");
  while (str < end)
  {
    char c;
    switch ((c=*str++)) {
    case '\n': my_b_printf(cache, "\\n"); break;
    case '\r': my_b_printf(cache, "\\r"); break;
    case '\\': my_b_printf(cache, "\\\\"); break;
    case '\b': my_b_printf(cache, "\\b"); break;
    case '\t': my_b_printf(cache, "\\t"); break;
    case '\'': my_b_printf(cache, "\\'"); break;
    case 0   : my_b_printf(cache, "\\0"); break;
    default:
      my_b_printf(cache, "%c", c);
      break;
    }
  }
  my_b_printf(cache, "\'");
}
#endif /* MYSQL_CLIENT */

#if defined(HAVE_REPLICATION) && !defined(MYSQL_CLIENT)

static void clear_all_errors(THD *thd, Relay_log_info *rli)
{
  thd->is_slave_error = 0;
  thd->clear_error();
  rli->clear_error();
}

inline int idempotent_error_code(int err_code)
{
  int ret= 0;

  switch (err_code)
  {
    case 0:
      ret= 1;
    break;
    /*
      The following list of "idempotent" errors
      means that an error from the list might happen
      because of idempotent (more than once)
      applying of a binlog file.
      Notice, that binlog has a  ddl operation its
      second applying may cause

      case HA_ERR_TABLE_DEF_CHANGED:
      case HA_ERR_CANNOT_ADD_FOREIGN:

      which are not included into to the list.

      Note that HA_ERR_RECORD_DELETED is not in the list since
      do_exec_row() should not return that error code.
    */
    case HA_ERR_RECORD_CHANGED:
    case HA_ERR_KEY_NOT_FOUND:
    case HA_ERR_END_OF_FILE:
    case HA_ERR_FOUND_DUPP_KEY:
    case HA_ERR_FOUND_DUPP_UNIQUE:
    case HA_ERR_FOREIGN_DUPLICATE_KEY:
    case HA_ERR_NO_REFERENCED_ROW:
    case HA_ERR_ROW_IS_REFERENCED:
      ret= 1;
    break;
    default:
      ret= 0;
    break;
  }
  return (ret);
}

/**
  Ignore error code specified on command line.
*/

inline int ignored_error_code(int err_code)
{
#ifdef HAVE_NDB_BINLOG
  /*
    The following error codes are hard-coded and will always be ignored.
  */
  switch (err_code)
  {
  case ER_DB_CREATE_EXISTS:
  case ER_DB_DROP_EXISTS:
    return 1;
  default:
    /* Nothing to do */
    break;
  }
#endif
  return ((err_code == ER_SLAVE_IGNORED_TABLE) ||
          (use_slave_mask && bitmap_is_set(&slave_error_mask, err_code)));
}

/*
  This function converts an engine's error to a server error.
   
  If the thread does not have an error already reported, it tries to 
  define it by calling the engine's method print_error. However, if a 
  mapping is not found, it uses the ER_UNKNOWN_ERROR and prints out a 
  warning message.
*/ 
int convert_handler_error(int error, THD* thd, TABLE *table)
{
  uint actual_error= (thd->is_error() ? thd->get_stmt_da()->sql_errno() :
                           0);

  if (actual_error == 0)
  {
    table->file->print_error(error, MYF(0));
    actual_error= (thd->is_error() ? thd->get_stmt_da()->sql_errno() :
                        ER_UNKNOWN_ERROR);
    if (actual_error == ER_UNKNOWN_ERROR)
      if (log_warnings)
        sql_print_warning("Unknown error detected %d in handler", error);
  }

  return (actual_error);
}

inline bool concurrency_error_code(int error)
{
  switch (error)
  {
  case ER_LOCK_WAIT_TIMEOUT:
  case ER_LOCK_DEADLOCK:
  case ER_XA_RBDEADLOCK:
    return TRUE;
  default: 
    return (FALSE);
  }
}

inline bool unexpected_error_code(int unexpected_error)
{
  switch (unexpected_error) 
  {
  case ER_NET_READ_ERROR:
  case ER_NET_ERROR_ON_WRITE:
  case ER_QUERY_INTERRUPTED:
  case ER_SERVER_SHUTDOWN:
  case ER_NEW_ABORTING_CONNECTION:
    return(TRUE);
  default:
    return(FALSE);
  }
}

/*
  pretty_print_str()
*/

static char *pretty_print_str(char *packet, const char *str, int len)
{
  const char *end= str + len;
  char *pos= packet;
  *pos++= '\'';
  while (str < end)
  {
    char c;
    switch ((c=*str++)) {
    case '\n': *pos++= '\\'; *pos++= 'n'; break;
    case '\r': *pos++= '\\'; *pos++= 'r'; break;
    case '\\': *pos++= '\\'; *pos++= '\\'; break;
    case '\b': *pos++= '\\'; *pos++= 'b'; break;
    case '\t': *pos++= '\\'; *pos++= 't'; break;
    case '\'': *pos++= '\\'; *pos++= '\''; break;
    case 0   : *pos++= '\\'; *pos++= '0'; break;
    default:
      *pos++= c;
      break;
    }
  }
  *pos++= '\'';
  return pos;
}
#endif /* !MYSQL_CLIENT */


#if defined(HAVE_REPLICATION) && !defined(MYSQL_CLIENT)

/**
  Creates a temporary name for load data infile:.

  @param buf		      Store new filename here
  @param file_id	      File_id (part of file name)
  @param event_server_id     Event_id (part of file name)
  @param ext		      Extension for file name

  @return
    Pointer to start of extension
*/

static char *slave_load_file_stem(char *buf, uint file_id,
                                  int event_server_id, const char *ext)
{
  char *res;
  fn_format(buf,PREFIX_SQL_LOAD,slave_load_tmpdir, "", MY_UNPACK_FILENAME);
  to_unix_path(buf);

  buf= strend(buf);
  int appended_length= sprintf(buf, "%s-%d-", server_uuid, event_server_id);
  buf+= appended_length;
  res= int10_to_str(file_id, buf, 10);
  strmov(res, ext);                             // Add extension last
  return res;                                   // Pointer to extension
}
#endif


#if defined(HAVE_REPLICATION) && !defined(MYSQL_CLIENT)

/**
  Delete all temporary files used for SQL_LOAD.
*/

static void cleanup_load_tmpdir()
{
  MY_DIR *dirp;
  FILEINFO *file;
  uint i;
  char fname[FN_REFLEN], prefbuf[TEMP_FILE_MAX_LEN], *p;

  if (!(dirp=my_dir(slave_load_tmpdir,MYF(0))))
    return;

  /* 
     When we are deleting temporary files, we should only remove
     the files associated with the server id of our server.
     We don't use event_server_id here because since we've disabled
     direct binlogging of Create_file/Append_file/Exec_load events
     we cannot meet Start_log event in the middle of events from one 
     LOAD DATA.
  */
  p= strmake(prefbuf, STRING_WITH_LEN(PREFIX_SQL_LOAD));
  sprintf(p,"%s-",server_uuid);

  for (i=0 ; i < (uint)dirp->number_off_files; i++)
  {
    file=dirp->dir_entry+i;
    if (is_prefix(file->name, prefbuf))
    {
      fn_format(fname,file->name,slave_load_tmpdir,"",MY_UNPACK_FILENAME);
      mysql_file_delete(key_file_misc, fname, MYF(0));
    }
  }

  my_dirend(dirp);
}
#endif


/*
  Stores string to IO_CACHE file.

  Writes str to file in the following format:
   1. Stores length using only one byte (255 maximum value);
   2. Stores complete str.
*/

static bool write_str_at_most_255_bytes(IO_CACHE *file, const char *str,
                                        uint length)
{
  uchar tmp[1];
  tmp[0]= (uchar) length;
  return (my_b_safe_write(file, tmp, sizeof(tmp)) ||
	  my_b_safe_write(file, (uchar*) str, length));
}


/*
  Reads string from buf.

  Reads str from buf in the following format:
   1. Read length stored on buf first index, as it only has 1 byte values
      bigger than 255 where lost.
   2. Set str pointer to buf second index.
  Despite str contains the complete stored string, when it is read until
  len its value will be truncated if original length was bigger than 255.
*/

static inline int read_str_at_most_255_bytes(const char **buf,
                                             const char *buf_end,
                                             const char **str,
                                             uint8 *len)
{
  if (*buf + ((uint) (uchar) **buf) >= buf_end)
    return 1;
  *len= (uint8) **buf;
  *str= (*buf)+1;
  (*buf)+= (uint) *len+1;
  return 0;
}


/**
  Transforms a string into "" or its expression in 0x... form.
*/

char *str_to_hex(char *to, const char *from, uint len)
{
  if (len)
  {
    *to++= '0';
    *to++= 'x';
    to= octet2hex(to, from, len);
  }
  else
    to= strmov(to, "\"\"");
  return to;                               // pointer to end 0 of 'to'
}

#ifndef MYSQL_CLIENT

/**
  Append a version of the 'from' string suitable for use in a query to
  the 'to' string.  To generate a correct escaping, the character set
  information in 'csinfo' is used.
*/

int
append_query_string(THD *thd, const CHARSET_INFO *csinfo,
                    String const *from, String *to)
{
  char *beg, *ptr;
  uint32 const orig_len= to->length();
  if (to->reserve(orig_len + from->length()*2+3))
    return 1;

  beg= to->c_ptr_quick() + to->length();
  ptr= beg;
  if (csinfo->escape_with_backslash_is_dangerous)
    ptr= str_to_hex(ptr, from->ptr(), from->length());
  else
  {
    *ptr++= '\'';
    if (!(thd->variables.sql_mode & MODE_NO_BACKSLASH_ESCAPES))
    {
      ptr+= escape_string_for_mysql(csinfo, ptr, 0,
                                    from->ptr(), from->length());
    }
    else
    {
      const char *frm_str= from->ptr();

      for (; frm_str < (from->ptr() + from->length()); frm_str++)
      {
        /* Using '' way to represent "'" */
        if (*frm_str == '\'')
          *ptr++= *frm_str;

        *ptr++= *frm_str;
      }
    }

    *ptr++= '\'';
  }
  to->length(orig_len + ptr - beg);
  return 0;
}
#endif


/**
  Prints a "session_var=value" string. Used by mysqlbinlog to print some SET
  commands just before it prints a query.
*/

#ifdef MYSQL_CLIENT

static void print_set_option(IO_CACHE* file, uint32 bits_changed,
                             uint32 option, uint32 flags, const char* name,
                             bool* need_comma)
{
  if (bits_changed & option)
  {
    if (*need_comma)
      my_b_printf(file,", ");
    my_b_printf(file,"%s=%d", name, MY_TEST(flags & option));
    *need_comma= 1;
  }
}
#endif
/**************************************************************************
	Log_event methods (= the parent class of all events)
**************************************************************************/

/**
  @return
  returns the human readable name of the event's type
*/

const char* Log_event::get_type_str(Log_event_type type)
{
  switch(type) {
  case START_EVENT_V3:  return "Start_v3";
  case STOP_EVENT:   return "Stop";
  case QUERY_EVENT:  return "Query";
  case ROTATE_EVENT: return "Rotate";
  case INTVAR_EVENT: return "Intvar";
  case LOAD_EVENT:   return "Load";
  case NEW_LOAD_EVENT:   return "New_load";
  case CREATE_FILE_EVENT: return "Create_file";
  case APPEND_BLOCK_EVENT: return "Append_block";
  case DELETE_FILE_EVENT: return "Delete_file";
  case EXEC_LOAD_EVENT: return "Exec_load";
  case RAND_EVENT: return "RAND";
  case XID_EVENT: return "Xid";
  case USER_VAR_EVENT: return "User var";
  case FORMAT_DESCRIPTION_EVENT: return "Format_desc";
  case TABLE_MAP_EVENT: return "Table_map";
  case PRE_GA_WRITE_ROWS_EVENT: return "Write_rows_event_old";
  case PRE_GA_UPDATE_ROWS_EVENT: return "Update_rows_event_old";
  case PRE_GA_DELETE_ROWS_EVENT: return "Delete_rows_event_old";
  case WRITE_ROWS_EVENT_V1: return "Write_rows_v1";
  case UPDATE_ROWS_EVENT_V1: return "Update_rows_v1";
  case DELETE_ROWS_EVENT_V1: return "Delete_rows_v1";
  case BEGIN_LOAD_QUERY_EVENT: return "Begin_load_query";
  case EXECUTE_LOAD_QUERY_EVENT: return "Execute_load_query";
  case INCIDENT_EVENT: return "Incident";
  case IGNORABLE_LOG_EVENT: return "Ignorable";
  case ROWS_QUERY_LOG_EVENT: return "Rows_query";
  case WRITE_ROWS_EVENT: return "Write_rows";
  case UPDATE_ROWS_EVENT: return "Update_rows";
  case DELETE_ROWS_EVENT: return "Delete_rows";
  case GTID_LOG_EVENT: return "Gtid";
  case ANONYMOUS_GTID_LOG_EVENT: return "Anonymous_Gtid";
  case PREVIOUS_GTIDS_LOG_EVENT: return "Previous_gtids";
  case HEARTBEAT_LOG_EVENT: return "Heartbeat";
  default: return "Unknown";				/* impossible */
  }
}

const char* Log_event::get_type_str()
{
  return get_type_str(get_type_code());
}


/*
  Log_event::Log_event()
*/

#ifndef MYSQL_CLIENT
Log_event::Log_event(THD* thd_arg, uint16 flags_arg,
                     enum_event_cache_type cache_type_arg,
                     enum_event_logging_type logging_type_arg)
  :log_pos(0), temp_buf(0), exec_time(0), flags(flags_arg),
  event_cache_type(cache_type_arg),
  event_logging_type(logging_type_arg),
  crc(0), thd(thd_arg), checksum_alg(BINLOG_CHECKSUM_ALG_UNDEF)
{
  server_id= thd->server_id;
  unmasked_server_id= server_id;
  when= thd->start_time;
}

/**
  This minimal constructor is for when you are not even sure that there
  is a valid THD. For example in the server when we are shutting down or
  flushing logs after receiving a SIGHUP (then we must write a Rotate to
  the binlog but we have no THD, so we need this minimal constructor).
*/

Log_event::Log_event(enum_event_cache_type cache_type_arg,
                     enum_event_logging_type logging_type_arg)
  :temp_buf(0), exec_time(0), flags(0), event_cache_type(cache_type_arg),
  event_logging_type(logging_type_arg), crc(0), thd(0),
  checksum_alg(BINLOG_CHECKSUM_ALG_UNDEF)
{
  server_id=	::server_id;
  unmasked_server_id= server_id;
  /*
    We can't call my_time() here as this would cause a call before
    my_init() is called
  */
  when.tv_sec=  0;
  when.tv_usec= 0;
  log_pos=	0;
}
#endif /* !MYSQL_CLIENT */


/*
  Log_event::Log_event()
*/

Log_event::Log_event(const char* buf,
                     const Format_description_log_event* description_event)
  :temp_buf(0), exec_time(0),
  event_cache_type(EVENT_INVALID_CACHE),
  event_logging_type(EVENT_INVALID_LOGGING),
  crc(0), checksum_alg(BINLOG_CHECKSUM_ALG_UNDEF)
{
#ifndef MYSQL_CLIENT
  thd = 0;
#endif
  when.tv_sec= uint4korr(buf);
  when.tv_usec= 0;
  server_id = uint4korr(buf + SERVER_ID_OFFSET);
  unmasked_server_id = server_id;
  /*
     Mask out any irrelevant parts of the server_id
  */
#ifdef HAVE_REPLICATION
  server_id = unmasked_server_id & opt_server_id_mask;
#else
  server_id = unmasked_server_id;
#endif
  data_written= uint4korr(buf + EVENT_LEN_OFFSET);
  if (description_event->binlog_version==1)
  {
    log_pos= 0;
    flags= 0;
    return;
  }
  /* 4.0 or newer */
  log_pos= uint4korr(buf + LOG_POS_OFFSET);
  /*
    If the log is 4.0 (so here it can only be a 4.0 relay log read by
    the SQL thread or a 4.0 master binlog read by the I/O thread),
    log_pos is the beginning of the event: we transform it into the end
    of the event, which is more useful.
    But how do you know that the log is 4.0: you know it if
    description_event is version 3 *and* you are not reading a
    Format_desc (remember that mysqlbinlog starts by assuming that 5.0
    logs are in 4.0 format, until it finds a Format_desc).
  */
  if (description_event->binlog_version==3 &&
      buf[EVENT_TYPE_OFFSET]<FORMAT_DESCRIPTION_EVENT && log_pos)
  {
      /*
        If log_pos=0, don't change it. log_pos==0 is a marker to mean
        "don't change rli->group_master_log_pos" (see
        inc_group_relay_log_pos()). As it is unreal log_pos, adding the
        event len's is nonsense. For example, a fake Rotate event should
        not have its log_pos (which is 0) changed or it will modify
        Exec_master_log_pos in SHOW SLAVE STATUS, displaying a nonsense
        value of (a non-zero offset which does not exist in the master's
        binlog, so which will cause problems if the user uses this value
        in CHANGE MASTER).
      */
    log_pos+= data_written; /* purecov: inspected */
  }
  DBUG_PRINT("info", ("log_pos: %lu", (ulong) log_pos));

  flags= uint2korr(buf + FLAGS_OFFSET);
  if ((buf[EVENT_TYPE_OFFSET] == FORMAT_DESCRIPTION_EVENT) ||
      (buf[EVENT_TYPE_OFFSET] == ROTATE_EVENT))
  {
    /*
      These events always have a header which stops here (i.e. their
      header is FROZEN).
    */
    /*
      Initialization to zero of all other Log_event members as they're
      not specified. Currently there are no such members; in the future
      there will be an event UID (but Format_description and Rotate
      don't need this UID, as they are not propagated through
      --log-slave-updates (remember the UID is used to not play a query
      twice when you have two masters which are slaves of a 3rd master).
      Then we are done.
    */
    return;
  }
  /* otherwise, go on with reading the header from buf (nothing now) */
}

#ifndef MYSQL_CLIENT
#ifdef HAVE_REPLICATION
inline int Log_event::do_apply_event_worker(Slave_worker *w)
{ 
  return do_apply_event(w);
}

int Log_event::do_update_pos(Relay_log_info *rli)
{
  int error= 0;
  DBUG_ASSERT(!rli->belongs_to_client());
  /*
    rli is null when (as far as I (Guilhem) know) the caller is
    Load_log_event::do_apply_event *and* that one is called from
    Execute_load_log_event::do_apply_event.  In this case, we don't
    do anything here ; Execute_load_log_event::do_apply_event will
    call Log_event::do_apply_event again later with the proper rli.
    Strictly speaking, if we were sure that rli is null only in the
    case discussed above, 'if (rli)' is useless here.  But as we are
    not 100% sure, keep it for now.

    Matz: I don't think we will need this check with this refactoring.
  */

  DBUG_ASSERT(!is_mts_worker(rli->info_thd));

  if (rli)
    error= rli->stmt_done(log_pos);
  return error;
}


Log_event::enum_skip_reason
Log_event::do_shall_skip(Relay_log_info *rli)
{
  DBUG_PRINT("info", ("ev->server_id=%lu, ::server_id=%lu,"
                      " rli->replicate_same_server_id=%d,"
                      " rli->slave_skip_counter=%d",
                      (ulong) server_id, (ulong) ::server_id,
                      rli->replicate_same_server_id,
                      rli->slave_skip_counter));
  if ((server_id == ::server_id && !rli->replicate_same_server_id) ||
      (rli->slave_skip_counter == 1 && rli->is_in_group()))
    return EVENT_SKIP_IGNORE;
  else if (rli->slave_skip_counter > 0)
    return EVENT_SKIP_COUNT;
  else
    return EVENT_SKIP_NOT;
}


/*
  Log_event::pack_info()
*/

int Log_event::pack_info(Protocol *protocol)
{
  protocol->store("", &my_charset_bin);
  return 0;
}


/**
  Only called by SHOW BINLOG EVENTS
*/
int Log_event::net_send(Protocol *protocol, const char* log_name, my_off_t pos)
{
  const char *p= strrchr(log_name, FN_LIBCHAR);
  const char *event_type;
  if (p)
    log_name = p + 1;

  protocol->prepare_for_resend();
  protocol->store(log_name, &my_charset_bin);
  protocol->store((ulonglong) pos);
  event_type = get_type_str();
  protocol->store(event_type, strlen(event_type), &my_charset_bin);
  protocol->store((uint32) server_id);
  protocol->store((ulonglong) log_pos);
  if (pack_info(protocol))
    return 1;
  return protocol->write();
}
#endif /* HAVE_REPLICATION */


/**
  init_show_field_list() prepares the column names and types for the
  output of SHOW BINLOG EVENTS; it is used only by SHOW BINLOG
  EVENTS.
*/

void Log_event::init_show_field_list(List<Item>* field_list)
{
  field_list->push_back(new Item_empty_string("Log_name", 20));
  field_list->push_back(new Item_return_int("Pos", MY_INT32_NUM_DECIMAL_DIGITS,
					    MYSQL_TYPE_LONGLONG));
  field_list->push_back(new Item_empty_string("Event_type", 20));
  field_list->push_back(new Item_return_int("Server_id", 10,
					    MYSQL_TYPE_LONG));
  field_list->push_back(new Item_return_int("End_log_pos",
                                            MY_INT32_NUM_DECIMAL_DIGITS,
					    MYSQL_TYPE_LONGLONG));
  field_list->push_back(new Item_empty_string("Info", 20));
}

/**
   A decider of whether to trigger checksum computation or not.
   To be invoked in Log_event::write() stack.
   The decision is positive 

    S,M) if it's been marked for checksumming with @c checksum_alg
    
    M) otherwise, if @@global.binlog_checksum is not NONE and the event is 
       directly written to the binlog file.
       The to-be-cached event decides at @c write_cache() time.

   Otherwise the decision is negative.

   @note   A side effect of the method is altering Log_event::checksum_alg
           it the latter was undefined at calling.

   @return true (positive) or false (negative)
*/
my_bool Log_event::need_checksum()
{
  DBUG_ENTER("Log_event::need_checksum");
  my_bool ret= FALSE;
  /* 
     few callers of Log_event::write 
     (incl FD::write, FD constructing code on the slave side, Rotate relay log
     and Stop event) 
     provides their checksum alg preference through Log_event::checksum_alg.
  */
  if (checksum_alg != BINLOG_CHECKSUM_ALG_UNDEF)
    ret= (checksum_alg != BINLOG_CHECKSUM_ALG_OFF);
  else if (binlog_checksum_options != BINLOG_CHECKSUM_ALG_OFF &&
           event_cache_type == Log_event::EVENT_NO_CACHE)
    ret= binlog_checksum_options;
  else
    ret= FALSE;

  /*
    FD calls the methods before data_written has been calculated.
    The following invariant claims if the current is not the first
    call (and therefore data_written is not zero) then `ret' must be
    TRUE. It may not be null because FD is always checksummed.
  */
  
  DBUG_ASSERT(get_type_code() != FORMAT_DESCRIPTION_EVENT || ret ||
              data_written == 0);

  if (checksum_alg == BINLOG_CHECKSUM_ALG_UNDEF)
    checksum_alg= ret ? // calculated value stored
      binlog_checksum_options : (uint8) BINLOG_CHECKSUM_ALG_OFF;

  DBUG_ASSERT(!ret || 
              ((checksum_alg == binlog_checksum_options ||
               /* 
                  Stop event closes the relay-log and its checksum alg
                  preference is set by the caller can be different
                  from the server's binlog_checksum_options.
               */
               get_type_code() == STOP_EVENT ||
               /* 
                  Rotate:s can be checksummed regardless of the server's
                  binlog_checksum_options. That applies to both
                  the local RL's Rotate and the master's Rotate
                  which IO thread instantiates via queue_binlog_ver_3_event.
               */
               get_type_code() == ROTATE_EVENT ||
               /*
                  The previous event has its checksum option defined
                  according to the format description event.
               */
               get_type_code() == PREVIOUS_GTIDS_LOG_EVENT ||
               /* FD is always checksummed */
               get_type_code() == FORMAT_DESCRIPTION_EVENT) && 
               checksum_alg != BINLOG_CHECKSUM_ALG_OFF));

  DBUG_ASSERT(checksum_alg != BINLOG_CHECKSUM_ALG_UNDEF);
  DBUG_ASSERT(((get_type_code() != ROTATE_EVENT &&
                get_type_code() != STOP_EVENT) ||
                get_type_code() != FORMAT_DESCRIPTION_EVENT) ||
              event_cache_type == Log_event::EVENT_NO_CACHE);

  DBUG_RETURN(ret);
}

bool Log_event::wrapper_my_b_safe_write(IO_CACHE* file, const uchar* buf, ulong size)
{
  if (need_checksum() && size != 0)
    crc= my_checksum(crc, buf, size);

  return my_b_safe_write(file, buf, size);
}

bool Log_event::write_footer(IO_CACHE* file) 
{
  /*
     footer contains the checksum-algorithm descriptor 
     followed by the checksum value
  */
  if (need_checksum())
  {
    uchar buf[BINLOG_CHECKSUM_LEN];
    int4store(buf, crc);
    return (my_b_safe_write(file, (uchar*) buf, sizeof(buf)));
  }
  return 0;
}

/*
  Log_event::write()
*/

bool Log_event::write_header(IO_CACHE* file, ulong event_data_length)
{
  uchar header[LOG_EVENT_HEADER_LEN];
  ulong now;
  bool ret;
  DBUG_ENTER("Log_event::write_header");

  /* Store number of bytes that will be written by this event */
  data_written= event_data_length + sizeof(header);

  if (need_checksum())
  {
    crc= my_checksum(0L, NULL, 0);
    data_written += BINLOG_CHECKSUM_LEN;
  }

  /*
    log_pos != 0 if this is relay-log event. In this case we should not
    change the position
  */

  if (is_artificial_event())
  {
    /*
      Artificial events are automatically generated and do not exist
      in master's binary log, so log_pos should be set to 0.
    */
    log_pos= 0;
  }
  else  if (!log_pos)
  {
    /*
      Calculate position of end of event

      Note that with a SEQ_READ_APPEND cache, my_b_tell() does not
      work well.  So this will give slightly wrong positions for the
      Format_desc/Rotate/Stop events which the slave writes to its
      relay log. For example, the initial Format_desc will have
      end_log_pos=91 instead of 95. Because after writing the first 4
      bytes of the relay log, my_b_tell() still reports 0. Because
      my_b_append() does not update the counter which my_b_tell()
      later uses (one should probably use my_b_append_tell() to work
      around this).  To get right positions even when writing to the
      relay log, we use the (new) my_b_safe_tell().

      Note that this raises a question on the correctness of all these
      DBUG_ASSERT(my_b_tell()=rli->event_relay_log_pos).

      If in a transaction, the log_pos which we calculate below is not
      very good (because then my_b_safe_tell() returns start position
      of the BEGIN, so it's like the statement was at the BEGIN's
      place), but it's not a very serious problem (as the slave, when
      it is in a transaction, does not take those end_log_pos into
      account (as it calls inc_event_relay_log_pos()). To be fixed
      later, so that it looks less strange. But not bug.
    */

    log_pos= my_b_safe_tell(file)+data_written;
  }

  now= (ulong) get_time();                              // Query start time
  if (DBUG_EVALUATE_IF("inc_event_time_by_1_hour",1,0)  &&
      DBUG_EVALUATE_IF("dec_event_time_by_1_hour",1,0))
  {
    /** 
       This assertion guarantees that these debug flags are not
       used at the same time (they would cancel each other).
    */
    DBUG_ASSERT(0);
  } 
  else
  {
    DBUG_EXECUTE_IF("inc_event_time_by_1_hour", now= now + 3600;);
    DBUG_EXECUTE_IF("dec_event_time_by_1_hour", now= now - 3600;);
  }

  /*
    Header will be of size LOG_EVENT_HEADER_LEN for all events, except for
    FORMAT_DESCRIPTION_EVENT and ROTATE_EVENT, where it will be
    LOG_EVENT_MINIMAL_HEADER_LEN (remember these 2 have a frozen header,
    because we read them before knowing the format).
  */

  int4store(header, now);              // timestamp
  header[EVENT_TYPE_OFFSET]= get_type_code();
  int4store(header+ SERVER_ID_OFFSET, server_id);
  int4store(header+ EVENT_LEN_OFFSET, data_written);
  int4store(header+ LOG_POS_OFFSET, log_pos);
  /*
    recording checksum of FD event computed with dropped
    possibly active LOG_EVENT_BINLOG_IN_USE_F flag.
    Similar step at verication: the active flag is dropped before
    checksum computing.
  */
  if (header[EVENT_TYPE_OFFSET] != FORMAT_DESCRIPTION_EVENT ||
      !need_checksum() || !(flags & LOG_EVENT_BINLOG_IN_USE_F))
  {
    int2store(header+ FLAGS_OFFSET, flags);
    ret= wrapper_my_b_safe_write(file, header, sizeof(header)) != 0;
  }
  else
  {
    ret= (wrapper_my_b_safe_write(file, header, FLAGS_OFFSET) != 0);
    if (!ret)
    {
      flags &= ~LOG_EVENT_BINLOG_IN_USE_F;
      int2store(header + FLAGS_OFFSET, flags);
      crc= my_checksum(crc, header + FLAGS_OFFSET, sizeof(flags));
      flags |= LOG_EVENT_BINLOG_IN_USE_F;    
      int2store(header + FLAGS_OFFSET, flags);
      ret= (my_b_safe_write(file, header + FLAGS_OFFSET, sizeof(flags)) != 0);
    }
    if (!ret)
      ret= (wrapper_my_b_safe_write(file, header + FLAGS_OFFSET + sizeof(flags),
                                    sizeof(header)
                                    - (FLAGS_OFFSET + sizeof(flags))) != 0);
  }
  DBUG_RETURN( ret);
}


/**
  This needn't be format-tolerant, because we only read
  LOG_EVENT_MINIMAL_HEADER_LEN (we just want to read the event's length).
*/

int Log_event::read_log_event(IO_CACHE* file, String* packet,
                              mysql_mutex_t* log_lock,
                              uint8 checksum_alg_arg,
                              const char *log_file_name_arg,
                              bool* is_binlog_active)
{
  ulong data_len;
  int result=0;
  char buf[LOG_EVENT_MINIMAL_HEADER_LEN];
  uchar ev_offset= packet->length();
  DBUG_ENTER("Log_event::read_log_event(IO_CACHE *, String *, mysql_mutex_t, uint8)");

  if (log_lock)
    mysql_mutex_lock(log_lock);

  if (log_file_name_arg)
    *is_binlog_active= mysql_bin_log.is_active(log_file_name_arg);

  if (my_b_read(file, (uchar*) buf, sizeof(buf)))
  {
    /*
      If the read hits eof, we must report it as eof so the caller
      will know it can go into cond_wait to be woken up on the next
      update to the log.
    */
    DBUG_PRINT("error",("my_b_read failed. file->error: %d", file->error));
    if (!file->error)
      result= LOG_READ_EOF;
    else
      result= (file->error > 0 ? LOG_READ_TRUNC : LOG_READ_IO);
    goto end;
  }
  data_len= uint4korr(buf + EVENT_LEN_OFFSET);
  if (data_len < LOG_EVENT_MINIMAL_HEADER_LEN ||
      data_len > max(current_thd->variables.max_allowed_packet,
                     opt_binlog_rows_event_max_size + MAX_LOG_EVENT_HEADER))
  {
    DBUG_PRINT("error",("data_len is out of bounds. data_len: %lu", data_len));
    result= ((data_len < LOG_EVENT_MINIMAL_HEADER_LEN) ? LOG_READ_BOGUS :
	     LOG_READ_TOO_LARGE);
    goto end;
  }

  /* Append the log event header to packet */
  if (packet->append(buf, sizeof(buf)))
  {
    DBUG_PRINT("info", ("first packet->append failed (out of memory)"));
    /* Failed to allocate packet */
    result= LOG_READ_MEM;
    goto end;
  }
  data_len-= LOG_EVENT_MINIMAL_HEADER_LEN;
  if (data_len)
  {
    /* Append rest of event, read directly from file into packet */
    if (packet->append(file, data_len))
    {
      /*
        Fatal error occured when appending rest of the event
        to packet, possible failures:
	1. EOF occured when reading from file, it's really an error
           as data_len is >=0 there's supposed to be more bytes available.
           file->error will have been set to number of bytes left to read
        2. Read was interrupted, file->error would normally be set to -1
        3. Failed to allocate memory for packet, my_errno
           will be ENOMEM(file->error shuold be 0, but since the
           memory allocation occurs before the call to read it might
           be uninitialized)
      */
      DBUG_PRINT("info", ("second packet->append failed (out of memory)"));
      result= (my_errno == ENOMEM ? LOG_READ_MEM :
               (file->error >= 0 ? LOG_READ_TRUNC: LOG_READ_IO));
      goto end;
    }
    else
    {
      /*
        Corrupt the event for Dump thread.
        We also need to exclude Previous_gtids_log_event and Gtid_log_event
        events from injected corruption to allow dump thread to move forward
        on binary log until the missing transactions from slave when
        MASTER_AUTO_POSITION= 1.
      */
      DBUG_EXECUTE_IF("corrupt_read_log_event",
	uchar *debug_event_buf_c = (uchar*) packet->ptr() + ev_offset;
        if (debug_event_buf_c[EVENT_TYPE_OFFSET] != FORMAT_DESCRIPTION_EVENT &&
            debug_event_buf_c[EVENT_TYPE_OFFSET] != PREVIOUS_GTIDS_LOG_EVENT &&
            debug_event_buf_c[EVENT_TYPE_OFFSET] != GTID_LOG_EVENT)
        {
          int debug_cor_pos = rand() % (data_len + sizeof(buf) - BINLOG_CHECKSUM_LEN);
          debug_event_buf_c[debug_cor_pos] =~ debug_event_buf_c[debug_cor_pos];
          DBUG_PRINT("info", ("Corrupt the event at Log_event::read_log_event: byte on position %d", debug_cor_pos));
	}
      );                                                                                           
      /*
        CRC verification of the Dump thread
      */
      if (opt_master_verify_checksum &&
          event_checksum_test((uchar*) packet->ptr() + ev_offset,
                              data_len + sizeof(buf),
                              checksum_alg_arg))
      {
        DBUG_PRINT("info", ("checksum test failed"));
        result= LOG_READ_CHECKSUM_FAILURE;
        goto end;
      }
    }
  }

end:
  if (log_lock)
    mysql_mutex_unlock(log_lock);
  DBUG_PRINT("info", ("read_log_event returns %d", result));
  DBUG_RETURN(result);
}
#endif /* !MYSQL_CLIENT */

#ifndef MYSQL_CLIENT
#define UNLOCK_MUTEX if (log_lock) mysql_mutex_unlock(log_lock);
#define LOCK_MUTEX if (log_lock) mysql_mutex_lock(log_lock);
#else
#define UNLOCK_MUTEX
#define LOCK_MUTEX
#endif

#ifndef MYSQL_CLIENT
/**
  @note
    Allocates memory;  The caller is responsible for clean-up.
*/
Log_event* Log_event::read_log_event(IO_CACHE* file,
                                     mysql_mutex_t* log_lock,
                                     const Format_description_log_event
                                     *description_event,
                                     my_bool crc_check)
#else
Log_event* Log_event::read_log_event(IO_CACHE* file,
                                     const Format_description_log_event
                                     *description_event,
                                     my_bool crc_check)
#endif
{
  DBUG_ENTER("Log_event::read_log_event(IO_CACHE *[, mysql_mutex_t *], Format_description_log_event *, my_bool)");
  DBUG_ASSERT(description_event != 0);
  char head[LOG_EVENT_MINIMAL_HEADER_LEN];
  /*
    First we only want to read at most LOG_EVENT_MINIMAL_HEADER_LEN, just to
    check the event for sanity and to know its length; no need to really parse
    it. We say "at most" because this could be a 3.23 master, which has header
    of 13 bytes, whereas LOG_EVENT_MINIMAL_HEADER_LEN is 19 bytes (it's
    "minimal" over the set {MySQL >=4.0}).
  */
  uint header_size= min<uint>(description_event->common_header_len,
                              LOG_EVENT_MINIMAL_HEADER_LEN);

  LOCK_MUTEX;
  DBUG_PRINT("info", ("my_b_tell: %lu", (ulong) my_b_tell(file)));
  if (my_b_read(file, (uchar *) head, header_size))
  {
    DBUG_PRINT("info", ("Log_event::read_log_event(IO_CACHE*,Format_desc*) "
                        "failed in my_b_read((IO_CACHE*)%p, (uchar*)%p, %u)",
                        file, head, header_size));
    UNLOCK_MUTEX;
    /*
      No error here; it could be that we are at the file's end. However
      if the next my_b_read() fails (below), it will be an error as we
      were able to read the first bytes.
    */
    DBUG_RETURN(0);
  }
  ulong data_len = uint4korr(head + EVENT_LEN_OFFSET);
  char *buf= 0;
  const char *error= 0;
  Log_event *res=  0;
#ifndef max_allowed_packet
  THD *thd=current_thd;
  uint max_allowed_packet= thd ? slave_max_allowed_packet : ~0U;
#endif

  ulong const max_size=
    max<ulong>(max_allowed_packet,
               opt_binlog_rows_event_max_size + MAX_LOG_EVENT_HEADER);
  if (data_len > max_size)
  {
    error = "Event too big";
    goto err;
  }

  if (data_len < header_size)
  {
    error = "Event too small";
    goto err;
  }

  // some events use the extra byte to null-terminate strings
  if (!(buf = (char*) my_malloc(data_len+1, MYF(MY_WME))))
  {
    error = "Out of memory";
    goto err;
  }
  buf[data_len] = 0;
  memcpy(buf, head, header_size);
  if (my_b_read(file, (uchar*) buf + header_size, data_len - header_size))
  {
    error = "read error";
    goto err;
  }
  if ((res= read_log_event(buf, data_len, &error, description_event, crc_check)))
    res->register_temp_buf(buf);

err:
  UNLOCK_MUTEX;
  if (!res)
  {
    DBUG_ASSERT(error != 0);
    sql_print_error("Error in Log_event::read_log_event(): "
                    "'%s', data_len: %lu, event_type: %d",
		    error,data_len,head[EVENT_TYPE_OFFSET]);
    my_free(buf);
    /*
      The SQL slave thread will check if file->error<0 to know
      if there was an I/O error. Even if there is no "low-level" I/O errors
      with 'file', any of the high-level above errors is worrying
      enough to stop the SQL thread now ; as we are skipping the current event,
      going on with reading and successfully executing other events can
      only corrupt the slave's databases. So stop.
      The file->error is also checked to record the position of
      the last valid event when master server recovers.
    */
    file->error= -1;
  }
  DBUG_RETURN(res);
}


/**
  Binlog format tolerance is in (buf, event_len, description_event)
  constructors.
*/

Log_event* Log_event::read_log_event(const char* buf, uint event_len,
				     const char **error,
                                     const Format_description_log_event *description_event,
                                     my_bool crc_check)
{
  Log_event* ev;
  uint8 alg;
  DBUG_ENTER("Log_event::read_log_event(char *, uint, char **, Format_description_log_event *, my_bool)");
  DBUG_ASSERT(description_event != 0);
  DBUG_PRINT("info", ("binlog_version: %d", description_event->binlog_version));
  DBUG_DUMP("data", (unsigned char*) buf, event_len);

  /* Check the integrity */
  if (event_len < EVENT_LEN_OFFSET ||
      (uint) event_len != uint4korr(buf+EVENT_LEN_OFFSET))
  {
    DBUG_PRINT("error", ("event_len=%u EVENT_LEN_OFFSET=%d "
                         "buf[EVENT_TYPE_OFFSET]=%d ENUM_END_EVENT=%d "
                         "uint4korr(buf+EVENT_LEN_OFFSET)=%d",
                         event_len, EVENT_LEN_OFFSET,
                         buf[EVENT_TYPE_OFFSET], ENUM_END_EVENT,
                         uint4korr(buf+EVENT_LEN_OFFSET)));
    *error="Sanity check failed";		// Needed to free buffer
    DBUG_RETURN(NULL); // general sanity check - will fail on a partial read
  }

  uint event_type= buf[EVENT_TYPE_OFFSET];
  // all following START events in the current file are without checksum
  if (event_type == START_EVENT_V3)
    (const_cast< Format_description_log_event *>(description_event))->checksum_alg= BINLOG_CHECKSUM_ALG_OFF;
  // Sanity check for Format description event
  if (event_type == FORMAT_DESCRIPTION_EVENT)
  {
    if (event_len < LOG_EVENT_MINIMAL_HEADER_LEN +
        ST_COMMON_HEADER_LEN_OFFSET)
    {
      *error= "Found invalid Format description event in binary log";
      DBUG_RETURN(0);
    }
    uint tmp_header_len= buf[LOG_EVENT_MINIMAL_HEADER_LEN + ST_COMMON_HEADER_LEN_OFFSET];
    if (event_len < tmp_header_len + ST_SERVER_VER_OFFSET + ST_SERVER_VER_LEN)
    {
      *error= "Found invalid Format description event in binary log";
      DBUG_RETURN(0);
    }
  }
  /*
    CRC verification by SQL and Show-Binlog-Events master side.
    The caller has to provide @description_event->checksum_alg to
    be the last seen FD's (A) descriptor.
    If event is FD the descriptor is in it.
    Notice, FD of the binlog can be only in one instance and therefore
    Show-Binlog-Events executing master side thread needs just to know
    the only FD's (A) value -  whereas RL can contain more.
    In the RL case, the alg is kept in FD_e (@description_event) which is reset 
    to the newer read-out event after its execution with possibly new alg descriptor.
    Therefore in a typical sequence of RL:
    {FD_s^0, FD_m, E_m^1} E_m^1 
    will be verified with (A) of FD_m.

    See legends definition on MYSQL_BIN_LOG::relay_log_checksum_alg docs
    lines (log.h).

    Notice, a pre-checksum FD version forces alg := BINLOG_CHECKSUM_ALG_UNDEF.
  */
  alg= (event_type != FORMAT_DESCRIPTION_EVENT) ?
    description_event->checksum_alg : get_checksum_alg(buf, event_len);
  // Emulate the corruption during reading an event
  DBUG_EXECUTE_IF("corrupt_read_log_event_char",
    if (event_type != FORMAT_DESCRIPTION_EVENT)
    {
      char *debug_event_buf_c = (char *)buf;
      int debug_cor_pos = rand() % (event_len - BINLOG_CHECKSUM_LEN);
      debug_event_buf_c[debug_cor_pos] =~ debug_event_buf_c[debug_cor_pos];
      DBUG_PRINT("info", ("Corrupt the event at Log_event::read_log_event(char*,...): byte on position %d", debug_cor_pos));
      DBUG_SET("");
    }
  );
  if (crc_check &&
      event_checksum_test((uchar *) buf, event_len, alg) &&
      /* Skip the crc check when simulating an unknown ignorable log event. */
      !DBUG_EVALUATE_IF("simulate_unknown_ignorable_log_event", 1, 0))
  {
    *error= "Event crc check failed! Most likely there is event corruption.";
#ifdef MYSQL_CLIENT
    if (force_opt)
    {
      ev= new Unknown_log_event(buf, description_event);
      DBUG_RETURN(ev);
    }
#endif
    DBUG_RETURN(NULL);
  }

  if (event_type > description_event->number_of_event_types &&
      event_type != FORMAT_DESCRIPTION_EVENT &&
      /*
        Skip the event type check when simulating an
        unknown ignorable log event.
      */
      !DBUG_EVALUATE_IF("simulate_unknown_ignorable_log_event", 1, 0))
  {
    /*
      It is unsafe to use the description_event if its post_header_len
      array does not include the event type.
    */
    DBUG_PRINT("error", ("event type %d found, but the current "
                         "Format_description_log_event supports only %d event "
                         "types", event_type,
                         description_event->number_of_event_types));
    ev= NULL;
  }
  else
  {
    /*
      In some previuos versions (see comment in
      Format_description_log_event::Format_description_log_event(char*,...)),
      event types were assigned different id numbers than in the
      present version. In order to replicate from such versions to the
      present version, we must map those event type id's to our event
      type id's.  The mapping is done with the event_type_permutation
      array, which was set up when the Format_description_log_event
      was read.
    */
    if (description_event->event_type_permutation)
    {
      uint new_event_type;
      if (event_type >= EVENT_TYPE_PERMUTATION_NUM)
        /* Safe guard for read out of bounds of event_type_permutation. */
        new_event_type= UNKNOWN_EVENT;
      else
        new_event_type= description_event->event_type_permutation[event_type];

      DBUG_PRINT("info", ("converting event type %d to %d (%s)",
                 event_type, new_event_type,
                 get_type_str((Log_event_type)new_event_type)));
      event_type= new_event_type;
    }

    if (alg != BINLOG_CHECKSUM_ALG_UNDEF &&
        (event_type == FORMAT_DESCRIPTION_EVENT ||
         alg != BINLOG_CHECKSUM_ALG_OFF))
      event_len= event_len - BINLOG_CHECKSUM_LEN;
    
    switch(event_type) {
    case QUERY_EVENT:
      ev  = new Query_log_event(buf, event_len, description_event, QUERY_EVENT);
      break;
    case LOAD_EVENT:
      ev = new Load_log_event(buf, event_len, description_event);
      break;
    case NEW_LOAD_EVENT:
      ev = new Load_log_event(buf, event_len, description_event);
      break;
    case ROTATE_EVENT:
      ev = new Rotate_log_event(buf, event_len, description_event);
      break;
    case CREATE_FILE_EVENT:
      ev = new Create_file_log_event(buf, event_len, description_event);
      break;
    case APPEND_BLOCK_EVENT:
      ev = new Append_block_log_event(buf, event_len, description_event);
      break;
    case DELETE_FILE_EVENT:
      ev = new Delete_file_log_event(buf, event_len, description_event);
      break;
    case EXEC_LOAD_EVENT:
      ev = new Execute_load_log_event(buf, event_len, description_event);
      break;
    case START_EVENT_V3: /* this is sent only by MySQL <=4.x */
      ev = new Start_log_event_v3(buf, event_len, description_event);
      break;
    case STOP_EVENT:
      ev = new Stop_log_event(buf, description_event);
      break;
    case INTVAR_EVENT:
      ev = new Intvar_log_event(buf, description_event);
      break;
    case XID_EVENT:
      ev = new Xid_log_event(buf, description_event);
      break;
    case RAND_EVENT:
      ev = new Rand_log_event(buf, description_event);
      break;
    case USER_VAR_EVENT:
      ev = new User_var_log_event(buf, event_len, description_event);
      break;
    case FORMAT_DESCRIPTION_EVENT:
      ev = new Format_description_log_event(buf, event_len, description_event);
      break;
#if defined(HAVE_REPLICATION) 
    case PRE_GA_WRITE_ROWS_EVENT:
      ev = new Write_rows_log_event_old(buf, event_len, description_event);
      break;
    case PRE_GA_UPDATE_ROWS_EVENT:
      ev = new Update_rows_log_event_old(buf, event_len, description_event);
      break;
    case PRE_GA_DELETE_ROWS_EVENT:
      ev = new Delete_rows_log_event_old(buf, event_len, description_event);
      break;
    case WRITE_ROWS_EVENT_V1:
      ev = new Write_rows_log_event(buf, event_len, description_event);
      break;
    case UPDATE_ROWS_EVENT_V1:
      ev = new Update_rows_log_event(buf, event_len, description_event);
      break;
    case DELETE_ROWS_EVENT_V1:
      ev = new Delete_rows_log_event(buf, event_len, description_event);
      break;
    case TABLE_MAP_EVENT:
      ev = new Table_map_log_event(buf, event_len, description_event);
      break;
#endif
    case BEGIN_LOAD_QUERY_EVENT:
      ev = new Begin_load_query_log_event(buf, event_len, description_event);
      break;
    case EXECUTE_LOAD_QUERY_EVENT:
      ev= new Execute_load_query_log_event(buf, event_len, description_event);
      break;
    case INCIDENT_EVENT:
      ev = new Incident_log_event(buf, event_len, description_event);
      break;
    case ROWS_QUERY_LOG_EVENT:
      ev= new Rows_query_log_event(buf, event_len, description_event);
      break;
    case GTID_LOG_EVENT:
    case ANONYMOUS_GTID_LOG_EVENT:
      ev= new Gtid_log_event(buf, event_len, description_event);
      break;
    case PREVIOUS_GTIDS_LOG_EVENT:
      ev= new Previous_gtids_log_event(buf, event_len, description_event);
      break;
#if defined(HAVE_REPLICATION)
    case WRITE_ROWS_EVENT:
      ev = new Write_rows_log_event(buf, event_len, description_event);
      break;
    case UPDATE_ROWS_EVENT:
      ev = new Update_rows_log_event(buf, event_len, description_event);
      break;
    case DELETE_ROWS_EVENT:
      ev = new Delete_rows_log_event(buf, event_len, description_event);
      break;
#endif
    default:
      /*
        Create an object of Ignorable_log_event for unrecognized sub-class.
        So that SLAVE SQL THREAD will only update the position and continue.
      */
      if (uint2korr(buf + FLAGS_OFFSET) & LOG_EVENT_IGNORABLE_F)
      {
        ev= new Ignorable_log_event(buf, description_event);
      }
      else
      {
        DBUG_PRINT("error",("Unknown event code: %d",
                            (int) buf[EVENT_TYPE_OFFSET]));
        ev= NULL;
      }
      break;
    }
  }

  if (ev)
  {
    ev->checksum_alg= alg;
    if (ev->checksum_alg != BINLOG_CHECKSUM_ALG_OFF &&
        ev->checksum_alg != BINLOG_CHECKSUM_ALG_UNDEF)
      ev->crc= uint4korr(buf + (event_len));
  }

  DBUG_PRINT("read_event", ("%s(type_code: %d; event_len: %d)",
                            ev ? ev->get_type_str() : "<unknown>",
                            buf[EVENT_TYPE_OFFSET],
                            event_len));
  /*
    is_valid() are small event-specific sanity tests which are
    important; for example there are some my_malloc() in constructors
    (e.g. Query_log_event::Query_log_event(char*...)); when these
    my_malloc() fail we can't return an error out of the constructor
    (because constructor is "void") ; so instead we leave the pointer we
    wanted to allocate (e.g. 'query') to 0 and we test it in is_valid().
    Same for Format_description_log_event, member 'post_header_len'.

    SLAVE_EVENT is never used, so it should not be read ever.
  */
  if (!ev || !ev->is_valid() || (event_type == SLAVE_EVENT))
  {
    DBUG_PRINT("error",("Found invalid event in binary log"));

    delete ev;
#ifdef MYSQL_CLIENT
    if (!force_opt) /* then mysqlbinlog dies */
    {
      *error= "Found invalid event in binary log";
      DBUG_RETURN(0);
    }
    ev= new Unknown_log_event(buf, description_event);
#else
    *error= "Found invalid event in binary log";
    DBUG_RETURN(0);
#endif
  }
  DBUG_RETURN(ev);  
}

#ifdef MYSQL_CLIENT

/*
  Log_event::print_header()
*/

void Log_event::print_header(IO_CACHE* file,
                             PRINT_EVENT_INFO* print_event_info,
                             bool is_more __attribute__((unused)))
{
  char llbuff[22];
  my_off_t hexdump_from= print_event_info->hexdump_from;
  DBUG_ENTER("Log_event::print_header");

  my_b_printf(file, "#");
  print_timestamp(file, NULL);
  my_b_printf(file, " server id %lu  end_log_pos %s ", (ulong) server_id,
              llstr(log_pos,llbuff));

  /* print the checksum */

  if (checksum_alg != BINLOG_CHECKSUM_ALG_OFF &&
      checksum_alg != BINLOG_CHECKSUM_ALG_UNDEF)
  {
    char checksum_buf[BINLOG_CHECKSUM_LEN * 2 + 4]; // to fit to "0x%lx "
    size_t const bytes_written=
      my_snprintf(checksum_buf, sizeof(checksum_buf), "0x%08lx ", (ulong) crc);
    my_b_printf(file, "%s ", get_type(&binlog_checksum_typelib, checksum_alg));
    my_b_printf(file, checksum_buf, bytes_written);
  }

  /* mysqlbinlog --hexdump */
  if (print_event_info->hexdump_from)
  {
    my_b_printf(file, "\n");
    uchar *ptr= (uchar*)temp_buf;
    my_off_t size=
      uint4korr(ptr + EVENT_LEN_OFFSET) - LOG_EVENT_MINIMAL_HEADER_LEN;
    my_off_t i;

    /* Header len * 4 >= header len * (2 chars + space + extra space) */
    char *h, hex_string[49]= {0};
    char *c, char_string[16+1]= {0};

    /* Pretty-print event common header if header is exactly 19 bytes */
    if (print_event_info->common_header_len == LOG_EVENT_MINIMAL_HEADER_LEN)
    {
      char emit_buf[256];               // Enough for storing one line
      my_b_printf(file, "# Position  Timestamp   Type   Master ID        "
                  "Size      Master Pos    Flags \n");
      size_t const bytes_written=
        my_snprintf(emit_buf, sizeof(emit_buf),
                    "# %8.8lx %02x %02x %02x %02x   %02x   "
                    "%02x %02x %02x %02x   %02x %02x %02x %02x   "
                    "%02x %02x %02x %02x   %02x %02x\n",
                    (unsigned long) hexdump_from,
                    ptr[0], ptr[1], ptr[2], ptr[3], ptr[4], ptr[5], ptr[6],
                    ptr[7], ptr[8], ptr[9], ptr[10], ptr[11], ptr[12], ptr[13],
                    ptr[14], ptr[15], ptr[16], ptr[17], ptr[18]);
      DBUG_ASSERT(static_cast<size_t>(bytes_written) < sizeof(emit_buf));
      my_b_write(file, (uchar*) emit_buf, bytes_written);
      ptr += LOG_EVENT_MINIMAL_HEADER_LEN;
      hexdump_from += LOG_EVENT_MINIMAL_HEADER_LEN;
    }

    /* Rest of event (without common header) */
    for (i= 0, c= char_string, h=hex_string;
	 i < size;
	 i++, ptr++)
    {
      my_snprintf(h, 4, (i % 16 <= 7) ? "%02x " : " %02x", *ptr);
      h += 3;

      *c++= my_isalnum(&my_charset_bin, *ptr) ? *ptr : '.';

      if (i % 16 == 15)
      {
        /*
          my_b_printf() does not support full printf() formats, so we
          have to do it this way.

          TODO: Rewrite my_b_printf() to support full printf() syntax.
         */
        char emit_buf[256];
        size_t const bytes_written=
          my_snprintf(emit_buf, sizeof(emit_buf),
                      "# %8.8lx %-48.48s |%16s|\n",
                      (unsigned long) (hexdump_from + (i & 0xfffffff0)),
                      hex_string, char_string);
        DBUG_ASSERT(static_cast<size_t>(bytes_written) < sizeof(emit_buf));
	my_b_write(file, (uchar*) emit_buf, bytes_written);
	hex_string[0]= 0;
	char_string[0]= 0;
	c= char_string;
	h= hex_string;
      }
    }
    *c= '\0';
    DBUG_ASSERT(hex_string[48] == 0);
    
    if (hex_string[0])
    {
      char emit_buf[256];
      // Right-pad hex_string with spaces, up to 48 characters.
      memset(h, ' ', (sizeof(hex_string) -1) - (h - hex_string));
      size_t const bytes_written=
        my_snprintf(emit_buf, sizeof(emit_buf),
                    "# %8.8lx %-48.48s |%s|\n",
                    (unsigned long) (hexdump_from + (i & 0xfffffff0)),
                    hex_string, char_string);
      DBUG_ASSERT(static_cast<size_t>(bytes_written) < sizeof(emit_buf));
      my_b_write(file, (uchar*) emit_buf, bytes_written);
    }
    /*
      need a # to prefix the rest of printouts for example those of
      Rows_log_event::print_helper().
    */
    my_b_write(file, reinterpret_cast<const uchar*>("# "), 2);
  }
  DBUG_VOID_RETURN;
}


/**
  Prints a quoted string to io cache.
  Control characters are displayed as hex sequence, e.g. \x00
  
  @param[in] file              IO cache
  @param[in] prt               Pointer to string
  @param[in] length            String length
  @param[in] esc_all        Whether to escape all characters
*/

static void
my_b_write_quoted(IO_CACHE *file, const uchar *ptr, uint length, bool esc_all)
{
  const uchar *s;
  my_b_printf(file, "'");
  for (s= ptr; length > 0 ; s++, length--)
  {
    if (*s > 0x1F && !esc_all)
      my_b_write(file, s, 1);
    else
    {
      uchar hex[10];
      size_t len= my_snprintf((char*) hex, sizeof(hex), "%s%02x", "\\x", *s);
      my_b_write(file, hex, len);
    }
  }
  my_b_printf(file, "'");
}


static void
my_b_write_quoted(IO_CACHE *file, const uchar *ptr, uint length)
{
  my_b_write_quoted(file, ptr, length, false);
}


/**
  Prints a bit string to io cache in format  b'1010'.
  
  @param[in] file              IO cache
  @param[in] ptr               Pointer to string
  @param[in] nbits             Number of bits
*/
static void
my_b_write_bit(IO_CACHE *file, const uchar *ptr, uint nbits)
{
  uint bitnum, nbits8= ((nbits + 7) / 8) * 8, skip_bits= nbits8 - nbits;
  my_b_printf(file, "b'");
  for (bitnum= skip_bits ; bitnum < nbits8; bitnum++)
  {
    int is_set= (ptr[(bitnum) / 8] >> (7 - bitnum % 8))  & 0x01;
    my_b_write(file, (const uchar*) (is_set ? "1" : "0"), 1);
  }
  my_b_printf(file, "'");
}


/**
  Prints a packed string to io cache.
  The string consists of length packed to 1 or 2 bytes,
  followed by string data itself.
  
  @param[in] file              IO cache
  @param[in] ptr               Pointer to string
  @param[in] length            String size
  
  @retval   - number of bytes scanned.
*/
static size_t
my_b_write_quoted_with_length(IO_CACHE *file, const uchar *ptr, uint length)
{
  if (length < 256)
  {
    length= *ptr;
    my_b_write_quoted(file, ptr + 1, length);
    return length + 1;
  }
  else
  {
    length= uint2korr(ptr);
    my_b_write_quoted(file, ptr + 2, length);
    return length + 2;
  }
}


/**
  Prints a 32-bit number in both signed and unsigned representation
  
  @param[in] file              IO cache
  @param[in] sl                Signed number
  @param[in] ul                Unsigned number
*/
static void
my_b_write_sint32_and_uint32(IO_CACHE *file, int32 si, uint32 ui)
{
  my_b_printf(file, "%d", si);
  if (si < 0)
    my_b_printf(file, " (%u)", ui);
}


/**
  Print a packed value of the given SQL type into IO cache
  
  @param[in] file              IO cache
  @param[in] ptr               Pointer to string
  @param[in] type              Column type
  @param[in] meta              Column meta information
  @param[out] typestr          SQL type string buffer (for verbose output)
  @param[out] typestr_length   Size of typestr
  
  @retval   - number of bytes scanned from ptr.
*/
static size_t
log_event_print_value(IO_CACHE *file, const uchar *ptr,
                      uint type, uint meta,
                      char *typestr, size_t typestr_length)
{
  uint32 length= 0;

  if (type == MYSQL_TYPE_STRING)
  {
    if (meta >= 256)
    {
      uint byte0= meta >> 8;
      uint byte1= meta & 0xFF;
      
      if ((byte0 & 0x30) != 0x30)
      {
        /* a long CHAR() field: see #37426 */
        length= byte1 | (((byte0 & 0x30) ^ 0x30) << 4);
        type= byte0 | 0x30;
      }
      else
        length = meta & 0xFF;
    }
    else
      length= meta;
  }

  switch (type) {
  case MYSQL_TYPE_LONG:
    {
      int32 si= sint4korr(ptr);
      uint32 ui= uint4korr(ptr);
      my_b_write_sint32_and_uint32(file, si, ui);
      my_snprintf(typestr, typestr_length, "INT");
      return 4;
    }

  case MYSQL_TYPE_TINY:
    {
      my_b_write_sint32_and_uint32(file, (int) (signed char) *ptr,
                                  (uint) (unsigned char) *ptr);
      my_snprintf(typestr, typestr_length, "TINYINT");
      return 1;
    }

  case MYSQL_TYPE_SHORT:
    {
      int32 si= (int32) sint2korr(ptr);
      uint32 ui= (uint32) uint2korr(ptr);
      my_b_write_sint32_and_uint32(file, si, ui);
      my_snprintf(typestr, typestr_length, "SHORTINT");
      return 2;
    }
  
  case MYSQL_TYPE_INT24:
    {
      int32 si= sint3korr(ptr);
      uint32 ui= uint3korr(ptr);
      my_b_write_sint32_and_uint32(file, si, ui);
      my_snprintf(typestr, typestr_length, "MEDIUMINT");
      return 3;
    }

  case MYSQL_TYPE_LONGLONG:
    {
      char tmp[64];
      longlong si= sint8korr(ptr);
      longlong10_to_str(si, tmp, -10);
      my_b_printf(file, "%s", tmp);
      if (si < 0)
      {
        ulonglong ui= uint8korr(ptr);
        longlong10_to_str((longlong) ui, tmp, 10);
        my_b_printf(file, " (%s)", tmp);        
      }
      my_snprintf(typestr, typestr_length, "LONGINT");
      return 8;
    }

  case MYSQL_TYPE_NEWDECIMAL:
    {
      uint precision= meta >> 8;
      uint decimals= meta & 0xFF;
      uint bin_size= my_decimal_get_binary_size(precision, decimals);
      my_decimal dec;
      binary2my_decimal(E_DEC_FATAL_ERROR, (uchar*) ptr, &dec,
                        precision, decimals);
      int len= DECIMAL_MAX_STR_LENGTH;
      char buff[DECIMAL_MAX_STR_LENGTH + 1];
      decimal2string(&dec,buff,&len, 0, 0, 0);
      my_b_printf(file, "%s", buff);
      my_snprintf(typestr, typestr_length, "DECIMAL(%d,%d)",
                  precision, decimals);
      return bin_size;
    }

  case MYSQL_TYPE_FLOAT:
    {
      float fl;
      float4get(fl, ptr);
      char tmp[320];
      sprintf(tmp, "%-20g", (double) fl);
      my_b_printf(file, "%s", tmp); /* my_snprintf doesn't support %-20g */
      my_snprintf(typestr, typestr_length, "FLOAT");
      return 4;
    }

  case MYSQL_TYPE_DOUBLE:
    {
      double dbl;
      float8get(dbl, ptr);
      char tmp[320];
      sprintf(tmp, "%-.20g", dbl); /* my_snprintf doesn't support %-20g */
      my_b_printf(file, "%s", tmp);
      strcpy(typestr, "DOUBLE");
      return 8;
    }
  
  case MYSQL_TYPE_BIT:
    {
      /* Meta-data: bit_len, bytes_in_rec, 2 bytes */
      uint nbits= ((meta >> 8) * 8) + (meta & 0xFF);
      length= (nbits + 7) / 8;
      my_b_write_bit(file, ptr, nbits);
      my_snprintf(typestr, typestr_length, "BIT(%d)", nbits);
      return length;
    }

  case MYSQL_TYPE_TIMESTAMP:
    {
      uint32 i32= uint4korr(ptr);
      my_b_printf(file, "%d", i32);
      my_snprintf(typestr, typestr_length, "TIMESTAMP");
      return 4;
    }

  case MYSQL_TYPE_TIMESTAMP2:
    {
      char buf[MAX_DATE_STRING_REP_LENGTH];
      struct timeval tm;
      my_timestamp_from_binary(&tm, ptr, meta);
      int buflen= my_timeval_to_str(&tm, buf, meta);
      my_b_write(file, buf, buflen);
      my_snprintf(typestr, typestr_length, "TIMESTAMP(%d)", meta);
      return my_timestamp_binary_length(meta);
    }

  case MYSQL_TYPE_DATETIME:
    {
      size_t d, t;
      uint64 i64= uint8korr(ptr); /* YYYYMMDDhhmmss */
      d= i64 / 1000000;
      t= i64 % 1000000;
      my_b_printf(file, "%04d-%02d-%02d %02d:%02d:%02d",
                  static_cast<int>(d / 10000),
                  static_cast<int>(d % 10000) / 100,
                  static_cast<int>(d % 100),
                  static_cast<int>(t / 10000),
                  static_cast<int>(t % 10000) / 100,
                  static_cast<int>(t % 100));
      my_snprintf(typestr, typestr_length, "DATETIME");
      return 8;
    }

  case MYSQL_TYPE_DATETIME2:
    {
      char buf[MAX_DATE_STRING_REP_LENGTH];
      MYSQL_TIME ltime;
      longlong packed= my_datetime_packed_from_binary(ptr, meta);
      TIME_from_longlong_datetime_packed(&ltime, packed);
      int buflen= my_datetime_to_str(&ltime, buf, meta);
      my_b_write_quoted(file, (uchar *) buf, buflen);
      my_snprintf(typestr, typestr_length, "DATETIME(%d)", meta);
      return my_datetime_binary_length(meta);
    }

  case MYSQL_TYPE_TIME:
    {
      uint32 i32= uint3korr(ptr);
      my_b_printf(file, "'%02d:%02d:%02d'",
                  i32 / 10000, (i32 % 10000) / 100, i32 % 100);
      my_snprintf(typestr, typestr_length, "TIME");
      return 3;
    }

  case MYSQL_TYPE_TIME2:
    {
      char buf[MAX_DATE_STRING_REP_LENGTH];
      MYSQL_TIME ltime;
      longlong packed= my_time_packed_from_binary(ptr, meta);
      TIME_from_longlong_time_packed(&ltime, packed);
      int buflen= my_time_to_str(&ltime, buf, meta);
      my_b_write_quoted(file, (uchar *) buf, buflen);
      my_snprintf(typestr, typestr_length, "TIME(%d)", meta);
      return my_time_binary_length(meta);
    }

  case MYSQL_TYPE_NEWDATE:
    {
      uint32 tmp= uint3korr(ptr);
      int part;
      char buf[11];
      char *pos= &buf[10];  // start from '\0' to the beginning

      /* Copied from field.cc */
      *pos--=0;					// End NULL
      part=(int) (tmp & 31);
      *pos--= (char) ('0'+part%10);
      *pos--= (char) ('0'+part/10);
      *pos--= ':';
      part=(int) (tmp >> 5 & 15);
      *pos--= (char) ('0'+part%10);
      *pos--= (char) ('0'+part/10);
      *pos--= ':';
      part=(int) (tmp >> 9);
      *pos--= (char) ('0'+part%10); part/=10;
      *pos--= (char) ('0'+part%10); part/=10;
      *pos--= (char) ('0'+part%10); part/=10;
      *pos=   (char) ('0'+part);
      my_b_printf(file , "'%s'", buf);
      my_snprintf(typestr, typestr_length, "DATE");
      return 3;
    }

  case MYSQL_TYPE_YEAR:
    {
      uint32 i32= *ptr;
      my_b_printf(file, "%04d", i32+ 1900);
      my_snprintf(typestr, typestr_length, "YEAR");
      return 1;
    }
  
  case MYSQL_TYPE_ENUM:
    switch (meta & 0xFF) {
    case 1:
      my_b_printf(file, "%d", (int) *ptr);
      my_snprintf(typestr, typestr_length, "ENUM(1 byte)");
      return 1;
    case 2:
      {
        int32 i32= uint2korr(ptr);
        my_b_printf(file, "%d", i32);
        my_snprintf(typestr, typestr_length, "ENUM(2 bytes)");
        return 2;
      }
    default:
      my_b_printf(file, "!! Unknown ENUM packlen=%d", meta & 0xFF); 
      return 0;
    }
    break;
    
  case MYSQL_TYPE_SET:
    my_b_write_bit(file, ptr , (meta & 0xFF) * 8);
    my_snprintf(typestr, typestr_length, "SET(%d bytes)", meta & 0xFF);
    return meta & 0xFF;
  
  case MYSQL_TYPE_BLOB:
    switch (meta) {
    case 1:
      length= *ptr;
      my_b_write_quoted(file, ptr + 1, length);
      my_snprintf(typestr, typestr_length, "TINYBLOB/TINYTEXT");
      return length + 1;
    case 2:
      length= uint2korr(ptr);
      my_b_write_quoted(file, ptr + 2, length);
      my_snprintf(typestr, typestr_length, "BLOB/TEXT");
      return length + 2;
    case 3:
      length= uint3korr(ptr);
      my_b_write_quoted(file, ptr + 3, length);
      my_snprintf(typestr, typestr_length, "MEDIUMBLOB/MEDIUMTEXT");
      return length + 3;
    case 4:
      length= uint4korr(ptr);
      my_b_write_quoted(file, ptr + 4, length);
      my_snprintf(typestr, typestr_length, "LONGBLOB/LONGTEXT");
      return length + 4;
    default:
      my_b_printf(file, "!! Unknown BLOB packlen=%d", length);
      return 0;
    }

  case MYSQL_TYPE_VARCHAR:
  case MYSQL_TYPE_VAR_STRING:
    length= meta;
    my_snprintf(typestr, typestr_length, "VARSTRING(%d)", length);
    return my_b_write_quoted_with_length(file, ptr, length);

  case MYSQL_TYPE_STRING:
    my_snprintf(typestr, typestr_length, "STRING(%d)", length);
    return my_b_write_quoted_with_length(file, ptr, length);

  default:
    {
      char tmp[5];
      my_snprintf(tmp, sizeof(tmp), "%04x", meta);
      my_b_printf(file,
                  "!! Don't know how to handle column type=%d meta=%d (%s)",
                  type, meta, tmp);
    }
    break;
  }
  *typestr= 0;
  return 0;
}


/**
  Print a packed row into IO cache
  
  @param[in] file              IO cache
  @param[in] td                Table definition
  @param[in] print_event_into  Print parameters
  @param[in] cols_bitmap       Column bitmaps.
  @param[in] value             Pointer to packed row
  @param[in] prefix            Row's SQL clause ("SET", "WHERE", etc)
  
  @retval   - number of bytes scanned.
*/


size_t
Rows_log_event::print_verbose_one_row(IO_CACHE *file, table_def *td,
                                      PRINT_EVENT_INFO *print_event_info,
                                      MY_BITMAP *cols_bitmap,
                                      const uchar *value, const uchar *prefix)
{
  const uchar *value0= value;
  const uchar *null_bits= value;
  uint null_bit_index= 0;
  char typestr[64]= "";

  /*
    Skip metadata bytes which gives the information about nullabity of master
    columns. Master writes one bit for each affected column.
   */
  value+= (bitmap_bits_set(cols_bitmap) + 7) / 8;
  
  my_b_printf(file, "%s", prefix);
  
  for (size_t i= 0; i < td->size(); i ++)
  {
    int is_null= (null_bits[null_bit_index / 8] 
                  >> (null_bit_index % 8))  & 0x01;

    if (bitmap_is_set(cols_bitmap, i) == 0)
      continue;
    
    if (is_null)
    {
      my_b_printf(file, "###   @%d=NULL", static_cast<int>(i + 1));
    }
    else
    {
      my_b_printf(file, "###   @%d=", static_cast<int>(i + 1));
      size_t fsize= td->calc_field_size((uint)i, (uchar*) value);
      if (value + fsize > m_rows_end)
      {
        my_b_printf(file, "***Corrupted replication event was detected."
                    " Not printing the value***\n");
        value+= fsize;
        return 0;
      }
      size_t size= log_event_print_value(file, value,
                                         td->type(i), td->field_metadata(i),
                                         typestr, sizeof(typestr));
      if (!size)
        return 0;

      value+= size;
    }

    if (print_event_info->verbose > 1)
    {
      my_b_printf(file, " /* ");

      if (typestr[0])
        my_b_printf(file, "%s ", typestr);
      else
        my_b_printf(file, "type=%d ", td->type(i));
      
      my_b_printf(file, "meta=%d nullable=%d is_null=%d ",
                  td->field_metadata(i),
                  td->maybe_null(i), is_null);
      my_b_printf(file, "*/");
    }
    
    my_b_printf(file, "\n");
    
    null_bit_index++;
  }
  return value - value0;
}


/**
  Print a row event into IO cache in human readable form (in SQL format)
  
  @param[in] file              IO cache
  @param[in] print_event_into  Print parameters
*/
void Rows_log_event::print_verbose(IO_CACHE *file,
                                   PRINT_EVENT_INFO *print_event_info)
{
  // Quoted length of the identifier can be twice the original length
  char quoted_db[1 + NAME_LEN * 2 + 2];
  char quoted_table[1 + NAME_LEN * 2 + 2];
  int quoted_db_len, quoted_table_len;
  Table_map_log_event *map;
  table_def *td;
  const char *sql_command, *sql_clause1, *sql_clause2;
  Log_event_type general_type_code= get_general_type_code();
  
  if (m_extra_row_data)
  {
    uint8 extra_data_len= m_extra_row_data[EXTRA_ROW_INFO_LEN_OFFSET];
    uint8 extra_payload_len= extra_data_len - EXTRA_ROW_INFO_HDR_BYTES;
    assert(extra_data_len >= EXTRA_ROW_INFO_HDR_BYTES);

    my_b_printf(file, "### Extra row data format: %u, len: %u :",
                m_extra_row_data[EXTRA_ROW_INFO_FORMAT_OFFSET],
                extra_payload_len);
    if (extra_payload_len)
    {
      /*
         Buffer for hex view of string, including '0x' prefix,
         2 hex chars / byte and trailing 0
      */
      const int buff_len= 2 + (256 * 2) + 1;
      char buff[buff_len];
      str_to_hex(buff, (const char*) &m_extra_row_data[EXTRA_ROW_INFO_HDR_BYTES],
                 extra_payload_len);
      my_b_printf(file, "%s", buff);
    }
    my_b_printf(file, "\n");
  }

  switch (general_type_code) {
  case WRITE_ROWS_EVENT:
    sql_command= "INSERT INTO";
    sql_clause1= "### SET\n";
    sql_clause2= NULL;
    break;
  case DELETE_ROWS_EVENT:
    sql_command= "DELETE FROM";
    sql_clause1= "### WHERE\n";
    sql_clause2= NULL;
    break;
  case UPDATE_ROWS_EVENT:
    sql_command= "UPDATE";
    sql_clause1= "### WHERE\n";
    sql_clause2= "### SET\n";
    break;
  default:
    sql_command= sql_clause1= sql_clause2= NULL;
    DBUG_ASSERT(0); /* Not possible */
  }
  
  if (!(map= print_event_info->m_table_map.get_table(m_table_id)) ||
      !(td= map->create_table_def()))
  {
    char llbuff[22];
    my_b_printf(file, "### Row event for unknown table #%s",
                llstr(m_table_id, llbuff));
    return;
  }

  /* If the write rows event contained no values for the AI */
  if (((general_type_code == WRITE_ROWS_EVENT) && (m_rows_buf==m_rows_end)))
  {
    my_b_printf(file, "### INSERT INTO `%s`.`%s` VALUES ()\n", 
                      map->get_db_name(), map->get_table_name());
    goto end;
  }

  for (const uchar *value= m_rows_buf; value < m_rows_end; )
  {
    size_t length;
#ifdef MYSQL_SERVER
    quoted_db_len= my_strmov_quoted_identifier(this->thd, (char *) quoted_db,
                                        map->get_db_name(), 0);
    quoted_table_len= my_strmov_quoted_identifier(this->thd,
                                                  (char *) quoted_table,
                                                  map->get_table_name(), 0);
#else
    quoted_db_len= my_strmov_quoted_identifier((char *) quoted_db,
                                               map->get_db_name());
    quoted_table_len= my_strmov_quoted_identifier((char *) quoted_table,
                                          map->get_table_name());
#endif
    quoted_db[quoted_db_len]= '\0';
    quoted_table[quoted_table_len]= '\0';
    my_b_printf(file, "### %s %s.%s\n",
                      sql_command,
                      quoted_db, quoted_table);
    /* Print the first image */
    if (!(length= print_verbose_one_row(file, td, print_event_info,
                                  &m_cols, value,
                                  (const uchar*) sql_clause1)))
      goto end;
    value+= length;

    /* Print the second image (for UPDATE only) */
    if (sql_clause2)
    {
      if (!(length= print_verbose_one_row(file, td, print_event_info,
                                      &m_cols_ai, value,
                                      (const uchar*) sql_clause2)))
        goto end;
      value+= length;
    }
  }

end:
  delete td;
}

#ifdef MYSQL_CLIENT
void free_table_map_log_event(Table_map_log_event *event)
{
  delete event;
}
#endif

void Log_event::print_base64(IO_CACHE* file,
                             PRINT_EVENT_INFO* print_event_info,
                             bool more)
{
  const uchar *ptr= (const uchar *)temp_buf;
  uint32 size= uint4korr(ptr + EVENT_LEN_OFFSET);
  DBUG_ENTER("Log_event::print_base64");

  size_t const tmp_str_sz= base64_needed_encoded_length((int) size);
  char *const tmp_str= (char *) my_malloc(tmp_str_sz, MYF(MY_WME));
  if (!tmp_str) {
    fprintf(stderr, "\nError: Out of memory. "
            "Could not print correct binlog event.\n");
    DBUG_VOID_RETURN;
  }

  if (base64_encode(ptr, (size_t) size, tmp_str))
  {
    DBUG_ASSERT(0);
  }

  if (print_event_info->base64_output_mode != BASE64_OUTPUT_DECODE_ROWS)
  {
    if (my_b_tell(file) == 0)
      my_b_printf(file, "\nBINLOG '\n");

    my_b_printf(file, "%s\n", tmp_str);

    if (!more)
      my_b_printf(file, "'%s\n", print_event_info->delimiter);
  }
  
  if (print_event_info->verbose)
  {
    Rows_log_event *ev= NULL;
    Log_event_type et= (Log_event_type) ptr[EVENT_TYPE_OFFSET];

    if (checksum_alg != BINLOG_CHECKSUM_ALG_UNDEF &&
        checksum_alg != BINLOG_CHECKSUM_ALG_OFF)
      size-= BINLOG_CHECKSUM_LEN; // checksum is displayed through the header
    
    switch(et)
    {
    case TABLE_MAP_EVENT:
    {
      Table_map_log_event *map; 
      map= new Table_map_log_event((const char*) ptr, size, 
                                   glob_description_event);
      print_event_info->m_table_map.set_table(map->get_table_id(), map);
      break;
    }
    case WRITE_ROWS_EVENT:
    case WRITE_ROWS_EVENT_V1:
    {
      ev= new Write_rows_log_event((const char*) ptr, size,
                                   glob_description_event);
      break;
    }
    case DELETE_ROWS_EVENT:
    case DELETE_ROWS_EVENT_V1:
    {
      ev= new Delete_rows_log_event((const char*) ptr, size,
                                    glob_description_event);
      break;
    }
    case UPDATE_ROWS_EVENT:
    case UPDATE_ROWS_EVENT_V1:
    {
      ev= new Update_rows_log_event((const char*) ptr, size,
                                    glob_description_event);
      break;
    }
    default:
      break;
    }
    
    if (ev)
    {
      ev->print_verbose(file, print_event_info);
      delete ev;
    }
  }
    
  my_free(tmp_str);
  DBUG_VOID_RETURN;
}


/*
  Log_event::print_timestamp()
*/

void Log_event::print_timestamp(IO_CACHE* file, time_t *ts)
{
  struct tm *res;
  /*
    In some Windows versions timeval.tv_sec is defined as "long",
    not as "time_t" and can be of a different size.
    Let's use a temporary time_t variable to execute localtime()
    with a correct argument type.
  */
  time_t ts_tmp= ts ? *ts : (ulong)when.tv_sec;
  DBUG_ENTER("Log_event::print_timestamp");
  struct tm tm_tmp;
  localtime_r(&ts_tmp, (res= &tm_tmp));
  my_b_printf(file,"%02d%02d%02d %2d:%02d:%02d",
              res->tm_year % 100,
              res->tm_mon+1,
              res->tm_mday,
              res->tm_hour,
              res->tm_min,
              res->tm_sec);
  DBUG_VOID_RETURN;
}

#endif /* MYSQL_CLIENT */


#if !defined(MYSQL_CLIENT) && defined(HAVE_REPLICATION)
inline Log_event::enum_skip_reason
Log_event::continue_group(Relay_log_info *rli)
{
  if (rli->slave_skip_counter == 1)
    return Log_event::EVENT_SKIP_IGNORE;
  return Log_event::do_shall_skip(rli);
}

/**
   @param end_group_sets_max_dbs  when true the group terminal event 
                          can carry partition info, see a note below.
   @return true  in cases the current event
                 carries partition data,
           false otherwise

   @note Some events combination may force to adjust partition info.
         In particular BEGIN, BEGIN_LOAD_QUERY_EVENT, COMMIT
         where none of the events holds partitioning data
         causes the sequential applying of the group through
         assigning OVER_MAX_DBS_IN_EVENT_MTS to mts_accessed_dbs
         of COMMIT query event.
*/
bool Log_event::contains_partition_info(bool end_group_sets_max_dbs)
{
  bool res;

  switch (get_type_code()) {
  case TABLE_MAP_EVENT:
  case EXECUTE_LOAD_QUERY_EVENT:
    res= true;

    break;
    
  case QUERY_EVENT:
    if (ends_group() && end_group_sets_max_dbs)
    {
      res= true;
      static_cast<Query_log_event*>(this)->mts_accessed_dbs=
        OVER_MAX_DBS_IN_EVENT_MTS;
    }
    else
      res= (!ends_group() && !starts_group()) ? true : false;

    break;

  default:
    res= false;
  }

  return res;
}

/**
   The method maps the event to a Worker and return a pointer to it.
   As a part of the group, an event belongs to one of the following types:

   B - beginning of a group of events (BEGIN query_log_event)
   g - mini-group representative event containing the partition info
      (any Table_map, a Query_log_event)
   p - a mini-group internal event that *p*receeding its g-parent
      (int_, rand_, user_ var:s)
   r - a mini-group internal "regular" event that follows its g-parent
      (Delete, Update, Write -rows)
   T - terminator of the group (XID, COMMIT, ROLLBACK, auto-commit query)

   Only the first g-event computes the assigned Worker which once
   is determined remains to be for the rest of the group.
   That is the g-event solely carries partitioning info.
   For B-event the assigned Worker is NULL to indicate Coordinator
   has not yet decided. The same applies to p-event.

   Notice, these is a special group consisting of optionally multiple p-events
   terminating with a g-event.
   Such case is caused by old master binlog and a few corner-cases of
   the current master version (todo: to fix).

   In case of the event accesses more than OVER_MAX_DBS the method
   has to ensure sure previously assigned groups to all other workers are
   done.


   @note The function updates GAQ queue directly, updates APH hash
         plus relocates some temporary tables from Coordinator's list into
         involved entries of APH through @c map_db_to_worker.
         There's few memory allocations commented where to be freed.

   @return a pointer to the Worker struct or NULL.
*/

Slave_worker *Log_event::get_slave_worker(Relay_log_info *rli)
{
  Slave_job_group group, *ptr_group= NULL;
  bool is_s_event;
  Slave_worker *ret_worker= NULL;
  char llbuff[22];
#ifndef DBUG_OFF
  THD *thd= rli->info_thd;
#endif
  Slave_committed_queue *gaq= rli->gaq;

  /* checking partioning properties and perform corresponding actions */

  // Beginning of a group designated explicitly with BEGIN or GTID
  if ((is_s_event= starts_group()) || is_gtid_event(this) ||
      // or DDL:s or autocommit queries possibly associated with own p-events
      (!rli->curr_group_seen_begin && !rli->curr_group_seen_gtid &&
       /*
         the following is a special case of B-free still multi-event group like
         { p_1,p_2,...,p_k, g }.
         In that case either GAQ is empty (the very first group is being
         assigned) or the last assigned group index points at one of
         mapped-to-a-worker.
       */
       (gaq->empty() ||
        gaq->get_job_group(rli->gaq->assigned_group_index)->
        worker_id != MTS_WORKER_UNDEF)))
  {
    if (!rli->curr_group_seen_gtid && !rli->curr_group_seen_begin)
    {
      ulong gaq_idx;
      rli->mts_groups_assigned++;

      rli->curr_group_isolated= FALSE;
      group.reset(log_pos, rli->mts_groups_assigned);
      // the last occupied GAQ's array index
      gaq_idx= gaq->assigned_group_index= gaq->en_queue((void *) &group);

      DBUG_ASSERT(gaq_idx != MTS_WORKER_UNDEF && gaq_idx < gaq->size);
      DBUG_ASSERT(gaq->get_job_group(rli->gaq->assigned_group_index)->
                  group_relay_log_name == NULL);
      DBUG_ASSERT(gaq_idx != MTS_WORKER_UNDEF);  // gaq must have room
      DBUG_ASSERT(rli->last_assigned_worker == NULL);

      if (is_s_event || is_gtid_event(this))
      {
        Log_event *ptr_curr_ev= this;
        // B-event is appended to the Deferred Array associated with GCAP
        insert_dynamic(&rli->curr_group_da,
                       (uchar*) &ptr_curr_ev);

        DBUG_ASSERT(rli->curr_group_da.elements == 1);

        if (starts_group())
        {
          // mark the current group as started with explicit B-event
          rli->mts_end_group_sets_max_dbs= true;
          rli->curr_group_seen_begin= true;
        }

        if (is_gtid_event(this))
          // mark the current group as started with explicit Gtid-event
          rli->curr_group_seen_gtid= true;

        return ret_worker;
      }
    }
    else
    {
      Log_event *ptr_curr_ev= this;
      // B-event is appended to the Deferred Array associated with GCAP
      insert_dynamic(&rli->curr_group_da, (uchar*) &ptr_curr_ev);
      rli->curr_group_seen_begin= true;
      rli->mts_end_group_sets_max_dbs= true;
      DBUG_ASSERT(rli->curr_group_da.elements == 2);
      DBUG_ASSERT(starts_group());
      return ret_worker;
    }
  }

  // mini-group representative

  if (contains_partition_info(rli->mts_end_group_sets_max_dbs))
  {
    int i= 0;
    Mts_db_names mts_dbs;

    get_mts_dbs(&mts_dbs);
    /*
      Bug 12982188 - MTS: SBR ABORTS WITH ERROR 1742 ON LOAD DATA
      Logging on master can create a group with no events holding
      the partition info.
      The following assert proves there's the only reason
      for such group.
    */
    DBUG_ASSERT(!ends_group() ||
                /*
                  This is an empty group being processed due to gtids.
                */
                (rli->curr_group_seen_begin && rli->curr_group_seen_gtid &&
                 ends_group()) ||
                (rli->mts_end_group_sets_max_dbs &&
                 ((rli->curr_group_da.elements == 3 && rli->curr_group_seen_gtid) ||
                 (rli->curr_group_da.elements == 2 && !rli->curr_group_seen_gtid)) &&
                 ((*(Log_event **)
                   dynamic_array_ptr(&rli->curr_group_da,
                                     rli->curr_group_da.elements - 1))->
                  get_type_code() == BEGIN_LOAD_QUERY_EVENT)));

    // partioning info is found which drops the flag
    rli->mts_end_group_sets_max_dbs= false;
    ret_worker= rli->last_assigned_worker;
    if (mts_dbs.num == OVER_MAX_DBS_IN_EVENT_MTS)
    {
      // Worker with id 0 to handle serial execution
      if (!ret_worker)
        ret_worker= *(Slave_worker**) dynamic_array_ptr(&rli->workers, 0);
      // No need to know a possible error out of synchronization call.
      (void) wait_for_workers_to_finish(rli, ret_worker);
      /*
        this marking is transferred further into T-event of the current group.
      */
      rli->curr_group_isolated= TRUE;
    }

    /* One run of the loop in the case of over-max-db:s */
    for (i= 0; i < ((mts_dbs.num != OVER_MAX_DBS_IN_EVENT_MTS) ? mts_dbs.num : 1);
         i++)
    {
      /*
        The over max db:s case handled through passing to map_db_to_worker
        such "all" db as encoded as  the "" empty string.
        Note, the empty string is allocated in a large buffer
        to satisfy hashcmp() implementation.
      */
      const char all_db[NAME_LEN]= {0};
      if (!(ret_worker=
            map_db_to_worker(mts_dbs.num == OVER_MAX_DBS_IN_EVENT_MTS ?
                             all_db : mts_dbs.name[i], rli,
                             &mts_assigned_partitions[i],
                             /*
                               todo: optimize it. Although pure
                               rows- event load in insensetive to the flag value
                             */
                             TRUE,
                             ret_worker)))
      {
        llstr(rli->get_event_relay_log_pos(), llbuff);
        my_error(ER_MTS_CANT_PARALLEL, MYF(0),
                 get_type_str(), rli->get_event_relay_log_name(), llbuff,
                 "could not distribute the event to a Worker");
        return ret_worker;
      }
      // all temporary tables are transferred from Coordinator in over-max case
      DBUG_ASSERT(mts_dbs.num != OVER_MAX_DBS_IN_EVENT_MTS || !thd->temporary_tables);
      DBUG_ASSERT(!strcmp(mts_assigned_partitions[i]->db,
                          mts_dbs.num != OVER_MAX_DBS_IN_EVENT_MTS ?
                          mts_dbs.name[i] : all_db));
      DBUG_ASSERT(ret_worker == mts_assigned_partitions[i]->worker);
      DBUG_ASSERT(mts_assigned_partitions[i]->usage >= 0);
    }

    if ((ptr_group= gaq->get_job_group(rli->gaq->assigned_group_index))->
        worker_id == MTS_WORKER_UNDEF)
    {
      ptr_group->worker_id= ret_worker->id;

      DBUG_ASSERT(ptr_group->group_relay_log_name == NULL);
    }

    DBUG_ASSERT(i == mts_dbs.num || mts_dbs.num == OVER_MAX_DBS_IN_EVENT_MTS);
  }
  else
  {
    // a mini-group internal "regular" event
    if (rli->last_assigned_worker)
    {
      ret_worker= rli->last_assigned_worker;

      DBUG_ASSERT(rli->curr_group_assigned_parts.elements > 0 ||
                  ret_worker->id == 0);
    }
    else // int_, rand_, user_ var:s, load-data events
    {
      Log_event *ptr_curr_ev= this;

      if (!(get_type_code() == INTVAR_EVENT ||
            get_type_code() == RAND_EVENT ||
            get_type_code() == USER_VAR_EVENT ||
            get_type_code() == BEGIN_LOAD_QUERY_EVENT ||
            get_type_code() == APPEND_BLOCK_EVENT ||
            is_ignorable_event()))
      {
        DBUG_ASSERT(!ret_worker);

        llstr(rli->get_event_relay_log_pos(), llbuff);
        my_error(ER_MTS_CANT_PARALLEL, MYF(0),
                 get_type_str(), rli->get_event_relay_log_name(), llbuff,
                 "the event is a part of a group that is unsupported in "
                 "the parallel execution mode");

        return ret_worker;
      }

      insert_dynamic(&rli->curr_group_da, (uchar*) &ptr_curr_ev);

      DBUG_ASSERT(!ret_worker);
      return ret_worker;
    }
  }

  DBUG_ASSERT(ret_worker);

  /*
    Preparing event physical coordinates info for Worker before any
    event got scheduled so when Worker error-stopped at the first
    event it would be aware of where exactly in the event stream.
  */
  if (!ret_worker->master_log_change_notified)
  {
    if (!ptr_group)
      ptr_group= gaq->get_job_group(rli->gaq->assigned_group_index);
    ptr_group->group_master_log_name=
      my_strdup(rli->get_group_master_log_name(), MYF(MY_WME));
    ret_worker->master_log_change_notified= true;

    DBUG_ASSERT(!ptr_group->notified);
#ifndef DBUG_OFF
    ptr_group->notified= true;
#endif
  }

  // T-event: Commit, Xid, a DDL query or dml query of B-less group.
  if (ends_group() || !rli->curr_group_seen_begin)
  {
    rli->mts_group_status= Relay_log_info::MTS_END_GROUP;
    if (rli->curr_group_isolated)
      set_mts_isolate_group();
    if (!ptr_group)
      ptr_group= gaq->get_job_group(rli->gaq->assigned_group_index);

    DBUG_ASSERT(ret_worker != NULL);

    /*
      The following two blocks are executed if the worker has not been
      notified about new relay-log or a new checkpoints.
      Relay-log string is freed by Coordinator, Worker deallocates
      strings in the checkpoint block.
      However if the worker exits earlier reclaiming for both happens anyway at
      GAQ delete.
    */
    if (!ret_worker->relay_log_change_notified)
    {
      /*
        Prior this event, C rotated the relay log to drop each
        Worker's notified flag. Now group terminating event initiates
        the new relay-log (where the current event is from) name
        delivery to Worker that will receive it in commit_positions().
      */
      DBUG_ASSERT(ptr_group->group_relay_log_name == NULL);

      ptr_group->group_relay_log_name= (char *)
        my_malloc(strlen(rli->
                         get_group_relay_log_name()) + 1, MYF(MY_WME));
      strcpy(ptr_group->group_relay_log_name,
             rli->get_event_relay_log_name());

      DBUG_ASSERT(ptr_group->group_relay_log_name != NULL);

      ret_worker->relay_log_change_notified= TRUE;
    }

    if (!ret_worker->checkpoint_notified)
    {
      if (!ptr_group)
        ptr_group= gaq->get_job_group(rli->gaq->assigned_group_index);
      ptr_group->checkpoint_log_name=
        my_strdup(rli->get_group_master_log_name(), MYF(MY_WME));
      ptr_group->checkpoint_log_pos= rli->get_group_master_log_pos();
      ptr_group->checkpoint_relay_log_name=
        my_strdup(rli->get_group_relay_log_name(), MYF(MY_WME));
      ptr_group->checkpoint_relay_log_pos= rli->get_group_relay_log_pos();
      ptr_group->shifted= ret_worker->bitmap_shifted;
      ret_worker->bitmap_shifted= 0;
      ret_worker->checkpoint_notified= TRUE;
    }
    ptr_group->checkpoint_seqno= rli->checkpoint_seqno;
    ptr_group->ts= when.tv_sec + (time_t) exec_time; // Seconds_behind_master related
    rli->checkpoint_seqno++;
    /*
      Coordinator should not use the main memroot however its not
      reset elsewhere either, so let's do it safe way.
      The main mem root is also reset by the SQL thread in at the end
      of applying which Coordinator does not do in this case.
      That concludes the memroot reset can't harm anything in SQL thread roles
      after Coordinator has finished its current scheduling.
    */
    free_root(thd->mem_root,MYF(MY_KEEP_PREALLOC));

#ifndef DBUG_OFF
    w_rr++;
#endif

  }

  return ret_worker;
}

/**
   Scheduling event to execute in parallel or execute it directly.
   In MTS case the event gets associated with either Coordinator or a
   Worker.  A special case of the association is NULL when the Worker
   can't be decided yet.  In the single threaded sequential mode the
   event maps to SQL thread rli.

   @note in case of MTS failure Coordinator destroys all gathered
         deferred events.

   @return 0 as success, otherwise a failure.
*/
int Log_event::apply_event(Relay_log_info *rli)
{
  DBUG_ENTER("LOG_EVENT:apply_event");
  bool parallel= FALSE;
  enum enum_mts_event_exec_mode actual_exec_mode= EVENT_EXEC_PARALLEL;
  THD *thd= rli->info_thd;

  worker= rli;

  if (rli->is_mts_recovery())
  {
    bool skip= 
      bitmap_is_set(&rli->recovery_groups, rli->mts_recovery_index) &&
      (get_mts_execution_mode(::server_id,
       rli->mts_group_status == Relay_log_info::MTS_IN_GROUP)
       == EVENT_EXEC_PARALLEL);
    if (skip)
    {
      DBUG_RETURN(0);
    }
    else
    { 
      DBUG_RETURN(do_apply_event(rli));
    }
  }

  if (!(parallel= rli->is_parallel_exec()) ||
      ((actual_exec_mode= 
        get_mts_execution_mode(::server_id, 
                           rli->mts_group_status == Relay_log_info::MTS_IN_GROUP))
       != EVENT_EXEC_PARALLEL))
  {
    if (parallel)
    {
      /* 
         There are two classes of events that Coordinator executes
         itself. One e.g the master Rotate requires all Workers to finish up 
         their assignments. The other async class, e.g the slave Rotate,
         can't have this such synchronization because Worker might be waiting
         for terminal events to finish.
      */

      if (actual_exec_mode != EVENT_EXEC_ASYNC)
      {     
        /*
          this  event does not split the current group but is indeed
          a separator beetwen two master's binlog therefore requiring
          Workers to sync.
        */
        if (rli->curr_group_da.elements > 0)
        {
          char llbuff[22];
          /* 
             Possible reason is a old version binlog sequential event
             wrappped with BEGIN/COMMIT or preceeded by User|Int|Random- var.
             MTS has to stop to suggest restart in the permanent sequential mode.
          */
          llstr(rli->get_event_relay_log_pos(), llbuff);
          my_error(ER_MTS_CANT_PARALLEL, MYF(0),
                   get_type_str(), rli->get_event_relay_log_name(), llbuff,
                   "possible malformed group of events from an old master");

          /* Coordinator cant continue, it marks MTS group status accordingly */
          rli->mts_group_status= Relay_log_info::MTS_KILLED_GROUP;

          goto err;
        }
        /*
          Marking sure the event will be executed in sequential mode.
        */
        if (wait_for_workers_to_finish(rli) == -1)
        {
          // handle synchronization error
          rli->report(WARNING_LEVEL, 0,
                      "Slave worker thread has failed to apply an event. As a "
                      "consequence, the coordinator thread is stopping "
                      "execution.");
          DBUG_RETURN(-1);
        }
        /*
          Given not in-group mark the event handler can invoke checkpoint
          update routine in the following course.
        */
        DBUG_ASSERT(rli->mts_group_status == Relay_log_info::MTS_NOT_IN_GROUP);

#ifndef DBUG_OFF
        /* all Workers are idle as done through wait_for_workers_to_finish */
        for (uint k= 0; k < rli->curr_group_da.elements; k++)
        {
          DBUG_ASSERT(!(*(Slave_worker **)
                        dynamic_array_ptr(&rli->workers, k))->usage_partition);
          DBUG_ASSERT(!(*(Slave_worker **)
                        dynamic_array_ptr(&rli->workers, k))->jobs.len);
        }
#endif
      }
      else
      {
        DBUG_ASSERT(actual_exec_mode == EVENT_EXEC_ASYNC);
      }
    }
    DBUG_RETURN(do_apply_event(rli));
  }

  DBUG_ASSERT(actual_exec_mode == EVENT_EXEC_PARALLEL);
  DBUG_ASSERT(!(rli->curr_group_seen_begin && ends_group()) ||
              /*
                This is an empty group being processed due to gtids.
              */
              (rli->curr_group_seen_begin && rli->curr_group_seen_gtid
               && ends_group()) ||
              rli->last_assigned_worker ||
              /*
                Begin_load_query can be logged w/o db info and within
                Begin/Commit. That's a pattern forcing sequential
                applying of LOAD-DATA.
              */
              (*(Log_event **)
               dynamic_array_ptr(&rli->curr_group_da,
                                 rli->curr_group_da.elements - 1))-> 
              get_type_code() == BEGIN_LOAD_QUERY_EVENT);

  worker= NULL;
  rli->mts_group_status= Relay_log_info::MTS_IN_GROUP;

  worker= (Relay_log_info*)
    (rli->last_assigned_worker= get_slave_worker(rli));

#ifndef DBUG_OFF
  if (rli->last_assigned_worker)
    DBUG_PRINT("mts", ("Assigning job to worker %lu",
               rli->last_assigned_worker->id));
#endif

err:
  if (thd->is_error())
  {
    DBUG_ASSERT(!worker);

    /*
      Destroy all deferred buffered events but the current prior to exit.
      The current one will be deleted as an event never destined/assigned
      to any Worker in Coordinator's regular execution path.
    */
    for (uint k= 0; k < rli->curr_group_da.elements; k++)
    {
      Log_event *ev_buf=
        *(Log_event**) dynamic_array_ptr(&rli->curr_group_da, k);
      if (this != ev_buf)
        delete ev_buf;
    }
    rli->curr_group_da.elements= 0;
  }
  else
  {
    DBUG_ASSERT(worker || rli->curr_group_assigned_parts.elements == 0);
  }

  DBUG_RETURN((!thd->is_error() ||
               DBUG_EVALUATE_IF("fault_injection_get_slave_worker", 1, 0)) ?
              0 : -1);
}

#endif

/**************************************************************************
	Query_log_event methods
**************************************************************************/

#if defined(HAVE_REPLICATION) && !defined(MYSQL_CLIENT)

/**
  This (which is used only for SHOW BINLOG EVENTS) could be updated to
  print SET @@session_var=. But this is not urgent, as SHOW BINLOG EVENTS is
  only an information, it does not produce suitable queries to replay (for
  example it does not print LOAD DATA INFILE).
  @todo
    show the catalog ??
*/

int Query_log_event::pack_info(Protocol *protocol)
{
  // TODO: show the catalog ??
  String temp_buf;
  // Add use `DB` to the string if required
  if (!(flags & LOG_EVENT_SUPPRESS_USE_F)
      && db && db_len)
  {
    temp_buf.append("use ");
    append_identifier(this->thd, &temp_buf, db, db_len);
    temp_buf.append("; ");
  }
  // Add the query to the string
  if (query && q_len)
    temp_buf.append(query);
 // persist the buffer in protocol
  protocol->store(temp_buf.ptr(), temp_buf.length(), &my_charset_bin);
  return 0;
}
#endif

#ifndef MYSQL_CLIENT

/**
  Utility function for the next method (Query_log_event::write()) .
*/
static void write_str_with_code_and_len(uchar **dst, const char *src,
                                        uint len, uint code)
{
  /*
    only 1 byte to store the length of catalog, so it should not
    surpass 255
  */
  DBUG_ASSERT(len <= 255);
  DBUG_ASSERT(src);
  *((*dst)++)= code;
  *((*dst)++)= (uchar) len;
  bmove(*dst, src, len);
  (*dst)+= len;
}


/**
  Query_log_event::write().

  @note
    In this event we have to modify the header to have the correct
    EVENT_LEN_OFFSET as we don't yet know how many status variables we
    will print!
*/

bool Query_log_event::write(IO_CACHE* file)
{
  uchar buf[QUERY_HEADER_LEN + MAX_SIZE_LOG_EVENT_STATUS];
  uchar *start, *start_of_status;
  ulong event_length;

  if (!query)
    return 1;                                   // Something wrong with event

  /*
    We want to store the thread id:
    (- as an information for the user when he reads the binlog)
    - if the query uses temporary table: for the slave SQL thread to know to
    which master connection the temp table belongs.
    Now imagine we (write()) are called by the slave SQL thread (we are
    logging a query executed by this thread; the slave runs with
    --log-slave-updates). Then this query will be logged with
    thread_id=the_thread_id_of_the_SQL_thread. Imagine that 2 temp tables of
    the same name were created simultaneously on the master (in the master
    binlog you have
    CREATE TEMPORARY TABLE t; (thread 1)
    CREATE TEMPORARY TABLE t; (thread 2)
    ...)
    then in the slave's binlog there will be
    CREATE TEMPORARY TABLE t; (thread_id_of_the_slave_SQL_thread)
    CREATE TEMPORARY TABLE t; (thread_id_of_the_slave_SQL_thread)
    which is bad (same thread id!).

    To avoid this, we log the thread's thread id EXCEPT for the SQL
    slave thread for which we log the original (master's) thread id.
    Now this moves the bug: what happens if the thread id on the
    master was 10 and when the slave replicates the query, a
    connection number 10 is opened by a normal client on the slave,
    and updates a temp table of the same name? We get a problem
    again. To avoid this, in the handling of temp tables (sql_base.cc)
    we use thread_id AND server_id.  TODO when this is merged into
    4.1: in 4.1, slave_proxy_id has been renamed to pseudo_thread_id
    and is a session variable: that's to make mysqlbinlog work with
    temp tables. We probably need to introduce

    SET PSEUDO_SERVER_ID
    for mysqlbinlog in 4.1. mysqlbinlog would print:
    SET PSEUDO_SERVER_ID=
    SET PSEUDO_THREAD_ID=
    for each query using temp tables.
  */
  int4store(buf + Q_THREAD_ID_OFFSET, slave_proxy_id);
  int4store(buf + Q_EXEC_TIME_OFFSET, exec_time);
  buf[Q_DB_LEN_OFFSET] = (char) db_len;
  int2store(buf + Q_ERR_CODE_OFFSET, error_code);

  /*
    You MUST always write status vars in increasing order of code. This
    guarantees that a slightly older slave will be able to parse those he
    knows.
  */
  start_of_status= start= buf+QUERY_HEADER_LEN;
  if (flags2_inited)
  {
    *start++= Q_FLAGS2_CODE;
    int4store(start, flags2);
    start+= 4;
  }
  if (sql_mode_inited)
  {
    *start++= Q_SQL_MODE_CODE;
    int8store(start, sql_mode);
    start+= 8;
  }
  if (catalog_len) // i.e. this var is inited (false for 4.0 events)
  {
    write_str_with_code_and_len(&start,
                                catalog, catalog_len, Q_CATALOG_NZ_CODE);
    /*
      In 5.0.x where x<4 masters we used to store the end zero here. This was
      a waste of one byte so we don't do it in x>=4 masters. We change code to
      Q_CATALOG_NZ_CODE, because re-using the old code would make x<4 slaves
      of this x>=4 master segfault (expecting a zero when there is
      none). Remaining compatibility problems are: the older slave will not
      find the catalog; but it is will not crash, and it's not an issue
      that it does not find the catalog as catalogs were not used in these
      older MySQL versions (we store it in binlog and read it from relay log
      but do nothing useful with it). What is an issue is that the older slave
      will stop processing the Q_* blocks (and jumps to the db/query) as soon
      as it sees unknown Q_CATALOG_NZ_CODE; so it will not be able to read
      Q_AUTO_INCREMENT*, Q_CHARSET and so replication will fail silently in
      various ways. Documented that you should not mix alpha/beta versions if
      they are not exactly the same version, with example of 5.0.3->5.0.2 and
      5.0.4->5.0.3. If replication is from older to new, the new will
      recognize Q_CATALOG_CODE and have no problem.
    */
  }
  if (auto_increment_increment != 1 || auto_increment_offset != 1)
  {
    *start++= Q_AUTO_INCREMENT;
    int2store(start, auto_increment_increment);
    int2store(start+2, auto_increment_offset);
    start+= 4;
  }
  if (charset_inited)
  {
    *start++= Q_CHARSET_CODE;
    memcpy(start, charset, 6);
    start+= 6;
  }
  if (time_zone_len)
  {
    /* In the TZ sys table, column Name is of length 64 so this should be ok */
    DBUG_ASSERT(time_zone_len <= MAX_TIME_ZONE_NAME_LENGTH);
    write_str_with_code_and_len(&start,
                                time_zone_str, time_zone_len, Q_TIME_ZONE_CODE);
  }
  if (lc_time_names_number)
  {
    DBUG_ASSERT(lc_time_names_number <= 0xFFFF);
    *start++= Q_LC_TIME_NAMES_CODE;
    int2store(start, lc_time_names_number);
    start+= 2;
  }
  if (charset_database_number)
  {
    DBUG_ASSERT(charset_database_number <= 0xFFFF);
    *start++= Q_CHARSET_DATABASE_CODE;
    int2store(start, charset_database_number);
    start+= 2;
  }
  if (table_map_for_update)
  {
    *start++= Q_TABLE_MAP_FOR_UPDATE_CODE;
    int8store(start, table_map_for_update);
    start+= 8;
  }
  if (master_data_written != 0)
  {
    /*
      Q_MASTER_DATA_WRITTEN_CODE only exists in relay logs where the master
      has binlog_version<4 and the slave has binlog_version=4. See comment
      for master_data_written in log_event.h for details.
    */
    *start++= Q_MASTER_DATA_WRITTEN_CODE;
    int4store(start, master_data_written);
    start+= 4;
  }

  if (thd && thd->need_binlog_invoker())
  {
    LEX_STRING user;
    LEX_STRING host;
    memset(&user, 0, sizeof(user));
    memset(&host, 0, sizeof(host));

    if (thd->slave_thread && thd->has_invoker())
    {
      /* user will be null, if master is older than this patch */
      user= thd->get_invoker_user();
      host= thd->get_invoker_host();
    }
    else if (thd->security_ctx->priv_user)
    {
      Security_context *ctx= thd->security_ctx;

      user.length= strlen(ctx->priv_user);
      user.str= ctx->priv_user;
      if (ctx->priv_host[0] != '\0')
      {
        host.str= ctx->priv_host;
        host.length= strlen(ctx->priv_host);
      }
    }

    if (user.length > 0)
    {
      *start++= Q_INVOKER;

      /*
        Store user length and user. The max length of use is 16, so 1 byte is
        enough to store the user's length.
       */
      *start++= (uchar)user.length;
      memcpy(start, user.str, user.length);
      start+= user.length;

      /*
        Store host length and host. The max length of host is 60, so 1 byte is
        enough to store the host's length.
       */
      *start++= (uchar)host.length;
      memcpy(start, host.str, host.length);
      start+= host.length;
    }
  }

  if (thd && thd->get_binlog_accessed_db_names() != NULL)
  {
    uchar dbs;
    *start++= Q_UPDATED_DB_NAMES;

    compile_time_assert(MAX_DBS_IN_EVENT_MTS <= OVER_MAX_DBS_IN_EVENT_MTS);

    /* 
       In case of the number of db:s exceeds MAX_DBS_IN_EVENT_MTS
       no db:s is written and event will require the sequential applying on slave.
    */
    dbs=
      (thd->get_binlog_accessed_db_names()->elements <= MAX_DBS_IN_EVENT_MTS) ?
      thd->get_binlog_accessed_db_names()->elements : OVER_MAX_DBS_IN_EVENT_MTS;

    DBUG_ASSERT(dbs != 0);

    if (dbs <= MAX_DBS_IN_EVENT_MTS)
    {
      List_iterator_fast<char> it(*thd->get_binlog_accessed_db_names());
      char *db_name= it++;
      /* 
         the single "" db in the acccessed db list corresponds to the same as
         exceeds MAX_DBS_IN_EVENT_MTS case, so dbs is set to the over-max.
      */
      if (dbs == 1 && !strcmp(db_name, ""))
        dbs= OVER_MAX_DBS_IN_EVENT_MTS;
      *start++= dbs;
      if (dbs != OVER_MAX_DBS_IN_EVENT_MTS)
        do
        {
          strcpy((char*) start, db_name);
          start += strlen(db_name) + 1;
        } while ((db_name= it++));
    }
    else
    {
      *start++= dbs;
    }
  }

  if (thd && thd->query_start_usec_used)
  {
    *start++= Q_MICROSECONDS;
    get_time();
    int3store(start, when.tv_usec);
    start+= 3;
  }

#ifndef DBUG_OFF
  if (thd && thd->variables.query_exec_time > 0)
  {
    *start++= Q_QUERY_EXEC_TIME;
    int8store(start, thd->variables.query_exec_time);
    start+= 8;
  }
#endif

/*
    NOTE: When adding new status vars, please don't forget to update
    the MAX_SIZE_LOG_EVENT_STATUS in log_event.h and update the function
    code_name() in this file.
   
    Here there could be code like
    if (command-line-option-which-says-"log_this_variable" && inited)
    {
    *start++= Q_THIS_VARIABLE_CODE;
    int4store(start, this_variable);
    start+= 4;
    }
  */
  
  /* Store length of status variables */
  status_vars_len= (uint) (start-start_of_status);
  DBUG_ASSERT(status_vars_len <= MAX_SIZE_LOG_EVENT_STATUS);
  int2store(buf + Q_STATUS_VARS_LEN_OFFSET, status_vars_len);

  /*
    Calculate length of whole event
    The "1" below is the \0 in the db's length
  */
  event_length= (uint) (start-buf) + get_post_header_size_for_derived() + db_len + 1 + q_len;

  return (write_header(file, event_length) ||
          wrapper_my_b_safe_write(file, (uchar*) buf, QUERY_HEADER_LEN) ||
          write_post_header_for_derived(file) ||
          wrapper_my_b_safe_write(file, (uchar*) start_of_status,
                          (uint) (start-start_of_status)) ||
          wrapper_my_b_safe_write(file, (db) ? (uchar*) db : (uchar*)"", db_len + 1) ||
          wrapper_my_b_safe_write(file, (uchar*) query, q_len) ||
	  write_footer(file)) ? 1 : 0;
}

/**
  The simplest constructor that could possibly work.  This is used for
  creating static objects that have a special meaning and are invisible
  to the log.  
*/
Query_log_event::Query_log_event()
  :Log_event(), data_buf(0)
{
  memset(&user, 0, sizeof(user));
  memset(&host, 0, sizeof(host));
}


/**
  Creates a Query Log Event.

  @param thd_arg      Thread handle
  @param query_arg    Array of char representing the query
  @param query_length Size of the 'query_arg' array
  @param using_trans  Indicates that there are transactional changes.
  @param immediate    After being written to the binary log, the event
                      must be flushed immediately. This indirectly implies
                      the stmt-cache.
  @param suppress_use Suppress the generation of 'USE' statements
  @param errcode      The error code of the query
  @param ignore       Ignore user's statement, i.e. lex information, while
                      deciding which cache must be used.
*/
Query_log_event::Query_log_event(THD* thd_arg, const char* query_arg,
				 ulong query_length, bool using_trans,
				 bool immediate, bool suppress_use,
                                 int errcode, bool ignore_cmd_internals)

  :Log_event(thd_arg,
             (thd_arg->thread_specific_used ? LOG_EVENT_THREAD_SPECIFIC_F :
              0) |
             (suppress_use ? LOG_EVENT_SUPPRESS_USE_F : 0),
	     using_trans ? Log_event::EVENT_TRANSACTIONAL_CACHE :
                          Log_event::EVENT_STMT_CACHE,
             Log_event::EVENT_NORMAL_LOGGING),
   data_buf(0), query(query_arg), catalog(thd_arg->catalog),
   db(thd_arg->db), q_len((uint32) query_length),
   thread_id(thd_arg->thread_id),
   /* save the original thread id; we already know the server id */
   slave_proxy_id(thd_arg->variables.pseudo_thread_id),
   flags2_inited(1), sql_mode_inited(1), charset_inited(1),
   sql_mode(thd_arg->variables.sql_mode),
   auto_increment_increment(thd_arg->variables.auto_increment_increment),
   auto_increment_offset(thd_arg->variables.auto_increment_offset),
   lc_time_names_number(thd_arg->variables.lc_time_names->number),
   charset_database_number(0),
   table_map_for_update((ulonglong)thd_arg->table_map_for_update),
   master_data_written(0), mts_accessed_dbs(0)
{

  memset(&user, 0, sizeof(user));
  memset(&host, 0, sizeof(host));

  error_code= errcode;

  /*
  exec_time calculation has changed to use the same method that is used
  to fill out "thd_arg->start_time"
  */

  struct timeval end_time;
  ulonglong micro_end_time= my_micro_time();
  my_micro_time_to_timeval(micro_end_time, &end_time);

  exec_time= end_time.tv_sec - thd_arg->start_time.tv_sec;

  /**
    @todo this means that if we have no catalog, then it is replicated
    as an existing catalog of length zero. is that safe? /sven
  */
  catalog_len = (catalog) ? (uint32) strlen(catalog) : 0;
  /* status_vars_len is set just before writing the event */
  db_len = (db) ? (uint32) strlen(db) : 0;
  if (thd_arg->variables.collation_database != thd_arg->db_charset)
    charset_database_number= thd_arg->variables.collation_database->number;
  
  /*
    We only replicate over the bits of flags2 that we need: the rest
    are masked out by "& OPTIONS_WRITTEN_TO_BINLOG".

    We also force AUTOCOMMIT=1.  Rationale (cf. BUG#29288): After
    fixing BUG#26395, we always write BEGIN and COMMIT around all
    transactions (even single statements in autocommit mode).  This is
    so that replication from non-transactional to transactional table
    and error recovery from XA to non-XA table should work as
    expected.  The BEGIN/COMMIT are added in log.cc. However, there is
    one exception: MyISAM bypasses log.cc and writes directly to the
    binlog.  So if autocommit is off, master has MyISAM, and slave has
    a transactional engine, then the slave will just see one long
    never-ending transaction.  The only way to bypass explicit
    BEGIN/COMMIT in the binlog is by using a non-transactional table.
    So setting AUTOCOMMIT=1 will make this work as expected.

    Note: explicitly replicate AUTOCOMMIT=1 from master. We do not
    assume AUTOCOMMIT=1 on slave; the slave still reads the state of
    the autocommit flag as written by the master to the binlog. This
    behavior may change after WL#4162 has been implemented.
  */
  flags2= (uint32) (thd_arg->variables.option_bits &
                    (OPTIONS_WRITTEN_TO_BIN_LOG & ~OPTION_NOT_AUTOCOMMIT));
  DBUG_ASSERT(thd_arg->variables.character_set_client->number < 256*256);
  DBUG_ASSERT(thd_arg->variables.collation_connection->number < 256*256);
  DBUG_ASSERT(thd_arg->variables.collation_server->number < 256*256);
  DBUG_ASSERT(thd_arg->variables.character_set_client->mbminlen == 1);
  int2store(charset, thd_arg->variables.character_set_client->number);
  int2store(charset+2, thd_arg->variables.collation_connection->number);
  int2store(charset+4, thd_arg->variables.collation_server->number);
  if (thd_arg->time_zone_used)
  {
    /*
      Note that our event becomes dependent on the Time_zone object
      representing the time zone. Fortunately such objects are never deleted
      or changed during mysqld's lifetime.
    */
    time_zone_len= thd_arg->variables.time_zone->get_name()->length();
    time_zone_str= thd_arg->variables.time_zone->get_name()->ptr();
  }
  else
    time_zone_len= 0;

  /*
    In what follows, we define in which cache, trx-cache or stmt-cache,
    this Query Log Event will be written to.

    If ignore_cmd_internals is defined, we rely on the is_trans flag to
    choose the cache and this is done in the base class Log_event. False
    means that the stmt-cache will be used and upon statement commit/rollback
    the cache will be flushed to disk. True means that the trx-cache will
    be used and upon transaction commit/rollback the cache will be flushed
    to disk.

    If set immediate cache is defined, for convenience, we automatically
    use the stmt-cache. This mean that the statement will be written
    to the stmt-cache and immediately flushed to disk without waiting
    for a commit/rollback notification.

    For example, the cluster/ndb captures a request to execute a DDL
    statement and synchronously propagate it to all available MySQL
    servers. Unfortunately, the current protocol assumes that the
    generated events are immediately written to diks and does not check
    for commit/rollback.

    Upon dropping a connection, DDLs (i.e. DROP TEMPORARY TABLE) are
    generated and in this case the statements have the immediate flag
    set because there is no commit/rollback.

    If the immediate flag is not set, the decision on the cache is based
    on the current statement and the flag is_trans, which indicates if
    a transactional engine was updated. 

    Statements are classifed as row producers (i.e. can_generate_row_events())
    or non-row producers. Non-row producers, DDL in general, are treated
    as the immediate flag was set and for convenience are written to the
    stmt-cache and immediately flushed to disk. 

    Row producers are handled in general according to the is_trans flag.
    False means that the stmt-cache will be used and upon statement
    commit/rollback the cache will be flushed to disk. True means that the
    trx-cache will be used and upon transaction commit/rollback the cache
    will be flushed to disk.

    Unfortunately, there are exceptions to this non-row and row producer
    rules:

      . The SAVEPOINT, ROLLBACK TO SAVEPOINT, RELEASE SAVEPOINT does not
        have the flag is_trans set because there is no updated engine but
        must be written to the trx-cache.

      . SET If auto-commit is on, it must not go through a cache.

      . CREATE TABLE is classfied as non-row producer but CREATE TEMPORARY
        must be handled as row producer.

      . DROP TABLE is classfied as non-row producer but DROP TEMPORARY
        must be handled as row producer.

    Finally, some statements that does not have the flag is_trans set may
    be written to the trx-cache based on the following criteria:

      . updated both a transactional and a non-transactional engine (i.e.
        stmt_has_updated_trans_table()).

      . accessed both a transactional and a non-transactional engine and
        is classified as unsafe (i.e. is_mixed_stmt_unsafe()).

      . is executed within a transaction and previously a transactional
        engine was updated and the flag binlog_direct_non_trans_update
        is set.
  */
  if (ignore_cmd_internals)
    return;

  /*
    TRUE defines that the trx-cache must be used.
  */
  bool cmd_can_generate_row_events= FALSE;
  /*
    TRUE defines that the trx-cache must be used.
  */
  bool cmd_must_go_to_trx_cache= FALSE;
   
  LEX *lex= thd->lex;
  if (!immediate)
  {
    switch (lex->sql_command)
    {
      case SQLCOM_DROP_TABLE:
        cmd_can_generate_row_events= lex->drop_temporary &&
                                     thd->in_multi_stmt_transaction_mode();
      break;
      case SQLCOM_CREATE_TABLE:
        cmd_must_go_to_trx_cache= lex->select_lex.item_list.elements &&
                                  thd->is_current_stmt_binlog_format_row();
        cmd_can_generate_row_events= 
          ((lex->create_info.options & HA_LEX_CREATE_TMP_TABLE) &&
            thd->in_multi_stmt_transaction_mode()) || cmd_must_go_to_trx_cache;
        break;
      case SQLCOM_SET_OPTION:
        if (lex->autocommit)
          cmd_can_generate_row_events= cmd_must_go_to_trx_cache= FALSE;
        else
          cmd_can_generate_row_events= TRUE;
        break;
      case SQLCOM_RELEASE_SAVEPOINT:
      case SQLCOM_ROLLBACK_TO_SAVEPOINT:
      case SQLCOM_SAVEPOINT:
        cmd_can_generate_row_events= cmd_must_go_to_trx_cache= TRUE;
        break;
      default:
        cmd_can_generate_row_events= sqlcom_can_generate_row_events(thd);
        break;
    }
  }
  
  if (cmd_can_generate_row_events)
  {
    cmd_must_go_to_trx_cache= cmd_must_go_to_trx_cache || using_trans;
    if (cmd_must_go_to_trx_cache || stmt_has_updated_trans_table(thd) ||
        thd->lex->is_mixed_stmt_unsafe(thd->in_multi_stmt_transaction_mode(),
                                       thd->variables.binlog_direct_non_trans_update,
                                       trans_has_updated_trans_table(thd),
                                       thd->tx_isolation) ||
        (!thd->variables.binlog_direct_non_trans_update && trans_has_updated_trans_table(thd)))
    {
      event_logging_type= Log_event::EVENT_NORMAL_LOGGING; 
      event_cache_type= Log_event::EVENT_TRANSACTIONAL_CACHE;
    }
    else
    {
      event_logging_type= Log_event::EVENT_NORMAL_LOGGING; 
      event_cache_type= Log_event::EVENT_STMT_CACHE;
    }
  }
  else
  {
    event_logging_type= Log_event::EVENT_IMMEDIATE_LOGGING;
    event_cache_type= Log_event::EVENT_STMT_CACHE;
  }

  DBUG_ASSERT(event_cache_type != Log_event::EVENT_INVALID_CACHE);
  DBUG_ASSERT(event_logging_type != Log_event::EVENT_INVALID_LOGGING);
  DBUG_PRINT("info",("Query_log_event has flags2: %lu  sql_mode: %llu",
                     (ulong) flags2, sql_mode));
}
#endif /* MYSQL_CLIENT */


/* 2 utility functions for the next method */

/**
   Read a string with length from memory.

   This function reads the string-with-length stored at
   <code>src</code> and extract the length into <code>*len</code> and
   a pointer to the start of the string into <code>*dst</code>. The
   string can then be copied using <code>memcpy()</code> with the
   number of bytes given in <code>*len</code>.

   @param src Pointer to variable holding a pointer to the memory to
              read the string from.
   @param dst Pointer to variable holding a pointer where the actual
              string starts. Starting from this position, the string
              can be copied using @c memcpy().
   @param len Pointer to variable where the length will be stored.
   @param end One-past-the-end of the memory where the string is
              stored.

   @return    Zero if the entire string can be copied successfully,
              @c UINT_MAX if the length could not be read from memory
              (that is, if <code>*src >= end</code>), otherwise the
              number of bytes that are missing to read the full
              string, which happends <code>*dst + *len >= end</code>.
*/
static int
get_str_len_and_pointer(const Log_event::Byte **src,
                        const char **dst,
                        uint *len,
                        const Log_event::Byte *end)
{
  if (*src >= end)
    return -1;       // Will be UINT_MAX in two-complement arithmetics
  uint length= **src;
  if (length > 0)
  {
    if (*src + length >= end)
      return *src + length - end + 1;       // Number of bytes missing
    *dst= (char *)*src + 1;                    // Will be copied later
  }
  *len= length;
  *src+= length + 1;
  return 0;
}

static void copy_str_and_move(const char **src, 
                              Log_event::Byte **dst, 
                              uint len)
{
  memcpy(*dst, *src, len);
  *src= (const char *)*dst;
  (*dst)+= len;
  *(*dst)++= 0;
}


#ifndef DBUG_OFF
static char const *
code_name(int code)
{
  static char buf[255];
  switch (code) {
  case Q_FLAGS2_CODE: return "Q_FLAGS2_CODE";
  case Q_SQL_MODE_CODE: return "Q_SQL_MODE_CODE";
  case Q_CATALOG_CODE: return "Q_CATALOG_CODE";
  case Q_AUTO_INCREMENT: return "Q_AUTO_INCREMENT";
  case Q_CHARSET_CODE: return "Q_CHARSET_CODE";
  case Q_TIME_ZONE_CODE: return "Q_TIME_ZONE_CODE";
  case Q_CATALOG_NZ_CODE: return "Q_CATALOG_NZ_CODE";
  case Q_LC_TIME_NAMES_CODE: return "Q_LC_TIME_NAMES_CODE";
  case Q_CHARSET_DATABASE_CODE: return "Q_CHARSET_DATABASE_CODE";
  case Q_TABLE_MAP_FOR_UPDATE_CODE: return "Q_TABLE_MAP_FOR_UPDATE_CODE";
  case Q_MASTER_DATA_WRITTEN_CODE: return "Q_MASTER_DATA_WRITTEN_CODE";
  case Q_UPDATED_DB_NAMES: return "Q_UPDATED_DB_NAMES";
  case Q_MICROSECONDS: return "Q_MICROSECONDS";
  }
  sprintf(buf, "CODE#%d", code);
  return buf;
}
#endif

/**
   Macro to check that there is enough space to read from memory.

   @param PTR Pointer to memory
   @param END End of memory
   @param CNT Number of bytes that should be read.
 */
#define CHECK_SPACE(PTR,END,CNT)                      \
  do {                                                \
    DBUG_PRINT("info", ("Read %s", code_name(pos[-1]))); \
    DBUG_ASSERT((PTR) + (CNT) <= (END));              \
    if ((PTR) + (CNT) > (END)) {                      \
      DBUG_PRINT("info", ("query= 0"));               \
      query= 0;                                       \
      DBUG_VOID_RETURN;                               \
    }                                                 \
  } while (0)


/**
  This is used by the SQL slave thread to prepare the event before execution.
*/
Query_log_event::Query_log_event(const char* buf, uint event_len,
                                 const Format_description_log_event
                                 *description_event,
                                 Log_event_type event_type)
  :Log_event(buf, description_event), data_buf(0), query(NullS),
   db(NullS), catalog_len(0), status_vars_len(0),
   flags2_inited(0), sql_mode_inited(0), charset_inited(0),
   auto_increment_increment(1), auto_increment_offset(1),
   time_zone_len(0), lc_time_names_number(0), charset_database_number(0),
   table_map_for_update(0), master_data_written(0),
   mts_accessed_dbs(OVER_MAX_DBS_IN_EVENT_MTS)
{
  ulong data_len;
  uint32 tmp;
  uint8 common_header_len, post_header_len;
  Log_event::Byte *start;
  const Log_event::Byte *end;
  bool catalog_nz= 1;
  DBUG_ENTER("Query_log_event::Query_log_event(char*,...)");

  memset(&user, 0, sizeof(user));
  memset(&host, 0, sizeof(host));
  common_header_len= description_event->common_header_len;
  post_header_len= description_event->post_header_len[event_type-1];
  DBUG_PRINT("info",("event_len: %u  common_header_len: %d  post_header_len: %d",
                     event_len, common_header_len, post_header_len));
  
  /*
    We test if the event's length is sensible, and if so we compute data_len.
    We cannot rely on QUERY_HEADER_LEN here as it would not be format-tolerant.
    We use QUERY_HEADER_MINIMAL_LEN which is the same for 3.23, 4.0 & 5.0.
  */
  if (event_len < (uint)(common_header_len + post_header_len))
    DBUG_VOID_RETURN;				
  data_len = event_len - (common_header_len + post_header_len);
  buf+= common_header_len;
  
  slave_proxy_id= thread_id = uint4korr(buf + Q_THREAD_ID_OFFSET);
  exec_time = uint4korr(buf + Q_EXEC_TIME_OFFSET);
  db_len = (uint)buf[Q_DB_LEN_OFFSET]; // TODO: add a check of all *_len vars
  error_code = uint2korr(buf + Q_ERR_CODE_OFFSET);

  /*
    5.0 format starts here.
    Depending on the format, we may or not have affected/warnings etc
    The remnent post-header to be parsed has length:
  */
  tmp= post_header_len - QUERY_HEADER_MINIMAL_LEN; 
  if (tmp)
  {
    status_vars_len= uint2korr(buf + Q_STATUS_VARS_LEN_OFFSET);
    /*
      Check if status variable length is corrupt and will lead to very
      wrong data. We could be even more strict and require data_len to
      be even bigger, but this will suffice to catch most corruption
      errors that can lead to a crash.
    */
    if (status_vars_len > min<ulong>(data_len, MAX_SIZE_LOG_EVENT_STATUS))
    {
      DBUG_PRINT("info", ("status_vars_len (%u) > data_len (%lu); query= 0",
                          status_vars_len, data_len));
      query= 0;
      DBUG_VOID_RETURN;
    }
    data_len-= status_vars_len;
    DBUG_PRINT("info", ("Query_log_event has status_vars_len: %u",
                        (uint) status_vars_len));
    tmp-= 2;
  } 
  else
  {
    /*
      server version < 5.0 / binlog_version < 4 master's event is 
      relay-logged with storing the original size of the event in
      Q_MASTER_DATA_WRITTEN_CODE status variable.
      The size is to be restored at reading Q_MASTER_DATA_WRITTEN_CODE-marked
      event from the relay log.
    */
    DBUG_ASSERT(description_event->binlog_version < 4);
    master_data_written= data_written;
  }
  /*
    We have parsed everything we know in the post header for QUERY_EVENT,
    the rest of post header is either comes from older version MySQL or
    dedicated to derived events (e.g. Execute_load_query...)
  */

  /* variable-part: the status vars; only in MySQL 5.0  */
  
  start= (Log_event::Byte*) (buf+post_header_len);
  end= (const Log_event::Byte*) (start+status_vars_len);
  for (const Log_event::Byte* pos= start; pos < end;)
  {
    switch (*pos++) {
    case Q_FLAGS2_CODE:
      CHECK_SPACE(pos, end, 4);
      flags2_inited= 1;
      flags2= uint4korr(pos);
      DBUG_PRINT("info",("In Query_log_event, read flags2: %lu", (ulong) flags2));
      pos+= 4;
      break;
    case Q_SQL_MODE_CODE:
    {
#ifndef DBUG_OFF
      char buff[22];
#endif
      CHECK_SPACE(pos, end, 8);
      sql_mode_inited= 1;
      sql_mode= uint8korr(pos);
      DBUG_PRINT("info",("In Query_log_event, read sql_mode: %s",
			 llstr(sql_mode, buff)));
      pos+= 8;
      break;
    }
    case Q_CATALOG_NZ_CODE:
      DBUG_PRINT("info", ("case Q_CATALOG_NZ_CODE; pos: 0x%lx; end: 0x%lx",
                          (ulong) pos, (ulong) end));
      if (get_str_len_and_pointer(&pos, &catalog, &catalog_len, end))
      {
        DBUG_PRINT("info", ("query= 0"));
        query= 0;
        DBUG_VOID_RETURN;
      }
      break;
    case Q_AUTO_INCREMENT:
      CHECK_SPACE(pos, end, 4);
      auto_increment_increment= uint2korr(pos);
      auto_increment_offset=    uint2korr(pos+2);
      pos+= 4;
      break;
    case Q_CHARSET_CODE:
    {
      CHECK_SPACE(pos, end, 6);
      charset_inited= 1;
      memcpy(charset, pos, 6);
      pos+= 6;
      break;
    }
    case Q_TIME_ZONE_CODE:
    {
      if (get_str_len_and_pointer(&pos, &time_zone_str, &time_zone_len, end))
      {
        DBUG_PRINT("info", ("Q_TIME_ZONE_CODE: query= 0"));
        query= 0;
        DBUG_VOID_RETURN;
      }
      break;
    }
    case Q_CATALOG_CODE: /* for 5.0.x where 0<=x<=3 masters */
      CHECK_SPACE(pos, end, 1);
      if ((catalog_len= *pos))
        catalog= (char*) pos+1;                           // Will be copied later
      CHECK_SPACE(pos, end, catalog_len + 2);
      pos+= catalog_len+2; // leap over end 0
      catalog_nz= 0; // catalog has end 0 in event
      break;
    case Q_LC_TIME_NAMES_CODE:
      CHECK_SPACE(pos, end, 2);
      lc_time_names_number= uint2korr(pos);
      pos+= 2;
      break;
    case Q_CHARSET_DATABASE_CODE:
      CHECK_SPACE(pos, end, 2);
      charset_database_number= uint2korr(pos);
      pos+= 2;
      break;
    case Q_TABLE_MAP_FOR_UPDATE_CODE:
      CHECK_SPACE(pos, end, 8);
      table_map_for_update= uint8korr(pos);
      pos+= 8;
      break;
    case Q_MASTER_DATA_WRITTEN_CODE:
      CHECK_SPACE(pos, end, 4);
      data_written= master_data_written= uint4korr(pos);
      pos+= 4;
      break;
    case Q_MICROSECONDS:
      CHECK_SPACE(pos, end, 3);
      when.tv_usec= uint3korr(pos);
      pos+= 3;
      break;
#if !defined(DBUG_OFF) && !defined(MYSQL_CLIENT)
    case Q_QUERY_EXEC_TIME:
    {
      THD *thd= current_thd;
      CHECK_SPACE(pos, end, 8);
      if (thd)
        thd->variables.query_exec_time= uint8korr(pos);
      pos+= 8;
      break;
    }
#endif
    case Q_INVOKER:
    {
      CHECK_SPACE(pos, end, 1);
      user.length= *pos++;
      CHECK_SPACE(pos, end, user.length);
      user.str= (char *)pos;
      pos+= user.length;

      CHECK_SPACE(pos, end, 1);
      host.length= *pos++;
      CHECK_SPACE(pos, end, host.length);
      host.str= (char *)pos;
      pos+= host.length;
      break;
    }
    case Q_UPDATED_DB_NAMES:
    {
      uchar i= 0;
      CHECK_SPACE(pos, end, 1);
      mts_accessed_dbs= *pos++;
      /* 
         Notice, the following check is positive also in case of
         the master's MAX_DBS_IN_EVENT_MTS > the slave's one and the event 
         contains e.g the master's MAX_DBS_IN_EVENT_MTS db:s.
      */
      if (mts_accessed_dbs > MAX_DBS_IN_EVENT_MTS)
      {
        mts_accessed_dbs= OVER_MAX_DBS_IN_EVENT_MTS;
        break;
      }

      DBUG_ASSERT(mts_accessed_dbs != 0);

      for (i= 0; i < mts_accessed_dbs && pos < start + status_vars_len; i++)
      {
        DBUG_EXECUTE_IF("query_log_event_mts_corrupt_db_names",
                        {
                          if (mts_accessed_dbs == 2)
                          {
                            DBUG_ASSERT(pos[sizeof("d?") - 1] == 0);
                            ((char*) pos)[sizeof("d?") - 1]= 'a';
                          }});
        strncpy(mts_accessed_db_names[i], (char*) pos,
                min<ulong>(NAME_LEN, start + status_vars_len - pos));
        mts_accessed_db_names[i][NAME_LEN - 1]= 0;
        pos+= 1 + strlen((const char*) pos);
      }
      if (i != mts_accessed_dbs || pos > start + status_vars_len)
        DBUG_VOID_RETURN;
      break;
    }
    default:
      /* That's why you must write status vars in growing order of code */
      DBUG_PRINT("info",("Query_log_event has unknown status vars (first has\
 code: %u), skipping the rest of them", (uint) *(pos-1)));
      pos= (const uchar*) end;                         // Break loop
    }
  }

  /**
    Layout for the data buffer is as follows
    +--------+-----------+------+------+---------+----+-------+
    | catlog | time_zone | user | host | db name | \0 | Query |
    +--------+-----------+------+------+---------+----+-------+

    To support the query cache we append the following buffer to the above
    +-------+----------------------------------------+-------+
    |db len | uninitiatlized space of size of db len | FLAGS |
    +-------+----------------------------------------+-------+

    The area of buffer starting from Query field all the way to the end belongs
    to the Query buffer and its structure is described in alloc_query() in
    sql_parse.cc
    */

#if !defined(MYSQL_CLIENT) && defined(HAVE_QUERY_CACHE)
  if (!(start= data_buf = (Log_event::Byte*) my_malloc(catalog_len + 1
                                                    +  time_zone_len + 1
                                                    +  user.length + 1
                                                    +  host.length + 1
                                                    +  data_len + 1
                                                    +  sizeof(size_t)//for db_len
                                                    +  db_len + 1
                                                    +  QUERY_CACHE_FLAGS_SIZE,
                                                       MYF(MY_WME))))
#else
  if (!(start= data_buf = (Log_event::Byte*) my_malloc(catalog_len + 1
                                                    +  time_zone_len + 1
                                                    +  user.length + 1
                                                    +  host.length + 1
                                                    +  data_len + 1,
                                                       MYF(MY_WME))))
#endif
      DBUG_VOID_RETURN;
  if (catalog_len)                                  // If catalog is given
  {
    /**
      @todo we should clean up and do only copy_str_and_move; it
      works for both cases.  Then we can remove the catalog_nz
      flag. /sven
    */
    if (likely(catalog_nz)) // true except if event comes from 5.0.0|1|2|3.
      copy_str_and_move(&catalog, &start, catalog_len);
    else
    {
      memcpy(start, catalog, catalog_len+1); // copy end 0
      catalog= (const char *)start;
      start+= catalog_len+1;
    }
  }
  if (time_zone_len)
    copy_str_and_move(&time_zone_str, &start, time_zone_len);

  if (user.length > 0)
    copy_str_and_move((const char **)&(user.str), &start, user.length);
  if (host.length > 0)
    copy_str_and_move((const char **)&(host.str), &start, host.length);

  /**
    if time_zone_len or catalog_len are 0, then time_zone and catalog
    are uninitialized at this point.  shouldn't they point to the
    zero-length null-terminated strings we allocated space for in the
    my_alloc call above? /sven
  */

  /* A 2nd variable part; this is common to all versions */ 
  memcpy((char*) start, end, data_len);          // Copy db and query
  start[data_len]= '\0';              // End query with \0 (For safetly)
  db= (char *)start;
  query= (char *)(start + db_len + 1);
  q_len= data_len - db_len -1;
  /**
    Append the db length at the end of the buffer. This will be used by
    Query_cache::send_result_to_client() in case the query cache is On.
   */
#if !defined(MYSQL_CLIENT) && defined(HAVE_QUERY_CACHE)
  size_t db_length= (size_t)db_len;
  memcpy(start + data_len + 1, &db_length, sizeof(size_t));
#endif
  DBUG_VOID_RETURN;
}


#ifdef MYSQL_CLIENT
/**
  Query_log_event::print().

  @todo
    print the catalog ??
*/
void Query_log_event::print_query_header(IO_CACHE* file,
					 PRINT_EVENT_INFO* print_event_info)
{
  // TODO: print the catalog ??
  char buff[48], *end;  // Enough for "SET TIMESTAMP=1305535348.123456"
  char quoted_id[1+ 2*FN_REFLEN+ 2];
  int quoted_len= 0;
  bool different_db= 1;
  uint32 tmp;

  if (!print_event_info->short_form)
  {
    print_header(file, print_event_info, FALSE);
    my_b_printf(file, "\t%s\tthread_id=%lu\texec_time=%lu\terror_code=%d\n",
                get_type_str(), (ulong) thread_id, (ulong) exec_time,
                error_code);
  }

  if ((flags & LOG_EVENT_SUPPRESS_USE_F))
  {
    if (!is_trans_keyword())
      print_event_info->db[0]= '\0';
  }
  else if (db)
  {
#ifdef MYSQL_SERVER
    quoted_len= my_strmov_quoted_identifier(this->thd, (char*)quoted_id, db, 0);
#else
    quoted_len= my_strmov_quoted_identifier((char*)quoted_id, db);
#endif
    quoted_id[quoted_len]= '\0';
    different_db= memcmp(print_event_info->db, db, db_len + 1);
    if (different_db)
      memcpy(print_event_info->db, db, db_len + 1);
    if (db[0] && different_db) 
      my_b_printf(file, "use %s%s\n", quoted_id, print_event_info->delimiter);
  }

  end=int10_to_str((long) when.tv_sec, strmov(buff,"SET TIMESTAMP="),10);
  if (when.tv_usec)
    end+= sprintf(end, ".%06d", (int) when.tv_usec);
  end= strmov(end, print_event_info->delimiter);
  *end++='\n';
  DBUG_ASSERT(end < buff + sizeof(buff));
  my_b_write(file, (uchar*) buff, (uint) (end-buff));
  if ((!print_event_info->thread_id_printed ||
       ((flags & LOG_EVENT_THREAD_SPECIFIC_F) &&
        thread_id != print_event_info->thread_id)))
  {
    // If --short-form, print deterministic value instead of pseudo_thread_id.
    my_b_printf(file,"SET @@session.pseudo_thread_id=%lu%s\n",
                short_form ? 999999999 : (ulong)thread_id,
                print_event_info->delimiter);
    print_event_info->thread_id= thread_id;
    print_event_info->thread_id_printed= 1;
  }

  /*
    If flags2_inited==0, this is an event from 3.23 or 4.0; nothing to
    print (remember we don't produce mixed relay logs so there cannot be
    5.0 events before that one so there is nothing to reset).
  */
  if (likely(flags2_inited)) /* likely as this will mainly read 5.0 logs */
  {
    /* tmp is a bitmask of bits which have changed. */
    if (likely(print_event_info->flags2_inited)) 
      /* All bits which have changed */
      tmp= (print_event_info->flags2) ^ flags2;
    else /* that's the first Query event we read */
    {
      print_event_info->flags2_inited= 1;
      tmp= ~((uint32)0); /* all bits have changed */
    }

    if (unlikely(tmp)) /* some bits have changed */
    {
      bool need_comma= 0;
      my_b_printf(file, "SET ");
      print_set_option(file, tmp, OPTION_NO_FOREIGN_KEY_CHECKS, ~flags2,
                       "@@session.foreign_key_checks", &need_comma);
      print_set_option(file, tmp, OPTION_AUTO_IS_NULL, flags2,
                       "@@session.sql_auto_is_null", &need_comma);
      print_set_option(file, tmp, OPTION_RELAXED_UNIQUE_CHECKS, ~flags2,
                       "@@session.unique_checks", &need_comma);
      print_set_option(file, tmp, OPTION_NOT_AUTOCOMMIT, ~flags2,
                       "@@session.autocommit", &need_comma);
      my_b_printf(file,"%s\n", print_event_info->delimiter);
      print_event_info->flags2= flags2;
    }
  }

  /*
    Now the session variables;
    it's more efficient to pass SQL_MODE as a number instead of a
    comma-separated list.
    FOREIGN_KEY_CHECKS, SQL_AUTO_IS_NULL, UNIQUE_CHECKS are session-only
    variables (they have no global version; they're not listed in
    sql_class.h), The tests below work for pure binlogs or pure relay
    logs. Won't work for mixed relay logs but we don't create mixed
    relay logs (that is, there is no relay log with a format change
    except within the 3 first events, which mysqlbinlog handles
    gracefully). So this code should always be good.
  */

  if (likely(sql_mode_inited) &&
      (unlikely(print_event_info->sql_mode != sql_mode ||
                !print_event_info->sql_mode_inited)))
  {
    my_b_printf(file,"SET @@session.sql_mode=%lu%s\n",
                (ulong)sql_mode, print_event_info->delimiter);
    print_event_info->sql_mode= sql_mode;
    print_event_info->sql_mode_inited= 1;
  }
  if (print_event_info->auto_increment_increment != auto_increment_increment ||
      print_event_info->auto_increment_offset != auto_increment_offset)
  {
    my_b_printf(file,"SET @@session.auto_increment_increment=%lu, @@session.auto_increment_offset=%lu%s\n",
                auto_increment_increment,auto_increment_offset,
                print_event_info->delimiter);
    print_event_info->auto_increment_increment= auto_increment_increment;
    print_event_info->auto_increment_offset=    auto_increment_offset;
  }

  /* TODO: print the catalog when we feature SET CATALOG */

  if (likely(charset_inited) &&
      (unlikely(!print_event_info->charset_inited ||
                memcmp(print_event_info->charset, charset, 6))))
  {
    char *charset_p= charset; // Avoid type-punning warning.
    CHARSET_INFO *cs_info= get_charset(uint2korr(charset_p), MYF(MY_WME));
    if (cs_info)
    {
      /* for mysql client */
      my_b_printf(file, "/*!\\C %s */%s\n",
                  cs_info->csname, print_event_info->delimiter);
    }
    my_b_printf(file,"SET "
                "@@session.character_set_client=%d,"
                "@@session.collation_connection=%d,"
                "@@session.collation_server=%d"
                "%s\n",
                uint2korr(charset_p),
                uint2korr(charset+2),
                uint2korr(charset+4),
                print_event_info->delimiter);
    memcpy(print_event_info->charset, charset, 6);
    print_event_info->charset_inited= 1;
  }
  if (time_zone_len)
  {
    if (memcmp(print_event_info->time_zone_str,
               time_zone_str, time_zone_len+1))
    {
      my_b_printf(file,"SET @@session.time_zone='%s'%s\n",
                  time_zone_str, print_event_info->delimiter);
      memcpy(print_event_info->time_zone_str, time_zone_str, time_zone_len+1);
    }
  }
  if (lc_time_names_number != print_event_info->lc_time_names_number)
  {
    my_b_printf(file, "SET @@session.lc_time_names=%d%s\n",
                lc_time_names_number, print_event_info->delimiter);
    print_event_info->lc_time_names_number= lc_time_names_number;
  }
  if (charset_database_number != print_event_info->charset_database_number)
  {
    if (charset_database_number)
      my_b_printf(file, "SET @@session.collation_database=%d%s\n",
                  charset_database_number, print_event_info->delimiter);
    else
      my_b_printf(file, "SET @@session.collation_database=DEFAULT%s\n",
                  print_event_info->delimiter);
    print_event_info->charset_database_number= charset_database_number;
  }
}


void Query_log_event::print(FILE* file, PRINT_EVENT_INFO* print_event_info)
{
  IO_CACHE *const head= &print_event_info->head_cache;

  /**
    reduce the size of io cache so that the write function is called
    for every call to my_b_write().
   */
  DBUG_EXECUTE_IF ("simulate_file_write_error",
                   {head->write_pos= head->write_end- 500;});
  print_query_header(head, print_event_info);
  my_b_write(head, (uchar*) query, q_len);
  my_b_printf(head, "\n%s\n", print_event_info->delimiter);
}
#endif /* MYSQL_CLIENT */

#if defined(HAVE_REPLICATION) && !defined(MYSQL_CLIENT)

/**
   Associating slave Worker thread to a subset of temporary tables
   belonging to db-partitions the event accesses.
   The pointer if all entries is cleaned.

   @param thd   THD instance pointer
*/
void Query_log_event::attach_temp_tables_worker(THD *thd)
{
  if (!is_mts_worker(thd) || (ends_group() || starts_group()))
    return;
  
  // in over max-db:s case just one special partition is locked
  int parts= ((mts_accessed_dbs == OVER_MAX_DBS_IN_EVENT_MTS) ?
              1 : mts_accessed_dbs);

  DBUG_ASSERT(!thd->temporary_tables);

  for (int i= 0; i < parts; i++)
  {
    mts_move_temp_tables_to_thd(thd,
                                mts_assigned_partitions[i]->temporary_tables);
    mts_assigned_partitions[i]->temporary_tables= NULL;
  }
}

/**
   Dissociating slave Worker thread from its thd->temporary_tables
   to possibly update the involved entries of db-to-worker hash
   with new values of temporary_tables.

   @param thd   THD instance pointer
*/
void Query_log_event::detach_temp_tables_worker(THD *thd)
{
  if (!is_mts_worker(thd))
    return;

  int parts= ((mts_accessed_dbs == OVER_MAX_DBS_IN_EVENT_MTS) ?
              1 : mts_accessed_dbs);
  /*
    todo: optimize for a case of 

    a. one db
       Only detaching temporary_tables from thd to entry would require
       instead of the double-loop below.

    b. unchanged thd->temporary_tables. 
       In such case the involved entries would continue to hold the
       unmodified lists provided that the attach_ method does not
       destroy references to them.
  */
  for (int i= 0; i < parts; i++)
  {
    mts_assigned_partitions[i]->temporary_tables= NULL;
  }

  for (TABLE *table= thd->temporary_tables; table;)
  {
    int i;
    char *db_name= NULL;

    // find which entry to go
    for (i= 0; i < parts; i++)
    {
      db_name= mts_accessed_db_names[i];

      if (!strlen(db_name))
        break;

      // Only default database is rewritten.
      if (!rpl_filter->is_rewrite_empty() && !strcmp(get_db(), db_name))
      {
        size_t dummy_len;
        const char *db_filtered= rpl_filter->get_rewrite_db(db_name, &dummy_len);
        // db_name != db_filtered means that db_name is rewritten.
        if (strcmp(db_name, db_filtered))
          db_name= (char*)db_filtered;
      }

      if (strcmp(table->s->db.str, db_name) < 0)
        continue;
      else
      {
        // When rewrite db rules are used we can not rely on
        // mts_accessed_db_names elements order.
        if (!rpl_filter->is_rewrite_empty() &&
            strcmp(table->s->db.str, db_name))
          continue;
        else
          break;
      }
    }

    DBUG_ASSERT(db_name && (
                !strcmp(table->s->db.str, db_name) ||
                !strlen(db_name))
                );
    DBUG_ASSERT(i < mts_accessed_dbs);

    // table pointer is shifted inside the function
    table= mts_move_temp_table_to_entry(table, thd, mts_assigned_partitions[i]);
  }

  DBUG_ASSERT(!thd->temporary_tables);
#ifndef DBUG_OFF
  for (int i= 0; i < parts; i++)
  {
    DBUG_ASSERT(!mts_assigned_partitions[i]->temporary_tables ||
                !mts_assigned_partitions[i]->temporary_tables->prev);
  }
#endif
}

/*
  Query_log_event::do_apply_event()
*/
int Query_log_event::do_apply_event(Relay_log_info const *rli)
{
  return do_apply_event(rli, query, q_len);
}

/*
  is_silent_error

  Return true if the thread has an error which should be
  handled silently
*/
  
static bool is_silent_error(THD* thd)
{
  DBUG_ENTER("is_silent_error");
  Diagnostics_area::Sql_condition_iterator it=
    thd->get_stmt_da()->sql_conditions();
  const Sql_condition *err;
  while ((err= it++))
  {
    DBUG_PRINT("info", ("has condition %d %s", err->get_sql_errno(),
                        err->get_message_text()));
    switch (err->get_sql_errno())
    {
    case ER_SLAVE_SILENT_RETRY_TRANSACTION:
    {
      DBUG_RETURN(true);
    }
    default:
      break;
    }
  }
  DBUG_RETURN(false);
}

/**
  @todo
  Compare the values of "affected rows" around here. Something
  like:
  @code
     if ((uint32) affected_in_event != (uint32) affected_on_slave)
     {
     sql_print_error("Slave: did not get the expected number of affected \
     rows running query from master - expected %d, got %d (this numbers \
     should have matched modulo 4294967296).", 0, ...);
     thd->query_error = 1;
     }
  @endcode
  We may also want an option to tell the slave to ignore "affected"
  mismatch. This mismatch could be implemented with a new ER_ code, and
  to ignore it you would use --slave-skip-errors...
*/
int Query_log_event::do_apply_event(Relay_log_info const *rli,
                                      const char *query_arg, uint32 q_len_arg)
{
  char* query_buf;
  int query_buf_len;
  int expected_error,actual_error= 0;
  HA_CREATE_INFO db_options;
  DBUG_ENTER("Query_log_event::do_apply_event");

  /*
    We must allocate some extra memory for query cache
    The query buffer layout is:
       buffer :==
         <statement>   The input statement(s)
         '\0'          Terminating null char  (1 byte)
         <length>      Length of following current database name (size_t)
         <db_name>     Name of current database
         <flags>       Flags struct
  */
  query_buf_len = q_len_arg + 1 + sizeof(size_t) + thd->db_length
                  + QUERY_CACHE_FLAGS_SIZE + 1;
  if ((query_buf= (char *) thd->alloc(query_buf_len)))
  {
    memcpy(query_buf, query_arg, q_len_arg);
    query_buf[q_len_arg]= 0;
    memcpy(query_buf+q_len_arg+1, (char *) &thd->db_length, sizeof(size_t));
  }
  else
    goto end;

  /*
    Colleagues: please never free(thd->catalog) in MySQL. This would
    lead to bugs as here thd->catalog is a part of an alloced block,
    not an entire alloced block (see
    Query_log_event::do_apply_event()). Same for thd->db.  Thank
    you.
  */
  thd->catalog= catalog_len ? (char *) catalog : (char *)"";
  set_thd_db(thd, db, db_len);

  /*
    Setting the character set and collation of the current database thd->db.
   */
  load_db_opt_by_name(thd, thd->db, &db_options);
  if (db_options.default_table_charset)
    thd->db_charset= db_options.default_table_charset;
  thd->variables.auto_increment_increment= auto_increment_increment;
  thd->variables.auto_increment_offset=    auto_increment_offset;

  /*
    InnoDB internally stores the master log position it has executed so far,
    i.e. the position just after the COMMIT event.
    When InnoDB will want to store, the positions in rli won't have
    been updated yet, so group_master_log_* will point to old BEGIN
    and event_master_log* will point to the beginning of current COMMIT.
    But log_pos of the COMMIT Query event is what we want, i.e. the pos of the
    END of the current log event (COMMIT). We save it in rli so that InnoDB can
    access it.
  */
  const_cast<Relay_log_info*>(rli)->set_future_group_master_log_pos(log_pos);
  DBUG_PRINT("info", ("log_pos: %lu", (ulong) log_pos));

  /*
    todo: such cleanup should not be specific to Query event and therefore
          is preferable at a common with other event pre-execution point
  */
  clear_all_errors(thd, const_cast<Relay_log_info*>(rli));
  if (strcmp("COMMIT", query) == 0 && rli->tables_to_lock != NULL)
  {
    /*
      Cleaning-up the last statement context:
      the terminal event of the current statement flagged with
      STMT_END_F got filtered out in ndb circular replication.
    */
    int error;
    char llbuff[22];
    if ((error= rows_event_stmt_cleanup(const_cast<Relay_log_info*>(rli), thd)))
    {
      const_cast<Relay_log_info*>(rli)->report(ERROR_LEVEL, error,
                  "Error in cleaning up after an event preceeding the commit; "
                  "the group log file/position: %s %s",
                  const_cast<Relay_log_info*>(rli)->get_group_master_log_name(),
                  llstr(const_cast<Relay_log_info*>(rli)->get_group_master_log_pos(),
                        llbuff));
    }
    /*
      Executing a part of rli->stmt_done() logics that does not deal
      with group position change. The part is redundant now but is 
      future-change-proof addon, e.g if COMMIT handling will start checking
      invariants like IN_STMT flag must be off at committing the transaction.
    */
    const_cast<Relay_log_info*>(rli)->inc_event_relay_log_pos();
    const_cast<Relay_log_info*>(rli)->clear_flag(Relay_log_info::IN_STMT);
  }
  else
  {
    const_cast<Relay_log_info*>(rli)->slave_close_thread_tables(thd);
  }

  /*
    Note:   We do not need to execute reset_one_shot_variables() if this
            db_ok() test fails.
    Reason: The db stored in binlog events is the same for SET and for
            its companion query.  If the SET is ignored because of
            db_ok(), the companion query will also be ignored, and if
            the companion query is ignored in the db_ok() test of
            ::do_apply_event(), then the companion SET also have so
            we don't need to reset_one_shot_variables().
  */
  {
    thd->set_time(&when);

    thd->set_query_and_id((char*) query_buf, q_len_arg,
                          thd->charset(), next_query_id());
 
    thd->variables.pseudo_thread_id= thread_id;		// for temp tables
    attach_temp_tables_worker(thd);
    DBUG_PRINT("query",("%s", thd->query()));

    if (ignored_error_code((expected_error= error_code)) ||
	!unexpected_error_code(expected_error))
    {
      if (flags2_inited)
        /*
          all bits of thd->variables.option_bits which are 1 in OPTIONS_WRITTEN_TO_BIN_LOG
          must take their value from flags2.
        */
        thd->variables.option_bits= flags2|(thd->variables.option_bits & ~OPTIONS_WRITTEN_TO_BIN_LOG);
      /*
        else, we are in a 3.23/4.0 binlog; we previously received a
        Rotate_log_event which reset thd->variables.option_bits and sql_mode etc, so
        nothing to do.
      */
      /*
        We do not replicate MODE_NO_DIR_IN_CREATE. That is, if the master is a
        slave which runs with SQL_MODE=MODE_NO_DIR_IN_CREATE, this should not
        force us to ignore the dir too. Imagine you are a ring of machines, and
        one has a disk problem so that you temporarily need
        MODE_NO_DIR_IN_CREATE on this machine; you don't want it to propagate
        elsewhere (you don't want all slaves to start ignoring the dirs).
      */
      if (sql_mode_inited)
        thd->variables.sql_mode=
          (sql_mode_t) ((thd->variables.sql_mode & MODE_NO_DIR_IN_CREATE) |
                       (sql_mode & ~(ulonglong) MODE_NO_DIR_IN_CREATE));
      if (charset_inited)
      {
        if (rli->cached_charset_compare(charset))
        {
          char *charset_p= charset; // Avoid type-punning warning.
          /* Verify that we support the charsets found in the event. */
          if (!(thd->variables.character_set_client=
                get_charset(uint2korr(charset_p), MYF(MY_WME))) ||
              !(thd->variables.collation_connection=
                get_charset(uint2korr(charset+2), MYF(MY_WME))) ||
              !(thd->variables.collation_server=
                get_charset(uint2korr(charset+4), MYF(MY_WME))))
          {
            /*
              We updated the thd->variables with nonsensical values (0). Let's
              set them to something safe (i.e. which avoids crash), and we'll
              stop with EE_UNKNOWN_CHARSET in compare_errors (unless set to
              ignore this error).
            */
            set_slave_thread_default_charset(thd, rli);
            goto compare_errors;
          }
          thd->update_charset(); // for the charset change to take effect
          /*
            Reset thd->query_string.cs to the newly set value.
            Note, there is a small flaw here. For a very short time frame
            if the new charset is different from the old charset and
            if another thread executes "SHOW PROCESSLIST" after
            the above thd->set_query_and_id() and before this thd->set_query(),
            and if the current query has some non-ASCII characters,
            the another thread may see some '?' marks in the PROCESSLIST
            result. This should be acceptable now. This is a reminder
            to fix this if any refactoring happens here sometime.
          */
          thd->set_query((char*) query_buf, q_len_arg, thd->charset());
        }
      }
      if (time_zone_len)
      {
        String tmp(time_zone_str, time_zone_len, &my_charset_bin);
        if (!(thd->variables.time_zone= my_tz_find(thd, &tmp)))
        {
          my_error(ER_UNKNOWN_TIME_ZONE, MYF(0), tmp.c_ptr());
          thd->variables.time_zone= global_system_variables.time_zone;
          goto compare_errors;
        }
      }
      if (lc_time_names_number)
      {
        if (!(thd->variables.lc_time_names=
              my_locale_by_number(lc_time_names_number)))
        {
          my_printf_error(ER_UNKNOWN_ERROR,
                      "Unknown locale: '%d'", MYF(0), lc_time_names_number);
          thd->variables.lc_time_names= &my_locale_en_US;
          goto compare_errors;
        }
      }
      else
        thd->variables.lc_time_names= &my_locale_en_US;
      if (charset_database_number)
      {
        CHARSET_INFO *cs;
        if (!(cs= get_charset(charset_database_number, MYF(0))))
        {
          char buf[20];
          int10_to_str((int) charset_database_number, buf, -10);
          my_error(ER_UNKNOWN_COLLATION, MYF(0), buf);
          goto compare_errors;
        }
        thd->variables.collation_database= cs;
      }
      else
        thd->variables.collation_database= thd->db_charset;
      
      thd->table_map_for_update= (table_map)table_map_for_update;
      thd->set_invoker(&user, &host);
      /*
        Flag if we need to rollback the statement transaction on
        slave if it by chance succeeds.
        If we expected a non-zero error code and get nothing and,
        it is a concurrency issue or ignorable issue, effects
        of the statement should be rolled back.
      */
      if (expected_error &&
          (ignored_error_code(expected_error) ||
           concurrency_error_code(expected_error)))
      {
        thd->variables.option_bits|= OPTION_MASTER_SQL_ERROR;
      }
      /* Execute the query (note that we bypass dispatch_command()) */
      Parser_state parser_state;
      if (!parser_state.init(thd, thd->query(), thd->query_length()))
      {
        thd->m_statement_psi= MYSQL_START_STATEMENT(&thd->m_statement_state,
                                                    stmt_info_rpl.m_key,
                                                    thd->db, thd->db_length,
                                                    thd->charset());
        THD_STAGE_INFO(thd, stage_init);
        MYSQL_SET_STATEMENT_TEXT(thd->m_statement_psi, thd->query(), thd->query_length());

        mysql_parse(thd, thd->query(), thd->query_length(), &parser_state);
        /* Finalize server status flags after executing a statement. */
        thd->update_server_status();
        log_slow_statement(thd);
      }

      thd->variables.option_bits&= ~OPTION_MASTER_SQL_ERROR;

      /*
        Resetting the enable_slow_log thd variable.

        We need to reset it back to the opt_log_slow_slave_statements
        value after the statement execution (and slow logging
        is done). It might have changed if the statement was an
        admin statement (in which case, down in mysql_parse execution
        thd->enable_slow_log is set to the value of
        opt_log_slow_admin_statements).
      */
      thd->enable_slow_log= TRUE;
    }
    else
    {
      /*
        The query got a really bad error on the master (thread killed etc),
        which could be inconsistent. Parse it to test the table names: if the
        replicate-*-do|ignore-table rules say "this query must be ignored" then
        we exit gracefully; otherwise we warn about the bad error and tell DBA
        to check/fix it.
      */
      if (mysql_test_parse_for_slave(thd, thd->query(), thd->query_length()))
        clear_all_errors(thd, const_cast<Relay_log_info*>(rli)); /* Can ignore query */
      else
      {
        rli->report(ERROR_LEVEL, expected_error, 
                          "\
Query partially completed on the master (error on master: %d) \
and was aborted. There is a chance that your master is inconsistent at this \
point. If you are sure that your master is ok, run this query manually on the \
slave and then restart the slave with SET GLOBAL SQL_SLAVE_SKIP_COUNTER=1; \
START SLAVE; . Query: '%s'", expected_error, thd->query());
        thd->is_slave_error= 1;
      }
      goto end;
    }

    /* If the query was not ignored, it is printed to the general log */
    if (!thd->is_error() || thd->get_stmt_da()->sql_errno() != ER_SLAVE_IGNORED_TABLE)
    {
      /* log the rewritten query if the query was rewritten 
         and the option to log raw was not set.
        
         There is an assumption here. We assume that query log
         events can never have multi-statement queries, thus the
         parsed statement is the same as the raw one.
       */
      if (opt_log_raw || thd->rewritten_query.length() == 0)
        general_log_write(thd, COM_QUERY, thd->query(), thd->query_length());
      else
        general_log_write(thd, COM_QUERY, thd->rewritten_query.c_ptr_safe(), 
                                          thd->rewritten_query.length());
    }

compare_errors:
    /*
      In the slave thread, we may sometimes execute some DROP / * 40005
      TEMPORARY * / TABLE that come from parts of binlogs (likely if we
      use RESET SLAVE or CHANGE MASTER TO), while the temporary table
      has already been dropped. To ignore such irrelevant "table does
      not exist errors", we silently clear the error if TEMPORARY was used.
    */
    if (thd->lex->sql_command == SQLCOM_DROP_TABLE && thd->lex->drop_temporary &&
        thd->is_error() && thd->get_stmt_da()->sql_errno() == ER_BAD_TABLE_ERROR &&
        !expected_error)
      thd->get_stmt_da()->reset_diagnostics_area();
    /*
      If we expected a non-zero error code, and we don't get the same error
      code, and it should be ignored or is related to a concurrency issue.
    */
    actual_error= thd->is_error() ? thd->get_stmt_da()->sql_errno() : 0;
    DBUG_PRINT("info",("expected_error: %d  sql_errno: %d",
                       expected_error, actual_error));

    if ((expected_error && expected_error != actual_error &&
         !concurrency_error_code(expected_error)) &&
        !ignored_error_code(actual_error) &&
        !ignored_error_code(expected_error))
    {
      rli->report(ERROR_LEVEL, 0,
                      "\
Query caused different errors on master and slave.     \
Error on master: message (format)='%s' error code=%d ; \
Error on slave: actual message='%s', error code=%d. \
Default database: '%s'. Query: '%s'",
                      ER_SAFE(expected_error),
                      expected_error,
                      actual_error ? thd->get_stmt_da()->message() : "no error",
                      actual_error,
                      print_slave_db_safe(db), query_arg);
      thd->is_slave_error= 1;
    }
    /*
      If we get the same error code as expected and it is not a concurrency
      issue, or should be ignored.
    */
    else if ((expected_error == actual_error &&
              !concurrency_error_code(expected_error)) ||
             ignored_error_code(actual_error))
    {
      DBUG_PRINT("info",("error ignored"));
      if (actual_error && log_warnings > 1 && ignored_error_code(actual_error))
      {
        if (actual_error == ER_SLAVE_IGNORED_TABLE)
        {
          if (!slave_ignored_err_throttle.log(thd))
            rli->report(WARNING_LEVEL, actual_error,
                        "Could not execute %s event. Detailed error: %s;"
                        " Error log throttle is enabled. This error will not be"
                        " displayed for next %lu secs. It will be suppressed",
                        get_type_str(), thd->get_stmt_da()->message(),
                        (window_size / 1000000));
        }
        else
          rli->report(WARNING_LEVEL, actual_error,
                      "Could not execute %s event. Detailed error: %s;",
                      get_type_str(), thd->get_stmt_da()->message());
      }
      clear_all_errors(thd, const_cast<Relay_log_info*>(rli));
      thd->killed= THD::NOT_KILLED;
    }
    /*
      Other cases: mostly we expected no error and get one.
    */
    else if (thd->is_slave_error || thd->is_fatal_error)
    {
      if (!is_silent_error(thd))
      {
        rli->report(ERROR_LEVEL, actual_error,
                    "Error '%s' on query. Default database: '%s'. Query: '%s'",
                    (actual_error ? thd->get_stmt_da()->message() :
                     "unexpected success or fatal error"),
                    print_slave_db_safe(thd->db), query_arg);
      }
      thd->is_slave_error= 1;
    }

    /*
      TODO: compare the values of "affected rows" around here. Something
      like:
      if ((uint32) affected_in_event != (uint32) affected_on_slave)
      {
      sql_print_error("Slave: did not get the expected number of affected \
      rows running query from master - expected %d, got %d (this numbers \
      should have matched modulo 4294967296).", 0, ...);
      thd->is_slave_error = 1;
      }
      We may also want an option to tell the slave to ignore "affected"
      mismatch. This mismatch could be implemented with a new ER_ code, and
      to ignore it you would use --slave-skip-errors...

      To do the comparison we need to know the value of "affected" which the
      above mysql_parse() computed. And we need to know the value of
      "affected" in the master's binlog. Both will be implemented later. The
      important thing is that we now have the format ready to log the values
      of "affected" in the binlog. So we can release 5.0.0 before effectively
      logging "affected" and effectively comparing it.
    */
  } /* End of if (db_ok(... */

  {
    /**
      The following failure injecion works in cooperation with tests
      setting @@global.debug= 'd,stop_slave_middle_group'.
      The sql thread receives the killed status and will proceed
      to shutdown trying to finish incomplete events group.
    */

    // TODO: address the middle-group killing in MTS case

    DBUG_EXECUTE_IF("stop_slave_middle_group",
                    if (strcmp("COMMIT", query) != 0 &&
                        strcmp("BEGIN", query) != 0)
                    {
                      if (thd->transaction.all.cannot_safely_rollback())
                        const_cast<Relay_log_info*>(rli)->abort_slave= 1;
                    };);
  }

end:

  if (thd->temporary_tables)
    detach_temp_tables_worker(thd);
  /*
    Probably we have set thd->query, thd->db, thd->catalog to point to places
    in the data_buf of this event. Now the event is going to be deleted
    probably, so data_buf will be freed, so the thd->... listed above will be
    pointers to freed memory.
    So we must set them to 0, so that those bad pointers values are not later
    used. Note that "cleanup" queries like automatic DROP TEMPORARY TABLE
    don't suffer from these assignments to 0 as DROP TEMPORARY
    TABLE uses the db.table syntax.
  */
  thd->catalog= 0;
  thd->set_db(NULL, 0);                 /* will free the current database */
  thd->reset_query();
  thd->lex->sql_command= SQLCOM_END;
  DBUG_PRINT("info", ("end: query= 0"));

  /* Mark the statement completed. */
  MYSQL_END_STATEMENT(thd->m_statement_psi, thd->get_stmt_da());
  thd->m_statement_psi= NULL;

  /*
    As a disk space optimization, future masters will not log an event for
    LAST_INSERT_ID() if that function returned 0 (and thus they will be able
    to replace the THD::stmt_depends_on_first_successful_insert_id_in_prev_stmt
    variable by (THD->first_successful_insert_id_in_prev_stmt > 0) ; with the
    resetting below we are ready to support that.
  */
  thd->first_successful_insert_id_in_prev_stmt_for_binlog= 0;
  thd->first_successful_insert_id_in_prev_stmt= 0;
  thd->stmt_depends_on_first_successful_insert_id_in_prev_stmt= 0;
  free_root(thd->mem_root,MYF(MY_KEEP_PREALLOC));
  DBUG_RETURN(thd->is_slave_error);
}

int Query_log_event::do_update_pos(Relay_log_info *rli)
{
  /*
    Note that we will not increment group* positions if we are just
    after a SET ONE_SHOT, because SET ONE_SHOT should not be separated
    from its following updating query.
  */
  int ret= 0;
  if (thd->one_shot_set)
  {
    rli->inc_event_relay_log_pos();
  }
  else
    ret= Log_event::do_update_pos(rli);

  DBUG_EXECUTE_IF("crash_after_commit_and_update_pos",
       if (!strcmp("COMMIT", query))
       {
         sql_print_information("Crashing crash_after_commit_and_update_pos.");
         rli->flush_info(true);
         ha_flush_logs(0); 
         DBUG_SUICIDE();
       }
  );
  
  return ret;
}


Log_event::enum_skip_reason
Query_log_event::do_shall_skip(Relay_log_info *rli)
{
  DBUG_ENTER("Query_log_event::do_shall_skip");
  DBUG_PRINT("debug", ("query: %s; q_len: %d", query, q_len));
  DBUG_ASSERT(query && q_len > 0);

  if (rli->slave_skip_counter > 0)
  {
    if (strcmp("BEGIN", query) == 0)
    {
      thd->variables.option_bits|= OPTION_BEGIN;
      DBUG_RETURN(Log_event::continue_group(rli));
    }

    if (strcmp("COMMIT", query) == 0 || strcmp("ROLLBACK", query) == 0)
    {
      thd->variables.option_bits&= ~OPTION_BEGIN;
      DBUG_RETURN(Log_event::EVENT_SKIP_COUNT);
    }
  }
  DBUG_RETURN(Log_event::do_shall_skip(rli));
}

#endif


/**************************************************************************
	Start_log_event_v3 methods
**************************************************************************/

#ifndef MYSQL_CLIENT
Start_log_event_v3::Start_log_event_v3()
  :Log_event(), created(0), binlog_version(BINLOG_VERSION),
   dont_set_created(0)
{
  memcpy(server_version, ::server_version, ST_SERVER_VER_LEN);
}
#endif

/*
  Start_log_event_v3::pack_info()
*/

#if defined(HAVE_REPLICATION) && !defined(MYSQL_CLIENT)
int Start_log_event_v3::pack_info(Protocol *protocol)
{
  char buf[12 + ST_SERVER_VER_LEN + 14 + 22], *pos;
  pos= strmov(buf, "Server ver: ");
  pos= strmov(pos, server_version);
  pos= strmov(pos, ", Binlog ver: ");
  pos= int10_to_str(binlog_version, pos, 10);
  protocol->store(buf, (uint) (pos-buf), &my_charset_bin);
  return 0;
}
#endif


/*
  Start_log_event_v3::print()
*/

#ifdef MYSQL_CLIENT
void Start_log_event_v3::print(FILE* file, PRINT_EVENT_INFO* print_event_info)
{
  DBUG_ENTER("Start_log_event_v3::print");

  IO_CACHE *const head= &print_event_info->head_cache;

  if (!print_event_info->short_form)
  {
    print_header(head, print_event_info, FALSE);
    my_b_printf(head, "\tStart: binlog v %d, server v %s created ",
                binlog_version, server_version);
    print_timestamp(head, NULL);
    if (created)
      my_b_printf(head," at startup");
    my_b_printf(head, "\n");
    if (flags & LOG_EVENT_BINLOG_IN_USE_F)
      my_b_printf(head, "# Warning: this binlog is either in use or was not "
                  "closed properly.\n");
  }
  if (!is_artificial_event() && created)
  {
#ifdef WHEN_WE_HAVE_THE_RESET_CONNECTION_SQL_COMMAND
    /*
      This is for mysqlbinlog: like in replication, we want to delete the stale
      tmp files left by an unclean shutdown of mysqld (temporary tables)
      and rollback unfinished transaction.
      Probably this can be done with RESET CONNECTION (syntax to be defined).
    */
    my_b_printf(head,"RESET CONNECTION%s\n", print_event_info->delimiter);
#else
    my_b_printf(head,"ROLLBACK%s\n", print_event_info->delimiter);
    if (print_event_info->is_gtid_next_set)
      print_event_info->is_gtid_next_valid= false;
#endif
  }
  // set gtid_next=automatic if we have previously set it to uuid:number
  if (!print_event_info->is_gtid_next_valid)
  {
    my_b_printf(head, "%sAUTOMATIC'%s\n",
                Gtid_log_event::SET_STRING_PREFIX,
                print_event_info->delimiter);
    print_event_info->is_gtid_next_set= false;
    print_event_info->is_gtid_next_valid= true;
  }
  if (temp_buf &&
      print_event_info->base64_output_mode != BASE64_OUTPUT_NEVER &&
      !print_event_info->short_form)
  {
    if (print_event_info->base64_output_mode != BASE64_OUTPUT_DECODE_ROWS)
      my_b_printf(head, "BINLOG '\n");
    print_base64(head, print_event_info, FALSE);
    print_event_info->printed_fd_event= TRUE;
  }
  DBUG_VOID_RETURN;
}
#endif /* MYSQL_CLIENT */

/*
  Start_log_event_v3::Start_log_event_v3()
*/

Start_log_event_v3::Start_log_event_v3(const char* buf, uint event_len,
                                       const Format_description_log_event
                                       *description_event)
  :Log_event(buf, description_event), binlog_version(BINLOG_VERSION)
{
  if (event_len < (uint)description_event->common_header_len +
      ST_COMMON_HEADER_LEN_OFFSET)
  {
    server_version[0]= 0;
    return;
  }
  buf+= description_event->common_header_len;
  binlog_version= uint2korr(buf+ST_BINLOG_VER_OFFSET);
  memcpy(server_version, buf+ST_SERVER_VER_OFFSET,
	 ST_SERVER_VER_LEN);
  // prevent overrun if log is corrupted on disk
  server_version[ST_SERVER_VER_LEN-1]= 0;
  created= uint4korr(buf+ST_CREATED_OFFSET);
  dont_set_created= 1;
}


/*
  Start_log_event_v3::write()
*/

#ifndef MYSQL_CLIENT
bool Start_log_event_v3::write(IO_CACHE* file)
{
  char buff[START_V3_HEADER_LEN];
  int2store(buff + ST_BINLOG_VER_OFFSET,binlog_version);
  memcpy(buff + ST_SERVER_VER_OFFSET,server_version,ST_SERVER_VER_LEN);
  if (!dont_set_created)
    created= get_time();
  int4store(buff + ST_CREATED_OFFSET,created);
  return (write_header(file, sizeof(buff)) ||
          wrapper_my_b_safe_write(file, (uchar*) buff, sizeof(buff)) ||
	  write_footer(file));
}
#endif


#if defined(HAVE_REPLICATION) && !defined(MYSQL_CLIENT)

/**
  Start_log_event_v3::do_apply_event() .
  The master started

    IMPLEMENTATION
    - To handle the case where the master died without having time to write
    DROP TEMPORARY TABLE, DO RELEASE_LOCK (prepared statements' deletion is
    TODO), we clean up all temporary tables that we got, if we are sure we
    can (see below).

  @todo
    - Remove all active user locks.
    Guilhem 2003-06: this is true but not urgent: the worst it can cause is
    the use of a bit of memory for a user lock which will not be used
    anymore. If the user lock is later used, the old one will be released. In
    other words, no deadlock problem.
*/

int Start_log_event_v3::do_apply_event(Relay_log_info const *rli)
{
  DBUG_ENTER("Start_log_event_v3::do_apply_event");
  int error= 0;
  switch (binlog_version)
  {
  case 3:
  case 4:
    /*
      This can either be 4.x (then a Start_log_event_v3 is only at master
      startup so we are sure the master has restarted and cleared his temp
      tables; the event always has 'created'>0) or 5.0 (then we have to test
      'created').
    */
    if (created)
    {
      error= close_temporary_tables(thd);
      cleanup_load_tmpdir();
    }
    else
    {
      /*
        Set all temporary tables thread references to the current thread
        as they may point to the "old" SQL slave thread in case of its
        restart.
      */
      TABLE *table;
      for (table= thd->temporary_tables; table; table= table->next)
        table->in_use= thd;
    }
    break;

    /*
       Now the older formats; in that case load_tmpdir is cleaned up by the I/O
       thread.
    */
  case 1:
    if (strncmp(rli->get_rli_description_event()->server_version,
                "3.23.57",7) >= 0 && created)
    {
      /*
        Can distinguish, based on the value of 'created': this event was
        generated at master startup.
      */
      error= close_temporary_tables(thd);
    }
    /*
      Otherwise, can't distinguish a Start_log_event generated at
      master startup and one generated by master FLUSH LOGS, so cannot
      be sure temp tables have to be dropped. So do nothing.
    */
    break;
  default:
    /* this case is impossible */
    DBUG_RETURN(1);
  }
  DBUG_RETURN(error);
}
#endif /* defined(HAVE_REPLICATION) && !defined(MYSQL_CLIENT) */

/***************************************************************************
       Format_description_log_event methods
****************************************************************************/

/**
  Format_description_log_event 1st ctor.

    Ctor. Can be used to create the event to write to the binary log (when the
    server starts or when FLUSH LOGS), or to create artificial events to parse
    binlogs from MySQL 3.23 or 4.x.
    When in a client, only the 2nd use is possible.

  @param binlog_version         the binlog version for which we want to build
                                an event. Can be 1 (=MySQL 3.23), 3 (=4.0.x
                                x>=2 and 4.1) or 4 (MySQL 5.0). Note that the
                                old 4.0 (binlog version 2) is not supported;
                                it should not be used for replication with
                                5.0.
  @param server_ver             a string containing the server version.
*/

Format_description_log_event::
Format_description_log_event(uint8 binlog_ver, const char* server_ver)
  :Start_log_event_v3(), event_type_permutation(0)
{
  binlog_version= binlog_ver;
  switch (binlog_ver) {
  case 4: /* MySQL 5.0 */
    memcpy(server_version, ::server_version, ST_SERVER_VER_LEN);
    DBUG_EXECUTE_IF("pretend_version_50034_in_binlog",
                    strmov(server_version, "5.0.34"););
    common_header_len= LOG_EVENT_HEADER_LEN;
    number_of_event_types= LOG_EVENT_TYPES;
    /* we'll catch my_malloc() error in is_valid() */
    post_header_len=(uint8*) my_malloc(number_of_event_types*sizeof(uint8)
                                       + BINLOG_CHECKSUM_ALG_DESC_LEN,
                                       MYF(0));
    /*
      This long list of assignments is not beautiful, but I see no way to
      make it nicer, as the right members are #defines, not array members, so
      it's impossible to write a loop.
    */
    if (post_header_len)
    {
#ifndef DBUG_OFF
      // Allows us to sanity-check that all events initialized their
      // events (see the end of this 'if' block).
      memset(post_header_len, 255, number_of_event_types*sizeof(uint8));
#endif

      /* Note: all event types must explicitly fill in their lengths here. */
      post_header_len[START_EVENT_V3-1]= START_V3_HEADER_LEN;
      post_header_len[QUERY_EVENT-1]= QUERY_HEADER_LEN;
      post_header_len[STOP_EVENT-1]= STOP_HEADER_LEN;
      post_header_len[ROTATE_EVENT-1]= ROTATE_HEADER_LEN;
      post_header_len[INTVAR_EVENT-1]= INTVAR_HEADER_LEN;
      post_header_len[LOAD_EVENT-1]= LOAD_HEADER_LEN;
      post_header_len[SLAVE_EVENT-1]= 0;   /* Unused because the code for Slave log event was removed. (15th Oct. 2010) */
      post_header_len[CREATE_FILE_EVENT-1]= CREATE_FILE_HEADER_LEN;
      post_header_len[APPEND_BLOCK_EVENT-1]= APPEND_BLOCK_HEADER_LEN;
      post_header_len[EXEC_LOAD_EVENT-1]= EXEC_LOAD_HEADER_LEN;
      post_header_len[DELETE_FILE_EVENT-1]= DELETE_FILE_HEADER_LEN;
      post_header_len[NEW_LOAD_EVENT-1]= NEW_LOAD_HEADER_LEN;
      post_header_len[RAND_EVENT-1]= RAND_HEADER_LEN;
      post_header_len[USER_VAR_EVENT-1]= USER_VAR_HEADER_LEN;
      post_header_len[FORMAT_DESCRIPTION_EVENT-1]= FORMAT_DESCRIPTION_HEADER_LEN;
      post_header_len[XID_EVENT-1]= XID_HEADER_LEN;
      post_header_len[BEGIN_LOAD_QUERY_EVENT-1]= BEGIN_LOAD_QUERY_HEADER_LEN;
      post_header_len[EXECUTE_LOAD_QUERY_EVENT-1]= EXECUTE_LOAD_QUERY_HEADER_LEN;
      /*
        The PRE_GA events are never be written to any binlog, but
        their lengths are included in Format_description_log_event.
        Hence, we need to be assign some value here, to avoid reading
        uninitialized memory when the array is written to disk.
      */
      post_header_len[PRE_GA_WRITE_ROWS_EVENT-1] = 0;
      post_header_len[PRE_GA_UPDATE_ROWS_EVENT-1] = 0;
      post_header_len[PRE_GA_DELETE_ROWS_EVENT-1] = 0;

      post_header_len[TABLE_MAP_EVENT-1]=       TABLE_MAP_HEADER_LEN;
      post_header_len[WRITE_ROWS_EVENT_V1-1]=   ROWS_HEADER_LEN_V1;
      post_header_len[UPDATE_ROWS_EVENT_V1-1]=  ROWS_HEADER_LEN_V1;
      post_header_len[DELETE_ROWS_EVENT_V1-1]=  ROWS_HEADER_LEN_V1;
      /*
        We here have the possibility to simulate a master of before we changed
        the table map id to be stored in 6 bytes: when it was stored in 4
        bytes (=> post_header_len was 6). This is used to test backward
        compatibility.
        This code can be removed after a few months (today is Dec 21st 2005),
        when we know that the 4-byte masters are not deployed anymore (check
        with Tomas Ulin first!), and the accompanying test (rpl_row_4_bytes)
        too.
      */
      DBUG_EXECUTE_IF("old_row_based_repl_4_byte_map_id_master",
                      post_header_len[TABLE_MAP_EVENT-1]=
                      post_header_len[WRITE_ROWS_EVENT_V1-1]=
                      post_header_len[UPDATE_ROWS_EVENT_V1-1]=
                      post_header_len[DELETE_ROWS_EVENT_V1-1]= 6;);
      post_header_len[INCIDENT_EVENT-1]= INCIDENT_HEADER_LEN;
      post_header_len[HEARTBEAT_LOG_EVENT-1]= 0;
      post_header_len[IGNORABLE_LOG_EVENT-1]= IGNORABLE_HEADER_LEN;
      post_header_len[ROWS_QUERY_LOG_EVENT-1]= IGNORABLE_HEADER_LEN;
      post_header_len[WRITE_ROWS_EVENT-1]=  ROWS_HEADER_LEN_V2;
      post_header_len[UPDATE_ROWS_EVENT-1]= ROWS_HEADER_LEN_V2;
      post_header_len[DELETE_ROWS_EVENT-1]= ROWS_HEADER_LEN_V2;
      post_header_len[GTID_LOG_EVENT-1]=
        post_header_len[ANONYMOUS_GTID_LOG_EVENT-1]=
        Gtid_log_event::POST_HEADER_LENGTH;
      post_header_len[PREVIOUS_GTIDS_LOG_EVENT-1]= IGNORABLE_HEADER_LEN;

      // Sanity-check that all post header lengths are initialized.
      int i;
      for (i=0; i<number_of_event_types; i++)
        DBUG_ASSERT(post_header_len[i] != 255);
    }
    break;

  case 1: /* 3.23 */
  case 3: /* 4.0.x x>=2 */
    /*
      We build an artificial (i.e. not sent by the master) event, which
      describes what those old master versions send.
    */
    if (binlog_ver==1)
      strmov(server_version, server_ver ? server_ver : "3.23");
    else
      strmov(server_version, server_ver ? server_ver : "4.0");
    common_header_len= binlog_ver==1 ? OLD_HEADER_LEN :
      LOG_EVENT_MINIMAL_HEADER_LEN;
    /*
      The first new event in binlog version 4 is Format_desc. So any event type
      after that does not exist in older versions. We use the events known by
      version 3, even if version 1 had only a subset of them (this is not a
      problem: it uses a few bytes for nothing but unifies code; it does not
      make the slave detect less corruptions).
    */
    number_of_event_types= FORMAT_DESCRIPTION_EVENT - 1;
    post_header_len=(uint8*) my_malloc(number_of_event_types*sizeof(uint8),
                                       MYF(0));
    if (post_header_len)
    {
      post_header_len[START_EVENT_V3-1]= START_V3_HEADER_LEN;
      post_header_len[QUERY_EVENT-1]= QUERY_HEADER_MINIMAL_LEN;
      post_header_len[STOP_EVENT-1]= 0;
      post_header_len[ROTATE_EVENT-1]= (binlog_ver==1) ? 0 : ROTATE_HEADER_LEN;
      post_header_len[INTVAR_EVENT-1]= 0;
      post_header_len[LOAD_EVENT-1]= LOAD_HEADER_LEN;
      post_header_len[SLAVE_EVENT-1]= 0;  /* Unused because the code for Slave log event was removed. (15th Oct. 2010) */
      post_header_len[CREATE_FILE_EVENT-1]= CREATE_FILE_HEADER_LEN;
      post_header_len[APPEND_BLOCK_EVENT-1]= APPEND_BLOCK_HEADER_LEN;
      post_header_len[EXEC_LOAD_EVENT-1]= EXEC_LOAD_HEADER_LEN;
      post_header_len[DELETE_FILE_EVENT-1]= DELETE_FILE_HEADER_LEN;
      post_header_len[NEW_LOAD_EVENT-1]= post_header_len[LOAD_EVENT-1];
      post_header_len[RAND_EVENT-1]= 0;
      post_header_len[USER_VAR_EVENT-1]= 0;
    }
    break;
  default: /* Includes binlog version 2 i.e. 4.0.x x<=1 */
    post_header_len= 0; /* will make is_valid() fail */
    break;
  }
  calc_server_version_split();
  checksum_alg= (uint8) BINLOG_CHECKSUM_ALG_UNDEF;
}


/**
  The problem with this constructor is that the fixed header may have a
  length different from this version, but we don't know this length as we
  have not read the Format_description_log_event which says it, yet. This
  length is in the post-header of the event, but we don't know where the
  post-header starts.

  So this type of event HAS to:
  - either have the header's length at the beginning (in the header, at a
  fixed position which will never be changed), not in the post-header. That
  would make the header be "shifted" compared to other events.
  - or have a header of size LOG_EVENT_MINIMAL_HEADER_LEN (19), in all future
  versions, so that we know for sure.

  I (Guilhem) chose the 2nd solution. Rotate has the same constraint (because
  it is sent before Format_description_log_event).
*/

Format_description_log_event::
Format_description_log_event(const char* buf,
                             uint event_len,
                             const
                             Format_description_log_event*
                             description_event)
  :Start_log_event_v3(buf, event_len, description_event),
   common_header_len(0), post_header_len(NULL), event_type_permutation(0)
{
  ulong ver_calc;
  DBUG_ENTER("Format_description_log_event::Format_description_log_event(char*,...)");
  if (!Start_log_event_v3::is_valid())
    DBUG_VOID_RETURN; /* sanity check */
  buf+= LOG_EVENT_MINIMAL_HEADER_LEN;
  if ((common_header_len=buf[ST_COMMON_HEADER_LEN_OFFSET]) < OLD_HEADER_LEN)
    DBUG_VOID_RETURN; /* sanity check */
  number_of_event_types=
    event_len - (LOG_EVENT_MINIMAL_HEADER_LEN + ST_COMMON_HEADER_LEN_OFFSET + 1);
  DBUG_PRINT("info", ("common_header_len=%d number_of_event_types=%d",
                      common_header_len, number_of_event_types));
  /* If alloc fails, we'll detect it in is_valid() */

  post_header_len= (uint8*) my_memdup((uchar*)buf+ST_COMMON_HEADER_LEN_OFFSET+1,
                                      number_of_event_types*
                                      sizeof(*post_header_len),
                                      MYF(0));
  calc_server_version_split();
  if ((ver_calc= get_version_product()) >= checksum_version_product)
  {
    /* the last bytes are the checksum alg desc and value (or value's room) */
    number_of_event_types -= BINLOG_CHECKSUM_ALG_DESC_LEN;
    /*
      FD from the checksum-home version server (ver_calc ==
      checksum_version_product) must have 
      number_of_event_types == LOG_EVENT_TYPES.
    */
    DBUG_ASSERT(ver_calc != checksum_version_product ||
                number_of_event_types == LOG_EVENT_TYPES);
    checksum_alg= post_header_len[number_of_event_types];
  }
  else
  {
    checksum_alg= (uint8) BINLOG_CHECKSUM_ALG_UNDEF;
  }

  /*
    In some previous versions, the events were given other event type
    id numbers than in the present version. When replicating from such
    a version, we therefore set up an array that maps those id numbers
    to the id numbers of the present server.

    If post_header_len is null, it means malloc failed, and is_valid
    will fail, so there is no need to do anything.

    The trees in which events have wrong id's are:

    mysql-5.1-wl1012.old mysql-5.1-wl2325-5.0-drop6p13-alpha
    mysql-5.1-wl2325-5.0-drop6 mysql-5.1-wl2325-5.0
    mysql-5.1-wl2325-no-dd

    (this was found by grepping for two lines in sequence where the
    first matches "FORMAT_DESCRIPTION_EVENT," and the second matches
    "TABLE_MAP_EVENT," in log_event.h in all trees)

    In these trees, the following server_versions existed since
    TABLE_MAP_EVENT was introduced:

    5.1.1-a_drop5p3   5.1.1-a_drop5p4        5.1.1-alpha
    5.1.2-a_drop5p10  5.1.2-a_drop5p11       5.1.2-a_drop5p12
    5.1.2-a_drop5p13  5.1.2-a_drop5p14       5.1.2-a_drop5p15
    5.1.2-a_drop5p16  5.1.2-a_drop5p16b      5.1.2-a_drop5p16c
    5.1.2-a_drop5p17  5.1.2-a_drop5p4        5.1.2-a_drop5p5
    5.1.2-a_drop5p6   5.1.2-a_drop5p7        5.1.2-a_drop5p8
    5.1.2-a_drop5p9   5.1.3-a_drop5p17       5.1.3-a_drop5p17b
    5.1.3-a_drop5p17c 5.1.4-a_drop5p18       5.1.4-a_drop5p19
    5.1.4-a_drop5p20  5.1.4-a_drop6p0        5.1.4-a_drop6p1
    5.1.4-a_drop6p2   5.1.5-a_drop5p20       5.2.0-a_drop6p3
    5.2.0-a_drop6p4   5.2.0-a_drop6p5        5.2.0-a_drop6p6
    5.2.1-a_drop6p10  5.2.1-a_drop6p11       5.2.1-a_drop6p12
    5.2.1-a_drop6p6   5.2.1-a_drop6p7        5.2.1-a_drop6p8
    5.2.2-a_drop6p13  5.2.2-a_drop6p13-alpha 5.2.2-a_drop6p13b
    5.2.2-a_drop6p13c

    (this was found by grepping for "mysql," in all historical
    versions of configure.in in the trees listed above).

    There are 5.1.1-alpha versions that use the new event id's, so we
    do not test that version string.  So replication from 5.1.1-alpha
    with the other event id's to a new version does not work.
    Moreover, we can safely ignore the part after drop[56].  This
    allows us to simplify the big list above to the following regexes:

    5\.1\.[1-5]-a_drop5.*
    5\.1\.4-a_drop6.*
    5\.2\.[0-2]-a_drop6.*

    This is what we test for in the 'if' below.
  */
  if (post_header_len &&
      server_version[0] == '5' && server_version[1] == '.' &&
      server_version[3] == '.' &&
      strncmp(server_version + 5, "-a_drop", 7) == 0 &&
      ((server_version[2] == '1' &&
        server_version[4] >= '1' && server_version[4] <= '5' &&
        server_version[12] == '5') ||
       (server_version[2] == '1' &&
        server_version[4] == '4' &&
        server_version[12] == '6') ||
       (server_version[2] == '2' &&
        server_version[4] >= '0' && server_version[4] <= '2' &&
        server_version[12] == '6')))
  {
    if (number_of_event_types != 22)
    {
      DBUG_PRINT("info", (" number_of_event_types=%d",
                          number_of_event_types));
      /* this makes is_valid() return false. */
      my_free(post_header_len);
      post_header_len= NULL;
      DBUG_VOID_RETURN;
    }
    static const uint8 perm[EVENT_TYPE_PERMUTATION_NUM]=
      {
        UNKNOWN_EVENT, START_EVENT_V3, QUERY_EVENT, STOP_EVENT, ROTATE_EVENT,
        INTVAR_EVENT, LOAD_EVENT, SLAVE_EVENT, CREATE_FILE_EVENT,
        APPEND_BLOCK_EVENT, EXEC_LOAD_EVENT, DELETE_FILE_EVENT,
        NEW_LOAD_EVENT,
        RAND_EVENT, USER_VAR_EVENT,
        FORMAT_DESCRIPTION_EVENT,
        TABLE_MAP_EVENT,
        PRE_GA_WRITE_ROWS_EVENT,
        PRE_GA_UPDATE_ROWS_EVENT,
        PRE_GA_DELETE_ROWS_EVENT,
        XID_EVENT,
        BEGIN_LOAD_QUERY_EVENT,
        EXECUTE_LOAD_QUERY_EVENT,
      };
    event_type_permutation= perm;
    /*
      Since we use (permuted) event id's to index the post_header_len
      array, we need to permute the post_header_len array too.
    */
    uint8 post_header_len_temp[EVENT_TYPE_PERMUTATION_NUM];
    for (uint i= 1; i < EVENT_TYPE_PERMUTATION_NUM; i++)
      post_header_len_temp[perm[i] - 1]= post_header_len[i - 1];
    for (uint i= 0; i < EVENT_TYPE_PERMUTATION_NUM - 1; i++)
      post_header_len[i] = post_header_len_temp[i];
  }
  DBUG_VOID_RETURN;
}

#ifndef MYSQL_CLIENT
bool Format_description_log_event::write(IO_CACHE* file)
{
  bool ret;
  bool no_checksum;
  /*
    We don't call Start_log_event_v3::write() because this would make 2
    my_b_safe_write().
  */
  uchar buff[FORMAT_DESCRIPTION_HEADER_LEN + BINLOG_CHECKSUM_ALG_DESC_LEN];
  size_t rec_size= sizeof(buff);
  int2store(buff + ST_BINLOG_VER_OFFSET,binlog_version);
  memcpy((char*) buff + ST_SERVER_VER_OFFSET,server_version,ST_SERVER_VER_LEN);
  if (!dont_set_created)
    created= get_time();
  int4store(buff + ST_CREATED_OFFSET,created);
  buff[ST_COMMON_HEADER_LEN_OFFSET]= LOG_EVENT_HEADER_LEN;
  memcpy((char*) buff+ST_COMMON_HEADER_LEN_OFFSET + 1, (uchar*) post_header_len,
         LOG_EVENT_TYPES);
  /*
    if checksum is requested
    record the checksum-algorithm descriptor next to
    post_header_len vector which will be followed by the checksum value.
    Master is supposed to trigger checksum computing by binlog_checksum_options,
    slave does it via marking the event according to
    FD_queue checksum_alg value.
  */
  compile_time_assert(sizeof(BINLOG_CHECKSUM_ALG_DESC_LEN == 1));
#ifndef DBUG_OFF
  data_written= 0; // to prepare for need_checksum assert
#endif
  buff[FORMAT_DESCRIPTION_HEADER_LEN]= need_checksum() ?
    checksum_alg : (uint8) BINLOG_CHECKSUM_ALG_OFF;
  /* 
     FD of checksum-aware server is always checksum-equipped, (V) is in,
     regardless of @@global.binlog_checksum policy.
     Thereby a combination of (A) == 0, (V) != 0 means
     it's the checksum-aware server's FD event that heads checksum-free binlog
     file. 
     Here 0 stands for checksumming OFF to evaluate (V) as 0 is that case.
     A combination of (A) != 0, (V) != 0 denotes FD of the checksum-aware server
     heading the checksummed binlog.
     (A), (V) presence in FD of the checksum-aware server makes the event
     1 + 4 bytes bigger comparing to the former FD.
  */

  if ((no_checksum= (checksum_alg == BINLOG_CHECKSUM_ALG_OFF)))
  {
    checksum_alg= BINLOG_CHECKSUM_ALG_CRC32;  // Forcing (V) room to fill anyway
  }
  ret= (write_header(file, rec_size) ||
        wrapper_my_b_safe_write(file, buff, rec_size) ||
        write_footer(file));
  if (no_checksum)
    checksum_alg= BINLOG_CHECKSUM_ALG_OFF;
  return ret;
}
#endif

#if defined(HAVE_REPLICATION) && !defined(MYSQL_CLIENT)
int Format_description_log_event::do_apply_event(Relay_log_info const *rli)
{
  int ret= 0;
  DBUG_ENTER("Format_description_log_event::do_apply_event");

  /*
    As a transaction NEVER spans on 2 or more binlogs:
    if we have an active transaction at this point, the master died
    while writing the transaction to the binary log, i.e. while
    flushing the binlog cache to the binlog. XA guarantees that master has
    rolled back. So we roll back.
    Note: this event could be sent by the master to inform us of the
    format of its binlog; in other words maybe it is not at its
    original place when it comes to us; we'll know this by checking
    log_pos ("artificial" events have log_pos == 0).
  */
  if (!thd->rli_fake && !is_artificial_event() && created
      && thd->transaction.all.ha_list)
  {
    /* This is not an error (XA is safe), just an information */
    rli->report(INFORMATION_LEVEL, 0,
                "Rolling back unfinished transaction (no COMMIT "
                "or ROLLBACK in relay log). A probable cause is that "
                "the master died while writing the transaction to "
                "its binary log, thus rolled back too."); 
    const_cast<Relay_log_info*>(rli)->cleanup_context(thd, 1);
  }

  /*
    If this event comes from ourselves, there is no cleaning task to
    perform, we don't call Start_log_event_v3::do_apply_event()
    (this was just to update the log's description event).
  */
  if (server_id != (uint32) ::server_id)
  {
    /*
      If the event was not requested by the slave i.e. the master sent
      it while the slave asked for a position >4, the event will make
      rli->group_master_log_pos advance. Say that the slave asked for
      position 1000, and the Format_desc event's end is 96. Then in
      the beginning of replication rli->group_master_log_pos will be
      0, then 96, then jump to first really asked event (which is
      >96). So this is ok.
    */
    ret= Start_log_event_v3::do_apply_event(rli);
  }

  if (!ret)
  {
    /* Save the information describing this binlog */
    const_cast<Relay_log_info *>(rli)->set_rli_description_event(this);
  }

  DBUG_RETURN(ret);
}

int Format_description_log_event::do_update_pos(Relay_log_info *rli)
{
  if (server_id == (uint32) ::server_id)
  {
    /*
      We only increase the relay log position if we are skipping
      events and do not touch any group_* variables, nor flush the
      relay log info.  If there is a crash, we will have to re-skip
      the events again, but that is a minor issue.

      If we do not skip stepping the group log position (and the
      server id was changed when restarting the server), it might well
      be that we start executing at a position that is invalid, e.g.,
      at a Rows_log_event or a Query_log_event preceeded by a
      Intvar_log_event instead of starting at a Table_map_log_event or
      the Intvar_log_event respectively.
     */
    rli->inc_event_relay_log_pos();
    return 0;
  }
  else
  {
    return Log_event::do_update_pos(rli);
  }
}

Log_event::enum_skip_reason
Format_description_log_event::do_shall_skip(Relay_log_info *rli)
{
  return Log_event::EVENT_SKIP_NOT;
}

#endif


/**
   'server_version_split' is used for lookups to find if the server which
   created this event has some known bug.
*/
void Format_description_log_event::calc_server_version_split()
{
  do_server_version_split(server_version, server_version_split);

  DBUG_PRINT("info",("Format_description_log_event::server_version_split:"
                     " '%s' %d %d %d", server_version,
                     server_version_split[0],
                     server_version_split[1], server_version_split[2]));
}

/**
   @return integer representing the version of server that originated
   the current FD instance.
*/
ulong Format_description_log_event::get_version_product() const
{ 
  return version_product(server_version_split);
}

/**
   @return TRUE is the event's version is earlier than one that introduced
   the replication event checksum. FALSE otherwise.
*/
bool Format_description_log_event::is_version_before_checksum() const
{
  return get_version_product() < checksum_version_product;
}

/**
   @param buf buffer holding serialized FD event
   @param len netto (possible checksum is stripped off) length of the event buf
   
   @return  the version-safe checksum alg descriptor where zero
            designates no checksum, 255 - the orginator is
            checksum-unaware (effectively no checksum) and the actuall
            [1-254] range alg descriptor.
*/
uint8 get_checksum_alg(const char* buf, ulong len)
{
  uint8 ret;
  char version[ST_SERVER_VER_LEN];
  uchar version_split[3];

  DBUG_ENTER("get_checksum_alg");
  DBUG_ASSERT(buf[EVENT_TYPE_OFFSET] == FORMAT_DESCRIPTION_EVENT);

  memcpy(version, buf +
         buf[LOG_EVENT_MINIMAL_HEADER_LEN + ST_COMMON_HEADER_LEN_OFFSET]
         + ST_SERVER_VER_OFFSET, ST_SERVER_VER_LEN);
  version[ST_SERVER_VER_LEN - 1]= 0;
  
  do_server_version_split(version, version_split);
  ret= (version_product(version_split) < checksum_version_product) ?
    (uint8) BINLOG_CHECKSUM_ALG_UNDEF :
    * (uint8*) (buf + len - BINLOG_CHECKSUM_LEN - BINLOG_CHECKSUM_ALG_DESC_LEN);
  DBUG_ASSERT(ret == BINLOG_CHECKSUM_ALG_OFF ||
              ret == BINLOG_CHECKSUM_ALG_UNDEF ||
              ret == BINLOG_CHECKSUM_ALG_CRC32);
  DBUG_RETURN(ret);
}
  

  /**************************************************************************
        Load_log_event methods
   General note about Load_log_event: the binlogging of LOAD DATA INFILE is
   going to be changed in 5.0 (or maybe in 5.1; not decided yet).
   However, the 5.0 slave could still have to read such events (from a 4.x
   master), convert them (which just means maybe expand the header, when 5.0
   servers have a UID in events) (remember that whatever is after the header
   will be like in 4.x, as this event's format is not modified in 5.0 as we
   will use new types of events to log the new LOAD DATA INFILE features).
   To be able to read/convert, we just need to not assume that the common
   header is of length LOG_EVENT_HEADER_LEN (we must use the description
   event).
   Note that I (Guilhem) manually tested replication of a big LOAD DATA INFILE
   between 3.23 and 5.0, and between 4.0 and 5.0, and it works fine (and the
   positions displayed in SHOW SLAVE STATUS then are fine too).
  **************************************************************************/

#if defined(HAVE_REPLICATION) && !defined(MYSQL_CLIENT)
uint Load_log_event::get_query_buffer_length()
{
  return
    //the DB name may double if we escape the quote character
    5 + 2*db_len + 3 +
    18 + fname_len*4 + 2 +                    // "LOAD DATA INFILE 'file''"
    11 +                                    // "CONCURRENT "
    7 +					    // LOCAL
    9 +                                     // " REPLACE or IGNORE "
    13 + table_name_len*2 +                 // "INTO TABLE `table`"
    21 + sql_ex.field_term_len*4 + 2 +      // " FIELDS TERMINATED BY 'str'"
    23 + sql_ex.enclosed_len*4 + 2 +        // " OPTIONALLY ENCLOSED BY 'str'"
    12 + sql_ex.escaped_len*4 + 2 +         // " ESCAPED BY 'str'"
    21 + sql_ex.line_term_len*4 + 2 +       // " LINES TERMINATED BY 'str'"
    19 + sql_ex.line_start_len*4 + 2 +      // " LINES STARTING BY 'str'"
    15 + 22 +                               // " IGNORE xxx  LINES"
    3 + (num_fields-1)*2 + field_block_len; // " (field1, field2, ...)"
}


void Load_log_event::print_query(bool need_db, const char *cs, char *buf,
                                 char **end, char **fn_start, char **fn_end)
{
  char quoted_id[1 + NAME_LEN * 2 + 2];//quoted  length
  int  quoted_id_len= 0;
  char *pos= buf;

  if (need_db && db && db_len)
  {
    pos= strmov(pos, "use ");
#ifdef MYSQL_SERVER
    quoted_id_len= my_strmov_quoted_identifier(this->thd, (char *) quoted_id,
                                               db, 0);
#else
    quoted_id_len= my_strmov_quoted_identifier((char *) quoted_id, db);
#endif
    quoted_id[quoted_id_len]= '\0';
    pos= strmov(pos, quoted_id);
    pos= strmov(pos, "; ");
  }

  pos= strmov(pos, "LOAD DATA ");

  if (is_concurrent)
    pos= strmov(pos, "CONCURRENT ");

  if (fn_start)
    *fn_start= pos;

  if (check_fname_outside_temp_buf())
    pos= strmov(pos, "LOCAL ");
  pos= strmov(pos, "INFILE ");
  pos= pretty_print_str(pos, fname, fname_len);
  pos= strmov(pos, " ");

  if (sql_ex.opt_flags & REPLACE_FLAG)
    pos= strmov(pos, "REPLACE ");
  else if (sql_ex.opt_flags & IGNORE_FLAG)
    pos= strmov(pos, "IGNORE ");

  pos= strmov(pos ,"INTO");

  if (fn_end)
    *fn_end= pos;

  pos= strmov(pos ," TABLE ");
  memcpy(pos, table_name, table_name_len);
  pos+= table_name_len;

  if (cs != NULL)
  {
    pos= strmov(pos ," CHARACTER SET ");
    pos= strmov(pos ,  cs);
  }

  /* We have to create all optional fields as the default is not empty */
  pos= strmov(pos, " FIELDS TERMINATED BY ");
  pos= pretty_print_str(pos, sql_ex.field_term, sql_ex.field_term_len);
  if (sql_ex.opt_flags & OPT_ENCLOSED_FLAG)
    pos= strmov(pos, " OPTIONALLY ");
  pos= strmov(pos, " ENCLOSED BY ");
  pos= pretty_print_str(pos, sql_ex.enclosed, sql_ex.enclosed_len);

  pos= strmov(pos, " ESCAPED BY ");
  pos= pretty_print_str(pos, sql_ex.escaped, sql_ex.escaped_len);

  pos= strmov(pos, " LINES TERMINATED BY ");
  pos= pretty_print_str(pos, sql_ex.line_term, sql_ex.line_term_len);
  if (sql_ex.line_start_len)
  {
    pos= strmov(pos, " STARTING BY ");
    pos= pretty_print_str(pos, sql_ex.line_start, sql_ex.line_start_len);
  }

  if ((long) skip_lines > 0)
  {
    pos= strmov(pos, " IGNORE ");
    pos= longlong10_to_str((longlong) skip_lines, pos, 10);
    pos= strmov(pos," LINES ");    
  }

  if (num_fields)
  {
    uint i;
    const char *field= fields;
    pos= strmov(pos, " (");
    for (i = 0; i < num_fields; i++)
    {
      if (i)
      {
        *pos++= ' ';
        *pos++= ',';
      }
      quoted_id_len= my_strmov_quoted_identifier(this->thd, quoted_id, field,
                                                 0);
      memcpy(pos, quoted_id, quoted_id_len-1);
    }
    *pos++= ')';
  }

  *end= pos;
}


int Load_log_event::pack_info(Protocol *protocol)
{
  char *buf, *end;

  if (!(buf= (char*) my_malloc(get_query_buffer_length(), MYF(MY_WME))))
    return 1;
  print_query(TRUE, NULL, buf, &end, 0, 0);
  protocol->store(buf, end-buf, &my_charset_bin);
  my_free(buf);
  return 0;
}
#endif /* defined(HAVE_REPLICATION) && !defined(MYSQL_CLIENT) */


#ifndef MYSQL_CLIENT

/*
  Load_log_event::write_data_header()
*/

bool Load_log_event::write_data_header(IO_CACHE* file)
{
  char buf[LOAD_HEADER_LEN];
  int4store(buf + L_THREAD_ID_OFFSET, slave_proxy_id);
  int4store(buf + L_EXEC_TIME_OFFSET, exec_time);
  int4store(buf + L_SKIP_LINES_OFFSET, skip_lines);
  buf[L_TBL_LEN_OFFSET] = (char)table_name_len;
  buf[L_DB_LEN_OFFSET] = (char)db_len;
  int4store(buf + L_NUM_FIELDS_OFFSET, num_fields);
  return my_b_safe_write(file, (uchar*)buf, LOAD_HEADER_LEN) != 0;
}


/*
  Load_log_event::write_data_body()
*/

bool Load_log_event::write_data_body(IO_CACHE* file)
{
  if (sql_ex.write_data(file))
    return 1;
  if (num_fields && fields && field_lens)
  {
    if (my_b_safe_write(file, (uchar*)field_lens, num_fields) ||
	my_b_safe_write(file, (uchar*)fields, field_block_len))
      return 1;
  }
  return (my_b_safe_write(file, (uchar*)table_name, table_name_len + 1) ||
	  my_b_safe_write(file, (uchar*)db, db_len + 1) ||
	  my_b_safe_write(file, (uchar*)fname, fname_len));
}


/*
  Load_log_event::Load_log_event()
*/

Load_log_event::Load_log_event(THD *thd_arg, sql_exchange *ex,
			       const char *db_arg, const char *table_name_arg,
			       List<Item> &fields_arg,
                               bool is_concurrent_arg,
			       enum enum_duplicates handle_dup,
			       bool ignore, bool using_trans)
  :Log_event(thd_arg,
             thd_arg->thread_specific_used ? LOG_EVENT_THREAD_SPECIFIC_F : 0,
             using_trans ? Log_event::EVENT_TRANSACTIONAL_CACHE :
                           Log_event::EVENT_STMT_CACHE,
             Log_event::EVENT_NORMAL_LOGGING),
   thread_id(thd_arg->thread_id),
   slave_proxy_id(thd_arg->variables.pseudo_thread_id),
   num_fields(0),fields(0),
   field_lens(0),field_block_len(0),
   table_name(table_name_arg ? table_name_arg : ""),
   db(db_arg), fname(ex->file_name), local_fname(FALSE),
   is_concurrent(is_concurrent_arg)
{

  /*
  exec_time calculation has changed to use the same method that is used
  to fill out "thd_arg->start_time"
  */

  struct timeval end_time;
  ulonglong micro_end_time= my_micro_time();
  my_micro_time_to_timeval(micro_end_time, &end_time);

  exec_time= end_time.tv_sec - thd_arg->start_time.tv_sec;

  /* db can never be a zero pointer in 4.0 */
  db_len = (uint32) strlen(db);
  table_name_len = (uint32) strlen(table_name);
  fname_len = (fname) ? (uint) strlen(fname) : 0;
  sql_ex.field_term = (char*) ex->field_term->ptr();
  sql_ex.field_term_len = (uint8) ex->field_term->length();
  sql_ex.enclosed = (char*) ex->enclosed->ptr();
  sql_ex.enclosed_len = (uint8) ex->enclosed->length();
  sql_ex.line_term = (char*) ex->line_term->ptr();
  sql_ex.line_term_len = (uint8) ex->line_term->length();
  sql_ex.line_start = (char*) ex->line_start->ptr();
  sql_ex.line_start_len = (uint8) ex->line_start->length();
  sql_ex.escaped = (char*) ex->escaped->ptr();
  sql_ex.escaped_len = (uint8) ex->escaped->length();
  sql_ex.opt_flags = 0;
  sql_ex.cached_new_format = -1;
    
  if (ex->dumpfile)
    sql_ex.opt_flags|= DUMPFILE_FLAG;
  if (ex->opt_enclosed)
    sql_ex.opt_flags|= OPT_ENCLOSED_FLAG;

  sql_ex.empty_flags= 0;

  switch (handle_dup) {
  case DUP_REPLACE:
    sql_ex.opt_flags|= REPLACE_FLAG;
    break;
  case DUP_UPDATE:				// Impossible here
  case DUP_ERROR:
    break;	
  }
  if (ignore)
    sql_ex.opt_flags|= IGNORE_FLAG;

  if (!ex->field_term->length())
    sql_ex.empty_flags |= FIELD_TERM_EMPTY;
  if (!ex->enclosed->length())
    sql_ex.empty_flags |= ENCLOSED_EMPTY;
  if (!ex->line_term->length())
    sql_ex.empty_flags |= LINE_TERM_EMPTY;
  if (!ex->line_start->length())
    sql_ex.empty_flags |= LINE_START_EMPTY;
  if (!ex->escaped->length())
    sql_ex.empty_flags |= ESCAPED_EMPTY;
    
  skip_lines = ex->skip_lines;

  List_iterator<Item> li(fields_arg);
  field_lens_buf.length(0);
  fields_buf.length(0);
  Item* item;
  while ((item = li++))
  {
    num_fields++;
    uchar len= (uchar) item->item_name.length();
    field_block_len += len + 1;
    fields_buf.append(item->item_name.ptr(), len + 1);
    field_lens_buf.append((char*)&len, 1);
  }

  field_lens = (const uchar*)field_lens_buf.ptr();
  fields = fields_buf.ptr();
}
#endif /* !MYSQL_CLIENT */


/**
  @note
    The caller must do buf[event_len] = 0 before he starts using the
    constructed event.
*/
Load_log_event::Load_log_event(const char *buf, uint event_len,
                               const Format_description_log_event *description_event)
  :Log_event(buf, description_event), num_fields(0), fields(0),
   field_lens(0),field_block_len(0),
   table_name(0), db(0), fname(0), local_fname(FALSE),
   /*
     Load_log_event which comes from the binary log does not contain
     information about the type of insert which was used on the master.
     Assume that it was an ordinary, non-concurrent LOAD DATA.
    */
   is_concurrent(FALSE)
{
  DBUG_ENTER("Load_log_event");
  /*
    I (Guilhem) manually tested replication of LOAD DATA INFILE for 3.23->5.0,
    4.0->5.0 and 5.0->5.0 and it works.
  */
  if (event_len)
    copy_log_event(buf, event_len,
                   ((buf[EVENT_TYPE_OFFSET] == LOAD_EVENT) ?
                    LOAD_HEADER_LEN + 
                    description_event->common_header_len :
                    LOAD_HEADER_LEN + LOG_EVENT_HEADER_LEN),
                   description_event);
  /* otherwise it's a derived class, will call copy_log_event() itself */
  DBUG_VOID_RETURN;
}


/*
  Load_log_event::copy_log_event()
*/

int Load_log_event::copy_log_event(const char *buf, ulong event_len,
                                   int body_offset,
                                   const Format_description_log_event *description_event)
{
  DBUG_ENTER("Load_log_event::copy_log_event");
  uint data_len;
  char* buf_end = (char*)buf + event_len;
  /* this is the beginning of the post-header */
  const char* data_head = buf + description_event->common_header_len;
  slave_proxy_id= thread_id= uint4korr(data_head + L_THREAD_ID_OFFSET);
  exec_time = uint4korr(data_head + L_EXEC_TIME_OFFSET);
  skip_lines = uint4korr(data_head + L_SKIP_LINES_OFFSET);
  table_name_len = (uint)data_head[L_TBL_LEN_OFFSET];
  db_len = (uint)data_head[L_DB_LEN_OFFSET];
  num_fields = uint4korr(data_head + L_NUM_FIELDS_OFFSET);
	  
  if ((int) event_len < body_offset)
    DBUG_RETURN(1);
  /*
    Sql_ex.init() on success returns the pointer to the first byte after
    the sql_ex structure, which is the start of field lengths array.
  */
  if (!(field_lens= (uchar*)sql_ex.init((char*)buf + body_offset,
                                        buf_end,
                                        buf[EVENT_TYPE_OFFSET] != LOAD_EVENT)))
    DBUG_RETURN(1);
  
  data_len = event_len - body_offset;
  if (num_fields > data_len) // simple sanity check against corruption
    DBUG_RETURN(1);
  for (uint i = 0; i < num_fields; i++)
    field_block_len += (uint)field_lens[i] + 1;

  fields = (char*)field_lens + num_fields;
  table_name  = fields + field_block_len;
  db = table_name + table_name_len + 1;
  DBUG_EXECUTE_IF ("simulate_invalid_address",
                   db_len = data_len;);
  fname = db + db_len + 1;
  if ((db_len > data_len) || (fname > buf_end))
    goto err;
  fname_len = (uint) strlen(fname);
  if ((fname_len > data_len) || (fname + fname_len > buf_end))
    goto err;
  // null termination is accomplished by the caller doing buf[event_len]=0

  DBUG_RETURN(0);

err:
  // Invalid event.
  table_name = 0;
  DBUG_RETURN(1);
}


/*
  Load_log_event::print()
*/

#ifdef MYSQL_CLIENT
void Load_log_event::print(FILE* file, PRINT_EVENT_INFO* print_event_info)
{
  print(file, print_event_info, 0);
}


void Load_log_event::print(FILE* file_arg, PRINT_EVENT_INFO* print_event_info,
			   bool commented)
{
  IO_CACHE *const head= &print_event_info->head_cache;
  size_t id_len= 0;
  char temp_buf[1 + 2*FN_REFLEN + 2];

  DBUG_ENTER("Load_log_event::print");
  if (!print_event_info->short_form)
  {
    print_header(head, print_event_info, FALSE);
    my_b_printf(head, "\tQuery\tthread_id=%ld\texec_time=%ld\n",
                thread_id, exec_time);
  }

  bool different_db= 1;
  if (db)
  {
    /*
      If the database is different from the one of the previous statement, we
      need to print the "use" command, and we update the last_db.
      But if commented, the "use" is going to be commented so we should not
      update the last_db.
    */
    if ((different_db= memcmp(print_event_info->db, db, db_len + 1)) &&
        !commented)
      memcpy(print_event_info->db, db, db_len + 1);
  }
  
  if (db && db[0] && different_db)
  {
#ifdef MYSQL_SERVER
    id_len= my_strmov_quoted_identifier(this->thd, temp_buf, db, 0);
#else
    id_len= my_strmov_quoted_identifier(temp_buf, db);
#endif
    temp_buf[id_len]= '\0';
    my_b_printf(head, "%suse %s%s\n",
                commented ? "# " : "", temp_buf, print_event_info->delimiter);
  }
  if (flags & LOG_EVENT_THREAD_SPECIFIC_F)
    my_b_printf(head,"%sSET @@session.pseudo_thread_id=%lu%s\n",
            commented ? "# " : "", (ulong)thread_id,
            print_event_info->delimiter);
  my_b_printf(head, "%sLOAD DATA ",
              commented ? "# " : "");
  if (check_fname_outside_temp_buf())
    my_b_printf(head, "LOCAL ");
  my_b_printf(head, "INFILE '%-*s' ", fname_len, fname);

  if (sql_ex.opt_flags & REPLACE_FLAG)
    my_b_printf(head,"REPLACE ");
  else if (sql_ex.opt_flags & IGNORE_FLAG)
    my_b_printf(head,"IGNORE ");

#ifdef MYSQL_SERVER
    id_len= my_strmov_quoted_identifier(this->thd, temp_buf, table_name, 0);
#else
    id_len= my_strmov_quoted_identifier(temp_buf, table_name);
#endif
  temp_buf[id_len]= '\0';
  my_b_printf(head, "INTO TABLE %s", temp_buf);

  my_b_printf(head, " FIELDS TERMINATED BY ");
  pretty_print_str(head, sql_ex.field_term, sql_ex.field_term_len);

  if (sql_ex.opt_flags & OPT_ENCLOSED_FLAG)
    my_b_printf(head," OPTIONALLY ");
  my_b_printf(head, " ENCLOSED BY ");
  pretty_print_str(head, sql_ex.enclosed, sql_ex.enclosed_len);
     
  my_b_printf(head, " ESCAPED BY ");
  pretty_print_str(head, sql_ex.escaped, sql_ex.escaped_len);
     
  my_b_printf(head," LINES TERMINATED BY ");
  pretty_print_str(head, sql_ex.line_term, sql_ex.line_term_len);


  if (sql_ex.line_start)
  {
    my_b_printf(head," STARTING BY ");
    pretty_print_str(head, sql_ex.line_start, sql_ex.line_start_len);
  }
  if ((long) skip_lines > 0)
    my_b_printf(head, " IGNORE %ld LINES", (long) skip_lines);

  if (num_fields)
  {
    uint i;
    const char* field = fields;
    my_b_printf(head, " (");
    for (i = 0; i < num_fields; i++)
    {
      if (i)
        my_b_printf(head, ",");
      id_len= my_strmov_quoted_identifier((char *) temp_buf, field);
      temp_buf[id_len]= '\0';
      my_b_printf(head, "%s", temp_buf);

      field += field_lens[i]  + 1;
    }
    my_b_printf(head, ")");
  }

  my_b_printf(head, "%s\n", print_event_info->delimiter);
  DBUG_VOID_RETURN;
}
#endif /* MYSQL_CLIENT */

#ifndef MYSQL_CLIENT

/**
  Load_log_event::set_fields()

  @note
    This function can not use the member variable 
    for the database, since LOAD DATA INFILE on the slave
    can be for a different database than the current one.
    This is the reason for the affected_db argument to this method.
*/

void Load_log_event::set_fields(const char* affected_db, 
				List<Item> &field_list,
                                Name_resolution_context *context)
{
  uint i;
  const char* field = fields;
  for (i= 0; i < num_fields; i++)
  {
    field_list.push_back(new Item_field(context,
                                        affected_db, table_name, field));
    field+= field_lens[i]  + 1;
  }
}
#endif /* !MYSQL_CLIENT */


#if defined(HAVE_REPLICATION) && !defined(MYSQL_CLIENT)
/**
  Does the data loading job when executing a LOAD DATA on the slave.

  @param net
  @param rli
  @param use_rli_only_for_errors     If set to 1, rli is provided to
                                     Load_log_event::exec_event only for this
                                     function to have rli->get_rpl_log_name and
                                     rli->last_slave_error, both being used by
                                     error reports. rli's position advancing
                                     is skipped (done by the caller which is
                                     Execute_load_log_event::exec_event).
                                     If set to 0, rli is provided for full use,
                                     i.e. for error reports and position
                                     advancing.

  @todo
    fix this; this can be done by testing rules in
    Create_file_log_event::exec_event() and then discarding Append_block and
    al.
  @todo
    this is a bug - this needs to be moved to the I/O thread

  @retval
    0           Success
  @retval
    1           Failure
*/

int Load_log_event::do_apply_event(NET* net, Relay_log_info const *rli,
                                   bool use_rli_only_for_errors)
{
  DBUG_ASSERT(thd->query() == 0);
  thd->reset_query_inner();                    // Should not be needed
  set_thd_db(thd, db, db_len);
  thd->is_slave_error= 0;
  clear_all_errors(thd, const_cast<Relay_log_info*>(rli));

  /* see Query_log_event::do_apply_event() and BUG#13360 */
  DBUG_ASSERT(!rli->m_table_map.count());
  /*
    Usually lex_start() is called by mysql_parse(), but we need it here
    as the present method does not call mysql_parse().
  */
  lex_start(thd);
  thd->lex->local_file= local_fname;
  mysql_reset_thd_for_next_command(thd);

  if (!use_rli_only_for_errors)
  {
    /*
      Saved for InnoDB, see comment in
      Query_log_event::do_apply_event()
    */
    const_cast<Relay_log_info*>(rli)->set_future_group_master_log_pos(log_pos);
    DBUG_PRINT("info", ("log_pos: %lu", (ulong) log_pos));
  }
 
   /*
    We test replicate_*_db rules. Note that we have already prepared
    the file to load, even if we are going to ignore and delete it
    now. So it is possible that we did a lot of disk writes for
    nothing. In other words, a big LOAD DATA INFILE on the master will
    still consume a lot of space on the slave (space in the relay log
    + space of temp files: twice the space of the file to load...)
    even if it will finally be ignored.  TODO: fix this; this can be
    done by testing rules in Create_file_log_event::do_apply_event()
    and then discarding Append_block and al. Another way is do the
    filtering in the I/O thread (more efficient: no disk writes at
    all).


    Note:   We do not need to execute reset_one_shot_variables() if this
            db_ok() test fails.
    Reason: The db stored in binlog events is the same for SET and for
            its companion query.  If the SET is ignored because of
            db_ok(), the companion query will also be ignored, and if
            the companion query is ignored in the db_ok() test of
            ::do_apply_event(), then the companion SET also have so
            we don't need to reset_one_shot_variables().
  */
  if (rpl_filter->db_ok(thd->db))
  {
    thd->set_time(&when);
    thd->set_query_id(next_query_id());
    thd->get_stmt_da()->opt_clear_warning_info(thd->query_id);

    TABLE_LIST tables;
    char table_buf[NAME_LEN + 1];
    strmov(table_buf, table_name);
    if (lower_case_table_names == 1)
      my_casedn_str(system_charset_info, table_buf);
    tables.init_one_table(thd->strmake(thd->db, thd->db_length),
                          thd->db_length,
                          table_buf, strlen(table_buf),
                          table_buf, TL_WRITE);
    tables.updating= 1;

    // the table will be opened in mysql_load    
    if (rpl_filter->is_on() && !rpl_filter->tables_ok(thd->db, &tables))
    {
      // TODO: this is a bug - this needs to be moved to the I/O thread
      if (net)
        skip_load_data_infile(net);
    }
    else
    {
      char llbuff[22];
      char *end;
      enum enum_duplicates handle_dup;
      bool ignore= 0;
      char *load_data_query;

      /*
        Forge LOAD DATA INFILE query which will be used in SHOW PROCESS LIST
        and written to slave's binlog if binlogging is on.
      */
      if (!(load_data_query= (char *)thd->alloc(get_query_buffer_length() + 1)))
      {
        /*
          This will set thd->fatal_error in case of OOM. So we surely will notice
          that something is wrong.
        */
        goto error;
      }

      print_query(FALSE, NULL, load_data_query, &end, NULL, NULL);
      *end= 0;
      thd->set_query(load_data_query, (uint) (end - load_data_query));

      if (sql_ex.opt_flags & REPLACE_FLAG)
        handle_dup= DUP_REPLACE;
      else if (sql_ex.opt_flags & IGNORE_FLAG)
      {
        ignore= 1;
        handle_dup= DUP_ERROR;
      }
      else
      {
        /*
          When replication is running fine, if it was DUP_ERROR on the
          master then we could choose IGNORE here, because if DUP_ERROR
          suceeded on master, and data is identical on the master and slave,
          then there should be no uniqueness errors on slave, so IGNORE is
          the same as DUP_ERROR. But in the unlikely case of uniqueness errors
          (because the data on the master and slave happen to be different
          (user error or bug), we want LOAD DATA to print an error message on
          the slave to discover the problem.

          If reading from net (a 3.23 master), mysql_load() will change this
          to IGNORE.
        */
        handle_dup= DUP_ERROR;
      }
      /*
        We need to set thd->lex->sql_command and thd->lex->duplicates
        since InnoDB tests these variables to decide if this is a LOAD
        DATA ... REPLACE INTO ... statement even though mysql_parse()
        is not called.  This is not needed in 5.0 since there the LOAD
        DATA ... statement is replicated using mysql_parse(), which
        sets the thd->lex fields correctly.
      */
      thd->lex->sql_command= SQLCOM_LOAD;
      thd->lex->duplicates= handle_dup;

      sql_exchange ex((char*)fname, sql_ex.opt_flags & DUMPFILE_FLAG);
      String field_term(sql_ex.field_term,sql_ex.field_term_len,log_cs);
      String enclosed(sql_ex.enclosed,sql_ex.enclosed_len,log_cs);
      String line_term(sql_ex.line_term,sql_ex.line_term_len,log_cs);
      String line_start(sql_ex.line_start,sql_ex.line_start_len,log_cs);
      String escaped(sql_ex.escaped,sql_ex.escaped_len, log_cs);
      const String empty_str("", 0, log_cs);
      ex.field_term= &field_term;
      ex.enclosed= &enclosed;
      ex.line_term= &line_term;
      ex.line_start= &line_start;
      ex.escaped= &escaped;

      ex.opt_enclosed = (sql_ex.opt_flags & OPT_ENCLOSED_FLAG);
      if (sql_ex.empty_flags & FIELD_TERM_EMPTY)
        ex.field_term= &empty_str;

      ex.skip_lines = skip_lines;
      List<Item> field_list;
      thd->lex->select_lex.context.resolve_in_table_list_only(&tables);
      set_fields(tables.db, field_list, &thd->lex->select_lex.context);
      thd->variables.pseudo_thread_id= thread_id;
      if (net)
      {
        // mysql_load will use thd->net to read the file
        thd->net.vio = net->vio;
        // Make sure the client does not get confused about the packet sequence
        thd->net.pkt_nr = net->pkt_nr;
      }
      /*
        It is safe to use tmp_list twice because we are not going to
        update it inside mysql_load().
      */
      List<Item> tmp_list;
      if (open_temporary_tables(thd, &tables) ||
          mysql_load(thd, &ex, &tables, field_list, tmp_list, tmp_list,
                     handle_dup, ignore, net != 0))
        thd->is_slave_error= 1;
      if (thd->cuted_fields)
      {
        /* log_pos is the position of the LOAD event in the master log */
        sql_print_warning("Slave: load data infile on table '%s' at "
                          "log position %s in log '%s' produced %ld "
                          "warning(s). Default database: '%s'",
                          (char*) table_name,
                          llstr(log_pos,llbuff),
                          const_cast<Relay_log_info*>(rli)->get_rpl_log_name(),
                          (ulong) thd->cuted_fields,
                          print_slave_db_safe(thd->db));
      }
      if (net)
        net->pkt_nr= thd->net.pkt_nr;
    }
  }
  else
  {
    /*
      We will just ask the master to send us /dev/null if we do not
      want to load the data.
      TODO: this a bug - needs to be done in I/O thread
    */
    if (net)
      skip_load_data_infile(net);
  }

error:
  thd->net.vio = 0; 
  const char *remember_db= thd->db;
  thd->catalog= 0;
  thd->set_db(NULL, 0);                   /* will free the current database */
  thd->reset_query();
  thd->get_stmt_da()->set_overwrite_status(true);
  thd->is_error() ? trans_rollback_stmt(thd) : trans_commit_stmt(thd);
  thd->get_stmt_da()->set_overwrite_status(false);
  close_thread_tables(thd);
  /*
    - If transaction rollback was requested due to deadlock
      perform it and release metadata locks.
    - If inside a multi-statement transaction,
    defer the release of metadata locks until the current
    transaction is either committed or rolled back. This prevents
    other statements from modifying the table for the entire
    duration of this transaction.  This provides commit ordering
    and guarantees serializability across multiple transactions.
    - If in autocommit mode, or outside a transactional context,
    automatically release metadata locks of the current statement.
  */
  if (thd->transaction_rollback_request)
  {
    trans_rollback_implicit(thd);
    thd->mdl_context.release_transactional_locks();
  }
  else if (! thd->in_multi_stmt_transaction_mode())
    thd->mdl_context.release_transactional_locks();
  else
    thd->mdl_context.release_statement_locks();

  DBUG_EXECUTE_IF("LOAD_DATA_INFILE_has_fatal_error",
                  thd->is_slave_error= 0; thd->is_fatal_error= 1;);

  if (thd->is_slave_error)
  {
    /* this err/sql_errno code is copy-paste from net_send_error() */
    const char *err;
    int sql_errno;
    if (thd->is_error())
    {
      err= thd->get_stmt_da()->message();
      sql_errno= thd->get_stmt_da()->sql_errno();
    }
    else
    {
      sql_errno=ER_UNKNOWN_ERROR;
      err=ER(sql_errno);       
    }
    rli->report(ERROR_LEVEL, sql_errno,"\
Error '%s' running LOAD DATA INFILE on table '%s'. Default database: '%s'",
                    err, (char*)table_name, print_slave_db_safe(remember_db));
    free_root(thd->mem_root,MYF(MY_KEEP_PREALLOC));
    return 1;
  }
  free_root(thd->mem_root,MYF(MY_KEEP_PREALLOC));

  if (thd->is_fatal_error)
  {
    char buf[256];
    my_snprintf(buf, sizeof(buf),
                "Running LOAD DATA INFILE on table '%-.64s'."
                " Default database: '%-.64s'",
                (char*)table_name,
                print_slave_db_safe(remember_db));

    rli->report(ERROR_LEVEL, ER_SLAVE_FATAL_ERROR,
                ER(ER_SLAVE_FATAL_ERROR), buf);
    return 1;
  }

  return ( use_rli_only_for_errors ? 0 : Log_event::do_apply_event(rli) ); 
}
#endif


/**************************************************************************
  Rotate_log_event methods
**************************************************************************/

/*
  Rotate_log_event::pack_info()
*/

#if defined(HAVE_REPLICATION) && !defined(MYSQL_CLIENT)
int Rotate_log_event::pack_info(Protocol *protocol)
{
  char buf1[256], buf[22];
  String tmp(buf1, sizeof(buf1), log_cs);
  tmp.length(0);
  tmp.append(new_log_ident, ident_len);
  tmp.append(STRING_WITH_LEN(";pos="));
  tmp.append(llstr(pos,buf));
  protocol->store(tmp.ptr(), tmp.length(), &my_charset_bin);
  return 0;
}
#endif


/*
  Rotate_log_event::print()
*/

#ifdef MYSQL_CLIENT
void Rotate_log_event::print(FILE* file, PRINT_EVENT_INFO* print_event_info)
{
  char buf[22];
  IO_CACHE *const head= &print_event_info->head_cache;

  if (print_event_info->short_form)
    return;
  print_header(head, print_event_info, FALSE);
  my_b_printf(head, "\tRotate to ");
  if (new_log_ident)
    my_b_write(head, (uchar*) new_log_ident, (uint)ident_len);
  my_b_printf(head, "  pos: %s\n", llstr(pos, buf));
}
#endif /* MYSQL_CLIENT */



/*
  Rotate_log_event::Rotate_log_event() (2 constructors)
*/


#ifndef MYSQL_CLIENT
Rotate_log_event::Rotate_log_event(const char* new_log_ident_arg,
                                   uint ident_len_arg, ulonglong pos_arg,
                                   uint flags_arg)
  :Log_event(Log_event::EVENT_NO_CACHE, Log_event::EVENT_IMMEDIATE_LOGGING),
   new_log_ident(new_log_ident_arg), pos(pos_arg),ident_len(ident_len_arg ?
   ident_len_arg : (uint) strlen(new_log_ident_arg)), flags(flags_arg)
{
#ifndef DBUG_OFF
  char buff[22];
  DBUG_ENTER("Rotate_log_event::Rotate_log_event(...,flags)");
  DBUG_PRINT("enter",("new_log_ident: %s  pos: %s  flags: %lu", new_log_ident_arg,
                      llstr(pos_arg, buff), (ulong) flags));
#endif
  if (flags & DUP_NAME)
    new_log_ident= my_strndup(new_log_ident_arg, ident_len, MYF(MY_WME));
  if (flags & RELAY_LOG)
    set_relay_log_event();
  DBUG_VOID_RETURN;
}
#endif


Rotate_log_event::Rotate_log_event(const char* buf, uint event_len,
                                   const Format_description_log_event* description_event)
  :Log_event(buf, description_event) ,new_log_ident(0), flags(DUP_NAME)
{
  DBUG_ENTER("Rotate_log_event::Rotate_log_event(char*,...)");
  // The caller will ensure that event_len is what we have at EVENT_LEN_OFFSET
  uint8 header_size= description_event->common_header_len;
  uint8 post_header_len= description_event->post_header_len[ROTATE_EVENT-1];
  uint ident_offset;
  if (event_len < header_size)
    DBUG_VOID_RETURN;
  buf += header_size;
  pos = post_header_len ? uint8korr(buf + R_POS_OFFSET) : 4;
  ident_len = (uint)(event_len -
                     (header_size+post_header_len)); 
  ident_offset = post_header_len; 
  set_if_smaller(ident_len,FN_REFLEN-1);
  new_log_ident= my_strndup(buf + ident_offset, (uint) ident_len, MYF(MY_WME));
  DBUG_PRINT("debug", ("new_log_ident: '%s'", new_log_ident));
  DBUG_VOID_RETURN;
}


/*
  Rotate_log_event::write()
*/

#ifndef MYSQL_CLIENT
bool Rotate_log_event::write(IO_CACHE* file)
{
  char buf[ROTATE_HEADER_LEN];
  int8store(buf + R_POS_OFFSET, pos);
  return (write_header(file, ROTATE_HEADER_LEN + ident_len) || 
          wrapper_my_b_safe_write(file, (uchar*) buf, ROTATE_HEADER_LEN) ||
          wrapper_my_b_safe_write(file, (uchar*) new_log_ident,
                                     (uint) ident_len) ||
          write_footer(file));
}
#endif


#if defined(HAVE_REPLICATION) && !defined(MYSQL_CLIENT)

/*
  Got a rotate log event from the master.

  This is mainly used so that we can later figure out the logname and
  position for the master.

  We can't rotate the slave's BINlog as this will cause infinitive rotations
  in a A -> B -> A setup.
  The NOTES below is a wrong comment which will disappear when 4.1 is merged.

  This must only be called from the Slave SQL thread, since it calls
  flush_relay_log_info().

  @retval
    0	ok
*/
int Rotate_log_event::do_update_pos(Relay_log_info *rli)
{
  int error= 0;
  DBUG_ENTER("Rotate_log_event::do_update_pos");
#ifndef DBUG_OFF
  char buf[32];
#endif

  DBUG_PRINT("info", ("server_id=%lu; ::server_id=%lu",
                      (ulong) this->server_id, (ulong) ::server_id));
  DBUG_PRINT("info", ("new_log_ident: %s", this->new_log_ident));
  DBUG_PRINT("info", ("pos: %s", llstr(this->pos, buf)));

  /*
    If we are in a transaction or in a group: the only normal case is
    when the I/O thread was copying a big transaction, then it was
    stopped and restarted: we have this in the relay log:

    BEGIN
    ...
    ROTATE (a fake one)
    ...
    COMMIT or ROLLBACK

    In that case, we don't want to touch the coordinates which
    correspond to the beginning of the transaction.  Starting from
    5.0.0, there also are some rotates from the slave itself, in the
    relay log, which shall not change the group positions.
  */

  /*
    The way we check if SQL thread is currently in a group is different
    for STS and MTS.
  */
  bool in_group = rli->is_parallel_exec() ?
    (rli->mts_group_status == Relay_log_info::MTS_IN_GROUP) :
    rli->is_in_group();

  if ((server_id != ::server_id || rli->replicate_same_server_id) &&
      !is_relay_log_event() &&
      !in_group)
  {
    if (rli->is_parallel_exec())
    {
      /*
        Rotate events are special events that are handled as a
        synchronization point. For that reason, the checkpoint
        routine is being called here.
      */
      if ((error= mts_checkpoint_routine(rli, 0, false,
                                         true/*need_data_lock=true*/)))
        goto err;
    }

    /*
      Acquire protection against global BINLOG lock before rli->data_lock is
      locked (otherwise we would also block SHOW SLAVE STATUS).
    */
    DBUG_ASSERT(!thd->backup_binlog_lock.is_acquired());
    DBUG_PRINT("debug", ("Acquiring binlog protection lock"));
    mysql_mutex_assert_not_owner(&rli->data_lock);
    const ulong timeout= thd->variables.lock_wait_timeout;
    if (thd->backup_binlog_lock.acquire_protection(thd, MDL_EXPLICIT, timeout))
    {
      error= 1;
      goto err;
    }

    mysql_mutex_lock(&rli->data_lock);
    DBUG_PRINT("info", ("old group_master_log_name: '%s'  "
                        "old group_master_log_pos: %lu",
                        rli->get_group_master_log_name(),
                        (ulong) rli->get_group_master_log_pos()));

    memcpy((void *)rli->get_group_master_log_name(),
           new_log_ident, ident_len + 1);
    rli->notify_group_master_log_name_update();
    if ((error= rli->inc_group_relay_log_pos(pos,
                                             false/*need_data_lock=false*/)))
    {
      mysql_mutex_unlock(&rli->data_lock);
      DBUG_PRINT("debug", ("Releasing binlog protection lock"));
      thd->backup_binlog_lock.release_protection(thd);
      goto err;
    }

    DBUG_PRINT("info", ("new group_master_log_name: '%s'  "
                        "new group_master_log_pos: %lu",
                        rli->get_group_master_log_name(),
                        (ulong) rli->get_group_master_log_pos()));
    mysql_mutex_unlock(&rli->data_lock);

    DBUG_PRINT("debug", ("Releasing binlog protection lock"));
    thd->backup_binlog_lock.release_protection(thd);

    if (rli->is_parallel_exec())
      rli->reset_notified_checkpoint(0,
                                     server_id ? when.tv_sec + (time_t) exec_time : 0,
                                     true/*need_data_lock=true*/);

    /*
      Reset thd->variables.option_bits and sql_mode etc, because this could be the signal of
      a master's downgrade from 5.0 to 4.0.
      However, no need to reset rli_description_event: indeed, if the next
      master is 5.0 (even 5.0.1) we will soon get a Format_desc; if the next
      master is 4.0 then the events are in the slave's format (conversion).
    */
    set_slave_thread_options(thd);
    set_slave_thread_default_charset(thd, rli);
    thd->variables.sql_mode= global_system_variables.sql_mode;
    thd->variables.auto_increment_increment=
      thd->variables.auto_increment_offset= 1;
  }
  else
    rli->inc_event_relay_log_pos();

err:
  DBUG_RETURN(error);
}


Log_event::enum_skip_reason
Rotate_log_event::do_shall_skip(Relay_log_info *rli)
{
  enum_skip_reason reason= Log_event::do_shall_skip(rli);

  switch (reason) {
  case Log_event::EVENT_SKIP_NOT:
  case Log_event::EVENT_SKIP_COUNT:
    return Log_event::EVENT_SKIP_NOT;

  case Log_event::EVENT_SKIP_IGNORE:
    return Log_event::EVENT_SKIP_IGNORE;
  }
  DBUG_ASSERT(0);
  return Log_event::EVENT_SKIP_NOT;             // To keep compiler happy
}

#endif


/**************************************************************************
	Intvar_log_event methods
**************************************************************************/

/*
  Intvar_log_event::pack_info()
*/

#if defined(HAVE_REPLICATION) && !defined(MYSQL_CLIENT)
int Intvar_log_event::pack_info(Protocol *protocol)
{
  char buf[256], *pos;
  pos= strmake(buf, get_var_type_name(), sizeof(buf)-23);
  *pos++= '=';
  pos= longlong10_to_str(val, pos, -10);
  protocol->store(buf, (uint) (pos-buf), &my_charset_bin);
  return 0;
}
#endif


/*
  Intvar_log_event::Intvar_log_event()
*/

Intvar_log_event::Intvar_log_event(const char* buf,
                                   const Format_description_log_event* description_event)
  :Log_event(buf, description_event)
{
  /* The Post-Header is empty. The Varible Data part begins immediately. */
  buf+= description_event->common_header_len +
    description_event->post_header_len[INTVAR_EVENT-1];
  type= buf[I_TYPE_OFFSET];
  val= uint8korr(buf+I_VAL_OFFSET);
}


/*
  Intvar_log_event::get_var_type_name()
*/

const char* Intvar_log_event::get_var_type_name()
{
  switch(type) {
  case LAST_INSERT_ID_EVENT: return "LAST_INSERT_ID";
  case INSERT_ID_EVENT: return "INSERT_ID";
  default: /* impossible */ return "UNKNOWN";
  }
}


/*
  Intvar_log_event::write()
*/

#ifndef MYSQL_CLIENT
bool Intvar_log_event::write(IO_CACHE* file)
{
  uchar buf[9];
  buf[I_TYPE_OFFSET]= (uchar) type;
  int8store(buf + I_VAL_OFFSET, val);
  return (write_header(file, sizeof(buf)) ||
          wrapper_my_b_safe_write(file, buf, sizeof(buf)) ||
	  write_footer(file));
}
#endif


/*
  Intvar_log_event::print()
*/

#ifdef MYSQL_CLIENT
void Intvar_log_event::print(FILE* file, PRINT_EVENT_INFO* print_event_info)
{
  char llbuff[22];
  const char *msg;
  LINT_INIT(msg);
  IO_CACHE *const head= &print_event_info->head_cache;

  if (!print_event_info->short_form)
  {
    print_header(head, print_event_info, FALSE);
    my_b_printf(head, "\tIntvar\n");
  }

  my_b_printf(head, "SET ");
  switch (type) {
  case LAST_INSERT_ID_EVENT:
    msg="LAST_INSERT_ID";
    break;
  case INSERT_ID_EVENT:
    msg="INSERT_ID";
    break;
  case INVALID_INT_EVENT:
  default: // cannot happen
    msg="INVALID_INT";
    break;
  }
  my_b_printf(head, "%s=%s%s\n",
              msg, llstr(val,llbuff), print_event_info->delimiter);
}
#endif


#if defined(HAVE_REPLICATION)&& !defined(MYSQL_CLIENT)

/*
  Intvar_log_event::do_apply_event()
*/

int Intvar_log_event::do_apply_event(Relay_log_info const *rli)
{
  /*
    We are now in a statement until the associated query log event has
    been processed.
   */
  const_cast<Relay_log_info*>(rli)->set_flag(Relay_log_info::IN_STMT);

  if (rli->deferred_events_collecting)
    return rli->deferred_events->add(this);

  switch (type) {
  case LAST_INSERT_ID_EVENT:
    thd->first_successful_insert_id_in_prev_stmt= val;
    break;
  case INSERT_ID_EVENT:
    thd->force_one_auto_inc_interval(val);
    break;
  }
  return 0;
}

int Intvar_log_event::do_update_pos(Relay_log_info *rli)
{
  rli->inc_event_relay_log_pos();
  return 0;
}


Log_event::enum_skip_reason
Intvar_log_event::do_shall_skip(Relay_log_info *rli)
{
  /*
    It is a common error to set the slave skip counter to 1 instead of
    2 when recovering from an insert which used a auto increment,
    rand, or user var.  Therefore, if the slave skip counter is 1, we
    just say that this event should be skipped by ignoring it, meaning
    that we do not change the value of the slave skip counter since it
    will be decreased by the following insert event.
  */
  return continue_group(rli);
}

#endif


/**************************************************************************
  Rand_log_event methods
**************************************************************************/

#if defined(HAVE_REPLICATION) && !defined(MYSQL_CLIENT)
int Rand_log_event::pack_info(Protocol *protocol)
{
  char buf1[256], *pos;
  pos= strmov(buf1,"rand_seed1=");
  pos= int10_to_str((long) seed1, pos, 10);
  pos= strmov(pos, ",rand_seed2=");
  pos= int10_to_str((long) seed2, pos, 10);
  protocol->store(buf1, (uint) (pos-buf1), &my_charset_bin);
  return 0;
}
#endif


Rand_log_event::Rand_log_event(const char* buf,
                               const Format_description_log_event* description_event)
  :Log_event(buf, description_event)
{
  /* The Post-Header is empty. The Variable Data part begins immediately. */
  buf+= description_event->common_header_len +
    description_event->post_header_len[RAND_EVENT-1];
  seed1= uint8korr(buf+RAND_SEED1_OFFSET);
  seed2= uint8korr(buf+RAND_SEED2_OFFSET);
}


#ifndef MYSQL_CLIENT
bool Rand_log_event::write(IO_CACHE* file)
{
  uchar buf[16];
  int8store(buf + RAND_SEED1_OFFSET, seed1);
  int8store(buf + RAND_SEED2_OFFSET, seed2);
  return (write_header(file, sizeof(buf)) ||
          wrapper_my_b_safe_write(file, buf, sizeof(buf)) ||
	  write_footer(file));
}
#endif


#ifdef MYSQL_CLIENT
void Rand_log_event::print(FILE* file, PRINT_EVENT_INFO* print_event_info)
{
  IO_CACHE *const head= &print_event_info->head_cache;

  char llbuff[22],llbuff2[22];
  if (!print_event_info->short_form)
  {
    print_header(head, print_event_info, FALSE);
    my_b_printf(head, "\tRand\n");
  }
  my_b_printf(head, "SET @@RAND_SEED1=%s, @@RAND_SEED2=%s%s\n",
              llstr(seed1, llbuff),llstr(seed2, llbuff2),
              print_event_info->delimiter);
}
#endif /* MYSQL_CLIENT */


#if defined(HAVE_REPLICATION) && !defined(MYSQL_CLIENT)
int Rand_log_event::do_apply_event(Relay_log_info const *rli)
{
  /*
    We are now in a statement until the associated query log event has
    been processed.
   */
  const_cast<Relay_log_info*>(rli)->set_flag(Relay_log_info::IN_STMT);

  if (rli->deferred_events_collecting)
    return rli->deferred_events->add(this);

  thd->rand.seed1= (ulong) seed1;
  thd->rand.seed2= (ulong) seed2;
  return 0;
}

int Rand_log_event::do_update_pos(Relay_log_info *rli)
{
  rli->inc_event_relay_log_pos();
  return 0;
}


Log_event::enum_skip_reason
Rand_log_event::do_shall_skip(Relay_log_info *rli)
{
  /*
    It is a common error to set the slave skip counter to 1 instead of
    2 when recovering from an insert which used a auto increment,
    rand, or user var.  Therefore, if the slave skip counter is 1, we
    just say that this event should be skipped by ignoring it, meaning
    that we do not change the value of the slave skip counter since it
    will be decreased by the following insert event.
  */
  return continue_group(rli);
}

/**
   Exec deferred Int-, Rand- and User- var events prefixing
   a Query-log-event event.

   @param thd THD handle

   @return false on success, true if a failure in an event applying occurred.
*/
bool slave_execute_deferred_events(THD *thd)
{
  bool res= false;
  Relay_log_info *rli= thd->rli_slave;

  DBUG_ASSERT(rli && (!rli->deferred_events_collecting || rli->deferred_events));

  if (!rli->deferred_events_collecting || rli->deferred_events->is_empty())
    return res;

  res= rli->deferred_events->execute(rli);

  return res;
}

#endif /* !MYSQL_CLIENT */


/**************************************************************************
  Xid_log_event methods
**************************************************************************/

#if defined(HAVE_REPLICATION) && !defined(MYSQL_CLIENT)
int Xid_log_event::pack_info(Protocol *protocol)
{
  char buf[128], *pos;
  pos= strmov(buf, "COMMIT /* xid=");
  pos= longlong10_to_str(xid, pos, 10);
  pos= strmov(pos, " */");
  protocol->store(buf, (uint) (pos-buf), &my_charset_bin);
  return 0;
}
#endif

/**
  @note
  It's ok not to use int8store here,
  as long as xid_t::set(ulonglong) and
  xid_t::get_my_xid doesn't do it either.
  We don't care about actual values of xids as long as
  identical numbers compare identically
*/

Xid_log_event::
Xid_log_event(const char* buf,
              const Format_description_log_event *description_event)
  :Log_event(buf, description_event)
{
  /* The Post-Header is empty. The Variable Data part begins immediately. */
  buf+= description_event->common_header_len +
    description_event->post_header_len[XID_EVENT-1];
  memcpy((char*) &xid, buf, sizeof(xid));
}


#ifndef MYSQL_CLIENT
bool Xid_log_event::write(IO_CACHE* file)
{
  DBUG_EXECUTE_IF("do_not_write_xid", return 0;);
  return (write_header(file, sizeof(xid)) ||
	  wrapper_my_b_safe_write(file, (uchar*) &xid, sizeof(xid)) ||
	  write_footer(file));
}
#endif


#ifdef MYSQL_CLIENT
void Xid_log_event::print(FILE* file, PRINT_EVENT_INFO* print_event_info)
{
  IO_CACHE *const head= &print_event_info->head_cache;

  if (!print_event_info->short_form)
  {
    char buf[64];
    longlong10_to_str(xid, buf, 10);

    print_header(head, print_event_info, FALSE);
    my_b_printf(head, "\tXid = %s\n", buf);
  }
  my_b_printf(head, "COMMIT%s\n", print_event_info->delimiter);
}
#endif /* MYSQL_CLIENT */


#if defined(HAVE_REPLICATION) && !defined(MYSQL_CLIENT)
/**
   The methods combines few commit actions to make it useable
   as in the single- so multi- threaded case.

   @param  thd    a pointer to THD handle
   @return false  as success and
           true   as an error 
*/

bool Xid_log_event::do_commit(THD *thd)
{
  DBUG_EXECUTE_IF("dbug.reached_commit",
                  {DBUG_SET("+d,dbug.enabled_commit");});
  bool error= trans_commit(thd); /* Automatically rolls back on error. */
  DBUG_EXECUTE_IF("crash_after_apply", 
                  sql_print_information("Crashing crash_after_apply.");
                  DBUG_SUICIDE(););
  thd->mdl_context.release_transactional_locks();

  if (thd->variables.gtid_next.type == GTID_GROUP &&
      thd->owned_gtid.sidno != 0)
  {
    // GTID logging and cleanup runs regardless of the current res
    error |= gtid_empty_group_log_and_cleanup(thd);
  }

  /*
    Increment the global status commit count variable
  */
  if (!error)
    status_var_increment(thd->status_var.com_stat[SQLCOM_COMMIT]);

  return error;
}

/**
   Worker commits Xid transaction and in case of its transactional
   info table marks the current group as done in the Coordnator's 
   Group Assigned Queue.

   @return zero as success or non-zero as an error 
*/
int Xid_log_event::do_apply_event_worker(Slave_worker *w)
{
  int error= 0;
  lex_start(thd);
  mysql_reset_thd_for_next_command(thd);
  Slave_committed_queue *coordinator_gaq= w->c_rli->gaq;

  /* For a slave Xid_log_event is COMMIT */
  general_log_print(thd, COM_QUERY,
                    "COMMIT /* implicit, from Xid_log_event */");

  DBUG_PRINT("mts", ("do_apply group master %s %llu  group relay %s %llu event %s %llu.",
                     w->get_group_master_log_name(),
                     w->get_group_master_log_pos(),
                     w->get_group_relay_log_name(),
                     w->get_group_relay_log_pos(),
                     w->get_event_relay_log_name(),
                     w->get_event_relay_log_pos()));

  DBUG_EXECUTE_IF("crash_before_update_pos",
                  sql_print_information("Crashing crash_before_update_pos.");
                  DBUG_SUICIDE(););

  ulong gaq_idx= mts_group_idx;
  Slave_job_group *ptr_group= coordinator_gaq->get_job_group(gaq_idx);

  if ((error= w->commit_positions(this, ptr_group,
                                  w->c_rli->is_transactional())))
    goto err;

  DBUG_PRINT("mts", ("do_apply group master %s %llu  group relay %s %llu event %s %llu.",
                     w->get_group_master_log_name(),
                     w->get_group_master_log_pos(),
                     w->get_group_relay_log_name(),
                     w->get_group_relay_log_pos(),
                     w->get_event_relay_log_name(),
                     w->get_event_relay_log_pos()));

  DBUG_EXECUTE_IF("crash_after_update_pos_before_apply",
                  sql_print_information("Crashing crash_after_update_pos_before_apply.");
                  DBUG_SUICIDE(););

  error= do_commit(thd);
  if (error)
    w->rollback_positions(ptr_group);
err:
  return error;
}

int Xid_log_event::do_apply_event(Relay_log_info const *rli)
{
  DBUG_ENTER("Xid_log_event::do_apply_event");
  int error= 0;
  char saved_group_master_log_name[FN_REFLEN];
  char saved_group_relay_log_name[FN_REFLEN];
  volatile my_off_t saved_group_master_log_pos;
  volatile my_off_t saved_group_relay_log_pos;

  char new_group_master_log_name[FN_REFLEN];
  char new_group_relay_log_name[FN_REFLEN];
  volatile my_off_t new_group_master_log_pos;
  volatile my_off_t new_group_relay_log_pos;

  lex_start(thd);
  mysql_reset_thd_for_next_command(thd);
  Relay_log_info *rli_ptr= const_cast<Relay_log_info *>(rli);
  bool binlog_prot_acquired= false;

  /* For a slave Xid_log_event is COMMIT */
  general_log_print(thd, COM_QUERY,
                    "COMMIT /* implicit, from Xid_log_event */");

  if (!thd->backup_binlog_lock.is_acquired())
  {
    const ulong timeout= thd->variables.lock_wait_timeout;

    DBUG_PRINT("debug", ("Acquiring binlog protection lock"));
    mysql_mutex_assert_not_owner(&rli->data_lock);
    if (thd->backup_binlog_lock.acquire_protection(thd, MDL_EXPLICIT,
                                                   timeout))
      return 1;

    binlog_prot_acquired= true;
  }

  mysql_mutex_lock(&rli_ptr->data_lock);

  /*
    Save the rli positions. We need them to temporarily reset the positions
    just before the commit.
   */
  strmake(saved_group_master_log_name, rli_ptr->get_group_master_log_name(),
          FN_REFLEN - 1);
  saved_group_master_log_pos= rli_ptr->get_group_master_log_pos();
  strmake(saved_group_relay_log_name, rli_ptr->get_group_relay_log_name(),
          FN_REFLEN - 1);
  saved_group_relay_log_pos= rli_ptr->get_group_relay_log_pos();

  DBUG_PRINT("info", ("do_apply group master %s %llu  group relay %s %llu event %s %llu\n",
    rli_ptr->get_group_master_log_name(),
    rli_ptr->get_group_master_log_pos(),
    rli_ptr->get_group_relay_log_name(),
    rli_ptr->get_group_relay_log_pos(),
    rli_ptr->get_event_relay_log_name(),
    rli_ptr->get_event_relay_log_pos()));

  DBUG_EXECUTE_IF("crash_before_update_pos",
                  sql_print_information("Crashing crash_before_update_pos.");
                  DBUG_SUICIDE(););

  /*
    We need to update the positions in here to make it transactional.  
  */
  rli_ptr->inc_event_relay_log_pos();
  rli_ptr->set_group_relay_log_pos(rli_ptr->get_event_relay_log_pos());
  rli_ptr->set_group_relay_log_name(rli_ptr->get_event_relay_log_name());

  rli_ptr->notify_group_relay_log_name_update();

  if (log_pos) // 3.23 binlogs don't have log_posx
    rli_ptr->set_group_master_log_pos(log_pos);

  /*
    rli repository being transactional means replication is crash safe.
    Positions are written into transactional tables ahead of commit and the
    changes are made permanent during commit.
   */
  if (rli_ptr->is_transactional())
  {
    if ((error= rli_ptr->flush_info(true)))
      goto err;
  }

  DBUG_PRINT("info", ("do_apply group master %s %llu  group relay %s %llu event %s %llu\n",
                      rli_ptr->get_group_master_log_name(),
                      rli_ptr->get_group_master_log_pos(),
                      rli_ptr->get_group_relay_log_name(),
                      rli_ptr->get_group_relay_log_pos(),
                      rli_ptr->get_event_relay_log_name(),
                      rli_ptr->get_event_relay_log_pos()));

  DBUG_EXECUTE_IF("crash_after_update_pos_before_apply",
                  sql_print_information("Crashing crash_after_update_pos_before_apply.");
                  DBUG_SUICIDE(););

  /**
    Commit operation expects the global transaction state variable 'xa_state'to
    be set to 'XA_NOTR'. In order to simulate commit failure we set
    the 'xa_state' to 'XA_IDLE' so that the commit reports 'ER_XAER_RMFAIL'
    error.
   */
  DBUG_EXECUTE_IF("simulate_commit_failure",
                  {
                  thd->transaction.xid_state.xa_state = XA_IDLE;
                  });

  /*
    Save the new rli positions. These positions will be set back to group*
    positions on successful completion of the commit operation.
   */
  strmake(new_group_master_log_name, rli_ptr->get_group_master_log_name(),
          FN_REFLEN - 1);
  new_group_master_log_pos= rli_ptr->get_group_master_log_pos();
  strmake(new_group_relay_log_name, rli_ptr->get_group_relay_log_name(),
          FN_REFLEN - 1);
  new_group_relay_log_pos= rli_ptr->get_group_relay_log_pos();
  /*
    Rollback positions in memory just before commit. Position values will be
    reset to their new values only on successful commit operation.
   */
  rli_ptr->set_group_master_log_name(saved_group_master_log_name);
  rli_ptr->notify_group_master_log_name_update();
  rli_ptr->set_group_master_log_pos(saved_group_master_log_pos);
  rli_ptr->set_group_relay_log_name(saved_group_relay_log_name);
  rli_ptr->notify_group_relay_log_name_update();
  rli_ptr->set_group_relay_log_pos(saved_group_relay_log_pos);

  DBUG_PRINT("info", ("Rolling back to group master %s %llu  group relay %s"
                      " %llu\n", rli_ptr->get_group_master_log_name(),
                      rli_ptr->get_group_master_log_pos(),
                      rli_ptr->get_group_relay_log_name(),
                      rli_ptr->get_group_relay_log_pos()));
  mysql_mutex_unlock(&rli_ptr->data_lock);
  error= do_commit(thd);
  mysql_mutex_lock(&rli_ptr->data_lock);
  if (error)
  {
    rli->report(ERROR_LEVEL, thd->get_stmt_da()->sql_errno(),
                "Error in Xid_log_event: Commit could not be completed, '%s'",
                thd->get_stmt_da()->message());
  }
  else
  {
    DBUG_EXECUTE_IF("crash_after_commit_before_update_pos",
                    sql_print_information("Crashing "
                                          "crash_after_commit_before_update_pos.");
                    DBUG_SUICIDE(););
    /* Update positions on successful commit */
    rli_ptr->set_group_master_log_name(new_group_master_log_name);
    rli_ptr->notify_group_master_log_name_update();
    rli_ptr->set_group_master_log_pos(new_group_master_log_pos);
    rli_ptr->set_group_relay_log_name(new_group_relay_log_name);
    rli_ptr->notify_group_relay_log_name_update();
    rli_ptr->set_group_relay_log_pos(new_group_relay_log_pos);

    DBUG_PRINT("info", ("Updating positions on succesful commit to group master"
                        " %s %llu  group relay %s %llu\n",
                        rli_ptr->get_group_master_log_name(),
                        rli_ptr->get_group_master_log_pos(),
                        rli_ptr->get_group_relay_log_name(),
                        rli_ptr->get_group_relay_log_pos()));

    /*
      For transactional repository the positions are flushed ahead of commit.
      Where as for non transactional rli repository the positions are flushed
      only on succesful commit.
     */
    if (!rli_ptr->is_transactional())
      rli_ptr->flush_info(false);
  }
err:
  mysql_cond_broadcast(&rli_ptr->data_cond);
  mysql_mutex_unlock(&rli_ptr->data_lock);

<<<<<<< HEAD
  if (binlog_prot_acquired)
  {
      DBUG_PRINT("debug", ("Releasing binlog protection lock"));
      thd->backup_binlog_lock.release_protection(thd);
  }

  return error;
=======
  DBUG_RETURN(error);
>>>>>>> bcb0bb46
}

Log_event::enum_skip_reason
Xid_log_event::do_shall_skip(Relay_log_info *rli)
{
  DBUG_ENTER("Xid_log_event::do_shall_skip");
  if (rli->slave_skip_counter > 0) {
    thd->variables.option_bits&= ~OPTION_BEGIN;
    DBUG_RETURN(Log_event::EVENT_SKIP_COUNT);
  }
  DBUG_RETURN(Log_event::do_shall_skip(rli));
}
#endif /* !MYSQL_CLIENT */


/**************************************************************************
  User_var_log_event methods
**************************************************************************/

#if defined(HAVE_REPLICATION) && !defined(MYSQL_CLIENT)
int User_var_log_event::pack_info(Protocol* protocol)
{
  char *buf= 0;
  char quoted_id[1 + FN_REFLEN * 2 + 2];// quoted identifier
  int id_len= my_strmov_quoted_identifier(this->thd, quoted_id, name, name_len);
  quoted_id[id_len]= '\0';
  uint val_offset= 2 + id_len;
  uint event_len= val_offset;

  if (is_null)
  {
    if (!(buf= (char*) my_malloc(val_offset + 5, MYF(MY_WME))))
      return 1;
    strmov(buf + val_offset, "NULL");
    event_len= val_offset + 4;
  }
  else
  {
    switch (type) {
    case REAL_RESULT:
      double real_val;
      float8get(real_val, val);
      if (!(buf= (char*) my_malloc(val_offset + MY_GCVT_MAX_FIELD_WIDTH + 1,
                                   MYF(MY_WME))))
        return 1;
      event_len+= my_gcvt(real_val, MY_GCVT_ARG_DOUBLE, MY_GCVT_MAX_FIELD_WIDTH,
                          buf + val_offset, NULL);
      break;
    case INT_RESULT:
      if (!(buf= (char*) my_malloc(val_offset + 22, MYF(MY_WME))))
        return 1;
      event_len= longlong10_to_str(uint8korr(val), buf + val_offset, 
                                   ((flags & User_var_log_event::UNSIGNED_F) ? 
                                    10 : -10))-buf;
      break;
    case DECIMAL_RESULT:
    {
      if (!(buf= (char*) my_malloc(val_offset + DECIMAL_MAX_STR_LENGTH + 1,
                                   MYF(MY_WME))))
        return 1;
      String str(buf+val_offset, DECIMAL_MAX_STR_LENGTH + 1, &my_charset_bin);
      my_decimal dec;
      binary2my_decimal(E_DEC_FATAL_ERROR, (uchar*) (val+2), &dec, val[0],
                        val[1]);
      my_decimal2string(E_DEC_FATAL_ERROR, &dec, 0, 0, 0, &str);
      event_len= str.length() + val_offset;
      break;
    } 
    case STRING_RESULT:
      /* 15 is for 'COLLATE' and other chars */
      buf= (char*) my_malloc(event_len+val_len*2+1+2*MY_CS_NAME_SIZE+15,
                             MYF(MY_WME));
      CHARSET_INFO *cs;
      if (!buf)
        return 1;
      if (!(cs= get_charset(charset_number, MYF(0))))
      {
        strmov(buf+val_offset, "???");
        event_len+= 3;
      }
      else
      {
        char *p= strxmov(buf + val_offset, "_", cs->csname, " ", NullS);
        p= str_to_hex(p, val, val_len);
        p= strxmov(p, " COLLATE ", cs->name, NullS);
        event_len= p-buf;
      }
      break;
    case ROW_RESULT:
    default:
      DBUG_ASSERT(1);
      return 1;
    }
  }
  buf[0]= '@';
  memcpy(buf + 1, quoted_id, id_len);
  buf[1 + id_len]= '=';
  protocol->store(buf, event_len, &my_charset_bin);
  my_free(buf);
  return 0;
}
#endif /* !MYSQL_CLIENT */


User_var_log_event::
User_var_log_event(const char* buf, uint event_len,
                   const Format_description_log_event* description_event)
  :Log_event(buf, description_event)
#ifndef MYSQL_CLIENT
  , deferred(false), query_id(0)
#endif
{
  bool error= false;
  const char* buf_start= buf;
  /* The Post-Header is empty. The Variable Data part begins immediately. */
  const char *start= buf;
  buf+= description_event->common_header_len +
    description_event->post_header_len[USER_VAR_EVENT-1];
  name_len= uint4korr(buf);
  name= (char *) buf + UV_NAME_LEN_SIZE;

  /*
    We don't know yet is_null value, so we must assume that name_len
    may have the bigger value possible, is_null= True and there is no
    payload for val, or even that name_len is 0.
  */
  if (!valid_buffer_range<uint>(name_len, buf_start, name,
                                event_len - UV_VAL_IS_NULL))
  {
    error= true;
    goto err;
  }

  buf+= UV_NAME_LEN_SIZE + name_len;
  is_null= (bool) *buf;
  flags= User_var_log_event::UNDEF_F;    // defaults to UNDEF_F
  if (is_null)
  {
    type= STRING_RESULT;
    charset_number= my_charset_bin.number;
    val_len= 0;
    val= 0;  
  }
  else
  {
    if (!valid_buffer_range<uint>(UV_VAL_IS_NULL + UV_VAL_TYPE_SIZE
                                  + UV_CHARSET_NUMBER_SIZE + UV_VAL_LEN_SIZE,
                                  buf_start, buf, event_len))
    {
      error= true;
      goto err;
    }

    type= (Item_result) buf[UV_VAL_IS_NULL];
    charset_number= uint4korr(buf + UV_VAL_IS_NULL + UV_VAL_TYPE_SIZE);
    val_len= uint4korr(buf + UV_VAL_IS_NULL + UV_VAL_TYPE_SIZE +
                       UV_CHARSET_NUMBER_SIZE);
    val= (char *) (buf + UV_VAL_IS_NULL + UV_VAL_TYPE_SIZE +
                   UV_CHARSET_NUMBER_SIZE + UV_VAL_LEN_SIZE);

    if (!valid_buffer_range<uint>(val_len, buf_start, val, event_len))
    {
      error= true;
      goto err;
    }

    /**
      We need to check if this is from an old server
      that did not pack information for flags.
      We do this by checking if there are extra bytes
      after the packed value. If there are we take the
      extra byte and it's value is assumed to contain
      the flags value.

      Old events will not have this extra byte, thence,
      we keep the flags set to UNDEF_F.
    */
    uint bytes_read= ((val + val_len) - start);
#ifndef DBUG_OFF
    bool old_pre_checksum_fd= description_event->is_version_before_checksum();
#endif
    DBUG_ASSERT((bytes_read == data_written -
                 (old_pre_checksum_fd ||
                  (description_event->checksum_alg ==
                   BINLOG_CHECKSUM_ALG_OFF)) ?
                 0 : BINLOG_CHECKSUM_LEN)
                ||
                (bytes_read == data_written -1 -
                 (old_pre_checksum_fd ||
                  (description_event->checksum_alg ==
                   BINLOG_CHECKSUM_ALG_OFF)) ?
                 0 : BINLOG_CHECKSUM_LEN));
    if ((data_written - bytes_read) > 0)
    {
      flags= (uint) *(buf + UV_VAL_IS_NULL + UV_VAL_TYPE_SIZE +
                    UV_CHARSET_NUMBER_SIZE + UV_VAL_LEN_SIZE +
                    val_len);
    }
  }

err:
  if (error)
    name= 0;
}


#ifndef MYSQL_CLIENT
bool User_var_log_event::write(IO_CACHE* file)
{
  char buf[UV_NAME_LEN_SIZE];
  char buf1[UV_VAL_IS_NULL + UV_VAL_TYPE_SIZE + 
	    UV_CHARSET_NUMBER_SIZE + UV_VAL_LEN_SIZE];
  uchar buf2[MY_MAX(8, DECIMAL_MAX_FIELD_SIZE + 2)], *pos= buf2;
  uint unsigned_len= 0;
  uint buf1_length;
  ulong event_length;

  int4store(buf, name_len);
  
  if ((buf1[0]= is_null))
  {
    buf1_length= 1;
    val_len= 0;                                 // Length of 'pos'
  }    
  else
  {
    buf1[1]= type;
    int4store(buf1 + 2, charset_number);

    switch (type) {
    case REAL_RESULT:
      float8store(buf2, *(double*) val);
      break;
    case INT_RESULT:
      int8store(buf2, *(longlong*) val);
      unsigned_len= 1;
      break;
    case DECIMAL_RESULT:
    {
      my_decimal *dec= (my_decimal *)val;
      dec->fix_buffer_pointer();
      buf2[0]= (char)(dec->intg + dec->frac);
      buf2[1]= (char)dec->frac;
      decimal2bin((decimal_t*)val, buf2+2, buf2[0], buf2[1]);
      val_len= decimal_bin_size(buf2[0], buf2[1]) + 2;
      break;
    }
    case STRING_RESULT:
      pos= (uchar*) val;
      break;
    case ROW_RESULT:
    default:
      DBUG_ASSERT(1);
      return 0;
    }
    int4store(buf1 + 2 + UV_CHARSET_NUMBER_SIZE, val_len);
    buf1_length= 10;
  }

  /* Length of the whole event */
  event_length= sizeof(buf)+ name_len + buf1_length + val_len + unsigned_len;

  return (write_header(file, event_length) ||
          wrapper_my_b_safe_write(file, (uchar*) buf, sizeof(buf))   ||
	  wrapper_my_b_safe_write(file, (uchar*) name, name_len)     ||
	  wrapper_my_b_safe_write(file, (uchar*) buf1, buf1_length) ||
	  wrapper_my_b_safe_write(file, pos, val_len) ||
          wrapper_my_b_safe_write(file, &flags, unsigned_len) ||
	  write_footer(file));
}
#endif


/*
  User_var_log_event::print()
*/

#ifdef MYSQL_CLIENT
void User_var_log_event::print(FILE* file, PRINT_EVENT_INFO* print_event_info)
{
  IO_CACHE *const head= &print_event_info->head_cache;
  char quoted_id[1 + NAME_LEN * 2 + 2];// quoted length of the identifier
  char name_id[NAME_LEN];
  int quoted_len= 0;

  if (!print_event_info->short_form)
  {
    print_header(head, print_event_info, FALSE);
    my_b_printf(head, "\tUser_var\n");
  }
  strmov(name_id, name);
  name_id[name_len]= '\0';
  my_b_printf(head, "SET @");
  quoted_len= my_strmov_quoted_identifier((char *) quoted_id,
                                          (const char *) name_id);
  quoted_id[quoted_len]= '\0';
  my_b_write(head, (uchar*) quoted_id, quoted_len);

  if (is_null)
  {
    my_b_printf(head, ":=NULL%s\n", print_event_info->delimiter);
  }
  else
  {
    switch (type) {
    case REAL_RESULT:
      double real_val;
      char real_buf[FMT_G_BUFSIZE(14)];
      float8get(real_val, val);
      sprintf(real_buf, "%.14g", real_val);
      my_b_printf(head, ":=%s%s\n", real_buf, print_event_info->delimiter);
      break;
    case INT_RESULT:
      char int_buf[22];
      longlong10_to_str(uint8korr(val), int_buf, 
                        ((flags & User_var_log_event::UNSIGNED_F) ? 10 : -10));
      my_b_printf(head, ":=%s%s\n", int_buf, print_event_info->delimiter);
      break;
    case DECIMAL_RESULT:
    {
      char str_buf[200];
      int str_len= sizeof(str_buf) - 1;
      int precision= (int)val[0];
      int scale= (int)val[1];
      decimal_digit_t dec_buf[10];
      decimal_t dec;
      dec.len= 10;
      dec.buf= dec_buf;

      bin2decimal((uchar*) val+2, &dec, precision, scale);
      decimal2string(&dec, str_buf, &str_len, 0, 0, 0);
      str_buf[str_len]= 0;
      my_b_printf(head, ":=%s%s\n", str_buf, print_event_info->delimiter);
      break;
    }
    case STRING_RESULT:
    {
      /*
        Let's express the string in hex. That's the most robust way. If we
        print it in character form instead, we need to escape it with
        character_set_client which we don't know (we will know it in 5.0, but
        in 4.1 we don't know it easily when we are printing
        User_var_log_event). Explanation why we would need to bother with
        character_set_client (quoting Bar):
        > Note, the parser doesn't switch to another unescaping mode after
        > it has met a character set introducer.
        > For example, if an SJIS client says something like:
        > SET @a= _ucs2 \0a\0b'
        > the string constant is still unescaped according to SJIS, not
        > according to UCS2.
      */
      char *hex_str;
      CHARSET_INFO *cs;

      hex_str= (char *)my_malloc(2*val_len+1+2,MYF(MY_WME)); // 2 hex digits / byte
      if (!hex_str)
        return;
      str_to_hex(hex_str, val, val_len);
      /*
        For proper behaviour when mysqlbinlog|mysql, we need to explicitely
        specify the variable's collation. It will however cause problems when
        people want to mysqlbinlog|mysql into another server not supporting the
        character set. But there's not much to do about this and it's unlikely.
      */
      if (!(cs= get_charset(charset_number, MYF(0))))
        /*
          Generate an unusable command (=> syntax error) is probably the best
          thing we can do here.
        */
        my_b_printf(head, ":=???%s\n", print_event_info->delimiter);
      else
        my_b_printf(head, ":=_%s %s COLLATE `%s`%s\n",
                    cs->csname, hex_str, cs->name,
                    print_event_info->delimiter);
      my_free(hex_str);
    }
      break;
    case ROW_RESULT:
    default:
      DBUG_ASSERT(1);
      return;
    }
  }
}
#endif


/*
  User_var_log_event::do_apply_event()
*/

#if defined(HAVE_REPLICATION) && !defined(MYSQL_CLIENT)
int User_var_log_event::do_apply_event(Relay_log_info const *rli)
{
  Item *it= 0;
  CHARSET_INFO *charset;
  query_id_t sav_query_id= 0; /* memorize orig id when deferred applying */

  if (rli->deferred_events_collecting)
  {
    set_deferred(current_thd->query_id);
    return rli->deferred_events->add(this);
  } else if (is_deferred())
  {
    sav_query_id= current_thd->query_id;
    current_thd->query_id= query_id; /* recreating original time context */
  }

  if (!(charset= get_charset(charset_number, MYF(MY_WME))))
    return 1;
  double real_val;
  longlong int_val;

  /*
    We are now in a statement until the associated query log event has
    been processed.
   */
  const_cast<Relay_log_info*>(rli)->set_flag(Relay_log_info::IN_STMT);

  if (is_null)
  {
    it= new Item_null();
  }
  else
  {
    switch (type) {
    case REAL_RESULT:
      float8get(real_val, val);
      it= new Item_float(real_val, 0);
      val= (char*) &real_val;		// Pointer to value in native format
      val_len= 8;
      break;
    case INT_RESULT:
      int_val= (longlong) uint8korr(val);
      it= new Item_int(int_val);
      val= (char*) &int_val;		// Pointer to value in native format
      val_len= 8;
      break;
    case DECIMAL_RESULT:
    {
      Item_decimal *dec= new Item_decimal((uchar*) val+2, val[0], val[1]);
      it= dec;
      val= (char *)dec->val_decimal(NULL);
      val_len= sizeof(my_decimal);
      break;
    }
    case STRING_RESULT:
      it= new Item_string(val, val_len, charset);
      break;
    case ROW_RESULT:
    default:
      DBUG_ASSERT(1);
      return 0;
    }
  }
  Item_func_set_user_var *e=
    new Item_func_set_user_var(Name_string(name, name_len, false), it, false);
  /*
    Item_func_set_user_var can't substitute something else on its place =>
    0 can be passed as last argument (reference on item)

    Fix_fields() can fail, in which case a call of update_hash() might
    crash the server, so if fix fields fails, we just return with an
    error.
  */
  if (e->fix_fields(thd, 0))
    return 1;

  /*
    A variable can just be considered as a table with
    a single record and with a single column. Thus, like
    a column value, it could always have IMPLICIT derivation.
   */
  e->update_hash(val, val_len, type, charset, DERIVATION_IMPLICIT,
                 (flags & User_var_log_event::UNSIGNED_F));
  if (!is_deferred())
    free_root(thd->mem_root, 0);
  else
    current_thd->query_id= sav_query_id; /* restore current query's context */

  return 0;
}

int User_var_log_event::do_update_pos(Relay_log_info *rli)
{
  rli->inc_event_relay_log_pos();
  return 0;
}

Log_event::enum_skip_reason
User_var_log_event::do_shall_skip(Relay_log_info *rli)
{
  /*
    It is a common error to set the slave skip counter to 1 instead
    of 2 when recovering from an insert which used a auto increment,
    rand, or user var.  Therefore, if the slave skip counter is 1, we
    just say that this event should be skipped by ignoring it, meaning
    that we do not change the value of the slave skip counter since it
    will be decreased by the following insert event.
  */
  return continue_group(rli);
}
#endif /* !MYSQL_CLIENT */


/**************************************************************************
  Unknown_log_event methods
**************************************************************************/

#ifdef HAVE_REPLICATION
#ifdef MYSQL_CLIENT
void Unknown_log_event::print(FILE* file_arg, PRINT_EVENT_INFO* print_event_info)
{
  if (print_event_info->short_form)
    return;
  print_header(&print_event_info->head_cache, print_event_info, FALSE);
  my_b_printf(&print_event_info->head_cache, "\n# %s", "Unknown event\n");
}
#endif  

/**************************************************************************
	Stop_log_event methods
**************************************************************************/

/*
  Stop_log_event::print()
*/

#ifdef MYSQL_CLIENT
void Stop_log_event::print(FILE* file, PRINT_EVENT_INFO* print_event_info)
{
  if (print_event_info->short_form)
    return;

  print_header(&print_event_info->head_cache, print_event_info, FALSE);
  my_b_printf(&print_event_info->head_cache, "\tStop\n");
}
#endif /* MYSQL_CLIENT */


#ifndef MYSQL_CLIENT
/*
  The master stopped.  We used to clean up all temporary tables but
  this is useless as, as the master has shut down properly, it has
  written all DROP TEMPORARY TABLE (prepared statements' deletion is
  TODO only when we binlog prep stmts).  We used to clean up
  slave_load_tmpdir, but this is useless as it has been cleared at the
  end of LOAD DATA INFILE.  So we have nothing to do here.  The place
  were we must do this cleaning is in
  Start_log_event_v3::do_apply_event(), not here. Because if we come
  here, the master was sane.

  This must only be called from the Slave SQL thread, since it calls
  flush_relay_log_info().
*/
int Stop_log_event::do_update_pos(Relay_log_info *rli)
{
  int error_inc= 0;
  int error_flush= 0;
  /*
    We do not want to update master_log pos because we get a rotate event
    before stop, so by now group_master_log_name is set to the next log.
    If we updated it, we will have incorrect master coordinates and this
    could give false triggers in MASTER_POS_WAIT() that we have reached
    the target position when in fact we have not.
    The group position is always unchanged in MTS mode because the event
    is never executed so can't be scheduled to a Worker.
  */
  if ((thd->variables.option_bits & OPTION_BEGIN) || rli->is_parallel_exec())
    rli->inc_event_relay_log_pos();
  else
  {
    error_inc= rli->inc_group_relay_log_pos(0, true/*need_data_lock=true*/);
    error_flush= rli->flush_info(TRUE);
  }
  return (error_inc || error_flush);
}

#endif /* !MYSQL_CLIENT */
#endif /* HAVE_REPLICATION */


/**************************************************************************
	Create_file_log_event methods
**************************************************************************/

/*
  Create_file_log_event ctor
*/

#ifndef MYSQL_CLIENT
Create_file_log_event::
Create_file_log_event(THD* thd_arg, sql_exchange* ex,
		      const char* db_arg, const char* table_name_arg,
                      List<Item>& fields_arg,
                      bool is_concurrent_arg,
                      enum enum_duplicates handle_dup,
                      bool ignore,
		      uchar* block_arg, uint block_len_arg, bool using_trans)
  :Load_log_event(thd_arg, ex, db_arg, table_name_arg, fields_arg,
                  is_concurrent_arg,
                  handle_dup, ignore, using_trans),
   fake_base(0), block(block_arg), event_buf(0), block_len(block_len_arg),
   file_id(thd_arg->file_id = mysql_bin_log.next_file_id())
{
  DBUG_ENTER("Create_file_log_event");
  sql_ex.force_new_format();
  DBUG_VOID_RETURN;
}


/*
  Create_file_log_event::write_data_body()
*/

bool Create_file_log_event::write_data_body(IO_CACHE* file)
{
  bool res;
  if ((res= Load_log_event::write_data_body(file)) || fake_base)
    return res;
  return (my_b_safe_write(file, (uchar*) "", 1) ||
          my_b_safe_write(file, (uchar*) block, block_len));
}


/*
  Create_file_log_event::write_data_header()
*/

bool Create_file_log_event::write_data_header(IO_CACHE* file)
{
  bool res;
  uchar buf[CREATE_FILE_HEADER_LEN];
  if ((res= Load_log_event::write_data_header(file)) || fake_base)
    return res;
  int4store(buf + CF_FILE_ID_OFFSET, file_id);
  return my_b_safe_write(file, buf, CREATE_FILE_HEADER_LEN) != 0;
}


/*
  Create_file_log_event::write_base()
*/

bool Create_file_log_event::write_base(IO_CACHE* file)
{
  bool res;
  fake_base= 1;                                 // pretend we are Load event
  res= write(file);
  fake_base= 0;
  return res;
}

#endif /* !MYSQL_CLIENT */

/*
  Create_file_log_event ctor
*/

Create_file_log_event::Create_file_log_event(const char* buf, uint len,
                                             const Format_description_log_event* description_event)
  :Load_log_event(buf,0,description_event),fake_base(0),block(0),inited_from_old(0)
{
  DBUG_ENTER("Create_file_log_event::Create_file_log_event(char*,...)");
  uint block_offset;
  uint header_len= description_event->common_header_len;
  uint8 load_header_len= description_event->post_header_len[LOAD_EVENT-1];
  uint8 create_file_header_len= description_event->post_header_len[CREATE_FILE_EVENT-1];
  if (!(event_buf= (char*) my_memdup(buf, len, MYF(MY_WME))) ||
      copy_log_event(event_buf,len,
                     ((buf[EVENT_TYPE_OFFSET] == LOAD_EVENT) ?
                      load_header_len + header_len :
                      (fake_base ? (header_len+load_header_len) :
                       (header_len+load_header_len) +
                       create_file_header_len)),
                     description_event))
    DBUG_VOID_RETURN;
  if (description_event->binlog_version!=1)
  {
    file_id= uint4korr(buf + 
                       header_len +
		       load_header_len + CF_FILE_ID_OFFSET);
    /*
      Note that it's ok to use get_data_size() below, because it is computed
      with values we have already read from this event (because we called
      copy_log_event()); we are not using slave's format info to decode
      master's format, we are really using master's format info.
      Anyway, both formats should be identical (except the common_header_len)
      as these Load events are not changed between 4.0 and 5.0 (as logging of
      LOAD DATA INFILE does not use Load_log_event in 5.0).

      The + 1 is for \0 terminating fname  
    */
    block_offset= (description_event->common_header_len +
                   Load_log_event::get_data_size() +
                   create_file_header_len + 1);
    if (len < block_offset)
      DBUG_VOID_RETURN;
    block = (uchar*)buf + block_offset;
    block_len = len - block_offset;
  }
  else
  {
    sql_ex.force_new_format();
    inited_from_old = 1;
  }
  DBUG_VOID_RETURN;
}


/*
  Create_file_log_event::print()
*/

#ifdef MYSQL_CLIENT
void Create_file_log_event::print(FILE* file, PRINT_EVENT_INFO* print_event_info,
				  bool enable_local)
{
  if (print_event_info->short_form)
  {
    if (enable_local && check_fname_outside_temp_buf())
      Load_log_event::print(file, print_event_info);
    return;
  }

  if (enable_local)
  {
    Load_log_event::print(file, print_event_info,
			  !check_fname_outside_temp_buf());
    /**
      reduce the size of io cache so that the write function is called
      for every call to my_b_printf().
     */
    DBUG_EXECUTE_IF ("simulate_create_event_write_error",
                     {(&print_event_info->head_cache)->write_pos=
                     (&print_event_info->head_cache)->write_end;
                     DBUG_SET("+d,simulate_file_write_error");});
    /* 
       That one is for "file_id: etc" below: in mysqlbinlog we want the #, in
       SHOW BINLOG EVENTS we don't.
    */
    my_b_printf(&print_event_info->head_cache, "#");
  }

  my_b_printf(&print_event_info->head_cache,
              " file_id: %d  block_len: %d\n", file_id, block_len);
}


void Create_file_log_event::print(FILE* file, PRINT_EVENT_INFO* print_event_info)
{
  print(file, print_event_info, 0);
}
#endif /* MYSQL_CLIENT */


/*
  Create_file_log_event::pack_info()
*/

#if defined(HAVE_REPLICATION) && !defined(MYSQL_CLIENT)
int Create_file_log_event::pack_info(Protocol *protocol)
{
  char buf[NAME_LEN*2 + 30 + 21*2], *pos;
  pos= strmov(buf, "db=");
  memcpy(pos, db, db_len);
  pos= strmov(pos + db_len, ";table=");
  memcpy(pos, table_name, table_name_len);
  pos= strmov(pos + table_name_len, ";file_id=");
  pos= int10_to_str((long) file_id, pos, 10);
  pos= strmov(pos, ";block_len=");
  pos= int10_to_str((long) block_len, pos, 10);
  protocol->store(buf, (uint) (pos-buf), &my_charset_bin);
  return 0;
}
#endif /* defined(HAVE_REPLICATION) && !defined(MYSQL_CLIENT) */


/**
  Create_file_log_event::do_apply_event()
  Constructor for Create_file_log_event to intantiate an event
  from the relay log on the slave.

  @retval
    0           Success
  @retval
    1           Failure
*/

#if defined(HAVE_REPLICATION) && !defined(MYSQL_CLIENT)
int Create_file_log_event::do_apply_event(Relay_log_info const *rli)
{
  char fname_buf[FN_REFLEN+TEMP_FILE_MAX_LEN];
  char *ext;
  int fd = -1;
  IO_CACHE file;
  int error = 1;

  lex_start(thd);
  mysql_reset_thd_for_next_command(thd);
  THD_STAGE_INFO(thd, stage_making_temp_file_create_before_load_data);
  memset(&file, 0, sizeof(file));
  ext= slave_load_file_stem(fname_buf, file_id, server_id, ".info");
  /* old copy may exist already */
  mysql_file_delete(key_file_log_event_info, fname_buf, MYF(0));
  /**
    To simulate file creation failure, convert the file name to a
    directory by appending a "/" to the file name.
   */
  DBUG_EXECUTE_IF("simulate_file_create_error_create_log_event",
                  {
                  strcat(fname_buf,"/");
                  });
  if ((fd= mysql_file_create(key_file_log_event_info,
                             fname_buf, CREATE_MODE,
                             O_WRONLY | O_BINARY | O_EXCL | O_NOFOLLOW,
                             MYF(MY_WME))) < 0 ||
      init_io_cache(&file, fd, IO_SIZE, WRITE_CACHE, (my_off_t)0, 0,
		    MYF(MY_WME|MY_NABP)))
  {
    rli->report(ERROR_LEVEL, thd->get_stmt_da()->sql_errno(),
                "Error in Create_file event: could not open file '%s'",
                fname_buf);
    goto err;
  }
  
  // a trick to avoid allocating another buffer
  fname= fname_buf;
  fname_len= (uint) (strmov(ext, ".data") - fname);
  if (write_base(&file))
  {
    strmov(ext, ".info"); // to have it right in the error message
    rli->report(ERROR_LEVEL, my_errno,
                "Error in Create_file event: could not write to file '%s'",
                fname_buf);
    goto err;
  }
  end_io_cache(&file);
  mysql_file_close(fd, MYF(0));
  
  // fname_buf now already has .data, not .info, because we did our trick
  /* old copy may exist already */
  mysql_file_delete(key_file_log_event_data, fname_buf, MYF(0));
  if ((fd= mysql_file_create(key_file_log_event_data,
                             fname_buf, CREATE_MODE,
                             O_WRONLY | O_BINARY | O_EXCL | O_NOFOLLOW,
                             MYF(MY_WME))) < 0)
  {
    rli->report(ERROR_LEVEL, my_errno,
                "Error in Create_file event: could not open file '%s'",
                fname_buf);
    goto err;
  }
  /**
    To simulate file write failure,close the file before the write operation.
    Write will fail with an error reporting file is UNOPENED. 
   */
  DBUG_EXECUTE_IF("simulate_file_write_error_create_log_event",
                  {
                  mysql_file_close(fd, MYF(0));
                  });
  if (mysql_file_write(fd, (uchar*) block, block_len, MYF(MY_WME+MY_NABP)))
  {
    rli->report(ERROR_LEVEL, thd->get_stmt_da()->sql_errno(),
                "Error in Create_file event: write to '%s' failed",
                fname_buf);
    goto err;
  }
  error=0;					// Everything is ok

err:
  if (error)
    end_io_cache(&file);
  if (fd >= 0)
    mysql_file_close(fd, MYF(0));
  return error != 0;
}
#endif /* defined(HAVE_REPLICATION) && !defined(MYSQL_CLIENT) */


/**************************************************************************
	Append_block_log_event methods
**************************************************************************/

/*
  Append_block_log_event ctor
*/

#ifndef MYSQL_CLIENT  
Append_block_log_event::Append_block_log_event(THD *thd_arg,
                                               const char *db_arg,
					       uchar *block_arg,
					       uint block_len_arg,
					       bool using_trans)
  :Log_event(thd_arg, 0,
             using_trans ? Log_event::EVENT_TRANSACTIONAL_CACHE :
                           Log_event::EVENT_STMT_CACHE,
             Log_event::EVENT_NORMAL_LOGGING),
   block(block_arg),
   block_len(block_len_arg), file_id(thd_arg->file_id), db(db_arg)
{
}
#endif


/*
  Append_block_log_event ctor
*/

Append_block_log_event::Append_block_log_event(const char* buf, uint len,
                                               const Format_description_log_event* description_event)
  :Log_event(buf, description_event),block(0)
{
  DBUG_ENTER("Append_block_log_event::Append_block_log_event(char*,...)");
  uint8 common_header_len= description_event->common_header_len; 
  uint8 append_block_header_len=
    description_event->post_header_len[APPEND_BLOCK_EVENT-1];
  uint total_header_len= common_header_len+append_block_header_len;
  if (len < total_header_len)
    DBUG_VOID_RETURN;
  file_id= uint4korr(buf + common_header_len + AB_FILE_ID_OFFSET);
  block= (uchar*)buf + total_header_len;
  block_len= len - total_header_len;
  DBUG_VOID_RETURN;
}


/*
  Append_block_log_event::write()
*/

#ifndef MYSQL_CLIENT
bool Append_block_log_event::write(IO_CACHE* file)
{
  uchar buf[APPEND_BLOCK_HEADER_LEN];
  int4store(buf + AB_FILE_ID_OFFSET, file_id);
  return (write_header(file, APPEND_BLOCK_HEADER_LEN + block_len) ||
          wrapper_my_b_safe_write(file, buf, APPEND_BLOCK_HEADER_LEN) ||
	  wrapper_my_b_safe_write(file, (uchar*) block, block_len) ||
	  write_footer(file));
}
#endif


/*
  Append_block_log_event::print()
*/

#ifdef MYSQL_CLIENT  
void Append_block_log_event::print(FILE* file,
				   PRINT_EVENT_INFO* print_event_info)
{
  if (print_event_info->short_form)
    return;
  print_header(&print_event_info->head_cache, print_event_info, FALSE);
  my_b_printf(&print_event_info->head_cache,
              "\n#%s: file_id: %d  block_len: %d\n",
              get_type_str(), file_id, block_len);
}
#endif /* MYSQL_CLIENT */


/*
  Append_block_log_event::pack_info()
*/

#if defined(HAVE_REPLICATION) && !defined(MYSQL_CLIENT)
int Append_block_log_event::pack_info(Protocol *protocol)
{
  char buf[256];
  size_t length;
  length= my_snprintf(buf, sizeof(buf), ";file_id=%u;block_len=%u",
                      file_id, block_len);
  protocol->store(buf, length, &my_charset_bin);
  return 0;
}


/*
  Append_block_log_event::get_create_or_append()
*/

int Append_block_log_event::get_create_or_append() const
{
  return 0; /* append to the file, fail if not exists */
}

/*
  Append_block_log_event::do_apply_event()
*/

int Append_block_log_event::do_apply_event(Relay_log_info const *rli)
{
  char fname[FN_REFLEN+TEMP_FILE_MAX_LEN];
  int fd;
  int error = 1;
  DBUG_ENTER("Append_block_log_event::do_apply_event");

  THD_STAGE_INFO(thd, stage_making_temp_file_append_before_load_data);
  slave_load_file_stem(fname, file_id, server_id, ".data");
  if (get_create_or_append())
  {
    /*
      Usually lex_start() is called by mysql_parse(), but we need it here
      as the present method does not call mysql_parse().
    */
    lex_start(thd);
    mysql_reset_thd_for_next_command(thd);
    /* old copy may exist already */
    mysql_file_delete(key_file_log_event_data, fname, MYF(0));
    if ((fd= mysql_file_create(key_file_log_event_data,
                               fname, CREATE_MODE,
                               O_WRONLY | O_BINARY | O_EXCL | O_NOFOLLOW,
                               MYF(MY_WME))) < 0)
    {
      rli->report(ERROR_LEVEL, my_errno,
                  "Error in %s event: could not create file '%s'",
                  get_type_str(), fname);
      goto err;
    }
  }
  else if ((fd= mysql_file_open(key_file_log_event_data,
                                fname,
                                O_WRONLY | O_APPEND | O_BINARY | O_NOFOLLOW,
                                MYF(MY_WME))) < 0)
  {
    rli->report(ERROR_LEVEL, my_errno,
                "Error in %s event: could not open file '%s'",
                get_type_str(), fname);
    goto err;
  }

  DBUG_EXECUTE_IF("remove_slave_load_file_before_write",
                  {
                    my_delete_allow_opened(fname, MYF(0));
                  });

  if (mysql_file_write(fd, (uchar*) block, block_len, MYF(MY_WME+MY_NABP)))
  {
    rli->report(ERROR_LEVEL, my_errno,
                "Error in %s event: write to '%s' failed",
                get_type_str(), fname);
    goto err;
  }
  error=0;

err:
  if (fd >= 0)
    mysql_file_close(fd, MYF(0));
  DBUG_RETURN(error);
}
#endif


/**************************************************************************
	Delete_file_log_event methods
**************************************************************************/

/*
  Delete_file_log_event ctor
*/

#ifndef MYSQL_CLIENT
Delete_file_log_event::Delete_file_log_event(THD *thd_arg, const char* db_arg,
					     bool using_trans)
  :Log_event(thd_arg, 0, 
             using_trans ? Log_event::EVENT_TRANSACTIONAL_CACHE :
                           Log_event::EVENT_STMT_CACHE,
             Log_event::EVENT_NORMAL_LOGGING),
  file_id(thd_arg->file_id), db(db_arg)
{
}
#endif

/*
  Delete_file_log_event ctor
*/

Delete_file_log_event::Delete_file_log_event(const char* buf, uint len,
                                             const Format_description_log_event* description_event)
  :Log_event(buf, description_event),file_id(0)
{
  uint8 common_header_len= description_event->common_header_len;
  uint8 delete_file_header_len= description_event->post_header_len[DELETE_FILE_EVENT-1];
  if (len < (uint)(common_header_len + delete_file_header_len))
    return;
  file_id= uint4korr(buf + common_header_len + DF_FILE_ID_OFFSET);
}


/*
  Delete_file_log_event::write()
*/

#ifndef MYSQL_CLIENT
bool Delete_file_log_event::write(IO_CACHE* file)
{
 uchar buf[DELETE_FILE_HEADER_LEN];
 int4store(buf + DF_FILE_ID_OFFSET, file_id);
 return (write_header(file, sizeof(buf)) ||
         wrapper_my_b_safe_write(file, buf, sizeof(buf)) ||
	 write_footer(file));
}
#endif


/*
  Delete_file_log_event::print()
*/

#ifdef MYSQL_CLIENT  
void Delete_file_log_event::print(FILE* file,
				  PRINT_EVENT_INFO* print_event_info)
{
  if (print_event_info->short_form)
    return;
  print_header(&print_event_info->head_cache, print_event_info, FALSE);
  my_b_printf(&print_event_info->head_cache,
              "\n#Delete_file: file_id=%u\n", file_id);
}
#endif /* MYSQL_CLIENT */

/*
  Delete_file_log_event::pack_info()
*/

#if defined(HAVE_REPLICATION) && !defined(MYSQL_CLIENT)
int Delete_file_log_event::pack_info(Protocol *protocol)
{
  char buf[64];
  size_t length;
  length= my_snprintf(buf, sizeof(buf), ";file_id=%u", (uint) file_id);
  protocol->store(buf, length, &my_charset_bin);
  return 0;
}
#endif

/*
  Delete_file_log_event::do_apply_event()
*/

#if defined(HAVE_REPLICATION) && !defined(MYSQL_CLIENT)
int Delete_file_log_event::do_apply_event(Relay_log_info const *rli)
{
  char fname[FN_REFLEN+TEMP_FILE_MAX_LEN];
  lex_start(thd);
  mysql_reset_thd_for_next_command(thd);
  char *ext= slave_load_file_stem(fname, file_id, server_id, ".data");
  mysql_file_delete(key_file_log_event_data, fname, MYF(MY_WME));
  strmov(ext, ".info");
  mysql_file_delete(key_file_log_event_info, fname, MYF(MY_WME));
  return 0;
}
#endif /* defined(HAVE_REPLICATION) && !defined(MYSQL_CLIENT) */


/**************************************************************************
	Execute_load_log_event methods
**************************************************************************/

/*
  Execute_load_log_event ctor
*/

#ifndef MYSQL_CLIENT  
Execute_load_log_event::Execute_load_log_event(THD *thd_arg,
                                               const char* db_arg,
					       bool using_trans)
  :Log_event(thd_arg, 0,
             using_trans ? Log_event::EVENT_TRANSACTIONAL_CACHE :
                           Log_event::EVENT_STMT_CACHE,
             Log_event::EVENT_NORMAL_LOGGING),
  file_id(thd_arg->file_id), db(db_arg)
{
}
#endif
  

/*
  Execute_load_log_event ctor
*/

Execute_load_log_event::Execute_load_log_event(const char* buf, uint len,
                                               const Format_description_log_event* description_event)
  :Log_event(buf, description_event), file_id(0)
{
  uint8 common_header_len= description_event->common_header_len;
  uint8 exec_load_header_len= description_event->post_header_len[EXEC_LOAD_EVENT-1];
  if (len < (uint)(common_header_len+exec_load_header_len))
    return;
  file_id= uint4korr(buf + common_header_len + EL_FILE_ID_OFFSET);
}


/*
  Execute_load_log_event::write()
*/

#ifndef MYSQL_CLIENT
bool Execute_load_log_event::write(IO_CACHE* file)
{
  uchar buf[EXEC_LOAD_HEADER_LEN];
  int4store(buf + EL_FILE_ID_OFFSET, file_id);
  return (write_header(file, sizeof(buf)) || 
          wrapper_my_b_safe_write(file, buf, sizeof(buf)) ||
	  write_footer(file));
}
#endif


/*
  Execute_load_log_event::print()
*/

#ifdef MYSQL_CLIENT  
void Execute_load_log_event::print(FILE* file,
				   PRINT_EVENT_INFO* print_event_info)
{
  if (print_event_info->short_form)
    return;
  print_header(&print_event_info->head_cache, print_event_info, FALSE);
  my_b_printf(&print_event_info->head_cache, "\n#Exec_load: file_id=%d\n",
              file_id);
}
#endif

/*
  Execute_load_log_event::pack_info()
*/

#if defined(HAVE_REPLICATION) && !defined(MYSQL_CLIENT)
int Execute_load_log_event::pack_info(Protocol *protocol)
{
  char buf[64];
  size_t length;
  length= my_snprintf(buf, sizeof(buf), ";file_id=%u", (uint) file_id);
  protocol->store(buf, length, &my_charset_bin);
  return 0;
}


/*
  Execute_load_log_event::do_apply_event()
*/

int Execute_load_log_event::do_apply_event(Relay_log_info const *rli)
{
  char fname[FN_REFLEN+TEMP_FILE_MAX_LEN];
  char *ext;
  int fd;
  int error= 1;
  IO_CACHE file;
  Load_log_event *lev= 0;

  lex_start(thd);
  mysql_reset_thd_for_next_command(thd);
  ext= slave_load_file_stem(fname, file_id, server_id, ".info");
  /**
    To simulate file open failure, convert the file name to a
    directory by appending a "/" to the file name. File open
    will fail with an error reporting it is not a directory.
   */
  DBUG_EXECUTE_IF("simulate_file_open_error_exec_event",
                  {
                  strcat(fname,"/");
                  });
  if ((fd= mysql_file_open(key_file_log_event_info,
                           fname, O_RDONLY | O_BINARY | O_NOFOLLOW,
                           MYF(MY_WME))) < 0 ||
      init_io_cache(&file, fd, IO_SIZE, READ_CACHE, (my_off_t)0, 0,
		    MYF(MY_WME|MY_NABP)))
  {
    rli->report(ERROR_LEVEL, thd->get_stmt_da()->sql_errno(),
                "Error in Exec_load event: could not open file '%s'",
                fname);
    goto err;
  }
  if (!(lev= (Load_log_event*)
        Log_event::read_log_event(&file,
                                  (mysql_mutex_t*) 0,
                                  rli->get_rli_description_event(),
                                  opt_slave_sql_verify_checksum)) ||
      lev->get_type_code() != NEW_LOAD_EVENT)
  {
    rli->report(ERROR_LEVEL, 0, "Error in Exec_load event: "
                    "file '%s' appears corrupted", fname);
    goto err;
  }
  lev->thd = thd;
  /*
    lev->do_apply_event should use rli only for errors i.e. should
    not advance rli's position.

    lev->do_apply_event is the place where the table is loaded (it
    calls mysql_load()).
  */
  const_cast<Relay_log_info*>(rli)->set_future_group_master_log_pos(log_pos);
  if (lev->do_apply_event(0,rli,1)) 
  {
    /*
      We want to indicate the name of the file that could not be loaded
      (SQL_LOADxxx).
      But as we are here we are sure the error is in rli->last_slave_error and
      rli->last_slave_errno (example of error: duplicate entry for key), so we
      don't want to overwrite it with the filename.
      What we want instead is add the filename to the current error message.
    */
    char *tmp= my_strdup(rli->last_error().message, MYF(MY_WME));
    if (tmp)
    {
      rli->report(ERROR_LEVEL, rli->last_error().number,
                  "%s. Failed executing load from '%s'", tmp, fname);
      my_free(tmp);
    }
    goto err;
  }
  /*
    We have an open file descriptor to the .info file; we need to close it
    or Windows will refuse to delete the file in mysql_file_delete().
  */
  if (fd >= 0)
  {
    mysql_file_close(fd, MYF(0));
    end_io_cache(&file);
    fd= -1;
  }
  mysql_file_delete(key_file_log_event_info, fname, MYF(MY_WME));
  memcpy(ext, ".data", 6);
  mysql_file_delete(key_file_log_event_data, fname, MYF(MY_WME));
  error = 0;

err:
  delete lev;
  if (fd >= 0)
  {
    mysql_file_close(fd, MYF(0));
    end_io_cache(&file);
  }
  return error;
}

#endif /* defined(HAVE_REPLICATION) && !defined(MYSQL_CLIENT) */


/**************************************************************************
	Begin_load_query_log_event methods
**************************************************************************/

#ifndef MYSQL_CLIENT
Begin_load_query_log_event::
Begin_load_query_log_event(THD* thd_arg, const char* db_arg, uchar* block_arg,
                           uint block_len_arg, bool using_trans)
  :Append_block_log_event(thd_arg, db_arg, block_arg, block_len_arg,
                          using_trans)
{
   file_id= thd_arg->file_id= mysql_bin_log.next_file_id();
}
#endif


Begin_load_query_log_event::
Begin_load_query_log_event(const char* buf, uint len,
                           const Format_description_log_event* desc_event)
  :Append_block_log_event(buf, len, desc_event)
{
}


#if defined( HAVE_REPLICATION) && !defined(MYSQL_CLIENT)
int Begin_load_query_log_event::get_create_or_append() const
{
  return 1; /* create the file */
}
#endif /* defined( HAVE_REPLICATION) && !defined(MYSQL_CLIENT) */


#if !defined(MYSQL_CLIENT) && defined(HAVE_REPLICATION)
Log_event::enum_skip_reason
Begin_load_query_log_event::do_shall_skip(Relay_log_info *rli)
{
  /*
    If the slave skip counter is 1, then we should not start executing
    on the next event.
  */
  return continue_group(rli);
}
#endif


/**************************************************************************
	Execute_load_query_log_event methods
**************************************************************************/


#ifndef MYSQL_CLIENT
Execute_load_query_log_event::
Execute_load_query_log_event(THD *thd_arg, const char* query_arg,
                             ulong query_length_arg, uint fn_pos_start_arg,
                             uint fn_pos_end_arg,
                             enum_load_dup_handling dup_handling_arg,
                             bool using_trans, bool immediate, bool suppress_use,
                             int errcode):
  Query_log_event(thd_arg, query_arg, query_length_arg, using_trans, immediate,
                  suppress_use, errcode),
  file_id(thd_arg->file_id), fn_pos_start(fn_pos_start_arg),
  fn_pos_end(fn_pos_end_arg), dup_handling(dup_handling_arg)
{
}
#endif /* !MYSQL_CLIENT */


Execute_load_query_log_event::
Execute_load_query_log_event(const char* buf, uint event_len,
                             const Format_description_log_event* desc_event):
  Query_log_event(buf, event_len, desc_event, EXECUTE_LOAD_QUERY_EVENT),
  file_id(0), fn_pos_start(0), fn_pos_end(0)
{
  if (!Query_log_event::is_valid())
    return;

  buf+= desc_event->common_header_len;

  fn_pos_start= uint4korr(buf + ELQ_FN_POS_START_OFFSET);
  fn_pos_end= uint4korr(buf + ELQ_FN_POS_END_OFFSET);
  dup_handling= (enum_load_dup_handling)(*(buf + ELQ_DUP_HANDLING_OFFSET));

  if (fn_pos_start > q_len || fn_pos_end > q_len ||
      dup_handling > LOAD_DUP_REPLACE)
    return;

  file_id= uint4korr(buf + ELQ_FILE_ID_OFFSET);
}


ulong Execute_load_query_log_event::get_post_header_size_for_derived()
{
  return EXECUTE_LOAD_QUERY_EXTRA_HEADER_LEN;
}


#ifndef MYSQL_CLIENT
bool
Execute_load_query_log_event::write_post_header_for_derived(IO_CACHE* file)
{
  uchar buf[EXECUTE_LOAD_QUERY_EXTRA_HEADER_LEN];
  int4store(buf, file_id);
  int4store(buf + 4, fn_pos_start);
  int4store(buf + 4 + 4, fn_pos_end);
  *(buf + 4 + 4 + 4)= (uchar) dup_handling;
  return wrapper_my_b_safe_write(file, buf, EXECUTE_LOAD_QUERY_EXTRA_HEADER_LEN);
}
#endif


#ifdef MYSQL_CLIENT
void Execute_load_query_log_event::print(FILE* file,
                                         PRINT_EVENT_INFO* print_event_info)
{
  print(file, print_event_info, 0);
}

/**
  Prints the query as LOAD DATA LOCAL and with rewritten filename.
*/
void Execute_load_query_log_event::print(FILE* file,
                                         PRINT_EVENT_INFO* print_event_info,
                                         const char *local_fname)
{
  IO_CACHE *const head= &print_event_info->head_cache;

  print_query_header(head, print_event_info);
  /**
    reduce the size of io cache so that the write function is called
    for every call to my_b_printf().
   */
  DBUG_EXECUTE_IF ("simulate_execute_event_write_error",
                   {head->write_pos= head->write_end;
                   DBUG_SET("+d,simulate_file_write_error");});

  if (local_fname)
  {
    my_b_write(head, (uchar*) query, fn_pos_start);
    my_b_printf(head, " LOCAL INFILE ");
    pretty_print_str(head, local_fname, strlen(local_fname));

    if (dup_handling == LOAD_DUP_REPLACE)
      my_b_printf(head, " REPLACE");
    my_b_printf(head, " INTO");
    my_b_write(head, (uchar*) query + fn_pos_end, q_len-fn_pos_end);
    my_b_printf(head, "\n%s\n", print_event_info->delimiter);
  }
  else
  {
    my_b_write(head, (uchar*) query, q_len);
    my_b_printf(head, "\n%s\n", print_event_info->delimiter);
  }

  if (!print_event_info->short_form)
    my_b_printf(head, "# file_id: %d \n", file_id);
}
#endif


#if defined(HAVE_REPLICATION) && !defined(MYSQL_CLIENT)
int Execute_load_query_log_event::pack_info(Protocol *protocol)
{
  char *buf, *pos;
  if (!(buf= (char*) my_malloc(9 + (db_len * 2) + 2 + q_len + 10 + 21,
                               MYF(MY_WME))))
    return 1;
  pos= buf;
  if (db && db_len)
  {
    /*
      Statically allocates room to store '\0' and an identifier
      that may have NAME_LEN * 2 due to quoting and there are
      two quoting characters that wrap them.
    */
    char quoted_db[1 + NAME_LEN * 2 + 2];// quoted length of the identifier
    size_t size= 0;
    size= my_strmov_quoted_identifier(this->thd, quoted_db, db, 0);
    pos= strmov(buf, "use ");
    memcpy(pos, quoted_db, size);
    pos= strmov(pos + size, "; ");
  }
  if (query && q_len)
  {
    memcpy(pos, query, q_len);
    pos+= q_len;
  }
  pos= strmov(pos, " ;file_id=");
  pos= int10_to_str((long) file_id, pos, 10);
  protocol->store(buf, pos-buf, &my_charset_bin);
  my_free(buf);
  return 0;
}


int
Execute_load_query_log_event::do_apply_event(Relay_log_info const *rli)
{
  char *p;
  char *buf;
  char *fname;
  char *fname_end;
  int error;

  buf= (char*) my_malloc(q_len + 1 - (fn_pos_end - fn_pos_start) +
                         (FN_REFLEN + TEMP_FILE_MAX_LEN) + 10 + 8 + 5, MYF(MY_WME));

  DBUG_EXECUTE_IF("LOAD_DATA_INFILE_has_fatal_error", my_free(buf); buf= NULL;);

  /* Replace filename and LOCAL keyword in query before executing it */
  if (buf == NULL)
  {
    rli->report(ERROR_LEVEL, ER_SLAVE_FATAL_ERROR,
                ER(ER_SLAVE_FATAL_ERROR), "Not enough memory");
    return 1;
  }

  p= buf;
  memcpy(p, query, fn_pos_start);
  p+= fn_pos_start;
  fname= (p= strmake(p, STRING_WITH_LEN(" INFILE \'")));
  p= slave_load_file_stem(p, file_id, server_id, ".data");
  fname_end= p= strend(p);                      // Safer than p=p+5
  *(p++)='\'';
  switch (dup_handling) {
  case LOAD_DUP_IGNORE:
    p= strmake(p, STRING_WITH_LEN(" IGNORE"));
    break;
  case LOAD_DUP_REPLACE:
    p= strmake(p, STRING_WITH_LEN(" REPLACE"));
    break;
  default:
    /* Ordinary load data */
    break;
  }
  p= strmake(p, STRING_WITH_LEN(" INTO "));
  p= strmake(p, query+fn_pos_end, q_len-fn_pos_end);

  error= Query_log_event::do_apply_event(rli, buf, p-buf);

  /* Forging file name for deletion in same buffer */
  *fname_end= 0;

  /*
    If there was an error the slave is going to stop, leave the
    file so that we can re-execute this event at START SLAVE.
  */
  if (!error)
    mysql_file_delete(key_file_log_event_data, fname, MYF(MY_WME));

  my_free(buf);
  return error;
}
#endif


/**************************************************************************
	sql_ex_info methods
**************************************************************************/

/*
  sql_ex_info::write_data()
*/

bool sql_ex_info::write_data(IO_CACHE* file)
{
  if (new_format())
  {
    return (write_str_at_most_255_bytes(file, field_term, (uint) field_term_len) ||
	    write_str_at_most_255_bytes(file, enclosed,   (uint) enclosed_len) ||
	    write_str_at_most_255_bytes(file, line_term,  (uint) line_term_len) ||
	    write_str_at_most_255_bytes(file, line_start, (uint) line_start_len) ||
	    write_str_at_most_255_bytes(file, escaped,    (uint) escaped_len) ||
	    my_b_safe_write(file,(uchar*) &opt_flags,1));
  }
  else
  {
    /**
      @todo This is sensitive to field padding. We should write a
      char[7], not an old_sql_ex. /sven
    */
    old_sql_ex old_ex;
    old_ex.field_term= *field_term;
    old_ex.enclosed=   *enclosed;
    old_ex.line_term=  *line_term;
    old_ex.line_start= *line_start;
    old_ex.escaped=    *escaped;
    old_ex.opt_flags=  opt_flags;
    old_ex.empty_flags=empty_flags;
    return my_b_safe_write(file, (uchar*) &old_ex, sizeof(old_ex)) != 0;
  }
}


/*
  sql_ex_info::init()
*/

const char *sql_ex_info::init(const char *buf, const char *buf_end,
                              bool use_new_format)
{
  cached_new_format = use_new_format;
  if (use_new_format)
  {
    empty_flags=0;
    /*
      The code below assumes that buf will not disappear from
      under our feet during the lifetime of the event. This assumption
      holds true in the slave thread if the log is in new format, but is not
      the case when we have old format because we will be reusing net buffer
      to read the actual file before we write out the Create_file event.
    */
    if (read_str_at_most_255_bytes(&buf, buf_end, &field_term, &field_term_len) ||
        read_str_at_most_255_bytes(&buf, buf_end, &enclosed,   &enclosed_len) ||
        read_str_at_most_255_bytes(&buf, buf_end, &line_term,  &line_term_len) ||
        read_str_at_most_255_bytes(&buf, buf_end, &line_start, &line_start_len) ||
        read_str_at_most_255_bytes(&buf, buf_end, &escaped,    &escaped_len))
      return 0;
    opt_flags = *buf++;
  }
  else
  {
    field_term_len= enclosed_len= line_term_len= line_start_len= escaped_len=1;
    field_term = buf++;			// Use first byte in string
    enclosed=	 buf++;
    line_term=   buf++;
    line_start=  buf++;
    escaped=     buf++;
    opt_flags =  *buf++;
    empty_flags= *buf++;
    if (empty_flags & FIELD_TERM_EMPTY)
      field_term_len=0;
    if (empty_flags & ENCLOSED_EMPTY)
      enclosed_len=0;
    if (empty_flags & LINE_TERM_EMPTY)
      line_term_len=0;
    if (empty_flags & LINE_START_EMPTY)
      line_start_len=0;
    if (empty_flags & ESCAPED_EMPTY)
      escaped_len=0;
  }
  return buf;
}

#ifndef DBUG_OFF
#ifndef MYSQL_CLIENT
static uchar dbug_extra_row_data_val= 0;

/**
   set_extra_data

   Called during self-test to generate various
   self-consistent binlog row event extra
   thread data structures which can be checked
   when reading the binlog.

   @param arr  Buffer to use
*/
const uchar* set_extra_data(uchar* arr)
{
  uchar val= (dbug_extra_row_data_val++) %
    (EXTRA_ROW_INFO_MAX_PAYLOAD + 1); /* 0 .. MAX_PAYLOAD + 1 */
  arr[EXTRA_ROW_INFO_LEN_OFFSET]= val + EXTRA_ROW_INFO_HDR_BYTES;
  arr[EXTRA_ROW_INFO_FORMAT_OFFSET]= val;
  for (uchar i=0; i<val; i++)
    arr[EXTRA_ROW_INFO_HDR_BYTES+i]= val;

  return arr;
}

#endif // #ifndef MYSQL_CLIENT

/**
   check_extra_data

   Called during self-test to check that
   binlog row event extra data is self-
   consistent as defined by the set_extra_data
   function above.

   Will assert(false) if not.

   @param extra_row_data
*/
void check_extra_data(uchar* extra_row_data)
{
  assert(extra_row_data);
  uint16 len= extra_row_data[EXTRA_ROW_INFO_LEN_OFFSET];
  uint8 val= len - EXTRA_ROW_INFO_HDR_BYTES;
  assert(extra_row_data[EXTRA_ROW_INFO_FORMAT_OFFSET] == val);
  for (uint16 i= 0; i < val; i++)
  {
    assert(extra_row_data[EXTRA_ROW_INFO_HDR_BYTES + i] == val);
  }
}

#endif  // #ifndef DBUG_OFF

/**************************************************************************
	Rows_log_event member functions
**************************************************************************/

#ifndef MYSQL_CLIENT
Rows_log_event::Rows_log_event(THD *thd_arg, TABLE *tbl_arg, const Table_id& tid,
                               MY_BITMAP const *cols, bool using_trans,
                               Log_event_type event_type,
                               const uchar* extra_row_info)
  : Log_event(thd_arg, 0,
             using_trans ? Log_event::EVENT_TRANSACTIONAL_CACHE :
                           Log_event::EVENT_STMT_CACHE,
             Log_event::EVENT_NORMAL_LOGGING),
    m_row_count(0),
    m_table(tbl_arg),
    m_table_id(tid),
    m_width(tbl_arg ? tbl_arg->s->fields : 1),
    m_rows_buf(0), m_rows_cur(0), m_rows_end(0), m_flags(0),
    m_type(event_type), m_extra_row_data(0)
#ifdef HAVE_REPLICATION
    , m_curr_row(NULL), m_curr_row_end(NULL), m_key(NULL), m_key_info(NULL),
    m_distinct_keys(Key_compare(&m_key_info)), m_distinct_key_spare_buf(NULL)
#endif
{
  DBUG_ASSERT(tbl_arg && tbl_arg->s && tid.is_valid());

  if (thd_arg->variables.option_bits & OPTION_NO_FOREIGN_KEY_CHECKS)
      set_flags(NO_FOREIGN_KEY_CHECKS_F);
  if (thd_arg->variables.option_bits & OPTION_RELAXED_UNIQUE_CHECKS)
      set_flags(RELAXED_UNIQUE_CHECKS_F);
#ifndef DBUG_OFF
  uchar extra_data[255];
  DBUG_EXECUTE_IF("extra_row_data_set",
                  /* Set extra row data to a known value */
                  extra_row_info = set_extra_data(extra_data););
#endif
  if (extra_row_info)
  {
    /* Copy Extra data from thd into new event */
    uint8 extra_data_len= extra_row_info[EXTRA_ROW_INFO_LEN_OFFSET];
    assert(extra_data_len >= EXTRA_ROW_INFO_HDR_BYTES);

    m_extra_row_data= (uchar*) my_malloc(extra_data_len, MYF(MY_WME));

    if (likely(m_extra_row_data != NULL))
    {
      memcpy(m_extra_row_data, extra_row_info,
             extra_data_len);
    }
  }

  /* if bitmap_init fails, caught in is_valid() */
  if (likely(!bitmap_init(&m_cols,
                          m_width <= sizeof(m_bitbuf)*8 ? m_bitbuf : NULL,
                          m_width,
                          false)))
  {
    /* Cols can be zero if this is a dummy binrows event */
    if (likely(cols != NULL))
    {
      memcpy(m_cols.bitmap, cols->bitmap, no_bytes_in_map(cols));
      create_last_word_mask(&m_cols);
    }
  }
  else
  {
    // Needed because bitmap_init() does not set it to null on failure
    m_cols.bitmap= 0;
  }
}
#endif

Rows_log_event::Rows_log_event(const char *buf, uint event_len,
                               const Format_description_log_event
                               *description_event)
  : Log_event(buf, description_event),
    m_row_count(0),
#ifndef MYSQL_CLIENT
    m_table(NULL),
#endif
    m_table_id(0), m_rows_buf(0), m_rows_cur(0), m_rows_end(0),
    m_extra_row_data(0)
#if !defined(MYSQL_CLIENT) && defined(HAVE_REPLICATION)
    , m_curr_row(NULL), m_curr_row_end(NULL), m_key(NULL), m_key_info(NULL),
    m_distinct_keys(Key_compare(&m_key_info)), m_distinct_key_spare_buf(NULL)
#endif
{
  DBUG_ENTER("Rows_log_event::Rows_log_event(const char*,...)");
  uint8 const common_header_len= description_event->common_header_len;
  Log_event_type event_type= (Log_event_type) buf[EVENT_TYPE_OFFSET];
  m_type= event_type;
  
  uint8 const post_header_len= description_event->post_header_len[event_type-1];

  DBUG_PRINT("enter",("event_len: %u  common_header_len: %d  "
		      "post_header_len: %d",
		      event_len, common_header_len,
		      post_header_len));

  const char *post_start= buf + common_header_len;
  post_start+= RW_MAPID_OFFSET;
  if (post_header_len == 6)
  {
    /* Master is of an intermediate source tree before 5.1.4. Id is 4 bytes */
    m_table_id= uint4korr(post_start);
    post_start+= 4;
  }
  else
  {
    m_table_id= uint6korr(post_start);
    post_start+= RW_FLAGS_OFFSET;
  }

  m_flags= uint2korr(post_start);
  post_start+= 2;

  uint16 var_header_len= 0;
  if (post_header_len == ROWS_HEADER_LEN_V2)
  {
    /*
      Have variable length header, check length,
      which includes length bytes
    */
    var_header_len= uint2korr(post_start);
    assert(var_header_len >= 2);
    var_header_len-= 2;

    /* Iterate over var-len header, extracting 'chunks' */
    const char* start= post_start + 2;
    const char* end= start + var_header_len;
    for (const char* pos= start; pos < end;)
    {
      switch(*pos++)
      {
      case RW_V_EXTRAINFO_TAG:
      {
        /* Have an 'extra info' section, read it in */
        assert((end - pos) >= EXTRA_ROW_INFO_HDR_BYTES);
        uint8 infoLen= pos[EXTRA_ROW_INFO_LEN_OFFSET];
        assert((end - pos) >= infoLen);
        /* Just store/use the first tag of this type, skip others */
        if (likely(!m_extra_row_data))
        {
          m_extra_row_data= (uchar*) my_malloc(infoLen,
                                               MYF(MY_WME));
          if (likely(m_extra_row_data != NULL))
          {
            memcpy(m_extra_row_data, pos, infoLen);
          }
          DBUG_EXECUTE_IF("extra_row_data_check",
                          /* Check extra data has expected value */
                          check_extra_data(m_extra_row_data););
        }
        pos+= infoLen;
        break;
      }
      default:
        /* Unknown code, we will not understand anything further here */
        pos= end; /* Break loop */
      }
    }
  }

  uchar const *const var_start=
    (const uchar *)buf + common_header_len + post_header_len + var_header_len;
  uchar const *const ptr_width= var_start;
  uchar *ptr_after_width= (uchar*) ptr_width;
  DBUG_PRINT("debug", ("Reading from %p", ptr_after_width));
  m_width = net_field_length(&ptr_after_width);
  DBUG_PRINT("debug", ("m_width=%lu", m_width));
  /* if bitmap_init fails, catched in is_valid() */
  if (likely(!bitmap_init(&m_cols,
                          m_width <= sizeof(m_bitbuf)*8 ? m_bitbuf : NULL,
                          m_width,
                          false)))
  {
    DBUG_PRINT("debug", ("Reading from %p", ptr_after_width));
    memcpy(m_cols.bitmap, ptr_after_width, (m_width + 7) / 8);
    create_last_word_mask(&m_cols);
    ptr_after_width+= (m_width + 7) / 8;
    DBUG_DUMP("m_cols", (uchar*) m_cols.bitmap, no_bytes_in_map(&m_cols));
  }
  else
  {
    // Needed because bitmap_init() does not set it to null on failure
    m_cols.bitmap= NULL;
    DBUG_VOID_RETURN;
  }

  m_cols_ai.bitmap= m_cols.bitmap; /* See explanation in is_valid() */

  if ((event_type == UPDATE_ROWS_EVENT) ||
      (event_type == UPDATE_ROWS_EVENT_V1))
  {
    DBUG_PRINT("debug", ("Reading from %p", ptr_after_width));

    /* if bitmap_init fails, caught in is_valid() */
    if (likely(!bitmap_init(&m_cols_ai,
                            m_width <= sizeof(m_bitbuf_ai)*8 ? m_bitbuf_ai : NULL,
                            m_width,
                            false)))
    {
      DBUG_PRINT("debug", ("Reading from %p", ptr_after_width));
      memcpy(m_cols_ai.bitmap, ptr_after_width, (m_width + 7) / 8);
      create_last_word_mask(&m_cols_ai);
      ptr_after_width+= (m_width + 7) / 8;
      DBUG_DUMP("m_cols_ai", (uchar*) m_cols_ai.bitmap,
                no_bytes_in_map(&m_cols_ai));
    }
    else
    {
      // Needed because bitmap_init() does not set it to null on failure
      m_cols_ai.bitmap= 0;
      DBUG_VOID_RETURN;
    }
  }

  const uchar* const ptr_rows_data= (const uchar*) ptr_after_width;

  size_t const data_size= event_len - (ptr_rows_data - (const uchar *) buf);
  DBUG_PRINT("info",("m_table_id: %llu  m_flags: %d  m_width: %lu  data_size: %lu",
                     m_table_id.id(), m_flags, m_width, (ulong) data_size));

  // Allocate one extra byte, in case we have to do uint3korr!
  m_rows_buf= (uchar*) my_malloc(data_size + 1, MYF(MY_WME)); // didrik
  if (likely((bool)m_rows_buf))
  {
#if !defined(MYSQL_CLIENT) && defined(HAVE_REPLICATION)
    m_curr_row= m_rows_buf;
#endif
    m_rows_end= m_rows_buf + data_size;
    m_rows_cur= m_rows_end;
    memcpy(m_rows_buf, ptr_rows_data, data_size);
  }
  else
    m_cols.bitmap= 0; // to not free it

  DBUG_VOID_RETURN;
}

Rows_log_event::~Rows_log_event()
{
  if (m_cols.bitmap == m_bitbuf) // no my_malloc happened
    m_cols.bitmap= 0; // so no my_free in bitmap_free
  bitmap_free(&m_cols); // To pair with bitmap_init().
  my_free(m_rows_buf);
  my_free(m_extra_row_data);
}

int Rows_log_event::get_data_size()
{
  int const general_type_code= get_general_type_code();

  uchar buf[sizeof(m_width) + 1];
  uchar *end= net_store_length(buf, m_width);

  DBUG_EXECUTE_IF("old_row_based_repl_4_byte_map_id_master",
                  return 6 + no_bytes_in_map(&m_cols) + (end - buf) +
                  (general_type_code == UPDATE_ROWS_EVENT ? no_bytes_in_map(&m_cols_ai) : 0) +
                  (m_rows_cur - m_rows_buf););

  int data_size= 0;
  bool is_v2_event= get_type_code() > DELETE_ROWS_EVENT_V1;
  if (is_v2_event)
  {
    data_size= ROWS_HEADER_LEN_V2 +
      (m_extra_row_data ?
       RW_V_TAG_LEN + m_extra_row_data[EXTRA_ROW_INFO_LEN_OFFSET]:
       0);
  }
  else
  {
    data_size= ROWS_HEADER_LEN_V1;
  }
  data_size+= no_bytes_in_map(&m_cols);
  data_size+= (uint) (end - buf);

  if (general_type_code == UPDATE_ROWS_EVENT)
    data_size+= no_bytes_in_map(&m_cols_ai);

  data_size+= (uint) (m_rows_cur - m_rows_buf);
  return data_size; 
}


#ifndef MYSQL_CLIENT
int Rows_log_event::do_add_row_data(uchar *row_data, size_t length)
{
  /*
    When the table has a primary key, we would probably want, by default, to
    log only the primary key value instead of the entire "before image". This
    would save binlog space. TODO
  */
  DBUG_ENTER("Rows_log_event::do_add_row_data");
  DBUG_PRINT("enter", ("row_data: 0x%lx  length: %lu", (ulong) row_data,
                       (ulong) length));

  /*
    If length is zero, there is nothing to write, so we just
    return. Note that this is not an optimization, since calling
    realloc() with size 0 means free().
   */
  if (length == 0)
  {
    m_row_count++;
    DBUG_RETURN(0);
  }

  /*
    Don't print debug messages when running valgrind since they can
    trigger false warnings.
   */
#ifndef HAVE_purify
  DBUG_DUMP("row_data", row_data, min<size_t>(length, 32));
#endif

  DBUG_ASSERT(m_rows_buf <= m_rows_cur);
  DBUG_ASSERT(!m_rows_buf || (m_rows_end && m_rows_buf < m_rows_end));
  DBUG_ASSERT(m_rows_cur <= m_rows_end);

  /* The cast will always work since m_rows_cur <= m_rows_end */
  if (static_cast<size_t>(m_rows_end - m_rows_cur) <= length)
  {
    size_t const block_size= 1024;
    ulong cur_size= m_rows_cur - m_rows_buf;
    DBUG_EXECUTE_IF("simulate_too_big_row_case1",
                     cur_size= UINT_MAX32 - (block_size * 10);
                     length= UINT_MAX32 - (block_size * 10););
    DBUG_EXECUTE_IF("simulate_too_big_row_case2",
                     cur_size= UINT_MAX32 - (block_size * 10);
                     length= block_size * 10;);
    DBUG_EXECUTE_IF("simulate_too_big_row_case3",
                     cur_size= block_size * 10;
                     length= UINT_MAX32 - (block_size * 10););
    DBUG_EXECUTE_IF("simulate_too_big_row_case4",
                     cur_size= UINT_MAX32 - (block_size * 10);
                     length= (block_size * 10) - block_size + 1;);
    ulong remaining_space= UINT_MAX32 - cur_size;
    /* Check that the new data fits within remaining space and we can add
       block_size without wrapping.
     */
    if (length > remaining_space ||
        ((length + block_size) > remaining_space))
    {
      sql_print_error("The row data is greater than 4GB, which is too big to "
                      "write to the binary log.");
      DBUG_RETURN(ER_BINLOG_ROW_LOGGING_FAILED);
    }
    ulong const new_alloc= 
        block_size * ((cur_size + length + block_size - 1) / block_size);

    // Allocate one extra byte, in case we have to do uint3korr!
    uchar* const new_buf=
      (uchar*)my_realloc((uchar*)m_rows_buf, (uint) new_alloc + 1,
                         MYF(MY_ALLOW_ZERO_PTR|MY_WME));
    if (unlikely(!new_buf))
      DBUG_RETURN(HA_ERR_OUT_OF_MEM);

    /* If the memory moved, we need to move the pointers */
    if (new_buf != m_rows_buf)
    {
      m_rows_buf= new_buf;
      m_rows_cur= m_rows_buf + cur_size;
    }

    /*
       The end pointer should always be changed to point to the end of
       the allocated memory.
    */
    m_rows_end= m_rows_buf + new_alloc;
  }

  DBUG_ASSERT(m_rows_cur + length <= m_rows_end);
  memcpy(m_rows_cur, row_data, length);
  m_rows_cur+= length;
  m_row_count++;
  DBUG_RETURN(0);
}
#endif

#if !defined(MYSQL_CLIENT) && defined(HAVE_REPLICATION)

/**
  Checks if any of the columns in the given table is
  signaled in the bitmap.

  For each column in the given table checks if it is
  signaled in the bitmap. This is most useful when deciding
  whether a before image (BI) can be used or not for
  searching a row. If no column is signaled, then the
  image cannot be used for searching a record (regardless
  of using position(), index scan or table scan). Here is
  an example:

  MASTER> SET @@binlog_row_image='MINIMAL';
  MASTER> CREATE TABLE t1 (a int, b int, c int, primary key(c));
  SLAVE>  CREATE TABLE t1 (a int, b int);
  MASTER> INSERT INTO t1 VALUES (1,2,3);
  MASTER> UPDATE t1 SET a=2 WHERE b=2;

  For the update statement only the PK (column c) is
  logged in the before image (BI). As such, given that
  the slave has no column c, it will not be able to
  find the row, because BI has no values for the columns
  the slave knows about (column a and b).

  @param table   the table reference on the slave.
  @param cols the bitmap signaling columns available in
                 the BI.

  @return TRUE if BI contains usable colums for searching,
          FALSE otherwise.
*/
static
my_bool is_any_column_signaled_for_table(TABLE *table, MY_BITMAP *cols)
{
  DBUG_ENTER("is_any_column_signaled_for_table");

  for (Field **ptr= table->field ;
       *ptr && ((*ptr)->field_index < cols->n_bits);
       ptr++)
  {
    if (bitmap_is_set(cols, (*ptr)->field_index))
      DBUG_RETURN(TRUE);
  }

  DBUG_RETURN (FALSE);
}

/**
  Checks if the fields in the given key are signaled in
  the bitmap.

  Validates whether the before image is usable for the
  given key. It can be the case that the before image
  does not contain values for the key (eg, master was
  using 'minimal' option for image logging and slave has
  different index structure on the table). Here is an
  example:

  MASTER> SET @@binlog_row_image='MINIMAL';
  MASTER> CREATE TABLE t1 (a int, b int, c int, primary key(c));
  SLAVE> CREATE TABLE t1 (a int, b int, c int, key(a,c));
  MASTER> INSERT INTO t1 VALUES (1,2,3);
  MASTER> UPDATE t1 SET a=2 WHERE b=2;

  When finding the row on the slave, one cannot use the
  index (a,c) to search for the row, because there is only
  data in the before image for column c. This function
  checks the fields needed for a given key and searches
  the bitmap to see if all the fields required are
  signaled.

  @param keyinfo  reference to key.
  @param cols     the bitmap signaling which columns
                  have available data.

  @return TRUE if all fields are signaled in the bitmap
          for the given key, FALSE otherwise.
*/
static
my_bool are_all_columns_signaled_for_key(KEY *keyinfo, MY_BITMAP *cols)
{
  DBUG_ENTER("are_all_columns_signaled_for_key");

  for (uint i=0 ; i < keyinfo->user_defined_key_parts ;i++)
  {
    uint fieldnr= keyinfo->key_part[i].fieldnr - 1;
    if (fieldnr >= cols->n_bits ||
        !bitmap_is_set(cols, fieldnr))
      DBUG_RETURN(FALSE);
  }

  DBUG_RETURN(TRUE);
}

/**
  Searches the table for a given key that can be used
  according to the existing values, ie, columns set
  in the bitmap.

  The caller can specify which type of key to find by
  setting the following flags in the key_type parameter:

    - PRI_KEY_FLAG
      Returns the primary key.

    - UNIQUE_KEY_FLAG
      Returns a unique key (flagged with HA_NOSAME)

    - MULTIPLE_KEY_FLAG
      Returns a key that is not unique (flagged with HA_NOSAME
      and without HA_NULL_PART_KEY) nor PK.

  The above flags can be used together, in which case, the
  search is conducted in the above listed order. Eg, the
  following flag:

    (PRI_KEY_FLAG | UNIQUE_KEY_FLAG | MULTIPLE_KEY_FLAG)

  means that a primary key is returned if it is suitable. If
  not then the unique keys are searched. If no unique key is
  suitable, then the keys are searched. Finally, if no key
  is suitable, MAX_KEY is returned.

  @param table    reference to the table.
  @param bi_cols  a bitmap that filters out columns that should
                  not be considered while searching the key.
                  Columns that should be considered are set.
  @param key_type the type of key to search for.

  @return MAX_KEY if no key, according to the key_type specified
          is suitable. Returns the key otherwise.

*/
static
uint
search_key_in_table(TABLE *table, MY_BITMAP *bi_cols, uint key_type)
{
  DBUG_ENTER("search_key_in_table");

  KEY *keyinfo;
  uint res= MAX_KEY;
  uint key;

  if (key_type & PRI_KEY_FLAG &&
      (table->s->primary_key < MAX_KEY))
  {
    DBUG_PRINT("debug", ("Searching for PK"));
    keyinfo= table->s->key_info + (uint) table->s->primary_key;
    if (are_all_columns_signaled_for_key(keyinfo, bi_cols))
      DBUG_RETURN(table->s->primary_key);
  }

  DBUG_PRINT("debug", ("Unique keys count: %u", table->s->uniques));

  if (key_type & UNIQUE_KEY_FLAG && table->s->uniques)
  {
    DBUG_PRINT("debug", ("Searching for UK"));
    for (key=0,keyinfo= table->key_info ;
         (key < table->s->keys) && (res == MAX_KEY);
         key++,keyinfo++)
    {
      /*
        - Unique keys cannot be disabled, thence we skip the check.
        - Skip unique keys with nullable parts
        - Skip primary keys
      */
      if (!((keyinfo->flags & (HA_NOSAME | HA_NULL_PART_KEY)) == HA_NOSAME) ||
          (key == table->s->primary_key))
        continue;
      res= are_all_columns_signaled_for_key(keyinfo, bi_cols) ?
           key : MAX_KEY;

      if (res < MAX_KEY)
        DBUG_RETURN(res);
    }
    DBUG_PRINT("debug", ("UK has NULLABLE parts or not all columns signaled."));
  }

  if (key_type & MULTIPLE_KEY_FLAG && table->s->keys)
  {
    DBUG_PRINT("debug", ("Searching for K."));
    for (key=0,keyinfo= table->key_info ;
         (key < table->s->keys) && (res == MAX_KEY);
         key++,keyinfo++)
    {
      /*
        - Skip innactive keys
        - Skip unique keys without nullable parts
        - Skip indices that do not support ha_index_next() e.g. full-text
        - Skip primary keys
      */
      if (!(table->s->keys_in_use.is_set(key)) ||
          ((keyinfo->flags & (HA_NOSAME | HA_NULL_PART_KEY)) == HA_NOSAME) ||
          !(table->file->index_flags(key, 0, true) & HA_READ_NEXT) ||
          (key == table->s->primary_key))
        continue;

      res= are_all_columns_signaled_for_key(keyinfo, bi_cols) ?
           key : MAX_KEY;

      if (res < MAX_KEY)
        DBUG_RETURN(res);
    }
    DBUG_PRINT("debug", ("Not all columns signaled for K."));
  }

  DBUG_RETURN(res);
}

void
Rows_log_event::decide_row_lookup_algorithm_and_key()
{

  DBUG_ENTER("decide_row_lookup_algorithm_and_key");

  /*
    Decision table:
    - I  --> Index scan / search
    - T  --> Table scan
    - Hi --> Hash over index
    - Ht --> Hash over the entire table

    |--------------+-----------+------+------+------|
    | Index\Option | I , T , H | I, T | I, H | T, H |
    |--------------+-----------+------+------+------|
    | PK / UK      | I         | I    | I    | Hi   |
    | K            | Hi        | I    | Hi   | Hi   |
    | No Index     | Ht        | T    | Ht   | Ht   |
    |--------------+-----------+------+------+------|

  */

  TABLE *table= this->m_table;
  uint event_type= this->get_general_type_code();
  MY_BITMAP *cols= &this->m_cols;
  this->m_rows_lookup_algorithm= ROW_LOOKUP_NOT_NEEDED;
  this->m_key_index= MAX_KEY;
  this->m_key_info= NULL;

  // row lookup not needed
  if (event_type == WRITE_ROWS_EVENT ||
     ((event_type == DELETE_ROWS_EVENT || event_type == UPDATE_ROWS_EVENT) &&
      get_flags(COMPLETE_ROWS_F) && !m_table->file->rpl_lookup_rows()))
    DBUG_VOID_RETURN;

  if (!(slave_rows_search_algorithms_options & SLAVE_ROWS_INDEX_SCAN))
    goto TABLE_OR_INDEX_HASH_SCAN;

  /* PK or UK => use LOOKUP_INDEX_SCAN */
  this->m_key_index= search_key_in_table(table, cols, (PRI_KEY_FLAG | UNIQUE_KEY_FLAG));
  if (this->m_key_index != MAX_KEY)
  {
    DBUG_PRINT("info", ("decide_row_lookup_algorithm_and_key: decided - INDEX_SCAN"));
    this->m_rows_lookup_algorithm= ROW_LOOKUP_INDEX_SCAN;
    goto end;
  }

TABLE_OR_INDEX_HASH_SCAN:

  /*
     NOTE: Engines like Blackhole cannot use HASH_SCAN, because
           they do not syncronize reads .
   */
  if (!(slave_rows_search_algorithms_options & SLAVE_ROWS_HASH_SCAN) ||
      (table->file->ha_table_flags() & HA_READ_OUT_OF_SYNC))
    goto TABLE_OR_INDEX_FULL_SCAN;

  /* search for a key to see if we can narrow the lookup domain further. */
  this->m_key_index= search_key_in_table(table, cols, (PRI_KEY_FLAG | UNIQUE_KEY_FLAG | MULTIPLE_KEY_FLAG));
  this->m_rows_lookup_algorithm= ROW_LOOKUP_HASH_SCAN;
  if (m_key_index < MAX_KEY)
    m_distinct_key_spare_buf= (uchar*) thd->alloc(table->key_info[m_key_index].key_length);
  DBUG_PRINT("info", ("decide_row_lookup_algorithm_and_key: decided - HASH_SCAN"));
  goto end;

TABLE_OR_INDEX_FULL_SCAN:

  this->m_key_index= MAX_KEY;

  /* If we can use an index, try to narrow the scan a bit further. */
  if (slave_rows_search_algorithms_options & SLAVE_ROWS_INDEX_SCAN)
    this->m_key_index= search_key_in_table(table, cols, (PRI_KEY_FLAG | UNIQUE_KEY_FLAG | MULTIPLE_KEY_FLAG));

  if (this->m_key_index != MAX_KEY)
  {
    DBUG_PRINT("info", ("decide_row_lookup_algorithm_and_key: decided - INDEX_SCAN"));
    this->m_rows_lookup_algorithm= ROW_LOOKUP_INDEX_SCAN;
  }
  else
  {
    DBUG_PRINT("info", ("decide_row_lookup_algorithm_and_key: decided - TABLE_SCAN"));
    this->m_rows_lookup_algorithm= ROW_LOOKUP_TABLE_SCAN;
  }

end:

  /* m_key_index is ready, set m_key_info now. */
  m_key_info= m_table->key_info + m_key_index;
  /*
    m_key_info will influence key comparison code in HASH_SCAN mode,
    so the m_distinct_keys set should still be empty.
  */
  DBUG_ASSERT(m_distinct_keys.empty());

#ifndef DBUG_OFF
  const char* s= ((m_rows_lookup_algorithm == Rows_log_event::ROW_LOOKUP_TABLE_SCAN) ? "TABLE_SCAN" :
                  ((m_rows_lookup_algorithm == Rows_log_event::ROW_LOOKUP_HASH_SCAN) ? "HASH_SCAN" :
                   "INDEX_SCAN"));

  // only for testing purposes
  slave_rows_last_search_algorithm_used= m_rows_lookup_algorithm;
  DBUG_PRINT("debug", ("Row lookup method: %s", s));
#endif

  DBUG_VOID_RETURN;
}

/*
  Encapsulates the  operations to be done before applying
  row events for update and delete.

  @ret value error code
             0 success
*/
int
Rows_log_event::row_operations_scan_and_key_setup()
{
  int error= 0;
  DBUG_ENTER("Row_log_event::row_operations_scan_and_key_setup");

  /*
     Prepare memory structures for search operations. If
     search is performed:

     1. using hash search => initialize the hash
     2. using key => decide on key to use and allocate mem structures
     3. using table scan => do nothing
   */
  decide_row_lookup_algorithm_and_key();

  switch (m_rows_lookup_algorithm)
  {
  case ROW_LOOKUP_HASH_SCAN:
    {
      if (m_hash.init())
        error= HA_ERR_OUT_OF_MEM;
      goto err;
    }
  case ROW_LOOKUP_INDEX_SCAN:
    {
      DBUG_ASSERT (m_key_index < MAX_KEY);
      // Allocate buffer for key searches
      m_key= (uchar*)my_malloc(MAX_KEY_LENGTH, MYF(MY_WME));
      if (!m_key)
        error= HA_ERR_OUT_OF_MEM;
      goto err;
    }
  case ROW_LOOKUP_TABLE_SCAN:
  default: break;
  }
err:
  DBUG_RETURN(error);
}

/*
  Encapsulates the  operations to be done after applying
  row events for update and delete.

  @ret value error code
             0 success
*/

int
Rows_log_event::row_operations_scan_and_key_teardown(int error)
{
  DBUG_ENTER("Rows_log_event::row_operations_scan_and_key_teardown");

  DBUG_ASSERT(!m_table->file->inited);
  switch (m_rows_lookup_algorithm)
  {
  case ROW_LOOKUP_HASH_SCAN:
    {
      m_hash.deinit(); // we don't need the hash anymore.
      goto err;
    }

  case ROW_LOOKUP_INDEX_SCAN:
    {
      if (m_table->s->keys > 0)
      {
        my_free(m_key); // Free for multi_malloc
        m_key= NULL;
        m_key_index= MAX_KEY;
        m_key_info= NULL;
      }
     goto err;
    }

  case ROW_LOOKUP_TABLE_SCAN:
  default: break;
  }

err:
  m_rows_lookup_algorithm= ROW_LOOKUP_UNDEFINED;
  DBUG_RETURN(error);
}

/*
  Compares table->record[0] and table->record[1]

  Returns TRUE if different.
*/
static bool record_compare(TABLE *table, MY_BITMAP *cols)
{
  DBUG_ENTER("record_compare");

  /*
    Need to set the X bit and the filler bits in both records since
    there are engines that do not set it correctly.

    In addition, since MyISAM checks that one hasn't tampered with the
    record, it is necessary to restore the old bytes into the record
    after doing the comparison.

    TODO[record format ndb]: Remove it once NDB returns correct
    records. Check that the other engines also return correct records.
   */

  DBUG_DUMP("record[0]", table->record[0], table->s->reclength);
  DBUG_DUMP("record[1]", table->record[1], table->s->reclength);

  bool result= false;
  uchar saved_x[2]= {0, 0}, saved_filler[2]= {0, 0};

  if (table->s->null_bytes > 0)
  {
    for (int i = 0 ; i < 2 ; ++i)
    {
      /*
        If we have an X bit then we need to take care of it.
      */
      if (!(table->s->db_options_in_use & HA_OPTION_PACK_RECORD))
      {
        saved_x[i]= table->record[i][0];
        table->record[i][0]|= 1U;
      }

      /*
         If (last_null_bit_pos == 0 && null_bytes > 1), then:

         X bit (if any) + N nullable fields + M Field_bit fields = 8 bits

         Ie, the entire byte is used.
      */
      if (table->s->last_null_bit_pos > 0)
      {
        saved_filler[i]= table->record[i][table->s->null_bytes - 1];
        table->record[i][table->s->null_bytes - 1]|=
          256U - (1U << table->s->last_null_bit_pos);
      }
    }
  }

  /**
    Compare full record only if:
    - there are no blob fields (otherwise we would also need
      to compare blobs contents as well);
    - there are no varchar fields (otherwise we would also need
      to compare varchar contents as well);
    - there are no null fields, otherwise NULLed fields
      contents (i.e., the don't care bytes) may show arbitrary
      values, depending on how each engine handles internally.
    - if all the bitmap is set (both are full rows)
    */
  if ((table->s->blob_fields +
       table->s->varchar_fields +
       table->s->null_fields) == 0 &&
      bitmap_is_set_all(cols))
  {
    result= cmp_record(table,record[1]);
  }

  /*
    Fallback to field-by-field comparison:
    1. start by checking if the field is signaled:
    2. if it is, first compare the null bit if the field is nullable
    3. then compare the contents of the field, if it is not
       set to null
   */
  else
  {
    for (Field **ptr=table->field ;
         *ptr && ((*ptr)->field_index < cols->n_bits) && !result;
         ptr++)
    {
      Field *field= *ptr;
      if (bitmap_is_set(cols, field->field_index))
      {
        /* compare null bit */
        if (field->is_null() != field->is_null_in_record(table->record[1]))
          result= true;

        /* compare content, only if fields are not set to NULL */
        else if (!field->is_null())
          result= field->cmp_binary_offset(table->s->rec_buff_length);
      }
    }
  }

  /*
    Restore the saved bytes.

    TODO[record format ndb]: Remove this code once NDB returns the
    correct record format.
  */
  if (table->s->null_bytes > 0)
  {
    for (int i = 0 ; i < 2 ; ++i)
    {
      if (!(table->s->db_options_in_use & HA_OPTION_PACK_RECORD))
        table->record[i][0]= saved_x[i];

      if (table->s->last_null_bit_pos)
        table->record[i][table->s->null_bytes - 1]= saved_filler[i];
    }
  }

  DBUG_RETURN(result);
}

void Rows_log_event::do_post_row_operations(Relay_log_info const *rli, int error)
{

  /*
    If m_curr_row_end  was not set during event execution (e.g., because
    of errors) we can't proceed to the next row. If the error is transient
    (i.e., error==0 at this point) we must call unpack_current_row() to set
    m_curr_row_end.
  */

  DBUG_PRINT("info", ("curr_row: 0x%lu; curr_row_end: 0x%lu; rows_end: 0x%lu",
                      (ulong) m_curr_row, (ulong) m_curr_row_end, (ulong) m_rows_end));

  if (!m_curr_row_end && !error)
  {
    error= unpack_current_row(rli, &m_cols);
  }

  // at this moment m_curr_row_end should be set
  DBUG_ASSERT(error || m_curr_row_end != NULL);
  DBUG_ASSERT(error || m_curr_row <= m_curr_row_end);
  DBUG_ASSERT(error || m_curr_row_end <= m_rows_end);

  m_curr_row= m_curr_row_end;

  if (error == 0 && !m_table->file->has_transactions())
  {
    thd->transaction.all.set_unsafe_rollback_flags(TRUE);
    thd->transaction.stmt.set_unsafe_rollback_flags(TRUE);
  }
}

int Rows_log_event::handle_idempotent_and_ignored_errors(Relay_log_info const *rli, int *err)
{
  int error= *err;
  if (error)
  {
    int actual_error= convert_handler_error(error, thd, m_table);
    bool idempotent_error= (idempotent_error_code(error) &&
                           (slave_exec_mode == SLAVE_EXEC_MODE_IDEMPOTENT));
    bool ignored_error= (idempotent_error == 0 ?
                         ignored_error_code(actual_error) : 0);

    if (idempotent_error || ignored_error)
    {
      if ( (idempotent_error && log_warnings) || 
		(ignored_error && log_warnings > 1) )
        slave_rows_error_report(WARNING_LEVEL, error, rli, thd, m_table,
                                get_type_str(),
                                const_cast<Relay_log_info*>(rli)->get_rpl_log_name(),
                                (ulong) log_pos);
      thd->get_stmt_da()->clear_warning_info(thd->query_id);
      clear_all_errors(thd, const_cast<Relay_log_info*>(rli));
      *err= 0;
      if (idempotent_error == 0)
        return ignored_error;
    }
  }

  return *err;
}

int Rows_log_event::do_apply_row(Relay_log_info const *rli)
{
  DBUG_ENTER("Rows_log_event::do_apply_row");

  int error= 0;

  /* in_use can have been set to NULL in close_tables_for_reopen */
  THD* old_thd= m_table->in_use;
  if (!m_table->in_use)
    m_table->in_use= thd;

  error= do_exec_row(rli);

  if(error)
  {
    DBUG_PRINT("info", ("error: %s", HA_ERR(error)));
    DBUG_ASSERT(error != HA_ERR_RECORD_DELETED);
  }

  m_table->in_use = old_thd;

  DBUG_RETURN(error);
}

/**
   Does the cleanup
     -  closes the index if opened by open_record_scan
     -  closes the table if opened for scanning.
*/
int
Rows_log_event::close_record_scan()
{
  DBUG_ENTER("Rows_log_event::close_record_scan");
  int error= 0;

  // if there is something to actually close
  if (m_key_index < MAX_KEY)
  {
    if (m_table->file->inited)
      error= m_table->file->ha_index_end();
  }
  else if (m_table->file->inited)
    error= m_table->file->ha_rnd_end();

  DBUG_RETURN(error);
}

/**
  Fetches next row. If it is a HASH_SCAN over an index, it populates
  table->record[0] with the next row corresponding to the index. If
  the indexes are in non-contigous ranges it fetches record corresponding
  to the key value in the next range.

  @parms: bool first_read : signifying if this is the first time we are reading a row
          over an index.
  @return_value: -  error code when there are no more reeords to be fetched or some other
                    error occured,
                 -  0 otherwise.
*/
int
Rows_log_event::next_record_scan(bool first_read)
{
  DBUG_ENTER("Rows_log_event::next_record_scan");
  DBUG_ASSERT(m_table->file->inited);
  TABLE *table= m_table;
  int error= 0;

  if (m_key_index >= MAX_KEY)
    error= table->file->ha_rnd_next(table->record[0]);
  else
  {
    /*
      We need to set the null bytes to ensure that the filler bit are
      all set when returning.  There are storage engines that just set
      the necessary bits on the bytes and don't set the filler bits
      correctly.
    */
    if (table->s->null_bytes > 0)
      table->record[0][table->s->null_bytes - 1]|=
        256U - (1U << table->s->last_null_bit_pos);

    if (!first_read)
    {
      /*
        if we fail to fetch next record corresponding to an index value, we
        move to the next key value. If we are out of key values as well an error
        will be returned.
       */
      error= table->file->ha_index_next(table->record[0]);
      if(m_rows_lookup_algorithm == ROW_LOOKUP_HASH_SCAN)
        /*
          if we are out of rows for this particular key value
          or we have jumped to the next key value, we reposition the
          marker according to the next key value that we have in the
          list.
         */
        if ((error) ||
            (key_cmp(m_key_info->key_part, m_key, m_key_info->key_length) != 0))
        {
          if (m_itr != m_distinct_keys.end())
          {
            m_key= *m_itr;
            m_itr++;
            first_read= true;
          }
          else
            error= HA_ERR_KEY_NOT_FOUND;
        }
    }

    if (first_read)
      if ((error= table->file->ha_index_read_map(table->record[0], m_key,
                                                 HA_WHOLE_KEY,
                                                 HA_READ_KEY_EXACT)))
      {
        DBUG_PRINT("info",("no record matching the key found in the table"));
        if (error == HA_ERR_RECORD_DELETED)
          error= HA_ERR_KEY_NOT_FOUND;
      }
  }

  DBUG_RETURN(error);
}

/**
  Initializes scanning of rows. Opens an index and initializes an iterator
  over a list of distinct keys (m_distinct_keys) if it is a HASH_SCAN
  over an index or the table if its a HASH_SCAN over the table.
*/
int
Rows_log_event::open_record_scan()
{
  int error= 0;
  TABLE *table= m_table;
  DBUG_ENTER("Rows_log_event::open_record_scan");

  if (m_key_index < MAX_KEY )
  {
    if(m_rows_lookup_algorithm == ROW_LOOKUP_HASH_SCAN)
    {
      /* initialize the iterator over the list of distinct keys that we have */
      m_itr= m_distinct_keys.begin();

      /* get the first element from the list of keys and increment the
         iterator
       */
      m_key= *m_itr;
      m_itr++;
    }
    else {
      /* this is an INDEX_SCAN we need to store the key in m_key */
      DBUG_ASSERT((m_rows_lookup_algorithm == ROW_LOOKUP_INDEX_SCAN) && m_key);
      key_copy(m_key, m_table->record[0], m_key_info, 0);
    }

    /*
      Save copy of the record in table->record[1]. It might be needed
      later if linear search is used to find exact match.
     */
    store_record(table,record[1]);

    DBUG_PRINT("info",("locating record using a key (index_read)"));

    /* The m_key_index'th key is active and usable: search the table using the index */
    if (!table->file->inited && (error= table->file->ha_index_init(m_key_index, FALSE)))
    {
      DBUG_PRINT("info",("ha_index_init returns error %d",error));
      goto end;
    }

    /*
      Don't print debug messages when running valgrind since they can
      trigger false warnings.
     */
#ifndef HAVE_purify
    DBUG_DUMP("key data", m_key, m_key_info->key_length);
#endif
  }
  else
  {
    if ((error= table->file->ha_rnd_init(1)))
    {
      DBUG_PRINT("info",("error initializing table scan"
          " (ha_rnd_init returns %d)",error));
      table->file->print_error(error, MYF(0));
    }
  }

end:
  DBUG_RETURN(error);
}

/**
  Populates the m_distinct_keys with unique keys to be modified
  during HASH_SCAN over keys.
  @return_value -0 success
                -Err_code
*/
int
Rows_log_event::add_key_to_distinct_keyset()
{
  int error= 0;
  DBUG_ENTER("Rows_log_event::add_key_to_distinct_keyset");
  DBUG_ASSERT(m_key_index < MAX_KEY);
  key_copy(m_distinct_key_spare_buf, m_table->record[0], m_key_info, 0);
  std::pair<std::set<uchar *, Key_compare>::iterator,bool> ret=
    m_distinct_keys.insert(m_distinct_key_spare_buf);
  if (ret.second)
  {
    /* Insert is successful, so allocate a new buffer for next key */
    m_distinct_key_spare_buf= (uchar*) thd->alloc(m_key_info->key_length);
    if (!m_distinct_key_spare_buf)
    {
      error= HA_ERR_OUT_OF_MEM;
      goto err;
    }
  }
err:
  DBUG_RETURN(error);
}


int Rows_log_event::do_index_scan_and_update(Relay_log_info const *rli)
{
  DBUG_ENTER("Rows_log_event::do_index_scan_and_update");
  DBUG_ASSERT(m_table && m_table->in_use != NULL);

  int error= 0;
  const uchar *saved_m_curr_row= m_curr_row;

  /*
    rpl_row_tabledefs.test specifies that
    if the extra field on the slave does not have a default value
    and this is okay with Delete or Update events.
    Todo: fix wl3228 hld that requires defaults for all types of events
  */

  prepare_record(m_table, &m_cols, FALSE);
  if ((error= unpack_current_row(rli, &m_cols)))
    goto end;

  // Temporary fix to find out why it fails [/Matz]
  memcpy(m_table->read_set->bitmap, m_cols.bitmap, (m_table->read_set->n_bits + 7) / 8);

  /*
    Trying to do an index scan without a usable key
    This is a valid state because we allow the user
    to set Slave_rows_search_algorithm= 'INDEX_SCAN'.

    Therefore on tables with no indexes we will end
    up here.
   */
  if (m_key_index >= MAX_KEY)
  {
    error= HA_ERR_END_OF_FILE;
    goto end;
  }

#ifndef DBUG_OFF
  DBUG_PRINT("info",("looking for the following record"));
  DBUG_DUMP("record[0]", m_table->record[0], m_table->s->reclength);
#endif

  if (m_key_index != m_table->s->primary_key)
    /* we dont have a PK, or PK is not usable */
    goto INDEX_SCAN;

  if ((m_table->file->ha_table_flags() & HA_READ_BEFORE_WRITE_REMOVAL))
  {
    /*
      Read removal is possible since the engine supports write without
      previous read using full primary key
    */
    DBUG_PRINT("info", ("using read before write removal"));
    DBUG_ASSERT(m_key_index == m_table->s->primary_key);

    /*
      Tell the handler to ignore if key exists or not, since it's
      not yet known if the key does exist(when using rbwr)
    */
    m_table->file->extra(HA_EXTRA_IGNORE_NO_KEY);

    goto end;
  }

  if ((m_table->file->ha_table_flags() & HA_PRIMARY_KEY_REQUIRED_FOR_POSITION))
  {
    /*
      Use a more efficient method to fetch the record given by
      table->record[0] if the engine allows it.  We first compute a
      row reference using the position() member function (it will be
      stored in table->file->ref) and then use rnd_pos() to position
      the "cursor" (i.e., record[0] in this case) at the correct row.

      TODO: Check that the correct record has been fetched by
      comparing it with the original record. Take into account that the
      record on the master and slave can be of different
      length. Something along these lines should work:

      ADD>>>  store_record(table,record[1]);
              int error= table->file->rnd_pos(table->record[0], table->file->ref);
      ADD>>>  DBUG_ASSERT(memcmp(table->record[1], table->record[0],
                                 table->s->reclength) == 0);

    */

    DBUG_PRINT("info",("locating record using primary key (position)"));
    if (m_table->file->inited && (error= m_table->file->ha_index_end()))
      goto end;

    if ((error= m_table->file->ha_rnd_init(FALSE)))
      goto end;

    error= m_table->file->rnd_pos_by_record(m_table->record[0]);

    m_table->file->ha_rnd_end();
    if (error)
    {
      DBUG_PRINT("info",("rnd_pos returns error %d",error));
      if (error == HA_ERR_RECORD_DELETED)
        error= HA_ERR_KEY_NOT_FOUND;
    }

    goto end;
  }

  // We can't use position() - try other methods.

INDEX_SCAN:

  /* Use the m_key_index'th key */

  if ((error= open_record_scan()))
    goto end;

  error= next_record_scan(true);
  if (error)
  {
    DBUG_PRINT("info",("no record matching the key found in the table"));
    if (error == HA_ERR_RECORD_DELETED)
      error= HA_ERR_KEY_NOT_FOUND;
    goto end;
  }


  /*
    Don't print debug messages when running valgrind since they can
    trigger false warnings.
   */
#ifndef HAVE_purify
  DBUG_PRINT("info",("found first matching record"));
  DBUG_DUMP("record[0]", m_table->record[0], m_table->s->reclength);
#endif
  /*
    Below is a minor "optimization".  If the key (i.e., key number
    0) has the HA_NOSAME flag set, we know that we have found the
    correct record (since there can be no duplicates); otherwise, we
    have to compare the record with the one found to see if it is
    the correct one.

    CAVEAT! This behaviour is essential for the replication of,
    e.g., the mysql.proc table since the correct record *shall* be
    found using the primary key *only*.  There shall be no
    comparison of non-PK columns to decide if the correct record is
    found.  I can see no scenario where it would be incorrect to
    chose the row to change only using a PK or an UNNI.
  */
  if (m_key_info->flags & HA_NOSAME || m_key_index == m_table->s->primary_key)
  {
    /* Unique does not have non nullable part */
    if (!(m_key_info->flags & (HA_NULL_PART_KEY)))
      goto end;  // record found
    else
    {
      /*
        Unique has nullable part. We need to check if there is any field in the
        BI image that is null and part of UNNI.
      */
      bool null_found= FALSE;
      for (uint i=0; i < m_key_info->user_defined_key_parts && !null_found; i++)
      {
        uint fieldnr= m_key_info->key_part[i].fieldnr - 1;
        Field **f= m_table->field+fieldnr;
        null_found= (*f)->is_null();
      }

      if (!null_found)
        goto end;           // record found

      /* else fall through to index scan */
    }
  }

  /*
    In case key is not unique, we still have to iterate over records found
    and find the one which is identical to the row given. A copy of the
    record we are looking for is stored in record[1].
   */
  DBUG_PRINT("info",("non-unique index, scanning it to find matching record"));

  while (record_compare(m_table, &m_cols))
  {
    while((error= next_record_scan(false)))
    {
      /* We just skip records that has already been deleted */
      if (error == HA_ERR_RECORD_DELETED)
        continue;
      DBUG_PRINT("info",("no record matching the given row found"));
      goto end;
    }
  }

end:

  DBUG_ASSERT(error != HA_ERR_RECORD_DELETED);

  if (error && error != HA_ERR_RECORD_DELETED)
    m_table->file->print_error(error, MYF(0));
  else
    error= do_apply_row(rli);

  if (!error)
    error= close_record_scan();  
  else
    /* 
      we are already with errors. Keep the error code and 
      try to close the scan anyway.
    */
    (void) close_record_scan(); 

  if ((get_general_type_code() == UPDATE_ROWS_EVENT) &&
      (saved_m_curr_row == m_curr_row))
  {
    /* we need to unpack the AI so that positions get updated */
    m_curr_row= m_curr_row_end;
    unpack_current_row(rli, &m_cols);
  }
  m_table->default_column_bitmaps();
  DBUG_RETURN(error);

}

int Rows_log_event::do_hash_row(Relay_log_info const *rli)
{
  DBUG_ENTER("Rows_log_event::do_hash_row");
  DBUG_ASSERT(m_table && m_table->in_use != NULL);
  int error= 0;

  /* create an empty entry to add to the hash table */
  HASH_ROW_ENTRY* entry= m_hash.make_entry();

  /* Prepare the record, unpack and save positions. */
  entry->positions->bi_start= m_curr_row;        // save the bi start pos
  prepare_record(m_table, &m_cols, false);
  if ((error= unpack_current_row(rli, &m_cols)))
    goto end;
  entry->positions->bi_ends= m_curr_row_end;    // save the bi end pos

  /*
    Now that m_table->record[0] is filled in, we can add the entry
    to the hash table. Note that the put operation calculates the
    key based on record[0] contents (including BLOB fields).
   */
  m_hash.put(m_table, &m_cols, entry);

  if (m_key_index < MAX_KEY)
    add_key_to_distinct_keyset();

  /*
    We need to unpack the AI to advance the positions, so we
    know when we have reached m_rows_end and that we do not
    unpack the AI in the next iteration as if it was a BI.
  */
  if (get_general_type_code() == UPDATE_ROWS_EVENT)
  {
    /* Save a copy of the BI. */
    store_record(m_table, record[1]);

     /*
      This is the situation after hashing the BI:

      ===|=== before image ====|=== after image ===|===
         ^                     ^
         m_curr_row            m_curr_row_end
    */

    /* Set the position to the start of the record to be unpacked. */
    m_curr_row= m_curr_row_end;

    /* We shouldn't need this, but lets not leave loose ends */
    prepare_record(m_table, &m_cols, false);
    error= unpack_current_row(rli, &m_cols_ai);

    /*
      This is the situation after unpacking the AI:

      ===|=== before image ====|=== after image ===|===
                               ^                   ^
                               m_curr_row          m_curr_row_end
    */

    /* Restore back the copy of the BI. */
    restore_record(m_table, record[1]);
  }

end:
  DBUG_RETURN(error);
}

int Rows_log_event::do_scan_and_update(Relay_log_info const *rli)
{
  DBUG_ENTER("Rows_log_event::do_scan_and_update");
  DBUG_ASSERT(m_table && m_table->in_use != NULL);
  DBUG_ASSERT(m_hash.is_empty() == false);
  TABLE *table= m_table;
  int error= 0;
  const uchar *saved_last_m_curr_row= NULL;
  const uchar *saved_last_m_curr_row_end= NULL;
  /* create an empty entry to add to the hash table */
  HASH_ROW_ENTRY* entry= NULL;
  int idempotent_errors= 0;
  int i= 0;

  saved_last_m_curr_row=m_curr_row;
  saved_last_m_curr_row_end=m_curr_row_end;

  DBUG_PRINT("info",("Hash was populated with %d records!", m_hash.size()));

  /* open table or index depending on whether we have set m_key_index or not. */
  if ((error= open_record_scan()))
    goto err;

  /*
     Scan the table only once and compare against entries in hash.
     When a match is found, apply the changes.
   */
  do
  {
    /* get the next record from the table */
    error= next_record_scan(i == 0);
    i++;

    if(error)
      DBUG_PRINT("info", ("error: %s", HA_ERR(error)));
    switch (error) {
      case 0:
      {
        entry= m_hash.get(table, &m_cols);
        store_record(table, record[1]);

        /**
           If there are collisions we need to be sure that this is
           indeed the record we want.  Loop through all records for
           the given key and explicitly compare them against the
           record we got from the storage engine.
         */
        while(entry)
        {
          m_curr_row= entry->positions->bi_start;
          m_curr_row_end= entry->positions->bi_ends;

          prepare_record(table, &m_cols, false);
          if ((error= unpack_current_row(rli, &m_cols)))
            goto close_table;

          if (record_compare(table, &m_cols))
            m_hash.next(&entry);
          else
            break;   // we found a match
        }

        /**
           We found the entry we needed, just apply the changes.
         */
        if (entry)
        {
          // just to be safe, copy the record from the SE to table->record[0]
          restore_record(table, record[1]);

          /**
             At this point, both table->record[0] and
             table->record[1] have the SE row that matched the one
             in the hash table.

             Thence if this is a DELETE we wouldn't need to mess
             around with positions anymore, but since this can be an
             update, we need to provide positions so that AI is
             unpacked correctly to table->record[0] in UPDATE
             implementation of do_exec_row().
          */
          m_curr_row= entry->positions->bi_start;
          m_curr_row_end= entry->positions->bi_ends;

          /* we don't need this entry anymore, just delete it */
          if ((error= m_hash.del(entry)))
            goto err;

          if ((error= do_apply_row(rli)))
          {
            if (handle_idempotent_and_ignored_errors(rli, &error))
              goto close_table;

            do_post_row_operations(rli, error);
          }
        }
      }
      break;

      case HA_ERR_RECORD_DELETED:
        // get next
        continue;

      case HA_ERR_KEY_NOT_FOUND:
        /* If the slave exec mode is idempotent or the error is
            skipped error, then don't break */
        if (handle_idempotent_and_ignored_errors(rli, &error))
          goto close_table;
        idempotent_errors++;
        continue;

      case HA_ERR_END_OF_FILE:
      default:
        // exception (hash is not empty and we have reached EOF or
        // other error happened)
        goto close_table;
    }
  }
 /**
   if the slave_exec_mode is set to Idempotent, we cannot expect the hash to
   be empty. In such cases we count the number of idempotent errors and check
   if it is equal to or greater than the number of rows left in the hash.
  */
  while (((idempotent_errors < m_hash.size()) && !m_hash.is_empty()) &&
         (!error || (error == HA_ERR_RECORD_DELETED)));

close_table:
  if (error == HA_ERR_RECORD_DELETED)
    error= 0;

  if (error)
  {
    table->file->print_error(error, MYF(0));
    DBUG_PRINT("info", ("Failed to get next record"
                        " (ha_rnd_next returns %d)",error));
    /*
      we are already with errors. Keep the error code and
      try to close the scan anyway.
    */
    (void) close_record_scan();
  }
  else
    error= close_record_scan();

  DBUG_ASSERT((m_hash.is_empty() && !error) ||
              (!m_hash.is_empty() &&
               ((error) || (idempotent_errors >= m_hash.size()))));

err:

  if ((m_hash.is_empty() && !error) || (idempotent_errors >= m_hash.size()))
  {
    /**
       Reset the last positions, because the positions are lost while
       handling entries in the hash.
     */
    m_curr_row= saved_last_m_curr_row;
    m_curr_row_end= saved_last_m_curr_row_end;
  }

  DBUG_RETURN(error);
}

int Rows_log_event::do_hash_scan_and_update(Relay_log_info const *rli)
{
  DBUG_ENTER("Rows_log_event::do_hash_scan_and_update");
  DBUG_ASSERT(m_table && m_table->in_use != NULL);

  // HASHING PART

  /* unpack the BI (and AI, if it exists) and add it to the hash map. */
  if (int error= this->do_hash_row(rli))
    DBUG_RETURN(error);

  /* We have not yet hashed all rows in the buffer. Do not proceed to the SCAN part. */
  if (m_curr_row_end < m_rows_end)
    DBUG_RETURN (0);

  DBUG_PRINT("info",("Hash was populated with %d records!", m_hash.size()));
  DBUG_ASSERT(m_curr_row_end == m_rows_end);

  // SCANNING & UPDATE PART

  DBUG_RETURN(this->do_scan_and_update(rli));
}

int Rows_log_event::do_table_scan_and_update(Relay_log_info const *rli)
{
  int error= 0;
  const uchar* saved_m_curr_row= m_curr_row;
  TABLE* table= m_table;

  DBUG_ENTER("Rows_log_event::do_table_scan_and_update");
  DBUG_ASSERT(m_curr_row != m_rows_end);
  DBUG_PRINT("info",("locating record using table scan (ha_rnd_next)"));

  saved_m_curr_row= m_curr_row;

  /** unpack the before image */
  prepare_record(table, &m_cols, FALSE);
  if (!(error= unpack_current_row(rli, &m_cols)))
  {
    // Temporary fix to find out why it fails [/Matz]
    memcpy(m_table->read_set->bitmap, m_cols.bitmap, (m_table->read_set->n_bits + 7) / 8);

    /** save a copy so that we can compare against it later */
    store_record(m_table, record[1]);

    int restart_count= 0; // Number of times scanning has restarted from top

    if ((error= m_table->file->ha_rnd_init(1)))
    {
      DBUG_PRINT("info",("error initializing table scan"
                         " (ha_rnd_init returns %d)",error));
      goto end;
    }

    /* Continue until we find the right record or have made a full loop */
    do
    {
  restart_ha_rnd_next:
      error= m_table->file->ha_rnd_next(m_table->record[0]);
      if (error)
        DBUG_PRINT("info", ("error: %s", HA_ERR(error)));
      switch (error) {
      case HA_ERR_END_OF_FILE:
        // restart scan from top
        if (++restart_count < 2)
        {
          if ((error= m_table->file->ha_rnd_init(1)))
            goto end;
          goto restart_ha_rnd_next;
        }
        break;

      case HA_ERR_RECORD_DELETED:
        // fetch next
        goto restart_ha_rnd_next;
      case 0:
        // we're good, check if record matches
        break;

      default:
        // exception
        goto end;
      }
    }
    while (restart_count < 2 && record_compare(m_table, &m_cols));
  }

end:

  DBUG_ASSERT(error != HA_ERR_RECORD_DELETED);

  /* either we report error or apply the changes */
  if (error && error != HA_ERR_RECORD_DELETED)
  {
    DBUG_PRINT("info", ("Failed to get next record"
                        " (ha_rnd_next returns %d)",error));
    m_table->file->print_error(error, MYF(0));
  }
  else
    error= do_apply_row(rli);


  if (!error)
    error= close_record_scan();  
  else
    /* 
      we are already with errors. Keep the error code and 
      try to close the scan anyway.
    */
    (void) close_record_scan(); 

  if ((get_general_type_code() == UPDATE_ROWS_EVENT) &&
      (saved_m_curr_row == m_curr_row)) // we need to unpack the AI
  {
    m_curr_row= m_curr_row_end;
    unpack_current_row(rli, &m_cols);
  }

  table->default_column_bitmaps();
  DBUG_RETURN(error);
}

int Rows_log_event::do_apply_event(Relay_log_info const *rli)
{
  DBUG_ENTER("Rows_log_event::do_apply_event(Relay_log_info*)");
  int error= 0;

  if (opt_bin_log)
  {
    enum_gtid_statement_status state= gtid_pre_statement_checks(thd);
    if (state == GTID_STATEMENT_CANCEL)
      // error has already been printed; don't print anything more here
      DBUG_RETURN(-1);
    else if (state == GTID_STATEMENT_SKIP)
      DBUG_RETURN(0);
  }

  /*
    'thd' has been set by exec_relay_log_event(), just before calling
    do_apply_event(). We still check here to prevent future coding
    errors.
  */
  DBUG_ASSERT(rli->info_thd == thd);

  /*
    If there is no locks taken, this is the first binrow event seen
    after the table map events.  We should then lock all the tables
    used in the transaction and proceed with execution of the actual
    event.
  */
  if (!thd->lock)
  {
    /*
      Lock_tables() reads the contents of thd->lex, so they must be
      initialized.

      We also call the mysql_reset_thd_for_next_command(), since this
      is the logical start of the next "statement". Note that this
      call might reset the value of current_stmt_binlog_format, so
      we need to do any changes to that value after this function.
    */
    lex_start(thd);
    mysql_reset_thd_for_next_command(thd);
    /*
      The current statement is just about to begin and 
      has not yet modified anything. Note, all.modified is reset
      by mysql_reset_thd_for_next_command.
    */
    thd->transaction.stmt.reset_unsafe_rollback_flags();
    /*
      This is a row injection, so we flag the "statement" as
      such. Note that this code is called both when the slave does row
      injections and when the BINLOG statement is used to do row
      injections.
    */
    thd->lex->set_stmt_row_injection();

    /*
      There are a few flags that are replicated with each row event.
      Make sure to set/clear them before executing the main body of
      the event.
    */
    if (get_flags(NO_FOREIGN_KEY_CHECKS_F))
        thd->variables.option_bits|= OPTION_NO_FOREIGN_KEY_CHECKS;
    else
        thd->variables.option_bits&= ~OPTION_NO_FOREIGN_KEY_CHECKS;

    if (get_flags(RELAXED_UNIQUE_CHECKS_F))
        thd->variables.option_bits|= OPTION_RELAXED_UNIQUE_CHECKS;
    else
        thd->variables.option_bits&= ~OPTION_RELAXED_UNIQUE_CHECKS;

    thd->binlog_row_event_extra_data = m_extra_row_data;

    /* A small test to verify that objects have consistent types */
    DBUG_ASSERT(sizeof(thd->variables.option_bits) == sizeof(OPTION_RELAXED_UNIQUE_CHECKS));

    if (open_and_lock_tables(thd, rli->tables_to_lock, FALSE, 0))
    {
      uint actual_error= thd->get_stmt_da()->sql_errno();
      if (thd->is_slave_error || thd->is_fatal_error)
      {
        /*
          Error reporting borrowed from Query_log_event with many excessive
          simplifications. 
          We should not honour --slave-skip-errors at this point as we are
          having severe errors which should not be skiped.
        */
        rli->report(ERROR_LEVEL, actual_error,
                    "Error executing row event: '%s'",
                    (actual_error ? thd->get_stmt_da()->message() :
                     "unexpected success or fatal error"));
        thd->is_slave_error= 1;
      }
      const_cast<Relay_log_info*>(rli)->slave_close_thread_tables(thd);
      DBUG_RETURN(actual_error);
    }

    /*
      When the open and locking succeeded, we check all tables to
      ensure that they still have the correct type.

      We can use a down cast here since we know that every table added
      to the tables_to_lock is a RPL_TABLE_LIST.
    */

    {
      DBUG_PRINT("debug", ("Checking compability of tables to lock - tables_to_lock: %p",
                           rli->tables_to_lock));

      /**
        When using RBR and MyISAM MERGE tables the base tables that make
        up the MERGE table can be appended to the list of tables to lock.
  
        Thus, we just check compatibility for those that tables that have
        a correspondent table map event (ie, those that are actually going
        to be accessed while applying the event). That's why the loop stops
        at rli->tables_to_lock_count .

        NOTE: The base tables are added here are removed when 
              close_thread_tables is called.
       */
      RPL_TABLE_LIST *ptr= rli->tables_to_lock;
      for (uint i= 0 ; ptr && (i < rli->tables_to_lock_count);
           ptr= static_cast<RPL_TABLE_LIST*>(ptr->next_global), i++)
      {
        DBUG_ASSERT(ptr->m_tabledef_valid);
        TABLE *conv_table;
        if (!ptr->m_tabledef.compatible_with(thd, const_cast<Relay_log_info*>(rli),
                                             ptr->table, &conv_table))
        {
          DBUG_PRINT("debug", ("Table: %s.%s is not compatible with master",
                               ptr->table->s->db.str,
                               ptr->table->s->table_name.str));
          /*
            We should not honour --slave-skip-errors at this point as we are
            having severe errors which should not be skiped.
          */
          thd->is_slave_error= 1;
          const_cast<Relay_log_info*>(rli)->slave_close_thread_tables(thd);
          DBUG_RETURN(ERR_BAD_TABLE_DEF);
        }
        DBUG_PRINT("debug", ("Table: %s.%s is compatible with master"
                             " - conv_table: %p",
                             ptr->table->s->db.str,
                             ptr->table->s->table_name.str, conv_table));
        ptr->m_conv_table= conv_table;
      }
    }

    /*
      ... and then we add all the tables to the table map and but keep
      them in the tables to lock list.

      We also invalidate the query cache for all the tables, since
      they will now be changed.

      TODO [/Matz]: Maybe the query cache should not be invalidated
      here? It might be that a table is not changed, even though it
      was locked for the statement.  We do know that each
      Rows_log_event contain at least one row, so after processing one
      Rows_log_event, we can invalidate the query cache for the
      associated table.
     */
    TABLE_LIST *ptr= rli->tables_to_lock;
    for (uint i=0 ;  ptr && (i < rli->tables_to_lock_count); ptr= ptr->next_global, i++)
      const_cast<Relay_log_info*>(rli)->m_table_map.set_table(ptr->table_id, ptr->table);

#ifdef HAVE_QUERY_CACHE
    query_cache.invalidate_locked_for_write(rli->tables_to_lock);
#endif
  }

  TABLE* 
    table= 
    m_table= const_cast<Relay_log_info*>(rli)->m_table_map.get_table(m_table_id);

  DBUG_PRINT("debug", ("m_table: 0x%lx, m_table_id: %llu", (ulong) m_table,
                       m_table_id.id()));

  /*
    A row event comprising of a P_S table
    - should not be replicated (i.e executed) by the slave SQL thread.
    - should not be executed by the client in the  form BINLOG '...' stmts.
  */
  if (table && table->s->table_category == TABLE_CATEGORY_PERFORMANCE)
    table= NULL;

  if (table)
  {
    /*
      table == NULL means that this table should not be replicated
      (this was set up by Table_map_log_event::do_apply_event()
      which tested replicate-* rules).
    */

    /*
      It's not needed to set_time() but
      1) it continues the property that "Time" in SHOW PROCESSLIST shows how
      much slave is behind
      2) it will be needed when we allow replication from a table with no
      TIMESTAMP column to a table with one.
      So we call set_time(), like in SBR. Presently it changes nothing.
    */
    thd->set_time(&when);

    thd->binlog_row_event_extra_data = m_extra_row_data;

    /*
      Now we are in a statement and will stay in a statement until we
      see a STMT_END_F.

      We set this flag here, before actually applying any rows, in
      case the SQL thread is stopped and we need to detect that we're
      inside a statement and halting abruptly might cause problems
      when restarting.
     */
    const_cast<Relay_log_info*>(rli)->set_flag(Relay_log_info::IN_STMT);

     if ( m_width == table->s->fields && bitmap_is_set_all(&m_cols))
      set_flags(COMPLETE_ROWS_F);

    /*
      Set tables write and read sets.

      Read_set contains all slave columns (in case we are going to fetch
      a complete record from slave)

      Write_set equals the m_cols bitmap sent from master but it can be
      longer if slave has extra columns.
     */

    DBUG_PRINT_BITSET("debug", "Setting table's read_set from: %s", &m_cols);

    bitmap_set_all(table->read_set);
    if (get_general_type_code() == DELETE_ROWS_EVENT ||
        get_general_type_code() == UPDATE_ROWS_EVENT)
        bitmap_intersect(table->read_set,&m_cols);

    bitmap_set_all(table->write_set);

    /* WRITE ROWS EVENTS store the bitmap in m_cols instead of m_cols_ai */
    MY_BITMAP *after_image= ((get_general_type_code() == UPDATE_ROWS_EVENT) ?
                             &m_cols_ai : &m_cols);
    bitmap_intersect(table->write_set, after_image);

    this->slave_exec_mode= slave_exec_mode_options; // fix the mode

    // Do event specific preparations
    error= do_before_row_operations(rli);

    /*
      Bug#56662 Assertion failed: next_insert_id == 0, file handler.cc
      Don't allow generation of auto_increment value when processing
      rows event by setting 'MODE_NO_AUTO_VALUE_ON_ZERO'. The exception
      to this rule happens when the auto_inc column exists on some
      extra columns on the slave. In that case, do not force
      MODE_NO_AUTO_VALUE_ON_ZERO.
    */
    ulong saved_sql_mode= thd->variables.sql_mode;
    if (!is_auto_inc_in_extra_columns())
      thd->variables.sql_mode= MODE_NO_AUTO_VALUE_ON_ZERO;

    // row processing loop

    /*
      set the initial time of this ROWS statement if it was not done
      before in some other ROWS event.
     */
    const_cast<Relay_log_info*>(rli)->set_row_stmt_start_timestamp();

    const uchar *saved_m_curr_row= m_curr_row;

    int (Rows_log_event::*do_apply_row_ptr)(Relay_log_info const *)= NULL;

    /**
       Skip update rows events that don't have data for this slave's
       table.
     */
    if ((get_general_type_code() == UPDATE_ROWS_EVENT) &&
        !is_any_column_signaled_for_table(table, &m_cols_ai))
      goto AFTER_MAIN_EXEC_ROW_LOOP;

    /**
       If there are no columns marked in the read_set for this table,
       that means that we cannot lookup any row using the available BI
       in the binarr log. Thence, we immediatly raise an error:
       HA_ERR_END_OF_FILE.
     */

    if ((m_rows_lookup_algorithm != ROW_LOOKUP_NOT_NEEDED) &&
        !is_any_column_signaled_for_table(table, &m_cols))
    {
      error= HA_ERR_END_OF_FILE;
      goto AFTER_MAIN_EXEC_ROW_LOOP;
    }
    switch (m_rows_lookup_algorithm)
    {
      case ROW_LOOKUP_HASH_SCAN:
        do_apply_row_ptr= &Rows_log_event::do_hash_scan_and_update;
        break;

      case ROW_LOOKUP_INDEX_SCAN:
        do_apply_row_ptr= &Rows_log_event::do_index_scan_and_update;
        break;

      case ROW_LOOKUP_TABLE_SCAN:
        do_apply_row_ptr= &Rows_log_event::do_table_scan_and_update;
        break;

      case ROW_LOOKUP_NOT_NEEDED:
        DBUG_ASSERT(get_general_type_code() == WRITE_ROWS_EVENT ||
                    get_general_type_code() == DELETE_ROWS_EVENT ||
                    get_general_type_code() == UPDATE_ROWS_EVENT);

        /* No need to scan for rows, just apply it */
        do_apply_row_ptr= &Rows_log_event::do_apply_row;
        break;

      default:
        DBUG_ASSERT(0);
        error= 1;
        goto AFTER_MAIN_EXEC_ROW_LOOP;
        break;
    }

    do {

      error= (this->*do_apply_row_ptr)(rli);

      if (handle_idempotent_and_ignored_errors(rli, &error))
        break;

      /* this advances m_curr_row */
      do_post_row_operations(rli, error);

    } while (!error && (m_curr_row != m_rows_end));

AFTER_MAIN_EXEC_ROW_LOOP:

    if (saved_m_curr_row != m_curr_row && !table->file->has_transactions())
    {
      /*
        Usually, the trans_commit_stmt() propagates unsafe_rollback_flags
        from statement to transaction level. However, we cannot rely on
        this when row format is in use as several events can be processed
        before calling this function. This happens because it is called
        only when the latest event generated by a statement is processed.

        There are however upper level functions that execute per event
        and check transaction's status. So if the unsafe_rollback_flags
        are not propagated here, this can lead to errors.

        For example, a transaction that updates non-transactional tables
        may be stopped in the middle thus leading to inconsistencies
        after a restart.
      */
      thd->transaction.stmt.mark_modified_non_trans_table();
      thd->transaction.merge_unsafe_rollback_flags();
    }

    /*
      Restore the sql_mode after the rows event is processed.
    */
    thd->variables.sql_mode= saved_sql_mode;

    {/*
         The following failure injecion works in cooperation with tests
         setting @@global.debug= 'd,stop_slave_middle_group'.
         The sql thread receives the killed status and will proceed
         to shutdown trying to finish incomplete events group.
     */
      DBUG_EXECUTE_IF("stop_slave_middle_group",
                      if (thd->transaction.all.cannot_safely_rollback())
                        const_cast<Relay_log_info*>(rli)->abort_slave= 1;);
    }

    if ((error= do_after_row_operations(rli, error)) &&
        ignored_error_code(convert_handler_error(error, thd, table)))
    {

      if (log_warnings > 1)
        slave_rows_error_report(WARNING_LEVEL, error, rli, thd, table,
                                get_type_str(),
                                const_cast<Relay_log_info*>(rli)->get_rpl_log_name(),
                                (ulong) log_pos);
      thd->get_stmt_da()->clear_warning_info(thd->query_id);
      clear_all_errors(thd, const_cast<Relay_log_info*>(rli));
      error= 0;
    }
  } // if (table)

  if (error)
  {
    slave_rows_error_report(ERROR_LEVEL, error, rli, thd, table,
                             get_type_str(),
                             const_cast<Relay_log_info*>(rli)->get_rpl_log_name(),
                             (ulong) log_pos);
    /*
      @todo We should probably not call
      reset_current_stmt_binlog_format_row() from here.

      Note: this applies to log_event_old.cc too.
      /Sven
    */
    thd->reset_current_stmt_binlog_format_row();
    thd->is_slave_error= 1;
    DBUG_RETURN(error);
  }

  if (get_flags(STMT_END_F))
  {
   if((error= rows_event_stmt_cleanup(rli, thd)))
    slave_rows_error_report(ERROR_LEVEL,
                            thd->is_error() ? 0 : error,
                            rli, thd, table,
                            get_type_str(),
                            const_cast<Relay_log_info*>(rli)->get_rpl_log_name(),
                            (ulong) log_pos);
   /* We are at end of the statement (STMT_END_F flag), lets clean
     the memory which was used from thd's mem_root now.
     This needs to be done only if we are here in SQL thread context.
     In other flow ( in case of a regular thread which can happen
     when the thread is applying BINLOG'...' row event) we should
     *not* try to free the memory here. It will be done latter
     in dispatch_command() after command execution is completed.
    */
   if (thd->slave_thread)
     free_root(thd->mem_root, MYF(MY_KEEP_PREALLOC));
  }
  DBUG_RETURN(error);
}

Log_event::enum_skip_reason
Rows_log_event::do_shall_skip(Relay_log_info *rli)
{
  /*
    If the slave skip counter is 1 and this event does not end a
    statement, then we should not start executing on the next event.
    Otherwise, we defer the decision to the normal skipping logic.
  */
  if (rli->slave_skip_counter == 1 && !get_flags(STMT_END_F))
    return Log_event::EVENT_SKIP_IGNORE;
  else
    return Log_event::do_shall_skip(rli);
}

/**
   The function is called at Rows_log_event statement commit time,
   normally from Rows_log_event::do_update_pos() and possibly from
   Query_log_event::do_apply_event() of the COMMIT.
   The function commits the last statement for engines, binlog and
   releases resources have been allocated for the statement.

   @retval  0         Ok.
   @retval  non-zero  Error at the commit.
 */

static int rows_event_stmt_cleanup(Relay_log_info const *rli, THD * thd)
{
  int error;
  {
    /*
      This is the end of a statement or transaction, so close (and
      unlock) the tables we opened when processing the
      Table_map_log_event starting the statement.

      OBSERVER.  This will clear *all* mappings, not only those that
      are open for the table. There is not good handle for on-close
      actions for tables.

      NOTE. Even if we have no table ('table' == 0) we still need to be
      here, so that we increase the group relay log position. If we didn't, we
      could have a group relay log position which lags behind "forever"
      (assume the last master's transaction is ignored by the slave because of
      replicate-ignore rules).
    */
    error= thd->binlog_flush_pending_rows_event(TRUE);

    /*
      If this event is not in a transaction, the call below will, if some
      transactional storage engines are involved, commit the statement into
      them and flush the pending event to binlog.
      If this event is in a transaction, the call will do nothing, but a
      Xid_log_event will come next which will, if some transactional engines
      are involved, commit the transaction and flush the pending event to the
      binlog.
      If there was a deadlock the transaction should have been rolled back
      already. So there should be no need to rollback the transaction.
    */
    DBUG_ASSERT(! thd->transaction_rollback_request);
    error|= (error ? trans_rollback_stmt(thd) : trans_commit_stmt(thd));

    /*
      Now what if this is not a transactional engine? we still need to
      flush the pending event to the binlog; we did it with
      thd->binlog_flush_pending_rows_event(). Note that we imitate
      what is done for real queries: a call to
      ha_autocommit_or_rollback() (sometimes only if involves a
      transactional engine), and a call to be sure to have the pending
      event flushed.
    */

    /*
      @todo We should probably not call
      reset_current_stmt_binlog_format_row() from here.

      Note: this applies to log_event_old.cc too

      Btw, the previous comment about transactional engines does not
      seem related to anything that happens here.
      /Sven
    */
    thd->reset_current_stmt_binlog_format_row();

    const_cast<Relay_log_info*>(rli)->cleanup_context(thd, 0);
  }
  return error;
}

/**
   The method either increments the relay log position or
   commits the current statement and increments the master group
   possition if the event is STMT_END_F flagged and
   the statement corresponds to the autocommit query (i.e replicated
   without wrapping in BEGIN/COMMIT)

   @retval 0         Success
   @retval non-zero  Error in the statement commit
 */
int
Rows_log_event::do_update_pos(Relay_log_info *rli)
{
  DBUG_ENTER("Rows_log_event::do_update_pos");
  int error= 0;

  DBUG_PRINT("info", ("flags: %s",
                      get_flags(STMT_END_F) ? "STMT_END_F " : ""));

  /* Worker does not execute binlog update position logics */
  DBUG_ASSERT(!is_mts_worker(rli->info_thd));

  if (get_flags(STMT_END_F))
  {
    /*
      Indicate that a statement is finished.
      Step the group log position if we are not in a transaction,
      otherwise increase the event log position.
    */
    error= rli->stmt_done(log_pos);
  }
  else
  {
    rli->inc_event_relay_log_pos();
  }

  DBUG_RETURN(error);
}

#endif /* !defined(MYSQL_CLIENT) && defined(HAVE_REPLICATION) */

#ifndef MYSQL_CLIENT
bool Rows_log_event::write_data_header(IO_CACHE *file)
{
  uchar buf[ROWS_HEADER_LEN_V2];	// No need to init the buffer
  DBUG_ASSERT(m_table_id.is_valid());
  DBUG_EXECUTE_IF("old_row_based_repl_4_byte_map_id_master",
                  {
                    int4store(buf + 0, (ulong) m_table_id.id());
                    int2store(buf + 4, m_flags);
                    return (wrapper_my_b_safe_write(file, buf, 6));
                  });
  int6store(buf + RW_MAPID_OFFSET, m_table_id.id());
  int2store(buf + RW_FLAGS_OFFSET, m_flags);
  int rc = 0;
  if (likely(!log_bin_use_v1_row_events))
  {
    /*
       v2 event, with variable header portion.
       Determine length of variable header payload
    */
    uint16 vhlen= 2;
    uint16 vhpayloadlen= 0;
    uint16 extra_data_len= 0;
    if (m_extra_row_data)
    {
      extra_data_len= m_extra_row_data[EXTRA_ROW_INFO_LEN_OFFSET];
      vhpayloadlen= RW_V_TAG_LEN + extra_data_len;
    }

    /* Var-size header len includes len itself */
    int2store(buf + RW_VHLEN_OFFSET, vhlen + vhpayloadlen);
    rc= wrapper_my_b_safe_write(file, buf, ROWS_HEADER_LEN_V2);

    /* Write var-sized payload, if any */
    if ((vhpayloadlen > 0) &&
        (rc == 0))
    {
      /* Add tag and extra row info */
      uchar type_code= RW_V_EXTRAINFO_TAG;
      rc= wrapper_my_b_safe_write(file, &type_code, RW_V_TAG_LEN);
      if (rc==0)
        rc= wrapper_my_b_safe_write(file, m_extra_row_data, extra_data_len);
    }
  }
  else
  {
    rc= wrapper_my_b_safe_write(file, buf, ROWS_HEADER_LEN_V1);
  }

  return (rc != 0);
}

bool Rows_log_event::write_data_body(IO_CACHE*file)
{
  /*
     Note that this should be the number of *bits*, not the number of
     bytes.
  */
  uchar sbuf[sizeof(m_width) + 1];
  my_ptrdiff_t const data_size= m_rows_cur - m_rows_buf;
  bool res= false;
  uchar *const sbuf_end= net_store_length(sbuf, (size_t) m_width);
  DBUG_ASSERT(static_cast<size_t>(sbuf_end - sbuf) <= sizeof(sbuf));

  DBUG_DUMP("m_width", sbuf, (size_t) (sbuf_end - sbuf));
  res= res || wrapper_my_b_safe_write(file, sbuf, (size_t) (sbuf_end - sbuf));

  DBUG_DUMP("m_cols", (uchar*) m_cols.bitmap, no_bytes_in_map(&m_cols));
  res= res || wrapper_my_b_safe_write(file, (uchar*) m_cols.bitmap,
                              no_bytes_in_map(&m_cols));
  /*
    TODO[refactor write]: Remove the "down cast" here (and elsewhere).
   */
  if (get_general_type_code() == UPDATE_ROWS_EVENT)
  {
    DBUG_DUMP("m_cols_ai", (uchar*) m_cols_ai.bitmap,
              no_bytes_in_map(&m_cols_ai));
    res= res || wrapper_my_b_safe_write(file, (uchar*) m_cols_ai.bitmap,
                                no_bytes_in_map(&m_cols_ai));
  }
  DBUG_DUMP("rows", m_rows_buf, data_size);
  res= res || wrapper_my_b_safe_write(file, m_rows_buf, (size_t) data_size);

  return res;

}
#endif

#if defined(HAVE_REPLICATION) && !defined(MYSQL_CLIENT)
int Rows_log_event::pack_info(Protocol *protocol)
{
  char buf[256];
  char const *const flagstr=
    get_flags(STMT_END_F) ? " flags: STMT_END_F" : "";
  size_t bytes= my_snprintf(buf, sizeof(buf),
                            "table_id: %llu%s", m_table_id.id(), flagstr);
  protocol->store(buf, bytes, &my_charset_bin);
  return 0;
}
#endif

#ifdef MYSQL_CLIENT
void Rows_log_event::print_helper(FILE *file,
                                  PRINT_EVENT_INFO *print_event_info,
                                  char const *const name)
{
  IO_CACHE *const head= &print_event_info->head_cache;
  IO_CACHE *const body= &print_event_info->body_cache;
  if (!print_event_info->short_form)
  {
    bool const last_stmt_event= get_flags(STMT_END_F);
    print_header(head, print_event_info, !last_stmt_event);
    my_b_printf(head, "\t%s: table id %llu%s\n",
                name, m_table_id.id(),
                last_stmt_event ? " flags: STMT_END_F" : "");
    print_base64(body, print_event_info, !last_stmt_event);
  }
}
#endif

/**************************************************************************
	Table_map_log_event member functions and support functions
**************************************************************************/

/**
  @page How replication of field metadata works.
  
  When a table map is created, the master first calls 
  Table_map_log_event::save_field_metadata() which calculates how many 
  values will be in the field metadata. Only those fields that require the 
  extra data are added. The method also loops through all of the fields in 
  the table calling the method Field::save_field_metadata() which returns the
  values for the field that will be saved in the metadata and replicated to
  the slave. Once all fields have been processed, the table map is written to
  the binlog adding the size of the field metadata and the field metadata to
  the end of the body of the table map.

  When a table map is read on the slave, the field metadata is read from the 
  table map and passed to the table_def class constructor which saves the 
  field metadata from the table map into an array based on the type of the 
  field. Field metadata values not present (those fields that do not use extra 
  data) in the table map are initialized as zero (0). The array size is the 
  same as the columns for the table on the slave.

  Additionally, values saved for field metadata on the master are saved as a 
  string of bytes (uchar) in the binlog. A field may require 1 or more bytes
  to store the information. In cases where values require multiple bytes 
  (e.g. values > 255), the endian-safe methods are used to properly encode 
  the values on the master and decode them on the slave. When the field
  metadata values are captured on the slave, they are stored in an array of
  type uint16. This allows the least number of casts to prevent casting bugs
  when the field metadata is used in comparisons of field attributes. When
  the field metadata is used for calculating addresses in pointer math, the
  type used is uint32. 
*/

#if !defined(MYSQL_CLIENT)
/**
  Save the field metadata based on the real_type of the field.
  The metadata saved depends on the type of the field. Some fields
  store a single byte for pack_length() while others store two bytes
  for field_length (max length).
  
  @retval  0  Ok.

  @todo
  We may want to consider changing the encoding of the information.
  Currently, the code attempts to minimize the number of bytes written to 
  the tablemap. There are at least two other alternatives; 1) using 
  net_store_length() to store the data allowing it to choose the number of
  bytes that are appropriate thereby making the code much easier to 
  maintain (only 1 place to change the encoding), or 2) use a fixed number
  of bytes for each field. The problem with option 1 is that net_store_length()
  will use one byte if the value < 251, but 3 bytes if it is > 250. Thus,
  for fields like CHAR which can be no larger than 255 characters, the method
  will use 3 bytes when the value is > 250. Further, every value that is
  encoded using 2 parts (e.g., pack_length, field_length) will be numerically
  > 250 therefore will use 3 bytes for eah value. The problem with option 2
  is less wasteful for space but does waste 1 byte for every field that does
  not encode 2 parts. 
*/
int Table_map_log_event::save_field_metadata()
{
  DBUG_ENTER("Table_map_log_event::save_field_metadata");
  int index= 0;
  for (unsigned int i= 0 ; i < m_table->s->fields ; i++)
  {
    DBUG_PRINT("debug", ("field_type: %d", m_coltype[i]));
    index+= m_table->s->field[i]->save_field_metadata(&m_field_metadata[index]);
  }
  DBUG_RETURN(index);
}
#endif /* !defined(MYSQL_CLIENT) */

/*
  Constructor used to build an event for writing to the binary log.
  Mats says tbl->s lives longer than this event so it's ok to copy pointers
  (tbl->s->db etc) and not pointer content.
 */
#if !defined(MYSQL_CLIENT)
Table_map_log_event::Table_map_log_event(THD *thd, TABLE *tbl,
                                         const Table_id& tid,
                                         bool using_trans)
  : Log_event(thd, 0,
              using_trans ? Log_event::EVENT_TRANSACTIONAL_CACHE :
                            Log_event::EVENT_STMT_CACHE,
              Log_event::EVENT_NORMAL_LOGGING),
    m_table(tbl),
    m_dbnam(tbl->s->db.str),
    m_dblen(m_dbnam ? tbl->s->db.length : 0),
    m_tblnam(tbl->s->table_name.str),
    m_tbllen(tbl->s->table_name.length),
    m_colcnt(tbl->s->fields),
    m_memory(NULL),
    m_table_id(tid),
    m_flags(TM_BIT_LEN_EXACT_F),
    m_data_size(0),
    m_field_metadata(0),
    m_field_metadata_size(0),
    m_null_bits(0),
    m_meta_memory(NULL)
{
  uchar cbuf[sizeof(m_colcnt) + 1];
  uchar *cbuf_end;
  DBUG_ASSERT(m_table_id.is_valid());
  /*
    In TABLE_SHARE, "db" and "table_name" are 0-terminated (see this comment in
    table.cc / alloc_table_share():
      Use the fact the key is db/0/table_name/0
    As we rely on this let's assert it.
  */
  DBUG_ASSERT((tbl->s->db.str == 0) ||
              (tbl->s->db.str[tbl->s->db.length] == 0));
  DBUG_ASSERT(tbl->s->table_name.str[tbl->s->table_name.length] == 0);


  m_data_size=  TABLE_MAP_HEADER_LEN;
  DBUG_EXECUTE_IF("old_row_based_repl_4_byte_map_id_master", m_data_size= 6;);
  m_data_size+= m_dblen + 2;	// Include length and terminating \0
  m_data_size+= m_tbllen + 2;	// Include length and terminating \0
  cbuf_end= net_store_length(cbuf, (size_t) m_colcnt);
  DBUG_ASSERT(static_cast<size_t>(cbuf_end - cbuf) <= sizeof(cbuf));
  m_data_size+= (cbuf_end - cbuf) + m_colcnt;	// COLCNT and column types

  /* If malloc fails, caught in is_valid() */
  if ((m_memory= (uchar*) my_malloc(m_colcnt, MYF(MY_WME))))
  {
    m_coltype= reinterpret_cast<uchar*>(m_memory);
    for (unsigned int i= 0 ; i < m_table->s->fields ; ++i)
      m_coltype[i]= m_table->field[i]->binlog_type();
  }

  /*
    Calculate a bitmap for the results of maybe_null() for all columns.
    The bitmap is used to determine when there is a column from the master
    that is not on the slave and is null and thus not in the row data during
    replication.
  */
  uint num_null_bytes= (m_table->s->fields + 7) / 8;
  m_data_size+= num_null_bytes;
  m_meta_memory= (uchar *)my_multi_malloc(MYF(MY_WME),
                                 &m_null_bits, num_null_bytes,
                                 &m_field_metadata, (m_colcnt * 2),
                                 NULL);

  memset(m_field_metadata, 0, (m_colcnt * 2));

  /*
    Create an array for the field metadata and store it.
  */
  m_field_metadata_size= save_field_metadata();
  DBUG_ASSERT(m_field_metadata_size <= (m_colcnt * 2));

  /*
    Now set the size of the data to the size of the field metadata array
    plus one or three bytes (see pack.c:net_store_length) for number of 
    elements in the field metadata array.
  */
  if (m_field_metadata_size < 251)
    m_data_size+= m_field_metadata_size + 1; 
  else
    m_data_size+= m_field_metadata_size + 3; 

  memset(m_null_bits, 0, num_null_bytes);
  for (unsigned int i= 0 ; i < m_table->s->fields ; ++i)
    if (m_table->field[i]->maybe_null())
      m_null_bits[(i / 8)]+= 1 << (i % 8);
  /*
    Marking event to require sequential execution in MTS
    if the query might have updated FK-referenced db.
    Unlike Query_log_event where this fact is encoded through 
    the accessed db list in the Table_map case m_flags is exploited.
  */
  uchar dbs= thd->get_binlog_accessed_db_names() ?
    thd->get_binlog_accessed_db_names()->elements : 0;
  if (dbs == 1)
  {
    char *db_name= thd->get_binlog_accessed_db_names()->head();
    if (!strcmp(db_name, ""))
      m_flags |= TM_REFERRED_FK_DB_F;
  }
}
#endif /* !defined(MYSQL_CLIENT) */

/*
  Constructor used by slave to read the event from the binary log.
 */
#if defined(HAVE_REPLICATION)
Table_map_log_event::Table_map_log_event(const char *buf, uint event_len,
                                         const Format_description_log_event
                                         *description_event)

  : Log_event(buf, description_event),
#ifndef MYSQL_CLIENT
    m_table(NULL),
#endif
    m_dbnam(NULL), m_dblen(0), m_tblnam(NULL), m_tbllen(0),
    m_colcnt(0), m_coltype(0),
    m_memory(NULL), m_table_id(ULONGLONG_MAX), m_flags(0),
    m_data_size(0), m_field_metadata(0), m_field_metadata_size(0),
    m_null_bits(0), m_meta_memory(NULL)
{
  unsigned int bytes_read= 0;
  DBUG_ENTER("Table_map_log_event::Table_map_log_event(const char*,uint,...)");

  uint8 common_header_len= description_event->common_header_len;
  uint8 post_header_len= description_event->post_header_len[TABLE_MAP_EVENT-1];
  DBUG_PRINT("info",("event_len: %u  common_header_len: %d  post_header_len: %d",
                     event_len, common_header_len, post_header_len));

  /*
    Don't print debug messages when running valgrind since they can
    trigger false warnings.
   */
#ifndef HAVE_purify
  DBUG_DUMP("event buffer", (uchar*) buf, event_len);
#endif

  /* Read the post-header */
  const char *post_start= buf + common_header_len;

  post_start+= TM_MAPID_OFFSET;
  if (post_header_len == 6)
  {
    /* Master is of an intermediate source tree before 5.1.4. Id is 4 bytes */
    m_table_id= uint4korr(post_start);
    post_start+= 4;
  }
  else
  {
    DBUG_ASSERT(post_header_len == TABLE_MAP_HEADER_LEN);
    m_table_id= uint6korr(post_start);
    post_start+= TM_FLAGS_OFFSET;
  }

  m_flags= uint2korr(post_start);

  /* Read the variable part of the event */
  const char *const vpart= buf + common_header_len + post_header_len;

  /* Extract the length of the various parts from the buffer */
  uchar const *const ptr_dblen= (uchar const*)vpart + 0;
  m_dblen= *(uchar*) ptr_dblen;

  /* Length of database name + counter + terminating null */
  uchar const *const ptr_tbllen= ptr_dblen + m_dblen + 2;
  m_tbllen= *(uchar*) ptr_tbllen;

  /* Length of table name + counter + terminating null */
  uchar const *const ptr_colcnt= ptr_tbllen + m_tbllen + 2;
  uchar *ptr_after_colcnt= (uchar*) ptr_colcnt;
  m_colcnt= net_field_length(&ptr_after_colcnt);

  DBUG_PRINT("info",("m_dblen: %lu  off: %ld  m_tbllen: %lu  off: %ld  m_colcnt: %lu  off: %ld",
                     (ulong) m_dblen, (long) (ptr_dblen-(const uchar*)vpart), 
                     (ulong) m_tbllen, (long) (ptr_tbllen-(const uchar*)vpart),
                     m_colcnt, (long) (ptr_colcnt-(const uchar*)vpart)));

  /* Allocate mem for all fields in one go. If fails, caught in is_valid() */
  m_memory= (uchar*) my_multi_malloc(MYF(MY_WME),
                                     &m_dbnam, (uint) m_dblen + 1,
                                     &m_tblnam, (uint) m_tbllen + 1,
                                     &m_coltype, (uint) m_colcnt,
                                     NullS);

  if (m_memory)
  {
    /* Copy the different parts into their memory */
    strncpy(const_cast<char*>(m_dbnam), (const char*)ptr_dblen  + 1, m_dblen + 1);
    strncpy(const_cast<char*>(m_tblnam), (const char*)ptr_tbllen + 1, m_tbllen + 1);
    memcpy(m_coltype, ptr_after_colcnt, m_colcnt);

    ptr_after_colcnt= ptr_after_colcnt + m_colcnt;
    bytes_read= (uint) (ptr_after_colcnt - (uchar *)buf);
    DBUG_PRINT("info", ("Bytes read: %d.\n", bytes_read));
    if (bytes_read < event_len)
    {
      m_field_metadata_size= net_field_length(&ptr_after_colcnt);
      DBUG_ASSERT(m_field_metadata_size <= (m_colcnt * 2));
      uint num_null_bytes= (m_colcnt + 7) / 8;
      m_meta_memory= (uchar *)my_multi_malloc(MYF(MY_WME),
                                     &m_null_bits, num_null_bytes,
                                     &m_field_metadata, m_field_metadata_size,
                                     NULL);
      memcpy(m_field_metadata, ptr_after_colcnt, m_field_metadata_size);
      ptr_after_colcnt= (uchar*)ptr_after_colcnt + m_field_metadata_size;
      memcpy(m_null_bits, ptr_after_colcnt, num_null_bytes);
    }
  }

  DBUG_VOID_RETURN;
}
#endif

Table_map_log_event::~Table_map_log_event()
{
  my_free(m_meta_memory);
  my_free(m_memory);
}

#ifdef MYSQL_CLIENT

/*
  Rewrite database name for the event to name specified by new_db
  SYNOPSIS
    new_db   Database name to change to
    new_len  Length
    desc     Event describing binlog that we're writing to.

  DESCRIPTION
    Reset db name. This function assumes that temp_buf member contains event
    representation taken from a binary log. It resets m_dbnam and m_dblen and
    rewrites temp_buf with new db name.

  RETURN 
    0     - Success
    other - Error
*/

int Table_map_log_event::rewrite_db(const char* new_db, size_t new_len,
                                    const Format_description_log_event* desc)
{
  DBUG_ENTER("Table_map_log_event::rewrite_db");
  DBUG_ASSERT(temp_buf);

  uint header_len= min((unsigned)desc->common_header_len,
                       (unsigned)LOG_EVENT_MINIMAL_HEADER_LEN) + TABLE_MAP_HEADER_LEN;
  int len_diff;

  if (!(len_diff= new_len - m_dblen))
  {
    memcpy((void*) (temp_buf + header_len + 1), new_db, m_dblen + 1);
    memcpy((void*) m_dbnam, new_db, m_dblen + 1);
    DBUG_RETURN(0);
  }

  // Create new temp_buf
  ulong event_cur_len= uint4korr(temp_buf + EVENT_LEN_OFFSET);
  ulong event_new_len= event_cur_len + len_diff;
  char* new_temp_buf= (char*) my_malloc(event_new_len, MYF(MY_WME));

  if (!new_temp_buf)
  {
    sql_print_error("Table_map_log_event::rewrite_db: "
                    "failed to allocate new temp_buf (%d bytes required)",
                    event_new_len);
    DBUG_RETURN(-1);
  }

  // Rewrite temp_buf
  char* ptr= new_temp_buf;
  ulong cnt= 0;

  // Copy header and change event length
  memcpy(ptr, temp_buf, header_len);
  int4store(ptr + EVENT_LEN_OFFSET, event_new_len);
  ptr += header_len;
  cnt += header_len;

  // Write new db name length and new name
  *ptr++ = new_len;
  memcpy(ptr, new_db, new_len + 1);
  ptr += new_len + 1;
  cnt += m_dblen + 2;

  // Copy rest part
  memcpy(ptr, temp_buf + cnt, event_cur_len - cnt);

  // Reregister temp buf
  free_temp_buf();
  register_temp_buf(new_temp_buf);

  // Reset m_dbnam and m_dblen members
  m_dblen= new_len;

  // m_dbnam resides in m_memory together with m_tblnam and m_coltype
  uchar* memory= m_memory;
  char const* tblnam= m_tblnam;
  uchar* coltype= m_coltype;

  m_memory= (uchar*) my_multi_malloc(MYF(MY_WME),
                                     &m_dbnam, (uint) m_dblen + 1,
                                     &m_tblnam, (uint) m_tbllen + 1,
                                     &m_coltype, (uint) m_colcnt,
                                     NullS);

  if (!m_memory)
  {
    sql_print_error("Table_map_log_event::rewrite_db: "
                    "failed to allocate new m_memory (%d + %d + %d bytes required)",
                    m_dblen + 1, m_tbllen + 1, m_colcnt);
    DBUG_RETURN(-1);
  }

  memcpy((void*)m_dbnam, new_db, m_dblen + 1);
  memcpy((void*)m_tblnam, tblnam, m_tbllen + 1);
  memcpy(m_coltype, coltype, m_colcnt);

  my_free(memory);
  DBUG_RETURN(0);
}
#endif /* MYSQL_CLIENT */
/*
  Return value is an error code, one of:

      -1     Failure to open table   [from open_tables()]
       0     Success
       1     No room for more tables [from set_table()]
       2     Out of memory           [from set_table()]
       3     Wrong table definition
       4     Daisy-chaining RBR with SBR not possible
 */

#if !defined(MYSQL_CLIENT) && defined(HAVE_REPLICATION)

enum enum_tbl_map_status
{
  /* no duplicate identifier found */
  OK_TO_PROCESS= 0,

  /* this table map must be filtered out */
  FILTERED_OUT= 1,

  /* identifier mapping table with different properties */
  SAME_ID_MAPPING_DIFFERENT_TABLE= 2,
  
  /* a duplicate identifier was found mapping the same table */
  SAME_ID_MAPPING_SAME_TABLE= 3
};

/*
  Checks if this table map event should be processed or not. First
  it checks the filtering rules, and then looks for duplicate identifiers
  in the existing list of rli->tables_to_lock.

  It checks that there hasn't been any corruption by verifying that there
  are no duplicate entries with different properties.

  In some cases, some binary logs could get corrupted, showing several
  tables mapped to the same table_id, 0 (see: BUG#56226). Thus we do this
  early sanity check for such cases and avoid that the server crashes 
  later.

  In some corner cases, the master logs duplicate table map events, i.e.,
  same id, same database name, same table name (see: BUG#37137). This is
  different from the above as it's the same table that is mapped again 
  to the same identifier. Thus we cannot just check for same ids and 
  assume that the event is corrupted we need to check every property. 

  NOTE: in the event that BUG#37137 ever gets fixed, this extra check 
        will still be valid because we would need to support old binary 
        logs anyway.

  @param rli The relay log info reference.
  @param table_list A list element containing the table to check against.
  @return OK_TO_PROCESS 
            if there was no identifier already in rli->tables_to_lock 
            
          FILTERED_OUT
            if the event is filtered according to the filtering rules

          SAME_ID_MAPPING_DIFFERENT_TABLE 
            if the same identifier already maps a different table in 
            rli->tables_to_lock

          SAME_ID_MAPPING_SAME_TABLE 
            if the same identifier already maps the same table in 
            rli->tables_to_lock.
*/
static enum_tbl_map_status
check_table_map(Relay_log_info const *rli, RPL_TABLE_LIST *table_list)
{
  DBUG_ENTER("check_table_map");
  enum_tbl_map_status res= OK_TO_PROCESS;

  if (rli->info_thd->slave_thread /* filtering is for slave only */ &&
      (!rpl_filter->db_ok(table_list->db) ||
       (rpl_filter->is_on() && !rpl_filter->tables_ok("", table_list))))
    res= FILTERED_OUT;
  else
  {
    RPL_TABLE_LIST *ptr= static_cast<RPL_TABLE_LIST*>(rli->tables_to_lock);
    for(uint i=0 ; ptr && (i< rli->tables_to_lock_count); 
        ptr= static_cast<RPL_TABLE_LIST*>(ptr->next_local), i++)
    {
      if (ptr->table_id == table_list->table_id)
      {

        if (strcmp(ptr->db, table_list->db) || 
            strcmp(ptr->alias, table_list->table_name) || 
            ptr->lock_type != TL_WRITE) // the ::do_apply_event always sets TL_WRITE
          res= SAME_ID_MAPPING_DIFFERENT_TABLE;
        else
          res= SAME_ID_MAPPING_SAME_TABLE;

        break;
      }
    }
  }

  DBUG_PRINT("debug", ("check of table map ended up with: %u", res));

  DBUG_RETURN(res);
}

int Table_map_log_event::do_apply_event(Relay_log_info const *rli)
{
  RPL_TABLE_LIST *table_list;
  char *db_mem, *tname_mem, *ptr;
  size_t dummy_len;
  void *memory;
  DBUG_ENTER("Table_map_log_event::do_apply_event(Relay_log_info*)");
  DBUG_ASSERT(rli->info_thd == thd);

  /* Step the query id to mark what columns that are actually used. */
  thd->set_query_id(next_query_id());

  if (!(memory= my_multi_malloc(MYF(MY_WME),
                                &table_list, (uint) sizeof(RPL_TABLE_LIST),
                                &db_mem, (uint) NAME_LEN + 1,
                                &tname_mem, (uint) NAME_LEN + 1,
                                NullS)))
    DBUG_RETURN(HA_ERR_OUT_OF_MEM);

  strmov(db_mem, m_dbnam);
  strmov(tname_mem, m_tblnam);

  if (lower_case_table_names == 1)
  {
    my_casedn_str(system_charset_info, db_mem);
    my_casedn_str(system_charset_info, tname_mem);
  }

  /* rewrite rules changed the database */
  if (((ptr= (char*) rpl_filter->get_rewrite_db(db_mem, &dummy_len)) != db_mem))
    strmov(db_mem, ptr);

  table_list->init_one_table(db_mem, strlen(db_mem),
                             tname_mem, strlen(tname_mem),
                             tname_mem, TL_WRITE);

  table_list->table_id=
    DBUG_EVALUATE_IF("inject_tblmap_same_id_maps_diff_table", 0, m_table_id.id());
  table_list->updating= 1;
  table_list->required_type= FRMTYPE_TABLE;
  DBUG_PRINT("debug", ("table: %s is mapped to %llu", table_list->table_name,
                       table_list->table_id.id()));

  enum_tbl_map_status tblmap_status= check_table_map(rli, table_list);
  if (tblmap_status == OK_TO_PROCESS)
  {
    DBUG_ASSERT(thd->lex->query_tables != table_list);

    /*
      Use placement new to construct the table_def instance in the
      memory allocated for it inside table_list.

      The memory allocated by the table_def structure (i.e., not the
      memory allocated *for* the table_def structure) is released
      inside Relay_log_info::clear_tables_to_lock() by calling the
      table_def destructor explicitly.
    */
    new (&table_list->m_tabledef)
      table_def(m_coltype, m_colcnt,
                m_field_metadata, m_field_metadata_size,
                m_null_bits, m_flags);
    table_list->m_tabledef_valid= TRUE;
    table_list->m_conv_table= NULL;
    table_list->open_type= OT_BASE_ONLY;

    /*
      We record in the slave's information that the table should be
      locked by linking the table into the list of tables to lock.
    */
    table_list->next_global= table_list->next_local= rli->tables_to_lock;
    const_cast<Relay_log_info*>(rli)->tables_to_lock= table_list;
    const_cast<Relay_log_info*>(rli)->tables_to_lock_count++;
    /* 'memory' is freed in clear_tables_to_lock */
  }
  else  // FILTERED_OUT, SAME_ID_MAPPING_*
  {
    /*
      If mapped already but with different properties, we raise an
      error.
      If mapped already but with same properties we skip the event.
      If filtered out we skip the event.

      In all three cases, we need to free the memory previously 
      allocated.
     */
    if (tblmap_status == SAME_ID_MAPPING_DIFFERENT_TABLE)
    {
      /*
        Something bad has happened. We need to stop the slave as strange things
        could happen if we proceed: slave crash, wrong table being updated, ...
        As a consequence we push an error in this case.
       */

      char buf[256];

      my_snprintf(buf, sizeof(buf), 
                  "Found table map event mapping table id %llu which "
                  "was already mapped but with different settings.",
                  table_list->table_id.id());

      if (thd->slave_thread)
        rli->report(ERROR_LEVEL, ER_SLAVE_FATAL_ERROR, 
                    ER(ER_SLAVE_FATAL_ERROR), buf);
      else
        /* 
          For the cases in which a 'BINLOG' statement is set to 
          execute in a user session 
         */
        my_printf_error(ER_SLAVE_FATAL_ERROR, ER(ER_SLAVE_FATAL_ERROR), 
                        MYF(0), buf);
    } 
    
    my_free(memory);
  }

  DBUG_RETURN(tblmap_status == SAME_ID_MAPPING_DIFFERENT_TABLE);
}

Log_event::enum_skip_reason
Table_map_log_event::do_shall_skip(Relay_log_info *rli)
{
  /*
    If the slave skip counter is 1, then we should not start executing
    on the next event.
  */
  return continue_group(rli);
}

int Table_map_log_event::do_update_pos(Relay_log_info *rli)
{
  rli->inc_event_relay_log_pos();
  return 0;
}

#endif /* !defined(MYSQL_CLIENT) && defined(HAVE_REPLICATION) */

#ifndef MYSQL_CLIENT
bool Table_map_log_event::write_data_header(IO_CACHE *file)
{
  DBUG_ASSERT(m_table_id.is_valid());
  uchar buf[TABLE_MAP_HEADER_LEN];
  DBUG_EXECUTE_IF("old_row_based_repl_4_byte_map_id_master",
                  {
                    int4store(buf + 0, m_table_id.id());
                    int2store(buf + 4, m_flags);
                    return (wrapper_my_b_safe_write(file, buf, 6));
                  });
  int6store(buf + TM_MAPID_OFFSET, m_table_id.id());
  int2store(buf + TM_FLAGS_OFFSET, m_flags);
  return (wrapper_my_b_safe_write(file, buf, TABLE_MAP_HEADER_LEN));
}

bool Table_map_log_event::write_data_body(IO_CACHE *file)
{
  DBUG_ASSERT(m_dbnam != NULL);
  DBUG_ASSERT(m_tblnam != NULL);
  /* We use only one byte per length for storage in event: */
  DBUG_ASSERT(m_dblen < 128);
  DBUG_ASSERT(m_tbllen < 128);

  uchar const dbuf[]= { (uchar) m_dblen };
  uchar const tbuf[]= { (uchar) m_tbllen };

  uchar cbuf[sizeof(m_colcnt) + 1];
  uchar *const cbuf_end= net_store_length(cbuf, (size_t) m_colcnt);
  DBUG_ASSERT(static_cast<size_t>(cbuf_end - cbuf) <= sizeof(cbuf));

  /*
    Store the size of the field metadata.
  */
  uchar mbuf[sizeof(m_field_metadata_size)];
  uchar *const mbuf_end= net_store_length(mbuf, m_field_metadata_size);

  return (wrapper_my_b_safe_write(file, dbuf,      sizeof(dbuf)) ||
          wrapper_my_b_safe_write(file, (const uchar*)m_dbnam,   m_dblen+1) ||
          wrapper_my_b_safe_write(file, tbuf,      sizeof(tbuf)) ||
          wrapper_my_b_safe_write(file, (const uchar*)m_tblnam,  m_tbllen+1) ||
          wrapper_my_b_safe_write(file, cbuf, (size_t) (cbuf_end - cbuf)) ||
          wrapper_my_b_safe_write(file, m_coltype, m_colcnt) ||
          wrapper_my_b_safe_write(file, mbuf, (size_t) (mbuf_end - mbuf)) ||
          wrapper_my_b_safe_write(file, m_field_metadata, m_field_metadata_size),
          wrapper_my_b_safe_write(file, m_null_bits, (m_colcnt + 7) / 8));
 }
#endif

#if defined(HAVE_REPLICATION) && !defined(MYSQL_CLIENT)

/*
  Print some useful information for the SHOW BINARY LOG information
  field.
 */

#if defined(HAVE_REPLICATION) && !defined(MYSQL_CLIENT)
int Table_map_log_event::pack_info(Protocol *protocol)
{
  char buf[256];
  size_t bytes= my_snprintf(buf, sizeof(buf),
                            "table_id: %llu (%s.%s)",
                            m_table_id.id(), m_dbnam, m_tblnam);
  protocol->store(buf, bytes, &my_charset_bin);
  return 0;
}
#endif


#endif


#ifdef MYSQL_CLIENT
void Table_map_log_event::print(FILE *, PRINT_EVENT_INFO *print_event_info)
{
  if (!print_event_info->short_form)
  {
    print_header(&print_event_info->head_cache, print_event_info, TRUE);
    my_b_printf(&print_event_info->head_cache,
                "\tTable_map: `%s`.`%s` mapped to number %llu\n",
                m_dbnam, m_tblnam, m_table_id.id());
    print_base64(&print_event_info->body_cache, print_event_info, TRUE);
  }
}
#endif

/**************************************************************************
	Write_rows_log_event member functions
**************************************************************************/

/*
  Constructor used to build an event for writing to the binary log.
 */
#if !defined(MYSQL_CLIENT)
Write_rows_log_event::Write_rows_log_event(THD *thd_arg, TABLE *tbl_arg,
                                           const Table_id& tid_arg,
                                           bool is_transactional,
                                           const uchar* extra_row_info)
  : Rows_log_event(thd_arg, tbl_arg, tid_arg, tbl_arg->write_set, is_transactional,
                   log_bin_use_v1_row_events?
                   WRITE_ROWS_EVENT_V1:
                   WRITE_ROWS_EVENT,
                   extra_row_info)
{
}
#endif

/*
  Constructor used by slave to read the event from the binary log.
 */
#ifdef HAVE_REPLICATION
Write_rows_log_event::Write_rows_log_event(const char *buf, uint event_len,
                                           const Format_description_log_event
                                           *description_event)
: Rows_log_event(buf, event_len, description_event)
{
}
#endif

#if !defined(MYSQL_CLIENT) && defined(HAVE_REPLICATION)
int 
Write_rows_log_event::do_before_row_operations(const Slave_reporting_capability *const)
{
  int error= 0;

  m_table->file->rpl_before_write_rows();

  /*
    Increment the global status insert count variable
  */
  if (get_flags(STMT_END_F))
    status_var_increment(thd->status_var.com_stat[SQLCOM_INSERT]);

  /**
     todo: to introduce a property for the event (handler?) which forces
     applying the event in the replace (idempotent) fashion.
  */
  if ((slave_exec_mode == SLAVE_EXEC_MODE_IDEMPOTENT) ||
      (m_table->s->db_type()->db_type == DB_TYPE_NDBCLUSTER))
  {
    /*
      We are using REPLACE semantics and not INSERT IGNORE semantics
      when writing rows, that is: new rows replace old rows.  We need to
      inform the storage engine that it should use this behaviour.
    */
    
    /* Tell the storage engine that we are using REPLACE semantics. */
    thd->lex->duplicates= DUP_REPLACE;
    
    /*
      Pretend we're executing a REPLACE command: this is needed for
      InnoDB and NDB Cluster since they are not (properly) checking the
      lex->duplicates flag.
    */
    thd->lex->sql_command= SQLCOM_REPLACE;
    /* 
       Do not raise the error flag in case of hitting to an unique attribute
    */
    m_table->file->extra(HA_EXTRA_IGNORE_DUP_KEY);
    /* 
       NDB specific: update from ndb master wrapped as Write_rows
       so that the event should be applied to replace slave's row
    */
    m_table->file->extra(HA_EXTRA_WRITE_CAN_REPLACE);
    /* 
       NDB specific: if update from ndb master wrapped as Write_rows
       does not find the row it's assumed idempotent binlog applying
       is taking place; don't raise the error.
    */
    m_table->file->extra(HA_EXTRA_IGNORE_NO_KEY);
    /*
      TODO: the cluster team (Tomas?) says that it's better if the engine knows
      how many rows are going to be inserted, then it can allocate needed memory
      from the start.
    */
  }

 
  /* Honor next number column if present */
  m_table->next_number_field= m_table->found_next_number_field;
  /*
   * Fixed Bug#45999, In RBR, Store engine of Slave auto-generates new
   * sequence numbers for auto_increment fields if the values of them are 0.
   * If generateing a sequence number is decided by the values of
   * table->auto_increment_field_not_null and SQL_MODE(if includes
   * MODE_NO_AUTO_VALUE_ON_ZERO) in update_auto_increment function.
   * SQL_MODE of slave sql thread is always consistency with master's.
   * In RBR, auto_increment fields never are NULL, except if the auto_inc
   * column exists only on the slave side (i.e., in an extra column
   * on the slave's table).
   */
  if (!is_auto_inc_in_extra_columns())
    m_table->auto_increment_field_not_null= TRUE;
  else
  {
    /*
      Here we have checked that there is an extra field
      on this server's table that has an auto_inc column.

      Mark that the auto_increment field is null and mark
      the read and write set bits.

      (There can only be one AUTO_INC column, it is always
       indexed and it cannot have a DEFAULT value).
    */
    m_table->auto_increment_field_not_null= FALSE;
    m_table->mark_auto_increment_column();
  }

  /**
     Sets it to ROW_LOOKUP_NOT_NEEDED.
   */
  decide_row_lookup_algorithm_and_key();
  DBUG_ASSERT(m_rows_lookup_algorithm==ROW_LOOKUP_NOT_NEEDED);

  return error;
}

int 
Write_rows_log_event::do_after_row_operations(const Slave_reporting_capability *const,
                                              int error)
{
  int local_error= 0;

  /**
    Clear the write_set bit for auto_inc field that only
    existed on the destination table as an extra column.
   */
  if (is_auto_inc_in_extra_columns())
  {
    bitmap_clear_bit(m_table->write_set, m_table->next_number_field->field_index);
    bitmap_clear_bit( m_table->read_set, m_table->next_number_field->field_index);

    if (get_flags(STMT_END_F))
      m_table->file->ha_release_auto_increment();
  }
  m_table->next_number_field=0;
  m_table->auto_increment_field_not_null= FALSE;
  if ((slave_exec_mode == SLAVE_EXEC_MODE_IDEMPOTENT) ||
      m_table->s->db_type()->db_type == DB_TYPE_NDBCLUSTER)
  {
    m_table->file->extra(HA_EXTRA_NO_IGNORE_DUP_KEY);
    m_table->file->extra(HA_EXTRA_WRITE_CANNOT_REPLACE);
    /*
      resetting the extra with 
      table->file->extra(HA_EXTRA_NO_IGNORE_NO_KEY); 
      fires bug#27077
      explanation: file->reset() performs this duty
      ultimately. Still todo: fix
    */
  }
  if ((local_error= m_table->file->ha_end_bulk_insert()))
  {
    m_table->file->print_error(local_error, MYF(0));
  }

  m_rows_lookup_algorithm= ROW_LOOKUP_UNDEFINED;
  m_table->file->rpl_after_write_rows();

  return error? error : local_error;
}

#if !defined(MYSQL_CLIENT) && defined(HAVE_REPLICATION)

/*
  Check if there are more UNIQUE keys after the given key.
*/
static int
last_uniq_key(TABLE *table, uint keyno)
{
  while (++keyno < table->s->keys)
    if (table->key_info[keyno].flags & HA_NOSAME)
      return 0;
  return 1;
}

/**
   Check if an error is a duplicate key error.

   This function is used to check if an error code is one of the
   duplicate key error, i.e., and error code for which it is sensible
   to do a <code>get_dup_key()</code> to retrieve the duplicate key.

   @param errcode The error code to check.

   @return <code>true</code> if the error code is such that
   <code>get_dup_key()</code> will return true, <code>false</code>
   otherwise.
 */
bool
is_duplicate_key_error(int errcode)
{
  switch (errcode)
  {
  case HA_ERR_FOUND_DUPP_KEY:
  case HA_ERR_FOUND_DUPP_UNIQUE:
    return true;
  }
  return false;
}

/**
  Write the current row into event's table.

  The row is located in the row buffer, pointed by @c m_curr_row member.
  Number of columns of the row is stored in @c m_width member (it can be 
  different from the number of columns in the table to which we insert). 
  Bitmap @c m_cols indicates which columns are present in the row. It is assumed 
  that event's table is already open and pointed by @c m_table.

  If the same record already exists in the table it can be either overwritten 
  or an error is reported depending on the value of @c overwrite flag 
  (error reporting not yet implemented). Note that the matching record can be
  different from the row we insert if we use primary keys to identify records in
  the table.

  The row to be inserted can contain values only for selected columns. The 
  missing columns are filled with default values using @c prepare_record() 
  function. If a matching record is found in the table and @c overwritte is
  true, the missing columns are taken from it.

  @param  rli   Relay log info (needed for row unpacking).
  @param  overwrite  
                Shall we overwrite if the row already exists or signal 
                error (currently ignored).

  @returns Error code on failure, 0 on success.

  This method, if successful, sets @c m_curr_row_end pointer to point at the
  next row in the rows buffer. This is done when unpacking the row to be 
  inserted.

  @note If a matching record is found, it is either updated using 
  @c ha_update_row() or first deleted and then new record written.
*/ 

int
Write_rows_log_event::write_row(const Relay_log_info *const rli,
                                const bool overwrite)
{
  DBUG_ENTER("write_row");
  DBUG_ASSERT(m_table != NULL && thd != NULL);

  TABLE *table= m_table;  // pointer to event's table
  int error;
  int UNINIT_VAR(keynum);
  auto_afree_ptr<char> key(NULL);

  prepare_record(table, &m_cols,
                 table->file->ht->db_type != DB_TYPE_NDBCLUSTER);

  /* unpack row into table->record[0] */
  if ((error= unpack_current_row(rli, &m_cols)))
    DBUG_RETURN(error);

  if (m_curr_row == m_rows_buf)
  {
    /* this is the first row to be inserted, we estimate the rows with
       the size of the first row and use that value to initialize
       storage engine for bulk insertion */
    DBUG_ASSERT(!(m_curr_row > m_curr_row_end));
    ulong estimated_rows= 0;
    if (m_curr_row < m_curr_row_end)
      estimated_rows= (m_rows_end - m_curr_row) / (m_curr_row_end - m_curr_row);
    else if (m_curr_row == m_curr_row_end)
      estimated_rows= 1;

    m_table->file->ha_start_bulk_insert(estimated_rows);
  }

  /*
    Explicitly set the auto_inc to null to make sure that
    it gets an auto_generated value.
  */
  if (is_auto_inc_in_extra_columns())
    m_table->next_number_field->set_null();
  
#ifndef DBUG_OFF
  DBUG_DUMP("record[0]", table->record[0], table->s->reclength);
  DBUG_PRINT_BITSET("debug", "write_set = %s", table->write_set);
  DBUG_PRINT_BITSET("debug", "read_set = %s", table->read_set);
#endif

  /* 
    Try to write record. If a corresponding record already exists in the table,
    we try to change it using ha_update_row() if possible. Otherwise we delete
    it and repeat the whole process again. 

    TODO: Add safety measures against infinite looping. 
   */

  m_table->mark_columns_per_binlog_row_image();

  while ((error= table->file->ha_write_row(table->record[0])))
  {
    if (error == HA_ERR_LOCK_DEADLOCK ||
        error == HA_ERR_LOCK_WAIT_TIMEOUT ||
        (keynum= table->file->get_dup_key(error)) < 0 ||
        !overwrite)
    {
      DBUG_PRINT("info",("get_dup_key returns %d)", keynum));
      /*
        Deadlock, waiting for lock or just an error from the handler
        such as HA_ERR_FOUND_DUPP_KEY when overwrite is false.
        Retrieval of the duplicate key number may fail
        - either because the error was not "duplicate key" error
        - or because the information which key is not available
      */
      table->file->print_error(error, MYF(0));
      goto error;
    }
    /*
       We need to retrieve the old row into record[1] to be able to
       either update or delete the offending record.  We either:

       - use ha_rnd_pos() with a row-id (available as dupp_row) to the
         offending row, if that is possible (MyISAM and Blackhole), or else

       - use ha_index_read_idx_map() with the key that is duplicated, to
         retrieve the offending row.
     */
    if (table->file->ha_table_flags() & HA_DUPLICATE_POS)
    {
      DBUG_PRINT("info",("Locating offending record using ha_rnd_pos()"));

      if (table->file->inited && (error= table->file->ha_index_end()))
      {
        table->file->print_error(error, MYF(0));
        goto error;
      }
      if ((error= table->file->ha_rnd_init(FALSE)))
      {
        table->file->print_error(error, MYF(0));
        goto error;
      }

      error= table->file->ha_rnd_pos(table->record[1], table->file->dup_ref);

      table->file->ha_rnd_end();
      if (error)
      {
        DBUG_PRINT("info",("ha_rnd_pos() returns error %d",error));
        if (error == HA_ERR_RECORD_DELETED)
          error= HA_ERR_KEY_NOT_FOUND;
        table->file->print_error(error, MYF(0));
        goto error;
      }
    }
    else
    {
      DBUG_PRINT("info",("Locating offending record using index_read_idx()"));

      if (table->file->extra(HA_EXTRA_FLUSH_CACHE))
      {
        DBUG_PRINT("info",("Error when setting HA_EXTRA_FLUSH_CACHE"));
        error= my_errno;
        goto error;
      }

      if (key.get() == NULL)
      {
        key.assign(static_cast<char*>(my_alloca(table->s->max_unique_length)));
        if (key.get() == NULL)
        {
          DBUG_PRINT("info",("Can't allocate key buffer"));
          error= ENOMEM;
          goto error;
        }
      }

      key_copy((uchar*)key.get(), table->record[0], table->key_info + keynum,
               0);
      error= table->file->ha_index_read_idx_map(table->record[1], keynum,
                                                (const uchar*)key.get(),
                                                HA_WHOLE_KEY,
                                                HA_READ_KEY_EXACT);
      if (error)
      {
        DBUG_PRINT("info",("ha_index_read_idx_map() returns %s", HA_ERR(error)));
        if (error == HA_ERR_RECORD_DELETED)
          error= HA_ERR_KEY_NOT_FOUND;
        table->file->print_error(error, MYF(0));
        goto error;
      }
    }

    /*
       Now, record[1] should contain the offending row.  That
       will enable us to update it or, alternatively, delete it (so
       that we can insert the new row afterwards).
     */

    /*
      If row is incomplete we will use the record found to fill
      missing columns.
    */
    if (!get_flags(COMPLETE_ROWS_F))
    {
      restore_record(table,record[1]);
      error= unpack_current_row(rli, &m_cols);
    }

#ifndef DBUG_OFF
    DBUG_PRINT("debug",("preparing for update: before and after image"));
    DBUG_DUMP("record[1] (before)", table->record[1], table->s->reclength);
    DBUG_DUMP("record[0] (after)", table->record[0], table->s->reclength);
#endif

    /*
       REPLACE is defined as either INSERT or DELETE + INSERT.  If
       possible, we can replace it with an UPDATE, but that will not
       work on InnoDB if FOREIGN KEY checks are necessary.

       I (Matz) am not sure of the reason for the last_uniq_key()
       check as, but I'm guessing that it's something along the
       following lines.

       Suppose that we got the duplicate key to be a key that is not
       the last unique key for the table and we perform an update:
       then there might be another key for which the unique check will
       fail, so we're better off just deleting the row and inserting
       the correct row.
     */
    if (last_uniq_key(table, keynum) &&
        !table->file->referenced_by_foreign_key())
    {
      DBUG_PRINT("info",("Updating row using ha_update_row()"));
      error=table->file->ha_update_row(table->record[1],
                                       table->record[0]);
      switch (error) {
                
      case HA_ERR_RECORD_IS_THE_SAME:
        DBUG_PRINT("info",("ignoring HA_ERR_RECORD_IS_THE_SAME error from"
                           " ha_update_row()"));
        error= 0;
      
      case 0:
        break;
        
      default:    
        DBUG_PRINT("info",("ha_update_row() returns error %d",error));
        table->file->print_error(error, MYF(0));
      }
      
      goto error;
    }
    else
    {
      DBUG_PRINT("info",("Deleting offending row and trying to write new one again"));
      if ((error= table->file->ha_delete_row(table->record[1])))
      {
        DBUG_PRINT("info",("ha_delete_row() returns error %d",error));
        table->file->print_error(error, MYF(0));
        goto error;
      }
      /* Will retry ha_write_row() with the offending row removed. */
    }
  }

error:
  m_table->default_column_bitmaps();
  DBUG_RETURN(error);
}

#endif

int
Write_rows_log_event::do_exec_row(const Relay_log_info *const rli)
{
  DBUG_ASSERT(m_table != NULL);
  int error= write_row(rli, slave_exec_mode == SLAVE_EXEC_MODE_IDEMPOTENT);

  if (error && !thd->is_error())
  {
    DBUG_ASSERT(0);
    my_error(ER_UNKNOWN_ERROR, MYF(0));
  }

  return error;
}

#endif /* !defined(MYSQL_CLIENT) && defined(HAVE_REPLICATION) */

#ifdef MYSQL_CLIENT
void Write_rows_log_event::print(FILE *file, PRINT_EVENT_INFO* print_event_info)
{
  DBUG_EXECUTE_IF("simulate_cache_read_error",
                  {DBUG_SET("+d,simulate_my_b_fill_error");});
  Rows_log_event::print_helper(file, print_event_info, "Write_rows");
}
#endif

/**************************************************************************
	Delete_rows_log_event member functions
**************************************************************************/

/*
  Constructor used to build an event for writing to the binary log.
 */

#ifndef MYSQL_CLIENT
Delete_rows_log_event::Delete_rows_log_event(THD *thd_arg, TABLE *tbl_arg,
                                             const Table_id& tid,
                                             bool is_transactional,
                                             const uchar* extra_row_info)
  : Rows_log_event(thd_arg, tbl_arg, tid, tbl_arg->read_set, is_transactional,
                   log_bin_use_v1_row_events?
                   DELETE_ROWS_EVENT_V1:
                   DELETE_ROWS_EVENT,
                   extra_row_info)
{
}
#endif /* #if !defined(MYSQL_CLIENT) */

/*
  Constructor used by slave to read the event from the binary log.
 */
#ifdef HAVE_REPLICATION
Delete_rows_log_event::Delete_rows_log_event(const char *buf, uint event_len,
                                             const Format_description_log_event
                                             *description_event)
  : Rows_log_event(buf, event_len, description_event)
{
}
#endif

#if !defined(MYSQL_CLIENT) && defined(HAVE_REPLICATION)

int
Delete_rows_log_event::do_before_row_operations(const Slave_reporting_capability *const)
{
  int error= 0;
  DBUG_ENTER("Delete_rows_log_event::do_before_row_operations");
  m_table->file->rpl_before_delete_rows();
  /*
    Increment the global status delete count variable
   */
  if (get_flags(STMT_END_F))
    status_var_increment(thd->status_var.com_stat[SQLCOM_DELETE]);  
  error= row_operations_scan_and_key_setup();
  DBUG_RETURN(error);

}

int
Delete_rows_log_event::do_after_row_operations(const Slave_reporting_capability *const,
                                               int error)
{
  DBUG_ENTER("Delete_rows_log_event::do_after_row_operations");
  error= row_operations_scan_and_key_teardown(error);
  m_table->file->rpl_after_delete_rows();
  DBUG_RETURN(error);
}

int Delete_rows_log_event::do_exec_row(const Relay_log_info *const rli)
{
  int error;
  DBUG_ASSERT(m_table != NULL);
  if (m_rows_lookup_algorithm == ROW_LOOKUP_NOT_NEEDED) {
    error= unpack_current_row(rli, &m_cols);
    if (error)
      return error;
  }
  /* m_table->record[0] contains the BI */
  m_table->mark_columns_per_binlog_row_image();
  error= m_table->file->ha_delete_row(m_table->record[0]);
  m_table->default_column_bitmaps();
  return error;
}

#endif /* !defined(MYSQL_CLIENT) && defined(HAVE_REPLICATION) */

#ifdef MYSQL_CLIENT
void Delete_rows_log_event::print(FILE *file,
                                  PRINT_EVENT_INFO* print_event_info)
{
  Rows_log_event::print_helper(file, print_event_info, "Delete_rows");
}
#endif


/**************************************************************************
	Update_rows_log_event member functions
**************************************************************************/

/*
  Constructor used to build an event for writing to the binary log.
 */
#if !defined(MYSQL_CLIENT)
Update_rows_log_event::Update_rows_log_event(THD *thd_arg, TABLE *tbl_arg,
                                             const Table_id& tid,
                                             bool is_transactional,
                                             const uchar* extra_row_info)
: Rows_log_event(thd_arg, tbl_arg, tid, tbl_arg->read_set, is_transactional,
                 log_bin_use_v1_row_events?
                 UPDATE_ROWS_EVENT_V1:
                 UPDATE_ROWS_EVENT,
                 extra_row_info)
{
  init(tbl_arg->write_set);
}

void Update_rows_log_event::init(MY_BITMAP const *cols)
{
  /* if bitmap_init fails, caught in is_valid() */
  if (likely(!bitmap_init(&m_cols_ai,
                          m_width <= sizeof(m_bitbuf_ai)*8 ? m_bitbuf_ai : NULL,
                          m_width,
                          false)))
  {
    /* Cols can be zero if this is a dummy binrows event */
    if (likely(cols != NULL))
    {
      memcpy(m_cols_ai.bitmap, cols->bitmap, no_bytes_in_map(cols));
      create_last_word_mask(&m_cols_ai);
    }
  }
}
#endif /* !defined(MYSQL_CLIENT) */


Update_rows_log_event::~Update_rows_log_event()
{
  if (m_cols_ai.bitmap == m_bitbuf_ai) // no my_malloc happened
    m_cols_ai.bitmap= 0; // so no my_free in bitmap_free
  bitmap_free(&m_cols_ai); // To pair with bitmap_init().
}


/*
  Constructor used by slave to read the event from the binary log.
 */
#ifdef HAVE_REPLICATION
Update_rows_log_event::Update_rows_log_event(const char *buf, uint event_len,
                                             const
                                             Format_description_log_event
                                             *description_event)
  : Rows_log_event(buf, event_len, description_event)
{
}
#endif

#if !defined(MYSQL_CLIENT) && defined(HAVE_REPLICATION)

int
Update_rows_log_event::do_before_row_operations(const Slave_reporting_capability *const)
{
  int error= 0;
  DBUG_ENTER("Update_rows_log_event::do_before_row_operations");
  m_table->file->rpl_before_update_rows();
  /*
    Increment the global status update count variable
  */
  if (get_flags(STMT_END_F))
    status_var_increment(thd->status_var.com_stat[SQLCOM_UPDATE]);
  error= row_operations_scan_and_key_setup();
  DBUG_RETURN(error);

}

int
Update_rows_log_event::do_after_row_operations(const Slave_reporting_capability *const,
                                               int error)
{
  DBUG_ENTER("Update_rows_log_event::do_after_row_operations");
  error= row_operations_scan_and_key_teardown(error);
  m_table->file->rpl_after_update_rows();
  DBUG_RETURN(error);
}

int
Update_rows_log_event::do_exec_row(const Relay_log_info *const rli)
{
  DBUG_ASSERT(m_table != NULL);
  int error= 0;

  if (m_rows_lookup_algorithm == ROW_LOOKUP_NOT_NEEDED) {
    error= unpack_current_row(rli, &m_cols);
    if (error)
      return error;
  }

  /*
    This is the situation after locating BI:

    ===|=== before image ====|=== after image ===|===
       ^                     ^
       m_curr_row            m_curr_row_end

    BI found in the table is stored in record[0]. We copy it to record[1]
    and unpack AI to record[0].
   */

  store_record(m_table,record[1]);

  m_curr_row= m_curr_row_end;
  /* this also updates m_curr_row_end */
  if ((error= unpack_current_row(rli, &m_cols_ai)))
    return error;

  /*
    Now we have the right row to update.  The old row (the one we're
    looking for) is in record[1] and the new row is in record[0].
  */
#ifndef HAVE_purify
  /*
    Don't print debug messages when running valgrind since they can
    trigger false warnings.
   */
  DBUG_PRINT("info",("Updating row in table"));
  DBUG_DUMP("old record", m_table->record[1], m_table->s->reclength);
  DBUG_DUMP("new values", m_table->record[0], m_table->s->reclength);
#endif

  // Temporary fix to find out why it fails [/Matz]
  memcpy(m_table->read_set->bitmap, m_cols.bitmap, (m_table->read_set->n_bits + 7) / 8);
  memcpy(m_table->write_set->bitmap, m_cols_ai.bitmap, (m_table->write_set->n_bits + 7) / 8);

  m_table->mark_columns_per_binlog_row_image();
  error= m_table->file->ha_update_row(m_table->record[1], m_table->record[0]);
  if (error == HA_ERR_RECORD_IS_THE_SAME)
    error= 0;
  m_table->default_column_bitmaps();

  return error;
}

#endif /* !defined(MYSQL_CLIENT) && defined(HAVE_REPLICATION) */

#ifdef MYSQL_CLIENT
void Update_rows_log_event::print(FILE *file,
				  PRINT_EVENT_INFO* print_event_info)
{
  Rows_log_event::print_helper(file, print_event_info, "Update_rows");
}
#endif


Incident_log_event::Incident_log_event(const char *buf, uint event_len,
                                       const Format_description_log_event *descr_event)
  : Log_event(buf, descr_event)
{
  DBUG_ENTER("Incident_log_event::Incident_log_event");
  uint8 const common_header_len=
    descr_event->common_header_len;
  uint8 const post_header_len=
    descr_event->post_header_len[INCIDENT_EVENT-1];

  DBUG_PRINT("info",("event_len: %u; common_header_len: %d; post_header_len: %d",
                     event_len, common_header_len, post_header_len));

  m_message.str= NULL;
  m_message.length= 0;
  int incident_number= uint2korr(buf + common_header_len);
  if (incident_number >= INCIDENT_COUNT ||
      incident_number <= INCIDENT_NONE)
  {
    // If the incident is not recognized, this binlog event is
    // invalid.  If we set incident_number to INCIDENT_NONE, the
    // invalidity will be detected by is_valid().
    m_incident= INCIDENT_NONE;
    DBUG_VOID_RETURN;
  }
  m_incident= static_cast<Incident>(incident_number);
  char const *ptr= buf + common_header_len + post_header_len;
  char const *const str_end= buf + event_len;
  uint8 len= 0;                   // Assignment to keep compiler happy
  const char *str= NULL;          // Assignment to keep compiler happy
  read_str_at_most_255_bytes(&ptr, str_end, &str, &len);
  if (!(m_message.str= (char*) my_malloc(len+1, MYF(MY_WME))))
  {
    /* Mark this event invalid */
    m_incident= INCIDENT_NONE;
    DBUG_VOID_RETURN;
  }
  strmake(m_message.str, str, len);
  m_message.length= len;
  DBUG_PRINT("info", ("m_incident: %d", m_incident));
  DBUG_VOID_RETURN;
}


Incident_log_event::~Incident_log_event()
{
  if (m_message.str)
    my_free(m_message.str);
}


const char *
Incident_log_event::description() const
{
  static const char *const description[]= {
    "NOTHING",                                  // Not used
    "LOST_EVENTS"
  };

  DBUG_PRINT("info", ("m_incident: %d", m_incident));

  return description[m_incident];
}


#ifndef MYSQL_CLIENT
int Incident_log_event::pack_info(Protocol *protocol)
{
  char buf[256];
  size_t bytes;
  if (m_message.length > 0)
    bytes= my_snprintf(buf, sizeof(buf), "#%d (%s)",
                       m_incident, description());
  else
    bytes= my_snprintf(buf, sizeof(buf), "#%d (%s): %s",
                       m_incident, description(), m_message.str);
  protocol->store(buf, bytes, &my_charset_bin);
  return 0;
}
#endif


#ifdef MYSQL_CLIENT
void
Incident_log_event::print(FILE *file,
                          PRINT_EVENT_INFO *print_event_info)
{
  if (print_event_info->short_form)
    return;

  print_header(&print_event_info->head_cache, print_event_info, FALSE);
  my_b_printf(&print_event_info->head_cache,
              "\n# Incident: %s\nRELOAD DATABASE; # Shall generate syntax error\n",
              description());
}
#endif

#if defined(HAVE_REPLICATION) && !defined(MYSQL_CLIENT)
int
Incident_log_event::do_apply_event(Relay_log_info const *rli)
{
  DBUG_ENTER("Incident_log_event::do_apply_event");

  if (ignored_error_code(ER_SLAVE_INCIDENT))
  {
    DBUG_PRINT("info", ("Ignoring Incident"));
    DBUG_RETURN(0);
  }
   
  rli->report(ERROR_LEVEL, ER_SLAVE_INCIDENT,
              ER(ER_SLAVE_INCIDENT),
              description(),
              m_message.length > 0 ? m_message.str : "<none>");
  DBUG_RETURN(1);
}
#endif

bool
Incident_log_event::write_data_header(IO_CACHE *file)
{
  DBUG_ENTER("Incident_log_event::write_data_header");
  DBUG_PRINT("enter", ("m_incident: %d", m_incident));
  uchar buf[sizeof(int16)];
  int2store(buf, (int16) m_incident);
#ifndef MYSQL_CLIENT
  DBUG_RETURN(wrapper_my_b_safe_write(file, buf, sizeof(buf)));
#else
   DBUG_RETURN(my_b_safe_write(file, buf, sizeof(buf)));
#endif
}

bool
Incident_log_event::write_data_body(IO_CACHE *file)
{
  uchar tmp[1];
  DBUG_ENTER("Incident_log_event::write_data_body");
  tmp[0]= (uchar) m_message.length;
  crc= my_checksum(crc, (uchar*) tmp, 1);
  if (m_message.length > 0)
  {
    crc= my_checksum(crc, (uchar*) m_message.str, m_message.length);
    // todo: report a bug on write_str accepts uint but treats it as uchar
  }
  DBUG_RETURN(write_str_at_most_255_bytes(file, m_message.str, (uint) m_message.length));
}


Ignorable_log_event::Ignorable_log_event(const char *buf,
                                         const Format_description_log_event *descr_event)
  : Log_event(buf, descr_event)
{
  DBUG_ENTER("Ignorable_log_event::Ignorable_log_event");
  DBUG_VOID_RETURN;
}

Ignorable_log_event::~Ignorable_log_event()
{
}

#ifndef MYSQL_CLIENT
/* Pack info for its unrecognized ignorable event */
int Ignorable_log_event::pack_info(Protocol *protocol)
{
  char buf[256];
  size_t bytes;
  bytes= my_snprintf(buf, sizeof(buf), "# Unrecognized ignorable event");
  protocol->store(buf, bytes, &my_charset_bin);
  return 0;
}
#endif

#ifdef MYSQL_CLIENT
/* Print for its unrecognized ignorable event */
void
Ignorable_log_event::print(FILE *file,
                           PRINT_EVENT_INFO *print_event_info)
{
  if (print_event_info->short_form)
    return;

  print_header(&print_event_info->head_cache, print_event_info, FALSE);
  my_b_printf(&print_event_info->head_cache, "\tIgnorable\n");
  my_b_printf(&print_event_info->head_cache,
              "# Unrecognized ignorable event\n");
}
#endif


Rows_query_log_event::Rows_query_log_event(const char *buf, uint event_len,
                                           const Format_description_log_event *descr_event)
  : Ignorable_log_event(buf, descr_event)
{
  DBUG_ENTER("Rows_query_log_event::Rows_query_log_event");
  uint8 const common_header_len=
    descr_event->common_header_len;
  uint8 const post_header_len=
    descr_event->post_header_len[ROWS_QUERY_LOG_EVENT-1];

  DBUG_PRINT("info",("event_len: %u; common_header_len: %d; post_header_len: %d",
                     event_len, common_header_len, post_header_len));

  /*
   m_rows_query length is stored using only one byte, but that length is
   ignored and the complete query is read.
  */
  int offset= common_header_len + post_header_len + 1;
  int len= event_len - offset;
  if (!(m_rows_query= (char*) my_malloc(len+1, MYF(MY_WME))))
    return;
  strmake(m_rows_query, buf + offset, len);
  DBUG_PRINT("info", ("m_rows_query: %s", m_rows_query));
  DBUG_VOID_RETURN;
}

Rows_query_log_event::~Rows_query_log_event()
{
  my_free(m_rows_query);
}

#ifndef MYSQL_CLIENT
int Rows_query_log_event::pack_info(Protocol *protocol)
{
  char *buf;
  size_t bytes;
  ulong len= sizeof("# ") + (ulong) strlen(m_rows_query);
  if (!(buf= (char*) my_malloc(len, MYF(MY_WME))))
    return 1;
  bytes= my_snprintf(buf, len, "# %s", m_rows_query);
  protocol->store(buf, bytes, &my_charset_bin);
  my_free(buf);
  return 0;
}
#endif

#ifdef MYSQL_CLIENT
void
Rows_query_log_event::print(FILE *file,
                            PRINT_EVENT_INFO *print_event_info)
{
  if (!print_event_info->short_form && print_event_info->verbose > 1)
  {
    IO_CACHE *const head= &print_event_info->head_cache;
    IO_CACHE *const body= &print_event_info->body_cache;
    char *token= NULL, *saveptr= NULL;
    char *rows_query_copy= NULL;
    if (!(rows_query_copy= my_strdup(m_rows_query, MYF(MY_WME))))
      return;

    print_header(head, print_event_info, FALSE);
    my_b_printf(head, "\tRows_query\n");
    /*
      Prefix every line of a multi-line query with '#' to prevent the
      statement from being executed when binary log will be processed
      using 'mysqlbinlog --verbose --verbose'.
    */
    for (token= strtok_r(rows_query_copy, "\n", &saveptr); token;
         token= strtok_r(NULL, "\n", &saveptr))
      my_b_printf(head, "# %s\n", token);
    my_free(rows_query_copy);
    print_base64(body, print_event_info, true);
  }
}
#endif

bool
Rows_query_log_event::write_data_body(IO_CACHE *file)
{
  DBUG_ENTER("Rows_query_log_event::write_data_body");
  /*
   m_rows_query length will be stored using only one byte, but on read
   that length will be ignored and the complete query will be read.
  */
  DBUG_RETURN(write_str_at_most_255_bytes(file, m_rows_query,
              (uint) strlen(m_rows_query)));
}

#if defined(MYSQL_SERVER) && defined(HAVE_REPLICATION)
int Rows_query_log_event::do_apply_event(Relay_log_info const *rli)
{
  DBUG_ENTER("Rows_query_log_event::do_apply_event");
  DBUG_ASSERT(rli->info_thd == thd);
  /* Set query for writing Rows_query log event into binlog later.*/
  thd->set_query(m_rows_query, (uint32) strlen(m_rows_query));

  DBUG_ASSERT(rli->rows_query_ev == NULL);

  const_cast<Relay_log_info*>(rli)->rows_query_ev= this;

  DBUG_RETURN(0);
}
#endif


const char *Gtid_log_event::SET_STRING_PREFIX= "SET @@SESSION.GTID_NEXT= '";


Gtid_log_event::Gtid_log_event(const char *buffer, uint event_len,
                               const Format_description_log_event *descr_event)
  : Log_event(buffer, descr_event)
{
  DBUG_ENTER("Gtid_log_event::Gtid_log_event(const char *, uint, const Format_description_log_event *");
  uint8 const common_header_len=
    descr_event->common_header_len;

#ifndef DBUG_OFF
  uint8 const post_header_len=
    buffer[EVENT_TYPE_OFFSET] == ANONYMOUS_GTID_LOG_EVENT ?
    descr_event->post_header_len[ANONYMOUS_GTID_LOG_EVENT - 1] :
    descr_event->post_header_len[GTID_LOG_EVENT - 1];
  DBUG_PRINT("info",("event_len: %u; common_header_len: %d; post_header_len: %d",
                     event_len, common_header_len, post_header_len));
#endif

  char const *ptr_buffer= buffer + common_header_len;

  spec.type= buffer[EVENT_TYPE_OFFSET] == ANONYMOUS_GTID_LOG_EVENT ? 
    ANONYMOUS_GROUP : GTID_GROUP;

  commit_flag= *ptr_buffer != 0;
  ptr_buffer+= ENCODED_FLAG_LENGTH;

  sid.copy_from((uchar *)ptr_buffer);
  ptr_buffer+= ENCODED_SID_LENGTH;

  // SIDNO is only generated if needed, in get_sidno().
  spec.gtid.sidno= -1;

  spec.gtid.gno= uint8korr(ptr_buffer);
  ptr_buffer+= ENCODED_GNO_LENGTH;

  DBUG_VOID_RETURN;
}

#ifndef MYSQL_CLIENT
Gtid_log_event::Gtid_log_event(THD* thd_arg, bool using_trans,
                               const Gtid_specification *spec_arg)
: Log_event(thd_arg, thd_arg->variables.gtid_next.type == ANONYMOUS_GROUP ?
            LOG_EVENT_IGNORABLE_F : 0,
            using_trans ? Log_event::EVENT_TRANSACTIONAL_CACHE :
            Log_event::EVENT_STMT_CACHE, Log_event::EVENT_NORMAL_LOGGING),
  commit_flag(true)
{
  DBUG_ENTER("Gtid_log_event::Gtid_log_event(THD *)");
  spec= spec_arg ? *spec_arg : thd_arg->variables.gtid_next;
  if (spec.type == GTID_GROUP)
  {
    global_sid_lock->rdlock();
    sid= global_sid_map->sidno_to_sid(spec.gtid.sidno);
    global_sid_lock->unlock();
  }
  else
    sid.clear();
#ifndef DBUG_OFF
  char buf[MAX_SET_STRING_LENGTH + 1];
  to_string(buf);
  DBUG_PRINT("info", ("%s", buf));
#endif
  DBUG_VOID_RETURN;
}
#endif

#ifndef MYSQL_CLIENT
int Gtid_log_event::pack_info(Protocol *protocol)
{
  char buffer[MAX_SET_STRING_LENGTH + 1];
  size_t len= to_string(buffer);
  protocol->store(buffer, len, &my_charset_bin);
  return 0;
}
#endif

size_t Gtid_log_event::to_string(char *buf) const
{
  char *p= buf;
  DBUG_ASSERT(strlen(SET_STRING_PREFIX) == SET_STRING_PREFIX_LENGTH);
  strcpy(p, SET_STRING_PREFIX);
  p+= SET_STRING_PREFIX_LENGTH;
  p+= spec.to_string(&sid, p);
  *p++= '\'';
  *p= '\0';
  return p - buf;
}

#ifdef MYSQL_CLIENT
void
Gtid_log_event::print(FILE *file, PRINT_EVENT_INFO *print_event_info)
{
  char buffer[MAX_SET_STRING_LENGTH + 1];
  IO_CACHE *const head= &print_event_info->head_cache;
  if (!print_event_info->short_form)
  {
    print_header(head, print_event_info, FALSE);
    my_b_printf(head, "\tGTID [commit=%s]\n", commit_flag ? "yes" : "no");
  }
  to_string(buffer);
  my_b_printf(head, "%s%s\n", buffer, print_event_info->delimiter);
}
#endif

#ifdef MYSQL_SERVER
bool Gtid_log_event::write_data_header(IO_CACHE *file)
{
  DBUG_ENTER("Gtid_log_event::write_data_header");
  char buffer[POST_HEADER_LENGTH];
  char* ptr_buffer= buffer;

  *ptr_buffer= commit_flag ? 1 : 0;
  ptr_buffer+= ENCODED_FLAG_LENGTH;

#ifndef DBUG_OFF
  char buf[rpl_sid::TEXT_LENGTH + 1];
  sid.to_string(buf);
  DBUG_PRINT("info", ("sid=%s sidno=%d gno=%lld",
                      buf, spec.gtid.sidno, spec.gtid.gno));
#endif

  sid.copy_to((uchar *)ptr_buffer);
  ptr_buffer+= ENCODED_SID_LENGTH;

  int8store(ptr_buffer, spec.gtid.gno);
  ptr_buffer+= ENCODED_GNO_LENGTH;

  DBUG_ASSERT(ptr_buffer == (buffer + sizeof(buffer)));
  DBUG_RETURN(wrapper_my_b_safe_write(file, (uchar *) buffer, sizeof(buffer)));
}
#endif // MYSQL_SERVER

#if defined(MYSQL_SERVER) && defined(HAVE_REPLICATION)
int Gtid_log_event::do_apply_event(Relay_log_info const *rli)
{
  DBUG_ENTER("Gtid_log_event::do_apply_event");
  DBUG_ASSERT(rli->info_thd == thd);

  // Gtid_log_events should be filtered out at earlier stages if gtid_mode == 0
  DBUG_ASSERT(gtid_mode > 0);

  rpl_sidno sidno= get_sidno(true);
  if (sidno < 0)
    DBUG_RETURN(1); // out of memory
  if (thd->owned_gtid.sidno)
  {
    /*
      Slave will execute this code if a previous Gtid_log_event was applied
      but the GTID wasn't consumed yet (the transaction was not committed
      nor rolled back).
      On a client session we cannot do consecutive SET GTID_NEXT without
      a COMMIT or a ROLLBACK in the middle.
      Applying this event without rolling back the current transaction may
      lead to problems, as a "BEGIN" event following this GTID will
      implicitly commit the "partial transaction" and will consume the
      GTID. If this "partial transaction" was left in the relay log by the
      IO thread restarting in the middle of a transaction, you could have
      the partial transaction being logged with the GTID on the slave,
      causing data corruption on replication.
    */
    if (thd->transaction.all.ha_list)
    {
      /* This is not an error (XA is safe), just an information */
      rli->report(INFORMATION_LEVEL, 0,
                  "Rolling back unfinished transaction (no COMMIT "
                  "or ROLLBACK in relay log). A probable cause is partial "
                  "transaction left on relay log because of restarting IO "
                  "thread with auto-positioning protocol.");
      const_cast<Relay_log_info*>(rli)->cleanup_context(thd, 1);
    }
    gtid_rollback(thd);
  }
  thd->variables.gtid_next.set(sidno, spec.gtid.gno);
  DBUG_PRINT("info", ("setting gtid_next=%d:%lld",
                      sidno, spec.gtid.gno));

  if (gtid_acquire_ownership_single(thd))
    DBUG_RETURN(1);

  DBUG_RETURN(0);
}

int Gtid_log_event::do_update_pos(Relay_log_info *rli)
{
  /*
    This event does not increment group positions. This means
    that if there is a failure after it has been processed,
    it will be automatically re-executed.
  */
  rli->inc_event_relay_log_pos();
  DBUG_EXECUTE_IF("crash_after_update_pos_gtid",
                  sql_print_information("Crashing crash_after_update_pos_gtid.");
                  DBUG_SUICIDE(););
  return 0;
}
#endif

Previous_gtids_log_event::Previous_gtids_log_event(
  const char *buffer, uint event_len,
  const Format_description_log_event *descr_event)
  : Log_event(buffer, descr_event)
{
  DBUG_ENTER("Previous_gtids_log_event::Previous_gtids_log_event");
  uint8 const common_header_len=
    descr_event->common_header_len;
  uint8 const post_header_len=
    descr_event->post_header_len[PREVIOUS_GTIDS_LOG_EVENT - 1];

  DBUG_PRINT("info",("event_len: %u; common_header_len: %d; post_header_len: %d",
                     event_len, common_header_len, post_header_len));

  buf= (const uchar *)buffer + common_header_len + post_header_len;
  buf_size= (const uchar *)buffer + event_len - buf;
  DBUG_PRINT("info", ("data size of the event: %d", buf_size));
  DBUG_VOID_RETURN;
}

#ifndef MYSQL_CLIENT
Previous_gtids_log_event::Previous_gtids_log_event(const Gtid_set *set)
: Log_event(Log_event::EVENT_NO_CACHE,
            Log_event::EVENT_IMMEDIATE_LOGGING)
{
  DBUG_ENTER("Previous_gtids_log_event::Previous_gtids_log_event(THD *, const Gtid_set *)");
  global_sid_lock->assert_some_lock();
  buf_size= set->get_encoded_length();
  uchar *buffer= (uchar *) my_malloc(buf_size, MYF(MY_WME));
  if (buffer != NULL)
  {
    set->encode(buffer);
    register_temp_buf((char *)buffer);
  }
  this->buf= buffer;
  // if buf == NULL, is_valid will return false
  DBUG_VOID_RETURN;
}
#endif

#ifndef MYSQL_CLIENT
int Previous_gtids_log_event::pack_info(Protocol *protocol)
{
  size_t length= 0;
  global_sid_lock->rdlock();
  char *str= get_str(&length, &Gtid_set::default_string_format);
  global_sid_lock->unlock();
  if (str == NULL)
    return 1;
  protocol->store(str, length, &my_charset_bin);
  my_free(str);
  return 0;
}
#endif

#ifdef MYSQL_CLIENT
void Previous_gtids_log_event::print(FILE *file,
                                     PRINT_EVENT_INFO *print_event_info)
{
  IO_CACHE *const head= &print_event_info->head_cache;

  global_sid_lock->rdlock();
  char *str= get_str(NULL, &Gtid_set::commented_string_format);
  global_sid_lock->unlock();
  if (str != NULL)
  {
    if (!print_event_info->short_form)
    {
      print_header(head, print_event_info, FALSE);
      my_b_printf(head, "\tPrevious-GTIDs\n");
    }
    my_b_printf(head, "%s\n", str);
    my_free(str);
  }
}
#endif

int Previous_gtids_log_event::add_to_set(Gtid_set *target) const
{
  DBUG_ENTER("Previous_gtids_log_event::add_to_set(Gtid_set *)");
  size_t end_pos= 0;
  size_t add_size= DBUG_EVALUATE_IF("gtid_has_extra_data", 10, 0);
  /* Silently ignore additional unknown data at the end of the encoding */
  PROPAGATE_REPORTED_ERROR_INT(target->add_gtid_encoding(buf,
                                                         buf_size + add_size,
                                                         &end_pos));
  DBUG_ASSERT(end_pos <= (size_t) buf_size);
  DBUG_RETURN(0);
}

char *Previous_gtids_log_event::get_str(
  size_t *length_p, const Gtid_set::String_format *string_format) const
{
  DBUG_ENTER("Previous_gtids_log_event::get_str(size_t *)");
  Sid_map sid_map(NULL);
  Gtid_set set(&sid_map, NULL);
  DBUG_PRINT("info", ("temp_buf=%p buf=%p", temp_buf, buf));
  if (set.add_gtid_encoding(buf, buf_size) != RETURN_STATUS_OK)
    DBUG_RETURN(NULL);
  set.dbug_print("set");
  size_t length= set.get_string_length(string_format);
  DBUG_PRINT("info", ("string length= %lu", (ulong) length));
  char* str= (char *)my_malloc(length + 1, MYF(MY_WME));
  if (str != NULL)
  {
    set.to_string(str, string_format);
    if (length_p != NULL)
      *length_p= length;
  }
  DBUG_RETURN(str);
}

#ifndef MYSQL_CLIENT
bool Previous_gtids_log_event::write_data_body(IO_CACHE *file)
{
  DBUG_ENTER("Previous_gtids_log_event::write_data_body");
  DBUG_PRINT("info", ("size=%d", buf_size));
  bool ret= wrapper_my_b_safe_write(file, buf, buf_size);
  DBUG_RETURN(ret);
}
#endif

#if defined(MYSQL_SERVER) && defined(HAVE_REPLICATION)
int Previous_gtids_log_event::do_update_pos(Relay_log_info *rli)
{
  rli->inc_event_relay_log_pos();
  return 0;
}
#endif


#ifdef MYSQL_CLIENT
/**
  The default values for these variables should be values that are
  *incorrect*, i.e., values that cannot occur in an event.  This way,
  they will always be printed for the first event.
*/
st_print_event_info::st_print_event_info()
  :flags2_inited(0), sql_mode_inited(0), sql_mode(0),
   auto_increment_increment(0),auto_increment_offset(0), charset_inited(0),
   lc_time_names_number(~0),
   charset_database_number(ILLEGAL_CHARSET_INFO_NUMBER),
   thread_id(0), thread_id_printed(false),
   base64_output_mode(BASE64_OUTPUT_UNSPEC), printed_fd_event(FALSE),
   have_unflushed_events(false), skipped_event_in_transaction(false),
   is_gtid_next_set(false), is_gtid_next_valid(true)
{
  /*
    Currently we only use static PRINT_EVENT_INFO objects, so zeroed at
    program's startup, but these explicit memset() is for the day someone
    creates dynamic instances.
  */
  memset(db, 0, sizeof(db));
  memset(charset, 0, sizeof(charset));
  memset(time_zone_str, 0, sizeof(time_zone_str));
  delimiter[0]= ';';
  delimiter[1]= 0;
  myf const flags = MYF(MY_WME | MY_NABP);
  open_cached_file(&head_cache, NULL, NULL, 0, flags);
  open_cached_file(&body_cache, NULL, NULL, 0, flags);
}
#endif


#if defined(HAVE_REPLICATION) && !defined(MYSQL_CLIENT)
Heartbeat_log_event::Heartbeat_log_event(const char* buf, uint event_len,
                    const Format_description_log_event* description_event)
  :Log_event(buf, description_event)
{
  uint8 header_size= description_event->common_header_len;
  ident_len = event_len - header_size;
  set_if_smaller(ident_len,FN_REFLEN-1);
  log_ident= buf + header_size;
}
#endif

#ifdef MYSQL_SERVER
/*
  This is a utility function that adds a quoted identifier into the a buffer.
  This also escapes any existance of the quote string inside the identifier.

  SYNOPSIS
    my_strmov_quoted_identifier
    thd                   thread handler
    buffer                target buffer
    identifier            the identifier to be quoted
    length                length of the identifier
*/
size_t my_strmov_quoted_identifier(THD* thd, char *buffer,
                                   const char* identifier,
                                   uint length)
{
  int q= thd ? get_quote_char_for_identifier(thd, identifier, length) : '`';
  return my_strmov_quoted_identifier_helper(q, buffer, identifier, length);
}
#else
size_t my_strmov_quoted_identifier(char *buffer,  const char* identifier)
{
  int q= '`';
  return my_strmov_quoted_identifier_helper(q, buffer, identifier, 0);
}

#endif

size_t my_strmov_quoted_identifier_helper(int q, char *buffer,
                                          const char* identifier,
                                          uint length)
{
  size_t written= 0;
  char quote_char;
  uint id_length= (length) ? length : strlen(identifier);

  if (q == EOF)
  {
    (void) strncpy(buffer, identifier, id_length);
    return id_length;
  }
  quote_char= (char) q;
  *buffer++= quote_char;
  written++;
  while (id_length--)
  {
    if (*identifier == quote_char)
    {
      *buffer++= quote_char;
      written++;
    }
    *buffer++= *identifier++;
    written++;
  }
  *buffer++= quote_char;
  return ++written;
}
<|MERGE_RESOLUTION|>--- conflicted
+++ resolved
@@ -7508,7 +7508,7 @@
     mysql_mutex_assert_not_owner(&rli->data_lock);
     if (thd->backup_binlog_lock.acquire_protection(thd, MDL_EXPLICIT,
                                                    timeout))
-      return 1;
+      DBUG_RETURN(1);
 
     binlog_prot_acquired= true;
   }
@@ -7652,17 +7652,13 @@
   mysql_cond_broadcast(&rli_ptr->data_cond);
   mysql_mutex_unlock(&rli_ptr->data_lock);
 
-<<<<<<< HEAD
   if (binlog_prot_acquired)
   {
       DBUG_PRINT("debug", ("Releasing binlog protection lock"));
       thd->backup_binlog_lock.release_protection(thd);
   }
 
-  return error;
-=======
   DBUG_RETURN(error);
->>>>>>> bcb0bb46
 }
 
 Log_event::enum_skip_reason
