--- conflicted
+++ resolved
@@ -2869,11 +2869,7 @@
     my_error(ER_MTS_CANT_PARALLEL, MYF(0),
     ev->get_type_str(), rli->get_event_relay_log_name(), llbuff,
              "The master event is logically timestamped incorrectly.");
-<<<<<<< HEAD
-    // fallthrough
-=======
     return true;
->>>>>>> f5ed5d58
   case ER_MTS_INCONSISTENT_DATA:
     /* Don't have to do anything. */
     return true;
@@ -11048,25 +11044,7 @@
       DBUG_RETURN(-1);
     }
     else if (state == GTID_STATEMENT_SKIP)
-<<<<<<< HEAD
-    {
-      if (rli->rows_query_ev)
-      {
-        /*
-          thd->m_query_string now points to the data from
-          rli->rows_query_ev->m_rows_query
-          (see  Rows_query_log_event::do_apply_event()), don't let it point
-          to unallocated memory, reset query string first
-        */
-        thd->reset_query();
-        delete rli->rows_query_ev;
-        const_cast<Relay_log_info*>(rli)->rows_query_ev= NULL;
-      }
-      DBUG_RETURN(0);
-    }
-=======
       goto end;
->>>>>>> f5ed5d58
 
     /*
       The current statement is just about to begin and 
