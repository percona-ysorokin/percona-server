--- conflicted
+++ resolved
@@ -9707,19 +9707,7 @@
     DBUG_PRINT("debug", ("UK has NULLABLE parts or not all columns signaled."));
   }
 
-<<<<<<< HEAD
   if (key_type & MULTIPLE_KEY_FLAG && table->s->keys)
-=======
-  /*
-    A row event comprising of a P_S table
-    - should not be replicated (i.e executed) by the slave SQL thread.
-    - should not be executed by the client in the  form BINLOG '...' stmts.
-  */
-  if (table && table->s->table_category == TABLE_CATEGORY_PERFORMANCE)
-    table= NULL;
-
-  if (table)
->>>>>>> 44c56d37
   {
     DBUG_PRINT("debug", ("Searching for K."));
     for (key=0,keyinfo= table->key_info ;
@@ -11102,6 +11090,14 @@
 
   DBUG_PRINT("debug", ("m_table: 0x%lx, m_table_id: %llu", (ulong) m_table,
                        m_table_id.id()));
+
+  /*
+    A row event comprising of a P_S table
+    - should not be replicated (i.e executed) by the slave SQL thread.
+    - should not be executed by the client in the  form BINLOG '...' stmts.
+  */
+  if (table && table->s->table_category == TABLE_CATEGORY_PERFORMANCE)
+    table= NULL;
 
   if (table)
   {
