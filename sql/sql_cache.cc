--- conflicted
+++ resolved
@@ -1422,12 +1422,7 @@
 	  my_hash_delete(&queries, (uchar *) query_block);
 	  header->unlock_n_destroy();
 	  free_memory_block(query_block);
-<<<<<<< HEAD
           unlock(thd);
-=======
-
-          unlock();
->>>>>>> c56ea464
 	  goto end;
 	}
 	double_linked_list_simple_include(query_block, &queries_blocks);
@@ -1436,12 +1431,8 @@
 	thd->query_cache_tls.first_query_block= query_block;
 	header->writer(&thd->query_cache_tls);
 	header->tables_type(tables_type);
-<<<<<<< HEAD
 
         unlock(thd);
-=======
-        unlock();
->>>>>>> c56ea464
 
 	// init_n_lock make query block locked
 	BLOCK_UNLOCK_WR(query_block);
