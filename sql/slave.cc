/* Copyright (C) 2000-2003 MySQL AB

   This program is free software; you can redistribute it and/or modify
   it under the terms of the GNU General Public License as published by
   the Free Software Foundation; either version 2 of the License, or
   (at your option) any later version.

   This program is distributed in the hope that it will be useful,
   but WITHOUT ANY WARRANTY; without even the implied warranty of
   MERCHANTABILITY or FITNESS FOR A PARTICULAR PURPOSE.  See the
   GNU General Public License for more details.

   You should have received a copy of the GNU General Public License
   along with this program; if not, write to the Free Software
   Foundation, Inc., 59 Temple Place, Suite 330, Boston, MA  02111-1307  USA */

#include "mysql_priv.h"

#ifdef HAVE_REPLICATION

#include <mysql.h>
#include <myisam.h>
#include "slave.h"
#include "sql_repl.h"
#include "repl_failsafe.h"
#include <thr_alarm.h>
#include <my_dir.h>
#include <sql_common.h>

#define MAX_SLAVE_RETRY_PAUSE 5
bool use_slave_mask = 0;
MY_BITMAP slave_error_mask;

typedef bool (*CHECK_KILLED_FUNC)(THD*,void*);

volatile bool slave_sql_running = 0, slave_io_running = 0;
char* slave_load_tmpdir = 0;
MASTER_INFO *active_mi;
HASH replicate_do_table, replicate_ignore_table;
DYNAMIC_ARRAY replicate_wild_do_table, replicate_wild_ignore_table;
bool do_table_inited = 0, ignore_table_inited = 0;
bool wild_do_table_inited = 0, wild_ignore_table_inited = 0;
bool table_rules_on= 0, replicate_same_server_id;
ulonglong relay_log_space_limit = 0;

/*
  When slave thread exits, we need to remember the temporary tables so we
  can re-use them on slave start.

  TODO: move the vars below under MASTER_INFO
*/

int disconnect_slave_event_count = 0, abort_slave_event_count = 0;
int events_till_abort = -1;
static int events_till_disconnect = -1;

typedef enum { SLAVE_THD_IO, SLAVE_THD_SQL} SLAVE_THD_TYPE;

static int process_io_rotate(MASTER_INFO* mi, Rotate_log_event* rev);
static int process_io_create_file(MASTER_INFO* mi, Create_file_log_event* cev);
static bool wait_for_relay_log_space(RELAY_LOG_INFO* rli);
static inline bool io_slave_killed(THD* thd,MASTER_INFO* mi);
static inline bool sql_slave_killed(THD* thd,RELAY_LOG_INFO* rli);
static int count_relay_log_space(RELAY_LOG_INFO* rli);
static int init_slave_thread(THD* thd, SLAVE_THD_TYPE thd_type);
static int safe_connect(THD* thd, MYSQL* mysql, MASTER_INFO* mi);
static int safe_reconnect(THD* thd, MYSQL* mysql, MASTER_INFO* mi,
			  bool suppress_warnings);
static int connect_to_master(THD* thd, MYSQL* mysql, MASTER_INFO* mi,
			     bool reconnect, bool suppress_warnings);
static int safe_sleep(THD* thd, int sec, CHECK_KILLED_FUNC thread_killed,
		      void* thread_killed_arg);
static int request_table_dump(MYSQL* mysql, const char* db, const char* table);
static int create_table_from_dump(THD* thd, MYSQL *mysql, const char* db,
				  const char* table_name, bool overwrite);
static int get_master_version_and_clock(MYSQL* mysql, MASTER_INFO* mi);

/*
  Find out which replications threads are running

  SYNOPSIS
    init_thread_mask()
    mask		Return value here
    mi			master_info for slave
    inverse		If set, returns which threads are not running

  IMPLEMENTATION
    Get a bit mask for which threads are running so that we can later restart
    these threads.

  RETURN
    mask	If inverse == 0, running threads
		If inverse == 1, stopped threads    
*/

void init_thread_mask(int* mask,MASTER_INFO* mi,bool inverse)
{
  bool set_io = mi->slave_running, set_sql = mi->rli.slave_running;
  register int tmp_mask=0;
  if (set_io)
    tmp_mask |= SLAVE_IO;
  if (set_sql)
    tmp_mask |= SLAVE_SQL;
  if (inverse)
    tmp_mask^= (SLAVE_IO | SLAVE_SQL);
  *mask = tmp_mask;
}


/*
  lock_slave_threads()
*/

void lock_slave_threads(MASTER_INFO* mi)
{
  //TODO: see if we can do this without dual mutex
  pthread_mutex_lock(&mi->run_lock);
  pthread_mutex_lock(&mi->rli.run_lock);
}


/*
  unlock_slave_threads()
*/

void unlock_slave_threads(MASTER_INFO* mi)
{
  //TODO: see if we can do this without dual mutex
  pthread_mutex_unlock(&mi->rli.run_lock);
  pthread_mutex_unlock(&mi->run_lock);
}


/* Initialize slave structures */

int init_slave()
{
  DBUG_ENTER("init_slave");

  /*
    This is called when mysqld starts. Before client connections are
    accepted. However bootstrap may conflict with us if it does START SLAVE.
    So it's safer to take the lock.
  */
  pthread_mutex_lock(&LOCK_active_mi);
  /*
    TODO: re-write this to interate through the list of files
    for multi-master
  */
  active_mi= new MASTER_INFO;

  /*
    If master_host is not specified, try to read it from the master_info file.
    If master_host is specified, create the master_info file if it doesn't
    exists.
  */
  if (!active_mi)
  {
    sql_print_error("Failed to allocate memory for the master info structure");
    goto err;
  }

  if (init_master_info(active_mi,master_info_file,relay_log_info_file,
		       !master_host, (SLAVE_IO | SLAVE_SQL)))
  {
    sql_print_error("Failed to initialize the master info structure");
    goto err;
  }

  if (server_id && !master_host && active_mi->host[0])
    master_host= active_mi->host;

  /* If server id is not set, start_slave_thread() will say it */

  if (master_host && !opt_skip_slave_start)
  {
    if (start_slave_threads(1 /* need mutex */,
			    0 /* no wait for start*/,
			    active_mi,
			    master_info_file,
			    relay_log_info_file,
			    SLAVE_IO | SLAVE_SQL))
    {
      sql_print_error("Failed to create slave threads");
      goto err;
    }
  }
  pthread_mutex_unlock(&LOCK_active_mi);
  DBUG_RETURN(0);

err:
  pthread_mutex_unlock(&LOCK_active_mi);
  DBUG_RETURN(1);
}


static void free_table_ent(TABLE_RULE_ENT* e)
{
  my_free((gptr) e, MYF(0));
}


static byte* get_table_key(TABLE_RULE_ENT* e, uint* len,
			   my_bool not_used __attribute__((unused)))
{
  *len = e->key_len;
  return (byte*)e->db;
}


/*
  Open the given relay log

  SYNOPSIS
    init_relay_log_pos()
    rli			Relay information (will be initialized)
    log			Name of relay log file to read from. NULL = First log
    pos			Position in relay log file 
    need_data_lock	Set to 1 if this functions should do mutex locks
    errmsg		Store pointer to error message here
    look_for_description_event 
                        1 if we should look for such an event. We only need
                        this when the SQL thread starts and opens an existing
                        relay log and has to execute it (possibly from an
                        offset >4); then we need to read the first event of
                        the relay log to be able to parse the events we have
                        to execute.

  DESCRIPTION
  - Close old open relay log files.
  - If we are using the same relay log as the running IO-thread, then set
    rli->cur_log to point to the same IO_CACHE entry.
  - If not, open the 'log' binary file.

  TODO
    - check proper initialization of group_master_log_name/group_master_log_pos

  RETURN VALUES
    0	ok
    1	error.  errmsg is set to point to the error message
*/

int init_relay_log_pos(RELAY_LOG_INFO* rli,const char* log,
		       ulonglong pos, bool need_data_lock,
		       const char** errmsg,
                       bool look_for_description_event)
{
  DBUG_ENTER("init_relay_log_pos");
  DBUG_PRINT("info", ("pos=%lu", pos));

  *errmsg=0;
  pthread_mutex_t *log_lock=rli->relay_log.get_log_lock();
  
  if (need_data_lock)
    pthread_mutex_lock(&rli->data_lock);

  /*
    Slave threads are not the only users of init_relay_log_pos(). CHANGE MASTER
    is, too, and init_slave() too; these 2 functions allocate a description
    event in init_relay_log_pos, which is not freed by the terminating SQL slave
    thread as that thread is not started by these functions. So we have to free
    the description_event here, in case, so that there is no memory leak in
    running, say, CHANGE MASTER.
  */
  delete rli->relay_log.description_event_for_exec;
  /*
    By default the relay log is in binlog format 3 (4.0).
    Even if format is 4, this will work enough to read the first event
    (Format_desc) (remember that format 4 is just lenghtened compared to format
    3; format 3 is a prefix of format 4). 
  */
  rli->relay_log.description_event_for_exec= new
    Format_description_log_event(3);
  
  pthread_mutex_lock(log_lock);
  
  /* Close log file and free buffers if it's already open */
  if (rli->cur_log_fd >= 0)
  {
    end_io_cache(&rli->cache_buf);
    my_close(rli->cur_log_fd, MYF(MY_WME));
    rli->cur_log_fd = -1;
  }
  
  rli->group_relay_log_pos = rli->event_relay_log_pos = pos;

  /*
    Test to see if the previous run was with the skip of purging
    If yes, we do not purge when we restart
  */
  if (rli->relay_log.find_log_pos(&rli->linfo, NullS, 1))
  {
    *errmsg="Could not find first log during relay log initialization";
    goto err;
  }

  if (log && rli->relay_log.find_log_pos(&rli->linfo, log, 1))
  {
    *errmsg="Could not find target log during relay log initialization";
    goto err;
  }
  strmake(rli->group_relay_log_name,rli->linfo.log_file_name,
	  sizeof(rli->group_relay_log_name)-1);
  strmake(rli->event_relay_log_name,rli->linfo.log_file_name,
	  sizeof(rli->event_relay_log_name)-1);
  if (rli->relay_log.is_active(rli->linfo.log_file_name))
  {
    /*
      The IO thread is using this log file.
      In this case, we will use the same IO_CACHE pointer to
      read data as the IO thread is using to write data.
    */
    my_b_seek((rli->cur_log=rli->relay_log.get_log_file()), (off_t)0);
    if (check_binlog_magic(rli->cur_log,errmsg))
      goto err;
    rli->cur_log_old_open_count=rli->relay_log.get_open_count();
  }
  else
  {
    /*
      Open the relay log and set rli->cur_log to point at this one
    */
    if ((rli->cur_log_fd=open_binlog(&rli->cache_buf,
				     rli->linfo.log_file_name,errmsg)) < 0)
      goto err;
    rli->cur_log = &rli->cache_buf;
  }
  /*
    In all cases, check_binlog_magic() has been called so we're at offset 4 for
    sure.
  */
  if (pos > BIN_LOG_HEADER_SIZE) /* If pos<=4, we stay at 4 */
  {
    Log_event* ev;
    while (look_for_description_event) 
    {
      /*
        Read the possible Format_description_log_event; if position
        was 4, no need, it will be read naturally.
      */
      DBUG_PRINT("info",("looking for a Format_description_log_event"));

      if (my_b_tell(rli->cur_log) >= pos)
        break;

      /*
        Because of we have rli->data_lock and log_lock, we can safely read an
        event
      */
      if (!(ev=Log_event::read_log_event(rli->cur_log,0,
                                         rli->relay_log.description_event_for_exec)))
      {
        DBUG_PRINT("info",("could not read event, rli->cur_log->error=%d",
                           rli->cur_log->error));
        if (rli->cur_log->error) /* not EOF */
        {
          *errmsg= "I/O error reading event at position 4";
          goto err;
        }
        break;
      }
      else if (ev->get_type_code() == FORMAT_DESCRIPTION_EVENT)
      {
        DBUG_PRINT("info",("found Format_description_log_event"));
        delete rli->relay_log.description_event_for_exec;
        rli->relay_log.description_event_for_exec= (Format_description_log_event*) ev;
        /*
          As ev was returned by read_log_event, it has passed is_valid(), so
          my_malloc() in ctor worked, no need to check again.
        */
        /*
          Ok, we found a Format_description event. But it is not sure that this
          describes the whole relay log; indeed, one can have this sequence
          (starting from position 4):
          Format_desc (of slave)
          Rotate (of master)
          Format_desc (of master)
          So the Format_desc which really describes the rest of the relay log
          is the 3rd event (it can't be further than that, because we rotate
          the relay log when we queue a Rotate event from the master).
          But what describes the Rotate is the first Format_desc.
          So what we do is:
          go on searching for Format_description events, until you exceed the
          position (argument 'pos') or until you find another event than Rotate
          or Format_desc.
        */
      }
      else 
      {
        DBUG_PRINT("info",("found event of another type=%d",
                           ev->get_type_code()));
        look_for_description_event= (ev->get_type_code() == ROTATE_EVENT);
        delete ev;
      }
    }
    my_b_seek(rli->cur_log,(off_t)pos);
#ifndef DBUG_OFF
  {
    char llbuf1[22], llbuf2[22];
    DBUG_PRINT("info", ("my_b_tell(rli->cur_log)=%s rli->event_relay_log_pos=%s",
                        llstr(my_b_tell(rli->cur_log),llbuf1), 
                        llstr(rli->event_relay_log_pos,llbuf2)));
  }
#endif

  }

err:
  /*
    If we don't purge, we can't honour relay_log_space_limit ;
    silently discard it
  */
  if (!relay_log_purge)
    rli->log_space_limit= 0;
  pthread_cond_broadcast(&rli->data_cond);
  
  pthread_mutex_unlock(log_lock);

  if (need_data_lock)
    pthread_mutex_unlock(&rli->data_lock);
  if (!rli->relay_log.description_event_for_exec->is_valid() && !*errmsg)
    *errmsg= "Invalid Format_description log event; could be out of memory";

  DBUG_RETURN ((*errmsg) ? 1 : 0);
}


/*
  Init function to set up array for errors that should be skipped for slave

  SYNOPSIS
    init_slave_skip_errors()
    arg		List of errors numbers to skip, separated with ','

  NOTES
    Called from get_options() in mysqld.cc on start-up
*/

void init_slave_skip_errors(const char* arg)
{
  const char *p;
  if (bitmap_init(&slave_error_mask,0,MAX_SLAVE_ERROR,0))
  {
    fprintf(stderr, "Badly out of memory, please check your system status\n");
    exit(1);
  }
  use_slave_mask = 1;
  for (;my_isspace(system_charset_info,*arg);++arg)
    /* empty */;
  if (!my_strnncoll(system_charset_info,(uchar*)arg,4,(const uchar*)"all",4))
  {
    bitmap_set_all(&slave_error_mask);
    return;
  }
  for (p= arg ; *p; )
  {
    long err_code;
    if (!(p= str2int(p, 10, 0, LONG_MAX, &err_code)))
      break;
    if (err_code < MAX_SLAVE_ERROR)
       bitmap_set_bit(&slave_error_mask,(uint)err_code);
    while (!my_isdigit(system_charset_info,*p) && *p)
      p++;
  }
}


void st_relay_log_info::inc_group_relay_log_pos(ulonglong log_pos,
						bool skip_lock)  
{
  if (!skip_lock)
    pthread_mutex_lock(&data_lock);
  inc_event_relay_log_pos();
  group_relay_log_pos= event_relay_log_pos;
  strmake(group_relay_log_name,event_relay_log_name,
	  sizeof(group_relay_log_name)-1);

  notify_group_relay_log_name_update();
        
  /*
    If the slave does not support transactions and replicates a transaction,
    users should not trust group_master_log_pos (which they can display with
    SHOW SLAVE STATUS or read from relay-log.info), because to compute
    group_master_log_pos the slave relies on log_pos stored in the master's
    binlog, but if we are in a master's transaction these positions are always
    the BEGIN's one (excepted for the COMMIT), so group_master_log_pos does
    not advance as it should on the non-transactional slave (it advances by
    big leaps, whereas it should advance by small leaps).
  */
  /*
    In 4.x we used the event's len to compute the positions here. This is
    wrong if the event was 3.23/4.0 and has been converted to 5.0, because
    then the event's len is not what is was in the master's binlog, so this
    will make a wrong group_master_log_pos (yes it's a bug in 3.23->4.0
    replication: Exec_master_log_pos is wrong). Only way to solve this is to
    have the original offset of the end of the event the relay log. This is
    what we do in 5.0: log_pos has become "end_log_pos" (because the real use
    of log_pos in 4.0 was to compute the end_log_pos; so better to store
    end_log_pos instead of begin_log_pos.
    If we had not done this fix here, the problem would also have appeared
    when the slave and master are 5.0 but with different event length (for
    example the slave is more recent than the master and features the event
    UID). It would give false MASTER_POS_WAIT, false Exec_master_log_pos in
    SHOW SLAVE STATUS, and so the user would do some CHANGE MASTER using this
    value which would lead to badly broken replication.
    Even the relay_log_pos will be corrupted in this case, because the len is
    the relay log is not "val".
    With the end_log_pos solution, we avoid computations involving lengthes.
  */
  DBUG_PRINT("info", ("log_pos: %lu  group_master_log_pos: %lu",
		      (long) log_pos, (long) group_master_log_pos));
  if (log_pos) // 3.23 binlogs don't have log_posx
  {
    group_master_log_pos= log_pos;
  }
  pthread_cond_broadcast(&data_cond);
  if (!skip_lock)
    pthread_mutex_unlock(&data_lock);
}


void st_relay_log_info::close_temporary_tables()
{
  TABLE *table,*next;

  for (table=save_temporary_tables ; table ; table=next)
  {
    next=table->next;
    /*
      Don't ask for disk deletion. For now, anyway they will be deleted when
      slave restarts, but it is a better intention to not delete them.
    */
    close_temporary(table, 0);
  }
  save_temporary_tables= 0;
  slave_open_temp_tables= 0;
}

/*
  purge_relay_logs()

  NOTES
    Assumes to have a run lock on rli and that no slave thread are running.
*/

int purge_relay_logs(RELAY_LOG_INFO* rli, THD *thd, bool just_reset,
		     const char** errmsg)
{
  int error=0;
  DBUG_ENTER("purge_relay_logs");

  /*
    Even if rli->inited==0, we still try to empty rli->master_log_* variables.
    Indeed, rli->inited==0 does not imply that they already are empty.
    It could be that slave's info initialization partly succeeded :
    for example if relay-log.info existed but *relay-bin*.*
    have been manually removed, init_relay_log_info reads the old
    relay-log.info and fills rli->master_log_*, then init_relay_log_info
    checks for the existence of the relay log, this fails and
    init_relay_log_info leaves rli->inited to 0.
    In that pathological case, rli->master_log_pos* will be properly reinited
    at the next START SLAVE (as RESET SLAVE or CHANGE
    MASTER, the callers of purge_relay_logs, will delete bogus *.info files
    or replace them with correct files), however if the user does SHOW SLAVE
    STATUS before START SLAVE, he will see old, confusing rli->master_log_*.
    In other words, we reinit rli->master_log_* for SHOW SLAVE STATUS
    to display fine in any case.
  */

  rli->group_master_log_name[0]= 0;
  rli->group_master_log_pos= 0;

  if (!rli->inited)
  {
    DBUG_PRINT("info", ("rli->inited == 0"));
    DBUG_RETURN(0);
  }

  DBUG_ASSERT(rli->slave_running == 0);
  DBUG_ASSERT(rli->mi->slave_running == 0);

  rli->slave_skip_counter=0;
  pthread_mutex_lock(&rli->data_lock);
  if (rli->relay_log.reset_logs(thd))
  {
    *errmsg = "Failed during log reset";
    error=1;
    goto err;
  }
  /* Save name of used relay log file */
  strmake(rli->group_relay_log_name, rli->relay_log.get_log_fname(),
	  sizeof(rli->group_relay_log_name)-1);
  strmake(rli->event_relay_log_name, rli->relay_log.get_log_fname(),
 	  sizeof(rli->event_relay_log_name)-1);
  rli->group_relay_log_pos= rli->event_relay_log_pos= BIN_LOG_HEADER_SIZE;
  if (count_relay_log_space(rli))
  {
    *errmsg= "Error counting relay log space";
    goto err;
  }
  if (!just_reset)
    error= init_relay_log_pos(rli, rli->group_relay_log_name,
                              rli->group_relay_log_pos,
  			      0 /* do not need data lock */, errmsg, 0);
  
err:
#ifndef DBUG_OFF
  char buf[22];
#endif  
  DBUG_PRINT("info",("log_space_total: %s",llstr(rli->log_space_total,buf)));
  pthread_mutex_unlock(&rli->data_lock);
  DBUG_RETURN(error);
}


int terminate_slave_threads(MASTER_INFO* mi,int thread_mask,bool skip_lock)
{
  if (!mi->inited)
    return 0; /* successfully do nothing */
  int error,force_all = (thread_mask & SLAVE_FORCE_ALL);
  pthread_mutex_t *sql_lock = &mi->rli.run_lock, *io_lock = &mi->run_lock;
  pthread_mutex_t *sql_cond_lock,*io_cond_lock;
  DBUG_ENTER("terminate_slave_threads");

  sql_cond_lock=sql_lock;
  io_cond_lock=io_lock;
  
  if (skip_lock)
  {
    sql_lock = io_lock = 0;
  }
  if ((thread_mask & (SLAVE_IO|SLAVE_FORCE_ALL)) && mi->slave_running)
  {
    DBUG_PRINT("info",("Terminating IO thread"));
    mi->abort_slave=1;
    if ((error=terminate_slave_thread(mi->io_thd,io_lock,
				      io_cond_lock,
				      &mi->stop_cond,
				      &mi->slave_running)) &&
	!force_all)
      DBUG_RETURN(error);
  }
  if ((thread_mask & (SLAVE_SQL|SLAVE_FORCE_ALL)) && mi->rli.slave_running)
  {
    DBUG_PRINT("info",("Terminating SQL thread"));
    DBUG_ASSERT(mi->rli.sql_thd != 0) ;
    mi->rli.abort_slave=1;
    if ((error=terminate_slave_thread(mi->rli.sql_thd,sql_lock,
				      sql_cond_lock,
				      &mi->rli.stop_cond,
				      &mi->rli.slave_running)) &&
	!force_all)
      DBUG_RETURN(error);
  }
  DBUG_RETURN(0);
}


int terminate_slave_thread(THD* thd, pthread_mutex_t* term_lock,
			   pthread_mutex_t *cond_lock,
			   pthread_cond_t* term_cond,
			   volatile uint *slave_running)
{
  DBUG_ENTER("terminate_slave_thread");
  if (term_lock)
  {
    pthread_mutex_lock(term_lock);
    if (!*slave_running)
    {
      pthread_mutex_unlock(term_lock);
      DBUG_RETURN(ER_SLAVE_NOT_RUNNING);
    }
  }
  DBUG_ASSERT(thd != 0);
  THD_CHECK_SENTRY(thd);
  /*
    Is is critical to test if the slave is running. Otherwise, we might
    be referening freed memory trying to kick it
  */

  while (*slave_running)			// Should always be true
  {
    DBUG_PRINT("loop", ("killing slave thread"));
    KICK_SLAVE(thd);
    /*
      There is a small chance that slave thread might miss the first
      alarm. To protect againts it, resend the signal until it reacts
    */
    struct timespec abstime;
    set_timespec(abstime,2);
    pthread_cond_timedwait(term_cond, cond_lock, &abstime);
  }
  if (term_lock)
    pthread_mutex_unlock(term_lock);
  DBUG_RETURN(0);
}


int start_slave_thread(pthread_handler h_func, pthread_mutex_t *start_lock,
		       pthread_mutex_t *cond_lock,
		       pthread_cond_t *start_cond,
		       volatile uint *slave_running,
		       volatile ulong *slave_run_id,
		       MASTER_INFO* mi,
                       bool high_priority)
{
  pthread_t th;
  ulong start_id;
  DBUG_ASSERT(mi->inited);
  DBUG_ENTER("start_slave_thread");

  if (start_lock)
    pthread_mutex_lock(start_lock);
  if (!server_id)
  {
    if (start_cond)
      pthread_cond_broadcast(start_cond);
    if (start_lock)
      pthread_mutex_unlock(start_lock);
    sql_print_error("Server id not set, will not start slave");
    DBUG_RETURN(ER_BAD_SLAVE);
  }
  
  if (*slave_running)
  {
    if (start_cond)
      pthread_cond_broadcast(start_cond);
    if (start_lock)
      pthread_mutex_unlock(start_lock);
    DBUG_RETURN(ER_SLAVE_MUST_STOP);
  }
  start_id= *slave_run_id;
  DBUG_PRINT("info",("Creating new slave thread"));
  if (high_priority)
    my_pthread_attr_setprio(&connection_attrib,CONNECT_PRIOR);
  if (pthread_create(&th, &connection_attrib, h_func, (void*)mi))
  {
    if (start_lock)
      pthread_mutex_unlock(start_lock);
    DBUG_RETURN(ER_SLAVE_THREAD);
  }
  if (start_cond && cond_lock) // caller has cond_lock
  {
    THD* thd = current_thd;
    while (start_id == *slave_run_id)
    {
      DBUG_PRINT("sleep",("Waiting for slave thread to start"));
      const char* old_msg = thd->enter_cond(start_cond,cond_lock,
					    "Waiting for slave thread to start");
      pthread_cond_wait(start_cond,cond_lock);
      thd->exit_cond(old_msg);
      pthread_mutex_lock(cond_lock); // re-acquire it as exit_cond() released
      if (thd->killed)
	DBUG_RETURN(thd->killed_errno());
    }
  }
  if (start_lock)
    pthread_mutex_unlock(start_lock);
  DBUG_RETURN(0);
}


/*
  start_slave_threads()

  NOTES
    SLAVE_FORCE_ALL is not implemented here on purpose since it does not make
    sense to do that for starting a slave--we always care if it actually
    started the threads that were not previously running
*/

int start_slave_threads(bool need_slave_mutex, bool wait_for_start,
			MASTER_INFO* mi, const char* master_info_fname,
			const char* slave_info_fname, int thread_mask)
{
  pthread_mutex_t *lock_io=0,*lock_sql=0,*lock_cond_io=0,*lock_cond_sql=0;
  pthread_cond_t* cond_io=0,*cond_sql=0;
  int error=0;
  DBUG_ENTER("start_slave_threads");
  
  if (need_slave_mutex)
  {
    lock_io = &mi->run_lock;
    lock_sql = &mi->rli.run_lock;
  }
  if (wait_for_start)
  {
    cond_io = &mi->start_cond;
    cond_sql = &mi->rli.start_cond;
    lock_cond_io = &mi->run_lock;
    lock_cond_sql = &mi->rli.run_lock;
  }

  if (thread_mask & SLAVE_IO)
    error=start_slave_thread(handle_slave_io,lock_io,lock_cond_io,
			     cond_io,
			     &mi->slave_running, &mi->slave_run_id,
			     mi, 1); //high priority, to read the most possible
  if (!error && (thread_mask & SLAVE_SQL))
  {
    error=start_slave_thread(handle_slave_sql,lock_sql,lock_cond_sql,
			     cond_sql,
			     &mi->rli.slave_running, &mi->rli.slave_run_id,
			     mi, 0);
    if (error)
      terminate_slave_threads(mi, thread_mask & SLAVE_IO, 0);
  }
  DBUG_RETURN(error);
}


void init_table_rule_hash(HASH* h, bool* h_inited)
{
  hash_init(h, system_charset_info,TABLE_RULE_HASH_SIZE,0,0,
	    (hash_get_key) get_table_key,
	    (hash_free_key) free_table_ent, 0);
  *h_inited = 1;
}


void init_table_rule_array(DYNAMIC_ARRAY* a, bool* a_inited)
{
  my_init_dynamic_array(a, sizeof(TABLE_RULE_ENT*), TABLE_RULE_ARR_SIZE,
		     TABLE_RULE_ARR_SIZE);
  *a_inited = 1;
}


static TABLE_RULE_ENT* find_wild(DYNAMIC_ARRAY *a, const char* key, int len)
{
  uint i;
  const char* key_end = key + len;
  
  for (i = 0; i < a->elements; i++)
    {
      TABLE_RULE_ENT* e ;
      get_dynamic(a, (gptr)&e, i);
      if (!my_wildcmp(system_charset_info, key, key_end, 
                            (const char*)e->db,
			    (const char*)(e->db + e->key_len),
			    '\\',wild_one,wild_many))
	return e;
    }
  
  return 0;
}


/*
  Checks whether tables match some (wild_)do_table and (wild_)ignore_table
  rules (for replication)

  SYNOPSIS
    tables_ok()
    thd             thread (SQL slave thread normally). Mustn't be null.
    tables          list of tables to check

  NOTES
    Note that changing the order of the tables in the list can lead to
    different results. Note also the order of precedence of the do/ignore 
    rules (see code below). For that reason, users should not set conflicting 
    rules because they may get unpredicted results (precedence order is
    explained in the manual).
    If no table of the list is marked "updating" (so far this can only happen
    if the statement is a multi-delete (SQLCOM_DELETE_MULTI) and the "tables"
    is the tables in the FROM): then we always return 0, because there is no
    reason we play this statement on this slave if it updates nothing. In the
    case of SQLCOM_DELETE_MULTI, there will be a second call to tables_ok(),
    with tables having "updating==TRUE" (those after the DELETE), so this
    second call will make the decision (because
    all_tables_not_ok() = !tables_ok(1st_list) && !tables_ok(2nd_list)).

    Thought which arose from a question of a big customer "I want to include
    all tables like "abc.%" except the "%.EFG"". This can't be done now. If we
    supported Perl regexps we could do it with this pattern: /^abc\.(?!EFG)/
    (I could not find an equivalent in the regex library MySQL uses).

  RETURN VALUES
    0           should not be logged/replicated
    1           should be logged/replicated                  
*/

bool tables_ok(THD* thd, TABLE_LIST* tables)
{
  bool some_tables_updating= 0;
  DBUG_ENTER("tables_ok");

  /*
    In routine, can't reliably pick and choose substatements, so always
    replicate.
    We can't reliably know if one substatement should be executed or not:
    consider the case of this substatement: a SELECT on a non-replicated
    constant table; if we don't execute it maybe it was going to fill a
    variable which was going to be used by the next substatement to update
    a replicated table? If we execute it maybe the constant non-replicated
    table does not exist (and so we'll fail) while there was no need to
    execute this as this SELECT does not influence replicated tables in the
    rest of the routine? In other words: users are used to replicate-*-table
    specifying how to handle updates to tables, these options don't say
    anything about reads to tables; we can't guess.
  */
  if (thd->spcont)
    DBUG_RETURN(1);

  for (; tables; tables= tables->next_global)
  {
    char hash_key[2*NAME_LEN+2];
    char *end;
    uint len;

    if (!tables->updating) 
      continue;
    some_tables_updating= 1;
    end= strmov(hash_key, tables->db ? tables->db : thd->db);
    *end++= '.';
    len= (uint) (strmov(end, tables->table_name) - hash_key);
    if (do_table_inited) // if there are any do's
    {
      if (hash_search(&replicate_do_table, (byte*) hash_key, len))
	DBUG_RETURN(1);
    }
    if (ignore_table_inited) // if there are any ignores
    {
      if (hash_search(&replicate_ignore_table, (byte*) hash_key, len))
	DBUG_RETURN(0); 
    }
    if (wild_do_table_inited && find_wild(&replicate_wild_do_table,
					  hash_key, len))
      DBUG_RETURN(1);
    if (wild_ignore_table_inited && find_wild(&replicate_wild_ignore_table,
					      hash_key, len))
      DBUG_RETURN(0);
  }

  /*
    If no table was to be updated, ignore statement (no reason we play it on
    slave, slave is supposed to replicate _changes_ only).
    If no explicit rule found and there was a do list, do not replicate.
    If there was no do list, go ahead
  */
  DBUG_RETURN(some_tables_updating &&
              !do_table_inited && !wild_do_table_inited);
}


/*
  Checks whether a db matches wild_do_table and wild_ignore_table
  rules (for replication)

  SYNOPSIS
    db_ok_with_wild_table()
    db		name of the db to check.
		Is tested with check_db_name() before calling this function.

  NOTES
    Here is the reason for this function.
    We advise users who want to exclude a database 'db1' safely to do it
    with replicate_wild_ignore_table='db1.%' instead of binlog_ignore_db or
    replicate_ignore_db because the two lasts only check for the selected db,
    which won't work in that case:
    USE db2;
    UPDATE db1.t SET ... #this will be replicated and should not
    whereas replicate_wild_ignore_table will work in all cases.
    With replicate_wild_ignore_table, we only check tables. When
    one does 'DROP DATABASE db1', tables are not involved and the
    statement will be replicated, while users could expect it would not (as it
    rougly means 'DROP db1.first_table, DROP db1.second_table...').
    In other words, we want to interpret 'db1.%' as "everything touching db1".
    That is why we want to match 'db1' against 'db1.%' wild table rules.

  RETURN VALUES
    0           should not be logged/replicated
    1           should be logged/replicated
 */

int db_ok_with_wild_table(const char *db)
{
  char hash_key[NAME_LEN+2];
  char *end;
  int len;
  end= strmov(hash_key, db);
  *end++= '.';
  len= end - hash_key ;
  if (wild_do_table_inited && find_wild(&replicate_wild_do_table,
                                        hash_key, len))
    return 1;
  if (wild_ignore_table_inited && find_wild(&replicate_wild_ignore_table,
                                            hash_key, len))
    return 0;
  
  /*
    If no explicit rule found and there was a do list, do not replicate.
    If there was no do list, go ahead
  */
  return !wild_do_table_inited;
}


int add_table_rule(HASH* h, const char* table_spec)
{
  const char* dot = strchr(table_spec, '.');
  if (!dot) return 1;
  // len is always > 0 because we know the there exists a '.'
  uint len = (uint)strlen(table_spec);
  TABLE_RULE_ENT* e = (TABLE_RULE_ENT*)my_malloc(sizeof(TABLE_RULE_ENT)
						 + len, MYF(MY_WME));
  if (!e) return 1;
  e->db = (char*)e + sizeof(TABLE_RULE_ENT);
  e->tbl_name = e->db + (dot - table_spec) + 1;
  e->key_len = len;
  memcpy(e->db, table_spec, len);
  (void)my_hash_insert(h, (byte*)e);
  return 0;
}


/*
  Add table expression with wildcards to dynamic array
*/

int add_wild_table_rule(DYNAMIC_ARRAY* a, const char* table_spec)
{
  const char* dot = strchr(table_spec, '.');
  if (!dot) return 1;
  uint len = (uint)strlen(table_spec);
  TABLE_RULE_ENT* e = (TABLE_RULE_ENT*)my_malloc(sizeof(TABLE_RULE_ENT)
						 + len, MYF(MY_WME));
  if (!e) return 1;
  e->db = (char*)e + sizeof(TABLE_RULE_ENT);
  e->tbl_name = e->db + (dot - table_spec) + 1;
  e->key_len = len;
  memcpy(e->db, table_spec, len);
  insert_dynamic(a, (gptr)&e);
  return 0;
}


static void free_string_array(DYNAMIC_ARRAY *a)
{
  uint i;
  for (i = 0; i < a->elements; i++)
    {
      char* p;
      get_dynamic(a, (gptr) &p, i);
      my_free(p, MYF(MY_WME));
    }
  delete_dynamic(a);
}


#ifdef NOT_USED_YET
static int end_slave_on_walk(MASTER_INFO* mi, gptr /*unused*/)
{
  end_master_info(mi);
  return 0;
}
#endif


/*
  Free all resources used by slave

  SYNOPSIS
    end_slave()
*/

void end_slave()
{
  /*
    This is called when the server terminates, in close_connections().
    It terminates slave threads. However, some CHANGE MASTER etc may still be
    running presently. If a START SLAVE was in progress, the mutex lock below
    will make us wait until slave threads have started, and START SLAVE
    returns, then we terminate them here.
  */
  pthread_mutex_lock(&LOCK_active_mi);
  if (active_mi)
  {
    /*
      TODO: replace the line below with
      list_walk(&master_list, (list_walk_action)end_slave_on_walk,0);
      once multi-master code is ready.
    */
    terminate_slave_threads(active_mi,SLAVE_FORCE_ALL);
    end_master_info(active_mi);
    if (do_table_inited)
      hash_free(&replicate_do_table);
    if (ignore_table_inited)
      hash_free(&replicate_ignore_table);
    if (wild_do_table_inited)
      free_string_array(&replicate_wild_do_table);
    if (wild_ignore_table_inited)
      free_string_array(&replicate_wild_ignore_table);
    delete active_mi;
    active_mi= 0;
  }
  pthread_mutex_unlock(&LOCK_active_mi);
}


static bool io_slave_killed(THD* thd, MASTER_INFO* mi)
{
  DBUG_ASSERT(mi->io_thd == thd);
  DBUG_ASSERT(mi->slave_running); // tracking buffer overrun
  return mi->abort_slave || abort_loop || thd->killed;
}


static bool sql_slave_killed(THD* thd, RELAY_LOG_INFO* rli)
{
  DBUG_ASSERT(rli->sql_thd == thd);
  DBUG_ASSERT(rli->slave_running == 1);// tracking buffer overrun
  return rli->abort_slave || abort_loop || thd->killed;
}


/*
  Writes an error message to rli->last_slave_error and rli->last_slave_errno
  (which will be displayed by SHOW SLAVE STATUS), and prints it to stderr.

  SYNOPSIS
    slave_print_error()
    rli		
    err_code    The error code
    msg         The error message (usually related to the error code, but can
                contain more information).
    ...         (this is printf-like format, with % symbols in msg)

  RETURN VALUES
    void
*/

void slave_print_error(RELAY_LOG_INFO* rli, int err_code, const char* msg, ...)
{
  va_list args;
  va_start(args,msg);
  my_vsnprintf(rli->last_slave_error,
	       sizeof(rli->last_slave_error), msg, args);
  rli->last_slave_errno = err_code;
  /* If the error string ends with '.', do not add a ',' it would be ugly */
  if (rli->last_slave_error[0] && 
      (*(strend(rli->last_slave_error)-1) == '.'))
    sql_print_error("Slave: %s Error_code: %d", rli->last_slave_error,
                    err_code);
  else
    sql_print_error("Slave: %s, Error_code: %d", rli->last_slave_error,
                    err_code);

}

/*
  skip_load_data_infile()

  NOTES
    This is used to tell a 3.23 master to break send_file()
*/

void skip_load_data_infile(NET *net)
{
  (void)net_request_file(net, "/dev/null");
  (void)my_net_read(net);				// discard response
  (void)net_write_command(net, 0, "", 0, "", 0);	// Send ok
}


bool net_request_file(NET* net, const char* fname)
{
  DBUG_ENTER("net_request_file");
  DBUG_RETURN(net_write_command(net, 251, fname, strlen(fname), "", 0));
}


const char *rewrite_db(const char* db, uint32 *new_len)
{
  if (replicate_rewrite_db.is_empty() || !db)
    return db;
  I_List_iterator<i_string_pair> it(replicate_rewrite_db);
  i_string_pair* tmp;

  while ((tmp=it++))
  {
    if (!strcmp(tmp->key, db))
    {
      *new_len= (uint32)strlen(tmp->val);
      return tmp->val;
    }
  }
  return db;
}

/*
  From other comments and tests in code, it looks like
  sometimes Query_log_event and Load_log_event can have db == 0
  (see rewrite_db() above for example)
  (cases where this happens are unclear; it may be when the master is 3.23).
*/

const char *print_slave_db_safe(const char* db)
{
  return (db ? db : "");
}

/*
  Checks whether a db matches some do_db and ignore_db rules
  (for logging or replication)

  SYNOPSIS
    db_ok()
    db              name of the db to check
    do_list         either binlog_do_db or replicate_do_db
    ignore_list     either binlog_ignore_db or replicate_ignore_db

  RETURN VALUES
    0           should not be logged/replicated
    1           should be logged/replicated                  
*/

int db_ok(const char* db, I_List<i_string> &do_list,
	  I_List<i_string> &ignore_list )
{
  if (do_list.is_empty() && ignore_list.is_empty())
    return 1; // ok to replicate if the user puts no constraints

  /*
    If the user has specified restrictions on which databases to replicate
    and db was not selected, do not replicate.
  */
  if (!db)
    return 0;

  if (!do_list.is_empty()) // if the do's are not empty
  {
    I_List_iterator<i_string> it(do_list);
    i_string* tmp;

    while ((tmp=it++))
    {
      if (!strcmp(tmp->ptr, db))
	return 1; // match
    }
    return 0;
  }
  else // there are some elements in the don't, otherwise we cannot get here
  {
    I_List_iterator<i_string> it(ignore_list);
    i_string* tmp;

    while ((tmp=it++))
    {
      if (!strcmp(tmp->ptr, db))
	return 0; // match
    }
    return 1;
  }
}


static int init_strvar_from_file(char *var, int max_size, IO_CACHE *f,
				 const char *default_val)
{
  uint length;
  if ((length=my_b_gets(f,var, max_size)))
  {
    char* last_p = var + length -1;
    if (*last_p == '\n')
      *last_p = 0; // if we stopped on newline, kill it
    else
    {
      /*
	If we truncated a line or stopped on last char, remove all chars
	up to and including newline.
      */
      int c;
      while (((c=my_b_get(f)) != '\n' && c != my_b_EOF));
    }
    return 0;
  }
  else if (default_val)
  {
    strmake(var,  default_val, max_size-1);
    return 0;
  }
  return 1;
}


static int init_intvar_from_file(int* var, IO_CACHE* f, int default_val)
{
  char buf[32];
  
  if (my_b_gets(f, buf, sizeof(buf))) 
  {
    *var = atoi(buf);
    return 0;
  }
  else if (default_val)
  {
    *var = default_val;
    return 0;
  }
  return 1;
}

/*
  Note that we rely on the master's version (3.23, 4.0.14 etc) instead of
  relying on the binlog's version. This is not perfect: imagine an upgrade
  of the master without waiting that all slaves are in sync with the master;
  then a slave could be fooled about the binlog's format. This is what happens
  when people upgrade a 3.23 master to 4.0 without doing RESET MASTER: 4.0
  slaves are fooled. So we do this only to distinguish between 3.23 and more
  recent masters (it's too late to change things for 3.23).
  
  RETURNS
  0       ok
  1       error
*/

static int get_master_version_and_clock(MYSQL* mysql, MASTER_INFO* mi)
{
  const char* errmsg= 0;

  /*
    Free old description_event_for_queue (that is needed if we are in
    a reconnection).
  */
  delete mi->rli.relay_log.description_event_for_queue;
  mi->rli.relay_log.description_event_for_queue= 0;
  
  if (!my_isdigit(&my_charset_bin,*mysql->server_version))
    errmsg = "Master reported unrecognized MySQL version";
  else
  {
    /*
      Note the following switch will bug when we have MySQL branch 30 ;)
    */
    switch (*mysql->server_version) 
    {
    case '0':
    case '1':
    case '2':
      errmsg = "Master reported unrecognized MySQL version";
      break;
    case '3':
      mi->rli.relay_log.description_event_for_queue= new
        Format_description_log_event(1, mysql->server_version); 
      break;
    case '4':
      mi->rli.relay_log.description_event_for_queue= new
        Format_description_log_event(3, mysql->server_version); 
      break;
    default: 
      /*
        Master is MySQL >=5.0. Give a default Format_desc event, so that we can
        take the early steps (like tests for "is this a 3.23 master") which we
        have to take before we receive the real master's Format_desc which will
        override this one. Note that the Format_desc we create below is garbage
        (it has the format of the *slave*); it's only good to help know if the
        master is 3.23, 4.0, etc.
      */
      mi->rli.relay_log.description_event_for_queue= new
        Format_description_log_event(4, mysql->server_version); 
      break;
    }
  }
  
  /* 
     This does not mean that a 5.0 slave will be able to read a 6.0 master; but
     as we don't know yet, we don't want to forbid this for now. If a 5.0 slave
     can't read a 6.0 master, this will show up when the slave can't read some
     events sent by the master, and there will be error messages.
  */
  
  if (errmsg)
  {
    sql_print_error(errmsg);
    return 1;
  }

  /* as we are here, we tried to allocate the event */
  if (!mi->rli.relay_log.description_event_for_queue)
  {
    sql_print_error("Slave I/O thread failed to create a default Format_description_log_event");
    return 1;
  }

  /*
    Compare the master and slave's clock. Do not die if master's clock is
    unavailable (very old master not supporting UNIX_TIMESTAMP()?).
  */
  MYSQL_RES *master_res= 0;
  MYSQL_ROW master_row;
  
  if (!mysql_real_query(mysql, "SELECT UNIX_TIMESTAMP()", 23) &&
      (master_res= mysql_store_result(mysql)) &&
      (master_row= mysql_fetch_row(master_res)))
  {
    mi->clock_diff_with_master= 
      (long) (time((time_t*) 0) - strtoul(master_row[0], 0, 10));
  }
  else
  {
    mi->clock_diff_with_master= 0; /* The "most sensible" value */
    sql_print_warning("\"SELECT UNIX_TIMESTAMP()\" failed on master, \
do not trust column Seconds_Behind_Master of SHOW SLAVE STATUS");
  }
  if (master_res)
    mysql_free_result(master_res);      
 
  /*
    Check that the master's server id and ours are different. Because if they
    are equal (which can result from a simple copy of master's datadir to slave,
    thus copying some my.cnf), replication will work but all events will be
    skipped.
    Do not die if SHOW VARIABLES LIKE 'SERVER_ID' fails on master (very old
    master?).
    Note: we could have put a @@SERVER_ID in the previous SELECT
    UNIX_TIMESTAMP() instead, but this would not have worked on 3.23 masters.
  */
  if (!mysql_real_query(mysql, "SHOW VARIABLES LIKE 'SERVER_ID'", 31) &&
      (master_res= mysql_store_result(mysql)))
  {
    if ((master_row= mysql_fetch_row(master_res)) &&
        (::server_id == strtoul(master_row[1], 0, 10)) &&
        !replicate_same_server_id)
      errmsg= "The slave I/O thread stops because master and slave have equal \
MySQL server ids; these ids must be different for replication to work (or \
the --replicate-same-server-id option must be used on slave but this does \
not always make sense; please check the manual before using it).";
    mysql_free_result(master_res);
  }

  /*
    Check that the master's global character_set_server and ours are the same.
    Not fatal if query fails (old master?).
    Note that we don't check for equality of global character_set_client and
    collation_connection (neither do we prevent their setting in
    set_var.cc). That's because from what I (Guilhem) have tested, the global
    values of these 2 are never used (new connections don't use them).
    We don't test equality of global collation_database either as it's is
    going to be deprecated (made read-only) in 4.1 very soon.
    The test is only relevant if master < 5.0.3 (we'll test only if it's older
    than the 5 branch; < 5.0.3 was alpha...), as >= 5.0.3 master stores
    charset info in each binlog event.
    We don't do it for 3.23 because masters <3.23.50 hang on
    SELECT @@unknown_var (BUG#7965 - see changelog of 3.23.50). So finally we
    test only if master is 4.x.
  */

  /* redundant with rest of code but safer against later additions */
  if (*mysql->server_version == '3')
    goto err;

  if ((*mysql->server_version == '4') &&
      !mysql_real_query(mysql, "SELECT @@GLOBAL.COLLATION_SERVER", 32) &&
      (master_res= mysql_store_result(mysql)))
  {
    if ((master_row= mysql_fetch_row(master_res)) &&
        strcmp(master_row[0], global_system_variables.collation_server->name))
      errmsg= "The slave I/O thread stops because master and slave have \
different values for the COLLATION_SERVER global variable. The values must \
be equal for replication to work";
    mysql_free_result(master_res);
  }

  /*
    Perform analogous check for time zone. Theoretically we also should
    perform check here to verify that SYSTEM time zones are the same on
    slave and master, but we can't rely on value of @@system_time_zone
    variable (it is time zone abbreviation) since it determined at start
    time and so could differ for slave and master even if they are really
    in the same system time zone. So we are omiting this check and just
    relying on documentation. Also according to Monty there are many users
    who are using replication between servers in various time zones. Hence 
    such check will broke everything for them. (And now everything will 
    work for them because by default both their master and slave will have 
    'SYSTEM' time zone).
    This check is only necessary for 4.x masters (and < 5.0.4 masters but
    those were alpha).
  */
  if ((*mysql->server_version == '4') &&
      !mysql_real_query(mysql, "SELECT @@GLOBAL.TIME_ZONE", 25) &&
      (master_res= mysql_store_result(mysql)))
  {
    if ((master_row= mysql_fetch_row(master_res)) &&
        strcmp(master_row[0], 
               global_system_variables.time_zone->get_name()->ptr()))
      errmsg= "The slave I/O thread stops because master and slave have \
different values for the TIME_ZONE global variable. The values must \
be equal for replication to work";
    mysql_free_result(master_res);
  }

err:
  if (errmsg)
  {
    sql_print_error(errmsg);
    return 1;
  }

  return 0;
}

/*
  Used by fetch_master_table (used by LOAD TABLE tblname FROM MASTER and LOAD
  DATA FROM MASTER). Drops the table (if 'overwrite' is true) and recreates it
  from the dump. Honours replication inclusion/exclusion rules.
  db must be non-zero (guarded by assertion).

  RETURN VALUES
    0           success
    1           error
*/

static int create_table_from_dump(THD* thd, MYSQL *mysql, const char* db,
				  const char* table_name, bool overwrite)
{
  ulong packet_len;
  char *query, *save_db;
  uint32 save_db_length;
  Vio* save_vio;
  HA_CHECK_OPT check_opt;
  TABLE_LIST tables;
  int error= 1;
  handler *file;
  ulong save_options;
  NET *net= &mysql->net;
  DBUG_ENTER("create_table_from_dump");  

  packet_len= my_net_read(net); // read create table statement
  if (packet_len == packet_error)
  {
    my_message(ER_MASTER_NET_READ, ER(ER_MASTER_NET_READ), MYF(0));
    DBUG_RETURN(1);
  }
  if (net->read_pos[0] == 255) // error from master
  {
    char *err_msg; 
    err_msg= (char*) net->read_pos + ((mysql->server_capabilities &
				       CLIENT_PROTOCOL_41) ?
				      3+SQLSTATE_LENGTH+1 : 3);
    my_error(ER_MASTER, MYF(0), err_msg);
    DBUG_RETURN(1);
  }
  thd->command = COM_TABLE_DUMP;
  thd->query_length= packet_len;
  /* Note that we should not set thd->query until the area is initalized */
  if (!(query = thd->strmake((char*) net->read_pos, packet_len)))
  {
    sql_print_error("create_table_from_dump: out of memory");
    my_message(ER_GET_ERRNO, "Out of memory", MYF(0));
    DBUG_RETURN(1);
  }
  thd->query= query;
  thd->query_error = 0;
  thd->net.no_send_ok = 1;

  bzero((char*) &tables,sizeof(tables));
  tables.db = (char*)db;
  tables.alias= tables.table_name= (char*)table_name;

  /* Drop the table if 'overwrite' is true */
  if (overwrite && mysql_rm_table(thd,&tables,1,0)) /* drop if exists */
  {
    sql_print_error("create_table_from_dump: failed to drop the table");
    goto err;
  }

  /* Create the table. We do not want to log the "create table" statement */
  save_options = thd->options;
  thd->options &= ~(ulong) (OPTION_BIN_LOG);
  thd->proc_info = "Creating table from master dump";
  // save old db in case we are creating in a different database
  save_db = thd->db;
  save_db_length= thd->db_length;
  thd->db = (char*)db;
  DBUG_ASSERT(thd->db != 0);
  thd->db_length= strlen(thd->db);
  mysql_parse(thd, thd->query, packet_len); // run create table
  thd->db = save_db;		// leave things the way the were before
  thd->db_length= save_db_length;
  thd->options = save_options;
  
  if (thd->query_error)
    goto err;			// mysql_parse took care of the error send

  thd->proc_info = "Opening master dump table";
  tables.lock_type = TL_WRITE;
  if (!open_ltable(thd, &tables, TL_WRITE))
  {
    sql_print_error("create_table_from_dump: could not open created table");
    goto err;
  }
  
  file = tables.table->file;
  thd->proc_info = "Reading master dump table data";
  /* Copy the data file */
  if (file->net_read_dump(net))
  {
    my_message(ER_MASTER_NET_READ, ER(ER_MASTER_NET_READ), MYF(0));
    sql_print_error("create_table_from_dump: failed in\
 handler::net_read_dump()");
    goto err;
  }

  check_opt.init();
  check_opt.flags|= T_VERY_SILENT | T_CALC_CHECKSUM | T_QUICK;
  thd->proc_info = "Rebuilding the index on master dump table";
  /*
    We do not want repair() to spam us with messages
    just send them to the error log, and report the failure in case of
    problems.
  */
  save_vio = thd->net.vio;
  thd->net.vio = 0;
  /* Rebuild the index file from the copied data file (with REPAIR) */
  error=file->repair(thd,&check_opt) != 0;
  thd->net.vio = save_vio;
  if (error)
    my_error(ER_INDEX_REBUILD, MYF(0), tables.table->s->table_name);

err:
  close_thread_tables(thd);
  thd->net.no_send_ok = 0;
  DBUG_RETURN(error); 
}


int fetch_master_table(THD *thd, const char *db_name, const char *table_name,
		       MASTER_INFO *mi, MYSQL *mysql, bool overwrite)
{
  int error= 1;
  const char *errmsg=0;
  bool called_connected= (mysql != NULL);
  DBUG_ENTER("fetch_master_table");
  DBUG_PRINT("enter", ("db_name: '%s'  table_name: '%s'",
		       db_name,table_name));

  if (!called_connected)
  { 
    if (!(mysql = mysql_init(NULL)))
    {
      DBUG_RETURN(1);
    }
    if (connect_to_master(thd, mysql, mi))
    {
      my_error(ER_CONNECT_TO_MASTER, MYF(0), mysql_error(mysql));
      mysql_close(mysql);
      DBUG_RETURN(1);
    }
    if (thd->killed)
      goto err;
  }

  if (request_table_dump(mysql, db_name, table_name))
  {
    error= ER_UNKNOWN_ERROR;
    errmsg= "Failed on table dump request";
    goto err;
  }
  if (create_table_from_dump(thd, mysql, db_name,
			     table_name, overwrite))
    goto err;    // create_table_from_dump have sent the error already
  error = 0;

 err:
  thd->net.no_send_ok = 0; // Clear up garbage after create_table_from_dump
  if (!called_connected)
    mysql_close(mysql);
  if (errmsg && thd->vio_ok())
    my_message(error, errmsg, MYF(0));
  DBUG_RETURN(test(error));			// Return 1 on error
}


void end_master_info(MASTER_INFO* mi)
{
  DBUG_ENTER("end_master_info");

  if (!mi->inited)
    DBUG_VOID_RETURN;
  end_relay_log_info(&mi->rli);
  if (mi->fd >= 0)
  {
    end_io_cache(&mi->file);
    (void)my_close(mi->fd, MYF(MY_WME));
    mi->fd = -1;
  }
  mi->inited = 0;

  DBUG_VOID_RETURN;
}


static int init_relay_log_info(RELAY_LOG_INFO* rli,
                               const char* info_fname)
{
  char fname[FN_REFLEN+128];
  int info_fd;
  const char* msg = 0;
  int error = 0;
  DBUG_ENTER("init_relay_log_info");

  if (rli->inited)                       // Set if this function called
    DBUG_RETURN(0);
  fn_format(fname, info_fname, mysql_data_home, "", 4+32);
  pthread_mutex_lock(&rli->data_lock);
  info_fd = rli->info_fd;
  rli->cur_log_fd = -1;
  rli->slave_skip_counter=0;
  rli->abort_pos_wait=0;
  rli->log_space_limit= relay_log_space_limit;
  rli->log_space_total= 0;

  /*
    The relay log will now be opened, as a SEQ_READ_APPEND IO_CACHE.
    Note that the I/O thread flushes it to disk after writing every
    event, in flush_master_info(mi, 1).
  */

  /*
    For the maximum log size, we choose max_relay_log_size if it is
    non-zero, max_binlog_size otherwise. If later the user does SET
    GLOBAL on one of these variables, fix_max_binlog_size and
    fix_max_relay_log_size will reconsider the choice (for example
    if the user changes max_relay_log_size to zero, we have to
    switch to using max_binlog_size for the relay log) and update
    rli->relay_log.max_size (and mysql_bin_log.max_size).
  */
  {
    char buf[FN_REFLEN];
    const char *ln;
    ln= rli->relay_log.generate_name(opt_relay_logname, "-relay-bin",
                                     1, buf);

    /*
      note, that if open() fails, we'll still have index file open
      but a destructor will take care of that
    */
    if (rli->relay_log.open_index_file(opt_relaylog_index_name, ln) ||
        rli->relay_log.open(ln, LOG_BIN, 0, SEQ_READ_APPEND, 0,
                            (max_relay_log_size ? max_relay_log_size :
                            max_binlog_size), 1))
    {
      pthread_mutex_unlock(&rli->data_lock);
      sql_print_error("Failed in open_log() called from init_relay_log_info()");
      DBUG_RETURN(1);
    }
  }

  /* if file does not exist */
  if (access(fname,F_OK))
  {
    /*
      If someone removed the file from underneath our feet, just close
      the old descriptor and re-create the old file
    */
    if (info_fd >= 0)
      my_close(info_fd, MYF(MY_WME));
    if ((info_fd = my_open(fname, O_CREAT|O_RDWR|O_BINARY, MYF(MY_WME))) < 0)
    {
      sql_print_error("Failed to create a new relay log info file (\
file '%s', errno %d)", fname, my_errno);
      msg= current_thd->net.last_error;
      goto err;
    }
    if (init_io_cache(&rli->info_file, info_fd, IO_SIZE*2, READ_CACHE, 0L,0,
		      MYF(MY_WME))) 
    {
      sql_print_error("Failed to create a cache on relay log info file '%s'",
		      fname);
      msg= current_thd->net.last_error;
      goto err;
    }

    /* Init relay log with first entry in the relay index file */
    if (init_relay_log_pos(rli,NullS,BIN_LOG_HEADER_SIZE,0 /* no data lock */,
			   &msg, 0))
    {
      sql_print_error("Failed to open the relay log 'FIRST' (relay_log_pos 4)");
      goto err;
    }
    rli->group_master_log_name[0]= 0;
    rli->group_master_log_pos= 0;		
    rli->info_fd= info_fd;
  }
  else // file exists
  {
    if (info_fd >= 0)
      reinit_io_cache(&rli->info_file, READ_CACHE, 0L,0,0);
    else 
    {
      int error=0;
      if ((info_fd = my_open(fname, O_RDWR|O_BINARY, MYF(MY_WME))) < 0)
      {
        sql_print_error("\
Failed to open the existing relay log info file '%s' (errno %d)",
			fname, my_errno);
        error= 1;
      }
      else if (init_io_cache(&rli->info_file, info_fd,
                             IO_SIZE*2, READ_CACHE, 0L, 0, MYF(MY_WME)))
      {
        sql_print_error("Failed to create a cache on relay log info file '%s'",
			fname);
        error= 1;
      }
      if (error)
      {
        if (info_fd >= 0)
          my_close(info_fd, MYF(0));
        rli->info_fd= -1;
        rli->relay_log.close(LOG_CLOSE_INDEX | LOG_CLOSE_STOP_EVENT);
        pthread_mutex_unlock(&rli->data_lock);
        DBUG_RETURN(1);
      }
    }
         
    rli->info_fd = info_fd;
    int relay_log_pos, master_log_pos;
    if (init_strvar_from_file(rli->group_relay_log_name,
			      sizeof(rli->group_relay_log_name),
                              &rli->info_file, "") ||
       init_intvar_from_file(&relay_log_pos,
			     &rli->info_file, BIN_LOG_HEADER_SIZE) ||
       init_strvar_from_file(rli->group_master_log_name,
			     sizeof(rli->group_master_log_name),
                             &rli->info_file, "") ||
       init_intvar_from_file(&master_log_pos, &rli->info_file, 0))
    {
      msg="Error reading slave log configuration";
      goto err;
    }
    strmake(rli->event_relay_log_name,rli->group_relay_log_name,
            sizeof(rli->event_relay_log_name)-1);
    rli->group_relay_log_pos= rli->event_relay_log_pos= relay_log_pos;
    rli->group_master_log_pos= master_log_pos;

    if (init_relay_log_pos(rli,
			   rli->group_relay_log_name,
			   rli->group_relay_log_pos,
			   0 /* no data lock*/,
			   &msg, 0))
    {
      char llbuf[22];
      sql_print_error("Failed to open the relay log '%s' (relay_log_pos %s)",
		      rli->group_relay_log_name,
		      llstr(rli->group_relay_log_pos, llbuf));
      goto err;
    }
  }

#ifndef DBUG_OFF
  {
    char llbuf1[22], llbuf2[22];
    DBUG_PRINT("info", ("my_b_tell(rli->cur_log)=%s rli->event_relay_log_pos=%s",
                        llstr(my_b_tell(rli->cur_log),llbuf1), 
                        llstr(rli->event_relay_log_pos,llbuf2)));
    DBUG_ASSERT(rli->event_relay_log_pos >= BIN_LOG_HEADER_SIZE);
    DBUG_ASSERT(my_b_tell(rli->cur_log) == rli->event_relay_log_pos);
  }
#endif

  /*
    Now change the cache from READ to WRITE - must do this
    before flush_relay_log_info
  */
  reinit_io_cache(&rli->info_file, WRITE_CACHE,0L,0,1);
  if ((error= flush_relay_log_info(rli)))
    sql_print_error("Failed to flush relay log info file");
  if (count_relay_log_space(rli))
  {
    msg="Error counting relay log space";
    goto err;
  }
  rli->inited= 1;
  pthread_mutex_unlock(&rli->data_lock);
  DBUG_RETURN(error);

err:
  sql_print_error(msg);
  end_io_cache(&rli->info_file);
  if (info_fd >= 0)
    my_close(info_fd, MYF(0));
  rli->info_fd= -1;
  rli->relay_log.close(LOG_CLOSE_INDEX | LOG_CLOSE_STOP_EVENT);
  pthread_mutex_unlock(&rli->data_lock);
  DBUG_RETURN(1);
}


static inline int add_relay_log(RELAY_LOG_INFO* rli,LOG_INFO* linfo)
{
  MY_STAT s;
  DBUG_ENTER("add_relay_log");
  if (!my_stat(linfo->log_file_name,&s,MYF(0)))
  {
    sql_print_error("log %s listed in the index, but failed to stat",
		    linfo->log_file_name);
    DBUG_RETURN(1);
  }
  rli->log_space_total += s.st_size;
#ifndef DBUG_OFF
  char buf[22];
  DBUG_PRINT("info",("log_space_total: %s", llstr(rli->log_space_total,buf)));
#endif  
  DBUG_RETURN(0);
}


static bool wait_for_relay_log_space(RELAY_LOG_INFO* rli)
{
  bool slave_killed=0;
  MASTER_INFO* mi = rli->mi;
  const char *save_proc_info;
  THD* thd = mi->io_thd;

  DBUG_ENTER("wait_for_relay_log_space");

  pthread_mutex_lock(&rli->log_space_lock);
  save_proc_info= thd->enter_cond(&rli->log_space_cond,
				  &rli->log_space_lock, 
				  "\
Waiting for the slave SQL thread to free enough relay log space");
  while (rli->log_space_limit < rli->log_space_total &&
	 !(slave_killed=io_slave_killed(thd,mi)) &&
         !rli->ignore_log_space_limit)
    pthread_cond_wait(&rli->log_space_cond, &rli->log_space_lock);
  thd->exit_cond(save_proc_info);
  DBUG_RETURN(slave_killed);
}


static int count_relay_log_space(RELAY_LOG_INFO* rli)
{
  LOG_INFO linfo;
  DBUG_ENTER("count_relay_log_space");
  rli->log_space_total= 0;
  if (rli->relay_log.find_log_pos(&linfo, NullS, 1))
  {
    sql_print_error("Could not find first log while counting relay log space");
    DBUG_RETURN(1);
  }
  do
  {
    if (add_relay_log(rli,&linfo))
      DBUG_RETURN(1);
  } while (!rli->relay_log.find_next_log(&linfo, 1));
  /* 
     As we have counted everything, including what may have written in a
     preceding write, we must reset bytes_written, or we may count some space 
     twice.
  */
  rli->relay_log.reset_bytes_written();
  DBUG_RETURN(0);
}


void init_master_info_with_options(MASTER_INFO* mi)
{
  mi->master_log_name[0] = 0;
  mi->master_log_pos = BIN_LOG_HEADER_SIZE;		// skip magic number
  
  if (master_host)
    strmake(mi->host, master_host, sizeof(mi->host) - 1);
  if (master_user)
    strmake(mi->user, master_user, sizeof(mi->user) - 1);
  if (master_password)
    strmake(mi->password, master_password, MAX_PASSWORD_LENGTH);
  mi->port = master_port;
  mi->connect_retry = master_connect_retry;
  
  mi->ssl= master_ssl;
  if (master_ssl_ca)
    strmake(mi->ssl_ca, master_ssl_ca, sizeof(mi->ssl_ca)-1);
  if (master_ssl_capath)
    strmake(mi->ssl_capath, master_ssl_capath, sizeof(mi->ssl_capath)-1);
  if (master_ssl_cert)
    strmake(mi->ssl_cert, master_ssl_cert, sizeof(mi->ssl_cert)-1);
  if (master_ssl_cipher)
    strmake(mi->ssl_cipher, master_ssl_cipher, sizeof(mi->ssl_cipher)-1);
  if (master_ssl_key)
    strmake(mi->ssl_key, master_ssl_key, sizeof(mi->ssl_key)-1);
}

void clear_slave_error(RELAY_LOG_INFO* rli)
{
  /* Clear the errors displayed by SHOW SLAVE STATUS */
  rli->last_slave_error[0]= 0;
  rli->last_slave_errno= 0;
}

/*
    Reset UNTIL condition for RELAY_LOG_INFO
   SYNOPSYS
    clear_until_condition()
      rli - RELAY_LOG_INFO structure where UNTIL condition should be reset
 */
void clear_until_condition(RELAY_LOG_INFO* rli)
{
  rli->until_condition= RELAY_LOG_INFO::UNTIL_NONE;
  rli->until_log_name[0]= 0;
  rli->until_log_pos= 0;
}


#define LINES_IN_MASTER_INFO_WITH_SSL 14


int init_master_info(MASTER_INFO* mi, const char* master_info_fname,
                     const char* slave_info_fname,
                     bool abort_if_no_master_info_file,
                     int thread_mask)
{
  int fd,error;
  char fname[FN_REFLEN+128];
  DBUG_ENTER("init_master_info");

  if (mi->inited)
  {
    /*
      We have to reset read position of relay-log-bin as we may have
      already been reading from 'hotlog' when the slave was stopped
      last time. If this case pos_in_file would be set and we would
      get a crash when trying to read the signature for the binary
      relay log.

      We only rewind the read position if we are starting the SQL
      thread. The handle_slave_sql thread assumes that the read
      position is at the beginning of the file, and will read the
      "signature" and then fast-forward to the last position read.
    */
    if (thread_mask & SLAVE_SQL)
    {
      my_b_seek(mi->rli.cur_log, (my_off_t) 0);
    }
    DBUG_RETURN(0);
  }

  mi->mysql=0;
  mi->file_id=1;
  fn_format(fname, master_info_fname, mysql_data_home, "", 4+32);

  /*
    We need a mutex while we are changing master info parameters to
    keep other threads from reading bogus info
  */

  pthread_mutex_lock(&mi->data_lock);
  fd = mi->fd;

  /* does master.info exist ? */

  if (access(fname,F_OK))
  {
    if (abort_if_no_master_info_file)
    {
      pthread_mutex_unlock(&mi->data_lock);
      DBUG_RETURN(0);
    }
    /*
      if someone removed the file from underneath our feet, just close
      the old descriptor and re-create the old file
    */
    if (fd >= 0)
      my_close(fd, MYF(MY_WME));
    if ((fd = my_open(fname, O_CREAT|O_RDWR|O_BINARY, MYF(MY_WME))) < 0 )
    {
      sql_print_error("Failed to create a new master info file (\
file '%s', errno %d)", fname, my_errno);
      goto err;
    }
    if (init_io_cache(&mi->file, fd, IO_SIZE*2, READ_CACHE, 0L,0,
		      MYF(MY_WME)))
    {
      sql_print_error("Failed to create a cache on master info file (\
file '%s')", fname);
      goto err;
    }

    mi->fd = fd;
    init_master_info_with_options(mi);

  }
  else // file exists
  {
    if (fd >= 0)
      reinit_io_cache(&mi->file, READ_CACHE, 0L,0,0);
    else
    {
      if ((fd = my_open(fname, O_RDWR|O_BINARY, MYF(MY_WME))) < 0 )
      {
        sql_print_error("Failed to open the existing master info file (\
file '%s', errno %d)", fname, my_errno);
        goto err;
      }
      if (init_io_cache(&mi->file, fd, IO_SIZE*2, READ_CACHE, 0L,
                        0, MYF(MY_WME)))
      {
        sql_print_error("Failed to create a cache on master info file (\
file '%s')", fname);
        goto err;
      }
    }

    mi->fd = fd;
    int port, connect_retry, master_log_pos, ssl= 0, lines;
    char *first_non_digit;

    /*
       Starting from 4.1.x master.info has new format. Now its
       first line contains number of lines in file. By reading this
       number we will be always distinguish to which version our
       master.info corresponds to. We can't simply count lines in
       file since versions before 4.1.x could generate files with more
       lines than needed.
       If first line doesn't contain a number or contain number less than
       14 then such file is treated like file from pre 4.1.1 version.
       There is no ambiguity when reading an old master.info, as before
       4.1.1, the first line contained the binlog's name, which is either
       empty or has an extension (contains a '.'), so can't be confused
       with an integer.

       So we're just reading first line and trying to figure which version
       is this.
    */

    /*
       The first row is temporarily stored in mi->master_log_name,
       if it is line count and not binlog name (new format) it will be
       overwritten by the second row later.
    */
    if (init_strvar_from_file(mi->master_log_name,
			      sizeof(mi->master_log_name), &mi->file,
			      ""))
      goto errwithmsg;

    lines= strtoul(mi->master_log_name, &first_non_digit, 10);

    if (mi->master_log_name[0]!='\0' &&
        *first_non_digit=='\0' && lines >= LINES_IN_MASTER_INFO_WITH_SSL)
    {                                          // Seems to be new format
      if (init_strvar_from_file(mi->master_log_name,
            sizeof(mi->master_log_name), &mi->file, ""))
        goto errwithmsg;
    }
    else
      lines= 7;

    if (init_intvar_from_file(&master_log_pos, &mi->file, 4) ||
	init_strvar_from_file(mi->host, sizeof(mi->host), &mi->file,
			      master_host) ||
	init_strvar_from_file(mi->user, sizeof(mi->user), &mi->file,
			      master_user) ||
        init_strvar_from_file(mi->password, SCRAMBLED_PASSWORD_CHAR_LENGTH+1,
                              &mi->file, master_password) ||
	init_intvar_from_file(&port, &mi->file, master_port) ||
	init_intvar_from_file(&connect_retry, &mi->file,
			      master_connect_retry))
      goto errwithmsg;

    /*
       If file has ssl part use it even if we have server without
       SSL support. But these option will be ignored later when
       slave will try connect to master, so in this case warning
       is printed.
     */
    if (lines >= LINES_IN_MASTER_INFO_WITH_SSL &&
        (init_intvar_from_file(&ssl, &mi->file, master_ssl) ||
         init_strvar_from_file(mi->ssl_ca, sizeof(mi->ssl_ca),
                               &mi->file, master_ssl_ca) ||
         init_strvar_from_file(mi->ssl_capath, sizeof(mi->ssl_capath),
                               &mi->file, master_ssl_capath) ||
         init_strvar_from_file(mi->ssl_cert, sizeof(mi->ssl_cert),
                               &mi->file, master_ssl_cert) ||
         init_strvar_from_file(mi->ssl_cipher, sizeof(mi->ssl_cipher),
                               &mi->file, master_ssl_cipher) ||
         init_strvar_from_file(mi->ssl_key, sizeof(mi->ssl_key),
                              &mi->file, master_ssl_key)))
      goto errwithmsg;
#ifndef HAVE_OPENSSL
    if (ssl)
      sql_print_warning("SSL information in the master info file "
                      "('%s') are ignored because this MySQL slave was compiled "
                      "without SSL support.", fname);
#endif /* HAVE_OPENSSL */

    /*
      This has to be handled here as init_intvar_from_file can't handle
      my_off_t types
    */
    mi->master_log_pos= (my_off_t) master_log_pos;
    mi->port= (uint) port;
    mi->connect_retry= (uint) connect_retry;
    mi->ssl= (my_bool) ssl;
  }
  DBUG_PRINT("master_info",("log_file_name: %s  position: %ld",
			    mi->master_log_name,
			    (ulong) mi->master_log_pos));

  mi->rli.mi = mi;
  if (init_relay_log_info(&mi->rli, slave_info_fname))
    goto err;

  mi->inited = 1;
  // now change cache READ -> WRITE - must do this before flush_master_info
  reinit_io_cache(&mi->file, WRITE_CACHE, 0L, 0, 1);
  if ((error=test(flush_master_info(mi, 1))))
    sql_print_error("Failed to flush master info file");
  pthread_mutex_unlock(&mi->data_lock);
  DBUG_RETURN(error);

errwithmsg:
  sql_print_error("Error reading master configuration");

err:
  if (fd >= 0)
  {
    my_close(fd, MYF(0));
    end_io_cache(&mi->file);
  }
  mi->fd= -1;
  pthread_mutex_unlock(&mi->data_lock);
  DBUG_RETURN(1);
}


int register_slave_on_master(MYSQL* mysql)
{
  char buf[1024], *pos= buf;
  uint report_host_len, report_user_len=0, report_password_len=0;

  if (!report_host)
    return 0;
  report_host_len= strlen(report_host);
  if (report_user)
    report_user_len= strlen(report_user);
  if (report_password)
    report_password_len= strlen(report_password);
  /* 30 is a good safety margin */
  if (report_host_len + report_user_len + report_password_len + 30 >
      sizeof(buf))
    return 0;					// safety

  int4store(pos, server_id); pos+= 4;
  pos= net_store_data(pos, report_host, report_host_len); 
  pos= net_store_data(pos, report_user, report_user_len);
  pos= net_store_data(pos, report_password, report_password_len);
  int2store(pos, (uint16) report_port); pos+= 2;
  int4store(pos, rpl_recovery_rank);	pos+= 4;
  /* The master will fill in master_id */
  int4store(pos, 0);			pos+= 4;

  if (simple_command(mysql, COM_REGISTER_SLAVE, (char*) buf,
			(uint) (pos- buf), 0))
  {
    sql_print_error("Error on COM_REGISTER_SLAVE: %d '%s'",
		    mysql_errno(mysql),
		    mysql_error(mysql));
    return 1;
  }
  return 0;
}


/*
  Builds a String from a HASH of TABLE_RULE_ENT. Cannot be used for any other 
  hash, as it assumes that the hash entries are TABLE_RULE_ENT.

  SYNOPSIS
    table_rule_ent_hash_to_str()
    s               pointer to the String to fill
    h               pointer to the HASH to read

  RETURN VALUES
    none
*/

void table_rule_ent_hash_to_str(String* s, HASH* h)
{
  s->length(0);
  for (uint i=0 ; i < h->records ; i++)
  {
    TABLE_RULE_ENT* e= (TABLE_RULE_ENT*) hash_element(h, i);
    if (s->length())
      s->append(',');
    s->append(e->db,e->key_len);
  }
}

/*
  Mostly the same thing as above
*/

void table_rule_ent_dynamic_array_to_str(String* s, DYNAMIC_ARRAY* a)
{
  s->length(0);
  for (uint i=0 ; i < a->elements ; i++)
  {
    TABLE_RULE_ENT* e;
    get_dynamic(a, (gptr)&e, i);
    if (s->length())
      s->append(',');
    s->append(e->db,e->key_len);
  }
}

bool show_master_info(THD* thd, MASTER_INFO* mi)
{
  // TODO: fix this for multi-master
  List<Item> field_list;
  Protocol *protocol= thd->protocol;
  DBUG_ENTER("show_master_info");

  field_list.push_back(new Item_empty_string("Slave_IO_State",
						     14));
  field_list.push_back(new Item_empty_string("Master_Host",
						     sizeof(mi->host)));
  field_list.push_back(new Item_empty_string("Master_User",
						     sizeof(mi->user)));
  field_list.push_back(new Item_return_int("Master_Port", 7,
					   MYSQL_TYPE_LONG));
  field_list.push_back(new Item_return_int("Connect_Retry", 10,
					   MYSQL_TYPE_LONG));
  field_list.push_back(new Item_empty_string("Master_Log_File",
					     FN_REFLEN));
  field_list.push_back(new Item_return_int("Read_Master_Log_Pos", 10,
					   MYSQL_TYPE_LONGLONG));
  field_list.push_back(new Item_empty_string("Relay_Log_File",
					     FN_REFLEN));
  field_list.push_back(new Item_return_int("Relay_Log_Pos", 10,
					   MYSQL_TYPE_LONGLONG));
  field_list.push_back(new Item_empty_string("Relay_Master_Log_File",
					     FN_REFLEN));
  field_list.push_back(new Item_empty_string("Slave_IO_Running", 3));
  field_list.push_back(new Item_empty_string("Slave_SQL_Running", 3));
  field_list.push_back(new Item_empty_string("Replicate_Do_DB", 20));
  field_list.push_back(new Item_empty_string("Replicate_Ignore_DB", 20));
  field_list.push_back(new Item_empty_string("Replicate_Do_Table", 20));
  field_list.push_back(new Item_empty_string("Replicate_Ignore_Table", 23));
  field_list.push_back(new Item_empty_string("Replicate_Wild_Do_Table", 24));
  field_list.push_back(new Item_empty_string("Replicate_Wild_Ignore_Table",
					     28));
  field_list.push_back(new Item_return_int("Last_Errno", 4, MYSQL_TYPE_LONG));
  field_list.push_back(new Item_empty_string("Last_Error", 20));
  field_list.push_back(new Item_return_int("Skip_Counter", 10,
					   MYSQL_TYPE_LONG));
  field_list.push_back(new Item_return_int("Exec_Master_Log_Pos", 10,
					   MYSQL_TYPE_LONGLONG));
  field_list.push_back(new Item_return_int("Relay_Log_Space", 10,
					   MYSQL_TYPE_LONGLONG));
  field_list.push_back(new Item_empty_string("Until_Condition", 6));
  field_list.push_back(new Item_empty_string("Until_Log_File", FN_REFLEN));
  field_list.push_back(new Item_return_int("Until_Log_Pos", 10, 
                                           MYSQL_TYPE_LONGLONG));
  field_list.push_back(new Item_empty_string("Master_SSL_Allowed", 7));
  field_list.push_back(new Item_empty_string("Master_SSL_CA_File",
                                             sizeof(mi->ssl_ca)));
  field_list.push_back(new Item_empty_string("Master_SSL_CA_Path", 
                                             sizeof(mi->ssl_capath)));
  field_list.push_back(new Item_empty_string("Master_SSL_Cert", 
                                             sizeof(mi->ssl_cert)));
  field_list.push_back(new Item_empty_string("Master_SSL_Cipher", 
                                             sizeof(mi->ssl_cipher)));
  field_list.push_back(new Item_empty_string("Master_SSL_Key", 
                                             sizeof(mi->ssl_key)));
  field_list.push_back(new Item_return_int("Seconds_Behind_Master", 10,
                                           MYSQL_TYPE_LONGLONG));
  
  if (protocol->send_fields(&field_list,
                            Protocol::SEND_NUM_ROWS | Protocol::SEND_EOF))
    DBUG_RETURN(TRUE);

  if (mi->host[0])
  {
    DBUG_PRINT("info",("host is set: '%s'", mi->host));
    String *packet= &thd->packet;
    protocol->prepare_for_resend();
  
    /*
      TODO: we read slave_running without run_lock, whereas these variables
      are updated under run_lock and not data_lock. In 5.0 we should lock
      run_lock on top of data_lock (with good order).
    */
    pthread_mutex_lock(&mi->data_lock);
    pthread_mutex_lock(&mi->rli.data_lock);

    protocol->store(mi->io_thd ? mi->io_thd->proc_info : "", &my_charset_bin);
    protocol->store(mi->host, &my_charset_bin);
    protocol->store(mi->user, &my_charset_bin);
    protocol->store((uint32) mi->port);
    protocol->store((uint32) mi->connect_retry);
    protocol->store(mi->master_log_name, &my_charset_bin);
    protocol->store((ulonglong) mi->master_log_pos);
    protocol->store(mi->rli.group_relay_log_name +
		    dirname_length(mi->rli.group_relay_log_name),
		    &my_charset_bin);
    protocol->store((ulonglong) mi->rli.group_relay_log_pos);
    protocol->store(mi->rli.group_master_log_name, &my_charset_bin);
    protocol->store(mi->slave_running ? "Yes":"No", &my_charset_bin);
    protocol->store(mi->rli.slave_running ? "Yes":"No", &my_charset_bin);
    protocol->store(&replicate_do_db);
    protocol->store(&replicate_ignore_db);
    /*
      We can't directly use some protocol->store for 
      replicate_*_table,
      as Protocol doesn't know the TABLE_RULE_ENT struct.
      We first build Strings and then pass them to protocol->store.
    */
    char buf[256];
    String tmp(buf, sizeof(buf), &my_charset_bin);
    table_rule_ent_hash_to_str(&tmp, &replicate_do_table);
    protocol->store(&tmp);
    table_rule_ent_hash_to_str(&tmp, &replicate_ignore_table);
    protocol->store(&tmp);
    table_rule_ent_dynamic_array_to_str(&tmp, &replicate_wild_do_table);
    protocol->store(&tmp);
    table_rule_ent_dynamic_array_to_str(&tmp, &replicate_wild_ignore_table);
    protocol->store(&tmp);

    protocol->store((uint32) mi->rli.last_slave_errno);
    protocol->store(mi->rli.last_slave_error, &my_charset_bin);
    protocol->store((uint32) mi->rli.slave_skip_counter);
    protocol->store((ulonglong) mi->rli.group_master_log_pos);
    protocol->store((ulonglong) mi->rli.log_space_total);

    protocol->store(
      mi->rli.until_condition==RELAY_LOG_INFO::UNTIL_NONE ? "None": 
        ( mi->rli.until_condition==RELAY_LOG_INFO::UNTIL_MASTER_POS? "Master":
          "Relay"), &my_charset_bin);
    protocol->store(mi->rli.until_log_name, &my_charset_bin);
    protocol->store((ulonglong) mi->rli.until_log_pos);
    
#ifdef HAVE_OPENSSL 
    protocol->store(mi->ssl? "Yes":"No", &my_charset_bin);
#else
    protocol->store(mi->ssl? "Ignored":"No", &my_charset_bin);
#endif
    protocol->store(mi->ssl_ca, &my_charset_bin);
    protocol->store(mi->ssl_capath, &my_charset_bin);
    protocol->store(mi->ssl_cert, &my_charset_bin);
    protocol->store(mi->ssl_cipher, &my_charset_bin);
    protocol->store(mi->ssl_key, &my_charset_bin);

    /*
      Seconds_Behind_Master: if SQL thread is running and I/O thread is
      connected, we can compute it otherwise show NULL (i.e. unknown).
    */
    if ((mi->slave_running == MYSQL_SLAVE_RUN_CONNECT) &&
        mi->rli.slave_running)
    {
      long tmp= (long)((time_t)time((time_t*) 0)
                               - mi->rli.last_master_timestamp)
        - mi->clock_diff_with_master;
      /*
        Apparently on some systems tmp can be <0. Here are possible reasons
        related to MySQL:
        - the master is itself a slave of another master whose time is ahead.
        - somebody used an explicit SET TIMESTAMP on the master.
        Possible reason related to granularity-to-second of time functions
        (nothing to do with MySQL), which can explain a value of -1:
        assume the master's and slave's time are perfectly synchronized, and
        that at slave's connection time, when the master's timestamp is read,
        it is at the very end of second 1, and (a very short time later) when
        the slave's timestamp is read it is at the very beginning of second
        2. Then the recorded value for master is 1 and the recorded value for
        slave is 2. At SHOW SLAVE STATUS time, assume that the difference
        between timestamp of slave and rli->last_master_timestamp is 0
        (i.e. they are in the same second), then we get 0-(2-1)=-1 as a result.
        This confuses users, so we don't go below 0: hence the max().

        last_master_timestamp == 0 (an "impossible" timestamp 1970) is a
        special marker to say "consider we have caught up".
      */
      protocol->store((longlong)(mi->rli.last_master_timestamp ? max(0, tmp)
                                 : 0));
    }
    else
      protocol->store_null();

    pthread_mutex_unlock(&mi->rli.data_lock);
    pthread_mutex_unlock(&mi->data_lock);
  
    if (my_net_write(&thd->net, (char*)thd->packet.ptr(), packet->length()))
      DBUG_RETURN(TRUE);
  }
  send_eof(thd);
  DBUG_RETURN(FALSE);
}


bool flush_master_info(MASTER_INFO* mi, bool flush_relay_log_cache)
{
  IO_CACHE* file = &mi->file;
  char lbuf[22];
  DBUG_ENTER("flush_master_info");
  DBUG_PRINT("enter",("master_pos: %ld", (long) mi->master_log_pos));

  /*
    Flush the relay log to disk. If we don't do it, then the relay log while
    have some part (its last kilobytes) in memory only, so if the slave server
    dies now, with, say, from master's position 100 to 150 in memory only (not
    on disk), and with position 150 in master.info, then when the slave
    restarts, the I/O thread will fetch binlogs from 150, so in the relay log
    we will have "[0, 100] U [150, infinity[" and nobody will notice it, so the
    SQL thread will jump from 100 to 150, and replication will silently break.

    When we come to this place in code, relay log may or not be initialized;
    the caller is responsible for setting 'flush_relay_log_cache' accordingly.
  */
  if (flush_relay_log_cache)
    flush_io_cache(mi->rli.relay_log.get_log_file());

  /*
    We flushed the relay log BEFORE the master.info file, because if we crash
    now, we will get a duplicate event in the relay log at restart. If we
    flushed in the other order, we would get a hole in the relay log.
    And duplicate is better than hole (with a duplicate, in later versions we
    can add detection and scrap one event; with a hole there's nothing we can
    do).
  */

  /*
     In certain cases this code may create master.info files that seems 
     corrupted, because of extra lines filled with garbage in the end 
     file (this happens if new contents take less space than previous 
     contents of file). But because of number of lines in the first line 
     of file we don't care about this garbage.
  */
  
  my_b_seek(file, 0L);
  my_b_printf(file, "%u\n%s\n%s\n%s\n%s\n%s\n%d\n%d\n%d\n%s\n%s\n%s\n%s\n%s\n",
	      LINES_IN_MASTER_INFO_WITH_SSL,
              mi->master_log_name, llstr(mi->master_log_pos, lbuf),
	      mi->host, mi->user,
	      mi->password, mi->port, mi->connect_retry,
              (int)(mi->ssl), mi->ssl_ca, mi->ssl_capath, mi->ssl_cert,
              mi->ssl_cipher, mi->ssl_key);
  flush_io_cache(file);
  DBUG_RETURN(0);
}


st_relay_log_info::st_relay_log_info()
  :info_fd(-1), cur_log_fd(-1), save_temporary_tables(0),
   cur_log_old_open_count(0), group_master_log_pos(0), log_space_total(0),
   ignore_log_space_limit(0), last_master_timestamp(0), slave_skip_counter(0),
   abort_pos_wait(0), slave_run_id(0), sql_thd(0), last_slave_errno(0),
   inited(0), abort_slave(0), slave_running(0), until_condition(UNTIL_NONE),
   until_log_pos(0), retried_trans(0)
{
  group_relay_log_name[0]= event_relay_log_name[0]=
    group_master_log_name[0]= 0;
  last_slave_error[0]=0; until_log_name[0]= 0;

  bzero((char*) &info_file, sizeof(info_file));
  bzero((char*) &cache_buf, sizeof(cache_buf));
  cached_charset_invalidate();
  pthread_mutex_init(&run_lock, MY_MUTEX_INIT_FAST);
  pthread_mutex_init(&data_lock, MY_MUTEX_INIT_FAST);
  pthread_mutex_init(&log_space_lock, MY_MUTEX_INIT_FAST);
  pthread_cond_init(&data_cond, NULL);
  pthread_cond_init(&start_cond, NULL);
  pthread_cond_init(&stop_cond, NULL);
  pthread_cond_init(&log_space_cond, NULL);
  relay_log.init_pthread_objects();
}


st_relay_log_info::~st_relay_log_info()
{
  pthread_mutex_destroy(&run_lock);
  pthread_mutex_destroy(&data_lock);
  pthread_mutex_destroy(&log_space_lock);
  pthread_cond_destroy(&data_cond);
  pthread_cond_destroy(&start_cond);
  pthread_cond_destroy(&stop_cond);
  pthread_cond_destroy(&log_space_cond);
  relay_log.cleanup();
}

/*
  Waits until the SQL thread reaches (has executed up to) the
  log/position or timed out.

  SYNOPSIS
    wait_for_pos()
    thd             client thread that sent SELECT MASTER_POS_WAIT
    log_name        log name to wait for
    log_pos         position to wait for 
    timeout         timeout in seconds before giving up waiting

  NOTES
    timeout is longlong whereas it should be ulong ; but this is
    to catch if the user submitted a negative timeout.

  RETURN VALUES
    -2          improper arguments (log_pos<0)
                or slave not running, or master info changed
                during the function's execution,
                or client thread killed. -2 is translated to NULL by caller
    -1          timed out
    >=0         number of log events the function had to wait
                before reaching the desired log/position
 */

int st_relay_log_info::wait_for_pos(THD* thd, String* log_name,
                                    longlong log_pos,
                                    longlong timeout)
{
  if (!inited)
    return -1;
  int event_count = 0;
  ulong init_abort_pos_wait;
  int error=0;
  struct timespec abstime; // for timeout checking
  const char *msg;
  DBUG_ENTER("wait_for_pos");
  DBUG_PRINT("enter",("log_name: '%s'  log_pos: %lu  timeout: %lu",
                      log_name->c_ptr(), (ulong) log_pos, (ulong) timeout));

  set_timespec(abstime,timeout);
  pthread_mutex_lock(&data_lock);
  msg= thd->enter_cond(&data_cond, &data_lock,
                       "Waiting for the slave SQL thread to "
                       "advance position");
  /* 
     This function will abort when it notices that some CHANGE MASTER or
     RESET MASTER has changed the master info.
     To catch this, these commands modify abort_pos_wait ; We just monitor
     abort_pos_wait and see if it has changed.
     Why do we have this mechanism instead of simply monitoring slave_running
     in the loop (we do this too), as CHANGE MASTER/RESET SLAVE require that
     the SQL thread be stopped?
     This is becasue if someones does:
     STOP SLAVE;CHANGE MASTER/RESET SLAVE; START SLAVE;
     the change may happen very quickly and we may not notice that
     slave_running briefly switches between 1/0/1.
  */
  init_abort_pos_wait= abort_pos_wait;

  /*
    We'll need to
    handle all possible log names comparisons (e.g. 999 vs 1000).
    We use ulong for string->number conversion ; this is no
    stronger limitation than in find_uniq_filename in sql/log.cc
  */
  ulong log_name_extension;
  char log_name_tmp[FN_REFLEN]; //make a char[] from String

  strmake(log_name_tmp, log_name->ptr(), min(log_name->length(), FN_REFLEN-1));

  char *p= fn_ext(log_name_tmp);
  char *p_end;
  if (!*p || log_pos<0)
  {
    error= -2; //means improper arguments
    goto err;
  }
  // Convert 0-3 to 4
  log_pos= max(log_pos, BIN_LOG_HEADER_SIZE);
  /* p points to '.' */
  log_name_extension= strtoul(++p, &p_end, 10);
  /*
    p_end points to the first invalid character.
    If it equals to p, no digits were found, error.
    If it contains '\0' it means conversion went ok.
  */
  if (p_end==p || *p_end)
  {
    error= -2;
    goto err;
  }    

  /* The "compare and wait" main loop */
  while (!thd->killed &&
         init_abort_pos_wait == abort_pos_wait &&
         slave_running)
  {
    bool pos_reached;
    int cmp_result= 0;

    DBUG_PRINT("info",
               ("init_abort_pos_wait: %ld  abort_pos_wait: %ld",
                init_abort_pos_wait, abort_pos_wait));
    DBUG_PRINT("info",("group_master_log_name: '%s'  pos: %lu",
                       group_master_log_name, (ulong) group_master_log_pos));

    /*
      group_master_log_name can be "", if we are just after a fresh
      replication start or after a CHANGE MASTER TO MASTER_HOST/PORT
      (before we have executed one Rotate event from the master) or
      (rare) if the user is doing a weird slave setup (see next
      paragraph).  If group_master_log_name is "", we assume we don't
      have enough info to do the comparison yet, so we just wait until
      more data. In this case master_log_pos is always 0 except if
      somebody (wrongly) sets this slave to be a slave of itself
      without using --replicate-same-server-id (an unsupported
      configuration which does nothing), then group_master_log_pos
      will grow and group_master_log_name will stay "".
    */
    if (*group_master_log_name)
    {
      char *basename= (group_master_log_name +
                       dirname_length(group_master_log_name));
      /*
        First compare the parts before the extension.
        Find the dot in the master's log basename,
        and protect against user's input error :
        if the names do not match up to '.' included, return error
      */
      char *q= (char*)(fn_ext(basename)+1);
      if (strncmp(basename, log_name_tmp, (int)(q-basename)))
      {
        error= -2;
        break;
      }
      // Now compare extensions.
      char *q_end;
      ulong group_master_log_name_extension= strtoul(q, &q_end, 10);
      if (group_master_log_name_extension < log_name_extension)
        cmp_result= -1 ;
      else
        cmp_result= (group_master_log_name_extension > log_name_extension) ? 1 : 0 ;

      pos_reached= ((!cmp_result && group_master_log_pos >= (ulonglong)log_pos) ||
                    cmp_result > 0);
      if (pos_reached || thd->killed)
        break;
    }

    //wait for master update, with optional timeout.
    
    DBUG_PRINT("info",("Waiting for master update"));
    /*
      We are going to pthread_cond_(timed)wait(); if the SQL thread stops it
      will wake us up.
    */
    if (timeout > 0)
    {
      /*
        Note that pthread_cond_timedwait checks for the timeout
        before for the condition ; i.e. it returns ETIMEDOUT 
        if the system time equals or exceeds the time specified by abstime
        before the condition variable is signaled or broadcast, _or_ if
        the absolute time specified by abstime has already passed at the time
        of the call.
        For that reason, pthread_cond_timedwait will do the "timeoutting" job
        even if its condition is always immediately signaled (case of a loaded
        master).
      */
      error=pthread_cond_timedwait(&data_cond, &data_lock, &abstime);
    }
    else
      pthread_cond_wait(&data_cond, &data_lock);
    DBUG_PRINT("info",("Got signal of master update or timed out"));
    if (error == ETIMEDOUT || error == ETIME)
    {
      error= -1;
      break;
    }
    error=0;
    event_count++;
    DBUG_PRINT("info",("Testing if killed or SQL thread not running"));
  }

err:
  thd->exit_cond(msg);
  DBUG_PRINT("exit",("killed: %d  abort: %d  slave_running: %d \
improper_arguments: %d  timed_out: %d",
                     thd->killed_errno(),
                     (int) (init_abort_pos_wait != abort_pos_wait),
                     (int) slave_running,
                     (int) (error == -2),
                     (int) (error == -1)));
  if (thd->killed || init_abort_pos_wait != abort_pos_wait ||
      !slave_running) 
  {
    error= -2;
  }
  DBUG_RETURN( error ? error : event_count );
}

void set_slave_thread_options(THD* thd)
{
  thd->options = ((opt_log_slave_updates) ? OPTION_BIN_LOG:0) |
    OPTION_AUTO_IS_NULL;
  thd->variables.completion_type= 0;
}

void set_slave_thread_default_charset(THD* thd, RELAY_LOG_INFO *rli)
{
  thd->variables.character_set_client=
    global_system_variables.character_set_client;
  thd->variables.collation_connection=
    global_system_variables.collation_connection;
  thd->variables.collation_server=
    global_system_variables.collation_server;
  thd->update_charset();
  rli->cached_charset_invalidate();
}

/*
  init_slave_thread()
*/

static int init_slave_thread(THD* thd, SLAVE_THD_TYPE thd_type)
{
  DBUG_ENTER("init_slave_thread");
  thd->system_thread = (thd_type == SLAVE_THD_SQL) ?
    SYSTEM_THREAD_SLAVE_SQL : SYSTEM_THREAD_SLAVE_IO; 
  /*
    The two next lines are needed for replication of SP (CREATE PROCEDURE
    needs a valid user to store in mysql.proc).
  */
  thd->priv_user= (char *) "";
  thd->priv_host[0]= '\0';
  thd->host_or_ip= "";
  thd->client_capabilities = 0;
  my_net_init(&thd->net, 0);
  thd->net.read_timeout = slave_net_timeout;
<<<<<<< HEAD
  thd->master_access= ~0;
=======
  thd->master_access= ~(ulong)0;
  thd->priv_user = 0;
>>>>>>> b1bcc3a7
  thd->slave_thread = 1;
  set_slave_thread_options(thd);
  /* 
     It's nonsense to constrain the slave threads with max_join_size; if a
     query succeeded on master, we HAVE to execute it. So set
     OPTION_BIG_SELECTS. Setting max_join_size to HA_POS_ERROR is not enough
     (and it's not needed if we have OPTION_BIG_SELECTS) because an INSERT
     SELECT examining more than 4 billion rows would still fail (yes, because
     when max_join_size is 4G, OPTION_BIG_SELECTS is automatically set, but
     only for client threads.
  */
  thd->options = ((opt_log_slave_updates) ? OPTION_BIN_LOG:0) |
    OPTION_AUTO_IS_NULL | OPTION_BIG_SELECTS;
  thd->client_capabilities = CLIENT_LOCAL_FILES;
  thd->real_id=pthread_self();
  pthread_mutex_lock(&LOCK_thread_count);
  thd->thread_id = thread_id++;
  pthread_mutex_unlock(&LOCK_thread_count);

  if (init_thr_lock() || thd->store_globals())
  {
    thd->cleanup();
    delete thd;
    DBUG_RETURN(-1);
  }

#if !defined(__WIN__) && !defined(OS2) && !defined(__NETWARE__)
  sigset_t set;
  VOID(sigemptyset(&set));			// Get mask in use
  VOID(pthread_sigmask(SIG_UNBLOCK,&set,&thd->block_signals));
#endif

  if (thd_type == SLAVE_THD_SQL)
    thd->proc_info= "Waiting for the next event in relay log";
  else
    thd->proc_info= "Waiting for master update";
  thd->version=refresh_version;
  thd->set_time();
  DBUG_RETURN(0);
}


static int safe_sleep(THD* thd, int sec, CHECK_KILLED_FUNC thread_killed,
		      void* thread_killed_arg)
{
  int nap_time;
  thr_alarm_t alarmed;
  thr_alarm_init(&alarmed);
  time_t start_time= time((time_t*) 0);
  time_t end_time= start_time+sec;

  while ((nap_time= (int) (end_time - start_time)) > 0)
  {
    ALARM alarm_buff;
    /*
      The only reason we are asking for alarm is so that
      we will be woken up in case of murder, so if we do not get killed,
      set the alarm so it goes off after we wake up naturally
    */
    thr_alarm(&alarmed, 2 * nap_time, &alarm_buff);
    sleep(nap_time);
    thr_end_alarm(&alarmed);
    
    if ((*thread_killed)(thd,thread_killed_arg))
      return 1;
    start_time=time((time_t*) 0);
  }
  return 0;
}


static int request_dump(MYSQL* mysql, MASTER_INFO* mi,
			bool *suppress_warnings)
{
  char buf[FN_REFLEN + 10];
  int len;
  int binlog_flags = 0; // for now
  char* logname = mi->master_log_name;
  DBUG_ENTER("request_dump");

  // TODO if big log files: Change next to int8store()
  int4store(buf, (ulong) mi->master_log_pos);
  int2store(buf + 4, binlog_flags);
  int4store(buf + 6, server_id);
  len = (uint) strlen(logname);
  memcpy(buf + 10, logname,len);
  if (simple_command(mysql, COM_BINLOG_DUMP, buf, len + 10, 1))
  {
    /*
      Something went wrong, so we will just reconnect and retry later
      in the future, we should do a better error analysis, but for
      now we just fill up the error log :-)
    */
    if (mysql_errno(mysql) == ER_NET_READ_INTERRUPTED)
      *suppress_warnings= 1;			// Suppress reconnect warning
    else
      sql_print_error("Error on COM_BINLOG_DUMP: %d  %s, will retry in %d secs",
		      mysql_errno(mysql), mysql_error(mysql),
		      master_connect_retry);
    DBUG_RETURN(1);
  }

  DBUG_RETURN(0);
}


static int request_table_dump(MYSQL* mysql, const char* db, const char* table)
{
  char buf[1024];
  char * p = buf;
  uint table_len = (uint) strlen(table);
  uint db_len = (uint) strlen(db);
  if (table_len + db_len > sizeof(buf) - 2)
  {
    sql_print_error("request_table_dump: Buffer overrun");
    return 1;
  } 
  
  *p++ = db_len;
  memcpy(p, db, db_len);
  p += db_len;
  *p++ = table_len;
  memcpy(p, table, table_len);
  
  if (simple_command(mysql, COM_TABLE_DUMP, buf, p - buf + table_len, 1))
  {
    sql_print_error("request_table_dump: Error sending the table dump \
command");
    return 1;
  }

  return 0;
}


/*
  Read one event from the master
  
  SYNOPSIS
    read_event()
    mysql		MySQL connection
    mi			Master connection information
    suppress_warnings	TRUE when a normal net read timeout has caused us to
			try a reconnect.  We do not want to print anything to
			the error log in this case because this a anormal
			event in an idle server.

    RETURN VALUES
    'packet_error'	Error
    number		Length of packet
*/

static ulong read_event(MYSQL* mysql, MASTER_INFO *mi, bool* suppress_warnings)
{
  ulong len;

  *suppress_warnings= 0;
  /*
    my_real_read() will time us out
    We check if we were told to die, and if not, try reading again

    TODO:  Move 'events_till_disconnect' to the MASTER_INFO structure
  */
#ifndef DBUG_OFF
  if (disconnect_slave_event_count && !(events_till_disconnect--))
    return packet_error;      
#endif
  
  len = net_safe_read(mysql);
  if (len == packet_error || (long) len < 1)
  {
    if (mysql_errno(mysql) == ER_NET_READ_INTERRUPTED)
    {
      /*
	We are trying a normal reconnect after a read timeout;
	we suppress prints to .err file as long as the reconnect
	happens without problems
      */
      *suppress_warnings= TRUE;
    }
    else
      sql_print_error("Error reading packet from server: %s ( server_errno=%d)",
		      mysql_error(mysql), mysql_errno(mysql));
    return packet_error;
  }

  /* Check if eof packet */
  if (len < 8 && mysql->net.read_pos[0] == 254)
  {
    sql_print_information("Slave: received end packet from server, apparent "
                          "master shutdown: %s",
		     mysql_error(mysql));
     return packet_error;
  }
  
  DBUG_PRINT("info",( "len=%u, net->read_pos[4] = %d\n",
		      len, mysql->net.read_pos[4]));
  return len - 1;   
}


int check_expected_error(THD* thd, RELAY_LOG_INFO* rli, int expected_error)
{
  switch (expected_error) {
  case ER_NET_READ_ERROR:
  case ER_NET_ERROR_ON_WRITE:  
  case ER_SERVER_SHUTDOWN:  
  case ER_NEW_ABORTING_CONNECTION:
    return 1;
  default:
    return 0;
  }
}

/*
     Check if condition stated in UNTIL clause of START SLAVE is reached.
   SYNOPSYS
     st_relay_log_info::is_until_satisfied()
   DESCRIPTION
     Checks if UNTIL condition is reached. Uses caching result of last 
     comparison of current log file name and target log file name. So cached 
     value should be invalidated if current log file name changes 
     (see st_relay_log_info::notify_... functions).
     
     This caching is needed to avoid of expensive string comparisons and 
     strtol() conversions needed for log names comparison. We don't need to
     compare them each time this function is called, we only need to do this 
     when current log name changes. If we have UNTIL_MASTER_POS condition we 
     need to do this only after Rotate_log_event::exec_event() (which is 
     rare, so caching gives real benifit), and if we have UNTIL_RELAY_POS 
     condition then we should invalidate cached comarison value after 
     inc_group_relay_log_pos() which called for each group of events (so we
     have some benefit if we have something like queries that use 
     autoincrement or if we have transactions).
     
     Should be called ONLY if until_condition != UNTIL_NONE !
   RETURN VALUE
     true - condition met or error happened (condition seems to have 
            bad log file name)
     false - condition not met
*/

bool st_relay_log_info::is_until_satisfied()
{
  const char *log_name;
  ulonglong log_pos;

  DBUG_ASSERT(until_condition != UNTIL_NONE);
  
  if (until_condition == UNTIL_MASTER_POS)
  {
    log_name= group_master_log_name;
    log_pos= group_master_log_pos;
  }
  else
  { /* until_condition == UNTIL_RELAY_POS */
    log_name= group_relay_log_name;
    log_pos= group_relay_log_pos;
  }
  
  if (until_log_names_cmp_result == UNTIL_LOG_NAMES_CMP_UNKNOWN)
  {
    /*
      We have no cached comparison results so we should compare log names
      and cache result.
      If we are after RESET SLAVE, and the SQL slave thread has not processed
      any event yet, it could be that group_master_log_name is "". In that case,
      just wait for more events (as there is no sensible comparison to do).
    */

    if (*log_name)
    {
      const char *basename= log_name + dirname_length(log_name);
      
      const char *q= (const char*)(fn_ext(basename)+1);
      if (strncmp(basename, until_log_name, (int)(q-basename)) == 0)
      {
        /* Now compare extensions. */
        char *q_end;
        ulong log_name_extension= strtoul(q, &q_end, 10);
        if (log_name_extension < until_log_name_extension)
          until_log_names_cmp_result= UNTIL_LOG_NAMES_CMP_LESS;
        else
          until_log_names_cmp_result= 
            (log_name_extension > until_log_name_extension) ? 
            UNTIL_LOG_NAMES_CMP_GREATER : UNTIL_LOG_NAMES_CMP_EQUAL ;
      }
      else  
      {
        /* Probably error so we aborting */
        sql_print_error("Slave SQL thread is stopped because UNTIL "
                        "condition is bad.");
        return TRUE;
      }
    }
    else
      return until_log_pos == 0;
  }
    
  return ((until_log_names_cmp_result == UNTIL_LOG_NAMES_CMP_EQUAL && 
           log_pos >= until_log_pos) ||
          until_log_names_cmp_result == UNTIL_LOG_NAMES_CMP_GREATER);
}


void st_relay_log_info::cached_charset_invalidate()
{
  /* Full of zeroes means uninitialized. */
  bzero(cached_charset, sizeof(cached_charset));
}


bool st_relay_log_info::cached_charset_compare(char *charset)
{
  if (bcmp(cached_charset, charset, sizeof(cached_charset)))
  {
    memcpy(cached_charset, charset, sizeof(cached_charset));
    return 1;
  }
  return 0;
}


static int exec_relay_log_event(THD* thd, RELAY_LOG_INFO* rli)
{
  /*
     We acquire this mutex since we need it for all operations except
     event execution. But we will release it in places where we will
     wait for something for example inside of next_event().
   */
  pthread_mutex_lock(&rli->data_lock);

  if (rli->until_condition!=RELAY_LOG_INFO::UNTIL_NONE &&
      rli->is_until_satisfied())
  {
    sql_print_error("Slave SQL thread stopped because it reached its"
                    " UNTIL position %ld", (long) rli->until_pos());
    /*
      Setting abort_slave flag because we do not want additional message about
      error in query execution to be printed.
    */
    rli->abort_slave= 1;
    pthread_mutex_unlock(&rli->data_lock);
    return 1;
  }

  Log_event * ev = next_event(rli);

  DBUG_ASSERT(rli->sql_thd==thd);

  if (sql_slave_killed(thd,rli))
  {
    pthread_mutex_unlock(&rli->data_lock);
    delete ev;
    return 1;
  }
  if (ev)
  {
    int type_code = ev->get_type_code();
    int exec_res;

    /*
      Queries originating from this server must be skipped.
      Low-level events (Format_desc, Rotate, Stop) from this server
      must also be skipped. But for those we don't want to modify
      group_master_log_pos, because these events did not exist on the master.
      Format_desc is not completely skipped.
      Skip queries specified by the user in slave_skip_counter.
      We can't however skip events that has something to do with the
      log files themselves.
      Filtering on own server id is extremely important, to ignore execution of
      events created by the creation/rotation of the relay log (remember that
      now the relay log starts with its Format_desc, has a Rotate etc).
    */

    DBUG_PRINT("info",("type_code=%d, server_id=%d",type_code,ev->server_id));

    if ((ev->server_id == (uint32) ::server_id &&
         !replicate_same_server_id &&
         type_code != FORMAT_DESCRIPTION_EVENT) ||
        (rli->slave_skip_counter &&
         type_code != ROTATE_EVENT && type_code != STOP_EVENT &&
         type_code != START_EVENT_V3 && type_code!= FORMAT_DESCRIPTION_EVENT))
    {
      DBUG_PRINT("info", ("event skipped"));
      if (thd->options & OPTION_BEGIN)
        rli->inc_event_relay_log_pos();
      else
      {
        rli->inc_group_relay_log_pos((type_code == ROTATE_EVENT ||
                                      type_code == STOP_EVENT ||
                                      type_code == FORMAT_DESCRIPTION_EVENT) ?
                                     LL(0) : ev->log_pos,
                                     1/* skip lock*/);
        flush_relay_log_info(rli);
      }

      /*
        Protect against common user error of setting the counter to 1
        instead of 2 while recovering from an insert which used auto_increment,
        rand or user var.
      */
      if (rli->slave_skip_counter &&
          !((type_code == INTVAR_EVENT ||
             type_code == RAND_EVENT ||
             type_code == USER_VAR_EVENT) &&
            rli->slave_skip_counter == 1) &&
          /*
            The events from ourselves which have something to do with the relay
            log itself must be skipped, true, but they mustn't decrement
            rli->slave_skip_counter, because the user is supposed to not see
            these events (they are not in the master's binlog) and if we
            decremented, START SLAVE would for example decrement when it sees
            the Rotate, so the event which the user probably wanted to skip
            would not be skipped.
          */
          !(ev->server_id == (uint32) ::server_id &&
            (type_code == ROTATE_EVENT || type_code == STOP_EVENT ||
             type_code == START_EVENT_V3 || type_code == FORMAT_DESCRIPTION_EVENT)))
        --rli->slave_skip_counter;
      pthread_mutex_unlock(&rli->data_lock);
      delete ev;
      return 0;                                 // avoid infinite update loops
    }
    pthread_mutex_unlock(&rli->data_lock);

    thd->server_id = ev->server_id; // use the original server id for logging
    thd->set_time();				// time the query
    thd->lex->current_select= 0;
    if (!ev->when)
      ev->when = time(NULL);
    ev->thd = thd;
    exec_res = ev->exec_event(rli);
    DBUG_ASSERT(rli->sql_thd==thd);
    /*
       Format_description_log_event should not be deleted because it will be
       used to read info about the relay log's format; it will be deleted when
       the SQL thread does not need it, i.e. when this thread terminates.
    */
    if (ev->get_type_code() != FORMAT_DESCRIPTION_EVENT)
    {
      DBUG_PRINT("info", ("Deleting the event after it has been executed"));
      delete ev;
    }
    if (slave_trans_retries)
    {
      if (exec_res &&
          (thd->net.last_errno == ER_LOCK_DEADLOCK ||
           thd->net.last_errno == ER_LOCK_WAIT_TIMEOUT) &&
          !thd->is_fatal_error)
      {
        const char *errmsg;
        /*
          We were in a transaction which has been rolled back because of a
          deadlock (currently, InnoDB deadlock detected by InnoDB) or lock
          wait timeout (innodb_lock_wait_timeout exceeded); let's seek back to
          BEGIN log event and retry it all again.
          We have to not only seek but also
          a) init_master_info(), to seek back to hot relay log's start for later
          (for when we will come back to this hot log after re-processing the
          possibly existing old logs where BEGIN is: check_binlog_magic() will
          then need the cache to be at position 0 (see comments at beginning of
          init_master_info()).
          b) init_relay_log_pos(), because the BEGIN may be an older relay log.
        */
        if (rli->trans_retries < slave_trans_retries)
        {
          if (init_master_info(rli->mi, 0, 0, 0, SLAVE_SQL))
            sql_print_error("Failed to initialize the master info structure");
          else if (init_relay_log_pos(rli,
                                      rli->group_relay_log_name,
                                      rli->group_relay_log_pos,
                                      1, &errmsg, 1))
            sql_print_error("Error initializing relay log position: %s",
                            errmsg);
          else
          {
            exec_res= 0;
	    /* chance for concurrent connection to get more locks */
            safe_sleep(thd, min(rli->trans_retries, MAX_SLAVE_RETRY_PAUSE),
		       (CHECK_KILLED_FUNC)sql_slave_killed, (void*)rli);
            pthread_mutex_lock(&rli->data_lock); // because of SHOW STATUS
	    rli->trans_retries++;
            rli->retried_trans++;
            pthread_mutex_unlock(&rli->data_lock);
            DBUG_PRINT("info", ("Slave retries transaction "
                                "rli->trans_retries: %lu", rli->trans_retries));
	  }
        }
        else
          sql_print_error("Slave SQL thread retried transaction %lu time(s) "
                          "in vain, giving up. Consider raising the value of "
                          "the slave_transaction_retries variable.",
                          slave_trans_retries);
      }
      if (!((thd->options & OPTION_BEGIN) && opt_using_transactions))
         rli->trans_retries= 0; // restart from fresh
     }
    return exec_res;
  }
  else
  {
    pthread_mutex_unlock(&rli->data_lock);
    slave_print_error(rli, 0, "\
Could not parse relay log event entry. The possible reasons are: the master's \
binary log is corrupted (you can check this by running 'mysqlbinlog' on the \
binary log), the slave's relay log is corrupted (you can check this by running \
'mysqlbinlog' on the relay log), a network problem, or a bug in the master's \
or slave's MySQL code. If you want to check the master's binary log or slave's \
relay log, you will be able to know their names by issuing 'SHOW SLAVE STATUS' \
on this slave.\
");
    return 1;
  }
}


/* Slave I/O Thread entry point */

extern "C" pthread_handler_decl(handle_slave_io,arg)
{
  THD *thd; // needs to be first for thread_stack
  MYSQL *mysql;
  MASTER_INFO *mi = (MASTER_INFO*)arg;
  char llbuff[22];
  uint retry_count;

  // needs to call my_thread_init(), otherwise we get a coredump in DBUG_ stuff
  my_thread_init();
  DBUG_ENTER("handle_slave_io");

#ifndef DBUG_OFF
slave_begin:
#endif
  DBUG_ASSERT(mi->inited);
  mysql= NULL ;
  retry_count= 0;

  pthread_mutex_lock(&mi->run_lock);
  /* Inform waiting threads that slave has started */
  mi->slave_run_id++;

#ifndef DBUG_OFF
  mi->events_till_abort = abort_slave_event_count;
#endif

  thd= new THD; // note that contructor of THD uses DBUG_ !
  THD_CHECK_SENTRY(thd);

  pthread_detach_this_thread();
  if (init_slave_thread(thd, SLAVE_THD_IO))
  {
    pthread_cond_broadcast(&mi->start_cond);
    pthread_mutex_unlock(&mi->run_lock);
    sql_print_error("Failed during slave I/O thread initialization");
    goto err;
  }
  mi->io_thd = thd;
  thd->thread_stack = (char*)&thd; // remember where our stack is
  pthread_mutex_lock(&LOCK_thread_count);
  threads.append(thd);
  pthread_mutex_unlock(&LOCK_thread_count);
  mi->slave_running = 1;
  mi->abort_slave = 0;
  pthread_mutex_unlock(&mi->run_lock);
  pthread_cond_broadcast(&mi->start_cond);

  DBUG_PRINT("master_info",("log_file_name: '%s'  position: %s",
			    mi->master_log_name,
			    llstr(mi->master_log_pos,llbuff)));

  if (!(mi->mysql = mysql = mysql_init(NULL)))
  {
    sql_print_error("Slave I/O thread: error in mysql_init()");
    goto err;
  }

  thd->proc_info = "Connecting to master";
  // we can get killed during safe_connect
  if (!safe_connect(thd, mysql, mi))
    sql_print_information("Slave I/O thread: connected to master '%s@%s:%d',\
  replication started in log '%s' at position %s", mi->user,
		    mi->host, mi->port,
		    IO_RPL_LOG_NAME,
		    llstr(mi->master_log_pos,llbuff));
  else
  {
    sql_print_information("Slave I/O thread killed while connecting to master");
    goto err;
  }

connected:

  // TODO: the assignment below should be under mutex (5.0)
  mi->slave_running= MYSQL_SLAVE_RUN_CONNECT;
  thd->slave_net = &mysql->net;
  thd->proc_info = "Checking master version";
  if (get_master_version_and_clock(mysql, mi))
    goto err;

  if (mi->rli.relay_log.description_event_for_queue->binlog_version > 1)
  {
    /*
      Register ourselves with the master.
      If fails, this is not fatal - we just print the error message and go
      on with life.
    */
    thd->proc_info = "Registering slave on master";
    if (register_slave_on_master(mysql) ||  update_slave_list(mysql, mi))
      goto err;
  }

  DBUG_PRINT("info",("Starting reading binary log from master"));
  while (!io_slave_killed(thd,mi))
  {
    bool suppress_warnings= 0;
    thd->proc_info = "Requesting binlog dump";
    if (request_dump(mysql, mi, &suppress_warnings))
    {
      sql_print_error("Failed on request_dump()");
      if (io_slave_killed(thd,mi))
      {
	sql_print_information("Slave I/O thread killed while requesting master \
dump");
	goto err;
      }

      mi->slave_running= MYSQL_SLAVE_RUN_NOT_CONNECT;
      thd->proc_info= "Waiting to reconnect after a failed binlog dump request";
#ifdef SIGNAL_WITH_VIO_CLOSE
      thd->clear_active_vio();
#endif
      end_server(mysql);
      /*
	First time retry immediately, assuming that we can recover
	right away - if first time fails, sleep between re-tries
	hopefuly the admin can fix the problem sometime
      */
      if (retry_count++)
      {
	if (retry_count > master_retry_count)
	  goto err;				// Don't retry forever
	safe_sleep(thd,mi->connect_retry,(CHECK_KILLED_FUNC)io_slave_killed,
		   (void*)mi);
      }
      if (io_slave_killed(thd,mi))
      {
	sql_print_information("Slave I/O thread killed while retrying master \
dump");
	goto err;
      }

      thd->proc_info = "Reconnecting after a failed binlog dump request";
      if (!suppress_warnings)
	sql_print_error("Slave I/O thread: failed dump request, \
reconnecting to try again, log '%s' at postion %s", IO_RPL_LOG_NAME,
			llstr(mi->master_log_pos,llbuff));
      if (safe_reconnect(thd, mysql, mi, suppress_warnings) ||
	  io_slave_killed(thd,mi))
      {
	sql_print_information("Slave I/O thread killed during or \
after reconnect");
	goto err;
      }

      goto connected;
    }

    while (!io_slave_killed(thd,mi))
    {
      bool suppress_warnings= 0;
      /*
         We say "waiting" because read_event() will wait if there's nothing to
         read. But if there's something to read, it will not wait. The
         important thing is to not confuse users by saying "reading" whereas
         we're in fact receiving nothing.
      */
      thd->proc_info = "Waiting for master to send event";
      ulong event_len = read_event(mysql, mi, &suppress_warnings);
      if (io_slave_killed(thd,mi))
      {
	if (global_system_variables.log_warnings)
	  sql_print_information("Slave I/O thread killed while reading event");
	goto err;
      }

      if (event_len == packet_error)
      {
	uint mysql_error_number= mysql_errno(mysql);
	if (mysql_error_number == ER_NET_PACKET_TOO_LARGE)
	{
	  sql_print_error("\
Log entry on master is longer than max_allowed_packet (%ld) on \
slave. If the entry is correct, restart the server with a higher value of \
max_allowed_packet",
			  thd->variables.max_allowed_packet);
	  goto err;
	}
	if (mysql_error_number == ER_MASTER_FATAL_ERROR_READING_BINLOG)
	{
	  sql_print_error(ER(mysql_error_number), mysql_error_number,
			  mysql_error(mysql));
	  goto err;
	}
        mi->slave_running= MYSQL_SLAVE_RUN_NOT_CONNECT;
	thd->proc_info = "Waiting to reconnect after a failed master event read";
#ifdef SIGNAL_WITH_VIO_CLOSE
        thd->clear_active_vio();
#endif
	end_server(mysql);
	if (retry_count++)
	{
	  if (retry_count > master_retry_count)
	    goto err;				// Don't retry forever
	  safe_sleep(thd,mi->connect_retry,(CHECK_KILLED_FUNC)io_slave_killed,
		     (void*) mi);
	}
	if (io_slave_killed(thd,mi))
	{
	  if (global_system_variables.log_warnings)
	    sql_print_information("Slave I/O thread killed while waiting to \
reconnect after a failed read");
	  goto err;
	}
	thd->proc_info = "Reconnecting after a failed master event read";
	if (!suppress_warnings)
	  sql_print_information("Slave I/O thread: Failed reading log event, \
reconnecting to retry, log '%s' position %s", IO_RPL_LOG_NAME,
			  llstr(mi->master_log_pos, llbuff));
	if (safe_reconnect(thd, mysql, mi, suppress_warnings) ||
	    io_slave_killed(thd,mi))
	{
	  if (global_system_variables.log_warnings)
	    sql_print_information("Slave I/O thread killed during or after a \
reconnect done to recover from failed read");
	  goto err;
	}
	goto connected;
      } // if (event_len == packet_error)

      retry_count=0;			// ok event, reset retry counter
      thd->proc_info = "Queueing master event to the relay log";
      if (queue_event(mi,(const char*)mysql->net.read_pos + 1,
		      event_len))
      {
	sql_print_error("Slave I/O thread could not queue event from master");
	goto err;
      }
      flush_master_info(mi, 1); /* sure that we can flush the relay log */
      /*
        See if the relay logs take too much space.
        We don't lock mi->rli.log_space_lock here; this dirty read saves time
        and does not introduce any problem:
        - if mi->rli.ignore_log_space_limit is 1 but becomes 0 just after (so
        the clean value is 0), then we are reading only one more event as we
        should, and we'll block only at the next event. No big deal.
        - if mi->rli.ignore_log_space_limit is 0 but becomes 1 just after (so
        the clean value is 1), then we are going into wait_for_relay_log_space()
        for no reason, but this function will do a clean read, notice the clean
        value and exit immediately.
      */
#ifndef DBUG_OFF
      {
        char llbuf1[22], llbuf2[22];
        DBUG_PRINT("info", ("log_space_limit=%s log_space_total=%s \
ignore_log_space_limit=%d",
                            llstr(mi->rli.log_space_limit,llbuf1),
                            llstr(mi->rli.log_space_total,llbuf2),
                            (int) mi->rli.ignore_log_space_limit)); 
      }
#endif

      if (mi->rli.log_space_limit && mi->rli.log_space_limit <
	  mi->rli.log_space_total &&
          !mi->rli.ignore_log_space_limit)
	if (wait_for_relay_log_space(&mi->rli))
	{
	  sql_print_error("Slave I/O thread aborted while waiting for relay \
log space");
	  goto err;
	}
      // TODO: check debugging abort code
#ifndef DBUG_OFF
      if (abort_slave_event_count && !--events_till_abort)
      {
	sql_print_error("Slave I/O thread: debugging abort");
	goto err;
      }
#endif
    } 
  }

  // error = 0;
err:
  // print the current replication position
  sql_print_information("Slave I/O thread exiting, read up to log '%s', position %s",
		  IO_RPL_LOG_NAME, llstr(mi->master_log_pos,llbuff));
  VOID(pthread_mutex_lock(&LOCK_thread_count));
  thd->query = thd->db = 0; // extra safety
  thd->query_length= thd->db_length= 0;
  VOID(pthread_mutex_unlock(&LOCK_thread_count));
  if (mysql)
  {
    mysql_close(mysql);
    mi->mysql=0;
  }
  thd->proc_info = "Waiting for slave mutex on exit";
  pthread_mutex_lock(&mi->run_lock);
  mi->slave_running = 0;
  mi->io_thd = 0;
  /* Forget the relay log's format */
  delete mi->rli.relay_log.description_event_for_queue;
  mi->rli.relay_log.description_event_for_queue= 0;
  // TODO: make rpl_status part of MASTER_INFO
  change_rpl_status(RPL_ACTIVE_SLAVE,RPL_IDLE_SLAVE);
  mi->abort_slave = 0; // TODO: check if this is needed
  DBUG_ASSERT(thd->net.buff != 0);
  net_end(&thd->net); // destructor will not free it, because net.vio is 0
  pthread_mutex_lock(&LOCK_thread_count);
  THD_CHECK_SENTRY(thd);
  delete thd;
  pthread_mutex_unlock(&LOCK_thread_count);
  pthread_cond_broadcast(&mi->stop_cond);	// tell the world we are done
  pthread_mutex_unlock(&mi->run_lock);
#ifndef DBUG_OFF
  if (abort_slave_event_count && !events_till_abort)
    goto slave_begin;
#endif  
  my_thread_end();
  pthread_exit(0);
  DBUG_RETURN(0);				// Can't return anything here
}


/* Slave SQL Thread entry point */

extern "C" pthread_handler_decl(handle_slave_sql,arg)
{
  THD *thd;			/* needs to be first for thread_stack */
  char llbuff[22],llbuff1[22];
  RELAY_LOG_INFO* rli = &((MASTER_INFO*)arg)->rli; 
  const char *errmsg;

  // needs to call my_thread_init(), otherwise we get a coredump in DBUG_ stuff
  my_thread_init();
  DBUG_ENTER("handle_slave_sql");

#ifndef DBUG_OFF
slave_begin:  
#endif  

  DBUG_ASSERT(rli->inited);
  pthread_mutex_lock(&rli->run_lock);
  DBUG_ASSERT(!rli->slave_running);
  errmsg= 0;
#ifndef DBUG_OFF  
  rli->events_till_abort = abort_slave_event_count;
#endif  

  thd = new THD; // note that contructor of THD uses DBUG_ !
  thd->thread_stack = (char*)&thd; // remember where our stack is
  
  /* Inform waiting threads that slave has started */
  rli->slave_run_id++;

  pthread_detach_this_thread();
  if (init_slave_thread(thd, SLAVE_THD_SQL))
  {
    /*
      TODO: this is currently broken - slave start and change master
      will be stuck if we fail here
    */
    pthread_cond_broadcast(&rli->start_cond);
    pthread_mutex_unlock(&rli->run_lock);
    sql_print_error("Failed during slave thread initialization");
    goto err;
  }
  thd->init_for_queries();
  rli->sql_thd= thd;
  thd->temporary_tables = rli->save_temporary_tables; // restore temp tables
  pthread_mutex_lock(&LOCK_thread_count);
  threads.append(thd);
  pthread_mutex_unlock(&LOCK_thread_count);
  /*
    We are going to set slave_running to 1. Assuming slave I/O thread is
    alive and connected, this is going to make Seconds_Behind_Master be 0
    i.e. "caught up". Even if we're just at start of thread. Well it's ok, at
    the moment we start we can think we are caught up, and the next second we
    start receiving data so we realize we are not caught up and
    Seconds_Behind_Master grows. No big deal.
  */
  rli->slave_running = 1;
  rli->abort_slave = 0;
  pthread_mutex_unlock(&rli->run_lock);
  pthread_cond_broadcast(&rli->start_cond);

  /*
    Reset errors for a clean start (otherwise, if the master is idle, the SQL
    thread may execute no Query_log_event, so the error will remain even
    though there's no problem anymore). Do not reset the master timestamp
    (imagine the slave has caught everything, the STOP SLAVE and START SLAVE:
    as we are not sure that we are going to receive a query, we want to
    remember the last master timestamp (to say how many seconds behind we are
    now.
    But the master timestamp is reset by RESET SLAVE & CHANGE MASTER.
  */
  clear_slave_error(rli);

  //tell the I/O thread to take relay_log_space_limit into account from now on
  pthread_mutex_lock(&rli->log_space_lock);
  rli->ignore_log_space_limit= 0;
  pthread_mutex_unlock(&rli->log_space_lock);
  rli->trans_retries= 0; // start from "no error"

  if (init_relay_log_pos(rli,
			 rli->group_relay_log_name,
			 rli->group_relay_log_pos,
			 1 /*need data lock*/, &errmsg,
                         1 /*look for a description_event*/))
  {
    sql_print_error("Error initializing relay log position: %s",
		    errmsg);
    goto err;
  }
  THD_CHECK_SENTRY(thd);
#ifndef DBUG_OFF
  {
    char llbuf1[22], llbuf2[22];
    DBUG_PRINT("info", ("my_b_tell(rli->cur_log)=%s rli->event_relay_log_pos=%s",
                        llstr(my_b_tell(rli->cur_log),llbuf1), 
                        llstr(rli->event_relay_log_pos,llbuf2)));
    DBUG_ASSERT(rli->event_relay_log_pos >= BIN_LOG_HEADER_SIZE);
    /*
      Wonder if this is correct. I (Guilhem) wonder if my_b_tell() returns the
      correct position when it's called just after my_b_seek() (the questionable
      stuff is those "seek is done on next read" comments in the my_b_seek()
      source code).
      The crude reality is that this assertion randomly fails whereas
      replication seems to work fine. And there is no easy explanation why it
      fails (as we my_b_seek(rli->event_relay_log_pos) at the very end of
      init_relay_log_pos() called above). Maybe the assertion would be
      meaningful if we held rli->data_lock between the my_b_seek() and the
      DBUG_ASSERT().
    */
#ifdef SHOULD_BE_CHECKED
    DBUG_ASSERT(my_b_tell(rli->cur_log) == rli->event_relay_log_pos);
#endif
  }
#endif
  DBUG_ASSERT(rli->sql_thd == thd);

  DBUG_PRINT("master_info",("log_file_name: %s  position: %s",
			    rli->group_master_log_name,
			    llstr(rli->group_master_log_pos,llbuff)));
  if (global_system_variables.log_warnings)
    sql_print_information("Slave SQL thread initialized, starting replication in \
log '%s' at position %s, relay log '%s' position: %s", RPL_LOG_NAME,
		    llstr(rli->group_master_log_pos,llbuff),rli->group_relay_log_name,
		    llstr(rli->group_relay_log_pos,llbuff1));

  /* execute init_slave variable */
  if (sys_init_slave.value_length)
  {
    execute_init_command(thd, &sys_init_slave, &LOCK_sys_init_slave);
    if (thd->query_error)
    {
      sql_print_error("\
Slave SQL thread aborted. Can't execute init_slave query");
      goto err;
    }
  }

  /* Read queries from the IO/THREAD until this thread is killed */

  while (!sql_slave_killed(thd,rli))
  {
    thd->proc_info = "Reading event from the relay log";
    DBUG_ASSERT(rli->sql_thd == thd);
    THD_CHECK_SENTRY(thd);
    if (exec_relay_log_event(thd,rli))
    {
      // do not scare the user if SQL thread was simply killed or stopped
      if (!sql_slave_killed(thd,rli))
        sql_print_error("\
Error running query, slave SQL thread aborted. Fix the problem, and restart \
the slave SQL thread with \"SLAVE START\". We stopped at log \
'%s' position %s", RPL_LOG_NAME, llstr(rli->group_master_log_pos, llbuff));
      goto err;
    }
  }

  /* Thread stopped. Print the current replication position to the log */
  sql_print_information("Slave SQL thread exiting, replication stopped in log "
 			"'%s' at position %s",
		        RPL_LOG_NAME, llstr(rli->group_master_log_pos,llbuff));

 err:
  VOID(pthread_mutex_lock(&LOCK_thread_count));
  /*
    Some extra safety, which should not been needed (normally, event deletion
    should already have done these assignments (each event which sets these
    variables is supposed to set them to 0 before terminating)).
  */
  thd->query= thd->db= thd->catalog= 0; 
  thd->query_length= thd->db_length= 0;
  VOID(pthread_mutex_unlock(&LOCK_thread_count));
  thd->proc_info = "Waiting for slave mutex on exit";
  pthread_mutex_lock(&rli->run_lock);
  /* We need data_lock, at least to wake up any waiting master_pos_wait() */
  pthread_mutex_lock(&rli->data_lock);
  DBUG_ASSERT(rli->slave_running == 1); // tracking buffer overrun
  /* When master_pos_wait() wakes up it will check this and terminate */
  rli->slave_running= 0; 
  /* Forget the relay log's format */
  delete rli->relay_log.description_event_for_exec;
  rli->relay_log.description_event_for_exec= 0;
  /* Wake up master_pos_wait() */
  pthread_mutex_unlock(&rli->data_lock);
  DBUG_PRINT("info",("Signaling possibly waiting master_pos_wait() functions"));
  pthread_cond_broadcast(&rli->data_cond);
  rli->ignore_log_space_limit= 0; /* don't need any lock */
  /* we die so won't remember charset - re-update them on next thread start */
  rli->cached_charset_invalidate();
  rli->save_temporary_tables = thd->temporary_tables;

  /*
    TODO: see if we can do this conditionally in next_event() instead
    to avoid unneeded position re-init
  */
  thd->temporary_tables = 0; // remove tempation from destructor to close them
  DBUG_ASSERT(thd->net.buff != 0);
  net_end(&thd->net); // destructor will not free it, because we are weird
  DBUG_ASSERT(rli->sql_thd == thd);
  THD_CHECK_SENTRY(thd);
  rli->sql_thd= 0;
  pthread_mutex_lock(&LOCK_thread_count);
  THD_CHECK_SENTRY(thd);
  delete thd;
  pthread_mutex_unlock(&LOCK_thread_count);
  pthread_cond_broadcast(&rli->stop_cond);
  // tell the world we are done
  pthread_mutex_unlock(&rli->run_lock);
#ifndef DBUG_OFF // TODO: reconsider the code below
  if (abort_slave_event_count && !rli->events_till_abort)
    goto slave_begin;
#endif  
  my_thread_end();
  pthread_exit(0);
  DBUG_RETURN(0);				// Can't return anything here
}


/*
  process_io_create_file()
*/

static int process_io_create_file(MASTER_INFO* mi, Create_file_log_event* cev)
{
  int error = 1;
  ulong num_bytes;
  bool cev_not_written;
  THD *thd = mi->io_thd;
  NET *net = &mi->mysql->net;
  DBUG_ENTER("process_io_create_file");

  if (unlikely(!cev->is_valid()))
    DBUG_RETURN(1);
  /*
    TODO: fix to honor table rules, not only db rules
  */
  if (!db_ok(cev->db, replicate_do_db, replicate_ignore_db))
  {
    skip_load_data_infile(net);
    DBUG_RETURN(0);
  }
  DBUG_ASSERT(cev->inited_from_old);
  thd->file_id = cev->file_id = mi->file_id++;
  thd->server_id = cev->server_id;
  cev_not_written = 1;
  
  if (unlikely(net_request_file(net,cev->fname)))
  {
    sql_print_error("Slave I/O: failed requesting download of '%s'",
		    cev->fname);
    goto err;
  }

  /*
    This dummy block is so we could instantiate Append_block_log_event
    once and then modify it slightly instead of doing it multiple times
    in the loop
  */
  {
    Append_block_log_event aev(thd,0,0,0,0);
  
    for (;;)
    {
      if (unlikely((num_bytes=my_net_read(net)) == packet_error))
      {
	sql_print_error("Network read error downloading '%s' from master",
			cev->fname);
	goto err;
      }
      if (unlikely(!num_bytes)) /* eof */
      {
	net_write_command(net, 0, "", 0, "", 0);/* 3.23 master wants it */
        /*
          If we wrote Create_file_log_event, then we need to write
          Execute_load_log_event. If we did not write Create_file_log_event,
          then this is an empty file and we can just do as if the LOAD DATA
          INFILE had not existed, i.e. write nothing.
        */
        if (unlikely(cev_not_written))
	  break;
	Execute_load_log_event xev(thd,0,0);
	xev.log_pos = cev->log_pos;
	if (unlikely(mi->rli.relay_log.append(&xev)))
	{
	  sql_print_error("Slave I/O: error writing Exec_load event to \
relay log");
	  goto err;
	}
	mi->rli.relay_log.harvest_bytes_written(&mi->rli.log_space_total);
	break;
      }
      if (unlikely(cev_not_written))
      {
	cev->block = (char*)net->read_pos;
	cev->block_len = num_bytes;
	if (unlikely(mi->rli.relay_log.append(cev)))
	{
	  sql_print_error("Slave I/O: error writing Create_file event to \
relay log");
	  goto err;
	}
	cev_not_written=0;
	mi->rli.relay_log.harvest_bytes_written(&mi->rli.log_space_total);
      }
      else
      {
	aev.block = (char*)net->read_pos;
	aev.block_len = num_bytes;
	aev.log_pos = cev->log_pos;
	if (unlikely(mi->rli.relay_log.append(&aev)))
	{
	  sql_print_error("Slave I/O: error writing Append_block event to \
relay log");
	  goto err;
	}
	mi->rli.relay_log.harvest_bytes_written(&mi->rli.log_space_total) ;
      }
    }
  }
  error=0;
err:
  DBUG_RETURN(error);
}


/*
  Start using a new binary log on the master

  SYNOPSIS
    process_io_rotate()
    mi			master_info for the slave
    rev			The rotate log event read from the binary log

  DESCRIPTION
    Updates the master info with the place in the next binary
    log where we should start reading.
    Rotate the relay log to avoid mixed-format relay logs.

  NOTES
    We assume we already locked mi->data_lock

  RETURN VALUES
    0		ok
    1	        Log event is illegal

*/

static int process_io_rotate(MASTER_INFO *mi, Rotate_log_event *rev)
{
  DBUG_ENTER("process_io_rotate");
  safe_mutex_assert_owner(&mi->data_lock);

  if (unlikely(!rev->is_valid()))
    DBUG_RETURN(1);

  memcpy(mi->master_log_name, rev->new_log_ident, rev->ident_len+1);
  mi->master_log_pos= rev->pos;
  DBUG_PRINT("info", ("master_log_pos: '%s' %d",
		      mi->master_log_name, (ulong) mi->master_log_pos));
#ifndef DBUG_OFF
  /*
    If we do not do this, we will be getting the first
    rotate event forever, so we need to not disconnect after one.
  */
  if (disconnect_slave_event_count)
    events_till_disconnect++;
#endif

  /*
    If description_event_for_queue is format <4, there is conversion in the
    relay log to the slave's format (4). And Rotate can mean upgrade or
    nothing. If upgrade, it's to 5.0 or newer, so we will get a Format_desc, so
    no need to reset description_event_for_queue now. And if it's nothing (same
    master version as before), no need (still using the slave's format).
  */
  if (mi->rli.relay_log.description_event_for_queue->binlog_version >= 4)
  {
    delete mi->rli.relay_log.description_event_for_queue;
    /* start from format 3 (MySQL 4.0) again */
    mi->rli.relay_log.description_event_for_queue= new
      Format_description_log_event(3);
  }
  /*
    Rotate the relay log makes binlog format detection easier (at next slave
    start or mysqlbinlog)
  */
  rotate_relay_log(mi); /* will take the right mutexes */
  DBUG_RETURN(0);
}

/*
  Reads a 3.23 event and converts it to the slave's format. This code was
  copied from MySQL 4.0.
*/
static int queue_binlog_ver_1_event(MASTER_INFO *mi, const char *buf,
			   ulong event_len)
{
  const char *errmsg = 0;
  ulong inc_pos;
  bool ignore_event= 0;
  char *tmp_buf = 0;
  RELAY_LOG_INFO *rli= &mi->rli;
  DBUG_ENTER("queue_binlog_ver_1_event");

  /*
    If we get Load event, we need to pass a non-reusable buffer
    to read_log_event, so we do a trick
  */
  if (buf[EVENT_TYPE_OFFSET] == LOAD_EVENT)
  {
    if (unlikely(!(tmp_buf=(char*)my_malloc(event_len+1,MYF(MY_WME)))))
    {
      sql_print_error("Slave I/O: out of memory for Load event");
      DBUG_RETURN(1);
    }
    memcpy(tmp_buf,buf,event_len);
    /*
      Create_file constructor wants a 0 as last char of buffer, this 0 will
      serve as the string-termination char for the file's name (which is at the
      end of the buffer)
      We must increment event_len, otherwise the event constructor will not see
      this end 0, which leads to segfault.
    */
    tmp_buf[event_len++]=0;
    int4store(tmp_buf+EVENT_LEN_OFFSET, event_len);
    buf = (const char*)tmp_buf;
  }
  /*
    This will transform LOAD_EVENT into CREATE_FILE_EVENT, ask the master to
    send the loaded file, and write it to the relay log in the form of
    Append_block/Exec_load (the SQL thread needs the data, as that thread is not
    connected to the master).
  */
  Log_event *ev = Log_event::read_log_event(buf,event_len, &errmsg,
                                            mi->rli.relay_log.description_event_for_queue);
  if (unlikely(!ev))
  {
    sql_print_error("Read invalid event from master: '%s',\
 master could be corrupt but a more likely cause of this is a bug",
		    errmsg);
    my_free((char*) tmp_buf, MYF(MY_ALLOW_ZERO_PTR));
    DBUG_RETURN(1);
  }
  pthread_mutex_lock(&mi->data_lock);
  ev->log_pos= mi->master_log_pos; /* 3.23 events don't contain log_pos */
  switch (ev->get_type_code()) {
  case STOP_EVENT:
    ignore_event= 1;
    inc_pos= event_len;
    break;
  case ROTATE_EVENT:
    if (unlikely(process_io_rotate(mi,(Rotate_log_event*)ev)))
    {
      delete ev;
      pthread_mutex_unlock(&mi->data_lock);
      DBUG_RETURN(1);
    }
    inc_pos= 0;
    break;
  case CREATE_FILE_EVENT:
    /*
      Yes it's possible to have CREATE_FILE_EVENT here, even if we're in
      queue_old_event() which is for 3.23 events which don't comprise
      CREATE_FILE_EVENT. This is because read_log_event() above has just
      transformed LOAD_EVENT into CREATE_FILE_EVENT.
    */
  {
    /* We come here when and only when tmp_buf != 0 */
    DBUG_ASSERT(tmp_buf != 0);
    inc_pos=event_len;
    ev->log_pos+= inc_pos;
    int error = process_io_create_file(mi,(Create_file_log_event*)ev);
    delete ev;
    mi->master_log_pos += inc_pos;
    DBUG_PRINT("info", ("master_log_pos: %d", (ulong) mi->master_log_pos));
    pthread_mutex_unlock(&mi->data_lock);
    my_free((char*)tmp_buf, MYF(0));
    DBUG_RETURN(error);
  }
  default:
    inc_pos= event_len;
    break;
  }
  if (likely(!ignore_event))
  {
    if (ev->log_pos) 
      /* 
         Don't do it for fake Rotate events (see comment in
      Log_event::Log_event(const char* buf...) in log_event.cc).
      */
      ev->log_pos+= event_len; /* make log_pos be the pos of the end of the event */
    if (unlikely(rli->relay_log.append(ev)))
    {
      delete ev;
      pthread_mutex_unlock(&mi->data_lock);
      DBUG_RETURN(1);
    }
    rli->relay_log.harvest_bytes_written(&rli->log_space_total);
  }
  delete ev;
  mi->master_log_pos+= inc_pos;
  DBUG_PRINT("info", ("master_log_pos: %d", (ulong) mi->master_log_pos));
  pthread_mutex_unlock(&mi->data_lock);
  DBUG_RETURN(0);
}

/*
  Reads a 4.0 event and converts it to the slave's format. This code was copied
  from queue_binlog_ver_1_event(), with some affordable simplifications.
*/
static int queue_binlog_ver_3_event(MASTER_INFO *mi, const char *buf,
			   ulong event_len)
{
  const char *errmsg = 0;
  ulong inc_pos;
  char *tmp_buf = 0;
  RELAY_LOG_INFO *rli= &mi->rli;
  DBUG_ENTER("queue_binlog_ver_3_event");

  /* read_log_event() will adjust log_pos to be end_log_pos */
  Log_event *ev = Log_event::read_log_event(buf,event_len, &errmsg,
                                            mi->rli.relay_log.description_event_for_queue);
  if (unlikely(!ev))
  {
    sql_print_error("Read invalid event from master: '%s',\
 master could be corrupt but a more likely cause of this is a bug",
		    errmsg);
    my_free((char*) tmp_buf, MYF(MY_ALLOW_ZERO_PTR));
    DBUG_RETURN(1);
  }
  pthread_mutex_lock(&mi->data_lock);
  switch (ev->get_type_code()) {
  case STOP_EVENT:
    goto err;
  case ROTATE_EVENT:
    if (unlikely(process_io_rotate(mi,(Rotate_log_event*)ev)))
    {
      delete ev;
      pthread_mutex_unlock(&mi->data_lock);
      DBUG_RETURN(1);
    }
    inc_pos= 0;
    break;
  default:
    inc_pos= event_len;
    break;
  }
  if (unlikely(rli->relay_log.append(ev)))
  {
    delete ev;
    pthread_mutex_unlock(&mi->data_lock);
    DBUG_RETURN(1);
  }
  rli->relay_log.harvest_bytes_written(&rli->log_space_total);
  delete ev;
  mi->master_log_pos+= inc_pos;
err:
  DBUG_PRINT("info", ("master_log_pos: %d", (ulong) mi->master_log_pos));
  pthread_mutex_unlock(&mi->data_lock);
  DBUG_RETURN(0);
}

/*
  queue_old_event()

  Writes a 3.23 or 4.0 event to the relay log, after converting it to the 5.0
  (exactly, slave's) format. To do the conversion, we create a 5.0 event from
  the 3.23/4.0 bytes, then write this event to the relay log.

  TODO: 
    Test this code before release - it has to be tested on a separate
    setup with 3.23 master or 4.0 master
*/

static int queue_old_event(MASTER_INFO *mi, const char *buf,
			   ulong event_len)
{
  switch (mi->rli.relay_log.description_event_for_queue->binlog_version)
  {
  case 1:
      return queue_binlog_ver_1_event(mi,buf,event_len);
  case 3:
      return queue_binlog_ver_3_event(mi,buf,event_len);
  default: /* unsupported format; eg version 2 */
    DBUG_PRINT("info",("unsupported binlog format %d in queue_old_event()",
                       mi->rli.relay_log.description_event_for_queue->binlog_version));  
    return 1;
  }
}

/*
  queue_event()

  If the event is 3.23/4.0, passes it to queue_old_event() which will convert
  it. Otherwise, writes a 5.0 (or newer) event to the relay log. Then there is
  no format conversion, it's pure read/write of bytes.
  So a 5.0.0 slave's relay log can contain events in the slave's format or in
  any >=5.0.0 format.
*/

int queue_event(MASTER_INFO* mi,const char* buf, ulong event_len)
{
  int error= 0;
  ulong inc_pos;
  RELAY_LOG_INFO *rli= &mi->rli;
  DBUG_ENTER("queue_event");

  if (mi->rli.relay_log.description_event_for_queue->binlog_version<4 &&
      buf[EVENT_TYPE_OFFSET] != FORMAT_DESCRIPTION_EVENT /* a way to escape */)
    DBUG_RETURN(queue_old_event(mi,buf,event_len));

  pthread_mutex_lock(&mi->data_lock);

  /*
    TODO: figure out if other events in addition to Rotate
    require special processing.
    Guilhem 2003-06 : I don't think so.
  */
  switch (buf[EVENT_TYPE_OFFSET]) {
  case STOP_EVENT:
    /*
      We needn't write this event to the relay log. Indeed, it just indicates a
      master server shutdown. The only thing this does is cleaning. But
      cleaning is already done on a per-master-thread basis (as the master
      server is shutting down cleanly, it has written all DROP TEMPORARY TABLE
      prepared statements' deletion are TODO only when we binlog prep stmts).
      
      We don't even increment mi->master_log_pos, because we may be just after
      a Rotate event. Btw, in a few milliseconds we are going to have a Start
      event from the next binlog (unless the master is presently running
      without --log-bin).
    */
    goto err;
  case ROTATE_EVENT:
  {
    Rotate_log_event rev(buf,event_len,mi->rli.relay_log.description_event_for_queue); 
    if (unlikely(process_io_rotate(mi,&rev)))
    {
      error= 1;
      goto err;
    }
    /*
      Now the I/O thread has just changed its mi->master_log_name, so
      incrementing mi->master_log_pos is nonsense.
    */
    inc_pos= 0;
    break;
  }
  case FORMAT_DESCRIPTION_EVENT:
  {
    /*
      Create an event, and save it (when we rotate the relay log, we will have
      to write this event again).
    */
    /*
      We are the only thread which reads/writes description_event_for_queue.
      The relay_log struct does not move (though some members of it can
      change), so we needn't any lock (no rli->data_lock, no log lock).
    */
    Format_description_log_event* tmp;
    const char* errmsg;
    if (!(tmp= (Format_description_log_event*)
          Log_event::read_log_event(buf, event_len, &errmsg,
                                    mi->rli.relay_log.description_event_for_queue)))
    {
      error= 2;
      goto err;
    }
    delete mi->rli.relay_log.description_event_for_queue;
    mi->rli.relay_log.description_event_for_queue= tmp;
    /* 
       Though this does some conversion to the slave's format, this will
       preserve the master's binlog format version, and number of event types. 
    */
    /* 
       If the event was not requested by the slave (the slave did not ask for
       it), i.e. has end_log_pos=0, we do not increment mi->master_log_pos 
    */
    inc_pos= uint4korr(buf+LOG_POS_OFFSET) ? event_len : 0;
    DBUG_PRINT("info",("binlog format is now %d",
                       mi->rli.relay_log.description_event_for_queue->binlog_version));  

  }
  break;
  default:
    inc_pos= event_len;
    break;
  }

  /* 
     If this event is originating from this server, don't queue it. 
     We don't check this for 3.23 events because it's simpler like this; 3.23
     will be filtered anyway by the SQL slave thread which also tests the
     server id (we must also keep this test in the SQL thread, in case somebody
     upgrades a 4.0 slave which has a not-filtered relay log).

     ANY event coming from ourselves can be ignored: it is obvious for queries;
     for STOP_EVENT/ROTATE_EVENT/START_EVENT: these cannot come from ourselves
     (--log-slave-updates would not log that) unless this slave is also its
     direct master (an unsupported, useless setup!).
  */

  if ((uint4korr(buf + SERVER_ID_OFFSET) == ::server_id) &&
      !replicate_same_server_id)
  {
    /*
      Do not write it to the relay log.
      We still want to increment, so that we won't re-read this event from the
      master if the slave IO thread is now stopped/restarted (more efficient if
      the events we are ignoring are big LOAD DATA INFILE).
      But events which were generated by this slave and which do not exist in
      the master's binlog (i.e. Format_desc, Rotate & Stop) should not increment
      mi->master_log_pos.
    */
    if (buf[EVENT_TYPE_OFFSET]!=FORMAT_DESCRIPTION_EVENT &&
        buf[EVENT_TYPE_OFFSET]!=ROTATE_EVENT &&
        buf[EVENT_TYPE_OFFSET]!=STOP_EVENT)
      mi->master_log_pos+= inc_pos;
    DBUG_PRINT("info", ("master_log_pos: %d, event originating from the same server, ignored", (ulong) mi->master_log_pos));
  }  
  else
  {
    /* write the event to the relay log */
    if (likely(!(rli->relay_log.appendv(buf,event_len,0))))
    {
      mi->master_log_pos+= inc_pos;
      DBUG_PRINT("info", ("master_log_pos: %d", (ulong) mi->master_log_pos));
      rli->relay_log.harvest_bytes_written(&rli->log_space_total);
    }
    else
      error=3;
  }

err:
  pthread_mutex_unlock(&mi->data_lock);
  DBUG_PRINT("info", ("error=%d", error));
  DBUG_RETURN(error);
}


void end_relay_log_info(RELAY_LOG_INFO* rli)
{
  DBUG_ENTER("end_relay_log_info");

  if (!rli->inited)
    DBUG_VOID_RETURN;
  if (rli->info_fd >= 0)
  {
    end_io_cache(&rli->info_file);
    (void) my_close(rli->info_fd, MYF(MY_WME));
    rli->info_fd = -1;
  }
  if (rli->cur_log_fd >= 0)
  {
    end_io_cache(&rli->cache_buf);
    (void)my_close(rli->cur_log_fd, MYF(MY_WME));
    rli->cur_log_fd = -1;
  }
  rli->inited = 0;
  rli->relay_log.close(LOG_CLOSE_INDEX | LOG_CLOSE_STOP_EVENT);
  rli->relay_log.harvest_bytes_written(&rli->log_space_total);
  /*
    Delete the slave's temporary tables from memory.
    In the future there will be other actions than this, to ensure persistance
    of slave's temp tables after shutdown.
  */
  rli->close_temporary_tables();
  DBUG_VOID_RETURN;
}

/*
  Try to connect until successful or slave killed

  SYNPOSIS
    safe_connect()
    thd			Thread handler for slave
    mysql		MySQL connection handle
    mi			Replication handle

  RETURN
    0	ok
    #	Error
*/

static int safe_connect(THD* thd, MYSQL* mysql, MASTER_INFO* mi)
{
  return connect_to_master(thd, mysql, mi, 0, 0);
}


/*
  SYNPOSIS
    connect_to_master()

  IMPLEMENTATION
    Try to connect until successful or slave killed or we have retried
    master_retry_count times
*/

static int connect_to_master(THD* thd, MYSQL* mysql, MASTER_INFO* mi,
			     bool reconnect, bool suppress_warnings)
{
  int slave_was_killed;
  int last_errno= -2;				// impossible error
  ulong err_count=0;
  char llbuff[22];
  DBUG_ENTER("connect_to_master");

#ifndef DBUG_OFF
  events_till_disconnect = disconnect_slave_event_count;
#endif
  ulong client_flag= CLIENT_REMEMBER_OPTIONS;
  if (opt_slave_compressed_protocol)
    client_flag=CLIENT_COMPRESS;		/* We will use compression */

  mysql_options(mysql, MYSQL_OPT_CONNECT_TIMEOUT, (char *) &slave_net_timeout);
  mysql_options(mysql, MYSQL_OPT_READ_TIMEOUT, (char *) &slave_net_timeout);
 
#ifdef HAVE_OPENSSL
  if (mi->ssl)
    mysql_ssl_set(mysql, 
                  mi->ssl_key[0]?mi->ssl_key:0,
                  mi->ssl_cert[0]?mi->ssl_cert:0, 
                  mi->ssl_ca[0]?mi->ssl_ca:0,
                  mi->ssl_capath[0]?mi->ssl_capath:0,
                  mi->ssl_cipher[0]?mi->ssl_cipher:0);
#endif

  mysql_options(mysql, MYSQL_SET_CHARSET_NAME, default_charset_info->csname);
  /* This one is not strictly needed but we have it here for completeness */
  mysql_options(mysql, MYSQL_SET_CHARSET_DIR, (char *) charsets_dir);

  while (!(slave_was_killed = io_slave_killed(thd,mi)) &&
	 (reconnect ? mysql_reconnect(mysql) != 0 :
	  mysql_real_connect(mysql, mi->host, mi->user, mi->password, 0,
			     mi->port, 0, client_flag) == 0))
  {
    /* Don't repeat last error */
    if ((int)mysql_errno(mysql) != last_errno)
    {
      last_errno=mysql_errno(mysql);
      suppress_warnings= 0;
      sql_print_error("Slave I/O thread: error %s to master \
'%s@%s:%d': \
Error: '%s'  errno: %d  retry-time: %d  retries: %d",
		      (reconnect ? "reconnecting" : "connecting"),
		      mi->user,mi->host,mi->port,
		      mysql_error(mysql), last_errno,
		      mi->connect_retry,
		      master_retry_count);
    }
    /*
      By default we try forever. The reason is that failure will trigger
      master election, so if the user did not set master_retry_count we
      do not want to have election triggered on the first failure to
      connect
    */
    if (++err_count == master_retry_count)
    {
      slave_was_killed=1;
      if (reconnect)
        change_rpl_status(RPL_ACTIVE_SLAVE,RPL_LOST_SOLDIER);
      break;
    }
    safe_sleep(thd,mi->connect_retry,(CHECK_KILLED_FUNC)io_slave_killed,
	       (void*)mi);
  }

  if (!slave_was_killed)
  {
    if (reconnect)
    { 
      if (!suppress_warnings && global_system_variables.log_warnings)
	sql_print_information("Slave: connected to master '%s@%s:%d',\
replication resumed in log '%s' at position %s", mi->user,
			mi->host, mi->port,
			IO_RPL_LOG_NAME,
			llstr(mi->master_log_pos,llbuff));
    }
    else
    {
      change_rpl_status(RPL_IDLE_SLAVE,RPL_ACTIVE_SLAVE);
      mysql_log.write(thd, COM_CONNECT_OUT, "%s@%s:%d",
		      mi->user, mi->host, mi->port);
    }
#ifdef SIGNAL_WITH_VIO_CLOSE
    thd->set_active_vio(mysql->net.vio);
#endif      
  }
  mysql->reconnect= 1;
  DBUG_PRINT("exit",("slave_was_killed: %d", slave_was_killed));
  DBUG_RETURN(slave_was_killed);
}


/*
  safe_reconnect()

  IMPLEMENTATION
    Try to connect until successful or slave killed or we have retried
    master_retry_count times
*/

static int safe_reconnect(THD* thd, MYSQL* mysql, MASTER_INFO* mi,
			  bool suppress_warnings)
{
  DBUG_ENTER("safe_reconnect");
  DBUG_RETURN(connect_to_master(thd, mysql, mi, 1, suppress_warnings));
}


/*
  Store the file and position where the execute-slave thread are in the
  relay log.

  SYNOPSIS
    flush_relay_log_info()
    rli			Relay log information

  NOTES
    - As this is only called by the slave thread, we don't need to
      have a lock on this.
    - If there is an active transaction, then we don't update the position
      in the relay log.  This is to ensure that we re-execute statements
      if we die in the middle of an transaction that was rolled back.
    - As a transaction never spans binary logs, we don't have to handle the
      case where we do a relay-log-rotation in the middle of the transaction.
      If this would not be the case, we would have to ensure that we
      don't delete the relay log file where the transaction started when
      we switch to a new relay log file.

  TODO
    - Change the log file information to a binary format to avoid calling
      longlong2str.

  RETURN VALUES
    0	ok
    1	write error
*/

bool flush_relay_log_info(RELAY_LOG_INFO* rli)
{
  bool error=0;
  IO_CACHE *file = &rli->info_file;
  char buff[FN_REFLEN*2+22*2+4], *pos;

  my_b_seek(file, 0L);
  pos=strmov(buff, rli->group_relay_log_name);
  *pos++='\n';
  pos=longlong2str(rli->group_relay_log_pos, pos, 10);
  *pos++='\n';
  pos=strmov(pos, rli->group_master_log_name);
  *pos++='\n';
  pos=longlong2str(rli->group_master_log_pos, pos, 10);
  *pos='\n';
  if (my_b_write(file, (byte*) buff, (ulong) (pos-buff)+1))
    error=1;
  if (flush_io_cache(file))
    error=1;
  /* Flushing the relay log is done by the slave I/O thread */
  return error;
}


/*
  Called when we notice that the current "hot" log got rotated under our feet.
*/

static IO_CACHE *reopen_relay_log(RELAY_LOG_INFO *rli, const char **errmsg)
{
  DBUG_ASSERT(rli->cur_log != &rli->cache_buf);
  DBUG_ASSERT(rli->cur_log_fd == -1);
  DBUG_ENTER("reopen_relay_log");

  IO_CACHE *cur_log = rli->cur_log=&rli->cache_buf;
  if ((rli->cur_log_fd=open_binlog(cur_log,rli->event_relay_log_name,
				   errmsg)) <0)
    DBUG_RETURN(0);
  /*
    We want to start exactly where we was before:
    relay_log_pos	Current log pos
    pending		Number of bytes already processed from the event
  */
  rli->event_relay_log_pos= max(rli->event_relay_log_pos, BIN_LOG_HEADER_SIZE);
  my_b_seek(cur_log,rli->event_relay_log_pos);
  DBUG_RETURN(cur_log);
}


Log_event* next_event(RELAY_LOG_INFO* rli)
{
  Log_event* ev;
  IO_CACHE* cur_log = rli->cur_log;
  pthread_mutex_t *log_lock = rli->relay_log.get_log_lock(); 
  const char* errmsg=0;
  THD* thd = rli->sql_thd;
  
  DBUG_ENTER("next_event");
  DBUG_ASSERT(thd != 0);

  /*
    For most operations we need to protect rli members with data_lock,
    so we assume calling function acquired this mutex for us and we will
    hold it for the most of the loop below However, we will release it
    whenever it is worth the hassle,  and in the cases when we go into a
    pthread_cond_wait() with the non-data_lock mutex
  */
  safe_mutex_assert_owner(&rli->data_lock);
  
  while (!sql_slave_killed(thd,rli))
  {
    /*
      We can have two kinds of log reading:
      hot_log:
        rli->cur_log points at the IO_CACHE of relay_log, which
        is actively being updated by the I/O thread. We need to be careful
        in this case and make sure that we are not looking at a stale log that
        has already been rotated. If it has been, we reopen the log.

      The other case is much simpler:
        We just have a read only log that nobody else will be updating.
    */
    bool hot_log;
    if ((hot_log = (cur_log != &rli->cache_buf)))
    {
      DBUG_ASSERT(rli->cur_log_fd == -1); // foreign descriptor
      pthread_mutex_lock(log_lock);

      /*
	Reading xxx_file_id is safe because the log will only
	be rotated when we hold relay_log.LOCK_log
      */
      if (rli->relay_log.get_open_count() != rli->cur_log_old_open_count)
      {
	// The master has switched to a new log file; Reopen the old log file
	cur_log=reopen_relay_log(rli, &errmsg);
	pthread_mutex_unlock(log_lock);
	if (!cur_log)				// No more log files
	  goto err;
	hot_log=0;				// Using old binary log
      }
    }

#ifndef DBUG_OFF
    {
      /* This is an assertion which sometimes fails, let's try to track it */
      char llbuf1[22], llbuf2[22];
      DBUG_PRINT("info", ("my_b_tell(cur_log)=%s rli->event_relay_log_pos=%s",
                          llstr(my_b_tell(cur_log),llbuf1),
                          llstr(rli->event_relay_log_pos,llbuf2)));
      DBUG_ASSERT(my_b_tell(cur_log) >= BIN_LOG_HEADER_SIZE);
      DBUG_ASSERT(my_b_tell(cur_log) == rli->event_relay_log_pos);
    }
#endif
    /*
      Relay log is always in new format - if the master is 3.23, the
      I/O thread will convert the format for us.
      A problem: the description event may be in a previous relay log. So if
      the slave has been shutdown meanwhile, we would have to look in old relay
      logs, which may even have been deleted. So we need to write this
      description event at the beginning of the relay log.
      When the relay log is created when the I/O thread starts, easy: the
      master will send the description event and we will queue it.
      But if the relay log is created by new_file(): then the solution is:
      MYSQL_LOG::open() will write the buffered description event.
    */
    if ((ev=Log_event::read_log_event(cur_log,0,
                                      rli->relay_log.description_event_for_exec)))

    {
      DBUG_ASSERT(thd==rli->sql_thd);
      /*
        read it while we have a lock, to avoid a mutex lock in
        inc_event_relay_log_pos()
      */
      rli->future_event_relay_log_pos= my_b_tell(cur_log);
      if (hot_log)
	pthread_mutex_unlock(log_lock);
      DBUG_RETURN(ev);
    }
    DBUG_ASSERT(thd==rli->sql_thd);
    if (opt_reckless_slave)			// For mysql-test
      cur_log->error = 0;
    if (cur_log->error < 0)
    {
      errmsg = "slave SQL thread aborted because of I/O error";
      if (hot_log)
	pthread_mutex_unlock(log_lock);
      goto err;
    }
    if (!cur_log->error) /* EOF */
    {
      /*
	On a hot log, EOF means that there are no more updates to
	process and we must block until I/O thread adds some and
	signals us to continue
      */
      if (hot_log)
      {
        /*
          We say in Seconds_Behind_Master that we have "caught up". Note that
          for example if network link is broken but I/O slave thread hasn't
          noticed it (slave_net_timeout not elapsed), then we'll say "caught
          up" whereas we're not really caught up. Fixing that would require
          internally cutting timeout in smaller pieces in network read, no
          thanks. Another example: SQL has caught up on I/O, now I/O has read
          a new event and is queuing it; the false "0" will exist until SQL
          finishes executing the new event; it will be look abnormal only if
          the events have old timestamps (then you get "many", 0, "many").
          Transient phases like this can't really be fixed.
        */
        time_t save_timestamp= rli->last_master_timestamp;
        rli->last_master_timestamp= 0;

	DBUG_ASSERT(rli->relay_log.get_open_count() == rli->cur_log_old_open_count);
	/*
	  We can, and should release data_lock while we are waiting for
	  update. If we do not, show slave status will block
	*/
	pthread_mutex_unlock(&rli->data_lock);

        /*
          Possible deadlock : 
          - the I/O thread has reached log_space_limit
          - the SQL thread has read all relay logs, but cannot purge for some
          reason:
            * it has already purged all logs except the current one
            * there are other logs than the current one but they're involved in
            a transaction that finishes in the current one (or is not finished)
          Solution :
          Wake up the possibly waiting I/O thread, and set a boolean asking
          the I/O thread to temporarily ignore the log_space_limit
          constraint, because we do not want the I/O thread to block because of
          space (it's ok if it blocks for any other reason (e.g. because the
          master does not send anything). Then the I/O thread stops waiting 
          and reads more events.
          The SQL thread decides when the I/O thread should take log_space_limit
          into account again : ignore_log_space_limit is reset to 0 
          in purge_first_log (when the SQL thread purges the just-read relay
          log), and also when the SQL thread starts. We should also reset
          ignore_log_space_limit to 0 when the user does RESET SLAVE, but in
          fact, no need as RESET SLAVE requires that the slave
          be stopped, and the SQL thread sets ignore_log_space_limit to 0 when
          it stops.
        */
        pthread_mutex_lock(&rli->log_space_lock);
        // prevent the I/O thread from blocking next times
        rli->ignore_log_space_limit= 1; 
        /*
          If the I/O thread is blocked, unblock it.
          Ok to broadcast after unlock, because the mutex is only destroyed in
          ~st_relay_log_info(), i.e. when rli is destroyed, and rli will not be
          destroyed before we exit the present function.
        */
        pthread_mutex_unlock(&rli->log_space_lock);
        pthread_cond_broadcast(&rli->log_space_cond);
        // Note that wait_for_update unlocks lock_log !
        rli->relay_log.wait_for_update(rli->sql_thd, 1);
        // re-acquire data lock since we released it earlier
        pthread_mutex_lock(&rli->data_lock);
        rli->last_master_timestamp= save_timestamp;
	continue;
      }
      /*
	If the log was not hot, we need to move to the next log in
	sequence. The next log could be hot or cold, we deal with both
	cases separately after doing some common initialization
      */
      end_io_cache(cur_log);
      DBUG_ASSERT(rli->cur_log_fd >= 0);
      my_close(rli->cur_log_fd, MYF(MY_WME));
      rli->cur_log_fd = -1;
	
      if (relay_log_purge)
      {
	/*
          purge_first_log will properly set up relay log coordinates in rli.
          If the group's coordinates are equal to the event's coordinates
          (i.e. the relay log was not rotated in the middle of a group),
          we can purge this relay log too.
          We do ulonglong and string comparisons, this may be slow but
          - purging the last relay log is nice (it can save 1GB of disk), so we
          like to detect the case where we can do it, and given this,
          - I see no better detection method
          - purge_first_log is not called that often
        */
	if (rli->relay_log.purge_first_log
            (rli,
             rli->group_relay_log_pos == rli->event_relay_log_pos
             && !strcmp(rli->group_relay_log_name,rli->event_relay_log_name)))
	{
	  errmsg = "Error purging processed logs";
	  goto err;
	}
      }
      else
      {
	/*
	  If hot_log is set, then we already have a lock on
	  LOCK_log.  If not, we have to get the lock.

	  According to Sasha, the only time this code will ever be executed
	  is if we are recovering from a bug.
	*/
	if (rli->relay_log.find_next_log(&rli->linfo, !hot_log))
	{
	  errmsg = "error switching to the next log";
	  goto err;
	}
	rli->event_relay_log_pos = BIN_LOG_HEADER_SIZE;
	strmake(rli->event_relay_log_name,rli->linfo.log_file_name,
		sizeof(rli->event_relay_log_name)-1);
	flush_relay_log_info(rli);
      }

      /*
        Now we want to open this next log. To know if it's a hot log (the one
        being written by the I/O thread now) or a cold log, we can use
        is_active(); if it is hot, we use the I/O cache; if it's cold we open
        the file normally. But if is_active() reports that the log is hot, this
        may change between the test and the consequence of the test. So we may
        open the I/O cache whereas the log is now cold, which is nonsense.
        To guard against this, we need to have LOCK_log.
      */

      DBUG_PRINT("info",("hot_log: %d",hot_log));
      if (!hot_log) /* if hot_log, we already have this mutex */
        pthread_mutex_lock(log_lock);
      if (rli->relay_log.is_active(rli->linfo.log_file_name))
      {
#ifdef EXTRA_DEBUG
	if (global_system_variables.log_warnings)
	  sql_print_information("next log '%s' is currently active",
                                rli->linfo.log_file_name);
#endif	  
	rli->cur_log= cur_log= rli->relay_log.get_log_file();
	rli->cur_log_old_open_count= rli->relay_log.get_open_count();
	DBUG_ASSERT(rli->cur_log_fd == -1);
	  
	/*
	  Read pointer has to be at the start since we are the only
	  reader.
          We must keep the LOCK_log to read the 4 first bytes, as this is a hot
          log (same as when we call read_log_event() above: for a hot log we
          take the mutex).
	*/
	if (check_binlog_magic(cur_log,&errmsg))
        {
          if (!hot_log) pthread_mutex_unlock(log_lock);
	  goto err;
        }
        if (!hot_log) pthread_mutex_unlock(log_lock);
	continue;
      }
      if (!hot_log) pthread_mutex_unlock(log_lock);
      /*
	if we get here, the log was not hot, so we will have to open it
	ourselves. We are sure that the log is still not hot now (a log can get
	from hot to cold, but not from cold to hot). No need for LOCK_log.
      */
#ifdef EXTRA_DEBUG
      if (global_system_variables.log_warnings)
	sql_print_information("next log '%s' is not active",
                              rli->linfo.log_file_name);
#endif	  
      // open_binlog() will check the magic header
      if ((rli->cur_log_fd=open_binlog(cur_log,rli->linfo.log_file_name,
				       &errmsg)) <0)
	goto err;
    }
    else
    {
      /*
	Read failed with a non-EOF error.
	TODO: come up with something better to handle this error
      */
      if (hot_log)
	pthread_mutex_unlock(log_lock);
      sql_print_error("Slave SQL thread: I/O error reading \
event(errno: %d  cur_log->error: %d)",
		      my_errno,cur_log->error);
      // set read position to the beginning of the event
      my_b_seek(cur_log,rli->event_relay_log_pos);
      /* otherwise, we have had a partial read */
      errmsg = "Aborting slave SQL thread because of partial event read";
      break;					// To end of function
    }
  }
  if (!errmsg && global_system_variables.log_warnings)
  {
    sql_print_information("Error reading relay log event: %s", 
                          "slave SQL thread was killed");
    DBUG_RETURN(0);
  }

err:
  if (errmsg)
    sql_print_error("Error reading relay log event: %s", errmsg);
  DBUG_RETURN(0);
}

/*
  Rotate a relay log (this is used only by FLUSH LOGS; the automatic rotation
  because of size is simpler because when we do it we already have all relevant
  locks; here we don't, so this function is mainly taking locks). 
  Returns nothing as we cannot catch any error (MYSQL_LOG::new_file() is void).
*/

void rotate_relay_log(MASTER_INFO* mi)
{
  DBUG_ENTER("rotate_relay_log");
  RELAY_LOG_INFO* rli= &mi->rli;

  /* We don't lock rli->run_lock. This would lead to deadlocks. */
  pthread_mutex_lock(&mi->run_lock);

  /* 
     We need to test inited because otherwise, new_file() will attempt to lock
     LOCK_log, which may not be inited (if we're not a slave).
  */
  if (!rli->inited)
  {
    DBUG_PRINT("info", ("rli->inited == 0"));
    goto end;
  }

  /* If the relay log is closed, new_file() will do nothing. */
  rli->relay_log.new_file(1);

  /*
    We harvest now, because otherwise BIN_LOG_HEADER_SIZE will not immediately
    be counted, so imagine a succession of FLUSH LOGS  and assume the slave
    threads are started:
    relay_log_space decreases by the size of the deleted relay log, but does
    not increase, so flush-after-flush we may become negative, which is wrong.
    Even if this will be corrected as soon as a query is replicated on the
    slave (because the I/O thread will then call harvest_bytes_written() which
    will harvest all these BIN_LOG_HEADER_SIZE we forgot), it may give strange
    output in SHOW SLAVE STATUS meanwhile. So we harvest now.
    If the log is closed, then this will just harvest the last writes, probably
    0 as they probably have been harvested.
  */
  rli->relay_log.harvest_bytes_written(&rli->log_space_total);
end:
  pthread_mutex_unlock(&mi->run_lock);
  DBUG_VOID_RETURN;
}


#ifdef __GNUC__
template class I_List_iterator<i_string>;
template class I_List_iterator<i_string_pair>;
#endif


#endif /* HAVE_REPLICATION */<|MERGE_RESOLUTION|>--- conflicted
+++ resolved
@@ -2818,12 +2818,7 @@
   thd->client_capabilities = 0;
   my_net_init(&thd->net, 0);
   thd->net.read_timeout = slave_net_timeout;
-<<<<<<< HEAD
-  thd->master_access= ~0;
-=======
   thd->master_access= ~(ulong)0;
-  thd->priv_user = 0;
->>>>>>> b1bcc3a7
   thd->slave_thread = 1;
   set_slave_thread_options(thd);
   /* 
