/* Copyright (c) 2002, 2016, Oracle and/or its affiliates. All rights reserved.

   This program is free software; you can redistribute it and/or modify
   it under the terms of the GNU General Public License as published by
   the Free Software Foundation; version 2 of the License.

   This program is distributed in the hope that it will be useful,
   but WITHOUT ANY WARRANTY; without even the implied warranty of
   MERCHANTABILITY or FITNESS FOR A PARTICULAR PURPOSE.  See the
   GNU General Public License for more details.

   You should have received a copy of the GNU General Public License
   along with this program; if not, write to the Free Software
   Foundation, Inc., 51 Franklin St, Fifth Floor, Boston, MA 02110-1301  USA */

/*
  How to add new variables:

  1. copy one of the existing variables, and edit the declaration.
  2. if you need special behavior on assignment or additional checks
     use ON_CHECK and ON_UPDATE callbacks.
  3. *Don't* add new Sys_var classes or uncle Occam will come
     with his razor to haunt you at nights

  Note - all storage engine variables (for example myisam_whatever)
  should go into the corresponding storage engine sources
  (for example in storage/myisam/ha_myisam.cc) !
*/

#include "my_global.h"                          /* NO_EMBEDDED_ACCESS_CHECKS */
#include "sql_priv.h"
#include "sql_class.h"                          // set_var.h: THD
#include "sys_vars.h"

#include "events.h"
#include <thr_alarm.h>
#include "slave.h"
#include "rpl_mi.h"
#include "transaction.h"
#include "mysqld.h"
#include "lock.h"
#include "sql_time.h"                       // known_date_time_formats
#include "sql_acl.h" // SUPER_ACL,
                     // mysql_user_table_is_in_short_password_format
#include "derror.h"  // read_texts
#include "sql_base.h"                           // close_cached_tables

#include "log_event.h"
#ifdef WITH_PERFSCHEMA_STORAGE_ENGINE
#include "../storage/perfschema/pfs_server.h"
#endif /* WITH_PERFSCHEMA_STORAGE_ENGINE */
#include "threadpool.h"

TYPELIB bool_typelib={ array_elements(bool_values)-1, "", bool_values, 0 };

#include "query_response_time.h" 

#define MAX_CONNECTIONS 100000

/*
  This forward declaration is needed because including sql_base.h
  causes further includes.  [TODO] Eliminate this forward declaration
  and include a file with the prototype instead.
*/
extern void close_thread_tables(THD *thd);


static bool update_buffer_size(THD *thd, KEY_CACHE *key_cache,
                               ptrdiff_t offset, ulonglong new_value)
{
  bool error= false;
  DBUG_ASSERT(offset == offsetof(KEY_CACHE, param_buff_size));

  if (new_value == 0)
  {
    if (key_cache == dflt_key_cache)
    {
      my_error(ER_WARN_CANT_DROP_DEFAULT_KEYCACHE, MYF(0));
      return true;
    }

    if (key_cache->key_cache_inited)            // If initied
    {
      /*
        Move tables using this key cache to the default key cache
        and clear the old key cache.
      */
      key_cache->in_init= 1;
      mysql_mutex_unlock(&LOCK_global_system_variables);
      key_cache->param_buff_size= 0;
      ha_resize_key_cache(key_cache);
      ha_change_key_cache(key_cache, dflt_key_cache);
      /*
        We don't delete the key cache as some running threads my still be in
        the key cache code with a pointer to the deleted (empty) key cache
      */
      mysql_mutex_lock(&LOCK_global_system_variables);
      key_cache->in_init= 0;
    }
    return error;
  }

  key_cache->param_buff_size= new_value;

  /* If key cache didn't exist initialize it, else resize it */
  key_cache->in_init= 1;
  mysql_mutex_unlock(&LOCK_global_system_variables);

  if (!key_cache->key_cache_inited)
    error= ha_init_key_cache(0, key_cache);
  else
    error= ha_resize_key_cache(key_cache);

  mysql_mutex_lock(&LOCK_global_system_variables);
  key_cache->in_init= 0;

  return error;
}

static bool update_keycache_param(THD *thd, KEY_CACHE *key_cache,
                                  ptrdiff_t offset, ulonglong new_value)
{
  bool error= false;
  DBUG_ASSERT(offset != offsetof(KEY_CACHE, param_buff_size));

  keycache_var(key_cache, offset)= new_value;

  key_cache->in_init= 1;
  mysql_mutex_unlock(&LOCK_global_system_variables);
  error= ha_resize_key_cache(key_cache);

  mysql_mutex_lock(&LOCK_global_system_variables);
  key_cache->in_init= 0;

  return error;
}

/*
  The rule for this file: everything should be 'static'. When a sys_var
  variable or a function from this file is - in very rare cases - needed
  elsewhere it should be explicitly declared 'export' here to show that it's
  not a mistakenly forgotten 'static' keyword.
*/
#define export /* not static */

#ifdef WITH_PERFSCHEMA_STORAGE_ENGINE

#define PFS_TRAILING_PROPERTIES \
  NO_MUTEX_GUARD, NOT_IN_BINLOG, ON_CHECK(NULL), ON_UPDATE(NULL), \
  NULL, sys_var::PARSE_EARLY

static Sys_var_mybool Sys_pfs_enabled(
       "performance_schema",
       "Enable the performance schema.",
       READ_ONLY GLOBAL_VAR(pfs_param.m_enabled),
       CMD_LINE(OPT_ARG), DEFAULT(FALSE),
       PFS_TRAILING_PROPERTIES);

static Sys_var_ulong Sys_pfs_events_waits_history_long_size(
       "performance_schema_events_waits_history_long_size",
       "Number of rows in EVENTS_WAITS_HISTORY_LONG.",
       READ_ONLY GLOBAL_VAR(pfs_param.m_events_waits_history_long_sizing),
       CMD_LINE(REQUIRED_ARG), VALID_RANGE(0, 1024*1024),
       DEFAULT(PFS_WAITS_HISTORY_LONG_SIZE),
       BLOCK_SIZE(1), PFS_TRAILING_PROPERTIES);

static Sys_var_ulong Sys_pfs_events_waits_history_size(
       "performance_schema_events_waits_history_size",
       "Number of rows per thread in EVENTS_WAITS_HISTORY.",
       READ_ONLY GLOBAL_VAR(pfs_param.m_events_waits_history_sizing),
       CMD_LINE(REQUIRED_ARG), VALID_RANGE(0, 1024),
       DEFAULT(PFS_WAITS_HISTORY_SIZE),
       BLOCK_SIZE(1), PFS_TRAILING_PROPERTIES);

static Sys_var_ulong Sys_pfs_max_cond_classes(
       "performance_schema_max_cond_classes",
       "Maximum number of condition instruments.",
       READ_ONLY GLOBAL_VAR(pfs_param.m_cond_class_sizing),
       CMD_LINE(REQUIRED_ARG), VALID_RANGE(0, 256),
       DEFAULT(PFS_MAX_COND_CLASS),
       BLOCK_SIZE(1), PFS_TRAILING_PROPERTIES);

static Sys_var_ulong Sys_pfs_max_cond_instances(
       "performance_schema_max_cond_instances",
       "Maximum number of instrumented condition objects.",
       READ_ONLY GLOBAL_VAR(pfs_param.m_cond_sizing),
       CMD_LINE(REQUIRED_ARG), VALID_RANGE(0, 1024*1024),
       DEFAULT(PFS_MAX_COND),
       BLOCK_SIZE(1), PFS_TRAILING_PROPERTIES);

static Sys_var_ulong Sys_pfs_max_file_classes(
       "performance_schema_max_file_classes",
       "Maximum number of file instruments.",
       READ_ONLY GLOBAL_VAR(pfs_param.m_file_class_sizing),
       CMD_LINE(REQUIRED_ARG), VALID_RANGE(0, 256),
       DEFAULT(PFS_MAX_FILE_CLASS),
       BLOCK_SIZE(1), PFS_TRAILING_PROPERTIES);

static Sys_var_ulong Sys_pfs_max_file_handles(
       "performance_schema_max_file_handles",
       "Maximum number of opened instrumented files.",
       READ_ONLY GLOBAL_VAR(pfs_param.m_file_handle_sizing),
       CMD_LINE(REQUIRED_ARG), VALID_RANGE(0, 1024*1024),
       DEFAULT(PFS_MAX_FILE_HANDLE),
       BLOCK_SIZE(1), PFS_TRAILING_PROPERTIES);

static Sys_var_ulong Sys_pfs_max_file_instances(
       "performance_schema_max_file_instances",
       "Maximum number of instrumented files.",
       READ_ONLY GLOBAL_VAR(pfs_param.m_file_sizing),
       CMD_LINE(REQUIRED_ARG), VALID_RANGE(0, 1024*1024),
       DEFAULT(PFS_MAX_FILE),
       BLOCK_SIZE(1), PFS_TRAILING_PROPERTIES);

static Sys_var_ulong Sys_pfs_max_mutex_classes(
       "performance_schema_max_mutex_classes",
       "Maximum number of mutex instruments.",
       READ_ONLY GLOBAL_VAR(pfs_param.m_mutex_class_sizing),
       CMD_LINE(REQUIRED_ARG), VALID_RANGE(0, 256),
       DEFAULT(PFS_MAX_MUTEX_CLASS),
       BLOCK_SIZE(1), PFS_TRAILING_PROPERTIES);

static Sys_var_ulong Sys_pfs_max_mutex_instances(
       "performance_schema_max_mutex_instances",
       "Maximum number of instrumented MUTEX objects.",
       READ_ONLY GLOBAL_VAR(pfs_param.m_mutex_sizing),
       CMD_LINE(REQUIRED_ARG), VALID_RANGE(0, 100*1024*1024),
       DEFAULT(PFS_MAX_MUTEX),
       BLOCK_SIZE(1), PFS_TRAILING_PROPERTIES);

static Sys_var_ulong Sys_pfs_max_rwlock_classes(
       "performance_schema_max_rwlock_classes",
       "Maximum number of rwlock instruments.",
       READ_ONLY GLOBAL_VAR(pfs_param.m_rwlock_class_sizing),
       CMD_LINE(REQUIRED_ARG), VALID_RANGE(0, 256),
       DEFAULT(PFS_MAX_RWLOCK_CLASS),
       BLOCK_SIZE(1), PFS_TRAILING_PROPERTIES);

static Sys_var_ulong Sys_pfs_max_rwlock_instances(
       "performance_schema_max_rwlock_instances",
       "Maximum number of instrumented RWLOCK objects.",
       READ_ONLY GLOBAL_VAR(pfs_param.m_rwlock_sizing),
       CMD_LINE(REQUIRED_ARG), VALID_RANGE(0, 100*1024*1024),
       DEFAULT(PFS_MAX_RWLOCK),
       BLOCK_SIZE(1), PFS_TRAILING_PROPERTIES);

static Sys_var_ulong Sys_pfs_max_table_handles(
       "performance_schema_max_table_handles",
       "Maximum number of opened instrumented tables.",
       READ_ONLY GLOBAL_VAR(pfs_param.m_table_sizing),
       CMD_LINE(REQUIRED_ARG), VALID_RANGE(0, 1024*1024),
       DEFAULT(PFS_MAX_TABLE),
       BLOCK_SIZE(1), PFS_TRAILING_PROPERTIES);

static Sys_var_ulong Sys_pfs_max_table_instances(
       "performance_schema_max_table_instances",
       "Maximum number of instrumented tables.",
       READ_ONLY GLOBAL_VAR(pfs_param.m_table_share_sizing),
       CMD_LINE(REQUIRED_ARG), VALID_RANGE(0, 1024*1024),
       DEFAULT(PFS_MAX_TABLE_SHARE),
       BLOCK_SIZE(1), PFS_TRAILING_PROPERTIES);

static Sys_var_ulong Sys_pfs_max_thread_classes(
       "performance_schema_max_thread_classes",
       "Maximum number of thread instruments.",
       READ_ONLY GLOBAL_VAR(pfs_param.m_thread_class_sizing),
       CMD_LINE(REQUIRED_ARG), VALID_RANGE(0, 256),
       DEFAULT(PFS_MAX_THREAD_CLASS),
       BLOCK_SIZE(1), PFS_TRAILING_PROPERTIES);

static Sys_var_ulong Sys_pfs_max_thread_instances(
       "performance_schema_max_thread_instances",
       "Maximum number of instrumented threads.",
       READ_ONLY GLOBAL_VAR(pfs_param.m_thread_sizing),
       CMD_LINE(REQUIRED_ARG), VALID_RANGE(0, 1024*1024),
       DEFAULT(PFS_MAX_THREAD),
       BLOCK_SIZE(1), PFS_TRAILING_PROPERTIES);

#endif /* WITH_PERFSCHEMA_STORAGE_ENGINE */

static Sys_var_ulong Sys_auto_increment_increment(
       "auto_increment_increment",
       "Auto-increment columns are incremented by this",
       SESSION_VAR(auto_increment_increment),
       CMD_LINE(OPT_ARG),
       VALID_RANGE(1, 65535), DEFAULT(1), BLOCK_SIZE(1),
       NO_MUTEX_GUARD, IN_BINLOG);

static Sys_var_ulong Sys_auto_increment_offset(
       "auto_increment_offset",
       "Offset added to Auto-increment columns. Used when "
       "auto-increment-increment != 1",
       SESSION_VAR(auto_increment_offset),
       CMD_LINE(OPT_ARG),
       VALID_RANGE(1, 65535), DEFAULT(1), BLOCK_SIZE(1),
       NO_MUTEX_GUARD, IN_BINLOG);

static Sys_var_mybool Sys_automatic_sp_privileges(
       "automatic_sp_privileges",
       "Creating and dropping stored procedures alters ACLs",
       GLOBAL_VAR(sp_automatic_privileges),
       CMD_LINE(OPT_ARG), DEFAULT(TRUE));

static Sys_var_ulong Sys_back_log(
       "back_log", "The number of outstanding connection requests "
       "MySQL can have. This comes into play when the main MySQL thread "
       "gets very many connection requests in a very short time",
       READ_ONLY GLOBAL_VAR(back_log), CMD_LINE(REQUIRED_ARG),
       VALID_RANGE(1, 65535), DEFAULT(50), BLOCK_SIZE(1));

static Sys_var_charptr Sys_basedir(
       "basedir", "Path to installation directory. All paths are "
       "usually resolved relative to this",
       READ_ONLY GLOBAL_VAR(mysql_home_ptr), CMD_LINE(REQUIRED_ARG, 'b'),
       IN_FS_CHARSET, DEFAULT(0));

static Sys_var_ulong Sys_binlog_cache_size(
       "binlog_cache_size", "The size of the transactional cache for "
       "updates to transactional engines for the binary log. "
       "If you often use transactions containing many statements, "
       "you can increase this to get more performance",
       GLOBAL_VAR(binlog_cache_size),
       CMD_LINE(REQUIRED_ARG),
       VALID_RANGE(IO_SIZE, ULONG_MAX), DEFAULT(32768), BLOCK_SIZE(IO_SIZE));

static Sys_var_ulong Sys_binlog_stmt_cache_size(
       "binlog_stmt_cache_size", "The size of the statement cache for "
       "updates to non-transactional engines for the binary log. "
       "If you often use statements updating a great number of rows, "
       "you can increase this to get more performance",
       GLOBAL_VAR(binlog_stmt_cache_size),
       CMD_LINE(REQUIRED_ARG),
       VALID_RANGE(IO_SIZE, ULONG_MAX), DEFAULT(32768), BLOCK_SIZE(IO_SIZE));


static bool check_has_super(sys_var *self, THD *thd, set_var *var)
{
  DBUG_ASSERT(self->scope() != sys_var::GLOBAL);// don't abuse check_has_super()
#ifndef NO_EMBEDDED_ACCESS_CHECKS
  if (!(thd->security_ctx->master_access & SUPER_ACL))
  {
    my_error(ER_SPECIFIC_ACCESS_DENIED_ERROR, MYF(0), "SUPER");
    return true;
  }
#endif
  return false;
}
static bool binlog_format_check(sys_var *self, THD *thd, set_var *var)
{
  if (check_has_super(self, thd, var))
    return true;

  if (var->type == OPT_GLOBAL)
    return false;

  /*
     If RBR and open temporary tables, their CREATE TABLE may not be in the
     binlog, so we can't toggle to SBR in this connection.

     If binlog_format=MIXED, there are open temporary tables, and an unsafe
     statement is executed, then subsequent statements are logged in row
     format and hence changes to temporary tables may be lost. So we forbid
     switching @@SESSION.binlog_format from MIXED to STATEMENT when there are
     open temp tables and we are logging in row format.
  */
  if (thd->temporary_tables && var->type == OPT_SESSION &&
      var->save_result.ulonglong_value == BINLOG_FORMAT_STMT &&
      ((thd->variables.binlog_format == BINLOG_FORMAT_MIXED &&
        thd->is_current_stmt_binlog_format_row()) ||
       thd->variables.binlog_format == BINLOG_FORMAT_ROW))
  {
    my_error(ER_TEMP_TABLE_PREVENTS_SWITCH_OUT_OF_RBR, MYF(0));
    return true;
  }

  /*
    if in a stored function/trigger, it's too late to change mode
  */
  if (thd->in_sub_stmt)
  {
    my_error(ER_STORED_FUNCTION_PREVENTS_SWITCH_BINLOG_FORMAT, MYF(0));
    return true;
  }
  /*
    Make the session variable 'binlog_format' read-only inside a transaction.
  */
  if (thd->in_active_multi_stmt_transaction())
  {
    my_error(ER_INSIDE_TRANSACTION_PREVENTS_SWITCH_BINLOG_FORMAT, MYF(0));
    return true;
  }

  return false;
}

static bool fix_binlog_format_after_update(sys_var *self, THD *thd,
                                           enum_var_type type)
{
  if (type == OPT_SESSION)
    thd->reset_current_stmt_binlog_format_row();
  return false;
}

static Sys_var_enum Sys_binlog_format(
       "binlog_format", "What form of binary logging the master will "
       "use: either ROW for row-based binary logging, STATEMENT "
       "for statement-based binary logging, or MIXED. MIXED is statement-"
       "based binary logging except for those statements where only row-"
       "based is correct: those which involve user-defined functions (i.e. "
       "UDFs) or the UUID() function; for those, row-based binary logging is "
       "automatically used. If NDBCLUSTER is enabled and binlog-format is "
       "MIXED, the format switches to row-based and back implicitly per each "
       "query accessing an NDBCLUSTER table",
       SESSION_VAR(binlog_format), CMD_LINE(REQUIRED_ARG, OPT_BINLOG_FORMAT),
       binlog_format_names, DEFAULT(BINLOG_FORMAT_STMT),
       NO_MUTEX_GUARD, NOT_IN_BINLOG, ON_CHECK(binlog_format_check),
       ON_UPDATE(fix_binlog_format_after_update));

static bool binlog_direct_check(sys_var *self, THD *thd, set_var *var)
{
  if (check_has_super(self, thd, var))
    return true;

  if (var->type == OPT_GLOBAL)
    return false;

   /*
     Makes the session variable 'binlog_direct_non_transactional_updates'
     read-only if within a procedure, trigger or function.
   */
   if (thd->in_sub_stmt)
   {
     my_error(ER_STORED_FUNCTION_PREVENTS_SWITCH_BINLOG_DIRECT, MYF(0));
     return true;
   }
   /*
     Makes the session variable 'binlog_direct_non_transactional_updates'
     read-only inside a transaction.
   */
   if (thd->in_active_multi_stmt_transaction())
   {
     my_error(ER_INSIDE_TRANSACTION_PREVENTS_SWITCH_BINLOG_DIRECT, MYF(0));
     return true;
   }

  return false;
}

static Sys_var_mybool Sys_binlog_direct(
       "binlog_direct_non_transactional_updates",
       "Causes updates to non-transactional engines using statement format to "
       "be written directly to binary log. Before using this option make sure "
       "that there are no dependencies between transactional and "
       "non-transactional tables such as in the statement INSERT INTO t_myisam "
       "SELECT * FROM t_innodb; otherwise, slaves may diverge from the master.",
       SESSION_VAR(binlog_direct_non_trans_update),
       CMD_LINE(OPT_ARG), DEFAULT(FALSE),
       NO_MUTEX_GUARD, NOT_IN_BINLOG, ON_CHECK(binlog_direct_check));

static Sys_var_ulong Sys_bulk_insert_buff_size(
       "bulk_insert_buffer_size", "Size of tree cache used in bulk "
       "insert optimisation. Note that this is a limit per thread!",
       SESSION_VAR(bulk_insert_buff_size), CMD_LINE(REQUIRED_ARG),
       VALID_RANGE(0, ULONG_MAX), DEFAULT(8192*1024), BLOCK_SIZE(1));

static Sys_var_charptr Sys_character_sets_dir(
       "character_sets_dir", "Directory where character sets are",
       READ_ONLY GLOBAL_VAR(charsets_dir), CMD_LINE(REQUIRED_ARG),
       IN_FS_CHARSET, DEFAULT(0));

static bool check_not_null(sys_var *self, THD *thd, set_var *var)
{
  return var->value && var->value->is_null();
}
static bool check_charset(sys_var *self, THD *thd, set_var *var)
{
  if (!var->value)
    return false;

  char buff[STRING_BUFFER_USUAL_SIZE];
  if (var->value->result_type() == STRING_RESULT)
  {
    String str(buff, sizeof(buff), system_charset_info), *res;
    if (!(res=var->value->val_str(&str)))
      var->save_result.ptr= NULL;
    else if (!(var->save_result.ptr= get_charset_by_csname(res->c_ptr(),
                                                           MY_CS_PRIMARY,
                                                           MYF(0))) &&
             !(var->save_result.ptr= get_old_charset_by_name(res->c_ptr())))
    {
      ErrConvString err(res);
      my_error(ER_UNKNOWN_CHARACTER_SET, MYF(0), err.ptr());
      return true;
    }
  }
  else // INT_RESULT
  {
    int csno= (int)var->value->val_int();
    if (!(var->save_result.ptr= get_charset(csno, MYF(0))))
    {
      my_error(ER_UNKNOWN_CHARACTER_SET, MYF(0), llstr(csno, buff));
      return true;
    }
  }
  return false;
}
static bool check_charset_not_null(sys_var *self, THD *thd, set_var *var)
{
  return check_charset(self, thd, var) || check_not_null(self, thd, var);
}
static Sys_var_struct Sys_character_set_system(
       "character_set_system", "The character set used by the server "
       "for storing identifiers",
       READ_ONLY GLOBAL_VAR(system_charset_info), NO_CMD_LINE,
       offsetof(CHARSET_INFO, csname), DEFAULT(0));

static Sys_var_struct Sys_character_set_server(
       "character_set_server", "The default character set",
       SESSION_VAR(collation_server), NO_CMD_LINE,
       offsetof(CHARSET_INFO, csname), DEFAULT(&default_charset_info),
       NO_MUTEX_GUARD, IN_BINLOG, ON_CHECK(check_charset_not_null));

static bool check_charset_db(sys_var *self, THD *thd, set_var *var)
{
  if (check_charset_not_null(self, thd, var))
    return true;
  if (!var->value) // = DEFAULT
    var->save_result.ptr= thd->db_charset;
  return false;
}
static Sys_var_struct Sys_character_set_database(
       "character_set_database",
       " The character set used by the default database",
       SESSION_VAR(collation_database), NO_CMD_LINE,
       offsetof(CHARSET_INFO, csname), DEFAULT(&default_charset_info),
       NO_MUTEX_GUARD, IN_BINLOG, ON_CHECK(check_charset_db));

static bool check_cs_client(sys_var *self, THD *thd, set_var *var)
{
  if (check_charset_not_null(self, thd, var))
    return true;

  // Currently, UCS-2 cannot be used as a client character set
  if (((CHARSET_INFO *)(var->save_result.ptr))->mbminlen > 1)
    return true;

  return false;
}
static bool fix_thd_charset(sys_var *self, THD *thd, enum_var_type type)
{
  if (type == OPT_SESSION)
    thd->update_charset();
  return false;
}
static Sys_var_struct Sys_character_set_client(
       "character_set_client", "The character set for statements "
       "that arrive from the client",
       SESSION_VAR(character_set_client), NO_CMD_LINE,
       offsetof(CHARSET_INFO, csname), DEFAULT(&default_charset_info),
       NO_MUTEX_GUARD, IN_BINLOG, ON_CHECK(check_cs_client),
       ON_UPDATE(fix_thd_charset));

static Sys_var_struct Sys_character_set_connection(
       "character_set_connection", "The character set used for "
       "literals that do not have a character set introducer and for "
       "number-to-string conversion",
       SESSION_VAR(collation_connection), NO_CMD_LINE,
       offsetof(CHARSET_INFO, csname), DEFAULT(&default_charset_info),
       NO_MUTEX_GUARD, IN_BINLOG, ON_CHECK(check_charset_not_null),
       ON_UPDATE(fix_thd_charset));

static Sys_var_struct Sys_character_set_results(
       "character_set_results", "The character set used for returning "
       "query results to the client",
       SESSION_VAR(character_set_results), NO_CMD_LINE,
       offsetof(CHARSET_INFO, csname), DEFAULT(&default_charset_info),
       NO_MUTEX_GUARD, NOT_IN_BINLOG, ON_CHECK(check_charset));

static Sys_var_struct Sys_character_set_filesystem(
       "character_set_filesystem", "The filesystem character set",
       SESSION_VAR(character_set_filesystem), NO_CMD_LINE,
       offsetof(CHARSET_INFO, csname), DEFAULT(&character_set_filesystem),
       NO_MUTEX_GUARD, NOT_IN_BINLOG, ON_CHECK(check_charset_not_null),
       ON_UPDATE(fix_thd_charset));

static const char *completion_type_names[]= {"NO_CHAIN", "CHAIN", "RELEASE", 0};
static Sys_var_enum Sys_completion_type(
       "completion_type", "The transaction completion type, one of "
       "NO_CHAIN, CHAIN, RELEASE",
       SESSION_VAR(completion_type), CMD_LINE(REQUIRED_ARG),
       completion_type_names, DEFAULT(0));

static bool check_collation_not_null(sys_var *self, THD *thd, set_var *var)
{
  if (!var->value)
    return false;

  char buff[STRING_BUFFER_USUAL_SIZE];
  if (var->value->result_type() == STRING_RESULT)
  {
    String str(buff, sizeof(buff), system_charset_info), *res;
    if (!(res= var->value->val_str(&str)))
      var->save_result.ptr= NULL;
    else if (!(var->save_result.ptr= get_charset_by_name(res->c_ptr(), MYF(0))))
    {
      ErrConvString err(res);
      my_error(ER_UNKNOWN_COLLATION, MYF(0), err.ptr());
      return true;
    }
  }
  else // INT_RESULT
  {
    int csno= (int)var->value->val_int();
    if (!(var->save_result.ptr= get_charset(csno, MYF(0))))
    {
      my_error(ER_UNKNOWN_COLLATION, MYF(0), llstr(csno, buff));
      return true;
    }
  }
  return check_not_null(self, thd, var);
}
static Sys_var_struct Sys_collation_connection(
       "collation_connection", "The collation of the connection "
       "character set",
       SESSION_VAR(collation_connection), NO_CMD_LINE,
       offsetof(CHARSET_INFO, name), DEFAULT(&default_charset_info),
       NO_MUTEX_GUARD, IN_BINLOG, ON_CHECK(check_collation_not_null),
       ON_UPDATE(fix_thd_charset));

static bool check_collation_db(sys_var *self, THD *thd, set_var *var)
{
  if (check_collation_not_null(self, thd, var))
    return true;
  if (!var->value) // = DEFAULT
    var->save_result.ptr= thd->db_charset;
  return false;
}
static Sys_var_struct Sys_collation_database(
       "collation_database", "The collation of the database "
       "character set",
       SESSION_VAR(collation_database), NO_CMD_LINE,
       offsetof(CHARSET_INFO, name), DEFAULT(&default_charset_info),
       NO_MUTEX_GUARD, IN_BINLOG, ON_CHECK(check_collation_db));

static Sys_var_struct Sys_collation_server(
       "collation_server", "The server default collation",
       SESSION_VAR(collation_server), NO_CMD_LINE,
       offsetof(CHARSET_INFO, name), DEFAULT(&default_charset_info),
       NO_MUTEX_GUARD, IN_BINLOG, ON_CHECK(check_collation_not_null));

static const char *concurrent_insert_names[]= {"NEVER", "AUTO", "ALWAYS", 0};
static Sys_var_enum Sys_concurrent_insert(
       "concurrent_insert", "Use concurrent insert with MyISAM. Possible "
       "values are NEVER, AUTO, ALWAYS",
       GLOBAL_VAR(myisam_concurrent_insert), CMD_LINE(OPT_ARG),
       concurrent_insert_names, DEFAULT(1));

static Sys_var_ulong Sys_connect_timeout(
       "connect_timeout",
       "The number of seconds the mysqld server is waiting for a connect "
       "packet before responding with 'Bad handshake'",
       GLOBAL_VAR(connect_timeout), CMD_LINE(REQUIRED_ARG),
       VALID_RANGE(2, LONG_TIMEOUT), DEFAULT(CONNECT_TIMEOUT), BLOCK_SIZE(1));

static Sys_var_charptr Sys_datadir(
       "datadir", "Path to the database root directory",
       READ_ONLY GLOBAL_VAR(mysql_real_data_home_ptr),
       CMD_LINE(REQUIRED_ARG, 'h'), IN_FS_CHARSET, DEFAULT(mysql_real_data_home));

#ifndef DBUG_OFF
static Sys_var_dbug Sys_dbug(
       "debug", "Debug log", sys_var::SESSION,
       CMD_LINE(OPT_ARG, '#'), DEFAULT(""), NO_MUTEX_GUARD, NOT_IN_BINLOG,
       ON_CHECK(check_has_super));
#endif

/**
  @todo
    When updating myisam_delay_key_write, we should do a 'flush tables'
    of all MyISAM tables to ensure that they are reopen with the
    new attribute.
*/
export bool fix_delay_key_write(sys_var *self, THD *thd, enum_var_type type)
{
  switch (delay_key_write_options) {
  case DELAY_KEY_WRITE_NONE:
    myisam_delay_key_write=0;
    break;
  case DELAY_KEY_WRITE_ON:
    myisam_delay_key_write=1;
    break;
  case DELAY_KEY_WRITE_ALL:
    myisam_delay_key_write=1;
    ha_open_options|= HA_OPEN_DELAY_KEY_WRITE;
    break;
  }
  return false;
}
static const char *delay_key_write_names[]= { "OFF", "ON", "ALL", NullS };
static Sys_var_enum Sys_delay_key_write(
       "delay_key_write", "Type of DELAY_KEY_WRITE",
       GLOBAL_VAR(delay_key_write_options), CMD_LINE(OPT_ARG),
       delay_key_write_names, DEFAULT(DELAY_KEY_WRITE_ON),
       NO_MUTEX_GUARD, NOT_IN_BINLOG, ON_CHECK(0),
       ON_UPDATE(fix_delay_key_write));

static Sys_var_ulong Sys_delayed_insert_limit(
       "delayed_insert_limit",
       "After inserting delayed_insert_limit rows, the INSERT DELAYED "
       "handler will check if there are any SELECT statements pending. "
       "If so, it allows these to execute before continuing",
       GLOBAL_VAR(delayed_insert_limit), CMD_LINE(REQUIRED_ARG),
       VALID_RANGE(1, ULONG_MAX), DEFAULT(DELAYED_LIMIT), BLOCK_SIZE(1));

static Sys_var_ulong Sys_delayed_insert_timeout(
       "delayed_insert_timeout",
       "How long a INSERT DELAYED thread should wait for INSERT statements "
       "before terminating",
       GLOBAL_VAR(delayed_insert_timeout), CMD_LINE(REQUIRED_ARG),
       VALID_RANGE(1, LONG_TIMEOUT), DEFAULT(DELAYED_WAIT_TIMEOUT),
       BLOCK_SIZE(1));

static Sys_var_ulong Sys_delayed_queue_size(
       "delayed_queue_size",
       "What size queue (in rows) should be allocated for handling INSERT "
       "DELAYED. If the queue becomes full, any client that does INSERT "
       "DELAYED will wait until there is room in the queue again",
       GLOBAL_VAR(delayed_queue_size), CMD_LINE(REQUIRED_ARG),
       VALID_RANGE(1, ULONG_MAX), DEFAULT(DELAYED_QUEUE_SIZE), BLOCK_SIZE(1));

#ifdef HAVE_EVENT_SCHEDULER
static const char *event_scheduler_names[]= { "OFF", "ON", "DISABLED", NullS };
static bool event_scheduler_check(sys_var *self, THD *thd, set_var *var)
{
  /* DISABLED is only accepted on the command line */
  if (var->save_result.ulonglong_value == Events::EVENTS_DISABLED)
    return true;
  /*
    If the scheduler was disabled because there are no/bad
    system tables, produce a more meaningful error message
    than ER_OPTION_PREVENTS_STATEMENT
  */
  if (Events::check_if_system_tables_error())
    return true;
  if (Events::opt_event_scheduler == Events::EVENTS_DISABLED)
  {
    my_error(ER_OPTION_PREVENTS_STATEMENT, MYF(0),
             "--event-scheduler=DISABLED or --skip-grant-tables");
    return true;
  }
  return false;
}
static bool event_scheduler_update(sys_var *self, THD *thd, enum_var_type type)
{
  int err_no= 0;
  uint opt_event_scheduler_value= Events::opt_event_scheduler;
  mysql_mutex_unlock(&LOCK_global_system_variables);
  /*
    Events::start() is heavyweight. In particular it creates a new THD,
    which takes LOCK_global_system_variables internally.
    Thus we have to release it here.
    We need to re-take it before returning, though.

    Note that since we release LOCK_global_system_variables before calling
    start/stop, there is a possibility that the server variable
    can become out of sync with the real event scheduler state.

    This can happen with two concurrent statments if the first gets
    interrupted after start/stop but before retaking
    LOCK_global_system_variables. However, this problem should be quite
    rare and it's difficult to avoid it without opening up possibilities
    for deadlocks. See bug#51160.
  */
  bool ret= opt_event_scheduler_value == Events::EVENTS_ON
            ? Events::start(&err_no)
            : Events::stop();
  mysql_mutex_lock(&LOCK_global_system_variables);
  if (ret)
  {
    Events::opt_event_scheduler= Events::EVENTS_OFF;
    my_error(ER_EVENT_SET_VAR_ERROR, MYF(0), err_no);
  }
  return ret;
}

static Sys_var_enum Sys_event_scheduler(
       "event_scheduler", "Enable the event scheduler. Possible values are "
       "ON, OFF, and DISABLED (keep the event scheduler completely "
       "deactivated, it cannot be activated run-time)",
       GLOBAL_VAR(Events::opt_event_scheduler), CMD_LINE(OPT_ARG),
       event_scheduler_names, DEFAULT(Events::EVENTS_OFF),
       NO_MUTEX_GUARD, NOT_IN_BINLOG,
       ON_CHECK(event_scheduler_check), ON_UPDATE(event_scheduler_update));
#endif

static Sys_var_mybool Sys_expand_fast_index_creation(
       "expand_fast_index_creation",
       "Enable/disable improvements to the InnoDB fast index creation "
       "functionality. Has no effect when fast index creation is disabled with "
       "the fast-index-creation option",
       SESSION_VAR(expand_fast_index_creation), CMD_LINE(OPT_ARG),
       DEFAULT(FALSE));

static Sys_var_ulong Sys_expire_logs_days(
       "expire_logs_days",
       "If non-zero, binary logs will be purged after expire_logs_days "
       "days; possible purges happen at startup and at binary log rotation",
       GLOBAL_VAR(expire_logs_days),
       CMD_LINE(REQUIRED_ARG), VALID_RANGE(0, 99), DEFAULT(0), BLOCK_SIZE(1));

static Sys_var_ulong Sys_max_binlog_files(
       "max_binlog_files",
       "Maximum number of binlog files. Used with --max-binlog-size this can "
       "be used to limit the total amount of disk space used for the binlog. "
       "Default is 0, don't limit.",
       GLOBAL_VAR(max_binlog_files),
       CMD_LINE(REQUIRED_ARG), VALID_RANGE(0, 102400), DEFAULT(0), BLOCK_SIZE(1));

static Sys_var_ulong Sys_max_slowlog_size(
       "max_slowlog_size",
       "Slow query log will be rotated automatically when the size exceeds "
       "this value. The default is 0, don't limit the size.",
       GLOBAL_VAR(max_slowlog_size), CMD_LINE(REQUIRED_ARG),
       VALID_RANGE(0, 1024*1024L*1024L), DEFAULT(0L),
       BLOCK_SIZE(IO_SIZE));

static Sys_var_ulong Sys_max_slowlog_files(
       "max_slowlog_files",
       "Maximum number of slow query log files. Used with --max-slowlog-size "
       "this can be used to limit the total amount of disk space used for the "
       "slow query log. "
       "Default is 0, don't limit.",
       GLOBAL_VAR(max_slowlog_files),
       CMD_LINE(REQUIRED_ARG), VALID_RANGE(0, 102400),
       DEFAULT(0), BLOCK_SIZE(1));

static Sys_var_mybool Sys_flush(
       "flush", "Flush MyISAM tables to disk between SQL commands",
       GLOBAL_VAR(myisam_flush),
       CMD_LINE(OPT_ARG), DEFAULT(FALSE));

static Sys_var_ulong Sys_flush_time(
       "flush_time",
       "A dedicated thread is created to flush all tables at the "
       "given interval",
       GLOBAL_VAR(flush_time),
       CMD_LINE(REQUIRED_ARG), VALID_RANGE(0, LONG_TIMEOUT),
       DEFAULT(FLUSH_TIME), BLOCK_SIZE(1));

static bool check_ftb_syntax(sys_var *self, THD *thd, set_var *var)
{
  return ft_boolean_check_syntax_string((uchar*)
                      (var->save_result.string_value.str));
}
static bool query_cache_flush(sys_var *self, THD *thd, enum_var_type type)
{
#ifdef HAVE_QUERY_CACHE
  query_cache.flush();
#endif /* HAVE_QUERY_CACHE */
  return false;
}
/// @todo make SESSION_VAR (usability enhancement and a fix for a race condition)
static Sys_var_charptr Sys_ft_boolean_syntax(
       "ft_boolean_syntax", "List of operators for "
       "MATCH ... AGAINST ( ... IN BOOLEAN MODE)",
       GLOBAL_VAR(ft_boolean_syntax),
       CMD_LINE(REQUIRED_ARG), IN_SYSTEM_CHARSET,
       DEFAULT(DEFAULT_FTB_SYNTAX), NO_MUTEX_GUARD,
       NOT_IN_BINLOG, ON_CHECK(check_ftb_syntax), ON_UPDATE(query_cache_flush));

static Sys_var_ulong Sys_ft_max_word_len(
       "ft_max_word_len",
       "The maximum length of the word to be included in a FULLTEXT index. "
       "Note: FULLTEXT indexes must be rebuilt after changing this variable",
       READ_ONLY GLOBAL_VAR(ft_max_word_len), CMD_LINE(REQUIRED_ARG),
       VALID_RANGE(10, HA_FT_MAXCHARLEN), DEFAULT(HA_FT_MAXCHARLEN),
       BLOCK_SIZE(1));

static Sys_var_ulong Sys_ft_min_word_len(
       "ft_min_word_len",
       "The minimum length of the word to be included in a FULLTEXT index. "
       "Note: FULLTEXT indexes must be rebuilt after changing this variable",
       READ_ONLY GLOBAL_VAR(ft_min_word_len), CMD_LINE(REQUIRED_ARG),
       VALID_RANGE(1, HA_FT_MAXCHARLEN), DEFAULT(4), BLOCK_SIZE(1));

/// @todo make it an updatable SESSION_VAR
static Sys_var_ulong Sys_ft_query_expansion_limit(
       "ft_query_expansion_limit",
       "Number of best matches to use for query expansion",
       READ_ONLY GLOBAL_VAR(ft_query_expansion_limit),
       CMD_LINE(REQUIRED_ARG),
       VALID_RANGE(0, 1000), DEFAULT(20), BLOCK_SIZE(1));

static Sys_var_charptr Sys_ft_stopword_file(
       "ft_stopword_file",
       "Use stopwords from this file instead of built-in list",
       READ_ONLY GLOBAL_VAR(ft_stopword_file), CMD_LINE(REQUIRED_ARG),
       IN_FS_CHARSET, DEFAULT(0));

static Sys_var_mybool Sys_ignore_builtin_innodb(
       "ignore_builtin_innodb",
       "DEPRECATED. This option will be removed in future releases. "
       "Disable initialization of builtin InnoDB plugin",
       READ_ONLY GLOBAL_VAR(opt_ignore_builtin_innodb),
       CMD_LINE(OPT_ARG), DEFAULT(FALSE));

static bool check_init_string(sys_var *self, THD *thd, set_var *var)
{
  if (var->save_result.string_value.str == 0)
  {
    var->save_result.string_value.str= const_cast<char*>("");
    var->save_result.string_value.length= 0;
  }
  return false;
}
static PolyLock_rwlock PLock_sys_init_connect(&LOCK_sys_init_connect);
static Sys_var_lexstring Sys_init_connect(
       "init_connect", "Command(s) that are executed for each "
       "new connection", GLOBAL_VAR(opt_init_connect),
       CMD_LINE(REQUIRED_ARG), IN_SYSTEM_CHARSET,
       DEFAULT(""), &PLock_sys_init_connect, NOT_IN_BINLOG,
       ON_CHECK(check_init_string));

static Sys_var_charptr Sys_init_file(
       "init_file", "Read SQL commands from this file at startup",
       READ_ONLY GLOBAL_VAR(opt_init_file),
#ifdef DISABLE_GRANT_OPTIONS
       NO_CMD_LINE,
#else
       CMD_LINE(REQUIRED_ARG),
#endif
       IN_FS_CHARSET, DEFAULT(0));

static PolyLock_rwlock PLock_sys_init_slave(&LOCK_sys_init_slave);
static Sys_var_lexstring Sys_init_slave(
       "init_slave", "Command(s) that are executed by a slave server "
       "each time the SQL thread starts", GLOBAL_VAR(opt_init_slave),
       CMD_LINE(REQUIRED_ARG), IN_SYSTEM_CHARSET,
       DEFAULT(""), &PLock_sys_init_slave,
       NOT_IN_BINLOG, ON_CHECK(check_init_string));

static Sys_var_ulong Sys_interactive_timeout(
       "interactive_timeout",
       "The number of seconds the server waits for activity on an interactive "
       "connection before closing it",
       SESSION_VAR(net_interactive_timeout),
       CMD_LINE(REQUIRED_ARG),
       VALID_RANGE(1, LONG_TIMEOUT), DEFAULT(NET_WAIT_TIMEOUT), BLOCK_SIZE(1));

static Sys_var_ulong Sys_join_buffer_size(
       "join_buffer_size",
       "The size of the buffer that is used for full joins",
       SESSION_VAR(join_buff_size), CMD_LINE(REQUIRED_ARG),
       VALID_RANGE(128, ULONG_MAX), DEFAULT(128*1024), BLOCK_SIZE(128));

static Sys_var_keycache Sys_key_buffer_size(
       "key_buffer_size", "The size of the buffer used for "
       "index blocks for MyISAM tables. Increase this to get better index "
       "handling (for all reads and multiple writes) to as much as you can "
       "afford",
       KEYCACHE_VAR(param_buff_size),
       CMD_LINE(REQUIRED_ARG, OPT_KEY_BUFFER_SIZE),
       VALID_RANGE(0, SIZE_T_MAX), DEFAULT(KEY_CACHE_SIZE),
       BLOCK_SIZE(IO_SIZE), NO_MUTEX_GUARD, NOT_IN_BINLOG, ON_CHECK(0),
       ON_UPDATE(update_buffer_size));

static Sys_var_keycache Sys_key_cache_block_size(
       "key_cache_block_size", "The default size of key cache blocks",
       KEYCACHE_VAR(param_block_size),
       CMD_LINE(REQUIRED_ARG, OPT_KEY_CACHE_BLOCK_SIZE),
       VALID_RANGE(512, 1024*16), DEFAULT(KEY_CACHE_BLOCK_SIZE),
       BLOCK_SIZE(512), NO_MUTEX_GUARD, NOT_IN_BINLOG, ON_CHECK(0),
       ON_UPDATE(update_keycache_param));

static Sys_var_keycache Sys_key_cache_division_limit(
       "key_cache_division_limit",
       "The minimum percentage of warm blocks in key cache",
       KEYCACHE_VAR(param_division_limit),
       CMD_LINE(REQUIRED_ARG, OPT_KEY_CACHE_DIVISION_LIMIT),
       VALID_RANGE(1, 100), DEFAULT(100),
       BLOCK_SIZE(1), NO_MUTEX_GUARD, NOT_IN_BINLOG, ON_CHECK(0),
       ON_UPDATE(update_keycache_param));

static Sys_var_keycache Sys_key_cache_age_threshold(
       "key_cache_age_threshold", "This characterizes the number of "
       "hits a hot block has to be untouched until it is considered aged "
       "enough to be downgraded to a warm block. This specifies the "
       "percentage ratio of that number of hits to the total number of "
       "blocks in key cache",
       KEYCACHE_VAR(param_age_threshold),
       CMD_LINE(REQUIRED_ARG, OPT_KEY_CACHE_AGE_THRESHOLD),
       VALID_RANGE(100, ULONG_MAX), DEFAULT(300),
       BLOCK_SIZE(100), NO_MUTEX_GUARD, NOT_IN_BINLOG, ON_CHECK(0),
       ON_UPDATE(update_keycache_param));

static Sys_var_mybool Sys_large_files_support(
       "large_files_support",
       "Whether mysqld was compiled with options for large file support",
       READ_ONLY GLOBAL_VAR(opt_large_files),
       NO_CMD_LINE, DEFAULT(sizeof(my_off_t) > 4));

static Sys_var_uint Sys_large_page_size(
       "large_page_size",
       "If large page support is enabled, this shows the size of memory pages",
       READ_ONLY GLOBAL_VAR(opt_large_page_size), NO_CMD_LINE,
       VALID_RANGE(0, UINT_MAX), DEFAULT(0), BLOCK_SIZE(1));

static Sys_var_mybool Sys_large_pages(
       "large_pages", "Enable support for large pages",
       READ_ONLY GLOBAL_VAR(opt_large_pages),
       IF_WIN(NO_CMD_LINE, CMD_LINE(OPT_ARG)), DEFAULT(FALSE));

static Sys_var_charptr Sys_language(
       "lc_messages_dir", "Directory where error messages are",
       READ_ONLY GLOBAL_VAR(lc_messages_dir_ptr), CMD_LINE(REQUIRED_ARG, 'L'),
       IN_FS_CHARSET, DEFAULT(0));

static Sys_var_mybool Sys_local_infile(
       "local_infile", "Enable LOAD DATA LOCAL INFILE",
       GLOBAL_VAR(opt_local_infile), CMD_LINE(OPT_ARG), DEFAULT(TRUE));

static Sys_var_ulong Sys_lock_wait_timeout(
       "lock_wait_timeout",
       "Timeout in seconds to wait for a lock before returning an error.",
       SESSION_VAR(lock_wait_timeout), CMD_LINE(REQUIRED_ARG),
       VALID_RANGE(1, LONG_TIMEOUT), DEFAULT(LONG_TIMEOUT), BLOCK_SIZE(1));

#ifdef HAVE_MLOCKALL
static Sys_var_mybool Sys_locked_in_memory(
       "locked_in_memory",
       "Whether mysqld was locked in memory with --memlock",
       READ_ONLY GLOBAL_VAR(locked_in_memory), NO_CMD_LINE, DEFAULT(FALSE));
#endif

/* this says NO_CMD_LINE, as command-line option takes a string, not a bool */
static Sys_var_mybool Sys_log_bin(
       "log_bin", "Whether the binary log is enabled",
       READ_ONLY GLOBAL_VAR(opt_bin_log), NO_CMD_LINE, DEFAULT(FALSE));

static Sys_var_mybool Sys_trust_function_creators(
       "log_bin_trust_function_creators",
       "If set to FALSE (the default), then when --log-bin is used, creation "
       "of a stored function (or trigger) is allowed only to users having the "
       "SUPER privilege and only if this stored function (trigger) may not "
       "break binary logging. Note that if ALL connections to this server "
       "ALWAYS use row-based binary logging, the security issues do not "
       "exist and the binary logging cannot break, so you can safely set "
       "this to TRUE",
       GLOBAL_VAR(trust_function_creators),
       CMD_LINE(OPT_ARG), DEFAULT(FALSE));

static Sys_var_charptr Sys_log_error(
       "log_error", "Error log file",
       READ_ONLY GLOBAL_VAR(log_error_file_ptr),
       CMD_LINE(OPT_ARG, OPT_LOG_ERROR),
       IN_FS_CHARSET, DEFAULT(disabled_my_option));

static Sys_var_mybool Sys_log_queries_not_using_indexes(
       "log_queries_not_using_indexes",
       "Log queries that are executed without benefit of any index to the "
       "slow log if it is open",
       GLOBAL_VAR(opt_log_queries_not_using_indexes),
       CMD_LINE(OPT_ARG), DEFAULT(FALSE));

static Sys_var_ulong Sys_log_warnings(
       "log_warnings",
       "Log some not critical warnings to the log file",
       SESSION_VAR(log_warnings),
       CMD_LINE(OPT_ARG, 'W'),
       VALID_RANGE(0, ULONG_MAX), DEFAULT(1), BLOCK_SIZE(1));

static bool update_cached_long_query_time(sys_var *self, THD *thd,
                                          enum_var_type type)
{
  if (type == OPT_SESSION)
    thd->variables.long_query_time=
      double2ulonglong(thd->variables.long_query_time_double * 1e6);
  else
    global_system_variables.long_query_time=
      double2ulonglong(global_system_variables.long_query_time_double * 1e6);
  return false;
}

static Sys_var_double Sys_long_query_time(
       "long_query_time",
       "Log all queries that have taken more than long_query_time seconds "
       "to execute to file. The argument will be treated as a decimal value "
       "with microsecond precision",
       SESSION_VAR(long_query_time_double),
       CMD_LINE(REQUIRED_ARG), VALID_RANGE(0, LONG_TIMEOUT), DEFAULT(10),
       NO_MUTEX_GUARD, NOT_IN_BINLOG, ON_CHECK(0),
       ON_UPDATE(update_cached_long_query_time));

#ifndef DBUG_OFF
static bool update_cached_query_exec_time(sys_var *self, THD *thd,
                                          enum_var_type type)
{
  if (type == OPT_SESSION)
    thd->variables.query_exec_time=
      double2ulonglong(thd->variables.query_exec_time_double * 1e6);
  else
    global_system_variables.query_exec_time=
      double2ulonglong(global_system_variables.query_exec_time_double * 1e6);
  return false;
}

static Sys_var_double Sys_query_exec_time(
       "query_exec_time",
       "Pretend queries take this many seconds. When 0 (the default) use the "
       "actual execution time. Used only for debugging.",
       SESSION_VAR(query_exec_time_double),
       NO_CMD_LINE, VALID_RANGE(0, LONG_TIMEOUT), DEFAULT(0),
       NO_MUTEX_GUARD, IN_BINLOG, ON_CHECK(0),
       ON_UPDATE(update_cached_query_exec_time));
static Sys_var_ulong sys_query_exec_id(
       "query_exec_id",
       "Pretend queries take this query id. When 0 (the default) use the"
       "actual query id. Used only for debugging.",
       SESSION_VAR(query_exec_id),
       NO_CMD_LINE, VALID_RANGE(0, ULONG_MAX), DEFAULT(0), BLOCK_SIZE(1),
       NO_MUTEX_GUARD, IN_BINLOG);
#endif

static bool fix_low_prio_updates(sys_var *self, THD *thd, enum_var_type type)
{
  if (type == OPT_SESSION)
    thd->update_lock_default= (thd->variables.low_priority_updates ?
                               TL_WRITE_LOW_PRIORITY : TL_WRITE);
  else
    thr_upgraded_concurrent_insert_lock=
      (global_system_variables.low_priority_updates ?
       TL_WRITE_LOW_PRIORITY : TL_WRITE);
  return false;
}
static Sys_var_mybool Sys_low_priority_updates(
       "low_priority_updates",
       "INSERT/DELETE/UPDATE has lower priority than selects",
       SESSION_VAR(low_priority_updates),
       CMD_LINE(OPT_ARG),
       DEFAULT(FALSE), NO_MUTEX_GUARD, NOT_IN_BINLOG, ON_CHECK(0),
       ON_UPDATE(fix_low_prio_updates));

#ifndef TO_BE_DELETED   /* Alias for the low_priority_updates */
static Sys_var_mybool Sys_sql_low_priority_updates(
       "sql_low_priority_updates",
       "INSERT/DELETE/UPDATE has lower priority than selects",
       SESSION_VAR(low_priority_updates), NO_CMD_LINE,
       DEFAULT(FALSE), NO_MUTEX_GUARD, NOT_IN_BINLOG, ON_CHECK(0),
       ON_UPDATE(fix_low_prio_updates));
#endif

static Sys_var_mybool Sys_lower_case_file_system(
       "lower_case_file_system",
       "Case sensitivity of file names on the file system where the "
       "data directory is located",
       READ_ONLY GLOBAL_VAR(lower_case_file_system), NO_CMD_LINE,
       DEFAULT(FALSE));

static Sys_var_uint Sys_lower_case_table_names(
       "lower_case_table_names",
       "If set to 1 table names are stored in lowercase on disk and table "
       "names will be case-insensitive.  Should be set to 2 if you are using "
       "a case insensitive file system",
       READ_ONLY GLOBAL_VAR(lower_case_table_names),
       CMD_LINE(OPT_ARG, OPT_LOWER_CASE_TABLE_NAMES),
       VALID_RANGE(0, 2),
#ifdef FN_NO_CASE_SENSE
    DEFAULT(1),
#else
    DEFAULT(0),
#endif
       BLOCK_SIZE(1));

static bool session_readonly(sys_var *self, THD *thd, set_var *var)
{
  if (var->type == OPT_GLOBAL)
    return false;
  my_error(ER_VARIABLE_IS_READONLY, MYF(0), "SESSION",
           self->name.str, "GLOBAL");
  return true;
}

static bool
check_max_allowed_packet(sys_var *self, THD *thd,  set_var *var)
{
  longlong val;
  if (session_readonly(self, thd, var))
    return true;

  val= var->save_result.ulonglong_value;
  if (val < (longlong) global_system_variables.net_buffer_length)
  {
    push_warning_printf(thd, MYSQL_ERROR::WARN_LEVEL_WARN,
                        WARN_OPTION_BELOW_LIMIT, ER(WARN_OPTION_BELOW_LIMIT),
                        "max_allowed_packet", "net_buffer_length");
  }
  return false;
}


static Sys_var_ulong Sys_max_allowed_packet(
       "max_allowed_packet",
       "Max packet length to send to or receive from the server",
       SESSION_VAR(max_allowed_packet), CMD_LINE(REQUIRED_ARG),
       VALID_RANGE(1024, 1024*1024*1024), DEFAULT(1024*1024),
       BLOCK_SIZE(1024), NO_MUTEX_GUARD, NOT_IN_BINLOG,
       ON_CHECK(check_max_allowed_packet));

static Sys_var_ulong Sys_slave_max_allowed_packet(
       "slave_max_allowed_packet",
       "The maximum packet length to sent successfully from the master to slave.",
       GLOBAL_VAR(slave_max_allowed_packet), CMD_LINE(REQUIRED_ARG),
       VALID_RANGE(1024, MAX_MAX_ALLOWED_PACKET),
       DEFAULT(MAX_MAX_ALLOWED_PACKET),
       BLOCK_SIZE(1024));

static Sys_var_ulonglong Sys_max_binlog_cache_size(
       "max_binlog_cache_size",
       "Sets the total size of the transactional cache",
       GLOBAL_VAR(max_binlog_cache_size), CMD_LINE(REQUIRED_ARG),
       VALID_RANGE(IO_SIZE, ULONGLONG_MAX),
       DEFAULT((ULONGLONG_MAX/IO_SIZE)*IO_SIZE),
       BLOCK_SIZE(IO_SIZE));

static Sys_var_ulonglong Sys_max_binlog_stmt_cache_size(
       "max_binlog_stmt_cache_size",
       "Sets the total size of the statement cache",
       GLOBAL_VAR(max_binlog_stmt_cache_size), CMD_LINE(REQUIRED_ARG),
       VALID_RANGE(IO_SIZE, ULONGLONG_MAX),
       DEFAULT((ULONGLONG_MAX/IO_SIZE)*IO_SIZE),
       BLOCK_SIZE(IO_SIZE));

static bool fix_max_binlog_size(sys_var *self, THD *thd, enum_var_type type)
{
  mysql_bin_log.set_max_size(max_binlog_size);
#ifdef HAVE_REPLICATION
  if (!max_relay_log_size)
    active_mi->rli.relay_log.set_max_size(max_binlog_size);
#endif
  return false;
}
static Sys_var_ulong Sys_max_binlog_size(
       "max_binlog_size",
       "Binary log will be rotated automatically when the size exceeds this "
       "value. Will also apply to relay logs if max_relay_log_size is 0",
       GLOBAL_VAR(max_binlog_size), CMD_LINE(REQUIRED_ARG),
       VALID_RANGE(IO_SIZE, 1024*1024L*1024L), DEFAULT(1024*1024L*1024L),
       BLOCK_SIZE(IO_SIZE), NO_MUTEX_GUARD, NOT_IN_BINLOG, ON_CHECK(0),
       ON_UPDATE(fix_max_binlog_size));

static bool fix_max_connections(sys_var *self, THD *thd, enum_var_type type)
{
#ifndef EMBEDDED_LIBRARY
  resize_thr_alarm(max_connections +
                   global_system_variables.max_insert_delayed_threads + 10);
#endif
  return false;
}

// Default max_connections of 151 is larger than Apache's default max
// children, to avoid "too many connections" error in a common setup
static Sys_var_ulong Sys_max_connections(
       "max_connections", "The number of simultaneous clients allowed",
       GLOBAL_VAR(max_connections), CMD_LINE(REQUIRED_ARG),
       VALID_RANGE(1, MAX_CONNECTIONS), DEFAULT(151), BLOCK_SIZE(1), NO_MUTEX_GUARD,
       NOT_IN_BINLOG, ON_CHECK(0), ON_UPDATE(fix_max_connections));

static Sys_var_ulong Sys_max_connect_errors(
       "max_connect_errors",
       "If there is more than this number of interrupted connections from "
       "a host this host will be blocked from further connections",
       GLOBAL_VAR(max_connect_errors), CMD_LINE(REQUIRED_ARG),
       VALID_RANGE(1, ULONG_MAX), DEFAULT(MAX_CONNECT_ERRORS),
       BLOCK_SIZE(1));

static Sys_var_uint Sys_extra_port(
       "extra_port",
       "Extra port number to use for tcp connections in a "
       "one-thread-per-connection manner. 0 means don't use another port",
       READ_ONLY GLOBAL_VAR(mysqld_extra_port), CMD_LINE(REQUIRED_ARG),
       VALID_RANGE(0, UINT_MAX32), DEFAULT(0), BLOCK_SIZE(1));

static Sys_var_ulong Sys_extra_max_connections(
       "extra_max_connections", "The number of connections on extra-port",
       GLOBAL_VAR(extra_max_connections), CMD_LINE(REQUIRED_ARG),
       VALID_RANGE(1, MAX_CONNECTIONS), DEFAULT(1), BLOCK_SIZE(1), NO_MUTEX_GUARD,
       NOT_IN_BINLOG, ON_CHECK(0), ON_UPDATE(fix_max_connections));

static bool check_max_delayed_threads(sys_var *self, THD *thd, set_var *var)
{
  return var->type != OPT_GLOBAL &&
         var->save_result.ulonglong_value != 0 &&
         var->save_result.ulonglong_value !=
                           global_system_variables.max_insert_delayed_threads;
}

// Alias for max_delayed_threads
static Sys_var_ulong Sys_max_insert_delayed_threads(
       "max_insert_delayed_threads",
       "Don't start more than this number of threads to handle INSERT "
       "DELAYED statements. If set to zero INSERT DELAYED will be not used",
       SESSION_VAR(max_insert_delayed_threads),
       NO_CMD_LINE, VALID_RANGE(0, 16384), DEFAULT(20),
       BLOCK_SIZE(1), NO_MUTEX_GUARD, NOT_IN_BINLOG,
       ON_CHECK(check_max_delayed_threads), ON_UPDATE(fix_max_connections));

static Sys_var_ulong Sys_max_delayed_threads(
       "max_delayed_threads",
       "Don't start more than this number of threads to handle INSERT "
       "DELAYED statements. If set to zero INSERT DELAYED will be not used",
       SESSION_VAR(max_insert_delayed_threads),
       CMD_LINE(REQUIRED_ARG), VALID_RANGE(0, 16384), DEFAULT(20),
       BLOCK_SIZE(1), NO_MUTEX_GUARD, NOT_IN_BINLOG,
       ON_CHECK(check_max_delayed_threads), ON_UPDATE(fix_max_connections));

static Sys_var_ulong Sys_max_error_count(
       "max_error_count",
       "Max number of errors/warnings to store for a statement",
       SESSION_VAR(max_error_count), CMD_LINE(REQUIRED_ARG),
       VALID_RANGE(0, 65535), DEFAULT(DEFAULT_ERROR_COUNT), BLOCK_SIZE(1));

static Sys_var_ulonglong Sys_max_heap_table_size(
       "max_heap_table_size",
       "Don't allow creation of heap tables bigger than this",
       SESSION_VAR(max_heap_table_size), CMD_LINE(REQUIRED_ARG),
       VALID_RANGE(16384, (ulonglong)~(intptr)0), DEFAULT(16*1024*1024),
       BLOCK_SIZE(1024));

static Sys_var_ulong Sys_metadata_locks_cache_size(
       "metadata_locks_cache_size", "Size of unused metadata locks cache",
       READ_ONLY GLOBAL_VAR(mdl_locks_cache_size), CMD_LINE(REQUIRED_ARG),
       VALID_RANGE(1, 1024*1024), DEFAULT(MDL_LOCKS_CACHE_SIZE_DEFAULT),
       BLOCK_SIZE(1));

static Sys_var_ulong Sys_pseudo_thread_id(
       "pseudo_thread_id",
       "This variable is for internal server use",
       SESSION_ONLY(pseudo_thread_id),
       NO_CMD_LINE, VALID_RANGE(0, ULONG_MAX), DEFAULT(0),
       BLOCK_SIZE(1), NO_MUTEX_GUARD, IN_BINLOG,
       ON_CHECK(check_has_super));

static bool fix_max_join_size(sys_var *self, THD *thd, enum_var_type type)
{
  SV *sv= type == OPT_GLOBAL ? &global_system_variables : &thd->variables;
  if (sv->max_join_size == HA_POS_ERROR)
    sv->option_bits|= OPTION_BIG_SELECTS;
  else
    sv->option_bits&= ~OPTION_BIG_SELECTS;
  return false;
}
static Sys_var_harows Sys_max_join_size(
       "max_join_size",
       "Joins that are probably going to read more than max_join_size "
       "records return an error",
       SESSION_VAR(max_join_size), CMD_LINE(REQUIRED_ARG),
       VALID_RANGE(1, HA_POS_ERROR), DEFAULT(HA_POS_ERROR), BLOCK_SIZE(1),
       NO_MUTEX_GUARD, NOT_IN_BINLOG, ON_CHECK(0),
       ON_UPDATE(fix_max_join_size));

static Sys_var_ulong Sys_max_seeks_for_key(
       "max_seeks_for_key",
       "Limit assumed max number of seeks when looking up rows based on a key",
       SESSION_VAR(max_seeks_for_key), CMD_LINE(REQUIRED_ARG),
       VALID_RANGE(1, ULONG_MAX), DEFAULT(ULONG_MAX), BLOCK_SIZE(1));

static Sys_var_ulong Sys_max_length_for_sort_data(
       "max_length_for_sort_data",
       "Max number of bytes in sorted records",
       SESSION_VAR(max_length_for_sort_data), CMD_LINE(REQUIRED_ARG),
       VALID_RANGE(4, 8192*1024L), DEFAULT(1024), BLOCK_SIZE(1));

static Sys_var_harows Sys_sql_max_join_size(
       "sql_max_join_size", "Alias for max_join_size",
       SESSION_VAR(max_join_size), NO_CMD_LINE,
       VALID_RANGE(1, HA_POS_ERROR), DEFAULT(HA_POS_ERROR), BLOCK_SIZE(1),
       NO_MUTEX_GUARD, NOT_IN_BINLOG, ON_CHECK(0),
       ON_UPDATE(fix_max_join_size), DEPRECATED(""));

static Sys_var_ulong Sys_max_long_data_size(
       "max_long_data_size",
       "The maximum BLOB length to send to server from "
       "mysql_send_long_data API. Deprecated option; "
       "use max_allowed_packet instead.",
       READ_ONLY GLOBAL_VAR(max_long_data_size),
       CMD_LINE(REQUIRED_ARG, OPT_MAX_LONG_DATA_SIZE),
       VALID_RANGE(1024, UINT_MAX32), DEFAULT(1024*1024),
       BLOCK_SIZE(1));

static PolyLock_mutex PLock_prepared_stmt_count(&LOCK_prepared_stmt_count);
static Sys_var_ulong Sys_max_prepared_stmt_count(
       "max_prepared_stmt_count",
       "Maximum number of prepared statements in the server",
       GLOBAL_VAR(max_prepared_stmt_count), CMD_LINE(REQUIRED_ARG),
       VALID_RANGE(0, 1024*1024), DEFAULT(16382), BLOCK_SIZE(1),
       &PLock_prepared_stmt_count);

static bool fix_max_relay_log_size(sys_var *self, THD *thd, enum_var_type type)
{
#ifdef HAVE_REPLICATION
  active_mi->rli.relay_log.set_max_size(max_relay_log_size ?
                                        max_relay_log_size: max_binlog_size);
#endif
  return false;
}
static Sys_var_ulong Sys_max_relay_log_size(
       "max_relay_log_size",
       "If non-zero: relay log will be rotated automatically when the "
       "size exceeds this value; if zero: when the size "
       "exceeds max_binlog_size",
       GLOBAL_VAR(max_relay_log_size), CMD_LINE(REQUIRED_ARG),
       VALID_RANGE(0, 1024L*1024*1024), DEFAULT(0), BLOCK_SIZE(IO_SIZE),
       NO_MUTEX_GUARD, NOT_IN_BINLOG, ON_CHECK(0),
       ON_UPDATE(fix_max_relay_log_size));

static Sys_var_ulong Sys_max_sort_length(
       "max_sort_length",
       "The number of bytes to use when sorting BLOB or TEXT values (only "
       "the first max_sort_length bytes of each value are used; the rest "
       "are ignored)",
       SESSION_VAR(max_sort_length), CMD_LINE(REQUIRED_ARG),
       VALID_RANGE(4, 8192*1024L), DEFAULT(1024), BLOCK_SIZE(1));

static Sys_var_ulong Sys_max_sp_recursion_depth(
       "max_sp_recursion_depth",
       "Maximum stored procedure recursion depth",
       SESSION_VAR(max_sp_recursion_depth), CMD_LINE(OPT_ARG),
       VALID_RANGE(0, 255), DEFAULT(0), BLOCK_SIZE(1));

// non-standard session_value_ptr() here
static Sys_var_max_user_conn Sys_max_user_connections(
       "max_user_connections",
       "The maximum number of active connections for a single user "
       "(0 = no limit)",
       SESSION_VAR(max_user_connections), CMD_LINE(REQUIRED_ARG),
       VALID_RANGE(0, UINT_MAX), DEFAULT(0), BLOCK_SIZE(1), NO_MUTEX_GUARD,
       NOT_IN_BINLOG, ON_CHECK(session_readonly));

static Sys_var_ulong Sys_max_tmp_tables(
       "max_tmp_tables",
       "Maximum number of temporary tables a client can keep open at a time",
       SESSION_VAR(max_tmp_tables), CMD_LINE(REQUIRED_ARG),
       VALID_RANGE(1, ULONG_MAX), DEFAULT(32), BLOCK_SIZE(1));

static Sys_var_ulong Sys_max_write_lock_count(
       "max_write_lock_count",
       "After this many write locks, allow some read locks to run in between",
       GLOBAL_VAR(max_write_lock_count), CMD_LINE(REQUIRED_ARG),
       VALID_RANGE(1, ULONG_MAX), DEFAULT(ULONG_MAX), BLOCK_SIZE(1));

static Sys_var_ulong Sys_min_examined_row_limit(
       "min_examined_row_limit",
       "Don't write queries to slow log that examine fewer rows "
       "than that",
       SESSION_VAR(min_examined_row_limit), CMD_LINE(REQUIRED_ARG),
       VALID_RANGE(0, ULONG_MAX), DEFAULT(0), BLOCK_SIZE(1));

#ifdef _WIN32
static Sys_var_mybool Sys_named_pipe(
       "named_pipe", "Enable the named pipe (NT)",
       READ_ONLY GLOBAL_VAR(opt_enable_named_pipe), CMD_LINE(OPT_ARG),
       DEFAULT(FALSE));
#endif


static bool 
check_net_buffer_length(sys_var *self, THD *thd,  set_var *var)
{
  longlong val;
  if (session_readonly(self, thd, var))
    return true;

  val= var->save_result.ulonglong_value;
  if (val > (longlong) global_system_variables.max_allowed_packet)
  {
    push_warning_printf(thd, MYSQL_ERROR::WARN_LEVEL_WARN,
                        WARN_OPTION_BELOW_LIMIT, ER(WARN_OPTION_BELOW_LIMIT),
                        "max_allowed_packet", "net_buffer_length");
  }
  return false;
}
static Sys_var_ulong Sys_net_buffer_length(
       "net_buffer_length",
       "Buffer length for TCP/IP and socket communication",
       SESSION_VAR(net_buffer_length), CMD_LINE(REQUIRED_ARG),
       VALID_RANGE(1024, 1024*1024), DEFAULT(16384), BLOCK_SIZE(1024),
       NO_MUTEX_GUARD, NOT_IN_BINLOG, ON_CHECK(check_net_buffer_length));

static bool fix_net_read_timeout(sys_var *self, THD *thd, enum_var_type type)
{
  if (type != OPT_GLOBAL)
    my_net_set_read_timeout(&thd->net, thd->variables.net_read_timeout);
  return false;
}
static Sys_var_ulong Sys_net_read_timeout(
       "net_read_timeout",
       "Number of seconds to wait for more data from a connection before "
       "aborting the read",
       SESSION_VAR(net_read_timeout), CMD_LINE(REQUIRED_ARG),
       VALID_RANGE(1, LONG_TIMEOUT), DEFAULT(NET_READ_TIMEOUT), BLOCK_SIZE(1),
       NO_MUTEX_GUARD, NOT_IN_BINLOG, ON_CHECK(0),
       ON_UPDATE(fix_net_read_timeout));

static bool fix_net_write_timeout(sys_var *self, THD *thd, enum_var_type type)
{
  if (type != OPT_GLOBAL)
    my_net_set_write_timeout(&thd->net, thd->variables.net_write_timeout);
  return false;
}
static Sys_var_ulong Sys_net_write_timeout(
       "net_write_timeout",
       "Number of seconds to wait for a block to be written to a connection "
       "before aborting the write",
       SESSION_VAR(net_write_timeout), CMD_LINE(REQUIRED_ARG),
       VALID_RANGE(1, LONG_TIMEOUT), DEFAULT(NET_WRITE_TIMEOUT), BLOCK_SIZE(1),
       NO_MUTEX_GUARD, NOT_IN_BINLOG, ON_CHECK(0),
       ON_UPDATE(fix_net_write_timeout));

static bool fix_net_retry_count(sys_var *self, THD *thd, enum_var_type type)
{
  if (type != OPT_GLOBAL)
    thd->net.retry_count=thd->variables.net_retry_count;
  return false;
}
static Sys_var_ulong Sys_net_retry_count(
       "net_retry_count",
       "If a read on a communication port is interrupted, retry this "
       "many times before giving up",
       SESSION_VAR(net_retry_count), CMD_LINE(REQUIRED_ARG),
       VALID_RANGE(1, ULONG_MAX), DEFAULT(MYSQLD_NET_RETRY_COUNT),
       BLOCK_SIZE(1), NO_MUTEX_GUARD, NOT_IN_BINLOG, ON_CHECK(0),
       ON_UPDATE(fix_net_retry_count));

static Sys_var_mybool Sys_new_mode(
       "new", "Use very new possible \"unsafe\" functions",
       SESSION_VAR(new_mode), CMD_LINE(OPT_ARG, 'n'), DEFAULT(FALSE));

static Sys_var_mybool Sys_old_mode(
       "old", "Use compatible behavior",
       READ_ONLY GLOBAL_VAR(old_mode), CMD_LINE(OPT_ARG), DEFAULT(FALSE));

static Sys_var_mybool Sys_old_alter_table(
       "old_alter_table", "Use old, non-optimized alter table",
       SESSION_VAR(old_alter_table), CMD_LINE(OPT_ARG), DEFAULT(FALSE));

static bool check_old_passwords(sys_var *self, THD *thd, set_var *var)
{
  return mysql_user_table_is_in_short_password_format;
}
static Sys_var_mybool Sys_old_passwords(
       "old_passwords",
       "Use old password encryption method (needed for 4.0 and older clients)",
       SESSION_VAR(old_passwords), CMD_LINE(OPT_ARG), DEFAULT(FALSE),
       NO_MUTEX_GUARD, NOT_IN_BINLOG, ON_CHECK(check_old_passwords));

static Sys_var_ulong Sys_open_files_limit(
       "open_files_limit",
       "If this is not 0, then mysqld will use this value to reserve file "
       "descriptors to use with setrlimit(). If this value is 0 then mysqld "
       "will reserve max_connections*5 or max_connections + table_cache*2 "
       "(whichever is larger) number of file descriptors",
       READ_ONLY GLOBAL_VAR(open_files_limit), CMD_LINE(REQUIRED_ARG),
       VALID_RANGE(0, OS_FILE_LIMIT), DEFAULT(0), BLOCK_SIZE(1));

/// @todo change to enum
static Sys_var_ulong Sys_optimizer_prune_level(
       "optimizer_prune_level",
       "Controls the heuristic(s) applied during query optimization to prune "
       "less-promising partial plans from the optimizer search space. "
       "Meaning: 0 - do not apply any heuristic, thus perform exhaustive "
       "search; 1 - prune plans based on number of retrieved rows",
       SESSION_VAR(optimizer_prune_level), CMD_LINE(REQUIRED_ARG),
       VALID_RANGE(0, 1), DEFAULT(1), BLOCK_SIZE(1));

/** Warns about deprecated value 63 */
static bool fix_optimizer_search_depth(sys_var *self, THD *thd,
                                       enum_var_type type)
{
  SV *sv= type == OPT_GLOBAL ? &global_system_variables : &thd->variables;
  if (sv->optimizer_search_depth == MAX_TABLES+2)
    WARN_DEPRECATED(thd, 6, 0, "optimizer-search-depth=63",
                    "a search depth less than 63");
  return false;
}

static Sys_var_ulong Sys_optimizer_search_depth(
       "optimizer_search_depth",
       "Maximum depth of search performed by the query optimizer. Values "
       "larger than the number of relations in a query result in better "
       "query plans, but take longer to compile a query. Values smaller "
       "than the number of tables in a relation result in faster "
       "optimization, but may produce very bad query plans. If set to 0, "
       "the system will automatically pick a reasonable value; if set to "
       "63, the optimizer will switch to the original find_best search. "
       "NOTE: The value 63 and its associated behaviour is deprecated",
       SESSION_VAR(optimizer_search_depth), CMD_LINE(REQUIRED_ARG),
       VALID_RANGE(0, MAX_TABLES+2), DEFAULT(MAX_TABLES+1), BLOCK_SIZE(1),
       NO_MUTEX_GUARD, NOT_IN_BINLOG, ON_CHECK(0),
       ON_UPDATE(fix_optimizer_search_depth));

static const char *optimizer_switch_names[]=
{
  "index_merge", "index_merge_union", "index_merge_sort_union",
  "index_merge_intersection", "engine_condition_pushdown",
  "default", NullS
};
/** propagates changes to @@engine_condition_pushdown */
static bool fix_optimizer_switch(sys_var *self, THD *thd,
                                 enum_var_type type)
{
  SV *sv= (type == OPT_GLOBAL) ? &global_system_variables : &thd->variables;
  sv->engine_condition_pushdown= 
    test(sv->optimizer_switch & OPTIMIZER_SWITCH_ENGINE_CONDITION_PUSHDOWN);
  return false;
}
static Sys_var_flagset Sys_optimizer_switch(
       "optimizer_switch",
       "optimizer_switch=option=val[,option=val...], where option is one of "
       "{index_merge, index_merge_union, index_merge_sort_union, "
       "index_merge_intersection, engine_condition_pushdown}"
       " and val is one of {on, off, default}",
       SESSION_VAR(optimizer_switch), CMD_LINE(REQUIRED_ARG),
       optimizer_switch_names, DEFAULT(OPTIMIZER_SWITCH_DEFAULT),
       NO_MUTEX_GUARD, NOT_IN_BINLOG, ON_CHECK(NULL),
       ON_UPDATE(fix_optimizer_switch));

static Sys_var_charptr Sys_pid_file(
       "pid_file", "Pid file used by safe_mysqld",
       READ_ONLY GLOBAL_VAR(pidfile_name_ptr), CMD_LINE(REQUIRED_ARG),
       IN_FS_CHARSET, DEFAULT(0));

static Sys_var_charptr Sys_plugin_dir(
       "plugin_dir", "Directory for plugins",
       READ_ONLY GLOBAL_VAR(opt_plugin_dir_ptr), CMD_LINE(REQUIRED_ARG),
       IN_FS_CHARSET, DEFAULT(0));

static Sys_var_uint Sys_port(
       "port",
       "Port number to use for connection or 0 to default to, "
       "my.cnf, $MYSQL_TCP_PORT, "
#if MYSQL_PORT_DEFAULT == 0
       "/etc/services, "
#endif
       "built-in default (" STRINGIFY_ARG(MYSQL_PORT) "), whatever comes first",
       READ_ONLY GLOBAL_VAR(mysqld_port), CMD_LINE(REQUIRED_ARG, 'P'),
       VALID_RANGE(0, UINT_MAX32), DEFAULT(0), BLOCK_SIZE(1));

static const char *log_warnings_suppress_name[]= { "1592", NullS };
static Sys_var_set Sys_log_warnings_suppress(
       "log_warnings_suppress",
       "disable logging of enumerated warnings: "
       "1592: unsafe statements for binary logging; "
       "possible values : [1592]",
       GLOBAL_VAR(opt_log_warnings_suppress), CMD_LINE(REQUIRED_ARG),
       log_warnings_suppress_name, DEFAULT(0));

static Sys_var_ulong Sys_preload_buff_size(
       "preload_buffer_size",
       "The size of the buffer that is allocated when preloading indexes",
       SESSION_VAR(preload_buff_size), CMD_LINE(REQUIRED_ARG),
       VALID_RANGE(1024, 1024*1024*1024), DEFAULT(32768), BLOCK_SIZE(1));

static Sys_var_uint Sys_protocol_version(
       "protocol_version",
       "The version of the client/server protocol used by the MySQL server",
       READ_ONLY GLOBAL_VAR(protocol_version), NO_CMD_LINE,
       VALID_RANGE(0, ~0), DEFAULT(PROTOCOL_VERSION), BLOCK_SIZE(1));

static Sys_var_proxy_user Sys_proxy_user(
       "proxy_user", "The proxy user account name used when logging in",
       IN_SYSTEM_CHARSET);

static Sys_var_external_user Sys_exterenal_user(
       "external_user", "The external user account used when logging in",
       IN_SYSTEM_CHARSET);

static Sys_var_ulong Sys_read_buff_size(
       "read_buffer_size",
       "Each thread that does a sequential scan allocates a buffer of "
       "this size for each table it scans. If you do many sequential scans, "
       "you may want to increase this value",
       SESSION_VAR(read_buff_size), CMD_LINE(REQUIRED_ARG),
       VALID_RANGE(IO_SIZE*2, INT_MAX32), DEFAULT(128*1024),
       BLOCK_SIZE(IO_SIZE));

static bool check_read_only(sys_var *self, THD *thd, set_var *var)
{
  /* Prevent self dead-lock */
  if (thd->locked_tables_mode || thd->in_active_multi_stmt_transaction())
  {
    my_error(ER_LOCK_OR_ACTIVE_TRANSACTION, MYF(0));
    return true;
  }
  return false;
}
static bool fix_read_only(sys_var *self, THD *thd, enum_var_type type)
{
  bool result= true;
  my_bool new_read_only= read_only; // make a copy before releasing a mutex
  DBUG_ENTER("sys_var_opt_readonly::update");

  if (read_only == FALSE || read_only == opt_readonly)
  {
    opt_readonly= read_only;
    DBUG_RETURN(false);
  }

  if (check_read_only(self, thd, 0)) // just in case
    goto end;

  if (thd->global_read_lock.is_acquired())
  {
    /*
      This connection already holds the global read lock.
      This can be the case with:
      - FLUSH TABLES WITH READ LOCK
      - SET GLOBAL READ_ONLY = 1
    */
    opt_readonly= read_only;
    DBUG_RETURN(false);
  }

  /*
    Perform a 'FLUSH TABLES WITH READ LOCK'.
    This is a 3 step process:
    - [1] lock_global_read_lock()
    - [2] close_cached_tables()
    - [3] make_global_read_lock_block_commit()
    [1] prevents new connections from obtaining tables locked for write.
    [2] waits until all existing connections close their tables.
    [3] prevents transactions from being committed.
  */

  read_only= opt_readonly;
  mysql_mutex_unlock(&LOCK_global_system_variables);

  if (thd->global_read_lock.lock_global_read_lock(thd))
    goto end_with_mutex_unlock;

  /*
    This call will be blocked by any connection holding a READ or WRITE lock.
    Ideally, we want to wait only for pending WRITE locks, but since:
    con 1> LOCK TABLE T FOR READ;
    con 2> LOCK TABLE T FOR WRITE; (blocked by con 1)
    con 3> SET GLOBAL READ ONLY=1; (blocked by con 2)
    can cause to wait on a read lock, it's required for the client application
    to unlock everything, and acceptable for the server to wait on all locks.
  */
  if ((result= close_cached_tables(thd, NULL, TRUE,
                                   thd->variables.lock_wait_timeout)))
    goto end_with_read_lock;

  if ((result= thd->global_read_lock.make_global_read_lock_block_commit(thd)))
    goto end_with_read_lock;

  /* Change the opt_readonly system variable, safe because the lock is held */
  opt_readonly= new_read_only;
  result= false;

 end_with_read_lock:
  /* Release the lock */
  thd->global_read_lock.unlock_global_read_lock(thd);
 end_with_mutex_unlock:
  mysql_mutex_lock(&LOCK_global_system_variables);
 end:
  read_only= opt_readonly;
  DBUG_RETURN(result);
}


/**
  The read_only boolean is always equal to the opt_readonly boolean except
  during fix_read_only(); when that function is entered, opt_readonly is
  the pre-update value and read_only is the post-update value.
  fix_read_only() compares them and runs needed operations for the
  transition (especially when transitioning from false to true) and
  synchronizes both booleans in the end.
*/
static Sys_var_mybool Sys_readonly(
       "read_only",
       "Make all non-temporary tables read-only, with the exception for "
       "replication (slave) threads and users with the SUPER privilege",
       GLOBAL_VAR(read_only), CMD_LINE(OPT_ARG), DEFAULT(FALSE),
       NO_MUTEX_GUARD, NOT_IN_BINLOG,
       ON_CHECK(check_read_only), ON_UPDATE(fix_read_only));

static Sys_var_mybool Sys_userstat(
       "userstat",
       "Control USER_STATISTICS, CLIENT_STATISTICS, THREAD_STATISTICS, "
       "INDEX_STATISTICS and TABLE_STATISTICS running",
       GLOBAL_VAR(opt_userstat), CMD_LINE(OPT_ARG), DEFAULT(FALSE));

static Sys_var_mybool Sys_thread_statistics(
       "thread_statistics",
       "Control TABLE_STATISTICS running, when userstat is enabled",
       GLOBAL_VAR(opt_thread_statistics), CMD_LINE(OPT_ARG), DEFAULT(FALSE));

// Small lower limit to be able to test MRR
static Sys_var_ulong Sys_read_rnd_buff_size(
       "read_rnd_buffer_size",
       "When reading rows in sorted order after a sort, the rows are read "
       "through this buffer to avoid a disk seeks",
       SESSION_VAR(read_rnd_buff_size), CMD_LINE(REQUIRED_ARG),
       VALID_RANGE(1, INT_MAX32), DEFAULT(256*1024), BLOCK_SIZE(1));

static Sys_var_ulong Sys_div_precincrement(
       "div_precision_increment", "Precision of the result of '/' "
       "operator will be increased on that value",
       SESSION_VAR(div_precincrement), CMD_LINE(REQUIRED_ARG),
       VALID_RANGE(0, DECIMAL_MAX_SCALE), DEFAULT(4), BLOCK_SIZE(1));

static Sys_var_ulong Sys_rpl_recovery_rank(
       "rpl_recovery_rank", "Unused, will be removed",
       GLOBAL_VAR(rpl_recovery_rank), CMD_LINE(REQUIRED_ARG),
       VALID_RANGE(0, ULONG_MAX), DEFAULT(0), BLOCK_SIZE(1),
       NO_MUTEX_GUARD, NOT_IN_BINLOG, ON_CHECK(0), ON_UPDATE(0),
       DEPRECATED(""));

static Sys_var_ulong Sys_range_alloc_block_size(
       "range_alloc_block_size",
       "Allocation block size for storing ranges during optimization",
       SESSION_VAR(range_alloc_block_size), CMD_LINE(REQUIRED_ARG),
       VALID_RANGE(RANGE_ALLOC_BLOCK_SIZE, ULONG_MAX),
       DEFAULT(RANGE_ALLOC_BLOCK_SIZE), BLOCK_SIZE(1024));

static Sys_var_ulong Sys_multi_range_count(
       "multi_range_count", "Number of key ranges to request at once",
       SESSION_VAR(multi_range_count), CMD_LINE(REQUIRED_ARG),
       VALID_RANGE(1, ULONG_MAX), DEFAULT(256), BLOCK_SIZE(1));

static bool fix_thd_mem_root(sys_var *self, THD *thd, enum_var_type type)
{
  if (type != OPT_GLOBAL)
    reset_root_defaults(thd->mem_root,
                        thd->variables.query_alloc_block_size,
                        thd->variables.query_prealloc_size);
  return false;
}
static Sys_var_ulong Sys_query_alloc_block_size(
       "query_alloc_block_size",
       "Allocation block size for query parsing and execution",
       SESSION_VAR(query_alloc_block_size), CMD_LINE(REQUIRED_ARG),
       VALID_RANGE(1024, ULONG_MAX), DEFAULT(QUERY_ALLOC_BLOCK_SIZE),
       BLOCK_SIZE(1024), NO_MUTEX_GUARD, NOT_IN_BINLOG, ON_CHECK(0),
       ON_UPDATE(fix_thd_mem_root));

static Sys_var_ulong Sys_query_prealloc_size(
       "query_prealloc_size",
       "Persistent buffer for query parsing and execution",
       SESSION_VAR(query_prealloc_size), CMD_LINE(REQUIRED_ARG),
       VALID_RANGE(QUERY_ALLOC_PREALLOC_SIZE, ULONG_MAX),
       DEFAULT(QUERY_ALLOC_PREALLOC_SIZE),
       BLOCK_SIZE(1024), NO_MUTEX_GUARD, NOT_IN_BINLOG, ON_CHECK(0),
       ON_UPDATE(fix_thd_mem_root));

#ifdef HAVE_SMEM
static Sys_var_mybool Sys_shared_memory(
       "shared_memory", "Enable the shared memory",
       READ_ONLY GLOBAL_VAR(opt_enable_shared_memory), CMD_LINE(OPT_ARG),
       DEFAULT(FALSE));

static Sys_var_charptr Sys_shared_memory_base_name(
       "shared_memory_base_name", "Base name of shared memory",
       READ_ONLY GLOBAL_VAR(shared_memory_base_name), CMD_LINE(REQUIRED_ARG),
       IN_FS_CHARSET, DEFAULT(0));
#endif

// this has to be NO_CMD_LINE as the command-line option has a different name
static Sys_var_mybool Sys_skip_external_locking(
       "skip_external_locking", "Don't use system (external) locking",
       READ_ONLY GLOBAL_VAR(my_disable_locking), NO_CMD_LINE, DEFAULT(TRUE));

static Sys_var_mybool Sys_skip_networking(
       "skip_networking", "Don't allow connection with TCP/IP",
       READ_ONLY GLOBAL_VAR(opt_disable_networking), CMD_LINE(OPT_ARG),
       DEFAULT(FALSE));

static Sys_var_mybool Sys_skip_name_resolve(
       "skip_name_resolve",
       "Don't resolve hostnames. All hostnames are IP's or 'localhost'.",
       READ_ONLY GLOBAL_VAR(opt_skip_name_resolve),
       CMD_LINE(OPT_ARG, OPT_SKIP_RESOLVE),
       DEFAULT(FALSE));

static Sys_var_mybool Sys_skip_show_database(
       "skip_show_database", "Don't allow 'SHOW DATABASE' commands",
       READ_ONLY GLOBAL_VAR(opt_skip_show_db), CMD_LINE(OPT_ARG),
       DEFAULT(FALSE));

static Sys_var_charptr Sys_socket(
       "socket", "Socket file to use for connection",
       READ_ONLY GLOBAL_VAR(mysqld_unix_port), CMD_LINE(REQUIRED_ARG),
       IN_FS_CHARSET, DEFAULT(0));

/* 
  thread_concurrency is a no-op on all platforms since
  MySQL 5.1.  It will be removed in the context of
  WL#5265
*/
static Sys_var_ulong Sys_thread_concurrency(
       "thread_concurrency",
       "Permits the application to give the threads system a hint for "
       "the desired number of threads that should be run at the same time."
       "This variable has no effect, and is deprecated. "
       "It will be removed in a future release.",
       READ_ONLY GLOBAL_VAR(concurrency),
       CMD_LINE(REQUIRED_ARG, OPT_THREAD_CONCURRENCY),
       VALID_RANGE(1, 512), DEFAULT(DEFAULT_CONCURRENCY), BLOCK_SIZE(1),
       NO_MUTEX_GUARD, NOT_IN_BINLOG, ON_CHECK(0), ON_UPDATE(0),
       DEPRECATED(""));

static Sys_var_ulong Sys_thread_stack(
       "thread_stack", "The stack size for each thread",
       READ_ONLY GLOBAL_VAR(my_thread_stack_size), CMD_LINE(REQUIRED_ARG),
       VALID_RANGE(128*1024, ULONG_MAX), DEFAULT(DEFAULT_THREAD_STACK),
       BLOCK_SIZE(1024));

static Sys_var_charptr Sys_tmpdir(
       "tmpdir", "Path for temporary files. Several paths may "
       "be specified, separated by a "
#if defined(__WIN__)
       "semicolon (;)"
#else
       "colon (:)"
#endif
       ", in this case they are used in a round-robin fashion",
       READ_ONLY GLOBAL_VAR(opt_mysql_tmpdir), CMD_LINE(REQUIRED_ARG, 't'),
       IN_FS_CHARSET, DEFAULT(0));

static bool fix_trans_mem_root(sys_var *self, THD *thd, enum_var_type type)
{
  if (type != OPT_GLOBAL)
    reset_root_defaults(&thd->transaction.mem_root,
                        thd->variables.trans_alloc_block_size,
                        thd->variables.trans_prealloc_size);
  return false;
}
static Sys_var_ulong Sys_trans_alloc_block_size(
       "transaction_alloc_block_size",
       "Allocation block size for transactions to be stored in binary log",
       SESSION_VAR(trans_alloc_block_size), CMD_LINE(REQUIRED_ARG),
       VALID_RANGE(1024, 128 * 1024), DEFAULT(QUERY_ALLOC_BLOCK_SIZE),
       BLOCK_SIZE(1024), NO_MUTEX_GUARD, NOT_IN_BINLOG, ON_CHECK(0),
       ON_UPDATE(fix_trans_mem_root));

static Sys_var_ulong Sys_trans_prealloc_size(
       "transaction_prealloc_size",
       "Persistent buffer for transactions to be stored in binary log",
       SESSION_VAR(trans_prealloc_size), CMD_LINE(REQUIRED_ARG),
       VALID_RANGE(1024, 128 * 1024), DEFAULT(TRANS_ALLOC_PREALLOC_SIZE),
       BLOCK_SIZE(1024), NO_MUTEX_GUARD, NOT_IN_BINLOG, ON_CHECK(0),
       ON_UPDATE(fix_trans_mem_root));

static const char *thread_handling_names[]=
{
  "one-thread-per-connection", "no-threads",
#ifdef HAVE_POOL_OF_THREADS
  "pool-of-threads",
#endif
  0
};

#if defined (_WIN32) && defined (HAVE_POOL_OF_THREADS)
/* Windows is using OS threadpool, so we're pretty sure it works well */
#define DEFAULT_THREAD_HANDLING 2
#else
#define DEFAULT_THREAD_HANDLING 0
#endif

static Sys_var_enum Sys_thread_handling(
       "thread_handling",
       "Define threads usage for handling queries, one of "
       "one-thread-per-connection, no-threads"
#ifdef HAVE_POOL_OF_THREADS
       ", pool-of-threads"
#endif
       , READ_ONLY GLOBAL_VAR(thread_handling), CMD_LINE(REQUIRED_ARG),
       thread_handling_names, 
       DEFAULT(DEFAULT_THREAD_HANDLING)
 );

#ifdef HAVE_QUERY_CACHE
static bool fix_query_cache_size(sys_var *self, THD *thd, enum_var_type type)
{
  ulong new_cache_size= query_cache.resize(query_cache_size);
  /*
     Note: query_cache_size is a global variable reflecting the
     requested cache size. See also query_cache_size_arg
  */
  if (query_cache_size != new_cache_size)
    push_warning_printf(current_thd, MYSQL_ERROR::WARN_LEVEL_WARN,
                        ER_WARN_QC_RESIZE, ER(ER_WARN_QC_RESIZE),
                        query_cache_size, new_cache_size);

  query_cache_size= new_cache_size;
  return false;
}
static Sys_var_ulong Sys_query_cache_size(
       "query_cache_size",
       "The memory allocated to store results from old queries",
       GLOBAL_VAR(query_cache_size), CMD_LINE(REQUIRED_ARG),
       VALID_RANGE(0, ULONG_MAX), DEFAULT(0), BLOCK_SIZE(1024),
       NO_MUTEX_GUARD, NOT_IN_BINLOG, ON_CHECK(0),
       ON_UPDATE(fix_query_cache_size));

static Sys_var_mybool Sys_query_cache_strip_comments(
       "query_cache_strip_comments", "Enable and disable optimisation \"strip comment for query cache\" - optimisation strip all comments from query while search query result in query cache",
       GLOBAL_VAR(opt_query_cache_strip_comments), CMD_LINE(OPT_ARG),
       DEFAULT(FALSE));

static Sys_var_ulong Sys_query_cache_limit(
       "query_cache_limit",
       "Don't cache results that are bigger than this",
       GLOBAL_VAR(query_cache.query_cache_limit), CMD_LINE(REQUIRED_ARG),
       VALID_RANGE(0, ULONG_MAX), DEFAULT(1024*1024), BLOCK_SIZE(1));

static bool fix_qcache_min_res_unit(sys_var *self, THD *thd, enum_var_type type)
{
  query_cache_min_res_unit=
    query_cache.set_min_res_unit(query_cache_min_res_unit);
  return false;
}
static Sys_var_ulong Sys_query_cache_min_res_unit(
       "query_cache_min_res_unit",
       "The minimum size for blocks allocated by the query cache",
       GLOBAL_VAR(query_cache_min_res_unit), CMD_LINE(REQUIRED_ARG),
       VALID_RANGE(0, ULONG_MAX), DEFAULT(QUERY_CACHE_MIN_RESULT_DATA_SIZE),
       BLOCK_SIZE(1), NO_MUTEX_GUARD, NOT_IN_BINLOG, ON_CHECK(0),
       ON_UPDATE(fix_qcache_min_res_unit));

static const char *query_cache_type_names[]= { "OFF", "ON", "DEMAND", 0 };
static bool check_query_cache_type(sys_var *self, THD *thd, set_var *var)
{
  if (query_cache.is_disabled())
  {
    my_error(ER_QUERY_CACHE_DISABLED, MYF(0));
    return true;
  }
  return false;
}
static Sys_var_enum Sys_query_cache_type(
       "query_cache_type",
       "OFF = Don't cache or retrieve results. ON = Cache all results "
       "except SELECT SQL_NO_CACHE ... queries. DEMAND = Cache only "
       "SELECT SQL_CACHE ... queries",
       SESSION_VAR(query_cache_type), CMD_LINE(REQUIRED_ARG),
       query_cache_type_names, DEFAULT(1), NO_MUTEX_GUARD, NOT_IN_BINLOG,
       ON_CHECK(check_query_cache_type));

static Sys_var_mybool Sys_query_cache_wlock_invalidate(
       "query_cache_wlock_invalidate",
       "Invalidate queries in query cache on LOCK for write",
       SESSION_VAR(query_cache_wlock_invalidate), CMD_LINE(OPT_ARG),
       DEFAULT(FALSE));
#endif /* HAVE_QUERY_CACHE */


static Sys_var_have Sys_have_response_time_distribution(
       "have_response_time_distribution", "have_response_time_distribution",
       READ_ONLY GLOBAL_VAR(have_response_time_distribution), NO_CMD_LINE);

#ifdef HAVE_RESPONSE_TIME_DISTRIBUTION
static Sys_var_mybool Sys_query_response_time_stats(
       "query_response_time_stats", "Enable or disable query response time statisics collecting",
       GLOBAL_VAR(opt_query_response_time_stats), CMD_LINE(OPT_ARG),
       DEFAULT(FALSE));

static Sys_var_ulong Sys_query_response_time_range_base(
       "query_response_time_range_base",
       "Select base of log for query_response_time ranges. WARNING: variable change affect only after flush",
       GLOBAL_VAR(opt_query_response_time_range_base),
       CMD_LINE(REQUIRED_ARG), VALID_RANGE(2, QRT_MAXIMUM_BASE),
       DEFAULT(QRT_DEFAULT_BASE),
       BLOCK_SIZE(1));
#endif // HAVE_RESPONSE_TIME_DISTRIBUTION

static Sys_var_mybool Sys_secure_auth(
       "secure_auth",
       "Disallow authentication for accounts that have old (pre-4.1) "
       "passwords",
       GLOBAL_VAR(opt_secure_auth), CMD_LINE(OPT_ARG),
       DEFAULT(FALSE));

static Sys_var_charptr Sys_secure_file_priv(
       "secure_file_priv",
       "Limit LOAD DATA, SELECT ... OUTFILE, and LOAD_FILE() to files "
<<<<<<< HEAD
       "within specified directory. "
       "If no argument is specified disable loading files.",
       PREALLOCATED READ_ONLY GLOBAL_VAR(opt_secure_file_priv),
       CMD_LINE(OPT_ARG, OPT_SECURE_FILE_PRIV), IN_FS_CHARSET, DEFAULT(0));
=======
       "within specified directory",
       READ_ONLY GLOBAL_VAR(opt_secure_file_priv),
#ifndef EMBEDDED_LIBRARY
       CMD_LINE(REQUIRED_ARG), IN_FS_CHARSET, DEFAULT(DEFAULT_SECURE_FILE_PRIV_DIR));
#else
       CMD_LINE(REQUIRED_ARG), IN_FS_CHARSET, DEFAULT(DEFAULT_SECURE_FILE_PRIV_EMBEDDED_DIR));
#endif
>>>>>>> 5c6169fb

static bool fix_server_id(sys_var *self, THD *thd, enum_var_type type)
{
  server_id_supplied = 1;
  thd->server_id= server_id;
  return false;
}
static Sys_var_ulong Sys_server_id(
       "server_id",
       "Uniquely identifies the server instance in the community of "
       "replication partners",
       GLOBAL_VAR(server_id), CMD_LINE(REQUIRED_ARG, OPT_SERVER_ID),
       VALID_RANGE(0, UINT_MAX32), DEFAULT(0), BLOCK_SIZE(1), NO_MUTEX_GUARD,
       NOT_IN_BINLOG, ON_CHECK(0), ON_UPDATE(fix_server_id));

static Sys_var_mybool Sys_slave_compressed_protocol(
       "slave_compressed_protocol",
       "Use compression on master/slave protocol",
       GLOBAL_VAR(opt_slave_compressed_protocol), CMD_LINE(OPT_ARG),
       DEFAULT(FALSE));

#ifdef HAVE_REPLICATION
static const char *slave_exec_mode_names[]= {"STRICT", "IDEMPOTENT", 0};
static Sys_var_enum Slave_exec_mode(
       "slave_exec_mode",
       "Modes for how replication events should be executed. Legal values "
       "are STRICT (default) and IDEMPOTENT. In IDEMPOTENT mode, "
       "replication will not stop for operations that are idempotent. "
       "In STRICT mode, replication will stop on any unexpected difference "
       "between the master and the slave",
       GLOBAL_VAR(slave_exec_mode_options), CMD_LINE(REQUIRED_ARG),
       slave_exec_mode_names, DEFAULT(SLAVE_EXEC_MODE_STRICT));
const char *slave_type_conversions_name[]= {"ALL_LOSSY", "ALL_NON_LOSSY", 0};
static Sys_var_set Slave_type_conversions(
       "slave_type_conversions",
       "Set of slave type conversions that are enabled. Legal values are:"
       " ALL_LOSSY to enable lossy conversions and"
       " ALL_NON_LOSSY to enable non-lossy conversions."
       " If the variable is assigned the empty set, no conversions are"
       " allowed and it is expected that the types match exactly.",
       GLOBAL_VAR(slave_type_conversions_options), CMD_LINE(REQUIRED_ARG),
       slave_type_conversions_name,
       DEFAULT(0));
#endif


static Sys_var_ulong Sys_slow_launch_time(
       "slow_launch_time",
       "If creating the thread takes longer than this value (in seconds), "
       "the Slow_launch_threads counter will be incremented",
       GLOBAL_VAR(slow_launch_time), CMD_LINE(REQUIRED_ARG),
       VALID_RANGE(0, LONG_TIMEOUT), DEFAULT(2), BLOCK_SIZE(1));

static Sys_var_ulong Sys_sort_buffer(
       "sort_buffer_size",
       "Each thread that needs to do a sort allocates a buffer of this size",
       SESSION_VAR(sortbuff_size), CMD_LINE(REQUIRED_ARG),
       VALID_RANGE(MIN_SORT_MEMORY, ULONG_MAX), DEFAULT(MAX_SORT_MEMORY),
       BLOCK_SIZE(1));

export ulong expand_sql_mode(ulonglong sql_mode)
{
  if (sql_mode & MODE_ANSI)
  {
    /*
      Note that we dont set
      MODE_NO_KEY_OPTIONS | MODE_NO_TABLE_OPTIONS | MODE_NO_FIELD_OPTIONS
      to allow one to get full use of MySQL in this mode.

      MODE_ONLY_FULL_GROUP_BY was removed from ANSI mode because it is
      currently overly restrictive (see BUG#8510).
    */
    sql_mode|= (MODE_REAL_AS_FLOAT | MODE_PIPES_AS_CONCAT | MODE_ANSI_QUOTES |
                MODE_IGNORE_SPACE);
  }
  if (sql_mode & MODE_ORACLE)
    sql_mode|= (MODE_PIPES_AS_CONCAT | MODE_ANSI_QUOTES |
                MODE_IGNORE_SPACE |
                MODE_NO_KEY_OPTIONS | MODE_NO_TABLE_OPTIONS |
                MODE_NO_FIELD_OPTIONS | MODE_NO_AUTO_CREATE_USER);
  if (sql_mode & MODE_MSSQL)
    sql_mode|= (MODE_PIPES_AS_CONCAT | MODE_ANSI_QUOTES |
                MODE_IGNORE_SPACE |
                MODE_NO_KEY_OPTIONS | MODE_NO_TABLE_OPTIONS |
                MODE_NO_FIELD_OPTIONS);
  if (sql_mode & MODE_POSTGRESQL)
    sql_mode|= (MODE_PIPES_AS_CONCAT | MODE_ANSI_QUOTES |
                MODE_IGNORE_SPACE |
                MODE_NO_KEY_OPTIONS | MODE_NO_TABLE_OPTIONS |
                MODE_NO_FIELD_OPTIONS);
  if (sql_mode & MODE_DB2)
    sql_mode|= (MODE_PIPES_AS_CONCAT | MODE_ANSI_QUOTES |
                MODE_IGNORE_SPACE |
                MODE_NO_KEY_OPTIONS | MODE_NO_TABLE_OPTIONS |
                MODE_NO_FIELD_OPTIONS);
  if (sql_mode & MODE_MAXDB)
    sql_mode|= (MODE_PIPES_AS_CONCAT | MODE_ANSI_QUOTES |
                MODE_IGNORE_SPACE |
                MODE_NO_KEY_OPTIONS | MODE_NO_TABLE_OPTIONS |
                MODE_NO_FIELD_OPTIONS | MODE_NO_AUTO_CREATE_USER);
  if (sql_mode & MODE_MYSQL40)
    sql_mode|= MODE_HIGH_NOT_PRECEDENCE;
  if (sql_mode & MODE_MYSQL323)
    sql_mode|= MODE_HIGH_NOT_PRECEDENCE;
  if (sql_mode & MODE_TRADITIONAL)
    sql_mode|= (MODE_STRICT_TRANS_TABLES | MODE_STRICT_ALL_TABLES |
                MODE_NO_ZERO_IN_DATE | MODE_NO_ZERO_DATE |
                MODE_ERROR_FOR_DIVISION_BY_ZERO | MODE_NO_AUTO_CREATE_USER |
                MODE_NO_ENGINE_SUBSTITUTION);
  return sql_mode;
}
static bool check_sql_mode(sys_var *self, THD *thd, set_var *var)
{
  var->save_result.ulonglong_value=
    expand_sql_mode(var->save_result.ulonglong_value);
  return false;
}
static bool fix_sql_mode(sys_var *self, THD *thd, enum_var_type type)
{
  if (type != OPT_GLOBAL)
  {
    /* Update thd->server_status */
    if (thd->variables.sql_mode & MODE_NO_BACKSLASH_ESCAPES)
      thd->server_status|= SERVER_STATUS_NO_BACKSLASH_ESCAPES;
    else
      thd->server_status&= ~SERVER_STATUS_NO_BACKSLASH_ESCAPES;
  }
  return false;
}
/*
  WARNING: When adding new SQL modes don't forget to update the
  tables definitions that stores it's value (ie: mysql.event, mysql.proc)
*/
static const char *sql_mode_names[]=
{
  "REAL_AS_FLOAT", "PIPES_AS_CONCAT", "ANSI_QUOTES", "IGNORE_SPACE", ",",
  "ONLY_FULL_GROUP_BY", "NO_UNSIGNED_SUBTRACTION", "NO_DIR_IN_CREATE",
  "POSTGRESQL", "ORACLE", "MSSQL", "DB2", "MAXDB", "NO_KEY_OPTIONS",
  "NO_TABLE_OPTIONS", "NO_FIELD_OPTIONS", "MYSQL323", "MYSQL40", "ANSI",
  "NO_AUTO_VALUE_ON_ZERO", "NO_BACKSLASH_ESCAPES", "STRICT_TRANS_TABLES",
  "STRICT_ALL_TABLES", "NO_ZERO_IN_DATE", "NO_ZERO_DATE",
  "ALLOW_INVALID_DATES", "ERROR_FOR_DIVISION_BY_ZERO", "TRADITIONAL",
  "NO_AUTO_CREATE_USER", "HIGH_NOT_PRECEDENCE", "NO_ENGINE_SUBSTITUTION",
  "PAD_CHAR_TO_FULL_LENGTH",
  0
};
export bool sql_mode_string_representation(THD *thd, ulong sql_mode,
                                           LEX_STRING *ls)
{
  set_to_string(thd, ls, sql_mode, sql_mode_names);
  return ls->str == 0;
}
/*
  sql_mode should *not* be IN_BINLOG: even though it is written to the binlog,
  the slave ignores the MODE_NO_DIR_IN_CREATE variable, so slave's value
  differs from master's (see log_event.cc: Query_log_event::do_apply_event()).
*/
static Sys_var_set Sys_sql_mode(
       "sql_mode",
       "Syntax: sql-mode=mode[,mode[,mode...]]. See the manual for the "
       "complete list of valid sql modes",
       SESSION_VAR(sql_mode), CMD_LINE(REQUIRED_ARG),
       sql_mode_names, DEFAULT(0), NO_MUTEX_GUARD, NOT_IN_BINLOG,
       ON_CHECK(check_sql_mode), ON_UPDATE(fix_sql_mode));

#if defined(HAVE_OPENSSL) && !defined(EMBEDDED_LIBRARY)
#define SSL_OPT(X) CMD_LINE(REQUIRED_ARG,X)
#else
#define SSL_OPT(X) NO_CMD_LINE
#endif

static Sys_var_charptr Sys_ssl_ca(
       "ssl_ca",
       "CA file in PEM format (check OpenSSL docs, implies --ssl)",
       READ_ONLY GLOBAL_VAR(opt_ssl_ca), SSL_OPT(OPT_SSL_CA),
       IN_FS_CHARSET, DEFAULT(0));

static Sys_var_charptr Sys_ssl_capath(
       "ssl_capath",
       "CA directory (check OpenSSL docs, implies --ssl)",
       READ_ONLY GLOBAL_VAR(opt_ssl_capath), SSL_OPT(OPT_SSL_CAPATH),
       IN_FS_CHARSET, DEFAULT(0));

static Sys_var_charptr Sys_ssl_cert(
       "ssl_cert", "X509 cert in PEM format (implies --ssl)",
       READ_ONLY GLOBAL_VAR(opt_ssl_cert), SSL_OPT(OPT_SSL_CERT),
       IN_FS_CHARSET, DEFAULT(0));

static Sys_var_charptr Sys_ssl_cipher(
       "ssl_cipher", "SSL cipher to use (implies --ssl)",
       READ_ONLY GLOBAL_VAR(opt_ssl_cipher), SSL_OPT(OPT_SSL_CIPHER),
       IN_FS_CHARSET, DEFAULT(0));

static Sys_var_charptr Sys_ssl_key(
       "ssl_key", "X509 key in PEM format (implies --ssl)",
       READ_ONLY GLOBAL_VAR(opt_ssl_key), SSL_OPT(OPT_SSL_KEY),
       IN_FS_CHARSET, DEFAULT(0));

static Sys_var_charptr Sys_tls_version(
       "tls_version",
       "TLS version, permitted values are TLSv1, TLSv1.1, and TLSv1.2, "
       "depending on SSL library support",
       READ_ONLY GLOBAL_VAR(opt_tls_version), SSL_OPT(OPT_TLS_VERSION),
       IN_FS_CHARSET,
#ifdef SSL_OP_NO_TLSv1_2
       "TLSv1.1,TLSv1.2");
#elif defined(SSL_OP_NO_TLSv1_1)
       "TLSv1.1");
#else
       "TLSv1");
#endif

// why ENUM and not BOOL ?
static const char *updatable_views_with_limit_names[]= {"NO", "YES", 0};
static Sys_var_enum Sys_updatable_views_with_limit(
       "updatable_views_with_limit",
       "YES = Don't issue an error message (warning only) if a VIEW without "
       "presence of a key of the underlying table is used in queries with a "
       "LIMIT clause for updating. NO = Prohibit update of a VIEW, which "
       "does not contain a key of the underlying table and the query uses "
       "a LIMIT clause (usually get from GUI tools)",
       SESSION_VAR(updatable_views_with_limit), CMD_LINE(REQUIRED_ARG),
       updatable_views_with_limit_names, DEFAULT(TRUE));

static Sys_var_mybool Sys_sync_frm(
       "sync_frm", "Sync .frm files to disk on creation",
       GLOBAL_VAR(opt_sync_frm), CMD_LINE(OPT_ARG),
       DEFAULT(TRUE));

static char *system_time_zone_ptr;
static Sys_var_charptr Sys_system_time_zone(
       "system_time_zone", "The server system time zone",
       READ_ONLY GLOBAL_VAR(system_time_zone_ptr), NO_CMD_LINE,
       IN_FS_CHARSET, DEFAULT(system_time_zone));

static Sys_var_ulong Sys_table_def_size(
       "table_definition_cache",
       "The number of cached table definitions",
       GLOBAL_VAR(table_def_size), CMD_LINE(REQUIRED_ARG),
       VALID_RANGE(TABLE_DEF_CACHE_MIN, 512*1024),
       DEFAULT(TABLE_DEF_CACHE_DEFAULT), BLOCK_SIZE(1));

static Sys_var_ulong Sys_table_cache_size(
       "table_open_cache", "The number of cached open tables",
       GLOBAL_VAR(table_cache_size), CMD_LINE(REQUIRED_ARG),
       VALID_RANGE(1, 512*1024), DEFAULT(TABLE_OPEN_CACHE_DEFAULT),
       BLOCK_SIZE(1));

static Sys_var_ulong Sys_thread_cache_size(
       "thread_cache_size",
       "How many threads we should keep in a cache for reuse",
       GLOBAL_VAR(thread_cache_size), CMD_LINE(REQUIRED_ARG),
       VALID_RANGE(0, 16384), DEFAULT(0), BLOCK_SIZE(1));

#ifdef HAVE_POOL_OF_THREADS

static bool fix_tp_max_threads(sys_var *, THD *, enum_var_type)
{
#ifdef _WIN32
  tp_set_max_threads(threadpool_max_threads);
#endif
  return false;
}


#ifdef _WIN32
static bool fix_tp_min_threads(sys_var *, THD *, enum_var_type)
{
  tp_set_min_threads(threadpool_min_threads);
  return false;
}
#endif


#ifndef  _WIN32
static bool fix_threadpool_size(sys_var*, THD*, enum_var_type)
{
  tp_set_threadpool_size(threadpool_size);
  return false;
}


static bool fix_threadpool_stall_limit(sys_var*, THD*, enum_var_type)
{
  tp_set_threadpool_stall_limit(threadpool_stall_limit);
  return false;
}
#endif

#ifdef _WIN32
static Sys_var_uint Sys_threadpool_min_threads(
  "thread_pool_min_threads",
  "Minimum number of threads in the thread pool.",
  GLOBAL_VAR(threadpool_min_threads), CMD_LINE(REQUIRED_ARG),
  VALID_RANGE(1, 256), DEFAULT(1), BLOCK_SIZE(1),
  NO_MUTEX_GUARD, NOT_IN_BINLOG, ON_CHECK(0),
  ON_UPDATE(fix_tp_min_threads)
  );
#else
static Sys_var_uint Sys_threadpool_idle_thread_timeout(
  "thread_pool_idle_timeout",
  "Timeout in seconds for an idle thread in the thread pool."
  "Worker thread will be shut down after timeout",
  GLOBAL_VAR(threadpool_idle_timeout), CMD_LINE(REQUIRED_ARG),
  VALID_RANGE(1, UINT_MAX), DEFAULT(60), BLOCK_SIZE(1)
);
static Sys_var_uint Sys_threadpool_oversubscribe(
  "thread_pool_oversubscribe",
  "How many additional active worker threads in a group are allowed.",
  GLOBAL_VAR(threadpool_oversubscribe), CMD_LINE(REQUIRED_ARG),
  VALID_RANGE(1, 1000), DEFAULT(3), BLOCK_SIZE(1)
);
static Sys_var_uint Sys_threadpool_size(
 "thread_pool_size",
 "Number of thread groups in the pool. "
 "This parameter is roughly equivalent to maximum number of concurrently "
 "executing threads (threads in a waiting state do not count as executing).",
  GLOBAL_VAR(threadpool_size), CMD_LINE(REQUIRED_ARG),
  VALID_RANGE(1, MAX_THREAD_GROUPS), DEFAULT(my_getncpus()), BLOCK_SIZE(1),
  NO_MUTEX_GUARD, NOT_IN_BINLOG, ON_CHECK(0),
  ON_UPDATE(fix_threadpool_size)
);
static Sys_var_uint Sys_threadpool_stall_limit(
 "thread_pool_stall_limit",
 "Maximum query execution time in milliseconds,"
 "before an executing non-yielding thread is considered stalled."
 "If a worker thread is stalled, additional worker thread "
 "may be created to handle remaining clients.",
  GLOBAL_VAR(threadpool_stall_limit), CMD_LINE(REQUIRED_ARG),
  VALID_RANGE(10, UINT_MAX), DEFAULT(500), BLOCK_SIZE(1),
  NO_MUTEX_GUARD, NOT_IN_BINLOG, ON_CHECK(0), 
  ON_UPDATE(fix_threadpool_stall_limit)
);
static Sys_var_uint Sys_threadpool_high_prio_tickets(
  "thread_pool_high_prio_tickets",
  "Number of tickets to enter the high priority event queue for each "
  "transaction.",
  SESSION_VAR(threadpool_high_prio_tickets), CMD_LINE(REQUIRED_ARG),
  VALID_RANGE(0, UINT_MAX), DEFAULT(UINT_MAX), BLOCK_SIZE(1)
);

static Sys_var_enum Sys_threadpool_high_prio_mode(
  "thread_pool_high_prio_mode",
  "High priority queue mode: one of 'transactions', 'statements' or 'none'. "
  "In the 'transactions' mode the thread pool uses both high- and low-priority "
  "queues depending on whether an event is generated by an already started "
  "transaction and whether it has any high priority tickets (see "
  "thread_pool_high_prio_tickets). In the 'statements' mode all events (i.e. "
  "individual statements) always go to the high priority queue, regardless of "
  "the current transaction state and high priority tickets. "
  "'none' is the opposite of 'statements', i.e. disables the high priority queue "
  "completely.",
  SESSION_VAR(threadpool_high_prio_mode), CMD_LINE(REQUIRED_ARG),
  threadpool_high_prio_mode_names, DEFAULT(TP_HIGH_PRIO_MODE_TRANSACTIONS));

#endif /* !WIN32 */
static Sys_var_uint Sys_threadpool_max_threads(
  "thread_pool_max_threads",
  "Maximum allowed number of worker threads in the thread pool",
   GLOBAL_VAR(threadpool_max_threads), CMD_LINE(REQUIRED_ARG),
   VALID_RANGE(1, MAX_CONNECTIONS), DEFAULT(MAX_CONNECTIONS), BLOCK_SIZE(1),
   NO_MUTEX_GUARD, NOT_IN_BINLOG, ON_CHECK(0), 
   ON_UPDATE(fix_tp_max_threads)
);
#endif /* HAVE_POOL_OF_THREADS */

/**
  Can't change the 'next' tx_isolation if we are already in a
  transaction.
*/

static bool check_tx_isolation(sys_var *self, THD *thd, set_var *var)
{
  if (var->type == OPT_DEFAULT && thd->in_active_multi_stmt_transaction())
  {
    DBUG_ASSERT(thd->in_multi_stmt_transaction_mode());
    my_error(ER_CANT_CHANGE_TX_ISOLATION, MYF(0));
    return TRUE;
  }
  return FALSE;
}


bool Sys_var_tx_isolation::session_update(THD *thd, set_var *var)
{
  if (var->type == OPT_SESSION && Sys_var_enum::session_update(thd, var))
    return TRUE;
  if (var->type == OPT_DEFAULT || !thd->in_active_multi_stmt_transaction())
  {
    /*
      Update the isolation level of the next transaction.
      I.e. if one did:
      COMMIT;
      SET SESSION ISOLATION LEVEL ...
      BEGIN; <-- this transaction has the new isolation
      Note, that in case of:
      COMMIT;
      SET TRANSACTION ISOLATION LEVEL ...
      SET SESSION ISOLATION LEVEL ...
      BEGIN; <-- the session isolation level is used, not the
      result of SET TRANSACTION statement.
     */
    thd->tx_isolation= (enum_tx_isolation) var->save_result.ulonglong_value;
  }
  return FALSE;
}


// NO_CMD_LINE - different name of the option
static Sys_var_tx_isolation Sys_tx_isolation(
       "tx_isolation", "Default transaction isolation level",
       SESSION_VAR(tx_isolation), NO_CMD_LINE,
       tx_isolation_names, DEFAULT(ISO_REPEATABLE_READ),
       NO_MUTEX_GUARD, NOT_IN_BINLOG, ON_CHECK(check_tx_isolation));

static Sys_var_ulonglong Sys_tmp_table_size(
       "tmp_table_size",
       "If an internal in-memory temporary table exceeds this size, MySQL "
       "will automatically convert it to an on-disk MyISAM table",
       SESSION_VAR(tmp_table_size), CMD_LINE(REQUIRED_ARG),
       VALID_RANGE(1024, (ulonglong)~(intptr)0), DEFAULT(16*1024*1024),
       BLOCK_SIZE(1));

static Sys_var_mybool Sys_timed_mutexes(
       "timed_mutexes",
       "Specify whether to time mutexes. Deprecated, has no effect.",
       GLOBAL_VAR(timed_mutexes), CMD_LINE(OPT_ARG), DEFAULT(0),
       NO_MUTEX_GUARD, NOT_IN_BINLOG, ON_CHECK(NULL), ON_UPDATE(NULL),
       DEPRECATED(""));

static char *server_version_ptr;
static Sys_var_charptr Sys_version(
       "version", "Server version",
       READ_ONLY GLOBAL_VAR(server_version_ptr), NO_CMD_LINE,
       IN_SYSTEM_CHARSET, DEFAULT(server_version));

static char *server_version_comment_ptr;
static Sys_var_charptr Sys_version_comment(
       "version_comment", "version_comment",
       READ_ONLY GLOBAL_VAR(server_version_comment_ptr), NO_CMD_LINE,
       IN_SYSTEM_CHARSET, DEFAULT(MYSQL_COMPILATION_COMMENT));

static char *server_version_compile_machine_ptr;
static Sys_var_charptr Sys_version_compile_machine(
       "version_compile_machine", "version_compile_machine",
       READ_ONLY GLOBAL_VAR(server_version_compile_machine_ptr), NO_CMD_LINE,
       IN_SYSTEM_CHARSET, DEFAULT(MACHINE_TYPE));

static char *server_version_compile_os_ptr;
static Sys_var_charptr Sys_version_compile_os(
       "version_compile_os", "version_compile_os",
       READ_ONLY GLOBAL_VAR(server_version_compile_os_ptr), NO_CMD_LINE,
       IN_SYSTEM_CHARSET, DEFAULT(SYSTEM_TYPE));

static Sys_var_ulong Sys_net_wait_timeout(
       "wait_timeout",
       "The number of seconds the server waits for activity on a "
       "connection before closing it",
       SESSION_VAR(net_wait_timeout), CMD_LINE(REQUIRED_ARG),
       VALID_RANGE(1, IF_WIN(INT_MAX32/1000, LONG_TIMEOUT)),
       DEFAULT(NET_WAIT_TIMEOUT), BLOCK_SIZE(1));

static Sys_var_mybool Sys_optimizer_fix(
       "optimizer_fix",
       "OBSOLETE: only here for compatibility with old Percona Server "
       "releases, does nothing.",
       GLOBAL_VAR(opt_optimizer_fix),
       NO_CMD_LINE, DEFAULT(TRUE));

static Sys_var_mybool Sys_fast_index_creation(
       "fast_index_creation",
       "If disabled, suppresses online operations for indexes of ALTER TABLE "
       "(e.g. fast index creation of InnoDB Plugin) for the session.",
       SESSION_VAR(online_alter_index), NO_CMD_LINE,
       DEFAULT(TRUE));

/** propagates changes to the relevant flag of @@optimizer_switch */
static bool fix_engine_condition_pushdown(sys_var *self, THD *thd,
                                          enum_var_type type)
{
  SV *sv= (type == OPT_GLOBAL) ? &global_system_variables : &thd->variables;
  if (sv->engine_condition_pushdown)
    sv->optimizer_switch|= OPTIMIZER_SWITCH_ENGINE_CONDITION_PUSHDOWN;
  else
    sv->optimizer_switch&= ~OPTIMIZER_SWITCH_ENGINE_CONDITION_PUSHDOWN;
  return false;
}
static Sys_var_mybool Sys_engine_condition_pushdown(
       "engine_condition_pushdown",
       "Push supported query conditions to the storage engine."
       " Deprecated, use --optimizer-switch instead.",
       SESSION_VAR(engine_condition_pushdown),
       CMD_LINE(OPT_ARG, OPT_ENGINE_CONDITION_PUSHDOWN),
       DEFAULT(TRUE), NO_MUTEX_GUARD, NOT_IN_BINLOG, ON_CHECK(NULL),
       ON_UPDATE(fix_engine_condition_pushdown),
       DEPRECATED("'@@optimizer_switch'"));

static Sys_var_plugin Sys_default_storage_engine(
       "default_storage_engine", "The default storage engine for new tables",
       SESSION_VAR(table_plugin), NO_CMD_LINE,
       MYSQL_STORAGE_ENGINE_PLUGIN, DEFAULT(&default_storage_engine),
       NO_MUTEX_GUARD, NOT_IN_BINLOG, ON_CHECK(check_not_null));

//  Alias for @@default_storage_engine
static Sys_var_plugin Sys_storage_engine(
       "storage_engine", "Alias for @@default_storage_engine. Deprecated",
       SESSION_VAR(table_plugin), NO_CMD_LINE,
       MYSQL_STORAGE_ENGINE_PLUGIN, DEFAULT(&default_storage_engine),
       NO_MUTEX_GUARD, NOT_IN_BINLOG, ON_CHECK(check_not_null));

static Sys_var_charptr Sys_enforce_storage_engine(
       "enforce_storage_engine", "Force the use of a storage engine for new "
       "tables",
       READ_ONLY GLOBAL_VAR(enforce_storage_engine),
       CMD_LINE(REQUIRED_ARG), IN_SYSTEM_CHARSET,
       DEFAULT(0));


#if defined(ENABLED_DEBUG_SYNC)
/*
  Variable can be set for the session only.

  This could be changed later. Then we need to have a global array of
  actions in addition to the thread local ones. SET GLOBAL would
  manage the global array, SET [SESSION] the local array. A sync point
  would need to look for a local and a global action. Setting and
  executing of global actions need to be protected by a mutex.

  The purpose of global actions could be to allow synchronizing with
  connectionless threads that cannot execute SET statements.
*/
static Sys_var_debug_sync Sys_debug_sync(
       "debug_sync", "Debug Sync Facility",
       sys_var::ONLY_SESSION, NO_CMD_LINE,
       DEFAULT(0), NO_MUTEX_GUARD, NOT_IN_BINLOG, ON_CHECK(check_has_super));
#endif /* defined(ENABLED_DEBUG_SYNC) */

/**
 "time_format" "date_format" "datetime_format"

  the following three variables are unused, and the source of confusion
  (bug reports like "I've changed date_format, but date format hasn't changed.
  I've made them read-only, to alleviate the situation somewhat.

  @todo make them NO_CMD_LINE ?
*/
static Sys_var_charptr Sys_date_format(
       "date_format", "The DATE format (ignored)",
       READ_ONLY GLOBAL_VAR(global_date_format.format.str),
       CMD_LINE(REQUIRED_ARG), IN_SYSTEM_CHARSET,
       DEFAULT(known_date_time_formats[ISO_FORMAT].date_format));

static Sys_var_charptr Sys_datetime_format(
       "datetime_format", "The DATETIME format (ignored)",
       READ_ONLY GLOBAL_VAR(global_datetime_format.format.str),
       CMD_LINE(REQUIRED_ARG), IN_SYSTEM_CHARSET,
       DEFAULT(known_date_time_formats[ISO_FORMAT].datetime_format));

static Sys_var_charptr Sys_time_format(
       "time_format", "The TIME format (ignored)",
       READ_ONLY GLOBAL_VAR(global_time_format.format.str),
       CMD_LINE(REQUIRED_ARG), IN_SYSTEM_CHARSET,
       DEFAULT(known_date_time_formats[ISO_FORMAT].time_format));

static bool fix_autocommit(sys_var *self, THD *thd, enum_var_type type)
{
  if (type == OPT_GLOBAL)
  {
    if (global_system_variables.option_bits & OPTION_AUTOCOMMIT)
      global_system_variables.option_bits&= ~OPTION_NOT_AUTOCOMMIT;
    else
      global_system_variables.option_bits|= OPTION_NOT_AUTOCOMMIT;
    return false;
  }

  if (thd->variables.option_bits & OPTION_AUTOCOMMIT &&
      thd->variables.option_bits & OPTION_NOT_AUTOCOMMIT)
  { // activating autocommit

    if (trans_commit_stmt(thd) || trans_commit(thd))
    {
      thd->variables.option_bits&= ~OPTION_AUTOCOMMIT;
      return true;
    }
    /*
      Don't close thread tables or release metadata locks: if we do so, we
      risk releasing locks/closing tables of expressions used to assign
      other variables, as in:
      set @var=my_stored_function1(), @@autocommit=1, @var2=(select max(a)
      from my_table), ...
      The locks will be released at statement end anyway, as SET
      statement that assigns autocommit is marked to commit
      transaction implicitly at the end (@sa stmt_causes_implicitcommit()).
    */
    thd->variables.option_bits&=
                 ~(OPTION_BEGIN | OPTION_KEEP_LOG | OPTION_NOT_AUTOCOMMIT);
    thd->transaction.all.modified_non_trans_table= false;
    thd->server_status|= SERVER_STATUS_AUTOCOMMIT;
    return false;
  }

  if (!(thd->variables.option_bits & OPTION_AUTOCOMMIT) &&
      !(thd->variables.option_bits & OPTION_NOT_AUTOCOMMIT))
  { // disabling autocommit

    thd->transaction.all.modified_non_trans_table= false;
    thd->server_status&= ~SERVER_STATUS_AUTOCOMMIT;
    thd->variables.option_bits|= OPTION_NOT_AUTOCOMMIT;
    return false;
  }

  return false; // autocommit value wasn't changed
}
static Sys_var_bit Sys_autocommit(
       "autocommit", "autocommit",
       SESSION_VAR(option_bits), NO_CMD_LINE, OPTION_AUTOCOMMIT, DEFAULT(TRUE),
       NO_MUTEX_GUARD, NOT_IN_BINLOG, ON_CHECK(0), ON_UPDATE(fix_autocommit));
export sys_var *Sys_autocommit_ptr= &Sys_autocommit; // for sql_yacc.yy

static Sys_var_mybool Sys_big_tables(
       "big_tables", "Allow big result sets by saving all "
       "temporary sets on file (Solves most 'table full' errors)",
       SESSION_VAR(big_tables), CMD_LINE(OPT_ARG), DEFAULT(FALSE));

#ifndef TO_BE_DELETED   /* Alias for big_tables */
static Sys_var_mybool Sys_sql_big_tables(
       "sql_big_tables", "alias for big_tables",
       SESSION_VAR(big_tables), NO_CMD_LINE, DEFAULT(FALSE));
#endif

static Sys_var_bit Sys_big_selects(
       "sql_big_selects", "sql_big_selects",
       SESSION_VAR(option_bits), NO_CMD_LINE, OPTION_BIG_SELECTS,
       DEFAULT(FALSE));

static Sys_var_bit Sys_log_off(
       "sql_log_off", "sql_log_off",
       SESSION_VAR(option_bits), NO_CMD_LINE, OPTION_LOG_OFF,
       DEFAULT(FALSE), NO_MUTEX_GUARD, NOT_IN_BINLOG, ON_CHECK(check_has_super));

/**
  This function sets the session variable thd->variables.sql_log_bin 
  to reflect changes to @@session.sql_log_bin.

  @param[IN] self   A pointer to the sys_var, i.e. Sys_log_binlog.
  @param[IN] type   The type either session or global.

  @return @c FALSE.
*/
static bool fix_sql_log_bin_after_update(sys_var *self, THD *thd,
                                         enum_var_type type)
{
  DBUG_ASSERT(type == OPT_SESSION);

  if (thd->variables.sql_log_bin)
    thd->variables.option_bits |= OPTION_BIN_LOG;
  else
    thd->variables.option_bits &= ~OPTION_BIN_LOG;

  return FALSE;
}

/**
  This function checks if the sql_log_bin can be changed,
  what is possible if:
    - the user is a super user;
    - the set is not called from within a function/trigger;
    - there is no on-going transaction.

  @param[IN] self   A pointer to the sys_var, i.e. Sys_log_binlog.
  @param[IN] var    A pointer to the set_var created by the parser.

  @return @c FALSE if the change is allowed, otherwise @c TRUE.
*/
static bool check_sql_log_bin(sys_var *self, THD *thd, set_var *var)
{
  if (check_has_super(self, thd, var))
    return TRUE;

  if (var->type == OPT_GLOBAL)
    return TRUE;

  /* If in a stored function/trigger, it's too late to change sql_log_bin. */
  if (thd->in_sub_stmt)
  {
    my_error(ER_STORED_FUNCTION_PREVENTS_SWITCH_SQL_LOG_BIN, MYF(0));
    return TRUE;
  }
  /* Make the session variable 'sql_log_bin' read-only inside a transaction. */
  if (thd->in_active_multi_stmt_transaction())
  {
    my_error(ER_INSIDE_TRANSACTION_PREVENTS_SWITCH_SQL_LOG_BIN, MYF(0));
    return TRUE;
  }

  return FALSE;
}

static Sys_var_mybool Sys_log_binlog(
       "sql_log_bin", "Controls whether logging to the binary log is done",
       SESSION_VAR(sql_log_bin), NO_CMD_LINE, DEFAULT(TRUE),
       NO_MUTEX_GUARD, NOT_IN_BINLOG, ON_CHECK(check_sql_log_bin),
       ON_UPDATE(fix_sql_log_bin_after_update));

static Sys_var_bit Sys_sql_warnings(
       "sql_warnings", "sql_warnings",
       SESSION_VAR(option_bits), NO_CMD_LINE, OPTION_WARNINGS,
       DEFAULT(FALSE));

static Sys_var_bit Sys_sql_notes(
       "sql_notes", "sql_notes",
       SESSION_VAR(option_bits), NO_CMD_LINE, OPTION_SQL_NOTES,
       DEFAULT(TRUE));

static Sys_var_bit Sys_auto_is_null(
       "sql_auto_is_null", "sql_auto_is_null",
       SESSION_VAR(option_bits), NO_CMD_LINE, OPTION_AUTO_IS_NULL,
       DEFAULT(FALSE), NO_MUTEX_GUARD, IN_BINLOG);

static Sys_var_bit Sys_safe_updates(
       "sql_safe_updates", "sql_safe_updates",
       SESSION_VAR(option_bits), NO_CMD_LINE, OPTION_SAFE_UPDATES,
       DEFAULT(FALSE));

static Sys_var_bit Sys_buffer_results(
       "sql_buffer_result", "sql_buffer_result",
       SESSION_VAR(option_bits), NO_CMD_LINE, OPTION_BUFFER_RESULT,
       DEFAULT(FALSE));

static Sys_var_bit Sys_quote_show_create(
       "sql_quote_show_create", "sql_quote_show_create",
       SESSION_VAR(option_bits), NO_CMD_LINE, OPTION_QUOTE_SHOW_CREATE,
       DEFAULT(TRUE));

static Sys_var_bit Sys_foreign_key_checks(
       "foreign_key_checks", "foreign_key_checks",
       SESSION_VAR(option_bits), NO_CMD_LINE,
       REVERSE(OPTION_NO_FOREIGN_KEY_CHECKS),
       DEFAULT(TRUE), NO_MUTEX_GUARD, IN_BINLOG);

static Sys_var_bit Sys_unique_checks(
       "unique_checks", "unique_checks",
       SESSION_VAR(option_bits), NO_CMD_LINE,
       REVERSE(OPTION_RELAXED_UNIQUE_CHECKS),
       DEFAULT(TRUE), NO_MUTEX_GUARD, IN_BINLOG);

#ifdef ENABLED_PROFILING
static Sys_var_bit Sys_profiling(
       "profiling", "profiling",
       SESSION_VAR(option_bits), NO_CMD_LINE, OPTION_PROFILING,
       DEFAULT(FALSE));

static Sys_var_ulong Sys_profiling_history_size(
       "profiling_history_size", "Limit of query profiling memory",
       SESSION_VAR(profiling_history_size), CMD_LINE(REQUIRED_ARG),
       VALID_RANGE(0, 100), DEFAULT(15), BLOCK_SIZE(1));
#endif

static Sys_var_harows Sys_select_limit(
       "sql_select_limit",
       "The maximum number of rows to return from SELECT statements",
       SESSION_VAR(select_limit), NO_CMD_LINE,
       VALID_RANGE(0, HA_POS_ERROR), DEFAULT(HA_POS_ERROR), BLOCK_SIZE(1));

static bool update_timestamp(THD *thd, set_var *var)
{
  if (var->value)
    thd->set_time((time_t) var->save_result.ulonglong_value);
  else // SET timestamp=DEFAULT
    thd->user_time= 0;
  return false;
}
static ulonglong read_timestamp(THD *thd)
{
  return (ulonglong) thd->start_time;
}


static bool check_timestamp(sys_var *self, THD *thd, set_var *var)
{
  longlong val;

  if (!var->value)
    return FALSE;

  val= (longlong) var->save_result.ulonglong_value;
  if (val != 0 &&          // this is how you set the default value
      (val < TIMESTAMP_MIN_VALUE || val > TIMESTAMP_MAX_VALUE))
  {
    char buf[64];
    my_error(ER_WRONG_VALUE_FOR_VAR, MYF(0), "timestamp", llstr(val, buf));
    return TRUE;
  }
  return FALSE;
}


static Sys_var_session_special Sys_timestamp(
       "timestamp", "Set the time for this client",
       sys_var::ONLY_SESSION, NO_CMD_LINE,
       VALID_RANGE(0, ~(time_t)0), BLOCK_SIZE(1),
       NO_MUTEX_GUARD, IN_BINLOG, ON_CHECK(check_timestamp), 
       ON_UPDATE(update_timestamp), ON_READ(read_timestamp));

static bool update_last_insert_id(THD *thd, set_var *var)
{
  if (!var->value)
  {
    my_error(ER_NO_DEFAULT, MYF(0), var->var->name.str);
    return true;
  }
  thd->first_successful_insert_id_in_prev_stmt=
    var->save_result.ulonglong_value;
  return false;
}
static ulonglong read_last_insert_id(THD *thd)
{
  return (ulonglong) thd->read_first_successful_insert_id_in_prev_stmt();
}
static Sys_var_session_special Sys_last_insert_id(
       "last_insert_id", "The value to be returned from LAST_INSERT_ID()",
       sys_var::ONLY_SESSION, NO_CMD_LINE,
       VALID_RANGE(0, ULONGLONG_MAX), BLOCK_SIZE(1),
       NO_MUTEX_GUARD, IN_BINLOG, ON_CHECK(0),
       ON_UPDATE(update_last_insert_id), ON_READ(read_last_insert_id));

// alias for last_insert_id(), Sybase-style
static Sys_var_session_special Sys_identity(
       "identity", "Synonym for the last_insert_id variable",
       sys_var::ONLY_SESSION, NO_CMD_LINE,
       VALID_RANGE(0, ULONGLONG_MAX), BLOCK_SIZE(1),
       NO_MUTEX_GUARD, IN_BINLOG, ON_CHECK(0),
       ON_UPDATE(update_last_insert_id), ON_READ(read_last_insert_id));

/*
  insert_id should *not* be marked as written to the binlog (i.e., it
  should *not* be IN_BINLOG), because we want any statement that
  refers to insert_id explicitly to be unsafe.  (By "explicitly", we
  mean using @@session.insert_id, whereas insert_id is used
  "implicitly" when NULL value is inserted into an auto_increment
  column).

  We want statements referring explicitly to @@session.insert_id to be
  unsafe, because insert_id is modified internally by the slave sql
  thread when NULL values are inserted in an AUTO_INCREMENT column.
  This modification interfers with the value of the
  @@session.insert_id variable if @@session.insert_id is referred
  explicitly by an insert statement (as is seen by executing "SET
  @@session.insert_id=0; CREATE TABLE t (a INT, b INT KEY
  AUTO_INCREMENT); INSERT INTO t(a) VALUES (@@session.insert_id);" in
  statement-based logging mode: t will be different on master and
  slave).
*/
static bool update_insert_id(THD *thd, set_var *var)
{
  if (!var->value)
  {
    my_error(ER_NO_DEFAULT, MYF(0), var->var->name.str);
    return true;
  }
  thd->force_one_auto_inc_interval(var->save_result.ulonglong_value);
  return false;
}

static ulonglong read_insert_id(THD *thd)
{
  return thd->auto_inc_intervals_forced.minimum();
}
static Sys_var_session_special Sys_insert_id(
       "insert_id", "The value to be used by the following INSERT "
       "or ALTER TABLE statement when inserting an AUTO_INCREMENT value",
       sys_var::ONLY_SESSION, NO_CMD_LINE,
       VALID_RANGE(0, ULONGLONG_MAX), BLOCK_SIZE(1),
       NO_MUTEX_GUARD, NOT_IN_BINLOG, ON_CHECK(0),
       ON_UPDATE(update_insert_id), ON_READ(read_insert_id));

static bool update_rand_seed1(THD *thd, set_var *var)
{
  if (!var->value)
  {
    my_error(ER_NO_DEFAULT, MYF(0), var->var->name.str);
    return true;
  }
  thd->rand.seed1= (ulong) var->save_result.ulonglong_value;
  return false;
}
static ulonglong read_rand_seed(THD *thd)
{
  return 0;
}
static Sys_var_session_special Sys_rand_seed1(
       "rand_seed1", "Sets the internal state of the RAND() "
       "generator for replication purposes",
       sys_var::ONLY_SESSION, NO_CMD_LINE,
       VALID_RANGE(0, ULONG_MAX), BLOCK_SIZE(1),
       NO_MUTEX_GUARD, IN_BINLOG, ON_CHECK(0),
       ON_UPDATE(update_rand_seed1), ON_READ(read_rand_seed));

static bool update_rand_seed2(THD *thd, set_var *var)
{
  if (!var->value)
  {
    my_error(ER_NO_DEFAULT, MYF(0), var->var->name.str);
    return true;
  }
  thd->rand.seed2= (ulong) var->save_result.ulonglong_value;
  return false;
}
static Sys_var_session_special Sys_rand_seed2(
       "rand_seed2", "Sets the internal state of the RAND() "
       "generator for replication purposes",
       sys_var::ONLY_SESSION, NO_CMD_LINE,
       VALID_RANGE(0, ULONG_MAX), BLOCK_SIZE(1),
       NO_MUTEX_GUARD, IN_BINLOG, ON_CHECK(0),
       ON_UPDATE(update_rand_seed2), ON_READ(read_rand_seed));

static ulonglong read_error_count(THD *thd)
{
  return thd->warning_info->error_count();
}
// this really belongs to the SHOW STATUS
static Sys_var_session_special Sys_error_count(
       "error_count", "The number of errors that resulted from the "
       "last statement that generated messages",
       READ_ONLY sys_var::ONLY_SESSION, NO_CMD_LINE,
       VALID_RANGE(0, ULONGLONG_MAX), BLOCK_SIZE(1), NO_MUTEX_GUARD,
       NOT_IN_BINLOG, ON_CHECK(0), ON_UPDATE(0), ON_READ(read_error_count));

static ulonglong read_warning_count(THD *thd)
{
  return thd->warning_info->warn_count();
}
// this really belongs to the SHOW STATUS
static Sys_var_session_special Sys_warning_count(
       "warning_count", "The number of errors, warnings, and notes "
       "that resulted from the last statement that generated messages",
       READ_ONLY sys_var::ONLY_SESSION, NO_CMD_LINE,
       VALID_RANGE(0, ULONGLONG_MAX), BLOCK_SIZE(1), NO_MUTEX_GUARD,
       NOT_IN_BINLOG, ON_CHECK(0), ON_UPDATE(0), ON_READ(read_warning_count));

static Sys_var_ulong Sys_default_week_format(
       "default_week_format",
       "The default week format used by WEEK() functions",
       SESSION_VAR(default_week_format), CMD_LINE(REQUIRED_ARG),
       VALID_RANGE(0, 7), DEFAULT(0), BLOCK_SIZE(1));

static Sys_var_ulong Sys_group_concat_max_len(
       "group_concat_max_len",
       "The maximum length of the result of function  GROUP_CONCAT()",
       SESSION_VAR(group_concat_max_len), CMD_LINE(REQUIRED_ARG),
       VALID_RANGE(4, ULONG_MAX), DEFAULT(1024), BLOCK_SIZE(1));

static char *glob_hostname_ptr;
static Sys_var_charptr Sys_hostname(
       "hostname", "Server host name",
       READ_ONLY GLOBAL_VAR(glob_hostname_ptr), NO_CMD_LINE,
       IN_FS_CHARSET, DEFAULT(glob_hostname));

#ifndef EMBEDDED_LIBRARY
static Sys_var_charptr Sys_repl_report_host(
       "report_host",
       "Hostname or IP of the slave to be reported to the master during "
       "slave registration. Will appear in the output of SHOW SLAVE HOSTS. "
       "Leave unset if you do not want the slave to register itself with the "
       "master. Note that it is not sufficient for the master to simply read "
       "the IP of the slave off the socket once the slave connects. Due to "
       "NAT and other routing issues, that IP may not be valid for connecting "
       "to the slave from the master or other hosts",
       READ_ONLY GLOBAL_VAR(report_host), CMD_LINE(REQUIRED_ARG),
       IN_FS_CHARSET, DEFAULT(0));

static Sys_var_charptr Sys_repl_report_user(
       "report_user",
       "The account user name of the slave to be reported to the master "
       "during slave registration",
       READ_ONLY GLOBAL_VAR(report_user), CMD_LINE(REQUIRED_ARG),
       IN_FS_CHARSET, DEFAULT(0));

static Sys_var_charptr Sys_repl_report_password(
       "report_password",
       "The account password of the slave to be reported to the master "
       "during slave registration",
       READ_ONLY GLOBAL_VAR(report_password), CMD_LINE(REQUIRED_ARG),
       IN_FS_CHARSET, DEFAULT(0));

static Sys_var_uint Sys_repl_report_port(
       "report_port",
       "Port for connecting to slave reported to the master during slave "
       "registration. Set it only if the slave is listening on a non-default "
       "port or if you have a special tunnel from the master or other clients "
       "to the slave. If not sure, leave this option unset",
       READ_ONLY GLOBAL_VAR(report_port), CMD_LINE(REQUIRED_ARG),
       VALID_RANGE(0, UINT_MAX), DEFAULT(0), BLOCK_SIZE(1));
#endif

static Sys_var_mybool Sys_keep_files_on_create(
       "keep_files_on_create",
       "Don't overwrite stale .MYD and .MYI even if no directory is specified",
       SESSION_VAR(keep_files_on_create), CMD_LINE(OPT_ARG),
       DEFAULT(FALSE));

static char *license;
static Sys_var_charptr Sys_license(
       "license", "The type of license the server has",
       READ_ONLY GLOBAL_VAR(license), NO_CMD_LINE, IN_SYSTEM_CHARSET,
       DEFAULT(STRINGIFY_ARG(LICENSE)));

static bool check_log_path(sys_var *self, THD *thd, set_var *var)
{
  if (!var->value)
    return false; // DEFAULT is ok

  if (!var->save_result.string_value.str)
    return true;

  if (!is_valid_log_name(var->save_result.string_value.str,
                         var->save_result.string_value.length))
  {
    my_error(ER_WRONG_VALUE_FOR_VAR, MYF(0),
             self->name.str, var->save_result.string_value.str);
    return true;
  }

  if (var->save_result.string_value.length > FN_REFLEN)
  { // path is too long
    my_error(ER_PATH_LENGTH, MYF(0), self->name.str);
    return true;
  }

  char path[FN_REFLEN];
  size_t path_length= unpack_filename(path, var->save_result.string_value.str);

  if (!path_length)
    return true;

  if (!is_filename_allowed(var->save_result.string_value.str, 
                           var->save_result.string_value.length))
  {
     my_error(ER_WRONG_VALUE_FOR_VAR, MYF(0), 
              self->name.str, var->save_result.string_value.str);
     return true;
  }

  MY_STAT f_stat;

  if (my_stat(path, &f_stat, MYF(0)))
  {
    if (!MY_S_ISREG(f_stat.st_mode) || !(f_stat.st_mode & MY_S_IWRITE))
      return true; // not a regular writable file
    return false;
  }

  (void) dirname_part(path, var->save_result.string_value.str, &path_length);

  if (var->save_result.string_value.length - path_length >= FN_LEN)
  { // filename is too long
      my_error(ER_PATH_LENGTH, MYF(0), self->name.str);
      return true;
  }

  if (!path_length) // no path is good path (remember, relative to datadir)
    return false;

  if (my_access(path, (F_OK|W_OK)))
    return true; // directory is not writable

  return false;
}
static bool fix_log(char** logname, const char* default_logname,
                    const char*ext, bool enabled, bool (*reopen)(char*))
{
  if (!*logname) // SET ... = DEFAULT
  {
    char buff[FN_REFLEN];
    *logname= my_strdup(make_log_name(buff, default_logname, ext),
                        MYF(MY_FAE+MY_WME));
    if (!*logname)
      return true;
  }
  logger.lock_exclusive();
  mysql_mutex_unlock(&LOCK_global_system_variables);
  bool error= false;
  if (enabled)
    error= reopen(*logname);
  logger.unlock();
  mysql_mutex_lock(&LOCK_global_system_variables);
  return error;
}
static bool reopen_general_log(char* name)
{
  logger.get_log_file_handler()->close(0);
  return logger.get_log_file_handler()->open_query_log(name);
}
static bool fix_general_log_file(sys_var *self, THD *thd, enum_var_type type)
{
  return fix_log(&opt_logname, default_logfile_name, ".log", opt_log,
                 reopen_general_log);
}
static Sys_var_charptr Sys_general_log_path(
       "general_log_file", "Log connections and queries to given file",
       PREALLOCATED GLOBAL_VAR(opt_logname), CMD_LINE(REQUIRED_ARG),
       IN_FS_CHARSET, DEFAULT(0), NO_MUTEX_GUARD, NOT_IN_BINLOG,
       ON_CHECK(check_log_path), ON_UPDATE(fix_general_log_file));

static bool reopen_slow_log(char* name)
{
  logger.get_slow_log_file_handler()->close(0);
  return logger.get_slow_log_file_handler()->open_slow_log(name);
}
static bool fix_slow_log_file(sys_var *self, THD *thd, enum_var_type type)
{
  return fix_log(&opt_slow_logname, default_logfile_name, "-slow.log",
                 opt_slow_log, reopen_slow_log);
}
static Sys_var_charptr Sys_slow_log_path(
       "slow_query_log_file", "Log slow queries to given log file. "
       "Defaults logging to hostname-slow.log. Must be enabled to activate "
       "other slow log options",
       PREALLOCATED GLOBAL_VAR(opt_slow_logname), CMD_LINE(REQUIRED_ARG),
       IN_FS_CHARSET, DEFAULT(0), NO_MUTEX_GUARD, NOT_IN_BINLOG,
       ON_CHECK(check_log_path), ON_UPDATE(fix_slow_log_file));

/// @todo deprecate these four legacy have_PLUGIN variables and use I_S instead
export SHOW_COMP_OPTION have_csv, have_innodb= SHOW_OPTION_DISABLED;
export SHOW_COMP_OPTION have_ndbcluster, have_partitioning;
static Sys_var_have Sys_have_csv(
       "have_csv", "have_csv",
       READ_ONLY GLOBAL_VAR(have_csv), NO_CMD_LINE);

static Sys_var_have Sys_have_innodb(
       "have_innodb", "have_innodb",
       READ_ONLY GLOBAL_VAR(have_innodb), NO_CMD_LINE);

static Sys_var_have Sys_have_ndbcluster(
       "have_ndbcluster", "have_ndbcluster",
       READ_ONLY GLOBAL_VAR(have_ndbcluster), NO_CMD_LINE);

static Sys_var_have Sys_have_partition_db(
       "have_partitioning", "have_partitioning",
       READ_ONLY GLOBAL_VAR(have_partitioning), NO_CMD_LINE);

static Sys_var_have Sys_have_compress(
       "have_compress", "have_compress",
       READ_ONLY GLOBAL_VAR(have_compress), NO_CMD_LINE);

static Sys_var_have Sys_have_crypt(
       "have_crypt", "have_crypt",
       READ_ONLY GLOBAL_VAR(have_crypt), NO_CMD_LINE);

static Sys_var_have Sys_have_dlopen(
       "have_dynamic_loading", "have_dynamic_loading",
       READ_ONLY GLOBAL_VAR(have_dlopen), NO_CMD_LINE);

static Sys_var_have Sys_have_geometry(
       "have_geometry", "have_geometry",
       READ_ONLY GLOBAL_VAR(have_geometry), NO_CMD_LINE);

static Sys_var_have Sys_have_openssl(
       "have_openssl", "have_openssl",
       READ_ONLY GLOBAL_VAR(have_ssl), NO_CMD_LINE);

static Sys_var_have Sys_have_profiling(
       "have_profiling", "have_profiling",
       READ_ONLY GLOBAL_VAR(have_profiling), NO_CMD_LINE);

static Sys_var_have Sys_have_query_cache(
       "have_query_cache", "have_query_cache",
       READ_ONLY GLOBAL_VAR(have_query_cache), NO_CMD_LINE);

static Sys_var_have Sys_have_rtree_keys(
       "have_rtree_keys", "have_rtree_keys",
       READ_ONLY GLOBAL_VAR(have_rtree_keys), NO_CMD_LINE);

static Sys_var_have Sys_have_ssl(
       "have_ssl", "have_ssl",
       READ_ONLY GLOBAL_VAR(have_ssl), NO_CMD_LINE);

static Sys_var_have Sys_have_symlink(
       "have_symlink", "have_symlink",
       READ_ONLY GLOBAL_VAR(have_symlink), NO_CMD_LINE);

static Sys_var_have Sys_have_flashcache(
       "have_flashcache", "have_flashcache",
       READ_ONLY GLOBAL_VAR(have_flashcache), NO_CMD_LINE);

static Sys_var_have Sys_have_tlsv1_2(
       "have_tlsv1_2", "have_tlsv1_2",
       READ_ONLY GLOBAL_VAR(have_tlsv1_2), NO_CMD_LINE);

static bool fix_log_state(sys_var *self, THD *thd, enum_var_type type);
static Sys_var_mybool Sys_general_log(
       "general_log", "Log connections and queries to a table or log file. "
       "Defaults logging to a file hostname.log or a table mysql.general_log"
       "if --log-output=TABLE is used",
       GLOBAL_VAR(opt_log), CMD_LINE(OPT_ARG),
       DEFAULT(FALSE), NO_MUTEX_GUARD, NOT_IN_BINLOG, ON_CHECK(0),
       ON_UPDATE(fix_log_state));

// Synonym of "general_log" for consistency with SHOW VARIABLES output
static Sys_var_mybool Sys_log(
       "log", "Alias for --general-log. Deprecated",
       GLOBAL_VAR(opt_log), NO_CMD_LINE,
       DEFAULT(FALSE), NO_MUTEX_GUARD, NOT_IN_BINLOG, ON_CHECK(0),
       ON_UPDATE(fix_log_state), DEPRECATED("'@@general_log'"));

static Sys_var_mybool Sys_slow_query_log(
       "slow_query_log",
       "Log slow queries to a table or log file. Defaults logging to a file "
       "hostname-slow.log or a table mysql.slow_log if --log-output=TABLE is "
       "used. Must be enabled to activate other slow log options",
       GLOBAL_VAR(opt_slow_log), CMD_LINE(OPT_ARG),
       DEFAULT(FALSE), NO_MUTEX_GUARD, NOT_IN_BINLOG, ON_CHECK(0),
       ON_UPDATE(fix_log_state));

const char *log_slow_filter_name[]= { "qc_miss", "full_scan", "full_join",
                                      "tmp_table", "tmp_table_on_disk", "filesort", "filesort_on_disk", 0};
static Sys_var_set Sys_log_slow_filter(
       "log_slow_filter",
       "Log only the queries that followed certain execution plan. "
       "Multiple flags allowed in a comma-separated string. "
       "[qc_miss, full_scan, full_join, tmp_table, tmp_table_on_disk, "
       "filesort, filesort_on_disk]",
       SESSION_VAR(log_slow_filter), CMD_LINE(REQUIRED_ARG),
       log_slow_filter_name, DEFAULT(0));
static Sys_var_ulong sys_log_slow_rate_limit(
       "log_slow_rate_limit","Rate limit statement writes to slow log to only those from every (1/log_slow_rate_limit) session.",
       SESSION_VAR(log_slow_rate_limit), CMD_LINE(REQUIRED_ARG),
       VALID_RANGE(1, SLOG_SLOW_RATE_LIMIT_MAX), DEFAULT(1), BLOCK_SIZE(1));

static double opt_slow_query_log_always_write_time;
static bool update_slow_query_log_always_write_time(sys_var *self, THD *thd,
                                                    enum_var_type type)
{
  slow_query_log_always_write_time=
    double2ulonglong(opt_slow_query_log_always_write_time * 1e6);
  return false;
}
static Sys_var_double sys_slow_query_log_always_write_time(
       "slow_query_log_always_write_time",
       "Log queries which run longer than specified by this value regardless "
       "of the log_slow_rate_limit valiue.",
       GLOBAL_VAR(opt_slow_query_log_always_write_time), CMD_LINE(REQUIRED_ARG),
       VALID_RANGE(0, LONG_TIMEOUT), DEFAULT(10),
       NO_MUTEX_GUARD, NOT_IN_BINLOG, ON_CHECK(NULL),
       ON_UPDATE(update_slow_query_log_always_write_time));
const char* log_slow_verbosity_name[] = { 
  "microtime", "query_plan", "innodb", 
  "profiling", "profiling_use_getrusage", 
  "minimal", "standard", "full", 0
};
static ulonglong update_log_slow_verbosity_replace(ulonglong value, ulonglong what, ulonglong by)
{
  if((value & what) == what)
  {
    value = value & (~what);
    value = value | by;
  }
  return value;
}
void update_log_slow_verbosity(ulonglong* value_ptr)
{
  ulonglong &value    = *value_ptr;
  ulonglong microtime= ULL(1) << SLOG_V_MICROTIME;
  ulonglong query_plan= ULL(1) << SLOG_V_QUERY_PLAN;
  ulonglong innodb= ULL(1) << SLOG_V_INNODB;
  ulonglong minimal= ULL(1) << SLOG_V_MINIMAL;
  ulonglong standard= ULL(1) << SLOG_V_STANDARD;
  ulonglong full= ULL(1) << SLOG_V_FULL;
  value= update_log_slow_verbosity_replace(value,minimal,microtime);
  value= update_log_slow_verbosity_replace(value,standard,microtime | query_plan);
  value= update_log_slow_verbosity_replace(value,full,microtime | query_plan | innodb);
}
static bool update_log_slow_verbosity_helper(sys_var */*self*/, THD *thd,
                                          enum_var_type type)
{
  if(type == OPT_SESSION)
  {
    update_log_slow_verbosity(&(thd->variables.log_slow_verbosity));
  }
  else
  {
    update_log_slow_verbosity(&(global_system_variables.log_slow_verbosity));
  }
  return false;
}
void init_slow_query_log_use_global_control()
{
  update_log_slow_verbosity(&(global_system_variables.log_slow_verbosity));
}
static Sys_var_set Sys_log_slow_verbosity(
        "log_slow_verbosity",
        "Choose how verbose the messages to your slow log will be. "
        "Multiple flags allowed in a comma-separated string. [microtime, query_plan, innodb, profiling, profiling_use_getrusage]",
        SESSION_VAR(log_slow_verbosity), CMD_LINE(REQUIRED_ARG),
        log_slow_verbosity_name, DEFAULT(SLOG_V_MICROTIME),
        NO_MUTEX_GUARD, NOT_IN_BINLOG, ON_CHECK(0),
        ON_UPDATE(update_log_slow_verbosity_helper));
static Sys_var_mybool Sys_log_slow_slave_statements(
       "log_slow_slave_statements",
       "Log queries replayed be the slave SQL thread",
       GLOBAL_VAR(opt_log_slow_slave_statements), CMD_LINE(OPT_ARG),
       DEFAULT(FALSE));
static Sys_var_mybool Sys_log_slow_admin_statements(
       "log_slow_admin_statements",
       "Log slow OPTIMIZE, ANALYZE, ALTER and other administrative statements"
       " to the slow log if it is open.",
       GLOBAL_VAR(opt_log_slow_admin_statements), CMD_LINE(OPT_ARG),
       DEFAULT(FALSE));
static const char *log_slow_sp_statements_names[]=
  {"OFF", "ON", "OFF_NO_CALLS", "FALSE", "TRUE", "0", "1", 0};
static bool fix_log_slow_sp_statements(sys_var */*self*/, THD */*thd*/,
                                       enum_var_type /*type*/)
{
  if(opt_log_slow_sp_statements > 2)
  {
    opt_log_slow_sp_statements= (opt_log_slow_sp_statements - 3) % 2;
  }
  return false;
}
void init_log_slow_sp_statements()
{
  fix_log_slow_sp_statements(NULL, NULL, OPT_GLOBAL);
}
static Sys_var_enum Sys_log_slow_sp_statements(
       "log_slow_sp_statements",
       "Choice between logging slow CALL statements, logging individual slow "
       "statements inside stored procedures or skipping the logging of stored "
       "procedures into the slow log entirely. Values are OFF, ON and "
       "OFF_NO_CALLS respectively.",
       GLOBAL_VAR(opt_log_slow_sp_statements), CMD_LINE(OPT_ARG),
       log_slow_sp_statements_names, DEFAULT(1),
       NO_MUTEX_GUARD, NOT_IN_BINLOG, ON_CHECK(0),
       ON_UPDATE(fix_log_slow_sp_statements));
static Sys_var_mybool Sys_slow_query_log_timestamp_always(
       "slow_query_log_timestamp_always",
       "Timestamp is printed for all records of the slow log even if they are same time.",
       GLOBAL_VAR(opt_slow_query_log_timestamp_always), CMD_LINE(OPT_ARG),
       DEFAULT(FALSE));
const char *slow_query_log_use_global_control_name[]= { "log_slow_filter", "log_slow_rate_limit", "log_slow_verbosity", "long_query_time", "min_examined_row_limit", "all", 0};
static bool update_slow_query_log_use_global_control(sys_var */*self*/, THD */*thd*/,
                                               enum_var_type /*type*/)
{
  if(opt_slow_query_log_use_global_control & (ULL(1) << SLOG_UG_ALL))
  {
    opt_slow_query_log_use_global_control=
      (1ULL << SLOG_UG_LOG_SLOW_FILTER) | (1ULL << SLOG_UG_LOG_SLOW_RATE_LIMIT)
      | (1ULL << SLOG_UG_LOG_SLOW_VERBOSITY) | (1ULL << SLOG_UG_LONG_QUERY_TIME)
      | (1ULL << SLOG_UG_MIN_EXAMINED_ROW_LIMIT);
  }
  return false;
}
void init_log_slow_verbosity()
{
  update_slow_query_log_use_global_control(0,0,OPT_GLOBAL);
}
static Sys_var_set Sys_slow_query_log_use_global_control(
       "slow_query_log_use_global_control",
       "Choose flags, wich always use the global variables. Multiple flags allowed in a comma-separated string. [none, log_slow_filter, log_slow_rate_limit, log_slow_verbosity, long_query_time, min_examined_row_limit, all]",
       GLOBAL_VAR(opt_slow_query_log_use_global_control), CMD_LINE(REQUIRED_ARG),
       slow_query_log_use_global_control_name, DEFAULT(0),
        NO_MUTEX_GUARD, NOT_IN_BINLOG, ON_CHECK(0),
       ON_UPDATE(update_slow_query_log_use_global_control));
const char *slow_query_log_timestamp_precision_name[]= { "second", "microsecond", 0 };
static Sys_var_enum Sys_slow_query_log_timestamp_precision(
       "slow_query_log_timestamp_precision",
       "Select the timestamp precision for use in the slow query log.  "
       "[second, microsecond]",
       GLOBAL_VAR(opt_slow_query_log_timestamp_precision), CMD_LINE(REQUIRED_ARG),
       slow_query_log_timestamp_precision_name, DEFAULT(SLOG_SECOND));

const char* slow_query_log_rate_name[]= {"session", "query", 0};
static Sys_var_enum Sys_slow_query_log_rate_type(
       "log_slow_rate_type",
       "Choose the log_slow_rate_limit behavior: session or query. "
       "When you choose 'session' - every %log_slow_rate_limit connection "
       "will be processed to slow query log. "
       "When you choose 'query' - every %log_slow_rate_limit query "
       "will be processed to slow query log. "
       "[session, query]",
       GLOBAL_VAR(opt_slow_query_log_rate_type), CMD_LINE(REQUIRED_ARG),
       slow_query_log_rate_name, DEFAULT(SLOG_RT_SESSION));
/* Synonym of "slow_query_log" for consistency with SHOW VARIABLES output */
static Sys_var_mybool Sys_log_slow(
       "log_slow_queries",
       "Alias for --slow-query-log. Deprecated",
       GLOBAL_VAR(opt_slow_log), NO_CMD_LINE,
       DEFAULT(FALSE), NO_MUTEX_GUARD, NOT_IN_BINLOG, ON_CHECK(0),
       ON_UPDATE(fix_log_state), DEPRECATED("'@@slow_query_log'"));

static bool fix_log_state(sys_var *self, THD *thd, enum_var_type type)
{
  bool res;
  my_bool *UNINIT_VAR(newvalptr), newval, UNINIT_VAR(oldval);
  uint UNINIT_VAR(log_type);

  if (self == &Sys_general_log || self == &Sys_log)
  {
    newvalptr= &opt_log;
    oldval=    logger.get_log_file_handler()->is_open();
    log_type=  QUERY_LOG_GENERAL;
  }
  else if (self == &Sys_slow_query_log || self == &Sys_log_slow)
  {
    newvalptr= &opt_slow_log;
    oldval=    logger.get_slow_log_file_handler()->is_open();
    log_type=  QUERY_LOG_SLOW;
  }
  else
    DBUG_ASSERT(FALSE);

  newval= *newvalptr;
  if (oldval == newval)
    return false;

  *newvalptr= oldval; // [de]activate_log_handler works that way (sigh)

  mysql_mutex_unlock(&LOCK_global_system_variables);
  if (!newval)
  {
    logger.deactivate_log_handler(thd, log_type);
    res= false;
  }
  else
    res= logger.activate_log_handler(thd, log_type);
  mysql_mutex_lock(&LOCK_global_system_variables);
  return res;
}

static bool check_not_empty_set(sys_var *self, THD *thd, set_var *var)
{
  return var->save_result.ulonglong_value == 0;
}
static bool fix_log_output(sys_var *self, THD *thd, enum_var_type type)
{
  logger.lock_exclusive();
  logger.init_slow_log(log_output_options);
  logger.init_general_log(log_output_options);
  logger.unlock();
  return false;
}

static const char *log_output_names[] = { "NONE", "FILE", "TABLE", NULL};

static Sys_var_set Sys_log_output(
       "log_output", "Syntax: log-output=value[,value...], "
       "where \"value\" could be TABLE, FILE or NONE",
       GLOBAL_VAR(log_output_options), CMD_LINE(REQUIRED_ARG),
       log_output_names, DEFAULT(LOG_FILE), NO_MUTEX_GUARD, NOT_IN_BINLOG,
       ON_CHECK(check_not_empty_set), ON_UPDATE(fix_log_output));

#ifdef HAVE_REPLICATION
static Sys_var_mybool Sys_log_slave_updates(
       "log_slave_updates", "Tells the slave to log the updates from "
       "the slave thread to the binary log. You will need to turn it on if "
       "you plan to daisy-chain the slaves",
       READ_ONLY GLOBAL_VAR(opt_log_slave_updates), CMD_LINE(OPT_ARG),
       DEFAULT(0));

static Sys_var_charptr Sys_relay_log(
       "relay_log", "The location and name to use for relay logs",
       READ_ONLY GLOBAL_VAR(opt_relay_logname), CMD_LINE(REQUIRED_ARG),
       IN_FS_CHARSET, DEFAULT(0));

static Sys_var_charptr Sys_relay_log_index(
       "relay_log_index", "The location and name to use for the file "
       "that keeps a list of the last relay logs",
       READ_ONLY GLOBAL_VAR(opt_relaylog_index_name), CMD_LINE(REQUIRED_ARG),
       IN_FS_CHARSET, DEFAULT(0));

static Sys_var_charptr Sys_relay_log_info_file(
       "relay_log_info_file", "The location and name of the file that "
       "remembers where the SQL replication thread is in the relay logs",
       READ_ONLY GLOBAL_VAR(relay_log_info_file), CMD_LINE(REQUIRED_ARG),
       IN_FS_CHARSET, DEFAULT(0));

static Sys_var_mybool Sys_relay_log_purge(
       "relay_log_purge", "if disabled - do not purge relay logs. "
       "if enabled - purge them as soon as they are no more needed",
       GLOBAL_VAR(relay_log_purge), CMD_LINE(OPT_ARG), DEFAULT(TRUE));

static Sys_var_mybool Sys_relay_log_recovery(
       "relay_log_recovery", "Enables automatic relay log recovery "
       "right after the database startup, which means that the IO Thread "
       "starts re-fetching from the master right after the last transaction "
       "processed",
       GLOBAL_VAR(relay_log_recovery), CMD_LINE(OPT_ARG), DEFAULT(FALSE));

static Sys_var_charptr Sys_slave_load_tmpdir(
       "slave_load_tmpdir", "The location where the slave should put "
       "its temporary files when replicating a LOAD DATA INFILE command",
       READ_ONLY GLOBAL_VAR(slave_load_tmpdir), CMD_LINE(REQUIRED_ARG),
       IN_FS_CHARSET, DEFAULT(0));

static bool fix_slave_net_timeout(sys_var *self, THD *thd, enum_var_type type)
{
  mysql_mutex_lock(&LOCK_active_mi);
  DBUG_PRINT("info", ("slave_net_timeout=%u mi->heartbeat_period=%.3f",
                     slave_net_timeout,
                     (active_mi? active_mi->heartbeat_period : 0.0)));
  if (active_mi && slave_net_timeout < active_mi->heartbeat_period)
    push_warning_printf(thd, MYSQL_ERROR::WARN_LEVEL_WARN,
                        ER_SLAVE_HEARTBEAT_VALUE_OUT_OF_RANGE_MAX,
                        ER(ER_SLAVE_HEARTBEAT_VALUE_OUT_OF_RANGE_MAX));
  mysql_mutex_unlock(&LOCK_active_mi);
  return false;
}
static Sys_var_uint Sys_slave_net_timeout(
       "slave_net_timeout", "Number of seconds to wait for more data "
       "from a master/slave connection before aborting the read",
       GLOBAL_VAR(slave_net_timeout), CMD_LINE(REQUIRED_ARG),
       VALID_RANGE(1, LONG_TIMEOUT), DEFAULT(SLAVE_NET_TIMEOUT), BLOCK_SIZE(1),
       NO_MUTEX_GUARD, NOT_IN_BINLOG, ON_CHECK(0),
       ON_UPDATE(fix_slave_net_timeout));

static bool check_slave_skip_counter(sys_var *self, THD *thd, set_var *var)
{
  bool result= false;
  mysql_mutex_lock(&LOCK_active_mi);
  mysql_mutex_lock(&active_mi->rli.run_lock);
  if (active_mi->rli.slave_running)
  {
    my_message(ER_SLAVE_MUST_STOP, ER(ER_SLAVE_MUST_STOP), MYF(0));
    result= true;
  }
  mysql_mutex_unlock(&active_mi->rli.run_lock);
  mysql_mutex_unlock(&LOCK_active_mi);
  return result;
}
static bool fix_slave_skip_counter(sys_var *self, THD *thd, enum_var_type type)
{
  mysql_mutex_lock(&LOCK_active_mi);
  mysql_mutex_lock(&active_mi->rli.run_lock);
  /*
    The following test should normally never be true as we test this
    in the check function;  To be safe against multiple
    SQL_SLAVE_SKIP_COUNTER request, we do the check anyway
  */
  if (!active_mi->rli.slave_running)
  {
    mysql_mutex_lock(&active_mi->rli.data_lock);
    active_mi->rli.slave_skip_counter= sql_slave_skip_counter;
    mysql_mutex_unlock(&active_mi->rli.data_lock);
  }
  mysql_mutex_unlock(&active_mi->rli.run_lock);
  mysql_mutex_unlock(&LOCK_active_mi);
  return 0;
}
static Sys_var_uint Sys_slave_skip_counter(
       "sql_slave_skip_counter", "sql_slave_skip_counter",
       GLOBAL_VAR(sql_slave_skip_counter), NO_CMD_LINE,
       VALID_RANGE(0, UINT_MAX), DEFAULT(0), BLOCK_SIZE(1),
       NO_MUTEX_GUARD, NOT_IN_BINLOG, ON_CHECK(check_slave_skip_counter),
       ON_UPDATE(fix_slave_skip_counter));

static Sys_var_charptr Sys_slave_skip_errors(
       "slave_skip_errors", "Tells the slave thread to continue "
       "replication when a query event returns an error from the "
       "provided list",
       READ_ONLY GLOBAL_VAR(opt_slave_skip_errors), CMD_LINE(REQUIRED_ARG),
       IN_SYSTEM_CHARSET, DEFAULT(0));

static Sys_var_ulonglong Sys_relay_log_space_limit(
       "relay_log_space_limit", "Maximum space to use for all relay logs",
       READ_ONLY GLOBAL_VAR(relay_log_space_limit), CMD_LINE(REQUIRED_ARG),
       VALID_RANGE(0, ULONG_MAX), DEFAULT(0), BLOCK_SIZE(1));

static Sys_var_uint Sys_sync_relaylog_period(
       "sync_relay_log", "Synchronously flush relay log to disk after "
       "every #th event. Use 0 (default) to disable synchronous flushing",
       GLOBAL_VAR(sync_relaylog_period), CMD_LINE(REQUIRED_ARG),
       VALID_RANGE(0, UINT_MAX), DEFAULT(0), BLOCK_SIZE(1));

static Sys_var_uint Sys_sync_relayloginfo_period(
       "sync_relay_log_info", "Synchronously flush relay log info "
       "to disk after every #th transaction. Use 0 (default) to disable "
       "synchronous flushing",
       GLOBAL_VAR(sync_relayloginfo_period), CMD_LINE(REQUIRED_ARG),
       VALID_RANGE(0, UINT_MAX), DEFAULT(0), BLOCK_SIZE(1));
#endif

static Sys_var_uint Sys_sync_binlog_period(
       "sync_binlog", "Synchronously flush binary log to disk after "
       "every #th event. Use 0 (default) to disable synchronous flushing",
       GLOBAL_VAR(sync_binlog_period), CMD_LINE(REQUIRED_ARG),
       VALID_RANGE(0, UINT_MAX), DEFAULT(0), BLOCK_SIZE(1));

static Sys_var_uint Sys_sync_masterinfo_period(
       "sync_master_info", "Synchronously flush master info to disk "
       "after every #th event. Use 0 (default) to disable synchronous flushing",
       GLOBAL_VAR(sync_masterinfo_period), CMD_LINE(REQUIRED_ARG),
       VALID_RANGE(0, UINT_MAX), DEFAULT(0), BLOCK_SIZE(1));

#ifdef HAVE_REPLICATION
static Sys_var_ulong Sys_slave_trans_retries(
       "slave_transaction_retries", "Number of times the slave SQL "
       "thread will retry a transaction in case it failed with a deadlock "
       "or elapsed lock wait timeout, before giving up and stopping",
       GLOBAL_VAR(slave_trans_retries), CMD_LINE(REQUIRED_ARG),
       VALID_RANGE(0, ULONG_MAX), DEFAULT(10), BLOCK_SIZE(1));
#endif

static bool check_locale(sys_var *self, THD *thd, set_var *var)
{
  if (!var->value)
    return false;

  MY_LOCALE *locale;
  char buff[STRING_BUFFER_USUAL_SIZE];
  if (var->value->result_type() == INT_RESULT)
  {
    int lcno= (int)var->value->val_int();
    if (!(locale= my_locale_by_number(lcno)))
    {
      my_error(ER_UNKNOWN_LOCALE, MYF(0), llstr(lcno, buff));
      return true;
    }
    if (check_not_null(self, thd, var))
      return true;
  }
  else // STRING_RESULT
  {
    String str(buff, sizeof(buff), system_charset_info), *res;
    if (!(res=var->value->val_str(&str)))
      return true;
    else if (!(locale= my_locale_by_name(res->c_ptr_safe())))
    {
      ErrConvString err(res);
      my_error(ER_UNKNOWN_LOCALE, MYF(0), err.ptr());
      return true;
    }
  }

  var->save_result.ptr= locale;

  if (!locale->errmsgs->errmsgs)
  {
    mysql_mutex_lock(&LOCK_error_messages);
    if (!locale->errmsgs->errmsgs &&
        read_texts(ERRMSG_FILE, locale->errmsgs->language,
                   &locale->errmsgs->errmsgs,
                   ER_ERROR_LAST - ER_ERROR_FIRST + 1))
    {
      push_warning_printf(thd, MYSQL_ERROR::WARN_LEVEL_WARN, ER_UNKNOWN_ERROR,
                          "Can't process error message file for locale '%s'",
                          locale->name);
      mysql_mutex_unlock(&LOCK_error_messages);
      return true;
    }
    mysql_mutex_unlock(&LOCK_error_messages);
  }
  return false;
}
static Sys_var_struct Sys_lc_messages(
       "lc_messages", "Set the language used for the error messages",
       SESSION_VAR(lc_messages), NO_CMD_LINE,
       my_offsetof(MY_LOCALE, name), DEFAULT(&my_default_lc_messages),
       NO_MUTEX_GUARD, NOT_IN_BINLOG, ON_CHECK(check_locale));

static Sys_var_struct Sys_lc_time_names(
       "lc_time_names", "Set the language used for the month "
       "names and the days of the week",
       SESSION_VAR(lc_time_names), NO_CMD_LINE,
       my_offsetof(MY_LOCALE, name), DEFAULT(&my_default_lc_time_names),
       NO_MUTEX_GUARD, IN_BINLOG, ON_CHECK(check_locale));

static Sys_var_tz Sys_time_zone(
       "time_zone", "time_zone",
       SESSION_VAR(time_zone), NO_CMD_LINE,
       DEFAULT(&default_tz), NO_MUTEX_GUARD, IN_BINLOG);

static Sys_var_ulong Sys_sp_cache_size(
       "stored_program_cache",
       "The soft upper limit for number of cached stored routines for "
       "one connection.",
       GLOBAL_VAR(stored_program_cache_size), CMD_LINE(REQUIRED_ARG),
       VALID_RANGE(256, 512 * 1024), DEFAULT(256), BLOCK_SIZE(1));

static bool check_pseudo_slave_mode(sys_var *self, THD *thd, set_var *var)
{
  longlong previous_val= thd->variables.pseudo_slave_mode;
  longlong val= (longlong) var->save_result.ulonglong_value;
  bool rli_fake= false;

#ifndef EMBEDDED_LIBRARY
  rli_fake= thd->rli_fake ? true : false;
#endif

  if (rli_fake)
  {
    if (!val)
    {
#ifndef EMBEDDED_LIBRARY
      delete thd->rli_fake;
      thd->rli_fake= NULL;
#endif
    }
    else if (previous_val && val)
      goto ineffective;
    else if (!previous_val && val)
      push_warning(thd, MYSQL_ERROR::WARN_LEVEL_WARN,
                   ER_WRONG_VALUE_FOR_VAR,
                   "'pseudo_slave_mode' is already ON.");
  }
  else
  {
    if (!previous_val && !val)
      goto ineffective;
    else if (previous_val && !val)
      push_warning(thd, MYSQL_ERROR::WARN_LEVEL_WARN,
                   ER_WRONG_VALUE_FOR_VAR,
                   "Slave applier execution mode not active, "
                   "statement ineffective.");
  }
  goto end;

ineffective:
  push_warning(thd, MYSQL_ERROR::WARN_LEVEL_WARN,
               ER_WRONG_VALUE_FOR_VAR,
               "'pseudo_slave_mode' change was ineffective.");

end:
  return FALSE;
}
static Sys_var_mybool Sys_pseudo_slave_mode(
       "pseudo_slave_mode",
       "SET pseudo_slave_mode= 0,1 are commands that mysqlbinlog "
       "adds to beginning and end of binary log dumps. While zero "
       "value indeed disables, the actual enabling of the slave "
       "applier execution mode is done implicitly when a "
       "Format_description_event is sent through the session.",
       SESSION_ONLY(pseudo_slave_mode), NO_CMD_LINE, DEFAULT(FALSE),
       NO_MUTEX_GUARD, NOT_IN_BINLOG, ON_CHECK(check_pseudo_slave_mode));


/****************************************************************************
  Used templates
****************************************************************************/

#ifdef HAVE_EXPLICIT_TEMPLATE_INSTANTIATION
template class List<set_var_base>;
template class List_iterator_fast<set_var_base>;
template class Sys_var_unsigned<uint, GET_UINT, SHOW_INT>;
template class Sys_var_unsigned<ulong, GET_ULONG, SHOW_LONG>;
template class Sys_var_unsigned<ha_rows, GET_HA_ROWS, SHOW_HA_ROWS>;
template class Sys_var_unsigned<ulonglong, GET_ULL, SHOW_LONGLONG>;
#endif
<|MERGE_RESOLUTION|>--- conflicted
+++ resolved
@@ -2084,20 +2084,14 @@
 static Sys_var_charptr Sys_secure_file_priv(
        "secure_file_priv",
        "Limit LOAD DATA, SELECT ... OUTFILE, and LOAD_FILE() to files "
-<<<<<<< HEAD
        "within specified directory. "
        "If no argument is specified disable loading files.",
-       PREALLOCATED READ_ONLY GLOBAL_VAR(opt_secure_file_priv),
-       CMD_LINE(OPT_ARG, OPT_SECURE_FILE_PRIV), IN_FS_CHARSET, DEFAULT(0));
-=======
-       "within specified directory",
        READ_ONLY GLOBAL_VAR(opt_secure_file_priv),
 #ifndef EMBEDDED_LIBRARY
-       CMD_LINE(REQUIRED_ARG), IN_FS_CHARSET, DEFAULT(DEFAULT_SECURE_FILE_PRIV_DIR));
+       CMD_LINE(OPT_ARG, OPT_SECURE_FILE_PRIV), IN_FS_CHARSET, DEFAULT(DEFAULT_SECURE_FILE_PRIV_DIR));
 #else
-       CMD_LINE(REQUIRED_ARG), IN_FS_CHARSET, DEFAULT(DEFAULT_SECURE_FILE_PRIV_EMBEDDED_DIR));
+       CMD_LINE(OPT_ARG, OPT_SECURE_FILE_PRIV), IN_FS_CHARSET, DEFAULT(DEFAULT_SECURE_FILE_PRIV_EMBEDDED_DIR));
 #endif
->>>>>>> 5c6169fb
 
 static bool fix_server_id(sys_var *self, THD *thd, enum_var_type type)
 {
