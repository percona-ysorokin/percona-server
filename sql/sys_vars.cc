--- conflicted
+++ resolved
@@ -1689,103 +1689,6 @@
     DEFAULT(true), NO_MUTEX_GUARD, NOT_IN_BINLOG,
     ON_CHECK(check_explicit_defaults_for_timestamp));
 
-<<<<<<< HEAD
-static bool repository_check(sys_var *self, THD *thd, set_var *var,
-                             SLAVE_THD_TYPE thread_mask) {
-  bool ret = false;
-  if (check_session_admin_outside_trx_outside_sf(self, thd, var)) return true;
-  Master_info *mi;
-  int running = 0;
-  const char *msg = nullptr;
-  const bool rpl_info_option =
-      static_cast<uint>(var->save_result.ulonglong_value);
-
-  /* don't convert if the repositories are same */
-  if (rpl_info_option ==
-      (0 != (thread_mask == SLAVE_THD_IO ? opt_mi_repository_id
-                                         : opt_rli_repository_id)))
-    return false;
-
-  channel_map.wrlock();
-
-  /* Repository conversion not possible, when multiple channels exist */
-  if (channel_map.get_num_instances(true) > 1) {
-    msg = "Repository conversion is possible when only default channel exists";
-    my_error(ER_CHANGE_RPL_INFO_REPOSITORY_FAILURE, MYF(0), msg);
-    channel_map.unlock();
-    return true;
-  }
-
-  mi = channel_map.get_default_channel_mi();
-
-  if (mi != nullptr) {
-    mi->channel_wrlock();
-    lock_slave_threads(mi);
-    init_thread_mask(&running, mi, false);
-    if (!running) {
-      bool is_pos_info_invalid{false};
-      switch (thread_mask) {
-        case SLAVE_THD_IO:
-          is_pos_info_invalid = mi->is_receiver_position_info_invalid();
-          mysql_mutex_lock(&mi->data_lock);
-          mi->flush_info(true);
-          mysql_mutex_unlock(&mi->data_lock);
-          if (Rpl_info_factory::change_mi_repository(
-                  mi, static_cast<uint>(var->save_result.ulonglong_value),
-                  &msg)) {
-            ret = true;
-            my_error(ER_CHANGE_RPL_INFO_REPOSITORY_FAILURE, MYF(0), msg);
-          }
-          mi->set_receiver_position_info_invalid(is_pos_info_invalid);
-          break;
-        case SLAVE_THD_SQL:
-          mts_recovery_groups(mi->rli);
-          if (!mi->rli->is_mts_recovery()) {
-            is_pos_info_invalid =
-                mi->rli->is_applier_source_position_info_invalid();
-            if (Rpl_info_factory::reset_workers(mi->rli) ||
-                mi->rli->flush_info(
-                    Relay_log_info::RLI_FLUSH_IGNORE_SYNC_OPT |
-                    Relay_log_info::RLI_FLUSH_IGNORE_GTID_ONLY) ||
-                Rpl_info_factory::change_rli_repository(
-                    mi->rli,
-                    static_cast<uint>(var->save_result.ulonglong_value),
-                    &msg)) {
-              ret = true;
-              my_error(ER_CHANGE_RPL_INFO_REPOSITORY_FAILURE, MYF(0), msg);
-            }
-            mi->rli->set_applier_source_position_info_invalid(
-                is_pos_info_invalid);
-          } else
-            LogErr(WARNING_LEVEL, ER_RPL_REPO_HAS_GAPS);
-          break;
-        default:
-          assert(0);
-          break;
-      }
-    } else {
-      ret = true;
-      my_error(ER_REPLICA_CHANNEL_MUST_STOP, MYF(0), mi->get_channel());
-    }
-    unlock_slave_threads(mi);
-    mi->channel_unlock();
-  }
-  channel_map.unlock();
-  return ret;
-}
-
-static bool relay_log_info_repository_check(sys_var *self, THD *thd,
-                                            set_var *var) {
-  return repository_check(self, thd, var, SLAVE_THD_SQL);
-}
-
-static bool master_info_repository_check(sys_var *self, THD *thd,
-                                         set_var *var) {
-  return repository_check(self, thd, var, SLAVE_THD_IO);
-}
-
-=======
->>>>>>> 824e2b40
 static bool replica_parallel_workers_update(sys_var *, THD *thd,
                                             enum_var_type) {
   if (opt_mts_replica_parallel_workers == 0) {
@@ -2283,7 +2186,6 @@
     NOT_IN_BINLOG, ON_CHECK(event_scheduler_check),
     ON_UPDATE(event_scheduler_update));
 
-<<<<<<< HEAD
 static Sys_var_bool Sys_expand_fast_index_creation(
     "expand_fast_index_creation",
     "Enable/disable improvements to the InnoDB fast index creation "
@@ -2298,8 +2200,6 @@
     READ_ONLY GLOBAL_VAR(binlog_space_limit), CMD_LINE(REQUIRED_ARG),
     VALID_RANGE(0, ULONG_MAX), DEFAULT(0), BLOCK_SIZE(1));
 
-=======
->>>>>>> 824e2b40
 static Sys_var_ulong Sys_binlog_expire_logs_seconds(
     "binlog_expire_logs_seconds",
     "If non-zero, binary logs will be purged after binlog_expire_logs_seconds"
@@ -3549,10 +3449,7 @@
     "hypergraph_optimizer",  // Deliberately not documented below.
     "derived_condition_pushdown",
     "hash_set_operations",
-<<<<<<< HEAD
     "favor_range_scan",
-=======
->>>>>>> 824e2b40
     "default",
     NullS};
 static Sys_var_flagset Sys_optimizer_switch(
@@ -3566,12 +3463,8 @@
     " block_nested_loop, batched_key_access, use_index_extensions,"
     " condition_fanout_filter, derived_merge, hash_join,"
     " subquery_to_derived, prefer_ordering_index,"
-<<<<<<< HEAD
     " derived_condition_pushdown, hash_set_operations,"
     " favor_range_scan} and val is one of "
-=======
-    " derived_condition_pushdown, hash_set_operations} and val is one of "
->>>>>>> 824e2b40
     "{on, off, default}",
     HINT_UPDATEABLE SESSION_VAR(optimizer_switch), CMD_LINE(REQUIRED_ARG),
     optimizer_switch_names, DEFAULT(OPTIMIZER_SWITCH_DEFAULT), NO_MUTEX_GUARD,
@@ -4482,11 +4375,7 @@
   if (value == nullptr)
     gsn->set_null();
   else {
-<<<<<<< HEAD
-    Gtid_set *gs = gsn->set_non_null(global_sid_map);
-=======
     Gtid_set *gs = gsn->set_non_null(global_tsid_map);
->>>>>>> 824e2b40
     if (gs == nullptr) {
       my_error(ER_OUT_OF_RESOURCES, MYF(0));  // allocation failed
       return true;
@@ -8341,8 +8230,6 @@
     DEFAULT(static_cast<ulong>(Explain_format_type::TRADITIONAL)),
     NO_MUTEX_GUARD, NOT_IN_BINLOG, ON_CHECK(nullptr), ON_UPDATE(nullptr));
 
-<<<<<<< HEAD
-=======
 static Sys_var_uint Sys_explain_json_format_version(
     "explain_json_format_version",
     "The JSON format version for EXPLAIN FORMAT=JSON queries with the old "
@@ -8351,7 +8238,6 @@
     SESSION_VAR(explain_json_format_version), CMD_LINE(REQUIRED_ARG),
     VALID_RANGE(1, 2), DEFAULT(1), BLOCK_SIZE(1));
 
->>>>>>> 824e2b40
 static Sys_var_bool Sys_tls_certificates_enforced_validation(
     "tls_certificates_enforced_validation",
     "If set to TRUE, server stops execution at the start up in case of invalid "
@@ -8387,7 +8273,6 @@
     HINT_UPDATEABLE SESSION_VAR(debug_set_operations_secondary_overflow_at),
     CMD_LINE(REQUIRED_ARG), IN_FS_CHARSET, DEFAULT(""), NO_MUTEX_GUARD,
     NOT_IN_BINLOG, ON_CHECK(nullptr), ON_UPDATE(nullptr));
-<<<<<<< HEAD
 #endif
 
 static const char *default_table_encryption_type_names[] = {"OFF", "ON",
@@ -8419,7 +8304,4 @@
     "unless the user specifies an explicit encryption property.",
     HINT_UPDATEABLE SESSION_VAR(default_table_encryption), CMD_LINE(OPT_ARG),
     default_table_encryption_type_names, DEFAULT(DEFAULT_TABLE_ENC_OFF),
-    NO_MUTEX_GUARD, IN_BINLOG, ON_CHECK(check_set_default_table_encryption));
-=======
-#endif
->>>>>>> 824e2b40
+    NO_MUTEX_GUARD, IN_BINLOG, ON_CHECK(check_set_default_table_encryption));