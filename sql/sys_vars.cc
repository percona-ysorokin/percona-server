/* Copyright (c) 2009, 2016, Oracle and/or its affiliates. All rights reserved.

   This program is free software; you can redistribute it and/or modify
   it under the terms of the GNU General Public License as published by
   the Free Software Foundation; version 2 of the License.

   This program is distributed in the hope that it will be useful,
   but WITHOUT ANY WARRANTY; without even the implied warranty of
   MERCHANTABILITY or FITNESS FOR A PARTICULAR PURPOSE.  See the
   GNU General Public License for more details.

   You should have received a copy of the GNU General Public License
   along with this program; if not, write to the Free Software
   Foundation, Inc., 51 Franklin St, Fifth Floor, Boston, MA 02110-1301  USA */

/**
  @file
  Definitions of all server's session or global variables.

  How to add new variables:

  1. copy one of the existing variables, and edit the declaration.
  2. if you need special behavior on assignment or additional checks
     use ON_CHECK and ON_UPDATE callbacks.
  3. *Don't* add new Sys_var classes or uncle Occam will come
     with his razor to haunt you at nights

  Note - all storage engine variables (for example myisam_whatever)
  should go into the corresponding storage engine sources
  (for example in storage/myisam/ha_myisam.cc) !
*/

#include "sys_vars.h"

#include "my_aes.h"                      // my_aes_opmode_names
#include "myisam.h"                      // myisam_flush
#include "auth_common.h"                 // validate_user_plugins
#include "binlog.h"                      // mysql_bin_log
#include "connection_handler_impl.h"     // Per_thread_connection_handler
#include "connection_handler_manager.h"  // Connection_handler_manager
#include "debug_sync.h"                  // DEBUG_SYNC
#include "derror.h"                      // read_texts
#include "events.h"                      // Events
#include "hostname.h"                    // host_cache_resize
#include "item_timefunc.h"               // ISO_FORMAT
#include "log_event.h"                   // MAX_MAX_ALLOWED_PACKET
#include "rpl_info_factory.h"            // Rpl_info_factory
#include "rpl_info_handler.h"            // INFO_REPOSITORY_FILE
#include "rpl_mi.h"                      // Master_info
#include "rpl_msr.h"                     // channel_map
#include "rpl_mts_submode.h"             // MTS_PARALLEL_TYPE_DB_NAME
#include "rpl_rli.h"                     // Relay_log_info
#include "rpl_slave.h"                   // SLAVE_THD_TYPE
#include "socket_connection.h"           // MY_BIND_ALL_ADDRESSES
#include "sp_head.h"                     // SP_PSI_STATEMENT_INFO_COUNT
#include "sql_parse.h"                   // killall_non_super_threads
#include "sql_show.h"                    // opt_ignore_db_dirs
#include "sql_tmp_table.h"               // internal_tmp_disk_storage_engine
#include "sql_time.h"                    // global_date_format
#include "table_cache.h"                 // Table_cache_manager
#include "transaction.h"                 // trans_commit_stmt
<<<<<<< HEAD
#include "threadpool.h"
=======
#include "rpl_write_set_handler.h"       // transaction_write_set_hashing_algorithms
#include "rpl_group_replication.h"       // is_group_replication_running
>>>>>>> 1020e95b

#ifdef WITH_PERFSCHEMA_STORAGE_ENGINE
#include "../storage/perfschema/pfs_server.h"
#endif /* WITH_PERFSCHEMA_STORAGE_ENGINE */

#define MAX_CONNECTIONS 100000

TYPELIB bool_typelib={ array_elements(bool_values)-1, "", bool_values, 0 };

static bool update_buffer_size(THD *thd, KEY_CACHE *key_cache,
                               ptrdiff_t offset, ulonglong new_value)
{
  bool error= false;
  DBUG_ASSERT(offset == offsetof(KEY_CACHE, param_buff_size));

  if (new_value == 0)
  {
    if (key_cache == dflt_key_cache)
    {
      my_error(ER_WARN_CANT_DROP_DEFAULT_KEYCACHE, MYF(0));
      return true;
    }

    if (key_cache->key_cache_inited)            // If initied
    {
      /*
        Move tables using this key cache to the default key cache
        and clear the old key cache.
      */
      key_cache->in_init= 1;
      mysql_mutex_unlock(&LOCK_global_system_variables);
      key_cache->param_buff_size= 0;
      ha_resize_key_cache(key_cache);
      ha_change_key_cache(key_cache, dflt_key_cache);
      /*
        We don't delete the key cache as some running threads my still be in
        the key cache code with a pointer to the deleted (empty) key cache
      */
      mysql_mutex_lock(&LOCK_global_system_variables);
      key_cache->in_init= 0;
    }
    return error;
  }

  key_cache->param_buff_size= new_value;

  /* If key cache didn't exist initialize it, else resize it */
  key_cache->in_init= 1;
  mysql_mutex_unlock(&LOCK_global_system_variables);

  if (!key_cache->key_cache_inited)
    error= ha_init_key_cache(0, key_cache);
  else
    error= ha_resize_key_cache(key_cache);

  mysql_mutex_lock(&LOCK_global_system_variables);
  key_cache->in_init= 0;

  return error;
}

static bool update_keycache_param(THD *thd, KEY_CACHE *key_cache,
                                  ptrdiff_t offset, ulonglong new_value)
{
  bool error= false;
  DBUG_ASSERT(offset != offsetof(KEY_CACHE, param_buff_size));

  keycache_var(key_cache, offset)= new_value;

  key_cache->in_init= 1;
  mysql_mutex_unlock(&LOCK_global_system_variables);
  error= ha_resize_key_cache(key_cache);

  mysql_mutex_lock(&LOCK_global_system_variables);
  key_cache->in_init= 0;

  return error;
}

/*
  The rule for this file: everything should be 'static'. When a sys_var
  variable or a function from this file is - in very rare cases - needed
  elsewhere it should be explicitly declared 'export' here to show that it's
  not a mistakenly forgotten 'static' keyword.
*/
#define export /* not static */

#ifdef WITH_PERFSCHEMA_STORAGE_ENGINE
#ifndef EMBEDDED_LIBRARY

#define PFS_TRAILING_PROPERTIES \
  NO_MUTEX_GUARD, NOT_IN_BINLOG, ON_CHECK(NULL), ON_UPDATE(NULL), \
  NULL, sys_var::PARSE_EARLY

static Sys_var_mybool Sys_pfs_enabled(
       "performance_schema",
       "Enable the performance schema.",
       READ_ONLY GLOBAL_VAR(pfs_param.m_enabled),
       CMD_LINE(OPT_ARG), DEFAULT(TRUE),
       PFS_TRAILING_PROPERTIES);

static Sys_var_charptr Sys_pfs_instrument(
       "performance_schema_instrument",
       "Default startup value for a performance schema instrument.",
       READ_ONLY NOT_VISIBLE GLOBAL_VAR(pfs_param.m_pfs_instrument),
       CMD_LINE(OPT_ARG, OPT_PFS_INSTRUMENT),
       IN_FS_CHARSET,
       DEFAULT(""),
       PFS_TRAILING_PROPERTIES);

static Sys_var_mybool Sys_pfs_consumer_events_stages_current(
       "performance_schema_consumer_events_stages_current",
       "Default startup value for the events_stages_current consumer.",
       READ_ONLY NOT_VISIBLE GLOBAL_VAR(pfs_param.m_consumer_events_stages_current_enabled),
       CMD_LINE(OPT_ARG), DEFAULT(FALSE),
       PFS_TRAILING_PROPERTIES);

static Sys_var_mybool Sys_pfs_consumer_events_stages_history(
       "performance_schema_consumer_events_stages_history",
       "Default startup value for the events_stages_history consumer.",
       READ_ONLY NOT_VISIBLE GLOBAL_VAR(pfs_param.m_consumer_events_stages_history_enabled),
       CMD_LINE(OPT_ARG), DEFAULT(FALSE),
       PFS_TRAILING_PROPERTIES);

static Sys_var_mybool Sys_pfs_consumer_events_stages_history_long(
       "performance_schema_consumer_events_stages_history_long",
       "Default startup value for the events_stages_history_long consumer.",
       READ_ONLY NOT_VISIBLE GLOBAL_VAR(pfs_param.m_consumer_events_stages_history_long_enabled),
       CMD_LINE(OPT_ARG), DEFAULT(FALSE),
       PFS_TRAILING_PROPERTIES);

static Sys_var_mybool Sys_pfs_consumer_events_statements_current(
       "performance_schema_consumer_events_statements_current",
       "Default startup value for the events_statements_current consumer.",
       READ_ONLY NOT_VISIBLE GLOBAL_VAR(pfs_param.m_consumer_events_statements_current_enabled),
       CMD_LINE(OPT_ARG), DEFAULT(TRUE),
       PFS_TRAILING_PROPERTIES);

static Sys_var_mybool Sys_pfs_consumer_events_statements_history(
       "performance_schema_consumer_events_statements_history",
       "Default startup value for the events_statements_history consumer.",
       READ_ONLY NOT_VISIBLE GLOBAL_VAR(pfs_param.m_consumer_events_statements_history_enabled),
       CMD_LINE(OPT_ARG), DEFAULT(TRUE),
       PFS_TRAILING_PROPERTIES);

static Sys_var_mybool Sys_pfs_consumer_events_statements_history_long(
       "performance_schema_consumer_events_statements_history_long",
       "Default startup value for the events_statements_history_long consumer.",
       READ_ONLY NOT_VISIBLE GLOBAL_VAR(pfs_param.m_consumer_events_statements_history_long_enabled),
       CMD_LINE(OPT_ARG), DEFAULT(FALSE),
       PFS_TRAILING_PROPERTIES);

static Sys_var_mybool Sys_pfs_consumer_events_transactions_current(
       "performance_schema_consumer_events_transactions_current",
       "Default startup value for the events_transactions_current consumer.",
       READ_ONLY NOT_VISIBLE GLOBAL_VAR(pfs_param.m_consumer_events_transactions_current_enabled),
       CMD_LINE(OPT_ARG), DEFAULT(FALSE),
       PFS_TRAILING_PROPERTIES);

static Sys_var_mybool Sys_pfs_consumer_events_transactions_history(
       "performance_schema_consumer_events_transactions_history",
       "Default startup value for the events_transactions_history consumer.",
       READ_ONLY NOT_VISIBLE GLOBAL_VAR(pfs_param.m_consumer_events_transactions_history_enabled),
       CMD_LINE(OPT_ARG), DEFAULT(FALSE),
       PFS_TRAILING_PROPERTIES);

static Sys_var_mybool Sys_pfs_consumer_events_transactions_history_long(
       "performance_schema_consumer_events_transactions_history_long",
       "Default startup value for the events_transactions_history_long consumer.",
       READ_ONLY NOT_VISIBLE GLOBAL_VAR(pfs_param.m_consumer_events_transactions_history_long_enabled),
       CMD_LINE(OPT_ARG), DEFAULT(FALSE),
       PFS_TRAILING_PROPERTIES);

static Sys_var_mybool Sys_pfs_consumer_events_waits_current(
       "performance_schema_consumer_events_waits_current",
       "Default startup value for the events_waits_current consumer.",
       READ_ONLY NOT_VISIBLE GLOBAL_VAR(pfs_param.m_consumer_events_waits_current_enabled),
       CMD_LINE(OPT_ARG), DEFAULT(FALSE),
       PFS_TRAILING_PROPERTIES);

static Sys_var_mybool Sys_pfs_consumer_events_waits_history(
       "performance_schema_consumer_events_waits_history",
       "Default startup value for the events_waits_history consumer.",
       READ_ONLY NOT_VISIBLE GLOBAL_VAR(pfs_param.m_consumer_events_waits_history_enabled),
       CMD_LINE(OPT_ARG), DEFAULT(FALSE),
       PFS_TRAILING_PROPERTIES);

static Sys_var_mybool Sys_pfs_consumer_events_waits_history_long(
       "performance_schema_consumer_events_waits_history_long",
       "Default startup value for the events_waits_history_long consumer.",
       READ_ONLY NOT_VISIBLE GLOBAL_VAR(pfs_param.m_consumer_events_waits_history_long_enabled),
       CMD_LINE(OPT_ARG), DEFAULT(FALSE),
       PFS_TRAILING_PROPERTIES);

static Sys_var_mybool Sys_pfs_consumer_global_instrumentation(
       "performance_schema_consumer_global_instrumentation",
       "Default startup value for the global_instrumentation consumer.",
       READ_ONLY NOT_VISIBLE GLOBAL_VAR(pfs_param.m_consumer_global_instrumentation_enabled),
       CMD_LINE(OPT_ARG), DEFAULT(TRUE),
       PFS_TRAILING_PROPERTIES);

static Sys_var_mybool Sys_pfs_consumer_thread_instrumentation(
       "performance_schema_consumer_thread_instrumentation",
       "Default startup value for the thread_instrumentation consumer.",
       READ_ONLY NOT_VISIBLE GLOBAL_VAR(pfs_param.m_consumer_thread_instrumentation_enabled),
       CMD_LINE(OPT_ARG), DEFAULT(TRUE),
       PFS_TRAILING_PROPERTIES);

static Sys_var_mybool Sys_pfs_consumer_statement_digest(
       "performance_schema_consumer_statements_digest",
       "Default startup value for the statements_digest consumer.",
       READ_ONLY NOT_VISIBLE GLOBAL_VAR(pfs_param.m_consumer_statement_digest_enabled),
       CMD_LINE(OPT_ARG), DEFAULT(TRUE),
       PFS_TRAILING_PROPERTIES);

static Sys_var_long Sys_pfs_events_waits_history_long_size(
       "performance_schema_events_waits_history_long_size",
       "Number of rows in EVENTS_WAITS_HISTORY_LONG."
         " Use 0 to disable, -1 for automated sizing.",
       READ_ONLY GLOBAL_VAR(pfs_param.m_events_waits_history_long_sizing),
       CMD_LINE(REQUIRED_ARG), VALID_RANGE(-1, 1024*1024),
       DEFAULT(PFS_AUTOSIZE_VALUE),
       BLOCK_SIZE(1), PFS_TRAILING_PROPERTIES);

static Sys_var_long Sys_pfs_events_waits_history_size(
       "performance_schema_events_waits_history_size",
       "Number of rows per thread in EVENTS_WAITS_HISTORY."
         " Use 0 to disable, -1 for automated sizing.",
       READ_ONLY GLOBAL_VAR(pfs_param.m_events_waits_history_sizing),
       CMD_LINE(REQUIRED_ARG), VALID_RANGE(-1, 1024),
       DEFAULT(PFS_AUTOSIZE_VALUE),
       BLOCK_SIZE(1), PFS_TRAILING_PROPERTIES);

static Sys_var_ulong Sys_pfs_max_cond_classes(
       "performance_schema_max_cond_classes",
       "Maximum number of condition instruments.",
       READ_ONLY GLOBAL_VAR(pfs_param.m_cond_class_sizing),
       CMD_LINE(REQUIRED_ARG), VALID_RANGE(0, 256),
       DEFAULT(PFS_MAX_COND_CLASS),
       BLOCK_SIZE(1), PFS_TRAILING_PROPERTIES);

static Sys_var_long Sys_pfs_max_cond_instances(
       "performance_schema_max_cond_instances",
       "Maximum number of instrumented condition objects."
         " Use 0 to disable, -1 for automated scaling.",
       READ_ONLY GLOBAL_VAR(pfs_param.m_cond_sizing),
       CMD_LINE(REQUIRED_ARG), VALID_RANGE(-1, 1024*1024),
       DEFAULT(PFS_AUTOSCALE_VALUE),
       BLOCK_SIZE(1), PFS_TRAILING_PROPERTIES);

static Sys_var_long Sys_pfs_max_program_instances(
       "performance_schema_max_program_instances",
       "Maximum number of instrumented programs."
         " Use 0 to disable, -1 for automated scaling.",
       READ_ONLY GLOBAL_VAR(pfs_param.m_program_sizing),
       CMD_LINE(REQUIRED_ARG), VALID_RANGE(-1, 1024*1024),
       DEFAULT(PFS_AUTOSCALE_VALUE),
       BLOCK_SIZE(1), PFS_TRAILING_PROPERTIES);

static Sys_var_long Sys_pfs_max_prepared_stmt_instances(
       "performance_schema_max_prepared_statements_instances",
       "Maximum number of instrumented prepared statements."
         " Use 0 to disable, -1 for automated scaling.",
       READ_ONLY GLOBAL_VAR(pfs_param.m_prepared_stmt_sizing),
       CMD_LINE(REQUIRED_ARG), VALID_RANGE(-1, 1024*1024),
       DEFAULT(PFS_AUTOSCALE_VALUE),
       BLOCK_SIZE(1), PFS_TRAILING_PROPERTIES);

static Sys_var_ulong Sys_pfs_max_file_classes(
       "performance_schema_max_file_classes",
       "Maximum number of file instruments.",
       READ_ONLY GLOBAL_VAR(pfs_param.m_file_class_sizing),
       CMD_LINE(REQUIRED_ARG), VALID_RANGE(0, 256),
       DEFAULT(PFS_MAX_FILE_CLASS),
       BLOCK_SIZE(1), PFS_TRAILING_PROPERTIES);

static Sys_var_ulong Sys_pfs_max_file_handles(
       "performance_schema_max_file_handles",
       "Maximum number of opened instrumented files.",
       READ_ONLY GLOBAL_VAR(pfs_param.m_file_handle_sizing),
       CMD_LINE(REQUIRED_ARG), VALID_RANGE(0, 1024*1024),
       DEFAULT(PFS_MAX_FILE_HANDLE),
       BLOCK_SIZE(1), PFS_TRAILING_PROPERTIES);

static Sys_var_long Sys_pfs_max_file_instances(
       "performance_schema_max_file_instances",
       "Maximum number of instrumented files."
         " Use 0 to disable, -1 for automated scaling.",
       READ_ONLY GLOBAL_VAR(pfs_param.m_file_sizing),
       CMD_LINE(REQUIRED_ARG), VALID_RANGE(-1, 1024*1024),
       DEFAULT(PFS_AUTOSCALE_VALUE),
       BLOCK_SIZE(1), PFS_TRAILING_PROPERTIES);

static Sys_var_long Sys_pfs_max_sockets(
       "performance_schema_max_socket_instances",
       "Maximum number of opened instrumented sockets."
         " Use 0 to disable, -1 for automated scaling.",
       READ_ONLY GLOBAL_VAR(pfs_param.m_socket_sizing),
       CMD_LINE(REQUIRED_ARG), VALID_RANGE(-1, 1024*1024),
       DEFAULT(PFS_AUTOSCALE_VALUE),
       BLOCK_SIZE(1), PFS_TRAILING_PROPERTIES);

static Sys_var_ulong Sys_pfs_max_socket_classes(
       "performance_schema_max_socket_classes",
       "Maximum number of socket instruments.",
       READ_ONLY GLOBAL_VAR(pfs_param.m_socket_class_sizing),
       CMD_LINE(REQUIRED_ARG), VALID_RANGE(0, 256),
       DEFAULT(PFS_MAX_SOCKET_CLASS),
       BLOCK_SIZE(1), PFS_TRAILING_PROPERTIES);

static Sys_var_ulong Sys_pfs_max_mutex_classes(
       "performance_schema_max_mutex_classes",
       "Maximum number of mutex instruments.",
       READ_ONLY GLOBAL_VAR(pfs_param.m_mutex_class_sizing),
       CMD_LINE(REQUIRED_ARG), VALID_RANGE(0, 256),
       DEFAULT(PFS_MAX_MUTEX_CLASS),
       BLOCK_SIZE(1), PFS_TRAILING_PROPERTIES);

static Sys_var_long Sys_pfs_max_mutex_instances(
       "performance_schema_max_mutex_instances",
       "Maximum number of instrumented MUTEX objects."
         " Use 0 to disable, -1 for automated scaling.",
       READ_ONLY GLOBAL_VAR(pfs_param.m_mutex_sizing),
       CMD_LINE(REQUIRED_ARG), VALID_RANGE(-1, 100*1024*1024),
       DEFAULT(PFS_AUTOSCALE_VALUE),
       BLOCK_SIZE(1), PFS_TRAILING_PROPERTIES);

static Sys_var_ulong Sys_pfs_max_rwlock_classes(
       "performance_schema_max_rwlock_classes",
       "Maximum number of rwlock instruments.",
       READ_ONLY GLOBAL_VAR(pfs_param.m_rwlock_class_sizing),
       CMD_LINE(REQUIRED_ARG), VALID_RANGE(0, 256),
       DEFAULT(PFS_MAX_RWLOCK_CLASS),
       BLOCK_SIZE(1), PFS_TRAILING_PROPERTIES);

static Sys_var_long Sys_pfs_max_rwlock_instances(
       "performance_schema_max_rwlock_instances",
       "Maximum number of instrumented RWLOCK objects."
         " Use 0 to disable, -1 for automated scaling.",
       READ_ONLY GLOBAL_VAR(pfs_param.m_rwlock_sizing),
       CMD_LINE(REQUIRED_ARG), VALID_RANGE(-1, 100*1024*1024),
       DEFAULT(PFS_AUTOSCALE_VALUE),
       BLOCK_SIZE(1), PFS_TRAILING_PROPERTIES);

static Sys_var_long Sys_pfs_max_table_handles(
       "performance_schema_max_table_handles",
       "Maximum number of opened instrumented tables."
         " Use 0 to disable, -1 for automated scaling.",
       READ_ONLY GLOBAL_VAR(pfs_param.m_table_sizing),
       CMD_LINE(REQUIRED_ARG), VALID_RANGE(-1, 1024*1024),
       DEFAULT(PFS_AUTOSCALE_VALUE),
       BLOCK_SIZE(1), PFS_TRAILING_PROPERTIES);

static Sys_var_long Sys_pfs_max_table_instances(
       "performance_schema_max_table_instances",
       "Maximum number of instrumented tables."
         " Use 0 to disable, -1 for automated scaling.",
       READ_ONLY GLOBAL_VAR(pfs_param.m_table_share_sizing),
       CMD_LINE(REQUIRED_ARG), VALID_RANGE(-1, 1024*1024),
       DEFAULT(PFS_AUTOSCALE_VALUE),
       BLOCK_SIZE(1), PFS_TRAILING_PROPERTIES);

static Sys_var_long Sys_pfs_max_table_lock_stat(
       "performance_schema_max_table_lock_stat",
       "Maximum number of lock statistics for instrumented tables."
         " Use 0 to disable, -1 for automated scaling.",
       READ_ONLY GLOBAL_VAR(pfs_param.m_table_lock_stat_sizing),
       CMD_LINE(REQUIRED_ARG), VALID_RANGE(-1, 1024*1024),
       DEFAULT(PFS_AUTOSCALE_VALUE),
       BLOCK_SIZE(1), PFS_TRAILING_PROPERTIES);

static Sys_var_long Sys_pfs_max_index_stat(
       "performance_schema_max_index_stat",
       "Maximum number of index statistics for instrumented tables."
         " Use 0 to disable, -1 for automated scaling.",
       READ_ONLY GLOBAL_VAR(pfs_param.m_index_stat_sizing),
       CMD_LINE(REQUIRED_ARG), VALID_RANGE(-1, 1024*1024),
       DEFAULT(PFS_AUTOSCALE_VALUE),
       BLOCK_SIZE(1), PFS_TRAILING_PROPERTIES);

static Sys_var_ulong Sys_pfs_max_thread_classes(
       "performance_schema_max_thread_classes",
       "Maximum number of thread instruments.",
       READ_ONLY GLOBAL_VAR(pfs_param.m_thread_class_sizing),
       CMD_LINE(REQUIRED_ARG), VALID_RANGE(0, 256),
       DEFAULT(PFS_MAX_THREAD_CLASS),
       BLOCK_SIZE(1), PFS_TRAILING_PROPERTIES);

static Sys_var_long Sys_pfs_max_thread_instances(
       "performance_schema_max_thread_instances",
       "Maximum number of instrumented threads."
         " Use 0 to disable, -1 for automated scaling.",
       READ_ONLY GLOBAL_VAR(pfs_param.m_thread_sizing),
       CMD_LINE(REQUIRED_ARG), VALID_RANGE(-1, 1024*1024),
       DEFAULT(PFS_AUTOSCALE_VALUE),
       BLOCK_SIZE(1), PFS_TRAILING_PROPERTIES);

static Sys_var_long Sys_pfs_setup_actors_size(
       "performance_schema_setup_actors_size",
       "Maximum number of rows in SETUP_ACTORS."
         " Use 0 to disable, -1 for automated scaling.",
       READ_ONLY GLOBAL_VAR(pfs_param.m_setup_actor_sizing),
       CMD_LINE(REQUIRED_ARG), VALID_RANGE(-1, 1024*1024),
       DEFAULT(PFS_AUTOSCALE_VALUE),
       BLOCK_SIZE(1), PFS_TRAILING_PROPERTIES);

static Sys_var_long Sys_pfs_setup_objects_size(
       "performance_schema_setup_objects_size",
       "Maximum number of rows in SETUP_OBJECTS."
         " Use 0 to disable, -1 for automated scaling.",
       READ_ONLY GLOBAL_VAR(pfs_param.m_setup_object_sizing),
       CMD_LINE(REQUIRED_ARG), VALID_RANGE(-1, 1024*1024),
       DEFAULT(PFS_AUTOSCALE_VALUE),
       BLOCK_SIZE(1), PFS_TRAILING_PROPERTIES);

static Sys_var_long Sys_pfs_accounts_size(
       "performance_schema_accounts_size",
       "Maximum number of instrumented user@host accounts."
         " Use 0 to disable, -1 for automated scaling.",
       READ_ONLY GLOBAL_VAR(pfs_param.m_account_sizing),
       CMD_LINE(REQUIRED_ARG), VALID_RANGE(-1, 1024*1024),
       DEFAULT(PFS_AUTOSCALE_VALUE),
       BLOCK_SIZE(1), PFS_TRAILING_PROPERTIES);

static Sys_var_long Sys_pfs_hosts_size(
       "performance_schema_hosts_size",
       "Maximum number of instrumented hosts."
         " Use 0 to disable, -1 for automated scaling.",
       READ_ONLY GLOBAL_VAR(pfs_param.m_host_sizing),
       CMD_LINE(REQUIRED_ARG), VALID_RANGE(-1, 1024*1024),
       DEFAULT(PFS_AUTOSCALE_VALUE),
       BLOCK_SIZE(1), PFS_TRAILING_PROPERTIES);

static Sys_var_long Sys_pfs_users_size(
       "performance_schema_users_size",
       "Maximum number of instrumented users."
         " Use 0 to disable, -1 for automated scaling.",
       READ_ONLY GLOBAL_VAR(pfs_param.m_user_sizing),
       CMD_LINE(REQUIRED_ARG), VALID_RANGE(-1, 1024*1024),
       DEFAULT(PFS_AUTOSCALE_VALUE),
       BLOCK_SIZE(1), PFS_TRAILING_PROPERTIES);

static Sys_var_ulong Sys_pfs_max_stage_classes(
       "performance_schema_max_stage_classes",
       "Maximum number of stage instruments.",
       READ_ONLY GLOBAL_VAR(pfs_param.m_stage_class_sizing),
       CMD_LINE(REQUIRED_ARG), VALID_RANGE(0, 256),
       DEFAULT(PFS_MAX_STAGE_CLASS),
       BLOCK_SIZE(1), PFS_TRAILING_PROPERTIES);

static Sys_var_long Sys_pfs_events_stages_history_long_size(
       "performance_schema_events_stages_history_long_size",
       "Number of rows in EVENTS_STAGES_HISTORY_LONG."
         " Use 0 to disable, -1 for automated sizing.",
       READ_ONLY GLOBAL_VAR(pfs_param.m_events_stages_history_long_sizing),
       CMD_LINE(REQUIRED_ARG), VALID_RANGE(-1, 1024*1024),
       DEFAULT(PFS_AUTOSIZE_VALUE),
       BLOCK_SIZE(1), PFS_TRAILING_PROPERTIES);

static Sys_var_long Sys_pfs_events_stages_history_size(
       "performance_schema_events_stages_history_size",
       "Number of rows per thread in EVENTS_STAGES_HISTORY."
         " Use 0 to disable, -1 for automated sizing.",
       READ_ONLY GLOBAL_VAR(pfs_param.m_events_stages_history_sizing),
       CMD_LINE(REQUIRED_ARG), VALID_RANGE(-1, 1024),
       DEFAULT(PFS_AUTOSIZE_VALUE),
       BLOCK_SIZE(1), PFS_TRAILING_PROPERTIES);

/**
  Variable performance_schema_max_statement_classes.
  The default number of statement classes is the sum of:
  - COM_END for all regular "statement/com/...",
  - 1 for "statement/com/new_packet", for unknown enum_server_command
  - 1 for "statement/com/Error", for invalid enum_server_command
  - SQLCOM_END for all regular "statement/sql/...",
  - 1 for "statement/sql/error", for invalid enum_sql_command.
  - SP_PSI_STATEMENT_INFO_COUNT for "statement/sp/...". 
  - 1 for "statement/rpl/relay_log", for replicated statements.
  - 1 for "statement/scheduler/event", for scheduled events.
*/
static Sys_var_ulong Sys_pfs_max_statement_classes(
       "performance_schema_max_statement_classes",
       "Maximum number of statement instruments.",
       READ_ONLY GLOBAL_VAR(pfs_param.m_statement_class_sizing),
       CMD_LINE(REQUIRED_ARG), VALID_RANGE(0, 256),
       DEFAULT((ulong) SQLCOM_END + (ulong) COM_END + 5 + SP_PSI_STATEMENT_INFO_COUNT),
       BLOCK_SIZE(1), PFS_TRAILING_PROPERTIES);

static Sys_var_long Sys_pfs_events_statements_history_long_size(
       "performance_schema_events_statements_history_long_size",
       "Number of rows in EVENTS_STATEMENTS_HISTORY_LONG."
         " Use 0 to disable, -1 for automated sizing.",
       READ_ONLY GLOBAL_VAR(pfs_param.m_events_statements_history_long_sizing),
       CMD_LINE(REQUIRED_ARG), VALID_RANGE(-1, 1024*1024),
       DEFAULT(PFS_AUTOSIZE_VALUE),
       BLOCK_SIZE(1), PFS_TRAILING_PROPERTIES);

static Sys_var_long Sys_pfs_events_statements_history_size(
       "performance_schema_events_statements_history_size",
       "Number of rows per thread in EVENTS_STATEMENTS_HISTORY."
         " Use 0 to disable, -1 for automated sizing.",
       READ_ONLY GLOBAL_VAR(pfs_param.m_events_statements_history_sizing),
       CMD_LINE(REQUIRED_ARG), VALID_RANGE(-1, 1024),
       DEFAULT(PFS_AUTOSIZE_VALUE),
       BLOCK_SIZE(1), PFS_TRAILING_PROPERTIES);

static Sys_var_ulong Sys_pfs_statement_stack_size(
       "performance_schema_max_statement_stack",
       "Number of rows per thread in EVENTS_STATEMENTS_CURRENT.",
       READ_ONLY GLOBAL_VAR(pfs_param.m_statement_stack_sizing),
       CMD_LINE(REQUIRED_ARG), VALID_RANGE(1, 256),
       DEFAULT(PFS_STATEMENTS_STACK_SIZE),
       BLOCK_SIZE(1), PFS_TRAILING_PROPERTIES);

static Sys_var_ulong Sys_pfs_max_memory_classes(
       "performance_schema_max_memory_classes",
       "Maximum number of memory pool instruments.",
       READ_ONLY GLOBAL_VAR(pfs_param.m_memory_class_sizing),
       CMD_LINE(REQUIRED_ARG), VALID_RANGE(0, 1024),
       DEFAULT(PFS_MAX_MEMORY_CLASS),
       BLOCK_SIZE(1), PFS_TRAILING_PROPERTIES);

static Sys_var_long Sys_pfs_digest_size(
       "performance_schema_digests_size",
       "Size of the statement digest."
         " Use 0 to disable, -1 for automated sizing.",
       READ_ONLY GLOBAL_VAR(pfs_param.m_digest_sizing),
       CMD_LINE(REQUIRED_ARG), VALID_RANGE(-1, 1024 * 1024),
       DEFAULT(PFS_AUTOSIZE_VALUE),
       BLOCK_SIZE(1), PFS_TRAILING_PROPERTIES);

static Sys_var_long Sys_pfs_events_transactions_history_long_size(
       "performance_schema_events_transactions_history_long_size",
       "Number of rows in EVENTS_TRANSACTIONS_HISTORY_LONG."
         " Use 0 to disable, -1 for automated sizing.",
       READ_ONLY GLOBAL_VAR(pfs_param.m_events_transactions_history_long_sizing),
       CMD_LINE(REQUIRED_ARG), VALID_RANGE(-1, 1024*1024),
       DEFAULT(PFS_AUTOSIZE_VALUE),
       BLOCK_SIZE(1), PFS_TRAILING_PROPERTIES);

static Sys_var_long Sys_pfs_events_transactions_history_size(
       "performance_schema_events_transactions_history_size",
       "Number of rows per thread in EVENTS_TRANSACTIONS_HISTORY."
         " Use 0 to disable, -1 for automated sizing.",
       READ_ONLY GLOBAL_VAR(pfs_param.m_events_transactions_history_sizing),
       CMD_LINE(REQUIRED_ARG), VALID_RANGE(-1, 1024),
       DEFAULT(PFS_AUTOSIZE_VALUE),
       BLOCK_SIZE(1), PFS_TRAILING_PROPERTIES);

static Sys_var_long Sys_pfs_max_digest_length(
       "performance_schema_max_digest_length",
       "Maximum length considered for digest text, when stored in performance_schema tables.",
       READ_ONLY GLOBAL_VAR(pfs_param.m_max_digest_length),
       CMD_LINE(REQUIRED_ARG), VALID_RANGE(0, 1024 * 1024),
       DEFAULT(1024),
       BLOCK_SIZE(1), PFS_TRAILING_PROPERTIES);

static Sys_var_long Sys_pfs_connect_attrs_size(
       "performance_schema_session_connect_attrs_size",
       "Size of session attribute string buffer per thread."
         " Use 0 to disable, -1 for automated sizing.",
       READ_ONLY GLOBAL_VAR(pfs_param.m_session_connect_attrs_sizing),
       CMD_LINE(REQUIRED_ARG), VALID_RANGE(-1, 1024 * 1024),
       DEFAULT(PFS_AUTOSIZE_VALUE),
       BLOCK_SIZE(1), PFS_TRAILING_PROPERTIES);

static Sys_var_long Sys_pfs_max_metadata_locks(
       "performance_schema_max_metadata_locks",
       "Maximum number of metadata locks."
         " Use 0 to disable, -1 for automated scaling.",
       READ_ONLY GLOBAL_VAR(pfs_param.m_metadata_lock_sizing),
       CMD_LINE(REQUIRED_ARG), VALID_RANGE(-1, 100*1024*1024),
       DEFAULT(PFS_AUTOSCALE_VALUE),
       BLOCK_SIZE(1), PFS_TRAILING_PROPERTIES);

static Sys_var_long Sys_pfs_max_sql_text_length(
       "performance_schema_max_sql_text_length",
       "Maximum length of displayed sql text.",
       READ_ONLY GLOBAL_VAR(pfs_param.m_max_sql_text_length),
       CMD_LINE(REQUIRED_ARG), VALID_RANGE(0, 1024 * 1024),
       DEFAULT(1024),
       BLOCK_SIZE(1), PFS_TRAILING_PROPERTIES);

#endif /* EMBEDDED_LIBRARY */
#endif /* WITH_PERFSCHEMA_STORAGE_ENGINE */

static Sys_var_ulong Sys_auto_increment_increment(
       "auto_increment_increment",
       "Auto-increment columns are incremented by this",
       SESSION_VAR(auto_increment_increment),
       CMD_LINE(OPT_ARG),
       VALID_RANGE(1, 65535), DEFAULT(1), BLOCK_SIZE(1),
       NO_MUTEX_GUARD, IN_BINLOG);

static Sys_var_ulong Sys_auto_increment_offset(
       "auto_increment_offset",
       "Offset added to Auto-increment columns. Used when "
       "auto-increment-increment != 1",
       SESSION_VAR(auto_increment_offset),
       CMD_LINE(OPT_ARG),
       VALID_RANGE(1, 65535), DEFAULT(1), BLOCK_SIZE(1),
       NO_MUTEX_GUARD, IN_BINLOG);

static Sys_var_mybool Sys_automatic_sp_privileges(
       "automatic_sp_privileges",
       "Creating and dropping stored procedures alters ACLs",
       GLOBAL_VAR(sp_automatic_privileges),
       CMD_LINE(OPT_ARG), DEFAULT(TRUE));

static Sys_var_ulong Sys_back_log(
       "back_log", "The number of outstanding connection requests "
       "MySQL can have. This comes into play when the main MySQL thread "
       "gets very many connection requests in a very short time",
       READ_ONLY GLOBAL_VAR(back_log), CMD_LINE(REQUIRED_ARG),
       VALID_RANGE(0, 65535), DEFAULT(0), BLOCK_SIZE(1));

static Sys_var_charptr Sys_basedir(
       "basedir", "Path to installation directory. All paths are "
       "usually resolved relative to this",
       READ_ONLY GLOBAL_VAR(mysql_home_ptr), CMD_LINE(REQUIRED_ARG, 'b'),
       IN_FS_CHARSET, DEFAULT(0));

static Sys_var_charptr Sys_default_authentication_plugin(
       "default_authentication_plugin", "The default authentication plugin "
       "used by the server to hash the password.",
       READ_ONLY GLOBAL_VAR(default_auth_plugin), CMD_LINE(REQUIRED_ARG),
       IN_FS_CHARSET, DEFAULT("mysql_native_password"));

static PolyLock_mutex Plock_default_password_lifetime(
                        &LOCK_default_password_lifetime);
static Sys_var_uint Sys_default_password_lifetime(
       "default_password_lifetime", "The number of days after which the "
       "password will expire.",
       GLOBAL_VAR(default_password_lifetime), CMD_LINE(REQUIRED_ARG),
       VALID_RANGE(0, UINT_MAX16), DEFAULT(0), BLOCK_SIZE(1),
       &Plock_default_password_lifetime);

#ifndef EMBEDDED_LIBRARY
static Sys_var_charptr Sys_my_bind_addr(
       "bind_address", "IP address to bind to.",
       READ_ONLY GLOBAL_VAR(my_bind_addr_str), CMD_LINE(REQUIRED_ARG),
       IN_FS_CHARSET, DEFAULT(MY_BIND_ALL_ADDRESSES));
#endif

static Sys_var_charptr Sys_my_proxy_protocol_networks(
       "proxy_protocol_networks", "Enable proxy protocol for these source "
       "networks. The syntax is a comma separated list of IPv4 and IPv6 "
       "networks. If the network doesn't contain mask, it is considered to be "
       "a single host. \"*\" represents all networks and must the only "
       "directive on the line.",
       READ_ONLY GLOBAL_VAR(my_proxy_protocol_networks),
       CMD_LINE(REQUIRED_ARG), IN_FS_CHARSET, DEFAULT(""));

static bool fix_binlog_cache_size(sys_var *self, THD *thd, enum_var_type type)
{
  check_binlog_cache_size(thd);
  return false;
}

static bool fix_binlog_stmt_cache_size(sys_var *self, THD *thd, enum_var_type type)
{
  check_binlog_stmt_cache_size(thd);
  return false;
}

static Sys_var_ulong Sys_binlog_cache_size(
       "binlog_cache_size", "The size of the transactional cache for "
       "updates to transactional engines for the binary log. "
       "If you often use transactions containing many statements, "
       "you can increase this to get more performance",
       GLOBAL_VAR(binlog_cache_size),
       CMD_LINE(REQUIRED_ARG),
       VALID_RANGE(IO_SIZE, ULONG_MAX), DEFAULT(32768), BLOCK_SIZE(IO_SIZE),
       NO_MUTEX_GUARD, NOT_IN_BINLOG, ON_CHECK(0),
       ON_UPDATE(fix_binlog_cache_size));

static Sys_var_ulong Sys_binlog_stmt_cache_size(
       "binlog_stmt_cache_size", "The size of the statement cache for "
       "updates to non-transactional engines for the binary log. "
       "If you often use statements updating a great number of rows, "
       "you can increase this to get more performance",
       GLOBAL_VAR(binlog_stmt_cache_size),
       CMD_LINE(REQUIRED_ARG),
       VALID_RANGE(IO_SIZE, ULONG_MAX), DEFAULT(32768), BLOCK_SIZE(IO_SIZE),
       NO_MUTEX_GUARD, NOT_IN_BINLOG, ON_CHECK(0),
       ON_UPDATE(fix_binlog_stmt_cache_size));

static Sys_var_int32 Sys_binlog_max_flush_queue_time(
       "binlog_max_flush_queue_time",
       "The maximum time that the binary log group commit will keep reading"
       " transactions before it flush the transactions to the binary log (and"
       " optionally sync, depending on the value of sync_binlog).",
       GLOBAL_VAR(opt_binlog_max_flush_queue_time),
       CMD_LINE(REQUIRED_ARG, OPT_BINLOG_MAX_FLUSH_QUEUE_TIME),
       VALID_RANGE(0, 100000), DEFAULT(0), BLOCK_SIZE(1),
       NO_MUTEX_GUARD, NOT_IN_BINLOG, ON_CHECK(0), ON_UPDATE(0),
       DEPRECATED(""));

static Sys_var_ulong Sys_binlog_group_commit_sync_delay(
       "binlog_group_commit_sync_delay",
       "The number of microseconds the server waits for the "
       "binary log group commit sync queue to fill before "
       "continuing. Default: 0. Min: 0. Max: 1000000.",
       GLOBAL_VAR(opt_binlog_group_commit_sync_delay),
       CMD_LINE(REQUIRED_ARG),
       VALID_RANGE(0, 1000000 /* max 1 sec */), DEFAULT(0), BLOCK_SIZE(1),
       NO_MUTEX_GUARD, NOT_IN_BINLOG);

static Sys_var_ulong Sys_binlog_group_commit_sync_no_delay_count(
       "binlog_group_commit_sync_no_delay_count",
       "If there are this many transactions in the commit sync "
       "queue and the server is waiting for more transactions "
       "to be enqueued (as set using --binlog-group-commit-sync-delay), "
       "the commit procedure resumes.",
       GLOBAL_VAR(opt_binlog_group_commit_sync_no_delay_count),
       CMD_LINE(REQUIRED_ARG),
       VALID_RANGE(0, 100000 /* max connections */),
       DEFAULT(0), BLOCK_SIZE(1),
       NO_MUTEX_GUARD, NOT_IN_BINLOG);

static bool check_has_super(sys_var *self, THD *thd, set_var *var)
{
  DBUG_ASSERT(self->scope() != sys_var::GLOBAL);// don't abuse check_has_super()
#ifndef NO_EMBEDDED_ACCESS_CHECKS
  if (!(thd->security_context()->check_access(SUPER_ACL)))
  {
    my_error(ER_SPECIFIC_ACCESS_DENIED_ERROR, MYF(0), "SUPER");
    return true;
  }
#endif
  return false;
}

static bool check_outside_trx(sys_var *self, THD *thd, set_var *var)
{
  if (thd->in_active_multi_stmt_transaction())
  {
    my_error(ER_VARIABLE_NOT_SETTABLE_IN_TRANSACTION, MYF(0), var->var->name.str);
    return true;
  }
  if (!thd->owned_gtid.is_empty())
  {
    char buf[Gtid::MAX_TEXT_LENGTH + 1];
    if (thd->owned_gtid.sidno > 0)
      thd->owned_gtid.to_string(thd->owned_sid, buf);
    else
      strcpy(buf, "ANONYMOUS");
    my_error(ER_CANT_SET_VARIABLE_WHEN_OWNING_GTID, MYF(0), var->var->name.str, buf);
    return true;
  }
  return false;
}

static bool check_super_outside_trx_outside_sf(sys_var *self, THD *thd, set_var *var)
{
  if (thd->in_sub_stmt)
  {
    my_error(ER_VARIABLE_NOT_SETTABLE_IN_SF_OR_TRIGGER, MYF(0), var->var->name.str);
    return true;
  }
  if (check_outside_trx(self, thd, var))
    return true;
  if (self->scope() != sys_var::GLOBAL)
    return check_has_super(self, thd, var);
  return false;
}

static bool check_explicit_defaults_for_timestamp(sys_var *self, THD *thd, set_var *var)
{
  if (thd->in_sub_stmt)
  {
    my_error(ER_VARIABLE_NOT_SETTABLE_IN_SF_OR_TRIGGER, MYF(0), var->var->name.str);
    return true;
  }
  if (thd->in_active_multi_stmt_transaction())
  {
    my_error(ER_VARIABLE_NOT_SETTABLE_IN_TRANSACTION, MYF(0), var->var->name.str);
    return true;
  }
  if (self->scope() != sys_var::GLOBAL)
    return check_has_super(self, thd, var);
  return false;
}

#ifdef HAVE_REPLICATION
/**
  Check-function to @@GTID_NEXT system variable.

  @param self   a pointer to the sys_var, i.e. gtid_next
  @param thd    a reference to THD object
  @param var    a pointer to the set_var created by the parser.

  @return @c false if the change is allowed, otherwise @c true.
*/

static bool check_gtid_next(sys_var *self, THD *thd, set_var *var)
{
  bool is_prepared_trx=
    thd->get_transaction()->xid_state()->has_state(XID_STATE::XA_PREPARED);

  if (thd->in_sub_stmt)
  {
    my_error(ER_VARIABLE_NOT_SETTABLE_IN_SF_OR_TRIGGER, MYF(0), var->var->name.str);
    return true;
  }
  if (!is_prepared_trx && thd->in_active_multi_stmt_transaction())
  {
    my_error(ER_VARIABLE_NOT_SETTABLE_IN_TRANSACTION, MYF(0), var->var->name.str);
    return true;
  }
  return check_has_super(self, thd, var);
}
#endif

static bool check_super_outside_trx_outside_sf_outside_sp(sys_var *self, THD *thd, set_var *var)
{
  if (check_super_outside_trx_outside_sf(self, thd, var))
    return true;
  if (thd->lex->sphead)
  {
    my_error(ER_VARIABLE_NOT_SETTABLE_IN_SP, MYF(0), var->var->name.str);
    return true;
  }
  return false;
}

static bool binlog_format_check(sys_var *self, THD *thd, set_var *var)
{
  if (check_has_super(self, thd, var))
    return true;

  if (var->type == OPT_GLOBAL)
    return false;

  /*
     If RBR and open temporary tables, their CREATE TABLE may not be in the
     binlog, so we can't toggle to SBR in this connection.

     If binlog_format=MIXED, there are open temporary tables, and an unsafe
     statement is executed, then subsequent statements are logged in row
     format and hence changes to temporary tables may be lost. So we forbid
     switching @@SESSION.binlog_format from MIXED to STATEMENT when there are
     open temp tables and we are logging in row format.
  */
  if (thd->temporary_tables && var->type == OPT_SESSION &&
      var->save_result.ulonglong_value == BINLOG_FORMAT_STMT &&
      ((thd->variables.binlog_format == BINLOG_FORMAT_MIXED &&
        thd->is_current_stmt_binlog_format_row()) ||
       thd->variables.binlog_format == BINLOG_FORMAT_ROW))
  {
    my_error(ER_TEMP_TABLE_PREVENTS_SWITCH_OUT_OF_RBR, MYF(0));
    return true;
  }

  /*
    if in a stored function/trigger, it's too late to change mode
  */
  if (thd->in_sub_stmt)
  {
    my_error(ER_STORED_FUNCTION_PREVENTS_SWITCH_BINLOG_FORMAT, MYF(0));
    return true;
  }
  /*
    Make the session variable 'binlog_format' read-only inside a transaction.
  */
  if (thd->in_active_multi_stmt_transaction())
  {
    my_error(ER_INSIDE_TRANSACTION_PREVENTS_SWITCH_BINLOG_FORMAT, MYF(0));
    return true;
  }

  return false;
}

static bool fix_binlog_format_after_update(sys_var *self, THD *thd,
                                           enum_var_type type)
{
  if (type == OPT_SESSION)
    thd->reset_current_stmt_binlog_format_row();
  return false;
}

static bool prevent_global_rbr_exec_mode_idempotent(sys_var *self, THD *thd,
                                                    set_var *var )
{
  if (var->type == OPT_GLOBAL)
  {
    my_error(ER_LOCAL_VARIABLE, MYF(0), self->name.str);
    return true;
  }
  return false;
}

static Sys_var_test_flag Sys_core_file(
       "core_file", "write a core-file on crashes", TEST_CORE_ON_SIGNAL);

static Sys_var_enum Sys_binlog_format(
       "binlog_format", "What form of binary logging the master will "
       "use: either ROW for row-based binary logging, STATEMENT "
       "for statement-based binary logging, or MIXED. MIXED is statement-"
       "based binary logging except for those statements where only row-"
       "based is correct: those which involve user-defined functions (i.e. "
       "UDFs) or the UUID() function; for those, row-based binary logging is "
       "automatically used. If NDBCLUSTER is enabled and binlog-format is "
       "MIXED, the format switches to row-based and back implicitly per each "
       "query accessing an NDBCLUSTER table",
       SESSION_VAR(binlog_format), CMD_LINE(REQUIRED_ARG, OPT_BINLOG_FORMAT),
       binlog_format_names, DEFAULT(BINLOG_FORMAT_ROW),
       NO_MUTEX_GUARD, NOT_IN_BINLOG, ON_CHECK(binlog_format_check),
       ON_UPDATE(fix_binlog_format_after_update));

static const char *rbr_exec_mode_names[]=
       {"STRICT", "IDEMPOTENT", 0};
static Sys_var_enum rbr_exec_mode(
       "rbr_exec_mode",
       "Modes for how row events should be executed. Legal values "
       "are STRICT (default) and IDEMPOTENT. In IDEMPOTENT mode, "
       "the server will not throw errors for operations that are idempotent. "
       "In STRICT mode, server will throw errors for the operations that "
       "cause a conflict.",
       SESSION_VAR(rbr_exec_mode_options), NO_CMD_LINE,
       rbr_exec_mode_names, DEFAULT(RBR_EXEC_MODE_STRICT),
       NO_MUTEX_GUARD, NOT_IN_BINLOG,
       ON_CHECK(prevent_global_rbr_exec_mode_idempotent),
       ON_UPDATE(NULL));

static const char *binlog_row_image_names[]= {"MINIMAL", "NOBLOB", "FULL", NullS};
static Sys_var_enum Sys_binlog_row_image(
       "binlog_row_image", 
       "Controls whether rows should be logged in 'FULL', 'NOBLOB' or "
       "'MINIMAL' formats. 'FULL', means that all columns in the before "
       "and after image are logged. 'NOBLOB', means that mysqld avoids logging "
       "blob columns whenever possible (eg, blob column was not changed or "
       "is not part of primary key). 'MINIMAL', means that a PK equivalent (PK "
       "columns or full row if there is no PK in the table) is logged in the "
       "before image, and only changed columns are logged in the after image. "
       "(Default: FULL).",
       SESSION_VAR(binlog_row_image), CMD_LINE(REQUIRED_ARG),
       binlog_row_image_names, DEFAULT(BINLOG_ROW_IMAGE_FULL),
       NO_MUTEX_GUARD, NOT_IN_BINLOG, ON_CHECK(NULL),
       ON_UPDATE(NULL));

static bool on_session_track_gtids_update(sys_var *self, THD *thd,
                                          enum_var_type type)
{
  thd->session_tracker.get_tracker(SESSION_GTIDS_TRACKER)->update(thd);
  return false;
}

static const char *session_track_gtids_names[]=
  { "OFF", "OWN_GTID", "ALL_GTIDS", NullS };
static Sys_var_enum Sys_session_track_gtids(
       "session_track_gtids",
       "Controls the amount of global transaction ids to be "
       "included in the response packet sent by the server."
       "(Default: OFF).",
       SESSION_VAR(session_track_gtids), CMD_LINE(REQUIRED_ARG),
       session_track_gtids_names, DEFAULT(OFF),
       NO_MUTEX_GUARD, NOT_IN_BINLOG, ON_CHECK(check_outside_trx),
       ON_UPDATE(on_session_track_gtids_update));

static bool binlog_direct_check(sys_var *self, THD *thd, set_var *var)
{
  if (check_has_super(self, thd, var))
    return true;

  if (var->type == OPT_GLOBAL)
    return false;

   /*
     Makes the session variable 'binlog_direct_non_transactional_updates'
     read-only if within a procedure, trigger or function.
   */
   if (thd->in_sub_stmt)
   {
     my_error(ER_STORED_FUNCTION_PREVENTS_SWITCH_BINLOG_DIRECT, MYF(0));
     return true;
   }
   /*
     Makes the session variable 'binlog_direct_non_transactional_updates'
     read-only inside a transaction.
   */
   if (thd->in_active_multi_stmt_transaction())
   {
     my_error(ER_INSIDE_TRANSACTION_PREVENTS_SWITCH_BINLOG_DIRECT, MYF(0));
     return true;
   }

  return false;
}

static Sys_var_mybool Sys_binlog_direct(
       "binlog_direct_non_transactional_updates",
       "Causes updates to non-transactional engines using statement format to "
       "be written directly to binary log. Before using this option make sure "
       "that there are no dependencies between transactional and "
       "non-transactional tables such as in the statement INSERT INTO t_myisam "
       "SELECT * FROM t_innodb; otherwise, slaves may diverge from the master.",
       SESSION_VAR(binlog_direct_non_trans_update),
       CMD_LINE(OPT_ARG), DEFAULT(FALSE),
       NO_MUTEX_GUARD, NOT_IN_BINLOG, ON_CHECK(binlog_direct_check));

/**
  This variable is read only to users. It can be enabled or disabled
  only at mysqld startup. This variable is used by User thread and
  as well as by replication slave applier thread to apply relay_log.
  Slave applier thread enables/disables this option based on
  relay_log's from replication master versions. There is possibility of
  slave applier thread and User thread to have different setting for
  explicit_defaults_for_timestamp, hence this options is defined as
  SESSION_VAR rather than GLOBAL_VAR.
*/
static Sys_var_mybool Sys_explicit_defaults_for_timestamp(
       "explicit_defaults_for_timestamp",
       "This option causes CREATE TABLE to create all TIMESTAMP columns "
       "as NULL with DEFAULT NULL attribute, Without this option, "
       "TIMESTAMP columns are NOT NULL and have implicit DEFAULT clauses. "
       "The old behavior is deprecated. "
       "The variable can only be set by users having the SUPER privilege.",
       SESSION_VAR(explicit_defaults_for_timestamp),
       CMD_LINE(OPT_ARG), DEFAULT(FALSE), NO_MUTEX_GUARD, NOT_IN_BINLOG,
       ON_CHECK(check_explicit_defaults_for_timestamp));

static bool repository_check(sys_var *self, THD *thd, set_var *var, SLAVE_THD_TYPE thread_mask)
{
  bool ret= FALSE;
  if (check_super_outside_trx_outside_sf(self, thd, var))
    return TRUE;
#ifdef HAVE_REPLICATION
  Master_info *mi;
  int running= 0;
  const char *msg= NULL;
  bool rpl_info_option= static_cast<uint>(var->save_result.ulonglong_value);

  /* don't convert if the repositories are same */
  if (rpl_info_option == (thread_mask== SLAVE_THD_IO ?
                          opt_mi_repository_id: opt_rli_repository_id))
      return FALSE;

  channel_map.wrlock();

  /* Repository conversion not possible, when multiple channels exist */
  if (channel_map.get_num_instances(true) > 1)
  {
      msg= "Repository conversion is possible when only default channel exists";
      my_error(ER_CHANGE_RPL_INFO_REPOSITORY_FAILURE, MYF(0), msg);
      channel_map.unlock();
      return TRUE;
  }

  mi= channel_map.get_default_channel_mi();

  if (mi != NULL)
  {
    lock_slave_threads(mi);
    init_thread_mask(&running, mi, FALSE);
    if(!running)
    {
      switch (thread_mask)
      {
        case SLAVE_THD_IO:
        if (Rpl_info_factory::
            change_mi_repository(mi,
                                 static_cast<uint>(var->save_result.
                                                   ulonglong_value),
                                 &msg))
        {
          ret= TRUE;
          my_error(ER_CHANGE_RPL_INFO_REPOSITORY_FAILURE, MYF(0), msg);
        }
        break;
        case SLAVE_THD_SQL:
          mts_recovery_groups(mi->rli);
          if (!mi->rli->is_mts_recovery())
          {
            if (Rpl_info_factory::reset_workers(mi->rli) ||
                Rpl_info_factory::
                change_rli_repository(mi->rli,
                                      static_cast<uint>(var->save_result.
                                                        ulonglong_value),
                                      &msg))
            {
              ret= TRUE;
              my_error(ER_CHANGE_RPL_INFO_REPOSITORY_FAILURE, MYF(0), msg);
            }
          }
          else
            sql_print_warning("It is not possible to change the type of the "
                              "relay log's repository because there are workers' "
                              "repositories with gaps. Please, fix the gaps first "
                              "before doing such change.");
        break;
        default:
          assert(0);
        break;
      }
    }
    else
    {
      ret= TRUE;
      my_error(ER_SLAVE_CHANNEL_MUST_STOP, MYF(0),mi->get_channel());
    }
    unlock_slave_threads(mi);
  }
  channel_map.unlock();
#endif
  return ret;
}

static bool relay_log_info_repository_check(sys_var *self, THD *thd, set_var *var)
{
  return repository_check(self, thd, var, SLAVE_THD_SQL);
}

static bool master_info_repository_check(sys_var *self, THD *thd, set_var *var)
{
  return repository_check(self, thd, var, SLAVE_THD_IO);
}

static const char *repository_names[]=
{
  "FILE", "TABLE",
#ifndef DBUG_OFF
  "DUMMY",
#endif
  0
};

ulong opt_mi_repository_id= INFO_REPOSITORY_FILE;
static Sys_var_enum Sys_mi_repository(
       "master_info_repository",
       "Defines the type of the repository for the master information."
       ,GLOBAL_VAR(opt_mi_repository_id), CMD_LINE(REQUIRED_ARG),
       repository_names, DEFAULT(INFO_REPOSITORY_FILE), NO_MUTEX_GUARD,
       NOT_IN_BINLOG, ON_CHECK(master_info_repository_check),
       ON_UPDATE(0));

ulong opt_rli_repository_id= INFO_REPOSITORY_FILE;
static Sys_var_enum Sys_rli_repository(
       "relay_log_info_repository",
       "Defines the type of the repository for the relay log information "
       "and associated workers."
       ,GLOBAL_VAR(opt_rli_repository_id), CMD_LINE(REQUIRED_ARG),
       repository_names, DEFAULT(INFO_REPOSITORY_FILE), NO_MUTEX_GUARD,
       NOT_IN_BINLOG, ON_CHECK(relay_log_info_repository_check),
       ON_UPDATE(0));

static Sys_var_mybool Sys_binlog_rows_query(
       "binlog_rows_query_log_events",
       "Allow writing of Rows_query_log events into binary log.",
       SESSION_VAR(binlog_rows_query_log_events),
       CMD_LINE(OPT_ARG), DEFAULT(FALSE));

static Sys_var_mybool Sys_binlog_order_commits(
       "binlog_order_commits",
       "Issue internal commit calls in the same order as transactions are"
       " written to the binary log. Default is to order commits.",
       GLOBAL_VAR(opt_binlog_order_commits),
       CMD_LINE(OPT_ARG), DEFAULT(TRUE));

static Sys_var_ulong Sys_bulk_insert_buff_size(
       "bulk_insert_buffer_size", "Size of tree cache used in bulk "
       "insert optimisation. Note that this is a limit per thread!",
       SESSION_VAR(bulk_insert_buff_size), CMD_LINE(REQUIRED_ARG),
       VALID_RANGE(0, ULONG_MAX), DEFAULT(8192*1024), BLOCK_SIZE(1));

static Sys_var_charptr Sys_character_sets_dir(
       "character_sets_dir", "Directory where character sets are",
       READ_ONLY GLOBAL_VAR(charsets_dir), CMD_LINE(REQUIRED_ARG),
       IN_FS_CHARSET, DEFAULT(0));

static bool check_not_null(sys_var *self, THD *thd, set_var *var)
{
  return var->value && var->value->is_null();
}


/**
  Check storage engine is not empty and log warning.

  Checks if default_storage_engine or default_tmp_storage_engine is set
  empty and return true. This method also logs warning if the
  storage engine set is a disabled storage engine specified in
  disabled_storage_engines.

  @param self    pointer to system variable object.
  @param thd     Connection handle.
  @param var     pointer to set variable object.

  @return  true if the set variable is empty.
           false if the set variable is not empty.
*/
static bool check_storage_engine(sys_var *self, THD *thd, set_var *var)
{
  if (check_not_null(self,thd,var))
    return true;

  if (!opt_bootstrap && !opt_noacl)
  {
    char buff[STRING_BUFFER_USUAL_SIZE];
    String str(buff,sizeof(buff), system_charset_info), *res;
    LEX_STRING se_name;

    if (var->value)
    {
      res= var->value->val_str(&str);
      lex_string_set(&se_name, res->ptr());
    }
    else
    {
      // Use the default value defined by sys_var.
      lex_string_set(&se_name,
        reinterpret_cast<const char*>(
        dynamic_cast<Sys_var_plugin*>(self)->global_value_ptr(thd, NULL)));
    }

    plugin_ref plugin;
    if ((plugin= ha_resolve_by_name(NULL, &se_name, FALSE)))
    {
      handlerton *hton= plugin_data<handlerton*>(plugin);
      if (ha_is_storage_engine_disabled(hton))
        sql_print_warning("%s is set to a disabled storage engine %s.",
                          self->name.str, se_name.str);
      plugin_unlock(NULL, plugin);
    }
  }
  return false;
}

static bool check_charset(sys_var *self, THD *thd, set_var *var)
{
  if (!var->value)
    return false;

  char buff[STRING_BUFFER_USUAL_SIZE];
  if (var->value->result_type() == STRING_RESULT)
  {
    String str(buff, sizeof(buff), system_charset_info), *res;
    if (!(res= var->value->val_str(&str)))
      var->save_result.ptr= NULL;
    else
    {
      ErrConvString err(res); /* Get utf8 '\0' terminated string */
      if (!(var->save_result.ptr= get_charset_by_csname(err.ptr(),
                                                         MY_CS_PRIMARY,
                                                         MYF(0))) &&
          !(var->save_result.ptr= get_old_charset_by_name(err.ptr())))
      {
        my_error(ER_UNKNOWN_CHARACTER_SET, MYF(0), err.ptr());
        return true;
      }
    }
  }
  else // INT_RESULT
  {
    int csno= (int)var->value->val_int();
    if (!(var->save_result.ptr= get_charset(csno, MYF(0))))
    {
      my_error(ER_UNKNOWN_CHARACTER_SET, MYF(0), llstr(csno, buff));
      return true;
    }
  }
  return false;
}
static bool check_charset_not_null(sys_var *self, THD *thd, set_var *var)
{
  return check_charset(self, thd, var) || check_not_null(self, thd, var);
}
static Sys_var_struct Sys_character_set_system(
       "character_set_system", "The character set used by the server "
       "for storing identifiers",
       READ_ONLY GLOBAL_VAR(system_charset_info), NO_CMD_LINE,
       offsetof(CHARSET_INFO, csname), DEFAULT(0));

static Sys_var_struct Sys_character_set_server(
       "character_set_server", "The default character set",
       SESSION_VAR(collation_server), NO_CMD_LINE,
       offsetof(CHARSET_INFO, csname), DEFAULT(&default_charset_info),
       NO_MUTEX_GUARD, IN_BINLOG, ON_CHECK(check_charset_not_null));

static bool check_charset_db(sys_var *self, THD *thd, set_var *var)
{
  if (check_charset_not_null(self, thd, var))
    return true;
  if (!var->value) // = DEFAULT
    var->save_result.ptr= thd->db_charset;
  return false;
}
static bool update_deprecated(sys_var *self, THD *thd, enum_var_type type)
{
  push_warning_printf(thd, Sql_condition::SL_WARNING,
                      ER_WARN_DEPRECATED_SYNTAX_NO_REPLACEMENT,
                      ER_THD(thd, ER_WARN_DEPRECATED_SYSVAR_UPDATE),
                      self->name.str);
  return false;
}
static Sys_var_struct Sys_character_set_database(
       "character_set_database",
       " The character set used by the default database",
       SESSION_VAR(collation_database), NO_CMD_LINE,
       offsetof(CHARSET_INFO, csname), DEFAULT(&default_charset_info),
       NO_MUTEX_GUARD, IN_BINLOG, ON_CHECK(check_charset_db),
       ON_UPDATE(update_deprecated));

static bool check_cs_client(sys_var *self, THD *thd, set_var *var)
{
  if (check_charset_not_null(self, thd, var))
    return true;

  // Currently, UCS-2 cannot be used as a client character set
  if (((CHARSET_INFO *)(var->save_result.ptr))->mbminlen > 1)
    return true;

  return false;
}
static bool fix_thd_charset(sys_var *self, THD *thd, enum_var_type type)
{
  if (type == OPT_SESSION)
    thd->update_charset();
  return false;
}
static Sys_var_struct Sys_character_set_client(
       "character_set_client", "The character set for statements "
       "that arrive from the client",
       SESSION_VAR(character_set_client), NO_CMD_LINE,
       offsetof(CHARSET_INFO, csname), DEFAULT(&default_charset_info),
       NO_MUTEX_GUARD, IN_BINLOG, ON_CHECK(check_cs_client),
       ON_UPDATE(fix_thd_charset));

static Sys_var_struct Sys_character_set_connection(
       "character_set_connection", "The character set used for "
       "literals that do not have a character set introducer and for "
       "number-to-string conversion",
       SESSION_VAR(collation_connection), NO_CMD_LINE,
       offsetof(CHARSET_INFO, csname), DEFAULT(&default_charset_info),
       NO_MUTEX_GUARD, IN_BINLOG, ON_CHECK(check_charset_not_null),
       ON_UPDATE(fix_thd_charset));

static Sys_var_struct Sys_character_set_results(
       "character_set_results", "The character set used for returning "
       "query results to the client",
       SESSION_VAR(character_set_results), NO_CMD_LINE,
       offsetof(CHARSET_INFO, csname), DEFAULT(&default_charset_info),
       NO_MUTEX_GUARD, NOT_IN_BINLOG, ON_CHECK(check_charset));

static Sys_var_struct Sys_character_set_filesystem(
       "character_set_filesystem", "The filesystem character set",
       SESSION_VAR(character_set_filesystem), NO_CMD_LINE,
       offsetof(CHARSET_INFO, csname), DEFAULT(&character_set_filesystem),
       NO_MUTEX_GUARD, NOT_IN_BINLOG, ON_CHECK(check_charset_not_null),
       ON_UPDATE(fix_thd_charset));

static const char *completion_type_names[]= {"NO_CHAIN", "CHAIN", "RELEASE", 0};
static Sys_var_enum Sys_completion_type(
       "completion_type", "The transaction completion type, one of "
       "NO_CHAIN, CHAIN, RELEASE",
       SESSION_VAR(completion_type), CMD_LINE(REQUIRED_ARG),
       completion_type_names, DEFAULT(0));

static bool check_collation_not_null(sys_var *self, THD *thd, set_var *var)
{
  if (!var->value)
    return false;

  char buff[STRING_BUFFER_USUAL_SIZE];
  if (var->value->result_type() == STRING_RESULT)
  {
    String str(buff, sizeof(buff), system_charset_info), *res;
    if (!(res= var->value->val_str(&str)))
      var->save_result.ptr= NULL;
    else
    {
      ErrConvString err(res); /* Get utf8 '\0'-terminated string */
      if (!(var->save_result.ptr= get_charset_by_name(err.ptr(), MYF(0))))
      {
        my_error(ER_UNKNOWN_COLLATION, MYF(0), err.ptr());
        return true;
      }
    }
  }
  else // INT_RESULT
  {
    int csno= (int)var->value->val_int();
    if (!(var->save_result.ptr= get_charset(csno, MYF(0))))
    {
      my_error(ER_UNKNOWN_COLLATION, MYF(0), llstr(csno, buff));
      return true;
    }
  }
  return check_not_null(self, thd, var);
}
static Sys_var_struct Sys_collation_connection(
       "collation_connection", "The collation of the connection "
       "character set",
       SESSION_VAR(collation_connection), NO_CMD_LINE,
       offsetof(CHARSET_INFO, name), DEFAULT(&default_charset_info),
       NO_MUTEX_GUARD, IN_BINLOG, ON_CHECK(check_collation_not_null),
       ON_UPDATE(fix_thd_charset));

static bool check_collation_db(sys_var *self, THD *thd, set_var *var)
{
  if (check_collation_not_null(self, thd, var))
    return true;
  if (!var->value) // = DEFAULT
    var->save_result.ptr= thd->db_charset;
  return false;
}
static Sys_var_struct Sys_collation_database(
       "collation_database", "The collation of the database "
       "character set",
       SESSION_VAR(collation_database), NO_CMD_LINE,
       offsetof(CHARSET_INFO, name), DEFAULT(&default_charset_info),
       NO_MUTEX_GUARD, IN_BINLOG, ON_CHECK(check_collation_db),
       ON_UPDATE(update_deprecated));

static Sys_var_struct Sys_collation_server(
       "collation_server", "The server default collation",
       SESSION_VAR(collation_server), NO_CMD_LINE,
       offsetof(CHARSET_INFO, name), DEFAULT(&default_charset_info),
       NO_MUTEX_GUARD, IN_BINLOG, ON_CHECK(check_collation_not_null));

static const char *concurrent_insert_names[]= {"NEVER", "AUTO", "ALWAYS", 0};
static Sys_var_enum Sys_concurrent_insert(
       "concurrent_insert", "Use concurrent insert with MyISAM. Possible "
       "values are NEVER, AUTO, ALWAYS",
       GLOBAL_VAR(myisam_concurrent_insert), CMD_LINE(OPT_ARG),
       concurrent_insert_names, DEFAULT(1));

static Sys_var_ulong Sys_connect_timeout(
       "connect_timeout",
       "The number of seconds the mysqld server is waiting for a connect "
       "packet before responding with 'Bad handshake'",
       GLOBAL_VAR(connect_timeout), CMD_LINE(REQUIRED_ARG),
       VALID_RANGE(2, LONG_TIMEOUT), DEFAULT(CONNECT_TIMEOUT), BLOCK_SIZE(1));

static Sys_var_charptr Sys_datadir(
       "datadir", "Path to the database root directory",
       READ_ONLY GLOBAL_VAR(mysql_real_data_home_ptr),
       CMD_LINE(REQUIRED_ARG, 'h'), IN_FS_CHARSET, DEFAULT(mysql_real_data_home));

#ifndef DBUG_OFF
static Sys_var_dbug Sys_dbug(
       "debug", "Debug log", sys_var::SESSION,
       CMD_LINE(OPT_ARG, '#'), DEFAULT(""), NO_MUTEX_GUARD, NOT_IN_BINLOG,
       ON_CHECK(check_has_super));
#endif

/**
  @todo
    When updating myisam_delay_key_write, we should do a 'flush tables'
    of all MyISAM tables to ensure that they are reopen with the
    new attribute.
*/
export bool fix_delay_key_write(sys_var *self, THD *thd, enum_var_type type)
{
  switch (delay_key_write_options) {
  case DELAY_KEY_WRITE_NONE:
    myisam_delay_key_write=0;
    break;
  case DELAY_KEY_WRITE_ON:
    myisam_delay_key_write=1;
    break;
  case DELAY_KEY_WRITE_ALL:
    myisam_delay_key_write=1;
    ha_open_options|= HA_OPEN_DELAY_KEY_WRITE;
    break;
  }
  return false;
}

/**
   Make sure we don't have an active TABLE FOR BACKUP lock when setting
   delay_key_writes=ALL dynamically.
*/
static bool check_delay_key_write(sys_var *self, THD *thd, set_var *var)
{
  DBUG_ASSERT(delay_key_write_options != DELAY_KEY_WRITE_ALL ||
              !thd->backup_tables_lock.is_acquired());

  if (var->save_result.ulonglong_value == DELAY_KEY_WRITE_ALL)
  {
    const ulong timeout= thd->variables.lock_wait_timeout;

    if (thd->backup_tables_lock.abort_if_acquired() ||
        thd->backup_tables_lock.acquire_protection(thd, MDL_STATEMENT, timeout))
    return true;
  }

  return false;
}

static const char *delay_key_write_names[]= { "OFF", "ON", "ALL", NullS };
static Sys_var_enum Sys_delay_key_write(
       "delay_key_write", "Type of DELAY_KEY_WRITE",
       GLOBAL_VAR(delay_key_write_options), CMD_LINE(OPT_ARG),
       delay_key_write_names, DEFAULT(DELAY_KEY_WRITE_ON),
       NO_MUTEX_GUARD, NOT_IN_BINLOG, ON_CHECK(check_delay_key_write),
       ON_UPDATE(fix_delay_key_write));

static Sys_var_ulong Sys_delayed_insert_limit(
       "delayed_insert_limit",
       "After inserting delayed_insert_limit rows, the INSERT DELAYED "
       "handler will check if there are any SELECT statements pending. "
       "If so, it allows these to execute before continuing. "
       "This variable is deprecated along with INSERT DELAYED.",
       GLOBAL_VAR(delayed_insert_limit), CMD_LINE(REQUIRED_ARG),
       VALID_RANGE(1, ULONG_MAX), DEFAULT(DELAYED_LIMIT), BLOCK_SIZE(1),
       NO_MUTEX_GUARD, NOT_IN_BINLOG, ON_CHECK(0), ON_UPDATE(0),
       DEPRECATED(""));

static Sys_var_ulong Sys_delayed_insert_timeout(
       "delayed_insert_timeout",
       "How long a INSERT DELAYED thread should wait for INSERT statements "
       "before terminating. "
       "This variable is deprecated along with INSERT DELAYED.",
       GLOBAL_VAR(delayed_insert_timeout), CMD_LINE(REQUIRED_ARG),
       VALID_RANGE(1, LONG_TIMEOUT), DEFAULT(DELAYED_WAIT_TIMEOUT),
       BLOCK_SIZE(1), NO_MUTEX_GUARD, NOT_IN_BINLOG, ON_CHECK(0),
       ON_UPDATE(0), DEPRECATED(""));

static Sys_var_ulong Sys_delayed_queue_size(
       "delayed_queue_size",
       "What size queue (in rows) should be allocated for handling INSERT "
       "DELAYED. If the queue becomes full, any client that does INSERT "
       "DELAYED will wait until there is room in the queue again. "
       "This variable is deprecated along with INSERT DELAYED.",
       GLOBAL_VAR(delayed_queue_size), CMD_LINE(REQUIRED_ARG),
       VALID_RANGE(1, ULONG_MAX), DEFAULT(DELAYED_QUEUE_SIZE), BLOCK_SIZE(1),
       NO_MUTEX_GUARD, NOT_IN_BINLOG, ON_CHECK(0), ON_UPDATE(0),
       DEPRECATED(""));

#ifndef EMBEDDED_LIBRARY
static const char *event_scheduler_names[]= { "OFF", "ON", "DISABLED", NullS };
static bool event_scheduler_check(sys_var *self, THD *thd, set_var *var)
{
  /* DISABLED is only accepted on the command line */
  if (var->save_result.ulonglong_value == Events::EVENTS_DISABLED)
    return true;
  /*
    If the scheduler was disabled because there are no/bad
    system tables, produce a more meaningful error message
    than ER_OPTION_PREVENTS_STATEMENT
  */
  if (Events::check_if_system_tables_error())
    return true;
  if (Events::opt_event_scheduler == Events::EVENTS_DISABLED)
  {
    my_error(ER_OPTION_PREVENTS_STATEMENT, MYF(0),
             "--event-scheduler=DISABLED or --skip-grant-tables");
    return true;
  }
  return false;
}
static bool event_scheduler_update(sys_var *self, THD *thd, enum_var_type type)
{
  int err_no= 0;
  ulong opt_event_scheduler_value= Events::opt_event_scheduler;
  mysql_mutex_unlock(&LOCK_global_system_variables);
  /*
    Events::start() is heavyweight. In particular it creates a new THD,
    which takes LOCK_global_system_variables internally.
    Thus we have to release it here.
    We need to re-take it before returning, though.

    Note that since we release LOCK_global_system_variables before calling
    start/stop, there is a possibility that the server variable
    can become out of sync with the real event scheduler state.

    This can happen with two concurrent statments if the first gets
    interrupted after start/stop but before retaking
    LOCK_global_system_variables. However, this problem should be quite
    rare and it's difficult to avoid it without opening up possibilities
    for deadlocks. See bug#51160.
  */
  bool ret= opt_event_scheduler_value == Events::EVENTS_ON
            ? Events::start(&err_no)
            : Events::stop();
  mysql_mutex_lock(&LOCK_global_system_variables);
  if (ret)
  {
    Events::opt_event_scheduler= Events::EVENTS_OFF;
    my_error(ER_EVENT_SET_VAR_ERROR, MYF(0), err_no);
  }
  return ret;
}

static Sys_var_enum Sys_event_scheduler(
       "event_scheduler", "Enable the event scheduler. Possible values are "
       "ON, OFF, and DISABLED (keep the event scheduler completely "
       "deactivated, it cannot be activated run-time)",
       GLOBAL_VAR(Events::opt_event_scheduler), CMD_LINE(OPT_ARG),
       event_scheduler_names, DEFAULT(Events::EVENTS_OFF),
       NO_MUTEX_GUARD, NOT_IN_BINLOG,
       ON_CHECK(event_scheduler_check), ON_UPDATE(event_scheduler_update));
#endif

static Sys_var_mybool Sys_expand_fast_index_creation(
       "expand_fast_index_creation",
       "Enable/disable improvements to the InnoDB fast index creation "
       "functionality. Has no effect when fast index creation is disabled with "
       "the fast-index-creation option",
       SESSION_VAR(expand_fast_index_creation), CMD_LINE(OPT_ARG),
       DEFAULT(FALSE));

static Sys_var_ulong Sys_expire_logs_days(
       "expire_logs_days",
       "If non-zero, binary logs will be purged after expire_logs_days "
       "days; possible purges happen at startup and at binary log rotation",
       GLOBAL_VAR(expire_logs_days),
       CMD_LINE(REQUIRED_ARG), VALID_RANGE(0, 99), DEFAULT(0), BLOCK_SIZE(1));

static Sys_var_ulong Sys_max_binlog_files(
       "max_binlog_files",
       "Maximum number of binlog files. Used with --max-binlog-size this can "
       "be used to limit the total amount of disk space used for the binlog. "
       "Default is 0, don't limit.",
       GLOBAL_VAR(max_binlog_files),
       CMD_LINE(REQUIRED_ARG), VALID_RANGE(0, 102400), DEFAULT(0), BLOCK_SIZE(1));

static Sys_var_ulong Sys_max_slowlog_size(
       "max_slowlog_size",
       "Slow query log will be rotated automatically when the size exceeds "
       "this value. The default is 0, don't limit the size.",
       GLOBAL_VAR(max_slowlog_size), CMD_LINE(REQUIRED_ARG),
       VALID_RANGE(0, 1024*1024L*1024L), DEFAULT(0L),
       BLOCK_SIZE(IO_SIZE));

static Sys_var_ulong Sys_max_slowlog_files(
       "max_slowlog_files",
       "Maximum number of slow query log files. Used with --max-slowlog-size "
       "this can be used to limit the total amount of disk space used for the "
       "slow query log. "
       "Default is 0, don't limit.",
       GLOBAL_VAR(max_slowlog_files),
       CMD_LINE(REQUIRED_ARG), VALID_RANGE(0, 102400),
       DEFAULT(0), BLOCK_SIZE(1));

static Sys_var_mybool Sys_flush(
       "flush", "Flush MyISAM tables to disk between SQL commands",
       GLOBAL_VAR(myisam_flush),
       CMD_LINE(OPT_ARG), DEFAULT(FALSE));

static Sys_var_ulong Sys_flush_time(
       "flush_time",
       "A dedicated thread is created to flush all tables at the "
       "given interval",
       GLOBAL_VAR(flush_time),
       CMD_LINE(REQUIRED_ARG), VALID_RANGE(0, LONG_TIMEOUT),
       DEFAULT(0), BLOCK_SIZE(1));

static bool check_ftb_syntax(sys_var *self, THD *thd, set_var *var)
{
  return ft_boolean_check_syntax_string((uchar*)
                      (var->save_result.string_value.str));
}
static bool query_cache_flush(sys_var *self, THD *thd, enum_var_type type)
{
  query_cache.flush();
  return false;
}
/// @todo make SESSION_VAR (usability enhancement and a fix for a race condition)
static Sys_var_charptr Sys_ft_boolean_syntax(
       "ft_boolean_syntax", "List of operators for "
       "MATCH ... AGAINST ( ... IN BOOLEAN MODE)",
       GLOBAL_VAR(ft_boolean_syntax),
       CMD_LINE(REQUIRED_ARG), IN_SYSTEM_CHARSET,
       DEFAULT(DEFAULT_FTB_SYNTAX), NO_MUTEX_GUARD,
       NOT_IN_BINLOG, ON_CHECK(check_ftb_syntax), ON_UPDATE(query_cache_flush));

static Sys_var_ulong Sys_ft_max_word_len(
       "ft_max_word_len",
       "The maximum length of the word to be included in a FULLTEXT index. "
       "Note: FULLTEXT indexes must be rebuilt after changing this variable",
       READ_ONLY GLOBAL_VAR(ft_max_word_len), CMD_LINE(REQUIRED_ARG),
       VALID_RANGE(10, HA_FT_MAXCHARLEN), DEFAULT(HA_FT_MAXCHARLEN),
       BLOCK_SIZE(1));

static Sys_var_ulong Sys_ft_min_word_len(
       "ft_min_word_len",
       "The minimum length of the word to be included in a FULLTEXT index. "
       "Note: FULLTEXT indexes must be rebuilt after changing this variable",
       READ_ONLY GLOBAL_VAR(ft_min_word_len), CMD_LINE(REQUIRED_ARG),
       VALID_RANGE(1, HA_FT_MAXCHARLEN), DEFAULT(4), BLOCK_SIZE(1));

/// @todo make it an updatable SESSION_VAR
static Sys_var_ulong Sys_ft_query_expansion_limit(
       "ft_query_expansion_limit",
       "Number of best matches to use for query expansion",
       READ_ONLY GLOBAL_VAR(ft_query_expansion_limit),
       CMD_LINE(REQUIRED_ARG),
       VALID_RANGE(0, 1000), DEFAULT(20), BLOCK_SIZE(1));

static Sys_var_charptr Sys_ft_stopword_file(
       "ft_stopword_file",
       "Use stopwords from this file instead of built-in list",
       READ_ONLY GLOBAL_VAR(ft_stopword_file), CMD_LINE(REQUIRED_ARG),
       IN_FS_CHARSET, DEFAULT(0));

static Sys_var_mybool Sys_ignore_builtin_innodb(
       "ignore_builtin_innodb",
       "IGNORED. This option will be removed in future releases. "
       "Disable initialization of builtin InnoDB plugin",
       READ_ONLY GLOBAL_VAR(opt_ignore_builtin_innodb),
       CMD_LINE(OPT_ARG), DEFAULT(FALSE));

static bool check_init_string(sys_var *self, THD *thd, set_var *var)
{
  if (var->save_result.string_value.str == 0)
  {
    var->save_result.string_value.str= const_cast<char*>("");
    var->save_result.string_value.length= 0;
  }
  return false;
}
static PolyLock_rwlock PLock_sys_init_connect(&LOCK_sys_init_connect);
static Sys_var_lexstring Sys_init_connect(
       "init_connect", "Command(s) that are executed for each "
       "new connection", GLOBAL_VAR(opt_init_connect),
       CMD_LINE(REQUIRED_ARG), IN_SYSTEM_CHARSET,
       DEFAULT(""), &PLock_sys_init_connect, NOT_IN_BINLOG,
       ON_CHECK(check_init_string));

static Sys_var_charptr Sys_init_file(
       "init_file", "Read SQL commands from this file at startup",
       READ_ONLY GLOBAL_VAR(opt_init_file),
       CMD_LINE(REQUIRED_ARG),
       IN_FS_CHARSET, DEFAULT(0));

static PolyLock_rwlock PLock_sys_init_slave(&LOCK_sys_init_slave);
static Sys_var_lexstring Sys_init_slave(
       "init_slave", "Command(s) that are executed by a slave server "
       "each time the SQL thread starts", GLOBAL_VAR(opt_init_slave),
       CMD_LINE(REQUIRED_ARG), IN_SYSTEM_CHARSET,
       DEFAULT(""), &PLock_sys_init_slave,
       NOT_IN_BINLOG, ON_CHECK(check_init_string));

static Sys_var_ulong Sys_interactive_timeout(
       "interactive_timeout",
       "The number of seconds the server waits for activity on an interactive "
       "connection before closing it",
       SESSION_VAR(net_interactive_timeout),
       CMD_LINE(REQUIRED_ARG),
       VALID_RANGE(1, LONG_TIMEOUT), DEFAULT(NET_WAIT_TIMEOUT), BLOCK_SIZE(1));

static Sys_var_ulong Sys_join_buffer_size(
       "join_buffer_size",
       "The size of the buffer that is used for full joins",
       SESSION_VAR(join_buff_size), CMD_LINE(REQUIRED_ARG),
       VALID_RANGE(128, ULONG_MAX), DEFAULT(256 * 1024), BLOCK_SIZE(128));

static Sys_var_keycache Sys_key_buffer_size(
       "key_buffer_size", "The size of the buffer used for "
       "index blocks for MyISAM tables. Increase this to get better index "
       "handling (for all reads and multiple writes) to as much as you can "
       "afford",
       KEYCACHE_VAR(param_buff_size),
       CMD_LINE(REQUIRED_ARG, OPT_KEY_BUFFER_SIZE),
       VALID_RANGE(0, SIZE_T_MAX), DEFAULT(KEY_CACHE_SIZE),
       BLOCK_SIZE(IO_SIZE), NO_MUTEX_GUARD, NOT_IN_BINLOG, ON_CHECK(0),
       ON_UPDATE(update_buffer_size));

static Sys_var_keycache Sys_key_cache_block_size(
       "key_cache_block_size", "The default size of key cache blocks",
       KEYCACHE_VAR(param_block_size),
       CMD_LINE(REQUIRED_ARG, OPT_KEY_CACHE_BLOCK_SIZE),
       VALID_RANGE(512, 1024*16), DEFAULT(KEY_CACHE_BLOCK_SIZE),
       BLOCK_SIZE(512), NO_MUTEX_GUARD, NOT_IN_BINLOG, ON_CHECK(0),
       ON_UPDATE(update_keycache_param));

static Sys_var_keycache Sys_key_cache_division_limit(
       "key_cache_division_limit",
       "The minimum percentage of warm blocks in key cache",
       KEYCACHE_VAR(param_division_limit),
       CMD_LINE(REQUIRED_ARG, OPT_KEY_CACHE_DIVISION_LIMIT),
       VALID_RANGE(1, 100), DEFAULT(100),
       BLOCK_SIZE(1), NO_MUTEX_GUARD, NOT_IN_BINLOG, ON_CHECK(0),
       ON_UPDATE(update_keycache_param));

static Sys_var_keycache Sys_key_cache_age_threshold(
       "key_cache_age_threshold", "This characterizes the number of "
       "hits a hot block has to be untouched until it is considered aged "
       "enough to be downgraded to a warm block. This specifies the "
       "percentage ratio of that number of hits to the total number of "
       "blocks in key cache",
       KEYCACHE_VAR(param_age_threshold),
       CMD_LINE(REQUIRED_ARG, OPT_KEY_CACHE_AGE_THRESHOLD),
       VALID_RANGE(100, ULONG_MAX), DEFAULT(300),
       BLOCK_SIZE(100), NO_MUTEX_GUARD, NOT_IN_BINLOG, ON_CHECK(0),
       ON_UPDATE(update_keycache_param));

static Sys_var_mybool Sys_large_files_support(
       "large_files_support",
       "Whether mysqld was compiled with options for large file support",
       READ_ONLY GLOBAL_VAR(opt_large_files),
       NO_CMD_LINE, DEFAULT(sizeof(my_off_t) > 4));

static Sys_var_uint Sys_large_page_size(
       "large_page_size",
       "If large page support is enabled, this shows the size of memory pages",
       READ_ONLY GLOBAL_VAR(opt_large_page_size), NO_CMD_LINE,
       VALID_RANGE(0, UINT_MAX), DEFAULT(0), BLOCK_SIZE(1));

static Sys_var_mybool Sys_large_pages(
       "large_pages", "Enable support for large pages",
       READ_ONLY GLOBAL_VAR(opt_large_pages),
       IF_WIN(NO_CMD_LINE, CMD_LINE(OPT_ARG)), DEFAULT(FALSE));

static Sys_var_charptr Sys_language(
       "lc_messages_dir", "Directory where error messages are",
       READ_ONLY GLOBAL_VAR(lc_messages_dir_ptr), 
       CMD_LINE(REQUIRED_ARG, OPT_LC_MESSAGES_DIRECTORY),
       IN_FS_CHARSET, DEFAULT(0));

static Sys_var_mybool Sys_local_infile(
       "local_infile", "Enable LOAD DATA LOCAL INFILE",
       GLOBAL_VAR(opt_local_infile), CMD_LINE(OPT_ARG), DEFAULT(TRUE));

static Sys_var_ulong Sys_lock_wait_timeout(
       "lock_wait_timeout",
       "Timeout in seconds to wait for a lock before returning an error.",
       SESSION_VAR(lock_wait_timeout), CMD_LINE(REQUIRED_ARG),
       VALID_RANGE(1, LONG_TIMEOUT), DEFAULT(LONG_TIMEOUT), BLOCK_SIZE(1));

#ifdef HAVE_MLOCKALL
static Sys_var_mybool Sys_locked_in_memory(
       "locked_in_memory",
       "Whether mysqld was locked in memory with --memlock",
       READ_ONLY GLOBAL_VAR(locked_in_memory), NO_CMD_LINE, DEFAULT(FALSE));
#endif

/* this says NO_CMD_LINE, as command-line option takes a string, not a bool */
static Sys_var_mybool Sys_log_bin(
       "log_bin", "Whether the binary log is enabled",
       READ_ONLY GLOBAL_VAR(opt_bin_log), NO_CMD_LINE, DEFAULT(FALSE));

static bool transaction_write_set_check(sys_var *self, THD *thd, set_var *var)
{
#ifdef HAVE_REPLICATION
  // Can't change the algorithm when group replication is enabled.
  if (is_group_replication_running())
  {
    my_message(ER_GROUP_REPLICATION_RUNNING,
               "The write set algorithm cannot be changed when Group replication"
               " is running.", MYF(0));
    return true;
  }
#endif

  if (var->type == OPT_GLOBAL &&
      global_system_variables.binlog_format != BINLOG_FORMAT_ROW)
  {
    my_error(ER_PREVENTS_VARIABLE_WITHOUT_RBR, MYF(0), var->var->name.str);
    return true;
  }

  if (var->type == OPT_SESSION &&
      thd->variables.binlog_format != BINLOG_FORMAT_ROW)
  {
    my_error(ER_PREVENTS_VARIABLE_WITHOUT_RBR, MYF(0), var->var->name.str);
    return true;
  }
  /*
    if in a stored function/trigger, it's too late to change
  */
  if (thd->in_sub_stmt)
  {
    my_error(ER_VARIABLE_NOT_SETTABLE_IN_TRANSACTION, MYF(0),
             var->var->name.str);
    return true;
  }
  /*
    Make the session variable 'transaction_write_set_extraction' read-only inside a transaction.
  */
  if (thd->in_active_multi_stmt_transaction())
  {
    my_error(ER_VARIABLE_NOT_SETTABLE_IN_TRANSACTION, MYF(0),
             var->var->name.str);
    return true;
  }
  return false;
}

static Sys_var_enum Sys_extract_write_set(
       "transaction_write_set_extraction",
       "This option is used to let the server know when to "
       "extract the write set which will be used for various purposes. ",
       SESSION_VAR(transaction_write_set_extraction), CMD_LINE(OPT_ARG),
       transaction_write_set_hashing_algorithms,
       DEFAULT(HASH_ALGORITHM_OFF), NO_MUTEX_GUARD, NOT_IN_BINLOG,
       ON_CHECK(transaction_write_set_check),
       ON_UPDATE(NULL));

static Sys_var_ulong Sys_rpl_stop_slave_timeout(
       "rpl_stop_slave_timeout",
       "Timeout in seconds to wait for slave to stop before returning a "
       "warning.",
       GLOBAL_VAR(rpl_stop_slave_timeout), CMD_LINE(REQUIRED_ARG),
       VALID_RANGE(2, LONG_TIMEOUT), DEFAULT(LONG_TIMEOUT), BLOCK_SIZE(1));

static Sys_var_enum Sys_binlog_error_action(
       "binlog_error_action",
       "When statements cannot be written to the binary log due to a fatal "
       "error, the server can either ignore the error and let the master "
       "continue, or abort.", GLOBAL_VAR(binlog_error_action),
       CMD_LINE(REQUIRED_ARG), binlog_error_action_list, DEFAULT(ABORT_SERVER));

static Sys_var_mybool Sys_trust_function_creators(
       "log_bin_trust_function_creators",
       "If set to FALSE (the default), then when --log-bin is used, creation "
       "of a stored function (or trigger) is allowed only to users having the "
       "SUPER privilege and only if this stored function (trigger) may not "
       "break binary logging. Note that if ALL connections to this server "
       "ALWAYS use row-based binary logging, the security issues do not "
       "exist and the binary logging cannot break, so you can safely set "
       "this to TRUE",
       GLOBAL_VAR(trust_function_creators),
       CMD_LINE(OPT_ARG), DEFAULT(FALSE));

static Sys_var_mybool Sys_check_proxy_users(
	"check_proxy_users",
	"If set to FALSE (the default), then proxy user identity will not be "
	"mapped for authentication plugins which support mapping from grant "
	"tables.  When set to TRUE, users associated with authentication "
	"plugins which signal proxy user mapping should be done according to "
	"GRANT PROXY privilege definition.",
	GLOBAL_VAR(check_proxy_users),
	CMD_LINE(OPT_ARG), DEFAULT(FALSE));

static Sys_var_mybool Sys_mysql_native_password_proxy_users(
	"mysql_native_password_proxy_users",
	"If set to FALSE (the default), then the mysql_native_password "
	"plugin will not signal for authenticated users to be checked for mapping "
	"to proxy users.  When set to TRUE, the plugin will flag associated "
	"authenticated accounts to be mapped to proxy users when the server option "
	"check_proxy_users is enabled.",
	GLOBAL_VAR(mysql_native_password_proxy_users),
	CMD_LINE(OPT_ARG), DEFAULT(FALSE));

static Sys_var_mybool Sys_sha256_password_proxy_users(
	"sha256_password_proxy_users",
	"If set to FALSE (the default), then the sha256_password authentication "
	"plugin will not signal for authenticated users to be checked for mapping "
	"to proxy users.  When set to TRUE, the plugin will flag associated "
	"authenticated accounts to be mapped to proxy users when the server option "
	"check_proxy_users is enabled.",
	GLOBAL_VAR(sha256_password_proxy_users),
	CMD_LINE(OPT_ARG), DEFAULT(FALSE));

static Sys_var_mybool Sys_use_v1_row_events(
       "log_bin_use_v1_row_events",
       "If equal to 1 then version 1 row events are written to a row based "
       "binary log.  If equal to 0, then the latest version of events are "
       "written.  "
       "This option is useful during some upgrades.",
       GLOBAL_VAR(log_bin_use_v1_row_events),
       CMD_LINE(OPT_ARG), DEFAULT(FALSE));

static Sys_var_charptr Sys_log_error(
       "log_error", "Error log file",
       READ_ONLY GLOBAL_VAR(log_error_dest),
       CMD_LINE(OPT_ARG, OPT_LOG_ERROR),
       IN_FS_CHARSET, DEFAULT(disabled_my_option));

static Sys_var_mybool Sys_log_queries_not_using_indexes(
       "log_queries_not_using_indexes",
       "Log queries that are executed without benefit of any index to the "
       "slow log if it is open",
       GLOBAL_VAR(opt_log_queries_not_using_indexes),
       CMD_LINE(OPT_ARG), DEFAULT(FALSE));

static Sys_var_mybool Sys_log_slow_admin_statements(
       "log_slow_admin_statements",
       "Log slow OPTIMIZE, ANALYZE, ALTER and other administrative statements to "
       "the slow log if it is open.",
       GLOBAL_VAR(opt_log_slow_admin_statements),
       CMD_LINE(OPT_ARG), DEFAULT(FALSE));

static Sys_var_mybool Sys_log_slow_slave_statements(
       "log_slow_slave_statements",
       "Log slow statements executed by slave thread to the slow log if it is open.",
       GLOBAL_VAR(opt_log_slow_slave_statements),
       CMD_LINE(OPT_ARG), DEFAULT(FALSE));

static bool update_log_throttle_queries_not_using_indexes(sys_var *self,
                                                          THD *thd,
                                                          enum_var_type type)
{
  // Check if we should print a summary of any suppressed lines to the slow log
  // now since opt_log_throttle_queries_not_using_indexes was changed.
  log_throttle_qni.flush(thd);
  return false;
}

static Sys_var_ulong Sys_log_throttle_queries_not_using_indexes(
       "log_throttle_queries_not_using_indexes",
       "Log at most this many 'not using index' warnings per minute to the "
       "slow log. Any further warnings will be condensed into a single "
       "summary line. A value of 0 disables throttling. "
       "Option has no effect unless --log_queries_not_using_indexes is set.",
       GLOBAL_VAR(opt_log_throttle_queries_not_using_indexes),
       CMD_LINE(REQUIRED_ARG),
       VALID_RANGE(0, ULONG_MAX), DEFAULT(0), BLOCK_SIZE(1),
       NO_MUTEX_GUARD, NOT_IN_BINLOG,
       ON_CHECK(0),
       ON_UPDATE(update_log_throttle_queries_not_using_indexes));

static bool update_log_warnings(sys_var *self, THD *thd, enum_var_type type)
{
  // log_warnings is deprecated, but for now, we'll set the
  // new log_error_verbosity from it for backward compatibility.
  log_error_verbosity= std::min(3UL, 1UL + log_warnings);
  return false;
}

static Sys_var_ulong Sys_log_warnings(
       "log_warnings",
       "Log some not critical warnings to the log file",
       GLOBAL_VAR(log_warnings),
       CMD_LINE(OPT_ARG, 'W'),
       VALID_RANGE(0, 2), DEFAULT(2), BLOCK_SIZE(1), NO_MUTEX_GUARD,
       NOT_IN_BINLOG, ON_CHECK(0), ON_UPDATE(update_log_warnings),
       DEPRECATED("log_error_verbosity"));

static bool update_log_error_verbosity(sys_var *self, THD *thd,
                                       enum_var_type type)
{
  // log_warnings is deprecated, but for now, we'll set it from
  // the new log_error_verbosity for backward compatibility.
  log_warnings= log_error_verbosity - 1;
  return false;
}

static Sys_var_ulong Sys_log_error_verbosity(
       "log_error_verbosity",
       "How detailed the error log should be. "
       "1, log errors only. "
       "2, log errors and warnings. "
       "3, log errors, warnings, and notes. "
       "Messages sent to the client are unaffected by this setting.",
       GLOBAL_VAR(log_error_verbosity),
       CMD_LINE(REQUIRED_ARG),
       VALID_RANGE(1, 3), DEFAULT(3), BLOCK_SIZE(1), NO_MUTEX_GUARD,
       NOT_IN_BINLOG, ON_CHECK(0), ON_UPDATE(update_log_error_verbosity));

static Sys_var_enum Sys_log_timestamps(
       "log_timestamps",
       "UTC to timestamp log files in zulu time, for more concise timestamps "
       "and easier correlation of logs from servers from multiple time zones, "
       "or SYSTEM to use the system's local time. "
       "This affects only log files, not log tables, as the timestamp columns "
       "of the latter can be converted at will.",
       GLOBAL_VAR(opt_log_timestamps),
       CMD_LINE(REQUIRED_ARG),
       timestamp_type_names, DEFAULT(0),
       NO_MUTEX_GUARD, NOT_IN_BINLOG);

static Sys_var_mybool Sys_log_statements_unsafe_for_binlog(
       "log_statements_unsafe_for_binlog",
       "Log statements considered unsafe when using statement based binary logging.",
       GLOBAL_VAR(opt_log_unsafe_statements),
       CMD_LINE(OPT_ARG), DEFAULT(TRUE));

/* logging to host OS's syslog */

static bool fix_syslog(sys_var *self, THD *thd, enum_var_type type)
{
  return log_syslog_update_settings();
}

static bool check_syslog_tag(sys_var *self, THD *THD, set_var *var)
{
  return ((var->save_result.string_value.str != NULL) &&
          (strchr(var->save_result.string_value.str, FN_LIBCHAR) != NULL));
}

static Sys_var_mybool Sys_log_syslog_enable(
       "log_syslog",
       "Errors, warnings, and similar issues eligible for MySQL's error log "
       "file may additionally be sent to the host operating system's system "
       "log (\"syslog\").",
       GLOBAL_VAR(opt_log_syslog_enable),
       CMD_LINE(OPT_ARG),
       // preserve current defaults for both platforms:
#ifndef _WIN32
       DEFAULT(FALSE),
#else
       DEFAULT(TRUE),
#endif
       NO_MUTEX_GUARD, NOT_IN_BINLOG,
       ON_CHECK(0), ON_UPDATE(fix_syslog));


static Sys_var_charptr Sys_log_syslog_tag(
       "log_syslog_tag",
       "When logging issues using the host operating system's syslog, "
       "tag the entries from this particular MySQL server with this ident. "
       "This will help distinguish entries from MySQL servers co-existing "
       "on the same host machine. A non-empty tag will be appended to the "
       "default ident of 'mysqld', connected by a hyphen.",
       GLOBAL_VAR(opt_log_syslog_tag), CMD_LINE(REQUIRED_ARG),
       IN_SYSTEM_CHARSET, DEFAULT(""), NO_MUTEX_GUARD, NOT_IN_BINLOG,
       ON_CHECK(check_syslog_tag), ON_UPDATE(fix_syslog));


#ifndef _WIN32

static bool check_syslog_facility(sys_var *self, THD *THD, set_var *var)
{
  SYSLOG_FACILITY rsf;

  if (var->value &&
      log_syslog_find_facility(var->save_result.string_value.str, &rsf))
    return true;
  return false;
}

static bool fix_syslog_facility(sys_var *self, THD *thd, enum_var_type type)
{
  if (opt_log_syslog_facility == NULL)
    return true;

  return log_syslog_update_settings();
}

static Sys_var_charptr Sys_log_syslog_facility(
       "log_syslog_facility",
       "When logging issues using the host operating system's syslog, "
       "identify as a facility of the given type (to aid in log filtering).",
       GLOBAL_VAR(opt_log_syslog_facility), CMD_LINE(REQUIRED_ARG),
       IN_SYSTEM_CHARSET, DEFAULT("daemon"), NO_MUTEX_GUARD, NOT_IN_BINLOG,
       ON_CHECK(check_syslog_facility), ON_UPDATE(fix_syslog_facility));

static Sys_var_mybool Sys_log_syslog_log_pid(
       "log_syslog_include_pid",
       "When logging issues using the host operating system's syslog, "
       "include this MySQL server's process ID (PID). This setting does "
       "not affect MySQL's own error log file.",
       GLOBAL_VAR(opt_log_syslog_include_pid),
       CMD_LINE(OPT_ARG), DEFAULT(TRUE),
       NO_MUTEX_GUARD, NOT_IN_BINLOG,
       ON_CHECK(0), ON_UPDATE(fix_syslog));

#endif

static bool update_cached_long_query_time(sys_var *self, THD *thd,
                                          enum_var_type type)
{
  if (type == OPT_SESSION)
    thd->variables.long_query_time=
      double2ulonglong(thd->variables.long_query_time_double * 1e6);
  else
    global_system_variables.long_query_time=
      double2ulonglong(global_system_variables.long_query_time_double * 1e6);
  return false;
}

static Sys_var_double Sys_long_query_time(
       "long_query_time",
       "Log all queries that have taken more than long_query_time seconds "
       "to execute to file. The argument will be treated as a decimal value "
       "with microsecond precision",
       SESSION_VAR(long_query_time_double),
       CMD_LINE(REQUIRED_ARG), VALID_RANGE(0, LONG_TIMEOUT), DEFAULT(10),
       NO_MUTEX_GUARD, NOT_IN_BINLOG, ON_CHECK(0),
       ON_UPDATE(update_cached_long_query_time));

#ifndef DBUG_OFF
static bool update_cached_query_exec_time(sys_var *self, THD *thd,
                                          enum_var_type type)
{
  if (type == OPT_SESSION)
    thd->variables.query_exec_time=
      double2ulonglong(thd->variables.query_exec_time_double * 1e6);
  else
    global_system_variables.query_exec_time=
      double2ulonglong(global_system_variables.query_exec_time_double * 1e6);
  return false;
}

static Sys_var_double Sys_query_exec_time(
       "query_exec_time",
       "Pretend queries take this many seconds. When 0 (the default) use the "
       "actual execution time. Used only for debugging.",
       SESSION_VAR(query_exec_time_double),
       NO_CMD_LINE, VALID_RANGE(0, LONG_TIMEOUT), DEFAULT(0),
       NO_MUTEX_GUARD, IN_BINLOG, ON_CHECK(0),
       ON_UPDATE(update_cached_query_exec_time));
static Sys_var_ulong sys_query_exec_id(
       "query_exec_id",
       "Pretend queries take this query id. When 0 (the default) use the"
       "actual query id. Used only for debugging.",
       SESSION_VAR(query_exec_id),
       NO_CMD_LINE, VALID_RANGE(0, ULONG_MAX), DEFAULT(0), BLOCK_SIZE(1),
       NO_MUTEX_GUARD, IN_BINLOG);
#endif

static bool fix_low_prio_updates(sys_var *self, THD *thd, enum_var_type type)
{
  if (type == OPT_SESSION)
  {
    thd->update_lock_default= (thd->variables.low_priority_updates ?
                               TL_WRITE_LOW_PRIORITY : TL_WRITE);
    thd->insert_lock_default= (thd->variables.low_priority_updates ?
                               TL_WRITE_LOW_PRIORITY : TL_WRITE_CONCURRENT_INSERT);
  }
  else
    thr_upgraded_concurrent_insert_lock=
      (global_system_variables.low_priority_updates ?
       TL_WRITE_LOW_PRIORITY : TL_WRITE);
  return false;
}
static Sys_var_mybool Sys_low_priority_updates(
       "low_priority_updates",
       "INSERT/DELETE/UPDATE has lower priority than selects",
       SESSION_VAR(low_priority_updates),
       CMD_LINE(OPT_ARG),
       DEFAULT(FALSE), NO_MUTEX_GUARD, NOT_IN_BINLOG, ON_CHECK(0),
       ON_UPDATE(fix_low_prio_updates));

static Sys_var_mybool Sys_lower_case_file_system(
       "lower_case_file_system",
       "Case sensitivity of file names on the file system where the "
       "data directory is located",
       READ_ONLY GLOBAL_VAR(lower_case_file_system), NO_CMD_LINE,
       DEFAULT(FALSE));

static Sys_var_uint Sys_lower_case_table_names(
       "lower_case_table_names",
       "If set to 1 table names are stored in lowercase on disk and table "
       "names will be case-insensitive.  Should be set to 2 if you are using "
       "a case insensitive file system",
       READ_ONLY GLOBAL_VAR(lower_case_table_names),
       CMD_LINE(OPT_ARG, OPT_LOWER_CASE_TABLE_NAMES),
       VALID_RANGE(0, 2),
#ifdef FN_NO_CASE_SENSE
    DEFAULT(1),
#else
    DEFAULT(0),
#endif
       BLOCK_SIZE(1));

static bool session_readonly(sys_var *self, THD *thd, set_var *var)
{
  if (var->type == OPT_GLOBAL)
    return false;
  my_error(ER_VARIABLE_IS_READONLY, MYF(0), "SESSION",
           self->name.str, "GLOBAL");
  return true;
}

static bool
check_max_allowed_packet(sys_var *self, THD *thd,  set_var *var)
{
  longlong val;
  if (session_readonly(self, thd, var))
    return true;

  val= var->save_result.ulonglong_value;
  if (val < (longlong) global_system_variables.net_buffer_length)
  {
    push_warning_printf(thd, Sql_condition::SL_WARNING,
                        WARN_OPTION_BELOW_LIMIT, ER(WARN_OPTION_BELOW_LIMIT),
                        "max_allowed_packet", "net_buffer_length");
  }
  return false;
}


static Sys_var_ulong Sys_max_allowed_packet(
       "max_allowed_packet",
       "Max packet length to send to or receive from the server",
       SESSION_VAR(max_allowed_packet), CMD_LINE(REQUIRED_ARG),
       VALID_RANGE(1024, 1024 * 1024 * 1024), DEFAULT(4096 * 1024),
       BLOCK_SIZE(1024), NO_MUTEX_GUARD, NOT_IN_BINLOG,
       ON_CHECK(check_max_allowed_packet));

static Sys_var_ulong Sys_slave_max_allowed_packet(
       "slave_max_allowed_packet",
       "The maximum packet length to sent successfully from the master to slave.",
       GLOBAL_VAR(slave_max_allowed_packet), CMD_LINE(REQUIRED_ARG),
       VALID_RANGE(1024, MAX_MAX_ALLOWED_PACKET),
       DEFAULT(MAX_MAX_ALLOWED_PACKET),
       BLOCK_SIZE(1024));

static Sys_var_ulonglong Sys_max_binlog_cache_size(
       "max_binlog_cache_size",
       "Sets the total size of the transactional cache",
       GLOBAL_VAR(max_binlog_cache_size), CMD_LINE(REQUIRED_ARG),
       VALID_RANGE(IO_SIZE, ULLONG_MAX),
       DEFAULT((ULLONG_MAX/IO_SIZE)*IO_SIZE),
       BLOCK_SIZE(IO_SIZE),
       NO_MUTEX_GUARD, NOT_IN_BINLOG, ON_CHECK(0),
       ON_UPDATE(fix_binlog_cache_size));

static Sys_var_ulonglong Sys_max_binlog_stmt_cache_size(
       "max_binlog_stmt_cache_size",
       "Sets the total size of the statement cache",
       GLOBAL_VAR(max_binlog_stmt_cache_size), CMD_LINE(REQUIRED_ARG),
       VALID_RANGE(IO_SIZE, ULLONG_MAX),
       DEFAULT((ULLONG_MAX/IO_SIZE)*IO_SIZE),
       BLOCK_SIZE(IO_SIZE),
       NO_MUTEX_GUARD, NOT_IN_BINLOG, ON_CHECK(0),
       ON_UPDATE(fix_binlog_stmt_cache_size));

static bool fix_max_binlog_size(sys_var *self, THD *thd, enum_var_type type)
{
  mysql_bin_log.set_max_size(max_binlog_size);
#ifdef HAVE_REPLICATION
  /*
    For multisource replication, this max size is set to all relay logs
    per channel. So, run through them
  */
  if (!max_relay_log_size)
  {
    Master_info *mi =NULL;

    channel_map.wrlock();
    for (mi_map::iterator it= channel_map.begin(); it!= channel_map.end(); it++)
    {
      mi= it->second;
      if (mi!= NULL)
        mi->rli->relay_log.set_max_size(max_binlog_size);
    }
    channel_map.unlock();
  }
#endif
  return false;
}
static Sys_var_ulong Sys_max_binlog_size(
       "max_binlog_size",
       "Binary log will be rotated automatically when the size exceeds this "
       "value. Will also apply to relay logs if max_relay_log_size is 0",
       GLOBAL_VAR(max_binlog_size), CMD_LINE(REQUIRED_ARG),
       VALID_RANGE(IO_SIZE, 1024*1024L*1024L), DEFAULT(1024*1024L*1024L),
       BLOCK_SIZE(IO_SIZE), NO_MUTEX_GUARD, NOT_IN_BINLOG, ON_CHECK(0),
       ON_UPDATE(fix_max_binlog_size));

static Sys_var_ulong Sys_max_connections(
       "max_connections", "The number of simultaneous clients allowed",
       GLOBAL_VAR(max_connections), CMD_LINE(REQUIRED_ARG),
       VALID_RANGE(1, MAX_CONNECTIONS),
       DEFAULT(MAX_CONNECTIONS_DEFAULT),
       BLOCK_SIZE(1),
       NO_MUTEX_GUARD,
       NOT_IN_BINLOG,
       ON_CHECK(0),
       ON_UPDATE(0),
       NULL,
       /* max_connections is used as a sizing hint by the performance schema. */
       sys_var::PARSE_EARLY);

static Sys_var_ulong Sys_max_connect_errors(
       "max_connect_errors",
       "If there is more than this number of interrupted connections from "
       "a host this host will be blocked from further connections",
       GLOBAL_VAR(max_connect_errors), CMD_LINE(REQUIRED_ARG),
       VALID_RANGE(1, ULONG_MAX), DEFAULT(100),
       BLOCK_SIZE(1));

static Sys_var_uint Sys_extra_port(
       "extra_port",
       "Extra port number to use for tcp connections in a "
       "one-thread-per-connection manner. 0 means don't use another port",
       READ_ONLY GLOBAL_VAR(mysqld_extra_port), CMD_LINE(REQUIRED_ARG),
       VALID_RANGE(0, UINT_MAX32), DEFAULT(0), BLOCK_SIZE(1));

static Sys_var_ulong Sys_extra_max_connections(
       "extra_max_connections", "The number of connections on extra-port",
       GLOBAL_VAR(extra_max_connections), CMD_LINE(REQUIRED_ARG),
       VALID_RANGE(1, MAX_CONNECTIONS), DEFAULT(1), BLOCK_SIZE(1),
       NO_MUTEX_GUARD, NOT_IN_BINLOG, ON_CHECK(0), ON_UPDATE(0));

static Sys_var_long Sys_max_digest_length(
       "max_digest_length",
       "Maximum length considered for digest text.",
       READ_ONLY GLOBAL_VAR(max_digest_length),
       CMD_LINE(REQUIRED_ARG), VALID_RANGE(0, 1024 * 1024),
       DEFAULT(1024),
       BLOCK_SIZE(1));

static bool check_max_delayed_threads(sys_var *self, THD *thd, set_var *var)
{
  return var->type != OPT_GLOBAL &&
         var->save_result.ulonglong_value != 0 &&
         var->save_result.ulonglong_value !=
                           global_system_variables.max_insert_delayed_threads;
}

// Alias for max_delayed_threads
static Sys_var_ulong Sys_max_insert_delayed_threads(
       "max_insert_delayed_threads",
       "Don't start more than this number of threads to handle INSERT "
       "DELAYED statements. If set to zero INSERT DELAYED will be not used. "
       "This variable is deprecated along with INSERT DELAYED.",
       SESSION_VAR(max_insert_delayed_threads),
       NO_CMD_LINE, VALID_RANGE(0, 16384), DEFAULT(20),
       BLOCK_SIZE(1), NO_MUTEX_GUARD, NOT_IN_BINLOG,
       ON_CHECK(check_max_delayed_threads), ON_UPDATE(0),
       DEPRECATED(""));

static Sys_var_ulong Sys_max_delayed_threads(
       "max_delayed_threads",
       "Don't start more than this number of threads to handle INSERT "
       "DELAYED statements. If set to zero INSERT DELAYED will be not used. "
       "This variable is deprecated along with INSERT DELAYED.",
       SESSION_VAR(max_insert_delayed_threads),
       CMD_LINE(REQUIRED_ARG), VALID_RANGE(0, 16384), DEFAULT(20),
       BLOCK_SIZE(1), NO_MUTEX_GUARD, NOT_IN_BINLOG,
       ON_CHECK(check_max_delayed_threads), ON_UPDATE(0),
       DEPRECATED(""));

static Sys_var_ulong Sys_max_error_count(
       "max_error_count",
       "Max number of errors/warnings to store for a statement",
       SESSION_VAR(max_error_count), CMD_LINE(REQUIRED_ARG),
       VALID_RANGE(0, 65535), DEFAULT(DEFAULT_ERROR_COUNT), BLOCK_SIZE(1));

static Sys_var_ulonglong Sys_max_heap_table_size(
       "max_heap_table_size",
       "Don't allow creation of heap tables bigger than this",
       SESSION_VAR(max_heap_table_size), CMD_LINE(REQUIRED_ARG),
       VALID_RANGE(16384, (ulonglong)~(intptr)0), DEFAULT(16*1024*1024),
       BLOCK_SIZE(1024));

static ulong mdl_locks_cache_size_unused;
static Sys_var_ulong Sys_metadata_locks_cache_size(
       "metadata_locks_cache_size", "Has no effect, deprecated",
       READ_ONLY GLOBAL_VAR(mdl_locks_cache_size_unused),
       CMD_LINE(REQUIRED_ARG, OPT_MDL_CACHE_SIZE),
       VALID_RANGE(1, 1024*1024), DEFAULT(1024), BLOCK_SIZE(1), NO_MUTEX_GUARD,
       NOT_IN_BINLOG, ON_CHECK(0), ON_UPDATE(0), DEPRECATED(""));

static ulong mdl_locks_hash_partitions_unused;
static Sys_var_ulong Sys_metadata_locks_hash_instances(
       "metadata_locks_hash_instances", "Has no effect, deprecated",
       READ_ONLY GLOBAL_VAR(mdl_locks_hash_partitions_unused),
       CMD_LINE(REQUIRED_ARG, OPT_MDL_HASH_INSTANCES),
       VALID_RANGE(1, 1024), DEFAULT(8), BLOCK_SIZE(1), NO_MUTEX_GUARD,
       NOT_IN_BINLOG, ON_CHECK(0), ON_UPDATE(0), DEPRECATED(""));

// relies on DBUG_ASSERT(sizeof(my_thread_id) == 4);
static Sys_var_uint Sys_pseudo_thread_id(
       "pseudo_thread_id",
       "This variable is for internal server use",
       SESSION_ONLY(pseudo_thread_id),
       NO_CMD_LINE, VALID_RANGE(0, UINT_MAX32), DEFAULT(0),
       BLOCK_SIZE(1), NO_MUTEX_GUARD, IN_BINLOG,
       ON_CHECK(check_has_super));

static bool fix_pseudo_server_id(sys_var *self, THD *thd, enum_var_type type)
{
  thd->server_id= thd->variables.pseudo_server_id != 0 ?
                  thd->variables.pseudo_server_id : server_id;
  return false;
}

static Sys_var_ulong Sys_pseudo_server_id(
       "pseudo_server_id",
       "Override server_id for currrent session",
       SESSION_ONLY(pseudo_server_id),
       NO_CMD_LINE, VALID_RANGE(0, ULONG_MAX), DEFAULT(0),
       BLOCK_SIZE(1), NO_MUTEX_GUARD, IN_BINLOG,
       ON_CHECK(check_has_super), ON_UPDATE(fix_pseudo_server_id));

static bool fix_max_join_size(sys_var *self, THD *thd, enum_var_type type)
{
  SV *sv= type == OPT_GLOBAL ? &global_system_variables : &thd->variables;
  if (sv->max_join_size == HA_POS_ERROR)
    sv->option_bits|= OPTION_BIG_SELECTS;
  else
    sv->option_bits&= ~OPTION_BIG_SELECTS;
  return false;
}
static Sys_var_harows Sys_max_join_size(
       "max_join_size",
       "Joins that are probably going to read more than max_join_size "
       "records return an error",
       SESSION_VAR(max_join_size), CMD_LINE(REQUIRED_ARG),
       VALID_RANGE(1, HA_POS_ERROR), DEFAULT(HA_POS_ERROR), BLOCK_SIZE(1),
       NO_MUTEX_GUARD, NOT_IN_BINLOG, ON_CHECK(0),
       ON_UPDATE(fix_max_join_size));

static Sys_var_ulong Sys_max_seeks_for_key(
       "max_seeks_for_key",
       "Limit assumed max number of seeks when looking up rows based on a key",
       SESSION_VAR(max_seeks_for_key), CMD_LINE(REQUIRED_ARG),
       VALID_RANGE(1, ULONG_MAX), DEFAULT(ULONG_MAX), BLOCK_SIZE(1));

static Sys_var_ulong Sys_max_length_for_sort_data(
       "max_length_for_sort_data",
       "Max number of bytes in sorted records",
       SESSION_VAR(max_length_for_sort_data), CMD_LINE(REQUIRED_ARG),
       VALID_RANGE(4, 8192*1024L), DEFAULT(1024), BLOCK_SIZE(1));

static Sys_var_ulong Sys_max_points_in_geometry(
       "max_points_in_geometry",
       "Maximum number of points in a geometry",
       SESSION_VAR(max_points_in_geometry), CMD_LINE(OPT_ARG),
       VALID_RANGE(3, 1024*1024L), DEFAULT(64*1024), BLOCK_SIZE(1));

static PolyLock_mutex PLock_prepared_stmt_count(&LOCK_prepared_stmt_count);

static Sys_var_ulong Sys_max_prepared_stmt_count(
       "max_prepared_stmt_count",
       "Maximum number of prepared statements in the server",
       GLOBAL_VAR(max_prepared_stmt_count), CMD_LINE(REQUIRED_ARG),
       VALID_RANGE(0, 1024*1024), DEFAULT(16382), BLOCK_SIZE(1),
       &PLock_prepared_stmt_count, NOT_IN_BINLOG, ON_CHECK(NULL),
       ON_UPDATE(NULL), NULL,
       /* max_prepared_stmt_count is used as a sizing hint by the performance schema. */
       sys_var::PARSE_EARLY);

static bool fix_max_relay_log_size(sys_var *self, THD *thd, enum_var_type type)
{
#ifdef HAVE_REPLICATION
  Master_info *mi= NULL;

  channel_map.wrlock();
  for (mi_map::iterator it= channel_map.begin(); it!=channel_map.end(); it++)
  {
    mi= it->second;

    if (mi != NULL)
      mi->rli->relay_log.set_max_size(max_relay_log_size ?
                                      max_relay_log_size: max_binlog_size);
  }
  channel_map.unlock();
#endif
  return false;
}
static Sys_var_ulong Sys_max_relay_log_size(
       "max_relay_log_size",
       "If non-zero: relay log will be rotated automatically when the "
       "size exceeds this value; if zero: when the size "
       "exceeds max_binlog_size",
       GLOBAL_VAR(max_relay_log_size), CMD_LINE(REQUIRED_ARG),
       VALID_RANGE(0, 1024L*1024*1024), DEFAULT(0), BLOCK_SIZE(IO_SIZE),
       NO_MUTEX_GUARD, NOT_IN_BINLOG, ON_CHECK(0),
       ON_UPDATE(fix_max_relay_log_size));

static Sys_var_ulong Sys_max_sort_length(
       "max_sort_length",
       "The number of bytes to use when sorting BLOB or TEXT values (only "
       "the first max_sort_length bytes of each value are used; the rest "
       "are ignored)",
       SESSION_VAR(max_sort_length), CMD_LINE(REQUIRED_ARG),
       VALID_RANGE(4, 8192*1024L), DEFAULT(1024), BLOCK_SIZE(1));

static Sys_var_ulong Sys_max_sp_recursion_depth(
       "max_sp_recursion_depth",
       "Maximum stored procedure recursion depth",
       SESSION_VAR(max_sp_recursion_depth), CMD_LINE(OPT_ARG),
       VALID_RANGE(0, 255), DEFAULT(0), BLOCK_SIZE(1));

// non-standard session_value_ptr() here
static Sys_var_max_user_conn Sys_max_user_connections(
       "max_user_connections",
       "The maximum number of active connections for a single user "
       "(0 = no limit)",
       SESSION_VAR(max_user_connections), CMD_LINE(REQUIRED_ARG),
       VALID_RANGE(0, UINT_MAX), DEFAULT(0), BLOCK_SIZE(1), NO_MUTEX_GUARD,
       NOT_IN_BINLOG, ON_CHECK(session_readonly));

static Sys_var_ulong Sys_max_tmp_tables(
       "max_tmp_tables",
       "Maximum number of temporary tables a client can keep open at a time",
       SESSION_VAR(max_tmp_tables), CMD_LINE(REQUIRED_ARG),
       VALID_RANGE(1, ULONG_MAX), DEFAULT(32), BLOCK_SIZE(1), NO_MUTEX_GUARD,
       NOT_IN_BINLOG, ON_CHECK(0), ON_UPDATE(0), DEPRECATED(""));

static Sys_var_ulong Sys_max_write_lock_count(
       "max_write_lock_count",
       "After this many write locks, allow some read locks to run in between",
       GLOBAL_VAR(max_write_lock_count), CMD_LINE(REQUIRED_ARG),
       VALID_RANGE(1, ULONG_MAX), DEFAULT(ULONG_MAX), BLOCK_SIZE(1));

static Sys_var_ulong Sys_min_examined_row_limit(
       "min_examined_row_limit",
       "Don't write queries to slow log that examine fewer rows "
       "than that",
       SESSION_VAR(min_examined_row_limit), CMD_LINE(REQUIRED_ARG),
       VALID_RANGE(0, ULONG_MAX), DEFAULT(0), BLOCK_SIZE(1));

#ifdef _WIN32
static Sys_var_mybool Sys_named_pipe(
       "named_pipe", "Enable the named pipe (NT)",
       READ_ONLY GLOBAL_VAR(opt_enable_named_pipe), CMD_LINE(OPT_ARG),
       DEFAULT(FALSE));
#endif


static bool 
check_net_buffer_length(sys_var *self, THD *thd,  set_var *var)
{
  longlong val;
  if (session_readonly(self, thd, var))
    return true;

  val= var->save_result.ulonglong_value;
  if (val > (longlong) global_system_variables.max_allowed_packet)
  {
    push_warning_printf(thd, Sql_condition::SL_WARNING,
                        WARN_OPTION_BELOW_LIMIT, ER(WARN_OPTION_BELOW_LIMIT),
                        "max_allowed_packet", "net_buffer_length");
  }
  return false;
}
static Sys_var_ulong Sys_net_buffer_length(
       "net_buffer_length",
       "Buffer length for TCP/IP and socket communication",
       SESSION_VAR(net_buffer_length), CMD_LINE(REQUIRED_ARG),
       VALID_RANGE(1024, 1024*1024), DEFAULT(16384), BLOCK_SIZE(1024),
       NO_MUTEX_GUARD, NOT_IN_BINLOG, ON_CHECK(check_net_buffer_length));

static bool fix_net_read_timeout(sys_var *self, THD *thd, enum_var_type type)
{
  if (type != OPT_GLOBAL)
  {
    // net_buffer_length is a specific property for the classic protocols
    if (!thd->is_classic_protocol())
    {
      my_error(ER_PLUGGABLE_PROTOCOL_COMMAND_NOT_SUPPORTED, MYF(0));
      return true;
    }
    my_net_set_read_timeout(thd->get_protocol_classic()->get_net(),
                            thd->variables.net_read_timeout);
  }
  return false;
}
static Sys_var_ulong Sys_net_read_timeout(
       "net_read_timeout",
       "Number of seconds to wait for more data from a connection before "
       "aborting the read",
       SESSION_VAR(net_read_timeout), CMD_LINE(REQUIRED_ARG),
       VALID_RANGE(1, LONG_TIMEOUT), DEFAULT(NET_READ_TIMEOUT), BLOCK_SIZE(1),
       NO_MUTEX_GUARD, NOT_IN_BINLOG, ON_CHECK(0),
       ON_UPDATE(fix_net_read_timeout));

static bool fix_net_write_timeout(sys_var *self, THD *thd, enum_var_type type)
{
  if (type != OPT_GLOBAL)
  {
    // net_read_timeout is a specific property for the classic protocols
    if (!thd->is_classic_protocol())
    {
      my_error(ER_PLUGGABLE_PROTOCOL_COMMAND_NOT_SUPPORTED, MYF(0));
      return true;
    }
    my_net_set_write_timeout(thd->get_protocol_classic()->get_net(),
                             thd->variables.net_write_timeout);
  }
  return false;
}
static Sys_var_ulong Sys_net_write_timeout(
       "net_write_timeout",
       "Number of seconds to wait for a block to be written to a connection "
       "before aborting the write",
       SESSION_VAR(net_write_timeout), CMD_LINE(REQUIRED_ARG),
       VALID_RANGE(1, LONG_TIMEOUT), DEFAULT(NET_WRITE_TIMEOUT), BLOCK_SIZE(1),
       NO_MUTEX_GUARD, NOT_IN_BINLOG, ON_CHECK(0),
       ON_UPDATE(fix_net_write_timeout));

static bool fix_net_retry_count(sys_var *self, THD *thd, enum_var_type type)
{
  if (type != OPT_GLOBAL)
  {
    // net_write_timeout is a specific property for the classic protocols
    if (!thd->is_classic_protocol())
    {
      my_error(ER_PLUGGABLE_PROTOCOL_COMMAND_NOT_SUPPORTED, MYF(0));
      return true;
    }
    thd->get_protocol_classic()->get_net()->retry_count=
      thd->variables.net_retry_count;
  }
  return false;
}
static Sys_var_ulong Sys_net_retry_count(
       "net_retry_count",
       "If a read on a communication port is interrupted, retry this "
       "many times before giving up",
       SESSION_VAR(net_retry_count), CMD_LINE(REQUIRED_ARG),
       VALID_RANGE(1, ULONG_MAX), DEFAULT(MYSQLD_NET_RETRY_COUNT),
       BLOCK_SIZE(1), NO_MUTEX_GUARD, NOT_IN_BINLOG, ON_CHECK(0),
       ON_UPDATE(fix_net_retry_count));

static Sys_var_mybool Sys_new_mode(
       "new", "Use very new possible \"unsafe\" functions",
       SESSION_VAR(new_mode), CMD_LINE(OPT_ARG, 'n'), DEFAULT(FALSE));

static Sys_var_mybool Sys_old_mode(
       "old", "Use compatible behavior",
       READ_ONLY GLOBAL_VAR(old_mode), CMD_LINE(OPT_ARG), DEFAULT(FALSE));

#ifndef EMBEDDED_LIBRARY
static Sys_var_mybool Sys_show_compatibility_56(
       "show_compatibility_56",
       "SHOW commands / INFORMATION_SCHEMA tables compatible with MySQL 5.6",
       GLOBAL_VAR(show_compatibility_56), CMD_LINE(OPT_ARG), DEFAULT(FALSE));
#endif /* EMBEDDED_LIBRARY */

static Sys_var_mybool Sys_old_alter_table(
       "old_alter_table", "Use old, non-optimized alter table",
       SESSION_VAR(old_alter_table), CMD_LINE(OPT_ARG), DEFAULT(FALSE));

static bool old_passwords_check(sys_var *self  MY_ATTRIBUTE((unused)),
                                THD *thd  MY_ATTRIBUTE((unused)),
                                set_var *var)
{
  push_deprecated_warn_no_replacement(current_thd, "old_passwords");
  /* 1 used to be old passwords */
  return var->save_result.ulonglong_value == 1;
}

static Sys_var_uint Sys_old_passwords(
       "old_passwords",
       "Determine which hash algorithm to use when generating passwords using "
       "the PASSWORD() function",
       SESSION_VAR(old_passwords), CMD_LINE(REQUIRED_ARG),
       VALID_RANGE(0, 2), DEFAULT(0), BLOCK_SIZE(1), NO_MUTEX_GUARD,
       NOT_IN_BINLOG, ON_CHECK(old_passwords_check));

static Sys_var_ulong Sys_open_files_limit(
       "open_files_limit",
       "If this is not 0, then mysqld will use this value to reserve file "
       "descriptors to use with setrlimit(). If this value is 0 then mysqld "
       "will reserve max_connections*5 or max_connections + table_open_cache*2 "
       "(whichever is larger) number of file descriptors",
       READ_ONLY GLOBAL_VAR(open_files_limit), CMD_LINE(REQUIRED_ARG),
       VALID_RANGE(0, OS_FILE_LIMIT), DEFAULT(0), BLOCK_SIZE(1),
       NO_MUTEX_GUARD, NOT_IN_BINLOG, ON_CHECK(NULL), ON_UPDATE(NULL),
       NULL,
       /* open_files_limit is used as a sizing hint by the performance schema. */
       sys_var::PARSE_EARLY);

/// @todo change to enum
static Sys_var_ulong Sys_optimizer_prune_level(
       "optimizer_prune_level",
       "Controls the heuristic(s) applied during query optimization to prune "
       "less-promising partial plans from the optimizer search space. "
       "Meaning: 0 - do not apply any heuristic, thus perform exhaustive "
       "search; 1 - prune plans based on number of retrieved rows",
       SESSION_VAR(optimizer_prune_level), CMD_LINE(REQUIRED_ARG),
       VALID_RANGE(0, 1), DEFAULT(1), BLOCK_SIZE(1));

static Sys_var_ulong Sys_optimizer_search_depth(
       "optimizer_search_depth",
       "Maximum depth of search performed by the query optimizer. Values "
       "larger than the number of relations in a query result in better "
       "query plans, but take longer to compile a query. Values smaller "
       "than the number of tables in a relation result in faster "
       "optimization, but may produce very bad query plans. If set to 0, "
       "the system will automatically pick a reasonable value",
       SESSION_VAR(optimizer_search_depth), CMD_LINE(REQUIRED_ARG),
       VALID_RANGE(0, MAX_TABLES+1), DEFAULT(MAX_TABLES+1), BLOCK_SIZE(1));

static Sys_var_ulong Sys_range_optimizer_max_mem_size(
      "range_optimizer_max_mem_size",
      "Maximum amount of memory used by the range optimizer "
      "to allocate predicates during range analysis. "
      "The larger the number, more memory may be consumed during "
      "range analysis. If the value is too low to completed range "
      "optimization of a query, index range scan will not be "
      "considered for this query. A value of 0 means range optimizer "
      "does not have any cap on memory. ",
      SESSION_VAR(range_optimizer_max_mem_size),
      CMD_LINE(REQUIRED_ARG), VALID_RANGE(0, ULONG_MAX),
      DEFAULT(8388608),
      BLOCK_SIZE(1));

static bool
limit_parser_max_mem_size(sys_var *self, THD *thd, set_var *var)
{
  if (var->type == OPT_GLOBAL)
    return false;
  ulonglong val= var->save_result.ulonglong_value;
  if (val > global_system_variables.parser_max_mem_size)
  {
    if (thd->security_context()->check_access(SUPER_ACL))
      return false;
    var->save_result.ulonglong_value=
      global_system_variables.parser_max_mem_size;
    return throw_bounds_warning(thd, "parser_max_mem_size",
                                true, // fixed
                                true, // is_unsigned
                                val);
  }
  return false;
}

// Similar to what we do for the intptr typedef.
#if SIZEOF_CHARP == SIZEOF_INT
static unsigned int max_mem_sz = ~0;
#elif SIZEOF_CHARP == SIZEOF_LONG
static unsigned long max_mem_sz = ~0;
#elif SIZEOF_CHARP == SIZEOF_LONG_LONG
static unsigned long long max_mem_sz = ~0;
#endif

/*
  Need at least 400Kb to get through bootstrap.
  Need at least 8Mb to get through mtr check testcase, which does
    SELECT * FROM INFORMATION_SCHEMA.VIEWS
*/
static Sys_var_ulonglong Sys_parser_max_mem_size(
      "parser_max_mem_size",
      "Maximum amount of memory available to the parser",
      SESSION_VAR(parser_max_mem_size),
      CMD_LINE(REQUIRED_ARG),
      VALID_RANGE(10 * 1000 * 1000, max_mem_sz),
      DEFAULT(max_mem_sz),
      BLOCK_SIZE(1),
      NO_MUTEX_GUARD, NOT_IN_BINLOG,
      ON_CHECK(limit_parser_max_mem_size),
      ON_UPDATE(NULL));

/*
  There is no call on Sys_var_integer::do_check() for 'set xxx=default';
  The predefined default for parser_max_mem_size is "infinite".
  Update it in case we have seen option maximum-parser-max-mem-size
  Also update global_system_variables, so 'SELECT parser_max_mem_size'
  reports correct data.
*/
export void update_parser_max_mem_size()
{
  /*
    As "max_system_variables" table is no longer used because of the
    custom Percona Server "Expanded Program Option Modifiers",
    we need to get the value of the specified "--maximum-parser-max-mem-size"
    option via "getopt_constraint_get_max_value()" call.
  */
  const void* max_max_ptr =
    getopt_constraint_get_max_value("parser_max_mem_size", 0, FALSE);
  if (max_max_ptr == 0)
    return;
  const ulonglong max_max= *(const ulonglong*)max_max_ptr;
  if (max_max == max_mem_sz)
    return;
  // In case parser-max-mem-size is also set:
  const ulonglong new_val=
    std::min(max_max, global_system_variables.parser_max_mem_size);
  Sys_parser_max_mem_size.update_default(new_val);
  global_system_variables.parser_max_mem_size= new_val;
}

static const char *optimizer_switch_names[]=
{
  "index_merge", "index_merge_union", "index_merge_sort_union",
  "index_merge_intersection", "engine_condition_pushdown",
  "index_condition_pushdown" , "mrr", "mrr_cost_based",
  "block_nested_loop", "batched_key_access",
  "materialization", "semijoin", "loosescan", "firstmatch", "duplicateweedout",
  "subquery_materialization_cost_based",
  "use_index_extensions", "condition_fanout_filter", "derived_merge",
  "default", NullS
};
static Sys_var_flagset Sys_optimizer_switch(
       "optimizer_switch",
       "optimizer_switch=option=val[,option=val...], where option is one of "
       "{index_merge, index_merge_union, index_merge_sort_union, "
       "index_merge_intersection, engine_condition_pushdown, "
       "index_condition_pushdown, mrr, mrr_cost_based"
       ", materialization, semijoin, loosescan, firstmatch, duplicateweedout,"
       " subquery_materialization_cost_based"
       ", block_nested_loop, batched_key_access, use_index_extensions,"
       " condition_fanout_filter, derived_merge} and val is one of "
       "{on, off, default}",
       SESSION_VAR(optimizer_switch), CMD_LINE(REQUIRED_ARG),
       optimizer_switch_names, DEFAULT(OPTIMIZER_SWITCH_DEFAULT),
       NO_MUTEX_GUARD, NOT_IN_BINLOG, ON_CHECK(NULL), ON_UPDATE(NULL));

static Sys_var_mybool Sys_var_end_markers_in_json(
       "end_markers_in_json",
       "In JSON output (\"EXPLAIN FORMAT=JSON\" and optimizer trace), "
       "if variable is set to 1, repeats the structure's key (if it has one) "
       "near the closing bracket",
       SESSION_VAR(end_markers_in_json), CMD_LINE(OPT_ARG),
       DEFAULT(FALSE));

#ifdef OPTIMIZER_TRACE

static Sys_var_flagset Sys_optimizer_trace(
       "optimizer_trace",
       "Controls tracing of the Optimizer:"
       " optimizer_trace=option=val[,option=val...], where option is one of"
       " {enabled, one_line}"
       " and val is one of {on, default}",
       SESSION_VAR(optimizer_trace), CMD_LINE(REQUIRED_ARG),
       Opt_trace_context::flag_names,
       DEFAULT(Opt_trace_context::FLAG_DEFAULT));
// @see set_var::is_var_optimizer_trace()
export sys_var *Sys_optimizer_trace_ptr= &Sys_optimizer_trace;

/**
  Note how "misc" is not here: it is not accessible to the user; disabling
  "misc" would disable the top object, which would make an empty trace.
*/
static Sys_var_flagset Sys_optimizer_trace_features(
       "optimizer_trace_features",
       "Enables/disables tracing of selected features of the Optimizer:"
       " optimizer_trace_features=option=val[,option=val...], where option is one of"
       " {greedy_search, range_optimizer, dynamic_range, repeated_subselect}"
       " and val is one of {on, off, default}",
       SESSION_VAR(optimizer_trace_features), CMD_LINE(REQUIRED_ARG),
       Opt_trace_context::feature_names,
       DEFAULT(Opt_trace_context::default_features));

/** Delete all old optimizer traces */
static bool optimizer_trace_update(sys_var *self, THD *thd,
                                   enum_var_type type)
{
  thd->opt_trace.reset();
  return false;
}

static Sys_var_long Sys_optimizer_trace_offset(
       "optimizer_trace_offset",
       "Offset of first optimizer trace to show; see manual",
       SESSION_VAR(optimizer_trace_offset), CMD_LINE(REQUIRED_ARG),
       VALID_RANGE(LONG_MIN, LONG_MAX), DEFAULT(-1), BLOCK_SIZE(1),
       NO_MUTEX_GUARD, NOT_IN_BINLOG, ON_CHECK(NULL),
       ON_UPDATE(optimizer_trace_update));

static Sys_var_long Sys_optimizer_trace_limit(
       "optimizer_trace_limit",
       "Maximum number of shown optimizer traces",
       SESSION_VAR(optimizer_trace_limit), CMD_LINE(REQUIRED_ARG),
       VALID_RANGE(0, LONG_MAX), DEFAULT(1), BLOCK_SIZE(1),
       NO_MUTEX_GUARD, NOT_IN_BINLOG, ON_CHECK(NULL),
       ON_UPDATE(optimizer_trace_update));

static Sys_var_ulong Sys_optimizer_trace_max_mem_size(
       "optimizer_trace_max_mem_size",
       "Maximum allowed cumulated size of stored optimizer traces",
       SESSION_VAR(optimizer_trace_max_mem_size), CMD_LINE(REQUIRED_ARG),
       VALID_RANGE(0, ULONG_MAX), DEFAULT(1024*16), BLOCK_SIZE(1));

#endif

static Sys_var_charptr Sys_pid_file(
       "pid_file", "Pid file used by safe_mysqld",
       READ_ONLY GLOBAL_VAR(pidfile_name_ptr), CMD_LINE(REQUIRED_ARG),
       IN_FS_CHARSET, DEFAULT(0));

static Sys_var_charptr Sys_plugin_dir(
       "plugin_dir", "Directory for plugins",
       READ_ONLY GLOBAL_VAR(opt_plugin_dir_ptr), CMD_LINE(REQUIRED_ARG),
       IN_FS_CHARSET, DEFAULT(0));

static Sys_var_uint Sys_port(
       "port",
       "Port number to use for connection or 0 to default to, "
       "my.cnf, $MYSQL_TCP_PORT, "
#if MYSQL_PORT_DEFAULT == 0
       "/etc/services, "
#endif
       "built-in default (" STRINGIFY_ARG(MYSQL_PORT) "), whatever comes first",
       READ_ONLY GLOBAL_VAR(mysqld_port), CMD_LINE(REQUIRED_ARG, 'P'),
       VALID_RANGE(0, 65535), DEFAULT(0), BLOCK_SIZE(1));

static Sys_var_ulong Sys_preload_buff_size(
       "preload_buffer_size",
       "The size of the buffer that is allocated when preloading indexes",
       SESSION_VAR(preload_buff_size), CMD_LINE(REQUIRED_ARG),
       VALID_RANGE(1024, 1024*1024*1024), DEFAULT(32768), BLOCK_SIZE(1));

static Sys_var_uint Sys_protocol_version(
       "protocol_version",
       "The version of the client/server protocol used by the MySQL server",
       READ_ONLY GLOBAL_VAR(protocol_version), NO_CMD_LINE,
       VALID_RANGE(0, ~0), DEFAULT(PROTOCOL_VERSION), BLOCK_SIZE(1));

static Sys_var_proxy_user Sys_proxy_user(
       "proxy_user", "The proxy user account name used when logging in",
       IN_SYSTEM_CHARSET);

static Sys_var_external_user Sys_external_user(
       "external_user", "The external user account used when logging in",
       IN_SYSTEM_CHARSET);

static Sys_var_ulong Sys_read_buff_size(
       "read_buffer_size",
       "Each thread that does a sequential scan allocates a buffer of "
       "this size for each table it scans. If you do many sequential scans, "
       "you may want to increase this value",
       SESSION_VAR(read_buff_size), CMD_LINE(REQUIRED_ARG),
       VALID_RANGE(IO_SIZE*2, INT_MAX32), DEFAULT(128*1024),
       BLOCK_SIZE(IO_SIZE));

static bool check_read_only(sys_var *self, THD *thd, set_var *var)
{
  /* Prevent self dead-lock */
  if (thd->locked_tables_mode || thd->in_active_multi_stmt_transaction())
  {
    my_error(ER_LOCK_OR_ACTIVE_TRANSACTION, MYF(0));
    return true;
  }
  return false;
}

#if !defined(EMBEDDED_LIBRARY)

static bool check_require_secure_transport(sys_var *self, THD *thd, set_var *var)
{

#if !defined (_WIN32)
  /*
    always allow require_secure_transport to be enabled on
    Linux, as socket is secure.
  */
  return false;
#else
  /*
    check whether SSL or shared memory transports are enabled before
    turning require_secure_transport ON, otherwise no connections will
    be allowed on Windows.
  */

  if (!var->save_result.ulonglong_value)
    return false;
  if ((have_ssl == SHOW_OPTION_YES) || opt_enable_shared_memory)
    return false;
  /* reject if SSL and shared memory are both disabled: */
  my_error(ER_NO_SECURE_TRANSPORTS_CONFIGURED, MYF(0));
  return true;

#endif
}

#endif

static bool fix_read_only(sys_var *self, THD *thd, enum_var_type type)
{
  bool result= true;
  my_bool new_read_only= read_only; // make a copy before releasing a mutex
  DBUG_ENTER("sys_var_opt_readonly::update");

  if (read_only == FALSE || read_only == opt_readonly)
  {
    if (opt_super_readonly && !read_only)
    {
      opt_super_readonly= FALSE;
      super_read_only= FALSE;
    }
    opt_readonly= read_only;
    DBUG_RETURN(false);
  }

  if (check_read_only(self, thd, 0)) // just in case
    goto end;

  if (thd->global_read_lock.is_acquired())
  {
    /*
      This connection already holds the global read lock.
      This can be the case with:
      - FLUSH TABLES WITH READ LOCK
      - SET GLOBAL READ_ONLY = 1
    */
    if (opt_super_readonly && !read_only)
    {
      opt_super_readonly= FALSE;
      super_read_only= FALSE;
    }
    opt_readonly= read_only;
    DBUG_RETURN(false);
  }

  /*
    READ_ONLY=1 prevents write locks from being taken on tables and
    blocks transactions from committing. We therefore should make sure
    that no such events occur while setting the read_only variable.
    This is a 2 step process:
    [1] lock_global_read_lock()
      Prevents connections from obtaining new write locks on
      tables. Note that we can still have active rw transactions.
    [2] make_global_read_lock_block_commit()
      Prevents transactions from committing.
  */

  read_only= opt_readonly;
  mysql_mutex_unlock(&LOCK_global_system_variables);

  if (thd->global_read_lock.lock_global_read_lock(thd))
    goto end_with_mutex_unlock;

  if ((result= thd->global_read_lock.make_global_read_lock_block_commit(thd)))
    goto end_with_read_lock;

  /* Change the opt_readonly system variable, safe because the lock is held */
  opt_readonly= new_read_only;

  result= false;

 end_with_read_lock:
  /* Release the lock */
  thd->global_read_lock.unlock_global_read_lock(thd);
 end_with_mutex_unlock:
  mysql_mutex_lock(&LOCK_global_system_variables);
 end:
  read_only= opt_readonly;
  DBUG_RETURN(result);
}

static bool fix_super_read_only(sys_var *self, THD *thd, enum_var_type type)
{
  DBUG_ENTER("sys_var_opt_super_readonly::update");

  /* return if no changes: */
  if (super_read_only == opt_super_readonly)
    DBUG_RETURN(false);

  /* return immediately if turning super_read_only OFF: */
  if (super_read_only == FALSE)
  {
    opt_super_readonly= FALSE;
    DBUG_RETURN(false);
  }
  bool result= true;
  my_bool new_super_read_only = super_read_only; /* make a copy before releasing a mutex */

  /* set read_only to ON if it is OFF, letting fix_read_only()
     handle its own locking needs
  */
  if (!opt_readonly)
  {
    read_only= TRUE;
    if ((result = fix_read_only(NULL, thd, type)))
      goto end;
  }

  /* if we already have global read lock, set super_read_only
     and return immediately:
  */
  if (thd->global_read_lock.is_acquired())
  {
    opt_super_readonly= super_read_only;
    DBUG_RETURN(false);
  }

  /* now we're turning ON super_read_only: */
  super_read_only = opt_super_readonly;
  mysql_mutex_unlock(&LOCK_global_system_variables);

  if (thd->global_read_lock.lock_global_read_lock(thd))
    goto end_with_mutex_unlock;

  if ((result = thd->global_read_lock.make_global_read_lock_block_commit(thd)))
    goto end_with_read_lock;
  opt_super_readonly= new_super_read_only;
  result= false;

  end_with_read_lock:
    /* Release the lock */
    thd->global_read_lock.unlock_global_read_lock(thd);
  end_with_mutex_unlock:
    mysql_mutex_lock(&LOCK_global_system_variables);
  end:
    super_read_only= opt_super_readonly;
    DBUG_RETURN(result);
}

#if !defined(EMBEDDED_LIBRARY)

static Sys_var_mybool Sys_require_secure_transport(
  "require_secure_transport",
  "When this option is enabled, connections attempted using insecure "
  "transport will be rejected.  Secure transports are SSL/TLS, "
  "Unix socket or Shared Memory (on Windows).",
  GLOBAL_VAR(opt_require_secure_transport),
  CMD_LINE(OPT_ARG),
  DEFAULT(FALSE),
  NO_MUTEX_GUARD, NOT_IN_BINLOG,
  ON_CHECK(check_require_secure_transport), ON_UPDATE(0));

#endif

/**
  The read_only boolean is always equal to the opt_readonly boolean except
  during fix_read_only(); when that function is entered, opt_readonly is
  the pre-update value and read_only is the post-update value.
  fix_read_only() compares them and runs needed operations for the
  transition (especially when transitioning from false to true) and
  synchronizes both booleans in the end.
*/
static Sys_var_mybool Sys_readonly(
       "read_only",
       "Make all non-temporary tables read-only, with the exception for "
       "replication (slave) threads and users with the SUPER privilege",
       GLOBAL_VAR(read_only), CMD_LINE(OPT_ARG), DEFAULT(FALSE),
       NO_MUTEX_GUARD, NOT_IN_BINLOG,
       ON_CHECK(check_read_only), ON_UPDATE(fix_read_only));

static Sys_var_mybool Sys_userstat(
       "userstat",
       "Control USER_STATISTICS, CLIENT_STATISTICS, THREAD_STATISTICS, "
       "INDEX_STATISTICS and TABLE_STATISTICS running",
       GLOBAL_VAR(opt_userstat), CMD_LINE(OPT_ARG), DEFAULT(FALSE));

static Sys_var_mybool Sys_thread_statistics(
       "thread_statistics",
       "Control TABLE_STATISTICS running, when userstat is enabled",
       GLOBAL_VAR(opt_thread_statistics), CMD_LINE(OPT_ARG), DEFAULT(FALSE));

/**
Setting super_read_only to ON triggers read_only to also be set to ON.
*/
static Sys_var_mybool Sys_super_readonly(
  "super_read_only",
  "Make all non-temporary tables read-only, with the exception for "
  "replication (slave) threads.  Users with the SUPER privilege are "
  "affected, unlike read_only.  Setting super_read_only to ON "
  "also sets read_only to ON.",
  GLOBAL_VAR(super_read_only), CMD_LINE(OPT_ARG), DEFAULT(FALSE),
  NO_MUTEX_GUARD, NOT_IN_BINLOG,
  ON_CHECK(0), ON_UPDATE(fix_super_read_only));



// Small lower limit to be able to test MRR
static Sys_var_ulong Sys_read_rnd_buff_size(
       "read_rnd_buffer_size",
       "When reading rows in sorted order after a sort, the rows are read "
       "through this buffer to avoid a disk seeks",
       SESSION_VAR(read_rnd_buff_size), CMD_LINE(REQUIRED_ARG),
       VALID_RANGE(1, INT_MAX32), DEFAULT(256*1024), BLOCK_SIZE(1));

static Sys_var_ulong Sys_div_precincrement(
       "div_precision_increment", "Precision of the result of '/' "
       "operator will be increased on that value",
       SESSION_VAR(div_precincrement), CMD_LINE(REQUIRED_ARG),
       VALID_RANGE(0, DECIMAL_MAX_SCALE), DEFAULT(4), BLOCK_SIZE(1));

static Sys_var_uint Sys_eq_range_index_dive_limit(
       "eq_range_index_dive_limit",
       "The optimizer will use existing index statistics instead of "
       "doing index dives for equality ranges if the number of equality "
       "ranges for the index is larger than or equal to this number. "
       "If set to 0, index dives are always used.",
       SESSION_VAR(eq_range_index_dive_limit), CMD_LINE(REQUIRED_ARG),
       VALID_RANGE(0, UINT_MAX32), DEFAULT(200), BLOCK_SIZE(1));

static Sys_var_ulong Sys_range_alloc_block_size(
       "range_alloc_block_size",
       "Allocation block size for storing ranges during optimization",
       SESSION_VAR(range_alloc_block_size), CMD_LINE(REQUIRED_ARG),
       VALID_RANGE(RANGE_ALLOC_BLOCK_SIZE, UINT32_MAX),
       DEFAULT(RANGE_ALLOC_BLOCK_SIZE), BLOCK_SIZE(1024));

static Sys_var_ulong Sys_multi_range_count(
       "multi_range_count",
       "Number of key ranges to request at once. "
       "This variable has no effect, and is deprecated. "
       "It will be removed in a future release.",
       SESSION_VAR(multi_range_count), CMD_LINE(REQUIRED_ARG),
       VALID_RANGE(1, ULONG_MAX), DEFAULT(256), BLOCK_SIZE(1),
       NO_MUTEX_GUARD, NOT_IN_BINLOG, ON_CHECK(0), ON_UPDATE(0),
       DEPRECATED(""));

static bool fix_thd_mem_root(sys_var *self, THD *thd, enum_var_type type)
{
  if (type != OPT_GLOBAL)
    reset_root_defaults(thd->mem_root,
                        thd->variables.query_alloc_block_size,
                        thd->variables.query_prealloc_size);
  return false;
}
static Sys_var_ulong Sys_query_alloc_block_size(
       "query_alloc_block_size",
       "Allocation block size for query parsing and execution",
       SESSION_VAR(query_alloc_block_size), CMD_LINE(REQUIRED_ARG),
       VALID_RANGE(1024, UINT_MAX32), DEFAULT(QUERY_ALLOC_BLOCK_SIZE),
       BLOCK_SIZE(1024), NO_MUTEX_GUARD, NOT_IN_BINLOG, ON_CHECK(0),
       ON_UPDATE(fix_thd_mem_root));

static Sys_var_ulong Sys_query_prealloc_size(
       "query_prealloc_size",
       "Persistent buffer for query parsing and execution",
       SESSION_VAR(query_prealloc_size), CMD_LINE(REQUIRED_ARG),
       VALID_RANGE(QUERY_ALLOC_PREALLOC_SIZE, ULONG_MAX),
       DEFAULT(QUERY_ALLOC_PREALLOC_SIZE),
       BLOCK_SIZE(1024), NO_MUTEX_GUARD, NOT_IN_BINLOG, ON_CHECK(0),
       ON_UPDATE(fix_thd_mem_root));

#if defined (_WIN32) && !defined (EMBEDDED_LIBRARY)
static Sys_var_mybool Sys_shared_memory(
       "shared_memory", "Enable the shared memory",
       READ_ONLY GLOBAL_VAR(opt_enable_shared_memory), CMD_LINE(OPT_ARG),
       DEFAULT(FALSE));

static Sys_var_charptr Sys_shared_memory_base_name(
       "shared_memory_base_name", "Base name of shared memory",
       READ_ONLY GLOBAL_VAR(shared_memory_base_name), CMD_LINE(REQUIRED_ARG),
       IN_FS_CHARSET, DEFAULT(0));
#endif

// this has to be NO_CMD_LINE as the command-line option has a different name
static Sys_var_mybool Sys_skip_external_locking(
       "skip_external_locking", "Don't use system (external) locking",
       READ_ONLY GLOBAL_VAR(my_disable_locking), NO_CMD_LINE, DEFAULT(TRUE));

static Sys_var_mybool Sys_skip_networking(
       "skip_networking", "Don't allow connection with TCP/IP",
       READ_ONLY GLOBAL_VAR(opt_disable_networking), CMD_LINE(OPT_ARG),
       DEFAULT(FALSE));

static Sys_var_mybool Sys_skip_name_resolve(
       "skip_name_resolve",
       "Don't resolve hostnames. All hostnames are IP's or 'localhost'.",
       READ_ONLY GLOBAL_VAR(opt_skip_name_resolve),
       CMD_LINE(OPT_ARG, OPT_SKIP_RESOLVE),
       DEFAULT(FALSE));

static Sys_var_mybool Sys_skip_show_database(
       "skip_show_database", "Don't allow 'SHOW DATABASE' commands",
       READ_ONLY GLOBAL_VAR(opt_skip_show_db), CMD_LINE(OPT_ARG),
       DEFAULT(FALSE));

static Sys_var_charptr Sys_socket(
       "socket", "Socket file to use for connection",
       READ_ONLY GLOBAL_VAR(mysqld_unix_port), CMD_LINE(REQUIRED_ARG),
       IN_FS_CHARSET, DEFAULT(0));

static Sys_var_ulong Sys_thread_stack(
       "thread_stack", "The stack size for each thread",
       READ_ONLY GLOBAL_VAR(my_thread_stack_size), CMD_LINE(REQUIRED_ARG),
       VALID_RANGE(128*1024, ULONG_MAX), DEFAULT(DEFAULT_THREAD_STACK),
       BLOCK_SIZE(1024));

static Sys_var_charptr Sys_tmpdir(
       "tmpdir", "Path for temporary files. Several paths may "
       "be specified, separated by a "
#if defined(_WIN32)
       "semicolon (;)"
#else
       "colon (:)"
#endif
       ", in this case they are used in a round-robin fashion",
       READ_ONLY GLOBAL_VAR(opt_mysql_tmpdir), CMD_LINE(REQUIRED_ARG, 't'),
       IN_FS_CHARSET, DEFAULT(0));

static bool fix_trans_mem_root(sys_var *self, THD *thd, enum_var_type type)
{
  if (type != OPT_GLOBAL)
    thd->get_transaction()->init_mem_root_defaults(
        thd->variables.trans_alloc_block_size,
        thd->variables.trans_prealloc_size);
  return false;
}
static Sys_var_ulong Sys_trans_alloc_block_size(
       "transaction_alloc_block_size",
       "Allocation block size for transactions to be stored in binary log",
       SESSION_VAR(trans_alloc_block_size), CMD_LINE(REQUIRED_ARG),
       VALID_RANGE(1024, 128 * 1024), DEFAULT(QUERY_ALLOC_BLOCK_SIZE),
       BLOCK_SIZE(1024), NO_MUTEX_GUARD, NOT_IN_BINLOG, ON_CHECK(0),
       ON_UPDATE(fix_trans_mem_root));

static Sys_var_ulong Sys_trans_prealloc_size(
       "transaction_prealloc_size",
       "Persistent buffer for transactions to be stored in binary log",
       SESSION_VAR(trans_prealloc_size), CMD_LINE(REQUIRED_ARG),
       VALID_RANGE(1024, 128 * 1024), DEFAULT(TRANS_ALLOC_PREALLOC_SIZE),
       BLOCK_SIZE(1024), NO_MUTEX_GUARD, NOT_IN_BINLOG, ON_CHECK(0),
       ON_UPDATE(fix_trans_mem_root));

#ifndef EMBEDDED_LIBRARY
static const char *thread_handling_names[]=
{
  "one-thread-per-connection", "no-threads",
#ifdef HAVE_POOL_OF_THREADS
  "pool-of-threads",
#endif
  0
};

#if defined (_WIN32) && defined (HAVE_POOL_OF_THREADS)
/* Windows is using OS threadpool, so we're pretty sure it works well */
#define DEFAULT_THREAD_HANDLING 2
#else
#define DEFAULT_THREAD_HANDLING 0
#endif

static Sys_var_enum Sys_thread_handling(
       "thread_handling",
       "Define threads usage for handling queries, one of "
       "one-thread-per-connection, no-threads"
#ifdef HAVE_POOL_OF_THREADS
       ", pool-of-threads"
#endif
       , READ_ONLY GLOBAL_VAR(Connection_handler_manager::thread_handling),
       CMD_LINE(REQUIRED_ARG), thread_handling_names, DEFAULT(0));
#endif // !EMBEDDED_LIBRARY

static bool fix_query_cache_size(sys_var *self, THD *thd, enum_var_type type)
{
  ulong new_cache_size= query_cache.resize(query_cache_size);
  /*
     Note: query_cache_size is a global variable reflecting the
     requested cache size. See also query_cache_size_arg
  */
  if (query_cache_size != new_cache_size)
    push_warning_printf(current_thd, Sql_condition::SL_WARNING,
                        ER_WARN_QC_RESIZE, ER(ER_WARN_QC_RESIZE),
                        query_cache_size, new_cache_size);

  query_cache_size= new_cache_size;
  return false;
}
static Sys_var_ulong Sys_query_cache_size(
       "query_cache_size",
       "The memory allocated to store results from old queries",
       GLOBAL_VAR(query_cache_size), CMD_LINE(REQUIRED_ARG),
       VALID_RANGE(0, ULONG_MAX), DEFAULT(1024U*1024U), BLOCK_SIZE(1024),
       NO_MUTEX_GUARD, NOT_IN_BINLOG, ON_CHECK(0),
       ON_UPDATE(fix_query_cache_size));

static Sys_var_mybool Sys_query_cache_strip_comments(
       "query_cache_strip_comments", "Enable and disable optimisation \"strip comment for query cache\" - optimisation strip all comments from query while search query result in query cache",
       GLOBAL_VAR(opt_query_cache_strip_comments), CMD_LINE(OPT_ARG),
       DEFAULT(FALSE));

static Sys_var_ulong Sys_query_cache_limit(
       "query_cache_limit",
       "Don't cache results that are bigger than this",
       GLOBAL_VAR(query_cache.query_cache_limit), CMD_LINE(REQUIRED_ARG),
       VALID_RANGE(0, ULONG_MAX), DEFAULT(1024*1024), BLOCK_SIZE(1));

static bool fix_qcache_min_res_unit(sys_var *self, THD *thd, enum_var_type type)
{
  query_cache_min_res_unit=
    query_cache.set_min_res_unit(query_cache_min_res_unit);
  return false;
}
static Sys_var_ulong Sys_query_cache_min_res_unit(
       "query_cache_min_res_unit",
       "The minimum size for blocks allocated by the query cache",
       GLOBAL_VAR(query_cache_min_res_unit), CMD_LINE(REQUIRED_ARG),
       VALID_RANGE(0, ULONG_MAX), DEFAULT(QUERY_CACHE_MIN_RESULT_DATA_SIZE),
       BLOCK_SIZE(1), NO_MUTEX_GUARD, NOT_IN_BINLOG, ON_CHECK(0),
       ON_UPDATE(fix_qcache_min_res_unit));

static const char *query_cache_type_names[]= { "OFF", "ON", "DEMAND", 0 };
static bool check_query_cache_type(sys_var *self, THD *thd, set_var *var)
{
  /*
   Setting it to 0 (or OFF) is always OK, even if the query cache
   is disabled.
  */
  if (var->save_result.ulonglong_value == 0)
    return false;
  else if (query_cache.is_disabled())
  {
    my_error(ER_QUERY_CACHE_DISABLED, MYF(0));
    return true;
  }
  return false;
}
static Sys_var_enum Sys_query_cache_type(
       "query_cache_type",
       "OFF = Don't cache or retrieve results. ON = Cache all results "
       "except SELECT SQL_NO_CACHE ... queries. DEMAND = Cache only "
       "SELECT SQL_CACHE ... queries",
       SESSION_VAR(query_cache_type), CMD_LINE(REQUIRED_ARG),
       query_cache_type_names, DEFAULT(0), NO_MUTEX_GUARD, NOT_IN_BINLOG,
       ON_CHECK(check_query_cache_type));

static Sys_var_mybool Sys_query_cache_wlock_invalidate(
       "query_cache_wlock_invalidate",
       "Invalidate queries in query cache on LOCK for write",
       SESSION_VAR(query_cache_wlock_invalidate), CMD_LINE(OPT_ARG),
       DEFAULT(FALSE));

static bool
on_check_opt_secure_auth(sys_var *self, THD *thd, set_var *var)
{
  push_deprecated_warn_no_replacement(thd, "--secure-auth");
  return (!var->save_result.ulonglong_value);
}

static Sys_var_mybool Sys_secure_auth(
       "secure_auth",
       "Disallow authentication for accounts that have old (pre-4.1) "
       "passwords. Deprecated. Always TRUE.",
       GLOBAL_VAR(opt_secure_auth), CMD_LINE(OPT_ARG, OPT_SECURE_AUTH),
       DEFAULT(TRUE),
       NO_MUTEX_GUARD, NOT_IN_BINLOG,
       ON_CHECK(on_check_opt_secure_auth)
       );

static Sys_var_charptr Sys_secure_file_priv(
       "secure_file_priv",
       "Limit LOAD DATA, SELECT ... OUTFILE, and LOAD_FILE() to files "
       "within specified directory",
       READ_ONLY GLOBAL_VAR(opt_secure_file_priv),
#ifndef EMBEDDED_LIBRARY
       CMD_LINE(REQUIRED_ARG), IN_FS_CHARSET, DEFAULT(DEFAULT_SECURE_FILE_PRIV_DIR));
#else
       CMD_LINE(REQUIRED_ARG), IN_FS_CHARSET, DEFAULT(DEFAULT_SECURE_FILE_PRIV_EMBEDDED_DIR));
#endif

static bool fix_server_id(sys_var *self, THD *thd, enum_var_type type)
{
  // server_id is 'MYSQL_PLUGIN_IMPORT ulong'
  // So we cast here, rather than change its type.
  server_id_supplied = 1;
  thd->server_id= thd->variables.pseudo_server_id != 0 ?
    thd->variables.pseudo_server_id : static_cast<uint32>(server_id);
  return false;
}
static Sys_var_ulong Sys_server_id(
       "server_id",
       "Uniquely identifies the server instance in the community of "
       "replication partners",
       GLOBAL_VAR(server_id), CMD_LINE(REQUIRED_ARG, OPT_SERVER_ID),
       VALID_RANGE(0, UINT_MAX32), DEFAULT(0), BLOCK_SIZE(1), NO_MUTEX_GUARD,
       NOT_IN_BINLOG, ON_CHECK(0), ON_UPDATE(fix_server_id));

static Sys_var_charptr Sys_server_uuid(
       "server_uuid",
       "Uniquely identifies the server instance in the universe",
       READ_ONLY GLOBAL_VAR(server_uuid_ptr),
       NO_CMD_LINE, IN_FS_CHARSET, DEFAULT(server_uuid));

static Sys_var_uint Sys_server_id_bits(
       "server_id_bits",
       "Set number of significant bits in server-id",
       GLOBAL_VAR(opt_server_id_bits), CMD_LINE(REQUIRED_ARG),
       VALID_RANGE(0, 32), DEFAULT(32), BLOCK_SIZE(1));

static Sys_var_mybool Sys_slave_compressed_protocol(
       "slave_compressed_protocol",
       "Use compression on master/slave protocol",
       GLOBAL_VAR(opt_slave_compressed_protocol), CMD_LINE(OPT_ARG),
       DEFAULT(FALSE));

#ifdef HAVE_REPLICATION
static const char *slave_exec_mode_names[]=
       {"STRICT", "IDEMPOTENT", 0};
static Sys_var_enum Slave_exec_mode(
       "slave_exec_mode",
       "Modes for how replication events should be executed. Legal values "
       "are STRICT (default) and IDEMPOTENT. In IDEMPOTENT mode, "
       "replication will not stop for operations that are idempotent. "
       "In STRICT mode, replication will stop on any unexpected difference "
       "between the master and the slave",
       GLOBAL_VAR(slave_exec_mode_options), CMD_LINE(REQUIRED_ARG),
       slave_exec_mode_names, DEFAULT(RBR_EXEC_MODE_STRICT));

const char *slave_type_conversions_name[]=
       {"ALL_LOSSY", "ALL_NON_LOSSY", "ALL_UNSIGNED", "ALL_SIGNED", 0};
static Sys_var_set Slave_type_conversions(
       "slave_type_conversions",
       "Set of slave type conversions that are enabled. Legal values are:"
       " ALL_LOSSY to enable lossy conversions,"
       " ALL_NON_LOSSY to enable non-lossy conversions,"
       " ALL_UNSIGNED to treat all integer column type data to be unsigned values, and"
       " ALL_SIGNED to treat all integer column type data to be signed values." 
       " Default treatment is ALL_SIGNED. If ALL_SIGNED and ALL_UNSIGNED both are"
       " specified, ALL_SIGNED will take higher priority than ALL_UNSIGNED."
       " If the variable is assigned the empty set, no conversions are"
       " allowed and it is expected that the types match exactly.",
       GLOBAL_VAR(slave_type_conversions_options), CMD_LINE(REQUIRED_ARG),
       slave_type_conversions_name,
       DEFAULT(0));

static Sys_var_mybool Sys_slave_sql_verify_checksum(
       "slave_sql_verify_checksum",
       "Force checksum verification of replication events after reading them "
       "from relay log. Note: Events are always checksum-verified by slave on "
       "receiving them from the network before writing them to the relay "
       "log. Enabled by default.",
       GLOBAL_VAR(opt_slave_sql_verify_checksum), CMD_LINE(OPT_ARG), DEFAULT(TRUE));

static bool check_not_null_not_empty(sys_var *self, THD *thd, set_var *var)
{
  String str, *res;
  /* null value is not allowed */
  if (check_not_null(self, thd, var))
    return true;

  /** empty value ('') is not allowed */
  res= var->value? var->value->val_str(&str) : NULL;
  if (res && res->is_empty())
    return true;

  return false;
}

static bool check_slave_stopped(sys_var *self, THD *thd, set_var *var)
{
  bool result= false;
  Master_info *mi= 0;

  if (check_not_null_not_empty(self, thd, var))
    return true;

  channel_map.wrlock();

  for (mi_map::iterator it= channel_map.begin(); it!= channel_map.end(); it++)
  {
    mi= it->second;
    if (mi)
    {
      mysql_mutex_lock(&mi->rli->run_lock);
      if (mi->rli->slave_running)
      {
        my_error(ER_SLAVE_SQL_THREAD_MUST_STOP, MYF(0));
        result= true;
      }
      mysql_mutex_unlock(&mi->rli->run_lock);
    }
  }
  channel_map.unlock();
  return result;
}

static const char *slave_rows_search_algorithms_names[]= {"TABLE_SCAN", "INDEX_SCAN", "HASH_SCAN", 0};
static Sys_var_set Slave_rows_search_algorithms(
       "slave_rows_search_algorithms", 
       "Set of searching algorithms that the slave will use while "
       "searching for records from the storage engine to either "
       "updated or deleted them. Possible values are: INDEX_SCAN, "
       "TABLE_SCAN and HASH_SCAN. Any combination is allowed, and "
       "the slave will always pick the most suitable algorithm for "
       "any given scenario. "
       "(Default: INDEX_SCAN, TABLE_SCAN).",
       GLOBAL_VAR(slave_rows_search_algorithms_options), CMD_LINE(REQUIRED_ARG),
       slave_rows_search_algorithms_names,
       DEFAULT(SLAVE_ROWS_INDEX_SCAN | SLAVE_ROWS_TABLE_SCAN),  NO_MUTEX_GUARD,
       NOT_IN_BINLOG, ON_CHECK(check_not_null_not_empty), ON_UPDATE(NULL));

static const char *mts_parallel_type_names[]= {"DATABASE", "LOGICAL_CLOCK", 0};
static Sys_var_enum Mts_parallel_type(
       "slave_parallel_type",
       "Specifies if the slave will use database partitioning "
       "or information from master to parallelize transactions."
       "(Default: DATABASE).",
       GLOBAL_VAR(mts_parallel_option), CMD_LINE(REQUIRED_ARG),
       mts_parallel_type_names,
       DEFAULT(MTS_PARALLEL_TYPE_DB_NAME),  NO_MUTEX_GUARD,
       NOT_IN_BINLOG, ON_CHECK(check_slave_stopped),
       ON_UPDATE(NULL));

static Sys_var_mybool Sys_slave_preserve_commit_order(
       "slave_preserve_commit_order",
       "Force slave workers to make commits in the same order as on the master. "
       "Disabled by default.",
       GLOBAL_VAR(opt_slave_preserve_commit_order), CMD_LINE(OPT_ARG),
       DEFAULT(FALSE), NO_MUTEX_GUARD, NOT_IN_BINLOG,
       ON_CHECK(check_slave_stopped),
       ON_UPDATE(NULL));
#endif

bool Sys_var_enum_binlog_checksum::global_update(THD *thd, set_var *var)
{
  bool check_purge= false;

  mysql_mutex_lock(mysql_bin_log.get_log_lock());
  if(mysql_bin_log.is_open())
  {
    bool alg_changed=
      (binlog_checksum_options != (uint) var->save_result.ulonglong_value);
    if (alg_changed)
      mysql_bin_log.checksum_alg_reset= (uint8) var->save_result.ulonglong_value;
    mysql_bin_log.rotate(true, &check_purge);
    if (alg_changed)
      mysql_bin_log.checksum_alg_reset= binary_log::BINLOG_CHECKSUM_ALG_UNDEF; // done
  }
  else
  {
    binlog_checksum_options=
      static_cast<ulong>(var->save_result.ulonglong_value);
  }
  DBUG_ASSERT(binlog_checksum_options == var->save_result.ulonglong_value);
  DBUG_ASSERT(mysql_bin_log.checksum_alg_reset ==
              binary_log::BINLOG_CHECKSUM_ALG_UNDEF);
  mysql_mutex_unlock(mysql_bin_log.get_log_lock());
  
  if (check_purge)
    mysql_bin_log.purge();

  return 0;
}

static Sys_var_enum_binlog_checksum Binlog_checksum_enum(
       "binlog_checksum", "Type of BINLOG_CHECKSUM_ALG. Include checksum for "
       "log events in the binary log. Possible values are NONE and CRC32; "
       "default is CRC32.",
       GLOBAL_VAR(binlog_checksum_options), CMD_LINE(REQUIRED_ARG),
       binlog_checksum_type_names, DEFAULT(binary_log::BINLOG_CHECKSUM_ALG_CRC32),
       NO_MUTEX_GUARD, NOT_IN_BINLOG);

static Sys_var_mybool Sys_master_verify_checksum(
       "master_verify_checksum",
       "Force checksum verification of logged events in binary log before "
       "sending them to slaves or printing them in output of SHOW BINLOG EVENTS. "
       "Disabled by default.",
       GLOBAL_VAR(opt_master_verify_checksum), CMD_LINE(OPT_ARG), DEFAULT(FALSE));

static Sys_var_ulong Sys_slow_launch_time(
       "slow_launch_time",
       "If creating the thread takes longer than this value (in seconds), "
       "the Slow_launch_threads counter will be incremented",
       GLOBAL_VAR(slow_launch_time), CMD_LINE(REQUIRED_ARG),
       VALID_RANGE(0, LONG_TIMEOUT), DEFAULT(2), BLOCK_SIZE(1));

static Sys_var_ulong Sys_sort_buffer(
       "sort_buffer_size",
       "Each thread that needs to do a sort allocates a buffer of this size",
       SESSION_VAR(sortbuff_size), CMD_LINE(REQUIRED_ARG),
       VALID_RANGE(MIN_SORT_MEMORY, ULONG_MAX), DEFAULT(DEFAULT_SORT_MEMORY),
       BLOCK_SIZE(1));

/**
  Check sql modes strict_mode, 'NO_ZERO_DATE', 'NO_ZERO_IN_DATE' and
  'ERROR_FOR_DIVISION_BY_ZERO' are used together. If only subset of it
  is set then warning is reported.

  @param sql_mode sql mode.
*/
static void check_sub_modes_of_strict_mode(sql_mode_t &sql_mode, THD *thd)
{
  const sql_mode_t strict_modes= (MODE_STRICT_TRANS_TABLES |
                                  MODE_STRICT_ALL_TABLES);

  const sql_mode_t new_strict_submodes= (MODE_NO_ZERO_IN_DATE |
                                         MODE_NO_ZERO_DATE |
                                         MODE_ERROR_FOR_DIVISION_BY_ZERO);

  const sql_mode_t strict_modes_set= (sql_mode & strict_modes);
  const sql_mode_t new_strict_submodes_set= (sql_mode & new_strict_submodes);

  if (((strict_modes_set | new_strict_submodes_set) !=0) &&
      ((new_strict_submodes_set != new_strict_submodes) ||
       (strict_modes_set == 0)))
  {
    if (thd)
      push_warning(thd, Sql_condition::SL_WARNING,
                               ER_SQL_MODE_MERGED,
                               ER_THD(thd, ER_SQL_MODE_MERGED));
    else
      sql_print_warning("'NO_ZERO_DATE', 'NO_ZERO_IN_DATE' and "
                        "'ERROR_FOR_DIVISION_BY_ZERO' sql modes should be used "
                        "with strict mode. They will be merged with strict mode "
                        "in a future release.");
  }
}

export sql_mode_t expand_sql_mode(sql_mode_t sql_mode, THD *thd)
{
  if (sql_mode & MODE_ANSI)
  {
    /*
      Note that we dont set
      MODE_NO_KEY_OPTIONS | MODE_NO_TABLE_OPTIONS | MODE_NO_FIELD_OPTIONS
      to allow one to get full use of MySQL in this mode.
    */
    sql_mode|= (MODE_REAL_AS_FLOAT | MODE_PIPES_AS_CONCAT | MODE_ANSI_QUOTES |
                MODE_IGNORE_SPACE | MODE_ONLY_FULL_GROUP_BY);
  }
  if (sql_mode & MODE_ORACLE)
    sql_mode|= (MODE_PIPES_AS_CONCAT | MODE_ANSI_QUOTES |
                MODE_IGNORE_SPACE |
                MODE_NO_KEY_OPTIONS | MODE_NO_TABLE_OPTIONS |
                MODE_NO_FIELD_OPTIONS | MODE_NO_AUTO_CREATE_USER);
  if (sql_mode & MODE_MSSQL)
    sql_mode|= (MODE_PIPES_AS_CONCAT | MODE_ANSI_QUOTES |
                MODE_IGNORE_SPACE |
                MODE_NO_KEY_OPTIONS | MODE_NO_TABLE_OPTIONS |
                MODE_NO_FIELD_OPTIONS);
  if (sql_mode & MODE_POSTGRESQL)
    sql_mode|= (MODE_PIPES_AS_CONCAT | MODE_ANSI_QUOTES |
                MODE_IGNORE_SPACE |
                MODE_NO_KEY_OPTIONS | MODE_NO_TABLE_OPTIONS |
                MODE_NO_FIELD_OPTIONS);
  if (sql_mode & MODE_DB2)
    sql_mode|= (MODE_PIPES_AS_CONCAT | MODE_ANSI_QUOTES |
                MODE_IGNORE_SPACE |
                MODE_NO_KEY_OPTIONS | MODE_NO_TABLE_OPTIONS |
                MODE_NO_FIELD_OPTIONS);
  if (sql_mode & MODE_MAXDB)
    sql_mode|= (MODE_PIPES_AS_CONCAT | MODE_ANSI_QUOTES |
                MODE_IGNORE_SPACE |
                MODE_NO_KEY_OPTIONS | MODE_NO_TABLE_OPTIONS |
                MODE_NO_FIELD_OPTIONS | MODE_NO_AUTO_CREATE_USER);
  if (sql_mode & MODE_MYSQL40)
    sql_mode|= MODE_HIGH_NOT_PRECEDENCE;
  if (sql_mode & MODE_MYSQL323)
    sql_mode|= MODE_HIGH_NOT_PRECEDENCE;
  if (sql_mode & MODE_TRADITIONAL)
    sql_mode|= (MODE_STRICT_TRANS_TABLES | MODE_STRICT_ALL_TABLES |
                MODE_NO_ZERO_IN_DATE | MODE_NO_ZERO_DATE |
                MODE_ERROR_FOR_DIVISION_BY_ZERO | MODE_NO_AUTO_CREATE_USER |
                MODE_NO_ENGINE_SUBSTITUTION);

  check_sub_modes_of_strict_mode(sql_mode, thd);
  return sql_mode;
}
static bool check_sql_mode(sys_var *self, THD *thd, set_var *var)
{
  var->save_result.ulonglong_value=
    expand_sql_mode(var->save_result.ulonglong_value, thd);

  /* Warning displayed only if the non default sql_mode is specified. */
  if (var->value)
  {
    /* Check if the NO_AUTO_CREATE_USER flag has been swapped. */
    if ((thd->variables.sql_mode ^ var->save_result.ulonglong_value) &
        MODE_NO_AUTO_CREATE_USER)
    {
      push_warning_printf(thd, Sql_condition::SL_WARNING,
                          ER_WARN_DEPRECATED_SQLMODE,
                          ER_THD(thd, ER_WARN_DEPRECATED_SQLMODE),
                          "NO_AUTO_CREATE_USER");
    }
  }

  return false;
}
static bool fix_sql_mode(sys_var *self, THD *thd, enum_var_type type)
{
  if (type != OPT_GLOBAL)
  {
    /* Update thd->server_status */
    if (thd->variables.sql_mode & MODE_NO_BACKSLASH_ESCAPES)
      thd->server_status|= SERVER_STATUS_NO_BACKSLASH_ESCAPES;
    else
      thd->server_status&= ~SERVER_STATUS_NO_BACKSLASH_ESCAPES;
  }
  return false;
}
/*
  WARNING: When adding new SQL modes don't forget to update the
  tables definitions that stores it's value (ie: mysql.event, mysql.proc)
*/
static const char *sql_mode_names[]=
{
  "REAL_AS_FLOAT", "PIPES_AS_CONCAT", "ANSI_QUOTES", "IGNORE_SPACE", ",",
  "ONLY_FULL_GROUP_BY", "NO_UNSIGNED_SUBTRACTION", "NO_DIR_IN_CREATE",
  "POSTGRESQL", "ORACLE", "MSSQL", "DB2", "MAXDB", "NO_KEY_OPTIONS",
  "NO_TABLE_OPTIONS", "NO_FIELD_OPTIONS", "MYSQL323", "MYSQL40", "ANSI",
  "NO_AUTO_VALUE_ON_ZERO", "NO_BACKSLASH_ESCAPES", "STRICT_TRANS_TABLES",
  "STRICT_ALL_TABLES", "NO_ZERO_IN_DATE", "NO_ZERO_DATE",
  "ALLOW_INVALID_DATES", "ERROR_FOR_DIVISION_BY_ZERO", "TRADITIONAL",
  "NO_AUTO_CREATE_USER", "HIGH_NOT_PRECEDENCE", "NO_ENGINE_SUBSTITUTION",
  "PAD_CHAR_TO_FULL_LENGTH",
  0
};
export bool sql_mode_string_representation(THD *thd, sql_mode_t sql_mode,
                                           LEX_STRING *ls)
{
  set_to_string(thd, ls, sql_mode, sql_mode_names);
  return ls->str == 0;
}
/*
  sql_mode should *not* be IN_BINLOG: even though it is written to the binlog,
  the slave ignores the MODE_NO_DIR_IN_CREATE variable, so slave's value
  differs from master's (see log_event.cc: Query_log_event::do_apply_event()).
*/
static Sys_var_set Sys_sql_mode(
       "sql_mode",
       "Syntax: sql-mode=mode[,mode[,mode...]]. See the manual for the "
       "complete list of valid sql modes",
       SESSION_VAR(sql_mode), CMD_LINE(REQUIRED_ARG),
       sql_mode_names,
       DEFAULT(MODE_NO_ENGINE_SUBSTITUTION |
               MODE_ONLY_FULL_GROUP_BY |
               MODE_STRICT_TRANS_TABLES |
               MODE_NO_ZERO_IN_DATE |
               MODE_NO_ZERO_DATE |
               MODE_ERROR_FOR_DIVISION_BY_ZERO |
               MODE_NO_AUTO_CREATE_USER),
       NO_MUTEX_GUARD,
       NOT_IN_BINLOG, ON_CHECK(check_sql_mode), ON_UPDATE(fix_sql_mode));

static Sys_var_ulong Sys_max_execution_time(
       "max_execution_time",
       "Kill SELECT statement that takes over the specified number of milliseconds",
       SESSION_VAR(max_execution_time), CMD_LINE(REQUIRED_ARG),
       VALID_RANGE(0, ULONG_MAX), DEFAULT(0), BLOCK_SIZE(1));

#if defined(HAVE_OPENSSL) && !defined(EMBEDDED_LIBRARY)
#define SSL_OPT(X) CMD_LINE(REQUIRED_ARG,X)
#else
#define SSL_OPT(X) NO_CMD_LINE
#endif

/*
  If you are adding new system variable for SSL communication, please take a
  look at do_auto_cert_generation() function in sql_authentication.cc and
  add new system variable in checks if required.
*/

static Sys_var_charptr Sys_ssl_ca(
       "ssl_ca",
       "CA file in PEM format (check OpenSSL docs, implies --ssl)",
       READ_ONLY GLOBAL_VAR(opt_ssl_ca), SSL_OPT(OPT_SSL_CA),
       IN_FS_CHARSET, DEFAULT(0));

static Sys_var_charptr Sys_ssl_capath(
       "ssl_capath",
       "CA directory (check OpenSSL docs, implies --ssl)",
       READ_ONLY GLOBAL_VAR(opt_ssl_capath), SSL_OPT(OPT_SSL_CAPATH),
       IN_FS_CHARSET, DEFAULT(0));

static Sys_var_charptr Sys_tls_version(
       "tls_version",
       "TLS version, permitted values are TLSv1, TLSv1.1, TLSv1.2(Only for openssl)",
       READ_ONLY GLOBAL_VAR(opt_tls_version), SSL_OPT(OPT_TLS_VERSION),
#ifdef HAVE_YASSL
       IN_FS_CHARSET, "TLSv1,TLSv1.1");
#else
       IN_FS_CHARSET, "TLSv1,TLSv1.1,TLSv1.2");
#endif

static Sys_var_charptr Sys_ssl_cert(
       "ssl_cert", "X509 cert in PEM format (implies --ssl)",
       READ_ONLY GLOBAL_VAR(opt_ssl_cert), SSL_OPT(OPT_SSL_CERT),
       IN_FS_CHARSET, DEFAULT(0));

static Sys_var_charptr Sys_ssl_cipher(
       "ssl_cipher", "SSL cipher to use (implies --ssl)",
       READ_ONLY GLOBAL_VAR(opt_ssl_cipher), SSL_OPT(OPT_SSL_CIPHER),
       IN_FS_CHARSET, DEFAULT(0));

static Sys_var_charptr Sys_ssl_key(
       "ssl_key", "X509 key in PEM format (implies --ssl)",
       READ_ONLY GLOBAL_VAR(opt_ssl_key), SSL_OPT(OPT_SSL_KEY),
       IN_FS_CHARSET, DEFAULT(0));

static Sys_var_charptr Sys_ssl_crl(
       "ssl_crl",
       "CRL file in PEM format (check OpenSSL docs, implies --ssl)",
       READ_ONLY GLOBAL_VAR(opt_ssl_crl), SSL_OPT(OPT_SSL_CRL),
       IN_FS_CHARSET, DEFAULT(0));

static Sys_var_charptr Sys_ssl_crlpath(
       "ssl_crlpath",
       "CRL directory (check OpenSSL docs, implies --ssl)",
       READ_ONLY GLOBAL_VAR(opt_ssl_crlpath), SSL_OPT(OPT_SSL_CRLPATH),
       IN_FS_CHARSET, DEFAULT(0));

#if defined(HAVE_OPENSSL) && !defined(HAVE_YASSL)
static Sys_var_mybool Sys_auto_generate_certs(
       "auto_generate_certs",
       "Auto generate SSL certificates at server startup if --ssl is set to "
       "ON and none of the other SSL system variables are specified and "
       "certificate/key files are not present in data directory.",
       READ_ONLY GLOBAL_VAR(opt_auto_generate_certs),
       CMD_LINE(OPT_ARG),
       DEFAULT(TRUE),
       NO_MUTEX_GUARD,
       NOT_IN_BINLOG,
       ON_CHECK(NULL),
       ON_UPDATE(NULL),
       NULL);
#endif /* HAVE_OPENSSL && !HAVE_YASSL */

// why ENUM and not BOOL ?
static const char *updatable_views_with_limit_names[]= {"NO", "YES", 0};
static Sys_var_enum Sys_updatable_views_with_limit(
       "updatable_views_with_limit",
       "YES = Don't issue an error message (warning only) if a VIEW without "
       "presence of a key of the underlying table is used in queries with a "
       "LIMIT clause for updating. NO = Prohibit update of a VIEW, which "
       "does not contain a key of the underlying table and the query uses "
       "a LIMIT clause (usually get from GUI tools)",
       SESSION_VAR(updatable_views_with_limit), CMD_LINE(REQUIRED_ARG),
       updatable_views_with_limit_names, DEFAULT(TRUE));

static Sys_var_mybool Sys_sync_frm(
       "sync_frm", "Sync .frm files to disk on creation",
       GLOBAL_VAR(opt_sync_frm), CMD_LINE(OPT_ARG),
       DEFAULT(TRUE), NO_MUTEX_GUARD, NOT_IN_BINLOG,
       ON_CHECK(0), ON_UPDATE(0), DEPRECATED(""));

static char *system_time_zone_ptr;
static Sys_var_charptr Sys_system_time_zone(
       "system_time_zone", "The server system time zone",
       READ_ONLY GLOBAL_VAR(system_time_zone_ptr), NO_CMD_LINE,
       IN_FS_CHARSET, DEFAULT(system_time_zone));

static Sys_var_ulong Sys_table_def_size(
       "table_definition_cache",
       "The number of cached table definitions",
       GLOBAL_VAR(table_def_size),
       CMD_LINE(REQUIRED_ARG, OPT_TABLE_DEFINITION_CACHE),
       VALID_RANGE(TABLE_DEF_CACHE_MIN, 512*1024),
       DEFAULT(TABLE_DEF_CACHE_DEFAULT),
       BLOCK_SIZE(1),
       NO_MUTEX_GUARD,
       NOT_IN_BINLOG,
       ON_CHECK(NULL),
       ON_UPDATE(NULL),
       NULL,
       /* table_definition_cache is used as a sizing hint by the performance schema. */
       sys_var::PARSE_EARLY);

static bool fix_table_cache_size(sys_var *self, THD *thd, enum_var_type type)
{
  /*
    table_open_cache parameter is a soft limit for total number of objects
    in all table cache instances. Once this value is updated we need to
    update value of a per-instance soft limit on table cache size.
  */
  table_cache_size_per_instance= table_cache_size / table_cache_instances;
  return false;
}

static Sys_var_ulong Sys_table_cache_size(
       "table_open_cache", "The number of cached open tables "
       "(total for all table cache instances)",
       GLOBAL_VAR(table_cache_size), CMD_LINE(REQUIRED_ARG),
       VALID_RANGE(1, 512*1024), DEFAULT(TABLE_OPEN_CACHE_DEFAULT),
       BLOCK_SIZE(1), NO_MUTEX_GUARD, NOT_IN_BINLOG, ON_CHECK(NULL),
       ON_UPDATE(fix_table_cache_size),
       NULL,
       /* table_open_cache is used as a sizing hint by the performance schema. */
       sys_var::PARSE_EARLY);

static Sys_var_ulong Sys_table_cache_instances(
       "table_open_cache_instances", "The number of table cache instances",
       READ_ONLY GLOBAL_VAR(table_cache_instances), CMD_LINE(REQUIRED_ARG),
       VALID_RANGE(1, Table_cache_manager::MAX_TABLE_CACHES),
       DEFAULT(Table_cache_manager::DEFAULT_MAX_TABLE_CACHES),
       BLOCK_SIZE(1), NO_MUTEX_GUARD, NOT_IN_BINLOG, ON_CHECK(NULL),
       ON_UPDATE(NULL), NULL,
       /*
         table_open_cache is used as a sizing hint by the performance schema,
         and 'table_open_cache' is a prefix of 'table_open_cache_instances'.
         Is is better to keep these options together, to avoid confusing
         handle_options() with partial name matches.
       */
       sys_var::PARSE_EARLY);

#ifndef EMBEDDED_LIBRARY
static Sys_var_ulong Sys_thread_cache_size(
       "thread_cache_size",
       "How many threads we should keep in a cache for reuse",
       GLOBAL_VAR(Per_thread_connection_handler::max_blocked_pthreads),
       CMD_LINE(REQUIRED_ARG, OPT_THREAD_CACHE_SIZE),
       VALID_RANGE(0, 16384), DEFAULT(0), BLOCK_SIZE(1));
#endif // !EMBEDDED_LIBRARY

#ifdef HAVE_POOL_OF_THREADS

static bool fix_tp_max_threads(sys_var *, THD *, enum_var_type)
{
#ifdef _WIN32
  tp_set_max_threads(threadpool_max_threads);
#endif
  return false;
}


#ifdef _WIN32
static bool fix_tp_min_threads(sys_var *, THD *, enum_var_type)
{
  tp_set_min_threads(threadpool_min_threads);
  return false;
}
#endif


#ifndef  _WIN32
static bool fix_threadpool_size(sys_var*, THD*, enum_var_type)
{
  tp_set_threadpool_size(threadpool_size);
  return false;
}


static bool fix_threadpool_stall_limit(sys_var*, THD*, enum_var_type)
{
  tp_set_threadpool_stall_limit(threadpool_stall_limit);
  return false;
}
#endif

static inline int my_getncpus()
{
#ifdef _SC_NPROCESSORS_ONLN
  return sysconf(_SC_NPROCESSORS_ONLN);
#else
  return 2; /* The value returned by the old my_getncpus implementation */
#endif
}

#ifdef _WIN32
static Sys_var_uint Sys_threadpool_min_threads(
  "thread_pool_min_threads",
  "Minimum number of threads in the thread pool.",
  GLOBAL_VAR(threadpool_min_threads), CMD_LINE(REQUIRED_ARG),
  VALID_RANGE(1, 256), DEFAULT(1), BLOCK_SIZE(1),
  NO_MUTEX_GUARD, NOT_IN_BINLOG, ON_CHECK(0),
  ON_UPDATE(fix_tp_min_threads)
  );
#else
static Sys_var_uint Sys_threadpool_idle_thread_timeout(
  "thread_pool_idle_timeout",
  "Timeout in seconds for an idle thread in the thread pool."
  "Worker thread will be shut down after timeout",
  GLOBAL_VAR(threadpool_idle_timeout), CMD_LINE(REQUIRED_ARG),
  VALID_RANGE(1, UINT_MAX), DEFAULT(60), BLOCK_SIZE(1)
);
static Sys_var_uint Sys_threadpool_oversubscribe(
  "thread_pool_oversubscribe",
  "How many additional active worker threads in a group are allowed.",
  GLOBAL_VAR(threadpool_oversubscribe), CMD_LINE(REQUIRED_ARG),
  VALID_RANGE(1, 1000), DEFAULT(3), BLOCK_SIZE(1)
);
static Sys_var_uint Sys_threadpool_size(
 "thread_pool_size",
 "Number of thread groups in the pool. "
 "This parameter is roughly equivalent to maximum number of concurrently "
 "executing threads (threads in a waiting state do not count as executing).",
  GLOBAL_VAR(threadpool_size), CMD_LINE(REQUIRED_ARG),
  VALID_RANGE(1, MAX_THREAD_GROUPS), DEFAULT(my_getncpus()), BLOCK_SIZE(1),
  NO_MUTEX_GUARD, NOT_IN_BINLOG, ON_CHECK(0),
  ON_UPDATE(fix_threadpool_size)
);
static Sys_var_uint Sys_threadpool_stall_limit(
 "thread_pool_stall_limit",
 "Maximum query execution time in milliseconds,"
 "before an executing non-yielding thread is considered stalled."
 "If a worker thread is stalled, additional worker thread "
 "may be created to handle remaining clients.",
  GLOBAL_VAR(threadpool_stall_limit), CMD_LINE(REQUIRED_ARG),
  VALID_RANGE(10, UINT_MAX), DEFAULT(500), BLOCK_SIZE(1),
  NO_MUTEX_GUARD, NOT_IN_BINLOG, ON_CHECK(0), 
  ON_UPDATE(fix_threadpool_stall_limit)
);
static Sys_var_uint Sys_threadpool_high_prio_tickets(
  "thread_pool_high_prio_tickets",
  "Number of tickets to enter the high priority event queue for each "
  "transaction.",
  SESSION_VAR(threadpool_high_prio_tickets), CMD_LINE(REQUIRED_ARG),
  VALID_RANGE(0, UINT_MAX), DEFAULT(UINT_MAX), BLOCK_SIZE(1)
);

static Sys_var_enum Sys_threadpool_high_prio_mode(
  "thread_pool_high_prio_mode",
  "High priority queue mode: one of 'transactions', 'statements' or 'none'. "
  "In the 'transactions' mode the thread pool uses both high- and low-priority "
  "queues depending on whether an event is generated by an already started "
  "transaction and whether it has any high priority tickets (see "
  "thread_pool_high_prio_tickets). In the 'statements' mode all events (i.e. "
  "individual statements) always go to the high priority queue, regardless of "
  "the current transaction state and high priority tickets. "
  "'none' is the opposite of 'statements', i.e. disables the high priority queue "
  "completely.",
  SESSION_VAR(threadpool_high_prio_mode), CMD_LINE(REQUIRED_ARG),
  threadpool_high_prio_mode_names, DEFAULT(TP_HIGH_PRIO_MODE_TRANSACTIONS));

#endif /* !WIN32 */
static Sys_var_uint Sys_threadpool_max_threads(
  "thread_pool_max_threads",
  "Maximum allowed number of worker threads in the thread pool",
   GLOBAL_VAR(threadpool_max_threads), CMD_LINE(REQUIRED_ARG),
   VALID_RANGE(1, MAX_CONNECTIONS), DEFAULT(MAX_CONNECTIONS), BLOCK_SIZE(1),
   NO_MUTEX_GUARD, NOT_IN_BINLOG, ON_CHECK(0), 
   ON_UPDATE(fix_tp_max_threads)
);
#endif /* HAVE_POOL_OF_THREADS */

/**
  Can't change the 'next' tx_isolation if we are already in a
  transaction.
*/

static bool check_tx_isolation(sys_var *self, THD *thd, set_var *var)
{
  if (var->type == OPT_DEFAULT && (thd->in_active_multi_stmt_transaction() ||
                                   thd->in_sub_stmt))
  {
    DBUG_ASSERT(thd->in_multi_stmt_transaction_mode() || thd->in_sub_stmt);
    my_error(ER_CANT_CHANGE_TX_CHARACTERISTICS, MYF(0));
    return TRUE;
  }
  return FALSE;
}


bool Sys_var_tx_isolation::session_update(THD *thd, set_var *var)
{
  if (var->type == OPT_SESSION && Sys_var_enum::session_update(thd, var))
    return TRUE;
  if (var->type == OPT_DEFAULT || !(thd->in_active_multi_stmt_transaction() ||
                                    thd->in_sub_stmt))
  {
    Transaction_state_tracker *tst= NULL;

    if (thd->variables.session_track_transaction_info > TX_TRACK_NONE)
      tst= (Transaction_state_tracker *)
             thd->session_tracker.get_tracker(TRANSACTION_INFO_TRACKER);

    /*
      Update the isolation level of the next transaction.
      I.e. if one did:
      COMMIT;
      SET SESSION ISOLATION LEVEL ...
      BEGIN; <-- this transaction has the new isolation
      Note, that in case of:
      COMMIT;
      SET TRANSACTION ISOLATION LEVEL ...
      SET SESSION ISOLATION LEVEL ...
      BEGIN; <-- the session isolation level is used, not the
      result of SET TRANSACTION statement.

      When we are in a trigger/function the transaction is already
      started. Adhering to above behavior, the SET TRANSACTION would
      fail when run from within trigger/function. And SET SESSION
      TRANSACTION would always succeed making the characteristics
      effective for the next transaction that starts.
     */
    thd->tx_isolation= (enum_tx_isolation) var->save_result.ulonglong_value;

    if (var->type == OPT_DEFAULT)
    {
      enum enum_tx_isol_level l;
      switch (thd->tx_isolation) {
      case ISO_READ_UNCOMMITTED:
        l=  TX_ISOL_UNCOMMITTED;
        break;
      case ISO_READ_COMMITTED:
        l=  TX_ISOL_COMMITTED;
        break;
      case ISO_REPEATABLE_READ:
        l= TX_ISOL_REPEATABLE;
        break;
      case ISO_SERIALIZABLE:
        l= TX_ISOL_SERIALIZABLE;
        break;
      default:
        DBUG_ASSERT(0);
        return TRUE;
      }
      if (tst)
        tst->set_isol_level(thd, l);
    }
    else if (tst)
    {
      tst->set_isol_level(thd, TX_ISOL_INHERIT);
    }
  }
  return FALSE;
}


// NO_CMD_LINE - different name of the option
static Sys_var_tx_isolation Sys_tx_isolation(
       "tx_isolation", "Default transaction isolation level",
       UNTRACKED_DEFAULT SESSION_VAR(tx_isolation), NO_CMD_LINE,
       tx_isolation_names, DEFAULT(ISO_REPEATABLE_READ),
       NO_MUTEX_GUARD, NOT_IN_BINLOG, ON_CHECK(check_tx_isolation));


/**
  Can't change the tx_read_only state if we are already in a
  transaction.
*/

static bool check_tx_read_only(sys_var *self, THD *thd, set_var *var)
{
  if (var->type == OPT_DEFAULT && (thd->in_active_multi_stmt_transaction() ||
                                   thd->in_sub_stmt))
  {
    DBUG_ASSERT(thd->in_multi_stmt_transaction_mode() || thd->in_sub_stmt);
    my_error(ER_CANT_CHANGE_TX_CHARACTERISTICS, MYF(0));
    return true;
  }
  return false;
}


bool Sys_var_tx_read_only::session_update(THD *thd, set_var *var)
{
  if (var->type == OPT_SESSION && Sys_var_mybool::session_update(thd, var))
    return true;
  if (var->type == OPT_DEFAULT || !(thd->in_active_multi_stmt_transaction() ||
                                    thd->in_sub_stmt))
  {
    // @see Sys_var_tx_isolation::session_update() above for the rules.
    thd->tx_read_only= var->save_result.ulonglong_value;

    if (thd->variables.session_track_transaction_info > TX_TRACK_NONE)
    {
      Transaction_state_tracker *tst= (Transaction_state_tracker *)
             thd->session_tracker.get_tracker(TRANSACTION_INFO_TRACKER);

      if (var->type == OPT_DEFAULT)
        tst->set_read_flags(thd,
                            thd->tx_read_only ? TX_READ_ONLY : TX_READ_WRITE);
      else
        tst->set_read_flags(thd, TX_READ_INHERIT);
    }
  }
  return false;
}


static Sys_var_tx_read_only Sys_tx_read_only(
       "tx_read_only", "Set default transaction access mode to read only.",
       UNTRACKED_DEFAULT SESSION_VAR(tx_read_only), NO_CMD_LINE, DEFAULT(0),
       NO_MUTEX_GUARD, NOT_IN_BINLOG, ON_CHECK(check_tx_read_only));

static Sys_var_ulonglong Sys_tmp_table_size(
       "tmp_table_size",
       "If an internal in-memory temporary table exceeds this size, MySQL "
       "will automatically convert it to an on-disk MyISAM table",
       SESSION_VAR(tmp_table_size), CMD_LINE(REQUIRED_ARG),
       VALID_RANGE(1024, (ulonglong)~(intptr)0), DEFAULT(16*1024*1024),
       BLOCK_SIZE(1));

static char *server_version_ptr;
static Sys_var_version Sys_version(
       "version", "Server version",
       READ_ONLY GLOBAL_VAR(server_version_ptr), NO_CMD_LINE,
       IN_SYSTEM_CHARSET, DEFAULT(server_version));

static char *server_version_comment_ptr;
static Sys_var_charptr Sys_version_comment(
       "version_comment", "version_comment",
       READ_ONLY GLOBAL_VAR(server_version_comment_ptr), NO_CMD_LINE,
       IN_SYSTEM_CHARSET, DEFAULT(MYSQL_COMPILATION_COMMENT));

static char *server_version_compile_machine_ptr;
static Sys_var_charptr Sys_version_compile_machine(
       "version_compile_machine", "version_compile_machine",
       READ_ONLY GLOBAL_VAR(server_version_compile_machine_ptr), NO_CMD_LINE,
       IN_SYSTEM_CHARSET, DEFAULT(MACHINE_TYPE));

static char *server_version_compile_os_ptr;
static Sys_var_charptr Sys_version_compile_os(
       "version_compile_os", "version_compile_os",
       READ_ONLY GLOBAL_VAR(server_version_compile_os_ptr), NO_CMD_LINE,
       IN_SYSTEM_CHARSET, DEFAULT(SYSTEM_TYPE));

static Sys_var_ulong Sys_net_wait_timeout(
       "wait_timeout",
       "The number of seconds the server waits for activity on a "
       "connection before closing it",
       SESSION_VAR(net_wait_timeout), CMD_LINE(REQUIRED_ARG),
       VALID_RANGE(1, IF_WIN(INT_MAX32/1000, LONG_TIMEOUT)),
       DEFAULT(NET_WAIT_TIMEOUT), BLOCK_SIZE(1));

static Sys_var_plugin Sys_default_storage_engine(
       "default_storage_engine", "The default storage engine for new tables",
       SESSION_VAR(table_plugin), NO_CMD_LINE,
       MYSQL_STORAGE_ENGINE_PLUGIN, DEFAULT(&default_storage_engine),
       NO_MUTEX_GUARD, NOT_IN_BINLOG, ON_CHECK(check_storage_engine));

const char *internal_tmp_disk_storage_engine_names[] = { "MyISAM", "InnoDB", 0};
static Sys_var_enum Sys_internal_tmp_disk_storage_engine(
       "internal_tmp_disk_storage_engine",
       "The default storage engine for on-disk internal tmp table",
       GLOBAL_VAR(internal_tmp_disk_storage_engine), CMD_LINE(OPT_ARG),
       internal_tmp_disk_storage_engine_names, DEFAULT(TMP_TABLE_INNODB));

static Sys_var_plugin Sys_default_tmp_storage_engine(
       "default_tmp_storage_engine", "The default storage engine for new explicit temporary tables",
       SESSION_VAR(temp_table_plugin), NO_CMD_LINE,
       MYSQL_STORAGE_ENGINE_PLUGIN, DEFAULT(&default_tmp_storage_engine),
       NO_MUTEX_GUARD, NOT_IN_BINLOG, ON_CHECK(check_storage_engine));

static Sys_var_charptr Sys_enforce_storage_engine(
       "enforce_storage_engine", "Force the use of a storage engine for new "
       "tables",
       READ_ONLY GLOBAL_VAR(enforce_storage_engine),
       CMD_LINE(REQUIRED_ARG), IN_SYSTEM_CHARSET,
       DEFAULT(0));

#if defined(ENABLED_DEBUG_SYNC)
/*
  Variable can be set for the session only.

  This could be changed later. Then we need to have a global array of
  actions in addition to the thread local ones. SET GLOBAL would
  manage the global array, SET [SESSION] the local array. A sync point
  would need to look for a local and a global action. Setting and
  executing of global actions need to be protected by a mutex.

  The purpose of global actions could be to allow synchronizing with
  connectionless threads that cannot execute SET statements.
*/
static Sys_var_debug_sync Sys_debug_sync(
       "debug_sync", "Debug Sync Facility",
       sys_var::ONLY_SESSION, NO_CMD_LINE,
       DEFAULT(0), NO_MUTEX_GUARD, NOT_IN_BINLOG, ON_CHECK(check_has_super));
#endif /* defined(ENABLED_DEBUG_SYNC) */

/**
 "time_format" "date_format" "datetime_format"

  the following three variables are unused, and the source of confusion
  (bug reports like "I've changed date_format, but date format hasn't changed.
  I've made them read-only, to alleviate the situation somewhat.

  @todo make them NO_CMD_LINE ?
*/
static Sys_var_charptr Sys_date_format(
       "date_format", "The DATE format (ignored)",
       READ_ONLY GLOBAL_VAR(global_date_format.format.str),
       CMD_LINE(REQUIRED_ARG), IN_SYSTEM_CHARSET,
       DEFAULT(known_date_time_formats[ISO_FORMAT].date_format),
       NO_MUTEX_GUARD, NOT_IN_BINLOG, ON_CHECK(0), ON_UPDATE(0),
       DEPRECATED(""));

static Sys_var_charptr Sys_datetime_format(
       "datetime_format", "The DATETIME format (ignored)",
       READ_ONLY GLOBAL_VAR(global_datetime_format.format.str),
       CMD_LINE(REQUIRED_ARG), IN_SYSTEM_CHARSET,
       DEFAULT(known_date_time_formats[ISO_FORMAT].datetime_format),
       NO_MUTEX_GUARD, NOT_IN_BINLOG, ON_CHECK(0), ON_UPDATE(0),
       DEPRECATED(""));

static Sys_var_charptr Sys_time_format(
       "time_format", "The TIME format (ignored)",
       READ_ONLY GLOBAL_VAR(global_time_format.format.str),
       CMD_LINE(REQUIRED_ARG), IN_SYSTEM_CHARSET,
       DEFAULT(known_date_time_formats[ISO_FORMAT].time_format),
       NO_MUTEX_GUARD, NOT_IN_BINLOG, ON_CHECK(0), ON_UPDATE(0),
       DEPRECATED(""));

static bool fix_autocommit(sys_var *self, THD *thd, enum_var_type type)
{
  if (type == OPT_GLOBAL)
  {
    if (global_system_variables.option_bits & OPTION_AUTOCOMMIT)
      global_system_variables.option_bits&= ~OPTION_NOT_AUTOCOMMIT;
    else
      global_system_variables.option_bits|= OPTION_NOT_AUTOCOMMIT;
    return false;
  }

  if (thd->variables.option_bits & OPTION_AUTOCOMMIT &&
      thd->variables.option_bits & OPTION_NOT_AUTOCOMMIT)
  { // activating autocommit

    if (trans_commit_stmt(thd) || trans_commit(thd))
    {
      thd->variables.option_bits&= ~OPTION_AUTOCOMMIT;
      return true;
    }
    /*
      Don't close thread tables or release metadata locks: if we do so, we
      risk releasing locks/closing tables of expressions used to assign
      other variables, as in:
      set @var=my_stored_function1(), @@autocommit=1, @var2=(select max(a)
      from my_table), ...
      The locks will be released at statement end anyway, as SET
      statement that assigns autocommit is marked to commit
      transaction implicitly at the end (@sa stmt_causes_implicitcommit()).
    */
    thd->variables.option_bits&=
                 ~(OPTION_BEGIN | OPTION_NOT_AUTOCOMMIT);
    thd->get_transaction()->reset_unsafe_rollback_flags(
        Transaction_ctx::SESSION);
    thd->server_status|= SERVER_STATUS_AUTOCOMMIT;
    return false;
  }

  if (!(thd->variables.option_bits & OPTION_AUTOCOMMIT) &&
      !(thd->variables.option_bits & OPTION_NOT_AUTOCOMMIT))
  { // disabling autocommit

    thd->get_transaction()->reset_unsafe_rollback_flags(
        Transaction_ctx::SESSION);
    thd->server_status&= ~SERVER_STATUS_AUTOCOMMIT;
    thd->variables.option_bits|= OPTION_NOT_AUTOCOMMIT;
    return false;
  }

  return false; // autocommit value wasn't changed
}
static Sys_var_bit Sys_autocommit(
       "autocommit", "autocommit",
       SESSION_VAR(option_bits), NO_CMD_LINE, OPTION_AUTOCOMMIT, DEFAULT(TRUE),
       NO_MUTEX_GUARD, NOT_IN_BINLOG, ON_CHECK(0), ON_UPDATE(fix_autocommit));
export sys_var *Sys_autocommit_ptr= &Sys_autocommit; // for sql_yacc.yy

static Sys_var_mybool Sys_big_tables(
       "big_tables", "Allow big result sets by saving all "
       "temporary sets on file (Solves most 'table full' errors)",
       SESSION_VAR(big_tables), CMD_LINE(OPT_ARG), DEFAULT(FALSE));

static Sys_var_bit Sys_big_selects(
       "sql_big_selects", "sql_big_selects",
       SESSION_VAR(option_bits), NO_CMD_LINE, OPTION_BIG_SELECTS,
       DEFAULT(FALSE));

static Sys_var_bit Sys_log_off(
       "sql_log_off", "sql_log_off",
       SESSION_VAR(option_bits), NO_CMD_LINE, OPTION_LOG_OFF,
       DEFAULT(FALSE), NO_MUTEX_GUARD, NOT_IN_BINLOG, ON_CHECK(check_has_super));

/**
  This function sets the session variable thd->variables.sql_log_bin 
  to reflect changes to @@session.sql_log_bin.

  @param[in] self   A pointer to the sys_var, i.e. Sys_log_binlog.
  @param[in] type   The type either session or global.

  @return @c FALSE.
*/
static bool fix_sql_log_bin_after_update(sys_var *self, THD *thd,
                                         enum_var_type type)
{
  DBUG_ASSERT(type == OPT_SESSION);

  if (thd->variables.sql_log_bin)
    thd->variables.option_bits |= OPTION_BIN_LOG;
  else
    thd->variables.option_bits &= ~OPTION_BIN_LOG;

  return FALSE;
}

/**
  This function checks if the sql_log_bin can be changed,
  what is possible if:
    - the user is a super user;
    - the set is not called from within a function/trigger;
    - there is no on-going transaction.

  @param[in] self   A pointer to the sys_var, i.e. Sys_log_binlog.
  @param[in] var    A pointer to the set_var created by the parser.

  @return @c FALSE if the change is allowed, otherwise @c TRUE.
*/
static bool check_sql_log_bin(sys_var *self, THD *thd, set_var *var)
{
  if (check_has_super(self, thd, var))
    return TRUE;

  if (var->type == OPT_GLOBAL)
    return TRUE;

  /* If in a stored function/trigger, it's too late to change sql_log_bin. */
  if (thd->in_sub_stmt)
  {
    my_error(ER_STORED_FUNCTION_PREVENTS_SWITCH_SQL_LOG_BIN, MYF(0));
    return TRUE;
  }
  /* Make the session variable 'sql_log_bin' read-only inside a transaction. */
  if (thd->in_active_multi_stmt_transaction())
  {
    my_error(ER_INSIDE_TRANSACTION_PREVENTS_SWITCH_SQL_LOG_BIN, MYF(0));
    return TRUE;
  }

  return FALSE;
}

static Sys_var_sql_log_bin Sys_log_binlog(
       "sql_log_bin", "Controls whether logging to the binary log is done",
       SESSION_VAR(sql_log_bin), NO_CMD_LINE, DEFAULT(TRUE),
       NO_MUTEX_GUARD, NOT_IN_BINLOG, ON_CHECK(check_sql_log_bin),
       ON_UPDATE(fix_sql_log_bin_after_update));

static Sys_var_bit Sys_transaction_allow_batching(
       "transaction_allow_batching", "transaction_allow_batching",
       SESSION_ONLY(option_bits), NO_CMD_LINE, OPTION_ALLOW_BATCH,
       DEFAULT(FALSE));

static Sys_var_bit Sys_sql_warnings(
       "sql_warnings", "sql_warnings",
       SESSION_VAR(option_bits), NO_CMD_LINE, OPTION_WARNINGS,
       DEFAULT(FALSE));

static Sys_var_bit Sys_sql_notes(
       "sql_notes", "sql_notes",
       SESSION_VAR(option_bits), NO_CMD_LINE, OPTION_SQL_NOTES,
       DEFAULT(TRUE));

static Sys_var_bit Sys_auto_is_null(
       "sql_auto_is_null", "sql_auto_is_null",
       SESSION_VAR(option_bits), NO_CMD_LINE, OPTION_AUTO_IS_NULL,
       DEFAULT(FALSE), NO_MUTEX_GUARD, IN_BINLOG);

static Sys_var_bit Sys_safe_updates(
       "sql_safe_updates", "sql_safe_updates",
       SESSION_VAR(option_bits), NO_CMD_LINE, OPTION_SAFE_UPDATES,
       DEFAULT(FALSE));

static Sys_var_bit Sys_buffer_results(
       "sql_buffer_result", "sql_buffer_result",
       SESSION_VAR(option_bits), NO_CMD_LINE, OPTION_BUFFER_RESULT,
       DEFAULT(FALSE));

static Sys_var_bit Sys_quote_show_create(
       "sql_quote_show_create", "sql_quote_show_create",
       SESSION_VAR(option_bits), NO_CMD_LINE, OPTION_QUOTE_SHOW_CREATE,
       DEFAULT(TRUE));

static Sys_var_bit Sys_foreign_key_checks(
       "foreign_key_checks", "foreign_key_checks",
       SESSION_VAR(option_bits), NO_CMD_LINE,
       REVERSE(OPTION_NO_FOREIGN_KEY_CHECKS),
       DEFAULT(TRUE), NO_MUTEX_GUARD, IN_BINLOG);

static Sys_var_bit Sys_unique_checks(
       "unique_checks", "unique_checks",
       SESSION_VAR(option_bits), NO_CMD_LINE,
       REVERSE(OPTION_RELAXED_UNIQUE_CHECKS),
       DEFAULT(TRUE), NO_MUTEX_GUARD, IN_BINLOG);

#ifdef ENABLED_PROFILING
static Sys_var_bit Sys_profiling(
       "profiling", "profiling",
       SESSION_VAR(option_bits), NO_CMD_LINE, OPTION_PROFILING,
       DEFAULT(FALSE), NO_MUTEX_GUARD, NOT_IN_BINLOG, ON_CHECK(0),
       ON_UPDATE(0), DEPRECATED(""));

static Sys_var_ulong Sys_profiling_history_size(
       "profiling_history_size", "Limit of query profiling memory",
       SESSION_VAR(profiling_history_size), CMD_LINE(REQUIRED_ARG),
       VALID_RANGE(0, 100), DEFAULT(15), BLOCK_SIZE(1), NO_MUTEX_GUARD,
       NOT_IN_BINLOG, ON_CHECK(0), ON_UPDATE(0), DEPRECATED(""));
#endif

static Sys_var_harows Sys_select_limit(
       "sql_select_limit",
       "The maximum number of rows to return from SELECT statements",
       SESSION_VAR(select_limit), NO_CMD_LINE,
       VALID_RANGE(0, HA_POS_ERROR), DEFAULT(HA_POS_ERROR), BLOCK_SIZE(1));

static bool update_timestamp(THD *thd, set_var *var)
{
  if (var->value)
  {
    double fl= floor(var->save_result.double_value); // Truncate integer part
    struct timeval tmp;
    tmp.tv_sec= static_cast<long>(fl);
    /* Round nanoseconds to nearest microsecond */
    tmp.tv_usec=
      static_cast<long>(rint((var->save_result.double_value - fl) * 1000000));
    thd->set_time(&tmp);
  }
  else // SET timestamp=DEFAULT
  {
    thd->user_time.tv_sec= 0;
    thd->user_time.tv_usec= 0;
  }
  return false;
}
static double read_timestamp(THD *thd)
{
  return (double) thd->start_time.tv_sec +
         (double) thd->start_time.tv_usec / 1000000;
}


static bool check_timestamp(sys_var *self, THD *thd, set_var *var)
{
  double val;

  if (!var->value)
    return FALSE;

  val= var->save_result.double_value;
  if (val != 0 &&          // this is how you set the default value
      (val < TIMESTAMP_MIN_VALUE || val > TIMESTAMP_MAX_VALUE))
  {
    ErrConvString prm(val);
    my_error(ER_WRONG_VALUE_FOR_VAR, MYF(0), "timestamp", prm.ptr());
    return TRUE;
  }
  return FALSE;
}


static Sys_var_session_special_double Sys_timestamp(
       "timestamp", "Set the time for this client",
       sys_var::ONLY_SESSION, NO_CMD_LINE,
       VALID_RANGE(0, 0), BLOCK_SIZE(1),
       NO_MUTEX_GUARD, IN_BINLOG, ON_CHECK(check_timestamp), 
       ON_UPDATE(update_timestamp), ON_READ(read_timestamp));

static bool update_last_insert_id(THD *thd, set_var *var)
{
  if (!var->value)
  {
    my_error(ER_NO_DEFAULT, MYF(0), var->var->name.str);
    return true;
  }
  thd->first_successful_insert_id_in_prev_stmt=
    var->save_result.ulonglong_value;
  thd->substitute_null_with_insert_id= TRUE;
  return false;
}
static ulonglong read_last_insert_id(THD *thd)
{
  return thd->read_first_successful_insert_id_in_prev_stmt();
}
static Sys_var_session_special Sys_last_insert_id(
       "last_insert_id", "The value to be returned from LAST_INSERT_ID()",
       sys_var::ONLY_SESSION, NO_CMD_LINE,
       VALID_RANGE(0, ULLONG_MAX), BLOCK_SIZE(1),
       NO_MUTEX_GUARD, IN_BINLOG, ON_CHECK(0),
       ON_UPDATE(update_last_insert_id), ON_READ(read_last_insert_id));

// alias for last_insert_id(), Sybase-style
static Sys_var_session_special Sys_identity(
       "identity", "Synonym for the last_insert_id variable",
       sys_var::ONLY_SESSION, NO_CMD_LINE,
       VALID_RANGE(0, ULLONG_MAX), BLOCK_SIZE(1),
       NO_MUTEX_GUARD, IN_BINLOG, ON_CHECK(0),
       ON_UPDATE(update_last_insert_id), ON_READ(read_last_insert_id));

/*
  insert_id should *not* be marked as written to the binlog (i.e., it
  should *not* be IN_BINLOG), because we want any statement that
  refers to insert_id explicitly to be unsafe.  (By "explicitly", we
  mean using @@session.insert_id, whereas insert_id is used
  "implicitly" when NULL value is inserted into an auto_increment
  column).

  We want statements referring explicitly to @@session.insert_id to be
  unsafe, because insert_id is modified internally by the slave sql
  thread when NULL values are inserted in an AUTO_INCREMENT column.
  This modification interfers with the value of the
  @@session.insert_id variable if @@session.insert_id is referred
  explicitly by an insert statement (as is seen by executing "SET
  @@session.insert_id=0; CREATE TABLE t (a INT, b INT KEY
  AUTO_INCREMENT); INSERT INTO t(a) VALUES (@@session.insert_id);" in
  statement-based logging mode: t will be different on master and
  slave).
*/
static bool update_insert_id(THD *thd, set_var *var)
{
  if (!var->value)
  {
    my_error(ER_NO_DEFAULT, MYF(0), var->var->name.str);
    return true;
  }
  thd->force_one_auto_inc_interval(var->save_result.ulonglong_value);
  return false;
}

static ulonglong read_insert_id(THD *thd)
{
  return thd->auto_inc_intervals_forced.minimum();
}
static Sys_var_session_special Sys_insert_id(
       "insert_id", "The value to be used by the following INSERT "
       "or ALTER TABLE statement when inserting an AUTO_INCREMENT value",
       sys_var::ONLY_SESSION, NO_CMD_LINE,
       VALID_RANGE(0, ULLONG_MAX), BLOCK_SIZE(1),
       NO_MUTEX_GUARD, NOT_IN_BINLOG, ON_CHECK(0),
       ON_UPDATE(update_insert_id), ON_READ(read_insert_id));

static bool update_rand_seed1(THD *thd, set_var *var)
{
  if (!var->value)
  {
    my_error(ER_NO_DEFAULT, MYF(0), var->var->name.str);
    return true;
  }
  thd->rand.seed1= (ulong) var->save_result.ulonglong_value;
  return false;
}
static ulonglong read_rand_seed(THD *thd)
{
  return 0;
}
static Sys_var_session_special Sys_rand_seed1(
       "rand_seed1", "Sets the internal state of the RAND() "
       "generator for replication purposes",
       sys_var::ONLY_SESSION, NO_CMD_LINE,
       VALID_RANGE(0, ULONG_MAX), BLOCK_SIZE(1),
       NO_MUTEX_GUARD, IN_BINLOG, ON_CHECK(0),
       ON_UPDATE(update_rand_seed1), ON_READ(read_rand_seed));

static bool update_rand_seed2(THD *thd, set_var *var)
{
  if (!var->value)
  {
    my_error(ER_NO_DEFAULT, MYF(0), var->var->name.str);
    return true;
  }
  thd->rand.seed2= (ulong) var->save_result.ulonglong_value;
  return false;
}
static Sys_var_session_special Sys_rand_seed2(
       "rand_seed2", "Sets the internal state of the RAND() "
       "generator for replication purposes",
       sys_var::ONLY_SESSION, NO_CMD_LINE,
       VALID_RANGE(0, ULONG_MAX), BLOCK_SIZE(1),
       NO_MUTEX_GUARD, IN_BINLOG, ON_CHECK(0),
       ON_UPDATE(update_rand_seed2), ON_READ(read_rand_seed));

static ulonglong read_error_count(THD *thd)
{
  return thd->get_stmt_da()->error_count(thd);
}
// this really belongs to the SHOW STATUS
static Sys_var_session_special Sys_error_count(
       "error_count", "The number of errors that resulted from the "
       "last statement that generated messages",
       READ_ONLY sys_var::ONLY_SESSION, NO_CMD_LINE,
       VALID_RANGE(0, ULLONG_MAX), BLOCK_SIZE(1), NO_MUTEX_GUARD,
       NOT_IN_BINLOG, ON_CHECK(0), ON_UPDATE(0), ON_READ(read_error_count));

static ulonglong read_warning_count(THD *thd)
{
  return thd->get_stmt_da()->warn_count(thd);
}
// this really belongs to the SHOW STATUS
static Sys_var_session_special Sys_warning_count(
       "warning_count", "The number of errors, warnings, and notes "
       "that resulted from the last statement that generated messages",
       READ_ONLY sys_var::ONLY_SESSION, NO_CMD_LINE,
       VALID_RANGE(0, ULLONG_MAX), BLOCK_SIZE(1), NO_MUTEX_GUARD,
       NOT_IN_BINLOG, ON_CHECK(0), ON_UPDATE(0), ON_READ(read_warning_count));

static Sys_var_ulong Sys_default_week_format(
       "default_week_format",
       "The default week format used by WEEK() functions",
       SESSION_VAR(default_week_format), CMD_LINE(REQUIRED_ARG),
       VALID_RANGE(0, 7), DEFAULT(0), BLOCK_SIZE(1));

static Sys_var_ulong Sys_group_concat_max_len(
       "group_concat_max_len",
       "The maximum length of the result of function  GROUP_CONCAT()",
       SESSION_VAR(group_concat_max_len), CMD_LINE(REQUIRED_ARG),
       VALID_RANGE(4, ULONG_MAX), DEFAULT(1024), BLOCK_SIZE(1));

static char *glob_hostname_ptr;
static Sys_var_charptr Sys_hostname(
       "hostname", "Server host name",
       READ_ONLY GLOBAL_VAR(glob_hostname_ptr), NO_CMD_LINE,
       IN_FS_CHARSET, DEFAULT(glob_hostname));

#ifndef EMBEDDED_LIBRARY
static Sys_var_charptr Sys_repl_report_host(
       "report_host",
       "Hostname or IP of the slave to be reported to the master during "
       "slave registration. Will appear in the output of SHOW SLAVE HOSTS. "
       "Leave unset if you do not want the slave to register itself with the "
       "master. Note that it is not sufficient for the master to simply read "
       "the IP of the slave off the socket once the slave connects. Due to "
       "NAT and other routing issues, that IP may not be valid for connecting "
       "to the slave from the master or other hosts",
       READ_ONLY GLOBAL_VAR(report_host), CMD_LINE(REQUIRED_ARG),
       IN_FS_CHARSET, DEFAULT(0));

static Sys_var_charptr Sys_repl_report_user(
       "report_user",
       "The account user name of the slave to be reported to the master "
       "during slave registration",
       READ_ONLY GLOBAL_VAR(report_user), CMD_LINE(REQUIRED_ARG),
       IN_FS_CHARSET, DEFAULT(0));

static Sys_var_charptr Sys_repl_report_password(
       "report_password",
       "The account password of the slave to be reported to the master "
       "during slave registration",
       READ_ONLY GLOBAL_VAR(report_password), CMD_LINE(REQUIRED_ARG),
       IN_FS_CHARSET, DEFAULT(0));

static Sys_var_uint Sys_repl_report_port(
       "report_port",
       "Port for connecting to slave reported to the master during slave "
       "registration. Set it only if the slave is listening on a non-default "
       "port or if you have a special tunnel from the master or other clients "
       "to the slave. If not sure, leave this option unset",
       READ_ONLY GLOBAL_VAR(report_port), CMD_LINE(REQUIRED_ARG),
       VALID_RANGE(0, 65535), DEFAULT(0), BLOCK_SIZE(1));
#endif

static Sys_var_mybool Sys_keep_files_on_create(
       "keep_files_on_create",
       "Don't overwrite stale .MYD and .MYI even if no directory is specified",
       SESSION_VAR(keep_files_on_create), CMD_LINE(OPT_ARG),
       DEFAULT(FALSE));

static char *license;
static Sys_var_charptr Sys_license(
       "license", "The type of license the server has",
       READ_ONLY GLOBAL_VAR(license), NO_CMD_LINE, IN_SYSTEM_CHARSET,
       DEFAULT(STRINGIFY_ARG(LICENSE)));

static bool check_log_path(sys_var *self, THD *thd, set_var *var)
{
  if (!var->value)
    return false; // DEFAULT is ok

  if (!var->save_result.string_value.str)
    return true;

  if (var->save_result.string_value.length > FN_REFLEN)
  { // path is too long
    my_error(ER_PATH_LENGTH, MYF(0), self->name.str);
    return true;
  }

  char path[FN_REFLEN];
  size_t path_length= unpack_filename(path, var->save_result.string_value.str);

  if (!path_length)
    return true;

  if (!is_filename_allowed(var->save_result.string_value.str, 
                           var->save_result.string_value.length, TRUE))
  {
     my_error(ER_WRONG_VALUE_FOR_VAR, MYF(0), 
              self->name.str, var->save_result.string_value.str);
     return true;
  }

  MY_STAT f_stat;

  if (my_stat(path, &f_stat, MYF(0)))
  {
    if (!MY_S_ISREG(f_stat.st_mode) || !(f_stat.st_mode & MY_S_IWRITE))
      return true; // not a regular writable file
    return false;
  }

  (void) dirname_part(path, var->save_result.string_value.str, &path_length);

  if (var->save_result.string_value.length - path_length >= FN_LEN)
  { // filename is too long
      my_error(ER_PATH_LENGTH, MYF(0), self->name.str);
      return true;
  }

  if (!path_length) // no path is good path (remember, relative to datadir)
    return false;

  if (my_access(path, (F_OK|W_OK)))
    return true; // directory is not writable

  return false;
}
static bool fix_general_log_file(sys_var *self, THD *thd, enum_var_type type)
{
  if (!opt_general_logname) // SET ... = DEFAULT
  {
    char buff[FN_REFLEN];
    opt_general_logname= my_strdup(key_memory_LOG_name,
                                   make_query_log_name(buff, QUERY_LOG_GENERAL),
                                   MYF(MY_FAE+MY_WME));
    if (!opt_general_logname)
      return true;
  }
  bool res= false;
  if (opt_general_log)
  {
    mysql_mutex_unlock(&LOCK_global_system_variables);
    res= query_logger.reopen_log_file(QUERY_LOG_GENERAL);
    mysql_mutex_lock(&LOCK_global_system_variables);
    if (res)
      opt_general_log= false;
  }
  return res;
}
static Sys_var_charptr Sys_general_log_path(
       "general_log_file", "Log connections and queries to given file",
       GLOBAL_VAR(opt_general_logname), CMD_LINE(REQUIRED_ARG),
       IN_FS_CHARSET, DEFAULT(0), NO_MUTEX_GUARD, NOT_IN_BINLOG,
       ON_CHECK(check_log_path), ON_UPDATE(fix_general_log_file));

static bool fix_slow_log_file(sys_var *self, THD *thd, enum_var_type type)
{
  if (!opt_slow_logname) // SET ... = DEFAULT
  {
    char buff[FN_REFLEN];
    opt_slow_logname= my_strdup(key_memory_LOG_name,
                                make_query_log_name(buff, QUERY_LOG_SLOW),
                                MYF(MY_FAE+MY_WME));
    if (!opt_slow_logname)
      return true;
  }
  bool res= false;
  if (opt_slow_log)
  {
    mysql_mutex_unlock(&LOCK_global_system_variables);
    res= query_logger.reopen_log_file(QUERY_LOG_SLOW);
    mysql_mutex_lock(&LOCK_global_system_variables);
    if (res)
      opt_slow_log= false;
  }
  return res;
}
static Sys_var_charptr Sys_slow_log_path(
       "slow_query_log_file", "Log slow queries to given log file. "
       "Defaults logging to hostname-slow.log. Must be enabled to activate "
       "other slow log options",
       GLOBAL_VAR(opt_slow_logname), CMD_LINE(REQUIRED_ARG),
       IN_FS_CHARSET, DEFAULT(0), NO_MUTEX_GUARD, NOT_IN_BINLOG,
       ON_CHECK(check_log_path), ON_UPDATE(fix_slow_log_file));

static Sys_var_have Sys_have_compress(
       "have_compress", "have_compress",
       READ_ONLY GLOBAL_VAR(have_compress), NO_CMD_LINE);

static Sys_var_have Sys_have_crypt(
       "have_crypt", "have_crypt",
       READ_ONLY GLOBAL_VAR(have_crypt), NO_CMD_LINE);

static Sys_var_have Sys_have_dlopen(
       "have_dynamic_loading", "have_dynamic_loading",
       READ_ONLY GLOBAL_VAR(have_dlopen), NO_CMD_LINE);

static Sys_var_have Sys_have_geometry(
       "have_geometry", "have_geometry",
       READ_ONLY GLOBAL_VAR(have_geometry), NO_CMD_LINE);

static Sys_var_have Sys_have_openssl(
       "have_openssl", "have_openssl",
       READ_ONLY GLOBAL_VAR(have_ssl), NO_CMD_LINE);

static Sys_var_have Sys_have_profiling(
       "have_profiling", "have_profiling",
       READ_ONLY GLOBAL_VAR(have_profiling), NO_CMD_LINE, NO_MUTEX_GUARD,
       NOT_IN_BINLOG, ON_CHECK(0), ON_UPDATE(0), DEPRECATED(""));

static Sys_var_have Sys_have_backup_locks(
       "have_backup_locks", "have_backup_locks",
       READ_ONLY GLOBAL_VAR(have_backup_locks), NO_CMD_LINE);

static Sys_var_have Sys_have_backup_safe_binlog_info(
       "have_backup_safe_binlog_info", "have_backup_safe_binlog_info",
       READ_ONLY GLOBAL_VAR(have_backup_safe_binlog_info), NO_CMD_LINE);

static Sys_var_have Sys_have_snapshot_cloning(
       "have_snapshot_cloning", "have_snapshot_cloning",
       READ_ONLY GLOBAL_VAR(have_snapshot_cloning), NO_CMD_LINE);

static Sys_var_have Sys_have_query_cache(
       "have_query_cache", "have_query_cache",
       READ_ONLY GLOBAL_VAR(have_query_cache), NO_CMD_LINE);

static Sys_var_have Sys_have_rtree_keys(
       "have_rtree_keys", "have_rtree_keys",
       READ_ONLY GLOBAL_VAR(have_rtree_keys), NO_CMD_LINE);

static Sys_var_have Sys_have_ssl(
       "have_ssl", "have_ssl",
       READ_ONLY GLOBAL_VAR(have_ssl), NO_CMD_LINE);

static Sys_var_have Sys_have_symlink(
       "have_symlink", "have_symlink",
       READ_ONLY GLOBAL_VAR(have_symlink), NO_CMD_LINE);

static Sys_var_have Sys_have_statement_timeout(
       "have_statement_timeout", "have_statement_timeout",
       READ_ONLY GLOBAL_VAR(have_statement_timeout), NO_CMD_LINE);

const char *log_slow_filter_name[]= { "qc_miss", "full_scan", "full_join",
                                      "tmp_table", "tmp_table_on_disk", "filesort", "filesort_on_disk", 0};
static Sys_var_set Sys_log_slow_filter(
       "log_slow_filter",
       "Log only the queries that followed certain execution plan. "
       "Multiple flags allowed in a comma-separated string. "
       "[qc_miss, full_scan, full_join, tmp_table, tmp_table_on_disk, "
       "filesort, filesort_on_disk]",
       SESSION_VAR(log_slow_filter), CMD_LINE(REQUIRED_ARG),
       log_slow_filter_name, DEFAULT(0));
static Sys_var_ulong sys_log_slow_rate_limit(
       "log_slow_rate_limit","Rate limit statement writes to slow log to only those from every (1/log_slow_rate_limit) session.",
       SESSION_VAR(log_slow_rate_limit), CMD_LINE(REQUIRED_ARG),
       VALID_RANGE(1, SLOG_SLOW_RATE_LIMIT_MAX), DEFAULT(1), BLOCK_SIZE(1));

static double opt_slow_query_log_always_write_time;
static bool update_slow_query_log_always_write_time(sys_var *self, THD *thd,
                                                    enum_var_type type)
{
  slow_query_log_always_write_time=
    double2ulonglong(opt_slow_query_log_always_write_time * 1e6);
  return false;
}
static Sys_var_double sys_slow_query_log_always_write_time(
       "slow_query_log_always_write_time",
       "Log queries which run longer than specified by this value regardless "
       "of the log_slow_rate_limit valiue.",
       GLOBAL_VAR(opt_slow_query_log_always_write_time), CMD_LINE(REQUIRED_ARG),
       VALID_RANGE(0, LONG_TIMEOUT), DEFAULT(10),
       NO_MUTEX_GUARD, NOT_IN_BINLOG, ON_CHECK(NULL),
       ON_UPDATE(update_slow_query_log_always_write_time));
const char* log_slow_verbosity_name[] = { 
  "microtime", "query_plan", "innodb", 
  "profiling", "profiling_use_getrusage", 
  "minimal", "standard", "full", 0
};
static ulonglong update_log_slow_verbosity_replace(ulonglong value, ulonglong what, ulonglong by)
{
  if((value & what) == what)
  {
    value = value & (~what);
    value = value | by;
  }
  return value;
}
static void update_log_slow_verbosity(ulonglong* value_ptr)
{
  ulonglong &value    = *value_ptr;
  ulonglong microtime= 1ULL << SLOG_V_MICROTIME;
  ulonglong query_plan= 1ULL << SLOG_V_QUERY_PLAN;
  ulonglong innodb= 1ULL << SLOG_V_INNODB;
  ulonglong minimal= 1ULL << SLOG_V_MINIMAL;
  ulonglong standard= 1ULL << SLOG_V_STANDARD;
  ulonglong full= 1ULL << SLOG_V_FULL;
  value= update_log_slow_verbosity_replace(value,minimal,microtime);
  value= update_log_slow_verbosity_replace(value,standard,microtime | query_plan);
  value= update_log_slow_verbosity_replace(value,full,microtime | query_plan | innodb);
}
static bool update_log_slow_verbosity_helper(sys_var */*self*/, THD *thd,
                                          enum_var_type type)
{
  if(type == OPT_SESSION)
  {
    update_log_slow_verbosity(&(thd->variables.log_slow_verbosity));
  }
  else
  {
    update_log_slow_verbosity(&(global_system_variables.log_slow_verbosity));
  }
  return false;
}
void init_slow_query_log_use_global_control()
{
  update_log_slow_verbosity(&(global_system_variables.log_slow_verbosity));
}
static Sys_var_set Sys_log_slow_verbosity(
        "log_slow_verbosity",
        "Choose how verbose the messages to your slow log will be. "
        "Multiple flags allowed in a comma-separated string. [microtime, query_plan, innodb, profiling, profiling_use_getrusage]",
        SESSION_VAR(log_slow_verbosity), CMD_LINE(REQUIRED_ARG),
        log_slow_verbosity_name, DEFAULT(SLOG_V_MICROTIME),
        NO_MUTEX_GUARD, NOT_IN_BINLOG, ON_CHECK(0),
        ON_UPDATE(update_log_slow_verbosity_helper));
static const char *log_slow_sp_statements_names[]=
  {"OFF", "ON", "OFF_NO_CALLS", "FALSE", "TRUE", "0", "1", 0};
static bool fix_log_slow_sp_statements(sys_var */*self*/, THD */*thd*/,
                                       enum_var_type /*type*/)
{
  if(opt_log_slow_sp_statements > 2)
  {
    opt_log_slow_sp_statements= (opt_log_slow_sp_statements - 3) % 2;
  }
  return false;
}
void init_log_slow_sp_statements()
{
  fix_log_slow_sp_statements(NULL, NULL, OPT_GLOBAL);
}
static Sys_var_enum Sys_log_slow_sp_statements(
       "log_slow_sp_statements",
       "Choice between logging slow CALL statements, logging individual slow "
       "statements inside stored procedures or skipping the logging of stored "
       "procedures into the slow log entirely. Values are OFF, ON and "
       "OFF_NO_CALLS respectively.",
       GLOBAL_VAR(opt_log_slow_sp_statements), CMD_LINE(OPT_ARG),
       log_slow_sp_statements_names, DEFAULT(1),
       NO_MUTEX_GUARD, NOT_IN_BINLOG, ON_CHECK(0),
       ON_UPDATE(fix_log_slow_sp_statements));
static const char *slow_query_log_use_global_control_name[]=
{ "log_slow_filter", "log_slow_rate_limit", "log_slow_verbosity",
  "long_query_time", "min_examined_row_limit", "all", 0};
static bool update_slow_query_log_use_global_control(sys_var */*self*/, THD */*thd*/,
                                               enum_var_type /*type*/)
{
  if(opt_slow_query_log_use_global_control & (1ULL << SLOG_UG_ALL))
  {
    opt_slow_query_log_use_global_control=
      (1ULL << SLOG_UG_LOG_SLOW_FILTER) | (1ULL << SLOG_UG_LOG_SLOW_RATE_LIMIT)
      | (1ULL << SLOG_UG_LOG_SLOW_VERBOSITY) | (1ULL << SLOG_UG_LONG_QUERY_TIME)
      | (1ULL << SLOG_UG_MIN_EXAMINED_ROW_LIMIT);
  }
  return false;
}
void init_log_slow_verbosity()
{
  update_slow_query_log_use_global_control(0,0,OPT_GLOBAL);
}
static Sys_var_set Sys_slow_query_log_use_global_control(
       "slow_query_log_use_global_control",
       "Choose flags, wich always use the global variables. Multiple flags "
       "allowed in a comma-separated string. [none, log_slow_filter, "
       "log_slow_rate_limit, log_slow_verbosity, long_query_time, "
       "min_examined_row_limit, all]",
       GLOBAL_VAR(opt_slow_query_log_use_global_control),
       CMD_LINE(REQUIRED_ARG),
       slow_query_log_use_global_control_name, DEFAULT(0),
        NO_MUTEX_GUARD, NOT_IN_BINLOG, ON_CHECK(0),
       ON_UPDATE(update_slow_query_log_use_global_control));

const char* slow_query_log_rate_name[]= {"session", "query", 0};
static Sys_var_enum Sys_slow_query_log_rate_type(
       "log_slow_rate_type",
       "Choose the log_slow_rate_limit behavior: session or query. "
       "When you choose 'session' - every %log_slow_rate_limit connection "
       "will be processed to slow query log. "
       "When you choose 'query' - every %log_slow_rate_limit query "
       "will be processed to slow query log. "
       "[session, query]",
       GLOBAL_VAR(opt_slow_query_log_rate_type), CMD_LINE(REQUIRED_ARG),
       slow_query_log_rate_name, DEFAULT(SLOG_RT_SESSION));

static bool fix_general_log_state(sys_var *self, THD *thd, enum_var_type type)
{
  if (query_logger.is_log_file_enabled(QUERY_LOG_GENERAL) == opt_general_log)
    return false;

  if (!opt_general_log)
  {
    mysql_mutex_unlock(&LOCK_global_system_variables);
    query_logger.deactivate_log_handler(QUERY_LOG_GENERAL);
    mysql_mutex_lock(&LOCK_global_system_variables);
    return false;
  }
  else
  {
    mysql_mutex_unlock(&LOCK_global_system_variables);
    bool res= query_logger.activate_log_handler(thd, QUERY_LOG_GENERAL);
    mysql_mutex_lock(&LOCK_global_system_variables);
    if (res)
      opt_general_log= false;
    return res;
  }
}
static Sys_var_mybool Sys_general_log(
       "general_log", "Log connections and queries to a table or log file. "
       "Defaults to logging to a file hostname.log, "
       "or if --log-output=TABLE is used, to a table mysql.general_log.",
       GLOBAL_VAR(opt_general_log), CMD_LINE(OPT_ARG),
       DEFAULT(FALSE), NO_MUTEX_GUARD, NOT_IN_BINLOG, ON_CHECK(0),
       ON_UPDATE(fix_general_log_state));

static bool fix_slow_log_state(sys_var *self, THD *thd, enum_var_type type)
{
  if (query_logger.is_log_file_enabled(QUERY_LOG_SLOW) == opt_slow_log)
    return false;

  if (!opt_slow_log)
  {
    mysql_mutex_unlock(&LOCK_global_system_variables);
    query_logger.deactivate_log_handler(QUERY_LOG_SLOW);
    mysql_mutex_lock(&LOCK_global_system_variables);
    return false;
  }
  else
  {
    mysql_mutex_unlock(&LOCK_global_system_variables);
    bool res= query_logger.activate_log_handler(thd, QUERY_LOG_SLOW);
    mysql_mutex_lock(&LOCK_global_system_variables);
    if (res)
      opt_slow_log= false;
    return res;
  }
}
static Sys_var_mybool Sys_slow_query_log(
       "slow_query_log",
       "Log slow queries to a table or log file. Defaults logging to a file "
       "hostname-slow.log or a table mysql.slow_log if --log-output=TABLE is "
       "used. Must be enabled to activate other slow log options",
       GLOBAL_VAR(opt_slow_log), CMD_LINE(OPT_ARG),
       DEFAULT(FALSE), NO_MUTEX_GUARD, NOT_IN_BINLOG, ON_CHECK(0),
       ON_UPDATE(fix_slow_log_state));

static bool check_not_empty_set(sys_var *self, THD *thd, set_var *var)
{
  return var->save_result.ulonglong_value == 0;
}
static bool fix_log_output(sys_var *self, THD *thd, enum_var_type type)
{
  query_logger.set_handlers(static_cast<uint>(log_output_options));
  return false;
}

static const char *log_output_names[] = { "NONE", "FILE", "TABLE", NULL};

static Sys_var_set Sys_log_output(
       "log_output", "Syntax: log-output=value[,value...], "
       "where \"value\" could be TABLE, FILE or NONE",
       GLOBAL_VAR(log_output_options), CMD_LINE(REQUIRED_ARG),
       log_output_names, DEFAULT(LOG_FILE), NO_MUTEX_GUARD, NOT_IN_BINLOG,
       ON_CHECK(check_not_empty_set), ON_UPDATE(fix_log_output));

#ifdef HAVE_REPLICATION
static Sys_var_mybool Sys_log_slave_updates(
       "log_slave_updates", "Tells the slave to log the updates from "
       "the slave thread to the binary log. You will need to turn it on if "
       "you plan to daisy-chain the slaves",
       READ_ONLY GLOBAL_VAR(opt_log_slave_updates), CMD_LINE(OPT_ARG),
       DEFAULT(0));

static Sys_var_charptr Sys_relay_log(
       "relay_log", "The location and name to use for relay logs",
       READ_ONLY GLOBAL_VAR(opt_relay_logname), CMD_LINE(REQUIRED_ARG),
       IN_FS_CHARSET, DEFAULT(0));

/*
  Uses NO_CMD_LINE since the --relay-log-index option set
  opt_relaylog_index_name variable and computes a value for the
  relay_log_index variable.
*/
static Sys_var_charptr Sys_relay_log_index(
       "relay_log_index", "The location and name to use for the file "
       "that keeps a list of the last relay logs",
       READ_ONLY GLOBAL_VAR(relay_log_index), NO_CMD_LINE,
       IN_FS_CHARSET, DEFAULT(0));

/*
  Uses NO_CMD_LINE since the --log-bin-index option set
  opt_binlog_index_name variable and computes a value for the
  log_bin_index variable.
*/
static Sys_var_charptr Sys_binlog_index(
       "log_bin_index", "File that holds the names for last binary log files.",
       READ_ONLY GLOBAL_VAR(log_bin_index), NO_CMD_LINE,
       IN_FS_CHARSET, DEFAULT(0));

static Sys_var_charptr Sys_relay_log_basename(
       "relay_log_basename",
       "The full path of the relay log file names, excluding the extension.",
       READ_ONLY GLOBAL_VAR(relay_log_basename), NO_CMD_LINE,
       IN_FS_CHARSET, DEFAULT(0));

static Sys_var_charptr Sys_log_bin_basename(
       "log_bin_basename",
       "The full path of the binary log file names, excluding the extension.",
       READ_ONLY GLOBAL_VAR(log_bin_basename), NO_CMD_LINE,
       IN_FS_CHARSET, DEFAULT(0));

static Sys_var_charptr Sys_relay_log_info_file(
       "relay_log_info_file", "The location and name of the file that "
       "remembers where the SQL replication thread is in the relay logs",
       READ_ONLY GLOBAL_VAR(relay_log_info_file), CMD_LINE(REQUIRED_ARG),
       IN_FS_CHARSET, DEFAULT(0));

static Sys_var_mybool Sys_relay_log_purge(
       "relay_log_purge", "if disabled - do not purge relay logs. "
       "if enabled - purge them as soon as they are no more needed",
       GLOBAL_VAR(relay_log_purge), CMD_LINE(OPT_ARG), DEFAULT(TRUE));

static Sys_var_mybool Sys_relay_log_recovery(
       "relay_log_recovery", "Enables automatic relay log recovery "
       "right after the database startup, which means that the IO Thread "
       "starts re-fetching from the master right after the last transaction "
       "processed",
        READ_ONLY GLOBAL_VAR(relay_log_recovery), CMD_LINE(OPT_ARG), DEFAULT(FALSE));

static Sys_var_mybool Sys_slave_allow_batching(
       "slave_allow_batching", "Allow slave to batch requests",
       GLOBAL_VAR(opt_slave_allow_batching),
       CMD_LINE(OPT_ARG), DEFAULT(FALSE));

static Sys_var_charptr Sys_slave_load_tmpdir(
       "slave_load_tmpdir", "The location where the slave should put "
       "its temporary files when replicating a LOAD DATA INFILE command",
       READ_ONLY GLOBAL_VAR(slave_load_tmpdir), CMD_LINE(REQUIRED_ARG),
       IN_FS_CHARSET, DEFAULT(0));

static bool fix_slave_net_timeout(sys_var *self, THD *thd, enum_var_type type)
{
  DEBUG_SYNC(thd, "fix_slave_net_timeout");
  Master_info *mi;


  /* @TODO: slave net timeout is for all channels, but does this make
           sense?
   */

  /*
   Here we have lock on LOCK_global_system_variables and we need
    lock on channel_map lock. In START_SLAVE handler, we take these
    two locks in different order. This can lead to DEADLOCKs. See
    BUG#14236151 for more details.
   So we release lock on LOCK_global_system_variables before acquiring
    lock on channel_map lock. But this could lead to isolation issues
    between multiple setters. Hence introducing secondary guard
    for this global variable and releasing the lock here and acquiring
    locks back again at the end of this function.
   */
  mysql_mutex_unlock(&LOCK_slave_net_timeout);
  mysql_mutex_unlock(&LOCK_global_system_variables);
  channel_map.wrlock();

  for (mi_map::iterator it=channel_map.begin(); it!=channel_map.end(); it++)
  {
    mi= it->second;

    DBUG_PRINT("info", ("slave_net_timeout=%u mi->heartbeat_period=%.3f",
                        slave_net_timeout,
                        (mi ? mi->heartbeat_period : 0.0)));
    if (mi != NULL && slave_net_timeout < mi->heartbeat_period)
      push_warning(thd, Sql_condition::SL_WARNING,
                   ER_SLAVE_HEARTBEAT_VALUE_OUT_OF_RANGE_MAX,
                   ER(ER_SLAVE_HEARTBEAT_VALUE_OUT_OF_RANGE_MAX));
  }

  channel_map.unlock();
  mysql_mutex_lock(&LOCK_global_system_variables);
  mysql_mutex_lock(&LOCK_slave_net_timeout);
  return false;
}
static PolyLock_mutex PLock_slave_net_timeout(&LOCK_slave_net_timeout);
static Sys_var_uint Sys_slave_net_timeout(
       "slave_net_timeout", "Number of seconds to wait for more data "
       "from a master/slave connection before aborting the read",
       GLOBAL_VAR(slave_net_timeout), CMD_LINE(REQUIRED_ARG),
       VALID_RANGE(1, LONG_TIMEOUT), DEFAULT(SLAVE_NET_TIMEOUT), BLOCK_SIZE(1),
       &PLock_slave_net_timeout, NOT_IN_BINLOG, ON_CHECK(0),
       ON_UPDATE(fix_slave_net_timeout));

static bool check_slave_skip_counter(sys_var *self, THD *thd, set_var *var)
{
  /*
    @todo: move this check into the set function and hold the lock on
    gtid_mode_lock until the operation has completed, so that we are
    sure a concurrent connection does not change gtid_mode between
    check and fix.
  */
  if (get_gtid_mode(GTID_MODE_LOCK_NONE) == GTID_MODE_ON)
  {
    my_message(ER_SQL_SLAVE_SKIP_COUNTER_NOT_SETTABLE_IN_GTID_MODE,
               ER(ER_SQL_SLAVE_SKIP_COUNTER_NOT_SETTABLE_IN_GTID_MODE),
               MYF(0));
    return true;
  }

  return false;
}

static PolyLock_mutex PLock_sql_slave_skip_counter(&LOCK_sql_slave_skip_counter);
static Sys_var_uint Sys_slave_skip_counter(
       "sql_slave_skip_counter", "sql_slave_skip_counter",
       GLOBAL_VAR(sql_slave_skip_counter), NO_CMD_LINE,
       VALID_RANGE(0, UINT_MAX), DEFAULT(0), BLOCK_SIZE(1),
       &PLock_sql_slave_skip_counter, NOT_IN_BINLOG,
       ON_CHECK(check_slave_skip_counter));

static Sys_var_charptr Sys_slave_skip_errors(
       "slave_skip_errors", "Tells the slave thread to continue "
       "replication when a query event returns an error from the "
       "provided list",
       READ_ONLY GLOBAL_VAR(opt_slave_skip_errors), CMD_LINE(REQUIRED_ARG),
       IN_SYSTEM_CHARSET, DEFAULT(0));

static Sys_var_ulonglong Sys_relay_log_space_limit(
       "relay_log_space_limit", "Maximum space to use for all relay logs",
       READ_ONLY GLOBAL_VAR(relay_log_space_limit), CMD_LINE(REQUIRED_ARG),
       VALID_RANGE(0, ULONG_MAX), DEFAULT(0), BLOCK_SIZE(1));

static Sys_var_uint Sys_sync_relaylog_period(
       "sync_relay_log", "Synchronously flush relay log to disk after "
       "every #th event. Use 0 to disable synchronous flushing",
       GLOBAL_VAR(sync_relaylog_period), CMD_LINE(REQUIRED_ARG),
       VALID_RANGE(0, UINT_MAX), DEFAULT(10000), BLOCK_SIZE(1));

static Sys_var_uint Sys_sync_relayloginfo_period(
       "sync_relay_log_info", "Synchronously flush relay log info "
       "to disk after every #th transaction. Use 0 to disable "
       "synchronous flushing",
       GLOBAL_VAR(sync_relayloginfo_period), CMD_LINE(REQUIRED_ARG),
       VALID_RANGE(0, UINT_MAX), DEFAULT(10000), BLOCK_SIZE(1));

static Sys_var_uint Sys_checkpoint_mts_period(
       "slave_checkpoint_period", "Gather workers' activities to "
       "Update progress status of Multi-threaded slave and flush "
       "the relay log info to disk after every #th milli-seconds.",
       GLOBAL_VAR(opt_mts_checkpoint_period), CMD_LINE(REQUIRED_ARG),
#ifndef DBUG_OFF
       VALID_RANGE(0, UINT_MAX), DEFAULT(300), BLOCK_SIZE(1));
#else
       VALID_RANGE(1, UINT_MAX), DEFAULT(300), BLOCK_SIZE(1));
#endif /* DBUG_OFF */

static Sys_var_uint Sys_checkpoint_mts_group(
       "slave_checkpoint_group",
       "Maximum number of processed transactions by Multi-threaded slave "
       "before a checkpoint operation is called to update progress status.",
       GLOBAL_VAR(opt_mts_checkpoint_group), CMD_LINE(REQUIRED_ARG),
#ifndef DBUG_OFF
       VALID_RANGE(1, MTS_MAX_BITS_IN_GROUP), DEFAULT(512), BLOCK_SIZE(1));
#else
       VALID_RANGE(32, MTS_MAX_BITS_IN_GROUP), DEFAULT(512), BLOCK_SIZE(8));
#endif /* DBUG_OFF */
#endif /* HAVE_REPLICATION */

static Sys_var_uint Sys_sync_binlog_period(
       "sync_binlog", "Synchronously flush binary log to disk after"
       " every #th write to the file. Use 0 to disable synchronous"
       " flushing",
       GLOBAL_VAR(sync_binlog_period), CMD_LINE(REQUIRED_ARG),
       VALID_RANGE(0, UINT_MAX), DEFAULT(1), BLOCK_SIZE(1));

static Sys_var_uint Sys_sync_masterinfo_period(
       "sync_master_info", "Synchronously flush master info to disk "
       "after every #th event. Use 0 to disable synchronous flushing",
       GLOBAL_VAR(sync_masterinfo_period), CMD_LINE(REQUIRED_ARG),
       VALID_RANGE(0, UINT_MAX), DEFAULT(10000), BLOCK_SIZE(1));

#ifdef HAVE_REPLICATION
static Sys_var_ulong Sys_slave_trans_retries(
       "slave_transaction_retries", "Number of times the slave SQL "
       "thread will retry a transaction in case it failed with a deadlock "
       "or elapsed lock wait timeout, before giving up and stopping",
       GLOBAL_VAR(slave_trans_retries), CMD_LINE(REQUIRED_ARG),
       VALID_RANGE(0, ULONG_MAX), DEFAULT(10), BLOCK_SIZE(1));

static Sys_var_ulong Sys_slave_parallel_workers(
       "slave_parallel_workers",
       "Number of worker threads for executing events in parallel ",
       GLOBAL_VAR(opt_mts_slave_parallel_workers), CMD_LINE(REQUIRED_ARG),
       VALID_RANGE(0, MTS_MAX_WORKERS), DEFAULT(0), BLOCK_SIZE(1));

static Sys_var_ulonglong Sys_mts_pending_jobs_size_max(
       "slave_pending_jobs_size_max",
       "Max size of Slave Worker queues holding yet not applied events."
       "The least possible value must be not less than the master side "
       "max_allowed_packet.",
       GLOBAL_VAR(opt_mts_pending_jobs_size_max), CMD_LINE(REQUIRED_ARG),
       VALID_RANGE(1024, (ulonglong)~(intptr)0), DEFAULT(16 * 1024*1024),
       BLOCK_SIZE(1024), ON_CHECK(0));
#endif

static bool check_locale(sys_var *self, THD *thd, set_var *var)
{
  if (!var->value)
    return false;

  MY_LOCALE *locale;
  char buff[STRING_BUFFER_USUAL_SIZE];
  if (var->value->result_type() == INT_RESULT)
  {
    int lcno= (int)var->value->val_int();
    if (!(locale= my_locale_by_number(lcno)))
    {
      my_error(ER_UNKNOWN_LOCALE, MYF(0), llstr(lcno, buff));
      return true;
    }
    if (check_not_null(self, thd, var))
      return true;
  }
  else // STRING_RESULT
  {
    String str(buff, sizeof(buff), system_charset_info), *res;
    if (!(res=var->value->val_str(&str)))
      return true;
    else if (!(locale= my_locale_by_name(res->c_ptr_safe())))
    {
      ErrConvString err(res);
      my_error(ER_UNKNOWN_LOCALE, MYF(0), err.ptr());
      return true;
    }
  }

  var->save_result.ptr= locale;

  if (!locale->errmsgs->is_loaded())
  {
    mysql_mutex_lock(&LOCK_error_messages);
    if (!locale->errmsgs->is_loaded() &&
        locale->errmsgs->read_texts())
    {
      push_warning_printf(thd, Sql_condition::SL_WARNING, ER_UNKNOWN_ERROR,
                          "Can't process error message file for locale '%s'",
                          locale->name);
      mysql_mutex_unlock(&LOCK_error_messages);
      return true;
    }
    mysql_mutex_unlock(&LOCK_error_messages);
  }
  return false;
}
static Sys_var_struct Sys_lc_messages(
       "lc_messages", "Set the language used for the error messages",
       SESSION_VAR(lc_messages), NO_CMD_LINE,
       my_offsetof(MY_LOCALE, name), DEFAULT(&my_default_lc_messages),
       NO_MUTEX_GUARD, NOT_IN_BINLOG, ON_CHECK(check_locale));

static Sys_var_struct Sys_lc_time_names(
       "lc_time_names", "Set the language used for the month "
       "names and the days of the week",
       SESSION_VAR(lc_time_names), NO_CMD_LINE,
       my_offsetof(MY_LOCALE, name), DEFAULT(&my_default_lc_time_names),
       NO_MUTEX_GUARD, IN_BINLOG, ON_CHECK(check_locale));

static Sys_var_tz Sys_time_zone(
       "time_zone", "time_zone",
       SESSION_VAR(time_zone), NO_CMD_LINE,
       DEFAULT(&default_tz), NO_MUTEX_GUARD, IN_BINLOG);

static bool fix_host_cache_size(sys_var *, THD *, enum_var_type)
{
  hostname_cache_resize(host_cache_size);
  return false;
}

static Sys_var_uint Sys_host_cache_size(
       "host_cache_size",
       "How many host names should be cached to avoid resolving.",
       GLOBAL_VAR(host_cache_size),
       CMD_LINE(REQUIRED_ARG, OPT_HOST_CACHE_SIZE), VALID_RANGE(0, 65536),
       DEFAULT(HOST_CACHE_SIZE),
       BLOCK_SIZE(1),
       NO_MUTEX_GUARD, NOT_IN_BINLOG, ON_CHECK(NULL),
       ON_UPDATE(fix_host_cache_size));

static Sys_var_charptr Sys_ignore_db_dirs(
       "ignore_db_dirs",
       "The list of directories to ignore when collecting database lists",
       READ_ONLY GLOBAL_VAR(opt_ignore_db_dirs), 
       NO_CMD_LINE,
       IN_FS_CHARSET, DEFAULT(0));

const Sys_var_multi_enum::ALIAS enforce_gtid_consistency_aliases[]=
{
  { "OFF", 0 },
  { "ON", 1 },
  { "WARN", 2 },
  { "FALSE", 0 },
  { "TRUE", 1 },
  { NULL, 0 }
};
static Sys_var_enforce_gtid_consistency Sys_enforce_gtid_consistency(
       "enforce_gtid_consistency",
       "Prevents execution of statements that would be impossible to log "
       "in a transactionally safe manner. Currently, the disallowed "
       "statements include CREATE TEMPORARY TABLE inside transactions, "
       "all updates to non-transactional tables, and CREATE TABLE ... SELECT.",
       GLOBAL_VAR(_gtid_consistency_mode),
       CMD_LINE(OPT_ARG, OPT_ENFORCE_GTID_CONSISTENCY),
       enforce_gtid_consistency_aliases, 3,
       DEFAULT(3/*position of "FALSE" in enforce_gtid_consistency_aliases*/),
       DEFAULT(GTID_CONSISTENCY_MODE_ON),
       NO_MUTEX_GUARD, NOT_IN_BINLOG,
       ON_CHECK(check_super_outside_trx_outside_sf_outside_sp));
const char *fixup_enforce_gtid_consistency_command_line(char *value_arg)
{
  return Sys_enforce_gtid_consistency.fixup_command_line(value_arg);
}

static Sys_var_mybool Sys_binlog_gtid_simple_recovery(
       "binlog_gtid_simple_recovery",
       "If this option is enabled, the server does not open more than "
       "two binary logs when initializing GTID_PURGED and "
       "GTID_EXECUTED, either during server restart or when binary "
       "logs are being purged. Enabling this option is useful when "
       "the server has already generated many binary logs without "
       "GTID events (e.g., having GTID_MODE = OFF). Note: If this "
       "option is enabled, GLOBAL.GTID_EXECUTED and "
       "GLOBAL.GTID_PURGED may be initialized wrongly in two cases: "
       "(1) All binary logs were generated by MySQL 5.7.5 or older, "
       "and GTID_MODE was ON for some binary logs but OFF for the "
       "newest binary log. (2) The oldest existing binary log was "
       "generated by MySQL 5.7.5 or older, and SET GTID_PURGED was "
       "issued after the oldest binary log was generated. If a wrong "
       "set is computed in one of case (1) or case (2), it will "
       "remain wrong even if the server is later restarted with this "
       "option disabled.",
       READ_ONLY GLOBAL_VAR(binlog_gtid_simple_recovery),
       CMD_LINE(OPT_ARG), DEFAULT(TRUE));

static Sys_var_ulong Sys_sp_cache_size(
       "stored_program_cache",
       "The soft upper limit for number of cached stored routines for "
       "one connection.",
       GLOBAL_VAR(stored_program_cache_size), CMD_LINE(REQUIRED_ARG),
       VALID_RANGE(16, 512 * 1024), DEFAULT(256), BLOCK_SIZE(1));

static bool check_pseudo_slave_mode(sys_var *self, THD *thd, set_var *var)
{
  longlong previous_val= thd->variables.pseudo_slave_mode;
  longlong val= (longlong) var->save_result.ulonglong_value;
  bool rli_fake= false;

#ifndef EMBEDDED_LIBRARY
  rli_fake= thd->rli_fake ? true : false;
#endif

  if (rli_fake)
  {
    if (!val)
    {
#ifndef EMBEDDED_LIBRARY
      thd->rli_fake->end_info();
      delete thd->rli_fake;
      thd->rli_fake= NULL;
#endif
    }
    else if (previous_val && val)
      goto ineffective;
    else if (!previous_val && val)
      push_warning(thd, Sql_condition::SL_WARNING,
                   ER_WRONG_VALUE_FOR_VAR,
                   "'pseudo_slave_mode' is already ON.");
  }
  else
  {
    if (!previous_val && !val)
      goto ineffective;
    else if (previous_val && !val)
      push_warning(thd, Sql_condition::SL_WARNING,
                   ER_WRONG_VALUE_FOR_VAR,
                   "Slave applier execution mode not active, "
                   "statement ineffective.");
  }
  goto end;

ineffective:
  push_warning(thd, Sql_condition::SL_WARNING,
               ER_WRONG_VALUE_FOR_VAR,
               "'pseudo_slave_mode' change was ineffective.");

end:
  return FALSE;
}
static Sys_var_mybool Sys_pseudo_slave_mode(
       "pseudo_slave_mode",
       "SET pseudo_slave_mode= 0,1 are commands that mysqlbinlog "
       "adds to beginning and end of binary log dumps. While zero "
       "value indeed disables, the actual enabling of the slave "
       "applier execution mode is done implicitly when a "
       "Format_description_event is sent through the session.",
       SESSION_ONLY(pseudo_slave_mode), NO_CMD_LINE, DEFAULT(FALSE),
       NO_MUTEX_GUARD, NOT_IN_BINLOG, ON_CHECK(check_pseudo_slave_mode));


#ifdef HAVE_REPLICATION
#ifdef HAVE_GTID_NEXT_LIST
static bool check_gtid_next_list(sys_var *self, THD *thd, set_var *var)
{
  DBUG_ENTER("check_gtid_next_list");
  my_error(ER_NOT_SUPPORTED_YET, MYF(0), "GTID_NEXT_LIST");
  if (check_super_outside_trx_outside_sf_outside_sp(self, thd, var))
    DBUG_RETURN(true);
  /*
    @todo: move this check into the set function and hold the lock on
    gtid_mode_lock until the operation has completed, so that we are
    sure a concurrent connection does not change gtid_mode between
    check and fix - if we ever implement this variable.
  */
  if (get_gtid_mode(GTID_MODE_LOCK_NONE) == GTID_MODE_OFF &&
      var->save_result.string_value.str != NULL)
    my_error(ER_CANT_SET_GTID_NEXT_LIST_TO_NON_NULL_WHEN_GTID_MODE_IS_OFF,
             MYF(0));
  DBUG_RETURN(false);
}

static bool update_gtid_next_list(sys_var *self, THD *thd, enum_var_type type)
{
  DBUG_ASSERT(type == OPT_SESSION);
  if (thd->get_gtid_next_list() != NULL)
    return gtid_acquire_ownership_multiple(thd) != 0 ? true : false;
  return false;
}

static Sys_var_gtid_set Sys_gtid_next_list(
       "gtid_next_list",
       "Before re-executing a transaction that contains multiple "
       "Global Transaction Identifiers, this variable must be set "
       "to the set of all re-executed transactions.",
       SESSION_ONLY(gtid_next_list), NO_CMD_LINE,
       DEFAULT(NULL), NO_MUTEX_GUARD,
       NOT_IN_BINLOG, ON_CHECK(check_gtid_next_list),
       ON_UPDATE(update_gtid_next_list)
);
export sys_var *Sys_gtid_next_list_ptr= &Sys_gtid_next_list;
#endif //HAVE_GTID_NEXT_LIST

static Sys_var_gtid_next Sys_gtid_next(
       "gtid_next",
       "Specifies the Global Transaction Identifier for the following "
       "transaction.",
       SESSION_ONLY(gtid_next), NO_CMD_LINE,
       DEFAULT("AUTOMATIC"), NO_MUTEX_GUARD,
       NOT_IN_BINLOG, ON_CHECK(check_gtid_next));
export sys_var *Sys_gtid_next_ptr= &Sys_gtid_next;

static Sys_var_gtid_executed Sys_gtid_executed(
       "gtid_executed",
       "The global variable contains the set of GTIDs in the "
       "binary log. The session variable contains the set of GTIDs "
       "in the current, ongoing transaction.");

static bool check_gtid_purged(sys_var *self, THD *thd, set_var *var)
{
  DBUG_ENTER("check_gtid_purged");

  if (!var->value ||
      check_super_outside_trx_outside_sf_outside_sp(self, thd, var))
    DBUG_RETURN(true);

  if (var->value->result_type() != STRING_RESULT ||
      !var->save_result.string_value.str)
    DBUG_RETURN(true);

  DBUG_RETURN(false);
}

bool Sys_var_gtid_purged::global_update(THD *thd, set_var *var)
{
  DBUG_ENTER("Sys_var_gtid_purged::global_update");
#ifdef HAVE_REPLICATION
  bool error= false;

  global_sid_lock->wrlock();

  /*
    ensures the commit of the transaction started when saving the
    purged gtid set in the table
  */
  thd->lex->autocommit= true;

  char *previous_gtid_executed= NULL, *previous_gtid_purged= NULL,
    *current_gtid_executed= NULL, *current_gtid_purged= NULL;
  gtid_state->get_executed_gtids()->to_string(&previous_gtid_executed);
  gtid_state->get_lost_gtids()->to_string(&previous_gtid_purged);
  enum_return_status ret;
  Gtid_set gtid_set(global_sid_map, var->save_result.string_value.str,
                    &ret, global_sid_lock);
  if (ret != RETURN_STATUS_OK)
  {
    global_sid_lock->unlock();
    error= true;
    goto end;
  }
  ret= gtid_state->add_lost_gtids(&gtid_set);
  if (ret != RETURN_STATUS_OK)
  {
    global_sid_lock->unlock();
    error= true;
    goto end;
  }
  gtid_state->get_executed_gtids()->to_string(&current_gtid_executed);
  gtid_state->get_lost_gtids()->to_string(&current_gtid_purged);
  global_sid_lock->unlock();

  // Log messages saying that GTID_PURGED and GTID_EXECUTED were changed.
  sql_print_information(ER(ER_GTID_PURGED_WAS_CHANGED),
                        previous_gtid_purged, current_gtid_purged);
  sql_print_information(ER(ER_GTID_EXECUTED_WAS_CHANGED),
                        previous_gtid_executed, current_gtid_executed);

end:
  my_free(previous_gtid_executed);
  my_free(previous_gtid_purged);
  my_free(current_gtid_executed);
  my_free(current_gtid_purged);
  DBUG_RETURN(error);
#else
  DBUG_RETURN(true);
#endif /* HAVE_REPLICATION */
}

Gtid_set *gtid_purged;
static Sys_var_gtid_purged Sys_gtid_purged(
       "gtid_purged",
       "The set of GTIDs that existed in previous, purged binary logs.",
       GLOBAL_VAR(gtid_purged), NO_CMD_LINE,
       DEFAULT(NULL), NO_MUTEX_GUARD,
       NOT_IN_BINLOG, ON_CHECK(check_gtid_purged));
export sys_var *Sys_gtid_purged_ptr= &Sys_gtid_purged;

static Sys_var_gtid_owned Sys_gtid_owned(
       "gtid_owned",
       "The global variable lists all GTIDs owned by all threads. "
       "The session variable lists all GTIDs owned by the current thread.");

static Sys_var_gtid_mode Sys_gtid_mode(
       "gtid_mode",
       "Controls whether Global Transaction Identifiers (GTIDs) are "
       "enabled. Can be OFF, OFF_PERMISSIVE, ON_PERMISSIVE, or ON. OFF "
       "means that no transaction has a GTID. OFF_PERMISSIVE means that "
       "new transactions (committed in a client session using "
       "GTID_NEXT='AUTOMATIC') are not assigned any GTID, and "
       "replicated transactions are allowed to have or not have a "
       "GTID. ON_PERMISSIVE means that new transactions are assigned a "
       "GTID, and replicated transactions are allowed to have or not "
       "have a GTID. ON means that all transactions have a GTID. "
       "ON is required on a master before any slave can use "
       "MASTER_AUTO_POSITION=1. To safely switch from OFF to ON, first "
       "set all servers to OFF_PERMISSIVE, then set all servers to "
       "ON_PERMISSIVE, then wait for all transactions without a GTID to "
       "be replicated and executed on all servers, and finally set all "
       "servers to GTID_MODE = ON.",
       GLOBAL_VAR(_gtid_mode), CMD_LINE(REQUIRED_ARG), gtid_mode_names,
       DEFAULT(GTID_MODE_OFF), NO_MUTEX_GUARD, NOT_IN_BINLOG,
       ON_CHECK(check_super_outside_trx_outside_sf_outside_sp));

#endif // HAVE_REPLICATION

static Sys_var_uint Sys_gtid_executed_compression_period(
       "gtid_executed_compression_period", "When binlog is disabled, "
       "a background thread wakes up to compress the gtid_executed table "
       "every gtid_executed_compression_period transactions, as a "
       "special case, if variable is 0, the thread never wakes up "
       "to compress the gtid_executed table.",
       GLOBAL_VAR(gtid_executed_compression_period),
       CMD_LINE(OPT_ARG), VALID_RANGE(0, UINT_MAX32), DEFAULT(1000),
       BLOCK_SIZE(1));

static Sys_var_mybool Sys_disconnect_on_expired_password(
       "disconnect_on_expired_password",
       "Give clients that don't signal password expiration support execution time error(s) instead of connection error",
       READ_ONLY GLOBAL_VAR(disconnect_on_expired_password),
       CMD_LINE(OPT_ARG), DEFAULT(TRUE));

#ifndef NO_EMBEDDED_ACCESS_CHECKS 
static Sys_var_mybool Sys_validate_user_plugins(
       "validate_user_plugins",
       "Turns on additional validation of authentication plugins assigned "
       "to user accounts. ",
       READ_ONLY NOT_VISIBLE GLOBAL_VAR(validate_user_plugins),
       CMD_LINE(OPT_ARG), DEFAULT(TRUE),
       NO_MUTEX_GUARD, NOT_IN_BINLOG);
#endif

static Sys_var_enum Sys_block_encryption_mode(
  "block_encryption_mode", "mode for AES_ENCRYPT/AES_DECRYPT",
  SESSION_VAR(my_aes_mode), CMD_LINE(REQUIRED_ARG),
  my_aes_opmode_names, DEFAULT(my_aes_128_ecb));

static bool check_track_session_sys_vars(sys_var *self, THD *thd, set_var *var)
{
  DBUG_ENTER("check_sysvar_change_reporter");
  DBUG_RETURN(thd->session_tracker.get_tracker(SESSION_SYSVARS_TRACKER)->check(thd, var));
  DBUG_RETURN(false);
}

static bool update_track_session_sys_vars(sys_var *self, THD *thd,
                                          enum_var_type type)
{
  DBUG_ENTER("check_sysvar_change_reporter");
  /* Populate map only for session variable. */
  if (type == OPT_SESSION)
    DBUG_RETURN(thd->session_tracker.get_tracker(SESSION_SYSVARS_TRACKER)->update(thd));
  DBUG_RETURN(false);
}

static Sys_var_charptr Sys_track_session_sys_vars(
       "session_track_system_variables",
       "Track changes in registered system variables.",
       SESSION_VAR(track_sysvars_ptr),
       CMD_LINE(REQUIRED_ARG),
       IN_FS_CHARSET,
       DEFAULT("time_zone,autocommit,character_set_client,character_set_results,"
               "character_set_connection"),
       NO_MUTEX_GUARD,
       NOT_IN_BINLOG,
       ON_CHECK(check_track_session_sys_vars),
       ON_UPDATE(update_track_session_sys_vars)
);

static bool update_session_track_schema(sys_var *self, THD *thd,
                                        enum_var_type type)
{
  DBUG_ENTER("update_session_track_schema");
  DBUG_RETURN(thd->session_tracker.get_tracker(CURRENT_SCHEMA_TRACKER)->update(thd));
}

static Sys_var_mybool Sys_session_track_schema(
       "session_track_schema",
       "Track changes to the 'default schema'.",
       SESSION_VAR(session_track_schema),
       CMD_LINE(OPT_ARG), DEFAULT(TRUE),
       NO_MUTEX_GUARD, NOT_IN_BINLOG,
       ON_CHECK(0),
       ON_UPDATE(update_session_track_schema));

static bool update_session_track_tx_info(sys_var *self, THD *thd,
                                         enum_var_type type)
{
  DBUG_ENTER("update_session_track_tx_info");
  DBUG_RETURN(thd->session_tracker.get_tracker(TRANSACTION_INFO_TRACKER)->update(thd));
}

static const char *session_track_transaction_info_names[]=
  { "OFF", "STATE", "CHARACTERISTICS", NullS };

static Sys_var_enum Sys_session_track_transaction_info(
       "session_track_transaction_info",
       "Track changes to the transaction attributes. OFF to disable; "
       "STATE to track just transaction state (Is there an active transaction? "
       "Does it have any data? etc.); CHARACTERISTICS to track transaction "
       "state "
       "and report all statements needed to start a transaction with the same "
       "characteristics (isolation level, read only/read write, snapshot - "
       "but not any work done / data modified within the transaction).",
       SESSION_VAR(session_track_transaction_info),
       CMD_LINE(REQUIRED_ARG), session_track_transaction_info_names,
       DEFAULT(OFF), NO_MUTEX_GUARD, NOT_IN_BINLOG, ON_CHECK(0),
       ON_UPDATE(update_session_track_tx_info));

static bool update_session_track_state_change(sys_var *self, THD *thd,
                                              enum_var_type type)
{
  DBUG_ENTER("update_session_track_state_change");
  DBUG_RETURN(thd->session_tracker.get_tracker(SESSION_STATE_CHANGE_TRACKER)->update(thd));
}

static Sys_var_mybool Sys_session_track_state_change(
       "session_track_state_change",
       "Track changes to the 'session state'.",
       SESSION_VAR(session_track_state_change),
       CMD_LINE(OPT_ARG), DEFAULT(FALSE),
       NO_MUTEX_GUARD, NOT_IN_BINLOG,
       ON_CHECK(0),
       ON_UPDATE(update_session_track_state_change));

static bool handle_offline_mode(sys_var *self, THD *thd, enum_var_type type)
{
  DBUG_ENTER("handle_offline_mode");
  if (offline_mode == TRUE)
    killall_non_super_threads(thd);
  DBUG_RETURN(false);
}

static PolyLock_mutex PLock_offline_mode(&LOCK_offline_mode);
static Sys_var_mybool Sys_offline_mode(
       "offline_mode",
       "Make the server into offline mode",
       GLOBAL_VAR(offline_mode), CMD_LINE(OPT_ARG), DEFAULT(FALSE),
       &PLock_offline_mode, NOT_IN_BINLOG,
       ON_CHECK(0), ON_UPDATE(handle_offline_mode));

static Sys_var_mybool Sys_log_builtin_as_identified_by_password(
       "log_builtin_as_identified_by_password",
       "Controls logging of CREATE/ALTER/GRANT and SET PASSWORD user statements "
       "in replication binlogs, general query logs and audit logs.",
       GLOBAL_VAR(opt_log_builtin_as_identified_by_password),
       CMD_LINE(OPT_ARG), DEFAULT(FALSE));

static Sys_var_mybool Sys_avoid_temporal_upgrade(
       "avoid_temporal_upgrade",
       "When this option is enabled, the pre-5.6.4 temporal types are "
       "not upgraded to the new format for ALTER TABLE requests ADD/CHANGE/MODIFY"
       " COLUMN, ADD INDEX or FORCE operation. "
       "This variable is deprecated and will be removed in a future release.",
        GLOBAL_VAR(avoid_temporal_upgrade),
        CMD_LINE(OPT_ARG, OPT_AVOID_TEMPORAL_UPGRADE),
        DEFAULT(FALSE), NO_MUTEX_GUARD, NOT_IN_BINLOG,
        ON_CHECK(0), ON_UPDATE(0),
        DEPRECATED(""));

static Sys_var_mybool Sys_show_old_temporals(
       "show_old_temporals",
       "When this option is enabled, the pre-5.6.4 temporal types will "
       "be marked in the 'SHOW CREATE TABLE' and 'INFORMATION_SCHEMA.COLUMNS' "
       "table as a comment in COLUMN_TYPE field. "
       "This variable is deprecated and will be removed in a future release.",
        SESSION_VAR(show_old_temporals),
        CMD_LINE(OPT_ARG, OPT_SHOW_OLD_TEMPORALS),
        DEFAULT(FALSE), NO_MUTEX_GUARD, NOT_IN_BINLOG,
        ON_CHECK(0), ON_UPDATE(0),
        DEPRECATED(""));

static Sys_var_charptr Sys_disabled_storage_engines(
       "disabled_storage_engines",
       "Limit CREATE TABLE for the storage engines listed",
       READ_ONLY GLOBAL_VAR(opt_disabled_storage_engines),
       CMD_LINE(REQUIRED_ARG), IN_SYSTEM_CHARSET,
       DEFAULT(""));<|MERGE_RESOLUTION|>--- conflicted
+++ resolved
@@ -59,12 +59,9 @@
 #include "sql_time.h"                    // global_date_format
 #include "table_cache.h"                 // Table_cache_manager
 #include "transaction.h"                 // trans_commit_stmt
-<<<<<<< HEAD
-#include "threadpool.h"
-=======
 #include "rpl_write_set_handler.h"       // transaction_write_set_hashing_algorithms
 #include "rpl_group_replication.h"       // is_group_replication_running
->>>>>>> 1020e95b
+#include "threadpool.h"
 
 #ifdef WITH_PERFSCHEMA_STORAGE_ENGINE
 #include "../storage/perfschema/pfs_server.h"
