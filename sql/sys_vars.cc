--- conflicted
+++ resolved
@@ -2423,8 +2423,6 @@
                                 READ_ONLY NON_PERSIST GLOBAL_VAR(opt_bin_log),
                                 NO_CMD_LINE, DEFAULT(true));
 
-<<<<<<< HEAD
-=======
 #ifdef HAVE_PERCONA_TELEMETRY
 static Sys_var_bool Sys_percona_telemetry_disable(
     "percona_telemetry_disable",
@@ -2433,70 +2431,6 @@
     CMD_LINE(OPT_ARG), DEFAULT(false));
 #endif
 
-static bool transaction_write_set_check(sys_var *self, THD *thd, set_var *var) {
-  if (check_session_admin(self, thd, var)) return true;
-  // Can't change the algorithm when group replication is enabled.
-  if (is_group_replication_running()) {
-    my_message(
-        ER_GROUP_REPLICATION_RUNNING,
-        "The write set algorithm cannot be changed when Group replication"
-        " is running.",
-        MYF(0));
-    return true;
-  }
-
-  if ((var->is_global_persist()) &&
-      global_system_variables.binlog_format != BINLOG_FORMAT_ROW) {
-    my_error(ER_PREVENTS_VARIABLE_WITHOUT_RBR, MYF(0), self->name.str);
-    return true;
-  }
-
-  if (var->type == OPT_SESSION &&
-      thd->variables.binlog_format != BINLOG_FORMAT_ROW) {
-    my_error(ER_PREVENTS_VARIABLE_WITHOUT_RBR, MYF(0), self->name.str);
-    return true;
-  }
-  /*
-    if in a stored function/trigger, it's too late to change
-  */
-  if (thd->in_sub_stmt) {
-    my_error(ER_VARIABLE_NOT_SETTABLE_IN_TRANSACTION, MYF(0), self->name.str);
-    return true;
-  }
-  /*
-    Make the session variable 'transaction_write_set_extraction' read-only
-    inside a transaction.
-  */
-  if (thd->in_active_multi_stmt_transaction()) {
-    my_error(ER_VARIABLE_NOT_SETTABLE_IN_TRANSACTION, MYF(0), self->name.str);
-    return true;
-  }
-  /*
-    Disallow changing variable 'transaction_write_set_extraction' while
-    binlog_transaction_dependency_tracking is different from COMMIT_ORDER.
-  */
-  if (mysql_bin_log.m_dependency_tracker.m_opt_tracking_mode !=
-      DEPENDENCY_TRACKING_COMMIT_ORDER) {
-    my_error(ER_WRONG_USAGE, MYF(0),
-             "transaction_write_set_extraction (changed)",
-             "binlog_transaction_dependency_tracking (!= COMMIT_ORDER)");
-    return true;
-  }
-
-  return false;
-}
-
-static Sys_var_enum Sys_extract_write_set(
-    "transaction_write_set_extraction",
-    "This option is used to let the server know when to "
-    "extract the write set which will be used for various purposes. ",
-    SESSION_VAR(transaction_write_set_extraction),
-    CMD_LINE(OPT_ARG, OPT_TRANSACTION_WRITE_SET_EXTRACTION),
-    transaction_write_set_hashing_algorithms, DEFAULT(HASH_ALGORITHM_XXHASH64),
-    NO_MUTEX_GUARD, NOT_IN_BINLOG, ON_CHECK(transaction_write_set_check),
-    ON_UPDATE(nullptr), DEPRECATED_VAR(""));
-
->>>>>>> abaa584b
 static Sys_var_ulong Sys_rpl_stop_replica_timeout(
     "rpl_stop_replica_timeout",
     "Timeout in seconds to wait for replication threads to stop, before "
