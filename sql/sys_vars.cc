/* Copyright (c) 2009, 2017, Oracle and/or its affiliates. All rights reserved.

   This program is free software; you can redistribute it and/or modify
   it under the terms of the GNU General Public License as published by
   the Free Software Foundation; version 2 of the License.

   This program is distributed in the hope that it will be useful,
   but WITHOUT ANY WARRANTY; without even the implied warranty of
   MERCHANTABILITY or FITNESS FOR A PARTICULAR PURPOSE.  See the
   GNU General Public License for more details.

   You should have received a copy of the GNU General Public License
   along with this program; if not, write to the Free Software
   Foundation, Inc., 51 Franklin St, Fifth Floor, Boston, MA 02110-1301  USA */

/**
  @file
  Definitions of all server's session or global variables.

  How to add new variables:

  1. copy one of the existing variables, and edit the declaration.
  2. if you need special behavior on assignment or additional checks
     use ON_CHECK and ON_UPDATE callbacks.
  3. *Don't* add new Sys_var classes or uncle Occam will come
     with his razor to haunt you at nights

  Note - all storage engine variables (for example myisam_whatever)
  should go into the corresponding storage engine sources
  (for example in storage/myisam/ha_myisam.cc) !
*/

#define  LOG_SUBSYSTEM_TAG "server_variables"

#include "sql/sys_vars.h"

#include "my_config.h"

#include <assert.h>
#include <limits.h>
#include <math.h>
#include <stdint.h>
#include <stdio.h>
#include <sys/stat.h>
#include <atomic>
#include <limits>

#include "my_loglevel.h"
#include "mysql_com.h"
#include "sql/protocol.h"
#include "sql/rpl_trx_tracking.h"
#ifdef HAVE_SYS_TIME_H
#include <sys/time.h>
#endif
#ifdef HAVE_UNISTD_H
#include <unistd.h>
#endif
#include <algorithm>
#include <map>
#include <utility>

#include "../components/mysql_server/log_builtins_filter_imp.h" // until we have pluggable variables
#include "binlog_event.h"
#include "ft_global.h"
#include "m_string.h"
#include "my_aes.h"                      // my_aes_opmode_names
#include "my_command.h"
#include "my_compiler.h"
#include "my_dbug.h"
#include "my_dir.h"
#include "my_double2ulonglong.h"
#include "my_io.h"
#include "my_macros.h"
#include "my_sqlcommand.h"
#include "my_thread.h"
#include "my_thread_local.h"
#include "my_time.h"
#include "myisam.h"                      // myisam_flush
#include "mysql/components/services/log_builtins.h"
#include "mysql/psi/mysql_mutex.h"
#include "mysql_version.h"
#include "sql/auth/auth_acls.h"
#include "sql/auth/auth_common.h"        // validate_user_plugins
#include "sql/binlog.h"                  // mysql_bin_log
#include "sql/conn_handler/connection_handler_impl.h" // Per_thread_connection_handler
#include "sql/conn_handler/connection_handler_manager.h" // Connection_handler_manager
#include "sql/conn_handler/socket_connection.h" // MY_BIND_ALL_ADDRESSES
#include "sql/derror.h"                  // read_texts
#include "sql/discrete_interval.h"
#include "sql/events.h"                  // Events
#include "sql/hostname.h"                // host_cache_resize
#include "sql/log.h"
#include "sql/log_event.h"               // MAX_MAX_ALLOWED_PACKET
#include "sql/mdl.h"
#include "sql/my_decimal.h"
#include "sql/opt_trace_context.h"
#include "sql/options_mysqld.h"
#include "sql/protocol_classic.h"
#include "sql/psi_memory_key.h"
#include "sql/query_options.h"
#include "sql/rpl_group_replication.h"   // is_group_replication_running
#include "sql/rpl_info_factory.h"        // Rpl_info_factory
#include "sql/rpl_info_handler.h"        // INFO_REPOSITORY_TABLE
#include "sql/rpl_mi.h"                  // Master_info
#include "sql/rpl_msr.h"                 // channel_map
#include "sql/rpl_mts_submode.h"         // MTS_PARALLEL_TYPE_DB_NAME
#include "sql/rpl_rli.h"                 // Relay_log_info
#include "sql/rpl_slave.h"               // SLAVE_THD_TYPE
#include "sql/rpl_write_set_handler.h"   // transaction_write_set_hashing_algorithms
#include "sql/session_tracker.h"
#include "sql/sp_head.h"                 // SP_PSI_STATEMENT_INFO_COUNT
#include "sql/sql_lex.h"
#include "sql/sql_locale.h"              // my_locale_by_number
#include "sql/sql_parse.h"               // killall_non_super_threads
#include "sql/sql_tmp_table.h"           // internal_tmp_disk_storage_engine
#include "sql/system_variables.h"
#include "sql/table_cache.h"             // Table_cache_manager
#include "sql/transaction.h"             // trans_commit_stmt
#include "sql/transaction_info.h"
#include "sql/xa.h"
#include "template_utils.h"              // pointer_cast
#include "thr_lock.h"

#ifdef WITH_PERFSCHEMA_STORAGE_ENGINE
#include "storage/perfschema/pfs_server.h"
#endif /* WITH_PERFSCHEMA_STORAGE_ENGINE */


TYPELIB bool_typelib={ array_elements(bool_values)-1, "", bool_values, 0 };

static bool update_buffer_size(THD*, KEY_CACHE *key_cache,
                               ptrdiff_t offset MY_ATTRIBUTE((unused)),
                               ulonglong new_value)
{
  bool error= false;
  DBUG_ASSERT(offset == offsetof(KEY_CACHE, param_buff_size));

  if (new_value == 0)
  {
    if (key_cache == dflt_key_cache)
    {
      my_error(ER_WARN_CANT_DROP_DEFAULT_KEYCACHE, MYF(0));
      return true;
    }

    if (key_cache->key_cache_inited)            // If initied
    {
      /*
        Move tables using this key cache to the default key cache
        and clear the old key cache.
      */
      key_cache->in_init= 1;
      mysql_mutex_unlock(&LOCK_global_system_variables);
      key_cache->param_buff_size= 0;
      ha_resize_key_cache(key_cache);
      ha_change_key_cache(key_cache, dflt_key_cache);
      /*
        We don't delete the key cache as some running threads my still be in
        the key cache code with a pointer to the deleted (empty) key cache
      */
      mysql_mutex_lock(&LOCK_global_system_variables);
      key_cache->in_init= 0;
    }
    return error;
  }

  key_cache->param_buff_size= new_value;

  /* If key cache didn't exist initialize it, else resize it */
  key_cache->in_init= 1;
  mysql_mutex_unlock(&LOCK_global_system_variables);

  if (!key_cache->key_cache_inited)
    error= ha_init_key_cache(0, key_cache);
  else
    error= ha_resize_key_cache(key_cache);

  mysql_mutex_lock(&LOCK_global_system_variables);
  key_cache->in_init= 0;

  return error;
}

static bool update_keycache_param(THD*, KEY_CACHE *key_cache,
                                  ptrdiff_t offset, ulonglong new_value)
{
  bool error= false;
  DBUG_ASSERT(offset != offsetof(KEY_CACHE, param_buff_size));

  keycache_var(key_cache, offset)= new_value;

  key_cache->in_init= 1;
  mysql_mutex_unlock(&LOCK_global_system_variables);
  error= ha_resize_key_cache(key_cache);

  mysql_mutex_lock(&LOCK_global_system_variables);
  key_cache->in_init= 0;

  return error;
}

/*
  The rule for this file: everything should be 'static'. When a sys_var
  variable or a function from this file is - in very rare cases - needed
  elsewhere it should be explicitly declared 'export' here to show that it's
  not a mistakenly forgotten 'static' keyword.
*/
#define export /* not static */

#ifdef WITH_PERFSCHEMA_STORAGE_ENGINE

#define PFS_TRAILING_PROPERTIES \
  NO_MUTEX_GUARD, NOT_IN_BINLOG, ON_CHECK(NULL), ON_UPDATE(NULL), \
  NULL, sys_var::PARSE_EARLY

static Sys_var_bool Sys_pfs_enabled(
       "performance_schema",
       "Enable the performance schema.",
       READ_ONLY GLOBAL_VAR(pfs_param.m_enabled),
       CMD_LINE(OPT_ARG), DEFAULT(true),
       PFS_TRAILING_PROPERTIES);

static Sys_var_charptr Sys_pfs_instrument(
       "performance_schema_instrument",
       "Default startup value for a performance schema instrument.",
       READ_ONLY NOT_VISIBLE GLOBAL_VAR(pfs_param.m_pfs_instrument),
       CMD_LINE(OPT_ARG, OPT_PFS_INSTRUMENT),
       IN_FS_CHARSET,
       DEFAULT(""),
       PFS_TRAILING_PROPERTIES);

static Sys_var_bool Sys_pfs_consumer_events_stages_current(
       "performance_schema_consumer_events_stages_current",
       "Default startup value for the events_stages_current consumer.",
       READ_ONLY NOT_VISIBLE GLOBAL_VAR(pfs_param.m_consumer_events_stages_current_enabled),
       CMD_LINE(OPT_ARG), DEFAULT(false),
       PFS_TRAILING_PROPERTIES);

static Sys_var_bool Sys_pfs_consumer_events_stages_history(
       "performance_schema_consumer_events_stages_history",
       "Default startup value for the events_stages_history consumer.",
       READ_ONLY NOT_VISIBLE GLOBAL_VAR(pfs_param.m_consumer_events_stages_history_enabled),
       CMD_LINE(OPT_ARG), DEFAULT(false),
       PFS_TRAILING_PROPERTIES);

static Sys_var_bool Sys_pfs_consumer_events_stages_history_long(
       "performance_schema_consumer_events_stages_history_long",
       "Default startup value for the events_stages_history_long consumer.",
       READ_ONLY NOT_VISIBLE GLOBAL_VAR(pfs_param.m_consumer_events_stages_history_long_enabled),
       CMD_LINE(OPT_ARG), DEFAULT(false),
       PFS_TRAILING_PROPERTIES);

static Sys_var_bool Sys_pfs_consumer_events_statements_current(
       "performance_schema_consumer_events_statements_current",
       "Default startup value for the events_statements_current consumer.",
       READ_ONLY NOT_VISIBLE GLOBAL_VAR(pfs_param.m_consumer_events_statements_current_enabled),
       CMD_LINE(OPT_ARG), DEFAULT(true),
       PFS_TRAILING_PROPERTIES);

static Sys_var_bool Sys_pfs_consumer_events_statements_history(
       "performance_schema_consumer_events_statements_history",
       "Default startup value for the events_statements_history consumer.",
       READ_ONLY NOT_VISIBLE GLOBAL_VAR(pfs_param.m_consumer_events_statements_history_enabled),
       CMD_LINE(OPT_ARG), DEFAULT(true),
       PFS_TRAILING_PROPERTIES);

static Sys_var_bool Sys_pfs_consumer_events_statements_history_long(
       "performance_schema_consumer_events_statements_history_long",
       "Default startup value for the events_statements_history_long consumer.",
       READ_ONLY NOT_VISIBLE GLOBAL_VAR(pfs_param.m_consumer_events_statements_history_long_enabled),
       CMD_LINE(OPT_ARG), DEFAULT(false),
       PFS_TRAILING_PROPERTIES);

static Sys_var_bool Sys_pfs_consumer_events_transactions_current(
       "performance_schema_consumer_events_transactions_current",
       "Default startup value for the events_transactions_current consumer.",
       READ_ONLY NOT_VISIBLE GLOBAL_VAR(pfs_param.m_consumer_events_transactions_current_enabled),
       CMD_LINE(OPT_ARG), DEFAULT(true),
       PFS_TRAILING_PROPERTIES);

static Sys_var_bool Sys_pfs_consumer_events_transactions_history(
       "performance_schema_consumer_events_transactions_history",
       "Default startup value for the events_transactions_history consumer.",
       READ_ONLY NOT_VISIBLE GLOBAL_VAR(pfs_param.m_consumer_events_transactions_history_enabled),
       CMD_LINE(OPT_ARG), DEFAULT(true),
       PFS_TRAILING_PROPERTIES);

static Sys_var_bool Sys_pfs_consumer_events_transactions_history_long(
       "performance_schema_consumer_events_transactions_history_long",
       "Default startup value for the events_transactions_history_long consumer.",
       READ_ONLY NOT_VISIBLE GLOBAL_VAR(pfs_param.m_consumer_events_transactions_history_long_enabled),
       CMD_LINE(OPT_ARG), DEFAULT(false),
       PFS_TRAILING_PROPERTIES);

static Sys_var_bool Sys_pfs_consumer_events_waits_current(
       "performance_schema_consumer_events_waits_current",
       "Default startup value for the events_waits_current consumer.",
       READ_ONLY NOT_VISIBLE GLOBAL_VAR(pfs_param.m_consumer_events_waits_current_enabled),
       CMD_LINE(OPT_ARG), DEFAULT(false),
       PFS_TRAILING_PROPERTIES);

static Sys_var_bool Sys_pfs_consumer_events_waits_history(
       "performance_schema_consumer_events_waits_history",
       "Default startup value for the events_waits_history consumer.",
       READ_ONLY NOT_VISIBLE GLOBAL_VAR(pfs_param.m_consumer_events_waits_history_enabled),
       CMD_LINE(OPT_ARG), DEFAULT(false),
       PFS_TRAILING_PROPERTIES);

static Sys_var_bool Sys_pfs_consumer_events_waits_history_long(
       "performance_schema_consumer_events_waits_history_long",
       "Default startup value for the events_waits_history_long consumer.",
       READ_ONLY NOT_VISIBLE GLOBAL_VAR(pfs_param.m_consumer_events_waits_history_long_enabled),
       CMD_LINE(OPT_ARG), DEFAULT(false),
       PFS_TRAILING_PROPERTIES);

static Sys_var_bool Sys_pfs_consumer_global_instrumentation(
       "performance_schema_consumer_global_instrumentation",
       "Default startup value for the global_instrumentation consumer.",
       READ_ONLY NOT_VISIBLE GLOBAL_VAR(pfs_param.m_consumer_global_instrumentation_enabled),
       CMD_LINE(OPT_ARG), DEFAULT(true),
       PFS_TRAILING_PROPERTIES);

static Sys_var_bool Sys_pfs_consumer_thread_instrumentation(
       "performance_schema_consumer_thread_instrumentation",
       "Default startup value for the thread_instrumentation consumer.",
       READ_ONLY NOT_VISIBLE GLOBAL_VAR(pfs_param.m_consumer_thread_instrumentation_enabled),
       CMD_LINE(OPT_ARG), DEFAULT(true),
       PFS_TRAILING_PROPERTIES);

static Sys_var_bool Sys_pfs_consumer_statement_digest(
       "performance_schema_consumer_statements_digest",
       "Default startup value for the statements_digest consumer.",
       READ_ONLY NOT_VISIBLE GLOBAL_VAR(pfs_param.m_consumer_statement_digest_enabled),
       CMD_LINE(OPT_ARG), DEFAULT(true),
       PFS_TRAILING_PROPERTIES);

static Sys_var_long Sys_pfs_events_waits_history_long_size(
       "performance_schema_events_waits_history_long_size",
       "Number of rows in EVENTS_WAITS_HISTORY_LONG."
         " Use 0 to disable, -1 for automated sizing.",
       READ_ONLY GLOBAL_VAR(pfs_param.m_events_waits_history_long_sizing),
       CMD_LINE(REQUIRED_ARG), VALID_RANGE(-1, 1024*1024),
       DEFAULT(PFS_AUTOSIZE_VALUE),
       BLOCK_SIZE(1), PFS_TRAILING_PROPERTIES);

static Sys_var_long Sys_pfs_events_waits_history_size(
       "performance_schema_events_waits_history_size",
       "Number of rows per thread in EVENTS_WAITS_HISTORY."
         " Use 0 to disable, -1 for automated sizing.",
       READ_ONLY GLOBAL_VAR(pfs_param.m_events_waits_history_sizing),
       CMD_LINE(REQUIRED_ARG), VALID_RANGE(-1, 1024),
       DEFAULT(PFS_AUTOSIZE_VALUE),
       BLOCK_SIZE(1), PFS_TRAILING_PROPERTIES);

static Sys_var_ulong Sys_pfs_max_cond_classes(
       "performance_schema_max_cond_classes",
       "Maximum number of condition instruments.",
       READ_ONLY GLOBAL_VAR(pfs_param.m_cond_class_sizing),
       CMD_LINE(REQUIRED_ARG), VALID_RANGE(0, 256),
       DEFAULT(PFS_MAX_COND_CLASS),
       BLOCK_SIZE(1), PFS_TRAILING_PROPERTIES);

static Sys_var_long Sys_pfs_max_cond_instances(
       "performance_schema_max_cond_instances",
       "Maximum number of instrumented condition objects."
         " Use 0 to disable, -1 for automated scaling.",
       READ_ONLY GLOBAL_VAR(pfs_param.m_cond_sizing),
       CMD_LINE(REQUIRED_ARG), VALID_RANGE(-1, 1024*1024),
       DEFAULT(PFS_AUTOSCALE_VALUE),
       BLOCK_SIZE(1), PFS_TRAILING_PROPERTIES);

static Sys_var_long Sys_pfs_max_program_instances(
       "performance_schema_max_program_instances",
       "Maximum number of instrumented programs."
         " Use 0 to disable, -1 for automated scaling.",
       READ_ONLY GLOBAL_VAR(pfs_param.m_program_sizing),
       CMD_LINE(REQUIRED_ARG), VALID_RANGE(-1, 1024*1024),
       DEFAULT(PFS_AUTOSCALE_VALUE),
       BLOCK_SIZE(1), PFS_TRAILING_PROPERTIES);

static Sys_var_long Sys_pfs_max_prepared_stmt_instances(
       "performance_schema_max_prepared_statements_instances",
       "Maximum number of instrumented prepared statements."
         " Use 0 to disable, -1 for automated scaling.",
       READ_ONLY GLOBAL_VAR(pfs_param.m_prepared_stmt_sizing),
       CMD_LINE(REQUIRED_ARG), VALID_RANGE(-1, 1024*1024),
       DEFAULT(PFS_AUTOSCALE_VALUE),
       BLOCK_SIZE(1), PFS_TRAILING_PROPERTIES);

static Sys_var_ulong Sys_pfs_max_file_classes(
       "performance_schema_max_file_classes",
       "Maximum number of file instruments.",
       READ_ONLY GLOBAL_VAR(pfs_param.m_file_class_sizing),
       CMD_LINE(REQUIRED_ARG), VALID_RANGE(0, 256),
       DEFAULT(PFS_MAX_FILE_CLASS),
       BLOCK_SIZE(1), PFS_TRAILING_PROPERTIES);

static Sys_var_ulong Sys_pfs_max_file_handles(
       "performance_schema_max_file_handles",
       "Maximum number of opened instrumented files.",
       READ_ONLY GLOBAL_VAR(pfs_param.m_file_handle_sizing),
       CMD_LINE(REQUIRED_ARG), VALID_RANGE(0, 1024*1024),
       DEFAULT(PFS_MAX_FILE_HANDLE),
       BLOCK_SIZE(1), PFS_TRAILING_PROPERTIES);

static Sys_var_long Sys_pfs_max_file_instances(
       "performance_schema_max_file_instances",
       "Maximum number of instrumented files."
         " Use 0 to disable, -1 for automated scaling.",
       READ_ONLY GLOBAL_VAR(pfs_param.m_file_sizing),
       CMD_LINE(REQUIRED_ARG), VALID_RANGE(-1, 1024*1024),
       DEFAULT(PFS_AUTOSCALE_VALUE),
       BLOCK_SIZE(1), PFS_TRAILING_PROPERTIES);

static Sys_var_long Sys_pfs_max_sockets(
       "performance_schema_max_socket_instances",
       "Maximum number of opened instrumented sockets."
         " Use 0 to disable, -1 for automated scaling.",
       READ_ONLY GLOBAL_VAR(pfs_param.m_socket_sizing),
       CMD_LINE(REQUIRED_ARG), VALID_RANGE(-1, 1024*1024),
       DEFAULT(PFS_AUTOSCALE_VALUE),
       BLOCK_SIZE(1), PFS_TRAILING_PROPERTIES);

static Sys_var_ulong Sys_pfs_max_socket_classes(
       "performance_schema_max_socket_classes",
       "Maximum number of socket instruments.",
       READ_ONLY GLOBAL_VAR(pfs_param.m_socket_class_sizing),
       CMD_LINE(REQUIRED_ARG), VALID_RANGE(0, 256),
       DEFAULT(PFS_MAX_SOCKET_CLASS),
       BLOCK_SIZE(1), PFS_TRAILING_PROPERTIES);

static Sys_var_ulong Sys_pfs_max_mutex_classes(
       "performance_schema_max_mutex_classes",
       "Maximum number of mutex instruments.",
       READ_ONLY GLOBAL_VAR(pfs_param.m_mutex_class_sizing),
       CMD_LINE(REQUIRED_ARG), VALID_RANGE(0, 256),
       DEFAULT(PFS_MAX_MUTEX_CLASS),
       BLOCK_SIZE(1), PFS_TRAILING_PROPERTIES);

static Sys_var_long Sys_pfs_max_mutex_instances(
       "performance_schema_max_mutex_instances",
       "Maximum number of instrumented MUTEX objects."
         " Use 0 to disable, -1 for automated scaling.",
       READ_ONLY GLOBAL_VAR(pfs_param.m_mutex_sizing),
       CMD_LINE(REQUIRED_ARG), VALID_RANGE(-1, 100*1024*1024),
       DEFAULT(PFS_AUTOSCALE_VALUE),
       BLOCK_SIZE(1), PFS_TRAILING_PROPERTIES);

static Sys_var_ulong Sys_pfs_max_rwlock_classes(
       "performance_schema_max_rwlock_classes",
       "Maximum number of rwlock instruments.",
       READ_ONLY GLOBAL_VAR(pfs_param.m_rwlock_class_sizing),
       CMD_LINE(REQUIRED_ARG), VALID_RANGE(0, 256),
       DEFAULT(PFS_MAX_RWLOCK_CLASS),
       BLOCK_SIZE(1), PFS_TRAILING_PROPERTIES);

static Sys_var_long Sys_pfs_max_rwlock_instances(
       "performance_schema_max_rwlock_instances",
       "Maximum number of instrumented RWLOCK objects."
         " Use 0 to disable, -1 for automated scaling.",
       READ_ONLY GLOBAL_VAR(pfs_param.m_rwlock_sizing),
       CMD_LINE(REQUIRED_ARG), VALID_RANGE(-1, 100*1024*1024),
       DEFAULT(PFS_AUTOSCALE_VALUE),
       BLOCK_SIZE(1), PFS_TRAILING_PROPERTIES);

static Sys_var_long Sys_pfs_max_table_handles(
       "performance_schema_max_table_handles",
       "Maximum number of opened instrumented tables."
         " Use 0 to disable, -1 for automated scaling.",
       READ_ONLY GLOBAL_VAR(pfs_param.m_table_sizing),
       CMD_LINE(REQUIRED_ARG), VALID_RANGE(-1, 1024*1024),
       DEFAULT(PFS_AUTOSCALE_VALUE),
       BLOCK_SIZE(1), PFS_TRAILING_PROPERTIES);

static Sys_var_long Sys_pfs_max_table_instances(
       "performance_schema_max_table_instances",
       "Maximum number of instrumented tables."
         " Use 0 to disable, -1 for automated scaling.",
       READ_ONLY GLOBAL_VAR(pfs_param.m_table_share_sizing),
       CMD_LINE(REQUIRED_ARG), VALID_RANGE(-1, 1024*1024),
       DEFAULT(PFS_AUTOSCALE_VALUE),
       BLOCK_SIZE(1), PFS_TRAILING_PROPERTIES);

static Sys_var_long Sys_pfs_max_table_lock_stat(
       "performance_schema_max_table_lock_stat",
       "Maximum number of lock statistics for instrumented tables."
         " Use 0 to disable, -1 for automated scaling.",
       READ_ONLY GLOBAL_VAR(pfs_param.m_table_lock_stat_sizing),
       CMD_LINE(REQUIRED_ARG), VALID_RANGE(-1, 1024*1024),
       DEFAULT(PFS_AUTOSCALE_VALUE),
       BLOCK_SIZE(1), PFS_TRAILING_PROPERTIES);

static Sys_var_long Sys_pfs_max_index_stat(
       "performance_schema_max_index_stat",
       "Maximum number of index statistics for instrumented tables."
         " Use 0 to disable, -1 for automated scaling.",
       READ_ONLY GLOBAL_VAR(pfs_param.m_index_stat_sizing),
       CMD_LINE(REQUIRED_ARG), VALID_RANGE(-1, 1024*1024),
       DEFAULT(PFS_AUTOSCALE_VALUE),
       BLOCK_SIZE(1), PFS_TRAILING_PROPERTIES);

static Sys_var_ulong Sys_pfs_max_thread_classes(
       "performance_schema_max_thread_classes",
       "Maximum number of thread instruments.",
       READ_ONLY GLOBAL_VAR(pfs_param.m_thread_class_sizing),
       CMD_LINE(REQUIRED_ARG), VALID_RANGE(0, 256),
       DEFAULT(PFS_MAX_THREAD_CLASS),
       BLOCK_SIZE(1), PFS_TRAILING_PROPERTIES);

static Sys_var_long Sys_pfs_max_thread_instances(
       "performance_schema_max_thread_instances",
       "Maximum number of instrumented threads."
         " Use 0 to disable, -1 for automated scaling.",
       READ_ONLY GLOBAL_VAR(pfs_param.m_thread_sizing),
       CMD_LINE(REQUIRED_ARG), VALID_RANGE(-1, 1024*1024),
       DEFAULT(PFS_AUTOSCALE_VALUE),
       BLOCK_SIZE(1), PFS_TRAILING_PROPERTIES);

static Sys_var_long Sys_pfs_setup_actors_size(
       "performance_schema_setup_actors_size",
       "Maximum number of rows in SETUP_ACTORS."
         " Use 0 to disable, -1 for automated scaling.",
       READ_ONLY GLOBAL_VAR(pfs_param.m_setup_actor_sizing),
       CMD_LINE(REQUIRED_ARG), VALID_RANGE(-1, 1024*1024),
       DEFAULT(PFS_AUTOSCALE_VALUE),
       BLOCK_SIZE(1), PFS_TRAILING_PROPERTIES);

static Sys_var_long Sys_pfs_setup_objects_size(
       "performance_schema_setup_objects_size",
       "Maximum number of rows in SETUP_OBJECTS."
         " Use 0 to disable, -1 for automated scaling.",
       READ_ONLY GLOBAL_VAR(pfs_param.m_setup_object_sizing),
       CMD_LINE(REQUIRED_ARG), VALID_RANGE(-1, 1024*1024),
       DEFAULT(PFS_AUTOSCALE_VALUE),
       BLOCK_SIZE(1), PFS_TRAILING_PROPERTIES);

static Sys_var_long Sys_pfs_accounts_size(
       "performance_schema_accounts_size",
       "Maximum number of instrumented user@host accounts."
         " Use 0 to disable, -1 for automated scaling.",
       READ_ONLY GLOBAL_VAR(pfs_param.m_account_sizing),
       CMD_LINE(REQUIRED_ARG), VALID_RANGE(-1, 1024*1024),
       DEFAULT(PFS_AUTOSCALE_VALUE),
       BLOCK_SIZE(1), PFS_TRAILING_PROPERTIES);

static Sys_var_long Sys_pfs_hosts_size(
       "performance_schema_hosts_size",
       "Maximum number of instrumented hosts."
         " Use 0 to disable, -1 for automated scaling.",
       READ_ONLY GLOBAL_VAR(pfs_param.m_host_sizing),
       CMD_LINE(REQUIRED_ARG), VALID_RANGE(-1, 1024*1024),
       DEFAULT(PFS_AUTOSCALE_VALUE),
       BLOCK_SIZE(1), PFS_TRAILING_PROPERTIES);

static Sys_var_long Sys_pfs_users_size(
       "performance_schema_users_size",
       "Maximum number of instrumented users."
         " Use 0 to disable, -1 for automated scaling.",
       READ_ONLY GLOBAL_VAR(pfs_param.m_user_sizing),
       CMD_LINE(REQUIRED_ARG), VALID_RANGE(-1, 1024*1024),
       DEFAULT(PFS_AUTOSCALE_VALUE),
       BLOCK_SIZE(1), PFS_TRAILING_PROPERTIES);

static Sys_var_ulong Sys_pfs_max_stage_classes(
       "performance_schema_max_stage_classes",
       "Maximum number of stage instruments.",
       READ_ONLY GLOBAL_VAR(pfs_param.m_stage_class_sizing),
       CMD_LINE(REQUIRED_ARG), VALID_RANGE(0, 256),
       DEFAULT(PFS_MAX_STAGE_CLASS),
       BLOCK_SIZE(1), PFS_TRAILING_PROPERTIES);

static Sys_var_long Sys_pfs_events_stages_history_long_size(
       "performance_schema_events_stages_history_long_size",
       "Number of rows in EVENTS_STAGES_HISTORY_LONG."
         " Use 0 to disable, -1 for automated sizing.",
       READ_ONLY GLOBAL_VAR(pfs_param.m_events_stages_history_long_sizing),
       CMD_LINE(REQUIRED_ARG), VALID_RANGE(-1, 1024*1024),
       DEFAULT(PFS_AUTOSIZE_VALUE),
       BLOCK_SIZE(1), PFS_TRAILING_PROPERTIES);

static Sys_var_long Sys_pfs_events_stages_history_size(
       "performance_schema_events_stages_history_size",
       "Number of rows per thread in EVENTS_STAGES_HISTORY."
         " Use 0 to disable, -1 for automated sizing.",
       READ_ONLY GLOBAL_VAR(pfs_param.m_events_stages_history_sizing),
       CMD_LINE(REQUIRED_ARG), VALID_RANGE(-1, 1024),
       DEFAULT(PFS_AUTOSIZE_VALUE),
       BLOCK_SIZE(1), PFS_TRAILING_PROPERTIES);

/**
  Variable performance_schema_max_statement_classes.
  The default number of statement classes is the sum of:
  - COM_END for all regular "statement/com/...",
  - 1 for "statement/com/new_packet", for unknown enum_server_command
  - 1 for "statement/com/Error", for invalid enum_server_command
  - SQLCOM_END for all regular "statement/sql/...",
  - 1 for "statement/sql/error", for invalid enum_sql_command.
  - SP_PSI_STATEMENT_INFO_COUNT for "statement/sp/...". 
  - 1 for "statement/rpl/relay_log", for replicated statements.
  - 1 for "statement/scheduler/event", for scheduled events.
*/
static Sys_var_ulong Sys_pfs_max_statement_classes(
       "performance_schema_max_statement_classes",
       "Maximum number of statement instruments.",
       READ_ONLY GLOBAL_VAR(pfs_param.m_statement_class_sizing),
       CMD_LINE(REQUIRED_ARG), VALID_RANGE(0, 256),
       DEFAULT((ulong) SQLCOM_END + (ulong) COM_END + 5 + SP_PSI_STATEMENT_INFO_COUNT),
       BLOCK_SIZE(1), PFS_TRAILING_PROPERTIES);

static Sys_var_long Sys_pfs_events_statements_history_long_size(
       "performance_schema_events_statements_history_long_size",
       "Number of rows in EVENTS_STATEMENTS_HISTORY_LONG."
         " Use 0 to disable, -1 for automated sizing.",
       READ_ONLY GLOBAL_VAR(pfs_param.m_events_statements_history_long_sizing),
       CMD_LINE(REQUIRED_ARG), VALID_RANGE(-1, 1024*1024),
       DEFAULT(PFS_AUTOSIZE_VALUE),
       BLOCK_SIZE(1), PFS_TRAILING_PROPERTIES);

static Sys_var_long Sys_pfs_events_statements_history_size(
       "performance_schema_events_statements_history_size",
       "Number of rows per thread in EVENTS_STATEMENTS_HISTORY."
         " Use 0 to disable, -1 for automated sizing.",
       READ_ONLY GLOBAL_VAR(pfs_param.m_events_statements_history_sizing),
       CMD_LINE(REQUIRED_ARG), VALID_RANGE(-1, 1024),
       DEFAULT(PFS_AUTOSIZE_VALUE),
       BLOCK_SIZE(1), PFS_TRAILING_PROPERTIES);

static Sys_var_ulong Sys_pfs_statement_stack_size(
       "performance_schema_max_statement_stack",
       "Number of rows per thread in EVENTS_STATEMENTS_CURRENT.",
       READ_ONLY GLOBAL_VAR(pfs_param.m_statement_stack_sizing),
       CMD_LINE(REQUIRED_ARG), VALID_RANGE(1, 256),
       DEFAULT(PFS_STATEMENTS_STACK_SIZE),
       BLOCK_SIZE(1), PFS_TRAILING_PROPERTIES);

static Sys_var_ulong Sys_pfs_max_memory_classes(
       "performance_schema_max_memory_classes",
       "Maximum number of memory pool instruments.",
       READ_ONLY GLOBAL_VAR(pfs_param.m_memory_class_sizing),
       CMD_LINE(REQUIRED_ARG), VALID_RANGE(0, 1024),
       DEFAULT(PFS_MAX_MEMORY_CLASS),
       BLOCK_SIZE(1), PFS_TRAILING_PROPERTIES);

static Sys_var_long Sys_pfs_digest_size(
       "performance_schema_digests_size",
       "Size of the statement digest."
         " Use 0 to disable, -1 for automated sizing.",
       READ_ONLY GLOBAL_VAR(pfs_param.m_digest_sizing),
       CMD_LINE(REQUIRED_ARG), VALID_RANGE(-1, 1024 * 1024),
       DEFAULT(PFS_AUTOSIZE_VALUE),
       BLOCK_SIZE(1), PFS_TRAILING_PROPERTIES);

static Sys_var_long Sys_pfs_events_transactions_history_long_size(
       "performance_schema_events_transactions_history_long_size",
       "Number of rows in EVENTS_TRANSACTIONS_HISTORY_LONG."
         " Use 0 to disable, -1 for automated sizing.",
       READ_ONLY GLOBAL_VAR(pfs_param.m_events_transactions_history_long_sizing),
       CMD_LINE(REQUIRED_ARG), VALID_RANGE(-1, 1024*1024),
       DEFAULT(PFS_AUTOSIZE_VALUE),
       BLOCK_SIZE(1), PFS_TRAILING_PROPERTIES);

static Sys_var_long Sys_pfs_events_transactions_history_size(
       "performance_schema_events_transactions_history_size",
       "Number of rows per thread in EVENTS_TRANSACTIONS_HISTORY."
         " Use 0 to disable, -1 for automated sizing.",
       READ_ONLY GLOBAL_VAR(pfs_param.m_events_transactions_history_sizing),
       CMD_LINE(REQUIRED_ARG), VALID_RANGE(-1, 1024),
       DEFAULT(PFS_AUTOSIZE_VALUE),
       BLOCK_SIZE(1), PFS_TRAILING_PROPERTIES);

static Sys_var_long Sys_pfs_max_digest_length(
       "performance_schema_max_digest_length",
       "Maximum length considered for digest text, when stored in performance_schema tables.",
       READ_ONLY GLOBAL_VAR(pfs_param.m_max_digest_length),
       CMD_LINE(REQUIRED_ARG), VALID_RANGE(0, 1024 * 1024),
       DEFAULT(1024),
       BLOCK_SIZE(1), PFS_TRAILING_PROPERTIES);

static Sys_var_ulong Sys_pfs_max_digest_sample_age(
       "performance_schema_max_digest_sample_age",
       "The time in seconds after which a previous query sample is considered old."
         " When the value is 0, queries are sampled once."
         " When the value is greater than zero, queries are re sampled if the"
         " last sample is more than performance_schema_max_digest_sample_age seconds old.",
       GLOBAL_VAR(pfs_param.m_max_digest_sample_age),
       CMD_LINE(REQUIRED_ARG), VALID_RANGE(0, 1024 * 1024),
       DEFAULT(60),
       BLOCK_SIZE(1), PFS_TRAILING_PROPERTIES);

static Sys_var_long Sys_pfs_connect_attrs_size(
       "performance_schema_session_connect_attrs_size",
       "Size of session attribute string buffer per thread."
         " Use 0 to disable, -1 for automated sizing.",
       READ_ONLY GLOBAL_VAR(pfs_param.m_session_connect_attrs_sizing),
       CMD_LINE(REQUIRED_ARG), VALID_RANGE(-1, 1024 * 1024),
       DEFAULT(PFS_AUTOSIZE_VALUE),
       BLOCK_SIZE(1), PFS_TRAILING_PROPERTIES);

static Sys_var_long Sys_pfs_max_metadata_locks(
       "performance_schema_max_metadata_locks",
       "Maximum number of metadata locks."
         " Use 0 to disable, -1 for automated scaling.",
       READ_ONLY GLOBAL_VAR(pfs_param.m_metadata_lock_sizing),
       CMD_LINE(REQUIRED_ARG), VALID_RANGE(-1, 100*1024*1024),
       DEFAULT(PFS_AUTOSCALE_VALUE),
       BLOCK_SIZE(1), PFS_TRAILING_PROPERTIES);

static Sys_var_long Sys_pfs_max_sql_text_length(
       "performance_schema_max_sql_text_length",
       "Maximum length of displayed sql text.",
       READ_ONLY GLOBAL_VAR(pfs_param.m_max_sql_text_length),
       CMD_LINE(REQUIRED_ARG), VALID_RANGE(0, 1024 * 1024),
       DEFAULT(1024),
       BLOCK_SIZE(1), PFS_TRAILING_PROPERTIES);

static Sys_var_long Sys_pfs_error_size(
       "performance_schema_error_size",
       "Number of server errors instrumented.",
       READ_ONLY GLOBAL_VAR(pfs_param.m_error_sizing),
       CMD_LINE(REQUIRED_ARG), VALID_RANGE(0, 1024 * 1024),
       DEFAULT(PFS_MAX_SERVER_ERRORS),
       BLOCK_SIZE(1), PFS_TRAILING_PROPERTIES);

#endif /* WITH_PERFSCHEMA_STORAGE_ENGINE */

static Sys_var_ulong Sys_auto_increment_increment(
       "auto_increment_increment",
       "Auto-increment columns are incremented by this",
       HINT_UPDATEABLE SESSION_VAR(auto_increment_increment),
       CMD_LINE(OPT_ARG),
       VALID_RANGE(1, 65535), DEFAULT(1), BLOCK_SIZE(1),
       NO_MUTEX_GUARD, IN_BINLOG);

static Sys_var_ulong Sys_auto_increment_offset(
       "auto_increment_offset",
       "Offset added to Auto-increment columns. Used when "
       "auto-increment-increment != 1",
       HINT_UPDATEABLE SESSION_VAR(auto_increment_offset),
       CMD_LINE(OPT_ARG),
       VALID_RANGE(1, 65535), DEFAULT(1), BLOCK_SIZE(1),
       NO_MUTEX_GUARD, IN_BINLOG);

static Sys_var_bool Sys_windowing_use_high_precision(
       "windowing_use_high_precision",
       "For SQL window functions, determines whether to enable inversion "
       "optimization for moving window frames also for floating values.",
       HINT_UPDATEABLE SESSION_VAR(windowing_use_high_precision),
       CMD_LINE(OPT_ARG), DEFAULT(true));

static Sys_var_uint Sys_cte_max_recursion_depth(
       "cte_max_recursion_depth", "Abort a recursive common table expression "
       "if it does more than this number of iterations.",
       HINT_UPDATEABLE SESSION_VAR(cte_max_recursion_depth),
       CMD_LINE(REQUIRED_ARG),
       VALID_RANGE(0, UINT_MAX32), DEFAULT(1000), BLOCK_SIZE(1));

static Sys_var_bool Sys_automatic_sp_privileges(
       "automatic_sp_privileges",
       "Creating and dropping stored procedures alters ACLs",
       GLOBAL_VAR(sp_automatic_privileges),
       CMD_LINE(OPT_ARG), DEFAULT(true));

static Sys_var_ulong Sys_back_log(
       "back_log", "The number of outstanding connection requests "
       "MySQL can have. This comes into play when the main MySQL thread "
       "gets very many connection requests in a very short time",
       READ_ONLY GLOBAL_VAR(back_log), CMD_LINE(REQUIRED_ARG),
       VALID_RANGE(0, 65535), DEFAULT(0), BLOCK_SIZE(1));

static Sys_var_charptr Sys_basedir(
       "basedir", "Path to installation directory. All paths are "
       "usually resolved relative to this",
       READ_ONLY NON_PERSIST GLOBAL_VAR(mysql_home_ptr),
       CMD_LINE(REQUIRED_ARG, 'b'),
       IN_FS_CHARSET, DEFAULT(0));

static Sys_var_charptr Sys_default_authentication_plugin(
       "default_authentication_plugin", "The default authentication plugin "
       "used by the server to hash the password.",
       READ_ONLY NON_PERSIST GLOBAL_VAR(default_auth_plugin), CMD_LINE(REQUIRED_ARG),
       IN_FS_CHARSET, DEFAULT("mysql_native_password"));

static PolyLock_mutex Plock_default_password_lifetime(
                        &LOCK_default_password_lifetime);
static Sys_var_uint Sys_default_password_lifetime(
       "default_password_lifetime", "The number of days after which the "
       "password will expire.",
       GLOBAL_VAR(default_password_lifetime), CMD_LINE(REQUIRED_ARG),
       VALID_RANGE(0, UINT_MAX16), DEFAULT(0), BLOCK_SIZE(1),
       &Plock_default_password_lifetime);

static Sys_var_charptr Sys_my_bind_addr(
       "bind_address", "IP address to bind to.",
       READ_ONLY NON_PERSIST GLOBAL_VAR(my_bind_addr_str), CMD_LINE(REQUIRED_ARG),
       IN_FS_CHARSET, DEFAULT(MY_BIND_ALL_ADDRESSES));

static bool fix_binlog_cache_size(sys_var*, THD *thd, enum_var_type)
{
  check_binlog_cache_size(thd);
  return false;
}

static bool fix_binlog_stmt_cache_size(sys_var*, THD *thd, enum_var_type)
{
  check_binlog_stmt_cache_size(thd);
  return false;
}

static Sys_var_ulong Sys_binlog_cache_size(
       "binlog_cache_size", "The size of the transactional cache for "
       "updates to transactional engines for the binary log. "
       "If you often use transactions containing many statements, "
       "you can increase this to get more performance",
       GLOBAL_VAR(binlog_cache_size),
       CMD_LINE(REQUIRED_ARG),
       VALID_RANGE(IO_SIZE, ULONG_MAX), DEFAULT(32768), BLOCK_SIZE(IO_SIZE),
       NO_MUTEX_GUARD, NOT_IN_BINLOG, ON_CHECK(0),
       ON_UPDATE(fix_binlog_cache_size));

static Sys_var_ulong Sys_binlog_stmt_cache_size(
       "binlog_stmt_cache_size", "The size of the statement cache for "
       "updates to non-transactional engines for the binary log. "
       "If you often use statements updating a great number of rows, "
       "you can increase this to get more performance",
       GLOBAL_VAR(binlog_stmt_cache_size),
       CMD_LINE(REQUIRED_ARG),
       VALID_RANGE(IO_SIZE, ULONG_MAX), DEFAULT(32768), BLOCK_SIZE(IO_SIZE),
       NO_MUTEX_GUARD, NOT_IN_BINLOG, ON_CHECK(0),
       ON_UPDATE(fix_binlog_stmt_cache_size));

static Sys_var_int32 Sys_binlog_max_flush_queue_time(
       "binlog_max_flush_queue_time",
       "The maximum time that the binary log group commit will keep reading"
       " transactions before it flush the transactions to the binary log (and"
       " optionally sync, depending on the value of sync_binlog).",
       GLOBAL_VAR(opt_binlog_max_flush_queue_time),
       CMD_LINE(REQUIRED_ARG, OPT_BINLOG_MAX_FLUSH_QUEUE_TIME),
       VALID_RANGE(0, 100000), DEFAULT(0), BLOCK_SIZE(1),
       NO_MUTEX_GUARD, NOT_IN_BINLOG, ON_CHECK(0), ON_UPDATE(0),
       DEPRECATED(""));

static Sys_var_ulong Sys_binlog_group_commit_sync_delay(
       "binlog_group_commit_sync_delay",
       "The number of microseconds the server waits for the "
       "binary log group commit sync queue to fill before "
       "continuing. Default: 0. Min: 0. Max: 1000000.",
       GLOBAL_VAR(opt_binlog_group_commit_sync_delay),
       CMD_LINE(REQUIRED_ARG),
       VALID_RANGE(0, 1000000 /* max 1 sec */), DEFAULT(0), BLOCK_SIZE(1),
       NO_MUTEX_GUARD, NOT_IN_BINLOG);

static Sys_var_ulong Sys_binlog_group_commit_sync_no_delay_count(
       "binlog_group_commit_sync_no_delay_count",
       "If there are this many transactions in the commit sync "
       "queue and the server is waiting for more transactions "
       "to be enqueued (as set using --binlog-group-commit-sync-delay), "
       "the commit procedure resumes.",
       GLOBAL_VAR(opt_binlog_group_commit_sync_no_delay_count),
       CMD_LINE(REQUIRED_ARG),
       VALID_RANGE(0, 100000 /* max connections */),
       DEFAULT(0), BLOCK_SIZE(1),
       NO_MUTEX_GUARD, NOT_IN_BINLOG);

static bool check_has_super(sys_var *self MY_ATTRIBUTE((unused)),
                            THD *thd, set_var*)
{
  DBUG_ASSERT(self->scope() != sys_var::GLOBAL);// don't abuse check_has_super()
  Security_context *sctx= thd->security_context();
  if (!sctx->check_access(SUPER_ACL) &&
      !sctx->has_global_grant(STRING_WITH_LEN("SYSTEM_VARIABLES_ADMIN")).first)
  {
    my_error(ER_SPECIFIC_ACCESS_DENIED_ERROR, MYF(0),
             "SUPER or SYSTEM_VARIABLES_ADMIN");
    return true;
  }
  return false;
}

static bool check_outside_trx(sys_var*, THD *thd, set_var *var)
{
  if (thd->in_active_multi_stmt_transaction())
  {
    my_error(ER_VARIABLE_NOT_SETTABLE_IN_TRANSACTION, MYF(0), var->var->name.str);
    return true;
  }
  if (!thd->owned_gtid.is_empty())
  {
    char buf[Gtid::MAX_TEXT_LENGTH + 1];
    if (thd->owned_gtid.sidno > 0)
      thd->owned_gtid.to_string(thd->owned_sid, buf);
    else
      strcpy(buf, "ANONYMOUS");
    my_error(ER_CANT_SET_VARIABLE_WHEN_OWNING_GTID, MYF(0), var->var->name.str, buf);
    return true;
  }
  return false;
}

static bool check_super_outside_trx_outside_sf(sys_var *self, THD *thd, set_var *var)
{
  if (thd->in_sub_stmt)
  {
    my_error(ER_VARIABLE_NOT_SETTABLE_IN_SF_OR_TRIGGER, MYF(0), var->var->name.str);
    return true;
  }
  if (check_outside_trx(self, thd, var))
    return true;
  if (self->scope() != sys_var::GLOBAL)
    return check_has_super(self, thd, var);
  return false;
}

static bool check_explicit_defaults_for_timestamp(sys_var *self, THD *thd, set_var *var)
{
  // Deprecation warning if switching OFF explicit_defaults_for_timestamp
  if (thd->variables.explicit_defaults_for_timestamp)
  {
    if (!var->save_result.ulonglong_value)
      push_warning_printf(thd, Sql_condition::SL_WARNING,
                          ER_WARN_DEPRECATED_SYNTAX,
                          ER_THD(thd, ER_WARN_DEPRECATED_SYNTAX_NO_REPLACEMENT),
                          self->name.str, "");

  }
  if (thd->in_sub_stmt)
  {
    my_error(ER_VARIABLE_NOT_SETTABLE_IN_SF_OR_TRIGGER, MYF(0), var->var->name.str);
    return true;
  }
  if (thd->in_active_multi_stmt_transaction())
  {
    my_error(ER_VARIABLE_NOT_SETTABLE_IN_TRANSACTION, MYF(0), var->var->name.str);
    return true;
  }
  if (self->scope() != sys_var::GLOBAL)
    return check_has_super(self, thd, var);
  return false;
}

/**
  Check-function to @@GTID_NEXT system variable.

  @param self   a pointer to the sys_var, i.e. gtid_next
  @param thd    a reference to THD object
  @param var    a pointer to the set_var created by the parser.

  @return @c false if the change is allowed, otherwise @c true.
*/

static bool check_gtid_next(sys_var *self, THD *thd, set_var *var)
{
  bool is_prepared_trx=
    thd->get_transaction()->xid_state()->has_state(XID_STATE::XA_PREPARED);

  if (thd->in_sub_stmt)
  {
    my_error(ER_VARIABLE_NOT_SETTABLE_IN_SF_OR_TRIGGER, MYF(0), var->var->name.str);
    return true;
  }
  if (!is_prepared_trx && thd->in_active_multi_stmt_transaction())
  {
    my_error(ER_VARIABLE_NOT_SETTABLE_IN_TRANSACTION, MYF(0), var->var->name.str);
    return true;
  }
  return check_has_super(self, thd, var);
}

static bool check_super_outside_trx_outside_sf_outside_sp(sys_var *self, THD *thd, set_var *var)
{
  if (check_super_outside_trx_outside_sf(self, thd, var))
    return true;
  if (thd->lex->sphead)
  {
    my_error(ER_VARIABLE_NOT_SETTABLE_IN_SP, MYF(0), var->var->name.str);
    return true;
  }
  return false;
}

static bool binlog_format_check(sys_var *self, THD *thd, set_var *var)
{
  if (check_has_super(self, thd, var))
    return true;

  if (!var->is_global_persist())
  {
    /*
      If binlog_format='ROW' or 'MIXED' and there are open temporary tables,
      their CREATE TABLE will not be in the binlog, so we can't toggle to
      'STATEMENT' in this connection.
    */
    if (thd->temporary_tables &&
        var->save_result.ulonglong_value == BINLOG_FORMAT_STMT &&
        (thd->variables.binlog_format == BINLOG_FORMAT_MIXED ||
         thd->variables.binlog_format == BINLOG_FORMAT_ROW))
    {
      my_error(ER_TEMP_TABLE_PREVENTS_SWITCH_OUT_OF_RBR, MYF(0));
      return true;
    }

    /*
      if in a stored function/trigger, it's too late to change mode
    */
    if (thd->in_sub_stmt)
    {
      my_error(ER_STORED_FUNCTION_PREVENTS_SWITCH_BINLOG_FORMAT, MYF(0));
      return true;
    }
    /*
      Make the session variable 'binlog_format' read-only inside a transaction.
    */
    if (thd->in_active_multi_stmt_transaction())
    {
      my_error(ER_INSIDE_TRANSACTION_PREVENTS_SWITCH_BINLOG_FORMAT, MYF(0));
      return true;
    }
  }

  /*
    If moving to statement format, and binlog_row_value_options is set,
    generate a warning.
  */
  if (var->save_result.ulonglong_value == BINLOG_FORMAT_STMT)
  {
    if ((var->is_global_persist() &&
         global_system_variables.binlog_row_value_options != 0) ||
        (!var->is_global_persist() &&
         thd->variables.binlog_row_value_options != 0))
    {
      push_warning_printf(thd, Sql_condition::SL_WARNING,
                          ER_WARN_BINLOG_PARTIAL_UPDATES_DISABLED,
                          ER_THD(thd, ER_WARN_BINLOG_PARTIAL_UPDATES_DISABLED),
                          "binlog_format=STATEMENT", "PARTIAL_JSON");
    }
  }

  return false;
}

static bool fix_binlog_format_after_update(sys_var*, THD *thd,
                                           enum_var_type type)
{
  if (type == OPT_SESSION)
    thd->reset_current_stmt_binlog_format_row();
  return false;
}

static bool prevent_global_rbr_exec_mode_idempotent(sys_var *self, THD*,
                                                    set_var *var )
{
  if (var->is_global_persist())
  {
    my_error(ER_LOCAL_VARIABLE, MYF(0), self->name.str);
    return true;
  }
  return false;
}

static Sys_var_test_flag Sys_core_file(
       "core_file", "write a core-file on crashes", TEST_CORE_ON_SIGNAL);

static Sys_var_enum Sys_binlog_format(
       "binlog_format", "What form of binary logging the master will "
       "use: either ROW for row-based binary logging, STATEMENT "
       "for statement-based binary logging, or MIXED. MIXED is statement-"
       "based binary logging except for those statements where only row-"
       "based is correct: those which involve user-defined functions (i.e. "
       "UDFs) or the UUID() function; for those, row-based binary logging is "
       "automatically used. If NDBCLUSTER is enabled and binlog-format is "
       "MIXED, the format switches to row-based and back implicitly per each "
       "query accessing an NDBCLUSTER table",
       SESSION_VAR(binlog_format), CMD_LINE(REQUIRED_ARG, OPT_BINLOG_FORMAT),
       binlog_format_names, DEFAULT(BINLOG_FORMAT_ROW),
       NO_MUTEX_GUARD, NOT_IN_BINLOG, ON_CHECK(binlog_format_check),
       ON_UPDATE(fix_binlog_format_after_update));

static const char *rbr_exec_mode_names[]=
       {"STRICT", "IDEMPOTENT", 0};
static Sys_var_enum rbr_exec_mode(
       "rbr_exec_mode",
       "Modes for how row events should be executed. Legal values "
       "are STRICT (default) and IDEMPOTENT. In IDEMPOTENT mode, "
       "the server will not throw errors for operations that are idempotent. "
       "In STRICT mode, server will throw errors for the operations that "
       "cause a conflict.",
       SESSION_VAR(rbr_exec_mode_options), NO_CMD_LINE,
       rbr_exec_mode_names, DEFAULT(RBR_EXEC_MODE_STRICT),
       NO_MUTEX_GUARD, NOT_IN_BINLOG,
       ON_CHECK(prevent_global_rbr_exec_mode_idempotent),
       ON_UPDATE(NULL));


static bool check_binlog_row_image(sys_var *self MY_ATTRIBUTE((unused)),
                                   THD *thd, set_var *var)
{
  DBUG_ENTER("check_binlog_row_image");
  if (check_has_super(self, thd, var))
    DBUG_RETURN(true);
  if (var->save_result.ulonglong_value == BINLOG_ROW_IMAGE_FULL)
  {
    if ((var->is_global_persist() &&
         global_system_variables.binlog_row_value_options != 0) ||
        (!var->is_global_persist() &&
         thd->variables.binlog_row_value_options != 0))
    {
      push_warning_printf(thd, Sql_condition::SL_WARNING,
                          ER_WARN_BINLOG_PARTIAL_UPDATES_SUGGESTS_PARTIAL_IMAGES,
                          ER_THD(thd, ER_WARN_BINLOG_PARTIAL_UPDATES_SUGGESTS_PARTIAL_IMAGES),
                          "binlog_row_image=FULL", "PARTIAL_JSON");
    }
  }
  DBUG_RETURN(false);
}

static const char *binlog_row_image_names[]= {"MINIMAL", "NOBLOB", "FULL", NullS};
static Sys_var_enum Sys_binlog_row_image(
       "binlog_row_image",
       "Controls whether rows should be logged in 'FULL', 'NOBLOB' or "
       "'MINIMAL' formats. 'FULL', means that all columns in the before "
       "and after image are logged. 'NOBLOB', means that mysqld avoids logging "
       "blob columns whenever possible (eg, blob column was not changed or "
       "is not part of primary key). 'MINIMAL', means that a PK equivalent (PK "
       "columns or full row if there is no PK in the table) is logged in the "
       "before image, and only changed columns are logged in the after image. "
       "(Default: FULL).",
       SESSION_VAR(binlog_row_image), CMD_LINE(REQUIRED_ARG),
       binlog_row_image_names, DEFAULT(BINLOG_ROW_IMAGE_FULL),
       NO_MUTEX_GUARD, NOT_IN_BINLOG, ON_CHECK(check_binlog_row_image),
       ON_UPDATE(NULL));

static const char *binlog_row_metadata_names[]= {"MINIMAL", "FULL", NullS};
static Sys_var_enum Sys_binlog_row_metadata(
       "binlog_row_metadata",
       "Controls whether metadata is logged using FULL or MINIMAL format. "
       "FULL causes all metadata to be logged; MINIMAL means that only "
       "metadata actually required by slave is logged. Default: MINIMAL.",
       GLOBAL_VAR(binlog_row_metadata), CMD_LINE(REQUIRED_ARG),
       binlog_row_metadata_names, DEFAULT(BINLOG_ROW_METADATA_MINIMAL),
       NO_MUTEX_GUARD, NOT_IN_BINLOG, ON_CHECK(NULL),
       ON_UPDATE(NULL));

static bool on_session_track_gtids_update(sys_var*, THD *thd, enum_var_type)
{
  thd->session_tracker.get_tracker(SESSION_GTIDS_TRACKER)->update(thd);
  return false;
}

static const char *session_track_gtids_names[]=
  { "OFF", "OWN_GTID", "ALL_GTIDS", NullS };
static Sys_var_enum Sys_session_track_gtids(
       "session_track_gtids",
       "Controls the amount of global transaction ids to be "
       "included in the response packet sent by the server."
       "(Default: OFF).",
       SESSION_VAR(session_track_gtids), CMD_LINE(REQUIRED_ARG),
       session_track_gtids_names, DEFAULT(OFF),
       NO_MUTEX_GUARD, NOT_IN_BINLOG, ON_CHECK(check_outside_trx),
       ON_UPDATE(on_session_track_gtids_update));

static bool binlog_direct_check(sys_var *self, THD *thd, set_var *var)
{
  if (check_has_super(self, thd, var))
    return true;

  if (var->is_global_persist())
    return false;

   /*
     Makes the session variable 'binlog_direct_non_transactional_updates'
     read-only if within a procedure, trigger or function.
   */
   if (thd->in_sub_stmt)
   {
     my_error(ER_STORED_FUNCTION_PREVENTS_SWITCH_BINLOG_DIRECT, MYF(0));
     return true;
   }
   /*
     Makes the session variable 'binlog_direct_non_transactional_updates'
     read-only inside a transaction.
   */
   if (thd->in_active_multi_stmt_transaction())
   {
     my_error(ER_INSIDE_TRANSACTION_PREVENTS_SWITCH_BINLOG_DIRECT, MYF(0));
     return true;
   }

  return false;
}

static Sys_var_bool Sys_binlog_direct(
       "binlog_direct_non_transactional_updates",
       "Causes updates to non-transactional engines using statement format to "
       "be written directly to binary log. Before using this option make sure "
       "that there are no dependencies between transactional and "
       "non-transactional tables such as in the statement INSERT INTO t_myisam "
       "SELECT * FROM t_innodb; otherwise, slaves may diverge from the master.",
       SESSION_VAR(binlog_direct_non_trans_update),
       CMD_LINE(OPT_ARG), DEFAULT(false),
       NO_MUTEX_GUARD, NOT_IN_BINLOG, ON_CHECK(binlog_direct_check));

/**
  This variable is read only to users. It can be enabled or disabled
  only at mysqld startup. This variable is used by User thread and
  as well as by replication slave applier thread to apply relay_log.
  Slave applier thread enables/disables this option based on
  relay_log's from replication master versions. There is possibility of
  slave applier thread and User thread to have different setting for
  explicit_defaults_for_timestamp, hence this options is defined as
  SESSION_VAR rather than GLOBAL_VAR.
*/
static Sys_var_bool Sys_explicit_defaults_for_timestamp(
       "explicit_defaults_for_timestamp",
       "This option causes CREATE TABLE to create all TIMESTAMP columns "
       "as NULL with DEFAULT NULL attribute, Without this option, "
       "TIMESTAMP columns are NOT NULL and have implicit DEFAULT clauses. "
       "The old behavior is deprecated. "
       "The variable can only be set by users having the SUPER privilege.",
       SESSION_VAR(explicit_defaults_for_timestamp),
       CMD_LINE(OPT_ARG), DEFAULT(true), NO_MUTEX_GUARD, NOT_IN_BINLOG,
       ON_CHECK(check_explicit_defaults_for_timestamp));

static bool repository_check(sys_var *self, THD *thd, set_var *var, SLAVE_THD_TYPE thread_mask)
{
  bool ret= false;
  if (check_super_outside_trx_outside_sf(self, thd, var))
    return true;
  Master_info *mi;
  int running= 0;
  const char *msg= NULL;
  bool rpl_info_option= static_cast<uint>(var->save_result.ulonglong_value);

  /* don't convert if the repositories are same */
  if (rpl_info_option == (thread_mask== SLAVE_THD_IO ?
                          opt_mi_repository_id: opt_rli_repository_id))
      return false;

  channel_map.wrlock();

  /* Repository conversion not possible, when multiple channels exist */
  if (channel_map.get_num_instances(true) > 1)
  {
      msg= "Repository conversion is possible when only default channel exists";
      my_error(ER_CHANGE_RPL_INFO_REPOSITORY_FAILURE, MYF(0), msg);
      channel_map.unlock();
      return true;
  }

  mi= channel_map.get_default_channel_mi();

  if (mi != NULL)
  {
    lock_slave_threads(mi);
    init_thread_mask(&running, mi, false);
    if(!running)
    {
      switch (thread_mask)
      {
        case SLAVE_THD_IO:
        if (Rpl_info_factory::
            change_mi_repository(mi,
                                 static_cast<uint>(var->save_result.
                                                   ulonglong_value),
                                 &msg))
        {
          ret= true;
          my_error(ER_CHANGE_RPL_INFO_REPOSITORY_FAILURE, MYF(0), msg);
        }
        break;
        case SLAVE_THD_SQL:
          mts_recovery_groups(mi->rli);
          if (!mi->rli->is_mts_recovery())
          {
            if (Rpl_info_factory::reset_workers(mi->rli) ||
                Rpl_info_factory::
                change_rli_repository(mi->rli,
                                      static_cast<uint>(var->save_result.
                                                        ulonglong_value),
                                      &msg))
            {
              ret= true;
              my_error(ER_CHANGE_RPL_INFO_REPOSITORY_FAILURE, MYF(0), msg);
            }
          }
          else
            LogErr(WARNING_LEVEL, ER_RPL_REPO_HAS_GAPS);
        break;
        default:
          assert(0);
        break;
      }
    }
    else
    {
      ret= true;
      my_error(ER_SLAVE_CHANNEL_MUST_STOP, MYF(0),mi->get_channel());
    }
    unlock_slave_threads(mi);
  }
  channel_map.unlock();
  return ret;
}

static bool relay_log_info_repository_check(sys_var *self, THD *thd, set_var *var)
{
  return repository_check(self, thd, var, SLAVE_THD_SQL);
}

static bool master_info_repository_check(sys_var *self, THD *thd, set_var *var)
{
  return repository_check(self, thd, var, SLAVE_THD_IO);
}

static bool relay_log_info_repository_update(sys_var *, THD *thd,
                                             enum_var_type)
{
  if (opt_rli_repository_id == INFO_REPOSITORY_FILE)
  {
    push_warning_printf(thd, Sql_condition::SL_WARNING,
                        ER_WARN_DEPRECATED_SYNTAX,
                        ER_THD(thd, ER_WARN_DEPRECATED_SYNTAX),
                        "FILE", "'TABLE'");
  }
  return false;
}

static bool master_info_repository_update(sys_var *, THD *thd,
                                          enum_var_type)
{
  if (opt_mi_repository_id == INFO_REPOSITORY_FILE)
  {
    push_warning_printf(thd, Sql_condition::SL_WARNING,
                        ER_WARN_DEPRECATED_SYNTAX,
                        ER_THD(thd, ER_WARN_DEPRECATED_SYNTAX),
                        "FILE", "'TABLE'");
  }
  return false;
}

static const char *repository_names[]=
{
  "FILE", "TABLE",
#ifndef DBUG_OFF
  "DUMMY",
#endif
  0
};

ulong opt_mi_repository_id= INFO_REPOSITORY_TABLE;
static Sys_var_enum Sys_mi_repository(
       "master_info_repository",
       "Defines the type of the repository for the master information."
       ,GLOBAL_VAR(opt_mi_repository_id), CMD_LINE(REQUIRED_ARG),
       repository_names, DEFAULT(INFO_REPOSITORY_TABLE), NO_MUTEX_GUARD,
       NOT_IN_BINLOG, ON_CHECK(master_info_repository_check),
       ON_UPDATE(master_info_repository_update));

ulong opt_rli_repository_id= INFO_REPOSITORY_TABLE;
static Sys_var_enum Sys_rli_repository(
       "relay_log_info_repository",
       "Defines the type of the repository for the relay log information "
       "and associated workers."
       ,GLOBAL_VAR(opt_rli_repository_id), CMD_LINE(REQUIRED_ARG),
       repository_names, DEFAULT(INFO_REPOSITORY_TABLE), NO_MUTEX_GUARD,
       NOT_IN_BINLOG, ON_CHECK(relay_log_info_repository_check),
       ON_UPDATE(relay_log_info_repository_update));

static Sys_var_bool Sys_binlog_rows_query(
       "binlog_rows_query_log_events",
       "Allow writing of Rows_query_log events into binary log.",
       SESSION_VAR(binlog_rows_query_log_events),
       CMD_LINE(OPT_ARG), DEFAULT(false), NO_MUTEX_GUARD,
       NOT_IN_BINLOG, ON_CHECK(check_has_super));

static Sys_var_bool Sys_binlog_order_commits(
       "binlog_order_commits",
       "Issue internal commit calls in the same order as transactions are"
       " written to the binary log. Default is to order commits.",
       GLOBAL_VAR(opt_binlog_order_commits),
       CMD_LINE(OPT_ARG), DEFAULT(true));

static Sys_var_ulong Sys_bulk_insert_buff_size(
       "bulk_insert_buffer_size", "Size of tree cache used in bulk "
       "insert optimisation. Note that this is a limit per thread!",
       HINT_UPDATEABLE SESSION_VAR(bulk_insert_buff_size), CMD_LINE(REQUIRED_ARG),
       VALID_RANGE(0, ULONG_MAX), DEFAULT(8192*1024), BLOCK_SIZE(1));

static Sys_var_charptr Sys_character_sets_dir(
       "character_sets_dir", "Directory where character sets are",
       READ_ONLY NON_PERSIST GLOBAL_VAR(charsets_dir), CMD_LINE(REQUIRED_ARG),
       IN_FS_CHARSET, DEFAULT(0));

static bool check_not_null(sys_var*, THD*, set_var *var)
{
  return var->value && var->value->is_null();
}


/**
  Check storage engine is not empty and log warning.

  Checks if default_storage_engine or default_tmp_storage_engine is set
  empty and return true. This method also logs warning if the
  storage engine set is a disabled storage engine specified in
  disabled_storage_engines.

  @param self    pointer to system variable object.
  @param thd     Connection handle.
  @param var     pointer to set variable object.

  @return  true if the set variable is empty.
           false if the set variable is not empty.
*/
static bool check_storage_engine(sys_var *self, THD *thd, set_var *var)
{
  if (check_not_null(self,thd,var))
    return true;

  if (!opt_initialize && !opt_noacl)
  {
    char buff[STRING_BUFFER_USUAL_SIZE];
    String str(buff,sizeof(buff), system_charset_info), *res;
    LEX_STRING se_name;

    if (var->value)
    {
      res= var->value->val_str(&str);
      lex_string_set(&se_name, res->ptr());
    }
    else
    {
      // Use the default value defined by sys_var.
      lex_string_set(&se_name,
        reinterpret_cast<const char*>(
        dynamic_cast<Sys_var_plugin*>(self)->global_value_ptr(thd, NULL)));
    }

    plugin_ref plugin;
    if ((plugin= ha_resolve_by_name(NULL, &se_name, false)))
    {
      handlerton *hton= plugin_data<handlerton*>(plugin);
      if (ha_is_storage_engine_disabled(hton))
        LogErr(WARNING_LEVEL, ER_DISABLED_STORAGE_ENGINE_AS_DEFAULT,
               self->name.str, se_name.str);
      plugin_unlock(NULL, plugin);
    }
  }
  return false;
}

static bool check_charset(sys_var*, THD*, set_var *var)
{
  if (!var->value)
    return false;

  char buff[STRING_BUFFER_USUAL_SIZE];
  if (var->value->result_type() == STRING_RESULT)
  {
    String str(buff, sizeof(buff), system_charset_info), *res;
    if (!(res= var->value->val_str(&str)))
      var->save_result.ptr= NULL;
    else
    {
      ErrConvString err(res); /* Get utf8 '\0' terminated string */
      if (!(var->save_result.ptr= get_charset_by_csname(err.ptr(),
                                                         MY_CS_PRIMARY,
                                                         MYF(0))) &&
          !(var->save_result.ptr= get_old_charset_by_name(err.ptr())))
      {
        my_error(ER_UNKNOWN_CHARACTER_SET, MYF(0), err.ptr());
        return true;
      }
    }
  }
  else // INT_RESULT
  {
    int csno= (int)var->value->val_int();
    if (!(var->save_result.ptr= get_charset(csno, MYF(0))))
    {
      my_error(ER_UNKNOWN_CHARACTER_SET, MYF(0), llstr(csno, buff));
      return true;
    }
  }
  return false;
}
static bool check_charset_not_null(sys_var *self, THD *thd, set_var *var)
{
  return check_charset(self, thd, var) || check_not_null(self, thd, var);
}

namespace {
struct Get_name
{
  explicit Get_name(const CHARSET_INFO *ci) : m_ci(ci) {}
  uchar* get_name()
  {
    return const_cast<uchar*>(pointer_cast<const uchar*>(m_ci->name));
  }
  const CHARSET_INFO *m_ci;
};

struct Get_csname
{
  explicit Get_csname(const CHARSET_INFO *ci) : m_ci(ci) {}
  uchar* get_name()
  {
    return const_cast<uchar*>(pointer_cast<const uchar*>(m_ci->csname));
  }
  const CHARSET_INFO *m_ci;
};

} // namespace

static Sys_var_struct<CHARSET_INFO, Get_csname> Sys_character_set_system(
       "character_set_system", "The character set used by the server "
       "for storing identifiers",
       READ_ONLY NON_PERSIST GLOBAL_VAR(system_charset_info), NO_CMD_LINE,
       DEFAULT(0));

static Sys_var_struct<CHARSET_INFO, Get_csname> Sys_character_set_server(
       "character_set_server", "The default character set",
       SESSION_VAR(collation_server), NO_CMD_LINE,
       DEFAULT(&default_charset_info),
       NO_MUTEX_GUARD, IN_BINLOG, ON_CHECK(check_charset_not_null));

static bool check_charset_db(sys_var *self, THD *thd, set_var *var)
{
  if (check_charset_not_null(self, thd, var))
    return true;
  if (!var->value) // = DEFAULT
    var->save_result.ptr= thd->db_charset;
  return false;
}
static bool update_deprecated(sys_var *self, THD *thd, enum_var_type)
{
  push_warning_printf(thd, Sql_condition::SL_WARNING,
                      ER_WARN_DEPRECATED_SYNTAX_NO_REPLACEMENT,
                      ER_THD(thd, ER_WARN_DEPRECATED_SYSVAR_UPDATE),
                      self->name.str);
  return false;
}
static Sys_var_struct<CHARSET_INFO, Get_csname> Sys_character_set_database(
       "character_set_database",
       " The character set used by the default database",
       SESSION_VAR(collation_database), NO_CMD_LINE,
       DEFAULT(&default_charset_info),
       NO_MUTEX_GUARD, IN_BINLOG, ON_CHECK(check_charset_db),
       ON_UPDATE(update_deprecated));

static bool check_cs_client(sys_var *self, THD *thd, set_var *var)
{
  if (check_charset_not_null(self, thd, var))
    return true;

  // Currently, UCS-2 cannot be used as a client character set
  if (((CHARSET_INFO *)(var->save_result.ptr))->mbminlen > 1)
    return true;

  return false;
}
static bool fix_thd_charset(sys_var*, THD *thd, enum_var_type type)
{
  if (type == OPT_SESSION)
    thd->update_charset();
  return false;
}
static Sys_var_struct<CHARSET_INFO, Get_csname> Sys_character_set_client(
       "character_set_client", "The character set for statements "
       "that arrive from the client",
       SESSION_VAR(character_set_client), NO_CMD_LINE,
       DEFAULT(&default_charset_info),
       NO_MUTEX_GUARD, IN_BINLOG, ON_CHECK(check_cs_client),
       ON_UPDATE(fix_thd_charset));

static Sys_var_struct<CHARSET_INFO, Get_csname> Sys_character_set_connection(
       "character_set_connection", "The character set used for "
       "literals that do not have a character set introducer and for "
       "number-to-string conversion",
       SESSION_VAR(collation_connection), NO_CMD_LINE,
       DEFAULT(&default_charset_info),
       NO_MUTEX_GUARD, IN_BINLOG, ON_CHECK(check_charset_not_null),
       ON_UPDATE(fix_thd_charset));

static Sys_var_struct<CHARSET_INFO, Get_csname> Sys_character_set_results(
       "character_set_results", "The character set used for returning "
       "query results to the client",
       SESSION_VAR(character_set_results), NO_CMD_LINE,
       DEFAULT(&default_charset_info),
       NO_MUTEX_GUARD, NOT_IN_BINLOG, ON_CHECK(check_charset));

static Sys_var_struct<CHARSET_INFO, Get_csname> Sys_character_set_filesystem(
       "character_set_filesystem", "The filesystem character set",
       SESSION_VAR(character_set_filesystem), NO_CMD_LINE,
       DEFAULT(&character_set_filesystem),
       NO_MUTEX_GUARD, NOT_IN_BINLOG, ON_CHECK(check_charset_not_null),
       ON_UPDATE(fix_thd_charset));

static const char *completion_type_names[]= {"NO_CHAIN", "CHAIN", "RELEASE", 0};
static Sys_var_enum Sys_completion_type(
       "completion_type", "The transaction completion type, one of "
       "NO_CHAIN, CHAIN, RELEASE",
       SESSION_VAR(completion_type), CMD_LINE(REQUIRED_ARG),
       completion_type_names, DEFAULT(0));

static bool check_collation_not_null(sys_var *self, THD *thd, set_var *var)
{
  if (!var->value)
    return false;

  char buff[STRING_BUFFER_USUAL_SIZE];
  if (var->value->result_type() == STRING_RESULT)
  {
    String str(buff, sizeof(buff), system_charset_info), *res;
    if (!(res= var->value->val_str(&str)))
      var->save_result.ptr= NULL;
    else
    {
      ErrConvString err(res); /* Get utf8 '\0'-terminated string */
      if (!(var->save_result.ptr= get_charset_by_name(err.ptr(), MYF(0))))
      {
        my_error(ER_UNKNOWN_COLLATION, MYF(0), err.ptr());
        return true;
      }
    }
  }
  else // INT_RESULT
  {
    int csno= (int)var->value->val_int();
    if (!(var->save_result.ptr= get_charset(csno, MYF(0))))
    {
      my_error(ER_UNKNOWN_COLLATION, MYF(0), llstr(csno, buff));
      return true;
    }
  }
  return check_not_null(self, thd, var);
}
static Sys_var_struct<CHARSET_INFO, Get_name> Sys_collation_connection(
       "collation_connection", "The collation of the connection "
       "character set",
       SESSION_VAR(collation_connection), NO_CMD_LINE,
       DEFAULT(&default_charset_info),
       NO_MUTEX_GUARD, IN_BINLOG, ON_CHECK(check_collation_not_null),
       ON_UPDATE(fix_thd_charset));

static bool check_collation_db(sys_var *self, THD *thd, set_var *var)
{
  if (check_collation_not_null(self, thd, var))
    return true;
  if (!var->value) // = DEFAULT
    var->save_result.ptr= thd->db_charset;
  return false;
}
static Sys_var_struct<CHARSET_INFO, Get_name> Sys_collation_database(
       "collation_database", "The collation of the database "
       "character set",
       SESSION_VAR(collation_database), NO_CMD_LINE,
       DEFAULT(&default_charset_info),
       NO_MUTEX_GUARD, IN_BINLOG, ON_CHECK(check_collation_db),
       ON_UPDATE(update_deprecated));

static Sys_var_struct<CHARSET_INFO, Get_name> Sys_collation_server(
       "collation_server", "The server default collation",
       SESSION_VAR(collation_server), NO_CMD_LINE,
       DEFAULT(&default_charset_info),
       NO_MUTEX_GUARD, IN_BINLOG, ON_CHECK(check_collation_not_null));

static const char *concurrent_insert_names[]= {"NEVER", "AUTO", "ALWAYS", 0};
static Sys_var_enum Sys_concurrent_insert(
       "concurrent_insert", "Use concurrent insert with MyISAM. Possible "
       "values are NEVER, AUTO, ALWAYS",
       GLOBAL_VAR(myisam_concurrent_insert), CMD_LINE(OPT_ARG),
       concurrent_insert_names, DEFAULT(1));

static Sys_var_ulong Sys_connect_timeout(
       "connect_timeout",
       "The number of seconds the mysqld server is waiting for a connect "
       "packet before responding with 'Bad handshake'",
       GLOBAL_VAR(connect_timeout), CMD_LINE(REQUIRED_ARG),
       VALID_RANGE(2, LONG_TIMEOUT), DEFAULT(CONNECT_TIMEOUT), BLOCK_SIZE(1));

static Sys_var_ulong Sys_information_schema_stats_expiry(
       "information_schema_stats_expiry",
       "The number of seconds after which mysqld server will fetch "
       "data from storage engine and replace the data in cache.",
       SESSION_VAR(information_schema_stats_expiry), CMD_LINE(REQUIRED_ARG),
       VALID_RANGE(0, LONG_TIMEOUT), DEFAULT(24*60*60), BLOCK_SIZE(1));

static Sys_var_charptr Sys_datadir(
       "datadir", "Path to the database root directory",
       READ_ONLY NON_PERSIST GLOBAL_VAR(mysql_real_data_home_ptr),
       CMD_LINE(REQUIRED_ARG, 'h'), IN_FS_CHARSET, DEFAULT(mysql_real_data_home));

#ifndef DBUG_OFF
static Sys_var_dbug Sys_dbug(
       "debug", "Debug log", sys_var::SESSION,
       CMD_LINE(OPT_ARG, '#'), DEFAULT(""), NO_MUTEX_GUARD, NOT_IN_BINLOG,
       ON_CHECK(check_has_super));
#endif

/**
  @todo
    When updating myisam_delay_key_write, we should do a 'flush tables'
    of all MyISAM tables to ensure that they are reopen with the
    new attribute.
*/
export bool fix_delay_key_write(sys_var*, THD*, enum_var_type)
{
  switch (delay_key_write_options) {
  case DELAY_KEY_WRITE_NONE:
    myisam_delay_key_write=0;
    break;
  case DELAY_KEY_WRITE_ON:
    myisam_delay_key_write=1;
    break;
  case DELAY_KEY_WRITE_ALL:
    myisam_delay_key_write=1;
    ha_open_options|= HA_OPEN_DELAY_KEY_WRITE;
    break;
  }
  return false;
}
static const char *delay_key_write_names[]= { "OFF", "ON", "ALL", NullS };
static Sys_var_enum Sys_delay_key_write(
       "delay_key_write", "Type of DELAY_KEY_WRITE",
       GLOBAL_VAR(delay_key_write_options), CMD_LINE(OPT_ARG),
       delay_key_write_names, DEFAULT(DELAY_KEY_WRITE_ON),
       NO_MUTEX_GUARD, NOT_IN_BINLOG, ON_CHECK(0),
       ON_UPDATE(fix_delay_key_write));

static Sys_var_ulong Sys_delayed_insert_limit(
       "delayed_insert_limit",
       "After inserting delayed_insert_limit rows, the INSERT DELAYED "
       "handler will check if there are any SELECT statements pending. "
       "If so, it allows these to execute before continuing. "
       "This variable is deprecated along with INSERT DELAYED.",
       GLOBAL_VAR(delayed_insert_limit), CMD_LINE(REQUIRED_ARG),
       VALID_RANGE(1, ULONG_MAX), DEFAULT(DELAYED_LIMIT), BLOCK_SIZE(1),
       NO_MUTEX_GUARD, NOT_IN_BINLOG, ON_CHECK(0), ON_UPDATE(0),
       DEPRECATED(""));

static Sys_var_ulong Sys_delayed_insert_timeout(
       "delayed_insert_timeout",
       "How long a INSERT DELAYED thread should wait for INSERT statements "
       "before terminating. "
       "This variable is deprecated along with INSERT DELAYED.",
       GLOBAL_VAR(delayed_insert_timeout), CMD_LINE(REQUIRED_ARG),
       VALID_RANGE(1, LONG_TIMEOUT), DEFAULT(DELAYED_WAIT_TIMEOUT),
       BLOCK_SIZE(1), NO_MUTEX_GUARD, NOT_IN_BINLOG, ON_CHECK(0),
       ON_UPDATE(0), DEPRECATED(""));

static Sys_var_ulong Sys_delayed_queue_size(
       "delayed_queue_size",
       "What size queue (in rows) should be allocated for handling INSERT "
       "DELAYED. If the queue becomes full, any client that does INSERT "
       "DELAYED will wait until there is room in the queue again. "
       "This variable is deprecated along with INSERT DELAYED.",
       GLOBAL_VAR(delayed_queue_size), CMD_LINE(REQUIRED_ARG),
       VALID_RANGE(1, ULONG_MAX), DEFAULT(DELAYED_QUEUE_SIZE), BLOCK_SIZE(1),
       NO_MUTEX_GUARD, NOT_IN_BINLOG, ON_CHECK(0), ON_UPDATE(0),
       DEPRECATED(""));

static const char *event_scheduler_names[]= { "OFF", "ON", "DISABLED", NullS };
static bool event_scheduler_check(sys_var*, THD*, set_var *var)
{
  /* DISABLED is only accepted on the command line */
  if (var->save_result.ulonglong_value == Events::EVENTS_DISABLED)
    return true;
  if (Events::opt_event_scheduler == Events::EVENTS_DISABLED)
  {
    my_error(ER_OPTION_PREVENTS_STATEMENT, MYF(0),
             "--event-scheduler=DISABLED or --skip-grant-tables");
    return true;
  }
  return false;
}
static bool event_scheduler_update(sys_var*, THD*, enum_var_type)
{
  int err_no= 0;
  ulong opt_event_scheduler_value= Events::opt_event_scheduler;
  mysql_mutex_unlock(&LOCK_global_system_variables);
  /*
    Events::start() is heavyweight. In particular it creates a new THD,
    which takes LOCK_global_system_variables internally.
    Thus we have to release it here.
    We need to re-take it before returning, though.

    Note that since we release LOCK_global_system_variables before calling
    start/stop, there is a possibility that the server variable
    can become out of sync with the real event scheduler state.

    This can happen with two concurrent statments if the first gets
    interrupted after start/stop but before retaking
    LOCK_global_system_variables. However, this problem should be quite
    rare and it's difficult to avoid it without opening up possibilities
    for deadlocks. See bug#51160.
  */
  bool ret= opt_event_scheduler_value == Events::EVENTS_ON
            ? Events::start(&err_no)
            : Events::stop();
  mysql_mutex_lock(&LOCK_global_system_variables);
  if (ret)
  {
    Events::opt_event_scheduler= Events::EVENTS_OFF;
    my_error(ER_EVENT_SET_VAR_ERROR, MYF(0), err_no);
  }
  return ret;
}

static Sys_var_enum Sys_event_scheduler(
       "event_scheduler", "Enable the event scheduler. Possible values are "
       "ON, OFF, and DISABLED (keep the event scheduler completely "
       "deactivated, it cannot be activated run-time)",
       GLOBAL_VAR(Events::opt_event_scheduler), CMD_LINE(OPT_ARG),
       event_scheduler_names, DEFAULT(Events::EVENTS_ON),
       NO_MUTEX_GUARD, NOT_IN_BINLOG,
       ON_CHECK(event_scheduler_check), ON_UPDATE(event_scheduler_update));

static bool expire_logs_update(sys_var*, THD*, enum_var_type)
{
  if (expire_logs_days && binlog_expire_logs_seconds)
  {
    my_error(ER_EXPIRE_LOGS_DAYS_IGNORED, MYF(0));
    return true;
  }
  return false;
}

static Sys_var_ulong Sys_expire_logs_days(
       "expire_logs_days",
       "If non-zero, binary logs will be purged after expire_logs_days "
       "days; given binlog_expire_logs_seconds is not set; possible purges"
       " happen at startup and at binary log rotation",
       GLOBAL_VAR(expire_logs_days),
       CMD_LINE(REQUIRED_ARG, OPT_EXPIRE_LOGS_DAYS), VALID_RANGE(0, 99),
       DEFAULT(30), BLOCK_SIZE(1), NO_MUTEX_GUARD, NOT_IN_BINLOG, ON_CHECK(0),
       ON_UPDATE(expire_logs_update), DEPRECATED("binlog_expire_logs_seconds"));

static Sys_var_ulong Sys_binlog_expire_logs_seconds(
       "binlog_expire_logs_seconds",
       "If non-zero, binary logs will be purged after binlog_expire_logs_seconds"
       " seconds; given expire_logs_days is not set; possible purges happen at"
       " startup and at binary log rotation",
       GLOBAL_VAR(binlog_expire_logs_seconds), CMD_LINE(REQUIRED_ARG),
       VALID_RANGE(0, 0xFFFFFFFF), DEFAULT(0), BLOCK_SIZE(1),
       NO_MUTEX_GUARD, NOT_IN_BINLOG, ON_CHECK(0), ON_UPDATE(expire_logs_update));

static Sys_var_bool Sys_flush(
       "flush", "Flush MyISAM tables to disk between SQL commands",
       GLOBAL_VAR(myisam_flush),
       CMD_LINE(OPT_ARG), DEFAULT(false));

static Sys_var_ulong Sys_flush_time(
       "flush_time",
       "A dedicated thread is created to flush all tables at the "
       "given interval",
       GLOBAL_VAR(flush_time),
       CMD_LINE(REQUIRED_ARG), VALID_RANGE(0, LONG_TIMEOUT),
       DEFAULT(0), BLOCK_SIZE(1));

static bool check_ftb_syntax(sys_var*, THD*, set_var *var)
{
  return ft_boolean_check_syntax_string((uchar*)
                      (var->save_result.string_value.str));
}
/// @todo make SESSION_VAR (usability enhancement and a fix for a race condition)
static Sys_var_charptr Sys_ft_boolean_syntax(
       "ft_boolean_syntax", "List of operators for "
       "MATCH ... AGAINST ( ... IN BOOLEAN MODE)",
       GLOBAL_VAR(ft_boolean_syntax),
       CMD_LINE(REQUIRED_ARG), IN_SYSTEM_CHARSET,
       DEFAULT(DEFAULT_FTB_SYNTAX), NO_MUTEX_GUARD,
       NOT_IN_BINLOG, ON_CHECK(check_ftb_syntax));

static Sys_var_ulong Sys_ft_max_word_len(
       "ft_max_word_len",
       "The maximum length of the word to be included in a FULLTEXT index. "
       "Note: FULLTEXT indexes must be rebuilt after changing this variable",
       READ_ONLY GLOBAL_VAR(ft_max_word_len), CMD_LINE(REQUIRED_ARG),
       VALID_RANGE(10, HA_FT_MAXCHARLEN), DEFAULT(HA_FT_MAXCHARLEN),
       BLOCK_SIZE(1));

static Sys_var_ulong Sys_ft_min_word_len(
       "ft_min_word_len",
       "The minimum length of the word to be included in a FULLTEXT index. "
       "Note: FULLTEXT indexes must be rebuilt after changing this variable",
       READ_ONLY GLOBAL_VAR(ft_min_word_len), CMD_LINE(REQUIRED_ARG),
       VALID_RANGE(1, HA_FT_MAXCHARLEN), DEFAULT(4), BLOCK_SIZE(1));

/// @todo make it an updatable SESSION_VAR
static Sys_var_ulong Sys_ft_query_expansion_limit(
       "ft_query_expansion_limit",
       "Number of best matches to use for query expansion",
       READ_ONLY GLOBAL_VAR(ft_query_expansion_limit),
       CMD_LINE(REQUIRED_ARG),
       VALID_RANGE(0, 1000), DEFAULT(20), BLOCK_SIZE(1));

static Sys_var_charptr Sys_ft_stopword_file(
       "ft_stopword_file",
       "Use stopwords from this file instead of built-in list",
       READ_ONLY NON_PERSIST GLOBAL_VAR(ft_stopword_file),
       CMD_LINE(REQUIRED_ARG),
       IN_FS_CHARSET, DEFAULT(0));

static bool check_init_string(sys_var*, THD*, set_var *var)
{
  if (var->save_result.string_value.str == 0)
  {
    var->save_result.string_value.str= const_cast<char*>("");
    var->save_result.string_value.length= 0;
  }
  return false;
}
static PolyLock_rwlock PLock_sys_init_connect(&LOCK_sys_init_connect);
static Sys_var_lexstring Sys_init_connect(
       "init_connect", "Command(s) that are executed for each "
       "new connection", GLOBAL_VAR(opt_init_connect),
       CMD_LINE(REQUIRED_ARG), IN_SYSTEM_CHARSET,
       DEFAULT(""), &PLock_sys_init_connect, NOT_IN_BINLOG,
       ON_CHECK(check_init_string));

static Sys_var_charptr Sys_init_file(
       "init_file", "Read SQL commands from this file at startup",
       READ_ONLY NON_PERSIST GLOBAL_VAR(opt_init_file),
       CMD_LINE(REQUIRED_ARG),
       IN_FS_CHARSET, DEFAULT(0));

static PolyLock_rwlock PLock_sys_init_slave(&LOCK_sys_init_slave);
static Sys_var_lexstring Sys_init_slave(
       "init_slave", "Command(s) that are executed by a slave server "
       "each time the SQL thread starts", GLOBAL_VAR(opt_init_slave),
       CMD_LINE(REQUIRED_ARG), IN_SYSTEM_CHARSET,
       DEFAULT(""), &PLock_sys_init_slave,
       NOT_IN_BINLOG, ON_CHECK(check_init_string));

static Sys_var_ulong Sys_interactive_timeout(
       "interactive_timeout",
       "The number of seconds the server waits for activity on an interactive "
       "connection before closing it",
       SESSION_VAR(net_interactive_timeout),
       CMD_LINE(REQUIRED_ARG),
       VALID_RANGE(1, LONG_TIMEOUT), DEFAULT(NET_WAIT_TIMEOUT), BLOCK_SIZE(1));

static Sys_var_ulong Sys_join_buffer_size(
       "join_buffer_size",
       "The size of the buffer that is used for full joins",
       HINT_UPDATEABLE SESSION_VAR(join_buff_size), CMD_LINE(REQUIRED_ARG),
       VALID_RANGE(128, ULONG_MAX), DEFAULT(256 * 1024), BLOCK_SIZE(128));

static Sys_var_keycache Sys_key_buffer_size(
       "key_buffer_size", "The size of the buffer used for "
       "index blocks for MyISAM tables. Increase this to get better index "
       "handling (for all reads and multiple writes) to as much as you can "
       "afford",
       KEYCACHE_VAR(param_buff_size),
       CMD_LINE(REQUIRED_ARG, OPT_KEY_BUFFER_SIZE),
       VALID_RANGE(0, SIZE_T_MAX), DEFAULT(KEY_CACHE_SIZE),
       BLOCK_SIZE(IO_SIZE), NO_MUTEX_GUARD, NOT_IN_BINLOG, ON_CHECK(0),
       ON_UPDATE(update_buffer_size));

static Sys_var_keycache Sys_key_cache_block_size(
       "key_cache_block_size", "The default size of key cache blocks",
       KEYCACHE_VAR(param_block_size),
       CMD_LINE(REQUIRED_ARG, OPT_KEY_CACHE_BLOCK_SIZE),
       VALID_RANGE(512, 1024*16), DEFAULT(KEY_CACHE_BLOCK_SIZE),
       BLOCK_SIZE(512), NO_MUTEX_GUARD, NOT_IN_BINLOG, ON_CHECK(0),
       ON_UPDATE(update_keycache_param));

static Sys_var_keycache Sys_key_cache_division_limit(
       "key_cache_division_limit",
       "The minimum percentage of warm blocks in key cache",
       KEYCACHE_VAR(param_division_limit),
       CMD_LINE(REQUIRED_ARG, OPT_KEY_CACHE_DIVISION_LIMIT),
       VALID_RANGE(1, 100), DEFAULT(100),
       BLOCK_SIZE(1), NO_MUTEX_GUARD, NOT_IN_BINLOG, ON_CHECK(0),
       ON_UPDATE(update_keycache_param));

static Sys_var_keycache Sys_key_cache_age_threshold(
       "key_cache_age_threshold", "This characterizes the number of "
       "hits a hot block has to be untouched until it is considered aged "
       "enough to be downgraded to a warm block. This specifies the "
       "percentage ratio of that number of hits to the total number of "
       "blocks in key cache",
       KEYCACHE_VAR(param_age_threshold),
       CMD_LINE(REQUIRED_ARG, OPT_KEY_CACHE_AGE_THRESHOLD),
       VALID_RANGE(100, ULONG_MAX), DEFAULT(300),
       BLOCK_SIZE(100), NO_MUTEX_GUARD, NOT_IN_BINLOG, ON_CHECK(0),
       ON_UPDATE(update_keycache_param));

static Sys_var_bool Sys_large_files_support(
       "large_files_support",
       "Whether mysqld was compiled with options for large file support",
       READ_ONLY NON_PERSIST GLOBAL_VAR(opt_large_files),
       NO_CMD_LINE, DEFAULT(sizeof(my_off_t) > 4));

static Sys_var_uint Sys_large_page_size(
       "large_page_size",
       "If large page support is enabled, this shows the size of memory pages",
       READ_ONLY NON_PERSIST GLOBAL_VAR(opt_large_page_size), NO_CMD_LINE,
       VALID_RANGE(0, UINT_MAX), DEFAULT(0), BLOCK_SIZE(1));

static Sys_var_bool Sys_large_pages(
       "large_pages", "Enable support for large pages",
       READ_ONLY GLOBAL_VAR(opt_large_pages),
       IF_WIN(NO_CMD_LINE, CMD_LINE(OPT_ARG)), DEFAULT(false));

static Sys_var_charptr Sys_language(
       "lc_messages_dir", "Directory where error messages are",
       READ_ONLY NON_PERSIST GLOBAL_VAR(lc_messages_dir_ptr), 
       CMD_LINE(REQUIRED_ARG, OPT_LC_MESSAGES_DIRECTORY),
       IN_FS_CHARSET, DEFAULT(0));

static Sys_var_bool Sys_local_infile(
       "local_infile", "Enable LOAD DATA LOCAL INFILE",
       GLOBAL_VAR(opt_local_infile), CMD_LINE(OPT_ARG), DEFAULT(false));

static Sys_var_ulong Sys_lock_wait_timeout(
       "lock_wait_timeout",
       "Timeout in seconds to wait for a lock before returning an error.",
       HINT_UPDATEABLE SESSION_VAR(lock_wait_timeout), CMD_LINE(REQUIRED_ARG),
       VALID_RANGE(1, LONG_TIMEOUT), DEFAULT(LONG_TIMEOUT), BLOCK_SIZE(1));

#ifdef HAVE_MLOCKALL
static Sys_var_bool Sys_locked_in_memory(
       "locked_in_memory",
       "Whether mysqld was locked in memory with --memlock",
       READ_ONLY NON_PERSIST GLOBAL_VAR(locked_in_memory), NO_CMD_LINE,
       DEFAULT(false));
#endif

/* this says NO_CMD_LINE, as command-line option takes a string, not a bool */
static Sys_var_bool Sys_log_bin(
       "log_bin", "Whether the binary log is enabled",
       READ_ONLY NON_PERSIST GLOBAL_VAR(opt_bin_log), NO_CMD_LINE,
       DEFAULT(true));

static bool transaction_write_set_check(sys_var*, THD *thd, set_var *var)
{
  // Can't change the algorithm when group replication is enabled.
  if (is_group_replication_running())
  {
    my_message(ER_GROUP_REPLICATION_RUNNING,
               "The write set algorithm cannot be changed when Group replication"
               " is running.", MYF(0));
    return true;
  }

  if ((var->is_global_persist()) &&
      global_system_variables.binlog_format != BINLOG_FORMAT_ROW)
  {
    my_error(ER_PREVENTS_VARIABLE_WITHOUT_RBR, MYF(0), var->var->name.str);
    return true;
  }

  if (var->type == OPT_SESSION &&
      thd->variables.binlog_format != BINLOG_FORMAT_ROW)
  {
    my_error(ER_PREVENTS_VARIABLE_WITHOUT_RBR, MYF(0), var->var->name.str);
    return true;
  }
  /*
    if in a stored function/trigger, it's too late to change
  */
  if (thd->in_sub_stmt)
  {
    my_error(ER_VARIABLE_NOT_SETTABLE_IN_TRANSACTION, MYF(0),
             var->var->name.str);
    return true;
  }
  /*
    Make the session variable 'transaction_write_set_extraction' read-only inside a transaction.
  */
  if (thd->in_active_multi_stmt_transaction())
  {
    my_error(ER_VARIABLE_NOT_SETTABLE_IN_TRANSACTION, MYF(0),
             var->var->name.str);
    return true;
  }
  /*
    Disallow changing variable 'transaction_write_set_extraction' while
    binlog_transaction_dependency_tracking is different from COMMIT_ORDER.
  */
  if (mysql_bin_log.m_dependency_tracker.m_opt_tracking_mode
      != DEPENDENCY_TRACKING_COMMIT_ORDER)
  {
    my_error(ER_WRONG_USAGE, MYF(0),
             "transaction_write_set_extraction (changed)",
             "binlog_transaction_dependency_tracking (!= COMMIT_ORDER)");
    return true;
  }

  return false;
}

static Sys_var_enum Sys_extract_write_set(
       "transaction_write_set_extraction",
       "This option is used to let the server know when to "
       "extract the write set which will be used for various purposes. ",
       SESSION_VAR(transaction_write_set_extraction), CMD_LINE(OPT_ARG),
       transaction_write_set_hashing_algorithms,
       DEFAULT(HASH_ALGORITHM_XXHASH64), NO_MUTEX_GUARD, NOT_IN_BINLOG,
       ON_CHECK(transaction_write_set_check),
       ON_UPDATE(NULL));

static Sys_var_ulong Sys_rpl_stop_slave_timeout(
       "rpl_stop_slave_timeout",
       "Timeout in seconds to wait for slave to stop before returning a "
       "warning.",
       GLOBAL_VAR(rpl_stop_slave_timeout), CMD_LINE(REQUIRED_ARG),
       VALID_RANGE(2, LONG_TIMEOUT), DEFAULT(LONG_TIMEOUT), BLOCK_SIZE(1));

static Sys_var_enum Sys_binlog_error_action(
       "binlog_error_action",
       "When statements cannot be written to the binary log due to a fatal "
       "error, the server can either ignore the error and let the master "
       "continue, or abort.", GLOBAL_VAR(binlog_error_action),
       CMD_LINE(REQUIRED_ARG), binlog_error_action_list, DEFAULT(ABORT_SERVER));

static Sys_var_bool Sys_trust_function_creators(
       "log_bin_trust_function_creators",
       "If set to FALSE (the default), then when --log-bin is used, creation "
       "of a stored function (or trigger) is allowed only to users having the "
       "SUPER privilege and only if this stored function (trigger) may not "
       "break binary logging. Note that if ALL connections to this server "
       "ALWAYS use row-based binary logging, the security issues do not "
       "exist and the binary logging cannot break, so you can safely set "
       "this to TRUE",
       GLOBAL_VAR(trust_function_creators),
       CMD_LINE(OPT_ARG), DEFAULT(false));

static Sys_var_bool Sys_check_proxy_users(
	"check_proxy_users",
	"If set to FALSE (the default), then proxy user identity will not be "
	"mapped for authentication plugins which support mapping from grant "
	"tables.  When set to TRUE, users associated with authentication "
	"plugins which signal proxy user mapping should be done according to "
	"GRANT PROXY privilege definition.",
	GLOBAL_VAR(check_proxy_users),
	CMD_LINE(OPT_ARG), DEFAULT(false));

static Sys_var_bool Sys_mysql_native_password_proxy_users(
	"mysql_native_password_proxy_users",
	"If set to FALSE (the default), then the mysql_native_password "
	"plugin will not signal for authenticated users to be checked for mapping "
	"to proxy users.  When set to TRUE, the plugin will flag associated "
	"authenticated accounts to be mapped to proxy users when the server option "
	"check_proxy_users is enabled.",
	GLOBAL_VAR(mysql_native_password_proxy_users),
	CMD_LINE(OPT_ARG), DEFAULT(false));

static Sys_var_bool Sys_sha256_password_proxy_users(
	"sha256_password_proxy_users",
	"If set to FALSE (the default), then the sha256_password authentication "
	"plugin will not signal for authenticated users to be checked for mapping "
	"to proxy users.  When set to TRUE, the plugin will flag associated "
	"authenticated accounts to be mapped to proxy users when the server option "
	"check_proxy_users is enabled.",
	GLOBAL_VAR(sha256_password_proxy_users),
	CMD_LINE(OPT_ARG), DEFAULT(false));

static bool check_log_bin_use_v1_row_events(sys_var*, THD *thd, set_var *var)
{
  if (var->save_result.ulonglong_value == 1 &&
      global_system_variables.binlog_row_value_options != 0)
    push_warning_printf(thd, Sql_condition::SL_WARNING,
                        ER_WARN_BINLOG_V1_ROW_EVENTS_DISABLED,
                        ER_THD(thd, ER_WARN_BINLOG_V1_ROW_EVENTS_DISABLED),
                        "binlog_row_value_options=PARTIAL_JSON");
  return false;
}

static Sys_var_bool Sys_log_bin_use_v1_row_events(
       "log_bin_use_v1_row_events",
       "If equal to 1 then version 1 row events are written to a row based "
       "binary log.  If equal to 0, then the latest version of events are "
       "written.  "
       "This option is useful during some upgrades.",
       NON_PERSIST GLOBAL_VAR(log_bin_use_v1_row_events),
       CMD_LINE(OPT_ARG), DEFAULT(false), NO_MUTEX_GUARD,
       NOT_IN_BINLOG, ON_CHECK(check_log_bin_use_v1_row_events));

static Sys_var_charptr Sys_log_error(
       "log_error", "Error log file",
       READ_ONLY NON_PERSIST GLOBAL_VAR(log_error_dest),
       CMD_LINE(OPT_ARG, OPT_LOG_ERROR),
       IN_FS_CHARSET, DEFAULT(disabled_my_option), NO_MUTEX_GUARD,
       NOT_IN_BINLOG, ON_CHECK(NULL), ON_UPDATE(NULL),
       NULL, sys_var::PARSE_EARLY);


static bool check_log_error_services(sys_var *self, THD *thd, set_var *var)
{
  // test whether syntax is OK and services exist
  int i;

  if (var->save_result.string_value.str == nullptr)
    return true;

  if ((i = log_builtins_error_stack(var->save_result.string_value.str,
                                    true)) < 0)
  {
    push_warning_printf(thd, Sql_condition::SL_WARNING,
                        ER_CANT_SET_ERROR_LOG_SERVICE,
                        ER_THD(thd, ER_CANT_SET_ERROR_LOG_SERVICE),
                        self->name.str,
                        &((char *) var->save_result.string_value.str)[-(i+1)]);
    return true;
  }
  else if (strlen(var->save_result.string_value.str) < 1)
  {
    push_warning_printf(thd, Sql_condition::SL_WARNING,
                        ER_EMPTY_PIPELINE_FOR_ERROR_LOG_SERVICE,
                        ER_THD(thd, ER_EMPTY_PIPELINE_FOR_ERROR_LOG_SERVICE),
                        self->name.str);
  }

  return false;
}


static bool fix_log_error_services(sys_var *self MY_ATTRIBUTE((unused)),
                                   THD *thd,
                                   enum_var_type type MY_ATTRIBUTE((unused)))
{
  // syntax is OK and services exist; try to initialize them!
  int rr= log_builtins_error_stack(opt_log_error_services, false);
  if (rr < 0)
  {
    rr= -(rr + 1);
    if (((size_t) rr) < strlen(opt_log_error_services))
      push_warning_printf(thd, Sql_condition::SL_WARNING,
                          ER_CANT_START_ERROR_LOG_SERVICE,
                          ER_THD(thd, ER_CANT_START_ERROR_LOG_SERVICE),
                          self->name.str,
                          &((char *) opt_log_error_services)[rr]);
    return true;
  }

  return false;
}

static Sys_var_charptr Sys_log_error_services(
       "log_error_services",
       "Services that should be called when an error event is received",
       GLOBAL_VAR(opt_log_error_services),
       CMD_LINE(REQUIRED_ARG),
       IN_SYSTEM_CHARSET,
       DEFAULT("log_filter_internal; log_sink_internal"),
       NO_MUTEX_GUARD, NOT_IN_BINLOG,
       ON_CHECK(check_log_error_services),
       ON_UPDATE(fix_log_error_services));

static Sys_var_bool Sys_log_queries_not_using_indexes(
       "log_queries_not_using_indexes",
       "Log queries that are executed without benefit of any index to the "
       "slow log if it is open",
       GLOBAL_VAR(opt_log_queries_not_using_indexes),
       CMD_LINE(OPT_ARG), DEFAULT(false));

static Sys_var_bool Sys_log_slow_admin_statements(
       "log_slow_admin_statements",
       "Log slow OPTIMIZE, ANALYZE, ALTER and other administrative statements to "
       "the slow log if it is open.",
       GLOBAL_VAR(opt_log_slow_admin_statements),
       CMD_LINE(OPT_ARG), DEFAULT(false));

static Sys_var_bool Sys_log_slow_slave_statements(
       "log_slow_slave_statements",
       "Log slow statements executed by slave thread to the slow log if it is open.",
       GLOBAL_VAR(opt_log_slow_slave_statements),
       CMD_LINE(OPT_ARG), DEFAULT(false));

static bool update_log_throttle_queries_not_using_indexes(sys_var*,
                                                          THD *thd,
                                                          enum_var_type)
{
  // Check if we should print a summary of any suppressed lines to the slow log
  // now since opt_log_throttle_queries_not_using_indexes was changed.
  log_throttle_qni.flush(thd);
  return false;
}

static Sys_var_ulong Sys_log_throttle_queries_not_using_indexes(
       "log_throttle_queries_not_using_indexes",
       "Log at most this many 'not using index' warnings per minute to the "
       "slow log. Any further warnings will be condensed into a single "
       "summary line. A value of 0 disables throttling. "
       "Option has no effect unless --log_queries_not_using_indexes is set.",
       GLOBAL_VAR(opt_log_throttle_queries_not_using_indexes),
       CMD_LINE(REQUIRED_ARG),
       VALID_RANGE(0, ULONG_MAX), DEFAULT(0), BLOCK_SIZE(1),
       NO_MUTEX_GUARD, NOT_IN_BINLOG,
       ON_CHECK(0),
       ON_UPDATE(update_log_throttle_queries_not_using_indexes));

static bool update_log_error_verbosity(sys_var*, THD*, enum_var_type)
{
  return (log_builtins_filter_update_verbosity(log_error_verbosity) < 0);
}

static Sys_var_ulong Sys_log_error_verbosity(
       "log_error_verbosity",
       "How detailed the error log should be. "
       "1, log errors only. "
       "2, log errors and warnings. "
       "3, log errors, warnings, and notes. "
       "Messages sent to the client are unaffected by this setting.",
       GLOBAL_VAR(log_error_verbosity),
       CMD_LINE(REQUIRED_ARG),
       VALID_RANGE(1, 3), DEFAULT(2), BLOCK_SIZE(1), NO_MUTEX_GUARD,
       NOT_IN_BINLOG, ON_CHECK(0), ON_UPDATE(update_log_error_verbosity));

static Sys_var_enum Sys_log_timestamps(
       "log_timestamps",
       "UTC to timestamp log files in zulu time, for more concise timestamps "
       "and easier correlation of logs from servers from multiple time zones, "
       "or SYSTEM to use the system's local time. "
       "This affects only log files, not log tables, as the timestamp columns "
       "of the latter can be converted at will.",
       GLOBAL_VAR(opt_log_timestamps),
       CMD_LINE(REQUIRED_ARG),
       timestamp_type_names, DEFAULT(0),
       NO_MUTEX_GUARD, NOT_IN_BINLOG);

static Sys_var_bool Sys_log_statements_unsafe_for_binlog(
       "log_statements_unsafe_for_binlog",
       "Log statements considered unsafe when using statement based binary logging.",
       GLOBAL_VAR(opt_log_unsafe_statements),
       CMD_LINE(OPT_ARG), DEFAULT(true));

/* logging to host OS's syslog */

static bool fix_syslog_enable(sys_var *self, THD *thd MY_ATTRIBUTE((unused)),
                              enum_var_type type MY_ATTRIBUTE((unused)))
{
  return LogVar(self->name).val((longlong) opt_log_syslog_enable).update();
}

static Sys_var_bool Sys_log_syslog_enable(
       "log_syslog",
       "Errors, warnings, and similar issues eligible for MySQL's error log "
       "file may additionally be sent to the host operating system's system "
       "log (\"syslog\").",
       GLOBAL_VAR(opt_log_syslog_enable),
       CMD_LINE(OPT_ARG),
       DEFAULT(true), // true-when-loaded on either platform
       NO_MUTEX_GUARD, NOT_IN_BINLOG,
       ON_CHECK(0), ON_UPDATE(fix_syslog_enable),
       DEPRECATED("--log_error_services"));


static bool fix_syslog_tag(sys_var *self, THD *thd MY_ATTRIBUTE((unused)),
                           enum_var_type type MY_ATTRIBUTE((unused)))
{
  return LogVar(self->name).val(opt_log_syslog_tag).update();
}

static bool check_syslog_tag(sys_var *self, THD *THD MY_ATTRIBUTE((unused)),
                             set_var *var)
{
  if (var->value != nullptr)
    return LogVar(self->name).val(var->save_result.string_value).check();

  return false;
}

static Sys_var_charptr Sys_log_syslog_tag(
       "log_syslog_tag",
       "When logging issues using the host operating system's syslog, "
       "tag the entries from this particular MySQL server with this ident. "
       "This will help distinguish entries from MySQL servers co-existing "
       "on the same host machine. A non-empty tag will be appended to the "
       "default ident of 'mysqld', connected by a hyphen.",
       GLOBAL_VAR(opt_log_syslog_tag), CMD_LINE(REQUIRED_ARG),
       IN_SYSTEM_CHARSET, DEFAULT(""), NO_MUTEX_GUARD, NOT_IN_BINLOG,
       ON_CHECK(check_syslog_tag), ON_UPDATE(fix_syslog_tag));


#ifndef _WIN32

static bool check_syslog_facility(sys_var *self, THD*, set_var *var)
{
  if (var->value != nullptr)
    return LogVar(self->name).val(var->save_result.string_value).check();
  return false;
}

static bool fix_syslog_facility(sys_var *self, THD *thd MY_ATTRIBUTE((unused)),
                                enum_var_type type MY_ATTRIBUTE((unused)))
{
  return LogVar(self->name).val(opt_log_syslog_facility).update();
}

static Sys_var_charptr Sys_log_syslog_facility(
       "log_syslog_facility",
       "When logging issues using the host operating system's syslog, "
       "identify as a facility of the given type (to aid in log filtering).",
       GLOBAL_VAR(opt_log_syslog_facility), CMD_LINE(REQUIRED_ARG),
       IN_SYSTEM_CHARSET, DEFAULT("daemon"), NO_MUTEX_GUARD, NOT_IN_BINLOG,
       ON_CHECK(check_syslog_facility), ON_UPDATE(fix_syslog_facility));

static bool fix_syslog_pid(sys_var *self, THD *thd MY_ATTRIBUTE((unused)),
                           enum_var_type type MY_ATTRIBUTE((unused)))
{
  return LogVar(self->name).val((longlong) opt_log_syslog_include_pid)
                           .update();
}

static Sys_var_bool Sys_log_syslog_log_pid(
       "log_syslog_include_pid",
       "When logging issues using the host operating system's syslog, "
       "include this MySQL server's process ID (PID). This setting does "
       "not affect MySQL's own error log file.",
       GLOBAL_VAR(opt_log_syslog_include_pid),
       CMD_LINE(OPT_ARG), DEFAULT(true),
       NO_MUTEX_GUARD, NOT_IN_BINLOG,
       ON_CHECK(0), ON_UPDATE(fix_syslog_pid));

#endif

static bool update_cached_long_query_time(sys_var*, THD *thd,
                                          enum_var_type type)
{
  if (type == OPT_SESSION)
    thd->variables.long_query_time=
      double2ulonglong(thd->variables.long_query_time_double * 1e6);
  else
    global_system_variables.long_query_time=
      double2ulonglong(global_system_variables.long_query_time_double * 1e6);
  return false;
}

static Sys_var_double Sys_long_query_time(
       "long_query_time",
       "Log all queries that have taken more than long_query_time seconds "
       "to execute to file. The argument will be treated as a decimal value "
       "with microsecond precision",
       SESSION_VAR(long_query_time_double),
       CMD_LINE(REQUIRED_ARG), VALID_RANGE(0, LONG_TIMEOUT), DEFAULT(10),
       NO_MUTEX_GUARD, NOT_IN_BINLOG, ON_CHECK(0),
       ON_UPDATE(update_cached_long_query_time));

static bool fix_low_prio_updates(sys_var*, THD *thd, enum_var_type type)
{
  if (type == OPT_SESSION)
  {
    thd->update_lock_default= (thd->variables.low_priority_updates ?
                               TL_WRITE_LOW_PRIORITY : TL_WRITE);
    thd->insert_lock_default= (thd->variables.low_priority_updates ?
                               TL_WRITE_LOW_PRIORITY : TL_WRITE_CONCURRENT_INSERT);
  }
  else
    thr_upgraded_concurrent_insert_lock=
      (global_system_variables.low_priority_updates ?
       TL_WRITE_LOW_PRIORITY : TL_WRITE);
  return false;
}
static Sys_var_bool Sys_low_priority_updates(
       "low_priority_updates",
       "INSERT/DELETE/UPDATE has lower priority than selects",
       SESSION_VAR(low_priority_updates),
       CMD_LINE(OPT_ARG),
       DEFAULT(false), NO_MUTEX_GUARD, NOT_IN_BINLOG, ON_CHECK(0),
       ON_UPDATE(fix_low_prio_updates));

static Sys_var_bool Sys_lower_case_file_system(
       "lower_case_file_system",
       "Case sensitivity of file names on the file system where the "
       "data directory is located",
       READ_ONLY NON_PERSIST GLOBAL_VAR(lower_case_file_system), NO_CMD_LINE,
       DEFAULT(false));

static Sys_var_uint Sys_lower_case_table_names(
       "lower_case_table_names",
       "If set to 1 table names are stored in lowercase on disk and table "
       "names will be case-insensitive.  Should be set to 2 if you are using "
       "a case insensitive file system",
       READ_ONLY GLOBAL_VAR(lower_case_table_names),
       CMD_LINE(OPT_ARG, OPT_LOWER_CASE_TABLE_NAMES),
       VALID_RANGE(0, 2),
#ifdef FN_NO_CASE_SENSE
    DEFAULT(1),
#else
    DEFAULT(0),
#endif
       BLOCK_SIZE(1));

static bool session_readonly(sys_var *self, THD*, set_var *var)
{
  if (var->is_global_persist())
    return false;
  my_error(ER_VARIABLE_IS_READONLY, MYF(0), "SESSION",
           self->name.str, "GLOBAL");
  return true;
}

static bool
check_max_allowed_packet(sys_var *self, THD *thd,  set_var *var)
{
  longlong val;
  if (session_readonly(self, thd, var))
    return true;

  val= var->save_result.ulonglong_value;
  if (val < (longlong) global_system_variables.net_buffer_length)
  {
    push_warning_printf(thd, Sql_condition::SL_WARNING,
                        WARN_OPTION_BELOW_LIMIT,
                        ER_THD(thd, WARN_OPTION_BELOW_LIMIT),
                        "max_allowed_packet", "net_buffer_length");
  }
  return false;
}


static Sys_var_ulong Sys_max_allowed_packet(
       "max_allowed_packet",
       "Max packet length to send to or receive from the server",
       SESSION_VAR(max_allowed_packet), CMD_LINE(REQUIRED_ARG),
       VALID_RANGE(1024, 1024 * 1024 * 1024), DEFAULT(64 * 1024 * 1024),
       BLOCK_SIZE(1024), NO_MUTEX_GUARD, NOT_IN_BINLOG,
       ON_CHECK(check_max_allowed_packet));

static Sys_var_ulong Sys_slave_max_allowed_packet(
       "slave_max_allowed_packet",
       "The maximum packet length to sent successfully from the master to slave.",
       GLOBAL_VAR(slave_max_allowed_packet), CMD_LINE(REQUIRED_ARG),
       VALID_RANGE(1024, MAX_MAX_ALLOWED_PACKET),
       DEFAULT(MAX_MAX_ALLOWED_PACKET),
       BLOCK_SIZE(1024));

static Sys_var_ulonglong Sys_max_binlog_cache_size(
       "max_binlog_cache_size",
       "Sets the total size of the transactional cache",
       GLOBAL_VAR(max_binlog_cache_size), CMD_LINE(REQUIRED_ARG),
       VALID_RANGE(IO_SIZE, ULLONG_MAX),
       DEFAULT((ULLONG_MAX/IO_SIZE)*IO_SIZE),
       BLOCK_SIZE(IO_SIZE),
       NO_MUTEX_GUARD, NOT_IN_BINLOG, ON_CHECK(0),
       ON_UPDATE(fix_binlog_cache_size));

static Sys_var_ulonglong Sys_max_binlog_stmt_cache_size(
       "max_binlog_stmt_cache_size",
       "Sets the total size of the statement cache",
       GLOBAL_VAR(max_binlog_stmt_cache_size), CMD_LINE(REQUIRED_ARG),
       VALID_RANGE(IO_SIZE, ULLONG_MAX),
       DEFAULT((ULLONG_MAX/IO_SIZE)*IO_SIZE),
       BLOCK_SIZE(IO_SIZE),
       NO_MUTEX_GUARD, NOT_IN_BINLOG, ON_CHECK(0),
       ON_UPDATE(fix_binlog_stmt_cache_size));

static bool fix_max_binlog_size(sys_var*, THD*, enum_var_type)
{
  mysql_bin_log.set_max_size(max_binlog_size);
  /*
    For multisource replication, this max size is set to all relay logs
    per channel. So, run through them
  */
  if (!max_relay_log_size)
  {
    Master_info *mi =NULL;

    channel_map.wrlock();
    for (mi_map::iterator it= channel_map.begin(); it!= channel_map.end(); it++)
    {
      mi= it->second;
      if (mi!= NULL)
        mi->rli->relay_log.set_max_size(max_binlog_size);
    }
    channel_map.unlock();
  }
  return false;
}
static Sys_var_ulong Sys_max_binlog_size(
       "max_binlog_size",
       "Binary log will be rotated automatically when the size exceeds this "
       "value. Will also apply to relay logs if max_relay_log_size is 0",
       GLOBAL_VAR(max_binlog_size), CMD_LINE(REQUIRED_ARG),
       VALID_RANGE(IO_SIZE, 1024*1024L*1024L), DEFAULT(1024*1024L*1024L),
       BLOCK_SIZE(IO_SIZE), NO_MUTEX_GUARD, NOT_IN_BINLOG, ON_CHECK(0),
       ON_UPDATE(fix_max_binlog_size));

static Sys_var_ulong Sys_max_connections(
       "max_connections", "The number of simultaneous clients allowed",
       GLOBAL_VAR(max_connections), CMD_LINE(REQUIRED_ARG),
       VALID_RANGE(1, 100000),
       DEFAULT(MAX_CONNECTIONS_DEFAULT),
       BLOCK_SIZE(1),
       NO_MUTEX_GUARD,
       NOT_IN_BINLOG,
       ON_CHECK(0),
       ON_UPDATE(0),
       NULL,
       /* max_connections is used as a sizing hint by the performance schema. */
       sys_var::PARSE_EARLY);

static Sys_var_ulong Sys_max_connect_errors(
       "max_connect_errors",
       "If there is more than this number of interrupted connections from "
       "a host this host will be blocked from further connections",
       GLOBAL_VAR(max_connect_errors), CMD_LINE(REQUIRED_ARG),
       VALID_RANGE(1, ULONG_MAX), DEFAULT(100),
       BLOCK_SIZE(1));

static Sys_var_long Sys_max_digest_length(
       "max_digest_length",
       "Maximum length considered for digest text.",
       READ_ONLY GLOBAL_VAR(max_digest_length),
       CMD_LINE(REQUIRED_ARG), VALID_RANGE(0, 1024 * 1024),
       DEFAULT(1024),
       BLOCK_SIZE(1));

static bool check_max_delayed_threads(sys_var*, THD*, set_var *var)
{
  return (!var->is_global_persist()) &&
         var->save_result.ulonglong_value != 0 &&
         var->save_result.ulonglong_value !=
                           global_system_variables.max_insert_delayed_threads;
}

// Alias for max_delayed_threads
static Sys_var_ulong Sys_max_insert_delayed_threads(
       "max_insert_delayed_threads",
       "Don't start more than this number of threads to handle INSERT "
       "DELAYED statements. If set to zero INSERT DELAYED will be not used. "
       "This variable is deprecated along with INSERT DELAYED.",
       SESSION_VAR(max_insert_delayed_threads),
       NO_CMD_LINE, VALID_RANGE(0, 16384), DEFAULT(20),
       BLOCK_SIZE(1), NO_MUTEX_GUARD, NOT_IN_BINLOG,
       ON_CHECK(check_max_delayed_threads), ON_UPDATE(0),
       DEPRECATED(""));

static Sys_var_ulong Sys_max_delayed_threads(
       "max_delayed_threads",
       "Don't start more than this number of threads to handle INSERT "
       "DELAYED statements. If set to zero INSERT DELAYED will be not used. "
       "This variable is deprecated along with INSERT DELAYED.",
       SESSION_VAR(max_insert_delayed_threads),
       CMD_LINE(REQUIRED_ARG), VALID_RANGE(0, 16384), DEFAULT(20),
       BLOCK_SIZE(1), NO_MUTEX_GUARD, NOT_IN_BINLOG,
       ON_CHECK(check_max_delayed_threads), ON_UPDATE(0),
       DEPRECATED(""));

static Sys_var_ulong Sys_max_error_count(
       "max_error_count",
       "Max number of errors/warnings to store for a statement",
       HINT_UPDATEABLE SESSION_VAR(max_error_count), CMD_LINE(REQUIRED_ARG),
       VALID_RANGE(0, 65535), DEFAULT(DEFAULT_ERROR_COUNT), BLOCK_SIZE(1));

static Sys_var_ulonglong Sys_max_heap_table_size(
       "max_heap_table_size",
       "Don't allow creation of heap tables bigger than this",
       HINT_UPDATEABLE SESSION_VAR(max_heap_table_size), CMD_LINE(REQUIRED_ARG),
       VALID_RANGE(16384, (ulonglong)~(intptr)0), DEFAULT(16*1024*1024),
       BLOCK_SIZE(1024));

static ulong mdl_locks_cache_size_unused;
static Sys_var_ulong Sys_metadata_locks_cache_size(
       "metadata_locks_cache_size", "Has no effect, deprecated",
       READ_ONLY GLOBAL_VAR(mdl_locks_cache_size_unused),
       CMD_LINE(REQUIRED_ARG, OPT_MDL_CACHE_SIZE),
       VALID_RANGE(1, 1024*1024), DEFAULT(1024), BLOCK_SIZE(1), NO_MUTEX_GUARD,
       NOT_IN_BINLOG, ON_CHECK(0), ON_UPDATE(0), DEPRECATED(""));

static ulong mdl_locks_hash_partitions_unused;
static Sys_var_ulong Sys_metadata_locks_hash_instances(
       "metadata_locks_hash_instances", "Has no effect, deprecated",
       READ_ONLY GLOBAL_VAR(mdl_locks_hash_partitions_unused),
       CMD_LINE(REQUIRED_ARG, OPT_MDL_HASH_INSTANCES),
       VALID_RANGE(1, 1024), DEFAULT(8), BLOCK_SIZE(1), NO_MUTEX_GUARD,
       NOT_IN_BINLOG, ON_CHECK(0), ON_UPDATE(0), DEPRECATED(""));

// relies on DBUG_ASSERT(sizeof(my_thread_id) == 4);
static Sys_var_uint Sys_pseudo_thread_id(
       "pseudo_thread_id",
       "This variable is for internal server use",
       SESSION_ONLY(pseudo_thread_id),
       NO_CMD_LINE, VALID_RANGE(0, UINT_MAX32), DEFAULT(0),
       BLOCK_SIZE(1), NO_MUTEX_GUARD, IN_BINLOG,
       ON_CHECK(check_has_super));

static bool fix_max_join_size(sys_var* self, THD *thd, enum_var_type type)
{
  System_variables *sv= (self->is_global_persist(type))
       ? &global_system_variables : &thd->variables;
  if (sv->max_join_size == HA_POS_ERROR)
    sv->option_bits|= OPTION_BIG_SELECTS;
  else
    sv->option_bits&= ~OPTION_BIG_SELECTS;
  return false;
}
static Sys_var_harows Sys_max_join_size(
       "max_join_size",
       "Joins that are probably going to read more than max_join_size "
       "records return an error",
       HINT_UPDATEABLE SESSION_VAR(max_join_size), CMD_LINE(REQUIRED_ARG),
       VALID_RANGE(1, HA_POS_ERROR), DEFAULT(HA_POS_ERROR), BLOCK_SIZE(1),
       NO_MUTEX_GUARD, NOT_IN_BINLOG, ON_CHECK(0),
       ON_UPDATE(fix_max_join_size));

static Sys_var_ulong Sys_max_seeks_for_key(
       "max_seeks_for_key",
       "Limit assumed max number of seeks when looking up rows based on a key",
       HINT_UPDATEABLE SESSION_VAR(max_seeks_for_key), CMD_LINE(REQUIRED_ARG),
       VALID_RANGE(1, ULONG_MAX), DEFAULT(ULONG_MAX), BLOCK_SIZE(1));

static Sys_var_ulong Sys_max_length_for_sort_data(
       "max_length_for_sort_data",
       "Max number of bytes in sorted records",
       HINT_UPDATEABLE SESSION_VAR(max_length_for_sort_data), CMD_LINE(REQUIRED_ARG),
       VALID_RANGE(4, 8192*1024L), DEFAULT(4096), BLOCK_SIZE(1));

static Sys_var_ulong Sys_max_points_in_geometry(
       "max_points_in_geometry",
       "Maximum number of points in a geometry",
       HINT_UPDATEABLE SESSION_VAR(max_points_in_geometry), CMD_LINE(OPT_ARG),
       VALID_RANGE(3, 1024*1024L), DEFAULT(64*1024), BLOCK_SIZE(1));

static PolyLock_mutex PLock_prepared_stmt_count(&LOCK_prepared_stmt_count);

static Sys_var_ulong Sys_max_prepared_stmt_count(
       "max_prepared_stmt_count",
       "Maximum number of prepared statements in the server",
       GLOBAL_VAR(max_prepared_stmt_count), CMD_LINE(REQUIRED_ARG),
       VALID_RANGE(0, 1024*1024), DEFAULT(16382), BLOCK_SIZE(1),
       &PLock_prepared_stmt_count, NOT_IN_BINLOG, ON_CHECK(NULL),
       ON_UPDATE(NULL), NULL,
       /* max_prepared_stmt_count is used as a sizing hint by the performance schema. */
       sys_var::PARSE_EARLY);

static bool fix_max_relay_log_size(sys_var*, THD*, enum_var_type)
{
  Master_info *mi= NULL;

  channel_map.wrlock();
  for (mi_map::iterator it= channel_map.begin(); it!=channel_map.end(); it++)
  {
    mi= it->second;

    if (mi != NULL)
      mi->rli->relay_log.set_max_size(max_relay_log_size ?
                                      max_relay_log_size: max_binlog_size);
  }
  channel_map.unlock();
  return false;
}
static Sys_var_ulong Sys_max_relay_log_size(
       "max_relay_log_size",
       "If non-zero: relay log will be rotated automatically when the "
       "size exceeds this value; if zero: when the size "
       "exceeds max_binlog_size",
       GLOBAL_VAR(max_relay_log_size), CMD_LINE(REQUIRED_ARG),
       VALID_RANGE(0, 1024L*1024*1024), DEFAULT(0), BLOCK_SIZE(IO_SIZE),
       NO_MUTEX_GUARD, NOT_IN_BINLOG, ON_CHECK(0),
       ON_UPDATE(fix_max_relay_log_size));

static Sys_var_ulong Sys_max_sort_length(
       "max_sort_length",
       "The number of bytes to use when sorting BLOB or TEXT values (only "
       "the first max_sort_length bytes of each value are used; the rest "
       "are ignored)",
       HINT_UPDATEABLE SESSION_VAR(max_sort_length), CMD_LINE(REQUIRED_ARG),
       VALID_RANGE(4, 8192*1024L), DEFAULT(1024), BLOCK_SIZE(1));

static Sys_var_ulong Sys_max_sp_recursion_depth(
       "max_sp_recursion_depth",
       "Maximum stored procedure recursion depth",
       SESSION_VAR(max_sp_recursion_depth), CMD_LINE(OPT_ARG),
       VALID_RANGE(0, 255), DEFAULT(0), BLOCK_SIZE(1));

// non-standard session_value_ptr() here
static Sys_var_max_user_conn Sys_max_user_connections(
       "max_user_connections",
       "The maximum number of active connections for a single user "
       "(0 = no limit)",
       SESSION_VAR(max_user_connections), CMD_LINE(REQUIRED_ARG),
       VALID_RANGE(0, UINT_MAX), DEFAULT(0), BLOCK_SIZE(1), NO_MUTEX_GUARD,
       NOT_IN_BINLOG, ON_CHECK(session_readonly));

static Sys_var_ulong Sys_max_write_lock_count(
       "max_write_lock_count",
       "After this many write locks, allow some read locks to run in between",
       GLOBAL_VAR(max_write_lock_count), CMD_LINE(REQUIRED_ARG),
       VALID_RANGE(1, ULONG_MAX), DEFAULT(ULONG_MAX), BLOCK_SIZE(1));

static Sys_var_ulong Sys_min_examined_row_limit(
       "min_examined_row_limit",
       "Don't write queries to slow log that examine fewer rows "
       "than that",
       SESSION_VAR(min_examined_row_limit), CMD_LINE(REQUIRED_ARG),
       VALID_RANGE(0, ULONG_MAX), DEFAULT(0), BLOCK_SIZE(1));

#ifdef _WIN32
static Sys_var_bool Sys_named_pipe(
       "named_pipe", "Enable the named pipe (NT)",
       READ_ONLY NON_PERSIST GLOBAL_VAR(opt_enable_named_pipe), CMD_LINE(OPT_ARG),
       DEFAULT(false));
#endif


static bool 
check_net_buffer_length(sys_var *self, THD *thd,  set_var *var)
{
  longlong val;
  if (session_readonly(self, thd, var))
    return true;

  val= var->save_result.ulonglong_value;
  if (val > (longlong) global_system_variables.max_allowed_packet)
  {
    push_warning_printf(thd, Sql_condition::SL_WARNING,
                        WARN_OPTION_BELOW_LIMIT,
                        ER_THD(thd, WARN_OPTION_BELOW_LIMIT),
                        "max_allowed_packet", "net_buffer_length");
  }
  return false;
}
static Sys_var_ulong Sys_net_buffer_length(
       "net_buffer_length",
       "Buffer length for TCP/IP and socket communication",
       SESSION_VAR(net_buffer_length), CMD_LINE(REQUIRED_ARG),
       VALID_RANGE(1024, 1024*1024), DEFAULT(16384), BLOCK_SIZE(1024),
       NO_MUTEX_GUARD, NOT_IN_BINLOG, ON_CHECK(check_net_buffer_length));

static bool fix_net_read_timeout(sys_var* self, THD *thd, enum_var_type type)
{
  if (!self->is_global_persist(type))
  {
    // net_buffer_length is a specific property for the classic protocols
    if (!thd->is_classic_protocol())
    {
      my_error(ER_PLUGGABLE_PROTOCOL_COMMAND_NOT_SUPPORTED, MYF(0));
      return true;
    }
    my_net_set_read_timeout(thd->get_protocol_classic()->get_net(),
                            thd->variables.net_read_timeout);
  }
  return false;
}
static Sys_var_ulong Sys_net_read_timeout(
       "net_read_timeout",
       "Number of seconds to wait for more data from a connection before "
       "aborting the read",
       SESSION_VAR(net_read_timeout), CMD_LINE(REQUIRED_ARG),
       VALID_RANGE(1, LONG_TIMEOUT), DEFAULT(NET_READ_TIMEOUT), BLOCK_SIZE(1),
       NO_MUTEX_GUARD, NOT_IN_BINLOG, ON_CHECK(0),
       ON_UPDATE(fix_net_read_timeout));

static bool fix_net_write_timeout(sys_var* self, THD *thd, enum_var_type type)
{
  if (!self->is_global_persist(type))
  {
    // net_read_timeout is a specific property for the classic protocols
    if (!thd->is_classic_protocol())
    {
      my_error(ER_PLUGGABLE_PROTOCOL_COMMAND_NOT_SUPPORTED, MYF(0));
      return true;
    }
    my_net_set_write_timeout(thd->get_protocol_classic()->get_net(),
                             thd->variables.net_write_timeout);
  }
  return false;
}
static Sys_var_ulong Sys_net_write_timeout(
       "net_write_timeout",
       "Number of seconds to wait for a block to be written to a connection "
       "before aborting the write",
       SESSION_VAR(net_write_timeout), CMD_LINE(REQUIRED_ARG),
       VALID_RANGE(1, LONG_TIMEOUT), DEFAULT(NET_WRITE_TIMEOUT), BLOCK_SIZE(1),
       NO_MUTEX_GUARD, NOT_IN_BINLOG, ON_CHECK(0),
       ON_UPDATE(fix_net_write_timeout));

static bool fix_net_retry_count(sys_var* self, THD *thd, enum_var_type type)
{
  if (!self->is_global_persist(type))
  {
    // net_write_timeout is a specific property for the classic protocols
    if (!thd->is_classic_protocol())
    {
      my_error(ER_PLUGGABLE_PROTOCOL_COMMAND_NOT_SUPPORTED, MYF(0));
      return true;
    }
    thd->get_protocol_classic()->get_net()->retry_count=
      thd->variables.net_retry_count;
  }
  return false;
}
static Sys_var_ulong Sys_net_retry_count(
       "net_retry_count",
       "If a read on a communication port is interrupted, retry this "
       "many times before giving up",
       SESSION_VAR(net_retry_count), CMD_LINE(REQUIRED_ARG),
       VALID_RANGE(1, ULONG_MAX), DEFAULT(MYSQLD_NET_RETRY_COUNT),
       BLOCK_SIZE(1), NO_MUTEX_GUARD, NOT_IN_BINLOG, ON_CHECK(0),
       ON_UPDATE(fix_net_retry_count));

static Sys_var_bool Sys_new_mode(
       "new", "Use very new possible \"unsafe\" functions",
       SESSION_VAR(new_mode), CMD_LINE(OPT_ARG, 'n'), DEFAULT(false));

static Sys_var_bool Sys_old_mode(
       "old", "Use compatible behavior",
       READ_ONLY GLOBAL_VAR(old_mode), CMD_LINE(OPT_ARG), DEFAULT(false));

static Sys_var_bool Sys_old_alter_table(
       "old_alter_table", "Use old, non-optimized alter table",
       SESSION_VAR(old_alter_table), CMD_LINE(OPT_ARG), DEFAULT(false));

static bool old_passwords_check(sys_var *self  MY_ATTRIBUTE((unused)),
                                THD *thd,
                                set_var *var)
{
  push_deprecated_warn_no_replacement(thd, "old_passwords");
  /* 1 used to be old passwords */
  return var->save_result.ulonglong_value == 1;
}

static Sys_var_uint Sys_old_passwords(
       "old_passwords",
       "Determine which hash algorithm to use when generating passwords using "
       "the PASSWORD() function",
       SESSION_VAR(old_passwords), CMD_LINE(REQUIRED_ARG),
       VALID_RANGE(0, 2), DEFAULT(0), BLOCK_SIZE(1), NO_MUTEX_GUARD,
       NOT_IN_BINLOG, ON_CHECK(old_passwords_check));

static Sys_var_ulong Sys_open_files_limit(
       "open_files_limit",
       "If this is not 0, then mysqld will use this value to reserve file "
       "descriptors to use with setrlimit(). If this value is 0 then mysqld "
       "will reserve max_connections*5 or max_connections + table_open_cache*2 "
       "(whichever is larger) number of file descriptors",
       READ_ONLY GLOBAL_VAR(open_files_limit), CMD_LINE(REQUIRED_ARG),
       VALID_RANGE(0, OS_FILE_LIMIT), DEFAULT(0), BLOCK_SIZE(1),
       NO_MUTEX_GUARD, NOT_IN_BINLOG, ON_CHECK(NULL), ON_UPDATE(NULL),
       NULL,
       /* open_files_limit is used as a sizing hint by the performance schema. */
       sys_var::PARSE_EARLY);

/// @todo change to enum
static Sys_var_ulong Sys_optimizer_prune_level(
       "optimizer_prune_level",
       "Controls the heuristic(s) applied during query optimization to prune "
       "less-promising partial plans from the optimizer search space. "
       "Meaning: 0 - do not apply any heuristic, thus perform exhaustive "
       "search; 1 - prune plans based on number of retrieved rows",
       HINT_UPDATEABLE SESSION_VAR(optimizer_prune_level), CMD_LINE(REQUIRED_ARG),
       VALID_RANGE(0, 1), DEFAULT(1), BLOCK_SIZE(1));

static Sys_var_ulong Sys_optimizer_search_depth(
       "optimizer_search_depth",
       "Maximum depth of search performed by the query optimizer. Values "
       "larger than the number of relations in a query result in better "
       "query plans, but take longer to compile a query. Values smaller "
       "than the number of tables in a relation result in faster "
       "optimization, but may produce very bad query plans. If set to 0, "
       "the system will automatically pick a reasonable value",
       HINT_UPDATEABLE SESSION_VAR(optimizer_search_depth), CMD_LINE(REQUIRED_ARG),
       VALID_RANGE(0, MAX_TABLES+1), DEFAULT(MAX_TABLES+1), BLOCK_SIZE(1));

static Sys_var_ulong Sys_range_optimizer_max_mem_size(
      "range_optimizer_max_mem_size",
      "Maximum amount of memory used by the range optimizer "
      "to allocate predicates during range analysis. "
      "The larger the number, more memory may be consumed during "
      "range analysis. If the value is too low to completed range "
      "optimization of a query, index range scan will not be "
      "considered for this query. A value of 0 means range optimizer "
      "does not have any cap on memory. ",
      HINT_UPDATEABLE SESSION_VAR(range_optimizer_max_mem_size),
      CMD_LINE(REQUIRED_ARG), VALID_RANGE(0, ULONG_MAX),
      DEFAULT(8388608),
      BLOCK_SIZE(1));

static bool limit_parser_max_mem_size(sys_var*, THD *thd, set_var *var)
{
  if (var->is_global_persist())
    return false;
  ulonglong val= var->save_result.ulonglong_value;
  if (val > global_system_variables.parser_max_mem_size)
  {
    if (thd->security_context()->check_access(SUPER_ACL))
      return false;
    var->save_result.ulonglong_value=
      global_system_variables.parser_max_mem_size;
    return throw_bounds_warning(thd, "parser_max_mem_size",
                                true, // fixed
                                true, // is_unsigned
                                val);
  }
  return false;
}

constexpr size_t max_mem_sz= std::numeric_limits<size_t>::max();

static Sys_var_ulonglong Sys_histogram_generation_max_mem_size(
      "histogram_generation_max_mem_size",
      "Maximum amount of memory available for generating histograms",
      SESSION_VAR(histogram_generation_max_mem_size),
      CMD_LINE(REQUIRED_ARG),
      VALID_RANGE(1000000, max_mem_sz),
      DEFAULT(20000000),
      BLOCK_SIZE(1),
      NO_MUTEX_GUARD, NOT_IN_BINLOG,
      ON_CHECK(check_has_super),
      ON_UPDATE(NULL));


/*
  Need at least 400Kb to get through bootstrap.
  Need at least 8Mb to get through mtr check testcase, which does
    SELECT * FROM INFORMATION_SCHEMA.VIEWS
*/
static Sys_var_ulonglong Sys_parser_max_mem_size(
      "parser_max_mem_size",
      "Maximum amount of memory available to the parser",
      SESSION_VAR(parser_max_mem_size),
      CMD_LINE(REQUIRED_ARG),
      VALID_RANGE(10 * 1000 * 1000, max_mem_sz),
      DEFAULT(max_mem_sz),
      BLOCK_SIZE(1),
      NO_MUTEX_GUARD, NOT_IN_BINLOG,
      ON_CHECK(limit_parser_max_mem_size),
      ON_UPDATE(NULL));

/*
  There is no call on Sys_var_integer::do_check() for 'set xxx=default';
  The predefined default for parser_max_mem_size is "infinite".
  Update it in case we have seen option maximum-parser-max-mem-size
  Also update global_system_variables, so 'SELECT parser_max_mem_size'
  reports correct data.
*/
export void update_parser_max_mem_size()
{
  const ulonglong max_max= max_system_variables.parser_max_mem_size;
  if (max_max == max_mem_sz)
    return;
  // In case parser-max-mem-size is also set:
  const ulonglong new_val=
    std::min(max_max, global_system_variables.parser_max_mem_size);
  Sys_parser_max_mem_size.update_default(new_val);
  global_system_variables.parser_max_mem_size= new_val;
}

/**
  @note
  @b BEWARE! These must have the same order as the \#defines in sql_const.h!
*/
static const char *optimizer_switch_names[]=
{
  "index_merge", "index_merge_union", "index_merge_sort_union",
  "index_merge_intersection", "engine_condition_pushdown",
  "index_condition_pushdown" , "mrr", "mrr_cost_based",
  "block_nested_loop", "batched_key_access",
  "materialization", "semijoin", "loosescan", "firstmatch", "duplicateweedout",
  "subquery_materialization_cost_based",
  "use_index_extensions", "condition_fanout_filter", "derived_merge",
  "use_invisible_indexes",
  "default", NullS
};
static Sys_var_flagset Sys_optimizer_switch(
       "optimizer_switch",
       "optimizer_switch=option=val[,option=val...], where option is one of "
       "{index_merge, index_merge_union, index_merge_sort_union, "
       "index_merge_intersection, engine_condition_pushdown, "
       "index_condition_pushdown, mrr, mrr_cost_based"
       ", materialization, semijoin, loosescan, firstmatch, duplicateweedout,"
       " subquery_materialization_cost_based"
       ", block_nested_loop, batched_key_access, use_index_extensions,"
       " condition_fanout_filter, derived_merge} and val is one of "
       "{on, off, default}",
       HINT_UPDATEABLE SESSION_VAR(optimizer_switch), CMD_LINE(REQUIRED_ARG),
       optimizer_switch_names, DEFAULT(OPTIMIZER_SWITCH_DEFAULT),
       NO_MUTEX_GUARD, NOT_IN_BINLOG,
       ON_CHECK(NULL), ON_UPDATE(NULL));

static Sys_var_bool Sys_var_end_markers_in_json(
       "end_markers_in_json",
       "In JSON output (\"EXPLAIN FORMAT=JSON\" and optimizer trace), "
       "if variable is set to 1, repeats the structure's key (if it has one) "
       "near the closing bracket",
       HINT_UPDATEABLE SESSION_VAR(end_markers_in_json), CMD_LINE(OPT_ARG),
       DEFAULT(false));

static Sys_var_flagset Sys_optimizer_trace(
       "optimizer_trace",
       "Controls tracing of the Optimizer:"
       " optimizer_trace=option=val[,option=val...], where option is one of"
       " {enabled, one_line}"
       " and val is one of {on, default}",
       SESSION_VAR(optimizer_trace), CMD_LINE(REQUIRED_ARG),
       Opt_trace_context::flag_names,
       DEFAULT(Opt_trace_context::FLAG_DEFAULT));
// @see set_var::is_var_optimizer_trace()
export sys_var *Sys_optimizer_trace_ptr= &Sys_optimizer_trace;

/**
  Note how "misc" is not here: it is not accessible to the user; disabling
  "misc" would disable the top object, which would make an empty trace.
*/
static Sys_var_flagset Sys_optimizer_trace_features(
       "optimizer_trace_features",
       "Enables/disables tracing of selected features of the Optimizer:"
       " optimizer_trace_features=option=val[,option=val...], where option is one of"
       " {greedy_search, range_optimizer, dynamic_range, repeated_subselect}"
       " and val is one of {on, off, default}",
       SESSION_VAR(optimizer_trace_features), CMD_LINE(REQUIRED_ARG),
       Opt_trace_context::feature_names,
       DEFAULT(Opt_trace_context::default_features));

/** Delete all old optimizer traces */
static bool optimizer_trace_update(sys_var*, THD *thd, enum_var_type)
{
  thd->opt_trace.reset();
  return false;
}

static Sys_var_long Sys_optimizer_trace_offset(
       "optimizer_trace_offset",
       "Offset of first optimizer trace to show; see manual",
       SESSION_VAR(optimizer_trace_offset), CMD_LINE(REQUIRED_ARG),
       VALID_RANGE(LONG_MIN, LONG_MAX), DEFAULT(-1), BLOCK_SIZE(1),
       NO_MUTEX_GUARD, NOT_IN_BINLOG, ON_CHECK(NULL),
       ON_UPDATE(optimizer_trace_update));

static Sys_var_long Sys_optimizer_trace_limit(
       "optimizer_trace_limit",
       "Maximum number of shown optimizer traces",
       SESSION_VAR(optimizer_trace_limit), CMD_LINE(REQUIRED_ARG),
       VALID_RANGE(0, LONG_MAX), DEFAULT(1), BLOCK_SIZE(1),
       NO_MUTEX_GUARD, NOT_IN_BINLOG, ON_CHECK(NULL),
       ON_UPDATE(optimizer_trace_update));

static Sys_var_ulong Sys_optimizer_trace_max_mem_size(
       "optimizer_trace_max_mem_size",
       "Maximum allowed cumulated size of stored optimizer traces",
       SESSION_VAR(optimizer_trace_max_mem_size), CMD_LINE(REQUIRED_ARG),
       VALID_RANGE(0, ULONG_MAX), DEFAULT(1024*1024), BLOCK_SIZE(1));

static Sys_var_charptr Sys_pid_file(
       "pid_file", "Pid file used by safe_mysqld",
       READ_ONLY NON_PERSIST GLOBAL_VAR(pidfile_name_ptr),
       CMD_LINE(REQUIRED_ARG),
       IN_FS_CHARSET, DEFAULT(0));

static Sys_var_charptr Sys_plugin_dir(
       "plugin_dir", "Directory for plugins",
       READ_ONLY NON_PERSIST GLOBAL_VAR(opt_plugin_dir_ptr),
       CMD_LINE(REQUIRED_ARG),
       IN_FS_CHARSET, DEFAULT(0));

static Sys_var_uint Sys_port(
       "port",
       "Port number to use for connection or 0 to default to, "
       "my.cnf, $MYSQL_TCP_PORT, "
#if MYSQL_PORT_DEFAULT == 0
       "/etc/services, "
#endif
       "built-in default (" STRINGIFY_ARG(MYSQL_PORT) "), whatever comes first",
       READ_ONLY NON_PERSIST GLOBAL_VAR(mysqld_port), CMD_LINE(REQUIRED_ARG, 'P'),
       VALID_RANGE(0, 65535), DEFAULT(0), BLOCK_SIZE(1));

static Sys_var_ulong Sys_preload_buff_size(
       "preload_buffer_size",
       "The size of the buffer that is allocated when preloading indexes",
       SESSION_VAR(preload_buff_size), CMD_LINE(REQUIRED_ARG),
       VALID_RANGE(1024, 1024*1024*1024), DEFAULT(32768), BLOCK_SIZE(1));

static Sys_var_uint Sys_protocol_version(
       "protocol_version",
       "The version of the client/server protocol used by the MySQL server",
       READ_ONLY NON_PERSIST GLOBAL_VAR(protocol_version), NO_CMD_LINE,
       VALID_RANGE(0, ~0), DEFAULT(PROTOCOL_VERSION), BLOCK_SIZE(1));

static Sys_var_proxy_user Sys_proxy_user(
       "proxy_user", "The proxy user account name used when logging in",
       IN_SYSTEM_CHARSET);

static Sys_var_external_user Sys_external_user(
       "external_user", "The external user account used when logging in",
       IN_SYSTEM_CHARSET);

static Sys_var_ulong Sys_read_buff_size(
       "read_buffer_size",
       "Each thread that does a sequential scan allocates a buffer of "
       "this size for each table it scans. If you do many sequential scans, "
       "you may want to increase this value",
       HINT_UPDATEABLE SESSION_VAR(read_buff_size), CMD_LINE(REQUIRED_ARG),
       VALID_RANGE(IO_SIZE*2, INT_MAX32), DEFAULT(128*1024),
       BLOCK_SIZE(IO_SIZE));

static bool check_read_only(sys_var*, THD *thd, set_var*)
{
  /* Prevent self dead-lock */
  if (thd->locked_tables_mode || thd->in_active_multi_stmt_transaction())
  {
    my_error(ER_LOCK_OR_ACTIVE_TRANSACTION, MYF(0));
    return true;
  }
  return false;
}

static bool check_require_secure_transport(sys_var*, THD*,
                                           set_var *var MY_ATTRIBUTE((unused)))
{

#if !defined (_WIN32)
  /*
    always allow require_secure_transport to be enabled on
    Linux, as socket is secure.
  */
  return false;
#else
  /*
    check whether SSL or shared memory transports are enabled before
    turning require_secure_transport ON, otherwise no connections will
    be allowed on Windows.
  */

  if (!var->save_result.ulonglong_value)
    return false;
  if ((have_ssl == SHOW_OPTION_YES) || opt_enable_shared_memory)
    return false;
  /* reject if SSL and shared memory are both disabled: */
  my_error(ER_NO_SECURE_TRANSPORTS_CONFIGURED, MYF(0));
  return true;

#endif
}


static bool fix_read_only(sys_var *self, THD *thd, enum_var_type)
{
  bool result= true;
  bool new_read_only= read_only; // make a copy before releasing a mutex
  DBUG_ENTER("sys_var_opt_readonly::update");

  if (read_only == false || read_only == opt_readonly)
  {
    if (opt_super_readonly && !read_only)
    {
      opt_super_readonly= false;
      super_read_only= false;
    }
    opt_readonly= read_only;
    DBUG_RETURN(false);
  }

  if (check_read_only(self, thd, 0)) // just in case
    goto end;

  if (thd->global_read_lock.is_acquired())
  {
    /*
      This connection already holds the global read lock.
      This can be the case with:
      - FLUSH TABLES WITH READ LOCK
      - SET GLOBAL READ_ONLY = 1
    */
    if (opt_super_readonly && !read_only)
    {
      opt_super_readonly= false;
      super_read_only= false;
    }
    opt_readonly= read_only;
    DBUG_RETURN(false);
  }

  /*
    READ_ONLY=1 prevents write locks from being taken on tables and
    blocks transactions from committing. We therefore should make sure
    that no such events occur while setting the read_only variable.
    This is a 2 step process:
    [1] lock_global_read_lock()
      Prevents connections from obtaining new write locks on
      tables. Note that we can still have active rw transactions.
    [2] make_global_read_lock_block_commit()
      Prevents transactions from committing.
  */

  read_only= opt_readonly;
  mysql_mutex_unlock(&LOCK_global_system_variables);

  if (thd->global_read_lock.lock_global_read_lock(thd))
    goto end_with_mutex_unlock;

  if ((result= thd->global_read_lock.make_global_read_lock_block_commit(thd)))
    goto end_with_read_lock;

  /* Change the opt_readonly system variable, safe because the lock is held */
  opt_readonly= new_read_only;

  result= false;

 end_with_read_lock:
  /* Release the lock */
  thd->global_read_lock.unlock_global_read_lock(thd);
 end_with_mutex_unlock:
  mysql_mutex_lock(&LOCK_global_system_variables);
 end:
  read_only= opt_readonly;
  DBUG_RETURN(result);
}

static bool fix_super_read_only(sys_var*, THD *thd, enum_var_type type)
{
  DBUG_ENTER("sys_var_opt_super_readonly::update");

  /* return if no changes: */
  if (super_read_only == opt_super_readonly)
    DBUG_RETURN(false);

  /* return immediately if turning super_read_only OFF: */
  if (super_read_only == false)
  {
    opt_super_readonly= false;
    DBUG_RETURN(false);
  }
  bool result= true;
  bool new_super_read_only = super_read_only; /* make a copy before releasing a mutex */

  /* set read_only to ON if it is OFF, letting fix_read_only()
     handle its own locking needs
  */
  if (!opt_readonly)
  {
    read_only= true;
    if ((result = fix_read_only(NULL, thd, type)))
      goto end;
  }

  /* if we already have global read lock, set super_read_only
     and return immediately:
  */
  if (thd->global_read_lock.is_acquired())
  {
    opt_super_readonly= super_read_only;
    DBUG_RETURN(false);
  }

  /* now we're turning ON super_read_only: */
  super_read_only = opt_super_readonly;
  mysql_mutex_unlock(&LOCK_global_system_variables);

  if (thd->global_read_lock.lock_global_read_lock(thd))
    goto end_with_mutex_unlock;

  if ((result = thd->global_read_lock.make_global_read_lock_block_commit(thd)))
    goto end_with_read_lock;
  opt_super_readonly= new_super_read_only;
  result= false;

  end_with_read_lock:
    /* Release the lock */
    thd->global_read_lock.unlock_global_read_lock(thd);
  end_with_mutex_unlock:
    mysql_mutex_lock(&LOCK_global_system_variables);
  end:
    super_read_only= opt_super_readonly;
    DBUG_RETURN(result);
}

static Sys_var_bool Sys_require_secure_transport(
  "require_secure_transport",
  "When this option is enabled, connections attempted using insecure "
  "transport will be rejected.  Secure transports are SSL/TLS, "
  "Unix socket or Shared Memory (on Windows).",
  GLOBAL_VAR(opt_require_secure_transport),
  CMD_LINE(OPT_ARG),
  DEFAULT(false),
  NO_MUTEX_GUARD, NOT_IN_BINLOG,
  ON_CHECK(check_require_secure_transport), ON_UPDATE(0));

/**
  The read_only boolean is always equal to the opt_readonly boolean except
  during fix_read_only(); when that function is entered, opt_readonly is
  the pre-update value and read_only is the post-update value.
  fix_read_only() compares them and runs needed operations for the
  transition (especially when transitioning from false to true) and
  synchronizes both booleans in the end.
*/
static Sys_var_bool Sys_readonly(
       "read_only",
       "Make all non-temporary tables read-only, with the exception for "
       "replication (slave) threads and users with the SUPER privilege",
       GLOBAL_VAR(read_only), CMD_LINE(OPT_ARG), DEFAULT(false),
       NO_MUTEX_GUARD, NOT_IN_BINLOG,
       ON_CHECK(check_read_only), ON_UPDATE(fix_read_only));

/**
Setting super_read_only to ON triggers read_only to also be set to ON.
*/
static Sys_var_bool Sys_super_readonly(
  "super_read_only",
  "Make all non-temporary tables read-only, with the exception for "
  "replication (slave) threads.  Users with the SUPER privilege are "
  "affected, unlike read_only.  Setting super_read_only to ON "
  "also sets read_only to ON.",
  GLOBAL_VAR(super_read_only), CMD_LINE(OPT_ARG), DEFAULT(false),
  NO_MUTEX_GUARD, NOT_IN_BINLOG,
  ON_CHECK(0), ON_UPDATE(fix_super_read_only));



// Small lower limit to be able to test MRR
static Sys_var_ulong Sys_read_rnd_buff_size(
       "read_rnd_buffer_size",
       "When reading rows in sorted order after a sort, the rows are read "
       "through this buffer to avoid a disk seeks",
       HINT_UPDATEABLE SESSION_VAR(read_rnd_buff_size), CMD_LINE(REQUIRED_ARG),
       VALID_RANGE(1, INT_MAX32), DEFAULT(256*1024), BLOCK_SIZE(1));

static Sys_var_ulong Sys_div_precincrement(
       "div_precision_increment", "Precision of the result of '/' "
       "operator will be increased on that value",
       HINT_UPDATEABLE SESSION_VAR(div_precincrement), CMD_LINE(REQUIRED_ARG),
       VALID_RANGE(0, DECIMAL_MAX_SCALE), DEFAULT(4), BLOCK_SIZE(1));

static Sys_var_uint Sys_eq_range_index_dive_limit(
       "eq_range_index_dive_limit",
       "The optimizer will use existing index statistics instead of "
       "doing index dives for equality ranges if the number of equality "
       "ranges for the index is larger than or equal to this number. "
       "If set to 0, index dives are always used.",
       HINT_UPDATEABLE SESSION_VAR(eq_range_index_dive_limit), CMD_LINE(REQUIRED_ARG),
       VALID_RANGE(0, UINT_MAX32), DEFAULT(200), BLOCK_SIZE(1));

static Sys_var_ulong Sys_range_alloc_block_size(
       "range_alloc_block_size",
       "Allocation block size for storing ranges during optimization",
       HINT_UPDATEABLE SESSION_VAR(range_alloc_block_size), CMD_LINE(REQUIRED_ARG),
       VALID_RANGE(RANGE_ALLOC_BLOCK_SIZE, UINT32_MAX),
       DEFAULT(RANGE_ALLOC_BLOCK_SIZE), BLOCK_SIZE(1024));

static bool fix_thd_mem_root(sys_var* self, THD *thd, enum_var_type type)
{
  if (!self->is_global_persist(type))
    reset_root_defaults(thd->mem_root,
                        thd->variables.query_alloc_block_size,
                        thd->variables.query_prealloc_size);
  return false;
}
static Sys_var_ulong Sys_query_alloc_block_size(
       "query_alloc_block_size",
       "Allocation block size for query parsing and execution",
       SESSION_VAR(query_alloc_block_size), CMD_LINE(REQUIRED_ARG),
       VALID_RANGE(1024, UINT_MAX32), DEFAULT(QUERY_ALLOC_BLOCK_SIZE),
       BLOCK_SIZE(1024), NO_MUTEX_GUARD, NOT_IN_BINLOG, ON_CHECK(0),
       ON_UPDATE(fix_thd_mem_root));

static Sys_var_ulong Sys_query_prealloc_size(
       "query_prealloc_size",
       "Persistent buffer for query parsing and execution",
       SESSION_VAR(query_prealloc_size), CMD_LINE(REQUIRED_ARG),
       VALID_RANGE(QUERY_ALLOC_PREALLOC_SIZE, ULONG_MAX),
       DEFAULT(QUERY_ALLOC_PREALLOC_SIZE),
       BLOCK_SIZE(1024), NO_MUTEX_GUARD, NOT_IN_BINLOG, ON_CHECK(0),
       ON_UPDATE(fix_thd_mem_root));

#if defined (_WIN32)
static Sys_var_bool Sys_shared_memory(
       "shared_memory", "Enable the shared memory",
       READ_ONLY NON_PERSIST GLOBAL_VAR(opt_enable_shared_memory),
       CMD_LINE(OPT_ARG),
       DEFAULT(false));

static Sys_var_charptr Sys_shared_memory_base_name(
       "shared_memory_base_name", "Base name of shared memory",
       READ_ONLY NON_PERSIST GLOBAL_VAR(shared_memory_base_name),
       CMD_LINE(REQUIRED_ARG),
       IN_FS_CHARSET, DEFAULT(0));
#endif

// this has to be NO_CMD_LINE as the command-line option has a different name
static Sys_var_bool Sys_skip_external_locking(
       "skip_external_locking", "Don't use system (external) locking",
       READ_ONLY NON_PERSIST GLOBAL_VAR(my_disable_locking), NO_CMD_LINE,
       DEFAULT(true));

static Sys_var_bool Sys_skip_networking(
       "skip_networking", "Don't allow connection with TCP/IP",
       READ_ONLY NON_PERSIST GLOBAL_VAR(opt_disable_networking), CMD_LINE(OPT_ARG),
       DEFAULT(false));

static Sys_var_bool Sys_skip_name_resolve(
       "skip_name_resolve",
       "Don't resolve hostnames. All hostnames are IP's or 'localhost'.",
       READ_ONLY GLOBAL_VAR(opt_skip_name_resolve),
       CMD_LINE(OPT_ARG, OPT_SKIP_RESOLVE),
       DEFAULT(false));

static Sys_var_bool Sys_skip_show_database(
       "skip_show_database", "Don't allow 'SHOW DATABASE' commands",
       READ_ONLY GLOBAL_VAR(opt_skip_show_db), CMD_LINE(OPT_ARG),
       DEFAULT(false));

static Sys_var_charptr Sys_socket(
       "socket", "Socket file to use for connection",
       READ_ONLY NON_PERSIST GLOBAL_VAR(mysqld_unix_port), CMD_LINE(REQUIRED_ARG),
       IN_FS_CHARSET, DEFAULT(0));

static Sys_var_ulong Sys_thread_stack(
       "thread_stack", "The stack size for each thread",
       READ_ONLY GLOBAL_VAR(my_thread_stack_size), CMD_LINE(REQUIRED_ARG),
       VALID_RANGE(128*1024, ULONG_MAX), DEFAULT(DEFAULT_THREAD_STACK),
       BLOCK_SIZE(1024));

static Sys_var_charptr Sys_tmpdir(
       "tmpdir", "Path for temporary files. Several paths may "
       "be specified, separated by a "
#if defined(_WIN32)
       "semicolon (;)"
#else
       "colon (:)"
#endif
       ", in this case they are used in a round-robin fashion",
       READ_ONLY NON_PERSIST GLOBAL_VAR(opt_mysql_tmpdir),
       CMD_LINE(REQUIRED_ARG, 't'),
       IN_FS_CHARSET, DEFAULT(0));

static bool fix_trans_mem_root(sys_var* self, THD *thd, enum_var_type type)
{
  if (!self->is_global_persist(type))
    thd->get_transaction()->init_mem_root_defaults(
        thd->variables.trans_alloc_block_size,
        thd->variables.trans_prealloc_size);
  return false;
}
static Sys_var_ulong Sys_trans_alloc_block_size(
       "transaction_alloc_block_size",
       "Allocation block size for transactions to be stored in binary log",
       SESSION_VAR(trans_alloc_block_size), CMD_LINE(REQUIRED_ARG),
       VALID_RANGE(1024, 128 * 1024), DEFAULT(QUERY_ALLOC_BLOCK_SIZE),
       BLOCK_SIZE(1024), NO_MUTEX_GUARD, NOT_IN_BINLOG, ON_CHECK(0),
       ON_UPDATE(fix_trans_mem_root));

static Sys_var_ulong Sys_trans_prealloc_size(
       "transaction_prealloc_size",
       "Persistent buffer for transactions to be stored in binary log",
       SESSION_VAR(trans_prealloc_size), CMD_LINE(REQUIRED_ARG),
       VALID_RANGE(1024, 128 * 1024), DEFAULT(TRANS_ALLOC_PREALLOC_SIZE),
       BLOCK_SIZE(1024), NO_MUTEX_GUARD, NOT_IN_BINLOG, ON_CHECK(0),
       ON_UPDATE(fix_trans_mem_root));

static const char *thread_handling_names[]=
{
  "one-thread-per-connection", "no-threads", "loaded-dynamically",
  0
};
static Sys_var_enum Sys_thread_handling(
       "thread_handling",
       "Define threads usage for handling queries, one of "
       "one-thread-per-connection, no-threads, loaded-dynamically"
       , READ_ONLY GLOBAL_VAR(Connection_handler_manager::thread_handling),
       CMD_LINE(REQUIRED_ARG), thread_handling_names, DEFAULT(0));

static Sys_var_charptr Sys_secure_file_priv(
       "secure_file_priv",
       "Limit LOAD DATA, SELECT ... OUTFILE, and LOAD_FILE() to files "
       "within specified directory",
       READ_ONLY NON_PERSIST GLOBAL_VAR(opt_secure_file_priv),
       CMD_LINE(REQUIRED_ARG), IN_FS_CHARSET, DEFAULT(DEFAULT_SECURE_FILE_PRIV_DIR));

static bool fix_server_id(sys_var*, THD *thd, enum_var_type)
{
  // server_id is 'MYSQL_PLUGIN_IMPORT ulong'
  // So we cast here, rather than change its type.
  server_id_supplied = 1;
  thd->server_id= static_cast<uint32>(server_id);
  return false;
}
static Sys_var_ulong Sys_server_id(
       "server_id",
       "Uniquely identifies the server instance in the community of "
       "replication partners",
       GLOBAL_VAR(server_id), CMD_LINE(REQUIRED_ARG, OPT_SERVER_ID),
       VALID_RANGE(0, UINT_MAX32), DEFAULT(1), BLOCK_SIZE(1), NO_MUTEX_GUARD,
       NOT_IN_BINLOG, ON_CHECK(0), ON_UPDATE(fix_server_id));

static Sys_var_charptr Sys_server_uuid(
       "server_uuid",
       "Uniquely identifies the server instance in the universe",
       READ_ONLY NON_PERSIST GLOBAL_VAR(server_uuid_ptr),
       NO_CMD_LINE, IN_FS_CHARSET, DEFAULT(server_uuid));

static Sys_var_uint Sys_server_id_bits(
       "server_id_bits",
       "Set number of significant bits in server-id",
       GLOBAL_VAR(opt_server_id_bits), CMD_LINE(REQUIRED_ARG),
       VALID_RANGE(0, 32), DEFAULT(32), BLOCK_SIZE(1));

static Sys_var_int32 Sys_regexp_time_limit (
       "regexp_time_limit",
       "Timeout for regular expressions matches, in steps of the match "
       "engine, typically on the order of milliseconds.",
       GLOBAL_VAR(opt_regexp_time_limit), CMD_LINE(REQUIRED_ARG),
       VALID_RANGE(0, INT32_MAX),
       DEFAULT(32), BLOCK_SIZE(1));

static Sys_var_int32 Sys_regexp_stack_limit (
       "regexp_stack_limit",
       "Stack size limit for regular expressions matches",
       GLOBAL_VAR(opt_regexp_stack_limit), CMD_LINE(REQUIRED_ARG),
       VALID_RANGE(0, INT32_MAX), DEFAULT(8000000), BLOCK_SIZE(1));

static Sys_var_bool Sys_slave_compressed_protocol(
       "slave_compressed_protocol",
       "Use compression on master/slave protocol",
       GLOBAL_VAR(opt_slave_compressed_protocol), CMD_LINE(OPT_ARG),
       DEFAULT(false));

static const char *slave_exec_mode_names[]=
       {"STRICT", "IDEMPOTENT", 0};
static Sys_var_enum Slave_exec_mode(
       "slave_exec_mode",
       "Modes for how replication events should be executed. Legal values "
       "are STRICT (default) and IDEMPOTENT. In IDEMPOTENT mode, "
       "replication will not stop for operations that are idempotent. "
       "In STRICT mode, replication will stop on any unexpected difference "
       "between the master and the slave",
       GLOBAL_VAR(slave_exec_mode_options), CMD_LINE(REQUIRED_ARG),
       slave_exec_mode_names, DEFAULT(RBR_EXEC_MODE_STRICT));

const char *slave_type_conversions_name[]=
       {"ALL_LOSSY", "ALL_NON_LOSSY", "ALL_UNSIGNED", "ALL_SIGNED", 0};
static Sys_var_set Slave_type_conversions(
       "slave_type_conversions",
       "Set of slave type conversions that are enabled. Legal values are:"
       " ALL_LOSSY to enable lossy conversions,"
       " ALL_NON_LOSSY to enable non-lossy conversions,"
       " ALL_UNSIGNED to treat all integer column type data to be unsigned values, and"
       " ALL_SIGNED to treat all integer column type data to be signed values." 
       " Default treatment is ALL_SIGNED. If ALL_SIGNED and ALL_UNSIGNED both are"
       " specified, ALL_SIGNED will take higher priority than ALL_UNSIGNED."
       " If the variable is assigned the empty set, no conversions are"
       " allowed and it is expected that the types match exactly.",
       GLOBAL_VAR(slave_type_conversions_options), CMD_LINE(REQUIRED_ARG),
       slave_type_conversions_name,
       DEFAULT(0));

static Sys_var_bool Sys_slave_sql_verify_checksum(
       "slave_sql_verify_checksum",
       "Force checksum verification of replication events after reading them "
       "from relay log. Note: Events are always checksum-verified by slave on "
       "receiving them from the network before writing them to the relay "
       "log. Enabled by default.",
       GLOBAL_VAR(opt_slave_sql_verify_checksum), CMD_LINE(OPT_ARG), DEFAULT(true));

static bool check_not_null_not_empty(sys_var *self, THD *thd, set_var *var)
{
  String str, *res;
  /* null value is not allowed */
  if (check_not_null(self, thd, var))
    return true;

  /** empty value ('') is not allowed */
  res= var->value? var->value->val_str(&str) : NULL;
  if (res && res->is_empty())
    return true;

  return false;
}

static bool check_slave_stopped(sys_var *self, THD *thd, set_var *var)
{
  bool result= false;
  Master_info *mi= 0;

  if (check_not_null_not_empty(self, thd, var))
    return true;

  channel_map.wrlock();

  for (mi_map::iterator it= channel_map.begin(); it!= channel_map.end(); it++)
  {
    mi= it->second;
    if (mi)
    {
      mysql_mutex_lock(&mi->rli->run_lock);
      if (mi->rli->slave_running)
      {
        my_error(ER_SLAVE_SQL_THREAD_MUST_STOP, MYF(0));
        result= true;
      }
      mysql_mutex_unlock(&mi->rli->run_lock);
    }
  }
  channel_map.unlock();
  return result;
}

static const char *slave_rows_search_algorithms_names[]= {"TABLE_SCAN", "INDEX_SCAN", "HASH_SCAN", 0};
static Sys_var_set Slave_rows_search_algorithms(
       "slave_rows_search_algorithms", 
       "Set of searching algorithms that the slave will use while "
       "searching for records from the storage engine to either "
       "updated or deleted them. Possible values are: INDEX_SCAN, "
       "TABLE_SCAN and HASH_SCAN. Any combination is allowed, and "
       "the slave will always pick the most suitable algorithm for "
       "any given scenario. "
       "(Default: INDEX_SCAN, HASH_SCAN).",
       GLOBAL_VAR(slave_rows_search_algorithms_options), CMD_LINE(REQUIRED_ARG),
       slave_rows_search_algorithms_names,
       DEFAULT(SLAVE_ROWS_INDEX_SCAN | SLAVE_ROWS_HASH_SCAN),  NO_MUTEX_GUARD,
       NOT_IN_BINLOG, ON_CHECK(check_not_null_not_empty), ON_UPDATE(NULL));

static const char *mts_parallel_type_names[]= {"DATABASE", "LOGICAL_CLOCK", 0};
static Sys_var_enum Mts_parallel_type(
       "slave_parallel_type",
       "Specifies if the slave will use database partitioning "
       "or information from master to parallelize transactions."
       "(Default: LOGICAL_CLOCK).",
       GLOBAL_VAR(mts_parallel_option), CMD_LINE(REQUIRED_ARG),
       mts_parallel_type_names,
       DEFAULT(MTS_PARALLEL_TYPE_LOGICAL_CLOCK),  NO_MUTEX_GUARD,
       NOT_IN_BINLOG, ON_CHECK(check_slave_stopped),
       ON_UPDATE(NULL));

static bool check_binlog_transaction_dependency_tracking(sys_var*, THD*, set_var *var)
{
  if (global_system_variables.transaction_write_set_extraction == HASH_ALGORITHM_OFF
      && var->save_result.ulonglong_value != DEPENDENCY_TRACKING_COMMIT_ORDER)
  {
    my_error(ER_WRONG_USAGE, MYF(0),
             "binlog_transaction_dependency_tracking (!= COMMIT_ORDER)",
             "transaction_write_set_extraction (= OFF)");

    return true;
  }
  return false;
}

static bool update_binlog_transaction_dependency_tracking(sys_var*, THD*, enum_var_type)
{
  /*
    the writeset_history_start needs to be set to 0 whenever there is a
    change in the transaction dependency source so that WS and COMMIT
    transition smoothly.
  */
  mysql_bin_log.m_dependency_tracker.tracking_mode_changed();
  return false;
}

void PolyLock_lock_log::rdlock()
{
  mysql_mutex_lock(mysql_bin_log.get_log_lock());
}

void PolyLock_lock_log::wrlock()
{
  mysql_mutex_lock(mysql_bin_log.get_log_lock());
}

void PolyLock_lock_log::unlock()
{
  mysql_mutex_unlock(mysql_bin_log.get_log_lock());
}

static PolyLock_lock_log PLock_log;
static const char *opt_binlog_transaction_dependency_tracking_names[]=
       {"COMMIT_ORDER", "WRITESET", "WRITESET_SESSION", NullS};
static Sys_var_enum Binlog_transaction_dependency_tracking(
       "binlog_transaction_dependency_tracking",
       "Selects the source of dependency information from which to "
       "assess which transactions can be executed in parallel by the "
       "slave's multi-threaded applier. "
       "Possible values are COMMIT_ORDER, WRITESET and WRITESET_SESSION.",
       GLOBAL_VAR(mysql_bin_log.m_dependency_tracker.m_opt_tracking_mode),
       CMD_LINE(REQUIRED_ARG), opt_binlog_transaction_dependency_tracking_names,
       DEFAULT(DEPENDENCY_TRACKING_COMMIT_ORDER), &PLock_log,
       NOT_IN_BINLOG, ON_CHECK(check_binlog_transaction_dependency_tracking),
       ON_UPDATE(update_binlog_transaction_dependency_tracking));
static Sys_var_ulong Binlog_transaction_dependency_history_size(
       "binlog_transaction_dependency_history_size",
       "Maximum number of rows to keep in the writeset history.",
       GLOBAL_VAR(mysql_bin_log.m_dependency_tracker.get_writeset()->m_opt_max_history_size),
       CMD_LINE(REQUIRED_ARG, 0), VALID_RANGE(1, 1000000), DEFAULT(25000),
       BLOCK_SIZE(1), &PLock_log, NOT_IN_BINLOG, ON_CHECK(NULL),
       ON_UPDATE(NULL));

static Sys_var_bool Sys_slave_preserve_commit_order(
       "slave_preserve_commit_order",
       "Force slave workers to make commits in the same order as on the master. "
       "Enabled by default.",
<<<<<<< HEAD
       GLOBAL_VAR(opt_slave_preserve_commit_order), CMD_LINE(OPT_ARG),
       DEFAULT(true), NO_MUTEX_GUARD, NOT_IN_BINLOG,
=======
       GLOBAL_VAR(opt_slave_preserve_commit_order),
       CMD_LINE(OPT_ARG, OPT_SLAVE_PRESERVE_COMMIT_ORDER),
       DEFAULT(TRUE), NO_MUTEX_GUARD, NOT_IN_BINLOG,
>>>>>>> 2cad0fa1
       ON_CHECK(check_slave_stopped),
       ON_UPDATE(NULL));

bool Sys_var_charptr::global_update(THD*, set_var *var)
{
  char *new_val, *ptr= var->save_result.string_value.str;
  size_t len=var->save_result.string_value.length;
  if (ptr)
  {
    new_val= (char*) my_memdup(key_memory_Sys_var_charptr_value,
                               ptr, len+1, MYF(MY_WME));
    if (!new_val) return true;
    new_val[len]= 0;
  }
  else
    new_val= 0;
  if (flags & ALLOCATED)
    my_free(global_var(char*));
  flags |= ALLOCATED;
  global_var(char*)= new_val;
  return false;
}


bool Sys_var_enum_binlog_checksum::global_update(THD*, set_var *var)
{
  bool check_purge= false;

  mysql_mutex_lock(mysql_bin_log.get_log_lock());
  if(mysql_bin_log.is_open())
  {
    bool alg_changed=
      (binlog_checksum_options != (uint) var->save_result.ulonglong_value);
    if (alg_changed)
      mysql_bin_log.checksum_alg_reset= (uint8) var->save_result.ulonglong_value;
    mysql_bin_log.rotate(true, &check_purge);
    if (alg_changed)
      mysql_bin_log.checksum_alg_reset= binary_log::BINLOG_CHECKSUM_ALG_UNDEF; // done
  }
  else
  {
    binlog_checksum_options=
      static_cast<ulong>(var->save_result.ulonglong_value);
  }
  DBUG_ASSERT(binlog_checksum_options == var->save_result.ulonglong_value);
  DBUG_ASSERT(mysql_bin_log.checksum_alg_reset ==
              binary_log::BINLOG_CHECKSUM_ALG_UNDEF);
  mysql_mutex_unlock(mysql_bin_log.get_log_lock());
  
  if (check_purge)
    mysql_bin_log.purge();

  return 0;
}


bool Sys_var_gtid_next::session_update(THD *thd, set_var *var)
{
  DBUG_ENTER("Sys_var_gtid_next::session_update");
  char buf[Gtid::MAX_TEXT_LENGTH + 1];
  // Get the value
  String str(buf, sizeof(buf), &my_charset_latin1);
  char* res= NULL;
  if (!var->value)
  {
    // set session gtid_next= default
    DBUG_ASSERT(var->save_result.string_value.str);
    DBUG_ASSERT(var->save_result.string_value.length);
    res= var->save_result.string_value.str;
  }
  else if (var->value->val_str(&str))
    res= var->value->val_str(&str)->c_ptr_safe();
  if (!res)
  {
    my_error(ER_WRONG_VALUE_FOR_VAR, MYF(0), name.str, "NULL");
    DBUG_RETURN(true);
  }
  global_sid_lock->rdlock();
  Gtid_specification spec;
  if (spec.parse(global_sid_map, res) != RETURN_STATUS_OK)
  {
    global_sid_lock->unlock();
    DBUG_RETURN(true);
  }

  bool ret= set_gtid_next(thd, spec);
  // set_gtid_next releases global_sid_lock
  DBUG_RETURN(ret);
}


#ifdef HAVE_GTID_NEXT_LIST
bool Sys_var_gtid_set::session_update(THD *thd, set_var *var)
{
  DBUG_ENTER("Sys_var_gtid_set::session_update");
  Gtid_set_or_null *gsn=
    (Gtid_set_or_null *)session_var_ptr(thd);
  char *value= var->save_result.string_value.str;
  if (value == NULL)
    gsn->set_null();
  else
  {
    Gtid_set *gs= gsn->set_non_null(global_sid_map);
    if (gs == NULL)
    {
      my_error(ER_OUT_OF_RESOURCES, MYF(0)); // allocation failed
      DBUG_RETURN(true);
    }
    /*
      If string begins with '+', add to the existing set, otherwise
      replace existing set.
    */
    while (isspace(*value))
      value++;
    if (*value == '+')
      value++;
    else
      gs->clear();
    // Add specified set of groups to Gtid_set.
    global_sid_lock->rdlock();
    enum_return_status ret= gs->add_gtid_text(value);
    global_sid_lock->unlock();
    if (ret != RETURN_STATUS_OK)
    {
      gsn->set_null();
      DBUG_RETURN(true);
    }
  }
  DBUG_RETURN(false);
}
#endif // HAVE_GTID_NEXT_LIST

/**
  This function shall issue a deprecation warning
  if the new gtid mode is set to GTID_MODE_ON and
  there is at least one replication channel with
  IGNORE_SERVER_IDS configured (i.e., not empty).

  The caller must have acquired a lock on the
  channel_map object before calling this function.

  The warning emitted is: ER_WARN_DEPRECATED_SYNTAX_NO_REPLACEMENT .

  @param thd The current session thread context.
  @param oldmode The old value of @@global.gtid_mode.
  @param newmode The new value for @@global.gtid_mode.

*/
static void
issue_deprecation_warnings_gtid_mode(THD* thd,
                                     enum_gtid_mode oldmode MY_ATTRIBUTE((unused)),
                                     enum_gtid_mode newmode)
{
  channel_map.assert_some_lock();

  /*
    Check that if changing to gtid_mode=on no channel is configured
    to ignore server ids. If it is, issue a deprecation warning.
  */
  if (newmode == GTID_MODE_ON)
  {
    for (mi_map::iterator it= channel_map.begin();
         it!= channel_map.end(); it++)
    {
      Master_info *mi= it->second;
      if (mi != NULL && mi->is_ignore_server_ids_configured())
      {
        push_warning_printf(thd, Sql_condition::SL_WARNING,
                            ER_WARN_DEPRECATED_SYNTAX,
                            ER_THD(thd, ER_WARN_DEPRECATED_SYNTAX_NO_REPLACEMENT),
                            "CHANGE MASTER TO ... IGNORE_SERVER_IDS='...' "
                            "(when @@GLOBAL.GTID_MODE = ON)", "");

        break; // Only push one warning
      }
    }
  }
}

/**
  This function shall be called whenever the global scope
  of gtid_mode var is updated.

  It checks some preconditions and also emits deprecation
  warnings conditionally when changing the value.

  Deprecation warnings are emitted after error conditions
  have been checked and only if there is no error raised.
*/
bool Sys_var_gtid_mode::global_update(THD* thd, set_var *var)
{
  DBUG_ENTER("Sys_var_gtid_mode::global_update");
  bool ret= true;

  /*
    Hold lock_log so that:
    - other transactions are not flushed while gtid_mode is changed;
    - gtid_mode is not changed while some other thread is rotating
    the binlog.

    Hold channel_map lock so that:
    - gtid_mode is not changed during the execution of some
    replication command; particularly CHANGE MASTER. CHANGE MASTER
    checks if GTID_MODE is compatible with AUTO_POSITION, and
    later it actually updates the in-memory structure for
    AUTO_POSITION.  If gtid_mode was changed between these calls,
    auto_position could be set incompatible with gtid_mode.

    Hold global_sid_lock.wrlock so that:
    - other transactions cannot acquire ownership of any gtid.

    Hold gtid_mode_lock so that all places that don't want to hold
    any of the other locks, but want to read gtid_mode, don't need
    to take the other locks.
  */
  gtid_mode_lock->wrlock();
  channel_map.wrlock();
  mysql_mutex_lock(mysql_bin_log.get_log_lock());
  global_sid_lock->wrlock();
  int lock_count= 4;

  enum_gtid_mode new_gtid_mode=
    (enum_gtid_mode)var->save_result.ulonglong_value;
  enum_gtid_mode old_gtid_mode= get_gtid_mode(GTID_MODE_LOCK_SID);
  DBUG_ASSERT(new_gtid_mode <= GTID_MODE_ON);

  DBUG_PRINT("info", ("old_gtid_mode=%d new_gtid_mode=%d",
                      old_gtid_mode, new_gtid_mode));

  if (new_gtid_mode == old_gtid_mode)
    goto end;

  // Can only change one step at a time.
  /*
   Change gtid_mode value without checking for one step change during
   server startup.
  */
  if (mysqld_server_started &&
      abs((int)new_gtid_mode - (int)old_gtid_mode) > 1)
  {
    my_error(ER_GTID_MODE_CAN_ONLY_CHANGE_ONE_STEP_AT_A_TIME, MYF(0));
    goto err;
  }

  // Not allowed with slave_sql_skip_counter
  DBUG_PRINT("info", ("sql_slave_skip_counter=%d", sql_slave_skip_counter));
  if (new_gtid_mode == GTID_MODE_ON && sql_slave_skip_counter > 0)
  {
    my_error(ER_CANT_SET_GTID_MODE, MYF(0), "ON",
             "@@GLOBAL.SQL_SLAVE_SKIP_COUNTER is greater than zero");
    goto err;
  }

  // Cannot set OFF when some channel uses AUTO_POSITION.
  if (new_gtid_mode == GTID_MODE_OFF)
  {
    for (mi_map::iterator it= channel_map.begin();
         it!= channel_map.end(); it++)
    {
      Master_info *mi= it->second;
      DBUG_PRINT("info", ("auto_position for channel '%s' is %d",
                          mi->get_channel(), mi->is_auto_position()));
      if (mi != NULL && mi->is_auto_position())
      {
        char buf[1024];
        snprintf(buf, sizeof(buf), "replication channel '%.192s' is configured "
                "in AUTO_POSITION mode. Execute "
                "CHANGE MASTER TO MASTER_AUTO_POSITION = 0 "
                "FOR CHANNEL '%.192s' before you set "
                "@@GLOBAL.GTID_MODE = OFF.",
                mi->get_channel(), mi->get_channel());
        my_error(ER_CANT_SET_GTID_MODE, MYF(0), "OFF", buf);
        goto err;
      }
    }
  }

  // Can't set GTID_MODE != ON when group replication is enabled.
  if (is_group_replication_running())
  {
    DBUG_ASSERT(old_gtid_mode == GTID_MODE_ON);
    DBUG_ASSERT(new_gtid_mode == GTID_MODE_ON_PERMISSIVE);
    my_error(ER_CANT_SET_GTID_MODE, MYF(0),
             get_gtid_mode_string(new_gtid_mode),
             "group replication requires @@GLOBAL.GTID_MODE=ON");
    goto err;
  }

  // Compatible with ongoing transactions.
  DBUG_PRINT("info", ("anonymous_ownership_count=%d owned_gtids->is_empty=%d",
                      gtid_state->get_anonymous_ownership_count(),
                      gtid_state->get_owned_gtids()->is_empty()));
  gtid_state->get_owned_gtids()->dbug_print("global owned_gtids");
  if (new_gtid_mode == GTID_MODE_ON &&
      gtid_state->get_anonymous_ownership_count() > 0)
  {
    my_error(ER_CANT_SET_GTID_MODE, MYF(0), "ON",
             "there are ongoing, anonymous transactions. Before "
             "setting @@GLOBAL.GTID_MODE = ON, wait until "
             "SHOW STATUS LIKE 'ANONYMOUS_TRANSACTION_COUNT' "
             "shows zero on all servers. Then wait for all "
             "existing, anonymous transactions to replicate to "
             "all slaves, and then execute "
             "SET @@GLOBAL.GTID_MODE = ON on all servers. "
             "See the Manual for details");
    goto err;
  }

  if (new_gtid_mode == GTID_MODE_OFF &&
      !gtid_state->get_owned_gtids()->is_empty())
  {
    my_error(ER_CANT_SET_GTID_MODE, MYF(0), "OFF",
             "there are ongoing transactions that have a GTID. "
             "Before you set @@GLOBAL.GTID_MODE = OFF, wait "
             "until SELECT @@GLOBAL.GTID_OWNED is empty on all "
             "servers. Then wait for all GTID-transactions to "
             "replicate to all servers, and then execute "
             "SET @@GLOBAL.GTID_MODE = OFF on all servers. "
             "See the Manual for details");
    goto err;
  }

  // Compatible with ongoing GTID-violating transactions
  DBUG_PRINT("info", ("automatic_gtid_violating_transaction_count=%d",
                      gtid_state->get_automatic_gtid_violating_transaction_count()));
  if (new_gtid_mode >= GTID_MODE_ON_PERMISSIVE &&
      gtid_state->get_automatic_gtid_violating_transaction_count() > 0)
  {
    my_error(ER_CANT_SET_GTID_MODE, MYF(0), "ON_PERMISSIVE",
             "there are ongoing transactions that use "
             "GTID_NEXT = 'AUTOMATIC', which violate GTID "
             "consistency. Adjust your workload to be "
             "GTID-consistent before setting "
             "@@GLOBAL.GTID_MODE = ON_PERMISSIVE. "
             "See the Manual for "
             "@@GLOBAL.ENFORCE_GTID_CONSISTENCY for details");
    goto err;
  }

  // Compatible with ENFORCE_GTID_CONSISTENCY.
  if (new_gtid_mode == GTID_MODE_ON &&
      get_gtid_consistency_mode() != GTID_CONSISTENCY_MODE_ON)
  {
    my_error(ER_CANT_SET_GTID_MODE, MYF(0), "ON",
             "ENFORCE_GTID_CONSISTENCY is not ON");
    goto err;
  }

  // Can't set GTID_MODE=OFF with ongoing calls to
  // WAIT_FOR_EXECUTED_GTID_SET or
  // WAIT_UNTIL_SQL_THREAD_AFTER_GTIDS.
  DBUG_PRINT("info", ("gtid_wait_count=%d", gtid_state->get_gtid_wait_count() > 0));
  if (new_gtid_mode == GTID_MODE_OFF &&
      gtid_state->get_gtid_wait_count() > 0)
  {
    my_error(ER_CANT_SET_GTID_MODE, MYF(0), "OFF",
             "there are ongoing calls to "
             "WAIT_FOR_EXECUTED_GTID_SET or "
             "WAIT_UNTIL_SQL_THREAD_AFTER_GTIDS. Before you set "
             "@@GLOBAL.GTID_MODE = OFF, ensure that no other "
             "client is waiting for GTID-transactions to be "
             "committed");
    goto err;
  }

  // Update the mode
  global_var(ulong)= new_gtid_mode;
  gtid_mode_counter++;
  global_sid_lock->unlock();
  lock_count= 3;

  // Generate note in log
  LogErr(SYSTEM_LEVEL, ER_CHANGED_GTID_MODE,
         gtid_mode_names[old_gtid_mode],
         gtid_mode_names[new_gtid_mode]);

  // Rotate
  {
    bool dont_care= false;
    if (mysql_bin_log.rotate(true, &dont_care))
      goto err;
  }

end:
  /* handle deprecations warning */
  issue_deprecation_warnings_gtid_mode(thd,
                                       old_gtid_mode, new_gtid_mode);

  ret= false;
err:
  DBUG_ASSERT(lock_count >= 0);
  DBUG_ASSERT(lock_count <= 4);
  if (lock_count == 4)
    global_sid_lock->unlock();
  mysql_mutex_unlock(mysql_bin_log.get_log_lock());
  channel_map.unlock();
  gtid_mode_lock->unlock();
  DBUG_RETURN(ret);
}


bool Sys_var_enforce_gtid_consistency::global_update(THD *thd, set_var *var)
{
  DBUG_ENTER("Sys_var_enforce_gtid_consistency::global_update");
  bool ret= true;

  /*
    Hold global_sid_lock.wrlock so that other transactions cannot
    acquire ownership of any gtid.
  */
  global_sid_lock->wrlock();

  DBUG_PRINT("info", ("var->save_result.ulonglong_value=%llu",
                      var->save_result.ulonglong_value));
  enum_gtid_consistency_mode new_mode=
    (enum_gtid_consistency_mode)var->save_result.ulonglong_value;
  enum_gtid_consistency_mode old_mode= get_gtid_consistency_mode();
  enum_gtid_mode gtid_mode= get_gtid_mode(GTID_MODE_LOCK_SID);

  DBUG_ASSERT(new_mode <= GTID_CONSISTENCY_MODE_WARN);

  DBUG_PRINT("info", ("old enforce_gtid_consistency=%d "
                      "new enforce_gtid_consistency=%d "
                      "gtid_mode=%d ",
                      old_mode, new_mode, gtid_mode));

  if (new_mode == old_mode)
    goto end;

  // Can't turn off GTID-consistency when GTID_MODE=ON.
  if (new_mode != GTID_CONSISTENCY_MODE_ON && gtid_mode == GTID_MODE_ON)
  {
    my_error(ER_GTID_MODE_ON_REQUIRES_ENFORCE_GTID_CONSISTENCY_ON, MYF(0));
    goto err;
  }
  // If there are ongoing GTID-violating transactions, and we are
  // moving from OFF->ON, WARN->ON, or OFF->WARN, generate warning
  // or error accordingly.
  if (new_mode == GTID_CONSISTENCY_MODE_ON ||
      (old_mode == GTID_CONSISTENCY_MODE_OFF &&
       new_mode == GTID_CONSISTENCY_MODE_WARN))
  {
    DBUG_PRINT("info",
               ("automatic_gtid_violating_transaction_count=%d "
                "anonymous_gtid_violating_transaction_count=%d",
                gtid_state->get_automatic_gtid_violating_transaction_count(),
                gtid_state->get_anonymous_gtid_violating_transaction_count()));
    if (gtid_state->get_automatic_gtid_violating_transaction_count() > 0 ||
        gtid_state->get_anonymous_gtid_violating_transaction_count() > 0)
    {
      if (new_mode == GTID_CONSISTENCY_MODE_ON)
      {
        my_error(ER_CANT_ENFORCE_GTID_CONSISTENCY_WITH_ONGOING_GTID_VIOLATING_TX, MYF(0));
        goto err;
      }
      else
      {
        push_warning(thd, Sql_condition::SL_WARNING,
                     ER_ENFORCE_GTID_CONSISTENCY_WARN_WITH_ONGOING_GTID_VIOLATING_TX,
                     ER_THD(thd, ER_ENFORCE_GTID_CONSISTENCY_WARN_WITH_ONGOING_GTID_VIOLATING_TX));
      }
    }
  }

  // Update the mode
  global_var(ulong)= new_mode;

  // Generate note in log
  LogErr(INFORMATION_LEVEL, ER_CHANGED_ENFORCE_GTID_CONSISTENCY,
         get_gtid_consistency_mode_string(old_mode),
         get_gtid_consistency_mode_string(new_mode));

end:
  ret= false;
err:
  global_sid_lock->unlock();
  DBUG_RETURN(ret);
}


static Sys_var_enum_binlog_checksum Binlog_checksum_enum(
       "binlog_checksum", "Type of BINLOG_CHECKSUM_ALG. Include checksum for "
       "log events in the binary log. Possible values are NONE and CRC32; "
       "default is CRC32.",
       GLOBAL_VAR(binlog_checksum_options), CMD_LINE(REQUIRED_ARG),
       binlog_checksum_type_names, DEFAULT(binary_log::BINLOG_CHECKSUM_ALG_CRC32),
       NO_MUTEX_GUARD, NOT_IN_BINLOG, ON_CHECK(check_outside_trx));

static Sys_var_bool Sys_master_verify_checksum(
       "master_verify_checksum",
       "Force checksum verification of logged events in binary log before "
       "sending them to slaves or printing them in output of SHOW BINLOG EVENTS. "
       "Disabled by default.",
       GLOBAL_VAR(opt_master_verify_checksum), CMD_LINE(OPT_ARG), DEFAULT(false));

static Sys_var_ulong Sys_slow_launch_time(
       "slow_launch_time",
       "If creating the thread takes longer than this value (in seconds), "
       "the Slow_launch_threads counter will be incremented",
       GLOBAL_VAR(slow_launch_time), CMD_LINE(REQUIRED_ARG),
       VALID_RANGE(0, LONG_TIMEOUT), DEFAULT(2), BLOCK_SIZE(1));

static Sys_var_ulong Sys_sort_buffer(
       "sort_buffer_size",
       "Each thread that needs to do a sort allocates a buffer of this size",
       HINT_UPDATEABLE SESSION_VAR(sortbuff_size), CMD_LINE(REQUIRED_ARG),
       VALID_RANGE(MIN_SORT_MEMORY, ULONG_MAX), DEFAULT(DEFAULT_SORT_MEMORY),
       BLOCK_SIZE(1));

/**
  Check sql modes strict_mode, 'NO_ZERO_DATE', 'NO_ZERO_IN_DATE' and
  'ERROR_FOR_DIVISION_BY_ZERO' are used together. If only subset of it
  is set then warning is reported.

  @param sql_mode sql mode.
  @param thd      Current thread
*/
static void check_sub_modes_of_strict_mode(sql_mode_t &sql_mode, THD *thd)
{
  const sql_mode_t strict_modes= (MODE_STRICT_TRANS_TABLES |
                                  MODE_STRICT_ALL_TABLES);

  const sql_mode_t new_strict_submodes= (MODE_NO_ZERO_IN_DATE |
                                         MODE_NO_ZERO_DATE |
                                         MODE_ERROR_FOR_DIVISION_BY_ZERO);

  const sql_mode_t strict_modes_set= (sql_mode & strict_modes);
  const sql_mode_t new_strict_submodes_set= (sql_mode & new_strict_submodes);

  if (((strict_modes_set | new_strict_submodes_set) !=0) &&
      ((new_strict_submodes_set != new_strict_submodes) ||
       (strict_modes_set == 0)))
  {
    if (thd)
      push_warning(thd, Sql_condition::SL_WARNING,
                               ER_SQL_MODE_MERGED,
                               ER_THD(thd, ER_SQL_MODE_MERGED));
    else
      LogErr(WARNING_LEVEL, ER_SQL_MODE_MERGED);
  }
}

export sql_mode_t expand_sql_mode(sql_mode_t sql_mode, THD *thd)
{
  if (sql_mode & MODE_ANSI)
  {
    /*
      Note that we dont set
      MODE_NO_KEY_OPTIONS | MODE_NO_TABLE_OPTIONS | MODE_NO_FIELD_OPTIONS
      to allow one to get full use of MySQL in this mode.
    */
    sql_mode|= (MODE_REAL_AS_FLOAT | MODE_PIPES_AS_CONCAT | MODE_ANSI_QUOTES |
                MODE_IGNORE_SPACE | MODE_ONLY_FULL_GROUP_BY);
  }
  if (sql_mode & MODE_ORACLE)
    sql_mode|= (MODE_PIPES_AS_CONCAT | MODE_ANSI_QUOTES |
                MODE_IGNORE_SPACE |
                MODE_NO_KEY_OPTIONS | MODE_NO_TABLE_OPTIONS |
                MODE_NO_FIELD_OPTIONS | MODE_NO_AUTO_CREATE_USER);
  if (sql_mode & MODE_MSSQL)
    sql_mode|= (MODE_PIPES_AS_CONCAT | MODE_ANSI_QUOTES |
                MODE_IGNORE_SPACE |
                MODE_NO_KEY_OPTIONS | MODE_NO_TABLE_OPTIONS |
                MODE_NO_FIELD_OPTIONS);
  if (sql_mode & MODE_POSTGRESQL)
    sql_mode|= (MODE_PIPES_AS_CONCAT | MODE_ANSI_QUOTES |
                MODE_IGNORE_SPACE |
                MODE_NO_KEY_OPTIONS | MODE_NO_TABLE_OPTIONS |
                MODE_NO_FIELD_OPTIONS);
  if (sql_mode & MODE_DB2)
    sql_mode|= (MODE_PIPES_AS_CONCAT | MODE_ANSI_QUOTES |
                MODE_IGNORE_SPACE |
                MODE_NO_KEY_OPTIONS | MODE_NO_TABLE_OPTIONS |
                MODE_NO_FIELD_OPTIONS);
  if (sql_mode & MODE_MAXDB)
    sql_mode|= (MODE_PIPES_AS_CONCAT | MODE_ANSI_QUOTES |
                MODE_IGNORE_SPACE |
                MODE_NO_KEY_OPTIONS | MODE_NO_TABLE_OPTIONS |
                MODE_NO_FIELD_OPTIONS | MODE_NO_AUTO_CREATE_USER);
  if (sql_mode & MODE_MYSQL40)
    sql_mode|= MODE_HIGH_NOT_PRECEDENCE;
  if (sql_mode & MODE_MYSQL323)
    sql_mode|= MODE_HIGH_NOT_PRECEDENCE;
  if (sql_mode & MODE_TRADITIONAL)
    sql_mode|= (MODE_STRICT_TRANS_TABLES | MODE_STRICT_ALL_TABLES |
                MODE_NO_ZERO_IN_DATE | MODE_NO_ZERO_DATE |
                MODE_ERROR_FOR_DIVISION_BY_ZERO | MODE_NO_AUTO_CREATE_USER |
                MODE_NO_ENGINE_SUBSTITUTION);

  check_sub_modes_of_strict_mode(sql_mode, thd);
  return sql_mode;
}
static bool check_sql_mode(sys_var*, THD *thd, set_var *var)
{
  var->save_result.ulonglong_value=
    expand_sql_mode(var->save_result.ulonglong_value, thd);

  /* Warning displayed only if the non default sql_mode is specified. */
  if (var->value)
  {
    /* Check if the NO_AUTO_CREATE_USER flag has been swapped. */
    if ((thd->variables.sql_mode ^ var->save_result.ulonglong_value) &
        MODE_NO_AUTO_CREATE_USER)
    {
      push_warning_printf(thd, Sql_condition::SL_WARNING,
                          ER_WARN_DEPRECATED_SQLMODE,
                          ER_THD(thd, ER_WARN_DEPRECATED_SQLMODE),
                          "NO_AUTO_CREATE_USER");
    }
  }

  return false;
}
static bool fix_sql_mode(sys_var* self, THD *thd, enum_var_type type)
{
  if (!self->is_global_persist(type))
  {
    /* Update thd->server_status */
    if (thd->variables.sql_mode & MODE_NO_BACKSLASH_ESCAPES)
      thd->server_status|= SERVER_STATUS_NO_BACKSLASH_ESCAPES;
    else
      thd->server_status&= ~SERVER_STATUS_NO_BACKSLASH_ESCAPES;
  }
  return false;
}
/*
  WARNING: When adding new SQL modes don't forget to update the
  tables definitions that stores it's value (ie: mysql.event, mysql.routines)
*/
static const char *sql_mode_names[]=
{
  "REAL_AS_FLOAT", "PIPES_AS_CONCAT", "ANSI_QUOTES", "IGNORE_SPACE", ",",
  "ONLY_FULL_GROUP_BY", "NO_UNSIGNED_SUBTRACTION", "NO_DIR_IN_CREATE",
  "POSTGRESQL", "ORACLE", "MSSQL", "DB2", "MAXDB", "NO_KEY_OPTIONS",
  "NO_TABLE_OPTIONS", "NO_FIELD_OPTIONS", "MYSQL323", "MYSQL40", "ANSI",
  "NO_AUTO_VALUE_ON_ZERO", "NO_BACKSLASH_ESCAPES", "STRICT_TRANS_TABLES",
  "STRICT_ALL_TABLES", "NO_ZERO_IN_DATE", "NO_ZERO_DATE",
  "ALLOW_INVALID_DATES", "ERROR_FOR_DIVISION_BY_ZERO", "TRADITIONAL",
  "NO_AUTO_CREATE_USER", "HIGH_NOT_PRECEDENCE", "NO_ENGINE_SUBSTITUTION",
  "PAD_CHAR_TO_FULL_LENGTH", "TIME_TRUNCATE_FRACTIONAL",
  0
};
export bool sql_mode_string_representation(THD *thd, sql_mode_t sql_mode,
                                           LEX_STRING *ls)
{
  set_to_string(thd, ls, sql_mode, sql_mode_names);
  return ls->str == 0;
}
/*
  sql_mode should *not* be IN_BINLOG: even though it is written to the binlog,
  the slave ignores the MODE_NO_DIR_IN_CREATE variable, so slave's value
  differs from master's (see log_event.cc: Query_log_event::do_apply_event()).
*/
static Sys_var_set Sys_sql_mode(
       "sql_mode",
       "Syntax: sql-mode=mode[,mode[,mode...]]. See the manual for the "
       "complete list of valid sql modes",
       HINT_UPDATEABLE SESSION_VAR(sql_mode), CMD_LINE(REQUIRED_ARG),
       sql_mode_names,
       DEFAULT(MODE_NO_ENGINE_SUBSTITUTION |
               MODE_ONLY_FULL_GROUP_BY |
               MODE_STRICT_TRANS_TABLES |
               MODE_NO_ZERO_IN_DATE |
               MODE_NO_ZERO_DATE |
               MODE_ERROR_FOR_DIVISION_BY_ZERO |
               MODE_NO_AUTO_CREATE_USER),
       NO_MUTEX_GUARD,
       NOT_IN_BINLOG, ON_CHECK(check_sql_mode), ON_UPDATE(fix_sql_mode));

static Sys_var_ulong Sys_max_execution_time(
       "max_execution_time",
       "Kill SELECT statement that takes over the specified number of milliseconds",
       HINT_UPDATEABLE SESSION_VAR(max_execution_time), CMD_LINE(REQUIRED_ARG),
       VALID_RANGE(0, ULONG_MAX), DEFAULT(0), BLOCK_SIZE(1));

#if defined(HAVE_OPENSSL)
#define SSL_OPT(X) CMD_LINE(REQUIRED_ARG,X)
#endif

/*
  If you are adding new system variable for SSL communication, please take a
  look at do_auto_cert_generation() function in sql_authentication.cc and
  add new system variable in checks if required.
*/

static Sys_var_charptr Sys_ssl_ca(
       "ssl_ca",
       "CA file in PEM format (check OpenSSL docs, implies --ssl)",
       READ_ONLY NON_PERSIST GLOBAL_VAR(opt_ssl_ca), SSL_OPT(OPT_SSL_CA),
       IN_FS_CHARSET, DEFAULT(0));

static Sys_var_charptr Sys_ssl_capath(
       "ssl_capath",
       "CA directory (check OpenSSL docs, implies --ssl)",
       READ_ONLY NON_PERSIST GLOBAL_VAR(opt_ssl_capath), SSL_OPT(OPT_SSL_CAPATH),
       IN_FS_CHARSET, DEFAULT(0));

static Sys_var_charptr Sys_tls_version(
       "tls_version",
       "TLS version, permitted values are TLSv1, TLSv1.1, TLSv1.2(Only for openssl)",
       READ_ONLY GLOBAL_VAR(opt_tls_version), SSL_OPT(OPT_TLS_VERSION),
#ifdef HAVE_YASSL
       IN_FS_CHARSET, "TLSv1,TLSv1.1");
#else
       IN_FS_CHARSET, "TLSv1,TLSv1.1,TLSv1.2");
#endif

static Sys_var_charptr Sys_ssl_cert(
       "ssl_cert", "X509 cert in PEM format (implies --ssl)",
       READ_ONLY NON_PERSIST GLOBAL_VAR(opt_ssl_cert), SSL_OPT(OPT_SSL_CERT),
       IN_FS_CHARSET, DEFAULT(0));

static Sys_var_charptr Sys_ssl_cipher(
       "ssl_cipher", "SSL cipher to use (implies --ssl)",
       READ_ONLY GLOBAL_VAR(opt_ssl_cipher), SSL_OPT(OPT_SSL_CIPHER),
       IN_FS_CHARSET, DEFAULT(0));

static Sys_var_charptr Sys_ssl_key(
       "ssl_key", "X509 key in PEM format (implies --ssl)",
       READ_ONLY NON_PERSIST GLOBAL_VAR(opt_ssl_key), SSL_OPT(OPT_SSL_KEY),
       IN_FS_CHARSET, DEFAULT(0));

static Sys_var_charptr Sys_ssl_crl(
       "ssl_crl",
       "CRL file in PEM format (check OpenSSL docs, implies --ssl)",
       READ_ONLY NON_PERSIST GLOBAL_VAR(opt_ssl_crl), SSL_OPT(OPT_SSL_CRL),
       IN_FS_CHARSET, DEFAULT(0));

static Sys_var_charptr Sys_ssl_crlpath(
       "ssl_crlpath",
       "CRL directory (check OpenSSL docs, implies --ssl)",
       READ_ONLY NON_PERSIST GLOBAL_VAR(opt_ssl_crlpath), SSL_OPT(OPT_SSL_CRLPATH),
       IN_FS_CHARSET, DEFAULT(0));

#if defined(HAVE_OPENSSL) && !defined(HAVE_YASSL)
static Sys_var_bool Sys_auto_generate_certs(
       "auto_generate_certs",
       "Auto generate SSL certificates at server startup if --ssl is set to "
       "ON and none of the other SSL system variables are specified and "
       "certificate/key files are not present in data directory.",
       READ_ONLY NON_PERSIST GLOBAL_VAR(opt_auto_generate_certs),
       CMD_LINE(OPT_ARG),
       DEFAULT(true),
       NO_MUTEX_GUARD,
       NOT_IN_BINLOG,
       ON_CHECK(NULL),
       ON_UPDATE(NULL),
       NULL);
#endif /* HAVE_OPENSSL && !HAVE_YASSL */

// why ENUM and not BOOL ?
static const char *updatable_views_with_limit_names[]= {"NO", "YES", 0};
static Sys_var_enum Sys_updatable_views_with_limit(
       "updatable_views_with_limit",
       "YES = Don't issue an error message (warning only) if a VIEW without "
       "presence of a key of the underlying table is used in queries with a "
       "LIMIT clause for updating. NO = Prohibit update of a VIEW, which "
       "does not contain a key of the underlying table and the query uses "
       "a LIMIT clause (usually get from GUI tools)",
       HINT_UPDATEABLE SESSION_VAR(updatable_views_with_limit), CMD_LINE(REQUIRED_ARG),
       updatable_views_with_limit_names, DEFAULT(true));

static char *system_time_zone_ptr;
static Sys_var_charptr Sys_system_time_zone(
       "system_time_zone", "The server system time zone",
       READ_ONLY NON_PERSIST GLOBAL_VAR(system_time_zone_ptr), NO_CMD_LINE,
       IN_FS_CHARSET, DEFAULT(system_time_zone));

static Sys_var_ulong Sys_table_def_size(
       "table_definition_cache",
       "The number of cached table definitions",
       GLOBAL_VAR(table_def_size),
       CMD_LINE(REQUIRED_ARG, OPT_TABLE_DEFINITION_CACHE),
       VALID_RANGE(TABLE_DEF_CACHE_MIN, 512*1024),
       DEFAULT(TABLE_DEF_CACHE_DEFAULT),
       BLOCK_SIZE(1),
       NO_MUTEX_GUARD,
       NOT_IN_BINLOG,
       ON_CHECK(NULL),
       ON_UPDATE(NULL),
       NULL,
       /* table_definition_cache is used as a sizing hint by the performance schema. */
       sys_var::PARSE_EARLY);

static Sys_var_ulong Sys_schema_def_size(
       "schema_definition_cache",
       "The number of cached schema definitions",
       GLOBAL_VAR(schema_def_size),
       CMD_LINE(REQUIRED_ARG),
       VALID_RANGE(SCHEMA_DEF_CACHE_MIN, 512*1024),
       DEFAULT(SCHEMA_DEF_CACHE_DEFAULT),
       BLOCK_SIZE(1));

static Sys_var_ulong Sys_tablespace_def_size(
       "tablespace_definition_cache",
       "The number of cached tablespace definitions",
       GLOBAL_VAR(tablespace_def_size),
       CMD_LINE(REQUIRED_ARG),
       VALID_RANGE(TABLESPACE_DEF_CACHE_MIN, 512*1024),
       DEFAULT(TABLESPACE_DEF_CACHE_DEFAULT),
       BLOCK_SIZE(1));

static Sys_var_ulong Sys_stored_program_def_size(
       "stored_program_definition_cache",
       "The number of cached stored program definitions",
       GLOBAL_VAR(stored_program_def_size),
       CMD_LINE(REQUIRED_ARG),
       VALID_RANGE(STORED_PROGRAM_DEF_CACHE_MIN, 512*1024),
       DEFAULT(STORED_PROGRAM_DEF_CACHE_DEFAULT),
       BLOCK_SIZE(1));

static bool fix_table_cache_size(sys_var*, THD*, enum_var_type)
{
  /*
    table_open_cache parameter is a soft limit for total number of objects
    in all table cache instances. Once this value is updated we need to
    update value of a per-instance soft limit on table cache size.
  */
  table_cache_size_per_instance= table_cache_size / table_cache_instances;
  return false;
}

static Sys_var_ulong Sys_table_cache_size(
       "table_open_cache", "The number of cached open tables "
       "(total for all table cache instances)",
       GLOBAL_VAR(table_cache_size), CMD_LINE(REQUIRED_ARG),
       VALID_RANGE(1, 512*1024), DEFAULT(TABLE_OPEN_CACHE_DEFAULT),
       BLOCK_SIZE(1), NO_MUTEX_GUARD, NOT_IN_BINLOG, ON_CHECK(NULL),
       ON_UPDATE(fix_table_cache_size),
       NULL,
       /* table_open_cache is used as a sizing hint by the performance schema. */
       sys_var::PARSE_EARLY);

static Sys_var_ulong Sys_table_cache_instances(
       "table_open_cache_instances", "The number of table cache instances",
       READ_ONLY GLOBAL_VAR(table_cache_instances), CMD_LINE(REQUIRED_ARG),
       VALID_RANGE(1, Table_cache_manager::MAX_TABLE_CACHES),
       DEFAULT(Table_cache_manager::DEFAULT_MAX_TABLE_CACHES),
       BLOCK_SIZE(1), NO_MUTEX_GUARD, NOT_IN_BINLOG, ON_CHECK(NULL),
       ON_UPDATE(NULL), NULL,
       /*
         table_open_cache is used as a sizing hint by the performance schema,
         and 'table_open_cache' is a prefix of 'table_open_cache_instances'.
         Is is better to keep these options together, to avoid confusing
         handle_options() with partial name matches.
       */
       sys_var::PARSE_EARLY);

static Sys_var_ulong Sys_thread_cache_size(
       "thread_cache_size",
       "How many threads we should keep in a cache for reuse",
       GLOBAL_VAR(Per_thread_connection_handler::max_blocked_pthreads),
       CMD_LINE(REQUIRED_ARG, OPT_THREAD_CACHE_SIZE),
       VALID_RANGE(0, 16384), DEFAULT(0), BLOCK_SIZE(1));


/**
  Function to check if the 'next' transaction isolation level
  can be changed.

  @param[in] thd    Thread handler.
  @param[in] var    A pointer to set_var holding the specified list of
                    system variable names.

  @retval   false   Success.
  @retval   true    Error.
*/
static bool check_transaction_isolation(sys_var*, THD *thd, set_var *var)
{
  if (var->type == OPT_DEFAULT && (thd->in_active_multi_stmt_transaction() ||
                                   thd->in_sub_stmt))
  {
    DBUG_ASSERT(thd->in_multi_stmt_transaction_mode() || thd->in_sub_stmt);
    my_error(ER_CANT_CHANGE_TX_CHARACTERISTICS, MYF(0));
    return true;
  }
  return false;
}


/**
  This function sets the session variable thd->variables.transaction_isolation
  to reflect changes to @@session.transaction_isolation.

  @param[in] thd    Thread handler.
  @param[in] var    A pointer to the set_var.

  @retval   false   Success.
  @retval   true    Error.
*/
bool Sys_var_transaction_isolation::session_update(THD *thd, set_var *var)
{
  if (var->type == OPT_SESSION && Sys_var_enum::session_update(thd, var))
    return true;
  if (var->type == OPT_DEFAULT || !(thd->in_active_multi_stmt_transaction() ||
                                    thd->in_sub_stmt))
  {
    /*
      Update the isolation level of the next transaction.
      I.e. if one did:
      COMMIT;
      SET SESSION ISOLATION LEVEL ...
      BEGIN; <-- this transaction has the new isolation
      Note, that in case of:
      COMMIT;
      SET TRANSACTION ISOLATION LEVEL ...
      SET SESSION ISOLATION LEVEL ...
      BEGIN; <-- the session isolation level is used, not the
      result of SET TRANSACTION statement.

      When we are in a trigger/function the transaction is already
      started. Adhering to above behavior, the SET TRANSACTION would
      fail when run from within trigger/function. And SET SESSION
      TRANSACTION would always succeed making the characteristics
      effective for the next transaction that starts.
     */
    enum_tx_isolation tx_isol;
    tx_isol= (enum_tx_isolation) var->save_result.ulonglong_value;
    bool one_shot= (var->type == OPT_DEFAULT);
    return set_tx_isolation(thd, tx_isol, one_shot);
  }
  return false;
}


// NO_CMD_LINE
static Sys_var_transaction_isolation Sys_transaction_isolation(
       "transaction_isolation", "Default transaction isolation level",
       UNTRACKED_DEFAULT SESSION_VAR(transaction_isolation), NO_CMD_LINE,
       tx_isolation_names, DEFAULT(ISO_REPEATABLE_READ),
       NO_MUTEX_GUARD, NOT_IN_BINLOG, ON_CHECK(check_transaction_isolation));


/**
  Function to check if the state of 'transaction_read_only' can be changed.
  The state cannot be changed if there is already a transaction in progress.

  @param[in] thd    Thread handler
  @param[in] var    A pointer to set_var holding the specified list of
                    system variable names.

  @retval   false   Success.
  @retval   true    Error.
*/
static bool check_transaction_read_only(sys_var*, THD *thd, set_var *var)
{
  if (var->type == OPT_DEFAULT && (thd->in_active_multi_stmt_transaction() ||
                                   thd->in_sub_stmt))
  {
    DBUG_ASSERT(thd->in_multi_stmt_transaction_mode() || thd->in_sub_stmt);
    my_error(ER_CANT_CHANGE_TX_CHARACTERISTICS, MYF(0));
    return true;
  }
  return false;
}


/**
  This function sets the session variable thd->variables.transaction_read_only
  to reflect changes to @@session.transaction_read_only.

  @param[in] thd    Thread handler.
  @param[in] var    A pointer to the set_var.

  @retval   false   Success.
*/
bool Sys_var_transaction_read_only::session_update(THD *thd, set_var *var)
{
  if (var->type == OPT_SESSION && Sys_var_bool::session_update(thd, var))
    return true;
  if (var->type == OPT_DEFAULT || !(thd->in_active_multi_stmt_transaction() ||
                                    thd->in_sub_stmt))
  {
    // @see Sys_var_transaction_isolation::session_update() above for the rules.
    thd->tx_read_only= var->save_result.ulonglong_value;

    if (thd->variables.session_track_transaction_info > TX_TRACK_NONE)
    {
      Transaction_state_tracker *tst= (Transaction_state_tracker *)
             thd->session_tracker.get_tracker(TRANSACTION_INFO_TRACKER);

      if (var->type == OPT_DEFAULT)
        tst->set_read_flags(thd,
                            thd->tx_read_only ? TX_READ_ONLY : TX_READ_WRITE);
      else
        tst->set_read_flags(thd, TX_READ_INHERIT);
    }
  }
  return false;
}


static Sys_var_transaction_read_only Sys_transaction_read_only(
       "transaction_read_only", "Set default transaction access mode to read only.",
       UNTRACKED_DEFAULT SESSION_VAR(transaction_read_only), NO_CMD_LINE,
       DEFAULT(0), NO_MUTEX_GUARD, NOT_IN_BINLOG,
       ON_CHECK(check_transaction_read_only));


static Sys_var_ulonglong Sys_tmp_table_size(
       "tmp_table_size",
       "If an internal in-memory temporary table in the MEMORY storage engine "
       "exceeds this size, MySQL will automatically convert it to an on-disk "
       "table",
       HINT_UPDATEABLE SESSION_VAR(tmp_table_size), CMD_LINE(REQUIRED_ARG),
       VALID_RANGE(1024, (ulonglong)~(intptr)0), DEFAULT(16*1024*1024),
       BLOCK_SIZE(1));

static char *server_version_ptr;
static Sys_var_version Sys_version(
       "version", "Server version",
       READ_ONLY NON_PERSIST GLOBAL_VAR(server_version_ptr), NO_CMD_LINE,
       IN_SYSTEM_CHARSET, DEFAULT(server_version));

static char *server_version_comment_ptr;
static Sys_var_charptr Sys_version_comment(
       "version_comment", "version_comment",
       READ_ONLY NON_PERSIST GLOBAL_VAR(server_version_comment_ptr), NO_CMD_LINE,
       IN_SYSTEM_CHARSET, DEFAULT(MYSQL_COMPILATION_COMMENT));

static char *server_version_compile_machine_ptr;
static Sys_var_charptr Sys_version_compile_machine(
       "version_compile_machine", "version_compile_machine",
       READ_ONLY NON_PERSIST GLOBAL_VAR(server_version_compile_machine_ptr),
       NO_CMD_LINE,
       IN_SYSTEM_CHARSET, DEFAULT(MACHINE_TYPE));

static char *server_version_compile_os_ptr;
static Sys_var_charptr Sys_version_compile_os(
       "version_compile_os", "version_compile_os",
       READ_ONLY NON_PERSIST GLOBAL_VAR(server_version_compile_os_ptr), NO_CMD_LINE,
       IN_SYSTEM_CHARSET, DEFAULT(SYSTEM_TYPE));

static Sys_var_ulong Sys_net_wait_timeout(
       "wait_timeout",
       "The number of seconds the server waits for activity on a "
       "connection before closing it",
       SESSION_VAR(net_wait_timeout), CMD_LINE(REQUIRED_ARG),
       VALID_RANGE(1, IF_WIN(INT_MAX32/1000, LONG_TIMEOUT)),
       DEFAULT(NET_WAIT_TIMEOUT), BLOCK_SIZE(1));

static Sys_var_plugin Sys_default_storage_engine(
       "default_storage_engine", "The default storage engine for new tables",
       SESSION_VAR(table_plugin), NO_CMD_LINE,
       MYSQL_STORAGE_ENGINE_PLUGIN, DEFAULT(&default_storage_engine),
       NO_MUTEX_GUARD, NOT_IN_BINLOG, ON_CHECK(check_storage_engine));

const char *internal_tmp_disk_storage_engine_names[] = { "MyISAM", "InnoDB", 0};
static Sys_var_enum Sys_internal_tmp_disk_storage_engine(
       "internal_tmp_disk_storage_engine",
       "The default storage engine for on-disk internal temporary tables.",
       GLOBAL_VAR(internal_tmp_disk_storage_engine), CMD_LINE(OPT_ARG),
       internal_tmp_disk_storage_engine_names, DEFAULT(TMP_TABLE_INNODB));

const char *internal_tmp_mem_storage_engine_names[] = { "MEMORY", "TempTable", 0};
static Sys_var_enum Sys_internal_tmp_mem_storage_engine(
       "internal_tmp_mem_storage_engine",
       "The default storage engine for in-memory internal temporary tables.",
       HINT_UPDATEABLE SESSION_VAR(internal_tmp_mem_storage_engine),
       CMD_LINE(REQUIRED_ARG),
       internal_tmp_mem_storage_engine_names, DEFAULT(TMP_TABLE_TEMPTABLE));

static Sys_var_ulonglong Sys_temptable_max_ram(
       "temptable_max_ram",
       "Maximum amount of memory (in bytes) the TempTable storage engine is "
       "allowed to allocate from the main memory (RAM) before starting to "
       "store data on disk.",
       GLOBAL_VAR(temptable_max_ram),
       CMD_LINE(REQUIRED_ARG),
       VALID_RANGE(2 << 20 /* 2 MiB */, ULLONG_MAX),
       DEFAULT(1 << 30 /* 1 GiB */),
       BLOCK_SIZE(1));

static Sys_var_plugin Sys_default_tmp_storage_engine(
       "default_tmp_storage_engine", "The default storage engine for new explicit temporary tables",
       HINT_UPDATEABLE SESSION_VAR(temp_table_plugin), NO_CMD_LINE,
       MYSQL_STORAGE_ENGINE_PLUGIN, DEFAULT(&default_tmp_storage_engine),
       NO_MUTEX_GUARD, NOT_IN_BINLOG, ON_CHECK(check_storage_engine));

#if defined(ENABLED_DEBUG_SYNC)
/*
  Variable can be set for the session only.

  This could be changed later. Then we need to have a global array of
  actions in addition to the thread local ones. SET GLOBAL would
  manage the global array, SET [SESSION] the local array. A sync point
  would need to look for a local and a global action. Setting and
  executing of global actions need to be protected by a mutex.

  The purpose of global actions could be to allow synchronizing with
  connectionless threads that cannot execute SET statements.
*/
static Sys_var_debug_sync Sys_debug_sync(
       "debug_sync", "Debug Sync Facility",
       sys_var::ONLY_SESSION, NO_CMD_LINE,
       DEFAULT(0), NO_MUTEX_GUARD, NOT_IN_BINLOG, ON_CHECK(check_has_super));
#endif /* defined(ENABLED_DEBUG_SYNC) */

static bool fix_autocommit(sys_var* self, THD *thd, enum_var_type type)
{
  if (self->is_global_persist(type))
  {
    if (global_system_variables.option_bits & OPTION_AUTOCOMMIT)
      global_system_variables.option_bits&= ~OPTION_NOT_AUTOCOMMIT;
    else
      global_system_variables.option_bits|= OPTION_NOT_AUTOCOMMIT;
    return false;
  }

  if (thd->variables.option_bits & OPTION_AUTOCOMMIT &&
      thd->variables.option_bits & OPTION_NOT_AUTOCOMMIT)
  { // activating autocommit

    if (trans_commit_stmt(thd) || trans_commit(thd))
    {
      thd->variables.option_bits&= ~OPTION_AUTOCOMMIT;
      return true;
    }
    /*
      Don't close thread tables or release metadata locks: if we do so, we
      risk releasing locks/closing tables of expressions used to assign
      other variables, as in:
      set @var=my_stored_function1(), @@autocommit=1, @var2=(select max(a)
      from my_table), ...
      The locks will be released at statement end anyway, as SET
      statement that assigns autocommit is marked to commit
      transaction implicitly at the end (@sa stmt_causes_implicitcommit()).
    */
    thd->variables.option_bits&=
                 ~(OPTION_BEGIN | OPTION_NOT_AUTOCOMMIT);
    thd->get_transaction()->reset_unsafe_rollback_flags(
        Transaction_ctx::SESSION);
    thd->server_status|= SERVER_STATUS_AUTOCOMMIT;
    return false;
  }

  if (!(thd->variables.option_bits & OPTION_AUTOCOMMIT) &&
      !(thd->variables.option_bits & OPTION_NOT_AUTOCOMMIT))
  { // disabling autocommit

    thd->get_transaction()->reset_unsafe_rollback_flags(
        Transaction_ctx::SESSION);
    thd->server_status&= ~SERVER_STATUS_AUTOCOMMIT;
    thd->variables.option_bits|= OPTION_NOT_AUTOCOMMIT;
    return false;
  }

  return false; // autocommit value wasn't changed
}
static Sys_var_bit Sys_autocommit(
       "autocommit", "autocommit",
       SESSION_VAR(option_bits), NO_CMD_LINE, OPTION_AUTOCOMMIT, DEFAULT(true),
       NO_MUTEX_GUARD, NOT_IN_BINLOG, ON_CHECK(0), ON_UPDATE(fix_autocommit));
export sys_var *Sys_autocommit_ptr= &Sys_autocommit; // for sql_yacc.yy

static Sys_var_bool Sys_big_tables(
       "big_tables", "Allow big result sets by saving all "
       "temporary sets on file (Solves most 'table full' errors)",
       HINT_UPDATEABLE SESSION_VAR(big_tables), CMD_LINE(OPT_ARG), DEFAULT(false));

static Sys_var_bit Sys_big_selects(
       "sql_big_selects", "sql_big_selects",
       HINT_UPDATEABLE SESSION_VAR(option_bits), NO_CMD_LINE, OPTION_BIG_SELECTS,
       DEFAULT(false));

static Sys_var_bit Sys_log_off(
       "sql_log_off", "sql_log_off",
       SESSION_VAR(option_bits), NO_CMD_LINE, OPTION_LOG_OFF,
       DEFAULT(false), NO_MUTEX_GUARD, NOT_IN_BINLOG, ON_CHECK(check_has_super));

/**
  This function sets the session variable thd->variables.sql_log_bin 
  to reflect changes to @@session.sql_log_bin.

  @param     thd    Current thread
  @param[in] type   The type either session or global.

  @return @c false.
*/
static bool
fix_sql_log_bin_after_update(sys_var*, THD *thd,
                             enum_var_type type MY_ATTRIBUTE((unused)))
{
  DBUG_ASSERT(type == OPT_SESSION);

  if (thd->variables.sql_log_bin)
    thd->variables.option_bits |= OPTION_BIN_LOG;
  else
    thd->variables.option_bits &= ~OPTION_BIN_LOG;

  return false;
}

/**
  This function checks if the sql_log_bin can be changed,
  what is possible if:
    - the user is a super user;
    - the set is not called from within a function/trigger;
    - there is no on-going transaction.

  @param     thd    Current thread
  @param[in] self   A pointer to the sys_var, i.e. Sys_log_binlog.
  @param[in] var    A pointer to the set_var created by the parser.

  @return @c false if the change is allowed, otherwise @c true.
*/
static bool check_sql_log_bin(sys_var *self, THD *thd, set_var *var)
{
  if (check_has_super(self, thd, var))
    return true;

  if (var->is_global_persist())
    return true;

  /* If in a stored function/trigger, it's too late to change sql_log_bin. */
  if (thd->in_sub_stmt)
  {
    my_error(ER_STORED_FUNCTION_PREVENTS_SWITCH_SQL_LOG_BIN, MYF(0));
    return true;
  }
  /* Make the session variable 'sql_log_bin' read-only inside a transaction. */
  if (thd->in_active_multi_stmt_transaction())
  {
    my_error(ER_INSIDE_TRANSACTION_PREVENTS_SWITCH_SQL_LOG_BIN, MYF(0));
    return true;
  }

  return false;
}

static Sys_var_bool Sys_log_binlog(
       "sql_log_bin", "Controls whether logging to the binary log is done",
       SESSION_ONLY(sql_log_bin), NO_CMD_LINE, DEFAULT(true),
       NO_MUTEX_GUARD, NOT_IN_BINLOG, ON_CHECK(check_sql_log_bin),
       ON_UPDATE(fix_sql_log_bin_after_update));

static Sys_var_bit Sys_transaction_allow_batching(
       "transaction_allow_batching", "transaction_allow_batching",
       SESSION_ONLY(option_bits), NO_CMD_LINE, OPTION_ALLOW_BATCH,
       DEFAULT(false));

static Sys_var_bit Sys_sql_warnings(
       "sql_warnings", "sql_warnings",
       SESSION_VAR(option_bits), NO_CMD_LINE, OPTION_WARNINGS,
       DEFAULT(false));

static Sys_var_bit Sys_sql_notes(
       "sql_notes", "sql_notes",
       SESSION_VAR(option_bits), NO_CMD_LINE, OPTION_SQL_NOTES,
       DEFAULT(true));

static Sys_var_bit Sys_auto_is_null(
       "sql_auto_is_null", "sql_auto_is_null",
       HINT_UPDATEABLE SESSION_VAR(option_bits), NO_CMD_LINE, OPTION_AUTO_IS_NULL,
       DEFAULT(false), NO_MUTEX_GUARD, IN_BINLOG);

static Sys_var_bit Sys_safe_updates(
       "sql_safe_updates", "sql_safe_updates",
       HINT_UPDATEABLE SESSION_VAR(option_bits), NO_CMD_LINE, OPTION_SAFE_UPDATES,
       DEFAULT(false));

static Sys_var_bit Sys_buffer_results(
       "sql_buffer_result", "sql_buffer_result",
       HINT_UPDATEABLE SESSION_VAR(option_bits), NO_CMD_LINE, OPTION_BUFFER_RESULT,
       DEFAULT(false));

static Sys_var_bit Sys_quote_show_create(
       "sql_quote_show_create", "sql_quote_show_create",
       SESSION_VAR(option_bits), NO_CMD_LINE, OPTION_QUOTE_SHOW_CREATE,
       DEFAULT(true));

static Sys_var_bit Sys_foreign_key_checks(
       "foreign_key_checks", "foreign_key_checks",
       HINT_UPDATEABLE SESSION_VAR(option_bits), NO_CMD_LINE,
       REVERSE(OPTION_NO_FOREIGN_KEY_CHECKS),
       DEFAULT(true), NO_MUTEX_GUARD, IN_BINLOG);

static Sys_var_bit Sys_unique_checks(
       "unique_checks", "unique_checks",
       HINT_UPDATEABLE SESSION_VAR(option_bits), NO_CMD_LINE,
       REVERSE(OPTION_RELAXED_UNIQUE_CHECKS),
       DEFAULT(true), NO_MUTEX_GUARD, IN_BINLOG);

#ifdef ENABLED_PROFILING
static Sys_var_bit Sys_profiling(
       "profiling", "profiling",
       SESSION_VAR(option_bits), NO_CMD_LINE, OPTION_PROFILING,
       DEFAULT(false), NO_MUTEX_GUARD, NOT_IN_BINLOG, ON_CHECK(0),
       ON_UPDATE(0), DEPRECATED(""));

static Sys_var_ulong Sys_profiling_history_size(
       "profiling_history_size", "Limit of query profiling memory",
       SESSION_VAR(profiling_history_size), CMD_LINE(REQUIRED_ARG),
       VALID_RANGE(0, 100), DEFAULT(15), BLOCK_SIZE(1), NO_MUTEX_GUARD,
       NOT_IN_BINLOG, ON_CHECK(0), ON_UPDATE(0), DEPRECATED(""));
#endif

static Sys_var_harows Sys_select_limit(
       "sql_select_limit",
       "The maximum number of rows to return from SELECT statements",
       HINT_UPDATEABLE SESSION_VAR(select_limit), NO_CMD_LINE,
       VALID_RANGE(0, HA_POS_ERROR), DEFAULT(HA_POS_ERROR), BLOCK_SIZE(1));

static bool update_timestamp(THD *thd, set_var *var)
{
  if (var->value)
  {
    double fl= floor(var->save_result.double_value); // Truncate integer part
    struct timeval tmp;
    tmp.tv_sec= static_cast<long>(fl);
    /* Round nanoseconds to nearest microsecond */
    tmp.tv_usec=
      static_cast<long>(rint((var->save_result.double_value - fl) * 1000000));
    thd->set_time(&tmp);
  }
  else // SET timestamp=DEFAULT
  {
    thd->user_time.tv_sec= 0;
    thd->user_time.tv_usec= 0;
  }
  return false;
}
static double read_timestamp(THD *thd)
{
  return (double) thd->start_time.tv_sec +
         (double) thd->start_time.tv_usec / 1000000;
}


static bool check_timestamp(sys_var*, THD*, set_var *var)
{
  double val;

  if (!var->value)
    return false;

  val= var->save_result.double_value;
  if (val != 0 &&          // this is how you set the default value
      (val < TIMESTAMP_MIN_VALUE || val > TIMESTAMP_MAX_VALUE))
  {
    ErrConvString prm(val);
    my_error(ER_WRONG_VALUE_FOR_VAR, MYF(0), "timestamp", prm.ptr());
    return true;
  }
  return false;
}


static Sys_var_session_special_double Sys_timestamp(
       "timestamp", "Set the time for this client",
       HINT_UPDATEABLE sys_var::ONLY_SESSION, NO_CMD_LINE,
       VALID_RANGE(0, 0), BLOCK_SIZE(1),
       NO_MUTEX_GUARD, IN_BINLOG, ON_CHECK(check_timestamp), 
       ON_UPDATE(update_timestamp), ON_READ(read_timestamp));

static bool update_last_insert_id(THD *thd, set_var *var)
{
  if (!var->value)
  {
    my_error(ER_NO_DEFAULT, MYF(0), var->var->name.str);
    return true;
  }
  thd->first_successful_insert_id_in_prev_stmt=
    var->save_result.ulonglong_value;
  thd->substitute_null_with_insert_id= true;
  return false;
}
static ulonglong read_last_insert_id(THD *thd)
{
  return thd->read_first_successful_insert_id_in_prev_stmt();
}
static Sys_var_session_special Sys_last_insert_id(
       "last_insert_id", "The value to be returned from LAST_INSERT_ID()",
       sys_var::ONLY_SESSION, NO_CMD_LINE,
       VALID_RANGE(0, ULLONG_MAX), BLOCK_SIZE(1),
       NO_MUTEX_GUARD, IN_BINLOG, ON_CHECK(0),
       ON_UPDATE(update_last_insert_id), ON_READ(read_last_insert_id));

// alias for last_insert_id(), Sybase-style
static Sys_var_session_special Sys_identity(
       "identity", "Synonym for the last_insert_id variable",
       sys_var::ONLY_SESSION, NO_CMD_LINE,
       VALID_RANGE(0, ULLONG_MAX), BLOCK_SIZE(1),
       NO_MUTEX_GUARD, IN_BINLOG, ON_CHECK(0),
       ON_UPDATE(update_last_insert_id), ON_READ(read_last_insert_id));

/*
  insert_id should *not* be marked as written to the binlog (i.e., it
  should *not* be IN_BINLOG), because we want any statement that
  refers to insert_id explicitly to be unsafe.  (By "explicitly", we
  mean using @@session.insert_id, whereas insert_id is used
  "implicitly" when NULL value is inserted into an auto_increment
  column).

  We want statements referring explicitly to @@session.insert_id to be
  unsafe, because insert_id is modified internally by the slave sql
  thread when NULL values are inserted in an AUTO_INCREMENT column.
  This modification interfers with the value of the
  @@session.insert_id variable if @@session.insert_id is referred
  explicitly by an insert statement (as is seen by executing "SET
  @@session.insert_id=0; CREATE TABLE t (a INT, b INT KEY
  AUTO_INCREMENT); INSERT INTO t(a) VALUES (@@session.insert_id);" in
  statement-based logging mode: t will be different on master and
  slave).
*/
static bool update_insert_id(THD *thd, set_var *var)
{
  if (!var->value)
  {
    my_error(ER_NO_DEFAULT, MYF(0), var->var->name.str);
    return true;
  }
  thd->force_one_auto_inc_interval(var->save_result.ulonglong_value);
  return false;
}

static ulonglong read_insert_id(THD *thd)
{
  return thd->auto_inc_intervals_forced.minimum();
}
static Sys_var_session_special Sys_insert_id(
       "insert_id", "The value to be used by the following INSERT "
       "or ALTER TABLE statement when inserting an AUTO_INCREMENT value",
       HINT_UPDATEABLE sys_var::ONLY_SESSION, NO_CMD_LINE,
       VALID_RANGE(0, ULLONG_MAX), BLOCK_SIZE(1),
       NO_MUTEX_GUARD, NOT_IN_BINLOG, ON_CHECK(0),
       ON_UPDATE(update_insert_id), ON_READ(read_insert_id));

static bool update_rand_seed1(THD *thd, set_var *var)
{
  if (!var->value)
  {
    my_error(ER_NO_DEFAULT, MYF(0), var->var->name.str);
    return true;
  }
  thd->rand.seed1= (ulong) var->save_result.ulonglong_value;
  return false;
}
static ulonglong read_rand_seed(THD*)
{
  return 0;
}
static Sys_var_session_special Sys_rand_seed1(
       "rand_seed1", "Sets the internal state of the RAND() "
       "generator for replication purposes",
       sys_var::ONLY_SESSION, NO_CMD_LINE,
       VALID_RANGE(0, ULONG_MAX), BLOCK_SIZE(1),
       NO_MUTEX_GUARD, IN_BINLOG, ON_CHECK(0),
       ON_UPDATE(update_rand_seed1), ON_READ(read_rand_seed));

static bool update_rand_seed2(THD *thd, set_var *var)
{
  if (!var->value)
  {
    my_error(ER_NO_DEFAULT, MYF(0), var->var->name.str);
    return true;
  }
  thd->rand.seed2= (ulong) var->save_result.ulonglong_value;
  return false;
}
static Sys_var_session_special Sys_rand_seed2(
       "rand_seed2", "Sets the internal state of the RAND() "
       "generator for replication purposes",
       sys_var::ONLY_SESSION, NO_CMD_LINE,
       VALID_RANGE(0, ULONG_MAX), BLOCK_SIZE(1),
       NO_MUTEX_GUARD, IN_BINLOG, ON_CHECK(0),
       ON_UPDATE(update_rand_seed2), ON_READ(read_rand_seed));

static ulonglong read_error_count(THD *thd)
{
  return thd->get_stmt_da()->error_count(thd);
}
// this really belongs to the SHOW STATUS
static Sys_var_session_special Sys_error_count(
       "error_count", "The number of errors that resulted from the "
       "last statement that generated messages",
       READ_ONLY sys_var::ONLY_SESSION, NO_CMD_LINE,
       VALID_RANGE(0, ULLONG_MAX), BLOCK_SIZE(1), NO_MUTEX_GUARD,
       NOT_IN_BINLOG, ON_CHECK(0), ON_UPDATE(0), ON_READ(read_error_count));

static ulonglong read_warning_count(THD *thd)
{
  return thd->get_stmt_da()->warn_count(thd);
}
// this really belongs to the SHOW STATUS
static Sys_var_session_special Sys_warning_count(
       "warning_count", "The number of errors, warnings, and notes "
       "that resulted from the last statement that generated messages",
       READ_ONLY sys_var::ONLY_SESSION, NO_CMD_LINE,
       VALID_RANGE(0, ULLONG_MAX), BLOCK_SIZE(1), NO_MUTEX_GUARD,
       NOT_IN_BINLOG, ON_CHECK(0), ON_UPDATE(0), ON_READ(read_warning_count));

static Sys_var_ulong Sys_default_week_format(
       "default_week_format",
       "The default week format used by WEEK() functions",
       SESSION_VAR(default_week_format), CMD_LINE(REQUIRED_ARG),
       VALID_RANGE(0, 7), DEFAULT(0), BLOCK_SIZE(1));

static Sys_var_ulong Sys_group_concat_max_len(
       "group_concat_max_len",
       "The maximum length of the result of function  GROUP_CONCAT()",
       HINT_UPDATEABLE SESSION_VAR(group_concat_max_len), CMD_LINE(REQUIRED_ARG),
       VALID_RANGE(4, ULONG_MAX), DEFAULT(1024), BLOCK_SIZE(1));

static char *glob_hostname_ptr;
static Sys_var_charptr Sys_hostname(
       "hostname", "Server host name",
       READ_ONLY NON_PERSIST GLOBAL_VAR(glob_hostname_ptr), NO_CMD_LINE,
       IN_FS_CHARSET, DEFAULT(glob_hostname));

static Sys_var_charptr Sys_repl_report_host(
       "report_host",
       "Hostname or IP of the slave to be reported to the master during "
       "slave registration. Will appear in the output of SHOW SLAVE HOSTS. "
       "Leave unset if you do not want the slave to register itself with the "
       "master. Note that it is not sufficient for the master to simply read "
       "the IP of the slave off the socket once the slave connects. Due to "
       "NAT and other routing issues, that IP may not be valid for connecting "
       "to the slave from the master or other hosts",
       READ_ONLY GLOBAL_VAR(report_host), CMD_LINE(REQUIRED_ARG),
       IN_FS_CHARSET, DEFAULT(0));

static Sys_var_charptr Sys_repl_report_user(
       "report_user",
       "The account user name of the slave to be reported to the master "
       "during slave registration",
       READ_ONLY GLOBAL_VAR(report_user), CMD_LINE(REQUIRED_ARG),
       IN_FS_CHARSET, DEFAULT(0));

static Sys_var_charptr Sys_repl_report_password(
       "report_password",
       "The account password of the slave to be reported to the master "
       "during slave registration",
       READ_ONLY GLOBAL_VAR(report_password), CMD_LINE(REQUIRED_ARG),
       IN_FS_CHARSET, DEFAULT(0));

static Sys_var_uint Sys_repl_report_port(
       "report_port",
       "Port for connecting to slave reported to the master during slave "
       "registration. Set it only if the slave is listening on a non-default "
       "port or if you have a special tunnel from the master or other clients "
       "to the slave. If not sure, leave this option unset",
       READ_ONLY GLOBAL_VAR(report_port), CMD_LINE(REQUIRED_ARG),
       VALID_RANGE(0, 65535), DEFAULT(0), BLOCK_SIZE(1));

static Sys_var_bool Sys_keep_files_on_create(
       "keep_files_on_create",
       "Don't overwrite stale .MYD and .MYI even if no directory is specified",
       SESSION_VAR(keep_files_on_create), CMD_LINE(OPT_ARG),
       DEFAULT(false));

static char *license;
static Sys_var_charptr Sys_license(
       "license", "The type of license the server has",
       READ_ONLY NON_PERSIST GLOBAL_VAR(license), NO_CMD_LINE, IN_SYSTEM_CHARSET,
       DEFAULT(STRINGIFY_ARG(LICENSE)));

static bool check_log_path(sys_var *self, THD*, set_var *var)
{
  if (!var->value)
    return false; // DEFAULT is ok

  if (!var->save_result.string_value.str)
    return true;

  if (!is_valid_log_name(var->save_result.string_value.str,
                         var->save_result.string_value.length))
  {
    my_error(ER_WRONG_VALUE_FOR_VAR, MYF(0),
             self->name.str, var->save_result.string_value.str);
    return true;
  }

  if (var->save_result.string_value.length > FN_REFLEN)
  { // path is too long
    my_error(ER_PATH_LENGTH, MYF(0), self->name.str);
    return true;
  }

  char path[FN_REFLEN];
  size_t path_length= unpack_filename(path, var->save_result.string_value.str);

  if (!path_length)
    return true;

  if (!is_filename_allowed(var->save_result.string_value.str, 
                           var->save_result.string_value.length, true))
  {
     my_error(ER_WRONG_VALUE_FOR_VAR, MYF(0), 
              self->name.str, var->save_result.string_value.str);
     return true;
  }

  MY_STAT f_stat;

  if (my_stat(path, &f_stat, MYF(0)))
  {
    if (!MY_S_ISREG(f_stat.st_mode) || !(f_stat.st_mode & MY_S_IWRITE))
      return true; // not a regular writable file
    return false;
  }

  (void) dirname_part(path, var->save_result.string_value.str, &path_length);

  if (var->save_result.string_value.length - path_length >= FN_LEN)
  { // filename is too long
      my_error(ER_PATH_LENGTH, MYF(0), self->name.str);
      return true;
  }

  if (!path_length) // no path is good path (remember, relative to datadir)
    return false;

  if (my_access(path, (F_OK|W_OK)))
    return true; // directory is not writable

  return false;
}


static bool fix_general_log_file(sys_var*, THD*, enum_var_type)
{
  bool res;

  if (!opt_general_logname) // SET ... = DEFAULT
  {
    char buff[FN_REFLEN];
    opt_general_logname= my_strdup(key_memory_LOG_name,
                                   make_query_log_name(buff, QUERY_LOG_GENERAL),
                                   MYF(MY_FAE+MY_WME));
    if (!opt_general_logname)
      return true;
  }

  res= query_logger.set_log_file(QUERY_LOG_GENERAL);

  if (opt_general_log)
  {
    mysql_mutex_unlock(&LOCK_global_system_variables);

    if (!res)
      res= query_logger.reopen_log_file(QUERY_LOG_GENERAL);
    else
      query_logger.deactivate_log_handler(QUERY_LOG_GENERAL);

    mysql_mutex_lock(&LOCK_global_system_variables);
  }

  if (res)
    opt_general_log= false;

  return res;
}

static Sys_var_charptr Sys_general_log_path(
       "general_log_file", "Log connections and queries to given file",
       GLOBAL_VAR(opt_general_logname), CMD_LINE(REQUIRED_ARG),
       IN_FS_CHARSET, DEFAULT(0), NO_MUTEX_GUARD, NOT_IN_BINLOG,
       ON_CHECK(check_log_path), ON_UPDATE(fix_general_log_file));

static bool fix_slow_log_file(sys_var*,
                              THD *thd MY_ATTRIBUTE((unused)), enum_var_type)
{
  bool res;

  DEBUG_SYNC(thd, "log_fix_slow_log_holds_sysvar_lock");

  if (!opt_slow_logname) // SET ... = DEFAULT
  {
    char buff[FN_REFLEN];
    opt_slow_logname= my_strdup(key_memory_LOG_name,
                                make_query_log_name(buff, QUERY_LOG_SLOW),
                                MYF(MY_FAE+MY_WME));
    if (!opt_slow_logname)
      return true;
  }

  res= query_logger.set_log_file(QUERY_LOG_SLOW);

  DEBUG_SYNC(thd, "log_fix_slow_log_released_logger_lock");

  if (opt_slow_log)
  {
    mysql_mutex_unlock(&LOCK_global_system_variables);

    DEBUG_SYNC(thd, "log_fix_slow_log_released_sysvar_lock");

    if (!res)
      res= query_logger.reopen_log_file(QUERY_LOG_SLOW);
    else
      query_logger.deactivate_log_handler(QUERY_LOG_SLOW);

    mysql_mutex_lock(&LOCK_global_system_variables);
  }

  if (res)
    opt_slow_log= false;

  return res;
}
static Sys_var_charptr Sys_slow_log_path(
       "slow_query_log_file", "Log slow queries to given log file. "
       "Defaults logging to hostname-slow.log. Must be enabled to activate "
       "other slow log options",
       GLOBAL_VAR(opt_slow_logname), CMD_LINE(REQUIRED_ARG),
       IN_FS_CHARSET, DEFAULT(0), NO_MUTEX_GUARD, NOT_IN_BINLOG,
       ON_CHECK(check_log_path), ON_UPDATE(fix_slow_log_file));

static Sys_var_have Sys_have_compress(
       "have_compress", "have_compress",
       READ_ONLY NON_PERSIST GLOBAL_VAR(have_compress), NO_CMD_LINE);

static Sys_var_have Sys_have_dlopen(
       "have_dynamic_loading", "have_dynamic_loading",
       READ_ONLY NON_PERSIST GLOBAL_VAR(have_dlopen), NO_CMD_LINE);

static Sys_var_have Sys_have_geometry(
       "have_geometry", "have_geometry",
       READ_ONLY NON_PERSIST GLOBAL_VAR(have_geometry), NO_CMD_LINE);

static Sys_var_have Sys_have_openssl(
       "have_openssl", "have_openssl",
       READ_ONLY NON_PERSIST GLOBAL_VAR(have_ssl), NO_CMD_LINE);

static Sys_var_have Sys_have_profiling(
       "have_profiling", "have_profiling",
       READ_ONLY NON_PERSIST GLOBAL_VAR(have_profiling), NO_CMD_LINE, NO_MUTEX_GUARD,
       NOT_IN_BINLOG, ON_CHECK(0), ON_UPDATE(0), DEPRECATED(""));

static Sys_var_have Sys_have_query_cache(
       "have_query_cache",
       "have_query_cache. "
       "This variable is deprecated and will be removed in a future release.",
       READ_ONLY NON_PERSIST GLOBAL_VAR(have_query_cache), NO_CMD_LINE,
       NO_MUTEX_GUARD, NOT_IN_BINLOG, ON_CHECK(nullptr), ON_UPDATE(nullptr),
       DEPRECATED(""));

static Sys_var_have Sys_have_rtree_keys(
       "have_rtree_keys", "have_rtree_keys",
       READ_ONLY NON_PERSIST GLOBAL_VAR(have_rtree_keys), NO_CMD_LINE);

static Sys_var_have Sys_have_ssl(
       "have_ssl", "have_ssl",
       READ_ONLY NON_PERSIST GLOBAL_VAR(have_ssl), NO_CMD_LINE);

static Sys_var_have Sys_have_symlink(
       "have_symlink", "have_symlink",
       READ_ONLY NON_PERSIST GLOBAL_VAR(have_symlink), NO_CMD_LINE);

static Sys_var_have Sys_have_statement_timeout(
       "have_statement_timeout", "have_statement_timeout",
       READ_ONLY NON_PERSIST GLOBAL_VAR(have_statement_timeout), NO_CMD_LINE);

static bool fix_general_log_state(sys_var*, THD *thd, enum_var_type)
{
  bool new_state= opt_general_log,
       res=       false;

  if (query_logger.is_log_file_enabled(QUERY_LOG_GENERAL) == new_state)
    return false;

  mysql_mutex_unlock(&LOCK_global_system_variables);

  if (!new_state)
  {
    query_logger.deactivate_log_handler(QUERY_LOG_GENERAL);
  }
  else
  {
    res= query_logger.activate_log_handler(thd, QUERY_LOG_GENERAL);
  }

  mysql_mutex_lock(&LOCK_global_system_variables);

  if (res)
    opt_general_log= false;

  return res;
}
static Sys_var_bool Sys_general_log(
       "general_log", "Log connections and queries to a table or log file. "
       "Defaults to logging to a file hostname.log, "
       "or if --log-output=TABLE is used, to a table mysql.general_log.",
       GLOBAL_VAR(opt_general_log), CMD_LINE(OPT_ARG),
       DEFAULT(false), NO_MUTEX_GUARD, NOT_IN_BINLOG, ON_CHECK(0),
       ON_UPDATE(fix_general_log_state));

static bool fix_slow_log_state(sys_var*, THD *thd, enum_var_type)
{
  bool new_state= opt_slow_log,
       res=       false;

  if (query_logger.is_log_file_enabled(QUERY_LOG_SLOW) == new_state)
    return false;

  mysql_mutex_unlock(&LOCK_global_system_variables);

  if (!new_state)
  {
    query_logger.deactivate_log_handler(QUERY_LOG_SLOW);
  }
  else
  {
    res= query_logger.activate_log_handler(thd, QUERY_LOG_SLOW);
  }

  mysql_mutex_lock(&LOCK_global_system_variables);

  if (res)
    opt_slow_log= false;

  return res;
}
static Sys_var_bool Sys_slow_query_log(
       "slow_query_log",
       "Log slow queries to a table or log file. Defaults logging to a file "
       "hostname-slow.log or a table mysql.slow_log if --log-output=TABLE is "
       "used. Must be enabled to activate other slow log options",
       GLOBAL_VAR(opt_slow_log), CMD_LINE(OPT_ARG),
       DEFAULT(false), NO_MUTEX_GUARD, NOT_IN_BINLOG, ON_CHECK(0),
       ON_UPDATE(fix_slow_log_state));

static bool check_not_empty_set(sys_var*, THD*, set_var *var)
{
  return var->save_result.ulonglong_value == 0;
}
static bool fix_log_output(sys_var*, THD*, enum_var_type)
{
  query_logger.set_handlers(static_cast<uint>(log_output_options));
  return false;
}

static const char *log_output_names[] = { "NONE", "FILE", "TABLE", NULL};

static Sys_var_set Sys_log_output(
       "log_output", "Syntax: log-output=value[,value...], "
       "where \"value\" could be TABLE, FILE or NONE",
       GLOBAL_VAR(log_output_options), CMD_LINE(REQUIRED_ARG),
       log_output_names, DEFAULT(LOG_FILE), NO_MUTEX_GUARD, NOT_IN_BINLOG,
       ON_CHECK(check_not_empty_set), ON_UPDATE(fix_log_output));

static Sys_var_bool Sys_log_slave_updates(
       "log_slave_updates", "Tells the slave to log the updates from "
       "the slave thread to the binary log.",
       READ_ONLY GLOBAL_VAR(opt_log_slave_updates),
       CMD_LINE(OPT_ARG, OPT_LOG_SLAVE_UPDATES),
       DEFAULT(1));

static Sys_var_charptr Sys_relay_log(
       "relay_log", "The location and name to use for relay logs",
       READ_ONLY NON_PERSIST GLOBAL_VAR(opt_relay_logname), CMD_LINE(REQUIRED_ARG),
       IN_FS_CHARSET, DEFAULT(0));

/*
  Uses NO_CMD_LINE since the --relay-log-index option set
  opt_relaylog_index_name variable and computes a value for the
  relay_log_index variable.
*/
static Sys_var_charptr Sys_relay_log_index(
       "relay_log_index", "The location and name to use for the file "
       "that keeps a list of the last relay logs",
       READ_ONLY NON_PERSIST GLOBAL_VAR(relay_log_index), NO_CMD_LINE,
       IN_FS_CHARSET, DEFAULT(0));

/*
  Uses NO_CMD_LINE since the --log-bin-index option set
  opt_binlog_index_name variable and computes a value for the
  log_bin_index variable.
*/
static Sys_var_charptr Sys_binlog_index(
       "log_bin_index", "File that holds the names for last binary log files.",
       READ_ONLY NON_PERSIST GLOBAL_VAR(log_bin_index), NO_CMD_LINE,
       IN_FS_CHARSET, DEFAULT(0));

static Sys_var_charptr Sys_relay_log_basename(
       "relay_log_basename",
       "The full path of the relay log file names, excluding the extension.",
       READ_ONLY NON_PERSIST GLOBAL_VAR(relay_log_basename), NO_CMD_LINE,
       IN_FS_CHARSET, DEFAULT(0));

static Sys_var_charptr Sys_log_bin_basename(
       "log_bin_basename",
       "The full path of the binary log file names, excluding the extension.",
       READ_ONLY NON_PERSIST GLOBAL_VAR(log_bin_basename), NO_CMD_LINE,
       IN_FS_CHARSET, DEFAULT(0));

static Sys_var_charptr Sys_relay_log_info_file(
       "relay_log_info_file", "The location and name of the file that "
       "remembers where the SQL replication thread is in the relay logs",
       READ_ONLY NON_PERSIST GLOBAL_VAR(relay_log_info_file), CMD_LINE(REQUIRED_ARG),
       IN_FS_CHARSET, DEFAULT(0));

static Sys_var_bool Sys_relay_log_purge(
       "relay_log_purge", "if disabled - do not purge relay logs. "
       "if enabled - purge them as soon as they are no more needed",
       GLOBAL_VAR(relay_log_purge), CMD_LINE(OPT_ARG), DEFAULT(true));

static Sys_var_bool Sys_relay_log_recovery(
       "relay_log_recovery", "Enables automatic relay log recovery "
       "right after the database startup, which means that the IO Thread "
       "starts re-fetching from the master right after the last transaction "
       "processed",
        READ_ONLY GLOBAL_VAR(relay_log_recovery), CMD_LINE(OPT_ARG), DEFAULT(false));

static Sys_var_bool Sys_slave_allow_batching(
       "slave_allow_batching", "Allow slave to batch requests",
       GLOBAL_VAR(opt_slave_allow_batching),
       CMD_LINE(OPT_ARG), DEFAULT(false));

static Sys_var_charptr Sys_slave_load_tmpdir(
       "slave_load_tmpdir", "The location where the slave should put "
       "its temporary files when replicating a LOAD DATA INFILE command",
       READ_ONLY NON_PERSIST GLOBAL_VAR(slave_load_tmpdir), CMD_LINE(REQUIRED_ARG),
       IN_FS_CHARSET, DEFAULT(0));

static bool fix_slave_net_timeout(sys_var*, THD *thd, enum_var_type)
{
  DEBUG_SYNC(thd, "fix_slave_net_timeout");
  Master_info *mi;


  /* @TODO: slave net timeout is for all channels, but does this make
           sense?
   */

  /*
   Here we have lock on LOCK_global_system_variables and we need
    lock on channel_map lock. In START_SLAVE handler, we take these
    two locks in different order. This can lead to DEADLOCKs. See
    BUG#14236151 for more details.
   So we release lock on LOCK_global_system_variables before acquiring
    lock on channel_map lock. But this could lead to isolation issues
    between multiple setters. Hence introducing secondary guard
    for this global variable and releasing the lock here and acquiring
    locks back again at the end of this function.
   */
  mysql_mutex_unlock(&LOCK_slave_net_timeout);
  mysql_mutex_unlock(&LOCK_global_system_variables);
  channel_map.wrlock();

  for (mi_map::iterator it=channel_map.begin(); it!=channel_map.end(); it++)
  {
    mi= it->second;

    DBUG_PRINT("info", ("slave_net_timeout=%u mi->heartbeat_period=%.3f",
                        slave_net_timeout,
                        (mi ? mi->heartbeat_period : 0.0)));
    if (mi != NULL && slave_net_timeout < mi->heartbeat_period)
      push_warning(thd, Sql_condition::SL_WARNING,
                   ER_SLAVE_HEARTBEAT_VALUE_OUT_OF_RANGE_MAX,
                   ER_THD(thd, ER_SLAVE_HEARTBEAT_VALUE_OUT_OF_RANGE_MAX));
  }

  channel_map.unlock();
  mysql_mutex_lock(&LOCK_global_system_variables);
  mysql_mutex_lock(&LOCK_slave_net_timeout);
  return false;
}
static PolyLock_mutex PLock_slave_net_timeout(&LOCK_slave_net_timeout);
static Sys_var_uint Sys_slave_net_timeout(
       "slave_net_timeout", "Number of seconds to wait for more data "
       "from a master/slave connection before aborting the read",
       GLOBAL_VAR(slave_net_timeout), CMD_LINE(REQUIRED_ARG),
       VALID_RANGE(1, LONG_TIMEOUT), DEFAULT(SLAVE_NET_TIMEOUT), BLOCK_SIZE(1),
       &PLock_slave_net_timeout, NOT_IN_BINLOG, ON_CHECK(0),
       ON_UPDATE(fix_slave_net_timeout));

static bool check_slave_skip_counter(sys_var*, THD*, set_var*)
{
  /*
    @todo: move this check into the set function and hold the lock on
    gtid_mode_lock until the operation has completed, so that we are
    sure a concurrent connection does not change gtid_mode between
    check and fix.
  */
  if (get_gtid_mode(GTID_MODE_LOCK_NONE) == GTID_MODE_ON)
  {
    my_error(ER_SQL_SLAVE_SKIP_COUNTER_NOT_SETTABLE_IN_GTID_MODE, MYF(0));
    return true;
  }

  return false;
}

static PolyLock_mutex PLock_sql_slave_skip_counter(&LOCK_sql_slave_skip_counter);
static Sys_var_uint Sys_slave_skip_counter(
       "sql_slave_skip_counter", "sql_slave_skip_counter",
       GLOBAL_VAR(sql_slave_skip_counter), NO_CMD_LINE,
       VALID_RANGE(0, UINT_MAX), DEFAULT(0), BLOCK_SIZE(1),
       &PLock_sql_slave_skip_counter, NOT_IN_BINLOG,
       ON_CHECK(check_slave_skip_counter));

static Sys_var_charptr Sys_slave_skip_errors(
       "slave_skip_errors", "Tells the slave thread to continue "
       "replication when a query event returns an error from the "
       "provided list",
       READ_ONLY GLOBAL_VAR(opt_slave_skip_errors), CMD_LINE(REQUIRED_ARG),
       IN_SYSTEM_CHARSET, DEFAULT(0));

static Sys_var_ulonglong Sys_relay_log_space_limit(
       "relay_log_space_limit", "Maximum space to use for all relay logs",
       READ_ONLY GLOBAL_VAR(relay_log_space_limit), CMD_LINE(REQUIRED_ARG),
       VALID_RANGE(0, ULONG_MAX), DEFAULT(0), BLOCK_SIZE(1));

static Sys_var_uint Sys_sync_relaylog_period(
       "sync_relay_log", "Synchronously flush relay log to disk after "
       "every #th event. Use 0 to disable synchronous flushing",
       GLOBAL_VAR(sync_relaylog_period), CMD_LINE(REQUIRED_ARG),
       VALID_RANGE(0, UINT_MAX), DEFAULT(10000), BLOCK_SIZE(1));

static Sys_var_uint Sys_sync_relayloginfo_period(
       "sync_relay_log_info", "Synchronously flush relay log info "
       "to disk after every #th transaction. Use 0 to disable "
       "synchronous flushing",
       GLOBAL_VAR(sync_relayloginfo_period), CMD_LINE(REQUIRED_ARG),
       VALID_RANGE(0, UINT_MAX), DEFAULT(10000), BLOCK_SIZE(1));

static Sys_var_uint Sys_checkpoint_mts_period(
       "slave_checkpoint_period", "Gather workers' activities to "
       "Update progress status of Multi-threaded slave and flush "
       "the relay log info to disk after every #th milli-seconds.",
       GLOBAL_VAR(opt_mts_checkpoint_period), CMD_LINE(REQUIRED_ARG),
#ifndef DBUG_OFF
       VALID_RANGE(0, UINT_MAX), DEFAULT(300), BLOCK_SIZE(1));
#else
       VALID_RANGE(1, UINT_MAX), DEFAULT(300), BLOCK_SIZE(1));
#endif /* DBUG_OFF */

static Sys_var_uint Sys_checkpoint_mts_group(
       "slave_checkpoint_group",
       "Maximum number of processed transactions by Multi-threaded slave "
       "before a checkpoint operation is called to update progress status.",
       GLOBAL_VAR(opt_mts_checkpoint_group), CMD_LINE(REQUIRED_ARG),
#ifndef DBUG_OFF
       VALID_RANGE(1, MTS_MAX_BITS_IN_GROUP), DEFAULT(512), BLOCK_SIZE(1));
#else
       VALID_RANGE(32, MTS_MAX_BITS_IN_GROUP), DEFAULT(512), BLOCK_SIZE(8));
#endif /* DBUG_OFF */

static Sys_var_uint Sys_sync_binlog_period(
       "sync_binlog", "Synchronously flush binary log to disk after"
       " every #th write to the file. Use 0 to disable synchronous"
       " flushing",
       GLOBAL_VAR(sync_binlog_period), CMD_LINE(REQUIRED_ARG),
       VALID_RANGE(0, UINT_MAX), DEFAULT(1), BLOCK_SIZE(1));

static Sys_var_uint Sys_sync_masterinfo_period(
       "sync_master_info", "Synchronously flush master info to disk "
       "after every #th event. Use 0 to disable synchronous flushing",
       GLOBAL_VAR(sync_masterinfo_period), CMD_LINE(REQUIRED_ARG),
       VALID_RANGE(0, UINT_MAX), DEFAULT(10000), BLOCK_SIZE(1));

static Sys_var_ulonglong Sys_var_original_commit_timestamp(
       "original_commit_timestamp",
       "The time when the current transaction was committed on the originating "
       "replication master, measured in microseconds since the epoch.",
       SESSION_ONLY(original_commit_timestamp), NO_CMD_LINE,
       VALID_RANGE(0, MAX_COMMIT_TIMESTAMP_VALUE),
       DEFAULT(MAX_COMMIT_TIMESTAMP_VALUE), BLOCK_SIZE(1), NO_MUTEX_GUARD,
       IN_BINLOG, ON_CHECK(check_has_super));

static Sys_var_ulong Sys_slave_trans_retries(
       "slave_transaction_retries", "Number of times the slave SQL "
       "thread will retry a transaction in case it failed with a deadlock "
       "or elapsed lock wait timeout, before giving up and stopping",
       GLOBAL_VAR(slave_trans_retries), CMD_LINE(REQUIRED_ARG),
       VALID_RANGE(0, ULONG_MAX), DEFAULT(10), BLOCK_SIZE(1));

static Sys_var_ulong Sys_slave_parallel_workers(
       "slave_parallel_workers",
       "Number of worker threads for executing events in parallel ",
       GLOBAL_VAR(opt_mts_slave_parallel_workers), CMD_LINE(REQUIRED_ARG),
       VALID_RANGE(0, MTS_MAX_WORKERS), DEFAULT(4), BLOCK_SIZE(1));

static Sys_var_ulonglong Sys_mts_pending_jobs_size_max(
       "slave_pending_jobs_size_max",
       "Max size of Slave Worker queues holding yet not applied events."
       "The least possible value must be not less than the master side "
       "max_allowed_packet.",
       GLOBAL_VAR(opt_mts_pending_jobs_size_max), CMD_LINE(REQUIRED_ARG),
       VALID_RANGE(1024, (ulonglong)~(intptr)0), DEFAULT(16 * 1024*1024),
       BLOCK_SIZE(1024), ON_CHECK(0));

static bool check_locale(sys_var *self, THD *thd, set_var *var)
{
  if (!var->value)
    return false;

  MY_LOCALE *locale;
  char buff[STRING_BUFFER_USUAL_SIZE];
  if (var->value->result_type() == INT_RESULT)
  {
    int lcno= (int)var->value->val_int();
    if (!(locale= my_locale_by_number(lcno)))
    {
      my_error(ER_UNKNOWN_LOCALE, MYF(0), llstr(lcno, buff));
      return true;
    }
    if (check_not_null(self, thd, var))
      return true;
  }
  else // STRING_RESULT
  {
    String str(buff, sizeof(buff), system_charset_info), *res;
    if (!(res=var->value->val_str(&str)))
      return true;
    else if (!(locale= my_locale_by_name(thd, res->c_ptr_safe())))
    {
      ErrConvString err(res);
      my_error(ER_UNKNOWN_LOCALE, MYF(0), err.ptr());
      return true;
    }
  }

  var->save_result.ptr= locale;

  if (!locale->errmsgs->is_loaded())
  {
    mysql_mutex_lock(&LOCK_error_messages);
    if (!locale->errmsgs->is_loaded() &&
        locale->errmsgs->read_texts())
    {
      push_warning_printf(thd, Sql_condition::SL_WARNING, ER_UNKNOWN_ERROR,
                          "Can't process error message file for locale '%s'",
                          locale->name);
      mysql_mutex_unlock(&LOCK_error_messages);
      return true;
    }
    mysql_mutex_unlock(&LOCK_error_messages);
  }
  return false;
}

namespace {
struct Get_locale_name
{
  explicit Get_locale_name(const MY_LOCALE *ml) : m_ml(ml) {}
  uchar *get_name()
  {
    return const_cast<uchar*>(pointer_cast<const uchar*>(m_ml->name));
  }
  const MY_LOCALE *m_ml;
};
} // namespace

static Sys_var_struct<MY_LOCALE, Get_locale_name> Sys_lc_messages(
       "lc_messages", "Set the language used for the error messages",
       SESSION_VAR(lc_messages), NO_CMD_LINE,
       DEFAULT(&my_default_lc_messages),
       NO_MUTEX_GUARD, NOT_IN_BINLOG, ON_CHECK(check_locale));

static Sys_var_struct<MY_LOCALE, Get_locale_name> Sys_lc_time_names(
       "lc_time_names", "Set the language used for the month "
       "names and the days of the week",
       SESSION_VAR(lc_time_names), NO_CMD_LINE,
       DEFAULT(&my_default_lc_time_names),
       NO_MUTEX_GUARD, IN_BINLOG, ON_CHECK(check_locale));

static Sys_var_tz Sys_time_zone(
       "time_zone", "time_zone",
       SESSION_VAR(time_zone), NO_CMD_LINE,
       DEFAULT(&default_tz), NO_MUTEX_GUARD, IN_BINLOG);

static bool fix_host_cache_size(sys_var *, THD *, enum_var_type)
{
  hostname_cache_resize(host_cache_size);
  return false;
}

static Sys_var_uint Sys_host_cache_size(
       "host_cache_size",
       "How many host names should be cached to avoid resolving.",
       GLOBAL_VAR(host_cache_size),
       CMD_LINE(REQUIRED_ARG, OPT_HOST_CACHE_SIZE), VALID_RANGE(0, 65536),
       DEFAULT(HOST_CACHE_SIZE),
       BLOCK_SIZE(1),
       NO_MUTEX_GUARD, NOT_IN_BINLOG, ON_CHECK(NULL),
       ON_UPDATE(fix_host_cache_size));

const Sys_var_multi_enum::ALIAS enforce_gtid_consistency_aliases[]=
{
  { "OFF", 0 },
  { "ON", 1 },
  { "WARN", 2 },
  { "FALSE", 0 },
  { "TRUE", 1 },
  { NULL, 0 }
};
static Sys_var_enforce_gtid_consistency Sys_enforce_gtid_consistency(
       "enforce_gtid_consistency",
       "Prevents execution of statements that would be impossible to log "
       "in a transactionally safe manner. Currently, the disallowed "
       "statements include CREATE TEMPORARY TABLE inside transactions, "
       "all updates to non-transactional tables, and CREATE TABLE ... SELECT.",
       GLOBAL_VAR(_gtid_consistency_mode),
       CMD_LINE(OPT_ARG, OPT_ENFORCE_GTID_CONSISTENCY),
       enforce_gtid_consistency_aliases, 3,
       DEFAULT(3/*position of "FALSE" in enforce_gtid_consistency_aliases*/),
       DEFAULT(GTID_CONSISTENCY_MODE_ON),
       NO_MUTEX_GUARD, NOT_IN_BINLOG,
       ON_CHECK(check_super_outside_trx_outside_sf_outside_sp));
const char *fixup_enforce_gtid_consistency_command_line(char *value_arg)
{
  return Sys_enforce_gtid_consistency.fixup_command_line(value_arg);
}

static Sys_var_bool Sys_binlog_gtid_simple_recovery(
       "binlog_gtid_simple_recovery",
       "If this option is enabled, the server does not open more than "
       "two binary logs when initializing GTID_PURGED and "
       "GTID_EXECUTED, either during server restart or when binary "
       "logs are being purged. Enabling this option is useful when "
       "the server has already generated many binary logs without "
       "GTID events (e.g., having GTID_MODE = OFF). Note: If this "
       "option is enabled, GLOBAL.GTID_EXECUTED and "
       "GLOBAL.GTID_PURGED may be initialized wrongly in two cases: "
       "(1) All binary logs were generated by MySQL 5.7.5 or older, "
       "and GTID_MODE was ON for some binary logs but OFF for the "
       "newest binary log. (2) The oldest existing binary log was "
       "generated by MySQL 5.7.5 or older, and SET GTID_PURGED was "
       "issued after the oldest binary log was generated. If a wrong "
       "set is computed in one of case (1) or case (2), it will "
       "remain wrong even if the server is later restarted with this "
       "option disabled.",
       READ_ONLY GLOBAL_VAR(binlog_gtid_simple_recovery),
       CMD_LINE(OPT_ARG), DEFAULT(true));

static Sys_var_ulong Sys_sp_cache_size(
       "stored_program_cache",
       "The soft upper limit for number of cached stored routines for "
       "one connection.",
       GLOBAL_VAR(stored_program_cache_size), CMD_LINE(REQUIRED_ARG),
       VALID_RANGE(16, 512 * 1024), DEFAULT(256), BLOCK_SIZE(1));

static bool check_pseudo_slave_mode(sys_var *self, THD *thd, set_var *var)
{
  if (check_outside_trx(self, thd, var))
    return true;
  longlong previous_val= thd->variables.pseudo_slave_mode;
  longlong val= (longlong) var->save_result.ulonglong_value;
  bool rli_fake= false;

  rli_fake= thd->rli_fake ? true : false;

  if (rli_fake)
  {
    if (!val)
    {
      thd->rli_fake->end_info();
      delete thd->rli_fake;
      thd->rli_fake= NULL;
    }
    else if (previous_val && val)
      goto ineffective;
    else if (!previous_val && val)
      push_warning(thd, Sql_condition::SL_WARNING,
                   ER_WRONG_VALUE_FOR_VAR,
                   "'pseudo_slave_mode' is already ON.");
  }
  else
  {
    if (!previous_val && !val)
      goto ineffective;
    else if (previous_val && !val)
      push_warning(thd, Sql_condition::SL_WARNING,
                   ER_WRONG_VALUE_FOR_VAR,
                   "Slave applier execution mode not active, "
                   "statement ineffective.");
  }
  goto end;

ineffective:
  push_warning(thd, Sql_condition::SL_WARNING,
               ER_WRONG_VALUE_FOR_VAR,
               "'pseudo_slave_mode' change was ineffective.");

end:
  return false;
}
static Sys_var_bool Sys_pseudo_slave_mode(
       "pseudo_slave_mode",
       "SET pseudo_slave_mode= 0,1 are commands that mysqlbinlog "
       "adds to beginning and end of binary log dumps. While zero "
       "value indeed disables, the actual enabling of the slave "
       "applier execution mode is done implicitly when a "
       "Format_description_event is sent through the session.",
       SESSION_ONLY(pseudo_slave_mode), NO_CMD_LINE, DEFAULT(false),
       NO_MUTEX_GUARD, NOT_IN_BINLOG, ON_CHECK(check_pseudo_slave_mode));


#ifdef HAVE_GTID_NEXT_LIST
static bool check_gtid_next_list(sys_var *self, THD *thd, set_var *var)
{
  DBUG_ENTER("check_gtid_next_list");
  my_error(ER_NOT_SUPPORTED_YET, MYF(0), "GTID_NEXT_LIST");
  if (check_super_outside_trx_outside_sf_outside_sp(self, thd, var))
    DBUG_RETURN(true);
  /*
    @todo: move this check into the set function and hold the lock on
    gtid_mode_lock until the operation has completed, so that we are
    sure a concurrent connection does not change gtid_mode between
    check and fix - if we ever implement this variable.
  */
  if (get_gtid_mode(GTID_MODE_LOCK_NONE) == GTID_MODE_OFF &&
      var->save_result.string_value.str != NULL)
    my_error(ER_CANT_SET_GTID_NEXT_LIST_TO_NON_NULL_WHEN_GTID_MODE_IS_OFF,
             MYF(0));
  DBUG_RETURN(false);
}

static bool update_gtid_next_list(sys_var *self, THD *thd, enum_var_type type)
{
  DBUG_ASSERT(type == OPT_SESSION);
  if (thd->get_gtid_next_list() != NULL)
    return gtid_acquire_ownership_multiple(thd) != 0 ? true : false;
  return false;
}

static Sys_var_gtid_set Sys_gtid_next_list(
       "gtid_next_list",
       "Before re-executing a transaction that contains multiple "
       "Global Transaction Identifiers, this variable must be set "
       "to the set of all re-executed transactions.",
       SESSION_ONLY(gtid_next_list), NO_CMD_LINE,
       DEFAULT(NULL), NO_MUTEX_GUARD,
       NOT_IN_BINLOG, ON_CHECK(check_gtid_next_list),
       ON_UPDATE(update_gtid_next_list)
);
export sys_var *Sys_gtid_next_list_ptr= &Sys_gtid_next_list;
#endif //HAVE_GTID_NEXT_LIST

static Sys_var_gtid_next Sys_gtid_next(
       "gtid_next",
       "Specifies the Global Transaction Identifier for the following "
       "transaction.",
       SESSION_ONLY(gtid_next), NO_CMD_LINE,
       DEFAULT("AUTOMATIC"), NO_MUTEX_GUARD,
       NOT_IN_BINLOG, ON_CHECK(check_gtid_next));
export sys_var *Sys_gtid_next_ptr= &Sys_gtid_next;

static Sys_var_gtid_executed Sys_gtid_executed(
       "gtid_executed",
       "The global variable contains the set of GTIDs in the "
       "binary log. The session variable contains the set of GTIDs "
       "in the current, ongoing transaction.");

static bool check_gtid_purged(sys_var *self, THD *thd, set_var *var)
{
  DBUG_ENTER("check_gtid_purged");

  if (!var->value ||
      check_super_outside_trx_outside_sf_outside_sp(self, thd, var))
    DBUG_RETURN(true);

  if (var->value->result_type() != STRING_RESULT ||
      !var->save_result.string_value.str)
    DBUG_RETURN(true);

  DBUG_RETURN(false);
}

bool Sys_var_gtid_purged::global_update(THD *thd, set_var *var)
{
  DBUG_ENTER("Sys_var_gtid_purged::global_update");
  bool error= false;

  global_sid_lock->wrlock();

  /*
    ensures the commit of the transaction started when saving the
    purged gtid set in the table
  */
  thd->lex->autocommit= true;

  /*
    SET GITD_PURGED command should ignore 'read-only' and 'super_read_only'
    options so that it can update 'mysql.gtid_executed' replication repository
    table.
  */
  thd->set_skip_readonly_check();
  char *previous_gtid_executed= NULL, *previous_gtid_purged= NULL,
    *current_gtid_executed= NULL, *current_gtid_purged= NULL;
  gtid_state->get_executed_gtids()->to_string(&previous_gtid_executed);
  gtid_state->get_lost_gtids()->to_string(&previous_gtid_purged);
  enum_return_status ret;
  Gtid_set gtid_set(global_sid_map, var->save_result.string_value.str,
                    &ret, global_sid_lock);
  if (ret != RETURN_STATUS_OK)
  {
    error= true;
    goto end;
  }
  if (!gtid_set.is_appendable())
  {
    if (!gtid_state->get_lost_gtids()->is_subset(&gtid_set))
    {
      my_error(ER_CANT_SET_GTID_PURGED_DUE_SETS_CONSTRAINTS, MYF(0),
               "the being assigned value must include the former value of the variable "
               "in plain assignment");
      error= true;
      goto end;
    }
    DBUG_ASSERT(gtid_state->get_lost_gtids()->is_subset(&gtid_set));
    /*
      Reduce the being assigned set to the intersect part which will
      be used further.
    */
    gtid_set.remove_gtid_set(gtid_state->get_lost_gtids());
  }
  ret= gtid_state->add_lost_gtids(&gtid_set);
  if (ret != RETURN_STATUS_OK)
  {
    error= true;
    goto end;
  }
  gtid_state->get_executed_gtids()->to_string(&current_gtid_executed);
  gtid_state->get_lost_gtids()->to_string(&current_gtid_purged);

  // Log messages saying that GTID_PURGED and GTID_EXECUTED were changed.
  LogErr(SYSTEM_LEVEL, ER_GTID_PURGED_WAS_CHANGED,
         previous_gtid_purged, current_gtid_purged);
  LogErr(SYSTEM_LEVEL, ER_GTID_EXECUTED_WAS_CHANGED,
         previous_gtid_executed, current_gtid_executed);

end:
  global_sid_lock->unlock();
  my_free(previous_gtid_executed);
  my_free(previous_gtid_purged);
  my_free(current_gtid_executed);
  my_free(current_gtid_purged);
  DBUG_RETURN(error);
}

Gtid_set *gtid_purged;
static Sys_var_gtid_purged Sys_gtid_purged(
       "gtid_purged",
       "The set of GTIDs that existed in previous, purged binary logs.",
       GLOBAL_VAR(gtid_purged), NO_CMD_LINE,
       DEFAULT(NULL), NO_MUTEX_GUARD,
       NOT_IN_BINLOG, ON_CHECK(check_gtid_purged));
export sys_var *Sys_gtid_purged_ptr= &Sys_gtid_purged;

static Sys_var_gtid_owned Sys_gtid_owned(
       "gtid_owned",
       "The global variable lists all GTIDs owned by all threads. "
       "The session variable lists all GTIDs owned by the current thread.");

static Sys_var_gtid_mode Sys_gtid_mode(
       "gtid_mode",
       "Controls whether Global Transaction Identifiers (GTIDs) are "
       "enabled. Can be OFF, OFF_PERMISSIVE, ON_PERMISSIVE, or ON. OFF "
       "means that no transaction has a GTID. OFF_PERMISSIVE means that "
       "new transactions (committed in a client session using "
       "GTID_NEXT='AUTOMATIC') are not assigned any GTID, and "
       "replicated transactions are allowed to have or not have a "
       "GTID. ON_PERMISSIVE means that new transactions are assigned a "
       "GTID, and replicated transactions are allowed to have or not "
       "have a GTID. ON means that all transactions have a GTID. "
       "ON is required on a master before any slave can use "
       "MASTER_AUTO_POSITION=1. To safely switch from OFF to ON, first "
       "set all servers to OFF_PERMISSIVE, then set all servers to "
       "ON_PERMISSIVE, then wait for all transactions without a GTID to "
       "be replicated and executed on all servers, and finally set all "
       "servers to GTID_MODE = ON.",
       GLOBAL_VAR(_gtid_mode), CMD_LINE(REQUIRED_ARG), gtid_mode_names,
       DEFAULT(DEFAULT_GTID_MODE), NO_MUTEX_GUARD, NOT_IN_BINLOG,
       ON_CHECK(check_super_outside_trx_outside_sf_outside_sp));

static Sys_var_uint Sys_gtid_executed_compression_period(
       "gtid_executed_compression_period", "When binlog is disabled, "
       "a background thread wakes up to compress the gtid_executed table "
       "every gtid_executed_compression_period transactions, as a "
       "special case, if variable is 0, the thread never wakes up "
       "to compress the gtid_executed table.",
       GLOBAL_VAR(gtid_executed_compression_period),
       CMD_LINE(OPT_ARG), VALID_RANGE(0, UINT_MAX32), DEFAULT(1000),
       BLOCK_SIZE(1));

static Sys_var_bool Sys_disconnect_on_expired_password(
       "disconnect_on_expired_password",
       "Give clients that don't signal password expiration support execution time error(s) instead of connection error",
       READ_ONLY GLOBAL_VAR(disconnect_on_expired_password),
       CMD_LINE(OPT_ARG), DEFAULT(true));

static Sys_var_bool Sys_validate_user_plugins(
       "validate_user_plugins",
       "Turns on additional validation of authentication plugins assigned "
       "to user accounts. ",
       READ_ONLY NOT_VISIBLE GLOBAL_VAR(validate_user_plugins),
       CMD_LINE(OPT_ARG), DEFAULT(true),
       NO_MUTEX_GUARD, NOT_IN_BINLOG);

static Sys_var_enum Sys_block_encryption_mode(
  "block_encryption_mode", "mode for AES_ENCRYPT/AES_DECRYPT",
  SESSION_VAR(my_aes_mode), CMD_LINE(REQUIRED_ARG),
  my_aes_opmode_names, DEFAULT(my_aes_128_ecb));

static bool check_track_session_sys_vars(sys_var*, THD *thd, set_var *var)
{
  DBUG_ENTER("check_sysvar_change_reporter");
  DBUG_RETURN(thd->session_tracker.get_tracker(SESSION_SYSVARS_TRACKER)->check(thd, var));
  DBUG_RETURN(false);
}

static bool update_track_session_sys_vars(sys_var*, THD *thd,
                                          enum_var_type type)
{
  DBUG_ENTER("check_sysvar_change_reporter");
  /* Populate map only for session variable. */
  if (type == OPT_SESSION)
    DBUG_RETURN(thd->session_tracker.get_tracker(SESSION_SYSVARS_TRACKER)->update(thd));
  DBUG_RETURN(false);
}

static Sys_var_charptr Sys_track_session_sys_vars(
       "session_track_system_variables",
       "Track changes in registered system variables.",
       SESSION_VAR(track_sysvars_ptr),
       CMD_LINE(REQUIRED_ARG),
       IN_FS_CHARSET,
       DEFAULT("time_zone,autocommit,character_set_client,character_set_results,"
               "character_set_connection"),
       NO_MUTEX_GUARD,
       NOT_IN_BINLOG,
       ON_CHECK(check_track_session_sys_vars),
       ON_UPDATE(update_track_session_sys_vars)
);

static bool update_session_track_schema(sys_var*, THD *thd, enum_var_type)
{
  DBUG_ENTER("update_session_track_schema");
  DBUG_RETURN(thd->session_tracker.get_tracker(CURRENT_SCHEMA_TRACKER)->update(thd));
}

static Sys_var_bool Sys_session_track_schema(
       "session_track_schema",
       "Track changes to the 'default schema'.",
       SESSION_VAR(session_track_schema),
       CMD_LINE(OPT_ARG), DEFAULT(true),
       NO_MUTEX_GUARD, NOT_IN_BINLOG,
       ON_CHECK(0),
       ON_UPDATE(update_session_track_schema));

static bool update_session_track_tx_info(sys_var*, THD *thd, enum_var_type)
{
  DBUG_ENTER("update_session_track_tx_info");
  DBUG_RETURN(thd->session_tracker.get_tracker(TRANSACTION_INFO_TRACKER)->update(thd));
}

static const char *session_track_transaction_info_names[]=
  { "OFF", "STATE", "CHARACTERISTICS", NullS };

static Sys_var_enum Sys_session_track_transaction_info(
       "session_track_transaction_info",
       "Track changes to the transaction attributes. OFF to disable; "
       "STATE to track just transaction state (Is there an active transaction? "
       "Does it have any data? etc.); CHARACTERISTICS to track transaction "
       "state "
       "and report all statements needed to start a transaction with the same "
       "characteristics (isolation level, read only/read write, snapshot - "
       "but not any work done / data modified within the transaction).",
       SESSION_VAR(session_track_transaction_info),
       CMD_LINE(REQUIRED_ARG), session_track_transaction_info_names,
       DEFAULT(OFF), NO_MUTEX_GUARD, NOT_IN_BINLOG, ON_CHECK(0),
       ON_UPDATE(update_session_track_tx_info));

static bool update_session_track_state_change(sys_var*, THD *thd, enum_var_type)
{
  DBUG_ENTER("update_session_track_state_change");
  DBUG_RETURN(thd->session_tracker.get_tracker(SESSION_STATE_CHANGE_TRACKER)->update(thd));
}

static Sys_var_bool Sys_session_track_state_change(
       "session_track_state_change",
       "Track changes to the 'session state'.",
       SESSION_VAR(session_track_state_change),
       CMD_LINE(OPT_ARG), DEFAULT(false),
       NO_MUTEX_GUARD, NOT_IN_BINLOG,
       ON_CHECK(0),
       ON_UPDATE(update_session_track_state_change));

static bool handle_offline_mode(sys_var*, THD *thd, enum_var_type)
{
  DBUG_ENTER("handle_offline_mode");
  if (offline_mode == true)
    killall_non_super_threads(thd);
  DBUG_RETURN(false);
}

static PolyLock_mutex PLock_offline_mode(&LOCK_offline_mode);
static Sys_var_bool Sys_offline_mode(
       "offline_mode",
       "Make the server into offline mode",
       GLOBAL_VAR(offline_mode), CMD_LINE(OPT_ARG), DEFAULT(false),
       &PLock_offline_mode, NOT_IN_BINLOG,
       ON_CHECK(0), ON_UPDATE(handle_offline_mode));

static Sys_var_bool Sys_log_builtin_as_identified_by_password(
       "log_builtin_as_identified_by_password",
       "Controls logging of CREATE/ALTER/GRANT and SET PASSWORD user statements "
       "in replication binlogs, general query logs and audit logs.",
       GLOBAL_VAR(opt_log_builtin_as_identified_by_password),
       CMD_LINE(OPT_ARG), DEFAULT(false));

static Sys_var_bool Sys_avoid_temporal_upgrade(
       "avoid_temporal_upgrade",
       "When this option is enabled, the pre-5.6.4 temporal types are "
       "not upgraded to the new format for ALTER TABLE requests ADD/CHANGE/MODIFY"
       " COLUMN, ADD INDEX or FORCE operation. "
       "This variable is deprecated and will be removed in a future release.",
        GLOBAL_VAR(avoid_temporal_upgrade),
        CMD_LINE(OPT_ARG, OPT_AVOID_TEMPORAL_UPGRADE),
        DEFAULT(false), NO_MUTEX_GUARD, NOT_IN_BINLOG,
        ON_CHECK(0), ON_UPDATE(0),
        DEPRECATED(""));

static Sys_var_bool Sys_show_old_temporals(
       "show_old_temporals",
       "When this option is enabled, the pre-5.6.4 temporal types will "
       "be marked in the 'SHOW CREATE TABLE' and 'INFORMATION_SCHEMA.COLUMNS' "
       "table as a comment in COLUMN_TYPE field. "
       "This variable is deprecated and will be removed in a future release.",
        SESSION_VAR(show_old_temporals),
        CMD_LINE(OPT_ARG, OPT_SHOW_OLD_TEMPORALS),
        DEFAULT(false), NO_MUTEX_GUARD, NOT_IN_BINLOG,
        ON_CHECK(0), ON_UPDATE(0),
        DEPRECATED(""));

static Sys_var_charptr Sys_disabled_storage_engines(
       "disabled_storage_engines",
       "Limit CREATE TABLE for the storage engines listed",
       READ_ONLY GLOBAL_VAR(opt_disabled_storage_engines),
       CMD_LINE(REQUIRED_ARG), IN_SYSTEM_CHARSET,
       DEFAULT(""));

static Sys_var_bool Sys_persisted_globals_load(
       "persisted_globals_load",
       "When this option is enabled, config file mysqld-auto.cnf is read "
       "and applied to server, else this file is ignored even if present.",
       READ_ONLY NON_PERSIST GLOBAL_VAR(persisted_globals_load),
       CMD_LINE(OPT_ARG), DEFAULT(true),
       NO_MUTEX_GUARD,
       NOT_IN_BINLOG,
       ON_CHECK(0),
       ON_UPDATE(0));

static bool sysvar_check_authid_string(sys_var*, THD *thd, set_var *var)
{
  /*
    Since mandatory_roles is similar to a GRANT role statement without a
    GRANT ADMIN privilege, setting this variable requires both the
    ROLE_ADMIN and the SYSTEM_VARIABLES_ADMIN.
  */
  Security_context *sctx= thd->security_context();
  DBUG_ASSERT(sctx != 0);
  if (sctx && !sctx->has_global_grant(STRING_WITH_LEN("ROLE_ADMIN")).first)
  {
    my_error(ER_SPECIFIC_ACCESS_DENIED_ERROR, MYF(0),
             "ROLE_ADMIN, SUPER or SYSTEM_VARIABLES_ADMIN");
    /* No privilege access error */
    return true;
  }
  if (var->save_result.string_value.str == 0)
  {
    var->save_result.string_value.str= const_cast<char*>("");
    var->save_result.string_value.length= 0;
  }
  return check_authorization_id_string(var->save_result.string_value.str,
                                       var->save_result.string_value.length);
}

static bool sysvar_update_mandatory_roles(sys_var *, THD *,
                                          enum_var_type)
{
  update_mandatory_roles();
  return false;
}

static PolyLock_mutex PLock_sys_mandatory_roles(&LOCK_mandatory_roles);
static Sys_var_lexstring Sys_mandatory_roles(
  "mandatory_roles",
  "All the specified roles are always considered granted to every user and they"
  " can't be revoked. Mandatory roles still require activation unless they are made into "
  "default roles. The granted roles will not be visible in the mysql.role_edges"
  " table.", GLOBAL_VAR(opt_mandatory_roles), CMD_LINE(REQUIRED_ARG),
  IN_SYSTEM_CHARSET, DEFAULT(""), &PLock_sys_mandatory_roles, NOT_IN_BINLOG,
  ON_CHECK(sysvar_check_authid_string), ON_UPDATE(sysvar_update_mandatory_roles));

static Sys_var_bool Sys_always_activate_granted_roles(
       "activate_all_roles_on_login",
       "Automatically set all granted roles as active after the user has "
       "authenticated successfully.",
       GLOBAL_VAR(opt_always_activate_granted_roles),
       CMD_LINE(OPT_ARG), DEFAULT(false),
       NO_MUTEX_GUARD,
       NOT_IN_BINLOG,
       ON_CHECK(0),
       ON_UPDATE(0));

static PolyLock_mutex plock_sys_password_history(&LOCK_password_history);
static Sys_var_uint Sys_password_history(
       "password_history",
       "The number of old passwords to check in the history."
       " Set to 0 (the default) to turn the checks off",
       GLOBAL_VAR(global_password_history),
       CMD_LINE(REQUIRED_ARG), VALID_RANGE(0, UINT_MAX32), DEFAULT(0),
       BLOCK_SIZE(1), &plock_sys_password_history);

static PolyLock_mutex plock_sys_password_reuse_interval(&LOCK_password_reuse_interval);
static Sys_var_uint Sys_password_reuse_interval(
       "password_reuse_interval",
       "The minimum number of days that need to pass before a password can "
       "be reused. Set to 0 (the default) to turn the checks off",
       GLOBAL_VAR(global_password_reuse_interval),
       CMD_LINE(REQUIRED_ARG), VALID_RANGE(0, UINT_MAX32), DEFAULT(0),
       BLOCK_SIZE(1), &plock_sys_password_reuse_interval);

static bool check_resultset_metadata(sys_var *, THD *thd, set_var *var)
{
  /*
    Set @@resultset_metadata to the value other than FULL only if
    the client supports it.
  */
  if (var->save_result.ulonglong_value != RESULTSET_METADATA_FULL &&
      !thd->get_protocol()->has_client_capability(CLIENT_OPTIONAL_RESULTSET_METADATA))
  {
    my_error(ER_CLIENT_DOES_NOT_SUPPORT, MYF(0), "optional metadata transfer");
    return true;
  }
  return false;
}

static const char *resultset_metadata_names[]= {"NONE", "FULL", NullS};

static Sys_var_enum Sys_resultset_metadata(
       "resultset_metadata",
       "Controls what meatadata the server will send to the client: "
       "either FULL (default) for all metadata, NONE for no metadata.",
       SESSION_ONLY(resultset_metadata),
       NO_CMD_LINE,
       resultset_metadata_names,
       DEFAULT(static_cast<ulong>(RESULTSET_METADATA_FULL)),
       NO_MUTEX_GUARD,
       NOT_IN_BINLOG,
       ON_CHECK(check_resultset_metadata),
       ON_UPDATE(0));

static bool check_binlog_row_value_options(sys_var *self, THD *thd, set_var *var)
{
  DBUG_ENTER("check_binlog_row_value_options");
  if (check_super_outside_trx_outside_sf_outside_sp(self, thd, var))
    DBUG_RETURN(true);
  if (var->save_result.ulonglong_value != 0)
  {
    const char *msg= NULL;
    int code= ER_WARN_BINLOG_PARTIAL_UPDATES_DISABLED;
    if (!mysql_bin_log.is_open())
      msg= "the binary log is closed";
    else if (!var->is_global_persist())
    {
      if (!thd->variables.sql_log_bin)
        msg= "the binary log is disabled";
      else if (thd->variables.binlog_format == BINLOG_FORMAT_STMT)
        msg= "binlog_format=STATEMENT";
      else if (log_bin_use_v1_row_events)
      {
        msg= "binlog_row_value_options=PARTIAL_JSON";
        code= ER_WARN_BINLOG_V1_ROW_EVENTS_DISABLED;
      }
      else if (thd->variables.binlog_row_image == BINLOG_ROW_IMAGE_FULL)
      {
        msg= "binlog_row_image=FULL";
        code= ER_WARN_BINLOG_PARTIAL_UPDATES_SUGGESTS_PARTIAL_IMAGES;
      }
    }
    else
    {
      if (global_system_variables.binlog_format == BINLOG_FORMAT_STMT)
        msg= "binlog_format=STATEMENT";
      else if (log_bin_use_v1_row_events)
      {
        msg= "binlog_row_value_options=PARTIAL_JSON";
        code= ER_WARN_BINLOG_V1_ROW_EVENTS_DISABLED;
      }
      else if (global_system_variables.binlog_row_image ==
               BINLOG_ROW_IMAGE_FULL)
      {
        msg= "binlog_row_image=FULL";
        code= ER_WARN_BINLOG_PARTIAL_UPDATES_SUGGESTS_PARTIAL_IMAGES;
      }
    }
    if (msg)
    {
      switch (code)
      {
      case ER_WARN_BINLOG_PARTIAL_UPDATES_DISABLED:
      case ER_WARN_BINLOG_PARTIAL_UPDATES_SUGGESTS_PARTIAL_IMAGES:
        push_warning_printf(thd, Sql_condition::SL_WARNING, code,
                            ER_THD(thd, code), msg, "PARTIAL_JSON");
        break;
      case ER_WARN_BINLOG_V1_ROW_EVENTS_DISABLED:
        push_warning_printf(thd, Sql_condition::SL_WARNING, code,
                            ER_THD(thd, code), msg);
        break;
      default:
        DBUG_ASSERT(0); /* purecov: deadcode */
      }
    }
  }

  DBUG_RETURN(false);
}

const char *binlog_row_value_options_names[]= {"PARTIAL_JSON", 0};
static Sys_var_set Sys_binlog_row_value_options(
       "binlog_row_value_options",
       "When set to PARTIAL_JSON, this option enables a space-efficient "
       "row-based binary log format for UPDATE statements that modify a "
       "JSON value using only the functions JSON_SET, JSON_REPLACE, and "
       "JSON_REMOVE. For such updates, only the modified parts of the "
       "JSON document are included in the binary log, so small changes of "
       "big documents may need significantly less space.",
       SESSION_VAR(binlog_row_value_options), CMD_LINE(REQUIRED_ARG),
       binlog_row_value_options_names, DEFAULT(0),
       NO_MUTEX_GUARD, NOT_IN_BINLOG, ON_CHECK(check_binlog_row_value_options));

static bool check_keyring_access(sys_var*, THD* thd, set_var*)
{
  if (!(thd->security_context()->has_global_grant(
      STRING_WITH_LEN("ENCRYPTION_KEY_ADMIN")).first))
  {
    my_error(ER_KEYRING_ACCESS_DENIED_ERROR, MYF(0),
             "ENCRYPTION_KEY_ADMIN");
    return true;
  }
  return false;
}

/**
  This is a mutex used to protect global variable @@keyring_operations.
*/
static PolyLock_mutex PLock_keyring_operations(&LOCK_keyring_operations);
/**
  This variable provides access to keyring service APIs. When this variable
  is disabled calls to keyring_key_generate(), keyring_key_store() and
  keyring_key_remove() will report error until this variable is enabled.
  This variable is protected under a mutex named PLock_keyring_operations.
  To access this variable you must first set this mutex.

  @sa PLock_keyring_operations
*/
static Sys_var_bool Sys_keyring_operations(
       "keyring_operations",
       "This variable provides access to keyring service APIs. When this "
       "option is disabled calls to keyring_key_generate(), keyring_key_store() "
       "and keyring_key_remove() will report error until this variable is enabled.",
       NON_PERSIST GLOBAL_VAR(opt_keyring_operations),
       NO_CMD_LINE, DEFAULT(true),
       &PLock_keyring_operations,
       NOT_IN_BINLOG,
       ON_CHECK(check_keyring_access),
       ON_UPDATE(0));
<|MERGE_RESOLUTION|>--- conflicted
+++ resolved
@@ -3779,14 +3779,9 @@
        "slave_preserve_commit_order",
        "Force slave workers to make commits in the same order as on the master. "
        "Enabled by default.",
-<<<<<<< HEAD
-       GLOBAL_VAR(opt_slave_preserve_commit_order), CMD_LINE(OPT_ARG),
-       DEFAULT(true), NO_MUTEX_GUARD, NOT_IN_BINLOG,
-=======
        GLOBAL_VAR(opt_slave_preserve_commit_order),
        CMD_LINE(OPT_ARG, OPT_SLAVE_PRESERVE_COMMIT_ORDER),
-       DEFAULT(TRUE), NO_MUTEX_GUARD, NOT_IN_BINLOG,
->>>>>>> 2cad0fa1
+       DEFAULT(true), NO_MUTEX_GUARD, NOT_IN_BINLOG,
        ON_CHECK(check_slave_stopped),
        ON_UPDATE(NULL));
 
