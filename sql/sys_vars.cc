--- conflicted
+++ resolved
@@ -59,32 +59,16 @@
 #include "sql_time.h"                    // global_date_format
 #include "table_cache.h"                 // Table_cache_manager
 #include "transaction.h"                 // trans_commit_stmt
+#include "threadpool.h"
 
 #ifdef WITH_PERFSCHEMA_STORAGE_ENGINE
 #include "../storage/perfschema/pfs_server.h"
 #endif /* WITH_PERFSCHEMA_STORAGE_ENGINE */
-<<<<<<< HEAD
-#include "sql_tmp_table.h"  // internal_tmp_disk_storage_engine
-#include "threadpool.h"
+
+#define MAX_CONNECTIONS 100000
 
 TYPELIB bool_typelib={ array_elements(bool_values)-1, "", bool_values, 0 };
 
-#define MAX_CONNECTIONS 100000
-
-/*
-  This forward declaration is needed because including sql_base.h
-  causes further includes.  [TODO] Eliminate this forward declaration
-  and include a file with the prototype instead.
-*/
-extern void close_thread_tables(THD *thd);
-
-extern void killall_non_super_threads(THD *thd);
-
-=======
-
-TYPELIB bool_typelib={ array_elements(bool_values)-1, "", bool_values, 0 };
-
->>>>>>> a2757a60
 static bool update_buffer_size(THD *thd, KEY_CACHE *key_cache,
                                ptrdiff_t offset, ulonglong new_value)
 {
@@ -2378,7 +2362,6 @@
        VALID_RANGE(1, ULONG_MAX), DEFAULT(100),
        BLOCK_SIZE(1));
 
-<<<<<<< HEAD
 static Sys_var_uint Sys_extra_port(
        "extra_port",
        "Extra port number to use for tcp connections in a "
@@ -2391,7 +2374,7 @@
        GLOBAL_VAR(extra_max_connections), CMD_LINE(REQUIRED_ARG),
        VALID_RANGE(1, MAX_CONNECTIONS), DEFAULT(1), BLOCK_SIZE(1),
        NO_MUTEX_GUARD, NOT_IN_BINLOG, ON_CHECK(0), ON_UPDATE(0));
-=======
+
 static Sys_var_long Sys_max_digest_length(
        "max_digest_length",
        "Maximum length considered for digest text.",
@@ -2399,7 +2382,6 @@
        CMD_LINE(REQUIRED_ARG), VALID_RANGE(0, 1024 * 1024),
        DEFAULT(1024),
        BLOCK_SIZE(1));
->>>>>>> a2757a60
 
 static bool check_max_delayed_threads(sys_var *self, THD *thd, set_var *var)
 {
@@ -3095,7 +3077,6 @@
        NO_MUTEX_GUARD, NOT_IN_BINLOG,
        ON_CHECK(check_read_only), ON_UPDATE(fix_read_only));
 
-<<<<<<< HEAD
 static Sys_var_mybool Sys_userstat(
        "userstat",
        "Control USER_STATISTICS, CLIENT_STATISTICS, THREAD_STATISTICS, "
@@ -3106,7 +3087,7 @@
        "thread_statistics",
        "Control TABLE_STATISTICS running, when userstat is enabled",
        GLOBAL_VAR(opt_thread_statistics), CMD_LINE(OPT_ARG), DEFAULT(FALSE));
-=======
+
 /**
 Setting super_read_only to ON triggers read_only to also be set to ON.
 */
@@ -3121,7 +3102,6 @@
   ON_CHECK(0), ON_UPDATE(fix_super_read_only));
 
 
->>>>>>> a2757a60
 
 // Small lower limit to be able to test MRR
 static Sys_var_ulong Sys_read_rnd_buff_size(
@@ -4990,12 +4970,12 @@
 void update_log_slow_verbosity(ulonglong* value_ptr)
 {
   ulonglong &value    = *value_ptr;
-  ulonglong microtime= ULL(1) << SLOG_V_MICROTIME;
-  ulonglong query_plan= ULL(1) << SLOG_V_QUERY_PLAN;
-  ulonglong innodb= ULL(1) << SLOG_V_INNODB;
-  ulonglong minimal= ULL(1) << SLOG_V_MINIMAL;
-  ulonglong standard= ULL(1) << SLOG_V_STANDARD;
-  ulonglong full= ULL(1) << SLOG_V_FULL;
+  ulonglong microtime= 1ULL << SLOG_V_MICROTIME;
+  ulonglong query_plan= 1ULL << SLOG_V_QUERY_PLAN;
+  ulonglong innodb= 1ULL << SLOG_V_INNODB;
+  ulonglong minimal= 1ULL << SLOG_V_MINIMAL;
+  ulonglong standard= 1ULL << SLOG_V_STANDARD;
+  ulonglong full= 1ULL << SLOG_V_FULL;
   value= update_log_slow_verbosity_replace(value,minimal,microtime);
   value= update_log_slow_verbosity_replace(value,standard,microtime | query_plan);
   value= update_log_slow_verbosity_replace(value,full,microtime | query_plan | innodb);
@@ -5034,7 +5014,7 @@
 static bool update_slow_query_log_use_global_control(sys_var */*self*/, THD */*thd*/,
                                                enum_var_type /*type*/)
 {
-  if(opt_slow_query_log_use_global_control & (ULL(1) << SLOG_UG_ALL))
+  if(opt_slow_query_log_use_global_control & (1ULL << SLOG_UG_ALL))
   {
     opt_slow_query_log_use_global_control=
       (1ULL << SLOG_UG_LOG_SLOW_FILTER) | (1ULL << SLOG_UG_LOG_SLOW_RATE_LIMIT)
