/* Copyright (c) 2009, 2015, Oracle and/or its affiliates. All rights reserved.

   This program is free software; you can redistribute it and/or modify
   it under the terms of the GNU General Public License as published by
   the Free Software Foundation; version 2 of the License.

   This program is distributed in the hope that it will be useful,
   but WITHOUT ANY WARRANTY; without even the implied warranty of
   MERCHANTABILITY or FITNESS FOR A PARTICULAR PURPOSE.  See the
   GNU General Public License for more details.

   You should have received a copy of the GNU General Public License
   along with this program; if not, write to the Free Software
   Foundation, Inc., 51 Franklin St, Fifth Floor, Boston, MA 02110-1301  USA */

/**
  @file
  Definitions of all server's session or global variables.

  How to add new variables:

  1. copy one of the existing variables, and edit the declaration.
  2. if you need special behavior on assignment or additional checks
     use ON_CHECK and ON_UPDATE callbacks.
  3. *Don't* add new Sys_var classes or uncle Occam will come
     with his razor to haunt you at nights

  Note - all storage engine variables (for example myisam_whatever)
  should go into the corresponding storage engine sources
  (for example in storage/myisam/ha_myisam.cc) !
*/

#include "sys_vars.h"

#include "my_aes.h"                      // my_aes_opmode_names
#include "myisam.h"                      // myisam_flush
#include "auth_common.h"                 // validate_user_plugins
#include "binlog.h"                      // mysql_bin_log
#include "connection_handler_impl.h"     // Per_thread_connection_handler
#include "connection_handler_manager.h"  // Connection_handler_manager
#include "debug_sync.h"                  // DEBUG_SYNC
#include "derror.h"                      // read_texts
#include "events.h"                      // Events
#include "hostname.h"                    // host_cache_resize
#include "item_timefunc.h"               // ISO_FORMAT
#include "log_event.h"                   // MAX_MAX_ALLOWED_PACKET
#include "rpl_info_factory.h"            // Rpl_info_factory
#include "rpl_info_handler.h"            // INFO_REPOSITORY_FILE
#include "rpl_mi.h"                      // Master_info
#include "rpl_msr.h"                     // channel_map
#include "rpl_mts_submode.h"             // MTS_PARALLEL_TYPE_DB_NAME
#include "rpl_rli.h"                     // Relay_log_info
#include "rpl_slave.h"                   // SLAVE_THD_TYPE
#include "socket_connection.h"           // MY_BIND_ALL_ADDRESSES
#include "sp_head.h"                     // SP_PSI_STATEMENT_INFO_COUNT
#include "sql_parse.h"                   // killall_non_super_threads
#include "sql_show.h"                    // opt_ignore_db_dirs
#include "sql_tmp_table.h"               // internal_tmp_disk_storage_engine
#include "sql_time.h"                    // global_date_format
#include "table_cache.h"                 // Table_cache_manager
#include "transaction.h"                 // trans_commit_stmt

#ifdef WITH_PERFSCHEMA_STORAGE_ENGINE
#include "../storage/perfschema/pfs_server.h"
#endif /* WITH_PERFSCHEMA_STORAGE_ENGINE */
#include "threadpool.h"

TYPELIB bool_typelib={ array_elements(bool_values)-1, "", bool_values, 0 };

<<<<<<< HEAD
=======
#define MAX_CONNECTIONS 100000

/*
  This forward declaration is needed because including sql_base.h
  causes further includes.  [TODO] Eliminate this forward declaration
  and include a file with the prototype instead.
*/
extern void close_thread_tables(THD *thd);


>>>>>>> 2071aeef
static bool update_buffer_size(THD *thd, KEY_CACHE *key_cache,
                               ptrdiff_t offset, ulonglong new_value)
{
  bool error= false;
  DBUG_ASSERT(offset == offsetof(KEY_CACHE, param_buff_size));

  if (new_value == 0)
  {
    if (key_cache == dflt_key_cache)
    {
      my_error(ER_WARN_CANT_DROP_DEFAULT_KEYCACHE, MYF(0));
      return true;
    }

    if (key_cache->key_cache_inited)            // If initied
    {
      /*
        Move tables using this key cache to the default key cache
        and clear the old key cache.
      */
      key_cache->in_init= 1;
      mysql_mutex_unlock(&LOCK_global_system_variables);
      key_cache->param_buff_size= 0;
      ha_resize_key_cache(key_cache);
      ha_change_key_cache(key_cache, dflt_key_cache);
      /*
        We don't delete the key cache as some running threads my still be in
        the key cache code with a pointer to the deleted (empty) key cache
      */
      mysql_mutex_lock(&LOCK_global_system_variables);
      key_cache->in_init= 0;
    }
    return error;
  }

  key_cache->param_buff_size= new_value;

  /* If key cache didn't exist initialize it, else resize it */
  key_cache->in_init= 1;
  mysql_mutex_unlock(&LOCK_global_system_variables);

  if (!key_cache->key_cache_inited)
    error= ha_init_key_cache(0, key_cache);
  else
    error= ha_resize_key_cache(key_cache);

  mysql_mutex_lock(&LOCK_global_system_variables);
  key_cache->in_init= 0;

  return error;
}

static bool update_keycache_param(THD *thd, KEY_CACHE *key_cache,
                                  ptrdiff_t offset, ulonglong new_value)
{
  bool error= false;
  DBUG_ASSERT(offset != offsetof(KEY_CACHE, param_buff_size));

  keycache_var(key_cache, offset)= new_value;

  key_cache->in_init= 1;
  mysql_mutex_unlock(&LOCK_global_system_variables);
  error= ha_resize_key_cache(key_cache);

  mysql_mutex_lock(&LOCK_global_system_variables);
  key_cache->in_init= 0;

  return error;
}

/*
  The rule for this file: everything should be 'static'. When a sys_var
  variable or a function from this file is - in very rare cases - needed
  elsewhere it should be explicitly declared 'export' here to show that it's
  not a mistakenly forgotten 'static' keyword.
*/
#define export /* not static */

#ifdef WITH_PERFSCHEMA_STORAGE_ENGINE
#ifndef EMBEDDED_LIBRARY

#define PFS_TRAILING_PROPERTIES \
  NO_MUTEX_GUARD, NOT_IN_BINLOG, ON_CHECK(NULL), ON_UPDATE(NULL), \
  NULL, sys_var::PARSE_EARLY

static Sys_var_mybool Sys_pfs_enabled(
       "performance_schema",
       "Enable the performance schema.",
       READ_ONLY GLOBAL_VAR(pfs_param.m_enabled),
       CMD_LINE(OPT_ARG), DEFAULT(TRUE),
       PFS_TRAILING_PROPERTIES);

static Sys_var_charptr Sys_pfs_instrument(
       "performance_schema_instrument",
       "Default startup value for a performance schema instrument.",
       READ_ONLY NOT_VISIBLE GLOBAL_VAR(pfs_param.m_pfs_instrument),
       CMD_LINE(OPT_ARG, OPT_PFS_INSTRUMENT),
       IN_FS_CHARSET,
       DEFAULT(""),
       PFS_TRAILING_PROPERTIES);

static Sys_var_mybool Sys_pfs_consumer_events_stages_current(
       "performance_schema_consumer_events_stages_current",
       "Default startup value for the events_stages_current consumer.",
       READ_ONLY NOT_VISIBLE GLOBAL_VAR(pfs_param.m_consumer_events_stages_current_enabled),
       CMD_LINE(OPT_ARG), DEFAULT(FALSE),
       PFS_TRAILING_PROPERTIES);

static Sys_var_mybool Sys_pfs_consumer_events_stages_history(
       "performance_schema_consumer_events_stages_history",
       "Default startup value for the events_stages_history consumer.",
       READ_ONLY NOT_VISIBLE GLOBAL_VAR(pfs_param.m_consumer_events_stages_history_enabled),
       CMD_LINE(OPT_ARG), DEFAULT(FALSE),
       PFS_TRAILING_PROPERTIES);

static Sys_var_mybool Sys_pfs_consumer_events_stages_history_long(
       "performance_schema_consumer_events_stages_history_long",
       "Default startup value for the events_stages_history_long consumer.",
       READ_ONLY NOT_VISIBLE GLOBAL_VAR(pfs_param.m_consumer_events_stages_history_long_enabled),
       CMD_LINE(OPT_ARG), DEFAULT(FALSE),
       PFS_TRAILING_PROPERTIES);

static Sys_var_mybool Sys_pfs_consumer_events_statements_current(
       "performance_schema_consumer_events_statements_current",
       "Default startup value for the events_statements_current consumer.",
       READ_ONLY NOT_VISIBLE GLOBAL_VAR(pfs_param.m_consumer_events_statements_current_enabled),
       CMD_LINE(OPT_ARG), DEFAULT(TRUE),
       PFS_TRAILING_PROPERTIES);

static Sys_var_mybool Sys_pfs_consumer_events_statements_history(
       "performance_schema_consumer_events_statements_history",
       "Default startup value for the events_statements_history consumer.",
       READ_ONLY NOT_VISIBLE GLOBAL_VAR(pfs_param.m_consumer_events_statements_history_enabled),
       CMD_LINE(OPT_ARG), DEFAULT(TRUE),
       PFS_TRAILING_PROPERTIES);

static Sys_var_mybool Sys_pfs_consumer_events_statements_history_long(
       "performance_schema_consumer_events_statements_history_long",
       "Default startup value for the events_statements_history_long consumer.",
       READ_ONLY NOT_VISIBLE GLOBAL_VAR(pfs_param.m_consumer_events_statements_history_long_enabled),
       CMD_LINE(OPT_ARG), DEFAULT(FALSE),
       PFS_TRAILING_PROPERTIES);

static Sys_var_mybool Sys_pfs_consumer_events_transactions_current(
       "performance_schema_consumer_events_transactions_current",
       "Default startup value for the events_transactions_current consumer.",
       READ_ONLY NOT_VISIBLE GLOBAL_VAR(pfs_param.m_consumer_events_transactions_current_enabled),
       CMD_LINE(OPT_ARG), DEFAULT(FALSE),
       PFS_TRAILING_PROPERTIES);

static Sys_var_mybool Sys_pfs_consumer_events_transactions_history(
       "performance_schema_consumer_events_transactions_history",
       "Default startup value for the events_transactions_history consumer.",
       READ_ONLY NOT_VISIBLE GLOBAL_VAR(pfs_param.m_consumer_events_transactions_history_enabled),
       CMD_LINE(OPT_ARG), DEFAULT(FALSE),
       PFS_TRAILING_PROPERTIES);

static Sys_var_mybool Sys_pfs_consumer_events_transactions_history_long(
       "performance_schema_consumer_events_transactions_history_long",
       "Default startup value for the events_transactions_history_long consumer.",
       READ_ONLY NOT_VISIBLE GLOBAL_VAR(pfs_param.m_consumer_events_transactions_history_long_enabled),
       CMD_LINE(OPT_ARG), DEFAULT(FALSE),
       PFS_TRAILING_PROPERTIES);

static Sys_var_mybool Sys_pfs_consumer_events_waits_current(
       "performance_schema_consumer_events_waits_current",
       "Default startup value for the events_waits_current consumer.",
       READ_ONLY NOT_VISIBLE GLOBAL_VAR(pfs_param.m_consumer_events_waits_current_enabled),
       CMD_LINE(OPT_ARG), DEFAULT(FALSE),
       PFS_TRAILING_PROPERTIES);

static Sys_var_mybool Sys_pfs_consumer_events_waits_history(
       "performance_schema_consumer_events_waits_history",
       "Default startup value for the events_waits_history consumer.",
       READ_ONLY NOT_VISIBLE GLOBAL_VAR(pfs_param.m_consumer_events_waits_history_enabled),
       CMD_LINE(OPT_ARG), DEFAULT(FALSE),
       PFS_TRAILING_PROPERTIES);

static Sys_var_mybool Sys_pfs_consumer_events_waits_history_long(
       "performance_schema_consumer_events_waits_history_long",
       "Default startup value for the events_waits_history_long consumer.",
       READ_ONLY NOT_VISIBLE GLOBAL_VAR(pfs_param.m_consumer_events_waits_history_long_enabled),
       CMD_LINE(OPT_ARG), DEFAULT(FALSE),
       PFS_TRAILING_PROPERTIES);

static Sys_var_mybool Sys_pfs_consumer_global_instrumentation(
       "performance_schema_consumer_global_instrumentation",
       "Default startup value for the global_instrumentation consumer.",
       READ_ONLY NOT_VISIBLE GLOBAL_VAR(pfs_param.m_consumer_global_instrumentation_enabled),
       CMD_LINE(OPT_ARG), DEFAULT(TRUE),
       PFS_TRAILING_PROPERTIES);

static Sys_var_mybool Sys_pfs_consumer_thread_instrumentation(
       "performance_schema_consumer_thread_instrumentation",
       "Default startup value for the thread_instrumentation consumer.",
       READ_ONLY NOT_VISIBLE GLOBAL_VAR(pfs_param.m_consumer_thread_instrumentation_enabled),
       CMD_LINE(OPT_ARG), DEFAULT(TRUE),
       PFS_TRAILING_PROPERTIES);

static Sys_var_mybool Sys_pfs_consumer_statement_digest(
       "performance_schema_consumer_statements_digest",
       "Default startup value for the statements_digest consumer.",
       READ_ONLY NOT_VISIBLE GLOBAL_VAR(pfs_param.m_consumer_statement_digest_enabled),
       CMD_LINE(OPT_ARG), DEFAULT(TRUE),
       PFS_TRAILING_PROPERTIES);

static Sys_var_long Sys_pfs_events_waits_history_long_size(
       "performance_schema_events_waits_history_long_size",
       "Number of rows in EVENTS_WAITS_HISTORY_LONG."
         " Use 0 to disable, -1 for automated sizing.",
       READ_ONLY GLOBAL_VAR(pfs_param.m_events_waits_history_long_sizing),
       CMD_LINE(REQUIRED_ARG), VALID_RANGE(-1, 1024*1024),
       DEFAULT(PFS_AUTOSIZE_VALUE),
       BLOCK_SIZE(1), PFS_TRAILING_PROPERTIES);

static Sys_var_long Sys_pfs_events_waits_history_size(
       "performance_schema_events_waits_history_size",
       "Number of rows per thread in EVENTS_WAITS_HISTORY."
         " Use 0 to disable, -1 for automated sizing.",
       READ_ONLY GLOBAL_VAR(pfs_param.m_events_waits_history_sizing),
       CMD_LINE(REQUIRED_ARG), VALID_RANGE(-1, 1024),
       DEFAULT(PFS_AUTOSIZE_VALUE),
       BLOCK_SIZE(1), PFS_TRAILING_PROPERTIES);

static Sys_var_ulong Sys_pfs_max_cond_classes(
       "performance_schema_max_cond_classes",
       "Maximum number of condition instruments.",
       READ_ONLY GLOBAL_VAR(pfs_param.m_cond_class_sizing),
       CMD_LINE(REQUIRED_ARG), VALID_RANGE(0, 256),
       DEFAULT(PFS_MAX_COND_CLASS),
       BLOCK_SIZE(1), PFS_TRAILING_PROPERTIES);

static Sys_var_long Sys_pfs_max_cond_instances(
       "performance_schema_max_cond_instances",
       "Maximum number of instrumented condition objects."
         " Use 0 to disable, -1 for automated scaling.",
       READ_ONLY GLOBAL_VAR(pfs_param.m_cond_sizing),
       CMD_LINE(REQUIRED_ARG), VALID_RANGE(-1, 1024*1024),
       DEFAULT(PFS_AUTOSCALE_VALUE),
       BLOCK_SIZE(1), PFS_TRAILING_PROPERTIES);

static Sys_var_long Sys_pfs_max_program_instances(
       "performance_schema_max_program_instances",
       "Maximum number of instrumented programs."
         " Use 0 to disable, -1 for automated scaling.",
       READ_ONLY GLOBAL_VAR(pfs_param.m_program_sizing),
       CMD_LINE(REQUIRED_ARG), VALID_RANGE(-1, 1024*1024),
       DEFAULT(PFS_AUTOSCALE_VALUE),
       BLOCK_SIZE(1), PFS_TRAILING_PROPERTIES);

static Sys_var_long Sys_pfs_max_prepared_stmt_instances(
       "performance_schema_max_prepared_statements_instances",
       "Maximum number of instrumented prepared statements."
         " Use 0 to disable, -1 for automated scaling.",
       READ_ONLY GLOBAL_VAR(pfs_param.m_prepared_stmt_sizing),
       CMD_LINE(REQUIRED_ARG), VALID_RANGE(-1, 1024*1024),
       DEFAULT(PFS_AUTOSCALE_VALUE),
       BLOCK_SIZE(1), PFS_TRAILING_PROPERTIES);

static Sys_var_ulong Sys_pfs_max_file_classes(
       "performance_schema_max_file_classes",
       "Maximum number of file instruments.",
       READ_ONLY GLOBAL_VAR(pfs_param.m_file_class_sizing),
       CMD_LINE(REQUIRED_ARG), VALID_RANGE(0, 256),
       DEFAULT(PFS_MAX_FILE_CLASS),
       BLOCK_SIZE(1), PFS_TRAILING_PROPERTIES);

static Sys_var_ulong Sys_pfs_max_file_handles(
       "performance_schema_max_file_handles",
       "Maximum number of opened instrumented files.",
       READ_ONLY GLOBAL_VAR(pfs_param.m_file_handle_sizing),
       CMD_LINE(REQUIRED_ARG), VALID_RANGE(0, 1024*1024),
       DEFAULT(PFS_MAX_FILE_HANDLE),
       BLOCK_SIZE(1), PFS_TRAILING_PROPERTIES);

static Sys_var_long Sys_pfs_max_file_instances(
       "performance_schema_max_file_instances",
       "Maximum number of instrumented files."
         " Use 0 to disable, -1 for automated scaling.",
       READ_ONLY GLOBAL_VAR(pfs_param.m_file_sizing),
       CMD_LINE(REQUIRED_ARG), VALID_RANGE(-1, 1024*1024),
       DEFAULT(PFS_AUTOSCALE_VALUE),
       BLOCK_SIZE(1), PFS_TRAILING_PROPERTIES);

static Sys_var_long Sys_pfs_max_sockets(
       "performance_schema_max_socket_instances",
       "Maximum number of opened instrumented sockets."
         " Use 0 to disable, -1 for automated scaling.",
       READ_ONLY GLOBAL_VAR(pfs_param.m_socket_sizing),
       CMD_LINE(REQUIRED_ARG), VALID_RANGE(-1, 1024*1024),
       DEFAULT(PFS_AUTOSCALE_VALUE),
       BLOCK_SIZE(1), PFS_TRAILING_PROPERTIES);

static Sys_var_ulong Sys_pfs_max_socket_classes(
       "performance_schema_max_socket_classes",
       "Maximum number of socket instruments.",
       READ_ONLY GLOBAL_VAR(pfs_param.m_socket_class_sizing),
       CMD_LINE(REQUIRED_ARG), VALID_RANGE(0, 256),
       DEFAULT(PFS_MAX_SOCKET_CLASS),
       BLOCK_SIZE(1), PFS_TRAILING_PROPERTIES);

static Sys_var_ulong Sys_pfs_max_mutex_classes(
       "performance_schema_max_mutex_classes",
       "Maximum number of mutex instruments.",
       READ_ONLY GLOBAL_VAR(pfs_param.m_mutex_class_sizing),
       CMD_LINE(REQUIRED_ARG), VALID_RANGE(0, 256),
       DEFAULT(PFS_MAX_MUTEX_CLASS),
       BLOCK_SIZE(1), PFS_TRAILING_PROPERTIES);

static Sys_var_long Sys_pfs_max_mutex_instances(
       "performance_schema_max_mutex_instances",
       "Maximum number of instrumented MUTEX objects."
         " Use 0 to disable, -1 for automated scaling.",
       READ_ONLY GLOBAL_VAR(pfs_param.m_mutex_sizing),
       CMD_LINE(REQUIRED_ARG), VALID_RANGE(-1, 100*1024*1024),
       DEFAULT(PFS_AUTOSCALE_VALUE),
       BLOCK_SIZE(1), PFS_TRAILING_PROPERTIES);

static Sys_var_ulong Sys_pfs_max_rwlock_classes(
       "performance_schema_max_rwlock_classes",
       "Maximum number of rwlock instruments.",
       READ_ONLY GLOBAL_VAR(pfs_param.m_rwlock_class_sizing),
       CMD_LINE(REQUIRED_ARG), VALID_RANGE(0, 256),
       DEFAULT(PFS_MAX_RWLOCK_CLASS),
       BLOCK_SIZE(1), PFS_TRAILING_PROPERTIES);

static Sys_var_long Sys_pfs_max_rwlock_instances(
       "performance_schema_max_rwlock_instances",
       "Maximum number of instrumented RWLOCK objects."
         " Use 0 to disable, -1 for automated scaling.",
       READ_ONLY GLOBAL_VAR(pfs_param.m_rwlock_sizing),
       CMD_LINE(REQUIRED_ARG), VALID_RANGE(-1, 100*1024*1024),
       DEFAULT(PFS_AUTOSCALE_VALUE),
       BLOCK_SIZE(1), PFS_TRAILING_PROPERTIES);

static Sys_var_long Sys_pfs_max_table_handles(
       "performance_schema_max_table_handles",
       "Maximum number of opened instrumented tables."
         " Use 0 to disable, -1 for automated scaling.",
       READ_ONLY GLOBAL_VAR(pfs_param.m_table_sizing),
       CMD_LINE(REQUIRED_ARG), VALID_RANGE(-1, 1024*1024),
       DEFAULT(PFS_AUTOSCALE_VALUE),
       BLOCK_SIZE(1), PFS_TRAILING_PROPERTIES);

static Sys_var_long Sys_pfs_max_table_instances(
       "performance_schema_max_table_instances",
       "Maximum number of instrumented tables."
         " Use 0 to disable, -1 for automated scaling.",
       READ_ONLY GLOBAL_VAR(pfs_param.m_table_share_sizing),
       CMD_LINE(REQUIRED_ARG), VALID_RANGE(-1, 1024*1024),
       DEFAULT(PFS_AUTOSCALE_VALUE),
       BLOCK_SIZE(1), PFS_TRAILING_PROPERTIES);

static Sys_var_long Sys_pfs_max_table_lock_stat(
       "performance_schema_max_table_lock_stat",
       "Maximum number of lock statistics for instrumented tables."
         " Use 0 to disable, -1 for automated scaling.",
       READ_ONLY GLOBAL_VAR(pfs_param.m_table_lock_stat_sizing),
       CMD_LINE(REQUIRED_ARG), VALID_RANGE(-1, 1024*1024),
       DEFAULT(PFS_AUTOSCALE_VALUE),
       BLOCK_SIZE(1), PFS_TRAILING_PROPERTIES);

static Sys_var_long Sys_pfs_max_index_stat(
       "performance_schema_max_index_stat",
       "Maximum number of index statistics for instrumented tables."
         " Use 0 to disable, -1 for automated scaling.",
       READ_ONLY GLOBAL_VAR(pfs_param.m_index_stat_sizing),
       CMD_LINE(REQUIRED_ARG), VALID_RANGE(-1, 1024*1024),
       DEFAULT(PFS_AUTOSCALE_VALUE),
       BLOCK_SIZE(1), PFS_TRAILING_PROPERTIES);

static Sys_var_ulong Sys_pfs_max_thread_classes(
       "performance_schema_max_thread_classes",
       "Maximum number of thread instruments.",
       READ_ONLY GLOBAL_VAR(pfs_param.m_thread_class_sizing),
       CMD_LINE(REQUIRED_ARG), VALID_RANGE(0, 256),
       DEFAULT(PFS_MAX_THREAD_CLASS),
       BLOCK_SIZE(1), PFS_TRAILING_PROPERTIES);

static Sys_var_long Sys_pfs_max_thread_instances(
       "performance_schema_max_thread_instances",
       "Maximum number of instrumented threads."
         " Use 0 to disable, -1 for automated scaling.",
       READ_ONLY GLOBAL_VAR(pfs_param.m_thread_sizing),
       CMD_LINE(REQUIRED_ARG), VALID_RANGE(-1, 1024*1024),
       DEFAULT(PFS_AUTOSCALE_VALUE),
       BLOCK_SIZE(1), PFS_TRAILING_PROPERTIES);

static Sys_var_long Sys_pfs_setup_actors_size(
       "performance_schema_setup_actors_size",
       "Maximum number of rows in SETUP_ACTORS."
         " Use 0 to disable, -1 for automated scaling.",
       READ_ONLY GLOBAL_VAR(pfs_param.m_setup_actor_sizing),
       CMD_LINE(REQUIRED_ARG), VALID_RANGE(-1, 1024*1024),
       DEFAULT(PFS_AUTOSCALE_VALUE),
       BLOCK_SIZE(1), PFS_TRAILING_PROPERTIES);

static Sys_var_long Sys_pfs_setup_objects_size(
       "performance_schema_setup_objects_size",
       "Maximum number of rows in SETUP_OBJECTS."
         " Use 0 to disable, -1 for automated scaling.",
       READ_ONLY GLOBAL_VAR(pfs_param.m_setup_object_sizing),
       CMD_LINE(REQUIRED_ARG), VALID_RANGE(-1, 1024*1024),
       DEFAULT(PFS_AUTOSCALE_VALUE),
       BLOCK_SIZE(1), PFS_TRAILING_PROPERTIES);

static Sys_var_long Sys_pfs_accounts_size(
       "performance_schema_accounts_size",
       "Maximum number of instrumented user@host accounts."
         " Use 0 to disable, -1 for automated scaling.",
       READ_ONLY GLOBAL_VAR(pfs_param.m_account_sizing),
       CMD_LINE(REQUIRED_ARG), VALID_RANGE(-1, 1024*1024),
       DEFAULT(PFS_AUTOSCALE_VALUE),
       BLOCK_SIZE(1), PFS_TRAILING_PROPERTIES);

static Sys_var_long Sys_pfs_hosts_size(
       "performance_schema_hosts_size",
       "Maximum number of instrumented hosts."
         " Use 0 to disable, -1 for automated scaling.",
       READ_ONLY GLOBAL_VAR(pfs_param.m_host_sizing),
       CMD_LINE(REQUIRED_ARG), VALID_RANGE(-1, 1024*1024),
       DEFAULT(PFS_AUTOSCALE_VALUE),
       BLOCK_SIZE(1), PFS_TRAILING_PROPERTIES);

static Sys_var_long Sys_pfs_users_size(
       "performance_schema_users_size",
       "Maximum number of instrumented users."
         " Use 0 to disable, -1 for automated scaling.",
       READ_ONLY GLOBAL_VAR(pfs_param.m_user_sizing),
       CMD_LINE(REQUIRED_ARG), VALID_RANGE(-1, 1024*1024),
       DEFAULT(PFS_AUTOSCALE_VALUE),
       BLOCK_SIZE(1), PFS_TRAILING_PROPERTIES);

static Sys_var_ulong Sys_pfs_max_stage_classes(
       "performance_schema_max_stage_classes",
       "Maximum number of stage instruments.",
       READ_ONLY GLOBAL_VAR(pfs_param.m_stage_class_sizing),
       CMD_LINE(REQUIRED_ARG), VALID_RANGE(0, 256),
       DEFAULT(PFS_MAX_STAGE_CLASS),
       BLOCK_SIZE(1), PFS_TRAILING_PROPERTIES);

static Sys_var_long Sys_pfs_events_stages_history_long_size(
       "performance_schema_events_stages_history_long_size",
       "Number of rows in EVENTS_STAGES_HISTORY_LONG."
         " Use 0 to disable, -1 for automated sizing.",
       READ_ONLY GLOBAL_VAR(pfs_param.m_events_stages_history_long_sizing),
       CMD_LINE(REQUIRED_ARG), VALID_RANGE(-1, 1024*1024),
       DEFAULT(PFS_AUTOSIZE_VALUE),
       BLOCK_SIZE(1), PFS_TRAILING_PROPERTIES);

static Sys_var_long Sys_pfs_events_stages_history_size(
       "performance_schema_events_stages_history_size",
       "Number of rows per thread in EVENTS_STAGES_HISTORY."
         " Use 0 to disable, -1 for automated sizing.",
       READ_ONLY GLOBAL_VAR(pfs_param.m_events_stages_history_sizing),
       CMD_LINE(REQUIRED_ARG), VALID_RANGE(-1, 1024),
       DEFAULT(PFS_AUTOSIZE_VALUE),
       BLOCK_SIZE(1), PFS_TRAILING_PROPERTIES);

/**
  Variable performance_schema_max_statement_classes.
  The default number of statement classes is the sum of:
  - COM_END for all regular "statement/com/...",
  - 1 for "statement/com/new_packet", for unknown enum_server_command
  - 1 for "statement/com/Error", for invalid enum_server_command
  - SQLCOM_END for all regular "statement/sql/...",
  - 1 for "statement/sql/error", for invalid enum_sql_command.
  - SP_PSI_STATEMENT_INFO_COUNT for "statement/sp/...". 
  - 1 for "statement/rpl/relay_log", for replicated statements.
  - 1 for "statement/scheduler/event", for scheduled events.
*/
static Sys_var_ulong Sys_pfs_max_statement_classes(
       "performance_schema_max_statement_classes",
       "Maximum number of statement instruments.",
       READ_ONLY GLOBAL_VAR(pfs_param.m_statement_class_sizing),
       CMD_LINE(REQUIRED_ARG), VALID_RANGE(0, 256),
       DEFAULT((ulong) SQLCOM_END + (ulong) COM_END + 5 + SP_PSI_STATEMENT_INFO_COUNT),
       BLOCK_SIZE(1), PFS_TRAILING_PROPERTIES);

static Sys_var_long Sys_pfs_events_statements_history_long_size(
       "performance_schema_events_statements_history_long_size",
       "Number of rows in EVENTS_STATEMENTS_HISTORY_LONG."
         " Use 0 to disable, -1 for automated sizing.",
       READ_ONLY GLOBAL_VAR(pfs_param.m_events_statements_history_long_sizing),
       CMD_LINE(REQUIRED_ARG), VALID_RANGE(-1, 1024*1024),
       DEFAULT(PFS_AUTOSIZE_VALUE),
       BLOCK_SIZE(1), PFS_TRAILING_PROPERTIES);

static Sys_var_long Sys_pfs_events_statements_history_size(
       "performance_schema_events_statements_history_size",
       "Number of rows per thread in EVENTS_STATEMENTS_HISTORY."
         " Use 0 to disable, -1 for automated sizing.",
       READ_ONLY GLOBAL_VAR(pfs_param.m_events_statements_history_sizing),
       CMD_LINE(REQUIRED_ARG), VALID_RANGE(-1, 1024),
       DEFAULT(PFS_AUTOSIZE_VALUE),
       BLOCK_SIZE(1), PFS_TRAILING_PROPERTIES);

static Sys_var_ulong Sys_pfs_statement_stack_size(
       "performance_schema_max_statement_stack",
       "Number of rows per thread in EVENTS_STATEMENTS_CURRENT.",
       READ_ONLY GLOBAL_VAR(pfs_param.m_statement_stack_sizing),
       CMD_LINE(REQUIRED_ARG), VALID_RANGE(1, 256),
       DEFAULT(PFS_STATEMENTS_STACK_SIZE),
       BLOCK_SIZE(1), PFS_TRAILING_PROPERTIES);

static Sys_var_ulong Sys_pfs_max_memory_classes(
       "performance_schema_max_memory_classes",
       "Maximum number of memory pool instruments.",
       READ_ONLY GLOBAL_VAR(pfs_param.m_memory_class_sizing),
       CMD_LINE(REQUIRED_ARG), VALID_RANGE(0, 1024),
       DEFAULT(PFS_MAX_MEMORY_CLASS),
       BLOCK_SIZE(1), PFS_TRAILING_PROPERTIES);

static Sys_var_long Sys_pfs_digest_size(
       "performance_schema_digests_size",
       "Size of the statement digest."
         " Use 0 to disable, -1 for automated sizing.",
       READ_ONLY GLOBAL_VAR(pfs_param.m_digest_sizing),
       CMD_LINE(REQUIRED_ARG), VALID_RANGE(-1, 1024 * 1024),
       DEFAULT(PFS_AUTOSIZE_VALUE),
       BLOCK_SIZE(1), PFS_TRAILING_PROPERTIES);

static Sys_var_long Sys_pfs_events_transactions_history_long_size(
       "performance_schema_events_transactions_history_long_size",
       "Number of rows in EVENTS_TRANSACTIONS_HISTORY_LONG."
         " Use 0 to disable, -1 for automated sizing.",
       READ_ONLY GLOBAL_VAR(pfs_param.m_events_transactions_history_long_sizing),
       CMD_LINE(REQUIRED_ARG), VALID_RANGE(-1, 1024*1024),
       DEFAULT(PFS_AUTOSIZE_VALUE),
       BLOCK_SIZE(1), PFS_TRAILING_PROPERTIES);

static Sys_var_long Sys_pfs_events_transactions_history_size(
       "performance_schema_events_transactions_history_size",
       "Number of rows per thread in EVENTS_TRANSACTIONS_HISTORY."
         " Use 0 to disable, -1 for automated sizing.",
       READ_ONLY GLOBAL_VAR(pfs_param.m_events_transactions_history_sizing),
       CMD_LINE(REQUIRED_ARG), VALID_RANGE(-1, 1024),
       DEFAULT(PFS_AUTOSIZE_VALUE),
       BLOCK_SIZE(1), PFS_TRAILING_PROPERTIES);

static Sys_var_long Sys_pfs_max_digest_length(
       "performance_schema_max_digest_length",
       "Maximum length considered for digest text, when stored in performance_schema tables.",
       READ_ONLY GLOBAL_VAR(pfs_param.m_max_digest_length),
       CMD_LINE(REQUIRED_ARG), VALID_RANGE(0, 1024 * 1024),
       DEFAULT(1024),
       BLOCK_SIZE(1), PFS_TRAILING_PROPERTIES);

static Sys_var_long Sys_pfs_connect_attrs_size(
       "performance_schema_session_connect_attrs_size",
       "Size of session attribute string buffer per thread."
         " Use 0 to disable, -1 for automated sizing.",
       READ_ONLY GLOBAL_VAR(pfs_param.m_session_connect_attrs_sizing),
       CMD_LINE(REQUIRED_ARG), VALID_RANGE(-1, 1024 * 1024),
       DEFAULT(PFS_AUTOSIZE_VALUE),
       BLOCK_SIZE(1), PFS_TRAILING_PROPERTIES);

static Sys_var_long Sys_pfs_max_metadata_locks(
       "performance_schema_max_metadata_locks",
       "Maximum number of metadata locks."
         " Use 0 to disable, -1 for automated scaling.",
       READ_ONLY GLOBAL_VAR(pfs_param.m_metadata_lock_sizing),
       CMD_LINE(REQUIRED_ARG), VALID_RANGE(-1, 100*1024*1024),
       DEFAULT(PFS_AUTOSCALE_VALUE),
       BLOCK_SIZE(1), PFS_TRAILING_PROPERTIES);

static Sys_var_long Sys_pfs_max_sql_text_length(
       "performance_schema_max_sql_text_length",
       "Maximum length of displayed sql text.",
       READ_ONLY GLOBAL_VAR(pfs_param.m_max_sql_text_length),
       CMD_LINE(REQUIRED_ARG), VALID_RANGE(0, 1024 * 1024),
       DEFAULT(1024),
       BLOCK_SIZE(1), PFS_TRAILING_PROPERTIES);

#endif /* EMBEDDED_LIBRARY */
#endif /* WITH_PERFSCHEMA_STORAGE_ENGINE */

static Sys_var_ulong Sys_auto_increment_increment(
       "auto_increment_increment",
       "Auto-increment columns are incremented by this",
       SESSION_VAR(auto_increment_increment),
       CMD_LINE(OPT_ARG),
       VALID_RANGE(1, 65535), DEFAULT(1), BLOCK_SIZE(1),
       NO_MUTEX_GUARD, IN_BINLOG);

static Sys_var_ulong Sys_auto_increment_offset(
       "auto_increment_offset",
       "Offset added to Auto-increment columns. Used when "
       "auto-increment-increment != 1",
       SESSION_VAR(auto_increment_offset),
       CMD_LINE(OPT_ARG),
       VALID_RANGE(1, 65535), DEFAULT(1), BLOCK_SIZE(1),
       NO_MUTEX_GUARD, IN_BINLOG);

static Sys_var_mybool Sys_automatic_sp_privileges(
       "automatic_sp_privileges",
       "Creating and dropping stored procedures alters ACLs",
       GLOBAL_VAR(sp_automatic_privileges),
       CMD_LINE(OPT_ARG), DEFAULT(TRUE));

static Sys_var_ulong Sys_back_log(
       "back_log", "The number of outstanding connection requests "
       "MySQL can have. This comes into play when the main MySQL thread "
       "gets very many connection requests in a very short time",
       READ_ONLY GLOBAL_VAR(back_log), CMD_LINE(REQUIRED_ARG),
       VALID_RANGE(0, 65535), DEFAULT(0), BLOCK_SIZE(1));

static Sys_var_charptr Sys_basedir(
       "basedir", "Path to installation directory. All paths are "
       "usually resolved relative to this",
       READ_ONLY GLOBAL_VAR(mysql_home_ptr), CMD_LINE(REQUIRED_ARG, 'b'),
       IN_FS_CHARSET, DEFAULT(0));

static Sys_var_charptr Sys_default_authentication_plugin(
       "default_authentication_plugin", "The default authentication plugin "
       "used by the server to hash the password.",
       READ_ONLY GLOBAL_VAR(default_auth_plugin), CMD_LINE(REQUIRED_ARG),
       IN_FS_CHARSET, DEFAULT("mysql_native_password"));

static PolyLock_mutex Plock_default_password_lifetime(
                        &LOCK_default_password_lifetime);
static Sys_var_uint Sys_default_password_lifetime(
       "default_password_lifetime", "The number of days after which the "
       "password will expire.",
       GLOBAL_VAR(default_password_lifetime), CMD_LINE(REQUIRED_ARG),
       VALID_RANGE(0, UINT_MAX16), DEFAULT(360), BLOCK_SIZE(1),
       &Plock_default_password_lifetime);

#ifndef EMBEDDED_LIBRARY
static Sys_var_charptr Sys_my_bind_addr(
       "bind_address", "IP address to bind to.",
       READ_ONLY GLOBAL_VAR(my_bind_addr_str), CMD_LINE(REQUIRED_ARG),
       IN_FS_CHARSET, DEFAULT(MY_BIND_ALL_ADDRESSES));
#endif

static Sys_var_charptr Sys_my_proxy_protocol_networks(
       "proxy_protocol_networks", "Enable proxy protocol for these source "
       "networks. The syntax is a comma separated list of IPv4 and IPv6 "
       "networks. If the network doesn't contain mask, it is considered to be "
       "a single host. \"*\" represents all networks and must the only "
       "directive on the line.",
       READ_ONLY GLOBAL_VAR(my_proxy_protocol_networks),
       CMD_LINE(REQUIRED_ARG), IN_FS_CHARSET, DEFAULT(""));

static bool fix_binlog_cache_size(sys_var *self, THD *thd, enum_var_type type)
{
  check_binlog_cache_size(thd);
  return false;
}

static bool fix_binlog_stmt_cache_size(sys_var *self, THD *thd, enum_var_type type)
{
  check_binlog_stmt_cache_size(thd);
  return false;
}

static Sys_var_ulong Sys_binlog_cache_size(
       "binlog_cache_size", "The size of the transactional cache for "
       "updates to transactional engines for the binary log. "
       "If you often use transactions containing many statements, "
       "you can increase this to get more performance",
       GLOBAL_VAR(binlog_cache_size),
       CMD_LINE(REQUIRED_ARG),
       VALID_RANGE(IO_SIZE, ULONG_MAX), DEFAULT(32768), BLOCK_SIZE(IO_SIZE),
       NO_MUTEX_GUARD, NOT_IN_BINLOG, ON_CHECK(0),
       ON_UPDATE(fix_binlog_cache_size));

static Sys_var_ulong Sys_binlog_stmt_cache_size(
       "binlog_stmt_cache_size", "The size of the statement cache for "
       "updates to non-transactional engines for the binary log. "
       "If you often use statements updating a great number of rows, "
       "you can increase this to get more performance",
       GLOBAL_VAR(binlog_stmt_cache_size),
       CMD_LINE(REQUIRED_ARG),
       VALID_RANGE(IO_SIZE, ULONG_MAX), DEFAULT(32768), BLOCK_SIZE(IO_SIZE),
       NO_MUTEX_GUARD, NOT_IN_BINLOG, ON_CHECK(0),
       ON_UPDATE(fix_binlog_stmt_cache_size));

static Sys_var_int32 Sys_binlog_max_flush_queue_time(
       "binlog_max_flush_queue_time",
       "The maximum time that the binary log group commit will keep reading"
       " transactions before it flush the transactions to the binary log (and"
       " optionally sync, depending on the value of sync_binlog).",
       GLOBAL_VAR(opt_binlog_max_flush_queue_time),
       CMD_LINE(REQUIRED_ARG, OPT_BINLOG_MAX_FLUSH_QUEUE_TIME),
       VALID_RANGE(0, 100000), DEFAULT(0), BLOCK_SIZE(1),
       NO_MUTEX_GUARD, NOT_IN_BINLOG, ON_CHECK(0), ON_UPDATE(0),
       DEPRECATED(""));

static Sys_var_ulong Sys_binlog_group_commit_sync_delay(
       "binlog_group_commit_sync_delay",
       "The number of microseconds the server waits for the "
       "binary log group commit sync queue to fill before "
       "continuing. Default: 0. Min: 0. Max: 1000000.",
       GLOBAL_VAR(opt_binlog_group_commit_sync_delay),
       CMD_LINE(REQUIRED_ARG),
       VALID_RANGE(0, 1000000 /* max 1 sec */), DEFAULT(0), BLOCK_SIZE(1),
       NO_MUTEX_GUARD, NOT_IN_BINLOG);

static Sys_var_ulong Sys_binlog_group_commit_sync_no_delay_count(
       "binlog_group_commit_sync_no_delay_count",
       "If there are this many transactions in the commit sync "
       "queue and the server is waiting for more transactions "
       "to be enqueued (as set using --binlog-group-commit-sync-delay), "
       "the commit procedure resumes.",
       GLOBAL_VAR(opt_binlog_group_commit_sync_no_delay_count),
       CMD_LINE(REQUIRED_ARG),
       VALID_RANGE(0, 100000 /* max connections */),
       DEFAULT(0), BLOCK_SIZE(1),
       NO_MUTEX_GUARD, NOT_IN_BINLOG);


static bool check_has_super(sys_var *self, THD *thd, set_var *var)
{
  DBUG_ASSERT(self->scope() != sys_var::GLOBAL);// don't abuse check_has_super()
#ifndef NO_EMBEDDED_ACCESS_CHECKS
  if (!(thd->security_context()->check_access(SUPER_ACL)))
  {
    my_error(ER_SPECIFIC_ACCESS_DENIED_ERROR, MYF(0), "SUPER");
    return true;
  }
#endif
  return false;
}

static bool check_outside_trx(sys_var *self, THD *thd, set_var *var)
{
  if (thd->in_active_multi_stmt_transaction())
  {
    my_error(ER_VARIABLE_NOT_SETTABLE_IN_TRANSACTION, MYF(0), var->var->name.str);
    return true;
  }
  if (!thd->owned_gtid.is_empty())
  {
    char buf[Gtid::MAX_TEXT_LENGTH + 1];
    if (thd->owned_gtid.sidno > 0)
      thd->owned_gtid.to_string(thd->owned_sid, buf);
    else
      strcpy(buf, "ANONYMOUS");
    my_error(ER_CANT_SET_VARIABLE_WHEN_OWNING_GTID, MYF(0), var->var->name.str, buf);
    return true;
  }
  return false;
}

static bool check_super_outside_trx_outside_sf(sys_var *self, THD *thd, set_var *var)
{
  if (thd->in_sub_stmt)
  {
    my_error(ER_VARIABLE_NOT_SETTABLE_IN_SF_OR_TRIGGER, MYF(0), var->var->name.str);
    return true;
  }
  if (check_outside_trx(self, thd, var))
    return true;
  if (self->scope() != sys_var::GLOBAL)
    return check_has_super(self, thd, var);
  return false;
}

static bool check_explicit_defaults_for_timestamp(sys_var *self, THD *thd, set_var *var)
{
  if (thd->in_sub_stmt)
  {
    my_error(ER_VARIABLE_NOT_SETTABLE_IN_SF_OR_TRIGGER, MYF(0), var->var->name.str);
    return true;
  }
  if (thd->in_active_multi_stmt_transaction())
  {
    my_error(ER_VARIABLE_NOT_SETTABLE_IN_TRANSACTION, MYF(0), var->var->name.str);
    return true;
  }
  if (self->scope() != sys_var::GLOBAL)
    return check_has_super(self, thd, var);
  return false;
}

#ifdef HAVE_REPLICATION
/**
  Check-function to @@GTID_NEXT system variable.

  @param self   a pointer to the sys_var, i.e. gtid_next
  @param thd    a reference to THD object
  @param var    a pointer to the set_var created by the parser.

  @return @c false if the change is allowed, otherwise @c true.
*/

static bool check_gtid_next(sys_var *self, THD *thd, set_var *var)
{
  bool is_prepared_trx=
    thd->get_transaction()->xid_state()->has_state(XID_STATE::XA_PREPARED);

  if (thd->in_sub_stmt)
  {
    my_error(ER_VARIABLE_NOT_SETTABLE_IN_SF_OR_TRIGGER, MYF(0), var->var->name.str);
    return true;
  }
  if (!is_prepared_trx && thd->in_active_multi_stmt_transaction())
  {
    my_error(ER_VARIABLE_NOT_SETTABLE_IN_TRANSACTION, MYF(0), var->var->name.str);
    return true;
  }
  return check_has_super(self, thd, var);
}
#endif

static bool check_super_outside_trx_outside_sf_outside_sp(sys_var *self, THD *thd, set_var *var)
{
  if (check_super_outside_trx_outside_sf(self, thd, var))
    return true;
  if (thd->lex->sphead)
  {
    my_error(ER_VARIABLE_NOT_SETTABLE_IN_SP, MYF(0), var->var->name.str);
    return true;
  }
  return false;
}

static bool binlog_format_check(sys_var *self, THD *thd, set_var *var)
{
  if (check_has_super(self, thd, var))
    return true;

  if (var->type == OPT_GLOBAL)
    return false;

  /*
     If RBR and open temporary tables, their CREATE TABLE may not be in the
     binlog, so we can't toggle to SBR in this connection.

     If binlog_format=MIXED, there are open temporary tables, and an unsafe
     statement is executed, then subsequent statements are logged in row
     format and hence changes to temporary tables may be lost. So we forbid
     switching @@SESSION.binlog_format from MIXED to STATEMENT when there are
     open temp tables and we are logging in row format.
  */
  if (thd->temporary_tables && var->type == OPT_SESSION &&
      var->save_result.ulonglong_value == BINLOG_FORMAT_STMT &&
      ((thd->variables.binlog_format == BINLOG_FORMAT_MIXED &&
        thd->is_current_stmt_binlog_format_row()) ||
       thd->variables.binlog_format == BINLOG_FORMAT_ROW))
  {
    my_error(ER_TEMP_TABLE_PREVENTS_SWITCH_OUT_OF_RBR, MYF(0));
    return true;
  }

  /*
    if in a stored function/trigger, it's too late to change mode
  */
  if (thd->in_sub_stmt)
  {
    my_error(ER_STORED_FUNCTION_PREVENTS_SWITCH_BINLOG_FORMAT, MYF(0));
    return true;
  }
  /*
    Make the session variable 'binlog_format' read-only inside a transaction.
  */
  if (thd->in_active_multi_stmt_transaction())
  {
    my_error(ER_INSIDE_TRANSACTION_PREVENTS_SWITCH_BINLOG_FORMAT, MYF(0));
    return true;
  }

  return false;
}

static bool fix_binlog_format_after_update(sys_var *self, THD *thd,
                                           enum_var_type type)
{
  if (type == OPT_SESSION)
    thd->reset_current_stmt_binlog_format_row();
  return false;
}

static bool prevent_global_rbr_exec_mode_idempotent(sys_var *self, THD *thd,
                                                    set_var *var )
{
  if (var->type == OPT_GLOBAL)
  {
    my_error(ER_LOCAL_VARIABLE, MYF(0), self->name.str);
    return true;
  }
  return false;
}

static Sys_var_test_flag Sys_core_file(
       "core_file", "write a core-file on crashes", TEST_CORE_ON_SIGNAL);

static Sys_var_enum Sys_binlog_format(
       "binlog_format", "What form of binary logging the master will "
       "use: either ROW for row-based binary logging, STATEMENT "
       "for statement-based binary logging, or MIXED. MIXED is statement-"
       "based binary logging except for those statements where only row-"
       "based is correct: those which involve user-defined functions (i.e. "
       "UDFs) or the UUID() function; for those, row-based binary logging is "
       "automatically used. If NDBCLUSTER is enabled and binlog-format is "
       "MIXED, the format switches to row-based and back implicitly per each "
       "query accessing an NDBCLUSTER table",
       SESSION_VAR(binlog_format), CMD_LINE(REQUIRED_ARG, OPT_BINLOG_FORMAT),
       binlog_format_names, DEFAULT(BINLOG_FORMAT_ROW),
       NO_MUTEX_GUARD, NOT_IN_BINLOG, ON_CHECK(binlog_format_check),
       ON_UPDATE(fix_binlog_format_after_update));

static const char *rbr_exec_mode_names[]=
       {"STRICT", "IDEMPOTENT", 0};
static Sys_var_enum rbr_exec_mode(
       "rbr_exec_mode",
       "Modes for how row events should be executed. Legal values "
       "are STRICT (default) and IDEMPOTENT. In IDEMPOTENT mode, "
       "the server will not throw errors for operations that are idempotent. "
       "In STRICT mode, server will throw errors for the operations that "
       "cause a conflict.",
       SESSION_VAR(rbr_exec_mode_options), NO_CMD_LINE,
       rbr_exec_mode_names, DEFAULT(RBR_EXEC_MODE_STRICT),
       NO_MUTEX_GUARD, NOT_IN_BINLOG,
       ON_CHECK(prevent_global_rbr_exec_mode_idempotent),
       ON_UPDATE(NULL));

static const char *binlog_row_image_names[]= {"MINIMAL", "NOBLOB", "FULL", NullS};
static Sys_var_enum Sys_binlog_row_image(
       "binlog_row_image", 
       "Controls whether rows should be logged in 'FULL', 'NOBLOB' or "
       "'MINIMAL' formats. 'FULL', means that all columns in the before "
       "and after image are logged. 'NOBLOB', means that mysqld avoids logging "
       "blob columns whenever possible (eg, blob column was not changed or "
       "is not part of primary key). 'MINIMAL', means that a PK equivalent (PK "
       "columns or full row if there is no PK in the table) is logged in the "
       "before image, and only changed columns are logged in the after image. "
       "(Default: FULL).",
       SESSION_VAR(binlog_row_image), CMD_LINE(REQUIRED_ARG),
       binlog_row_image_names, DEFAULT(BINLOG_ROW_IMAGE_FULL),
       NO_MUTEX_GUARD, NOT_IN_BINLOG, ON_CHECK(NULL),
       ON_UPDATE(NULL));

static bool on_session_track_gtids_update(sys_var *self, THD *thd,
                                          enum_var_type type)
{
  thd->session_tracker.get_tracker(SESSION_GTIDS_TRACKER)->update(thd);
  return false;
}

static const char *session_track_gtids_names[]=
  { "OFF", "OWN_GTID", "ALL_GTIDS", NullS };
static Sys_var_enum Sys_session_track_gtids(
       "session_track_gtids",
       "Controls the amount of global transaction ids to be "
       "included in the response packet sent by the server."
       "(Default: OFF).",
       SESSION_VAR(session_track_gtids), CMD_LINE(REQUIRED_ARG),
       session_track_gtids_names, DEFAULT(OFF),
       NO_MUTEX_GUARD, NOT_IN_BINLOG, ON_CHECK(check_outside_trx),
       ON_UPDATE(on_session_track_gtids_update));

static bool binlog_direct_check(sys_var *self, THD *thd, set_var *var)
{
  if (check_has_super(self, thd, var))
    return true;

  if (var->type == OPT_GLOBAL)
    return false;

   /*
     Makes the session variable 'binlog_direct_non_transactional_updates'
     read-only if within a procedure, trigger or function.
   */
   if (thd->in_sub_stmt)
   {
     my_error(ER_STORED_FUNCTION_PREVENTS_SWITCH_BINLOG_DIRECT, MYF(0));
     return true;
   }
   /*
     Makes the session variable 'binlog_direct_non_transactional_updates'
     read-only inside a transaction.
   */
   if (thd->in_active_multi_stmt_transaction())
   {
     my_error(ER_INSIDE_TRANSACTION_PREVENTS_SWITCH_BINLOG_DIRECT, MYF(0));
     return true;
   }

  return false;
}

static Sys_var_mybool Sys_binlog_direct(
       "binlog_direct_non_transactional_updates",
       "Causes updates to non-transactional engines using statement format to "
       "be written directly to binary log. Before using this option make sure "
       "that there are no dependencies between transactional and "
       "non-transactional tables such as in the statement INSERT INTO t_myisam "
       "SELECT * FROM t_innodb; otherwise, slaves may diverge from the master.",
       SESSION_VAR(binlog_direct_non_trans_update),
       CMD_LINE(OPT_ARG), DEFAULT(FALSE),
       NO_MUTEX_GUARD, NOT_IN_BINLOG, ON_CHECK(binlog_direct_check));

/**
  This variable is read only to users. It can be enabled or disabled
  only at mysqld startup. This variable is used by User thread and
  as well as by replication slave applier thread to apply relay_log.
  Slave applier thread enables/disables this option based on
  relay_log's from replication master versions. There is possibility of
  slave applier thread and User thread to have different setting for
  explicit_defaults_for_timestamp, hence this options is defined as
  SESSION_VAR rather than GLOBAL_VAR.
*/
static Sys_var_mybool Sys_explicit_defaults_for_timestamp(
       "explicit_defaults_for_timestamp",
       "This option causes CREATE TABLE to create all TIMESTAMP columns "
       "as NULL with DEFAULT NULL attribute, Without this option, "
       "TIMESTAMP columns are NOT NULL and have implicit DEFAULT clauses. "
       "The old behavior is deprecated. "
       "The variable can only be set by users having the SUPER privilege.",
       SESSION_VAR(explicit_defaults_for_timestamp),
       CMD_LINE(OPT_ARG), DEFAULT(FALSE), NO_MUTEX_GUARD, NOT_IN_BINLOG,
       ON_CHECK(check_explicit_defaults_for_timestamp));

static bool repository_check(sys_var *self, THD *thd, set_var *var, SLAVE_THD_TYPE thread_mask)
{
  bool ret= FALSE;
  if (check_super_outside_trx_outside_sf(self, thd, var))
    return TRUE;
#ifdef HAVE_REPLICATION
  Master_info *mi;
  int running= 0;
  const char *msg= NULL;
  bool rpl_info_option= static_cast<uint>(var->save_result.ulonglong_value);

  /* don't convert if the repositories are same */
  if (rpl_info_option == (thread_mask== SLAVE_THD_IO ?
                          opt_mi_repository_id: opt_rli_repository_id))
      return FALSE;

  channel_map.wrlock();

  /* Repository conversion not possible, when multiple channels exist */
  if (channel_map.get_num_instances(true) > 1)
  {
      msg= "Repository conversion is possible when only default channel exists";
      my_error(ER_CHANGE_RPL_INFO_REPOSITORY_FAILURE, MYF(0), msg);
      channel_map.unlock();
      return TRUE;
  }

  mi= channel_map.get_default_channel_mi();

  if (mi != NULL)
  {
    lock_slave_threads(mi);
    init_thread_mask(&running, mi, FALSE);
    if(!running)
    {
      switch (thread_mask)
      {
        case SLAVE_THD_IO:
        if (Rpl_info_factory::
            change_mi_repository(mi,
                                 static_cast<uint>(var->save_result.
                                                   ulonglong_value),
                                 &msg))
        {
          ret= TRUE;
          my_error(ER_CHANGE_RPL_INFO_REPOSITORY_FAILURE, MYF(0), msg);
        }
        break;
        case SLAVE_THD_SQL:
          mts_recovery_groups(mi->rli);
          if (!mi->rli->is_mts_recovery())
          {
            if (Rpl_info_factory::reset_workers(mi->rli) ||
                Rpl_info_factory::
                change_rli_repository(mi->rli,
                                      static_cast<uint>(var->save_result.
                                                        ulonglong_value),
                                      &msg))
            {
              ret= TRUE;
              my_error(ER_CHANGE_RPL_INFO_REPOSITORY_FAILURE, MYF(0), msg);
            }
          }
          else
            sql_print_warning("It is not possible to change the type of the "
                              "relay log's repository because there are workers' "
                              "repositories with gaps. Please, fix the gaps first "
                              "before doing such change.");
        break;
        default:
          assert(0);
        break;
      }
    }
    else
    {
      ret= TRUE;
      my_error(ER_SLAVE_CHANNEL_MUST_STOP, MYF(0),mi->get_channel());
    }
    unlock_slave_threads(mi);
  }
  channel_map.unlock();
#endif
  return ret;
}

static bool relay_log_info_repository_check(sys_var *self, THD *thd, set_var *var)
{
  return repository_check(self, thd, var, SLAVE_THD_SQL);
}

static bool master_info_repository_check(sys_var *self, THD *thd, set_var *var)
{
  return repository_check(self, thd, var, SLAVE_THD_IO);
}

static const char *repository_names[]=
{
  "FILE", "TABLE",
#ifndef DBUG_OFF
  "DUMMY",
#endif
  0
};

ulong opt_mi_repository_id= INFO_REPOSITORY_FILE;
static Sys_var_enum Sys_mi_repository(
       "master_info_repository",
       "Defines the type of the repository for the master information."
       ,GLOBAL_VAR(opt_mi_repository_id), CMD_LINE(REQUIRED_ARG),
       repository_names, DEFAULT(INFO_REPOSITORY_FILE), NO_MUTEX_GUARD,
       NOT_IN_BINLOG, ON_CHECK(master_info_repository_check),
       ON_UPDATE(0));

ulong opt_rli_repository_id= INFO_REPOSITORY_FILE;
static Sys_var_enum Sys_rli_repository(
       "relay_log_info_repository",
       "Defines the type of the repository for the relay log information "
       "and associated workers."
       ,GLOBAL_VAR(opt_rli_repository_id), CMD_LINE(REQUIRED_ARG),
       repository_names, DEFAULT(INFO_REPOSITORY_FILE), NO_MUTEX_GUARD,
       NOT_IN_BINLOG, ON_CHECK(relay_log_info_repository_check),
       ON_UPDATE(0));

static Sys_var_mybool Sys_binlog_rows_query(
       "binlog_rows_query_log_events",
       "Allow writing of Rows_query_log events into binary log.",
       SESSION_VAR(binlog_rows_query_log_events),
       CMD_LINE(OPT_ARG), DEFAULT(FALSE));

static Sys_var_mybool Sys_binlog_order_commits(
       "binlog_order_commits",
       "Issue internal commit calls in the same order as transactions are"
       " written to the binary log. Default is to order commits.",
       GLOBAL_VAR(opt_binlog_order_commits),
       CMD_LINE(OPT_ARG), DEFAULT(TRUE));

static Sys_var_ulong Sys_bulk_insert_buff_size(
       "bulk_insert_buffer_size", "Size of tree cache used in bulk "
       "insert optimisation. Note that this is a limit per thread!",
       SESSION_VAR(bulk_insert_buff_size), CMD_LINE(REQUIRED_ARG),
       VALID_RANGE(0, ULONG_MAX), DEFAULT(8192*1024), BLOCK_SIZE(1));

static Sys_var_charptr Sys_character_sets_dir(
       "character_sets_dir", "Directory where character sets are",
       READ_ONLY GLOBAL_VAR(charsets_dir), CMD_LINE(REQUIRED_ARG),
       IN_FS_CHARSET, DEFAULT(0));

static bool check_not_null(sys_var *self, THD *thd, set_var *var)
{
  return var->value && var->value->is_null();
}


/**
  Check storage engine is not empty and log warning.

  Checks if default_storage_engine or default_tmp_storage_engine is set
  empty and return true. This method also logs warning if the
  storage engine set is a disabled storage engine specified in
  disabled_storage_engines.

  @param self    pointer to system variable object.
  @param thd     Connection handle.
  @param var     pointer to set variable object.

  @return  true if the set variable is empty.
           false if the set variable is not empty.
*/
static bool check_storage_engine(sys_var *self, THD *thd, set_var *var)
{
  if (check_not_null(self,thd,var))
    return true;

  if (!opt_bootstrap && !opt_noacl)
  {
    char buff[STRING_BUFFER_USUAL_SIZE];
    String str(buff,sizeof(buff), system_charset_info), *res;
    LEX_STRING se_name;

    if (var->value)
    {
      res= var->value->val_str(&str);
      lex_string_set(&se_name, res->ptr());
    }
    else
    {
      // Use the default value defined by sys_var.
      lex_string_set(&se_name,
        reinterpret_cast<const char*>(
        dynamic_cast<Sys_var_plugin*>(self)->global_value_ptr(thd, NULL)));
    }

    plugin_ref plugin;
    if ((plugin= ha_resolve_by_name(NULL, &se_name, FALSE)))
    {
      handlerton *hton= plugin_data<handlerton*>(plugin);
      if (ha_is_storage_engine_disabled(hton))
        sql_print_warning("%s is set to a disabled storage engine %s.",
                          self->name.str, se_name.str);
      plugin_unlock(NULL, plugin);
    }
  }
  return false;
}

static bool check_charset(sys_var *self, THD *thd, set_var *var)
{
  if (!var->value)
    return false;

  char buff[STRING_BUFFER_USUAL_SIZE];
  if (var->value->result_type() == STRING_RESULT)
  {
    String str(buff, sizeof(buff), system_charset_info), *res;
    if (!(res= var->value->val_str(&str)))
      var->save_result.ptr= NULL;
    else
    {
      ErrConvString err(res); /* Get utf8 '\0' terminated string */
      if (!(var->save_result.ptr= get_charset_by_csname(err.ptr(),
                                                         MY_CS_PRIMARY,
                                                         MYF(0))) &&
          !(var->save_result.ptr= get_old_charset_by_name(err.ptr())))
      {
        my_error(ER_UNKNOWN_CHARACTER_SET, MYF(0), err.ptr());
        return true;
      }
    }
  }
  else // INT_RESULT
  {
    int csno= (int)var->value->val_int();
    if (!(var->save_result.ptr= get_charset(csno, MYF(0))))
    {
      my_error(ER_UNKNOWN_CHARACTER_SET, MYF(0), llstr(csno, buff));
      return true;
    }
  }
  return false;
}
static bool check_charset_not_null(sys_var *self, THD *thd, set_var *var)
{
  return check_charset(self, thd, var) || check_not_null(self, thd, var);
}
static Sys_var_struct Sys_character_set_system(
       "character_set_system", "The character set used by the server "
       "for storing identifiers",
       READ_ONLY GLOBAL_VAR(system_charset_info), NO_CMD_LINE,
       offsetof(CHARSET_INFO, csname), DEFAULT(0));

static Sys_var_struct Sys_character_set_server(
       "character_set_server", "The default character set",
       SESSION_VAR(collation_server), NO_CMD_LINE,
       offsetof(CHARSET_INFO, csname), DEFAULT(&default_charset_info),
       NO_MUTEX_GUARD, IN_BINLOG, ON_CHECK(check_charset_not_null));

static bool check_charset_db(sys_var *self, THD *thd, set_var *var)
{
  if (check_charset_not_null(self, thd, var))
    return true;
  if (!var->value) // = DEFAULT
    var->save_result.ptr= thd->db_charset;
  return false;
}
static bool update_deprecated(sys_var *self, THD *thd, enum_var_type type)
{
  push_warning_printf(thd, Sql_condition::SL_WARNING,
                      ER_WARN_DEPRECATED_SYNTAX_NO_REPLACEMENT,
                      ER_THD(thd, ER_WARN_DEPRECATED_SYSVAR_UPDATE),
                      self->name.str);
  return false;
}
static Sys_var_struct Sys_character_set_database(
       "character_set_database",
       " The character set used by the default database",
       SESSION_VAR(collation_database), NO_CMD_LINE,
       offsetof(CHARSET_INFO, csname), DEFAULT(&default_charset_info),
       NO_MUTEX_GUARD, IN_BINLOG, ON_CHECK(check_charset_db),
       ON_UPDATE(update_deprecated));

static bool check_cs_client(sys_var *self, THD *thd, set_var *var)
{
  if (check_charset_not_null(self, thd, var))
    return true;

  // Currently, UCS-2 cannot be used as a client character set
  if (((CHARSET_INFO *)(var->save_result.ptr))->mbminlen > 1)
    return true;

  return false;
}
static bool fix_thd_charset(sys_var *self, THD *thd, enum_var_type type)
{
  if (type == OPT_SESSION)
    thd->update_charset();
  return false;
}
static Sys_var_struct Sys_character_set_client(
       "character_set_client", "The character set for statements "
       "that arrive from the client",
       SESSION_VAR(character_set_client), NO_CMD_LINE,
       offsetof(CHARSET_INFO, csname), DEFAULT(&default_charset_info),
       NO_MUTEX_GUARD, IN_BINLOG, ON_CHECK(check_cs_client),
       ON_UPDATE(fix_thd_charset));

static Sys_var_struct Sys_character_set_connection(
       "character_set_connection", "The character set used for "
       "literals that do not have a character set introducer and for "
       "number-to-string conversion",
       SESSION_VAR(collation_connection), NO_CMD_LINE,
       offsetof(CHARSET_INFO, csname), DEFAULT(&default_charset_info),
       NO_MUTEX_GUARD, IN_BINLOG, ON_CHECK(check_charset_not_null),
       ON_UPDATE(fix_thd_charset));

static Sys_var_struct Sys_character_set_results(
       "character_set_results", "The character set used for returning "
       "query results to the client",
       SESSION_VAR(character_set_results), NO_CMD_LINE,
       offsetof(CHARSET_INFO, csname), DEFAULT(&default_charset_info),
       NO_MUTEX_GUARD, NOT_IN_BINLOG, ON_CHECK(check_charset));

static Sys_var_struct Sys_character_set_filesystem(
       "character_set_filesystem", "The filesystem character set",
       SESSION_VAR(character_set_filesystem), NO_CMD_LINE,
       offsetof(CHARSET_INFO, csname), DEFAULT(&character_set_filesystem),
       NO_MUTEX_GUARD, NOT_IN_BINLOG, ON_CHECK(check_charset_not_null),
       ON_UPDATE(fix_thd_charset));

static const char *completion_type_names[]= {"NO_CHAIN", "CHAIN", "RELEASE", 0};
static Sys_var_enum Sys_completion_type(
       "completion_type", "The transaction completion type, one of "
       "NO_CHAIN, CHAIN, RELEASE",
       SESSION_VAR(completion_type), CMD_LINE(REQUIRED_ARG),
       completion_type_names, DEFAULT(0));

static bool check_collation_not_null(sys_var *self, THD *thd, set_var *var)
{
  if (!var->value)
    return false;

  char buff[STRING_BUFFER_USUAL_SIZE];
  if (var->value->result_type() == STRING_RESULT)
  {
    String str(buff, sizeof(buff), system_charset_info), *res;
    if (!(res= var->value->val_str(&str)))
      var->save_result.ptr= NULL;
    else
    {
      ErrConvString err(res); /* Get utf8 '\0'-terminated string */
      if (!(var->save_result.ptr= get_charset_by_name(err.ptr(), MYF(0))))
      {
        my_error(ER_UNKNOWN_COLLATION, MYF(0), err.ptr());
        return true;
      }
    }
  }
  else // INT_RESULT
  {
    int csno= (int)var->value->val_int();
    if (!(var->save_result.ptr= get_charset(csno, MYF(0))))
    {
      my_error(ER_UNKNOWN_COLLATION, MYF(0), llstr(csno, buff));
      return true;
    }
  }
  return check_not_null(self, thd, var);
}
static Sys_var_struct Sys_collation_connection(
       "collation_connection", "The collation of the connection "
       "character set",
       SESSION_VAR(collation_connection), NO_CMD_LINE,
       offsetof(CHARSET_INFO, name), DEFAULT(&default_charset_info),
       NO_MUTEX_GUARD, IN_BINLOG, ON_CHECK(check_collation_not_null),
       ON_UPDATE(fix_thd_charset));

static bool check_collation_db(sys_var *self, THD *thd, set_var *var)
{
  if (check_collation_not_null(self, thd, var))
    return true;
  if (!var->value) // = DEFAULT
    var->save_result.ptr= thd->db_charset;
  return false;
}
static Sys_var_struct Sys_collation_database(
       "collation_database", "The collation of the database "
       "character set",
       SESSION_VAR(collation_database), NO_CMD_LINE,
       offsetof(CHARSET_INFO, name), DEFAULT(&default_charset_info),
       NO_MUTEX_GUARD, IN_BINLOG, ON_CHECK(check_collation_db),
       ON_UPDATE(update_deprecated));

static Sys_var_struct Sys_collation_server(
       "collation_server", "The server default collation",
       SESSION_VAR(collation_server), NO_CMD_LINE,
       offsetof(CHARSET_INFO, name), DEFAULT(&default_charset_info),
       NO_MUTEX_GUARD, IN_BINLOG, ON_CHECK(check_collation_not_null));

static const char *concurrent_insert_names[]= {"NEVER", "AUTO", "ALWAYS", 0};
static Sys_var_enum Sys_concurrent_insert(
       "concurrent_insert", "Use concurrent insert with MyISAM. Possible "
       "values are NEVER, AUTO, ALWAYS",
       GLOBAL_VAR(myisam_concurrent_insert), CMD_LINE(OPT_ARG),
       concurrent_insert_names, DEFAULT(1));

static Sys_var_ulong Sys_connect_timeout(
       "connect_timeout",
       "The number of seconds the mysqld server is waiting for a connect "
       "packet before responding with 'Bad handshake'",
       GLOBAL_VAR(connect_timeout), CMD_LINE(REQUIRED_ARG),
       VALID_RANGE(2, LONG_TIMEOUT), DEFAULT(CONNECT_TIMEOUT), BLOCK_SIZE(1));

static Sys_var_charptr Sys_datadir(
       "datadir", "Path to the database root directory",
       READ_ONLY GLOBAL_VAR(mysql_real_data_home_ptr),
       CMD_LINE(REQUIRED_ARG, 'h'), IN_FS_CHARSET, DEFAULT(mysql_real_data_home));

#ifndef DBUG_OFF
static Sys_var_dbug Sys_dbug(
       "debug", "Debug log", sys_var::SESSION,
       CMD_LINE(OPT_ARG, '#'), DEFAULT(""), NO_MUTEX_GUARD, NOT_IN_BINLOG,
       ON_CHECK(check_has_super));
#endif

/**
  @todo
    When updating myisam_delay_key_write, we should do a 'flush tables'
    of all MyISAM tables to ensure that they are reopen with the
    new attribute.
*/
export bool fix_delay_key_write(sys_var *self, THD *thd, enum_var_type type)
{
  switch (delay_key_write_options) {
  case DELAY_KEY_WRITE_NONE:
    myisam_delay_key_write=0;
    break;
  case DELAY_KEY_WRITE_ON:
    myisam_delay_key_write=1;
    break;
  case DELAY_KEY_WRITE_ALL:
    myisam_delay_key_write=1;
    ha_open_options|= HA_OPEN_DELAY_KEY_WRITE;
    break;
  }
  return false;
}

/**
   Make sure we don't have an active TABLE FOR BACKUP lock when setting
   delay_key_writes=ALL dynamically.
*/
static bool check_delay_key_write(sys_var *self, THD *thd, set_var *var)
{
  DBUG_ASSERT(delay_key_write_options != DELAY_KEY_WRITE_ALL ||
              !thd->backup_tables_lock.is_acquired());

  if (var->save_result.ulonglong_value == DELAY_KEY_WRITE_ALL)
  {
    const ulong timeout= thd->variables.lock_wait_timeout;

    if (thd->backup_tables_lock.abort_if_acquired() ||
        thd->backup_tables_lock.acquire_protection(thd, MDL_STATEMENT, timeout))
    return true;
  }

  return false;
}

static const char *delay_key_write_names[]= { "OFF", "ON", "ALL", NullS };
static Sys_var_enum Sys_delay_key_write(
       "delay_key_write", "Type of DELAY_KEY_WRITE",
       GLOBAL_VAR(delay_key_write_options), CMD_LINE(OPT_ARG),
       delay_key_write_names, DEFAULT(DELAY_KEY_WRITE_ON),
       NO_MUTEX_GUARD, NOT_IN_BINLOG, ON_CHECK(check_delay_key_write),
       ON_UPDATE(fix_delay_key_write));

static Sys_var_ulong Sys_delayed_insert_limit(
       "delayed_insert_limit",
       "After inserting delayed_insert_limit rows, the INSERT DELAYED "
       "handler will check if there are any SELECT statements pending. "
       "If so, it allows these to execute before continuing. "
       "This variable is deprecated along with INSERT DELAYED.",
       GLOBAL_VAR(delayed_insert_limit), CMD_LINE(REQUIRED_ARG),
       VALID_RANGE(1, ULONG_MAX), DEFAULT(DELAYED_LIMIT), BLOCK_SIZE(1),
       NO_MUTEX_GUARD, NOT_IN_BINLOG, ON_CHECK(0), ON_UPDATE(0),
       DEPRECATED(""));

static Sys_var_ulong Sys_delayed_insert_timeout(
       "delayed_insert_timeout",
       "How long a INSERT DELAYED thread should wait for INSERT statements "
       "before terminating. "
       "This variable is deprecated along with INSERT DELAYED.",
       GLOBAL_VAR(delayed_insert_timeout), CMD_LINE(REQUIRED_ARG),
       VALID_RANGE(1, LONG_TIMEOUT), DEFAULT(DELAYED_WAIT_TIMEOUT),
       BLOCK_SIZE(1), NO_MUTEX_GUARD, NOT_IN_BINLOG, ON_CHECK(0),
       ON_UPDATE(0), DEPRECATED(""));

static Sys_var_ulong Sys_delayed_queue_size(
       "delayed_queue_size",
       "What size queue (in rows) should be allocated for handling INSERT "
       "DELAYED. If the queue becomes full, any client that does INSERT "
       "DELAYED will wait until there is room in the queue again. "
       "This variable is deprecated along with INSERT DELAYED.",
       GLOBAL_VAR(delayed_queue_size), CMD_LINE(REQUIRED_ARG),
       VALID_RANGE(1, ULONG_MAX), DEFAULT(DELAYED_QUEUE_SIZE), BLOCK_SIZE(1),
       NO_MUTEX_GUARD, NOT_IN_BINLOG, ON_CHECK(0), ON_UPDATE(0),
       DEPRECATED(""));

#ifndef EMBEDDED_LIBRARY
static const char *event_scheduler_names[]= { "OFF", "ON", "DISABLED", NullS };
static bool event_scheduler_check(sys_var *self, THD *thd, set_var *var)
{
  /* DISABLED is only accepted on the command line */
  if (var->save_result.ulonglong_value == Events::EVENTS_DISABLED)
    return true;
  /*
    If the scheduler was disabled because there are no/bad
    system tables, produce a more meaningful error message
    than ER_OPTION_PREVENTS_STATEMENT
  */
  if (Events::check_if_system_tables_error())
    return true;
  if (Events::opt_event_scheduler == Events::EVENTS_DISABLED)
  {
    my_error(ER_OPTION_PREVENTS_STATEMENT, MYF(0),
             "--event-scheduler=DISABLED or --skip-grant-tables");
    return true;
  }
  return false;
}
static bool event_scheduler_update(sys_var *self, THD *thd, enum_var_type type)
{
  int err_no= 0;
  ulong opt_event_scheduler_value= Events::opt_event_scheduler;
  mysql_mutex_unlock(&LOCK_global_system_variables);
  /*
    Events::start() is heavyweight. In particular it creates a new THD,
    which takes LOCK_global_system_variables internally.
    Thus we have to release it here.
    We need to re-take it before returning, though.

    Note that since we release LOCK_global_system_variables before calling
    start/stop, there is a possibility that the server variable
    can become out of sync with the real event scheduler state.

    This can happen with two concurrent statments if the first gets
    interrupted after start/stop but before retaking
    LOCK_global_system_variables. However, this problem should be quite
    rare and it's difficult to avoid it without opening up possibilities
    for deadlocks. See bug#51160.
  */
  bool ret= opt_event_scheduler_value == Events::EVENTS_ON
            ? Events::start(&err_no)
            : Events::stop();
  mysql_mutex_lock(&LOCK_global_system_variables);
  if (ret)
  {
    Events::opt_event_scheduler= Events::EVENTS_OFF;
    my_error(ER_EVENT_SET_VAR_ERROR, MYF(0), err_no);
  }
  return ret;
}

static Sys_var_enum Sys_event_scheduler(
       "event_scheduler", "Enable the event scheduler. Possible values are "
       "ON, OFF, and DISABLED (keep the event scheduler completely "
       "deactivated, it cannot be activated run-time)",
       GLOBAL_VAR(Events::opt_event_scheduler), CMD_LINE(OPT_ARG),
       event_scheduler_names, DEFAULT(Events::EVENTS_OFF),
       NO_MUTEX_GUARD, NOT_IN_BINLOG,
       ON_CHECK(event_scheduler_check), ON_UPDATE(event_scheduler_update));
#endif

static Sys_var_mybool Sys_expand_fast_index_creation(
       "expand_fast_index_creation",
       "Enable/disable improvements to the InnoDB fast index creation "
       "functionality. Has no effect when fast index creation is disabled with "
       "the fast-index-creation option",
       SESSION_VAR(expand_fast_index_creation), CMD_LINE(OPT_ARG),
       DEFAULT(FALSE));

static Sys_var_ulong Sys_expire_logs_days(
       "expire_logs_days",
       "If non-zero, binary logs will be purged after expire_logs_days "
       "days; possible purges happen at startup and at binary log rotation",
       GLOBAL_VAR(expire_logs_days),
       CMD_LINE(REQUIRED_ARG), VALID_RANGE(0, 99), DEFAULT(0), BLOCK_SIZE(1));

static Sys_var_ulong Sys_max_binlog_files(
       "max_binlog_files",
       "Maximum number of binlog files. Used with --max-binlog-size this can "
       "be used to limit the total amount of disk space used for the binlog. "
       "Default is 0, don't limit.",
       GLOBAL_VAR(max_binlog_files),
       CMD_LINE(REQUIRED_ARG), VALID_RANGE(0, 102400), DEFAULT(0), BLOCK_SIZE(1));

static Sys_var_ulong Sys_max_slowlog_size(
       "max_slowlog_size",
       "Slow query log will be rotated automatically when the size exceeds "
       "this value. The default is 0, don't limit the size.",
       GLOBAL_VAR(max_slowlog_size), CMD_LINE(REQUIRED_ARG),
       VALID_RANGE(0, 1024*1024L*1024L), DEFAULT(0L),
       BLOCK_SIZE(IO_SIZE));

static Sys_var_ulong Sys_max_slowlog_files(
       "max_slowlog_files",
       "Maximum number of slow query log files. Used with --max-slowlog-size "
       "this can be used to limit the total amount of disk space used for the "
       "slow query log. "
       "Default is 0, don't limit.",
       GLOBAL_VAR(max_slowlog_files),
       CMD_LINE(REQUIRED_ARG), VALID_RANGE(0, 102400),
       DEFAULT(0), BLOCK_SIZE(1));

static Sys_var_mybool Sys_flush(
       "flush", "Flush MyISAM tables to disk between SQL commands",
       GLOBAL_VAR(myisam_flush),
       CMD_LINE(OPT_ARG), DEFAULT(FALSE));

static Sys_var_ulong Sys_flush_time(
       "flush_time",
       "A dedicated thread is created to flush all tables at the "
       "given interval",
       GLOBAL_VAR(flush_time),
       CMD_LINE(REQUIRED_ARG), VALID_RANGE(0, LONG_TIMEOUT),
       DEFAULT(0), BLOCK_SIZE(1));

static bool check_ftb_syntax(sys_var *self, THD *thd, set_var *var)
{
  return ft_boolean_check_syntax_string((uchar*)
                      (var->save_result.string_value.str));
}
static bool query_cache_flush(sys_var *self, THD *thd, enum_var_type type)
{
  query_cache.flush();
  return false;
}
/// @todo make SESSION_VAR (usability enhancement and a fix for a race condition)
static Sys_var_charptr Sys_ft_boolean_syntax(
       "ft_boolean_syntax", "List of operators for "
       "MATCH ... AGAINST ( ... IN BOOLEAN MODE)",
       GLOBAL_VAR(ft_boolean_syntax),
       CMD_LINE(REQUIRED_ARG), IN_SYSTEM_CHARSET,
       DEFAULT(DEFAULT_FTB_SYNTAX), NO_MUTEX_GUARD,
       NOT_IN_BINLOG, ON_CHECK(check_ftb_syntax), ON_UPDATE(query_cache_flush));

static Sys_var_ulong Sys_ft_max_word_len(
       "ft_max_word_len",
       "The maximum length of the word to be included in a FULLTEXT index. "
       "Note: FULLTEXT indexes must be rebuilt after changing this variable",
       READ_ONLY GLOBAL_VAR(ft_max_word_len), CMD_LINE(REQUIRED_ARG),
       VALID_RANGE(10, HA_FT_MAXCHARLEN), DEFAULT(HA_FT_MAXCHARLEN),
       BLOCK_SIZE(1));

static Sys_var_ulong Sys_ft_min_word_len(
       "ft_min_word_len",
       "The minimum length of the word to be included in a FULLTEXT index. "
       "Note: FULLTEXT indexes must be rebuilt after changing this variable",
       READ_ONLY GLOBAL_VAR(ft_min_word_len), CMD_LINE(REQUIRED_ARG),
       VALID_RANGE(1, HA_FT_MAXCHARLEN), DEFAULT(4), BLOCK_SIZE(1));

/// @todo make it an updatable SESSION_VAR
static Sys_var_ulong Sys_ft_query_expansion_limit(
       "ft_query_expansion_limit",
       "Number of best matches to use for query expansion",
       READ_ONLY GLOBAL_VAR(ft_query_expansion_limit),
       CMD_LINE(REQUIRED_ARG),
       VALID_RANGE(0, 1000), DEFAULT(20), BLOCK_SIZE(1));

static Sys_var_charptr Sys_ft_stopword_file(
       "ft_stopword_file",
       "Use stopwords from this file instead of built-in list",
       READ_ONLY GLOBAL_VAR(ft_stopword_file), CMD_LINE(REQUIRED_ARG),
       IN_FS_CHARSET, DEFAULT(0));

static Sys_var_mybool Sys_ignore_builtin_innodb(
       "ignore_builtin_innodb",
       "IGNORED. This option will be removed in future releases. "
       "Disable initialization of builtin InnoDB plugin",
       READ_ONLY GLOBAL_VAR(opt_ignore_builtin_innodb),
       CMD_LINE(OPT_ARG), DEFAULT(FALSE));

static bool check_init_string(sys_var *self, THD *thd, set_var *var)
{
  if (var->save_result.string_value.str == 0)
  {
    var->save_result.string_value.str= const_cast<char*>("");
    var->save_result.string_value.length= 0;
  }
  return false;
}
static PolyLock_rwlock PLock_sys_init_connect(&LOCK_sys_init_connect);
static Sys_var_lexstring Sys_init_connect(
       "init_connect", "Command(s) that are executed for each "
       "new connection", GLOBAL_VAR(opt_init_connect),
       CMD_LINE(REQUIRED_ARG), IN_SYSTEM_CHARSET,
       DEFAULT(""), &PLock_sys_init_connect, NOT_IN_BINLOG,
       ON_CHECK(check_init_string));

static Sys_var_charptr Sys_init_file(
       "init_file", "Read SQL commands from this file at startup",
       READ_ONLY GLOBAL_VAR(opt_init_file),
       CMD_LINE(REQUIRED_ARG),
       IN_FS_CHARSET, DEFAULT(0));

static PolyLock_rwlock PLock_sys_init_slave(&LOCK_sys_init_slave);
static Sys_var_lexstring Sys_init_slave(
       "init_slave", "Command(s) that are executed by a slave server "
       "each time the SQL thread starts", GLOBAL_VAR(opt_init_slave),
       CMD_LINE(REQUIRED_ARG), IN_SYSTEM_CHARSET,
       DEFAULT(""), &PLock_sys_init_slave,
       NOT_IN_BINLOG, ON_CHECK(check_init_string));

static Sys_var_ulong Sys_interactive_timeout(
       "interactive_timeout",
       "The number of seconds the server waits for activity on an interactive "
       "connection before closing it",
       SESSION_VAR(net_interactive_timeout),
       CMD_LINE(REQUIRED_ARG),
       VALID_RANGE(1, LONG_TIMEOUT), DEFAULT(NET_WAIT_TIMEOUT), BLOCK_SIZE(1));

static Sys_var_ulong Sys_join_buffer_size(
       "join_buffer_size",
       "The size of the buffer that is used for full joins",
       SESSION_VAR(join_buff_size), CMD_LINE(REQUIRED_ARG),
       VALID_RANGE(128, ULONG_MAX), DEFAULT(256 * 1024), BLOCK_SIZE(128));

static Sys_var_keycache Sys_key_buffer_size(
       "key_buffer_size", "The size of the buffer used for "
       "index blocks for MyISAM tables. Increase this to get better index "
       "handling (for all reads and multiple writes) to as much as you can "
       "afford",
       KEYCACHE_VAR(param_buff_size),
       CMD_LINE(REQUIRED_ARG, OPT_KEY_BUFFER_SIZE),
       VALID_RANGE(0, SIZE_T_MAX), DEFAULT(KEY_CACHE_SIZE),
       BLOCK_SIZE(IO_SIZE), NO_MUTEX_GUARD, NOT_IN_BINLOG, ON_CHECK(0),
       ON_UPDATE(update_buffer_size));

static Sys_var_keycache Sys_key_cache_block_size(
       "key_cache_block_size", "The default size of key cache blocks",
       KEYCACHE_VAR(param_block_size),
       CMD_LINE(REQUIRED_ARG, OPT_KEY_CACHE_BLOCK_SIZE),
       VALID_RANGE(512, 1024*16), DEFAULT(KEY_CACHE_BLOCK_SIZE),
       BLOCK_SIZE(512), NO_MUTEX_GUARD, NOT_IN_BINLOG, ON_CHECK(0),
       ON_UPDATE(update_keycache_param));

static Sys_var_keycache Sys_key_cache_division_limit(
       "key_cache_division_limit",
       "The minimum percentage of warm blocks in key cache",
       KEYCACHE_VAR(param_division_limit),
       CMD_LINE(REQUIRED_ARG, OPT_KEY_CACHE_DIVISION_LIMIT),
       VALID_RANGE(1, 100), DEFAULT(100),
       BLOCK_SIZE(1), NO_MUTEX_GUARD, NOT_IN_BINLOG, ON_CHECK(0),
       ON_UPDATE(update_keycache_param));

static Sys_var_keycache Sys_key_cache_age_threshold(
       "key_cache_age_threshold", "This characterizes the number of "
       "hits a hot block has to be untouched until it is considered aged "
       "enough to be downgraded to a warm block. This specifies the "
       "percentage ratio of that number of hits to the total number of "
       "blocks in key cache",
       KEYCACHE_VAR(param_age_threshold),
       CMD_LINE(REQUIRED_ARG, OPT_KEY_CACHE_AGE_THRESHOLD),
       VALID_RANGE(100, ULONG_MAX), DEFAULT(300),
       BLOCK_SIZE(100), NO_MUTEX_GUARD, NOT_IN_BINLOG, ON_CHECK(0),
       ON_UPDATE(update_keycache_param));

static Sys_var_mybool Sys_large_files_support(
       "large_files_support",
       "Whether mysqld was compiled with options for large file support",
       READ_ONLY GLOBAL_VAR(opt_large_files),
       NO_CMD_LINE, DEFAULT(sizeof(my_off_t) > 4));

static Sys_var_uint Sys_large_page_size(
       "large_page_size",
       "If large page support is enabled, this shows the size of memory pages",
       READ_ONLY GLOBAL_VAR(opt_large_page_size), NO_CMD_LINE,
       VALID_RANGE(0, UINT_MAX), DEFAULT(0), BLOCK_SIZE(1));

static Sys_var_mybool Sys_large_pages(
       "large_pages", "Enable support for large pages",
       READ_ONLY GLOBAL_VAR(opt_large_pages),
       IF_WIN(NO_CMD_LINE, CMD_LINE(OPT_ARG)), DEFAULT(FALSE));

static Sys_var_charptr Sys_language(
       "lc_messages_dir", "Directory where error messages are",
       READ_ONLY GLOBAL_VAR(lc_messages_dir_ptr), 
       CMD_LINE(REQUIRED_ARG, OPT_LC_MESSAGES_DIRECTORY),
       IN_FS_CHARSET, DEFAULT(0));

static Sys_var_mybool Sys_local_infile(
       "local_infile", "Enable LOAD DATA LOCAL INFILE",
       GLOBAL_VAR(opt_local_infile), CMD_LINE(OPT_ARG), DEFAULT(TRUE));

static Sys_var_ulong Sys_lock_wait_timeout(
       "lock_wait_timeout",
       "Timeout in seconds to wait for a lock before returning an error.",
       SESSION_VAR(lock_wait_timeout), CMD_LINE(REQUIRED_ARG),
       VALID_RANGE(1, LONG_TIMEOUT), DEFAULT(LONG_TIMEOUT), BLOCK_SIZE(1));

#ifdef HAVE_MLOCKALL
static Sys_var_mybool Sys_locked_in_memory(
       "locked_in_memory",
       "Whether mysqld was locked in memory with --memlock",
       READ_ONLY GLOBAL_VAR(locked_in_memory), NO_CMD_LINE, DEFAULT(FALSE));
#endif

/* this says NO_CMD_LINE, as command-line option takes a string, not a bool */
static Sys_var_mybool Sys_log_bin(
       "log_bin", "Whether the binary log is enabled",
       READ_ONLY GLOBAL_VAR(opt_bin_log), NO_CMD_LINE, DEFAULT(FALSE));

static bool transaction_write_set_check(sys_var *self, THD *thd, set_var *var)
{
  if (var->type == OPT_GLOBAL &&
      global_system_variables.binlog_format != BINLOG_FORMAT_ROW)
  {
    my_error(ER_PREVENTS_VARIABLE_WITHOUT_RBR, MYF(0), var->var->name.str);
    return true;
  }

  if (var->type == OPT_SESSION &&
      thd->variables.binlog_format != BINLOG_FORMAT_ROW)
  {
    my_error(ER_PREVENTS_VARIABLE_WITHOUT_RBR, MYF(0), var->var->name.str);
    return true;
  }
  /*
    if in a stored function/trigger, it's too late to change
  */
  if (thd->in_sub_stmt)
  {
    my_error(ER_VARIABLE_NOT_SETTABLE_IN_TRANSACTION, MYF(0),
             var->var->name.str);
    return true;
  }
  /*
    Make the session variable 'transaction_write_set_extraction' read-only inside a transaction.
  */
  if (thd->in_active_multi_stmt_transaction())
  {
    my_error(ER_VARIABLE_NOT_SETTABLE_IN_TRANSACTION, MYF(0),
             var->var->name.str);
    return true;
  }
  return false;
}

static const char *transaction_write_set_hashing_algorithms[]=
       {"OFF", "MURMUR32", 0};

static Sys_var_enum Sys_extract_write_set(
       "transaction_write_set_extraction",
       "This option is used to let the server know when to "
       "extract the write set which will be used for various purposes. ",
       SESSION_VAR(transaction_write_set_extraction), CMD_LINE(OPT_ARG),
       transaction_write_set_hashing_algorithms,
       DEFAULT(HASH_ALGORITHM_OFF), NO_MUTEX_GUARD, NOT_IN_BINLOG,
       ON_CHECK(transaction_write_set_check),
       ON_UPDATE(NULL));

static Sys_var_ulong Sys_rpl_stop_slave_timeout(
       "rpl_stop_slave_timeout",
       "Timeout in seconds to wait for slave to stop before returning a "
       "warning.",
       GLOBAL_VAR(rpl_stop_slave_timeout), CMD_LINE(REQUIRED_ARG),
       VALID_RANGE(2, LONG_TIMEOUT), DEFAULT(LONG_TIMEOUT), BLOCK_SIZE(1));

static Sys_var_enum Sys_binlog_error_action(
       "binlog_error_action",
       "When statements cannot be written to the binary log due to a fatal "
       "error, the server can either ignore the error and let the master "
       "continue, or abort.", GLOBAL_VAR(binlog_error_action),
       CMD_LINE(REQUIRED_ARG), binlog_error_action_list, DEFAULT(ABORT_SERVER));

static Sys_var_mybool Sys_trust_function_creators(
       "log_bin_trust_function_creators",
       "If set to FALSE (the default), then when --log-bin is used, creation "
       "of a stored function (or trigger) is allowed only to users having the "
       "SUPER privilege and only if this stored function (trigger) may not "
       "break binary logging. Note that if ALL connections to this server "
       "ALWAYS use row-based binary logging, the security issues do not "
       "exist and the binary logging cannot break, so you can safely set "
       "this to TRUE",
       GLOBAL_VAR(trust_function_creators),
       CMD_LINE(OPT_ARG), DEFAULT(FALSE));

static Sys_var_mybool Sys_check_proxy_users(
	"check_proxy_users",
	"If set to FALSE (the default), then proxy user identity will not be "
	"mapped for authentication plugins which support mapping from grant "
	"tables.  When set to TRUE, users associated with authentication "
	"plugins which signal proxy user mapping should be done according to "
	"GRANT PROXY privilege definition.",
	GLOBAL_VAR(check_proxy_users),
	CMD_LINE(OPT_ARG), DEFAULT(FALSE));

static Sys_var_mybool Sys_mysql_native_password_proxy_users(
	"mysql_native_password_proxy_users",
	"If set to FALSE (the default), then the mysql_native_password "
	"plugin will not signal for authenticated users to be checked for mapping "
	"to proxy users.  When set to TRUE, the plugin will flag associated "
	"authenticated accounts to be mapped to proxy users when the server option "
	"check_proxy_users is enabled.",
	GLOBAL_VAR(mysql_native_password_proxy_users),
	CMD_LINE(OPT_ARG), DEFAULT(FALSE));

static Sys_var_mybool Sys_sha256_password_proxy_users(
	"sha256_password_proxy_users",
	"If set to FALSE (the default), then the sha256_password authentication "
	"plugin will not signal for authenticated users to be checked for mapping "
	"to proxy users.  When set to TRUE, the plugin will flag associated "
	"authenticated accounts to be mapped to proxy users when the server option "
	"check_proxy_users is enabled.",
	GLOBAL_VAR(sha256_password_proxy_users),
	CMD_LINE(OPT_ARG), DEFAULT(FALSE));

static Sys_var_mybool Sys_use_v1_row_events(
       "log_bin_use_v1_row_events",
       "If equal to 1 then version 1 row events are written to a row based "
       "binary log.  If equal to 0, then the latest version of events are "
       "written.  "
       "This option is useful during some upgrades.",
       GLOBAL_VAR(log_bin_use_v1_row_events),
       CMD_LINE(OPT_ARG), DEFAULT(FALSE));

static Sys_var_charptr Sys_log_error(
       "log_error", "Error log file",
       READ_ONLY GLOBAL_VAR(log_error_dest),
       CMD_LINE(OPT_ARG, OPT_LOG_ERROR),
       IN_FS_CHARSET, DEFAULT(disabled_my_option));

static Sys_var_mybool Sys_log_queries_not_using_indexes(
       "log_queries_not_using_indexes",
       "Log queries that are executed without benefit of any index to the "
       "slow log if it is open",
       GLOBAL_VAR(opt_log_queries_not_using_indexes),
       CMD_LINE(OPT_ARG), DEFAULT(FALSE));

static Sys_var_mybool Sys_log_slow_admin_statements(
       "log_slow_admin_statements",
       "Log slow OPTIMIZE, ANALYZE, ALTER and other administrative statements to "
       "the slow log if it is open.",
       GLOBAL_VAR(opt_log_slow_admin_statements),
       CMD_LINE(OPT_ARG), DEFAULT(FALSE));

static Sys_var_mybool Sys_log_slow_slave_statements(
       "log_slow_slave_statements",
       "Log slow statements executed by slave thread to the slow log if it is open.",
       GLOBAL_VAR(opt_log_slow_slave_statements),
       CMD_LINE(OPT_ARG), DEFAULT(FALSE));

static bool update_log_throttle_queries_not_using_indexes(sys_var *self,
                                                          THD *thd,
                                                          enum_var_type type)
{
  // Check if we should print a summary of any suppressed lines to the slow log
  // now since opt_log_throttle_queries_not_using_indexes was changed.
  log_throttle_qni.flush(thd);
  return false;
}

static Sys_var_ulong Sys_log_throttle_queries_not_using_indexes(
       "log_throttle_queries_not_using_indexes",
       "Log at most this many 'not using index' warnings per minute to the "
       "slow log. Any further warnings will be condensed into a single "
       "summary line. A value of 0 disables throttling. "
       "Option has no effect unless --log_queries_not_using_indexes is set.",
       GLOBAL_VAR(opt_log_throttle_queries_not_using_indexes),
       CMD_LINE(REQUIRED_ARG),
       VALID_RANGE(0, ULONG_MAX), DEFAULT(0), BLOCK_SIZE(1),
       NO_MUTEX_GUARD, NOT_IN_BINLOG,
       ON_CHECK(0),
       ON_UPDATE(update_log_throttle_queries_not_using_indexes));

static bool update_log_warnings(sys_var *self, THD *thd, enum_var_type type)
{
  // log_warnings is deprecated, but for now, we'll set the
  // new log_error_verbosity from it for backward compatibility.
  log_error_verbosity= std::min(3UL, 1UL + log_warnings);
  return false;
}

static Sys_var_ulong Sys_log_warnings(
       "log_warnings",
       "Log some not critical warnings to the log file",
       GLOBAL_VAR(log_warnings),
       CMD_LINE(OPT_ARG, 'W'),
       VALID_RANGE(0, 2), DEFAULT(2), BLOCK_SIZE(1), NO_MUTEX_GUARD,
       NOT_IN_BINLOG, ON_CHECK(0), ON_UPDATE(update_log_warnings),
       DEPRECATED("log_error_verbosity"));

static bool update_log_error_verbosity(sys_var *self, THD *thd,
                                       enum_var_type type)
{
  // log_warnings is deprecated, but for now, we'll set it from
  // the new log_error_verbosity for backward compatibility.
  log_warnings= log_error_verbosity - 1;
  return false;
}

static Sys_var_ulong Sys_log_error_verbosity(
       "log_error_verbosity",
       "How detailed the error log should be. "
       "1, log errors only. "
       "2, log errors and warnings. "
       "3, log errors, warnings, and notes. "
       "Messages sent to the client are unaffected by this setting.",
       GLOBAL_VAR(log_error_verbosity),
       CMD_LINE(REQUIRED_ARG),
       VALID_RANGE(1, 3), DEFAULT(3), BLOCK_SIZE(1), NO_MUTEX_GUARD,
       NOT_IN_BINLOG, ON_CHECK(0), ON_UPDATE(update_log_error_verbosity));

static Sys_var_enum Sys_log_timestamps(
       "log_timestamps",
       "UTC to timestamp log files in zulu time, for more concise timestamps "
       "and easier correlation of logs from servers from multiple time zones, "
       "or SYSTEM to use the system's local time. "
       "This affects only log files, not log tables, as the timestamp columns "
       "of the latter can be converted at will.",
       GLOBAL_VAR(opt_log_timestamps),
       CMD_LINE(REQUIRED_ARG),
       timestamp_type_names, DEFAULT(0),
       NO_MUTEX_GUARD, NOT_IN_BINLOG);

<<<<<<< HEAD
/* logging to host OS's syslog */

static bool fix_syslog(sys_var *self, THD *thd, enum_var_type type)
=======
#ifndef DBUG_OFF
static bool update_cached_query_exec_time(sys_var *self, THD *thd,
                                          enum_var_type type)
{
  if (type == OPT_SESSION)
    thd->variables.query_exec_time=
      double2ulonglong(thd->variables.query_exec_time_double * 1e6);
  else
    global_system_variables.query_exec_time=
      double2ulonglong(global_system_variables.query_exec_time_double * 1e6);
  return false;
}

static Sys_var_double Sys_query_exec_time(
       "query_exec_time",
       "Pretend queries take this many seconds. When 0 (the default) use the "
       "actual execution time. Used only for debugging.",
       SESSION_VAR(query_exec_time_double),
       NO_CMD_LINE, VALID_RANGE(0, LONG_TIMEOUT), DEFAULT(0),
       NO_MUTEX_GUARD, IN_BINLOG, ON_CHECK(0),
       ON_UPDATE(update_cached_query_exec_time));
static Sys_var_ulong sys_query_exec_id(
       "query_exec_id",
       "Pretend queries take this query id. When 0 (the default) use the"
       "actual query id. Used only for debugging.",
       SESSION_VAR(query_exec_id),
       NO_CMD_LINE, VALID_RANGE(0, ULONG_MAX), DEFAULT(0), BLOCK_SIZE(1),
       NO_MUTEX_GUARD, IN_BINLOG);
#endif

static bool fix_low_prio_updates(sys_var *self, THD *thd, enum_var_type type)
>>>>>>> 2071aeef
{
  return log_syslog_update_settings();
}

static bool check_syslog_tag(sys_var *self, THD *THD, set_var *var)
{
  bool ret;
  char *old= opt_log_syslog_tag;
  opt_log_syslog_tag= (var->value) ? var->save_result.string_value.str : NULL;
  ret= log_syslog_update_settings();
  opt_log_syslog_tag= old;
  return ret;
}

static bool check_syslog_enable(sys_var *self, THD *THD, set_var *var)
{
  my_bool save= opt_log_syslog_enable;
  opt_log_syslog_enable= var->save_result.ulonglong_value;
  if (log_syslog_update_settings())
  {
    opt_log_syslog_enable= save;
    return true;
  }
  return false;
}

static Sys_var_mybool Sys_log_syslog_enable(
       "log_syslog",
       "Errors, warnings, and similar issues eligible for MySQL's error log "
       "file may additionally be sent to the host operating system's system "
       "log (\"syslog\").",
       GLOBAL_VAR(opt_log_syslog_enable),
       CMD_LINE(OPT_ARG),
       // preserve current defaults for both platforms:
#ifndef _WIN32
       DEFAULT(FALSE),
#else
       DEFAULT(TRUE),
#endif
       NO_MUTEX_GUARD, NOT_IN_BINLOG,
       ON_CHECK(check_syslog_enable), ON_UPDATE(0));


static Sys_var_charptr Sys_log_syslog_tag(
       "log_syslog_tag",
       "When logging issues using the host operating system's syslog, "
       "tag the entries from this particular MySQL server with this ident. "
       "This will help distinguish entries from MySQL servers co-existing "
       "on the same host machine. A non-empty tag will be appended to the "
       "default ident of 'mysqld', connected by a hyphen.",
       GLOBAL_VAR(opt_log_syslog_tag), CMD_LINE(REQUIRED_ARG),
       IN_SYSTEM_CHARSET, DEFAULT(""), NO_MUTEX_GUARD, NOT_IN_BINLOG,
       ON_CHECK(check_syslog_tag), ON_UPDATE(fix_syslog));


#ifndef _WIN32

static bool check_syslog_facility(sys_var *self, THD *THD, set_var *var)
{
  SYSLOG_FACILITY rsf;

  if (var->value &&
      log_syslog_find_facility(var->save_result.string_value.str, &rsf))
    return true;
  return false;
}

static bool fix_syslog_facility(sys_var *self, THD *thd, enum_var_type type)
{
  if (opt_log_syslog_facility == NULL)
    return true;

  return log_syslog_update_settings();
}

static Sys_var_charptr Sys_log_syslog_facility(
       "log_syslog_facility",
       "When logging issues using the host operating system's syslog, "
       "identify as a facility of the given type (to aid in log filtering).",
       GLOBAL_VAR(opt_log_syslog_facility), CMD_LINE(REQUIRED_ARG),
       IN_SYSTEM_CHARSET, DEFAULT("daemon"), NO_MUTEX_GUARD, NOT_IN_BINLOG,
       ON_CHECK(check_syslog_facility), ON_UPDATE(fix_syslog_facility));

static Sys_var_mybool Sys_log_syslog_log_pid(
       "log_syslog_include_pid",
       "When logging issues using the host operating system's syslog, "
       "include this MySQL server's process ID (PID). This setting does "
       "not affect MySQL's own error log file.",
       GLOBAL_VAR(opt_log_syslog_include_pid),
       CMD_LINE(OPT_ARG), DEFAULT(TRUE),
       NO_MUTEX_GUARD, NOT_IN_BINLOG,
       ON_CHECK(0), ON_UPDATE(fix_syslog));

#endif

static bool update_cached_long_query_time(sys_var *self, THD *thd,
                                          enum_var_type type)
{
  if (type == OPT_SESSION)
    thd->variables.long_query_time=
      double2ulonglong(thd->variables.long_query_time_double * 1e6);
  else
    global_system_variables.long_query_time=
      double2ulonglong(global_system_variables.long_query_time_double * 1e6);
  return false;
}

static Sys_var_double Sys_long_query_time(
       "long_query_time",
       "Log all queries that have taken more than long_query_time seconds "
       "to execute to file. The argument will be treated as a decimal value "
       "with microsecond precision",
       SESSION_VAR(long_query_time_double),
       CMD_LINE(REQUIRED_ARG), VALID_RANGE(0, LONG_TIMEOUT), DEFAULT(10),
       NO_MUTEX_GUARD, NOT_IN_BINLOG, ON_CHECK(0),
       ON_UPDATE(update_cached_long_query_time));

static bool fix_low_prio_updates(sys_var *self, THD *thd, enum_var_type type)
{
  if (type == OPT_SESSION)
  {
    thd->update_lock_default= (thd->variables.low_priority_updates ?
                               TL_WRITE_LOW_PRIORITY : TL_WRITE);
    thd->insert_lock_default= (thd->variables.low_priority_updates ?
                               TL_WRITE_LOW_PRIORITY : TL_WRITE_CONCURRENT_INSERT);
  }
  else
    thr_upgraded_concurrent_insert_lock=
      (global_system_variables.low_priority_updates ?
       TL_WRITE_LOW_PRIORITY : TL_WRITE);
  return false;
}
static Sys_var_mybool Sys_low_priority_updates(
       "low_priority_updates",
       "INSERT/DELETE/UPDATE has lower priority than selects",
       SESSION_VAR(low_priority_updates),
       CMD_LINE(OPT_ARG),
       DEFAULT(FALSE), NO_MUTEX_GUARD, NOT_IN_BINLOG, ON_CHECK(0),
       ON_UPDATE(fix_low_prio_updates));

static Sys_var_mybool Sys_lower_case_file_system(
       "lower_case_file_system",
       "Case sensitivity of file names on the file system where the "
       "data directory is located",
       READ_ONLY GLOBAL_VAR(lower_case_file_system), NO_CMD_LINE,
       DEFAULT(FALSE));

static Sys_var_uint Sys_lower_case_table_names(
       "lower_case_table_names",
       "If set to 1 table names are stored in lowercase on disk and table "
       "names will be case-insensitive.  Should be set to 2 if you are using "
       "a case insensitive file system",
       READ_ONLY GLOBAL_VAR(lower_case_table_names),
       CMD_LINE(OPT_ARG, OPT_LOWER_CASE_TABLE_NAMES),
       VALID_RANGE(0, 2),
#ifdef FN_NO_CASE_SENSE
    DEFAULT(1),
#else
    DEFAULT(0),
#endif
       BLOCK_SIZE(1));

static bool session_readonly(sys_var *self, THD *thd, set_var *var)
{
  if (var->type == OPT_GLOBAL)
    return false;
  my_error(ER_VARIABLE_IS_READONLY, MYF(0), "SESSION",
           self->name.str, "GLOBAL");
  return true;
}

static bool
check_max_allowed_packet(sys_var *self, THD *thd,  set_var *var)
{
  longlong val;
  if (session_readonly(self, thd, var))
    return true;

  val= var->save_result.ulonglong_value;
  if (val < (longlong) global_system_variables.net_buffer_length)
  {
    push_warning_printf(thd, Sql_condition::SL_WARNING,
                        WARN_OPTION_BELOW_LIMIT, ER(WARN_OPTION_BELOW_LIMIT),
                        "max_allowed_packet", "net_buffer_length");
  }
  return false;
}


static Sys_var_ulong Sys_max_allowed_packet(
       "max_allowed_packet",
       "Max packet length to send to or receive from the server",
       SESSION_VAR(max_allowed_packet), CMD_LINE(REQUIRED_ARG),
       VALID_RANGE(1024, 1024 * 1024 * 1024), DEFAULT(4096 * 1024),
       BLOCK_SIZE(1024), NO_MUTEX_GUARD, NOT_IN_BINLOG,
       ON_CHECK(check_max_allowed_packet));

static Sys_var_ulong Sys_slave_max_allowed_packet(
       "slave_max_allowed_packet",
       "The maximum packet length to sent successfully from the master to slave.",
       GLOBAL_VAR(slave_max_allowed_packet), CMD_LINE(REQUIRED_ARG),
       VALID_RANGE(1024, MAX_MAX_ALLOWED_PACKET),
       DEFAULT(MAX_MAX_ALLOWED_PACKET),
       BLOCK_SIZE(1024));

static Sys_var_ulonglong Sys_max_binlog_cache_size(
       "max_binlog_cache_size",
       "Sets the total size of the transactional cache",
       GLOBAL_VAR(max_binlog_cache_size), CMD_LINE(REQUIRED_ARG),
       VALID_RANGE(IO_SIZE, ULLONG_MAX),
       DEFAULT((ULLONG_MAX/IO_SIZE)*IO_SIZE),
       BLOCK_SIZE(IO_SIZE),
       NO_MUTEX_GUARD, NOT_IN_BINLOG, ON_CHECK(0),
       ON_UPDATE(fix_binlog_cache_size));

static Sys_var_ulonglong Sys_max_binlog_stmt_cache_size(
       "max_binlog_stmt_cache_size",
       "Sets the total size of the statement cache",
       GLOBAL_VAR(max_binlog_stmt_cache_size), CMD_LINE(REQUIRED_ARG),
       VALID_RANGE(IO_SIZE, ULLONG_MAX),
       DEFAULT((ULLONG_MAX/IO_SIZE)*IO_SIZE),
       BLOCK_SIZE(IO_SIZE),
       NO_MUTEX_GUARD, NOT_IN_BINLOG, ON_CHECK(0),
       ON_UPDATE(fix_binlog_stmt_cache_size));

static bool fix_max_binlog_size(sys_var *self, THD *thd, enum_var_type type)
{
  mysql_bin_log.set_max_size(max_binlog_size);
#ifdef HAVE_REPLICATION
  /*
    For multisource replication, this max size is set to all relay logs
    per channel. So, run through them
  */
  if (!max_relay_log_size)
  {
    Master_info *mi =NULL;

    channel_map.wrlock();
    for (mi_map::iterator it= channel_map.begin(); it!= channel_map.end(); it++)
    {
      mi= it->second;
      if (mi!= NULL)
        mi->rli->relay_log.set_max_size(max_binlog_size);
    }
    channel_map.unlock();
  }
#endif
  return false;
}
static Sys_var_ulong Sys_max_binlog_size(
       "max_binlog_size",
       "Binary log will be rotated automatically when the size exceeds this "
       "value. Will also apply to relay logs if max_relay_log_size is 0",
       GLOBAL_VAR(max_binlog_size), CMD_LINE(REQUIRED_ARG),
       VALID_RANGE(IO_SIZE, 1024*1024L*1024L), DEFAULT(1024*1024L*1024L),
       BLOCK_SIZE(IO_SIZE), NO_MUTEX_GUARD, NOT_IN_BINLOG, ON_CHECK(0),
       ON_UPDATE(fix_max_binlog_size));

static Sys_var_ulong Sys_max_connections(
       "max_connections", "The number of simultaneous clients allowed",
       GLOBAL_VAR(max_connections), CMD_LINE(REQUIRED_ARG),
       VALID_RANGE(1, MAX_CONNECTIONS),
       DEFAULT(MAX_CONNECTIONS_DEFAULT),
       BLOCK_SIZE(1),
       NO_MUTEX_GUARD,
       NOT_IN_BINLOG,
       ON_CHECK(0),
       ON_UPDATE(0),
       NULL,
       /* max_connections is used as a sizing hint by the performance schema. */
       sys_var::PARSE_EARLY);

static Sys_var_ulong Sys_max_connect_errors(
       "max_connect_errors",
       "If there is more than this number of interrupted connections from "
       "a host this host will be blocked from further connections",
       GLOBAL_VAR(max_connect_errors), CMD_LINE(REQUIRED_ARG),
       VALID_RANGE(1, ULONG_MAX), DEFAULT(100),
       BLOCK_SIZE(1));

static Sys_var_uint Sys_extra_port(
       "extra_port",
       "Extra port number to use for tcp connections in a "
       "one-thread-per-connection manner. 0 means don't use another port",
       READ_ONLY GLOBAL_VAR(mysqld_extra_port), CMD_LINE(REQUIRED_ARG),
       VALID_RANGE(0, UINT_MAX32), DEFAULT(0), BLOCK_SIZE(1));

static Sys_var_ulong Sys_extra_max_connections(
       "extra_max_connections", "The number of connections on extra-port",
       GLOBAL_VAR(extra_max_connections), CMD_LINE(REQUIRED_ARG),
       VALID_RANGE(1, MAX_CONNECTIONS), DEFAULT(1), BLOCK_SIZE(1), NO_MUTEX_GUARD,
       NOT_IN_BINLOG, ON_CHECK(0), ON_UPDATE(fix_max_connections));

static Sys_var_long Sys_max_digest_length(
       "max_digest_length",
       "Maximum length considered for digest text.",
       READ_ONLY GLOBAL_VAR(max_digest_length),
       CMD_LINE(REQUIRED_ARG), VALID_RANGE(0, 1024 * 1024),
       DEFAULT(1024),
       BLOCK_SIZE(1));

static bool check_max_delayed_threads(sys_var *self, THD *thd, set_var *var)
{
  return var->type != OPT_GLOBAL &&
         var->save_result.ulonglong_value != 0 &&
         var->save_result.ulonglong_value !=
                           global_system_variables.max_insert_delayed_threads;
}

// Alias for max_delayed_threads
static Sys_var_ulong Sys_max_insert_delayed_threads(
       "max_insert_delayed_threads",
       "Don't start more than this number of threads to handle INSERT "
       "DELAYED statements. If set to zero INSERT DELAYED will be not used. "
       "This variable is deprecated along with INSERT DELAYED.",
       SESSION_VAR(max_insert_delayed_threads),
       NO_CMD_LINE, VALID_RANGE(0, 16384), DEFAULT(20),
       BLOCK_SIZE(1), NO_MUTEX_GUARD, NOT_IN_BINLOG,
       ON_CHECK(check_max_delayed_threads), ON_UPDATE(0),
       DEPRECATED(""));

static Sys_var_ulong Sys_max_delayed_threads(
       "max_delayed_threads",
       "Don't start more than this number of threads to handle INSERT "
       "DELAYED statements. If set to zero INSERT DELAYED will be not used. "
       "This variable is deprecated along with INSERT DELAYED.",
       SESSION_VAR(max_insert_delayed_threads),
       CMD_LINE(REQUIRED_ARG), VALID_RANGE(0, 16384), DEFAULT(20),
       BLOCK_SIZE(1), NO_MUTEX_GUARD, NOT_IN_BINLOG,
       ON_CHECK(check_max_delayed_threads), ON_UPDATE(0),
       DEPRECATED(""));

static Sys_var_ulong Sys_max_error_count(
       "max_error_count",
       "Max number of errors/warnings to store for a statement",
       SESSION_VAR(max_error_count), CMD_LINE(REQUIRED_ARG),
       VALID_RANGE(0, 65535), DEFAULT(DEFAULT_ERROR_COUNT), BLOCK_SIZE(1));

static Sys_var_ulonglong Sys_max_heap_table_size(
       "max_heap_table_size",
       "Don't allow creation of heap tables bigger than this",
       SESSION_VAR(max_heap_table_size), CMD_LINE(REQUIRED_ARG),
       VALID_RANGE(16384, (ulonglong)~(intptr)0), DEFAULT(16*1024*1024),
       BLOCK_SIZE(1024));

static ulong mdl_locks_cache_size_unused;
static Sys_var_ulong Sys_metadata_locks_cache_size(
       "metadata_locks_cache_size", "Has no effect, deprecated",
       READ_ONLY GLOBAL_VAR(mdl_locks_cache_size_unused),
       CMD_LINE(REQUIRED_ARG, OPT_MDL_CACHE_SIZE),
       VALID_RANGE(1, 1024*1024), DEFAULT(1024), BLOCK_SIZE(1), NO_MUTEX_GUARD,
       NOT_IN_BINLOG, ON_CHECK(0), ON_UPDATE(0), DEPRECATED(""));

static ulong mdl_locks_hash_partitions_unused;
static Sys_var_ulong Sys_metadata_locks_hash_instances(
       "metadata_locks_hash_instances", "Has no effect, deprecated",
       READ_ONLY GLOBAL_VAR(mdl_locks_hash_partitions_unused),
       CMD_LINE(REQUIRED_ARG, OPT_MDL_HASH_INSTANCES),
       VALID_RANGE(1, 1024), DEFAULT(8), BLOCK_SIZE(1), NO_MUTEX_GUARD,
       NOT_IN_BINLOG, ON_CHECK(0), ON_UPDATE(0), DEPRECATED(""));

// relies on DBUG_ASSERT(sizeof(my_thread_id) == 4);
static Sys_var_uint Sys_pseudo_thread_id(
       "pseudo_thread_id",
       "This variable is for internal server use",
       SESSION_ONLY(pseudo_thread_id),
       NO_CMD_LINE, VALID_RANGE(0, UINT_MAX32), DEFAULT(0),
       BLOCK_SIZE(1), NO_MUTEX_GUARD, IN_BINLOG,
       ON_CHECK(check_has_super));

static bool fix_pseudo_server_id(sys_var *self, THD *thd, enum_var_type type)
{
  thd->server_id= thd->variables.pseudo_server_id != 0 ?
                  thd->variables.pseudo_server_id : server_id;
  return false;
}

static Sys_var_ulong Sys_pseudo_server_id(
       "pseudo_server_id",
       "Override server_id for currrent session",
       SESSION_ONLY(pseudo_server_id),
       NO_CMD_LINE, VALID_RANGE(0, ULONG_MAX), DEFAULT(0),
       BLOCK_SIZE(1), NO_MUTEX_GUARD, IN_BINLOG,
       ON_CHECK(check_has_super), ON_UPDATE(fix_pseudo_server_id));

static bool fix_max_join_size(sys_var *self, THD *thd, enum_var_type type)
{
  SV *sv= type == OPT_GLOBAL ? &global_system_variables : &thd->variables;
  if (sv->max_join_size == HA_POS_ERROR)
    sv->option_bits|= OPTION_BIG_SELECTS;
  else
    sv->option_bits&= ~OPTION_BIG_SELECTS;
  return false;
}
static Sys_var_harows Sys_max_join_size(
       "max_join_size",
       "Joins that are probably going to read more than max_join_size "
       "records return an error",
       SESSION_VAR(max_join_size), CMD_LINE(REQUIRED_ARG),
       VALID_RANGE(1, HA_POS_ERROR), DEFAULT(HA_POS_ERROR), BLOCK_SIZE(1),
       NO_MUTEX_GUARD, NOT_IN_BINLOG, ON_CHECK(0),
       ON_UPDATE(fix_max_join_size));

static Sys_var_ulong Sys_max_seeks_for_key(
       "max_seeks_for_key",
       "Limit assumed max number of seeks when looking up rows based on a key",
       SESSION_VAR(max_seeks_for_key), CMD_LINE(REQUIRED_ARG),
       VALID_RANGE(1, ULONG_MAX), DEFAULT(ULONG_MAX), BLOCK_SIZE(1));

static Sys_var_ulong Sys_max_length_for_sort_data(
       "max_length_for_sort_data",
       "Max number of bytes in sorted records",
       SESSION_VAR(max_length_for_sort_data), CMD_LINE(REQUIRED_ARG),
       VALID_RANGE(4, 8192*1024L), DEFAULT(1024), BLOCK_SIZE(1));

static Sys_var_ulong Sys_max_points_in_geometry(
       "max_points_in_geometry",
       "Maximum number of points in a geometry",
       SESSION_VAR(max_points_in_geometry), CMD_LINE(OPT_ARG),
       VALID_RANGE(3, 1024*1024L), DEFAULT(64*1024), BLOCK_SIZE(1));

static PolyLock_mutex PLock_prepared_stmt_count(&LOCK_prepared_stmt_count);

static Sys_var_ulong Sys_max_prepared_stmt_count(
       "max_prepared_stmt_count",
       "Maximum number of prepared statements in the server",
       GLOBAL_VAR(max_prepared_stmt_count), CMD_LINE(REQUIRED_ARG),
       VALID_RANGE(0, 1024*1024), DEFAULT(16382), BLOCK_SIZE(1),
       &PLock_prepared_stmt_count, NOT_IN_BINLOG, ON_CHECK(NULL),
       ON_UPDATE(NULL), NULL,
       /* max_prepared_stmt_count is used as a sizing hint by the performance schema. */
       sys_var::PARSE_EARLY);

static bool fix_max_relay_log_size(sys_var *self, THD *thd, enum_var_type type)
{
#ifdef HAVE_REPLICATION
  Master_info *mi= NULL;

  channel_map.wrlock();
  for (mi_map::iterator it= channel_map.begin(); it!=channel_map.end(); it++)
  {
    mi= it->second;

    if (mi != NULL)
      mi->rli->relay_log.set_max_size(max_relay_log_size ?
                                      max_relay_log_size: max_binlog_size);
  }
  channel_map.unlock();
#endif
  return false;
}
static Sys_var_ulong Sys_max_relay_log_size(
       "max_relay_log_size",
       "If non-zero: relay log will be rotated automatically when the "
       "size exceeds this value; if zero: when the size "
       "exceeds max_binlog_size",
       GLOBAL_VAR(max_relay_log_size), CMD_LINE(REQUIRED_ARG),
       VALID_RANGE(0, 1024L*1024*1024), DEFAULT(0), BLOCK_SIZE(IO_SIZE),
       NO_MUTEX_GUARD, NOT_IN_BINLOG, ON_CHECK(0),
       ON_UPDATE(fix_max_relay_log_size));

static Sys_var_ulong Sys_max_sort_length(
       "max_sort_length",
       "The number of bytes to use when sorting BLOB or TEXT values (only "
       "the first max_sort_length bytes of each value are used; the rest "
       "are ignored)",
       SESSION_VAR(max_sort_length), CMD_LINE(REQUIRED_ARG),
       VALID_RANGE(4, 8192*1024L), DEFAULT(1024), BLOCK_SIZE(1));

static Sys_var_ulong Sys_max_sp_recursion_depth(
       "max_sp_recursion_depth",
       "Maximum stored procedure recursion depth",
       SESSION_VAR(max_sp_recursion_depth), CMD_LINE(OPT_ARG),
       VALID_RANGE(0, 255), DEFAULT(0), BLOCK_SIZE(1));

// non-standard session_value_ptr() here
static Sys_var_max_user_conn Sys_max_user_connections(
       "max_user_connections",
       "The maximum number of active connections for a single user "
       "(0 = no limit)",
       SESSION_VAR(max_user_connections), CMD_LINE(REQUIRED_ARG),
       VALID_RANGE(0, UINT_MAX), DEFAULT(0), BLOCK_SIZE(1), NO_MUTEX_GUARD,
       NOT_IN_BINLOG, ON_CHECK(session_readonly));

static Sys_var_ulong Sys_max_tmp_tables(
       "max_tmp_tables",
       "Maximum number of temporary tables a client can keep open at a time",
       SESSION_VAR(max_tmp_tables), CMD_LINE(REQUIRED_ARG),
       VALID_RANGE(1, ULONG_MAX), DEFAULT(32), BLOCK_SIZE(1), NO_MUTEX_GUARD,
       NOT_IN_BINLOG, ON_CHECK(0), ON_UPDATE(0), DEPRECATED(""));

static Sys_var_ulong Sys_max_write_lock_count(
       "max_write_lock_count",
       "After this many write locks, allow some read locks to run in between",
       GLOBAL_VAR(max_write_lock_count), CMD_LINE(REQUIRED_ARG),
       VALID_RANGE(1, ULONG_MAX), DEFAULT(ULONG_MAX), BLOCK_SIZE(1));

static Sys_var_ulong Sys_min_examined_row_limit(
       "min_examined_row_limit",
       "Don't write queries to slow log that examine fewer rows "
       "than that",
       SESSION_VAR(min_examined_row_limit), CMD_LINE(REQUIRED_ARG),
       VALID_RANGE(0, ULONG_MAX), DEFAULT(0), BLOCK_SIZE(1));

#ifdef _WIN32
static Sys_var_mybool Sys_named_pipe(
       "named_pipe", "Enable the named pipe (NT)",
       READ_ONLY GLOBAL_VAR(opt_enable_named_pipe), CMD_LINE(OPT_ARG),
       DEFAULT(FALSE));
#endif


static bool 
check_net_buffer_length(sys_var *self, THD *thd,  set_var *var)
{
  longlong val;
  if (session_readonly(self, thd, var))
    return true;

  val= var->save_result.ulonglong_value;
  if (val > (longlong) global_system_variables.max_allowed_packet)
  {
    push_warning_printf(thd, Sql_condition::SL_WARNING,
                        WARN_OPTION_BELOW_LIMIT, ER(WARN_OPTION_BELOW_LIMIT),
                        "max_allowed_packet", "net_buffer_length");
  }
  return false;
}
static Sys_var_ulong Sys_net_buffer_length(
       "net_buffer_length",
       "Buffer length for TCP/IP and socket communication",
       SESSION_VAR(net_buffer_length), CMD_LINE(REQUIRED_ARG),
       VALID_RANGE(1024, 1024*1024), DEFAULT(16384), BLOCK_SIZE(1024),
       NO_MUTEX_GUARD, NOT_IN_BINLOG, ON_CHECK(check_net_buffer_length));

static bool fix_net_read_timeout(sys_var *self, THD *thd, enum_var_type type)
{
  if (type != OPT_GLOBAL)
    my_net_set_read_timeout(thd->get_protocol_classic()->get_net(),
                            thd->variables.net_read_timeout);
  return false;
}
static Sys_var_ulong Sys_net_read_timeout(
       "net_read_timeout",
       "Number of seconds to wait for more data from a connection before "
       "aborting the read",
       SESSION_VAR(net_read_timeout), CMD_LINE(REQUIRED_ARG),
       VALID_RANGE(1, LONG_TIMEOUT), DEFAULT(NET_READ_TIMEOUT), BLOCK_SIZE(1),
       NO_MUTEX_GUARD, NOT_IN_BINLOG, ON_CHECK(0),
       ON_UPDATE(fix_net_read_timeout));

static bool fix_net_write_timeout(sys_var *self, THD *thd, enum_var_type type)
{
  if (type != OPT_GLOBAL)
    my_net_set_write_timeout(thd->get_protocol_classic()->get_net(),
                             thd->variables.net_write_timeout);
  return false;
}
static Sys_var_ulong Sys_net_write_timeout(
       "net_write_timeout",
       "Number of seconds to wait for a block to be written to a connection "
       "before aborting the write",
       SESSION_VAR(net_write_timeout), CMD_LINE(REQUIRED_ARG),
       VALID_RANGE(1, LONG_TIMEOUT), DEFAULT(NET_WRITE_TIMEOUT), BLOCK_SIZE(1),
       NO_MUTEX_GUARD, NOT_IN_BINLOG, ON_CHECK(0),
       ON_UPDATE(fix_net_write_timeout));

static bool fix_net_retry_count(sys_var *self, THD *thd, enum_var_type type)
{
  if (type != OPT_GLOBAL)
    thd->get_protocol_classic()->get_net()->retry_count=
      thd->variables.net_retry_count;
  return false;
}
static Sys_var_ulong Sys_net_retry_count(
       "net_retry_count",
       "If a read on a communication port is interrupted, retry this "
       "many times before giving up",
       SESSION_VAR(net_retry_count), CMD_LINE(REQUIRED_ARG),
       VALID_RANGE(1, ULONG_MAX), DEFAULT(MYSQLD_NET_RETRY_COUNT),
       BLOCK_SIZE(1), NO_MUTEX_GUARD, NOT_IN_BINLOG, ON_CHECK(0),
       ON_UPDATE(fix_net_retry_count));

static Sys_var_mybool Sys_new_mode(
       "new", "Use very new possible \"unsafe\" functions",
       SESSION_VAR(new_mode), CMD_LINE(OPT_ARG, 'n'), DEFAULT(FALSE));

static Sys_var_mybool Sys_old_mode(
       "old", "Use compatible behavior",
       READ_ONLY GLOBAL_VAR(old_mode), CMD_LINE(OPT_ARG), DEFAULT(FALSE));

#ifndef EMBEDDED_LIBRARY
static Sys_var_mybool Sys_show_compatibility_56(
       "show_compatibility_56",
       "SHOW commands / INFORMATION_SCHEMA tables compatible with MySQL 5.6",
       GLOBAL_VAR(show_compatibility_56), CMD_LINE(OPT_ARG), DEFAULT(FALSE));
#endif /* EMBEDDED_LIBRARY */

static Sys_var_mybool Sys_old_alter_table(
       "old_alter_table", "Use old, non-optimized alter table",
       SESSION_VAR(old_alter_table), CMD_LINE(OPT_ARG), DEFAULT(FALSE));

static bool old_passwords_check(sys_var *self  __attribute__((unused)),
                                THD *thd  __attribute__((unused)),
                                set_var *var)
{
  push_deprecated_warn_no_replacement(current_thd, "old_passwords");
  /* 1 used to be old passwords */
  return var->save_result.ulonglong_value == 1;
}

static Sys_var_uint Sys_old_passwords(
       "old_passwords",
       "Determine which hash algorithm to use when generating passwords using "
       "the PASSWORD() function",
       SESSION_VAR(old_passwords), CMD_LINE(REQUIRED_ARG),
       VALID_RANGE(0, 2), DEFAULT(0), BLOCK_SIZE(1), NO_MUTEX_GUARD,
       NOT_IN_BINLOG, ON_CHECK(old_passwords_check));

static Sys_var_ulong Sys_open_files_limit(
       "open_files_limit",
       "If this is not 0, then mysqld will use this value to reserve file "
       "descriptors to use with setrlimit(). If this value is 0 then mysqld "
       "will reserve max_connections*5 or max_connections + table_open_cache*2 "
       "(whichever is larger) number of file descriptors",
       READ_ONLY GLOBAL_VAR(open_files_limit), CMD_LINE(REQUIRED_ARG),
       VALID_RANGE(0, OS_FILE_LIMIT), DEFAULT(0), BLOCK_SIZE(1),
       NO_MUTEX_GUARD, NOT_IN_BINLOG, ON_CHECK(NULL), ON_UPDATE(NULL),
       NULL,
       /* open_files_limit is used as a sizing hint by the performance schema. */
       sys_var::PARSE_EARLY);

/// @todo change to enum
static Sys_var_ulong Sys_optimizer_prune_level(
       "optimizer_prune_level",
       "Controls the heuristic(s) applied during query optimization to prune "
       "less-promising partial plans from the optimizer search space. "
       "Meaning: 0 - do not apply any heuristic, thus perform exhaustive "
       "search; 1 - prune plans based on number of retrieved rows",
       SESSION_VAR(optimizer_prune_level), CMD_LINE(REQUIRED_ARG),
       VALID_RANGE(0, 1), DEFAULT(1), BLOCK_SIZE(1));

static Sys_var_ulong Sys_optimizer_search_depth(
       "optimizer_search_depth",
       "Maximum depth of search performed by the query optimizer. Values "
       "larger than the number of relations in a query result in better "
       "query plans, but take longer to compile a query. Values smaller "
       "than the number of tables in a relation result in faster "
       "optimization, but may produce very bad query plans. If set to 0, "
       "the system will automatically pick a reasonable value",
       SESSION_VAR(optimizer_search_depth), CMD_LINE(REQUIRED_ARG),
       VALID_RANGE(0, MAX_TABLES+1), DEFAULT(MAX_TABLES+1), BLOCK_SIZE(1));

static Sys_var_ulong Sys_range_optimizer_max_mem_size(
      "range_optimizer_max_mem_size",
      "Maximum amount of memory used by the range optimizer "
      "to allocate predicates during range analysis. "
      "The larger the number, more memory may be consumed during "
      "range analysis. If the value is too low to completed range "
      "optimization of a query, index range scan will not be "
      "considered for this query. A value of 0 means range optimizer "
      "does not have any cap on memory. ",
      SESSION_VAR(range_optimizer_max_mem_size),
      CMD_LINE(REQUIRED_ARG), VALID_RANGE(0, ULONG_MAX),
      DEFAULT(1536000),
      BLOCK_SIZE(1));

static const char *optimizer_switch_names[]=
{
  "index_merge", "index_merge_union", "index_merge_sort_union",
  "index_merge_intersection", "engine_condition_pushdown",
  "index_condition_pushdown" , "mrr", "mrr_cost_based",
  "block_nested_loop", "batched_key_access",
  "materialization", "semijoin", "loosescan", "firstmatch", "duplicateweedout",
  "subquery_materialization_cost_based",
  "use_index_extensions", "condition_fanout_filter", "derived_merge",
  "default", NullS
};
static Sys_var_flagset Sys_optimizer_switch(
       "optimizer_switch",
       "optimizer_switch=option=val[,option=val...], where option is one of "
       "{index_merge, index_merge_union, index_merge_sort_union, "
       "index_merge_intersection, engine_condition_pushdown, "
       "index_condition_pushdown, mrr, mrr_cost_based"
       ", materialization, semijoin, loosescan, firstmatch, duplicateweedout,"
       " subquery_materialization_cost_based"
       ", block_nested_loop, batched_key_access, use_index_extensions,"
       " condition_fanout_filter, derived_merge} and val is one of "
       "{on, off, default}",
       SESSION_VAR(optimizer_switch), CMD_LINE(REQUIRED_ARG),
       optimizer_switch_names, DEFAULT(OPTIMIZER_SWITCH_DEFAULT),
       NO_MUTEX_GUARD, NOT_IN_BINLOG, ON_CHECK(NULL), ON_UPDATE(NULL));

static Sys_var_mybool Sys_var_end_markers_in_json(
       "end_markers_in_json",
       "In JSON output (\"EXPLAIN FORMAT=JSON\" and optimizer trace), "
       "if variable is set to 1, repeats the structure's key (if it has one) "
       "near the closing bracket",
       SESSION_VAR(end_markers_in_json), CMD_LINE(OPT_ARG),
       DEFAULT(FALSE));

#ifdef OPTIMIZER_TRACE

static Sys_var_flagset Sys_optimizer_trace(
       "optimizer_trace",
       "Controls tracing of the Optimizer:"
       " optimizer_trace=option=val[,option=val...], where option is one of"
       " {enabled, one_line}"
       " and val is one of {on, default}",
       SESSION_VAR(optimizer_trace), CMD_LINE(REQUIRED_ARG),
       Opt_trace_context::flag_names,
       DEFAULT(Opt_trace_context::FLAG_DEFAULT));
// @see set_var::is_var_optimizer_trace()
export sys_var *Sys_optimizer_trace_ptr= &Sys_optimizer_trace;

/**
  Note how "misc" is not here: it is not accessible to the user; disabling
  "misc" would disable the top object, which would make an empty trace.
*/
static Sys_var_flagset Sys_optimizer_trace_features(
       "optimizer_trace_features",
       "Enables/disables tracing of selected features of the Optimizer:"
       " optimizer_trace_features=option=val[,option=val...], where option is one of"
       " {greedy_search, range_optimizer, dynamic_range, repeated_subselect}"
       " and val is one of {on, off, default}",
       SESSION_VAR(optimizer_trace_features), CMD_LINE(REQUIRED_ARG),
       Opt_trace_context::feature_names,
       DEFAULT(Opt_trace_context::default_features));

/** Delete all old optimizer traces */
static bool optimizer_trace_update(sys_var *self, THD *thd,
                                   enum_var_type type)
{
  thd->opt_trace.reset();
  return false;
}

static Sys_var_long Sys_optimizer_trace_offset(
       "optimizer_trace_offset",
       "Offset of first optimizer trace to show; see manual",
       SESSION_VAR(optimizer_trace_offset), CMD_LINE(REQUIRED_ARG),
       VALID_RANGE(LONG_MIN, LONG_MAX), DEFAULT(-1), BLOCK_SIZE(1),
       NO_MUTEX_GUARD, NOT_IN_BINLOG, ON_CHECK(NULL),
       ON_UPDATE(optimizer_trace_update));

static Sys_var_long Sys_optimizer_trace_limit(
       "optimizer_trace_limit",
       "Maximum number of shown optimizer traces",
       SESSION_VAR(optimizer_trace_limit), CMD_LINE(REQUIRED_ARG),
       VALID_RANGE(0, LONG_MAX), DEFAULT(1), BLOCK_SIZE(1),
       NO_MUTEX_GUARD, NOT_IN_BINLOG, ON_CHECK(NULL),
       ON_UPDATE(optimizer_trace_update));

static Sys_var_ulong Sys_optimizer_trace_max_mem_size(
       "optimizer_trace_max_mem_size",
       "Maximum allowed cumulated size of stored optimizer traces",
       SESSION_VAR(optimizer_trace_max_mem_size), CMD_LINE(REQUIRED_ARG),
       VALID_RANGE(0, ULONG_MAX), DEFAULT(1024*16), BLOCK_SIZE(1));

#endif

static Sys_var_charptr Sys_pid_file(
       "pid_file", "Pid file used by safe_mysqld",
       READ_ONLY GLOBAL_VAR(pidfile_name_ptr), CMD_LINE(REQUIRED_ARG),
       IN_FS_CHARSET, DEFAULT(0));

static Sys_var_charptr Sys_plugin_dir(
       "plugin_dir", "Directory for plugins",
       READ_ONLY GLOBAL_VAR(opt_plugin_dir_ptr), CMD_LINE(REQUIRED_ARG),
       IN_FS_CHARSET, DEFAULT(0));

static Sys_var_uint Sys_port(
       "port",
       "Port number to use for connection or 0 to default to, "
       "my.cnf, $MYSQL_TCP_PORT, "
#if MYSQL_PORT_DEFAULT == 0
       "/etc/services, "
#endif
       "built-in default (" STRINGIFY_ARG(MYSQL_PORT) "), whatever comes first",
       READ_ONLY GLOBAL_VAR(mysqld_port), CMD_LINE(REQUIRED_ARG, 'P'),
       VALID_RANGE(0, 65535), DEFAULT(0), BLOCK_SIZE(1));

static const char *log_warnings_suppress_name[]= { "1592", NullS };
static Sys_var_set Sys_log_warnings_suppress(
       "log_warnings_suppress",
       "disable logging of enumerated warnings: "
       "1592: unsafe statements for binary logging; "
       "possible values : [1592]",
       GLOBAL_VAR(opt_log_warnings_suppress), CMD_LINE(REQUIRED_ARG),
       log_warnings_suppress_name, DEFAULT(0));

static Sys_var_ulong Sys_preload_buff_size(
       "preload_buffer_size",
       "The size of the buffer that is allocated when preloading indexes",
       SESSION_VAR(preload_buff_size), CMD_LINE(REQUIRED_ARG),
       VALID_RANGE(1024, 1024*1024*1024), DEFAULT(32768), BLOCK_SIZE(1));

static Sys_var_uint Sys_protocol_version(
       "protocol_version",
       "The version of the client/server protocol used by the MySQL server",
       READ_ONLY GLOBAL_VAR(protocol_version), NO_CMD_LINE,
       VALID_RANGE(0, ~0), DEFAULT(PROTOCOL_VERSION), BLOCK_SIZE(1));

static Sys_var_proxy_user Sys_proxy_user(
       "proxy_user", "The proxy user account name used when logging in",
       IN_SYSTEM_CHARSET);

static Sys_var_external_user Sys_external_user(
       "external_user", "The external user account used when logging in",
       IN_SYSTEM_CHARSET);

static Sys_var_ulong Sys_read_buff_size(
       "read_buffer_size",
       "Each thread that does a sequential scan allocates a buffer of "
       "this size for each table it scans. If you do many sequential scans, "
       "you may want to increase this value",
       SESSION_VAR(read_buff_size), CMD_LINE(REQUIRED_ARG),
       VALID_RANGE(IO_SIZE*2, INT_MAX32), DEFAULT(128*1024),
       BLOCK_SIZE(IO_SIZE));

static bool check_read_only(sys_var *self, THD *thd, set_var *var)
{
  /* Prevent self dead-lock */
  if (thd->locked_tables_mode || thd->in_active_multi_stmt_transaction())
  {
    my_error(ER_LOCK_OR_ACTIVE_TRANSACTION, MYF(0));
    return true;
  }
  return false;
}

#if !defined(EMBEDDED_LIBRARY)

static bool check_require_secure_transport(sys_var *self, THD *thd, set_var *var)
{

#if !defined (_WIN32)
  /*
    always allow require_secure_transport to be enabled on
    Linux, as socket is secure.
  */
  return false;
#else
  /*
    check whether SSL or shared memory transports are enabled before
    turning require_secure_transport ON, otherwise no connections will
    be allowed on Windows.
  */

  if (!var->save_result.ulonglong_value)
    return false;
  if ((have_ssl == SHOW_OPTION_YES) || opt_enable_shared_memory)
    return false;
  /* reject if SSL and shared memory are both disabled: */
  my_error(ER_NO_SECURE_TRANSPORTS_CONFIGURED, MYF(0));
  return true;

#endif
}

#endif

static bool fix_read_only(sys_var *self, THD *thd, enum_var_type type)
{
  bool result= true;

  if (read_only == FALSE && super_read_only == TRUE)
  {
    if (opt_readonly == TRUE)
      super_read_only= FALSE;
    else
      read_only= TRUE;
  }

  my_bool new_read_only= read_only; // make a copy before releasing a mutex
  my_bool new_super_read_only= super_read_only;
  DBUG_ENTER("sys_var_opt_readonly::update");

  if (read_only == FALSE || read_only == opt_readonly)
  {
<<<<<<< HEAD
    if (opt_super_readonly && !read_only)
    {
      opt_super_readonly= FALSE;
      super_read_only= FALSE;
    }
=======
    opt_super_readonly= super_read_only;
>>>>>>> 2071aeef
    opt_readonly= read_only;
    DBUG_RETURN(false);
  }

  if (check_read_only(self, thd, 0)) // just in case
    goto end;

  if (thd->global_read_lock.is_acquired())
  {
    /*
      This connection already holds the global read lock.
      This can be the case with:
      - FLUSH TABLES WITH READ LOCK
      - SET GLOBAL READ_ONLY = 1
    */
<<<<<<< HEAD
    if (opt_super_readonly && !read_only)
    {
      opt_super_readonly= FALSE;
      super_read_only= FALSE;
    }
=======
    opt_super_readonly= super_read_only;
>>>>>>> 2071aeef
    opt_readonly= read_only;
    DBUG_RETURN(false);
  }

  /*
    READ_ONLY=1 prevents write locks from being taken on tables and
    blocks transactions from committing. We therefore should make sure
    that no such events occur while setting the read_only variable.
    This is a 2 step process:
    [1] lock_global_read_lock()
      Prevents connections from obtaining new write locks on
      tables. Note that we can still have active rw transactions.
    [2] make_global_read_lock_block_commit()
      Prevents transactions from committing.
  */

  super_read_only= opt_super_readonly;
  read_only= opt_readonly;
  mysql_mutex_unlock(&LOCK_global_system_variables);

  if (thd->global_read_lock.lock_global_read_lock(thd))
    goto end_with_mutex_unlock;

  if ((result= thd->global_read_lock.make_global_read_lock_block_commit(thd)))
    goto end_with_read_lock;

  /* Change the opt_readonly system variable, safe because the lock is held */
  opt_super_readonly= new_super_read_only;
  opt_readonly= new_read_only;

  result= false;

 end_with_read_lock:
  /* Release the lock */
  thd->global_read_lock.unlock_global_read_lock(thd);
 end_with_mutex_unlock:
  mysql_mutex_lock(&LOCK_global_system_variables);
 end:
  super_read_only= opt_super_readonly;
  read_only= opt_readonly;
  DBUG_RETURN(result);
}

static bool fix_super_read_only(sys_var *self, THD *thd, enum_var_type type)
{
  DBUG_ENTER("sys_var_opt_super_readonly::update");

  /* return if no changes: */
  if (super_read_only == opt_super_readonly)
    DBUG_RETURN(false);

  /* return immediately if turning super_read_only OFF: */
  if (super_read_only == FALSE)
  {
    opt_super_readonly= FALSE;
    DBUG_RETURN(false);
  }
  bool result= true;
  my_bool new_super_read_only = super_read_only; /* make a copy before releasing a mutex */

  /* set read_only to ON if it is OFF, letting fix_read_only()
     handle its own locking needs
  */
  if (!opt_readonly)
  {
    read_only= TRUE;
    if ((result = fix_read_only(NULL, thd, type)))
      goto end;
  }

  /* if we already have global read lock, set super_read_only
     and return immediately:
  */
  if (thd->global_read_lock.is_acquired())
  {
    opt_super_readonly= super_read_only;
    DBUG_RETURN(false);
  }

  /* now we're turning ON super_read_only: */
  super_read_only = opt_super_readonly;
  mysql_mutex_unlock(&LOCK_global_system_variables);

  if (thd->global_read_lock.lock_global_read_lock(thd))
    goto end_with_mutex_unlock;

  if ((result = thd->global_read_lock.make_global_read_lock_block_commit(thd)))
    goto end_with_read_lock;
  opt_super_readonly= new_super_read_only;
  result= false;

  end_with_read_lock:
    /* Release the lock */
    thd->global_read_lock.unlock_global_read_lock(thd);
  end_with_mutex_unlock:
    mysql_mutex_lock(&LOCK_global_system_variables);
  end:
    super_read_only= opt_super_readonly;
    DBUG_RETURN(result);
}

#if !defined(EMBEDDED_LIBRARY)

static Sys_var_mybool Sys_require_secure_transport(
  "require_secure_transport",
  "When this option is enabled, connections attempted using insecure "
  "transport will be rejected.  Secure transports are SSL/TLS, "
  "Unix socket or Shared Memory (on Windows).",
  GLOBAL_VAR(opt_require_secure_transport),
  CMD_LINE(OPT_ARG),
  DEFAULT(FALSE),
  NO_MUTEX_GUARD, NOT_IN_BINLOG,
  ON_CHECK(check_require_secure_transport), ON_UPDATE(0));

#endif

/**
  The read_only boolean is always equal to the opt_readonly boolean except
  during fix_read_only(); when that function is entered, opt_readonly is
  the pre-update value and read_only is the post-update value.
  fix_read_only() compares them and runs needed operations for the
  transition (especially when transitioning from false to true) and
  synchronizes both booleans in the end.
*/
static Sys_var_mybool Sys_readonly(
       "read_only",
       "Make all non-temporary tables read-only, with the exception for "
       "replication (slave) threads and users with the SUPER privilege",
       GLOBAL_VAR(read_only), CMD_LINE(OPT_ARG), DEFAULT(FALSE),
       NO_MUTEX_GUARD, NOT_IN_BINLOG,
       ON_CHECK(check_read_only), ON_UPDATE(fix_read_only));

<<<<<<< HEAD
/**
Setting super_read_only to ON triggers read_only to also be set to ON.
*/
static Sys_var_mybool Sys_super_readonly(
  "super_read_only",
  "Make all non-temporary tables read-only, with the exception for "
  "replication (slave) threads.  Users with the SUPER privilege are "
  "affected, unlike read_only.  Setting super_read_only to ON "
  "also sets read_only to ON.",
  GLOBAL_VAR(super_read_only), CMD_LINE(OPT_ARG), DEFAULT(FALSE),
  NO_MUTEX_GUARD, NOT_IN_BINLOG,
  ON_CHECK(0), ON_UPDATE(fix_super_read_only));


=======
static Sys_var_mybool Sys_userstat(
       "userstat",
       "Control USER_STATISTICS, CLIENT_STATISTICS, THREAD_STATISTICS, "
       "INDEX_STATISTICS and TABLE_STATISTICS running",
       GLOBAL_VAR(opt_userstat), CMD_LINE(OPT_ARG), DEFAULT(FALSE));

static Sys_var_mybool Sys_thread_statistics(
       "thread_statistics",
       "Control TABLE_STATISTICS running, when userstat is enabled",
       GLOBAL_VAR(opt_thread_statistics), CMD_LINE(OPT_ARG), DEFAULT(FALSE));

static Sys_var_mybool Sys_super_readonly(
       "super_read_only",
       "Enable read_only, and also block writes by "
       "users with the SUPER privilege",
       GLOBAL_VAR(super_read_only), CMD_LINE(OPT_ARG), DEFAULT(FALSE),
       NO_MUTEX_GUARD, NOT_IN_BINLOG,
       ON_CHECK(check_read_only), ON_UPDATE(fix_read_only));
>>>>>>> 2071aeef

// Small lower limit to be able to test MRR
static Sys_var_ulong Sys_read_rnd_buff_size(
       "read_rnd_buffer_size",
       "When reading rows in sorted order after a sort, the rows are read "
       "through this buffer to avoid a disk seeks",
       SESSION_VAR(read_rnd_buff_size), CMD_LINE(REQUIRED_ARG),
       VALID_RANGE(1, INT_MAX32), DEFAULT(256*1024), BLOCK_SIZE(1));

static Sys_var_ulong Sys_div_precincrement(
       "div_precision_increment", "Precision of the result of '/' "
       "operator will be increased on that value",
       SESSION_VAR(div_precincrement), CMD_LINE(REQUIRED_ARG),
       VALID_RANGE(0, DECIMAL_MAX_SCALE), DEFAULT(4), BLOCK_SIZE(1));

static Sys_var_uint Sys_eq_range_index_dive_limit(
       "eq_range_index_dive_limit",
       "The optimizer will use existing index statistics instead of "
       "doing index dives for equality ranges if the number of equality "
       "ranges for the index is larger than or equal to this number. "
       "If set to 0, index dives are always used.",
       SESSION_VAR(eq_range_index_dive_limit), CMD_LINE(REQUIRED_ARG),
       VALID_RANGE(0, UINT_MAX32), DEFAULT(200), BLOCK_SIZE(1));

static Sys_var_ulong Sys_range_alloc_block_size(
       "range_alloc_block_size",
       "Allocation block size for storing ranges during optimization",
       SESSION_VAR(range_alloc_block_size), CMD_LINE(REQUIRED_ARG),
       VALID_RANGE(RANGE_ALLOC_BLOCK_SIZE, UINT32_MAX),
       DEFAULT(RANGE_ALLOC_BLOCK_SIZE), BLOCK_SIZE(1024));

static Sys_var_ulong Sys_multi_range_count(
       "multi_range_count",
       "Number of key ranges to request at once. "
       "This variable has no effect, and is deprecated. "
       "It will be removed in a future release.",
       SESSION_VAR(multi_range_count), CMD_LINE(REQUIRED_ARG),
       VALID_RANGE(1, ULONG_MAX), DEFAULT(256), BLOCK_SIZE(1),
       NO_MUTEX_GUARD, NOT_IN_BINLOG, ON_CHECK(0), ON_UPDATE(0),
       DEPRECATED(""));

static bool fix_thd_mem_root(sys_var *self, THD *thd, enum_var_type type)
{
  if (type != OPT_GLOBAL)
    reset_root_defaults(thd->mem_root,
                        thd->variables.query_alloc_block_size,
                        thd->variables.query_prealloc_size);
  return false;
}
static Sys_var_ulong Sys_query_alloc_block_size(
       "query_alloc_block_size",
       "Allocation block size for query parsing and execution",
       SESSION_VAR(query_alloc_block_size), CMD_LINE(REQUIRED_ARG),
       VALID_RANGE(1024, UINT_MAX32), DEFAULT(QUERY_ALLOC_BLOCK_SIZE),
       BLOCK_SIZE(1024), NO_MUTEX_GUARD, NOT_IN_BINLOG, ON_CHECK(0),
       ON_UPDATE(fix_thd_mem_root));

static Sys_var_ulong Sys_query_prealloc_size(
       "query_prealloc_size",
       "Persistent buffer for query parsing and execution",
       SESSION_VAR(query_prealloc_size), CMD_LINE(REQUIRED_ARG),
       VALID_RANGE(QUERY_ALLOC_PREALLOC_SIZE, ULONG_MAX),
       DEFAULT(QUERY_ALLOC_PREALLOC_SIZE),
       BLOCK_SIZE(1024), NO_MUTEX_GUARD, NOT_IN_BINLOG, ON_CHECK(0),
       ON_UPDATE(fix_thd_mem_root));

#if defined (_WIN32) && !defined (EMBEDDED_LIBRARY)
static Sys_var_mybool Sys_shared_memory(
       "shared_memory", "Enable the shared memory",
       READ_ONLY GLOBAL_VAR(opt_enable_shared_memory), CMD_LINE(OPT_ARG),
       DEFAULT(FALSE));

static Sys_var_charptr Sys_shared_memory_base_name(
       "shared_memory_base_name", "Base name of shared memory",
       READ_ONLY GLOBAL_VAR(shared_memory_base_name), CMD_LINE(REQUIRED_ARG),
       IN_FS_CHARSET, DEFAULT(0));
#endif

// this has to be NO_CMD_LINE as the command-line option has a different name
static Sys_var_mybool Sys_skip_external_locking(
       "skip_external_locking", "Don't use system (external) locking",
       READ_ONLY GLOBAL_VAR(my_disable_locking), NO_CMD_LINE, DEFAULT(TRUE));

static Sys_var_mybool Sys_skip_networking(
       "skip_networking", "Don't allow connection with TCP/IP",
       READ_ONLY GLOBAL_VAR(opt_disable_networking), CMD_LINE(OPT_ARG),
       DEFAULT(FALSE));

static Sys_var_mybool Sys_skip_name_resolve(
       "skip_name_resolve",
       "Don't resolve hostnames. All hostnames are IP's or 'localhost'.",
       READ_ONLY GLOBAL_VAR(opt_skip_name_resolve),
       CMD_LINE(OPT_ARG, OPT_SKIP_RESOLVE),
       DEFAULT(FALSE));

static Sys_var_mybool Sys_skip_show_database(
       "skip_show_database", "Don't allow 'SHOW DATABASE' commands",
       READ_ONLY GLOBAL_VAR(opt_skip_show_db), CMD_LINE(OPT_ARG),
       DEFAULT(FALSE));

static Sys_var_charptr Sys_socket(
       "socket", "Socket file to use for connection",
       READ_ONLY GLOBAL_VAR(mysqld_unix_port), CMD_LINE(REQUIRED_ARG),
       IN_FS_CHARSET, DEFAULT(0));

static Sys_var_ulong Sys_thread_stack(
       "thread_stack", "The stack size for each thread",
       READ_ONLY GLOBAL_VAR(my_thread_stack_size), CMD_LINE(REQUIRED_ARG),
       VALID_RANGE(128*1024, ULONG_MAX), DEFAULT(DEFAULT_THREAD_STACK),
       BLOCK_SIZE(1024));

static Sys_var_charptr Sys_tmpdir(
       "tmpdir", "Path for temporary files. Several paths may "
       "be specified, separated by a "
#if defined(_WIN32)
       "semicolon (;)"
#else
       "colon (:)"
#endif
       ", in this case they are used in a round-robin fashion",
       READ_ONLY GLOBAL_VAR(opt_mysql_tmpdir), CMD_LINE(REQUIRED_ARG, 't'),
       IN_FS_CHARSET, DEFAULT(0));

static bool fix_trans_mem_root(sys_var *self, THD *thd, enum_var_type type)
{
  if (type != OPT_GLOBAL)
    thd->get_transaction()->init_mem_root_defaults(
        thd->variables.trans_alloc_block_size,
        thd->variables.trans_prealloc_size);
  return false;
}
static Sys_var_ulong Sys_trans_alloc_block_size(
       "transaction_alloc_block_size",
       "Allocation block size for transactions to be stored in binary log",
       SESSION_VAR(trans_alloc_block_size), CMD_LINE(REQUIRED_ARG),
       VALID_RANGE(1024, 128 * 1024), DEFAULT(QUERY_ALLOC_BLOCK_SIZE),
       BLOCK_SIZE(1024), NO_MUTEX_GUARD, NOT_IN_BINLOG, ON_CHECK(0),
       ON_UPDATE(fix_trans_mem_root));

static Sys_var_ulong Sys_trans_prealloc_size(
       "transaction_prealloc_size",
       "Persistent buffer for transactions to be stored in binary log",
       SESSION_VAR(trans_prealloc_size), CMD_LINE(REQUIRED_ARG),
       VALID_RANGE(1024, 128 * 1024), DEFAULT(TRANS_ALLOC_PREALLOC_SIZE),
       BLOCK_SIZE(1024), NO_MUTEX_GUARD, NOT_IN_BINLOG, ON_CHECK(0),
       ON_UPDATE(fix_trans_mem_root));

#ifndef EMBEDDED_LIBRARY
static const char *thread_handling_names[]=
{
  "one-thread-per-connection", "no-threads",
#ifdef HAVE_POOL_OF_THREADS
  "pool-of-threads",
#endif
  0
};

#if defined (_WIN32) && defined (HAVE_POOL_OF_THREADS)
/* Windows is using OS threadpool, so we're pretty sure it works well */
#define DEFAULT_THREAD_HANDLING 2
#else
#define DEFAULT_THREAD_HANDLING 0
#endif

static Sys_var_enum Sys_thread_handling(
       "thread_handling",
       "Define threads usage for handling queries, one of "
<<<<<<< HEAD
       "one-thread-per-connection, no-threads, loaded-dynamically"
       , READ_ONLY GLOBAL_VAR(Connection_handler_manager::thread_handling),
       CMD_LINE(REQUIRED_ARG), thread_handling_names, DEFAULT(0));
#endif // !EMBEDDED_LIBRARY
=======
       "one-thread-per-connection, no-threads"
#ifdef HAVE_POOL_OF_THREADS
       ", pool-of-threads"
#endif
       , READ_ONLY GLOBAL_VAR(thread_handling), CMD_LINE(REQUIRED_ARG),
       thread_handling_names, 
       DEFAULT(DEFAULT_THREAD_HANDLING)
 );
>>>>>>> 2071aeef

static bool fix_query_cache_size(sys_var *self, THD *thd, enum_var_type type)
{
  ulong new_cache_size= query_cache.resize(query_cache_size);
  /*
     Note: query_cache_size is a global variable reflecting the
     requested cache size. See also query_cache_size_arg
  */
  if (query_cache_size != new_cache_size)
    push_warning_printf(current_thd, Sql_condition::SL_WARNING,
                        ER_WARN_QC_RESIZE, ER(ER_WARN_QC_RESIZE),
                        query_cache_size, new_cache_size);

  query_cache_size= new_cache_size;
  return false;
}
static Sys_var_ulong Sys_query_cache_size(
       "query_cache_size",
       "The memory allocated to store results from old queries",
       GLOBAL_VAR(query_cache_size), CMD_LINE(REQUIRED_ARG),
       VALID_RANGE(0, ULONG_MAX), DEFAULT(1024U*1024U), BLOCK_SIZE(1024),
       NO_MUTEX_GUARD, NOT_IN_BINLOG, ON_CHECK(0),
       ON_UPDATE(fix_query_cache_size));

static Sys_var_mybool Sys_query_cache_strip_comments(
       "query_cache_strip_comments", "Enable and disable optimisation \"strip comment for query cache\" - optimisation strip all comments from query while search query result in query cache",
       GLOBAL_VAR(opt_query_cache_strip_comments), CMD_LINE(OPT_ARG),
       DEFAULT(FALSE));

static Sys_var_ulong Sys_query_cache_limit(
       "query_cache_limit",
       "Don't cache results that are bigger than this",
       GLOBAL_VAR(query_cache.query_cache_limit), CMD_LINE(REQUIRED_ARG),
       VALID_RANGE(0, ULONG_MAX), DEFAULT(1024*1024), BLOCK_SIZE(1));

static bool fix_qcache_min_res_unit(sys_var *self, THD *thd, enum_var_type type)
{
  query_cache_min_res_unit=
    query_cache.set_min_res_unit(query_cache_min_res_unit);
  return false;
}
static Sys_var_ulong Sys_query_cache_min_res_unit(
       "query_cache_min_res_unit",
       "The minimum size for blocks allocated by the query cache",
       GLOBAL_VAR(query_cache_min_res_unit), CMD_LINE(REQUIRED_ARG),
       VALID_RANGE(0, ULONG_MAX), DEFAULT(QUERY_CACHE_MIN_RESULT_DATA_SIZE),
       BLOCK_SIZE(1), NO_MUTEX_GUARD, NOT_IN_BINLOG, ON_CHECK(0),
       ON_UPDATE(fix_qcache_min_res_unit));

static const char *query_cache_type_names[]= { "OFF", "ON", "DEMAND", 0 };
static bool check_query_cache_type(sys_var *self, THD *thd, set_var *var)
{
  /*
   Setting it to 0 (or OFF) is always OK, even if the query cache
   is disabled.
  */
  if (var->save_result.ulonglong_value == 0)
    return false;
  else if (query_cache.is_disabled())
  {
    my_error(ER_QUERY_CACHE_DISABLED, MYF(0));
    return true;
  }
  return false;
}
static Sys_var_enum Sys_query_cache_type(
       "query_cache_type",
       "OFF = Don't cache or retrieve results. ON = Cache all results "
       "except SELECT SQL_NO_CACHE ... queries. DEMAND = Cache only "
       "SELECT SQL_CACHE ... queries",
       SESSION_VAR(query_cache_type), CMD_LINE(REQUIRED_ARG),
       query_cache_type_names, DEFAULT(0), NO_MUTEX_GUARD, NOT_IN_BINLOG,
       ON_CHECK(check_query_cache_type));

static Sys_var_mybool Sys_query_cache_wlock_invalidate(
       "query_cache_wlock_invalidate",
       "Invalidate queries in query cache on LOCK for write",
       SESSION_VAR(query_cache_wlock_invalidate), CMD_LINE(OPT_ARG),
       DEFAULT(FALSE));

static bool
on_check_opt_secure_auth(sys_var *self, THD *thd, set_var *var)
{
  push_deprecated_warn_no_replacement(thd, "--secure-auth");
  return (!var->save_result.ulonglong_value);
}

static Sys_var_mybool Sys_secure_auth(
       "secure_auth",
       "Disallow authentication for accounts that have old (pre-4.1) "
       "passwords. Deprecated. Always TRUE.",
       GLOBAL_VAR(opt_secure_auth), CMD_LINE(OPT_ARG, OPT_SECURE_AUTH),
       DEFAULT(TRUE),
       NO_MUTEX_GUARD, NOT_IN_BINLOG,
       ON_CHECK(on_check_opt_secure_auth)
       );

static Sys_var_charptr Sys_secure_file_priv(
       "secure_file_priv",
       "Limit LOAD DATA, SELECT ... OUTFILE, and LOAD_FILE() to files "
       "within specified directory. "
       "If no argument is specified disable loading files.",
       READ_ONLY GLOBAL_VAR(opt_secure_file_priv),
<<<<<<< HEAD
#ifndef EMBEDDED_LIBRARY
       CMD_LINE(REQUIRED_ARG), IN_FS_CHARSET, DEFAULT(DEFAULT_SECURE_FILE_PRIV_DIR));
#else
       CMD_LINE(REQUIRED_ARG), IN_FS_CHARSET, DEFAULT(DEFAULT_SECURE_FILE_PRIV_EMBEDDED_DIR));
#endif
=======
       CMD_LINE(OPT_ARG, OPT_SECURE_FILE_PRIV), IN_FS_CHARSET, DEFAULT(0));
>>>>>>> 2071aeef

static bool fix_server_id(sys_var *self, THD *thd, enum_var_type type)
{
  // server_id is 'MYSQL_PLUGIN_IMPORT ulong'
  // So we cast here, rather than change its type.
  server_id_supplied = 1;
<<<<<<< HEAD
  thd->server_id= static_cast<uint32>(server_id);
=======
  thd->server_id= thd->variables.pseudo_server_id != 0 ?
                  thd->variables.pseudo_server_id : server_id;
>>>>>>> 2071aeef
  return false;
}
static Sys_var_ulong Sys_server_id(
       "server_id",
       "Uniquely identifies the server instance in the community of "
       "replication partners",
       GLOBAL_VAR(server_id), CMD_LINE(REQUIRED_ARG, OPT_SERVER_ID),
       VALID_RANGE(0, UINT_MAX32), DEFAULT(0), BLOCK_SIZE(1), NO_MUTEX_GUARD,
       NOT_IN_BINLOG, ON_CHECK(0), ON_UPDATE(fix_server_id));

static Sys_var_charptr Sys_server_uuid(
       "server_uuid",
       "Uniquely identifies the server instance in the universe",
       READ_ONLY GLOBAL_VAR(server_uuid_ptr),
       NO_CMD_LINE, IN_FS_CHARSET, DEFAULT(server_uuid));

static Sys_var_uint Sys_server_id_bits(
       "server_id_bits",
       "Set number of significant bits in server-id",
       GLOBAL_VAR(opt_server_id_bits), CMD_LINE(REQUIRED_ARG),
       VALID_RANGE(0, 32), DEFAULT(32), BLOCK_SIZE(1));

static Sys_var_mybool Sys_slave_compressed_protocol(
       "slave_compressed_protocol",
       "Use compression on master/slave protocol",
       GLOBAL_VAR(opt_slave_compressed_protocol), CMD_LINE(OPT_ARG),
       DEFAULT(FALSE));

#ifdef HAVE_REPLICATION
static const char *slave_exec_mode_names[]=
       {"STRICT", "IDEMPOTENT", 0};
static Sys_var_enum Slave_exec_mode(
       "slave_exec_mode",
       "Modes for how replication events should be executed. Legal values "
       "are STRICT (default) and IDEMPOTENT. In IDEMPOTENT mode, "
       "replication will not stop for operations that are idempotent. "
       "In STRICT mode, replication will stop on any unexpected difference "
       "between the master and the slave",
       GLOBAL_VAR(slave_exec_mode_options), CMD_LINE(REQUIRED_ARG),
       slave_exec_mode_names, DEFAULT(RBR_EXEC_MODE_STRICT));

const char *slave_type_conversions_name[]=
       {"ALL_LOSSY", "ALL_NON_LOSSY", "ALL_UNSIGNED", "ALL_SIGNED", 0};
static Sys_var_set Slave_type_conversions(
       "slave_type_conversions",
       "Set of slave type conversions that are enabled. Legal values are:"
       " ALL_LOSSY to enable lossy conversions,"
       " ALL_NON_LOSSY to enable non-lossy conversions,"
       " ALL_UNSIGNED to treat all integer column type data to be unsigned values, and"
       " ALL_SIGNED to treat all integer column type data to be signed values." 
       " Default treatment is ALL_SIGNED. If ALL_SIGNED and ALL_UNSIGNED both are"
       " specified, ALL_SIGNED will take higher priority than ALL_UNSIGNED."
       " If the variable is assigned the empty set, no conversions are"
       " allowed and it is expected that the types match exactly.",
       GLOBAL_VAR(slave_type_conversions_options), CMD_LINE(REQUIRED_ARG),
       slave_type_conversions_name,
       DEFAULT(0));

static Sys_var_mybool Sys_slave_sql_verify_checksum(
       "slave_sql_verify_checksum",
       "Force checksum verification of replication events after reading them "
       "from relay log. Note: Events are always checksum-verified by slave on "
       "receiving them from the network before writing them to the relay "
       "log. Enabled by default.",
       GLOBAL_VAR(opt_slave_sql_verify_checksum), CMD_LINE(OPT_ARG), DEFAULT(TRUE));

static bool check_not_null_not_empty(sys_var *self, THD *thd, set_var *var)
{
  String str, *res;
  /* null value is not allowed */
  if (check_not_null(self, thd, var))
    return true;

  /** empty value ('') is not allowed */
  res= var->value? var->value->val_str(&str) : NULL;
  if (res && res->is_empty())
    return true;

  return false;
}

static bool check_slave_stopped(sys_var *self, THD *thd, set_var *var)
{
  bool result= false;
  Master_info *mi= 0;

  if (check_not_null_not_empty(self, thd, var))
    return true;

  channel_map.wrlock();

  for (mi_map::iterator it= channel_map.begin(); it!= channel_map.end(); it++)
  {
    mi= it->second;
    if (mi)
    {
      mysql_mutex_lock(&mi->rli->run_lock);
      if (mi->rli->slave_running)
      {
        my_error(ER_SLAVE_SQL_THREAD_MUST_STOP, MYF(0));
        result= true;
      }
      mysql_mutex_unlock(&mi->rli->run_lock);
    }
  }
  channel_map.unlock();
  return result;
}

static const char *slave_rows_search_algorithms_names[]= {"TABLE_SCAN", "INDEX_SCAN", "HASH_SCAN", 0};
static Sys_var_set Slave_rows_search_algorithms(
       "slave_rows_search_algorithms", 
       "Set of searching algorithms that the slave will use while "
       "searching for records from the storage engine to either "
       "updated or deleted them. Possible values are: INDEX_SCAN, "
       "TABLE_SCAN and HASH_SCAN. Any combination is allowed, and "
       "the slave will always pick the most suitable algorithm for "
       "any given scenario. "
       "(Default: INDEX_SCAN, TABLE_SCAN).",
       GLOBAL_VAR(slave_rows_search_algorithms_options), CMD_LINE(REQUIRED_ARG),
       slave_rows_search_algorithms_names,
       DEFAULT(SLAVE_ROWS_INDEX_SCAN | SLAVE_ROWS_TABLE_SCAN),  NO_MUTEX_GUARD,
       NOT_IN_BINLOG, ON_CHECK(check_not_null_not_empty), ON_UPDATE(NULL));

static const char *mts_parallel_type_names[]= {"DATABASE", "LOGICAL_CLOCK", 0};
static Sys_var_enum Mts_parallel_type(
       "slave_parallel_type",
       "Specifies if the slave will use database partitioning "
       "or information from master to parallelize transactions."
       "(Default: DATABASE).",
       GLOBAL_VAR(mts_parallel_option), CMD_LINE(REQUIRED_ARG),
       mts_parallel_type_names,
       DEFAULT(MTS_PARALLEL_TYPE_DB_NAME),  NO_MUTEX_GUARD,
       NOT_IN_BINLOG, ON_CHECK(check_slave_stopped),
       ON_UPDATE(NULL));

static Sys_var_mybool Sys_slave_preserve_commit_order(
       "slave_preserve_commit_order",
       "Force slave workers to make commits in the same order as on the master. "
       "Disabled by default.",
       GLOBAL_VAR(opt_slave_preserve_commit_order), CMD_LINE(OPT_ARG),
       DEFAULT(FALSE), NO_MUTEX_GUARD, NOT_IN_BINLOG,
       ON_CHECK(check_slave_stopped),
       ON_UPDATE(NULL));
#endif

bool Sys_var_enum_binlog_checksum::global_update(THD *thd, set_var *var)
{
  bool check_purge= false;

  mysql_mutex_lock(mysql_bin_log.get_log_lock());
  if(mysql_bin_log.is_open())
  {
    bool alg_changed=
      (binlog_checksum_options != (uint) var->save_result.ulonglong_value);
    if (alg_changed)
      mysql_bin_log.checksum_alg_reset= (uint8) var->save_result.ulonglong_value;
    mysql_bin_log.rotate(true, &check_purge);
    if (alg_changed)
      mysql_bin_log.checksum_alg_reset= binary_log::BINLOG_CHECKSUM_ALG_UNDEF; // done
  }
  else
  {
    binlog_checksum_options=
      static_cast<ulong>(var->save_result.ulonglong_value);
  }
  DBUG_ASSERT(binlog_checksum_options == var->save_result.ulonglong_value);
  DBUG_ASSERT(mysql_bin_log.checksum_alg_reset ==
              binary_log::BINLOG_CHECKSUM_ALG_UNDEF);
  mysql_mutex_unlock(mysql_bin_log.get_log_lock());
  
  if (check_purge)
    mysql_bin_log.purge();

  return 0;
}

static Sys_var_enum_binlog_checksum Binlog_checksum_enum(
       "binlog_checksum", "Type of BINLOG_CHECKSUM_ALG. Include checksum for "
       "log events in the binary log. Possible values are NONE and CRC32; "
       "default is CRC32.",
       GLOBAL_VAR(binlog_checksum_options), CMD_LINE(REQUIRED_ARG),
       binlog_checksum_type_names, DEFAULT(binary_log::BINLOG_CHECKSUM_ALG_CRC32),
       NO_MUTEX_GUARD, NOT_IN_BINLOG);

static Sys_var_mybool Sys_master_verify_checksum(
       "master_verify_checksum",
       "Force checksum verification of logged events in binary log before "
       "sending them to slaves or printing them in output of SHOW BINLOG EVENTS. "
       "Disabled by default.",
       GLOBAL_VAR(opt_master_verify_checksum), CMD_LINE(OPT_ARG), DEFAULT(FALSE));

static Sys_var_ulong Sys_slow_launch_time(
       "slow_launch_time",
       "If creating the thread takes longer than this value (in seconds), "
       "the Slow_launch_threads counter will be incremented",
       GLOBAL_VAR(slow_launch_time), CMD_LINE(REQUIRED_ARG),
       VALID_RANGE(0, LONG_TIMEOUT), DEFAULT(2), BLOCK_SIZE(1));

static Sys_var_ulong Sys_sort_buffer(
       "sort_buffer_size",
       "Each thread that needs to do a sort allocates a buffer of this size",
       SESSION_VAR(sortbuff_size), CMD_LINE(REQUIRED_ARG),
       VALID_RANGE(MIN_SORT_MEMORY, ULONG_MAX), DEFAULT(DEFAULT_SORT_MEMORY),
       BLOCK_SIZE(1));

/**
  Check sql modes strict_mode, 'NO_ZERO_DATE', 'NO_ZERO_IN_DATE' and
  'ERROR_FOR_DIVISION_BY_ZERO' are used together. If only subset of it
  is set then warning is reported.

  @param sql_mode sql mode.
*/
static void check_sub_modes_of_strict_mode(sql_mode_t &sql_mode, THD *thd)
{
  const sql_mode_t strict_modes= (MODE_STRICT_TRANS_TABLES |
                                  MODE_STRICT_ALL_TABLES);

  const sql_mode_t new_strict_submodes= (MODE_NO_ZERO_IN_DATE |
                                         MODE_NO_ZERO_DATE |
                                         MODE_ERROR_FOR_DIVISION_BY_ZERO);

  const sql_mode_t strict_modes_set= (sql_mode & strict_modes);
  const sql_mode_t new_strict_submodes_set= (sql_mode & new_strict_submodes);

  if (((strict_modes_set | new_strict_submodes_set) !=0) &&
      ((new_strict_submodes_set != new_strict_submodes) ||
       (strict_modes_set == 0)))
  {
    if (thd)
      push_warning(thd, Sql_condition::SL_WARNING,
                               ER_SQL_MODE_MERGED,
                               ER_THD(thd, ER_SQL_MODE_MERGED));
    else
      sql_print_warning("'NO_ZERO_DATE', 'NO_ZERO_IN_DATE' and "
                        "'ERROR_FOR_DIVISION_BY_ZERO' sql modes should be used "
                        "with strict mode. They will be merged with strict mode "
                        "in a future release.");
  }
}

export sql_mode_t expand_sql_mode(sql_mode_t sql_mode, THD *thd)
{
  if (sql_mode & MODE_ANSI)
  {
    /*
      Note that we dont set
      MODE_NO_KEY_OPTIONS | MODE_NO_TABLE_OPTIONS | MODE_NO_FIELD_OPTIONS
      to allow one to get full use of MySQL in this mode.
    */
    sql_mode|= (MODE_REAL_AS_FLOAT | MODE_PIPES_AS_CONCAT | MODE_ANSI_QUOTES |
                MODE_IGNORE_SPACE | MODE_ONLY_FULL_GROUP_BY);
  }
  if (sql_mode & MODE_ORACLE)
    sql_mode|= (MODE_PIPES_AS_CONCAT | MODE_ANSI_QUOTES |
                MODE_IGNORE_SPACE |
                MODE_NO_KEY_OPTIONS | MODE_NO_TABLE_OPTIONS |
                MODE_NO_FIELD_OPTIONS | MODE_NO_AUTO_CREATE_USER);
  if (sql_mode & MODE_MSSQL)
    sql_mode|= (MODE_PIPES_AS_CONCAT | MODE_ANSI_QUOTES |
                MODE_IGNORE_SPACE |
                MODE_NO_KEY_OPTIONS | MODE_NO_TABLE_OPTIONS |
                MODE_NO_FIELD_OPTIONS);
  if (sql_mode & MODE_POSTGRESQL)
    sql_mode|= (MODE_PIPES_AS_CONCAT | MODE_ANSI_QUOTES |
                MODE_IGNORE_SPACE |
                MODE_NO_KEY_OPTIONS | MODE_NO_TABLE_OPTIONS |
                MODE_NO_FIELD_OPTIONS);
  if (sql_mode & MODE_DB2)
    sql_mode|= (MODE_PIPES_AS_CONCAT | MODE_ANSI_QUOTES |
                MODE_IGNORE_SPACE |
                MODE_NO_KEY_OPTIONS | MODE_NO_TABLE_OPTIONS |
                MODE_NO_FIELD_OPTIONS);
  if (sql_mode & MODE_MAXDB)
    sql_mode|= (MODE_PIPES_AS_CONCAT | MODE_ANSI_QUOTES |
                MODE_IGNORE_SPACE |
                MODE_NO_KEY_OPTIONS | MODE_NO_TABLE_OPTIONS |
                MODE_NO_FIELD_OPTIONS | MODE_NO_AUTO_CREATE_USER);
  if (sql_mode & MODE_MYSQL40)
    sql_mode|= MODE_HIGH_NOT_PRECEDENCE;
  if (sql_mode & MODE_MYSQL323)
    sql_mode|= MODE_HIGH_NOT_PRECEDENCE;
  if (sql_mode & MODE_TRADITIONAL)
    sql_mode|= (MODE_STRICT_TRANS_TABLES | MODE_STRICT_ALL_TABLES |
                MODE_NO_ZERO_IN_DATE | MODE_NO_ZERO_DATE |
                MODE_ERROR_FOR_DIVISION_BY_ZERO | MODE_NO_AUTO_CREATE_USER |
                MODE_NO_ENGINE_SUBSTITUTION);

  check_sub_modes_of_strict_mode(sql_mode, thd);
  return sql_mode;
}
static bool check_sql_mode(sys_var *self, THD *thd, set_var *var)
{
  var->save_result.ulonglong_value=
    expand_sql_mode(var->save_result.ulonglong_value, thd);

  /* Warning displayed only if the non default sql_mode is specified. */
  if (var->value)
  {
    /* Check if the NO_AUTO_CREATE_USER flag has been swapped. */
    if ((thd->variables.sql_mode ^ var->save_result.ulonglong_value) &
        MODE_NO_AUTO_CREATE_USER)
    {
      push_warning_printf(thd, Sql_condition::SL_WARNING,
                          ER_WARN_DEPRECATED_SQLMODE,
                          ER_THD(thd, ER_WARN_DEPRECATED_SQLMODE),
                          "NO_AUTO_CREATE_USER");
    }
  }

  return false;
}
static bool fix_sql_mode(sys_var *self, THD *thd, enum_var_type type)
{
  if (type != OPT_GLOBAL)
  {
    /* Update thd->server_status */
    if (thd->variables.sql_mode & MODE_NO_BACKSLASH_ESCAPES)
      thd->server_status|= SERVER_STATUS_NO_BACKSLASH_ESCAPES;
    else
      thd->server_status&= ~SERVER_STATUS_NO_BACKSLASH_ESCAPES;
  }
  return false;
}
/*
  WARNING: When adding new SQL modes don't forget to update the
  tables definitions that stores it's value (ie: mysql.event, mysql.proc)
*/
static const char *sql_mode_names[]=
{
  "REAL_AS_FLOAT", "PIPES_AS_CONCAT", "ANSI_QUOTES", "IGNORE_SPACE", ",",
  "ONLY_FULL_GROUP_BY", "NO_UNSIGNED_SUBTRACTION", "NO_DIR_IN_CREATE",
  "POSTGRESQL", "ORACLE", "MSSQL", "DB2", "MAXDB", "NO_KEY_OPTIONS",
  "NO_TABLE_OPTIONS", "NO_FIELD_OPTIONS", "MYSQL323", "MYSQL40", "ANSI",
  "NO_AUTO_VALUE_ON_ZERO", "NO_BACKSLASH_ESCAPES", "STRICT_TRANS_TABLES",
  "STRICT_ALL_TABLES", "NO_ZERO_IN_DATE", "NO_ZERO_DATE",
  "ALLOW_INVALID_DATES", "ERROR_FOR_DIVISION_BY_ZERO", "TRADITIONAL",
  "NO_AUTO_CREATE_USER", "HIGH_NOT_PRECEDENCE", "NO_ENGINE_SUBSTITUTION",
  "PAD_CHAR_TO_FULL_LENGTH",
  0
};
export bool sql_mode_string_representation(THD *thd, sql_mode_t sql_mode,
                                           LEX_STRING *ls)
{
  sql_mode&= ~(MODE_ERROR_FOR_DIVISION_BY_ZERO | MODE_NO_ZERO_DATE |
               MODE_NO_ZERO_IN_DATE);

  set_to_string(thd, ls, sql_mode, sql_mode_names);
  return ls->str == 0;
}
/*
  sql_mode should *not* be IN_BINLOG: even though it is written to the binlog,
  the slave ignores the MODE_NO_DIR_IN_CREATE variable, so slave's value
  differs from master's (see log_event.cc: Query_log_event::do_apply_event()).
*/
static Sys_var_set Sys_sql_mode(
       "sql_mode",
       "Syntax: sql-mode=mode[,mode[,mode...]]. See the manual for the "
       "complete list of valid sql modes",
       SESSION_VAR(sql_mode), CMD_LINE(REQUIRED_ARG),
       sql_mode_names,
       DEFAULT(MODE_NO_ENGINE_SUBSTITUTION |
               MODE_ONLY_FULL_GROUP_BY |
               MODE_STRICT_TRANS_TABLES |
               MODE_NO_ZERO_IN_DATE |
               MODE_NO_ZERO_DATE |
               MODE_ERROR_FOR_DIVISION_BY_ZERO |
               MODE_NO_AUTO_CREATE_USER),
       NO_MUTEX_GUARD,
       NOT_IN_BINLOG, ON_CHECK(check_sql_mode), ON_UPDATE(fix_sql_mode));

<<<<<<< HEAD
static Sys_var_ulong Sys_max_execution_time(
       "max_execution_time",
       "Kill SELECT statement that takes over the specified number of milliseconds",
       SESSION_VAR(max_execution_time), CMD_LINE(REQUIRED_ARG),
=======
static Sys_var_ulong Sys_max_statement_time(
       "max_statement_time",
       "Kill any statement that takes over the specified number of milliseconds",
       SESSION_VAR(max_statement_time), CMD_LINE(REQUIRED_ARG),
>>>>>>> 2071aeef
       VALID_RANGE(0, ULONG_MAX), DEFAULT(0), BLOCK_SIZE(1));

#if defined(HAVE_OPENSSL) && !defined(EMBEDDED_LIBRARY)
#define SSL_OPT(X) CMD_LINE(REQUIRED_ARG,X)
#else
#define SSL_OPT(X) NO_CMD_LINE
#endif

/*
  If you are adding new system variable for SSL communication, please take a
  look at do_auto_cert_generation() function in sql_authentication.cc and
  add new system variable in checks if required.
*/

static Sys_var_charptr Sys_ssl_ca(
       "ssl_ca",
       "CA file in PEM format (check OpenSSL docs, implies --ssl)",
       READ_ONLY GLOBAL_VAR(opt_ssl_ca), SSL_OPT(OPT_SSL_CA),
       IN_FS_CHARSET, DEFAULT(0));

static Sys_var_charptr Sys_ssl_capath(
       "ssl_capath",
       "CA directory (check OpenSSL docs, implies --ssl)",
       READ_ONLY GLOBAL_VAR(opt_ssl_capath), SSL_OPT(OPT_SSL_CAPATH),
       IN_FS_CHARSET, DEFAULT(0));

static Sys_var_charptr Sys_ssl_cert(
       "ssl_cert", "X509 cert in PEM format (implies --ssl)",
       READ_ONLY GLOBAL_VAR(opt_ssl_cert), SSL_OPT(OPT_SSL_CERT),
       IN_FS_CHARSET, DEFAULT(0));

static Sys_var_charptr Sys_ssl_cipher(
       "ssl_cipher", "SSL cipher to use (implies --ssl)",
       READ_ONLY GLOBAL_VAR(opt_ssl_cipher), SSL_OPT(OPT_SSL_CIPHER),
       IN_FS_CHARSET, DEFAULT(0));

static Sys_var_charptr Sys_ssl_key(
       "ssl_key", "X509 key in PEM format (implies --ssl)",
       READ_ONLY GLOBAL_VAR(opt_ssl_key), SSL_OPT(OPT_SSL_KEY),
       IN_FS_CHARSET, DEFAULT(0));

static Sys_var_charptr Sys_ssl_crl(
       "ssl_crl",
       "CRL file in PEM format (check OpenSSL docs, implies --ssl)",
       READ_ONLY GLOBAL_VAR(opt_ssl_crl), SSL_OPT(OPT_SSL_CRL),
       IN_FS_CHARSET, DEFAULT(0));

static Sys_var_charptr Sys_ssl_crlpath(
       "ssl_crlpath",
       "CRL directory (check OpenSSL docs, implies --ssl)",
       READ_ONLY GLOBAL_VAR(opt_ssl_crlpath), SSL_OPT(OPT_SSL_CRLPATH),
       IN_FS_CHARSET, DEFAULT(0));

#if defined(HAVE_OPENSSL) && !defined(HAVE_YASSL)
static Sys_var_mybool Sys_auto_generate_certs(
       "auto_generate_certs",
       "Auto generate SSL certificates at server startup if --ssl is set to "
       "ON and none of the other SSL system variables are specified and "
       "certificate/key files are not present in data directory.",
       READ_ONLY GLOBAL_VAR(opt_auto_generate_certs),
       CMD_LINE(OPT_ARG),
       DEFAULT(TRUE),
       NO_MUTEX_GUARD,
       NOT_IN_BINLOG,
       ON_CHECK(NULL),
       ON_UPDATE(NULL),
       NULL);
#endif /* HAVE_OPENSSL && !HAVE_YASSL */

// why ENUM and not BOOL ?
static const char *updatable_views_with_limit_names[]= {"NO", "YES", 0};
static Sys_var_enum Sys_updatable_views_with_limit(
       "updatable_views_with_limit",
       "YES = Don't issue an error message (warning only) if a VIEW without "
       "presence of a key of the underlying table is used in queries with a "
       "LIMIT clause for updating. NO = Prohibit update of a VIEW, which "
       "does not contain a key of the underlying table and the query uses "
       "a LIMIT clause (usually get from GUI tools)",
       SESSION_VAR(updatable_views_with_limit), CMD_LINE(REQUIRED_ARG),
       updatable_views_with_limit_names, DEFAULT(TRUE));

static Sys_var_mybool Sys_sync_frm(
       "sync_frm", "Sync .frm files to disk on creation",
       GLOBAL_VAR(opt_sync_frm), CMD_LINE(OPT_ARG),
       DEFAULT(TRUE), NO_MUTEX_GUARD, NOT_IN_BINLOG,
       ON_CHECK(0), ON_UPDATE(0), DEPRECATED(""));

static char *system_time_zone_ptr;
static Sys_var_charptr Sys_system_time_zone(
       "system_time_zone", "The server system time zone",
       READ_ONLY GLOBAL_VAR(system_time_zone_ptr), NO_CMD_LINE,
       IN_FS_CHARSET, DEFAULT(system_time_zone));

static Sys_var_ulong Sys_table_def_size(
       "table_definition_cache",
       "The number of cached table definitions",
       GLOBAL_VAR(table_def_size),
       CMD_LINE(REQUIRED_ARG, OPT_TABLE_DEFINITION_CACHE),
       VALID_RANGE(TABLE_DEF_CACHE_MIN, 512*1024),
       DEFAULT(TABLE_DEF_CACHE_DEFAULT),
       BLOCK_SIZE(1),
       NO_MUTEX_GUARD,
       NOT_IN_BINLOG,
       ON_CHECK(NULL),
       ON_UPDATE(NULL),
       NULL,
       /* table_definition_cache is used as a sizing hint by the performance schema. */
       sys_var::PARSE_EARLY);

static bool fix_table_cache_size(sys_var *self, THD *thd, enum_var_type type)
{
  /*
    table_open_cache parameter is a soft limit for total number of objects
    in all table cache instances. Once this value is updated we need to
    update value of a per-instance soft limit on table cache size.
  */
  table_cache_size_per_instance= table_cache_size / table_cache_instances;
  return false;
}

static Sys_var_ulong Sys_table_cache_size(
       "table_open_cache", "The number of cached open tables "
       "(total for all table cache instances)",
       GLOBAL_VAR(table_cache_size), CMD_LINE(REQUIRED_ARG),
       VALID_RANGE(1, 512*1024), DEFAULT(TABLE_OPEN_CACHE_DEFAULT),
       BLOCK_SIZE(1), NO_MUTEX_GUARD, NOT_IN_BINLOG, ON_CHECK(NULL),
       ON_UPDATE(fix_table_cache_size),
       NULL,
       /* table_open_cache is used as a sizing hint by the performance schema. */
       sys_var::PARSE_EARLY);

static Sys_var_ulong Sys_table_cache_instances(
       "table_open_cache_instances", "The number of table cache instances",
       READ_ONLY GLOBAL_VAR(table_cache_instances), CMD_LINE(REQUIRED_ARG),
       VALID_RANGE(1, Table_cache_manager::MAX_TABLE_CACHES),
       DEFAULT(Table_cache_manager::DEFAULT_MAX_TABLE_CACHES),
       BLOCK_SIZE(1), NO_MUTEX_GUARD, NOT_IN_BINLOG, ON_CHECK(NULL),
       ON_UPDATE(NULL), NULL,
       /*
         table_open_cache is used as a sizing hint by the performance schema,
         and 'table_open_cache' is a prefix of 'table_open_cache_instances'.
         Is is better to keep these options together, to avoid confusing
         handle_options() with partial name matches.
       */
       sys_var::PARSE_EARLY);

#ifndef EMBEDDED_LIBRARY
static Sys_var_ulong Sys_thread_cache_size(
       "thread_cache_size",
       "How many threads we should keep in a cache for reuse",
       GLOBAL_VAR(Per_thread_connection_handler::max_blocked_pthreads),
       CMD_LINE(REQUIRED_ARG, OPT_THREAD_CACHE_SIZE),
       VALID_RANGE(0, 16384), DEFAULT(0), BLOCK_SIZE(1));
#endif // !EMBEDDED_LIBRARY

#ifdef HAVE_POOL_OF_THREADS

static bool fix_tp_max_threads(sys_var *, THD *, enum_var_type)
{
#ifdef _WIN32
  tp_set_max_threads(threadpool_max_threads);
#endif
  return false;
}


#ifdef _WIN32
static bool fix_tp_min_threads(sys_var *, THD *, enum_var_type)
{
  tp_set_min_threads(threadpool_min_threads);
  return false;
}
#endif


#ifndef  _WIN32
static bool fix_threadpool_size(sys_var*, THD*, enum_var_type)
{
  tp_set_threadpool_size(threadpool_size);
  return false;
}


static bool fix_threadpool_stall_limit(sys_var*, THD*, enum_var_type)
{
  tp_set_threadpool_stall_limit(threadpool_stall_limit);
  return false;
}
#endif

#ifdef _WIN32
static Sys_var_uint Sys_threadpool_min_threads(
  "thread_pool_min_threads",
  "Minimum number of threads in the thread pool.",
  GLOBAL_VAR(threadpool_min_threads), CMD_LINE(REQUIRED_ARG),
  VALID_RANGE(1, 256), DEFAULT(1), BLOCK_SIZE(1),
  NO_MUTEX_GUARD, NOT_IN_BINLOG, ON_CHECK(0),
  ON_UPDATE(fix_tp_min_threads)
  );
#else
static Sys_var_uint Sys_threadpool_idle_thread_timeout(
  "thread_pool_idle_timeout",
  "Timeout in seconds for an idle thread in the thread pool."
  "Worker thread will be shut down after timeout",
  GLOBAL_VAR(threadpool_idle_timeout), CMD_LINE(REQUIRED_ARG),
  VALID_RANGE(1, UINT_MAX), DEFAULT(60), BLOCK_SIZE(1)
);
static Sys_var_uint Sys_threadpool_oversubscribe(
  "thread_pool_oversubscribe",
  "How many additional active worker threads in a group are allowed.",
  GLOBAL_VAR(threadpool_oversubscribe), CMD_LINE(REQUIRED_ARG),
  VALID_RANGE(1, 1000), DEFAULT(3), BLOCK_SIZE(1)
);
static Sys_var_uint Sys_threadpool_size(
 "thread_pool_size",
 "Number of thread groups in the pool. "
 "This parameter is roughly equivalent to maximum number of concurrently "
 "executing threads (threads in a waiting state do not count as executing).",
  GLOBAL_VAR(threadpool_size), CMD_LINE(REQUIRED_ARG),
  VALID_RANGE(1, MAX_THREAD_GROUPS), DEFAULT(my_getncpus()), BLOCK_SIZE(1),
  NO_MUTEX_GUARD, NOT_IN_BINLOG, ON_CHECK(0),
  ON_UPDATE(fix_threadpool_size)
);
static Sys_var_uint Sys_threadpool_stall_limit(
 "thread_pool_stall_limit",
 "Maximum query execution time in milliseconds,"
 "before an executing non-yielding thread is considered stalled."
 "If a worker thread is stalled, additional worker thread "
 "may be created to handle remaining clients.",
  GLOBAL_VAR(threadpool_stall_limit), CMD_LINE(REQUIRED_ARG),
  VALID_RANGE(10, UINT_MAX), DEFAULT(500), BLOCK_SIZE(1),
  NO_MUTEX_GUARD, NOT_IN_BINLOG, ON_CHECK(0), 
  ON_UPDATE(fix_threadpool_stall_limit)
);
static Sys_var_uint Sys_threadpool_high_prio_tickets(
  "thread_pool_high_prio_tickets",
  "Number of tickets to enter the high priority event queue for each "
  "transaction.",
  SESSION_VAR(threadpool_high_prio_tickets), CMD_LINE(REQUIRED_ARG),
  VALID_RANGE(0, UINT_MAX), DEFAULT(UINT_MAX), BLOCK_SIZE(1)
);

static Sys_var_enum Sys_threadpool_high_prio_mode(
  "thread_pool_high_prio_mode",
  "High priority queue mode: one of 'transactions', 'statements' or 'none'. "
  "In the 'transactions' mode the thread pool uses both high- and low-priority "
  "queues depending on whether an event is generated by an already started "
  "transaction and whether it has any high priority tickets (see "
  "thread_pool_high_prio_tickets). In the 'statements' mode all events (i.e. "
  "individual statements) always go to the high priority queue, regardless of "
  "the current transaction state and high priority tickets. "
  "'none' is the opposite of 'statements', i.e. disables the high priority queue "
  "completely.",
  SESSION_VAR(threadpool_high_prio_mode), CMD_LINE(REQUIRED_ARG),
  threadpool_high_prio_mode_names, DEFAULT(TP_HIGH_PRIO_MODE_TRANSACTIONS));

#endif /* !WIN32 */
static Sys_var_uint Sys_threadpool_max_threads(
  "thread_pool_max_threads",
  "Maximum allowed number of worker threads in the thread pool",
   GLOBAL_VAR(threadpool_max_threads), CMD_LINE(REQUIRED_ARG),
   VALID_RANGE(1, MAX_CONNECTIONS), DEFAULT(MAX_CONNECTIONS), BLOCK_SIZE(1),
   NO_MUTEX_GUARD, NOT_IN_BINLOG, ON_CHECK(0), 
   ON_UPDATE(fix_tp_max_threads)
);
#endif /* HAVE_POOL_OF_THREADS */

/**
  Can't change the 'next' tx_isolation if we are already in a
  transaction.
*/

static bool check_tx_isolation(sys_var *self, THD *thd, set_var *var)
{
  if (var->type == OPT_DEFAULT && (thd->in_active_multi_stmt_transaction() ||
                                   thd->in_sub_stmt))
  {
    DBUG_ASSERT(thd->in_multi_stmt_transaction_mode() || thd->in_sub_stmt);
    my_error(ER_CANT_CHANGE_TX_CHARACTERISTICS, MYF(0));
    return TRUE;
  }
  return FALSE;
}


bool Sys_var_tx_isolation::session_update(THD *thd, set_var *var)
{
  if (var->type == OPT_SESSION && Sys_var_enum::session_update(thd, var))
    return TRUE;
  if (var->type == OPT_DEFAULT || !(thd->in_active_multi_stmt_transaction() ||
                                    thd->in_sub_stmt))
  {
    Transaction_state_tracker *tst= NULL;

    if (thd->variables.session_track_transaction_info > TX_TRACK_NONE)
      tst= (Transaction_state_tracker *)
             thd->session_tracker.get_tracker(TRANSACTION_INFO_TRACKER);

    /*
      Update the isolation level of the next transaction.
      I.e. if one did:
      COMMIT;
      SET SESSION ISOLATION LEVEL ...
      BEGIN; <-- this transaction has the new isolation
      Note, that in case of:
      COMMIT;
      SET TRANSACTION ISOLATION LEVEL ...
      SET SESSION ISOLATION LEVEL ...
      BEGIN; <-- the session isolation level is used, not the
      result of SET TRANSACTION statement.

      When we are in a trigger/function the transaction is already
      started. Adhering to above behavior, the SET TRANSACTION would
      fail when run from within trigger/function. And SET SESSION
      TRANSACTION would always succeed making the characteristics
      effective for the next transaction that starts.
     */
    thd->tx_isolation= (enum_tx_isolation) var->save_result.ulonglong_value;

    if (var->type == OPT_DEFAULT)
    {
      enum enum_tx_isol_level l;
      switch (thd->tx_isolation) {
      case ISO_READ_UNCOMMITTED:
        l=  TX_ISOL_UNCOMMITTED;
        break;
      case ISO_READ_COMMITTED:
        l=  TX_ISOL_COMMITTED;
        break;
      case ISO_REPEATABLE_READ:
        l= TX_ISOL_REPEATABLE;
        break;
      case ISO_SERIALIZABLE:
        l= TX_ISOL_SERIALIZABLE;
        break;
      default:
        DBUG_ASSERT(0);
        return TRUE;
      }
      if (tst)
        tst->set_isol_level(thd, l);
    }
    else if (tst)
    {
      tst->set_isol_level(thd, TX_ISOL_INHERIT);
    }
  }
  return FALSE;
}


// NO_CMD_LINE - different name of the option
static Sys_var_tx_isolation Sys_tx_isolation(
       "tx_isolation", "Default transaction isolation level",
       UNTRACKED_DEFAULT SESSION_VAR(tx_isolation), NO_CMD_LINE,
       tx_isolation_names, DEFAULT(ISO_REPEATABLE_READ),
       NO_MUTEX_GUARD, NOT_IN_BINLOG, ON_CHECK(check_tx_isolation));


/**
  Can't change the tx_read_only state if we are already in a
  transaction.
*/

static bool check_tx_read_only(sys_var *self, THD *thd, set_var *var)
{
  if (var->type == OPT_DEFAULT && (thd->in_active_multi_stmt_transaction() ||
                                   thd->in_sub_stmt))
  {
    DBUG_ASSERT(thd->in_multi_stmt_transaction_mode() || thd->in_sub_stmt);
    my_error(ER_CANT_CHANGE_TX_CHARACTERISTICS, MYF(0));
    return true;
  }
  return false;
}


bool Sys_var_tx_read_only::session_update(THD *thd, set_var *var)
{
  if (var->type == OPT_SESSION && Sys_var_mybool::session_update(thd, var))
    return true;
  if (var->type == OPT_DEFAULT || !(thd->in_active_multi_stmt_transaction() ||
                                    thd->in_sub_stmt))
  {
    // @see Sys_var_tx_isolation::session_update() above for the rules.
    thd->tx_read_only= var->save_result.ulonglong_value;

    if (thd->variables.session_track_transaction_info > TX_TRACK_NONE)
    {
      Transaction_state_tracker *tst= (Transaction_state_tracker *)
             thd->session_tracker.get_tracker(TRANSACTION_INFO_TRACKER);

      if (var->type == OPT_DEFAULT)
        tst->set_read_flags(thd,
                            thd->tx_read_only ? TX_READ_ONLY : TX_READ_WRITE);
      else
        tst->set_read_flags(thd, TX_READ_INHERIT);
    }
  }
  return false;
}


static Sys_var_tx_read_only Sys_tx_read_only(
       "tx_read_only", "Set default transaction access mode to read only.",
       UNTRACKED_DEFAULT SESSION_VAR(tx_read_only), NO_CMD_LINE, DEFAULT(0),
       NO_MUTEX_GUARD, NOT_IN_BINLOG, ON_CHECK(check_tx_read_only));

static Sys_var_ulonglong Sys_tmp_table_size(
       "tmp_table_size",
       "If an internal in-memory temporary table exceeds this size, MySQL "
       "will automatically convert it to an on-disk MyISAM table",
       SESSION_VAR(tmp_table_size), CMD_LINE(REQUIRED_ARG),
       VALID_RANGE(1024, (ulonglong)~(intptr)0), DEFAULT(16*1024*1024),
       BLOCK_SIZE(1));

static char *server_version_ptr;
static Sys_var_version Sys_version(
       "version", "Server version",
       READ_ONLY GLOBAL_VAR(server_version_ptr), NO_CMD_LINE,
       IN_SYSTEM_CHARSET, DEFAULT(server_version));

static char *server_version_comment_ptr;
static Sys_var_charptr Sys_version_comment(
       "version_comment", "version_comment",
       READ_ONLY GLOBAL_VAR(server_version_comment_ptr), NO_CMD_LINE,
       IN_SYSTEM_CHARSET, DEFAULT(MYSQL_COMPILATION_COMMENT));

static char *server_version_compile_machine_ptr;
static Sys_var_charptr Sys_version_compile_machine(
       "version_compile_machine", "version_compile_machine",
       READ_ONLY GLOBAL_VAR(server_version_compile_machine_ptr), NO_CMD_LINE,
       IN_SYSTEM_CHARSET, DEFAULT(MACHINE_TYPE));

static char *server_version_compile_os_ptr;
static Sys_var_charptr Sys_version_compile_os(
       "version_compile_os", "version_compile_os",
       READ_ONLY GLOBAL_VAR(server_version_compile_os_ptr), NO_CMD_LINE,
       IN_SYSTEM_CHARSET, DEFAULT(SYSTEM_TYPE));

static Sys_var_ulong Sys_net_wait_timeout(
       "wait_timeout",
       "The number of seconds the server waits for activity on a "
       "connection before closing it",
       SESSION_VAR(net_wait_timeout), CMD_LINE(REQUIRED_ARG),
       VALID_RANGE(1, IF_WIN(INT_MAX32/1000, LONG_TIMEOUT)),
       DEFAULT(NET_WAIT_TIMEOUT), BLOCK_SIZE(1));

static Sys_var_plugin Sys_default_storage_engine(
       "default_storage_engine", "The default storage engine for new tables",
       SESSION_VAR(table_plugin), NO_CMD_LINE,
       MYSQL_STORAGE_ENGINE_PLUGIN, DEFAULT(&default_storage_engine),
       NO_MUTEX_GUARD, NOT_IN_BINLOG, ON_CHECK(check_storage_engine));

const char *internal_tmp_disk_storage_engine_names[] = { "MyISAM", "InnoDB", 0};
static Sys_var_enum Sys_internal_tmp_disk_storage_engine(
       "internal_tmp_disk_storage_engine",
       "The default storage engine for on-disk internal tmp table",
       GLOBAL_VAR(internal_tmp_disk_storage_engine), CMD_LINE(OPT_ARG),
       internal_tmp_disk_storage_engine_names, DEFAULT(TMP_TABLE_INNODB));

static Sys_var_plugin Sys_default_tmp_storage_engine(
       "default_tmp_storage_engine", "The default storage engine for new explicit temporary tables",
       SESSION_VAR(temp_table_plugin), NO_CMD_LINE,
       MYSQL_STORAGE_ENGINE_PLUGIN, DEFAULT(&default_tmp_storage_engine),
       NO_MUTEX_GUARD, NOT_IN_BINLOG, ON_CHECK(check_storage_engine));

static Sys_var_charptr Sys_enforce_storage_engine(
       "enforce_storage_engine", "Force the use of a storage engine for new "
       "tables",
       READ_ONLY GLOBAL_VAR(enforce_storage_engine),
       CMD_LINE(REQUIRED_ARG), IN_SYSTEM_CHARSET,
       DEFAULT(0));


#if defined(ENABLED_DEBUG_SYNC)
/*
  Variable can be set for the session only.

  This could be changed later. Then we need to have a global array of
  actions in addition to the thread local ones. SET GLOBAL would
  manage the global array, SET [SESSION] the local array. A sync point
  would need to look for a local and a global action. Setting and
  executing of global actions need to be protected by a mutex.

  The purpose of global actions could be to allow synchronizing with
  connectionless threads that cannot execute SET statements.
*/
static Sys_var_debug_sync Sys_debug_sync(
       "debug_sync", "Debug Sync Facility",
       sys_var::ONLY_SESSION, NO_CMD_LINE,
       DEFAULT(0), NO_MUTEX_GUARD, NOT_IN_BINLOG, ON_CHECK(check_has_super));
#endif /* defined(ENABLED_DEBUG_SYNC) */

/**
 "time_format" "date_format" "datetime_format"

  the following three variables are unused, and the source of confusion
  (bug reports like "I've changed date_format, but date format hasn't changed.
  I've made them read-only, to alleviate the situation somewhat.

  @todo make them NO_CMD_LINE ?
*/
static Sys_var_charptr Sys_date_format(
       "date_format", "The DATE format (ignored)",
       READ_ONLY GLOBAL_VAR(global_date_format.format.str),
       CMD_LINE(REQUIRED_ARG), IN_SYSTEM_CHARSET,
       DEFAULT(known_date_time_formats[ISO_FORMAT].date_format),
       NO_MUTEX_GUARD, NOT_IN_BINLOG, ON_CHECK(0), ON_UPDATE(0),
       DEPRECATED(""));

static Sys_var_charptr Sys_datetime_format(
       "datetime_format", "The DATETIME format (ignored)",
       READ_ONLY GLOBAL_VAR(global_datetime_format.format.str),
       CMD_LINE(REQUIRED_ARG), IN_SYSTEM_CHARSET,
       DEFAULT(known_date_time_formats[ISO_FORMAT].datetime_format),
       NO_MUTEX_GUARD, NOT_IN_BINLOG, ON_CHECK(0), ON_UPDATE(0),
       DEPRECATED(""));

static Sys_var_charptr Sys_time_format(
       "time_format", "The TIME format (ignored)",
       READ_ONLY GLOBAL_VAR(global_time_format.format.str),
       CMD_LINE(REQUIRED_ARG), IN_SYSTEM_CHARSET,
       DEFAULT(known_date_time_formats[ISO_FORMAT].time_format),
       NO_MUTEX_GUARD, NOT_IN_BINLOG, ON_CHECK(0), ON_UPDATE(0),
       DEPRECATED(""));

static bool fix_autocommit(sys_var *self, THD *thd, enum_var_type type)
{
  if (type == OPT_GLOBAL)
  {
    if (global_system_variables.option_bits & OPTION_AUTOCOMMIT)
      global_system_variables.option_bits&= ~OPTION_NOT_AUTOCOMMIT;
    else
      global_system_variables.option_bits|= OPTION_NOT_AUTOCOMMIT;
    return false;
  }

  if (thd->variables.option_bits & OPTION_AUTOCOMMIT &&
      thd->variables.option_bits & OPTION_NOT_AUTOCOMMIT)
  { // activating autocommit

    if (trans_commit_stmt(thd) || trans_commit(thd))
    {
      thd->variables.option_bits&= ~OPTION_AUTOCOMMIT;
      return true;
    }
    /*
      Don't close thread tables or release metadata locks: if we do so, we
      risk releasing locks/closing tables of expressions used to assign
      other variables, as in:
      set @var=my_stored_function1(), @@autocommit=1, @var2=(select max(a)
      from my_table), ...
      The locks will be released at statement end anyway, as SET
      statement that assigns autocommit is marked to commit
      transaction implicitly at the end (@sa stmt_causes_implicitcommit()).
    */
    thd->variables.option_bits&=
                 ~(OPTION_BEGIN | OPTION_NOT_AUTOCOMMIT);
    thd->get_transaction()->reset_unsafe_rollback_flags(
        Transaction_ctx::SESSION);
    thd->server_status|= SERVER_STATUS_AUTOCOMMIT;
    return false;
  }

  if (!(thd->variables.option_bits & OPTION_AUTOCOMMIT) &&
      !(thd->variables.option_bits & OPTION_NOT_AUTOCOMMIT))
  { // disabling autocommit

    thd->get_transaction()->reset_unsafe_rollback_flags(
        Transaction_ctx::SESSION);
    thd->server_status&= ~SERVER_STATUS_AUTOCOMMIT;
    thd->variables.option_bits|= OPTION_NOT_AUTOCOMMIT;
    return false;
  }

  return false; // autocommit value wasn't changed
}
static Sys_var_bit Sys_autocommit(
       "autocommit", "autocommit",
       SESSION_VAR(option_bits), NO_CMD_LINE, OPTION_AUTOCOMMIT, DEFAULT(TRUE),
       NO_MUTEX_GUARD, NOT_IN_BINLOG, ON_CHECK(0), ON_UPDATE(fix_autocommit));
export sys_var *Sys_autocommit_ptr= &Sys_autocommit; // for sql_yacc.yy

static Sys_var_mybool Sys_big_tables(
       "big_tables", "Allow big result sets by saving all "
       "temporary sets on file (Solves most 'table full' errors)",
       SESSION_VAR(big_tables), CMD_LINE(OPT_ARG), DEFAULT(FALSE));

static Sys_var_bit Sys_big_selects(
       "sql_big_selects", "sql_big_selects",
       SESSION_VAR(option_bits), NO_CMD_LINE, OPTION_BIG_SELECTS,
       DEFAULT(FALSE));

static Sys_var_bit Sys_log_off(
       "sql_log_off", "sql_log_off",
       SESSION_VAR(option_bits), NO_CMD_LINE, OPTION_LOG_OFF,
       DEFAULT(FALSE), NO_MUTEX_GUARD, NOT_IN_BINLOG, ON_CHECK(check_has_super));

/**
  This function sets the session variable thd->variables.sql_log_bin 
  to reflect changes to @@session.sql_log_bin.

  @param[in] self   A pointer to the sys_var, i.e. Sys_log_binlog.
  @param[in] type   The type either session or global.

  @return @c FALSE.
*/
static bool fix_sql_log_bin_after_update(sys_var *self, THD *thd,
                                         enum_var_type type)
{
  DBUG_ASSERT(type == OPT_SESSION);

  if (thd->variables.sql_log_bin)
    thd->variables.option_bits |= OPTION_BIN_LOG;
  else
    thd->variables.option_bits &= ~OPTION_BIN_LOG;

  return FALSE;
}

/**
  This function checks if the sql_log_bin can be changed,
  what is possible if:
    - the user is a super user;
    - the set is not called from within a function/trigger;
    - there is no on-going transaction.

  @param[in] self   A pointer to the sys_var, i.e. Sys_log_binlog.
  @param[in] var    A pointer to the set_var created by the parser.

  @return @c FALSE if the change is allowed, otherwise @c TRUE.
*/
static bool check_sql_log_bin(sys_var *self, THD *thd, set_var *var)
{
  if (check_has_super(self, thd, var))
    return TRUE;

  if (var->type == OPT_GLOBAL)
    return TRUE;

  /* If in a stored function/trigger, it's too late to change sql_log_bin. */
  if (thd->in_sub_stmt)
  {
    my_error(ER_STORED_FUNCTION_PREVENTS_SWITCH_SQL_LOG_BIN, MYF(0));
    return TRUE;
  }
  /* Make the session variable 'sql_log_bin' read-only inside a transaction. */
  if (thd->in_active_multi_stmt_transaction())
  {
    my_error(ER_INSIDE_TRANSACTION_PREVENTS_SWITCH_SQL_LOG_BIN, MYF(0));
    return TRUE;
  }

  return FALSE;
}

static Sys_var_sql_log_bin Sys_log_binlog(
       "sql_log_bin", "Controls whether logging to the binary log is done",
       SESSION_VAR(sql_log_bin), NO_CMD_LINE, DEFAULT(TRUE),
       NO_MUTEX_GUARD, NOT_IN_BINLOG, ON_CHECK(check_sql_log_bin),
       ON_UPDATE(fix_sql_log_bin_after_update));

static Sys_var_bit Sys_transaction_allow_batching(
       "transaction_allow_batching", "transaction_allow_batching",
       SESSION_ONLY(option_bits), NO_CMD_LINE, OPTION_ALLOW_BATCH,
       DEFAULT(FALSE));

static Sys_var_bit Sys_sql_warnings(
       "sql_warnings", "sql_warnings",
       SESSION_VAR(option_bits), NO_CMD_LINE, OPTION_WARNINGS,
       DEFAULT(FALSE));

static Sys_var_bit Sys_sql_notes(
       "sql_notes", "sql_notes",
       SESSION_VAR(option_bits), NO_CMD_LINE, OPTION_SQL_NOTES,
       DEFAULT(TRUE));

static Sys_var_bit Sys_auto_is_null(
       "sql_auto_is_null", "sql_auto_is_null",
       SESSION_VAR(option_bits), NO_CMD_LINE, OPTION_AUTO_IS_NULL,
       DEFAULT(FALSE), NO_MUTEX_GUARD, IN_BINLOG);

static Sys_var_bit Sys_safe_updates(
       "sql_safe_updates", "sql_safe_updates",
       SESSION_VAR(option_bits), NO_CMD_LINE, OPTION_SAFE_UPDATES,
       DEFAULT(FALSE));

static Sys_var_bit Sys_buffer_results(
       "sql_buffer_result", "sql_buffer_result",
       SESSION_VAR(option_bits), NO_CMD_LINE, OPTION_BUFFER_RESULT,
       DEFAULT(FALSE));

static Sys_var_bit Sys_quote_show_create(
       "sql_quote_show_create", "sql_quote_show_create",
       SESSION_VAR(option_bits), NO_CMD_LINE, OPTION_QUOTE_SHOW_CREATE,
       DEFAULT(TRUE));

static Sys_var_bit Sys_foreign_key_checks(
       "foreign_key_checks", "foreign_key_checks",
       SESSION_VAR(option_bits), NO_CMD_LINE,
       REVERSE(OPTION_NO_FOREIGN_KEY_CHECKS),
       DEFAULT(TRUE), NO_MUTEX_GUARD, IN_BINLOG);

static Sys_var_bit Sys_unique_checks(
       "unique_checks", "unique_checks",
       SESSION_VAR(option_bits), NO_CMD_LINE,
       REVERSE(OPTION_RELAXED_UNIQUE_CHECKS),
       DEFAULT(TRUE), NO_MUTEX_GUARD, IN_BINLOG);

#ifdef ENABLED_PROFILING
static Sys_var_bit Sys_profiling(
       "profiling", "profiling",
       SESSION_VAR(option_bits), NO_CMD_LINE, OPTION_PROFILING,
       DEFAULT(FALSE), NO_MUTEX_GUARD, NOT_IN_BINLOG, ON_CHECK(0),
       ON_UPDATE(0), DEPRECATED(""));

static Sys_var_ulong Sys_profiling_history_size(
       "profiling_history_size", "Limit of query profiling memory",
       SESSION_VAR(profiling_history_size), CMD_LINE(REQUIRED_ARG),
       VALID_RANGE(0, 100), DEFAULT(15), BLOCK_SIZE(1), NO_MUTEX_GUARD,
       NOT_IN_BINLOG, ON_CHECK(0), ON_UPDATE(0), DEPRECATED(""));
#endif

static Sys_var_harows Sys_select_limit(
       "sql_select_limit",
       "The maximum number of rows to return from SELECT statements",
       SESSION_VAR(select_limit), NO_CMD_LINE,
       VALID_RANGE(0, HA_POS_ERROR), DEFAULT(HA_POS_ERROR), BLOCK_SIZE(1));

static bool update_timestamp(THD *thd, set_var *var)
{
  if (var->value)
  {
    double fl= floor(var->save_result.double_value); // Truncate integer part
    struct timeval tmp;
    tmp.tv_sec= static_cast<long>(fl);
    /* Round nanoseconds to nearest microsecond */
    tmp.tv_usec=
      static_cast<long>(rint((var->save_result.double_value - fl) * 1000000));
    thd->set_time(&tmp);
  }
  else // SET timestamp=DEFAULT
  {
    thd->user_time.tv_sec= 0;
    thd->user_time.tv_usec= 0;
  }
  return false;
}
static double read_timestamp(THD *thd)
{
  return (double) thd->start_time.tv_sec +
         (double) thd->start_time.tv_usec / 1000000;
}


static bool check_timestamp(sys_var *self, THD *thd, set_var *var)
{
  double val;

  if (!var->value)
    return FALSE;

  val= var->save_result.double_value;
  if (val != 0 &&          // this is how you set the default value
      (val < TIMESTAMP_MIN_VALUE || val > TIMESTAMP_MAX_VALUE))
  {
    ErrConvString prm(val);
    my_error(ER_WRONG_VALUE_FOR_VAR, MYF(0), "timestamp", prm.ptr());
    return TRUE;
  }
  return FALSE;
}


static Sys_var_session_special_double Sys_timestamp(
       "timestamp", "Set the time for this client",
       sys_var::ONLY_SESSION, NO_CMD_LINE,
       VALID_RANGE(0, 0), BLOCK_SIZE(1),
       NO_MUTEX_GUARD, IN_BINLOG, ON_CHECK(check_timestamp), 
       ON_UPDATE(update_timestamp), ON_READ(read_timestamp));

static bool update_last_insert_id(THD *thd, set_var *var)
{
  if (!var->value)
  {
    my_error(ER_NO_DEFAULT, MYF(0), var->var->name.str);
    return true;
  }
  thd->first_successful_insert_id_in_prev_stmt=
    var->save_result.ulonglong_value;
  return false;
}
static ulonglong read_last_insert_id(THD *thd)
{
  return thd->read_first_successful_insert_id_in_prev_stmt();
}
static Sys_var_session_special Sys_last_insert_id(
       "last_insert_id", "The value to be returned from LAST_INSERT_ID()",
       sys_var::ONLY_SESSION, NO_CMD_LINE,
       VALID_RANGE(0, ULLONG_MAX), BLOCK_SIZE(1),
       NO_MUTEX_GUARD, IN_BINLOG, ON_CHECK(0),
       ON_UPDATE(update_last_insert_id), ON_READ(read_last_insert_id));

// alias for last_insert_id(), Sybase-style
static Sys_var_session_special Sys_identity(
       "identity", "Synonym for the last_insert_id variable",
       sys_var::ONLY_SESSION, NO_CMD_LINE,
       VALID_RANGE(0, ULLONG_MAX), BLOCK_SIZE(1),
       NO_MUTEX_GUARD, IN_BINLOG, ON_CHECK(0),
       ON_UPDATE(update_last_insert_id), ON_READ(read_last_insert_id));

/*
  insert_id should *not* be marked as written to the binlog (i.e., it
  should *not* be IN_BINLOG), because we want any statement that
  refers to insert_id explicitly to be unsafe.  (By "explicitly", we
  mean using @@session.insert_id, whereas insert_id is used
  "implicitly" when NULL value is inserted into an auto_increment
  column).

  We want statements referring explicitly to @@session.insert_id to be
  unsafe, because insert_id is modified internally by the slave sql
  thread when NULL values are inserted in an AUTO_INCREMENT column.
  This modification interfers with the value of the
  @@session.insert_id variable if @@session.insert_id is referred
  explicitly by an insert statement (as is seen by executing "SET
  @@session.insert_id=0; CREATE TABLE t (a INT, b INT KEY
  AUTO_INCREMENT); INSERT INTO t(a) VALUES (@@session.insert_id);" in
  statement-based logging mode: t will be different on master and
  slave).
*/
static bool update_insert_id(THD *thd, set_var *var)
{
  if (!var->value)
  {
    my_error(ER_NO_DEFAULT, MYF(0), var->var->name.str);
    return true;
  }
  thd->force_one_auto_inc_interval(var->save_result.ulonglong_value);
  return false;
}

static ulonglong read_insert_id(THD *thd)
{
  return thd->auto_inc_intervals_forced.minimum();
}
static Sys_var_session_special Sys_insert_id(
       "insert_id", "The value to be used by the following INSERT "
       "or ALTER TABLE statement when inserting an AUTO_INCREMENT value",
       sys_var::ONLY_SESSION, NO_CMD_LINE,
       VALID_RANGE(0, ULLONG_MAX), BLOCK_SIZE(1),
       NO_MUTEX_GUARD, NOT_IN_BINLOG, ON_CHECK(0),
       ON_UPDATE(update_insert_id), ON_READ(read_insert_id));

static bool update_rand_seed1(THD *thd, set_var *var)
{
  if (!var->value)
  {
    my_error(ER_NO_DEFAULT, MYF(0), var->var->name.str);
    return true;
  }
  thd->rand.seed1= (ulong) var->save_result.ulonglong_value;
  return false;
}
static ulonglong read_rand_seed(THD *thd)
{
  return 0;
}
static Sys_var_session_special Sys_rand_seed1(
       "rand_seed1", "Sets the internal state of the RAND() "
       "generator for replication purposes",
       sys_var::ONLY_SESSION, NO_CMD_LINE,
       VALID_RANGE(0, ULONG_MAX), BLOCK_SIZE(1),
       NO_MUTEX_GUARD, IN_BINLOG, ON_CHECK(0),
       ON_UPDATE(update_rand_seed1), ON_READ(read_rand_seed));

static bool update_rand_seed2(THD *thd, set_var *var)
{
  if (!var->value)
  {
    my_error(ER_NO_DEFAULT, MYF(0), var->var->name.str);
    return true;
  }
  thd->rand.seed2= (ulong) var->save_result.ulonglong_value;
  return false;
}
static Sys_var_session_special Sys_rand_seed2(
       "rand_seed2", "Sets the internal state of the RAND() "
       "generator for replication purposes",
       sys_var::ONLY_SESSION, NO_CMD_LINE,
       VALID_RANGE(0, ULONG_MAX), BLOCK_SIZE(1),
       NO_MUTEX_GUARD, IN_BINLOG, ON_CHECK(0),
       ON_UPDATE(update_rand_seed2), ON_READ(read_rand_seed));

static ulonglong read_error_count(THD *thd)
{
  return thd->get_stmt_da()->error_count(thd);
}
// this really belongs to the SHOW STATUS
static Sys_var_session_special Sys_error_count(
       "error_count", "The number of errors that resulted from the "
       "last statement that generated messages",
       READ_ONLY sys_var::ONLY_SESSION, NO_CMD_LINE,
       VALID_RANGE(0, ULLONG_MAX), BLOCK_SIZE(1), NO_MUTEX_GUARD,
       NOT_IN_BINLOG, ON_CHECK(0), ON_UPDATE(0), ON_READ(read_error_count));

static ulonglong read_warning_count(THD *thd)
{
  return thd->get_stmt_da()->warn_count(thd);
}
// this really belongs to the SHOW STATUS
static Sys_var_session_special Sys_warning_count(
       "warning_count", "The number of errors, warnings, and notes "
       "that resulted from the last statement that generated messages",
       READ_ONLY sys_var::ONLY_SESSION, NO_CMD_LINE,
       VALID_RANGE(0, ULLONG_MAX), BLOCK_SIZE(1), NO_MUTEX_GUARD,
       NOT_IN_BINLOG, ON_CHECK(0), ON_UPDATE(0), ON_READ(read_warning_count));

static Sys_var_ulong Sys_default_week_format(
       "default_week_format",
       "The default week format used by WEEK() functions",
       SESSION_VAR(default_week_format), CMD_LINE(REQUIRED_ARG),
       VALID_RANGE(0, 7), DEFAULT(0), BLOCK_SIZE(1));

static Sys_var_ulong Sys_group_concat_max_len(
       "group_concat_max_len",
       "The maximum length of the result of function  GROUP_CONCAT()",
       SESSION_VAR(group_concat_max_len), CMD_LINE(REQUIRED_ARG),
       VALID_RANGE(4, ULONG_MAX), DEFAULT(1024), BLOCK_SIZE(1));

static char *glob_hostname_ptr;
static Sys_var_charptr Sys_hostname(
       "hostname", "Server host name",
       READ_ONLY GLOBAL_VAR(glob_hostname_ptr), NO_CMD_LINE,
       IN_FS_CHARSET, DEFAULT(glob_hostname));

#ifndef EMBEDDED_LIBRARY
static Sys_var_charptr Sys_repl_report_host(
       "report_host",
       "Hostname or IP of the slave to be reported to the master during "
       "slave registration. Will appear in the output of SHOW SLAVE HOSTS. "
       "Leave unset if you do not want the slave to register itself with the "
       "master. Note that it is not sufficient for the master to simply read "
       "the IP of the slave off the socket once the slave connects. Due to "
       "NAT and other routing issues, that IP may not be valid for connecting "
       "to the slave from the master or other hosts",
       READ_ONLY GLOBAL_VAR(report_host), CMD_LINE(REQUIRED_ARG),
       IN_FS_CHARSET, DEFAULT(0));

static Sys_var_charptr Sys_repl_report_user(
       "report_user",
       "The account user name of the slave to be reported to the master "
       "during slave registration",
       READ_ONLY GLOBAL_VAR(report_user), CMD_LINE(REQUIRED_ARG),
       IN_FS_CHARSET, DEFAULT(0));

static Sys_var_charptr Sys_repl_report_password(
       "report_password",
       "The account password of the slave to be reported to the master "
       "during slave registration",
       READ_ONLY GLOBAL_VAR(report_password), CMD_LINE(REQUIRED_ARG),
       IN_FS_CHARSET, DEFAULT(0));

static Sys_var_uint Sys_repl_report_port(
       "report_port",
       "Port for connecting to slave reported to the master during slave "
       "registration. Set it only if the slave is listening on a non-default "
       "port or if you have a special tunnel from the master or other clients "
       "to the slave. If not sure, leave this option unset",
       READ_ONLY GLOBAL_VAR(report_port), CMD_LINE(REQUIRED_ARG),
       VALID_RANGE(0, 65535), DEFAULT(0), BLOCK_SIZE(1));
#endif

static Sys_var_mybool Sys_keep_files_on_create(
       "keep_files_on_create",
       "Don't overwrite stale .MYD and .MYI even if no directory is specified",
       SESSION_VAR(keep_files_on_create), CMD_LINE(OPT_ARG),
       DEFAULT(FALSE));

static char *license;
static Sys_var_charptr Sys_license(
       "license", "The type of license the server has",
       READ_ONLY GLOBAL_VAR(license), NO_CMD_LINE, IN_SYSTEM_CHARSET,
       DEFAULT(STRINGIFY_ARG(LICENSE)));

static bool check_log_path(sys_var *self, THD *thd, set_var *var)
{
  if (!var->value)
    return false; // DEFAULT is ok

  if (!var->save_result.string_value.str)
    return true;

  if (var->save_result.string_value.length > FN_REFLEN)
  { // path is too long
    my_error(ER_PATH_LENGTH, MYF(0), self->name.str);
    return true;
  }

  char path[FN_REFLEN];
  size_t path_length= unpack_filename(path, var->save_result.string_value.str);

  if (!path_length)
    return true;

  if (!is_filename_allowed(var->save_result.string_value.str, 
                           var->save_result.string_value.length, TRUE))
  {
     my_error(ER_WRONG_VALUE_FOR_VAR, MYF(0), 
              self->name.str, var->save_result.string_value.str);
     return true;
  }

  MY_STAT f_stat;

  if (my_stat(path, &f_stat, MYF(0)))
  {
    if (!MY_S_ISREG(f_stat.st_mode) || !(f_stat.st_mode & MY_S_IWRITE))
      return true; // not a regular writable file
    return false;
  }

  (void) dirname_part(path, var->save_result.string_value.str, &path_length);

  if (var->save_result.string_value.length - path_length >= FN_LEN)
  { // filename is too long
      my_error(ER_PATH_LENGTH, MYF(0), self->name.str);
      return true;
  }

  if (!path_length) // no path is good path (remember, relative to datadir)
    return false;

  if (my_access(path, (F_OK|W_OK)))
    return true; // directory is not writable

  return false;
}
static bool fix_general_log_file(sys_var *self, THD *thd, enum_var_type type)
{
  if (!opt_general_logname) // SET ... = DEFAULT
  {
    char buff[FN_REFLEN];
    opt_general_logname= my_strdup(key_memory_LOG_name,
                                   make_query_log_name(buff, QUERY_LOG_GENERAL),
                                   MYF(MY_FAE+MY_WME));
    if (!opt_general_logname)
      return true;
  }
  bool res= false;
  if (opt_general_log)
  {
    mysql_mutex_unlock(&LOCK_global_system_variables);
    res= query_logger.reopen_log_file(QUERY_LOG_GENERAL);
    mysql_mutex_lock(&LOCK_global_system_variables);
    if (res)
      opt_general_log= false;
  }
  return res;
}
static Sys_var_charptr Sys_general_log_path(
       "general_log_file", "Log connections and queries to given file",
       GLOBAL_VAR(opt_general_logname), CMD_LINE(REQUIRED_ARG),
       IN_FS_CHARSET, DEFAULT(0), NO_MUTEX_GUARD, NOT_IN_BINLOG,
       ON_CHECK(check_log_path), ON_UPDATE(fix_general_log_file));

static bool fix_slow_log_file(sys_var *self, THD *thd, enum_var_type type)
{
  if (!opt_slow_logname) // SET ... = DEFAULT
  {
    char buff[FN_REFLEN];
    opt_slow_logname= my_strdup(key_memory_LOG_name,
                                make_query_log_name(buff, QUERY_LOG_SLOW),
                                MYF(MY_FAE+MY_WME));
    if (!opt_slow_logname)
      return true;
  }
  bool res= false;
  if (opt_slow_log)
  {
    mysql_mutex_unlock(&LOCK_global_system_variables);
    res= query_logger.reopen_log_file(QUERY_LOG_SLOW);
    mysql_mutex_lock(&LOCK_global_system_variables);
    if (res)
      opt_slow_log= false;
  }
  return res;
}
static Sys_var_charptr Sys_slow_log_path(
       "slow_query_log_file", "Log slow queries to given log file. "
       "Defaults logging to hostname-slow.log. Must be enabled to activate "
       "other slow log options",
       GLOBAL_VAR(opt_slow_logname), CMD_LINE(REQUIRED_ARG),
       IN_FS_CHARSET, DEFAULT(0), NO_MUTEX_GUARD, NOT_IN_BINLOG,
       ON_CHECK(check_log_path), ON_UPDATE(fix_slow_log_file));

static Sys_var_have Sys_have_compress(
       "have_compress", "have_compress",
       READ_ONLY GLOBAL_VAR(have_compress), NO_CMD_LINE);

static Sys_var_have Sys_have_crypt(
       "have_crypt", "have_crypt",
       READ_ONLY GLOBAL_VAR(have_crypt), NO_CMD_LINE);

static Sys_var_have Sys_have_dlopen(
       "have_dynamic_loading", "have_dynamic_loading",
       READ_ONLY GLOBAL_VAR(have_dlopen), NO_CMD_LINE);

static Sys_var_have Sys_have_geometry(
       "have_geometry", "have_geometry",
       READ_ONLY GLOBAL_VAR(have_geometry), NO_CMD_LINE);

static Sys_var_have Sys_have_openssl(
       "have_openssl", "have_openssl",
       READ_ONLY GLOBAL_VAR(have_ssl), NO_CMD_LINE);

static Sys_var_have Sys_have_profiling(
       "have_profiling", "have_profiling",
       READ_ONLY GLOBAL_VAR(have_profiling), NO_CMD_LINE, NO_MUTEX_GUARD,
       NOT_IN_BINLOG, ON_CHECK(0), ON_UPDATE(0), DEPRECATED(""));

static Sys_var_have Sys_have_backup_locks(
       "have_backup_locks", "have_backup_locks",
       READ_ONLY GLOBAL_VAR(have_backup_locks), NO_CMD_LINE);

static Sys_var_have Sys_have_backup_safe_binlog_info(
       "have_backup_safe_binlog_info", "have_backup_safe_binlog_info",
       READ_ONLY GLOBAL_VAR(have_backup_safe_binlog_info), NO_CMD_LINE);

static Sys_var_have Sys_have_snapshot_cloning(
       "have_snapshot_cloning", "have_snapshot_cloning",
       READ_ONLY GLOBAL_VAR(have_snapshot_cloning), NO_CMD_LINE);

static Sys_var_have Sys_have_query_cache(
       "have_query_cache", "have_query_cache",
       READ_ONLY GLOBAL_VAR(have_query_cache), NO_CMD_LINE);

static Sys_var_have Sys_have_rtree_keys(
       "have_rtree_keys", "have_rtree_keys",
       READ_ONLY GLOBAL_VAR(have_rtree_keys), NO_CMD_LINE);

static Sys_var_have Sys_have_ssl(
       "have_ssl", "have_ssl",
       READ_ONLY GLOBAL_VAR(have_ssl), NO_CMD_LINE);

static Sys_var_have Sys_have_symlink(
       "have_symlink", "have_symlink",
       READ_ONLY GLOBAL_VAR(have_symlink), NO_CMD_LINE);

static Sys_var_have Sys_have_statement_timeout(
       "have_statement_timeout", "have_statement_timeout",
       READ_ONLY GLOBAL_VAR(have_statement_timeout), NO_CMD_LINE);
<<<<<<< HEAD

static bool fix_general_log_state(sys_var *self, THD *thd, enum_var_type type)
=======

static bool fix_log_state(sys_var *self, THD *thd, enum_var_type type);
static Sys_var_mybool Sys_general_log(
       "general_log", "Log connections and queries to a table or log file. "
       "Defaults logging to a file hostname.log or a table mysql.general_log"
       "if --log-output=TABLE is used",
       GLOBAL_VAR(opt_log), CMD_LINE(OPT_ARG),
       DEFAULT(FALSE), NO_MUTEX_GUARD, NOT_IN_BINLOG, ON_CHECK(0),
       ON_UPDATE(fix_log_state));

static Sys_var_mybool Sys_slow_query_log(
       "slow_query_log",
       "Log slow queries to a table or log file. Defaults logging to a file "
       "hostname-slow.log or a table mysql.slow_log if --log-output=TABLE is "
       "used. Must be enabled to activate other slow log options",
       GLOBAL_VAR(opt_slow_log), CMD_LINE(OPT_ARG),
       DEFAULT(FALSE), NO_MUTEX_GUARD, NOT_IN_BINLOG, ON_CHECK(0),
       ON_UPDATE(fix_log_state));

const char *log_slow_filter_name[]= { "qc_miss", "full_scan", "full_join",
                                      "tmp_table", "tmp_table_on_disk", "filesort", "filesort_on_disk", 0};
static Sys_var_set Sys_log_slow_filter(
       "log_slow_filter",
       "Log only the queries that followed certain execution plan. "
       "Multiple flags allowed in a comma-separated string. "
       "[qc_miss, full_scan, full_join, tmp_table, tmp_table_on_disk, "
       "filesort, filesort_on_disk]",
       SESSION_VAR(log_slow_filter), CMD_LINE(REQUIRED_ARG),
       log_slow_filter_name, DEFAULT(0));
static Sys_var_ulong sys_log_slow_rate_limit(
       "log_slow_rate_limit","Rate limit statement writes to slow log to only those from every (1/log_slow_rate_limit) session.",
       SESSION_VAR(log_slow_rate_limit), CMD_LINE(REQUIRED_ARG),
       VALID_RANGE(1, SLOG_SLOW_RATE_LIMIT_MAX), DEFAULT(1), BLOCK_SIZE(1));

static double opt_slow_query_log_always_write_time;
static bool update_slow_query_log_always_write_time(sys_var *self, THD *thd,
                                                    enum_var_type type)
{
  slow_query_log_always_write_time=
    double2ulonglong(opt_slow_query_log_always_write_time * 1e6);
  return false;
}
static Sys_var_double sys_slow_query_log_always_write_time(
       "slow_query_log_always_write_time",
       "Log queries which run longer than specified by this value regardless "
       "of the log_slow_rate_limit valiue.",
       GLOBAL_VAR(opt_slow_query_log_always_write_time), CMD_LINE(REQUIRED_ARG),
       VALID_RANGE(0, LONG_TIMEOUT), DEFAULT(10),
       NO_MUTEX_GUARD, NOT_IN_BINLOG, ON_CHECK(NULL),
       ON_UPDATE(update_slow_query_log_always_write_time));
const char* log_slow_verbosity_name[] = { 
  "microtime", "query_plan", "innodb", 
  "profiling", "profiling_use_getrusage", 
  "minimal", "standard", "full", 0
};
static ulonglong update_log_slow_verbosity_replace(ulonglong value, ulonglong what, ulonglong by)
{
  if((value & what) == what)
  {
    value = value & (~what);
    value = value | by;
  }
  return value;
}
void update_log_slow_verbosity(ulonglong* value_ptr)
{
  ulonglong &value    = *value_ptr;
  ulonglong microtime= ULL(1) << SLOG_V_MICROTIME;
  ulonglong query_plan= ULL(1) << SLOG_V_QUERY_PLAN;
  ulonglong innodb= ULL(1) << SLOG_V_INNODB;
  ulonglong minimal= ULL(1) << SLOG_V_MINIMAL;
  ulonglong standard= ULL(1) << SLOG_V_STANDARD;
  ulonglong full= ULL(1) << SLOG_V_FULL;
  value= update_log_slow_verbosity_replace(value,minimal,microtime);
  value= update_log_slow_verbosity_replace(value,standard,microtime | query_plan);
  value= update_log_slow_verbosity_replace(value,full,microtime | query_plan | innodb);
}
static bool update_log_slow_verbosity_helper(sys_var */*self*/, THD *thd,
                                          enum_var_type type)
{
  if(type == OPT_SESSION)
  {
    update_log_slow_verbosity(&(thd->variables.log_slow_verbosity));
  }
  else
  {
    update_log_slow_verbosity(&(global_system_variables.log_slow_verbosity));
  }
  return false;
}
void init_slow_query_log_use_global_control()
{
  update_log_slow_verbosity(&(global_system_variables.log_slow_verbosity));
}
static Sys_var_set Sys_log_slow_verbosity(
        "log_slow_verbosity",
        "Choose how verbose the messages to your slow log will be. "
        "Multiple flags allowed in a comma-separated string. [microtime, query_plan, innodb, profiling, profiling_use_getrusage]",
        SESSION_VAR(log_slow_verbosity), CMD_LINE(REQUIRED_ARG),
        log_slow_verbosity_name, DEFAULT(SLOG_V_MICROTIME),
        NO_MUTEX_GUARD, NOT_IN_BINLOG, ON_CHECK(0),
        ON_UPDATE(update_log_slow_verbosity_helper));
static const char *log_slow_sp_statements_names[]=
  {"OFF", "ON", "OFF_NO_CALLS", "FALSE", "TRUE", "0", "1", 0};
static bool fix_log_slow_sp_statements(sys_var */*self*/, THD */*thd*/,
                                       enum_var_type /*type*/)
{
  if(opt_log_slow_sp_statements > 2)
  {
    opt_log_slow_sp_statements= (opt_log_slow_sp_statements - 3) % 2;
  }
  return false;
}
void init_log_slow_sp_statements()
{
  fix_log_slow_sp_statements(NULL, NULL, OPT_GLOBAL);
}
static Sys_var_enum Sys_log_slow_sp_statements(
       "log_slow_sp_statements",
       "Choice between logging slow CALL statements, logging individual slow "
       "statements inside stored procedures or skipping the logging of stored "
       "procedures into the slow log entirely. Values are OFF, ON and "
       "OFF_NO_CALLS respectively.",
       GLOBAL_VAR(opt_log_slow_sp_statements), CMD_LINE(OPT_ARG),
       log_slow_sp_statements_names, DEFAULT(1),
       NO_MUTEX_GUARD, NOT_IN_BINLOG, ON_CHECK(0),
       ON_UPDATE(fix_log_slow_sp_statements));
static Sys_var_mybool Sys_slow_query_log_timestamp_always(
       "slow_query_log_timestamp_always",
       "Timestamp is printed for all records of the slow log even if they are same time.",
       GLOBAL_VAR(opt_slow_query_log_timestamp_always), CMD_LINE(OPT_ARG),
       DEFAULT(FALSE));
const char *slow_query_log_use_global_control_name[]= { "log_slow_filter", "log_slow_rate_limit", "log_slow_verbosity", "long_query_time", "min_examined_row_limit", "all", 0};
static bool update_slow_query_log_use_global_control(sys_var */*self*/, THD */*thd*/,
                                               enum_var_type /*type*/)
{
  if(opt_slow_query_log_use_global_control & (ULL(1) << SLOG_UG_ALL))
  {
    opt_slow_query_log_use_global_control=
      (1ULL << SLOG_UG_LOG_SLOW_FILTER) | (1ULL << SLOG_UG_LOG_SLOW_RATE_LIMIT)
      | (1ULL << SLOG_UG_LOG_SLOW_VERBOSITY) | (1ULL << SLOG_UG_LONG_QUERY_TIME)
      | (1ULL << SLOG_UG_MIN_EXAMINED_ROW_LIMIT);
  }
  return false;
}
void init_log_slow_verbosity()
{
  update_slow_query_log_use_global_control(0,0,OPT_GLOBAL);
}
static Sys_var_set Sys_slow_query_log_use_global_control(
       "slow_query_log_use_global_control",
       "Choose flags, wich always use the global variables. Multiple flags allowed in a comma-separated string. [none, log_slow_filter, log_slow_rate_limit, log_slow_verbosity, long_query_time, min_examined_row_limit, all]",
       GLOBAL_VAR(opt_slow_query_log_use_global_control), CMD_LINE(REQUIRED_ARG),
       slow_query_log_use_global_control_name, DEFAULT(0),
        NO_MUTEX_GUARD, NOT_IN_BINLOG, ON_CHECK(0),
       ON_UPDATE(update_slow_query_log_use_global_control));
const char *slow_query_log_timestamp_precision_name[]= { "second", "microsecond", 0 };
static Sys_var_enum Sys_slow_query_log_timestamp_precision(
       "slow_query_log_timestamp_precision",
       "Select the timestamp precision for use in the slow query log.  "
       "[second, microsecond]",
       GLOBAL_VAR(opt_slow_query_log_timestamp_precision), CMD_LINE(REQUIRED_ARG),
       slow_query_log_timestamp_precision_name, DEFAULT(SLOG_SECOND));

const char* slow_query_log_rate_name[]= {"session", "query", 0};
static Sys_var_enum Sys_slow_query_log_rate_type(
       "log_slow_rate_type",
       "Choose the log_slow_rate_limit behavior: session or query. "
       "When you choose 'session' - every %log_slow_rate_limit connection "
       "will be processed to slow query log. "
       "When you choose 'query' - every %log_slow_rate_limit query "
       "will be processed to slow query log. "
       "[session, query]",
       GLOBAL_VAR(opt_slow_query_log_rate_type), CMD_LINE(REQUIRED_ARG),
       slow_query_log_rate_name, DEFAULT(SLOG_RT_SESSION));

static bool fix_log_state(sys_var *self, THD *thd, enum_var_type type)
>>>>>>> 2071aeef
{
  if (query_logger.is_log_file_enabled(QUERY_LOG_GENERAL) == opt_general_log)
    return false;

  if (!opt_general_log)
  {
    mysql_mutex_unlock(&LOCK_global_system_variables);
    query_logger.deactivate_log_handler(QUERY_LOG_GENERAL);
    mysql_mutex_lock(&LOCK_global_system_variables);
    return false;
  }
  else
  {
    mysql_mutex_unlock(&LOCK_global_system_variables);
    bool res= query_logger.activate_log_handler(thd, QUERY_LOG_GENERAL);
    mysql_mutex_lock(&LOCK_global_system_variables);
    if (res)
      opt_general_log= false;
    return res;
  }
}
static Sys_var_mybool Sys_general_log(
       "general_log", "Log connections and queries to a table or log file. "
       "Defaults to logging to a file hostname.log, "
       "or if --log-output=TABLE is used, to a table mysql.general_log.",
       GLOBAL_VAR(opt_general_log), CMD_LINE(OPT_ARG),
       DEFAULT(FALSE), NO_MUTEX_GUARD, NOT_IN_BINLOG, ON_CHECK(0),
       ON_UPDATE(fix_general_log_state));

static bool fix_slow_log_state(sys_var *self, THD *thd, enum_var_type type)
{
  if (query_logger.is_log_file_enabled(QUERY_LOG_SLOW) == opt_slow_log)
    return false;

  if (!opt_slow_log)
  {
    mysql_mutex_unlock(&LOCK_global_system_variables);
    query_logger.deactivate_log_handler(QUERY_LOG_SLOW);
    mysql_mutex_lock(&LOCK_global_system_variables);
    return false;
  }
  else
  {
    mysql_mutex_unlock(&LOCK_global_system_variables);
    bool res= query_logger.activate_log_handler(thd, QUERY_LOG_SLOW);
    mysql_mutex_lock(&LOCK_global_system_variables);
    if (res)
      opt_slow_log= false;
    return res;
  }
}
static Sys_var_mybool Sys_slow_query_log(
       "slow_query_log",
       "Log slow queries to a table or log file. Defaults logging to a file "
       "hostname-slow.log or a table mysql.slow_log if --log-output=TABLE is "
       "used. Must be enabled to activate other slow log options",
       GLOBAL_VAR(opt_slow_log), CMD_LINE(OPT_ARG),
       DEFAULT(FALSE), NO_MUTEX_GUARD, NOT_IN_BINLOG, ON_CHECK(0),
       ON_UPDATE(fix_slow_log_state));

static bool check_not_empty_set(sys_var *self, THD *thd, set_var *var)
{
  return var->save_result.ulonglong_value == 0;
}
static bool fix_log_output(sys_var *self, THD *thd, enum_var_type type)
{
  query_logger.set_handlers(static_cast<uint>(log_output_options));
  return false;
}

static const char *log_output_names[] = { "NONE", "FILE", "TABLE", NULL};

static Sys_var_set Sys_log_output(
       "log_output", "Syntax: log-output=value[,value...], "
       "where \"value\" could be TABLE, FILE or NONE",
       GLOBAL_VAR(log_output_options), CMD_LINE(REQUIRED_ARG),
       log_output_names, DEFAULT(LOG_FILE), NO_MUTEX_GUARD, NOT_IN_BINLOG,
       ON_CHECK(check_not_empty_set), ON_UPDATE(fix_log_output));

#ifdef HAVE_REPLICATION
static Sys_var_mybool Sys_log_slave_updates(
       "log_slave_updates", "Tells the slave to log the updates from "
       "the slave thread to the binary log. You will need to turn it on if "
       "you plan to daisy-chain the slaves",
       READ_ONLY GLOBAL_VAR(opt_log_slave_updates), CMD_LINE(OPT_ARG),
       DEFAULT(0));

static Sys_var_charptr Sys_relay_log(
       "relay_log", "The location and name to use for relay logs",
       READ_ONLY GLOBAL_VAR(opt_relay_logname), CMD_LINE(REQUIRED_ARG),
       IN_FS_CHARSET, DEFAULT(0));

/*
  Uses NO_CMD_LINE since the --relay-log-index option set
  opt_relaylog_index_name variable and computes a value for the
  relay_log_index variable.
*/
static Sys_var_charptr Sys_relay_log_index(
       "relay_log_index", "The location and name to use for the file "
       "that keeps a list of the last relay logs",
       READ_ONLY GLOBAL_VAR(relay_log_index), NO_CMD_LINE,
       IN_FS_CHARSET, DEFAULT(0));

/*
  Uses NO_CMD_LINE since the --log-bin-index option set
  opt_binlog_index_name variable and computes a value for the
  log_bin_index variable.
*/
static Sys_var_charptr Sys_binlog_index(
       "log_bin_index", "File that holds the names for last binary log files.",
       READ_ONLY GLOBAL_VAR(log_bin_index), NO_CMD_LINE,
       IN_FS_CHARSET, DEFAULT(0));

static Sys_var_charptr Sys_relay_log_basename(
       "relay_log_basename",
       "The full path of the relay log file names, excluding the extension.",
       READ_ONLY GLOBAL_VAR(relay_log_basename), NO_CMD_LINE,
       IN_FS_CHARSET, DEFAULT(0));

static Sys_var_charptr Sys_log_bin_basename(
       "log_bin_basename",
       "The full path of the binary log file names, excluding the extension.",
       READ_ONLY GLOBAL_VAR(log_bin_basename), NO_CMD_LINE,
       IN_FS_CHARSET, DEFAULT(0));

static Sys_var_charptr Sys_relay_log_info_file(
       "relay_log_info_file", "The location and name of the file that "
       "remembers where the SQL replication thread is in the relay logs",
       READ_ONLY GLOBAL_VAR(relay_log_info_file), CMD_LINE(REQUIRED_ARG),
       IN_FS_CHARSET, DEFAULT(0));

static Sys_var_mybool Sys_relay_log_purge(
       "relay_log_purge", "if disabled - do not purge relay logs. "
       "if enabled - purge them as soon as they are no more needed",
       GLOBAL_VAR(relay_log_purge), CMD_LINE(OPT_ARG), DEFAULT(TRUE));

static Sys_var_mybool Sys_relay_log_recovery(
       "relay_log_recovery", "Enables automatic relay log recovery "
       "right after the database startup, which means that the IO Thread "
       "starts re-fetching from the master right after the last transaction "
       "processed",
        READ_ONLY GLOBAL_VAR(relay_log_recovery), CMD_LINE(OPT_ARG), DEFAULT(FALSE));

static Sys_var_mybool Sys_slave_allow_batching(
       "slave_allow_batching", "Allow slave to batch requests",
       GLOBAL_VAR(opt_slave_allow_batching),
       CMD_LINE(OPT_ARG), DEFAULT(FALSE));

static Sys_var_charptr Sys_slave_load_tmpdir(
       "slave_load_tmpdir", "The location where the slave should put "
       "its temporary files when replicating a LOAD DATA INFILE command",
       READ_ONLY GLOBAL_VAR(slave_load_tmpdir), CMD_LINE(REQUIRED_ARG),
       IN_FS_CHARSET, DEFAULT(0));

static bool fix_slave_net_timeout(sys_var *self, THD *thd, enum_var_type type)
{
  DEBUG_SYNC(thd, "fix_slave_net_timeout");
  Master_info *mi;


  /* @TODO: slave net timeout is for all channels, but does this make
           sense?
   */

  /*
   Here we have lock on LOCK_global_system_variables and we need
    lock on channel_map lock. In START_SLAVE handler, we take these
    two locks in different order. This can lead to DEADLOCKs. See
    BUG#14236151 for more details.
   So we release lock on LOCK_global_system_variables before acquiring
    lock on channel_map lock. But this could lead to isolation issues
    between multiple setters. Hence introducing secondary guard
    for this global variable and releasing the lock here and acquiring
    locks back again at the end of this function.
   */
  mysql_mutex_unlock(&LOCK_slave_net_timeout);
  mysql_mutex_unlock(&LOCK_global_system_variables);
  channel_map.wrlock();

  for (mi_map::iterator it=channel_map.begin(); it!=channel_map.end(); it++)
  {
    mi= it->second;

    DBUG_PRINT("info", ("slave_net_timeout=%u mi->heartbeat_period=%.3f",
                        slave_net_timeout,
                        (mi ? mi->heartbeat_period : 0.0)));
    if (mi != NULL && slave_net_timeout < mi->heartbeat_period)
      push_warning(thd, Sql_condition::SL_WARNING,
                   ER_SLAVE_HEARTBEAT_VALUE_OUT_OF_RANGE_MAX,
                   ER(ER_SLAVE_HEARTBEAT_VALUE_OUT_OF_RANGE_MAX));
  }

  channel_map.unlock();
  mysql_mutex_lock(&LOCK_global_system_variables);
  mysql_mutex_lock(&LOCK_slave_net_timeout);
  return false;
}
static PolyLock_mutex PLock_slave_net_timeout(&LOCK_slave_net_timeout);
static Sys_var_uint Sys_slave_net_timeout(
       "slave_net_timeout", "Number of seconds to wait for more data "
       "from a master/slave connection before aborting the read",
       GLOBAL_VAR(slave_net_timeout), CMD_LINE(REQUIRED_ARG),
       VALID_RANGE(1, LONG_TIMEOUT), DEFAULT(SLAVE_NET_TIMEOUT), BLOCK_SIZE(1),
       &PLock_slave_net_timeout, NOT_IN_BINLOG, ON_CHECK(0),
       ON_UPDATE(fix_slave_net_timeout));

static bool check_slave_skip_counter(sys_var *self, THD *thd, set_var *var)
{
  /*
    @todo: move this check into the set function and hold the lock on
    gtid_mode_lock until the operation has completed, so that we are
    sure a concurrent connection does not change gtid_mode between
    check and fix.
  */
  if (get_gtid_mode(GTID_MODE_LOCK_NONE) == GTID_MODE_ON)
  {
    my_message(ER_SQL_SLAVE_SKIP_COUNTER_NOT_SETTABLE_IN_GTID_MODE,
               ER(ER_SQL_SLAVE_SKIP_COUNTER_NOT_SETTABLE_IN_GTID_MODE),
               MYF(0));
    return true;
  }

  return false;
}

static PolyLock_mutex PLock_sql_slave_skip_counter(&LOCK_sql_slave_skip_counter);
static Sys_var_uint Sys_slave_skip_counter(
       "sql_slave_skip_counter", "sql_slave_skip_counter",
       GLOBAL_VAR(sql_slave_skip_counter), NO_CMD_LINE,
       VALID_RANGE(0, UINT_MAX), DEFAULT(0), BLOCK_SIZE(1),
       &PLock_sql_slave_skip_counter, NOT_IN_BINLOG,
       ON_CHECK(check_slave_skip_counter));

static Sys_var_charptr Sys_slave_skip_errors(
       "slave_skip_errors", "Tells the slave thread to continue "
       "replication when a query event returns an error from the "
       "provided list",
       READ_ONLY GLOBAL_VAR(opt_slave_skip_errors), CMD_LINE(REQUIRED_ARG),
       IN_SYSTEM_CHARSET, DEFAULT(0));

static Sys_var_ulonglong Sys_relay_log_space_limit(
       "relay_log_space_limit", "Maximum space to use for all relay logs",
       READ_ONLY GLOBAL_VAR(relay_log_space_limit), CMD_LINE(REQUIRED_ARG),
       VALID_RANGE(0, ULONG_MAX), DEFAULT(0), BLOCK_SIZE(1));

static Sys_var_uint Sys_sync_relaylog_period(
       "sync_relay_log", "Synchronously flush relay log to disk after "
       "every #th event. Use 0 to disable synchronous flushing",
       GLOBAL_VAR(sync_relaylog_period), CMD_LINE(REQUIRED_ARG),
       VALID_RANGE(0, UINT_MAX), DEFAULT(10000), BLOCK_SIZE(1));

static Sys_var_uint Sys_sync_relayloginfo_period(
       "sync_relay_log_info", "Synchronously flush relay log info "
       "to disk after every #th transaction. Use 0 to disable "
       "synchronous flushing",
       GLOBAL_VAR(sync_relayloginfo_period), CMD_LINE(REQUIRED_ARG),
       VALID_RANGE(0, UINT_MAX), DEFAULT(10000), BLOCK_SIZE(1));

static Sys_var_uint Sys_checkpoint_mts_period(
       "slave_checkpoint_period", "Gather workers' activities to "
       "Update progress status of Multi-threaded slave and flush "
       "the relay log info to disk after every #th milli-seconds.",
       GLOBAL_VAR(opt_mts_checkpoint_period), CMD_LINE(REQUIRED_ARG),
#ifndef DBUG_OFF
       VALID_RANGE(0, UINT_MAX), DEFAULT(300), BLOCK_SIZE(1));
#else
       VALID_RANGE(1, UINT_MAX), DEFAULT(300), BLOCK_SIZE(1));
#endif /* DBUG_OFF */

static Sys_var_uint Sys_checkpoint_mts_group(
       "slave_checkpoint_group",
       "Maximum number of processed transactions by Multi-threaded slave "
       "before a checkpoint operation is called to update progress status.",
       GLOBAL_VAR(opt_mts_checkpoint_group), CMD_LINE(REQUIRED_ARG),
#ifndef DBUG_OFF
       VALID_RANGE(1, MTS_MAX_BITS_IN_GROUP), DEFAULT(512), BLOCK_SIZE(1));
#else
       VALID_RANGE(32, MTS_MAX_BITS_IN_GROUP), DEFAULT(512), BLOCK_SIZE(8));
#endif /* DBUG_OFF */
#endif /* HAVE_REPLICATION */

static Sys_var_uint Sys_sync_binlog_period(
       "sync_binlog", "Synchronously flush binary log to disk after"
       " every #th write to the file. Use 0 to disable synchronous"
       " flushing",
       GLOBAL_VAR(sync_binlog_period), CMD_LINE(REQUIRED_ARG),
       VALID_RANGE(0, UINT_MAX), DEFAULT(1), BLOCK_SIZE(1));

static Sys_var_uint Sys_sync_masterinfo_period(
       "sync_master_info", "Synchronously flush master info to disk "
       "after every #th event. Use 0 to disable synchronous flushing",
       GLOBAL_VAR(sync_masterinfo_period), CMD_LINE(REQUIRED_ARG),
       VALID_RANGE(0, UINT_MAX), DEFAULT(10000), BLOCK_SIZE(1));

#ifdef HAVE_REPLICATION
static Sys_var_ulong Sys_slave_trans_retries(
       "slave_transaction_retries", "Number of times the slave SQL "
       "thread will retry a transaction in case it failed with a deadlock "
       "or elapsed lock wait timeout, before giving up and stopping",
       GLOBAL_VAR(slave_trans_retries), CMD_LINE(REQUIRED_ARG),
       VALID_RANGE(0, ULONG_MAX), DEFAULT(10), BLOCK_SIZE(1));

static Sys_var_ulong Sys_slave_parallel_workers(
       "slave_parallel_workers",
       "Number of worker threads for executing events in parallel ",
       GLOBAL_VAR(opt_mts_slave_parallel_workers), CMD_LINE(REQUIRED_ARG),
       VALID_RANGE(0, MTS_MAX_WORKERS), DEFAULT(0), BLOCK_SIZE(1));

static Sys_var_ulonglong Sys_mts_pending_jobs_size_max(
       "slave_pending_jobs_size_max",
       "Max size of Slave Worker queues holding yet not applied events."
       "The least possible value must be not less than the master side "
       "max_allowed_packet.",
       GLOBAL_VAR(opt_mts_pending_jobs_size_max), CMD_LINE(REQUIRED_ARG),
       VALID_RANGE(1024, (ulonglong)~(intptr)0), DEFAULT(16 * 1024*1024),
       BLOCK_SIZE(1024), ON_CHECK(0));
#endif

static bool check_locale(sys_var *self, THD *thd, set_var *var)
{
  if (!var->value)
    return false;

  MY_LOCALE *locale;
  char buff[STRING_BUFFER_USUAL_SIZE];
  if (var->value->result_type() == INT_RESULT)
  {
    int lcno= (int)var->value->val_int();
    if (!(locale= my_locale_by_number(lcno)))
    {
      my_error(ER_UNKNOWN_LOCALE, MYF(0), llstr(lcno, buff));
      return true;
    }
    if (check_not_null(self, thd, var))
      return true;
  }
  else // STRING_RESULT
  {
    String str(buff, sizeof(buff), system_charset_info), *res;
    if (!(res=var->value->val_str(&str)))
      return true;
    else if (!(locale= my_locale_by_name(res->c_ptr_safe())))
    {
      ErrConvString err(res);
      my_error(ER_UNKNOWN_LOCALE, MYF(0), err.ptr());
      return true;
    }
  }

  var->save_result.ptr= locale;

  if (!locale->errmsgs->is_loaded())
  {
    mysql_mutex_lock(&LOCK_error_messages);
    if (!locale->errmsgs->is_loaded() &&
        locale->errmsgs->read_texts())
    {
      push_warning_printf(thd, Sql_condition::SL_WARNING, ER_UNKNOWN_ERROR,
                          "Can't process error message file for locale '%s'",
                          locale->name);
      mysql_mutex_unlock(&LOCK_error_messages);
      return true;
    }
    mysql_mutex_unlock(&LOCK_error_messages);
  }
  return false;
}
static Sys_var_struct Sys_lc_messages(
       "lc_messages", "Set the language used for the error messages",
       SESSION_VAR(lc_messages), NO_CMD_LINE,
       my_offsetof(MY_LOCALE, name), DEFAULT(&my_default_lc_messages),
       NO_MUTEX_GUARD, NOT_IN_BINLOG, ON_CHECK(check_locale));

static Sys_var_struct Sys_lc_time_names(
       "lc_time_names", "Set the language used for the month "
       "names and the days of the week",
       SESSION_VAR(lc_time_names), NO_CMD_LINE,
       my_offsetof(MY_LOCALE, name), DEFAULT(&my_default_lc_time_names),
       NO_MUTEX_GUARD, IN_BINLOG, ON_CHECK(check_locale));

static Sys_var_tz Sys_time_zone(
       "time_zone", "time_zone",
       SESSION_VAR(time_zone), NO_CMD_LINE,
       DEFAULT(&default_tz), NO_MUTEX_GUARD, IN_BINLOG);

static bool fix_host_cache_size(sys_var *, THD *, enum_var_type)
{
  hostname_cache_resize(host_cache_size);
  return false;
}

static Sys_var_uint Sys_host_cache_size(
       "host_cache_size",
       "How many host names should be cached to avoid resolving.",
       GLOBAL_VAR(host_cache_size),
       CMD_LINE(REQUIRED_ARG, OPT_HOST_CACHE_SIZE), VALID_RANGE(0, 65536),
       DEFAULT(HOST_CACHE_SIZE),
       BLOCK_SIZE(1),
       NO_MUTEX_GUARD, NOT_IN_BINLOG, ON_CHECK(NULL),
       ON_UPDATE(fix_host_cache_size));

static Sys_var_charptr Sys_ignore_db_dirs(
       "ignore_db_dirs",
       "The list of directories to ignore when collecting database lists",
       READ_ONLY GLOBAL_VAR(opt_ignore_db_dirs), 
       NO_CMD_LINE,
       IN_FS_CHARSET, DEFAULT(0));

const Sys_var_multi_enum::ALIAS enforce_gtid_consistency_aliases[]=
{
  { "OFF", 0 },
  { "ON", 1 },
  { "WARN", 2 },
  { "FALSE", 0 },
  { "TRUE", 1 },
  { NULL, 0 }
};
static Sys_var_enforce_gtid_consistency Sys_enforce_gtid_consistency(
       "enforce_gtid_consistency",
       "Prevents execution of statements that would be impossible to log "
       "in a transactionally safe manner. Currently, the disallowed "
       "statements include CREATE TEMPORARY TABLE inside transactions, "
       "all updates to non-transactional tables, and CREATE TABLE ... SELECT.",
       GLOBAL_VAR(_gtid_consistency_mode),
       CMD_LINE(OPT_ARG, OPT_ENFORCE_GTID_CONSISTENCY),
       enforce_gtid_consistency_aliases, 3,
       DEFAULT(3/*position of "FALSE" in enforce_gtid_consistency_aliases*/),
       DEFAULT(GTID_CONSISTENCY_MODE_ON),
       NO_MUTEX_GUARD, NOT_IN_BINLOG,
       ON_CHECK(check_super_outside_trx_outside_sf_outside_sp));
const char *fixup_enforce_gtid_consistency_command_line(char *value_arg)
{
  return Sys_enforce_gtid_consistency.fixup_command_line(value_arg);
}

static Sys_var_mybool Sys_binlog_gtid_simple_recovery(
       "binlog_gtid_simple_recovery",
       "If this option is enabled, the server does not open more than "
       "two binary logs when initializing GTID_PURGED and "
       "GTID_EXECUTED, either during server restart or when binary "
       "logs are being purged. Enabling this option is useful when "
       "the server has already generated many binary logs without "
       "GTID events (e.g., having GTID_MODE = OFF). Note: If this "
       "option is enabled, GLOBAL.GTID_EXECUTED and "
       "GLOBAL.GTID_PURGED may be initialized wrongly in two cases: "
       "(1) All binary logs were generated by MySQL 5.7.5 or older, "
       "and GTID_MODE was ON for some binary logs but OFF for the "
       "newest binary log. (2) The oldest existing binary log was "
       "generated by MySQL 5.7.5 or older, and SET GTID_PURGED was "
       "issued after the oldest binary log was generated. If a wrong "
       "set is computed in one of case (1) or case (2), it will "
       "remain wrong even if the server is later restarted with this "
       "option disabled.",
       READ_ONLY GLOBAL_VAR(binlog_gtid_simple_recovery),
       CMD_LINE(OPT_ARG), DEFAULT(TRUE));

static Sys_var_ulong Sys_sp_cache_size(
       "stored_program_cache",
       "The soft upper limit for number of cached stored routines for "
       "one connection.",
       GLOBAL_VAR(stored_program_cache_size), CMD_LINE(REQUIRED_ARG),
       VALID_RANGE(16, 512 * 1024), DEFAULT(256), BLOCK_SIZE(1));

static bool check_pseudo_slave_mode(sys_var *self, THD *thd, set_var *var)
{
  longlong previous_val= thd->variables.pseudo_slave_mode;
  longlong val= (longlong) var->save_result.ulonglong_value;
  bool rli_fake= false;

#ifndef EMBEDDED_LIBRARY
  rli_fake= thd->rli_fake ? true : false;
#endif

  if (rli_fake)
  {
    if (!val)
    {
#ifndef EMBEDDED_LIBRARY
      thd->rli_fake->end_info();
      delete thd->rli_fake;
      thd->rli_fake= NULL;
#endif
    }
    else if (previous_val && val)
      goto ineffective;
    else if (!previous_val && val)
      push_warning(thd, Sql_condition::SL_WARNING,
                   ER_WRONG_VALUE_FOR_VAR,
                   "'pseudo_slave_mode' is already ON.");
  }
  else
  {
    if (!previous_val && !val)
      goto ineffective;
    else if (previous_val && !val)
      push_warning(thd, Sql_condition::SL_WARNING,
                   ER_WRONG_VALUE_FOR_VAR,
                   "Slave applier execution mode not active, "
                   "statement ineffective.");
  }
  goto end;

ineffective:
  push_warning(thd, Sql_condition::SL_WARNING,
               ER_WRONG_VALUE_FOR_VAR,
               "'pseudo_slave_mode' change was ineffective.");

end:
  return FALSE;
}
static Sys_var_mybool Sys_pseudo_slave_mode(
       "pseudo_slave_mode",
       "SET pseudo_slave_mode= 0,1 are commands that mysqlbinlog "
       "adds to beginning and end of binary log dumps. While zero "
       "value indeed disables, the actual enabling of the slave "
       "applier execution mode is done implicitly when a "
       "Format_description_event is sent through the session.",
       SESSION_ONLY(pseudo_slave_mode), NO_CMD_LINE, DEFAULT(FALSE),
       NO_MUTEX_GUARD, NOT_IN_BINLOG, ON_CHECK(check_pseudo_slave_mode));


#ifdef HAVE_REPLICATION
#ifdef HAVE_GTID_NEXT_LIST
static bool check_gtid_next_list(sys_var *self, THD *thd, set_var *var)
{
  DBUG_ENTER("check_gtid_next_list");
  my_error(ER_NOT_SUPPORTED_YET, MYF(0), "GTID_NEXT_LIST");
  if (check_super_outside_trx_outside_sf_outside_sp(self, thd, var))
    DBUG_RETURN(true);
  /*
    @todo: move this check into the set function and hold the lock on
    gtid_mode_lock until the operation has completed, so that we are
    sure a concurrent connection does not change gtid_mode between
    check and fix - if we ever implement this variable.
  */
  if (get_gtid_mode(GTID_MODE_LOCK_NONE) == GTID_MODE_OFF &&
      var->save_result.string_value.str != NULL)
    my_error(ER_CANT_SET_GTID_NEXT_LIST_TO_NON_NULL_WHEN_GTID_MODE_IS_OFF,
             MYF(0));
  DBUG_RETURN(false);
}

static bool update_gtid_next_list(sys_var *self, THD *thd, enum_var_type type)
{
  DBUG_ASSERT(type == OPT_SESSION);
  if (thd->get_gtid_next_list() != NULL)
    return gtid_acquire_ownership_multiple(thd) != 0 ? true : false;
  return false;
}

static Sys_var_gtid_set Sys_gtid_next_list(
       "gtid_next_list",
       "Before re-executing a transaction that contains multiple "
       "Global Transaction Identifiers, this variable must be set "
       "to the set of all re-executed transactions.",
       SESSION_ONLY(gtid_next_list), NO_CMD_LINE,
       DEFAULT(NULL), NO_MUTEX_GUARD,
       NOT_IN_BINLOG, ON_CHECK(check_gtid_next_list),
       ON_UPDATE(update_gtid_next_list)
);
export sys_var *Sys_gtid_next_list_ptr= &Sys_gtid_next_list;
#endif //HAVE_GTID_NEXT_LIST

static Sys_var_gtid_next Sys_gtid_next(
       "gtid_next",
       "Specifies the Global Transaction Identifier for the following "
       "transaction.",
       SESSION_ONLY(gtid_next), NO_CMD_LINE,
       DEFAULT("AUTOMATIC"), NO_MUTEX_GUARD,
       NOT_IN_BINLOG, ON_CHECK(check_gtid_next));
export sys_var *Sys_gtid_next_ptr= &Sys_gtid_next;

static Sys_var_gtid_executed Sys_gtid_executed(
       "gtid_executed",
       "The global variable contains the set of GTIDs in the "
       "binary log. The session variable contains the set of GTIDs "
       "in the current, ongoing transaction.");

static bool check_gtid_purged(sys_var *self, THD *thd, set_var *var)
{
  DBUG_ENTER("check_gtid_purged");

  if (!var->value ||
      check_super_outside_trx_outside_sf_outside_sp(self, thd, var))
    DBUG_RETURN(true);

  if (var->value->result_type() != STRING_RESULT ||
      !var->save_result.string_value.str)
    DBUG_RETURN(true);

  DBUG_RETURN(false);
}

bool Sys_var_gtid_purged::global_update(THD *thd, set_var *var)
{
  DBUG_ENTER("Sys_var_gtid_purged::global_update");
#ifdef HAVE_REPLICATION
  bool error= false;

  global_sid_lock->wrlock();
  char *previous_gtid_executed= NULL, *previous_gtid_purged= NULL,
    *current_gtid_executed= NULL, *current_gtid_purged= NULL;
  gtid_state->get_executed_gtids()->to_string(&previous_gtid_executed);
  gtid_state->get_lost_gtids()->to_string(&previous_gtid_purged);
  enum_return_status ret;
  Gtid_set gtid_set(global_sid_map, var->save_result.string_value.str,
                    &ret, global_sid_lock);
  if (ret != RETURN_STATUS_OK)
  {
    global_sid_lock->unlock();
    error= true;
    goto end;
  }
  ret= gtid_state->add_lost_gtids(&gtid_set);
  if (ret != RETURN_STATUS_OK)
  {
    global_sid_lock->unlock();
    error= true;
    goto end;
  }
  gtid_state->get_executed_gtids()->to_string(&current_gtid_executed);
  gtid_state->get_lost_gtids()->to_string(&current_gtid_purged);
  global_sid_lock->unlock();

  // Log messages saying that GTID_PURGED and GTID_EXECUTED were changed.
  sql_print_information(ER(ER_GTID_PURGED_WAS_CHANGED),
                        previous_gtid_purged, current_gtid_purged);
  sql_print_information(ER(ER_GTID_EXECUTED_WAS_CHANGED),
                        previous_gtid_executed, current_gtid_executed);

end:
  my_free(previous_gtid_executed);
  my_free(previous_gtid_purged);
  my_free(current_gtid_executed);
  my_free(current_gtid_purged);
  DBUG_RETURN(error);
#else
  DBUG_RETURN(true);
#endif /* HAVE_REPLICATION */
}

Gtid_set *gtid_purged;
static Sys_var_gtid_purged Sys_gtid_purged(
       "gtid_purged",
       "The set of GTIDs that existed in previous, purged binary logs.",
       GLOBAL_VAR(gtid_purged), NO_CMD_LINE,
       DEFAULT(NULL), NO_MUTEX_GUARD,
       NOT_IN_BINLOG, ON_CHECK(check_gtid_purged));
export sys_var *Sys_gtid_purged_ptr= &Sys_gtid_purged;

static Sys_var_gtid_owned Sys_gtid_owned(
       "gtid_owned",
       "The global variable lists all GTIDs owned by all threads. "
       "The session variable lists all GTIDs owned by the current thread.");

<<<<<<< HEAD
static Sys_var_gtid_mode Sys_gtid_mode(
=======
/*
  This code is not being used but we will keep it as it may be
  useful when we improve the code around Sys_gtid_mode.
*/
#ifdef NON_DISABLED_GTID
static bool check_gtid_mode(sys_var *self, THD *thd, set_var *var)
{
  DBUG_ENTER("check_gtid_mode");

  my_error(ER_NOT_SUPPORTED_YET, MYF(0), "GTID_MODE");
  DBUG_RETURN(true);

  if (check_top_level_stmt_and_super(self, thd, var) ||
      check_outside_transaction(self, thd, var))
    DBUG_RETURN(true);
  uint new_gtid_mode= var->value->val_int();
  if (abs((long)(new_gtid_mode - gtid_mode)) > 1)
  {
    my_error(ER_GTID_MODE_CAN_ONLY_CHANGE_ONE_STEP_AT_A_TIME, MYF(0));
    DBUG_RETURN(true);
  }
  if (new_gtid_mode >= 1)
  {
    if (!opt_bin_log || !opt_log_slave_updates)
    {
      my_error(ER_GTID_MODE_REQUIRES_BINLOG, MYF(0));
      DBUG_RETURN(false);
    }
  }
  if (new_gtid_mode >= 2)
  {
    /*
    if (new_gtid_mode == 3 &&
        (there are un-processed anonymous transactions in relay log ||
         there is a client executing an anonymous transaction))
    {
      my_error(ER_CANT_SET_GTID_MODE_3_WITH_UNPROCESSED_ANONYMOUS_GROUPS,
               MYF(0));
      DBUG_RETURN(true);
    }
    */
    if (!enforce_gtid_consistency)
    {
      //my_error(ER_GTID_MODE_2_OR_3_REQUIRES_ENFORCE_GTID_CONSISTENCY), MYF(0));
      DBUG_RETURN(true);
    }
  }
  else
  {
    /*
    if (new_gtid_mode == 0 &&
        (there are un-processed GTIDs in relay log ||
         there is a client executing a GTID transaction))
    {
      my_error(ER_CANT_SET_GTID_MODE_0_WITH_UNPROCESSED_GTID_GROUPS, MYF(0));
      DBUG_RETURN(true);
    }
    */
  }
  DBUG_RETURN(false);
}
#endif

/* This function is based on check_read_only() */
static bool check_gtid_deployment_step(sys_var *self, THD *thd, set_var *var)
{
  if (thd->locked_tables_mode || thd->in_active_multi_stmt_transaction())
  {
    my_error(ER_LOCK_OR_ACTIVE_TRANSACTION, MYF(0));
    return true;
  }
  return false;
}

/* This function is based on fix_read_only() */
static bool fix_gtid_deployment_step(sys_var *self, THD *thd, enum_var_type type)
{
  DBUG_ENTER("fix_gtid_deployment_step");
  bool new_gtid_deployment_step= gtid_deployment_step;
  bool result= true;

  if (gtid_deployment_step == FALSE ||
      gtid_deployment_step == opt_gtid_deployment_step)
  {
    opt_gtid_deployment_step= gtid_deployment_step;
    DBUG_RETURN(false);
  }

  if (check_gtid_deployment_step(self, thd, 0)) // just in case
    goto end;

  gtid_deployment_step= opt_gtid_deployment_step;
  mysql_mutex_unlock(&LOCK_global_system_variables);

  if (thd->global_read_lock.lock_global_read_lock(thd))
    goto end_with_mutex_unlock;

  if ((result= thd->global_read_lock.make_global_read_lock_block_commit(thd)))
    goto end_with_read_lock;

  /*
   Change the opt_deployment_step system variable,
   safe because the lock is held
  */
  opt_gtid_deployment_step= new_gtid_deployment_step;
  result= false;

 end_with_read_lock:
  /* Release the lock */
  thd->global_read_lock.unlock_global_read_lock(thd);
 end_with_mutex_unlock:
  mysql_mutex_lock(&LOCK_global_system_variables);
 end:
  gtid_deployment_step= opt_gtid_deployment_step;
  DBUG_RETURN(result);
}

static Sys_var_mybool Sys_gtid_deployment_step(
       "gtid_deployment_step",
       "Whether gtid_deployment_step is enabled: OFF or ON. ON means "
       "GTIDs are supported by the server but no GTID is generated. If the "
       "server is a slave and gtid_deployment_step is ON, the slave doesn't "
       "generate any GTIDs but logs any GTID received from master. OFF means "
       "the server supports GTID depending on the option gtid_mode.",
       GLOBAL_VAR(gtid_deployment_step), CMD_LINE(OPT_ARG), DEFAULT(FALSE),
       NO_MUTEX_GUARD, NOT_IN_BINLOG,
       ON_CHECK(check_gtid_deployment_step),
       ON_UPDATE(fix_gtid_deployment_step));

static Sys_var_enum Sys_gtid_mode(
>>>>>>> 2071aeef
       "gtid_mode",
       "Controls whether Global Transaction Identifiers (GTIDs) are "
       "enabled. Can be OFF, OFF_PERMISSIVE, ON_PERMISSIVE, or ON. OFF "
       "means that no transaction has a GTID. OFF_PERMISSIVE means that "
       "new transactions (committed in a client session using "
       "GTID_NEXT='AUTOMATIC') are not assigned any GTID, and "
       "replicated transactions are allowed to have or not have a "
       "GTID. ON_PERMISSIVE means that new transactions are assigned a "
       "GTID, and replicated transactions are allowed to have or not "
       "have a GTID. ON means that all transactions have a GTID. "
       "ON is required on a master before any slave can use "
       "MASTER_AUTO_POSITION=1. To safely switch from OFF to ON, first "
       "set all servers to OFF_PERMISSIVE, then set all servers to "
       "ON_PERMISSIVE, then wait for all transactions without a GTID to "
       "be replicated and executed on all servers, and finally set all "
       "servers to GTID_MODE = ON.",
       GLOBAL_VAR(_gtid_mode), CMD_LINE(REQUIRED_ARG), gtid_mode_names,
       DEFAULT(GTID_MODE_OFF), NO_MUTEX_GUARD, NOT_IN_BINLOG,
       ON_CHECK(check_super_outside_trx_outside_sf_outside_sp));

#endif // HAVE_REPLICATION

static Sys_var_uint Sys_gtid_executed_compression_period(
       "gtid_executed_compression_period", "When binlog is disabled, "
       "a background thread wakes up to compress the gtid_executed table "
       "every gtid_executed_compression_period transactions, as a "
       "special case, if variable is 0, the thread never wakes up "
       "to compress the gtid_executed table.",
       GLOBAL_VAR(gtid_executed_compression_period),
       CMD_LINE(OPT_ARG), VALID_RANGE(0, UINT_MAX32), DEFAULT(1000),
       BLOCK_SIZE(1));

static Sys_var_mybool Sys_disconnect_on_expired_password(
       "disconnect_on_expired_password",
       "Give clients that don't signal password expiration support execution time error(s) instead of connection error",
       READ_ONLY GLOBAL_VAR(disconnect_on_expired_password),
       CMD_LINE(OPT_ARG), DEFAULT(TRUE));

#ifndef NO_EMBEDDED_ACCESS_CHECKS 
static Sys_var_mybool Sys_validate_user_plugins(
       "validate_user_plugins",
       "Turns on additional validation of authentication plugins assigned "
       "to user accounts. ",
       READ_ONLY NOT_VISIBLE GLOBAL_VAR(validate_user_plugins),
       CMD_LINE(OPT_ARG), DEFAULT(TRUE),
       NO_MUTEX_GUARD, NOT_IN_BINLOG);
#endif

static Sys_var_enum Sys_block_encryption_mode(
  "block_encryption_mode", "mode for AES_ENCRYPT/AES_DECRYPT",
  SESSION_VAR(my_aes_mode), CMD_LINE(REQUIRED_ARG),
  my_aes_opmode_names, DEFAULT(my_aes_128_ecb));

static bool check_track_session_sys_vars(sys_var *self, THD *thd, set_var *var)
{
  DBUG_ENTER("check_sysvar_change_reporter");
  DBUG_RETURN(thd->session_tracker.get_tracker(SESSION_SYSVARS_TRACKER)->check(thd, var));
  DBUG_RETURN(false);
}

static bool update_track_session_sys_vars(sys_var *self, THD *thd,
                                          enum_var_type type)
{
  DBUG_ENTER("check_sysvar_change_reporter");
  /* Populate map only for session variable. */
  if (type == OPT_SESSION)
    DBUG_RETURN(thd->session_tracker.get_tracker(SESSION_SYSVARS_TRACKER)->update(thd));
  DBUG_RETURN(false);
}

static Sys_var_charptr Sys_track_session_sys_vars(
       "session_track_system_variables",
       "Track changes in registered system variables.",
       SESSION_VAR(track_sysvars_ptr),
       CMD_LINE(REQUIRED_ARG),
       IN_FS_CHARSET,
       DEFAULT("time_zone,autocommit,character_set_client,character_set_results,"
               "character_set_connection"),
       NO_MUTEX_GUARD,
       NOT_IN_BINLOG,
       ON_CHECK(check_track_session_sys_vars),
       ON_UPDATE(update_track_session_sys_vars)
);

static bool update_session_track_schema(sys_var *self, THD *thd,
                                        enum_var_type type)
{
  DBUG_ENTER("update_session_track_schema");
  DBUG_RETURN(thd->session_tracker.get_tracker(CURRENT_SCHEMA_TRACKER)->update(thd));
}

static Sys_var_mybool Sys_session_track_schema(
       "session_track_schema",
       "Track changes to the 'default schema'.",
       SESSION_VAR(session_track_schema),
       CMD_LINE(OPT_ARG), DEFAULT(TRUE),
       NO_MUTEX_GUARD, NOT_IN_BINLOG,
       ON_CHECK(0),
       ON_UPDATE(update_session_track_schema));

static bool update_session_track_tx_info(sys_var *self, THD *thd,
                                         enum_var_type type)
{
  DBUG_ENTER("update_session_track_tx_info");
  DBUG_RETURN(thd->session_tracker.get_tracker(TRANSACTION_INFO_TRACKER)->update(thd));
}

static const char *session_track_transaction_info_names[]=
  { "OFF", "STATE", "CHARACTERISTICS", NullS };

static Sys_var_enum Sys_session_track_transaction_info(
       "session_track_transaction_info",
       "Track changes to the transaction attributes. OFF to disable; "
       "STATE to track just transaction state (Is there an active transaction? "
       "Does it have any data? etc.); CHARACTERISTICS to track transaction "
       "state "
       "and report all statements needed to start a transaction with the same "
       "characteristics (isolation level, read only/read write, snapshot - "
       "but not any work done / data modified within the transaction).",
       SESSION_VAR(session_track_transaction_info),
       CMD_LINE(REQUIRED_ARG), session_track_transaction_info_names,
       DEFAULT(OFF), NO_MUTEX_GUARD, NOT_IN_BINLOG, ON_CHECK(0),
       ON_UPDATE(update_session_track_tx_info));

static bool update_session_track_state_change(sys_var *self, THD *thd,
                                              enum_var_type type)
{
  DBUG_ENTER("update_session_track_state_change");
  DBUG_RETURN(thd->session_tracker.get_tracker(SESSION_STATE_CHANGE_TRACKER)->update(thd));
}

static Sys_var_mybool Sys_session_track_state_change(
       "session_track_state_change",
       "Track changes to the 'session state'.",
       SESSION_VAR(session_track_state_change),
       CMD_LINE(OPT_ARG), DEFAULT(FALSE),
       NO_MUTEX_GUARD, NOT_IN_BINLOG,
       ON_CHECK(0),
       ON_UPDATE(update_session_track_state_change));

static bool handle_offline_mode(sys_var *self, THD *thd, enum_var_type type)
{
  DBUG_ENTER("handle_offline_mode");
  if (offline_mode == TRUE)
    killall_non_super_threads(thd);
  DBUG_RETURN(false);
}

static PolyLock_mutex PLock_offline_mode(&LOCK_offline_mode);
static Sys_var_mybool Sys_offline_mode(
       "offline_mode",
       "Make the server into offline mode",
       GLOBAL_VAR(offline_mode), CMD_LINE(OPT_ARG), DEFAULT(FALSE),
       &PLock_offline_mode, NOT_IN_BINLOG,
       ON_CHECK(0), ON_UPDATE(handle_offline_mode));

static Sys_var_mybool Sys_log_builtin_as_identified_by_password(
       "log_builtin_as_identified_by_password",
       "Controls logging of CREATE/ALTER/GRANT and SET PASSWORD user statements "
       "in replication binlogs, general query logs and audit logs.",
       GLOBAL_VAR(opt_log_builtin_as_identified_by_password),
       CMD_LINE(OPT_ARG), DEFAULT(FALSE));

static Sys_var_mybool Sys_avoid_temporal_upgrade(
       "avoid_temporal_upgrade",
       "When this option is enabled, the pre-5.6.4 temporal types are "
       "not upgraded to the new format for ALTER TABLE requests ADD/CHANGE/MODIFY"
       " COLUMN, ADD INDEX or FORCE operation. "
       "This variable is deprecated and will be removed in a future release.",
        GLOBAL_VAR(avoid_temporal_upgrade),
        CMD_LINE(OPT_ARG, OPT_AVOID_TEMPORAL_UPGRADE),
        DEFAULT(FALSE), NO_MUTEX_GUARD, NOT_IN_BINLOG,
        ON_CHECK(0), ON_UPDATE(0),
        DEPRECATED(""));

static Sys_var_mybool Sys_show_old_temporals(
       "show_old_temporals",
       "When this option is enabled, the pre-5.6.4 temporal types will "
       "be marked in the 'SHOW CREATE TABLE' and 'INFORMATION_SCHEMA.COLUMNS' "
       "table as a comment in COLUMN_TYPE field. "
       "This variable is deprecated and will be removed in a future release.",
        SESSION_VAR(show_old_temporals),
        CMD_LINE(OPT_ARG, OPT_SHOW_OLD_TEMPORALS),
        DEFAULT(FALSE), NO_MUTEX_GUARD, NOT_IN_BINLOG,
        ON_CHECK(0), ON_UPDATE(0),
        DEPRECATED(""));

static Sys_var_charptr Sys_disabled_storage_engines(
       "disabled_storage_engines",
       "Limit CREATE TABLE for the storage engines listed",
       READ_ONLY GLOBAL_VAR(opt_disabled_storage_engines),
       CMD_LINE(REQUIRED_ARG), IN_SYSTEM_CHARSET,
       DEFAULT(""));<|MERGE_RESOLUTION|>--- conflicted
+++ resolved
@@ -59,27 +59,16 @@
 #include "sql_time.h"                    // global_date_format
 #include "table_cache.h"                 // Table_cache_manager
 #include "transaction.h"                 // trans_commit_stmt
+#include "threadpool.h"
 
 #ifdef WITH_PERFSCHEMA_STORAGE_ENGINE
 #include "../storage/perfschema/pfs_server.h"
 #endif /* WITH_PERFSCHEMA_STORAGE_ENGINE */
-#include "threadpool.h"
+
+#define MAX_CONNECTIONS 100000
 
 TYPELIB bool_typelib={ array_elements(bool_values)-1, "", bool_values, 0 };
 
-<<<<<<< HEAD
-=======
-#define MAX_CONNECTIONS 100000
-
-/*
-  This forward declaration is needed because including sql_base.h
-  causes further includes.  [TODO] Eliminate this forward declaration
-  and include a file with the prototype instead.
-*/
-extern void close_thread_tables(THD *thd);
-
-
->>>>>>> 2071aeef
 static bool update_buffer_size(THD *thd, KEY_CACHE *key_cache,
                                ptrdiff_t offset, ulonglong new_value)
 {
@@ -790,7 +779,6 @@
        VALID_RANGE(0, 100000 /* max connections */),
        DEFAULT(0), BLOCK_SIZE(1),
        NO_MUTEX_GUARD, NOT_IN_BINLOG);
-
 
 static bool check_has_super(sys_var *self, THD *thd, set_var *var)
 {
@@ -2120,11 +2108,126 @@
        timestamp_type_names, DEFAULT(0),
        NO_MUTEX_GUARD, NOT_IN_BINLOG);
 
-<<<<<<< HEAD
 /* logging to host OS's syslog */
 
 static bool fix_syslog(sys_var *self, THD *thd, enum_var_type type)
-=======
+{
+  return log_syslog_update_settings();
+}
+
+static bool check_syslog_tag(sys_var *self, THD *THD, set_var *var)
+{
+  bool ret;
+  char *old= opt_log_syslog_tag;
+  opt_log_syslog_tag= (var->value) ? var->save_result.string_value.str : NULL;
+  ret= log_syslog_update_settings();
+  opt_log_syslog_tag= old;
+  return ret;
+}
+
+static bool check_syslog_enable(sys_var *self, THD *THD, set_var *var)
+{
+  my_bool save= opt_log_syslog_enable;
+  opt_log_syslog_enable= var->save_result.ulonglong_value;
+  if (log_syslog_update_settings())
+  {
+    opt_log_syslog_enable= save;
+    return true;
+  }
+  return false;
+}
+
+static Sys_var_mybool Sys_log_syslog_enable(
+       "log_syslog",
+       "Errors, warnings, and similar issues eligible for MySQL's error log "
+       "file may additionally be sent to the host operating system's system "
+       "log (\"syslog\").",
+       GLOBAL_VAR(opt_log_syslog_enable),
+       CMD_LINE(OPT_ARG),
+       // preserve current defaults for both platforms:
+#ifndef _WIN32
+       DEFAULT(FALSE),
+#else
+       DEFAULT(TRUE),
+#endif
+       NO_MUTEX_GUARD, NOT_IN_BINLOG,
+       ON_CHECK(check_syslog_enable), ON_UPDATE(0));
+
+
+static Sys_var_charptr Sys_log_syslog_tag(
+       "log_syslog_tag",
+       "When logging issues using the host operating system's syslog, "
+       "tag the entries from this particular MySQL server with this ident. "
+       "This will help distinguish entries from MySQL servers co-existing "
+       "on the same host machine. A non-empty tag will be appended to the "
+       "default ident of 'mysqld', connected by a hyphen.",
+       GLOBAL_VAR(opt_log_syslog_tag), CMD_LINE(REQUIRED_ARG),
+       IN_SYSTEM_CHARSET, DEFAULT(""), NO_MUTEX_GUARD, NOT_IN_BINLOG,
+       ON_CHECK(check_syslog_tag), ON_UPDATE(fix_syslog));
+
+
+#ifndef _WIN32
+
+static bool check_syslog_facility(sys_var *self, THD *THD, set_var *var)
+{
+  SYSLOG_FACILITY rsf;
+
+  if (var->value &&
+      log_syslog_find_facility(var->save_result.string_value.str, &rsf))
+    return true;
+  return false;
+}
+
+static bool fix_syslog_facility(sys_var *self, THD *thd, enum_var_type type)
+{
+  if (opt_log_syslog_facility == NULL)
+    return true;
+
+  return log_syslog_update_settings();
+}
+
+static Sys_var_charptr Sys_log_syslog_facility(
+       "log_syslog_facility",
+       "When logging issues using the host operating system's syslog, "
+       "identify as a facility of the given type (to aid in log filtering).",
+       GLOBAL_VAR(opt_log_syslog_facility), CMD_LINE(REQUIRED_ARG),
+       IN_SYSTEM_CHARSET, DEFAULT("daemon"), NO_MUTEX_GUARD, NOT_IN_BINLOG,
+       ON_CHECK(check_syslog_facility), ON_UPDATE(fix_syslog_facility));
+
+static Sys_var_mybool Sys_log_syslog_log_pid(
+       "log_syslog_include_pid",
+       "When logging issues using the host operating system's syslog, "
+       "include this MySQL server's process ID (PID). This setting does "
+       "not affect MySQL's own error log file.",
+       GLOBAL_VAR(opt_log_syslog_include_pid),
+       CMD_LINE(OPT_ARG), DEFAULT(TRUE),
+       NO_MUTEX_GUARD, NOT_IN_BINLOG,
+       ON_CHECK(0), ON_UPDATE(fix_syslog));
+
+#endif
+
+static bool update_cached_long_query_time(sys_var *self, THD *thd,
+                                          enum_var_type type)
+{
+  if (type == OPT_SESSION)
+    thd->variables.long_query_time=
+      double2ulonglong(thd->variables.long_query_time_double * 1e6);
+  else
+    global_system_variables.long_query_time=
+      double2ulonglong(global_system_variables.long_query_time_double * 1e6);
+  return false;
+}
+
+static Sys_var_double Sys_long_query_time(
+       "long_query_time",
+       "Log all queries that have taken more than long_query_time seconds "
+       "to execute to file. The argument will be treated as a decimal value "
+       "with microsecond precision",
+       SESSION_VAR(long_query_time_double),
+       CMD_LINE(REQUIRED_ARG), VALID_RANGE(0, LONG_TIMEOUT), DEFAULT(10),
+       NO_MUTEX_GUARD, NOT_IN_BINLOG, ON_CHECK(0),
+       ON_UPDATE(update_cached_long_query_time));
+
 #ifndef DBUG_OFF
 static bool update_cached_query_exec_time(sys_var *self, THD *thd,
                                           enum_var_type type)
@@ -2156,125 +2259,6 @@
 #endif
 
 static bool fix_low_prio_updates(sys_var *self, THD *thd, enum_var_type type)
->>>>>>> 2071aeef
-{
-  return log_syslog_update_settings();
-}
-
-static bool check_syslog_tag(sys_var *self, THD *THD, set_var *var)
-{
-  bool ret;
-  char *old= opt_log_syslog_tag;
-  opt_log_syslog_tag= (var->value) ? var->save_result.string_value.str : NULL;
-  ret= log_syslog_update_settings();
-  opt_log_syslog_tag= old;
-  return ret;
-}
-
-static bool check_syslog_enable(sys_var *self, THD *THD, set_var *var)
-{
-  my_bool save= opt_log_syslog_enable;
-  opt_log_syslog_enable= var->save_result.ulonglong_value;
-  if (log_syslog_update_settings())
-  {
-    opt_log_syslog_enable= save;
-    return true;
-  }
-  return false;
-}
-
-static Sys_var_mybool Sys_log_syslog_enable(
-       "log_syslog",
-       "Errors, warnings, and similar issues eligible for MySQL's error log "
-       "file may additionally be sent to the host operating system's system "
-       "log (\"syslog\").",
-       GLOBAL_VAR(opt_log_syslog_enable),
-       CMD_LINE(OPT_ARG),
-       // preserve current defaults for both platforms:
-#ifndef _WIN32
-       DEFAULT(FALSE),
-#else
-       DEFAULT(TRUE),
-#endif
-       NO_MUTEX_GUARD, NOT_IN_BINLOG,
-       ON_CHECK(check_syslog_enable), ON_UPDATE(0));
-
-
-static Sys_var_charptr Sys_log_syslog_tag(
-       "log_syslog_tag",
-       "When logging issues using the host operating system's syslog, "
-       "tag the entries from this particular MySQL server with this ident. "
-       "This will help distinguish entries from MySQL servers co-existing "
-       "on the same host machine. A non-empty tag will be appended to the "
-       "default ident of 'mysqld', connected by a hyphen.",
-       GLOBAL_VAR(opt_log_syslog_tag), CMD_LINE(REQUIRED_ARG),
-       IN_SYSTEM_CHARSET, DEFAULT(""), NO_MUTEX_GUARD, NOT_IN_BINLOG,
-       ON_CHECK(check_syslog_tag), ON_UPDATE(fix_syslog));
-
-
-#ifndef _WIN32
-
-static bool check_syslog_facility(sys_var *self, THD *THD, set_var *var)
-{
-  SYSLOG_FACILITY rsf;
-
-  if (var->value &&
-      log_syslog_find_facility(var->save_result.string_value.str, &rsf))
-    return true;
-  return false;
-}
-
-static bool fix_syslog_facility(sys_var *self, THD *thd, enum_var_type type)
-{
-  if (opt_log_syslog_facility == NULL)
-    return true;
-
-  return log_syslog_update_settings();
-}
-
-static Sys_var_charptr Sys_log_syslog_facility(
-       "log_syslog_facility",
-       "When logging issues using the host operating system's syslog, "
-       "identify as a facility of the given type (to aid in log filtering).",
-       GLOBAL_VAR(opt_log_syslog_facility), CMD_LINE(REQUIRED_ARG),
-       IN_SYSTEM_CHARSET, DEFAULT("daemon"), NO_MUTEX_GUARD, NOT_IN_BINLOG,
-       ON_CHECK(check_syslog_facility), ON_UPDATE(fix_syslog_facility));
-
-static Sys_var_mybool Sys_log_syslog_log_pid(
-       "log_syslog_include_pid",
-       "When logging issues using the host operating system's syslog, "
-       "include this MySQL server's process ID (PID). This setting does "
-       "not affect MySQL's own error log file.",
-       GLOBAL_VAR(opt_log_syslog_include_pid),
-       CMD_LINE(OPT_ARG), DEFAULT(TRUE),
-       NO_MUTEX_GUARD, NOT_IN_BINLOG,
-       ON_CHECK(0), ON_UPDATE(fix_syslog));
-
-#endif
-
-static bool update_cached_long_query_time(sys_var *self, THD *thd,
-                                          enum_var_type type)
-{
-  if (type == OPT_SESSION)
-    thd->variables.long_query_time=
-      double2ulonglong(thd->variables.long_query_time_double * 1e6);
-  else
-    global_system_variables.long_query_time=
-      double2ulonglong(global_system_variables.long_query_time_double * 1e6);
-  return false;
-}
-
-static Sys_var_double Sys_long_query_time(
-       "long_query_time",
-       "Log all queries that have taken more than long_query_time seconds "
-       "to execute to file. The argument will be treated as a decimal value "
-       "with microsecond precision",
-       SESSION_VAR(long_query_time_double),
-       CMD_LINE(REQUIRED_ARG), VALID_RANGE(0, LONG_TIMEOUT), DEFAULT(10),
-       NO_MUTEX_GUARD, NOT_IN_BINLOG, ON_CHECK(0),
-       ON_UPDATE(update_cached_long_query_time));
-
-static bool fix_low_prio_updates(sys_var *self, THD *thd, enum_var_type type)
 {
   if (type == OPT_SESSION)
   {
@@ -2447,8 +2431,8 @@
 static Sys_var_ulong Sys_extra_max_connections(
        "extra_max_connections", "The number of connections on extra-port",
        GLOBAL_VAR(extra_max_connections), CMD_LINE(REQUIRED_ARG),
-       VALID_RANGE(1, MAX_CONNECTIONS), DEFAULT(1), BLOCK_SIZE(1), NO_MUTEX_GUARD,
-       NOT_IN_BINLOG, ON_CHECK(0), ON_UPDATE(fix_max_connections));
+       VALID_RANGE(1, MAX_CONNECTIONS), DEFAULT(1), BLOCK_SIZE(1),
+       NO_MUTEX_GUARD, NOT_IN_BINLOG, ON_CHECK(0), ON_UPDATE(0));
 
 static Sys_var_long Sys_max_digest_length(
        "max_digest_length",
@@ -3022,30 +3006,16 @@
 static bool fix_read_only(sys_var *self, THD *thd, enum_var_type type)
 {
   bool result= true;
-
-  if (read_only == FALSE && super_read_only == TRUE)
-  {
-    if (opt_readonly == TRUE)
-      super_read_only= FALSE;
-    else
-      read_only= TRUE;
-  }
-
   my_bool new_read_only= read_only; // make a copy before releasing a mutex
-  my_bool new_super_read_only= super_read_only;
   DBUG_ENTER("sys_var_opt_readonly::update");
 
   if (read_only == FALSE || read_only == opt_readonly)
   {
-<<<<<<< HEAD
     if (opt_super_readonly && !read_only)
     {
       opt_super_readonly= FALSE;
       super_read_only= FALSE;
     }
-=======
-    opt_super_readonly= super_read_only;
->>>>>>> 2071aeef
     opt_readonly= read_only;
     DBUG_RETURN(false);
   }
@@ -3061,15 +3031,11 @@
       - FLUSH TABLES WITH READ LOCK
       - SET GLOBAL READ_ONLY = 1
     */
-<<<<<<< HEAD
     if (opt_super_readonly && !read_only)
     {
       opt_super_readonly= FALSE;
       super_read_only= FALSE;
     }
-=======
-    opt_super_readonly= super_read_only;
->>>>>>> 2071aeef
     opt_readonly= read_only;
     DBUG_RETURN(false);
   }
@@ -3086,7 +3052,6 @@
       Prevents transactions from committing.
   */
 
-  super_read_only= opt_super_readonly;
   read_only= opt_readonly;
   mysql_mutex_unlock(&LOCK_global_system_variables);
 
@@ -3097,7 +3062,6 @@
     goto end_with_read_lock;
 
   /* Change the opt_readonly system variable, safe because the lock is held */
-  opt_super_readonly= new_super_read_only;
   opt_readonly= new_read_only;
 
   result= false;
@@ -3108,7 +3072,6 @@
  end_with_mutex_unlock:
   mysql_mutex_lock(&LOCK_global_system_variables);
  end:
-  super_read_only= opt_super_readonly;
   read_only= opt_readonly;
   DBUG_RETURN(result);
 }
@@ -3202,7 +3165,17 @@
        NO_MUTEX_GUARD, NOT_IN_BINLOG,
        ON_CHECK(check_read_only), ON_UPDATE(fix_read_only));
 
-<<<<<<< HEAD
+static Sys_var_mybool Sys_userstat(
+       "userstat",
+       "Control USER_STATISTICS, CLIENT_STATISTICS, THREAD_STATISTICS, "
+       "INDEX_STATISTICS and TABLE_STATISTICS running",
+       GLOBAL_VAR(opt_userstat), CMD_LINE(OPT_ARG), DEFAULT(FALSE));
+
+static Sys_var_mybool Sys_thread_statistics(
+       "thread_statistics",
+       "Control TABLE_STATISTICS running, when userstat is enabled",
+       GLOBAL_VAR(opt_thread_statistics), CMD_LINE(OPT_ARG), DEFAULT(FALSE));
+
 /**
 Setting super_read_only to ON triggers read_only to also be set to ON.
 */
@@ -3217,26 +3190,6 @@
   ON_CHECK(0), ON_UPDATE(fix_super_read_only));
 
 
-=======
-static Sys_var_mybool Sys_userstat(
-       "userstat",
-       "Control USER_STATISTICS, CLIENT_STATISTICS, THREAD_STATISTICS, "
-       "INDEX_STATISTICS and TABLE_STATISTICS running",
-       GLOBAL_VAR(opt_userstat), CMD_LINE(OPT_ARG), DEFAULT(FALSE));
-
-static Sys_var_mybool Sys_thread_statistics(
-       "thread_statistics",
-       "Control TABLE_STATISTICS running, when userstat is enabled",
-       GLOBAL_VAR(opt_thread_statistics), CMD_LINE(OPT_ARG), DEFAULT(FALSE));
-
-static Sys_var_mybool Sys_super_readonly(
-       "super_read_only",
-       "Enable read_only, and also block writes by "
-       "users with the SUPER privilege",
-       GLOBAL_VAR(super_read_only), CMD_LINE(OPT_ARG), DEFAULT(FALSE),
-       NO_MUTEX_GUARD, NOT_IN_BINLOG,
-       ON_CHECK(check_read_only), ON_UPDATE(fix_read_only));
->>>>>>> 2071aeef
 
 // Small lower limit to be able to test MRR
 static Sys_var_ulong Sys_read_rnd_buff_size(
@@ -3404,21 +3357,13 @@
 static Sys_var_enum Sys_thread_handling(
        "thread_handling",
        "Define threads usage for handling queries, one of "
-<<<<<<< HEAD
-       "one-thread-per-connection, no-threads, loaded-dynamically"
-       , READ_ONLY GLOBAL_VAR(Connection_handler_manager::thread_handling),
-       CMD_LINE(REQUIRED_ARG), thread_handling_names, DEFAULT(0));
-#endif // !EMBEDDED_LIBRARY
-=======
        "one-thread-per-connection, no-threads"
 #ifdef HAVE_POOL_OF_THREADS
        ", pool-of-threads"
 #endif
-       , READ_ONLY GLOBAL_VAR(thread_handling), CMD_LINE(REQUIRED_ARG),
-       thread_handling_names, 
-       DEFAULT(DEFAULT_THREAD_HANDLING)
- );
->>>>>>> 2071aeef
+       , READ_ONLY GLOBAL_VAR(Connection_handler_manager::thread_handling),
+       CMD_LINE(REQUIRED_ARG), thread_handling_names, DEFAULT(0));
+#endif // !EMBEDDED_LIBRARY
 
 static bool fix_query_cache_size(sys_var *self, THD *thd, enum_var_type type)
 {
@@ -3519,30 +3464,21 @@
 static Sys_var_charptr Sys_secure_file_priv(
        "secure_file_priv",
        "Limit LOAD DATA, SELECT ... OUTFILE, and LOAD_FILE() to files "
-       "within specified directory. "
-       "If no argument is specified disable loading files.",
+       "within specified directory",
        READ_ONLY GLOBAL_VAR(opt_secure_file_priv),
-<<<<<<< HEAD
 #ifndef EMBEDDED_LIBRARY
        CMD_LINE(REQUIRED_ARG), IN_FS_CHARSET, DEFAULT(DEFAULT_SECURE_FILE_PRIV_DIR));
 #else
        CMD_LINE(REQUIRED_ARG), IN_FS_CHARSET, DEFAULT(DEFAULT_SECURE_FILE_PRIV_EMBEDDED_DIR));
 #endif
-=======
-       CMD_LINE(OPT_ARG, OPT_SECURE_FILE_PRIV), IN_FS_CHARSET, DEFAULT(0));
->>>>>>> 2071aeef
 
 static bool fix_server_id(sys_var *self, THD *thd, enum_var_type type)
 {
   // server_id is 'MYSQL_PLUGIN_IMPORT ulong'
   // So we cast here, rather than change its type.
   server_id_supplied = 1;
-<<<<<<< HEAD
-  thd->server_id= static_cast<uint32>(server_id);
-=======
   thd->server_id= thd->variables.pseudo_server_id != 0 ?
-                  thd->variables.pseudo_server_id : server_id;
->>>>>>> 2071aeef
+    thd->variables.pseudo_server_id : static_cast<uint32>(server_id);
   return false;
 }
 static Sys_var_ulong Sys_server_id(
@@ -3914,17 +3850,10 @@
        NO_MUTEX_GUARD,
        NOT_IN_BINLOG, ON_CHECK(check_sql_mode), ON_UPDATE(fix_sql_mode));
 
-<<<<<<< HEAD
 static Sys_var_ulong Sys_max_execution_time(
        "max_execution_time",
        "Kill SELECT statement that takes over the specified number of milliseconds",
        SESSION_VAR(max_execution_time), CMD_LINE(REQUIRED_ARG),
-=======
-static Sys_var_ulong Sys_max_statement_time(
-       "max_statement_time",
-       "Kill any statement that takes over the specified number of milliseconds",
-       SESSION_VAR(max_statement_time), CMD_LINE(REQUIRED_ARG),
->>>>>>> 2071aeef
        VALID_RANGE(0, ULONG_MAX), DEFAULT(0), BLOCK_SIZE(1));
 
 #if defined(HAVE_OPENSSL) && !defined(EMBEDDED_LIBRARY)
@@ -4114,6 +4043,15 @@
   return false;
 }
 #endif
+
+static inline int my_getncpus()
+{
+#ifdef _SC_NPROCESSORS_ONLN
+  return sysconf(_SC_NPROCESSORS_ONLN);
+#else
+  return 2; /* The value returned by the old my_getncpus implementation */
+#endif
+}
 
 #ifdef _WIN32
 static Sys_var_uint Sys_threadpool_min_threads(
@@ -4399,7 +4337,6 @@
        CMD_LINE(REQUIRED_ARG), IN_SYSTEM_CHARSET,
        DEFAULT(0));
 
-
 #if defined(ENABLED_DEBUG_SYNC)
 /*
   Variable can be set for the session only.
@@ -5077,28 +5014,6 @@
 static Sys_var_have Sys_have_statement_timeout(
        "have_statement_timeout", "have_statement_timeout",
        READ_ONLY GLOBAL_VAR(have_statement_timeout), NO_CMD_LINE);
-<<<<<<< HEAD
-
-static bool fix_general_log_state(sys_var *self, THD *thd, enum_var_type type)
-=======
-
-static bool fix_log_state(sys_var *self, THD *thd, enum_var_type type);
-static Sys_var_mybool Sys_general_log(
-       "general_log", "Log connections and queries to a table or log file. "
-       "Defaults logging to a file hostname.log or a table mysql.general_log"
-       "if --log-output=TABLE is used",
-       GLOBAL_VAR(opt_log), CMD_LINE(OPT_ARG),
-       DEFAULT(FALSE), NO_MUTEX_GUARD, NOT_IN_BINLOG, ON_CHECK(0),
-       ON_UPDATE(fix_log_state));
-
-static Sys_var_mybool Sys_slow_query_log(
-       "slow_query_log",
-       "Log slow queries to a table or log file. Defaults logging to a file "
-       "hostname-slow.log or a table mysql.slow_log if --log-output=TABLE is "
-       "used. Must be enabled to activate other slow log options",
-       GLOBAL_VAR(opt_slow_log), CMD_LINE(OPT_ARG),
-       DEFAULT(FALSE), NO_MUTEX_GUARD, NOT_IN_BINLOG, ON_CHECK(0),
-       ON_UPDATE(fix_log_state));
 
 const char *log_slow_filter_name[]= { "qc_miss", "full_scan", "full_join",
                                       "tmp_table", "tmp_table_on_disk", "filesort", "filesort_on_disk", 0};
@@ -5148,12 +5063,12 @@
 void update_log_slow_verbosity(ulonglong* value_ptr)
 {
   ulonglong &value    = *value_ptr;
-  ulonglong microtime= ULL(1) << SLOG_V_MICROTIME;
-  ulonglong query_plan= ULL(1) << SLOG_V_QUERY_PLAN;
-  ulonglong innodb= ULL(1) << SLOG_V_INNODB;
-  ulonglong minimal= ULL(1) << SLOG_V_MINIMAL;
-  ulonglong standard= ULL(1) << SLOG_V_STANDARD;
-  ulonglong full= ULL(1) << SLOG_V_FULL;
+  ulonglong microtime= 1ULL << SLOG_V_MICROTIME;
+  ulonglong query_plan= 1ULL << SLOG_V_QUERY_PLAN;
+  ulonglong innodb= 1ULL << SLOG_V_INNODB;
+  ulonglong minimal= 1ULL << SLOG_V_MINIMAL;
+  ulonglong standard= 1ULL << SLOG_V_STANDARD;
+  ulonglong full= 1ULL << SLOG_V_FULL;
   value= update_log_slow_verbosity_replace(value,minimal,microtime);
   value= update_log_slow_verbosity_replace(value,standard,microtime | query_plan);
   value= update_log_slow_verbosity_replace(value,full,microtime | query_plan | innodb);
@@ -5208,16 +5123,11 @@
        log_slow_sp_statements_names, DEFAULT(1),
        NO_MUTEX_GUARD, NOT_IN_BINLOG, ON_CHECK(0),
        ON_UPDATE(fix_log_slow_sp_statements));
-static Sys_var_mybool Sys_slow_query_log_timestamp_always(
-       "slow_query_log_timestamp_always",
-       "Timestamp is printed for all records of the slow log even if they are same time.",
-       GLOBAL_VAR(opt_slow_query_log_timestamp_always), CMD_LINE(OPT_ARG),
-       DEFAULT(FALSE));
 const char *slow_query_log_use_global_control_name[]= { "log_slow_filter", "log_slow_rate_limit", "log_slow_verbosity", "long_query_time", "min_examined_row_limit", "all", 0};
 static bool update_slow_query_log_use_global_control(sys_var */*self*/, THD */*thd*/,
                                                enum_var_type /*type*/)
 {
-  if(opt_slow_query_log_use_global_control & (ULL(1) << SLOG_UG_ALL))
+  if(opt_slow_query_log_use_global_control & (1ULL << SLOG_UG_ALL))
   {
     opt_slow_query_log_use_global_control=
       (1ULL << SLOG_UG_LOG_SLOW_FILTER) | (1ULL << SLOG_UG_LOG_SLOW_RATE_LIMIT)
@@ -5232,18 +5142,15 @@
 }
 static Sys_var_set Sys_slow_query_log_use_global_control(
        "slow_query_log_use_global_control",
-       "Choose flags, wich always use the global variables. Multiple flags allowed in a comma-separated string. [none, log_slow_filter, log_slow_rate_limit, log_slow_verbosity, long_query_time, min_examined_row_limit, all]",
-       GLOBAL_VAR(opt_slow_query_log_use_global_control), CMD_LINE(REQUIRED_ARG),
+       "Choose flags, wich always use the global variables. Multiple flags "
+       "allowed in a comma-separated string. [none, log_slow_filter, "
+       "log_slow_rate_limit, log_slow_verbosity, long_query_time, "
+       "min_examined_row_limit, all]",
+       GLOBAL_VAR(opt_slow_query_log_use_global_control),
+       CMD_LINE(REQUIRED_ARG),
        slow_query_log_use_global_control_name, DEFAULT(0),
         NO_MUTEX_GUARD, NOT_IN_BINLOG, ON_CHECK(0),
        ON_UPDATE(update_slow_query_log_use_global_control));
-const char *slow_query_log_timestamp_precision_name[]= { "second", "microsecond", 0 };
-static Sys_var_enum Sys_slow_query_log_timestamp_precision(
-       "slow_query_log_timestamp_precision",
-       "Select the timestamp precision for use in the slow query log.  "
-       "[second, microsecond]",
-       GLOBAL_VAR(opt_slow_query_log_timestamp_precision), CMD_LINE(REQUIRED_ARG),
-       slow_query_log_timestamp_precision_name, DEFAULT(SLOG_SECOND));
 
 const char* slow_query_log_rate_name[]= {"session", "query", 0};
 static Sys_var_enum Sys_slow_query_log_rate_type(
@@ -5257,8 +5164,7 @@
        GLOBAL_VAR(opt_slow_query_log_rate_type), CMD_LINE(REQUIRED_ARG),
        slow_query_log_rate_name, DEFAULT(SLOG_RT_SESSION));
 
-static bool fix_log_state(sys_var *self, THD *thd, enum_var_type type)
->>>>>>> 2071aeef
+static bool fix_general_log_state(sys_var *self, THD *thd, enum_var_type type)
 {
   if (query_logger.is_log_file_enabled(QUERY_LOG_GENERAL) == opt_general_log)
     return false;
@@ -5914,140 +5820,7 @@
        "The global variable lists all GTIDs owned by all threads. "
        "The session variable lists all GTIDs owned by the current thread.");
 
-<<<<<<< HEAD
 static Sys_var_gtid_mode Sys_gtid_mode(
-=======
-/*
-  This code is not being used but we will keep it as it may be
-  useful when we improve the code around Sys_gtid_mode.
-*/
-#ifdef NON_DISABLED_GTID
-static bool check_gtid_mode(sys_var *self, THD *thd, set_var *var)
-{
-  DBUG_ENTER("check_gtid_mode");
-
-  my_error(ER_NOT_SUPPORTED_YET, MYF(0), "GTID_MODE");
-  DBUG_RETURN(true);
-
-  if (check_top_level_stmt_and_super(self, thd, var) ||
-      check_outside_transaction(self, thd, var))
-    DBUG_RETURN(true);
-  uint new_gtid_mode= var->value->val_int();
-  if (abs((long)(new_gtid_mode - gtid_mode)) > 1)
-  {
-    my_error(ER_GTID_MODE_CAN_ONLY_CHANGE_ONE_STEP_AT_A_TIME, MYF(0));
-    DBUG_RETURN(true);
-  }
-  if (new_gtid_mode >= 1)
-  {
-    if (!opt_bin_log || !opt_log_slave_updates)
-    {
-      my_error(ER_GTID_MODE_REQUIRES_BINLOG, MYF(0));
-      DBUG_RETURN(false);
-    }
-  }
-  if (new_gtid_mode >= 2)
-  {
-    /*
-    if (new_gtid_mode == 3 &&
-        (there are un-processed anonymous transactions in relay log ||
-         there is a client executing an anonymous transaction))
-    {
-      my_error(ER_CANT_SET_GTID_MODE_3_WITH_UNPROCESSED_ANONYMOUS_GROUPS,
-               MYF(0));
-      DBUG_RETURN(true);
-    }
-    */
-    if (!enforce_gtid_consistency)
-    {
-      //my_error(ER_GTID_MODE_2_OR_3_REQUIRES_ENFORCE_GTID_CONSISTENCY), MYF(0));
-      DBUG_RETURN(true);
-    }
-  }
-  else
-  {
-    /*
-    if (new_gtid_mode == 0 &&
-        (there are un-processed GTIDs in relay log ||
-         there is a client executing a GTID transaction))
-    {
-      my_error(ER_CANT_SET_GTID_MODE_0_WITH_UNPROCESSED_GTID_GROUPS, MYF(0));
-      DBUG_RETURN(true);
-    }
-    */
-  }
-  DBUG_RETURN(false);
-}
-#endif
-
-/* This function is based on check_read_only() */
-static bool check_gtid_deployment_step(sys_var *self, THD *thd, set_var *var)
-{
-  if (thd->locked_tables_mode || thd->in_active_multi_stmt_transaction())
-  {
-    my_error(ER_LOCK_OR_ACTIVE_TRANSACTION, MYF(0));
-    return true;
-  }
-  return false;
-}
-
-/* This function is based on fix_read_only() */
-static bool fix_gtid_deployment_step(sys_var *self, THD *thd, enum_var_type type)
-{
-  DBUG_ENTER("fix_gtid_deployment_step");
-  bool new_gtid_deployment_step= gtid_deployment_step;
-  bool result= true;
-
-  if (gtid_deployment_step == FALSE ||
-      gtid_deployment_step == opt_gtid_deployment_step)
-  {
-    opt_gtid_deployment_step= gtid_deployment_step;
-    DBUG_RETURN(false);
-  }
-
-  if (check_gtid_deployment_step(self, thd, 0)) // just in case
-    goto end;
-
-  gtid_deployment_step= opt_gtid_deployment_step;
-  mysql_mutex_unlock(&LOCK_global_system_variables);
-
-  if (thd->global_read_lock.lock_global_read_lock(thd))
-    goto end_with_mutex_unlock;
-
-  if ((result= thd->global_read_lock.make_global_read_lock_block_commit(thd)))
-    goto end_with_read_lock;
-
-  /*
-   Change the opt_deployment_step system variable,
-   safe because the lock is held
-  */
-  opt_gtid_deployment_step= new_gtid_deployment_step;
-  result= false;
-
- end_with_read_lock:
-  /* Release the lock */
-  thd->global_read_lock.unlock_global_read_lock(thd);
- end_with_mutex_unlock:
-  mysql_mutex_lock(&LOCK_global_system_variables);
- end:
-  gtid_deployment_step= opt_gtid_deployment_step;
-  DBUG_RETURN(result);
-}
-
-static Sys_var_mybool Sys_gtid_deployment_step(
-       "gtid_deployment_step",
-       "Whether gtid_deployment_step is enabled: OFF or ON. ON means "
-       "GTIDs are supported by the server but no GTID is generated. If the "
-       "server is a slave and gtid_deployment_step is ON, the slave doesn't "
-       "generate any GTIDs but logs any GTID received from master. OFF means "
-       "the server supports GTID depending on the option gtid_mode.",
-       GLOBAL_VAR(gtid_deployment_step), CMD_LINE(OPT_ARG), DEFAULT(FALSE),
-       NO_MUTEX_GUARD, NOT_IN_BINLOG,
-       ON_CHECK(check_gtid_deployment_step),
-       ON_UPDATE(fix_gtid_deployment_step));
-
-static Sys_var_enum Sys_gtid_mode(
->>>>>>> 2071aeef
        "gtid_mode",
        "Controls whether Global Transaction Identifiers (GTIDs) are "
        "enabled. Can be OFF, OFF_PERMISSIVE, ON_PERMISSIVE, or ON. OFF "
