--- conflicted
+++ resolved
@@ -2084,13 +2084,19 @@
     VALID_RANGE(2, LONG_TIMEOUT), DEFAULT(LONG_TIMEOUT), BLOCK_SIZE(1));
 
 static Sys_var_enum Sys_binlog_error_action(
-<<<<<<< HEAD
     "binlog_error_action",
     "When statements cannot be written to the binary log due to a fatal "
     "error, the server can either ignore the error and let the master "
     "continue, or abort.",
     GLOBAL_VAR(binlog_error_action), CMD_LINE(REQUIRED_ARG),
     binlog_error_action_list, DEFAULT(ABORT_SERVER));
+
+static Sys_var_bool Sys_binlog_skip_flush_commands(
+    "binlog_skip_flush_commands",
+    "If set to TRUE, FLUSH <XXX> commands will not be be written "
+    "to the binary log",
+    GLOBAL_VAR(opt_binlog_skip_flush_commands), CMD_LINE(OPT_ARG),
+    DEFAULT(false));
 
 static Sys_var_bool Sys_trust_function_creators(
     "log_bin_trust_function_creators",
@@ -2138,107 +2144,6 @@
                         ER_WARN_BINLOG_V1_ROW_EVENTS_DISABLED,
                         ER_THD(thd, ER_WARN_BINLOG_V1_ROW_EVENTS_DISABLED),
                         "binlog_row_value_options=PARTIAL_JSON");
-=======
-       "binlog_error_action",
-       "When statements cannot be written to the binary log due to a fatal "
-       "error, the server can either ignore the error and let the master "
-       "continue, or abort.", GLOBAL_VAR(binlog_error_action),
-       CMD_LINE(REQUIRED_ARG), binlog_error_action_list, DEFAULT(ABORT_SERVER));
-
-static Sys_var_mybool Sys_binlog_skip_flush_commands(
-       "binlog_skip_flush_commands",
-       "If set to TRUE, FLUSH <XXX> commands will not be be written "
-       "to the binary log",
-       GLOBAL_VAR(opt_binlog_skip_flush_commands),
-       CMD_LINE(OPT_ARG), DEFAULT(FALSE));
-
-static Sys_var_mybool Sys_trust_function_creators(
-       "log_bin_trust_function_creators",
-       "If set to FALSE (the default), then when --log-bin is used, creation "
-       "of a stored function (or trigger) is allowed only to users having the "
-       "SUPER privilege and only if this stored function (trigger) may not "
-       "break binary logging. Note that if ALL connections to this server "
-       "ALWAYS use row-based binary logging, the security issues do not "
-       "exist and the binary logging cannot break, so you can safely set "
-       "this to TRUE",
-       GLOBAL_VAR(trust_function_creators),
-       CMD_LINE(OPT_ARG), DEFAULT(FALSE));
-
-static Sys_var_mybool Sys_check_proxy_users(
-	"check_proxy_users",
-	"If set to FALSE (the default), then proxy user identity will not be "
-	"mapped for authentication plugins which support mapping from grant "
-	"tables.  When set to TRUE, users associated with authentication "
-	"plugins which signal proxy user mapping should be done according to "
-	"GRANT PROXY privilege definition.",
-	GLOBAL_VAR(check_proxy_users),
-	CMD_LINE(OPT_ARG), DEFAULT(FALSE));
-
-static Sys_var_mybool Sys_mysql_native_password_proxy_users(
-	"mysql_native_password_proxy_users",
-	"If set to FALSE (the default), then the mysql_native_password "
-	"plugin will not signal for authenticated users to be checked for mapping "
-	"to proxy users.  When set to TRUE, the plugin will flag associated "
-	"authenticated accounts to be mapped to proxy users when the server option "
-	"check_proxy_users is enabled.",
-	GLOBAL_VAR(mysql_native_password_proxy_users),
-	CMD_LINE(OPT_ARG), DEFAULT(FALSE));
-
-static Sys_var_mybool Sys_sha256_password_proxy_users(
-	"sha256_password_proxy_users",
-	"If set to FALSE (the default), then the sha256_password authentication "
-	"plugin will not signal for authenticated users to be checked for mapping "
-	"to proxy users.  When set to TRUE, the plugin will flag associated "
-	"authenticated accounts to be mapped to proxy users when the server option "
-	"check_proxy_users is enabled.",
-	GLOBAL_VAR(sha256_password_proxy_users),
-	CMD_LINE(OPT_ARG), DEFAULT(FALSE));
-
-static Sys_var_mybool Sys_use_v1_row_events(
-       "log_bin_use_v1_row_events",
-       "If equal to 1 then version 1 row events are written to a row based "
-       "binary log.  If equal to 0, then the latest version of events are "
-       "written.  "
-       "This option is useful during some upgrades.",
-       GLOBAL_VAR(log_bin_use_v1_row_events),
-       CMD_LINE(OPT_ARG), DEFAULT(FALSE));
-
-static Sys_var_charptr Sys_log_error(
-       "log_error", "Error log file",
-       READ_ONLY GLOBAL_VAR(log_error_dest),
-       CMD_LINE(OPT_ARG, OPT_LOG_ERROR),
-       IN_FS_CHARSET, DEFAULT(disabled_my_option), NO_MUTEX_GUARD,
-       NOT_IN_BINLOG, ON_CHECK(NULL), ON_UPDATE(NULL),
-       NULL, sys_var::PARSE_EARLY);
-
-static Sys_var_mybool Sys_log_queries_not_using_indexes(
-       "log_queries_not_using_indexes",
-       "Log queries that are executed without benefit of any index to the "
-       "slow log if it is open",
-       GLOBAL_VAR(opt_log_queries_not_using_indexes),
-       CMD_LINE(OPT_ARG), DEFAULT(FALSE));
-
-static Sys_var_mybool Sys_log_slow_admin_statements(
-       "log_slow_admin_statements",
-       "Log slow OPTIMIZE, ANALYZE, ALTER and other administrative statements to "
-       "the slow log if it is open.",
-       GLOBAL_VAR(opt_log_slow_admin_statements),
-       CMD_LINE(OPT_ARG), DEFAULT(FALSE));
-
-static Sys_var_mybool Sys_log_slow_slave_statements(
-       "log_slow_slave_statements",
-       "Log slow statements executed by slave thread to the slow log if it is open.",
-       GLOBAL_VAR(opt_log_slow_slave_statements),
-       CMD_LINE(OPT_ARG), DEFAULT(FALSE));
-
-static bool update_log_throttle_queries_not_using_indexes(sys_var *self,
-                                                          THD *thd,
-                                                          enum_var_type type)
-{
-  // Check if we should print a summary of any suppressed lines to the slow log
-  // now since opt_log_throttle_queries_not_using_indexes was changed.
-  log_throttle_qni.flush(thd);
->>>>>>> 49a0fe48
   return false;
 }
 
