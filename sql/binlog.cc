/* Copyright (c) 2009, 2015, Oracle and/or its affiliates. All rights reserved.

   This program is free software; you can redistribute it and/or modify
   it under the terms of the GNU General Public License as published by
   the Free Software Foundation; version 2 of the License.

   This program is distributed in the hope that it will be useful,
   but WITHOUT ANY WARRANTY; without even the implied warranty of
   MERCHANTABILITY or FITNESS FOR A PARTICULAR PURPOSE.  See the
   GNU General Public License for more details.

   You should have received a copy of the GNU General Public License
   along with this program; if not, write to the Free Software Foundation,
   51 Franklin Street, Suite 500, Boston, MA 02110-1335 USA */

#include "binlog.h"

#include "my_stacktrace.h"                  // my_safe_print_system_time
#include "debug_sync.h"                     // DEBUG_SYNC
#include "log_event.h"                      // Rows_log_event
#include "mysqld_thd_manager.h"             // Global_THD_manager
#include "rpl_handler.h"                    // RUN_HOOK
#include "rpl_mi.h"                         // Master_info
#include "rpl_rli.h"                        // Relay_log_info
#include "rpl_rli_pdb.h"                    // Slave_worker
#include "rpl_slave_commit_order_manager.h" // Commit_order_manager
#include "rpl_trx_boundary_parser.h"        // Transaction_boundary_parser
#include "sql_class.h"                      // THD
#include "sql_parse.h"                      // sqlcom_can_generate_row_events
#include "sql_show.h"                       // append_identifier

#include "pfs_file_provider.h"
#include "mysql/psi/mysql_file.h"

#include <pfs_transaction_provider.h>
#include <mysql/psi/mysql_transaction.h>
#include "xa.h"

#include <list>
#include <string>

using std::max;
using std::min;
using std::string;
using std::list;
using binary_log::checksum_crc32;
#define FLAGSTR(V,F) ((V)&(F)?#F" ":"")

#define LOG_PREFIX	"ML"

/**
  @defgroup Binary_Log Binary Log
  @{
 */

#define MY_OFF_T_UNDEF (~(my_off_t)0UL)

/*
  Constants required for the limit unsafe warnings suppression
 */
//seconds after which the limit unsafe warnings suppression will be activated
#define LIMIT_UNSAFE_WARNING_ACTIVATION_TIMEOUT 50
//number of limit unsafe warnings after which the suppression will be activated
#define LIMIT_UNSAFE_WARNING_ACTIVATION_THRESHOLD_COUNT 50
#define MAX_SESSION_ATTACH_TRIES 10

static ulonglong limit_unsafe_suppression_start_time= 0;
static bool unsafe_warning_suppression_is_activated= false;
static int limit_unsafe_warning_count= 0;

static handlerton *binlog_hton;
bool opt_binlog_order_commits= true;

const char *log_bin_index= 0;
const char *log_bin_basename= 0;

MYSQL_BIN_LOG mysql_bin_log(&sync_binlog_period, WRITE_CACHE);

static int binlog_init(void *p);
static int binlog_start_trans_and_stmt(THD *thd, Log_event *start_event);
static int binlog_close_connection(handlerton *hton, THD *thd);
static int binlog_savepoint_set(handlerton *hton, THD *thd, void *sv);
static int binlog_savepoint_rollback(handlerton *hton, THD *thd, void *sv);
static bool binlog_savepoint_rollback_can_release_mdl(handlerton *hton,
                                                      THD *thd);
static int binlog_commit(handlerton *hton, THD *thd, bool all);
static int binlog_rollback(handlerton *hton, THD *thd, bool all);
static int binlog_prepare(handlerton *hton, THD *thd, bool all);
static int binlog_xa_commit(handlerton *hton,  XID *xid);
static int binlog_xa_rollback(handlerton *hton,  XID *xid);


/**
  Helper class to hold a mutex for the duration of the
  block.

  Eliminates the need for explicit unlocking of mutexes on, e.g.,
  error returns.  On passing a null pointer, the sentry will not do
  anything.
 */
class Mutex_sentry
{
public:
  Mutex_sentry(mysql_mutex_t *mutex)
    : m_mutex(mutex)
  {
    if (m_mutex)
      mysql_mutex_lock(mutex);
  }

  ~Mutex_sentry()
  {
    if (m_mutex)
      mysql_mutex_unlock(m_mutex);
#ifndef DBUG_OFF
    m_mutex= 0;
#endif
  }

private:
  mysql_mutex_t *m_mutex;

  // It's not allowed to copy this object in any way
  Mutex_sentry(Mutex_sentry const&);
  void operator=(Mutex_sentry const&);
};


/**
  Helper class to perform a thread excursion.

  This class is used to temporarily switch to another session (THD
  structure). It will set up thread specific "globals" correctly
  so that the POSIX thread looks exactly like the session attached to.
  However, PSI_thread info is not touched as it is required to show
  the actual physial view in PFS instrumentation i.e., it should
  depict as the real thread doing the work instead of thread it switched
  to.

  On destruction, the original session (which is supplied to the
  constructor) will be re-attached automatically. For example, with
  this code, the value of @c current_thd will be the same before and
  after execution of the code.

  @code
  {
    Thread_excursion excursion(current_thd);
    for (int i = 0 ; i < count ; ++i)
      excursion.attach_to(other_thd[i]);
  }
  @endcode

  @warning The class is not designed to be inherited from.
 */

class Thread_excursion
{
public:
  Thread_excursion(THD *thd)
    : m_original_thd(thd)
  {
  }

  ~Thread_excursion() {
#ifndef EMBEDDED_LIBRARY
    if (unlikely(setup_thread_globals(m_original_thd)))
      DBUG_ASSERT(0);                           // Out of memory?!
#endif
  }

  /**
    Try to attach the POSIX thread to a session.
    - This function attaches the POSIX thread to a session
    in MAX_SESSION_ATTACH_TRIES tries when encountering
    'out of memory' error, and terminates the server after
    failed in MAX_SESSION_ATTACH_TRIES tries.

    @param[in] thd       The thd of a session
   */
  void try_to_attach_to(THD *thd)
  {
    int i= 0;
    /*
      Attach the POSIX thread to a session in MAX_SESSION_ATTACH_TRIES
      tries when encountering 'out of memory' error.
    */
    while (i < MAX_SESSION_ATTACH_TRIES)
    {
      /*
        Currently attach_to(...) returns ER_OUTOFMEMORY or 0. So
        we continue to attach the POSIX thread when encountering
        the ER_OUTOFMEMORY error. Please take care other error
        returned from attach_to(...) in future.
      */
      if (!attach_to(thd))
      {
        if (i > 0)
          sql_print_warning("Server overcomes the temporary 'out of memory' "
                            "in '%d' tries while attaching to session thread "
                            "during the group commit phase.\n", i + 1);
        break;
      }
      /* Sleep 1 microsecond per try to avoid temporary 'out of memory' */
      my_sleep(1);
      i++;
    }
    /*
      Terminate the server after failed to attach the POSIX thread
      to a session in MAX_SESSION_ATTACH_TRIES tries.
    */
    if (MAX_SESSION_ATTACH_TRIES == i)
    {
      my_safe_print_system_time();
      my_safe_printf_stderr("%s", "[Fatal] Out of memory while attaching to "
                            "session thread during the group commit phase. "
                            "Data consistency between master and slave can "
                            "be guaranteed after server restarts.\n");
      _exit(MYSQLD_FAILURE_EXIT);
    }
  }

private:

  /**
    Attach the POSIX thread to a session.
   */
  int attach_to(THD *thd)
  {
#ifndef EMBEDDED_LIBRARY
    if (DBUG_EVALUATE_IF("simulate_session_attach_error", 1, 0)
        || unlikely(setup_thread_globals(thd)))
    {
      /*
        Indirectly uses pthread_setspecific, which can only return
        ENOMEM or EINVAL. Since store_globals are using correct keys,
        the only alternative is out of memory.
      */
      return ER_OUTOFMEMORY;
    }
#endif /* EMBEDDED_LIBRARY */
    return 0;
  }

  int setup_thread_globals(THD *thd) const {
    int error= 0;
    THD *original_thd= my_thread_get_THR_THD();
    MEM_ROOT ** original_mem_root= my_thread_get_THR_MALLOC();
    if ((error= my_thread_set_THR_THD(thd)))
      goto exit0;
    if ((error= my_thread_set_THR_MALLOC(&thd->mem_root)))
      goto exit1;
    if ((error= set_mysys_thread_var(thd->mysys_var)))
      goto exit2;
    goto exit0;
exit2:
    error= my_thread_set_THR_MALLOC(original_mem_root);
exit1:
    error= my_thread_set_THR_THD(original_thd);
exit0:
    return error;
  }

  THD *m_original_thd;
};


/**
  Caches for non-transactional and transactional data before writing
  it to the binary log.

  @todo All the access functions for the flags suggest that the
  encapsuling is not done correctly, so try to move any logic that
  requires access to the flags into the cache.
*/
class binlog_cache_data
{
public:

  binlog_cache_data(bool trx_cache_arg,
                    my_off_t max_binlog_cache_size_arg,
                    ulong *ptr_binlog_cache_use_arg,
                    ulong *ptr_binlog_cache_disk_use_arg)
  : m_pending(0), saved_max_binlog_cache_size(max_binlog_cache_size_arg),
    ptr_binlog_cache_use(ptr_binlog_cache_use_arg),
    ptr_binlog_cache_disk_use(ptr_binlog_cache_disk_use_arg)
  {
    reset();
    flags.transactional= trx_cache_arg;
    cache_log.end_of_file= saved_max_binlog_cache_size;
  }

  int finalize(THD *thd, Log_event *end_event);
  int finalize(THD *thd, Log_event *end_event, XID_STATE *xs);
  int flush(THD *thd, my_off_t *bytes, bool *wrote_xid);
  int write_event(THD *thd, Log_event *event);

  virtual ~binlog_cache_data()
  {
    DBUG_ASSERT(is_binlog_empty());
    close_cached_file(&cache_log);
  }

  bool is_binlog_empty() const
  {
    my_off_t pos= my_b_tell(&cache_log);
    DBUG_PRINT("debug", ("%s_cache - pending: 0x%llx, bytes: %llu",
                         (flags.transactional ? "trx" : "stmt"),
                         (ulonglong) pending(), (ulonglong) pos));
    return pending() == NULL && pos == 0;
  }

  bool is_finalized() const {
    return flags.finalized;
  }

  Rows_log_event *pending() const
  {
    return m_pending;
  }

  void set_pending(Rows_log_event *const pending)
  {
    m_pending= pending;
  }

  void set_incident(void)
  {
    flags.incident= true;
  }

  bool has_incident(void) const
  {
    return flags.incident;
  }

  bool has_xid() const {
    // There should only be an XID event if we are transactional
    DBUG_ASSERT((flags.transactional && flags.with_xid) || !flags.with_xid);
    return flags.with_xid;
  }

  bool is_trx_cache() const
  {
    return flags.transactional;
  }

  my_off_t get_byte_position() const
  {
    return my_b_tell(&cache_log);
  }

  virtual void reset()
  {
    compute_statistics();
    truncate(0);

    /*
      If IOCACHE has a file associated, change its size to 0.
      It is safer to do it here, since we are certain that one
      asked the cache to go to position 0 with truncate.
    */
    if(cache_log.file != -1)
    {
      int error= 0;
      if((error= my_chsize(cache_log.file, 0, 0, MYF(MY_WME))))
        sql_print_warning("Unable to resize binlog IOCACHE auxilary file");

      DBUG_EXECUTE_IF("show_io_cache_size",
                      {
                        my_off_t file_size= my_seek(cache_log.file,
                                                    0L,MY_SEEK_END,MYF(MY_WME+MY_FAE));
                        sql_print_error("New size:%llu",
                                        static_cast<ulonglong>(file_size));
                      });
    }

    flags.incident= false;
    flags.with_xid= false;
    flags.immediate= false;
    flags.finalized= false;
    /*
      The truncate function calls reinit_io_cache that calls my_b_flush_io_cache
      which may increase disk_writes. This breaks the disk_writes use by the
      binary log which aims to compute the ratio between in-memory cache usage
      and disk cache usage. To avoid this undesirable behavior, we reset the
      variable after truncating the cache.
    */
    cache_log.disk_writes= 0;
    DBUG_ASSERT(is_binlog_empty());
  }

  /*
    Sets the write position to point at the position given. If the
    cache has swapped to a file, it reinitializes it, so that the
    proper data is added to the IO_CACHE buffer. Otherwise, it just
    does a my_b_seek.

    my_b_seek will not work if the cache has swapped, that's why
    we do this workaround.

    @param[IN]  pos the new write position.
    @param[IN]  use_reinit if the position should be reset resorting
                to reset_io_cache (which may issue a flush_io_cache 
                inside)

    @return The previous write position.
   */
  my_off_t reset_write_pos(my_off_t pos, bool use_reinit)
  {
    DBUG_ENTER("reset_write_pos");
    DBUG_ASSERT(cache_log.type == WRITE_CACHE);

    my_off_t oldpos= get_byte_position();

    if (use_reinit)
      reinit_io_cache(&cache_log, WRITE_CACHE, pos, 0, 0);
    else
      my_b_seek(&cache_log, pos);

    DBUG_RETURN(oldpos);
  }

  /*
    Cache to store data before copying it to the binary log.
  */
  IO_CACHE cache_log;

protected:
  /*
    It truncates the cache to a certain position. This includes deleting the
    pending event.
   */
  void truncate(my_off_t pos)
  {
    DBUG_PRINT("info", ("truncating to position %lu", (ulong) pos));
    remove_pending_event();
    reinit_io_cache(&cache_log, WRITE_CACHE, pos, 0, 0);
    cache_log.end_of_file= saved_max_binlog_cache_size;
  }

  /**
     Flush pending event to the cache buffer.
   */
  int flush_pending_event(THD *thd) {
    if (m_pending)
    {
      m_pending->set_flags(Rows_log_event::STMT_END_F);
      if (int error= write_event(thd, m_pending))
        return error;
      thd->clear_binlog_table_maps();
    }
    return 0;
  }

  /**
    Remove the pending event.
   */
  int remove_pending_event() {
    delete m_pending;
    m_pending= NULL;
    return 0;
  }
  struct Flags {
    /*
      Defines if this is either a trx-cache or stmt-cache, respectively, a
      transactional or non-transactional cache.
    */
    bool transactional:1;

    /*
      This indicates that some events did not get into the cache and most likely
      it is corrupted.
    */
    bool incident:1;

    /*
      This indicates that the cache should be written without BEGIN/END.
    */
    bool immediate:1;

    /*
      This flag indicates that the buffer was finalized and has to be
      flushed to disk.
     */
    bool finalized:1;

    /*
      This indicates that the cache contain an XID event.
     */
    bool with_xid:1;
  } flags;

private:
  /*
    Pending binrows event. This event is the event where the rows are currently
    written.
   */
  Rows_log_event *m_pending;

  /**
    This function computes binlog cache and disk usage.
  */
  void compute_statistics()
  {
    if (!is_binlog_empty())
    {
      (*ptr_binlog_cache_use)++;
      if (cache_log.disk_writes != 0)
        (*ptr_binlog_cache_disk_use)++;
    }
  }

  /*
    Stores the values of maximum size of the cache allowed when this cache
    is configured. This corresponds to either
      . max_binlog_cache_size or max_binlog_stmt_cache_size.
  */
  my_off_t saved_max_binlog_cache_size;

  /*
    Stores a pointer to the status variable that keeps track of the in-memory 
    cache usage. This corresponds to either
      . binlog_cache_use or binlog_stmt_cache_use.
  */
  ulong *ptr_binlog_cache_use;

  /*
    Stores a pointer to the status variable that keeps track of the disk
    cache usage. This corresponds to either
      . binlog_cache_disk_use or binlog_stmt_cache_disk_use.
  */
  ulong *ptr_binlog_cache_disk_use;

  binlog_cache_data& operator=(const binlog_cache_data& info);
  binlog_cache_data(const binlog_cache_data& info);
};


class binlog_stmt_cache_data
  : public binlog_cache_data
{
public:
  binlog_stmt_cache_data(bool trx_cache_arg,
                        my_off_t max_binlog_cache_size_arg,
                        ulong *ptr_binlog_cache_use_arg,
                        ulong *ptr_binlog_cache_disk_use_arg)
    : binlog_cache_data(trx_cache_arg,
                        max_binlog_cache_size_arg,
                        ptr_binlog_cache_use_arg,
                        ptr_binlog_cache_disk_use_arg)
  {
  }

  using binlog_cache_data::finalize;

  int finalize(THD *thd);
};


int
binlog_stmt_cache_data::finalize(THD *thd)
{
  if (flags.immediate)
  {
    if (int error= finalize(thd, NULL))
      return error;
  }
  else
  {
    Query_log_event
      end_evt(thd, STRING_WITH_LEN("COMMIT"), false, false, true, 0, true);
    if (int error= finalize(thd, &end_evt))
      return error;
  }
  return 0;
}


class binlog_trx_cache_data : public binlog_cache_data
{
public:
  binlog_trx_cache_data(bool trx_cache_arg,
                        my_off_t max_binlog_cache_size_arg,
                        ulong *ptr_binlog_cache_use_arg,
                        ulong *ptr_binlog_cache_disk_use_arg)
  : binlog_cache_data(trx_cache_arg,
                      max_binlog_cache_size_arg,
                      ptr_binlog_cache_use_arg,
                      ptr_binlog_cache_disk_use_arg),
    m_cannot_rollback(FALSE), before_stmt_pos(MY_OFF_T_UNDEF)
  {   }

  void reset()
  {
    DBUG_ENTER("reset");
    DBUG_PRINT("enter", ("before_stmt_pos: %llu", (ulonglong) before_stmt_pos));
    m_cannot_rollback= FALSE;
    before_stmt_pos= MY_OFF_T_UNDEF;
    binlog_cache_data::reset();
    DBUG_PRINT("return", ("before_stmt_pos: %llu", (ulonglong) before_stmt_pos));
    DBUG_VOID_RETURN;
  }

  bool cannot_rollback() const
  {
    return m_cannot_rollback;
  }

  void set_cannot_rollback()
  {
    m_cannot_rollback= TRUE;
  }

  my_off_t get_prev_position() const
  {
     return before_stmt_pos;
  }

  void set_prev_position(my_off_t pos)
  {
    DBUG_ENTER("set_prev_position");
    DBUG_PRINT("enter", ("before_stmt_pos: %llu", (ulonglong) before_stmt_pos));
    before_stmt_pos= pos;
    DBUG_PRINT("return", ("before_stmt_pos: %llu", (ulonglong) before_stmt_pos));
    DBUG_VOID_RETURN;
  }

  void restore_prev_position()
  {
    DBUG_ENTER("restore_prev_position");
    DBUG_PRINT("enter", ("before_stmt_pos: %llu", (ulonglong) before_stmt_pos));
    binlog_cache_data::truncate(before_stmt_pos);
    before_stmt_pos= MY_OFF_T_UNDEF;
    DBUG_PRINT("return", ("before_stmt_pos: %llu", (ulonglong) before_stmt_pos));
    DBUG_VOID_RETURN;
  }

  void restore_savepoint(my_off_t pos)
  {
    DBUG_ENTER("restore_savepoint");
    DBUG_PRINT("enter", ("before_stmt_pos: %llu", (ulonglong) before_stmt_pos));
    binlog_cache_data::truncate(pos);
    if (pos <= before_stmt_pos)
      before_stmt_pos= MY_OFF_T_UNDEF;
    DBUG_PRINT("return", ("before_stmt_pos: %llu", (ulonglong) before_stmt_pos));
    DBUG_VOID_RETURN;
  }

  using binlog_cache_data::truncate;

  int truncate(THD *thd, bool all);

private:
  /*
    It will be set TRUE if any statement which cannot be rolled back safely
    is put in trx_cache.
  */
  bool m_cannot_rollback;

  /*
    Binlog position before the start of the current statement.
  */
  my_off_t before_stmt_pos;

  binlog_trx_cache_data& operator=(const binlog_trx_cache_data& info);
  binlog_trx_cache_data(const binlog_trx_cache_data& info);
};

class binlog_cache_mngr {
public:
  binlog_cache_mngr(my_off_t max_binlog_stmt_cache_size_arg,
                    ulong *ptr_binlog_stmt_cache_use_arg,
                    ulong *ptr_binlog_stmt_cache_disk_use_arg,
                    my_off_t max_binlog_cache_size_arg,
                    ulong *ptr_binlog_cache_use_arg,
                    ulong *ptr_binlog_cache_disk_use_arg)
  : stmt_cache(FALSE, max_binlog_stmt_cache_size_arg,
               ptr_binlog_stmt_cache_use_arg,
               ptr_binlog_stmt_cache_disk_use_arg),
    trx_cache(TRUE, max_binlog_cache_size_arg,
              ptr_binlog_cache_use_arg,
              ptr_binlog_cache_disk_use_arg)
  {  }

  binlog_cache_data* get_binlog_cache_data(bool is_transactional)
  {
    if (is_transactional)
      return &trx_cache;
    else
      return &stmt_cache;
  }

  IO_CACHE* get_binlog_cache_log(bool is_transactional)
  {
    return (is_transactional ? &trx_cache.cache_log : &stmt_cache.cache_log);
  }

  /**
    Convenience method to check if both caches are empty.
   */
  bool is_binlog_empty() const {
    return stmt_cache.is_binlog_empty() && trx_cache.is_binlog_empty();
  }

#ifndef DBUG_OFF
  bool dbug_any_finalized() const {
    return stmt_cache.is_finalized() || trx_cache.is_finalized();
  }
#endif

  /*
    Convenience method to flush both caches to the binary log.

    @param bytes_written Pointer to variable that will be set to the
                         number of bytes written for the flush.
    @param wrote_xid     Pointer to variable that will be set to @c
                         true if any XID event was written to the
                         binary log. Otherwise, the variable will not
                         be touched.
    @return Error code on error, zero if no error.
   */
  int flush(THD *thd, my_off_t *bytes_written, bool *wrote_xid)
  {
    my_off_t stmt_bytes= 0;
    my_off_t trx_bytes= 0;
    DBUG_ASSERT(stmt_cache.has_xid() == 0);
    int error= stmt_cache.flush(thd, &stmt_bytes, wrote_xid);
    if (error)
      return error;
    else
    {
      /*
        If both trx_cache and stmt_cache are nonempty, and
        gtid_next='AUTOMATIC', we need to release anonymous ownership.
        (This can only happen for anonymous transactions, since GTID
        consistency forbids mixing transactional and non-transactional
        tables in the same statement.)  It is important to release
        anonymous ownership, because when the transaction cache is
        flushed, it calls Gtid_state::generate_automatic_gtid, which
        expects (and asserts) that nothing is owned.
      */
      if (trx_cache.is_finalized() &&
          thd->variables.gtid_next.type == AUTOMATIC_GROUP &&
          thd->owned_gtid.sidno == THD::OWNED_SIDNO_ANONYMOUS)
      {
        thd->clear_owned_gtids();
        global_sid_lock->rdlock();
        gtid_state->release_anonymous_ownership();
        global_sid_lock->unlock();
      }
    }
    DEBUG_SYNC(thd, "after_flush_stm_cache_before_flush_trx_cache");
    if (int error= trx_cache.flush(thd, &trx_bytes, wrote_xid))
      return error;
    *bytes_written= stmt_bytes + trx_bytes;
    return 0;
  }

  binlog_stmt_cache_data stmt_cache;
  binlog_trx_cache_data trx_cache;

private:

  binlog_cache_mngr& operator=(const binlog_cache_mngr& info);
  binlog_cache_mngr(const binlog_cache_mngr& info);
};


static binlog_cache_mngr *thd_get_cache_mngr(const THD *thd)
{
  /* 
    If opt_bin_log is not set, binlog_hton->slot == -1 and hence
    thd_get_ha_data(thd, hton) segfaults.
  */
  DBUG_ASSERT(opt_bin_log);
  return (binlog_cache_mngr *)thd_get_ha_data(thd, binlog_hton);
}


/**
  Checks if the BINLOG_CACHE_SIZE's value is greater than MAX_BINLOG_CACHE_SIZE.
  If this happens, the BINLOG_CACHE_SIZE is set to MAX_BINLOG_CACHE_SIZE.
*/
void check_binlog_cache_size(THD *thd)
{
  if (binlog_cache_size > max_binlog_cache_size)
  {
    if (thd)
    {
      push_warning_printf(thd, Sql_condition::SL_WARNING,
                          ER_BINLOG_CACHE_SIZE_GREATER_THAN_MAX,
                          ER(ER_BINLOG_CACHE_SIZE_GREATER_THAN_MAX),
                          (ulong) binlog_cache_size,
                          (ulong) max_binlog_cache_size);
    }
    else
    {
      sql_print_warning(ER_DEFAULT(ER_BINLOG_CACHE_SIZE_GREATER_THAN_MAX),
                        (ulong) binlog_cache_size,
                        (ulong) max_binlog_cache_size);
    }
    binlog_cache_size= static_cast<ulong>(max_binlog_cache_size);
  }
}

/**
  Checks if the BINLOG_STMT_CACHE_SIZE's value is greater than MAX_BINLOG_STMT_CACHE_SIZE.
  If this happens, the BINLOG_STMT_CACHE_SIZE is set to MAX_BINLOG_STMT_CACHE_SIZE.
*/
void check_binlog_stmt_cache_size(THD *thd)
{
  if (binlog_stmt_cache_size > max_binlog_stmt_cache_size)
  {
    if (thd)
    {
      push_warning_printf(thd, Sql_condition::SL_WARNING,
                          ER_BINLOG_STMT_CACHE_SIZE_GREATER_THAN_MAX,
                          ER(ER_BINLOG_STMT_CACHE_SIZE_GREATER_THAN_MAX),
                          (ulong) binlog_stmt_cache_size,
                          (ulong) max_binlog_stmt_cache_size);
    }
    else
    {
      sql_print_warning(ER_DEFAULT(ER_BINLOG_STMT_CACHE_SIZE_GREATER_THAN_MAX),
                        (ulong) binlog_stmt_cache_size,
                        (ulong) max_binlog_stmt_cache_size);
    }
    binlog_stmt_cache_size= static_cast<ulong>(max_binlog_stmt_cache_size);
  }
}

/**
 Check whether binlog_hton has valid slot and enabled
*/
bool binlog_enabled()
{
	return(binlog_hton && binlog_hton->slot != HA_SLOT_UNDEF);
}

 /*
  Save position of binary log transaction cache.

  SYNPOSIS
    binlog_trans_log_savepos()

    thd      The thread to take the binlog data from
    pos      Pointer to variable where the position will be stored

  DESCRIPTION

    Save the current position in the binary log transaction cache into
    the variable pointed to by 'pos'
 */

static void
binlog_trans_log_savepos(THD *thd, my_off_t *pos)
{
  DBUG_ENTER("binlog_trans_log_savepos");
  DBUG_ASSERT(pos != NULL);
  binlog_cache_mngr *const cache_mngr= thd_get_cache_mngr(thd);
  DBUG_ASSERT(mysql_bin_log.is_open());
  *pos= cache_mngr->trx_cache.get_byte_position();
  DBUG_PRINT("return", ("position: %lu", (ulong) *pos));
  DBUG_VOID_RETURN;
}

static int binlog_dummy_recover(handlerton *hton, XID *xid, uint len)
{
  return 0;
}

/**
  Auxiliary class to copy serialized events to the binary log and
  correct some of the fields that are not known until just before
  writing the event.

  This class allows feeding events in parts, so it is practical to use
  in do_write_cache() which reads events from an IO_CACHE where events
  may span mutiple cache pages.

  The following fields are fixed before writing the event:
  - end_log_pos is set
  - the checksum is computed if checksums are enabled
  - the length is incremented by the checksum size if checksums are enabled
*/
class Binlog_event_writer
{
  IO_CACHE *output_cache;
  bool have_checksum;
  ha_checksum initial_checksum;
  ha_checksum checksum;
  uint32 end_log_pos;

public:
  /**
    Constructs a new Binlog_event_writer. Should be called once before
    starting to flush the transaction or statement cache to the
    binlog.

    @param output_cache_arg IO_CACHE to write to.
    @param have_checksum_al
  */
  Binlog_event_writer(IO_CACHE *output_cache_arg)
    : output_cache(output_cache_arg),
      have_checksum(binlog_checksum_options !=
                    binary_log::BINLOG_CHECKSUM_ALG_OFF),
      initial_checksum(my_checksum(0L, NULL, 0)),
      checksum(initial_checksum),
      end_log_pos(my_b_tell(output_cache))
  {
    // Simulate checksum error
    if (DBUG_EVALUATE_IF("fault_injection_crc_value", 1, 0))
      checksum--;
  }

  /**
    Write part of an event to disk.

    @param buf_p[IN,OUT] Points to buffer with data to write.  The
    caller must set this initially, and it will be increased by the
    number of bytes written.

    @param buf_len_p[IN,OUT] Points to the remaining length of the
    buffer, i.e., from buf_p to the end of the buffer.  The caller
    must set this initially, and it will be decreased by the number of
    written bytes.

    @param event_len_p[IN,OUT] Points to the remaining length of the
    event, i.e., the size of the event minus what was already written.
    This must be initialized to zero by the caller, must be remembered
    by the caller between calls, and is updated by this function: when
    an event begins it is set to the length of the event, and for each
    call it is decreased by the number of written bytes.

    It is allowed that buf_len_p is less than event_len_p (i.e., event
    is only partial) and that event_len_p is less than buf_len_p
    (i.e., there is more than this event in the buffer).  This
    function will write as much as is available of one event, but
    never more than one.  It is required that buf_len_p >=
    LOG_EVENT_HEADER_LEN.

    @retval true Error, i.e., my_b_write failed.
    @retval false Success.
  */
  bool write_event_part(uchar **buf_p, uint32 *buf_len_p, uint32 *event_len_p)
  {
    DBUG_ENTER("Binlog_event_writer::write_event_part");

    if (*buf_len_p == 0)
      DBUG_RETURN(false);

    // This is the beginning of an event
    if (*event_len_p == 0)
    {
      // Caller must ensure that the first part of the event contains
      // a full event header.
      DBUG_ASSERT(*buf_len_p >= LOG_EVENT_HEADER_LEN);

      // Read event length
      *event_len_p= uint4korr(*buf_p + EVENT_LEN_OFFSET);

      // Increase end_log_pos
      end_log_pos+= *event_len_p;

      // Change event length if checksum is enabled
      if (have_checksum)
      {
        int4store(*buf_p + EVENT_LEN_OFFSET,
                  *event_len_p + BINLOG_CHECKSUM_LEN);
        // end_log_pos is shifted by the checksum length
        end_log_pos+= BINLOG_CHECKSUM_LEN;
      }

      // Store end_log_pos
      int4store(*buf_p + LOG_POS_OFFSET, end_log_pos);
    }

    // write the buffer
    uint32 write_bytes= std::min<uint32>(*buf_len_p, *event_len_p);
    DBUG_ASSERT(write_bytes > 0);
    if (my_b_write(output_cache, *buf_p, write_bytes))
      DBUG_RETURN(true);

    // update the checksum
    if (have_checksum)
      checksum= my_checksum(checksum, *buf_p, write_bytes);

    // Step positions.
    *buf_p+= write_bytes;
    *buf_len_p-= write_bytes;
    *event_len_p-= write_bytes;

    if (have_checksum)
    {
      // store checksum
      if (*event_len_p == 0)
      {
        char checksum_buf[BINLOG_CHECKSUM_LEN];
        int4store(checksum_buf, checksum);
        if (my_b_write(output_cache, checksum_buf, BINLOG_CHECKSUM_LEN))
          DBUG_RETURN(true);
        checksum= initial_checksum;
      }
    }

    DBUG_RETURN(false);
  }

  /**
    Write a full event to disk.

    This is a wrapper around write_event_part, which handles the
    special case where you have a complete event in the buffer.

    @param buf Buffer to write.
    @param buf_len Number of bytes to write.

    @retval true Error, i.e., my_b_write failed.
    @retval false Success.
  */
  bool write_full_event(uchar *buf, uint32 buf_len)
  {
    uint32 event_len_unused= 0;
    bool ret= write_event_part(&buf, &buf_len, &event_len_unused);
    DBUG_ASSERT(buf_len == 0);
    DBUG_ASSERT(event_len_unused == 0);
    return ret;
  }

};


/*
  this function is mostly a placeholder.
  conceptually, binlog initialization (now mostly done in MYSQL_BIN_LOG::open)
  should be moved here.
*/

static int binlog_init(void *p)
{
  binlog_hton= (handlerton *)p;
  binlog_hton->state=opt_bin_log ? SHOW_OPTION_YES : SHOW_OPTION_NO;
  binlog_hton->db_type=DB_TYPE_BINLOG;
  binlog_hton->savepoint_offset= sizeof(my_off_t);
  binlog_hton->close_connection= binlog_close_connection;
  binlog_hton->savepoint_set= binlog_savepoint_set;
  binlog_hton->savepoint_rollback= binlog_savepoint_rollback;
  binlog_hton->savepoint_rollback_can_release_mdl=
                                     binlog_savepoint_rollback_can_release_mdl;
  binlog_hton->commit= binlog_commit;
  binlog_hton->commit_by_xid= binlog_xa_commit;
  binlog_hton->rollback= binlog_rollback;
  binlog_hton->rollback_by_xid= binlog_xa_rollback;
  binlog_hton->prepare= binlog_prepare;
  binlog_hton->recover=binlog_dummy_recover;
  binlog_hton->flags= HTON_NOT_USER_SELECTABLE | HTON_HIDDEN;
  return 0;
}

static int binlog_close_connection(handlerton *hton, THD *thd)
{
  DBUG_ENTER("binlog_close_connection");
  binlog_cache_mngr *const cache_mngr= thd_get_cache_mngr(thd);
  DBUG_ASSERT(cache_mngr->is_binlog_empty());
  DBUG_PRINT("debug", ("Set ha_data slot %d to 0x%llx", binlog_hton->slot, (ulonglong) NULL));
  thd_set_ha_data(thd, binlog_hton, NULL);
  cache_mngr->~binlog_cache_mngr();
  my_free(cache_mngr);
  DBUG_RETURN(0);
}

int binlog_cache_data::write_event(THD *thd, Log_event *ev)
{
  DBUG_ENTER("binlog_cache_data::write_event");

  if (ev != NULL)
  {
    DBUG_EXECUTE_IF("simulate_disk_full_at_flush_pending",
                  {DBUG_SET("+d,simulate_file_write_error");});
    if (ev->write(&cache_log) != 0)
    {
      DBUG_EXECUTE_IF("simulate_disk_full_at_flush_pending",
                      {
                        DBUG_SET("-d,simulate_file_write_error");
                        DBUG_SET("-d,simulate_disk_full_at_flush_pending");
                        /* 
                           after +d,simulate_file_write_error the local cache
                           is in unsane state. Since -d,simulate_file_write_error
                           revokes the first simulation do_write_cache()
                           can't be run without facing an assert.
                           So it's blocked with the following 2nd simulation:
                        */
                        DBUG_SET("+d,simulate_do_write_cache_failure");
                      });
      DBUG_RETURN(1);
    }
    if (ev->get_type_code() == binary_log::XID_EVENT)
      flags.with_xid= true;
    if (ev->is_using_immediate_logging())
      flags.immediate= true;
  }
  DBUG_RETURN(0);
}


/**
  Write the Gtid_log_event to the binary log (prior to writing the
  statement or transaction cache).

  @param thd Thread that is committing.
  @param cache_data The cache that is flushing.
  @param writer The event will be written to this Binlog_event_writer object.

  @retval false Success.
  @retval true Error.
*/
bool MYSQL_BIN_LOG::write_gtid(THD *thd, binlog_cache_data *cache_data,
                               Binlog_event_writer *writer)
{
  DBUG_ENTER("MYSQL_BIN_LOG::write_gtid");

  DBUG_ASSERT(thd->variables.gtid_next.type != UNDEFINED_GROUP);

  /* Generate GTID */
  if (thd->variables.gtid_next.type == AUTOMATIC_GROUP)
  {
    if (gtid_state->generate_automatic_gtid(thd,
            thd->get_transaction()->get_rpl_transaction_ctx()->get_sidno(),
            thd->get_transaction()->get_rpl_transaction_ctx()->get_gno())
            != RETURN_STATUS_OK)
      DBUG_RETURN(true);
  }
  else
  {
    DBUG_PRINT("info", ("thd->variables.gtid_next.type=%d "
                        "thd->owned_gtid.sidno=%d",
                        thd->variables.gtid_next.type,
                        thd->owned_gtid.sidno));
    if (thd->variables.gtid_next.type == GTID_GROUP)
      DBUG_ASSERT(thd->owned_gtid.sidno > 0);
    else
    {
      DBUG_ASSERT(thd->variables.gtid_next.type == ANONYMOUS_GROUP);
      DBUG_ASSERT(thd->owned_gtid.sidno == THD::OWNED_SIDNO_ANONYMOUS);
    }
  }

  /* Generate logical timestamps for MTS */

  /*
    Prepare sequence_number and last_committed relative to the current
    binlog.  This is done by subtracting the binlog's clock offset
    from the values.

    A transaction that commits after the binlog is rotated, can have a
    commit parent in the previous binlog. In this case, subtracting
    the offset from the sequence number results in a negative
    number. The commit parent dependency gets lost in such
    case. Therefore, we log the value SEQ_UNINIT in this case.
  */

  Transaction_ctx *trn_ctx= thd->get_transaction();
  Logical_clock& clock= mysql_bin_log.max_committed_transaction;

  DBUG_ASSERT(trn_ctx->sequence_number > clock.get_offset());

  int64 relative_sequence_number= trn_ctx->sequence_number - clock.get_offset();
  int64 relative_last_committed=
    trn_ctx->last_committed <= clock.get_offset() ?
    SEQ_UNINIT : trn_ctx->last_committed - clock.get_offset();
  /*
    In case both the transaction cache and the statement cache are
    non-empty, both will be flushed in sequence and logged as
    different transactions. Then the second transaction must only
    be executed after the first one has committed. Therefore, we
    need to set last_committed for the second transaction equal to
    last_committed for the first transaction. This is done in
    binlog_cache_data::flush. binlog_cache_data::flush uses the
    condition trn_ctx->last_committed==SEQ_UNINIT to detect this
    situation, hence the need to set it here.
  */
  trn_ctx->last_committed= SEQ_UNINIT;

  /*
    Generate and write the Gtid_log_event.
  */
  Gtid_log_event gtid_event(thd, cache_data->is_trx_cache(),
                            relative_last_committed, relative_sequence_number);
  uchar buf[Gtid_log_event::MAX_EVENT_LENGTH];
  uint32 buf_len= gtid_event.write_to_memory(buf);
  bool ret= writer->write_full_event(buf, buf_len);

  DBUG_RETURN(ret);
}


int MYSQL_BIN_LOG::gtid_end_transaction(THD *thd)
{
  DBUG_ENTER("MYSQL_BIN_LOG::gtid_end_transaction");

  DBUG_PRINT("info", ("query=%s", thd->query().str));

  if (thd->owned_gtid.sidno > 0)
  {
    DBUG_ASSERT(thd->variables.gtid_next.type == GTID_GROUP);

    if (!opt_bin_log || (thd->slave_thread && !opt_log_slave_updates))
    {
      /*
        If the binary log is disabled for this thread (either by
        log_bin=0 or sql_log_bin=0 or by log_slave_updates=0 for a
        slave thread), then the statement must not be written to the
        binary log.  In this case, we just save the GTID into the
        table directly.

        (This only happens for DDL, since DML will save the GTID into
        table and release ownership inside ha_commit_trans.)
      */
      if (gtid_state->save(thd) != 0)
      {
        gtid_state->update_on_rollback(thd);
        DBUG_RETURN(1);
      }
      else
        gtid_state->update_on_commit(thd);
    }
    else
    {
      /*
        If statement is supposed to be written to binlog, we write it
        to the binary log.  Inserting into table and releasing
        ownership will be done in the binlog commit handler.
      */

      /*
        thd->cache_mngr may be uninitialized if the first transaction
        executed by the client is empty.
      */
      if (thd->binlog_setup_trx_data())
        DBUG_RETURN(1);
      binlog_cache_data *cache_data= &thd_get_cache_mngr(thd)->trx_cache;

      // Generate BEGIN event
      Query_log_event qinfo(thd, STRING_WITH_LEN("BEGIN"), TRUE,
                            FALSE, TRUE, 0, TRUE);
      DBUG_ASSERT(!qinfo.is_using_immediate_logging());

      /*
        Write BEGIN event and then commit (which will generate commit
        event and Gtid_log_event)
      */
      DBUG_PRINT("debug", ("Writing to trx_cache"));
      if (cache_data->write_event(thd, &qinfo) ||
          mysql_bin_log.commit(thd, true))
        DBUG_RETURN(1);
    }
  }
  else if (thd->owned_gtid.sidno == THD::OWNED_SIDNO_ANONYMOUS)
  {
    gtid_state->update_on_commit(thd);
  }
  DBUG_RETURN(0);
}

/**
  This function finalizes the cache preparing for commit or rollback.

  The function just writes all the necessary events to the cache but
  does not flush the data to the binary log file. That is the role of
  the binlog_cache_data::flush function.

  @see binlog_cache_data::flush

  @param thd                The thread whose transaction should be flushed
  @param cache_data         Pointer to the cache
  @param end_ev             The end event either commit/rollback

  @return
    nonzero if an error pops up when flushing the cache.
*/
int
binlog_cache_data::finalize(THD *thd, Log_event *end_event)
{
  DBUG_ENTER("binlog_cache_data::finalize");
  if (!is_binlog_empty())
  {
    DBUG_ASSERT(!flags.finalized);
    if (int error= flush_pending_event(thd))
      DBUG_RETURN(error);
    if (int error= write_event(thd, end_event))
      DBUG_RETURN(error);
    flags.finalized= true;
    DBUG_PRINT("debug", ("flags.finalized: %s", YESNO(flags.finalized)));
  }
  DBUG_RETURN(0);
}


/**
   The method writes XA END query to XA-prepared transaction's cache
   and calls the "basic" finalize().

   @return error code, 0 success
*/

int binlog_cache_data::finalize(THD *thd, Log_event *end_event, XID_STATE *xs)
{
  int error= 0;
  char buf[XID::ser_buf_size];
  char query[sizeof("XA END") + 1 + sizeof(buf)];
  int qlen= sprintf(query, "XA END %s", xs->get_xid()->serialize(buf));
  Query_log_event qev(thd, query, qlen, true, false, true, 0);

  if ((error= write_event(thd, &qev)))
    return error;

  return finalize(thd, end_event);
}


/**
  Flush caches to the binary log.

  If the cache is finalized, the cache will be flushed to the binary
  log file. If the cache is not finalized, nothing will be done.

  If flushing fails for any reason, an error will be reported and the
  cache will be reset. Flushing can fail in two circumstances:

  - It was not possible to write the cache to the file. In this case,
    it does not make sense to keep the cache.

  - The cache was successfully written to disk but post-flush actions
    (such as binary log rotation) failed. In this case, the cache is
    already written to disk and there is no reason to keep it.

  @see binlog_cache_data::finalize
 */
int
binlog_cache_data::flush(THD *thd, my_off_t *bytes_written, bool *wrote_xid)
{
  /*
    Doing a commit or a rollback including non-transactional tables,
    i.e., ending a transaction where we might write the transaction
    cache to the binary log.

    We can always end the statement when ending a transaction since
    transactions are not allowed inside stored functions. If they
    were, we would have to ensure that we're not ending a statement
    inside a stored function.
  */
  DBUG_ENTER("binlog_cache_data::flush");
  DBUG_PRINT("debug", ("flags.finalized: %s", YESNO(flags.finalized)));
  int error= 0;
  if (flags.finalized)
  {
    my_off_t bytes_in_cache= my_b_tell(&cache_log);
    Transaction_ctx *trn_ctx= thd->get_transaction();

    DBUG_PRINT("debug", ("bytes_in_cache: %llu", bytes_in_cache));

    trn_ctx->sequence_number= mysql_bin_log.transaction_counter.step();
    /*
      In case of two caches the transaction is split into two groups.
      The 2nd group is considered to be a successor of the 1st rather
      than to have a common commit parent with it.
      Notice that due to a simple method of detection that the current is
      the 2nd cache being flushed, the very first few transactions may be logged
      sequentially (a next one is tagged as if a preceding one is its
      commit parent).
    */
    if (trn_ctx->last_committed == SEQ_UNINIT)
      trn_ctx->last_committed= trn_ctx->sequence_number - 1;

    /*
      The GTID is written prior to flushing the statement cache, if
      the transaction has written to the statement cache; and prior to
      flushing the transaction cache if the transaction has written to
      the transaction cache.  If GTIDs are enabled, then transactional
      and non-transactional updates cannot be mixed, so at most one of
      the caches can be non-empty, so just one GTID will be
      generated. If GTIDs are disabled, then no GTID is generated at
      all; if both the transactional cache and the statement cache are
      non-empty then we get two Anonymous_gtid_log_events, which is
      correct.
    */
    Binlog_event_writer writer(mysql_bin_log.get_log_file());

    DBUG_EXECUTE_IF("simulate_binlog_flush_error",
                    {
                      if (rand() % 3 == 0)
                      {
                        error= 1;
                        thd->commit_error= THD::CE_FLUSH_ERROR;
                      }
                    };);

    if (!error)
      error= mysql_bin_log.write_gtid(thd, this, &writer);
    if (!error)
      error= mysql_bin_log.write_cache(thd, this, &writer);

    if (flags.with_xid && error == 0)
      *wrote_xid= true;

    /*
      Reset have to be after the if above, since it clears the
      with_xid flag
    */
    reset();
    if (bytes_written)
      *bytes_written= bytes_in_cache;
  }
  DBUG_ASSERT(!flags.finalized);
  DBUG_RETURN(error);
}

/**
  This function truncates the transactional cache upon committing or rolling
  back either a transaction or a statement.

  @param thd        The thread whose transaction should be flushed
  @param cache_mngr Pointer to the cache data to be flushed
  @param all        @c true means truncate the transaction, otherwise the
                    statement must be truncated.

  @return
    nonzero if an error pops up when truncating the transactional cache.
*/
int
binlog_trx_cache_data::truncate(THD *thd, bool all)
{
  DBUG_ENTER("binlog_trx_cache_data::truncate");
  int error=0;

  DBUG_PRINT("info", ("thd->options={ %s %s}, transaction: %s",
                      FLAGSTR(thd->variables.option_bits, OPTION_NOT_AUTOCOMMIT),
                      FLAGSTR(thd->variables.option_bits, OPTION_BEGIN),
                      all ? "all" : "stmt"));

  remove_pending_event();

  /*
    If rolling back an entire transaction or a single statement not
    inside a transaction, we reset the transaction cache.
  */
  if (ending_trans(thd, all))
  {
    if (has_incident())
    {
      const char* err_msg= "Error happend while resetting the transaction "
                           "cache for a rolled back transaction or a single "
                           "statement not inside a transaction.";
      error= mysql_bin_log.write_incident(thd, true/*need_lock_log=true*/,
                                          err_msg);
    }
    reset();
  }
  /*
    If rolling back a statement in a transaction, we truncate the
    transaction cache to remove the statement.
  */
  else if (get_prev_position() != MY_OFF_T_UNDEF)
    restore_prev_position();

  thd->clear_binlog_table_maps();

  DBUG_RETURN(error);
}


inline enum xa_option_words get_xa_opt(THD *thd)
{
  enum xa_option_words xa_opt= XA_NONE;
  switch(thd->lex->sql_command)
  {
  case SQLCOM_XA_COMMIT:
    xa_opt= static_cast<Sql_cmd_xa_commit*>(thd->lex->m_sql_cmd)->get_xa_opt();
    break;
  default:
    break;
  }

  return xa_opt;
}


/**
   Predicate function yields true when XA transaction is
   being logged having a proper state ready for prepare or
   commit in one phase.

   @param thd    THD pointer of running transaction
   @return true  When the being prepared transaction should be binlogged,
           false otherwise.
*/

inline bool is_loggable_xa_prepare(THD *thd)
{
  return thd->get_transaction()->xid_state()->has_state(XID_STATE::XA_IDLE);
}

static int binlog_prepare(handlerton *hton, THD *thd, bool all)
{
  DBUG_ENTER("binlog_prepare");
  if (!all)
  {
    Logical_clock& clock= mysql_bin_log.max_committed_transaction;
    thd->get_transaction()->
      store_commit_parent(clock.get_timestamp());
  }

  DBUG_RETURN(all && is_loggable_xa_prepare(thd) ?
              mysql_bin_log.commit(thd, true) : 0);
}


/**
   Logging XA commit/rollback of a prepared transaction.

   The function is called at XA-commit or XA-rollback logging via
   two paths: the recovered-or-slave-applier or immediately through
   the  XA-prepared transaction connection itself.
   It fills in appropiate event in the statement cache whenever
   xid state is marked with is_binlogged() flag.
   In the recovered-or-slave-applier case the function may be called
   for the 2nd time which is ineffective thanks to @c cache_mngr test.
   Not empty cache designates its the 2nd time invocation.
   ONE_PHASE option to XA-COMMIT is handled to skip writing XA-commit
   event now.

   @param thd          THD handle
   @param xid          a pointer to XID object that is serialized
   @param commit       when @c true XA-COMMIT is to be logged,
                       and @c false when it's XA-ROLLBACK.
   @return error code, 0 success
*/

inline int do_binlog_xa_commit_rollback(THD *thd, XID *xid, bool commit)
{
  DBUG_ASSERT(thd->lex->sql_command == SQLCOM_XA_COMMIT ||
              thd->lex->sql_command == SQLCOM_XA_ROLLBACK);

  XID_STATE *xid_state= thd->get_transaction()->xid_state();
  binlog_cache_mngr *cache_mngr= thd_get_cache_mngr(thd);

  if (get_xa_opt(thd) == XA_ONE_PHASE)
    return 0;
  if (cache_mngr && !cache_mngr->is_binlog_empty())
    return 0; // have been there
  if (!xid_state->is_binlogged())
    return 0; // nothing was really logged at prepare

  DBUG_ASSERT(!xid->is_null() ||
              !(thd->variables.option_bits & OPTION_BIN_LOG));

  char buf[XID::ser_buf_size];
  char query[(sizeof("XA ROLLBACK")) + 1 + sizeof(buf)];
  int qlen= sprintf(query, "XA %s %s", commit ? "COMMIT" : "ROLLBACK",
                    xid->serialize(buf));
  Query_log_event qinfo(thd, query, qlen, false, true, true, 0, false);
  return mysql_bin_log.write_event(&qinfo);
}


/**
   Logging XA commit/rollback of a prepared transaction in the case
   it was disconnected and resumed (recovered), or executed by a slave applier.

   @param thd         THD handle
   @param xid         a pointer to XID object
   @param commit      when @c true XA-COMMIT is logged, otherwise XA-ROLLBACK

   @return error code, 0 success
*/

inline int binlog_xa_commit_or_rollback(THD *thd, XID *xid, bool commit)
{
  int error= 0;

  if (!(error= do_binlog_xa_commit_rollback(thd, xid, commit)))
  {
    /*
      Error can't be propagated naturally via result.
      A grand-caller has to access to it through thd's da.
      todo:
      Bug #20488921 ERROR PROPAGATION DOES FULLY WORK IN XA
      stands in the way of implementing a failure simulation
      for XA PREPARE/COMMIT/ROLLBACK.
    */
    if (commit)
      (void) mysql_bin_log.commit(thd, true);
    else
      (void) mysql_bin_log.rollback(thd, true);
  }
  return error;
}


static int binlog_xa_commit(handlerton *hton,  XID *xid)
{
  (void) binlog_xa_commit_or_rollback(current_thd, xid, true);

  return 0;
}


static int binlog_xa_rollback(handlerton *hton,  XID *xid)
{
  (void) binlog_xa_commit_or_rollback(current_thd, xid, false);

  return 0;
}


/**
  This function is called once after each statement.

  @todo This function is currently not used any more and will
  eventually be eliminated. The real commit job is done in the
  MYSQL_BIN_LOG::commit function.

  @see MYSQL_BIN_LOG::commit

  @param hton  The binlog handlerton.
  @param thd   The client thread that executes the transaction.
  @param all   This is @c true if this is a real transaction commit, and
               @false otherwise.

  @see handlerton::commit
*/
static int binlog_commit(handlerton *hton, THD *thd, bool all)
{
  DBUG_ENTER("binlog_commit");
  /*
    Nothing to do (any more) on commit.
   */
  DBUG_RETURN(0);
}

/**
  This function is called when a transaction or a statement is rolled back.

  @internal It is necessary to execute a rollback here if the
  transaction was rolled back because of executing a ROLLBACK TO
  SAVEPOINT command, but it is not used for normal rollback since
  MYSQL_BIN_LOG::rollback is called in that case.

  @todo Refactor code to introduce a <code>MYSQL_BIN_LOG::rollback(THD
  *thd, SAVEPOINT *sv)</code> function in @c TC_LOG and have that
  function execute the necessary work to rollback to a savepoint.

  @param hton  The binlog handlerton.
  @param thd   The client thread that executes the transaction.
  @param all   This is @c true if this is a real transaction rollback, and
               @false otherwise.

  @see handlerton::rollback
*/
static int binlog_rollback(handlerton *hton, THD *thd, bool all)
{
  DBUG_ENTER("binlog_rollback");
  int error= 0;
  if (thd->lex->sql_command == SQLCOM_ROLLBACK_TO_SAVEPOINT)
    error= mysql_bin_log.rollback(thd, all);
  DBUG_RETURN(error);
}


bool
Stage_manager::Mutex_queue::append(THD *first)
{
  DBUG_ENTER("Stage_manager::Mutex_queue::append");
  lock();
  DBUG_PRINT("enter", ("first: 0x%llx", (ulonglong) first));
  DBUG_PRINT("info", ("m_first: 0x%llx, &m_first: 0x%llx, m_last: 0x%llx",
                       (ulonglong) m_first, (ulonglong) &m_first,
                       (ulonglong) m_last));
  int32 count= 1;
  bool empty= (m_first == NULL);
  *m_last= first;
  DBUG_PRINT("info", ("m_first: 0x%llx, &m_first: 0x%llx, m_last: 0x%llx",
                       (ulonglong) m_first, (ulonglong) &m_first,
                       (ulonglong) m_last));
  /*
    Go to the last THD instance of the list. We expect lists to be
    moderately short. If they are not, we need to track the end of
    the queue as well.
  */

  while (first->next_to_commit)
  {
    count++;
    first= first->next_to_commit;
  }
  my_atomic_add32(&m_size, count);

  m_last= &first->next_to_commit;
  DBUG_PRINT("info", ("m_first: 0x%llx, &m_first: 0x%llx, m_last: 0x%llx",
                        (ulonglong) m_first, (ulonglong) &m_first,
                        (ulonglong) m_last));
  DBUG_ASSERT(m_first || m_last == &m_first);
  DBUG_PRINT("return", ("empty: %s", YESNO(empty)));
  unlock();
  DBUG_RETURN(empty);
}


std::pair<bool, THD*>
Stage_manager::Mutex_queue::pop_front()
{
  DBUG_ENTER("Stage_manager::Mutex_queue::pop_front");
  lock();
  THD *result= m_first;
  bool more= true;
  /*
    We do not set next_to_commit to NULL here since this is only used
    in the flush stage. We will have to call fetch_queue last here,
    and will then "cut" the linked list by setting the end of that
    queue to NULL.
  */
  if (result)
    m_first= result->next_to_commit;
  if (m_first == NULL)
  {
    more= false;
    m_last = &m_first;
  }
  DBUG_ASSERT(my_atomic_load32(&m_size) > 0);
  my_atomic_add32(&m_size, -1);
  DBUG_ASSERT(m_first || m_last == &m_first);
  unlock();
  DBUG_PRINT("return", ("result: 0x%llx, more: %s",
                        (ulonglong) result, YESNO(more)));
  DBUG_RETURN(std::make_pair(more, result));
}


bool
Stage_manager::enroll_for(StageID stage, THD *thd, mysql_mutex_t *stage_mutex)
{
  // If the queue was empty: we're the leader for this batch
  DBUG_PRINT("debug", ("Enqueue 0x%llx to queue for stage %d",
                       (ulonglong) thd, stage));
  bool leader= m_queue[stage].append(thd);

#ifdef HAVE_REPLICATION
  if (stage == FLUSH_STAGE && has_commit_order_manager(thd))
  {
    Slave_worker *worker= dynamic_cast<Slave_worker *>(thd->rli_slave);
    Commit_order_manager *mngr= worker->get_commit_order_manager();

    mngr->unregister_trx(worker);
  }
#endif

  /*
    The stage mutex can be NULL if we are enrolling for the first
    stage.
  */
  if (stage_mutex)
    mysql_mutex_unlock(stage_mutex);

#ifndef DBUG_OFF
  if (stage == Stage_manager::SYNC_STAGE)
    DEBUG_SYNC(thd, "bgc_after_enrolling_for_sync_stage");
#endif

  /*
    If the queue was not empty, we're a follower and wait for the
    leader to process the queue. If we were holding a mutex, we have
    to release it before going to sleep.
  */
  if (!leader)
  {
    mysql_mutex_lock(&m_lock_done);
#ifndef DBUG_OFF
    /*
      Leader can be awaiting all-clear to preempt follower's execution.
      With setting the status the follower ensures it won't execute anything
      including thread-specific code.
    */
    thd->get_transaction()->m_flags.ready_preempt= 1;
    if (leader_await_preempt_status)
      mysql_cond_signal(&m_cond_preempt);
#endif
    while (thd->get_transaction()->m_flags.pending)
      mysql_cond_wait(&m_cond_done, &m_lock_done);
    mysql_mutex_unlock(&m_lock_done);
  }
  return leader;
}


THD *Stage_manager::Mutex_queue::fetch_and_empty()
{
  DBUG_ENTER("Stage_manager::Mutex_queue::fetch_and_empty");
  lock();
  DBUG_PRINT("enter", ("m_first: 0x%llx, &m_first: 0x%llx, m_last: 0x%llx",
                       (ulonglong) m_first, (ulonglong) &m_first,
                       (ulonglong) m_last));
  THD *result= m_first;
  m_first= NULL;
  m_last= &m_first;
  DBUG_PRINT("info", ("m_first: 0x%llx, &m_first: 0x%llx, m_last: 0x%llx",
                       (ulonglong) m_first, (ulonglong) &m_first,
                       (ulonglong) m_last));
  DBUG_ASSERT(m_first || m_last == &m_first);
  DBUG_PRINT("return", ("result: 0x%llx", (ulonglong) result));
  DBUG_ASSERT(my_atomic_load32(&m_size) >= 0);
  my_atomic_store32(&m_size, 0);
  unlock();
  DBUG_RETURN(result);
}

time_t Stage_manager::wait_count_or_timeout(ulong count, time_t usec, StageID stage)
{
  time_t to_wait=
    DBUG_EVALUATE_IF("bgc_set_infinite_delay", LONG_MAX, usec);
  /*
    For testing purposes while waiting for inifinity
    to arrive, we keep checking the queue size at regular,
    small intervals. Otherwise, waiting 0.1 * infinite
    is too long.
   */
  time_t delta=
    DBUG_EVALUATE_IF("bgc_set_infinite_delay", 100000,
                     static_cast<time_t>(to_wait * 0.1));

  while (to_wait > 0 && (count == 0 || static_cast<ulong>(m_queue[stage].get_size()) < count))
  {
#ifndef DBUG_OFF
    if (current_thd)
      DEBUG_SYNC(current_thd, "bgc_wait_count_or_timeout");
#endif
    my_sleep(delta);
    to_wait -= delta;
  }
  return to_wait;
}

void Stage_manager::signal_done(THD *queue)
{
  mysql_mutex_lock(&m_lock_done);
  for (THD *thd= queue ; thd ; thd = thd->next_to_commit)
    thd->get_transaction()->m_flags.pending= false;
  mysql_mutex_unlock(&m_lock_done);
  mysql_cond_broadcast(&m_cond_done);
}

#ifndef DBUG_OFF
void Stage_manager::clear_preempt_status(THD *head)
{
  DBUG_ASSERT(head);

  mysql_mutex_lock(&m_lock_done);
  while(!head->get_transaction()->m_flags.ready_preempt)
  {
    leader_await_preempt_status= true;
    mysql_cond_wait(&m_cond_preempt, &m_lock_done);
  }
  leader_await_preempt_status= false;
  mysql_mutex_unlock(&m_lock_done);
}
#endif

/**
  Write a rollback record of the transaction to the binary log.

  For binary log group commit, the rollback is separated into three
  parts:

  1. First part consists of filling the necessary caches and
     finalizing them (if they need to be finalized). After a cache is
     finalized, nothing can be added to the cache.

  2. Second part execute an ordered flush and commit. This will be
     done using the group commit functionality in @c ordered_commit.

     Since we roll back the transaction early, we call @c
     ordered_commit with the @c skip_commit flag set. The @c
     ha_commit_low call inside @c ordered_commit will then not be
     called.

  3. Third part checks any errors resulting from the flush and handles
     them appropriately.

  @see MYSQL_BIN_LOG::ordered_commit
  @see ha_commit_low
  @see ha_rollback_low

  @param thd Session to commit
  @param all This is @c true if this is a real transaction rollback, and
             @false otherwise.

  @return Error code, or zero if there were no error.
 */

int MYSQL_BIN_LOG::rollback(THD *thd, bool all)
{
  int error= 0;
  bool stuff_logged= false;
  binlog_cache_mngr *cache_mngr= thd_get_cache_mngr(thd);

  DBUG_ENTER("MYSQL_BIN_LOG::rollback(THD *thd, bool all)");
  DBUG_PRINT("enter", ("all: %s, cache_mngr: 0x%llx, thd->is_error: %s",
                       YESNO(all), (ulonglong) cache_mngr,
                       YESNO(thd->is_error())));
  /*
    Defer XA-transaction rollback until its XA-rollback event is recorded.
    When we are executing a ROLLBACK TO SAVEPOINT, we
    should only clear the caches since this function is called as part
    of the engine rollback.
    In other cases we roll back the transaction in the engines early
    since this will release locks and allow other transactions to
    start executing.
  */
  if (thd->lex->sql_command == SQLCOM_XA_ROLLBACK)
  {
    XID_STATE *xs= thd->get_transaction()->xid_state();

    DBUG_ASSERT(all || !xs->is_binlogged() ||
                (!xs->is_in_recovery() && thd->is_error()));
    DBUG_ASSERT(cache_mngr != NULL
                || !(thd->variables.option_bits & OPTION_BIN_LOG)
                || xs->is_in_recovery());

    if ((error= do_binlog_xa_commit_rollback(thd, xs->get_xid(), false)))
      goto end;
    cache_mngr= thd_get_cache_mngr(thd);
  }
  else if (thd->lex->sql_command != SQLCOM_ROLLBACK_TO_SAVEPOINT)
    if ((error= ha_rollback_low(thd, all)))
      goto end;

  /*
    If there is no cache manager, or if there is nothing in the
    caches, there are no caches to roll back, so we're trivially done.
   */
  if (cache_mngr == NULL || cache_mngr->is_binlog_empty())
  {
    goto end;
  }

  DBUG_PRINT("debug",
             ("all.cannot_safely_rollback(): %s, trx_cache_empty: %s",
              YESNO(thd->get_transaction()->cannot_safely_rollback(
                  Transaction_ctx::SESSION)),
              YESNO(cache_mngr->trx_cache.is_binlog_empty())));
  DBUG_PRINT("debug",
             ("stmt.cannot_safely_rollback(): %s, stmt_cache_empty: %s",
              YESNO(thd->get_transaction()->cannot_safely_rollback(
                  Transaction_ctx::STMT)),
              YESNO(cache_mngr->stmt_cache.is_binlog_empty())));

  /*
    If an incident event is set we do not flush the content of the statement
    cache because it may be corrupted.
  */
  if (cache_mngr->stmt_cache.has_incident())
  {
    const char* err_msg= "The content of the statement cache is corrupted "
                         "while writing a rollback record of the transaction "
                         "to the binary log.";
    error= write_incident(thd, true/*need_lock_log=true*/, err_msg);
    cache_mngr->stmt_cache.reset();
  }
  else if (!cache_mngr->stmt_cache.is_binlog_empty())
  {
    if ((error= cache_mngr->stmt_cache.finalize(thd)))
      goto end;
    stuff_logged= true;
  }

  if (ending_trans(thd, all))
  {
    if (trans_cannot_safely_rollback(thd))
    {
      /*
        If the transaction is being rolled back and contains changes that
        cannot be rolled back, the trx-cache's content is flushed.
      */
      Query_log_event
        end_evt(thd, STRING_WITH_LEN("ROLLBACK"), true, false, true, 0, true);
      error= cache_mngr->trx_cache.finalize(thd, &end_evt);
      stuff_logged= true;
    }
    else
    {
      /*
        If the transaction is being rolled back and its changes can be
        rolled back, the trx-cache's content is truncated.
      */
      error= cache_mngr->trx_cache.truncate(thd, all);
    }
  }
  else
  {
    /*
      If a statement is being rolled back, it is necessary to know
      exactly why a statement may not be safely rolled back as in
      some specific situations the trx-cache can be truncated.

      If a temporary table is created or dropped, the trx-cache is not
      truncated. Note that if the stmt-cache is used, there is nothing
      to truncate in the trx-cache.

      If a non-transactional table is updated and the binlog format is
      statement, the trx-cache is not truncated. The trx-cache is used
      when the direct option is off and a transactional table has been
      updated before the current statement in the context of the
      current transaction. Note that if the stmt-cache is used there is
      nothing to truncate in the trx-cache.

      If other binlog formats are used, updates to non-transactional
      tables are written to the stmt-cache and trx-cache can be safely
      truncated, if necessary.
    */
    if (thd->get_transaction()->has_dropped_temp_table(
          Transaction_ctx::STMT) ||
        thd->get_transaction()->has_created_temp_table(
          Transaction_ctx::STMT) ||
        (thd->get_transaction()->has_modified_non_trans_table(
          Transaction_ctx::STMT) &&
        thd->variables.binlog_format == BINLOG_FORMAT_STMT))
    {
      /*
        If the statement is being rolled back and dropped or created a
        temporary table or modified a non-transactional table and the
        statement-based replication is in use, the statement's changes
        in the trx-cache are preserved.
      */
      cache_mngr->trx_cache.set_prev_position(MY_OFF_T_UNDEF);
    }
    else
    {
      /*
        Otherwise, the statement's changes in the trx-cache are
        truncated.
      */
      error= cache_mngr->trx_cache.truncate(thd, all);
    }
  }
  if (stuff_logged)
  {
    Transaction_ctx *trn_ctx= thd->get_transaction();
    trn_ctx->store_commit_parent(max_committed_transaction.get_timestamp());
  }

  DBUG_PRINT("debug", ("error: %d", error));
  if (error == 0 && stuff_logged)
    error= ordered_commit(thd, all, /* skip_commit */ true);

  /* Deferred xa rollback to engines */
  if (!error && thd->lex->sql_command == SQLCOM_XA_ROLLBACK)
    error= ha_rollback_low(thd, all);

  if (check_write_error(thd))
  {
    /*
      "all == true" means that a "rollback statement" triggered the error and
      this function was called. However, this must not happen as a rollback
      is written directly to the binary log. And in auto-commit mode, a single
      statement that is rolled back has the flag all == false.
    */
    DBUG_ASSERT(!all);
    /*
      We reach this point if the effect of a statement did not properly get into
      a cache and need to be rolled back.
    */
    error|= cache_mngr->trx_cache.truncate(thd, all);
  }

end:
  /*
    When a statement errors out on auto-commit mode it is rollback
    implicitly, so the same should happen to its GTID.
  */
  if (!thd->in_active_multi_stmt_transaction())
    gtid_state->update_on_rollback(thd);

  /*
    TODO: some errors are overwritten, which may cause problem,
    fix it later.
  */
  DBUG_PRINT("return", ("error: %d", error));
  DBUG_RETURN(error);
}

/**
  @note
  How do we handle this (unlikely but legal) case:
  @verbatim
    [transaction] + [update to non-trans table] + [rollback to savepoint] ?
  @endverbatim
  The problem occurs when a savepoint is before the update to the
  non-transactional table. Then when there's a rollback to the savepoint, if we
  simply truncate the binlog cache, we lose the part of the binlog cache where
  the update is. If we want to not lose it, we need to write the SAVEPOINT
  command and the ROLLBACK TO SAVEPOINT command to the binlog cache. The latter
  is easy: it's just write at the end of the binlog cache, but the former
  should be *inserted* to the place where the user called SAVEPOINT. The
  solution is that when the user calls SAVEPOINT, we write it to the binlog
  cache (so no need to later insert it). As transactions are never intermixed
  in the binary log (i.e. they are serialized), we won't have conflicts with
  savepoint names when using mysqlbinlog or in the slave SQL thread.
  Then when ROLLBACK TO SAVEPOINT is called, if we updated some
  non-transactional table, we don't truncate the binlog cache but instead write
  ROLLBACK TO SAVEPOINT to it; otherwise we truncate the binlog cache (which
  will chop the SAVEPOINT command from the binlog cache, which is good as in
  that case there is no need to have it in the binlog).
*/

static int binlog_savepoint_set(handlerton *hton, THD *thd, void *sv)
{
  DBUG_ENTER("binlog_savepoint_set");
  int error= 1;

  String log_query;
  if (log_query.append(STRING_WITH_LEN("SAVEPOINT ")))
    DBUG_RETURN(error);
  else
    append_identifier(thd, &log_query, thd->lex->ident.str,
                      thd->lex->ident.length);

  int errcode= query_error_code(thd, thd->killed == THD::NOT_KILLED);
  Query_log_event qinfo(thd, log_query.c_ptr_safe(), log_query.length(),
                        TRUE, FALSE, TRUE, errcode);
  /* 
    We cannot record the position before writing the statement
    because a rollback to a savepoint (.e.g. consider it "S") would
    prevent the savepoint statement (i.e. "SAVEPOINT S") from being
    written to the binary log despite the fact that the server could
    still issue other rollback statements to the same savepoint (i.e. 
    "S"). 
    Given that the savepoint is valid until the server releases it,
    ie, until the transaction commits or it is released explicitly,
    we need to log it anyway so that we don't have "ROLLBACK TO S"
    or "RELEASE S" without the preceding "SAVEPOINT S" in the binary
    log.
  */
  if (!(error= mysql_bin_log.write_event(&qinfo)))
    binlog_trans_log_savepos(thd, (my_off_t*) sv);

  DBUG_RETURN(error);
}

static int binlog_savepoint_rollback(handlerton *hton, THD *thd, void *sv)
{
  DBUG_ENTER("binlog_savepoint_rollback");
  binlog_cache_mngr *const cache_mngr= thd_get_cache_mngr(thd);
  my_off_t pos= *(my_off_t*) sv;
  DBUG_ASSERT(pos != ~(my_off_t) 0);

  /*
    Write ROLLBACK TO SAVEPOINT to the binlog cache if we have updated some
    non-transactional table. Otherwise, truncate the binlog cache starting
    from the SAVEPOINT command.
  */
  if (trans_cannot_safely_rollback(thd))
  {
    String log_query;
    if (log_query.append(STRING_WITH_LEN("ROLLBACK TO ")) ||
        log_query.append("`") ||
        log_query.append(thd->lex->ident.str, thd->lex->ident.length) ||
        log_query.append("`"))
      DBUG_RETURN(1);
    int errcode= query_error_code(thd, thd->killed == THD::NOT_KILLED);
    Query_log_event qinfo(thd, log_query.c_ptr_safe(), log_query.length(),
                          TRUE, FALSE, TRUE, errcode);
    DBUG_RETURN(mysql_bin_log.write_event(&qinfo));
  }
  // Otherwise, we truncate the cache
  cache_mngr->trx_cache.restore_savepoint(pos);
  DBUG_RETURN(0);
}

/**
   purge logs, master and slave sides both, related error code
   convertor.
   Called from @c purge_error_message(), @c MYSQL_BIN_LOG::reset_logs()

   @param  res  an error code as used by purging routines

   @return the user level error code ER_*
*/
static uint purge_log_get_error_code(int res)
{
  uint errcode= 0;

  switch (res)  {
  case 0: break;
  case LOG_INFO_EOF:	errcode= ER_UNKNOWN_TARGET_BINLOG; break;
  case LOG_INFO_IO:	errcode= ER_IO_ERR_LOG_INDEX_READ; break;
  case LOG_INFO_INVALID:errcode= ER_BINLOG_PURGE_PROHIBITED; break;
  case LOG_INFO_SEEK:	errcode= ER_FSEEK_FAIL; break;
  case LOG_INFO_MEM:	errcode= ER_OUT_OF_RESOURCES; break;
  case LOG_INFO_FATAL:	errcode= ER_BINLOG_PURGE_FATAL_ERR; break;
  case LOG_INFO_IN_USE: errcode= ER_LOG_IN_USE; break;
  case LOG_INFO_EMFILE: errcode= ER_BINLOG_PURGE_EMFILE; break;
  default:		errcode= ER_LOG_PURGE_UNKNOWN_ERR; break;
  }

  return errcode;
}

/**
  Check whether binlog state allows to safely release MDL locks after
  rollback to savepoint.

  @param hton  The binlog handlerton.
  @param thd   The client thread that executes the transaction.

  @return true  - It is safe to release MDL locks.
          false - If it is not.
*/
static bool binlog_savepoint_rollback_can_release_mdl(handlerton *hton,
                                                      THD *thd)
{
  DBUG_ENTER("binlog_savepoint_rollback_can_release_mdl");
  /**
    If we have not updated any non-transactional tables rollback
    to savepoint will simply truncate binlog cache starting from
    SAVEPOINT command. So it should be safe to release MDL acquired
    after SAVEPOINT command in this case.
  */
  DBUG_RETURN(!trans_cannot_safely_rollback(thd));
}

#ifdef HAVE_REPLICATION
/**
  Adjust log offset in the binary log file for all running slaves
  This class implements call back function for do_for_all_thd().
  It is called for each thd in thd list to adjust offset.
*/
class Adjust_offset : public Do_THD_Impl
{
public:
  Adjust_offset(my_off_t value) : m_purge_offset(value) {}
  virtual void operator()(THD *thd)
  {
    LOG_INFO* linfo;
    mysql_mutex_lock(&thd->LOCK_thd_data);
    if ((linfo= thd->current_linfo))
    {
      /*
        Index file offset can be less that purge offset only if
        we just started reading the index file. In that case
        we have nothing to adjust.
      */
      if (linfo->index_file_offset < m_purge_offset)
        linfo->fatal = (linfo->index_file_offset != 0);
      else
        linfo->index_file_offset -= m_purge_offset;
    }
    mysql_mutex_unlock(&thd->LOCK_thd_data);
  }
private:
  my_off_t m_purge_offset;
};

/*
  Adjust the position pointer in the binary log file for all running slaves.

  SYNOPSIS
    adjust_linfo_offsets()
    purge_offset	Number of bytes removed from start of log index file

  NOTES
    - This is called when doing a PURGE when we delete lines from the
      index log file.

  REQUIREMENTS
    - Before calling this function, we have to ensure that no threads are
      using any binary log file before purge_offset.

  TODO
    - Inform the slave threads that they should sync the position
      in the binary log file with flush_relay_log_info.
      Now they sync is done for next read.
*/
static void adjust_linfo_offsets(my_off_t purge_offset)
{
  Adjust_offset adjust_offset(purge_offset);
  Global_THD_manager::get_instance()->do_for_all_thd(&adjust_offset);
}

/**
  This class implements Call back function for do_for_all_thd().
  It is called for each thd in thd list to count
  threads using bin log file
*/

class Log_in_use : public Do_THD_Impl
{
public:
  Log_in_use(const char* value) : m_log_name(value), m_count(0)
  {
    m_log_name_len = strlen(m_log_name) + 1;
  }
  virtual void operator()(THD *thd)
  {
    LOG_INFO* linfo;
    mysql_mutex_lock(&thd->LOCK_thd_data);
    if ((linfo = thd->current_linfo))
    {
      if(!memcmp(m_log_name, linfo->log_file_name, m_log_name_len))
      {
        sql_print_warning("file %s was not purged because it was being read"
                          "by thread number %u", m_log_name, thd->thread_id());
        m_count++;
      }
    }
    mysql_mutex_unlock(&thd->LOCK_thd_data);
  }
  int get_count() { return m_count; }
private:
  const char* m_log_name;
  size_t m_log_name_len;
  int m_count;
};

static int log_in_use(const char* log_name)
{
  Log_in_use log_in_use(log_name);
#ifndef DBUG_OFF
  if (current_thd)
    DEBUG_SYNC(current_thd,"purge_logs_after_lock_index_before_thread_count");
#endif
  Global_THD_manager::get_instance()->do_for_all_thd(&log_in_use);
  return log_in_use.get_count();
}

static bool purge_error_message(THD* thd, int res)
{
  uint errcode;

  if ((errcode= purge_log_get_error_code(res)) != 0)
  {
    my_message(errcode, ER(errcode), MYF(0));
    return TRUE;
  }
  my_ok(thd);
  return FALSE;
}

#endif /* HAVE_REPLICATION */

int check_binlog_magic(IO_CACHE* log, const char** errmsg)
{
  char magic[4];
  DBUG_ASSERT(my_b_tell(log) == 0);

  if (my_b_read(log, (uchar*) magic, sizeof(magic)))
  {
    *errmsg = "I/O error reading the header from the binary log";
    sql_print_error("%s, errno=%d, io cache code=%d", *errmsg, my_errno,
		    log->error);
    return 1;
  }
  if (memcmp(magic, BINLOG_MAGIC, sizeof(magic)))
  {
    *errmsg = "Binlog has bad magic number;  It's not a binary log file that can be used by this version of MySQL";
    return 1;
  }
  return 0;
}


File open_binlog_file(IO_CACHE *log, const char *log_file_name, const char **errmsg)
{
  File file;
  DBUG_ENTER("open_binlog_file");

  if ((file= mysql_file_open(key_file_binlog,
                             log_file_name, O_RDONLY | O_BINARY | O_SHARE,
                             MYF(MY_WME))) < 0)
  {
    sql_print_error("Failed to open log (file '%s', errno %d)",
                    log_file_name, my_errno);
    *errmsg = "Could not open log file";
    goto err;
  }
  if (init_io_cache(log, file, IO_SIZE*2, READ_CACHE, 0, 0,
                    MYF(MY_WME|MY_DONT_CHECK_FILESIZE)))
  {
    sql_print_error("Failed to create a cache on log (file '%s')",
                    log_file_name);
    *errmsg = "Could not open log file";
    goto err;
  }
  if (check_binlog_magic(log,errmsg))
    goto err;
  DBUG_RETURN(file);

err:
  if (file >= 0)
  {
    mysql_file_close(file, MYF(0));
    end_io_cache(log);
  }
  DBUG_RETURN(-1);
}

/** 
  This function checks if a transactional table was updated by the
  current transaction.

  @param thd The client thread that executed the current statement.
  @return
    @c true if a transactional table was updated, @c false otherwise.
*/
bool
trans_has_updated_trans_table(const THD* thd)
{
  binlog_cache_mngr *const cache_mngr= thd_get_cache_mngr(thd);

  return (cache_mngr ? !cache_mngr->trx_cache.is_binlog_empty() : 0);
}

/** 
  This function checks if a transactional table was updated by the
  current statement.

  @param thd The client thread that executed the current statement.
  @return
    @c true if a transactional table was updated, @c false otherwise.
*/
bool
stmt_has_updated_trans_table(const THD *thd)
{
  const Ha_trx_info *ha_info;
  for (ha_info= thd->get_transaction()->ha_trx_info(Transaction_ctx::STMT);
       ha_info; ha_info= ha_info->next())
  {
    if (ha_info->is_trx_read_write() && ha_info->ht() != binlog_hton)
      return (TRUE);
  }
  return (FALSE);
}

/**
  This function checks if a transaction, either a multi-statement
  or a single statement transaction is about to commit or not.

  @param thd The client thread that executed the current statement.
  @param all Committing a transaction (i.e. TRUE) or a statement
             (i.e. FALSE).
  @return
    @c true if committing a transaction, otherwise @c false.
*/
bool ending_trans(THD* thd, const bool all)
{
  return (all || ending_single_stmt_trans(thd, all));
}

/**
  This function checks if a single statement transaction is about
  to commit or not.

  @param thd The client thread that executed the current statement.
  @param all Committing a transaction (i.e. TRUE) or a statement
             (i.e. FALSE).
  @return
    @c true if committing a single statement transaction, otherwise
    @c false.
*/
bool ending_single_stmt_trans(THD* thd, const bool all)
{
  return (!all && !thd->in_multi_stmt_transaction_mode());
}

/**
  This function checks if a transaction cannot be rolled back safely.

  @param thd The client thread that executed the current statement.
  @return
    @c true if cannot be safely rolled back, @c false otherwise.
*/
bool trans_cannot_safely_rollback(const THD* thd)
{
  binlog_cache_mngr *const cache_mngr= thd_get_cache_mngr(thd);

  return cache_mngr->trx_cache.cannot_rollback();
}

/**
  This function checks if current statement cannot be rollded back safely.

  @param thd The client thread that executed the current statement.
  @return
    @c true if cannot be safely rolled back, @c false otherwise.
*/
bool stmt_cannot_safely_rollback(const THD* thd)
{
  return thd->get_transaction()->cannot_safely_rollback(Transaction_ctx::STMT);
}

#ifndef EMBEDDED_LIBRARY
/**
  Execute a PURGE BINARY LOGS TO <log> command.

  @param thd Pointer to THD object for the client thread executing the
  statement.

  @param to_log Name of the last log to purge.

  @retval FALSE success
  @retval TRUE failure
*/
bool purge_master_logs(THD* thd, const char* to_log)
{
  char search_file_name[FN_REFLEN];
  if (!mysql_bin_log.is_open())
  {
    my_ok(thd);
    return FALSE;
  }

  mysql_bin_log.make_log_name(search_file_name, to_log);
  return purge_error_message(thd,
                             mysql_bin_log.purge_logs(search_file_name, false,
                                                      true/*need_lock_index=true*/,
                                                      true/*need_update_threads=true*/,
                                                      NULL, false));
}


/**
  Execute a PURGE BINARY LOGS BEFORE <date> command.

  @param thd Pointer to THD object for the client thread executing the
  statement.

  @param purge_time Date before which logs should be purged.

  @retval FALSE success
  @retval TRUE failure
*/
bool purge_master_logs_before_date(THD* thd, time_t purge_time)
{
  if (!mysql_bin_log.is_open())
  {
    my_ok(thd);
    return 0;
  }
  return purge_error_message(thd,
                             mysql_bin_log.purge_logs_before_date(purge_time,
                                                                  false));
}
#endif /* EMBEDDED_LIBRARY */

/*
  Helper function to get the error code of the query to be binlogged.
 */
int query_error_code(THD *thd, bool not_killed)
{
  int error;
  
  if (not_killed || (thd->killed == THD::KILL_BAD_DATA))
  {
    error= thd->is_error() ? thd->get_stmt_da()->mysql_errno() : 0;

    /* thd->get_stmt_da()->sql_errno() might be ER_SERVER_SHUTDOWN or
       ER_QUERY_INTERRUPTED, So here we need to make sure that error
       is not set to these errors when specified not_killed by the
       caller.
    */
    if (error == ER_SERVER_SHUTDOWN || error == ER_QUERY_INTERRUPTED)
      error= 0;
  }
  else
    error= thd->killed_errno();

  return error;
}


/**
  Copy content of 'from' file from offset to 'to' file.

  - We do the copy outside of the IO_CACHE as the cache
  buffers would just make things slower and more complicated.
  In most cases the copy loop should only do one read.

  @param from          File to copy.
  @param to            File to copy to.
  @param offset        Offset in 'from' file.


  @retval
    0    ok
  @retval
    -1    error
*/
static bool copy_file(IO_CACHE *from, IO_CACHE *to, my_off_t offset)
{
  int bytes_read;
  uchar io_buf[IO_SIZE*2];
  DBUG_ENTER("copy_file");

  mysql_file_seek(from->file, offset, MY_SEEK_SET, MYF(0));
  while(TRUE)
  {
    if ((bytes_read= (int) mysql_file_read(from->file, io_buf, sizeof(io_buf),
                                           MYF(MY_WME)))
        < 0)
      goto err;
    if (DBUG_EVALUATE_IF("fault_injection_copy_part_file", 1, 0))
      bytes_read= bytes_read/2;
    if (!bytes_read)
      break;                                    // end of file
    if (mysql_file_write(to->file, io_buf, bytes_read, MYF(MY_WME | MY_NABP)))
      goto err;
  }

  DBUG_RETURN(0);

err:
  DBUG_RETURN(1);
}


#ifdef HAVE_REPLICATION
/**
   Load data's io cache specific hook to be executed
   before a chunk of data is being read into the cache's buffer
   The fuction instantianates and writes into the binlog
   replication events along LOAD DATA processing.
   
   @param file  pointer to io-cache
   @retval 0 success
   @retval 1 failure
*/
int log_loaded_block(IO_CACHE* file)
{
  DBUG_ENTER("log_loaded_block");
  LOAD_FILE_INFO *lf_info;
  uint block_len;
  /* buffer contains position where we started last read */
  uchar* buffer= (uchar*) my_b_get_buffer_start(file);
  uint max_event_size= current_thd->variables.max_allowed_packet;
  lf_info= (LOAD_FILE_INFO*) file->arg;
  if (lf_info->thd->is_current_stmt_binlog_format_row())
    DBUG_RETURN(0);
  if (lf_info->last_pos_in_file != HA_POS_ERROR &&
      lf_info->last_pos_in_file >= my_b_get_pos_in_file(file))
    DBUG_RETURN(0);
  
  for (block_len= (uint) (my_b_get_bytes_in_buffer(file)); block_len > 0;
       buffer += min(block_len, max_event_size),
       block_len -= min(block_len, max_event_size))
  {
    lf_info->last_pos_in_file= my_b_get_pos_in_file(file);
    if (lf_info->wrote_create_file)
    {
      Append_block_log_event a(lf_info->thd, lf_info->thd->db().str, buffer,
                               min(block_len, max_event_size),
                               lf_info->log_delayed);
      if (mysql_bin_log.write_event(&a))
        DBUG_RETURN(1);
    }
    else
    {
      Begin_load_query_log_event b(lf_info->thd, lf_info->thd->db().str,
                                   buffer,
                                   min(block_len, max_event_size),
                                   lf_info->log_delayed);
      if (mysql_bin_log.write_event(&b))
        DBUG_RETURN(1);
      lf_info->wrote_create_file= 1;
    }
  }
  DBUG_RETURN(0);
}

/* Helper function for SHOW BINLOG/RELAYLOG EVENTS */
bool show_binlog_events(THD *thd, MYSQL_BIN_LOG *binary_log)
{
  Protocol *protocol= thd->get_protocol();
  List<Item> field_list;
  const char *errmsg = 0;
  bool ret = TRUE;
  IO_CACHE log;
  File file = -1;
  int old_max_allowed_packet= thd->variables.max_allowed_packet;
  LOG_INFO linfo;

  DBUG_ENTER("show_binlog_events");

  DBUG_ASSERT(thd->lex->sql_command == SQLCOM_SHOW_BINLOG_EVENTS ||
              thd->lex->sql_command == SQLCOM_SHOW_RELAYLOG_EVENTS);

  Format_description_log_event *description_event= new
    Format_description_log_event(3); /* MySQL 4.0 by default */

  if (binary_log->is_open())
  {
    LEX_MASTER_INFO *lex_mi= &thd->lex->mi;
    SELECT_LEX_UNIT *unit= thd->lex->unit;
    ha_rows event_count, limit_start, limit_end;
    my_off_t pos = max<my_off_t>(BIN_LOG_HEADER_SIZE, lex_mi->pos); // user-friendly
    char search_file_name[FN_REFLEN], *name;
    const char *log_file_name = lex_mi->log_file_name;
    mysql_mutex_t *log_lock = binary_log->get_log_lock();
    Log_event* ev;

    unit->set_limit(thd->lex->current_select());
    limit_start= unit->offset_limit_cnt;
    limit_end= unit->select_limit_cnt;

    name= search_file_name;
    if (log_file_name)
      binary_log->make_log_name(search_file_name, log_file_name);
    else
      name=0;					// Find first log

    linfo.index_file_offset = 0;

    if (binary_log->find_log_pos(&linfo, name, true/*need_lock_index=true*/))
    {
      errmsg = "Could not find target log";
      goto err;
    }

    mysql_mutex_lock(&thd->LOCK_thd_data);
    thd->current_linfo = &linfo;
    mysql_mutex_unlock(&thd->LOCK_thd_data);

    if ((file=open_binlog_file(&log, linfo.log_file_name, &errmsg)) < 0)
      goto err;

    /*
      to account binlog event header size
    */
    thd->variables.max_allowed_packet += MAX_LOG_EVENT_HEADER;

    DEBUG_SYNC(thd, "after_show_binlog_event_found_file");

    mysql_mutex_lock(log_lock);

    /*
      open_binlog_file() sought to position 4.
      Read the first event in case it's a Format_description_log_event, to
      know the format. If there's no such event, we are 3.23 or 4.x. This
      code, like before, can't read 3.23 binlogs.
      This code will fail on a mixed relay log (one which has Format_desc then
      Rotate then Format_desc).
    */
    ev= Log_event::read_log_event(&log, (mysql_mutex_t*)0, description_event,
                                   opt_master_verify_checksum);
    if (ev)
    {
      if (ev->get_type_code() == binary_log::FORMAT_DESCRIPTION_EVENT)
      {
        delete description_event;
        description_event= (Format_description_log_event*) ev;
      }
      else
        delete ev;
    }

    my_b_seek(&log, pos);

    if (!description_event->is_valid())
    {
      errmsg="Invalid Format_description event; could be out of memory";
      goto err;
    }

    for (event_count = 0;
         (ev = Log_event::read_log_event(&log, (mysql_mutex_t*) 0,
                                         description_event,
                                         opt_master_verify_checksum)); )
    {
      if (ev->get_type_code() == binary_log::FORMAT_DESCRIPTION_EVENT)
        description_event->common_footer->checksum_alg=
                           ev->common_footer->checksum_alg;

      if (event_count >= limit_start &&
	  ev->net_send(protocol, linfo.log_file_name, pos))
      {
	errmsg = "Net error";
	delete ev;
        mysql_mutex_unlock(log_lock);
	goto err;
      }

      pos = my_b_tell(&log);
      delete ev;

      if (++event_count >= limit_end)
	break;
    }

    if (event_count < limit_end && log.error)
    {
      errmsg = "Wrong offset or I/O error";
      mysql_mutex_unlock(log_lock);
      goto err;
    }

    mysql_mutex_unlock(log_lock);
  }
  // Check that linfo is still on the function scope.
  DEBUG_SYNC(thd, "after_show_binlog_events");

  ret= FALSE;

err:
  delete description_event;
  if (file >= 0)
  {
    end_io_cache(&log);
    mysql_file_close(file, MYF(MY_WME));
  }

  if (errmsg)
  {
    if(thd->lex->sql_command == SQLCOM_SHOW_RELAYLOG_EVENTS)
      my_error(ER_ERROR_WHEN_EXECUTING_COMMAND, MYF(0),
             "SHOW RELAYLOG EVENTS", errmsg);
    else
      my_error(ER_ERROR_WHEN_EXECUTING_COMMAND, MYF(0),
             "SHOW BINLOG EVENTS", errmsg);
  }
  else
    my_eof(thd);

  mysql_mutex_lock(&thd->LOCK_thd_data);
  thd->current_linfo = 0;
  mysql_mutex_unlock(&thd->LOCK_thd_data);
  thd->variables.max_allowed_packet= old_max_allowed_packet;
  DBUG_RETURN(ret);
}

/**
  Execute a SHOW BINLOG EVENTS statement.

  @param thd Pointer to THD object for the client thread executing the
  statement.

  @retval FALSE success
  @retval TRUE failure
*/
bool mysql_show_binlog_events(THD* thd)
{
  List<Item> field_list;
  DBUG_ENTER("mysql_show_binlog_events");

  DBUG_ASSERT(thd->lex->sql_command == SQLCOM_SHOW_BINLOG_EVENTS);

  Log_event::init_show_field_list(&field_list);
  if (thd->send_result_metadata(&field_list,
                                Protocol::SEND_NUM_ROWS | Protocol::SEND_EOF))
    DBUG_RETURN(TRUE);

  /*
    Wait for handlers to insert any pending information
    into the binlog.  For e.g. ndb which updates the binlog asynchronously
    this is needed so that the uses sees all its own commands in the binlog
  */
  ha_binlog_wait(thd);
  
  DBUG_RETURN(show_binlog_events(thd, &mysql_bin_log));
}

#endif /* HAVE_REPLICATION */


MYSQL_BIN_LOG::MYSQL_BIN_LOG(uint *sync_period,
                             enum cache_type io_cache_type_arg)
  :name(NULL), write_error(false), inited(false),
   io_cache_type(io_cache_type_arg),
#ifdef HAVE_PSI_INTERFACE
   m_key_LOCK_log(key_LOG_LOCK_log),
#endif
   bytes_written(0), file_id(1), open_count(1),
   sync_period_ptr(sync_period), sync_counter(0),
   is_relay_log(0), signal_cnt(0),
   checksum_alg_reset(binary_log::BINLOG_CHECKSUM_ALG_UNDEF),
   relay_log_checksum_alg(binary_log::BINLOG_CHECKSUM_ALG_UNDEF),
   previous_gtid_set_relaylog(0)
{
  log_state.atomic_set(LOG_CLOSED);
  /*
    We don't want to initialize locks here as such initialization depends on
    safe_mutex (when using safe_mutex) which depends on MY_INIT(), which is
    called only in main(). Doing initialization here would make it happen
    before main().
  */
  m_prep_xids.atomic_set(0);
  memset(&log_file, 0, sizeof(log_file));
  index_file_name[0] = 0;
  memset(&index_file, 0, sizeof(index_file));
  memset(&purge_index_file, 0, sizeof(purge_index_file));
  memset(&crash_safe_index_file, 0, sizeof(crash_safe_index_file));
}


/* this is called only once */

void MYSQL_BIN_LOG::cleanup()
{
  DBUG_ENTER("cleanup");
  if (inited)
  {
    inited= 0;
    close(LOG_CLOSE_INDEX|LOG_CLOSE_STOP_EVENT);
    mysql_mutex_destroy(&LOCK_log);
    mysql_mutex_destroy(&LOCK_index);
    mysql_mutex_destroy(&LOCK_commit);
    mysql_mutex_destroy(&LOCK_sync);
    mysql_mutex_destroy(&LOCK_binlog_end_pos);
    mysql_mutex_destroy(&LOCK_xids);
    mysql_cond_destroy(&update_cond);
    mysql_cond_destroy(&m_prep_xids_cond);
    stage_manager.deinit();
  }
  DBUG_VOID_RETURN;
}


void MYSQL_BIN_LOG::init_pthread_objects()
{
  DBUG_ASSERT(inited == 0);
  inited= 1;
  mysql_mutex_init(m_key_LOCK_log, &LOCK_log, MY_MUTEX_INIT_SLOW);
  mysql_mutex_init(m_key_LOCK_index, &LOCK_index, MY_MUTEX_INIT_SLOW);
  mysql_mutex_init(m_key_LOCK_commit, &LOCK_commit, MY_MUTEX_INIT_FAST);
  mysql_mutex_init(m_key_LOCK_sync, &LOCK_sync, MY_MUTEX_INIT_FAST);
  mysql_mutex_init(m_key_LOCK_binlog_end_pos, &LOCK_binlog_end_pos,
                   MY_MUTEX_INIT_FAST);
  mysql_mutex_init(m_key_LOCK_xids, &LOCK_xids, MY_MUTEX_INIT_FAST);
  mysql_cond_init(m_key_update_cond, &update_cond);
  mysql_cond_init(m_key_prep_xids_cond, &m_prep_xids_cond);
  stage_manager.init(
#ifdef HAVE_PSI_INTERFACE
                   m_key_LOCK_flush_queue,
                   m_key_LOCK_sync_queue,
                   m_key_LOCK_commit_queue,
                   m_key_LOCK_done, m_key_COND_done
#endif
                   );
}


/**
  Check if a string is a valid number.

  @param str			String to test
  @param res			Store value here
  @param allow_wildcards	Set to 1 if we should ignore '%' and '_'

  @note
    For the moment the allow_wildcards argument is not used
    Should be moved to some other file.

  @retval
    1	String is a number
  @retval
    0	String is not a number
*/

static bool is_number(const char *str,
                      ulong *res, bool allow_wildcards)
{
  int flag;
  const char *start;
  DBUG_ENTER("is_number");

  flag=0; start=str;
  while (*str++ == ' ') ;
  if (*--str == '-' || *str == '+')
    str++;
  while (my_isdigit(files_charset_info,*str) ||
	 (allow_wildcards && (*str == wild_many || *str == wild_one)))
  {
    flag=1;
    str++;
  }
  if (*str == '.')
  {
    for (str++ ;
	 my_isdigit(files_charset_info,*str) ||
	   (allow_wildcards && (*str == wild_many || *str == wild_one)) ;
	 str++, flag=1) ;
  }
  if (*str != 0 || flag == 0)
    DBUG_RETURN(0);
  if (res)
    *res=atol(start);
  DBUG_RETURN(1);			/* Number ok */
} /* is_number */


/*
  Maximum unique log filename extension.
  Note: setting to 0x7FFFFFFF due to atol windows
        overflow/truncate.
 */
#define MAX_LOG_UNIQUE_FN_EXT 0x7FFFFFFF

/*
   Number of warnings that will be printed to error log
   before extension number is exhausted.
*/
#define LOG_WARN_UNIQUE_FN_EXT_LEFT 1000

/**
  Find a unique filename for 'filename.#'.

  Set '#' to the highest existing log file extension plus one.

  This function will return nonzero if: (i) the generated name
  exceeds FN_REFLEN; (ii) if the number of extensions is exhausted;
  or (iii) some other error happened while examining the filesystem.

  @return
    nonzero if not possible to get unique filename.
*/

static int find_uniq_filename(char *name)
{
  uint                  i;
  char                  buff[FN_REFLEN], ext_buf[FN_REFLEN];
  struct st_my_dir     *dir_info;
  struct fileinfo *file_info;
  ulong                 max_found= 0, next= 0, number= 0;
  size_t		buf_length, length;
  char			*start, *end;
  int                   error= 0;
  DBUG_ENTER("find_uniq_filename");

  length= dirname_part(buff, name, &buf_length);
  start=  name + length;
  end=    strend(start);

  *end='.';
  length= (size_t) (end - start + 1);

  if ((DBUG_EVALUATE_IF("error_unique_log_filename", 1, 
      !(dir_info= my_dir(buff,MYF(MY_DONT_SORT))))))
  {						// This shouldn't happen
    my_stpcpy(end,".1");				// use name+1
    DBUG_RETURN(1);
  }
  file_info= dir_info->dir_entry;
  for (i= dir_info->number_off_files ; i-- ; file_info++)
  {
    if (strncmp(file_info->name, start, length) == 0 &&
	is_number(file_info->name+length, &number,0))
    {
      set_if_bigger(max_found,(ulong) number);
    }
  }
  my_dirend(dir_info);

  /* check if reached the maximum possible extension number */
  if (max_found == MAX_LOG_UNIQUE_FN_EXT)
  {
    sql_print_error("Log filename extension number exhausted: %06lu. \
Please fix this by archiving old logs and \
updating the index files.", max_found);
    error= 1;
    goto end;
  }

  next= max_found + 1;
  if (sprintf(ext_buf, "%06lu", next)<0)
  {
    error= 1;
    goto end;
  }
  *end++='.';

  /* 
    Check if the generated extension size + the file name exceeds the
    buffer size used. If one did not check this, then the filename might be
    truncated, resulting in error.
   */
  if (((strlen(ext_buf) + (end - name)) >= FN_REFLEN))
  {
    sql_print_error("Log filename too large: %s%s (%zu). \
Please fix this by archiving old logs and updating the \
index files.", name, ext_buf, (strlen(ext_buf) + (end - name)));
    error= 1;
    goto end;
  }

  if (sprintf(end, "%06lu", next)<0)
  {
    error= 1;
    goto end;
  }

  /* print warning if reaching the end of available extensions. */
  if ((next > (MAX_LOG_UNIQUE_FN_EXT - LOG_WARN_UNIQUE_FN_EXT_LEFT)))
    sql_print_warning("Next log extension: %lu. \
Remaining log filename extensions: %lu. \
Please consider archiving some logs.", next, (MAX_LOG_UNIQUE_FN_EXT - next));

end:
  DBUG_RETURN(error);
}


int MYSQL_BIN_LOG::generate_new_name(char *new_name, const char *log_name)
{
  fn_format(new_name, log_name, mysql_data_home, "", 4);
  if (!fn_ext(log_name)[0])
  {
    if (find_uniq_filename(new_name))
    {
      my_printf_error(ER_NO_UNIQUE_LOGFILE, ER(ER_NO_UNIQUE_LOGFILE),
                      MYF(ME_FATALERROR), log_name);
      sql_print_error(ER(ER_NO_UNIQUE_LOGFILE), log_name);
      return 1;
    }
  }
  return 0;
}


/**
  @todo
  The following should be using fn_format();  We just need to
  first change fn_format() to cut the file name if it's too long.
*/
const char *MYSQL_BIN_LOG::generate_name(const char *log_name,
                                         const char *suffix,
                                         char *buff)
{
  if (!log_name || !log_name[0])
  {
    strmake(buff, default_logfile_name, FN_REFLEN - strlen(suffix) - 1);
    return (const char *)
      fn_format(buff, buff, "", suffix, MYF(MY_REPLACE_EXT|MY_REPLACE_DIR));
  }
  // get rid of extension to avoid problems

  char *p= fn_ext(log_name);
  uint length= (uint) (p - log_name);
  strmake(buff, log_name, min<size_t>(length, FN_REFLEN-1));
  return (const char*)buff;
}


bool MYSQL_BIN_LOG::init_and_set_log_file_name(const char *log_name,
                                               const char *new_name)
{
  if (new_name && !my_stpcpy(log_file_name, new_name))
    return TRUE;
  else if (!new_name && generate_new_name(log_file_name, log_name))
    return TRUE;

  return FALSE;
}


/**
  Open the logfile and init IO_CACHE.

  @param log_name            The name of the log to open
  @param new_name            The new name for the logfile.
                             NULL forces generate_new_name() to be called.

  @return true if error, false otherwise.
*/

bool MYSQL_BIN_LOG::open(
#ifdef HAVE_PSI_INTERFACE
                     PSI_file_key log_file_key,
#endif
                     const char *log_name,
                     const char *new_name)
{
  File file= -1;
  my_off_t pos= 0;
  int open_flags= O_CREAT | O_BINARY;
  DBUG_ENTER("MYSQL_BIN_LOG::open");

  write_error= 0;

  if (!(name= my_strdup(key_memory_MYSQL_LOG_name,
                        log_name, MYF(MY_WME))))
  {
    name= (char *)log_name; // for the error message
    goto err;
  }

  if (init_and_set_log_file_name(name, new_name) ||
      DBUG_EVALUATE_IF("fault_injection_init_name", 1, 0))
    goto err;

  if (io_cache_type == SEQ_READ_APPEND)
    open_flags |= O_RDWR | O_APPEND;
  else
    open_flags |= O_WRONLY;

  db[0]= 0;

#ifdef HAVE_PSI_INTERFACE
  /* Keep the key for reopen */
  m_log_file_key= log_file_key;
#endif

  if ((file= mysql_file_open(log_file_key,
                             log_file_name, open_flags,
                             MYF(MY_WME))) < 0)
    goto err;

  if ((pos= mysql_file_tell(file, MYF(MY_WME))) == MY_FILEPOS_ERROR)
  {
    if (my_errno == ESPIPE)
      pos= 0;
    else
      goto err;
  }

  if (init_io_cache(&log_file, file, IO_SIZE, io_cache_type, pos, 0,
                    MYF(MY_WME | MY_NABP | MY_WAIT_IF_FULL)))
    goto err;

  log_state.atomic_set(LOG_OPENED);
  DBUG_RETURN(0);

err:
  if (binlog_error_action == ABORT_SERVER)
  {
    THD *thd= current_thd;
    /*
      On fatal error when code enters here we should forcefully clear the
      previous errors so that a new critical error message can be pushed
      to the client side.
     */
    thd->clear_error();
    my_error(ER_BINLOG_LOGGING_IMPOSSIBLE, MYF(0), "Either disk is full or "
             "file system is read only while opening the binlog. Aborting the "
             "server");
    thd->send_statement_status();
    _exit(MYSQLD_FAILURE_EXIT);
  }
  else
    sql_print_error("Could not open %s for logging (error %d). "
                    "Turning logging off for the whole duration "
                    "of the MySQL server process. To turn it on "
                    "again: fix the cause, shutdown the MySQL "
                    "server and restart it.",
                    name, errno);
  if (file >= 0)
    mysql_file_close(file, MYF(0));
  end_io_cache(&log_file);
  my_free(name);
  name= NULL;
  log_state.atomic_set(LOG_CLOSED);
  DBUG_RETURN(1);
}


bool MYSQL_BIN_LOG::open_index_file(const char *index_file_name_arg,
                                    const char *log_name, bool need_lock_index)
{
  File index_file_nr= -1;
  DBUG_ASSERT(!my_b_inited(&index_file));

  /*
    First open of this class instance
    Create an index file that will hold all file names uses for logging.
    Add new entries to the end of it.
  */
  myf opt= MY_UNPACK_FILENAME;
  if (!index_file_name_arg)
  {
    index_file_name_arg= log_name;    // Use same basename for index file
    opt= MY_UNPACK_FILENAME | MY_REPLACE_EXT;
  }
  fn_format(index_file_name, index_file_name_arg, mysql_data_home,
            ".index", opt);

  if (set_crash_safe_index_file_name(index_file_name_arg))
  {
    sql_print_error("MYSQL_BIN_LOG::set_crash_safe_index_file_name failed.");
    return TRUE;
  }

  /*
    We need move crash_safe_index_file to index_file if the index_file
    does not exist and crash_safe_index_file exists when mysqld server
    restarts.
  */
  if (my_access(index_file_name, F_OK) &&
      !my_access(crash_safe_index_file_name, F_OK) &&
      my_rename(crash_safe_index_file_name, index_file_name, MYF(MY_WME)))
  {
    sql_print_error("MYSQL_BIN_LOG::open_index_file failed to "
                    "move crash_safe_index_file to index file.");
    return TRUE;
  }

  if ((index_file_nr= mysql_file_open(m_key_file_log_index,
                                      index_file_name,
                                      O_RDWR | O_CREAT | O_BINARY,
                                      MYF(MY_WME))) < 0 ||
       mysql_file_sync(index_file_nr, MYF(MY_WME)) ||
       init_io_cache(&index_file, index_file_nr,
                     IO_SIZE, READ_CACHE,
                     mysql_file_seek(index_file_nr, 0L, MY_SEEK_END, MYF(0)),
                                     0, MYF(MY_WME | MY_WAIT_IF_FULL)) ||
      DBUG_EVALUATE_IF("fault_injection_openning_index", 1, 0))
  {
    /*
      TODO: all operations creating/deleting the index file or a log, should
      call my_sync_dir() or my_sync_dir_by_file() to be durable.
      TODO: file creation should be done with mysql_file_create()
      not mysql_file_open().
    */
    if (index_file_nr >= 0)
      mysql_file_close(index_file_nr, MYF(0));
    return TRUE;
  }

#ifdef HAVE_REPLICATION
  /*
    Sync the index by purging any binary log file that is not registered.
    In other words, either purge binary log files that were removed from
    the index but not purged from the file system due to a crash or purge
    any binary log file that was created but not register in the index
    due to a crash.
  */

  if (set_purge_index_file_name(index_file_name_arg) ||
      open_purge_index_file(FALSE) ||
      purge_index_entry(NULL, NULL, need_lock_index) ||
      close_purge_index_file() ||
      DBUG_EVALUATE_IF("fault_injection_recovering_index", 1, 0))
  {
    sql_print_error("MYSQL_BIN_LOG::open_index_file failed to sync the index "
                    "file.");
    return TRUE;
  }
#endif

  return FALSE;
}

/**
  Add the GTIDs from the given relaylog file and also
  update the IO thread transaction parser.

  @param filename Relaylog file to read from.
  @param retrieved_set Gtid_set to store the GTIDs found on the relaylog file.
  @param verify_checksum Set to true to verify event checksums.
  @param trx_parser The transaction boundary parser to be used in order to
  only add a GTID to the gtid_set after ensuring the transaction is fully
  stored on the relay log.
  @param gtid_partial_trx The gtid of the last incomplete transaction
  found in the relay log.

  @retval false The file was successfully read and all GTIDs from
  Previous_gtids and Gtid_log_event from complete transactions were added to
  the retrieved_set.
  @retval true There was an error during the procedure.
*/
static bool
read_gtids_and_update_trx_parser_from_relaylog(
  const char *filename,
  Gtid_set *retrieved_gtids,
  bool verify_checksum,
  Transaction_boundary_parser *trx_parser,
  Gtid *gtid_partial_trx)
{
  DBUG_ENTER("read_gtids_and_update_trx_parser_from_relaylog");
  DBUG_PRINT("info", ("Opening file %s", filename));

  DBUG_ASSERT(retrieved_gtids != NULL);
  DBUG_ASSERT(trx_parser != NULL);
#ifndef DBUG_OFF
  unsigned long event_counter= 0;
#endif

  /*
    Create a Format_description_log_event that is used to read the
    first event of the log.
  */
  Format_description_log_event fd_ev(BINLOG_VERSION), *fd_ev_p= &fd_ev;
  if (!fd_ev.is_valid())
    DBUG_RETURN(true);

  File file;
  IO_CACHE log;

  const char *errmsg= NULL;
  if ((file= open_binlog_file(&log, filename, &errmsg)) < 0)
  {
    sql_print_error("%s", errmsg);
    /*
      As read_gtids_from_binlog() will not throw error on truncated
      relaylog files, we should do the same here in order to keep the
      current behavior.
    */
    DBUG_RETURN(false);
  }

  /*
    Seek for Previous_gtids_log_event and Gtid_log_event events to
    gather information what has been processed so far.
  */
  my_b_seek(&log, BIN_LOG_HEADER_SIZE);
  Log_event *ev= NULL;
  bool error= false;
  bool seen_prev_gtids= false;
  ulong data_len= 0;

  while (!error &&
         (ev= Log_event::read_log_event(&log, 0, fd_ev_p, verify_checksum)) !=
         NULL)
  {
    DBUG_PRINT("info", ("Read event of type %s", ev->get_type_str()));
#ifndef DBUG_OFF
    event_counter++;
#endif

    data_len= uint4korr(ev->temp_buf + EVENT_LEN_OFFSET);
    if (trx_parser->feed_event(ev->temp_buf, data_len, fd_ev_p, false))
    {
      /*
        The transaction boundary parser found an error while parsing a
        sequence of events from the relaylog. As we don't know if the
        parsing has started from a reliable point (it might started in
        a relay log file that begins with the rest of a transaction
        that started in a previous relay log file), it is better to do
        nothing in this case. The boundary parser will fix itself once
        finding an event that represent a transaction boundary.

        Suppose the following relaylog:

         rl-bin.000011 | rl-bin.000012 | rl-bin.000013 | rl-bin-000014
        ---------------+---------------+---------------+---------------
         PREV_GTIDS    | PREV_GTIDS    | PREV_GTIDS    | PREV_GTIDS
         (empty)       | (UUID:1-2)    | (UUID:1-2)    | (UUID:1-2)
        ---------------+---------------+---------------+---------------
         XID           | QUERY(INSERT) | QUERY(INSERT) | XID
        ---------------+---------------+---------------+---------------
         GTID(UUID:2)  |
        ---------------+
         QUERY(CREATE  |
         TABLE t1 ...) |
        ---------------+
         GTID(UUID:3)  |
        ---------------+
         QUERY(BEGIN)  |
        ---------------+

        As it is impossible to determine the current Retrieved_Gtid_Set by only
        looking to the PREVIOUS_GTIDS on the last relay log file, and scanning
        events on it, we tried to find a relay log file that contains at least
        one GTID event during the backwards search.

        In the example, we will find a GTID only in rl-bin.000011, as the
        UUID:3 transaction was spanned across 4 relay log files.

        The transaction spanning can be caused by "FLUSH RELAY LOGS" commands
        on slave while it is queuing the transaction.

        So, in order to correctly add UUID:3 into Retrieved_Gtid_Set, we need
        to parse the relay log starting on the file we found the last GTID
        queued to know if the transaction was fully retrieved or not.

        Start scanning rl-bin.000011 after resetting the transaction parser
        will generate an error, as XID event is only expected inside a DML,
        but in this case, we can ignore this error and reset the parser.
      */
      trx_parser->reset();
      /*
        We also have to discard the GTID of the partial transaction that was
        not finished if there is one. This is needed supposing that an
        incomplete transaction was replicated with a GTID.

        GTID(1), QUERY(BEGIN), QUERY(INSERT), ANONYMOUS_GTID, QUERY(DROP ...)

        In the example above, without cleaning the gtid_partial_trx,
        the GTID(1) would be added to the Retrieved_Gtid_Set after the
        QUERY(DROP ...) event.

        GTID(1), QUERY(BEGIN), QUERY(INSERT), GTID(2), QUERY(DROP ...)

        In the example above the GTID(1) will also be discarded as the
        GTID(1) transaction is not complete.
      */
      if (!gtid_partial_trx->is_empty())
      {
        DBUG_PRINT("info", ("Discarding Gtid(%d, %lld) as the transaction "
                            "wasn't complete and we found an error in the"
                            "transaction boundary parser.",
                            gtid_partial_trx->sidno,
                            gtid_partial_trx->gno));
        gtid_partial_trx->clear();
      }
    }

    switch (ev->get_type_code())
    {
    case binary_log::FORMAT_DESCRIPTION_EVENT:
      if (fd_ev_p != &fd_ev)
        delete fd_ev_p;
      fd_ev_p= (Format_description_log_event *)ev;
      break;
    case binary_log::ROTATE_EVENT:
      // do nothing; just accept this event and go to next
      break;
    case binary_log::PREVIOUS_GTIDS_LOG_EVENT:
    {
      seen_prev_gtids= true;
      // add events to sets
      Previous_gtids_log_event *prev_gtids_ev= (Previous_gtids_log_event *)ev;
      if (prev_gtids_ev->add_to_set(retrieved_gtids) != 0)
      {
        error= true;
        break;
      }
#ifndef DBUG_OFF
      char* prev_buffer= prev_gtids_ev->get_str(NULL, NULL);
      DBUG_PRINT("info", ("Got Previous_gtids from file '%s': Gtid_set='%s'.",
                          filename, prev_buffer));
      my_free(prev_buffer);
#endif
      break;
    }
    case binary_log::GTID_LOG_EVENT:
    {
      /* If we didn't find any PREVIOUS_GTIDS in this file */
      if (!seen_prev_gtids)
      {
        my_error(ER_BINLOG_LOGICAL_CORRUPTION, MYF(0), filename,
                 "The first global transaction identifier was read, but "
                 "no other information regarding identifiers existing "
                 "on the previous log files was found.");
        error= true;
        break;
      }

      Gtid_log_event *gtid_ev= (Gtid_log_event *)ev;
      rpl_sidno sidno= gtid_ev->get_sidno(retrieved_gtids->get_sid_map());
      if (sidno < 0)
      {
        error= true;
        break;
      }
      else
      {
        if (retrieved_gtids->ensure_sidno(sidno) != RETURN_STATUS_OK)
        {
          error= true;
          break;
        }
        else
        {
          /*
            As are updating the transaction boundary parser while reading
            GTIDs from relay log files to fill the Retrieved_Gtid_Set, we
            should not add the GTID here as we don't know if the transaction
            is complete on the relay log yet.
          */
          gtid_partial_trx->set(sidno, gtid_ev->get_gno());
        }
        DBUG_PRINT("info", ("Found Gtid in relaylog file '%s': Gtid(%d, %lld).",
                            filename, sidno, gtid_ev->get_gno()));
      }
      break;
    }
    case binary_log::ANONYMOUS_GTID_LOG_EVENT:
    default:
      /*
        If we reached the end of a transaction after storing it's GTID
        in gtid_partial_trx variable, it is time to add this GTID to the
        retrieved_gtids set because the transaction is complete and there is no
        need for asking this transaction again.
      */
      if (trx_parser->is_not_inside_transaction())
      {
        if (!gtid_partial_trx->is_empty())
        {
          DBUG_PRINT("info", ("Adding Gtid to Retrieved_Gtid_Set as the "
                              "transaction was completed at "
                              "relaylog file '%s': Gtid(%d, %lld).",
                              filename, gtid_partial_trx->sidno,
                              gtid_partial_trx->gno));
          retrieved_gtids->_add_gtid(gtid_partial_trx->sidno,
                                     gtid_partial_trx->gno);
          gtid_partial_trx->clear();
        }
      }
      break;
    }
    if (ev != fd_ev_p)
      delete ev;
  }

  if (log.error < 0)
  {
    // This is not a fatal error; the log may just be truncated.
    // @todo but what other errors could happen? IO error?
    sql_print_warning("Error reading GTIDs from relaylog: %d", log.error);
  }

  if (fd_ev_p != &fd_ev)
  {
    delete fd_ev_p;
    fd_ev_p= &fd_ev;
  }

  mysql_file_close(file, MYF(MY_WME));
  end_io_cache(&log);

#ifndef DBUG_OFF
  sql_print_information("%lu events read in relaylog file '%s' for updating "
                        "Retrieved_Gtid_Set and/or IO thread transaction "
                        "parser state.",
                        event_counter, filename);
#endif

  DBUG_RETURN(error);
}

/**
  Reads GTIDs from the given binlog file.

  @param filename File to read from.
  @param all_gtids If not NULL, then the GTIDs from the
  Previous_gtids_log_event and from all Gtid_log_events are stored in
  this object.
  @param prev_gtids If not NULL, then the GTIDs from the
  Previous_gtids_log_events are stored in this object.
  @param first_gtid If not NULL, then the first GTID information from the
  file will be stored in this object.
  @param sid_map The sid_map object to use in the rpl_sidno generation
  of the Gtid_log_event. If lock is needed in the sid_map, the caller
  must hold it.
  @param verify_checksum Set to true to verify event checksums.

  @retval GOT_GTIDS The file was successfully read and it contains
  both Gtid_log_events and Previous_gtids_log_events.
  @retval GOT_PREVIOUS_GTIDS The file was successfully read and it
  contains Previous_gtids_log_events but no Gtid_log_events.
  @retval NO_GTIDS The file was successfully read and it does not
  contain GTID events.
  @retval ERROR Out of memory, or IO error, or malformed event
  structure, or the file is malformed (e.g., contains Gtid_log_events
  but no Previous_gtids_log_event).
  @retval TRUNCATED The file was truncated before the end of the
  first Previous_gtids_log_event.
*/
enum enum_read_gtids_from_binlog_status
{ GOT_GTIDS, GOT_PREVIOUS_GTIDS, NO_GTIDS, ERROR, TRUNCATED };
static enum_read_gtids_from_binlog_status
read_gtids_from_binlog(const char *filename, Gtid_set *all_gtids,
                       Gtid_set *prev_gtids, Gtid *first_gtid,
                       Sid_map* sid_map,
                       bool verify_checksum, bool is_relay_log)
{
  DBUG_ENTER("read_gtids_from_binlog");
  DBUG_PRINT("info", ("Opening file %s", filename));

  /*
    Create a Format_description_log_event that is used to read the
    first event of the log.
  */
  Format_description_log_event fd_ev(BINLOG_VERSION), *fd_ev_p= &fd_ev;
  if (!fd_ev.is_valid())
    DBUG_RETURN(ERROR);

  File file;
  IO_CACHE log;

  /*
    We assert here that both all_gtids and prev_gtids, if specified,
    uses the same sid_map as the one passed as a parameter. This is just
    to ensure that, if the sid_map needed some lock and was locked by
    the caller, the lock applies to all the GTID sets this function is
    dealing with.
  */
#ifndef DBUG_OFF
  if (all_gtids)
    DBUG_ASSERT(all_gtids->get_sid_map() == sid_map);
  if (prev_gtids)
    DBUG_ASSERT(prev_gtids->get_sid_map() == sid_map);
#endif

  const char *errmsg= NULL;
  if ((file= open_binlog_file(&log, filename, &errmsg)) < 0)
  {
    sql_print_error("%s", errmsg);
    /*
      We need to revisit the recovery procedure for relay log
      files. Currently, it is called after this routine.
      /Alfranio
    */
    DBUG_RETURN(TRUNCATED);
  }

  /*
    Seek for Previous_gtids_log_event and Gtid_log_event events to
    gather information what has been processed so far.
  */
  my_b_seek(&log, BIN_LOG_HEADER_SIZE);
  Log_event *ev= NULL;
  enum_read_gtids_from_binlog_status ret= NO_GTIDS;
  bool done= false;
  bool seen_first_gtid= false;
  while (!done &&
         (ev= Log_event::read_log_event(&log, 0, fd_ev_p, verify_checksum)) !=
         NULL)
  {
    DBUG_PRINT("info", ("Read event of type %s", ev->get_type_str()));
    switch (ev->get_type_code())
    {
    case binary_log::FORMAT_DESCRIPTION_EVENT:
      if (fd_ev_p != &fd_ev)
        delete fd_ev_p;
      fd_ev_p= (Format_description_log_event *)ev;
      break;
    case binary_log::ROTATE_EVENT:
      // do nothing; just accept this event and go to next
      break;
    case binary_log::PREVIOUS_GTIDS_LOG_EVENT:
    {
      ret= GOT_PREVIOUS_GTIDS;
      // add events to sets
      Previous_gtids_log_event *prev_gtids_ev=
        (Previous_gtids_log_event *)ev;
      if (all_gtids != NULL && prev_gtids_ev->add_to_set(all_gtids) != 0)
        ret= ERROR, done= true;
      else if (prev_gtids != NULL && prev_gtids_ev->add_to_set(prev_gtids) != 0)
        ret= ERROR, done= true;
#ifndef DBUG_OFF
      char* prev_buffer= prev_gtids_ev->get_str(NULL, NULL);
      DBUG_PRINT("info", ("Got Previous_gtids from file '%s': Gtid_set='%s'.",
                          filename, prev_buffer));
      my_free(prev_buffer);
#endif
      break;
    }
    case binary_log::GTID_LOG_EVENT:
    {
      DBUG_EXECUTE_IF("inject_fault_bug16502579", {
                      DBUG_PRINT("debug", ("GTID_LOG_EVENT found. Injected ret=NO_GTIDS."));
                      ret=NO_GTIDS;
                      });
      if (ret != GOT_GTIDS)
      {
        if (ret != GOT_PREVIOUS_GTIDS)
        {
          /*
            Since this routine is run on startup, there may not be a
            THD instance. Therefore, ER(X) cannot be used.
           */
          const char* msg_fmt= (current_thd != NULL) ?
                               ER(ER_BINLOG_LOGICAL_CORRUPTION) :
                               ER_DEFAULT(ER_BINLOG_LOGICAL_CORRUPTION);
          my_printf_error(ER_BINLOG_LOGICAL_CORRUPTION,
                          msg_fmt, MYF(0),
                          filename,
                          "The first global transaction identifier was read, but "
                          "no other information regarding identifiers existing "
                          "on the previous log files was found.");
          ret= ERROR, done= true;
          break;
        }
        else
          ret= GOT_GTIDS;
      }
      /*
        When all_gtids and first_gtid are all NULL, or when this is a relaylog,
        we just check if the binary/relay log contains at least one
        Gtid_log_event, so that we can distinguish the return values GOT_GTID
        and GOT_PREVIOUS_GTIDS. We don't need to read anything else from the
        binary/relay log.
        If all_gtids is requested (i.e., NOT NULL), we should
        continue to read all gtids.
        If just first_gtid was requested, we will be done after storing this
        Gtid_log_event info on it.
      */
      if (is_relay_log || (all_gtids == NULL && first_gtid == NULL))
      {
        ret= GOT_GTIDS, done= true;
      }
      else
      {
        Gtid_log_event *gtid_ev= (Gtid_log_event *)ev;
        rpl_sidno sidno= gtid_ev->get_sidno(sid_map);
        if (sidno < 0)
          ret= ERROR, done= true;
        else
        {
          if (all_gtids)
          {
            if (all_gtids->ensure_sidno(sidno) != RETURN_STATUS_OK)
              ret= ERROR, done= true;
            all_gtids->_add_gtid(sidno, gtid_ev->get_gno());
            DBUG_PRINT("info", ("Got Gtid from file '%s': Gtid(%d, %lld).",
                                filename, sidno, gtid_ev->get_gno()));
          }

          /* If the first GTID was requested, stores it */
          if (first_gtid && !seen_first_gtid)
          {
            first_gtid->set(sidno, gtid_ev->get_gno());
            seen_first_gtid= true;
            /* If the first_gtid was the only thing requested, we are done */
            if (all_gtids == NULL)
              ret= GOT_GTIDS, done= true;
          }
        }
      }
      break;
    }
    case binary_log::ANONYMOUS_GTID_LOG_EVENT:
    {
      /*
        When this is a relaylog, we just check if it contains
        at least one Anonymous_gtid_log_event after initialization
        (FDs, Rotates and PREVIOUS_GTIDS), so that we can distinguish the
        return values GOT_GTID and GOT_PREVIOUS_GTIDS.
        We don't need to read anything else from the relay log.
      */
      if (is_relay_log)
      {
        ret= GOT_GTIDS;
        done= true;
        break;
      }
    }
    default:
      // if we found any other event type without finding a
      // previous_gtids_log_event, then the rest of this binlog
      // cannot contain gtids
      if (ret != GOT_GTIDS && ret != GOT_PREVIOUS_GTIDS)
        done= true;
      /*
        The GTIDs of the relaylog files will be handled later
        because of the possibility of transactions be spanned
        along distinct relaylog files.
        So, if we found an ordinary event without finding the
        GTID but we already found the PREVIOUS_GTIDS, this probably
        means that the event is from a transaction that started on
        previous relaylog file.
      */
      if (ret == GOT_PREVIOUS_GTIDS && is_relay_log)
        done= true;
      break;
    }
    if (ev != fd_ev_p)
      delete ev;
    DBUG_PRINT("info", ("done=%d", done));
  }

  if (log.error < 0)
  {
    // This is not a fatal error; the log may just be truncated.

    // @todo but what other errors could happen? IO error?
    sql_print_warning("Error reading GTIDs from binary log: %d", log.error);
  }

  if (fd_ev_p != &fd_ev)
  {
    delete fd_ev_p;
    fd_ev_p= &fd_ev;
  }

  mysql_file_close(file, MYF(MY_WME));
  end_io_cache(&log);

  DBUG_PRINT("info", ("returning %d", ret));
  DBUG_RETURN(ret);
}

bool MYSQL_BIN_LOG::find_first_log_not_in_gtid_set(char *binlog_file_name,
                                                   const Gtid_set *gtid_set,
                                                   Gtid *first_gtid,
                                                   const char **errmsg)
{
  DBUG_ENTER("MYSQL_BIN_LOG::gtid_read_start_binlog");
  /*
    Gather the set of files to be accessed.
  */
  list<string> filename_list;
  LOG_INFO linfo;
  int error;

  list<string>::reverse_iterator rit;
  Gtid_set binlog_previous_gtid_set(gtid_set->get_sid_map());

  mysql_mutex_lock(&LOCK_index);
  for (error= find_log_pos(&linfo, NULL, false/*need_lock_index=false*/);
       !error; error= find_next_log(&linfo, false/*need_lock_index=false*/))
  {
    DBUG_PRINT("info", ("read log filename '%s'", linfo.log_file_name));
    filename_list.push_back(string(linfo.log_file_name));
  }
  mysql_mutex_unlock(&LOCK_index);
  if (error != LOG_INFO_EOF)
  {
    *errmsg= "Failed to read the binary log index file while "
      "looking for the oldest binary log that contains any GTID "
      "that is not in the given gtid set";
    error= -1;
    goto end;
  }

  if (filename_list.empty())
  {
    *errmsg= "Could not find first log file name in binary log index file "
      "while looking for the oldest binary log that contains any GTID "
      "that is not in the given gtid set";
    error= -2;
    goto end;
  }

  /*
    Iterate over all the binary logs in reverse order, and read only
    the Previous_gtids_log_event, to find the first one, that is the
    subset of the given gtid set. Since every binary log begins with
    a Previous_gtids_log_event, that contains all GTIDs in all
    previous binary logs.
    We also ask for the first GTID in the binary log to know if we
    should send the FD event with the "created" field cleared or not.
  */
  DBUG_PRINT("info", ("Iterating backwards through binary logs, and reading "
                      "only the Previous_gtids_log_event, to find the first "
                      "one, that is the subset of the given gtid set."));
  rit= filename_list.rbegin();
  error= 0;
  while (rit != filename_list.rend())
  {
    const char *filename= rit->c_str();
    DBUG_PRINT("info", ("Read Previous_gtids_log_event from filename='%s'",
                        filename));
    switch (read_gtids_from_binlog(filename, NULL, &binlog_previous_gtid_set,
                                   first_gtid,
                                   binlog_previous_gtid_set.get_sid_map(),
                                   opt_master_verify_checksum, is_relay_log))
    {
    case ERROR:
      *errmsg= "Error reading header of binary log while looking for "
        "the oldest binary log that contains any GTID that is not in "
        "the given gtid set";
      error= -3;
      goto end;
    case NO_GTIDS:
      *errmsg= "Found old binary log without GTIDs while looking for "
        "the oldest binary log that contains any GTID that is not in "
        "the given gtid set";
      error= -4;
      goto end;
    case GOT_GTIDS:
    case GOT_PREVIOUS_GTIDS:
      if (binlog_previous_gtid_set.is_subset(gtid_set))
      {
        strcpy(binlog_file_name, filename);
        /*
          Verify that the selected binlog is not the first binlog,
        */
        DBUG_EXECUTE_IF("slave_reconnect_with_gtid_set_executed",
                        DBUG_ASSERT(strcmp(filename_list.begin()->c_str(),
                                           binlog_file_name) != 0););
        goto end;
      }
    case TRUNCATED:
      break;
    }
    binlog_previous_gtid_set.clear();

    rit++;
  }

  if (rit == filename_list.rend())
  {
    *errmsg= ER(ER_MASTER_HAS_PURGED_REQUIRED_GTIDS);
    error= -5;
  }

end:
  if (error)
    DBUG_PRINT("error", ("'%s'", *errmsg));
  filename_list.clear();
  DBUG_PRINT("info", ("returning %d", error));
  DBUG_RETURN(error != 0 ? true : false);
}

bool MYSQL_BIN_LOG::init_gtid_sets(Gtid_set *all_gtids, Gtid_set *lost_gtids,
                                   bool verify_checksum, bool need_lock,
                                   Transaction_boundary_parser *trx_parser,
                                   Gtid *gtid_partial_trx,
                                   bool is_server_starting)
{
  DBUG_ENTER("MYSQL_BIN_LOG::init_gtid_sets");
  DBUG_PRINT("info", ("lost_gtids=%p; so we are recovering a %s log",
                      lost_gtids, lost_gtids == NULL ? "relay" : "binary"));

  /*
    If this is a relay log, we must have the IO thread Master_info trx_parser
    in order to correctly feed it with relay log events.
  */
#ifndef DBUG_OFF
  if (is_relay_log)
  {
    DBUG_ASSERT(trx_parser != NULL);
    DBUG_ASSERT(lost_gtids == NULL);
  }
#endif

  /*
    Acquires the necessary locks to ensure that logs are not either
    removed or updated when we are reading from it.
  */
  if (need_lock)
  {
    // We don't need LOCK_log if we are only going to read the initial
    // Prevoius_gtids_log_event and ignore the Gtid_log_events.
    if (all_gtids != NULL)
      mysql_mutex_lock(&LOCK_log);
    mysql_mutex_lock(&LOCK_index);
    global_sid_lock->wrlock();
  }
  else
  {
    if (all_gtids != NULL)
      mysql_mutex_assert_owner(&LOCK_log);
    mysql_mutex_assert_owner(&LOCK_index);
    global_sid_lock->assert_some_wrlock();
  }

  // Gather the set of files to be accessed.
  list<string> filename_list;
  LOG_INFO linfo;
  int error;

  list<string>::iterator it;
  list<string>::reverse_iterator rit;
  bool reached_first_file= false;

  /* Initialize the sid_map to be used in read_gtids_from_binlog */
  Sid_map *sid_map= NULL;
  if (all_gtids)
    sid_map= all_gtids->get_sid_map();
  else if (lost_gtids)
    sid_map= lost_gtids->get_sid_map();

  for (error= find_log_pos(&linfo, NULL, false/*need_lock_index=false*/); !error;
       error= find_next_log(&linfo, false/*need_lock_index=false*/))
  {
    DBUG_PRINT("info", ("read log filename '%s'", linfo.log_file_name));
    filename_list.push_back(string(linfo.log_file_name));
  }
  if (error != LOG_INFO_EOF)
  {
    DBUG_PRINT("error", ("Error reading %s index",
                         is_relay_log ? "relaylog" : "binlog"));
    goto end;
  }
  /*
    On server starting, one new empty binlog file is created and
    its file name is put into index file before initializing
    GLOBAL.GTID_EXECUTED AND GLOBAL.GTID_PURGED, it is not the
    last binlog file before the server restarts, so we remove
    its file name from filename_list.
  */
  if (is_server_starting && !is_relay_log && !filename_list.empty())
    filename_list.pop_back();

  error= 0;

  if (all_gtids != NULL)
  {
    DBUG_PRINT("info", ("Iterating backwards through %s logs, "
                        "looking for the last %s log that contains "
                        "a Previous_gtids_log_event.",
                        is_relay_log ? "relay" : "binary",
                        is_relay_log ? "relay" : "binary"));
    // Iterate over all files in reverse order until we find one that
    // contains a Previous_gtids_log_event.
    rit= filename_list.rbegin();
    bool can_stop_reading= false;
    reached_first_file= (rit == filename_list.rend());
    DBUG_PRINT("info", ("filename='%s' reached_first_file=%d",
                        rit->c_str(), reached_first_file));
    while (!can_stop_reading && !reached_first_file)
    {
      const char *filename= rit->c_str();
      rit++;
      reached_first_file= (rit == filename_list.rend());
      DBUG_PRINT("info", ("filename='%s' can_stop_reading=%d "
                          "reached_first_file=%d, ",
                          filename, can_stop_reading, reached_first_file));
      switch (read_gtids_from_binlog(filename, all_gtids,
                                     reached_first_file ? lost_gtids : NULL,
                                     NULL/* first_gtid */,
                                     sid_map, verify_checksum, is_relay_log))
      {
        case ERROR:
        {
          error= 1;
          goto end;
        }
        case GOT_GTIDS:
        {
          can_stop_reading= true;
          break;
        }
        case GOT_PREVIOUS_GTIDS:
        {
          /*
            If this is a binlog file, it is enough to have GOT_PREVIOUS_GTIDS.
            If this is a relaylog file, we need to find at least one GTID to
            start parsing the relay log to add GTID of transactions that might
            have spanned in distinct relaylog files.
          */
          if (!is_relay_log)
            can_stop_reading= true;
          break;
        }
        case NO_GTIDS:
        {
          /*
            Mysql server iterates backwards through binary logs, looking for
            the last binary log that contains a Previous_gtids_log_event for
            gathering the set of gtid_executed on server start. This may take
            very long time if it has many binary logs and almost all of them
            are out of filesystem cache. So if the binlog_gtid_simple_recovery
            is enabled, and the last binary log does not contain any GTID
            event, do not read any more binary logs, GLOBAL.GTID_EXECUTED and
            GLOBAL.GTID_PURGED should be empty in the case.
          */
          if (binlog_gtid_simple_recovery && is_server_starting &&
              !is_relay_log)
          {
            DBUG_ASSERT(all_gtids->is_empty());
            DBUG_ASSERT(lost_gtids->is_empty());
            goto end;
          }
          /*FALLTHROUGH*/
        }
        case TRUNCATED:
        {
          break;
        }
      }
    }

    /*
      If we use GTIDs and have partial transactions on the relay log,
      must check if it ends on next relay log files.
      We also need to feed the boundary parser with the rest of the
      relay log to put it in the correct state before receiving new
      events from the master in the case of GTID auto positioning be
      disabled.
    */
    if (is_relay_log)
    {
      /*
        Suppose the following relaylog:

         rl-bin.000001 | rl-bin.000002 | rl-bin.000003 | rl-bin-000004
        ---------------+---------------+---------------+---------------
         PREV_GTIDS    | PREV_GTIDS    | PREV_GTIDS    | PREV_GTIDS
         (empty)       | (UUID:1)      | (UUID:1)      | (UUID:1)
        ---------------+---------------+---------------+---------------
         GTID(UUID:1)  | QUERY(INSERT) | QUERY(INSERT) | XID
        ---------------+---------------+---------------+---------------
         QUERY(CREATE  |
         TABLE t1 ...) |
        ---------------+
         GTID(UUID:2)  |
        ---------------+
         QUERY(BEGIN)  |
        ---------------+

        As it is impossible to determine the current Retrieved_Gtid_Set by only
        looking to the PREVIOUS_GTIDS on the last relay log file, and scanning
        events on it, we tried to find a relay log file that contains at least
        one GTID event during the backwards search.

        In the example, we will find a GTID only in rl-bin.000001, as the
        UUID:2 transaction was spanned across 4 relay log files.

        The transaction spanning can be caused by "FLUSH RELAY LOGS" commands
        on slave while it is queuing the transaction.

        So, in order to correctly add UUID:2 into Retrieved_Gtid_Set, we need
        to parse the relay log starting on the file we found the last GTID
        queued to know if the transaction was fully retrieved or not.
      */

      /*
        Adjust the reverse iterator to point to the relaylog file we
        need to start parsing, as it was incremented after generating
        the relay log file name.
      */
      rit--;
      /* Reset the transaction parser before feeding it with events */
      trx_parser->reset();
      gtid_partial_trx->clear();

      DBUG_PRINT("info", ("Iterating forwards through relay logs, "
                          "updating the Retrieved_Gtid_Set and updating "
                          "IO thread trx parser before start."));
      for (it= find(filename_list.begin(), filename_list.end(), *rit);
           it != filename_list.end(); it++)
      {
        const char *filename= it->c_str();
        DBUG_PRINT("info", ("filename='%s'", filename));
        if (read_gtids_and_update_trx_parser_from_relaylog(filename, all_gtids,
                                                           true, trx_parser,
                                                           gtid_partial_trx))
        {
          error= 1;
          goto end;
        }
      }
    }
  }
  if (lost_gtids != NULL && !reached_first_file)
  {
    DBUG_PRINT("info", ("Iterating forwards through binary logs, looking for the first binary log that contains both a Previous_gtids_log_event and a Gtid_log_event."));
    for (it= filename_list.begin(); it != filename_list.end(); it++)
    {
      const char *filename= it->c_str();
      DBUG_PRINT("info", ("filename='%s'", filename));
      switch (read_gtids_from_binlog(filename, NULL, lost_gtids,
                                     NULL/* first_gtid */,
                                     sid_map, verify_checksum, is_relay_log))
      {
        case ERROR:
        {
          error= 1;
          /*FALLTHROUGH*/
        }
        case GOT_GTIDS:
        {
          goto end;
        }
        case NO_GTIDS:
        case GOT_PREVIOUS_GTIDS:
        {
          /*
            Mysql server iterates forwards through binary logs, looking for
            the first binary log that contains both Previous_gtids_log_event
            and gtid_log_event for gathering the set of gtid_purged on server
            start. It also iterates forwards through binary logs, looking for
            the first binary log that contains both Previous_gtids_log_event
            and gtid_log_event for gathering the set of gtid_purged when
            purging binary logs. This may take very long time if it has many
            binary logs and almost all of them are out of filesystem cache.
            So if the binlog_gtid_simple_recovery is enabled, we just
            initialize GLOBAL.GTID_PURGED from the first binary log, do not
            read any more binary logs.
          */
          if (binlog_gtid_simple_recovery && !is_relay_log)
            goto end;
          /*FALLTHROUGH*/
        }
        case TRUNCATED:
        {
          break;
        }
      }
    }
  }
end:
  if (all_gtids)
    all_gtids->dbug_print("all_gtids");
  if (lost_gtids)
    lost_gtids->dbug_print("lost_gtids");
  if (need_lock)
  {
    global_sid_lock->unlock();
    mysql_mutex_unlock(&LOCK_index);
    if (all_gtids != NULL)
      mysql_mutex_unlock(&LOCK_log);
  }
  filename_list.clear();
  DBUG_PRINT("info", ("returning %d", error));
  DBUG_RETURN(error != 0 ? true : false);
}


/**
  Open a (new) binlog file.

  - Open the log file and the index file. Register the new
  file name in it
  - When calling this when the file is in use, you must have a locks
  on LOCK_log and LOCK_index.

  @retval
    0	ok
  @retval
    1	error
*/

bool MYSQL_BIN_LOG::open_binlog(const char *log_name,
                                const char *new_name,
                                ulong max_size_arg,
                                bool null_created_arg,
                                bool need_lock_index,
                                bool need_sid_lock,
                                Format_description_log_event *extra_description_event)
{
  // lock_index must be acquired *before* sid_lock.
  DBUG_ASSERT(need_sid_lock || !need_lock_index);
  DBUG_ENTER("MYSQL_BIN_LOG::open_binlog(const char *, ...)");
  DBUG_PRINT("enter",("base filename: %s", log_name));

  mysql_mutex_assert_owner(get_log_lock());

  if (init_and_set_log_file_name(log_name, new_name))
  {
    sql_print_error("MYSQL_BIN_LOG::open failed to generate new file name.");
    DBUG_RETURN(1);
  }

  DBUG_PRINT("info", ("generated filename: %s", log_file_name));

  DEBUG_SYNC(current_thd, "after_log_file_name_initialized");

#ifdef HAVE_REPLICATION
  if (open_purge_index_file(TRUE) ||
      register_create_index_entry(log_file_name) ||
      sync_purge_index_file() ||
      DBUG_EVALUATE_IF("fault_injection_registering_index", 1, 0))
  {
    /**
      @todo: although this was introduced to appease valgrind
      when injecting emulated faults using fault_injection_registering_index
      it may be good to consider what actually happens when
      open_purge_index_file succeeds but register or sync fails.

      Perhaps we might need the code below in MYSQL_BIN_LOG::cleanup
      for "real life" purposes as well? 
    */
    DBUG_EXECUTE_IF("fault_injection_registering_index", {
      if (my_b_inited(&purge_index_file))
      {
        end_io_cache(&purge_index_file);
        my_close(purge_index_file.file, MYF(0));
      }
    });

    sql_print_error("MYSQL_BIN_LOG::open failed to sync the index file.");
    DBUG_RETURN(1);
  }
  DBUG_EXECUTE_IF("crash_create_non_critical_before_update_index", DBUG_SUICIDE(););
#endif

  write_error= 0;

  /* open the main log file */
  if (open(
#ifdef HAVE_PSI_INTERFACE
                      m_key_file_log,
#endif
                      log_name, new_name))
  {
#ifdef HAVE_REPLICATION
    close_purge_index_file();
#endif
    DBUG_RETURN(1);                            /* all warnings issued */
  }

  max_size= max_size_arg;

  open_count++;

  bool write_file_name_to_index_file=0;

  /* This must be before goto err. */
#ifndef DBUG_OFF
  binary_log_debug::debug_pretend_version_50034_in_binlog=
    DBUG_EVALUATE_IF("pretend_version_50034_in_binlog", true, false);
#endif
  Format_description_log_event s(BINLOG_VERSION);

  if (!my_b_filelength(&log_file))
  {
    /*
      The binary log file was empty (probably newly created)
      This is the normal case and happens when the user doesn't specify
      an extension for the binary log files.
      In this case we write a standard header to it.
    */
    if (my_b_safe_write(&log_file, (uchar*) BINLOG_MAGIC,
                        BIN_LOG_HEADER_SIZE))
      goto err;
    bytes_written+= BIN_LOG_HEADER_SIZE;
    write_file_name_to_index_file= 1;
  }

  /*
    don't set LOG_EVENT_BINLOG_IN_USE_F for SEQ_READ_APPEND io_cache
    as we won't be able to reset it later
  */
  if (io_cache_type == WRITE_CACHE)
  {
    s.common_header->flags|= LOG_EVENT_BINLOG_IN_USE_F;
  }

  if (is_relay_log)
  {
    /* relay-log */
    if (relay_log_checksum_alg == binary_log::BINLOG_CHECKSUM_ALG_UNDEF)
    {
      /* inherit master's A descriptor if one has been received */
      if (opt_slave_sql_verify_checksum == 0)
        /* otherwise use slave's local preference of RL events verification */
        relay_log_checksum_alg=static_cast<enum_binlog_checksum_alg>
                               (binary_log::BINLOG_CHECKSUM_ALG_OFF);
      else
        relay_log_checksum_alg= static_cast<enum_binlog_checksum_alg>
                                (binlog_checksum_options);
    }
    s.common_footer->checksum_alg= relay_log_checksum_alg;
  }
  else
    /* binlog */
    s.common_footer->checksum_alg= static_cast<enum_binlog_checksum_alg>
                                     (binlog_checksum_options);

  DBUG_ASSERT((s.common_footer)->checksum_alg !=
               binary_log::BINLOG_CHECKSUM_ALG_UNDEF);
  if (!s.is_valid())
    goto err;
  s.dont_set_created= null_created_arg;
  /* Set LOG_EVENT_RELAY_LOG_F flag for relay log's FD */
  if (is_relay_log)
    s.set_relay_log_event();
  if (s.write(&log_file))
    goto err;
  bytes_written+= s.common_header->data_written;
  /*
    We need to revisit this code and improve it.
    See further comments in the mysqld.
    /Alfranio
  */
  if (current_thd)
  {
    Gtid_set logged_gtids_binlog(global_sid_map, global_sid_lock);
    Gtid_set* previous_logged_gtids;

    if (is_relay_log)
      previous_logged_gtids= previous_gtid_set_relaylog;
    else
      previous_logged_gtids= &logged_gtids_binlog;

    if (need_sid_lock)
      global_sid_lock->wrlock();
    else
      global_sid_lock->assert_some_wrlock();

    if (!is_relay_log)
    {
      const Gtid_set *executed_gtids= gtid_state->get_executed_gtids();
      const Gtid_set *gtids_only_in_table=
        gtid_state->get_gtids_only_in_table();
      /* logged_gtids_binlog= executed_gtids - gtids_only_in_table */
      if (logged_gtids_binlog.add_gtid_set(executed_gtids) !=
          RETURN_STATUS_OK)
      {
        if (need_sid_lock)
          global_sid_lock->unlock();
        goto err;
      }
      logged_gtids_binlog.remove_gtid_set(gtids_only_in_table);
    }
    DBUG_PRINT("info",("Generating PREVIOUS_GTIDS for %s file.",
                       is_relay_log ? "relaylog" : "binlog"));
    Previous_gtids_log_event prev_gtids_ev(previous_logged_gtids);
    if (is_relay_log)
      prev_gtids_ev.set_relay_log_event();
    if (need_sid_lock)
      global_sid_lock->unlock();
    prev_gtids_ev.common_footer->checksum_alg=
                                   (s.common_footer)->checksum_alg;
    if (prev_gtids_ev.write(&log_file))
      goto err;
    bytes_written+= prev_gtids_ev.common_header->data_written;
  }
  else // !(current_thd)
  {
    /*
      If the slave was configured before server restart, the server will
      generate a new relay log file without having current_thd, but this
      new relay log file must have a PREVIOUS_GTIDS event as we now
      generate the PREVIOUS_GTIDS event always.

      This is only needed for relay log files because the server will add
      the PREVIOUS_GTIDS of binary logs (when current_thd==NULL) after
      server's GTID initialization.

      During server's startup at mysqld_main(), from the binary/relay log
      initialization point of view, it will:
      1) Call init_server_components() that will generate a new binary log
         file but won't write the PREVIOUS_GTIDS event yet;
      2) Initialize server's GTIDs;
      3) Write the binary log PREVIOUS_GTIDS;
      4) Call init_slave() in where the new relay log file will be created
         after initializing relay log's Retrieved_Gtid_Set;
    */
    if (is_relay_log)
    {
      if (need_sid_lock)
        global_sid_lock->wrlock();
      else
        global_sid_lock->assert_some_wrlock();

      DBUG_PRINT("info",("Generating PREVIOUS_GTIDS for relaylog file."));
      Previous_gtids_log_event prev_gtids_ev(previous_gtid_set_relaylog);
      prev_gtids_ev.set_relay_log_event();

      if (need_sid_lock)
        global_sid_lock->unlock();

      prev_gtids_ev.common_footer->checksum_alg=
                                   (s.common_footer)->checksum_alg;
      if (prev_gtids_ev.write(&log_file))
        goto err;
      bytes_written+= prev_gtids_ev.common_header->data_written;
    }
  }
  if (extra_description_event &&
      extra_description_event->binlog_version>=4)
  {
    /*
      This is a relay log written to by the I/O slave thread.
      Write the event so that others can later know the format of this relay
      log.
      Note that this event is very close to the original event from the
      master (it has binlog version of the master, event types of the
      master), so this is suitable to parse the next relay log's event. It
      has been produced by
      Format_description_log_event::Format_description_log_event(char* buf,).
      Why don't we want to write the mi_description_event if this
      event is for format<4 (3.23 or 4.x): this is because in that case, the
      mi_description_event describes the data received from the
      master, but not the data written to the relay log (*conversion*),
      which is in format 4 (slave's).
    */
    /*
      Set 'created' to 0, so that in next relay logs this event does not
      trigger cleaning actions on the slave in
      Format_description_log_event::apply_event_impl().
    */
    extra_description_event->created= 0;
    /* Don't set log_pos in event header */
    extra_description_event->set_artificial_event();

    if (extra_description_event->write(&log_file))
      goto err;
    bytes_written+= extra_description_event->common_header->data_written;
  }
  if (flush_io_cache(&log_file) ||
      mysql_file_sync(log_file.file, MYF(MY_WME)))
    goto err;
  
  if (write_file_name_to_index_file)
  {
#ifdef HAVE_REPLICATION
    DBUG_EXECUTE_IF("crash_create_critical_before_update_index", DBUG_SUICIDE(););
#endif

    DBUG_ASSERT(my_b_inited(&index_file) != 0);

    /*
      The new log file name is appended into crash safe index file after
      all the content of index file is copyed into the crash safe index
      file. Then move the crash safe index file to index file.
    */
    DBUG_EXECUTE_IF("simulate_disk_full_on_open_binlog",
                    {DBUG_SET("+d,simulate_no_free_space_error");});
    if (DBUG_EVALUATE_IF("fault_injection_updating_index", 1, 0) ||
        add_log_to_index((uchar*) log_file_name, strlen(log_file_name),
                         need_lock_index))
    {
      DBUG_EXECUTE_IF("simulate_disk_full_on_open_binlog",
                      {
                        DBUG_SET("-d,simulate_file_write_error");
                        DBUG_SET("-d,simulate_no_free_space_error");
                        DBUG_SET("-d,simulate_disk_full_on_open_binlog");
                      });
      goto err;
    }

#ifdef HAVE_REPLICATION
    DBUG_EXECUTE_IF("crash_create_after_update_index", DBUG_SUICIDE(););
#endif
  }

  log_state.atomic_set(LOG_OPENED);
  /*
    At every rotate memorize the last transaction counter state to use it as
    offset at logging the transaction logical timestamps.
  */
  max_committed_transaction.update_offset(transaction_counter.get_timestamp());
  transaction_counter.update_offset(transaction_counter.get_timestamp());
#ifdef HAVE_REPLICATION
  close_purge_index_file();
#endif

  update_binlog_end_pos();
  DBUG_RETURN(0);

err:
#ifdef HAVE_REPLICATION
  if (is_inited_purge_index_file())
    purge_index_entry(NULL, NULL, need_lock_index);
  close_purge_index_file();
#endif
  end_io_cache(&log_file);
  end_io_cache(&index_file);
  my_free(name);
  name= NULL;
  log_state.atomic_set(LOG_CLOSED);
  if (binlog_error_action == ABORT_SERVER)
  {
    THD *thd= current_thd;
    /*
      On fatal error when code enters here we should forcefully clear the
      previous errors so that a new critical error message can be pushed
      to the client side.
     */
    thd->clear_error();
    my_error(ER_BINLOG_LOGGING_IMPOSSIBLE, MYF(0), "Either disk is full or "
             "file system is read only while opening the binlog. Aborting the "
             "server");
<<<<<<< HEAD
    thd->send_statement_status();
    _exit(MYSQLD_FAILURE_EXIT);
=======
    sql_print_error("Either disk is full or file system is read only while "
                    "opening the binlog. Aborting the server");
    thd->protocol->end_statement();
    _exit(EXIT_FAILURE);
>>>>>>> 945b6962
  }
  else
    sql_print_error("Could not use %s for logging (error %d). "
                    "Turning logging off for the whole duration of the MySQL "
                    "server process. To turn it on again: fix the cause, "
                    "shutdown the MySQL server and restart it.", name, errno);
  DBUG_RETURN(1);
}


/**
  Move crash safe index file to index file.

  @param need_lock_index If true, LOCK_index will be acquired;
  otherwise it should already be held.

  @retval 0 ok
  @retval -1 error
*/
int MYSQL_BIN_LOG::move_crash_safe_index_file_to_index_file(bool need_lock_index)
{
  int error= 0;
  File fd= -1;
  DBUG_ENTER("MYSQL_BIN_LOG::move_crash_safe_index_file_to_index_file");

  if (need_lock_index)
    mysql_mutex_lock(&LOCK_index);
  else
    mysql_mutex_assert_owner(&LOCK_index);

  if (my_b_inited(&index_file))
  {
    end_io_cache(&index_file);
    if (mysql_file_close(index_file.file, MYF(0)) < 0)
    {
      error= -1;
      sql_print_error("MYSQL_BIN_LOG::move_crash_safe_index_file_to_index_file "
                      "failed to close the index file.");
      goto err;
    }
    mysql_file_delete(key_file_binlog_index, index_file_name, MYF(MY_WME));
  }

  DBUG_EXECUTE_IF("crash_create_before_rename_index_file", DBUG_SUICIDE(););
  if (my_rename(crash_safe_index_file_name, index_file_name, MYF(MY_WME)))
  {
    error= -1;
    sql_print_error("MYSQL_BIN_LOG::move_crash_safe_index_file_to_index_file "
                    "failed to move crash_safe_index_file to index file.");
    goto err;
  }
  DBUG_EXECUTE_IF("crash_create_after_rename_index_file", DBUG_SUICIDE(););

  if ((fd= mysql_file_open(key_file_binlog_index,
                           index_file_name,
                           O_RDWR | O_CREAT | O_BINARY,
                           MYF(MY_WME))) < 0 ||
           mysql_file_sync(fd, MYF(MY_WME)) ||
           init_io_cache(&index_file, fd, IO_SIZE, READ_CACHE,
                         mysql_file_seek(fd, 0L, MY_SEEK_END, MYF(0)),
                                         0, MYF(MY_WME | MY_WAIT_IF_FULL)))
  {
    error= -1;
    sql_print_error("MYSQL_BIN_LOG::move_crash_safe_index_file_to_index_file "
                    "failed to open the index file.");
    goto err;
  }

err:
  if (need_lock_index)
    mysql_mutex_unlock(&LOCK_index);
  DBUG_RETURN(error);
}


/**
  Append log file name to index file.

  - To make crash safe, we copy all the content of index file
  to crash safe index file firstly and then append the log
  file name to the crash safe index file. Finally move the
  crash safe index file to index file.

  @retval
    0   ok
  @retval
    -1   error
*/
int MYSQL_BIN_LOG::add_log_to_index(uchar* log_name,
                                    size_t log_name_len, bool need_lock_index)
{
  DBUG_ENTER("MYSQL_BIN_LOG::add_log_to_index");

  if (open_crash_safe_index_file())
  {
    sql_print_error("MYSQL_BIN_LOG::add_log_to_index failed to "
                    "open the crash safe index file.");
    goto err;
  }

  if (copy_file(&index_file, &crash_safe_index_file, 0))
  {
    sql_print_error("MYSQL_BIN_LOG::add_log_to_index failed to "
                    "copy index file to crash safe index file.");
    goto err;
  }

  if (my_b_write(&crash_safe_index_file, log_name, log_name_len) ||
      my_b_write(&crash_safe_index_file, (uchar*) "\n", 1) ||
      flush_io_cache(&crash_safe_index_file) ||
      mysql_file_sync(crash_safe_index_file.file, MYF(MY_WME)))
  {
    sql_print_error("MYSQL_BIN_LOG::add_log_to_index failed to "
                    "append log file name: %s, to crash "
                    "safe index file.", log_name);
    goto err;
  }

  if (close_crash_safe_index_file())
  {
    sql_print_error("MYSQL_BIN_LOG::add_log_to_index failed to "
                    "close the crash safe index file.");
    goto err;
  }

  if (move_crash_safe_index_file_to_index_file(need_lock_index))
  {
    sql_print_error("MYSQL_BIN_LOG::add_log_to_index failed to "
                    "move crash safe index file to index file.");
    goto err;
  }

  DBUG_RETURN(0);

err:
  DBUG_RETURN(-1);
}

int MYSQL_BIN_LOG::get_current_log(LOG_INFO* linfo)
{
  mysql_mutex_lock(&LOCK_log);
  int ret = raw_get_current_log(linfo);
  mysql_mutex_unlock(&LOCK_log);
  return ret;
}

int MYSQL_BIN_LOG::raw_get_current_log(LOG_INFO* linfo)
{
  strmake(linfo->log_file_name, log_file_name, sizeof(linfo->log_file_name)-1);
  linfo->pos = my_b_tell(&log_file);
  return 0;
}

bool MYSQL_BIN_LOG::check_write_error(THD *thd)
{
  DBUG_ENTER("MYSQL_BIN_LOG::check_write_error");

  bool checked= FALSE;

  if (!thd->is_error())
    DBUG_RETURN(checked);

  switch (thd->get_stmt_da()->mysql_errno())
  {
    case ER_TRANS_CACHE_FULL:
    case ER_STMT_CACHE_FULL:
    case ER_ERROR_ON_WRITE:
    case ER_BINLOG_LOGGING_IMPOSSIBLE:
      checked= TRUE;
    break;
  }
  DBUG_PRINT("return", ("checked: %s", YESNO(checked)));
  DBUG_RETURN(checked);
}

void MYSQL_BIN_LOG::set_write_error(THD *thd, bool is_transactional)
{
  DBUG_ENTER("MYSQL_BIN_LOG::set_write_error");

  write_error= 1;

  if (check_write_error(thd))
    DBUG_VOID_RETURN;

  if (my_errno == EFBIG)
  {
    if (is_transactional)
    {
      my_message(ER_TRANS_CACHE_FULL, ER(ER_TRANS_CACHE_FULL), MYF(MY_WME));
    }
    else
    {
      my_message(ER_STMT_CACHE_FULL, ER(ER_STMT_CACHE_FULL), MYF(MY_WME));
    }
  }
  else
  {
    char errbuf[MYSYS_STRERROR_SIZE];
    my_error(ER_ERROR_ON_WRITE, MYF(MY_WME), name,
             errno, my_strerror(errbuf, sizeof(errbuf), errno));
  }

  DBUG_VOID_RETURN;
}

/**
  Find the position in the log-index-file for the given log name.

  @param[out] linfo The found log file name will be stored here, along
  with the byte offset of the next log file name in the index file.
  @param log_name Filename to find in the index file, or NULL if we
  want to read the first entry.
  @param need_lock_index If false, this function acquires LOCK_index;
  otherwise the lock should already be held by the caller.

  @note
    On systems without the truncate function the file will end with one or
    more empty lines.  These will be ignored when reading the file.

  @retval
    0			ok
  @retval
    LOG_INFO_EOF	        End of log-index-file found
  @retval
    LOG_INFO_IO		Got IO error while reading file
*/

int MYSQL_BIN_LOG::find_log_pos(LOG_INFO *linfo, const char *log_name,
                                bool need_lock_index)
{
  int error= 0;
  char *full_fname= linfo->log_file_name;
  char full_log_name[FN_REFLEN], fname[FN_REFLEN];
  size_t log_name_len= 0, fname_len= 0;
  DBUG_ENTER("find_log_pos");
  full_log_name[0]= full_fname[0]= 0;

  /*
    Mutex needed because we need to make sure the file pointer does not
    move from under our feet
  */
  if (need_lock_index)
    mysql_mutex_lock(&LOCK_index);
  else
    mysql_mutex_assert_owner(&LOCK_index);

  // extend relative paths for log_name to be searched
  if (log_name)
  {
    if(normalize_binlog_name(full_log_name, log_name, is_relay_log))
    {
      error= LOG_INFO_EOF;
      goto end;
    }
  }

  log_name_len= log_name ? strlen(full_log_name) : 0;
  DBUG_PRINT("enter", ("log_name: %s, full_log_name: %s", 
                       log_name ? log_name : "NULL", full_log_name));

  /* As the file is flushed, we can't get an error here */
  my_b_seek(&index_file, (my_off_t) 0);

  for (;;)
  {
    size_t length;
    my_off_t offset= my_b_tell(&index_file);

    DBUG_EXECUTE_IF("simulate_find_log_pos_error",
                    error=  LOG_INFO_EOF; break;);
    /* If we get 0 or 1 characters, this is the end of the file */
    if ((length= my_b_gets(&index_file, fname, FN_REFLEN)) <= 1)
    {
      /* Did not find the given entry; Return not found or error */
      error= !index_file.error ? LOG_INFO_EOF : LOG_INFO_IO;
      break;
    }

    // extend relative paths and match against full path
    if (normalize_binlog_name(full_fname, fname, is_relay_log))
    {
      error= LOG_INFO_EOF;
      break;
    }
    fname_len= strlen(full_fname);

    // if the log entry matches, null string matching anything
    if (!log_name ||
       (log_name_len == fname_len &&
       !memcmp(full_fname, full_log_name, log_name_len)))
    {
      DBUG_PRINT("info", ("Found log file entry"));
      linfo->index_file_start_offset= offset;
      linfo->index_file_offset = my_b_tell(&index_file);
      break;
    }
    linfo->entry_index++;
  }

end:  
  if (need_lock_index)
    mysql_mutex_unlock(&LOCK_index);
  DBUG_RETURN(error);
}


/**
  Find the position in the log-index-file for the given log name.

  @param[out] linfo The filename will be stored here, along with the
  byte offset of the next filename in the index file.

  @param need_lock_index If true, LOCK_index will be acquired;
  otherwise it should already be held by the caller.

  @note
    - Before calling this function, one has to call find_log_pos()
    to set up 'linfo'
    - Mutex needed because we need to make sure the file pointer does not move
    from under our feet

  @retval 0 ok
  @retval LOG_INFO_EOF End of log-index-file found
  @retval LOG_INFO_IO Got IO error while reading file
*/
int MYSQL_BIN_LOG::find_next_log(LOG_INFO* linfo, bool need_lock_index)
{
  int error= 0;
  size_t length;
  char fname[FN_REFLEN];
  char *full_fname= linfo->log_file_name;

  if (need_lock_index)
    mysql_mutex_lock(&LOCK_index);
  else
    mysql_mutex_assert_owner(&LOCK_index);

  /* As the file is flushed, we can't get an error here */
  my_b_seek(&index_file, linfo->index_file_offset);

  linfo->index_file_start_offset= linfo->index_file_offset;
  if ((length=my_b_gets(&index_file, fname, FN_REFLEN)) <= 1)
  {
    error = !index_file.error ? LOG_INFO_EOF : LOG_INFO_IO;
    goto err;
  }

  if (fname[0] != 0)
  {
    if(normalize_binlog_name(full_fname, fname, is_relay_log))
    {
      error= LOG_INFO_EOF;
      goto err;
    }
    length= strlen(full_fname);
  }

  linfo->index_file_offset= my_b_tell(&index_file);

err:
  if (need_lock_index)
    mysql_mutex_unlock(&LOCK_index);
  return error;
}

/**
  Find the relay log name following the given name from relay log index file.

  @param[in|out] log_name  The name is full path name.

  @return return 0 if it finds next relay log. Otherwise return the error code.
*/
int MYSQL_BIN_LOG::find_next_relay_log(char log_name[FN_REFLEN+1])
{
  LOG_INFO info;
  int error;
  char relative_path_name[FN_REFLEN+1];

  if (fn_format(relative_path_name, log_name+dirname_length(log_name),
                mysql_data_home, "", 0)
      == NullS)
    return 1;

  mysql_mutex_lock(&LOCK_index);

  error= find_log_pos(&info, relative_path_name, false);
  if (error == 0)
  {
    error= find_next_log(&info, false);
    if (error == 0)
      strcpy(log_name, info.log_file_name);
  }

  mysql_mutex_unlock(&LOCK_index);
  return error;
}

/**
  Removes files, as part of a RESET MASTER or RESET SLAVE statement,
  by deleting all logs refered to in the index file. Then, it starts
  writing to a new log file.

  The new index file will only contain this file.

  @param thd Thread

  @note
    If not called from slave thread, write start event to new log

  @retval
    0	ok
  @retval
    1   error
*/
bool MYSQL_BIN_LOG::reset_logs(THD* thd, bool delete_only)
{
  LOG_INFO linfo;
  bool error=0;
  int err;
  const char* save_name;
  DBUG_ENTER("reset_logs");

  /*
    Flush logs for storage engines, so that the last transaction
    is fsynced inside storage engines.
  */
  if (ha_flush_logs(NULL))
    DBUG_RETURN(1);

  ha_reset_logs(thd);

  /*
    We need to get both locks to be sure that no one is trying to
    write to the index log file.
  */
  mysql_mutex_lock(&LOCK_log);
  mysql_mutex_lock(&LOCK_index);

  global_sid_lock->wrlock();

  /* Save variables so that we can reopen the log */
  save_name=name;
  name=0;					// Protect against free
  close(LOG_CLOSE_TO_BE_OPENED);

  /*
    First delete all old log files and then update the index file.
    As we first delete the log files and do not use sort of logging,
    a crash may lead to an inconsistent state where the index has
    references to non-existent files.

    We need to invert the steps and use the purge_index_file methods
    in order to make the operation safe.
  */

  if ((err= find_log_pos(&linfo, NullS, false/*need_lock_index=false*/)) != 0)
  {
    uint errcode= purge_log_get_error_code(err);
    sql_print_error("Failed to locate old binlog or relay log files");
    my_message(errcode, ER(errcode), MYF(0));
    error= 1;
    goto err;
  }

  for (;;)
  {
    if ((error= my_delete_allow_opened(linfo.log_file_name, MYF(0))) != 0)
    {
      if (my_errno == ENOENT) 
      {
        push_warning_printf(current_thd, Sql_condition::SL_WARNING,
                            ER_LOG_PURGE_NO_FILE, ER(ER_LOG_PURGE_NO_FILE),
                            linfo.log_file_name);
        sql_print_information("Failed to delete file '%s'",
                              linfo.log_file_name);
        my_errno= 0;
        error= 0;
      }
      else
      {
        push_warning_printf(current_thd, Sql_condition::SL_WARNING,
                            ER_BINLOG_PURGE_FATAL_ERR,
                            "a problem with deleting %s; "
                            "consider examining correspondence "
                            "of your binlog index file "
                            "to the actual binlog files",
                            linfo.log_file_name);
        error= 1;
        goto err;
      }
    }
    if (find_next_log(&linfo, false/*need_lock_index=false*/))
      break;
  }

  /* Start logging with a new file */
  close(LOG_CLOSE_INDEX | LOG_CLOSE_TO_BE_OPENED);
  if ((error= my_delete_allow_opened(index_file_name, MYF(0))))	// Reset (open will update)
  {
    if (my_errno == ENOENT) 
    {
      push_warning_printf(current_thd, Sql_condition::SL_WARNING,
                          ER_LOG_PURGE_NO_FILE, ER(ER_LOG_PURGE_NO_FILE),
                          index_file_name);
      sql_print_information("Failed to delete file '%s'",
                            index_file_name);
      my_errno= 0;
      error= 0;
    }
    else
    {
      push_warning_printf(current_thd, Sql_condition::SL_WARNING,
                          ER_BINLOG_PURGE_FATAL_ERR,
                          "a problem with deleting %s; "
                          "consider examining correspondence "
                          "of your binlog index file "
                          "to the actual binlog files",
                          index_file_name);
      error= 1;
      goto err;
    }
  }

#ifdef HAVE_REPLICATION
  /*
    For relay logs we clear the gtid state associated per channel(i.e rli)
    in the purge_relay_logs()
  */
  if (!is_relay_log)
  {
    if(gtid_state->clear(thd))
    {
      error= 1;
      goto err;
    }
    // don't clear global_sid_map because it's used by the relay log too
    if (gtid_state->init() != 0)
      goto err;
  }
#endif

  if (!delete_only)
  {
    if (!open_index_file(index_file_name, 0, false/*need_lock_index=false*/))
    if ((error= open_binlog(save_name, 0,
                            max_size, false,
                            false/*need_lock_index=false*/,
                            false/*need_sid_lock=false*/,
                            NULL)))
      goto err;
  }
  my_free((void *) save_name);

err:
  if (error == 1)
    name= const_cast<char*>(save_name);
  global_sid_lock->unlock();
  mysql_mutex_unlock(&LOCK_index);
  mysql_mutex_unlock(&LOCK_log);
  DBUG_RETURN(error);
}


/**
  Set the name of crash safe index file.

  @retval
    0   ok
  @retval
    1   error
*/
int MYSQL_BIN_LOG::set_crash_safe_index_file_name(const char *base_file_name)
{
  int error= 0;
  DBUG_ENTER("MYSQL_BIN_LOG::set_crash_safe_index_file_name");
  if (fn_format(crash_safe_index_file_name, base_file_name, mysql_data_home,
                ".index_crash_safe", MYF(MY_UNPACK_FILENAME | MY_SAFE_PATH |
                                         MY_REPLACE_EXT)) == NULL)
  {
    error= 1;
    sql_print_error("MYSQL_BIN_LOG::set_crash_safe_index_file_name failed "
                    "to set file name.");
  }
  DBUG_RETURN(error);
}


/**
  Open a (new) crash safe index file.

  @note
    The crash safe index file is a special file
    used for guaranteeing index file crash safe.
  @retval
    0   ok
  @retval
    1   error
*/
int MYSQL_BIN_LOG::open_crash_safe_index_file()
{
  int error= 0;
  File file= -1;

  DBUG_ENTER("MYSQL_BIN_LOG::open_crash_safe_index_file");

  if (!my_b_inited(&crash_safe_index_file))
  {
    if ((file= my_open(crash_safe_index_file_name, O_RDWR | O_CREAT | O_BINARY,
                       MYF(MY_WME))) < 0  ||
        init_io_cache(&crash_safe_index_file, file, IO_SIZE, WRITE_CACHE,
                      0, 0, MYF(MY_WME | MY_NABP | MY_WAIT_IF_FULL)))
    {
      error= 1;
      sql_print_error("MYSQL_BIN_LOG::open_crash_safe_index_file failed "
                      "to open temporary index file.");
    }
  }
  DBUG_RETURN(error);
}


/**
  Close the crash safe index file.

  @note
    The crash safe file is just closed, is not deleted.
    Because it is moved to index file later on.
  @retval
    0   ok
  @retval
    1   error
*/
int MYSQL_BIN_LOG::close_crash_safe_index_file()
{
  int error= 0;

  DBUG_ENTER("MYSQL_BIN_LOG::close_crash_safe_index_file");

  if (my_b_inited(&crash_safe_index_file))
  {
    end_io_cache(&crash_safe_index_file);
    error= my_close(crash_safe_index_file.file, MYF(0));
  }
  memset(&crash_safe_index_file, 0, sizeof(crash_safe_index_file));

  DBUG_RETURN(error);
}


/**
  Delete relay log files prior to rli->group_relay_log_name
  (i.e. all logs which are not involved in a non-finished group
  (transaction)), remove them from the index file and start on next
  relay log.

  IMPLEMENTATION

  - You must hold rli->data_lock before calling this function, since
    it writes group_relay_log_pos and similar fields of
    Relay_log_info.
  - Protects index file with LOCK_index
  - Delete relevant relay log files
  - Copy all file names after these ones to the front of the index file
  - If the OS has truncate, truncate the file, else fill it with \n'
  - Read the next file name from the index file and store in rli->linfo

  @param rli	       Relay log information
  @param included     If false, all relay logs that are strictly before
                      rli->group_relay_log_name are deleted ; if true, the
                      latter is deleted too (i.e. all relay logs
                      read by the SQL slave thread are deleted).

  @note
    - This is only called from the slave SQL thread when it has read
    all commands from a relay log and want to switch to a new relay log.
    - When this happens, we can be in an active transaction as
    a transaction can span over two relay logs
    (although it is always written as a single block to the master's binary
    log, hence cannot span over two master's binary logs).

  @retval
    0			ok
  @retval
    LOG_INFO_EOF	        End of log-index-file found
  @retval
    LOG_INFO_SEEK	Could not allocate IO cache
  @retval
    LOG_INFO_IO		Got IO error while reading file
*/

#ifdef HAVE_REPLICATION

int MYSQL_BIN_LOG::purge_first_log(Relay_log_info* rli, bool included)
{
  int error;
  char *to_purge_if_included= NULL;
  DBUG_ENTER("purge_first_log");

  DBUG_ASSERT(current_thd->system_thread == SYSTEM_THREAD_SLAVE_SQL);
  DBUG_ASSERT(is_relay_log);
  DBUG_ASSERT(is_open());
  DBUG_ASSERT(rli->slave_running == 1);
  DBUG_ASSERT(!strcmp(rli->linfo.log_file_name,rli->get_event_relay_log_name()));

  mysql_mutex_assert_owner(&rli->data_lock);

  mysql_mutex_lock(&LOCK_index);
  to_purge_if_included= my_strdup(key_memory_Relay_log_info_group_relay_log_name,
                                  rli->get_group_relay_log_name(), MYF(0));

  /*
    Read the next log file name from the index file and pass it back to
    the caller.
  */
  if((error=find_log_pos(&rli->linfo, rli->get_event_relay_log_name(),
                         false/*need_lock_index=false*/)) ||
     (error=find_next_log(&rli->linfo, false/*need_lock_index=false*/)))
  {
    char buff[22];
    sql_print_error("next log error: %d  offset: %s  log: %s included: %d",
                    error,
                    llstr(rli->linfo.index_file_offset,buff),
                    rli->get_event_relay_log_name(),
                    included);
    goto err;
  }

  /*
    Reset rli's coordinates to the current log.
  */
  rli->set_event_relay_log_pos(BIN_LOG_HEADER_SIZE);
  rli->set_event_relay_log_name(rli->linfo.log_file_name);

  /*
    If we removed the rli->group_relay_log_name file,
    we must update the rli->group* coordinates, otherwise do not touch it as the
    group's execution is not finished (e.g. COMMIT not executed)
  */
  if (included)
  {
    rli->set_group_relay_log_pos(BIN_LOG_HEADER_SIZE);
    rli->set_group_relay_log_name(rli->linfo.log_file_name);
    rli->notify_group_relay_log_name_update();
  }

  /* Store where we are in the new file for the execution thread */
  rli->flush_info(TRUE);

  DBUG_EXECUTE_IF("crash_before_purge_logs", DBUG_SUICIDE(););

  mysql_mutex_lock(&rli->log_space_lock);
  rli->relay_log.purge_logs(to_purge_if_included, included,
                            false/*need_lock_index=false*/,
                            false/*need_update_threads=false*/,
                            &rli->log_space_total, true);
  // Tell the I/O thread to take the relay_log_space_limit into account
  rli->ignore_log_space_limit= 0;
  mysql_mutex_unlock(&rli->log_space_lock);

  /*
    Ok to broadcast after the critical region as there is no risk of
    the mutex being destroyed by this thread later - this helps save
    context switches
  */
  mysql_cond_broadcast(&rli->log_space_cond);

  /*
   * Need to update the log pos because purge logs has been called 
   * after fetching initially the log pos at the begining of the method.
   */
  if((error=find_log_pos(&rli->linfo, rli->get_event_relay_log_name(),
                         false/*need_lock_index=false*/)))
  {
    char buff[22];
    sql_print_error("next log error: %d  offset: %s  log: %s included: %d",
                    error,
                    llstr(rli->linfo.index_file_offset,buff),
                    rli->get_group_relay_log_name(),
                    included);
    goto err;
  }

  /* If included was passed, rli->linfo should be the first entry. */
  DBUG_ASSERT(!included || rli->linfo.index_file_start_offset == 0);

err:
  my_free(to_purge_if_included);
  mysql_mutex_unlock(&LOCK_index);
  DBUG_RETURN(error);
}


/**
  Remove logs from index file.

  - To make crash safe, we copy the content of index file
  from index_file_start_offset recored in log_info to
  crash safe index file firstly and then move the crash
  safe index file to index file.

  @param linfo                  Store here the found log file name and
                                position to the NEXT log file name in
                                the index file.

  @param need_update_threads    If we want to update the log coordinates
                                of all threads. False for relay logs,
                                true otherwise.

  @retval
    0    ok
  @retval
    LOG_INFO_IO    Got IO error while reading/writing file
*/
int MYSQL_BIN_LOG::remove_logs_from_index(LOG_INFO* log_info, bool need_update_threads)
{
  if (open_crash_safe_index_file())
  {
    sql_print_error("MYSQL_BIN_LOG::remove_logs_from_index failed to "
                    "open the crash safe index file.");
    goto err;
  }

  if (copy_file(&index_file, &crash_safe_index_file,
                log_info->index_file_start_offset))
  {
    sql_print_error("MYSQL_BIN_LOG::remove_logs_from_index failed to "
                    "copy index file to crash safe index file.");
    goto err;
  }

  if (close_crash_safe_index_file())
  {
    sql_print_error("MYSQL_BIN_LOG::remove_logs_from_index failed to "
                    "close the crash safe index file.");
    goto err;
  }
  DBUG_EXECUTE_IF("fault_injection_copy_part_file", DBUG_SUICIDE(););

  if (move_crash_safe_index_file_to_index_file(false/*need_lock_index=false*/))
  {
    sql_print_error("MYSQL_BIN_LOG::remove_logs_from_index failed to "
                    "move crash safe index file to index file.");
    goto err;
  }

  // now update offsets in index file for running threads
  if (need_update_threads)
    adjust_linfo_offsets(log_info->index_file_start_offset);
  return 0;

err:
  return LOG_INFO_IO;
}

/**
  Remove all logs before the given log from disk and from the index file.

  @param to_log	      Delete all log file name before this file.
  @param included            If true, to_log is deleted too.
  @param need_lock_index
  @param need_update_threads If we want to update the log coordinates of
                             all threads. False for relay logs, true otherwise.
  @param freed_log_space     If not null, decrement this variable of
                             the amount of log space freed
  @param auto_purge          True if this is an automatic purge.

  @note
    If any of the logs before the deleted one is in use,
    only purge logs up to this one.

  @retval
    0			ok
  @retval
    LOG_INFO_EOF		to_log not found
    LOG_INFO_EMFILE             too many files opened
    LOG_INFO_FATAL              if any other than ENOENT error from
                                mysql_file_stat() or mysql_file_delete()
*/

int MYSQL_BIN_LOG::purge_logs(const char *to_log,
                              bool included,
                              bool need_lock_index,
                              bool need_update_threads,
                              ulonglong *decrease_log_space,
                              bool auto_purge)
{
  int error= 0, no_of_log_files_to_purge= 0, no_of_log_files_purged= 0;
  int no_of_threads_locking_log= 0;
  bool exit_loop= 0;
  LOG_INFO log_info;
  THD *thd= current_thd;
  DBUG_ENTER("purge_logs");
  DBUG_PRINT("info",("to_log= %s",to_log));

  if (need_lock_index)
    mysql_mutex_lock(&LOCK_index);
  else
    mysql_mutex_assert_owner(&LOCK_index);
  if ((error=find_log_pos(&log_info, to_log, false/*need_lock_index=false*/))) 
  {
    sql_print_error("MYSQL_BIN_LOG::purge_logs was called with file %s not "
                    "listed in the index.", to_log);
    goto err;
  }

  no_of_log_files_to_purge= log_info.entry_index;

  if ((error= open_purge_index_file(TRUE)))
  {
    sql_print_error("MYSQL_BIN_LOG::purge_logs failed to sync the index file.");
    goto err;
  }

  /*
    File name exists in index file; delete until we find this file
    or a file that is used.
  */
  if ((error=find_log_pos(&log_info, NullS, false/*need_lock_index=false*/)))
    goto err;

  while ((strcmp(to_log,log_info.log_file_name) || (exit_loop=included)))
  {
    if(is_active(log_info.log_file_name))
    {
      if(!auto_purge)
        push_warning_printf(thd, Sql_condition::SL_WARNING,
                            ER_WARN_PURGE_LOG_IS_ACTIVE,
                            ER(ER_WARN_PURGE_LOG_IS_ACTIVE),
                            log_info.log_file_name);
      break;
    }

    if ((no_of_threads_locking_log= log_in_use(log_info.log_file_name)))
    {
      if(!auto_purge)
        push_warning_printf(thd, Sql_condition::SL_WARNING,
                            ER_WARN_PURGE_LOG_IN_USE,
                            ER(ER_WARN_PURGE_LOG_IN_USE),
                            log_info.log_file_name,  no_of_threads_locking_log,
                            no_of_log_files_purged, no_of_log_files_to_purge);
      break;
    }
    no_of_log_files_purged++;

    if ((error= register_purge_index_entry(log_info.log_file_name)))
    {
      sql_print_error("MYSQL_BIN_LOG::purge_logs failed to copy %s to register file.",
                      log_info.log_file_name);
      goto err;
    }

    if (find_next_log(&log_info, false/*need_lock_index=false*/) || exit_loop)
      break;
  }

  DBUG_EXECUTE_IF("crash_purge_before_update_index", DBUG_SUICIDE(););

  if ((error= sync_purge_index_file()))
  {
    sql_print_error("MYSQL_BIN_LOG::purge_logs failed to flush register file.");
    goto err;
  }

  /* We know how many files to delete. Update index file. */
  if ((error=remove_logs_from_index(&log_info, need_update_threads)))
  {
    sql_print_error("MYSQL_BIN_LOG::purge_logs failed to update the index file");
    goto err;
  }

  // Update gtid_state->lost_gtids
  if (!is_relay_log)
  {
    global_sid_lock->wrlock();
    error= init_gtid_sets(NULL,
                          const_cast<Gtid_set *>(gtid_state->get_lost_gtids()),
                          opt_master_verify_checksum,
                          false/*false=don't need lock*/,
                          NULL/*trx_parser*/, NULL/*gtid_partial_trx*/);
    global_sid_lock->unlock();
    if (error)
      goto err;
  }

  DBUG_EXECUTE_IF("crash_purge_critical_after_update_index", DBUG_SUICIDE(););

err:

  int error_index= 0, close_error_index= 0;
  /* Read each entry from purge_index_file and delete the file. */
  if (is_inited_purge_index_file() &&
      (error_index= purge_index_entry(thd, decrease_log_space, false/*need_lock_index=false*/)))
    sql_print_error("MYSQL_BIN_LOG::purge_logs failed to process registered files"
                    " that would be purged.");

  close_error_index= close_purge_index_file();

  DBUG_EXECUTE_IF("crash_purge_non_critical_after_update_index", DBUG_SUICIDE(););

  if (need_lock_index)
    mysql_mutex_unlock(&LOCK_index);

  /*
    Error codes from purge logs take precedence.
    Then error codes from purging the index entry.
    Finally, error codes from closing the purge index file.
  */
  error= error ? error : (error_index ? error_index :
                          close_error_index);

  DBUG_RETURN(error);
}

int MYSQL_BIN_LOG::set_purge_index_file_name(const char *base_file_name)
{
  int error= 0;
  DBUG_ENTER("MYSQL_BIN_LOG::set_purge_index_file_name");
  if (fn_format(purge_index_file_name, base_file_name, mysql_data_home,
                ".~rec~", MYF(MY_UNPACK_FILENAME | MY_SAFE_PATH |
                              MY_REPLACE_EXT)) == NULL)
  {
    error= 1;
    sql_print_error("MYSQL_BIN_LOG::set_purge_index_file_name failed to set "
                      "file name.");
  }
  DBUG_RETURN(error);
}

int MYSQL_BIN_LOG::open_purge_index_file(bool destroy)
{
  int error= 0;
  File file= -1;

  DBUG_ENTER("MYSQL_BIN_LOG::open_purge_index_file");

  if (destroy)
    close_purge_index_file();

  if (!my_b_inited(&purge_index_file))
  {
    if ((file= my_open(purge_index_file_name, O_RDWR | O_CREAT | O_BINARY,
                       MYF(MY_WME))) < 0  ||
        init_io_cache(&purge_index_file, file, IO_SIZE,
                      (destroy ? WRITE_CACHE : READ_CACHE),
                      0, 0, MYF(MY_WME | MY_NABP | MY_WAIT_IF_FULL)))
    {
      error= 1;
      sql_print_error("MYSQL_BIN_LOG::open_purge_index_file failed to open register "
                      " file.");
    }
  }
  DBUG_RETURN(error);
}

int MYSQL_BIN_LOG::close_purge_index_file()
{
  int error= 0;

  DBUG_ENTER("MYSQL_BIN_LOG::close_purge_index_file");

  if (my_b_inited(&purge_index_file))
  {
    end_io_cache(&purge_index_file);
    error= my_close(purge_index_file.file, MYF(0));
  }
  my_delete(purge_index_file_name, MYF(0));
  memset(&purge_index_file, 0, sizeof(purge_index_file));

  DBUG_RETURN(error);
}

bool MYSQL_BIN_LOG::is_inited_purge_index_file()
{
  DBUG_ENTER("MYSQL_BIN_LOG::is_inited_purge_index_file");
  DBUG_RETURN (my_b_inited(&purge_index_file));
}

int MYSQL_BIN_LOG::sync_purge_index_file()
{
  int error= 0;
  DBUG_ENTER("MYSQL_BIN_LOG::sync_purge_index_file");

  if ((error= flush_io_cache(&purge_index_file)) ||
      (error= my_sync(purge_index_file.file, MYF(MY_WME))))
    DBUG_RETURN(error);

  DBUG_RETURN(error);
}

int MYSQL_BIN_LOG::register_purge_index_entry(const char *entry)
{
  int error= 0;
  DBUG_ENTER("MYSQL_BIN_LOG::register_purge_index_entry");

  if ((error=my_b_write(&purge_index_file, (const uchar*)entry, strlen(entry))) ||
      (error=my_b_write(&purge_index_file, (const uchar*)"\n", 1)))
    DBUG_RETURN (error);

  DBUG_RETURN(error);
}

int MYSQL_BIN_LOG::register_create_index_entry(const char *entry)
{
  DBUG_ENTER("MYSQL_BIN_LOG::register_create_index_entry");
  DBUG_RETURN(register_purge_index_entry(entry));
}

int MYSQL_BIN_LOG::purge_index_entry(THD *thd, ulonglong *decrease_log_space,
                                     bool need_lock_index)
{
  MY_STAT s;
  int error= 0;
  LOG_INFO log_info;
  LOG_INFO check_log_info;

  DBUG_ENTER("MYSQL_BIN_LOG:purge_index_entry");

  DBUG_ASSERT(my_b_inited(&purge_index_file));

  if ((error=reinit_io_cache(&purge_index_file, READ_CACHE, 0, 0, 0)))
  {
    sql_print_error("MYSQL_BIN_LOG::purge_index_entry failed to reinit register file "
                    "for read");
    goto err;
  }

  for (;;)
  {
    size_t length;

    if ((length=my_b_gets(&purge_index_file, log_info.log_file_name,
                          FN_REFLEN)) <= 1)
    {
      if (purge_index_file.error)
      {
        error= purge_index_file.error;
        sql_print_error("MYSQL_BIN_LOG::purge_index_entry error %d reading from "
                        "register file.", error);
        goto err;
      }

      /* Reached EOF */
      break;
    }

    /* Get rid of the trailing '\n' */
    log_info.log_file_name[length-1]= 0;

    if (!mysql_file_stat(m_key_file_log, log_info.log_file_name, &s, MYF(0)))
    {
      if (my_errno == ENOENT) 
      {
        /*
          It's not fatal if we can't stat a log file that does not exist;
          If we could not stat, we won't delete.
        */
        if (thd)
        {
          push_warning_printf(thd, Sql_condition::SL_WARNING,
                              ER_LOG_PURGE_NO_FILE, ER(ER_LOG_PURGE_NO_FILE),
                              log_info.log_file_name);
        }
        sql_print_information("Failed to execute mysql_file_stat on file '%s'",
			      log_info.log_file_name);
        my_errno= 0;
      }
      else
      {
        /*
          Other than ENOENT are fatal
        */
        if (thd)
        {
          push_warning_printf(thd, Sql_condition::SL_WARNING,
                              ER_BINLOG_PURGE_FATAL_ERR,
                              "a problem with getting info on being purged %s; "
                              "consider examining correspondence "
                              "of your binlog index file "
                              "to the actual binlog files",
                              log_info.log_file_name);
        }
        else
        {
          sql_print_information("Failed to delete log file '%s'; "
                                "consider examining correspondence "
                                "of your binlog index file "
                                "to the actual binlog files",
                                log_info.log_file_name);
        }
        error= LOG_INFO_FATAL;
        goto err;
      }
    }
    else
    {
      if ((error= find_log_pos(&check_log_info, log_info.log_file_name,
                               need_lock_index)))
      {
        if (error != LOG_INFO_EOF)
        {
          if (thd)
          {
            push_warning_printf(thd, Sql_condition::SL_WARNING,
                                ER_BINLOG_PURGE_FATAL_ERR,
                                "a problem with deleting %s and "
                                "reading the binlog index file",
                                log_info.log_file_name);
          }
          else
          {
            sql_print_information("Failed to delete file '%s' and "
                                  "read the binlog index file",
                                  log_info.log_file_name);
          }
          goto err;
        }
           
        error= 0;
        if (!need_lock_index)
        {
          /*
            This is to avoid triggering an error in NDB.

            @todo: This is weird, what does NDB errors have to do with
            need_lock_index? Explain better or refactor /Sven
          */
          ha_binlog_index_purge_file(current_thd, log_info.log_file_name);
        }

        DBUG_PRINT("info",("purging %s",log_info.log_file_name));
        if (!mysql_file_delete(key_file_binlog, log_info.log_file_name, MYF(0)))
        {
          if (decrease_log_space)
            *decrease_log_space-= s.st_size;
        }
        else
        {
          if (my_errno == ENOENT)
          {
            if (thd)
            {
              push_warning_printf(thd, Sql_condition::SL_WARNING,
                                  ER_LOG_PURGE_NO_FILE, ER(ER_LOG_PURGE_NO_FILE),
                                  log_info.log_file_name);
            }
            sql_print_information("Failed to delete file '%s'",
                                  log_info.log_file_name);
            my_errno= 0;
          }
          else
          {
            if (thd)
            {
              push_warning_printf(thd, Sql_condition::SL_WARNING,
                                  ER_BINLOG_PURGE_FATAL_ERR,
                                  "a problem with deleting %s; "
                                  "consider examining correspondence "
                                  "of your binlog index file "
                                  "to the actual binlog files",
                                  log_info.log_file_name);
            }
            else
            {
              sql_print_information("Failed to delete file '%s'; "
                                    "consider examining correspondence "
                                    "of your binlog index file "
                                    "to the actual binlog files",
                                    log_info.log_file_name);
            }
            if (my_errno == EMFILE)
            {
              DBUG_PRINT("info",
                         ("my_errno: %d, set ret = LOG_INFO_EMFILE", my_errno));
              error= LOG_INFO_EMFILE;
              goto err;
            }
            error= LOG_INFO_FATAL;
            goto err;
          }
        }
      }
    }
  }

err:
  DBUG_RETURN(error);
}

/**
  Remove all logs before the given file date from disk and from the
  index file.

  @param thd		Thread pointer
  @param purge_time	Delete all log files before given date.
  @param auto_purge     True if this is an automatic purge.

  @note
    If any of the logs before the deleted one is in use,
    only purge logs up to this one.

  @retval
    0				ok
  @retval
    LOG_INFO_PURGE_NO_ROTATE	Binary file that can't be rotated
    LOG_INFO_FATAL              if any other than ENOENT error from
                                mysql_file_stat() or mysql_file_delete()
*/

int MYSQL_BIN_LOG::purge_logs_before_date(time_t purge_time, bool auto_purge)
{
  int error;
  int no_of_threads_locking_log= 0, no_of_log_files_purged= 0;
  bool log_is_active= false, log_is_in_use= false;
  char to_log[FN_REFLEN], copy_log_in_use[FN_REFLEN];
  LOG_INFO log_info;
  MY_STAT stat_area;
  THD *thd= current_thd;

  DBUG_ENTER("purge_logs_before_date");

  mysql_mutex_lock(&LOCK_index);
  to_log[0]= 0;

  if ((error=find_log_pos(&log_info, NullS, false/*need_lock_index=false*/)))
    goto err;

  while (!(log_is_active= is_active(log_info.log_file_name)))
  {
    if ((no_of_threads_locking_log= log_in_use(log_info.log_file_name)))
    {
      if (!auto_purge)
      {
        log_is_in_use= true;
        strcpy(copy_log_in_use, log_info.log_file_name);
      }
      break;
    }
    no_of_log_files_purged++;

    if (!mysql_file_stat(m_key_file_log,
                         log_info.log_file_name, &stat_area, MYF(0)))
    {
      if (my_errno == ENOENT)
      {
        /*
          It's not fatal if we can't stat a log file that does not exist.
        */
        my_errno= 0;
      }
      else
      {
        /*
          Other than ENOENT are fatal
        */
        if (thd)
        {
          push_warning_printf(thd, Sql_condition::SL_WARNING,
                              ER_BINLOG_PURGE_FATAL_ERR,
                              "a problem with getting info on being purged %s; "
                              "consider examining correspondence "
                              "of your binlog index file "
                              "to the actual binlog files",
                              log_info.log_file_name);
        }
        else
        {
          sql_print_information("Failed to delete log file '%s'",
                                log_info.log_file_name);
        }
        error= LOG_INFO_FATAL;
        goto err;
      }
    }
    else
    {
      if (stat_area.st_mtime < purge_time) 
        strmake(to_log, 
                log_info.log_file_name, 
                sizeof(log_info.log_file_name) - 1);
      else
        break;
    }
    if (find_next_log(&log_info, false/*need_lock_index=false*/))
      break;
  }

  if (log_is_active)
  {
    if(!auto_purge)
      push_warning_printf(thd, Sql_condition::SL_WARNING,
                          ER_WARN_PURGE_LOG_IS_ACTIVE,
                          ER(ER_WARN_PURGE_LOG_IS_ACTIVE),
                          log_info.log_file_name);

  }

  if (log_is_in_use)
  {
    int no_of_log_files_to_purge= no_of_log_files_purged+1;
    while (strcmp(log_file_name, log_info.log_file_name))
    {
      if (mysql_file_stat(m_key_file_log, log_info.log_file_name,
                          &stat_area, MYF(0)))
      {
        if (stat_area.st_mtime < purge_time)
          no_of_log_files_to_purge++;
        else
          break;
      }
      if (find_next_log(&log_info, false/*need_lock_index=false*/))
      {
        no_of_log_files_to_purge++;
        break;
      }
    }

    push_warning_printf(thd, Sql_condition::SL_WARNING,
                        ER_WARN_PURGE_LOG_IN_USE,
                        ER(ER_WARN_PURGE_LOG_IN_USE),
                        copy_log_in_use, no_of_threads_locking_log,
                        no_of_log_files_purged, no_of_log_files_to_purge);
  }

  error= (to_log[0] ? purge_logs(to_log, true,
                                 false/*need_lock_index=false*/,
                                 true/*need_update_threads=true*/,
                                 (ulonglong *) 0, auto_purge) : 0);

err:
  mysql_mutex_unlock(&LOCK_index);
  DBUG_RETURN(error);
}
#endif /* HAVE_REPLICATION */


/**
  Create a new log file name.

  @param buf		buf of at least FN_REFLEN where new name is stored

  @note
    If file name will be longer then FN_REFLEN it will be truncated
*/

void MYSQL_BIN_LOG::make_log_name(char* buf, const char* log_ident)
{
  size_t dir_len = dirname_length(log_file_name); 
  if (dir_len >= FN_REFLEN)
    dir_len=FN_REFLEN-1;
  my_stpnmov(buf, log_file_name, dir_len);
  strmake(buf+dir_len, log_ident, FN_REFLEN - dir_len -1);
}


/**
  Check if we are writing/reading to the given log file.
*/

bool MYSQL_BIN_LOG::is_active(const char *log_file_name_arg)
{
  return !strcmp(log_file_name, log_file_name_arg);
}


void MYSQL_BIN_LOG::inc_prep_xids(THD *thd)
{
  DBUG_ENTER("MYSQL_BIN_LOG::inc_prep_xids");
#ifndef DBUG_OFF
  int result= m_prep_xids.atomic_add(1);
  DBUG_PRINT("debug", ("m_prep_xids: %d", result + 1));
#else
  (void) m_prep_xids.atomic_add(1);
#endif
  thd->get_transaction()->m_flags.xid_written= true;
  DBUG_VOID_RETURN;
}


void MYSQL_BIN_LOG::dec_prep_xids(THD *thd)
{
  DBUG_ENTER("MYSQL_BIN_LOG::dec_prep_xids");
  int32 result= m_prep_xids.atomic_add(-1);
  DBUG_PRINT("debug", ("m_prep_xids: %d", result - 1));
  thd->get_transaction()->m_flags.xid_written= false;
  /* If the old value was 1, it is zero now. */
  if (result == 1)
  {
    mysql_mutex_lock(&LOCK_xids);
    mysql_cond_signal(&m_prep_xids_cond);
    mysql_mutex_unlock(&LOCK_xids);
  }
  DBUG_VOID_RETURN;
}


/*
  Wrappers around new_file_impl to avoid using argument
  to control locking. The argument 1) less readable 2) breaks
  incapsulation 3) allows external access to the class without
  a lock (which is not possible with private new_file_without_locking
  method).
  
  @retval
    nonzero - error

*/

int MYSQL_BIN_LOG::new_file(Format_description_log_event *extra_description_event)
{
  return new_file_impl(true/*need_lock_log=true*/, extra_description_event);
}

/*
  @retval
    nonzero - error
*/
int MYSQL_BIN_LOG::new_file_without_locking(Format_description_log_event *extra_description_event)
{
  return new_file_impl(false/*need_lock_log=false*/, extra_description_event);
}


/**
  Start writing to a new log file or reopen the old file.

  @param need_lock_log If true, this function acquires LOCK_log;
  otherwise the caller should already have acquired it.

  @retval 0 success
  @retval nonzero - error

  @note The new file name is stored last in the index file
*/
int MYSQL_BIN_LOG::new_file_impl(bool need_lock_log, Format_description_log_event *extra_description_event)
{
  int error= 0;
  bool close_on_error= false;
  char new_name[FN_REFLEN], *new_name_ptr, *old_name, *file_to_open;

  DBUG_ENTER("MYSQL_BIN_LOG::new_file_impl");
  if (!is_open())
  {
    DBUG_PRINT("info",("log is closed"));
    DBUG_RETURN(error);
  }

  if (need_lock_log)
    mysql_mutex_lock(&LOCK_log);
  else
    mysql_mutex_assert_owner(&LOCK_log);
  DBUG_EXECUTE_IF("semi_sync_3-way_deadlock",
                  DEBUG_SYNC(current_thd, "before_rotate_binlog"););
  mysql_mutex_lock(&LOCK_xids);
  /*
    We need to ensure that the number of prepared XIDs are 0.

    If m_prep_xids is not zero:
    - We wait for storage engine commit, hence decrease m_prep_xids
    - We keep the LOCK_log to block new transactions from being
      written to the binary log.
   */
  while (get_prep_xids() > 0)
    mysql_cond_wait(&m_prep_xids_cond, &LOCK_xids);
  mysql_mutex_unlock(&LOCK_xids);

  mysql_mutex_lock(&LOCK_index);

  mysql_mutex_assert_owner(&LOCK_log);
  mysql_mutex_assert_owner(&LOCK_index);

  /* Reuse old name if not binlog and not update log */
  new_name_ptr= name;

  if (DBUG_EVALUATE_IF("expire_logs_always", 0, 1)
      && (error= ha_flush_logs(NULL)))
    goto end;

  /*
    If user hasn't specified an extension, generate a new log name
    We have to do this here and not in open as we want to store the
    new file name in the current binary log file.
  */
  if ((error= generate_new_name(new_name, name)))
    goto end;
  else
  {
    new_name_ptr=new_name;
    /*
      We log the whole file name for log file as the user may decide
      to change base names at some point.
    */
    Rotate_log_event r(new_name+dirname_length(new_name), 0, LOG_EVENT_OFFSET,
                       is_relay_log ? Rotate_log_event::RELAY_LOG : 0);
    /* 
      The current relay-log's closing Rotate event must have checksum
      value computed with an algorithm of the last relay-logged FD event.
    */
    if (is_relay_log)
      (r.common_footer)->checksum_alg= relay_log_checksum_alg;
    DBUG_ASSERT(!is_relay_log || relay_log_checksum_alg !=
                binary_log::BINLOG_CHECKSUM_ALG_UNDEF);
    if(DBUG_EVALUATE_IF("fault_injection_new_file_rotate_event",
                        (error=1), FALSE) ||
       (error= r.write(&log_file)))
    {
      char errbuf[MYSYS_STRERROR_SIZE];
      DBUG_EXECUTE_IF("fault_injection_new_file_rotate_event", errno=2;);
      close_on_error= true;
      my_printf_error(ER_ERROR_ON_WRITE, ER(ER_CANT_OPEN_FILE),
                      MYF(ME_FATALERROR), name,
                      errno, my_strerror(errbuf, sizeof(errbuf), errno));
      goto end;
    }
    bytes_written += r.common_header->data_written;
  }

  if ((error= flush_io_cache(&log_file)))
  {
    close_on_error= true;
    goto end;
  }

  DEBUG_SYNC(current_thd, "after_rotate_event_appended");

  if (!is_relay_log)
  {
    /* Save set of GTIDs of the last binlog into table on binlog rotation */
    if ((error= gtid_state->save_gtids_of_last_binlog_into_table(true)))
    {
      close_on_error= true;
      goto end;
    }
  }

  old_name=name;
  name=0;				// Don't free name
  close(LOG_CLOSE_TO_BE_OPENED | LOG_CLOSE_INDEX);

  if (checksum_alg_reset != binary_log::BINLOG_CHECKSUM_ALG_UNDEF)
  {
    DBUG_ASSERT(!is_relay_log);
    DBUG_ASSERT(binlog_checksum_options != checksum_alg_reset);
    binlog_checksum_options= checksum_alg_reset;
  }
  /*
     Note that at this point, log_state != LOG_CLOSED (important for is_open()).
  */

  /*
     new_file() is only used for rotation (in FLUSH LOGS or because size >
     max_binlog_size or max_relay_log_size).
     If this is a binary log, the Format_description_log_event at the beginning of
     the new file should have created=0 (to distinguish with the
     Format_description_log_event written at server startup, which should
     trigger temp tables deletion on slaves.
  */

  /* reopen index binlog file, BUG#34582 */
  file_to_open= index_file_name;
  error= open_index_file(index_file_name, 0, false/*need_lock_index=false*/);
  if (!error)
  {
    /* reopen the binary log file. */
    file_to_open= new_name_ptr;
    error= open_binlog(old_name, new_name_ptr,
                       max_size, true/*null_created_arg=true*/,
                       false/*need_lock_index=false*/,
                       true/*need_sid_lock=true*/,
                       extra_description_event);
  }

  /* handle reopening errors */
  if (error)
  {
    char errbuf[MYSYS_STRERROR_SIZE];
    my_printf_error(ER_CANT_OPEN_FILE, ER(ER_CANT_OPEN_FILE), 
                    MYF(ME_FATALERROR), file_to_open,
                    error, my_strerror(errbuf, sizeof(errbuf), error));
    close_on_error= true;
  }
  my_free(old_name);

end:

  if (error && close_on_error /* rotate, flush or reopen failed */)
  {
    /* 
      Close whatever was left opened.

      We are keeping the behavior as it exists today, ie,
      we disable logging and move on (see: BUG#51014).

      TODO: as part of WL#1790 consider other approaches:
       - kill mysql (safety);
       - try multiple locations for opening a log file;
       - switch server to protected/readonly mode
       - ...
    */
    close(LOG_CLOSE_INDEX);
    if (binlog_error_action == ABORT_SERVER)
    {
      THD *thd= current_thd;
      /*
        On fatal error when code enters here we should forcefully clear the
        previous errors so that a new critical error message can be pushed
        to the client side.
       */
      thd->clear_error();
      my_error(ER_BINLOG_LOGGING_IMPOSSIBLE, MYF(0), "Either disk is full or "
               "file system is read only while rotating the binlog. Aborting "
               "the server");
<<<<<<< HEAD
      thd->send_statement_status();
      _exit(MYSQLD_FAILURE_EXIT);
=======
      sql_print_error("Either disk is full or file system is read only while "
                      "rotating the binlog. Aborting the server");
      thd->protocol->end_statement();
      _exit(EXIT_FAILURE);
>>>>>>> 945b6962
    }
    else
      sql_print_error("Could not open %s for logging (error %d). "
                      "Turning logging off for the whole duration "
                      "of the MySQL server process. To turn it on "
                      "again: fix the cause, shutdown the MySQL "
                      "server and restart it.",
                      new_name_ptr, errno);
  }

  mysql_mutex_unlock(&LOCK_index);
  if (need_lock_log)
    mysql_mutex_unlock(&LOCK_log);

  DBUG_RETURN(error);
}


#ifdef HAVE_REPLICATION
/**
  Called after an event has been written to the relay log by the IO
  thread.  This flushes and possibly syncs the file (according to the
  sync options), rotates the file if it has grown over the limit, and
  finally calls signal_update().

  @note The caller must hold LOCK_log before invoking this function.

  @param mi Master_info for the IO thread.
  @param need_data_lock If true, mi->data_lock will be acquired if a
  rotation is needed.  Otherwise, mi->data_lock must be held by the
  caller.

  @retval false success
  @retval true error
*/
bool MYSQL_BIN_LOG::after_append_to_relay_log(Master_info *mi)
{
  DBUG_ENTER("MYSQL_BIN_LOG::after_append_to_relay_log");
  DBUG_PRINT("info",("max_size: %lu",max_size));

  // Check pre-conditions
  mysql_mutex_assert_owner(&LOCK_log);
  mysql_mutex_assert_owner(&mi->data_lock);
  DBUG_ASSERT(is_relay_log);
  DBUG_ASSERT(current_thd->system_thread == SYSTEM_THREAD_SLAVE_IO);

  /*
    We allow the relay log rotation by relay log size
    only if the trx parser is not inside a transaction.
  */
  bool can_rotate= mi->transaction_parser.is_not_inside_transaction();

#ifndef DBUG_OFF
  if ((uint) my_b_append_tell(&log_file) >
      DBUG_EVALUATE_IF("rotate_slave_debug_group", 500, max_size) &&
      !can_rotate)
  {
    DBUG_PRINT("info",("Postponing the rotation by size waiting for "
                       "the end of the current transaction."));
  }
#endif

  // Flush and sync
  bool error= false;
  if (flush_and_sync(0) == 0 && can_rotate)
  {
    /*
      If the last event of the transaction has been flushed, we can add
      the GTID (if it is not empty) to the logged set, or else it will
      not be available in the Previous GTIDs of the next relay log file
      if we are going to rotate the relay log.
    */
    Gtid *last_gtid_queued= mi->get_last_gtid_queued();
    if (!last_gtid_queued->is_empty())
    {
      global_sid_lock->rdlock();
      mi->rli->add_logged_gtid(last_gtid_queued->sidno,
                               last_gtid_queued->gno);
      global_sid_lock->unlock();
      mi->clear_last_gtid_queued();
    }

    /*
      If relay log is too big, rotate. But only if not in the middle of a
      transaction when GTIDs are enabled.
      We now try to mimic the following master binlog behavior: "A transaction
      is written in one chunk to the binary log, so it is never split between
      several binary logs. Therefore, if you have big transactions, you might
      see binary log files larger than max_binlog_size."
    */
    if ((uint) my_b_append_tell(&log_file) >
        DBUG_EVALUATE_IF("rotate_slave_debug_group", 500, max_size))
    {
      error= new_file_without_locking(mi->get_mi_description_event());
    }
  }

  signal_update();

  DBUG_RETURN(error);
}


bool MYSQL_BIN_LOG::append_event(Log_event* ev, Master_info *mi)
{
  DBUG_ENTER("MYSQL_BIN_LOG::append");

  // check preconditions
  DBUG_ASSERT(log_file.type == SEQ_READ_APPEND);
  DBUG_ASSERT(is_relay_log);

  // acquire locks
  mysql_mutex_lock(&LOCK_log);

  // write data
  bool error = false;
  if (ev->write(&log_file) == 0)
  {
    bytes_written+= ev->common_header->data_written;
    error= after_append_to_relay_log(mi);
  }
  else
    error= true;

  mysql_mutex_unlock(&LOCK_log);
  DBUG_RETURN(error);
}


bool MYSQL_BIN_LOG::append_buffer(const char* buf, uint len, Master_info *mi)
{
  DBUG_ENTER("MYSQL_BIN_LOG::append_buffer");

  // check preconditions
  DBUG_ASSERT(log_file.type == SEQ_READ_APPEND);
  DBUG_ASSERT(is_relay_log);
  mysql_mutex_assert_owner(&LOCK_log);

  // write data
  bool error= false;
  if (my_b_append(&log_file,(uchar*) buf,len) == 0)
  {
    bytes_written += len;
    error= after_append_to_relay_log(mi);
  }
  else
    error= true;

  DBUG_RETURN(error);
}
#endif // ifdef HAVE_REPLICATION

bool MYSQL_BIN_LOG::flush_and_sync(const bool force)
{
  mysql_mutex_assert_owner(&LOCK_log);

  if (flush_io_cache(&log_file))
    return 1;

  std::pair<bool, bool> result= sync_binlog_file(force);

  return result.first;
}

void MYSQL_BIN_LOG::start_union_events(THD *thd, query_id_t query_id_param)
{
  DBUG_ASSERT(!thd->binlog_evt_union.do_union);
  thd->binlog_evt_union.do_union= TRUE;
  thd->binlog_evt_union.unioned_events= FALSE;
  thd->binlog_evt_union.unioned_events_trans= FALSE;
  thd->binlog_evt_union.first_query_id= query_id_param;
}

void MYSQL_BIN_LOG::stop_union_events(THD *thd)
{
  DBUG_ASSERT(thd->binlog_evt_union.do_union);
  thd->binlog_evt_union.do_union= FALSE;
}

bool MYSQL_BIN_LOG::is_query_in_union(THD *thd, query_id_t query_id_param)
{
  return (thd->binlog_evt_union.do_union && 
          query_id_param >= thd->binlog_evt_union.first_query_id);
}

/*
  Updates thd's position-of-next-event variables
  after a *real* write a file.
 */
void MYSQL_BIN_LOG::update_thd_next_event_pos(THD* thd)
{
  if (likely(thd != NULL))
  {
    thd->set_next_event_pos(log_file_name,
                            my_b_tell(&log_file));
  }
}

/*
  Moves the last bunch of rows from the pending Rows event to a cache (either
  transactional cache if is_transaction is @c true, or the non-transactional
  cache otherwise. Sets a new pending event.

  @param thd               a pointer to the user thread.
  @param evt               a pointer to the row event.
  @param is_transactional  @c true indicates a transactional cache,
                           otherwise @c false a non-transactional.
*/
int
MYSQL_BIN_LOG::flush_and_set_pending_rows_event(THD *thd,
                                                Rows_log_event* event,
                                                bool is_transactional)
{
  DBUG_ENTER("MYSQL_BIN_LOG::flush_and_set_pending_rows_event(event)");
  DBUG_ASSERT(mysql_bin_log.is_open());
  DBUG_PRINT("enter", ("event: 0x%lx", (long) event));

  int error= 0;
  binlog_cache_mngr *const cache_mngr= thd_get_cache_mngr(thd);

  DBUG_ASSERT(cache_mngr);

  binlog_cache_data *cache_data=
    cache_mngr->get_binlog_cache_data(is_transactional);

  DBUG_PRINT("info", ("cache_mngr->pending(): 0x%lx", (long) cache_data->pending()));

  if (Rows_log_event* pending= cache_data->pending())
  {
    /*
      Write pending event to the cache.
    */
    if (cache_data->write_event(thd, pending))
    {
      set_write_error(thd, is_transactional);
      if (check_write_error(thd) && cache_data &&
          stmt_cannot_safely_rollback(thd))
        cache_data->set_incident();
      delete pending;
      cache_data->set_pending(NULL);
      DBUG_RETURN(1);
    }

    delete pending;
  }

  cache_data->set_pending(event);

  DBUG_RETURN(error);
}

/**
  Write an event to the binary log.
*/

bool MYSQL_BIN_LOG::write_event(Log_event *event_info)
{
  THD *thd= event_info->thd;
  bool error= 1;
  DBUG_ENTER("MYSQL_BIN_LOG::write_event(Log_event *)");

  if (thd->binlog_evt_union.do_union)
  {
    /*
      In Stored function; Remember that function call caused an update.
      We will log the function call to the binary log on function exit
    */
    thd->binlog_evt_union.unioned_events= TRUE;
    thd->binlog_evt_union.unioned_events_trans |=
      event_info->is_using_trans_cache();
    DBUG_RETURN(0);
  }

  /*
    We only end the statement if we are in a top-level statement.  If
    we are inside a stored function, we do not end the statement since
    this will close all tables on the slave.
  */
  bool const end_stmt=
    thd->locked_tables_mode && thd->lex->requires_prelocking();
  if (thd->binlog_flush_pending_rows_event(end_stmt,
                                           event_info->is_using_trans_cache()))
    DBUG_RETURN(error);

  /*
     In most cases this is only called if 'is_open()' is true; in fact this is
     mostly called if is_open() *was* true a few instructions before, but it
     could have changed since.
  */
  if (likely(is_open()))
  {
#ifdef HAVE_REPLICATION
    /*
      In the future we need to add to the following if tests like
      "do the involved tables match (to be implemented)
      binlog_[wild_]{do|ignore}_table?" (WL#1049)"
    */
    const char *local_db= event_info->get_db();
    if ((thd && !(thd->variables.option_bits & OPTION_BIN_LOG)) ||
	(thd->lex->sql_command != SQLCOM_ROLLBACK_TO_SAVEPOINT &&
         thd->lex->sql_command != SQLCOM_SAVEPOINT &&
         (!event_info->is_no_filter_event() && 
          !binlog_filter->db_ok(local_db))))
      DBUG_RETURN(0);
#endif /* HAVE_REPLICATION */

    DBUG_ASSERT(event_info->is_using_trans_cache() || event_info->is_using_stmt_cache());
    
    if (binlog_start_trans_and_stmt(thd, event_info))
      DBUG_RETURN(error);

    bool is_trans_cache= event_info->is_using_trans_cache();
    binlog_cache_mngr *cache_mngr= thd_get_cache_mngr(thd);
    binlog_cache_data *cache_data= cache_mngr->get_binlog_cache_data(is_trans_cache);
    
    DBUG_PRINT("info",("event type: %d",event_info->get_type_code()));

    /*
       No check for auto events flag here - this write method should
       never be called if auto-events are enabled.

       Write first log events which describe the 'run environment'
       of the SQL command. If row-based binlogging, Insert_id, Rand
       and other kind of "setting context" events are not needed.
    */
    if (thd)
    {
      if (!thd->is_current_stmt_binlog_format_row())
      {
        if (thd->stmt_depends_on_first_successful_insert_id_in_prev_stmt)
        {
          Intvar_log_event e(thd,(uchar) binary_log::Intvar_event::LAST_INSERT_ID_EVENT,
                             thd->first_successful_insert_id_in_prev_stmt_for_binlog,
                             event_info->event_cache_type, event_info->event_logging_type);
          if (cache_data->write_event(thd, &e))
            goto err;
        }
        if (thd->auto_inc_intervals_in_cur_stmt_for_binlog.nb_elements() > 0)
        {
          DBUG_PRINT("info",("number of auto_inc intervals: %u",
                             thd->auto_inc_intervals_in_cur_stmt_for_binlog.
                             nb_elements()));
          Intvar_log_event e(thd, (uchar) binary_log::Intvar_event::INSERT_ID_EVENT,
                             thd->auto_inc_intervals_in_cur_stmt_for_binlog.
                             minimum(), event_info->event_cache_type,
                             event_info->event_logging_type);
          if (cache_data->write_event(thd, &e))
            goto err;
        }
        if (thd->rand_used)
        {
          Rand_log_event e(thd,thd->rand_saved_seed1,thd->rand_saved_seed2,
                           event_info->event_cache_type,
                           event_info->event_logging_type);
          if (cache_data->write_event(thd, &e))
            goto err;
        }
        if (!thd->user_var_events.empty())
        {
          for (size_t i= 0; i < thd->user_var_events.size(); i++)
          {
            BINLOG_USER_VAR_EVENT *user_var_event= thd->user_var_events[i];

            /* setting flags for user var log event */
            uchar flags= User_var_log_event::UNDEF_F;
            if (user_var_event->unsigned_flag)
              flags|= User_var_log_event::UNSIGNED_F;

            User_var_log_event e(thd,
                                 user_var_event->user_var_event->entry_name.ptr(),
                                 user_var_event->user_var_event->entry_name.length(),
                                 user_var_event->value,
                                 user_var_event->length,
                                 user_var_event->type,
                                 user_var_event->charset_number, flags,
                                 event_info->event_cache_type,
                                 event_info->event_logging_type);
            if (cache_data->write_event(thd, &e))
              goto err;
          }
        }
      }
    }

    /*
      Write the event.
    */
    if (cache_data->write_event(thd, event_info))
      goto err;

    if (DBUG_EVALUATE_IF("injecting_fault_writing", 1, 0))
      goto err;

    /*
      After writing the event, if the trx-cache was used and any unsafe
      change was written into it, the cache is marked as cannot safely
      roll back.
    */
    if (is_trans_cache && stmt_cannot_safely_rollback(thd))
      cache_mngr->trx_cache.set_cannot_rollback();

    error= 0;

err:
    if (error)
    {
      set_write_error(thd, is_trans_cache);
      if (check_write_error(thd) && cache_data &&
          stmt_cannot_safely_rollback(thd))
        cache_data->set_incident();
    }
  }

  DBUG_RETURN(error);
}

/**
  The method executes rotation when LOCK_log is already acquired
  by the caller.

  @param force_rotate  caller can request the log rotation
  @param check_purge   is set to true if rotation took place

  @note
    If rotation fails, for instance the server was unable 
    to create a new log file, we still try to write an 
    incident event to the current log.

  @note The caller must hold LOCK_log when invoking this function.

  @retval
    nonzero - error in rotating routine.
*/
int MYSQL_BIN_LOG::rotate(bool force_rotate, bool* check_purge)
{
  int error= 0;
  DBUG_ENTER("MYSQL_BIN_LOG::rotate");

  DBUG_ASSERT(!is_relay_log);
  mysql_mutex_assert_owner(&LOCK_log);

  *check_purge= false;

  if (force_rotate || (my_b_tell(&log_file) >= (my_off_t) max_size))
  {
    if ((error= new_file_without_locking(NULL)))
    {
      /** 
        Be conservative... There are possible lost events (eg, 
        failing to log the Execute_load_query_log_event
        on a LOAD DATA while using a non-transactional
        table)!

        We give it a shot and try to write an incident event anyway
        to the current log. 
      */
      const char* err_msg= "The server was unable to create "
                           "a new log file.";
      if (!write_incident(current_thd, false/*need_lock_log=false*/,
                          err_msg, false/*do_flush_and_sync==false*/))
        flush_and_sync(0);
    }

    *check_purge= true;
  }
  DBUG_RETURN(error);
}

/**
  The method executes logs purging routine.

  @retval
    nonzero - error in rotating routine.
*/
void MYSQL_BIN_LOG::purge()
{
#ifdef HAVE_REPLICATION
  if (expire_logs_days)
  {
    DEBUG_SYNC(current_thd, "at_purge_logs_before_date");
    time_t purge_time= my_time(0) - expire_logs_days*24*60*60;
    DBUG_EXECUTE_IF("expire_logs_always",
                    { purge_time= my_time(0);});
    if (purge_time >= 0)
    {
      /*
        Flush logs for storage engines, so that the last transaction
        is fsynced inside storage engines.
      */
      ha_flush_logs(NULL);
      purge_logs_before_date(purge_time, true);
    }
  }
#endif
}

/**
  Execute a FLUSH LOGS statement.

  The method is a shortcut of @c rotate() and @c purge().
  LOCK_log is acquired prior to rotate and is released after it.

  @param force_rotate  caller can request the log rotation

  @retval
    nonzero - error in rotating routine.
*/
int MYSQL_BIN_LOG::rotate_and_purge(THD* thd, bool force_rotate)
{
  int error= 0;
  DBUG_ENTER("MYSQL_BIN_LOG::rotate_and_purge");
  bool check_purge= false;

  /*
    Wait for handlerton to insert any pending information into the binlog.
    For e.g. ha_ndbcluster which updates the binlog asynchronously this is
    needed so that the user see its own commands in the binlog.
  */
  ha_binlog_wait(thd);

  DBUG_ASSERT(!is_relay_log);
  mysql_mutex_lock(&LOCK_log);
  error= rotate(force_rotate, &check_purge);
  /*
    NOTE: Run purge_logs wo/ holding LOCK_log because it does not need
          the mutex. Otherwise causes various deadlocks.
  */
  mysql_mutex_unlock(&LOCK_log);

  if (!error && check_purge)
    purge();

  DBUG_RETURN(error);
}

uint MYSQL_BIN_LOG::next_file_id()
{
  uint res;
  mysql_mutex_lock(&LOCK_log);
  res = file_id++;
  mysql_mutex_unlock(&LOCK_log);
  return res;
}


/**
  Auxiliary function to read a page from the cache and set the given
  buffer pointer to point to the beginning of the page and the given
  length pointer to point to the end of it.

  @param cache IO_CACHE to read from
  @param[OUT] buf_p Will be set to point to the beginning of the page.
  @param[OUT] buf_len_p Will be set to the length of the buffer.

  @retval false Success
  @retval true Error reading from the cache.
*/
static bool read_cache_page(IO_CACHE *cache, uchar **buf_p, uint32 *buf_len_p)
{
  DBUG_ASSERT(*buf_len_p == 0);
  cache->read_pos= cache->read_end;
  *buf_len_p= my_b_fill(cache);
  *buf_p= cache->read_pos;
  return cache->error ? true : false;
}


/**
  Write the contents of the given IO_CACHE to the binary log.

  The cache will be reset as a READ_CACHE to be able to read the
  contents from it.

  The data will be post-processed: see class Binlog_event_writer for
  details.

  @param cache Events will be read from this IO_CACHE.
  @param writer Events will be written to this Binlog_event_writer.

  @retval true IO error.
  @retval false Success.

  @see MYSQL_BIN_LOG::write_cache
*/
bool MYSQL_BIN_LOG::do_write_cache(IO_CACHE *cache, Binlog_event_writer *writer)
{
  DBUG_ENTER("MYSQL_BIN_LOG::do_write_cache");

  DBUG_EXECUTE_IF("simulate_do_write_cache_failure",
                  {
                    /*
                       see binlog_cache_data::write_event() that reacts on
                       @c simulate_disk_full_at_flush_pending.
                    */
                    DBUG_SET("-d,simulate_do_write_cache_failure");
                    DBUG_RETURN(true);
                  });

#ifndef DBUG_OFF
  uint64 expected_total_len= my_b_tell(cache);
#endif

  if (reinit_io_cache(cache, READ_CACHE, 0, 0, 0))
    DBUG_RETURN(true);

  uchar *buf= cache->read_pos;
  uint32 buf_len= my_b_bytes_in_cache(cache);
  uint32 event_len= 0;
  uchar header[LOG_EVENT_HEADER_LEN];
  uint32 header_len= 0;

  /*
    Each iteration of this loop processes all or a part of
    1) an event header or 2) an event body from the IO_CACHE.
  */
  while (true)
  {
    /**
      Nothing in cache: try to refill, and if cache was ended here,
      return success.  This code is needed even on the first iteration
      of the loop, because reinit_io_cache may or may not fill the
      first page.
    */
    if (buf_len == 0)
    {
      if (read_cache_page(cache, &buf, &buf_len))
      {
        /**
          @todo: this can happen in case of disk corruption in the
          IO_CACHE.  We may have written a half transaction (even half
          event) to the binlog.  We should rollback the transaction
          and truncate the binlog.  /Sven
        */
        DBUG_ASSERT(0);
      }
      if (buf_len == 0)
      {
        /**
          @todo: this can happen in case of disk corruption in the
          IO_CACHE.  We may have written a half transaction (even half
          event) to the binlog.  We should rollback the transaction
          and truncate the binlog.  /Sven
        */
        DBUG_ASSERT(my_b_tell(cache) == expected_total_len);
        /* Arrive the end of the cache */
        DBUG_RETURN(false);
      }
    }

    /* Write event header into binlog */
    if (event_len == 0)
    {
      /* data in the buf may be smaller than header size.*/
      uint32 header_incr =
        std::min<uint32>(LOG_EVENT_HEADER_LEN - header_len, buf_len);

      memcpy(header + header_len, buf, header_incr);
      header_len += header_incr;
      buf += header_incr;
      buf_len -= header_incr;

      if (header_len == LOG_EVENT_HEADER_LEN)
      {
        // Flush event header.
        uchar *header_p= header;
        if (writer->write_event_part(&header_p, &header_len, &event_len))
          DBUG_RETURN(true);
        DBUG_ASSERT(header_len == 0);
      }
    }
    else
    {
      /* Write all or part of the event body to binlog */
      if (writer->write_event_part(&buf, &buf_len, &event_len))
        DBUG_RETURN(true);
    }
  }
}

/**
  Writes an incident event to the binary log.

  @param ev Incident event to be written
  @param need_lock_log If true, will acquire LOCK_log; otherwise the
  caller should already have acquired LOCK_log.
  @param err_msg Error message written to log file for the incident.
  @do_flush_and_sync If true, will call flush_and_sync(), rotate() and
  purge().

  @retval false error
  @retval true success
*/
bool MYSQL_BIN_LOG::write_incident(Incident_log_event *ev, bool need_lock_log,
                                   const char* err_msg, bool do_flush_and_sync)
{
  uint error= 0;
  DBUG_ENTER("MYSQL_BIN_LOG::write_incident");
  DBUG_ASSERT(err_msg);

  if (!is_open())
    DBUG_RETURN(error);

  if (need_lock_log)
    mysql_mutex_lock(&LOCK_log);
  else
    mysql_mutex_assert_owner(&LOCK_log);

  // @todo make this work with the group log. /sven

  error= ev->write(&log_file);

  /*
    Write an error to log. So that user might have a chance
    to be alerted and explore incident details.
  */
  if (!error)
    sql_print_error("%s An incident event has been written to the binary "
                    "log which will stop the slaves.", err_msg);

  if (do_flush_and_sync)
  {
    if (!error && !(error= flush_and_sync()))
    {
      bool check_purge= false;
      update_binlog_end_pos();
      error= rotate(true, &check_purge);
      if (!error && check_purge)
        purge();
    }
  }

  if (need_lock_log)
    mysql_mutex_unlock(&LOCK_log);

  DBUG_RETURN(error);
}
/**
  Creates an incident event and writes it to the binary log.

  @param thd  Thread variable
  @param ev   Incident event to be written
  @param err_msg Error message written to log file for the incident.
  @param lock If the binary lock should be locked or not

  @retval
    0    error
  @retval
    1    success
*/
bool MYSQL_BIN_LOG::write_incident(THD *thd, bool need_lock_log,
                                   const char* err_msg,
                                   bool do_flush_and_sync)
{
  DBUG_ENTER("MYSQL_BIN_LOG::write_incident");

  if (!is_open())
    DBUG_RETURN(0);

  LEX_STRING write_error_msg= {(char*) err_msg, strlen(err_msg)};
  binary_log::Incident_event::enum_incident incident=
                              binary_log::Incident_event::INCIDENT_LOST_EVENTS;
  Incident_log_event ev(thd, incident, write_error_msg);

  DBUG_RETURN(write_incident(&ev, need_lock_log, err_msg, do_flush_and_sync));
}


/**
  Write the contents of the statement or transaction cache to the binary log.

  Comparison with do_write_cache:

  - do_write_cache is a lower-level function that only performs the
    actual write.

  - write_cache is a higher-level function that calls do_write_cache
    and additionally performs some maintenance tasks, including:
    - report any errors that occurred
    - write incident event if needed
    - update gtid_state
    - update thd.binlog_next_event_pos

  @param thd Thread variable

  @param cache_data Events will be read from the IO_CACHE of this
  cache_data object.

  @param writer Events will be written to this Binlog_event_writer.

  @retval true IO error.
  @retval false Success.

  @note We only come here if there is something in the cache.
  @note Whatever is in the cache is always a complete transaction.
  @note 'cache' needs to be reinitialized after this functions returns.
*/
bool MYSQL_BIN_LOG::write_cache(THD *thd, binlog_cache_data *cache_data,
                                Binlog_event_writer *writer)
{
  DBUG_ENTER("MYSQL_BIN_LOG::write_cache(THD *, binlog_cache_data *, bool)");

  IO_CACHE *cache= &cache_data->cache_log;
  bool incident= cache_data->has_incident();

  mysql_mutex_assert_owner(&LOCK_log);

  DBUG_ASSERT(is_open());
  if (likely(is_open()))                       // Should always be true
  {
    /*
      We only bother to write to the binary log if there is anything
      to write.

      @todo Is this check redundant? Probably this is only called if
      there is anything in the cache (see @note in comment above this
      function). Check if we can replace this by an assertion. /Sven
    */
    if (my_b_tell(cache) > 0)
    {
      DBUG_EXECUTE_IF("crash_before_writing_xid",
                      {
                        if ((write_error= do_write_cache(cache, writer)))
                          DBUG_PRINT("info", ("error writing binlog cache: %d",
                                              write_error));
                        flush_and_sync(true);
                        DBUG_PRINT("info", ("crashing before writing xid"));
                        DBUG_SUICIDE();
                      });
      if ((write_error= do_write_cache(cache, writer)))
        goto err;

      const char* err_msg= "Non-transactional changes did not get into "
                           "the binlog.";
      if (incident && write_incident(thd, false/*need_lock_log=false*/,
                                     err_msg,
                                     false/*do_flush_and_sync==false*/))
        goto err;

      DBUG_EXECUTE_IF("half_binlogged_transaction", DBUG_SUICIDE(););
      if (cache->error)				// Error on read
      {
        char errbuf[MYSYS_STRERROR_SIZE];
        sql_print_error(ER(ER_ERROR_ON_READ), cache->file_name,
                        errno, my_strerror(errbuf, sizeof(errbuf), errno));
        write_error= true; // Don't give more errors
        goto err;
      }
    }
    update_thd_next_event_pos(thd);
  }

  DBUG_RETURN(false);

err:
  if (!write_error)
  {
    char errbuf[MYSYS_STRERROR_SIZE];
    write_error= true;
    sql_print_error(ER(ER_ERROR_ON_WRITE), name,
                    errno, my_strerror(errbuf, sizeof(errbuf), errno));
  }
  thd->commit_error= THD::CE_FLUSH_ERROR;

  DBUG_RETURN(true);
}


/**
  Wait until we get a signal that the relay log has been updated.

  @param[in] thd        Thread variable
  @param[in] timeout    a pointer to a timespec;
                        NULL means to wait w/o timeout.

  @retval    0          if got signalled on update
  @retval    non-0      if wait timeout elapsed

  @note
    One must have a lock on LOCK_log before calling this function.
*/

int MYSQL_BIN_LOG::wait_for_update_relay_log(THD* thd, const struct timespec *timeout)
{
  int ret= 0;
  PSI_stage_info old_stage;
  DBUG_ENTER("wait_for_update_relay_log");

  thd->ENTER_COND(&update_cond, &LOCK_log,
                  &stage_slave_has_read_all_relay_log,
                  &old_stage);

  if (!timeout)
    mysql_cond_wait(&update_cond, &LOCK_log);
  else
    ret= mysql_cond_timedwait(&update_cond, &LOCK_log,
                              const_cast<struct timespec *>(timeout));
  mysql_mutex_unlock(&LOCK_log);
  thd->EXIT_COND(&old_stage);

  DBUG_RETURN(ret);
}

/**
  Wait until we get a signal that the binary log has been updated.
  Applies to master only.
     
  NOTES
  @param[in] thd        a THD struct
  @param[in] timeout    a pointer to a timespec;
                        NULL means to wait w/o timeout.
  @retval    0          if got signalled on update
  @retval    non-0      if wait timeout elapsed
  @note
    LOCK_log must be taken before calling this function.
    LOCK_log is being released while the thread is waiting.
    LOCK_log is released by the caller.
*/

int MYSQL_BIN_LOG::wait_for_update_bin_log(THD* thd,
                                           const struct timespec *timeout)
{
  int ret= 0;
  DBUG_ENTER("wait_for_update_bin_log");

  if (!timeout)
    mysql_cond_wait(&update_cond, &LOCK_binlog_end_pos);
  else
    ret= mysql_cond_timedwait(&update_cond, &LOCK_binlog_end_pos,
                              const_cast<struct timespec *>(timeout));
  DBUG_RETURN(ret);
}


/**
  Close the log file.

  @param exiting     Bitmask for one or more of the following bits:
          - LOG_CLOSE_INDEX : if we should close the index file
          - LOG_CLOSE_TO_BE_OPENED : if we intend to call open
                                     at once after close.
          - LOG_CLOSE_STOP_EVENT : write a 'stop' event to the log

  @note
    One can do an open on the object at once after doing a close.
    The internal structures are not freed until cleanup() is called
*/

void MYSQL_BIN_LOG::close(uint exiting)
{					// One can't set log_type here!
  DBUG_ENTER("MYSQL_BIN_LOG::close");
  DBUG_PRINT("enter",("exiting: %d", (int) exiting));
  if (log_state.atomic_get() == LOG_OPENED)
  {
#ifdef HAVE_REPLICATION
    if ((exiting & LOG_CLOSE_STOP_EVENT) != 0)
    {
      /**
        TODO(WL#7546): Change the implementation to Stop_event after write() is
        moved into libbinlogevents
      */
      Stop_log_event s;
      // the checksumming rule for relay-log case is similar to Rotate
        s.common_footer->checksum_alg= is_relay_log ? relay_log_checksum_alg :
                                       static_cast<enum_binlog_checksum_alg>
                                       (binlog_checksum_options);
      DBUG_ASSERT(!is_relay_log ||
                  relay_log_checksum_alg != binary_log::BINLOG_CHECKSUM_ALG_UNDEF);
      s.write(&log_file);
      bytes_written+= s.common_header->data_written;
      flush_io_cache(&log_file);
      update_binlog_end_pos();
    }
#endif /* HAVE_REPLICATION */

    /* don't pwrite in a file opened with O_APPEND - it doesn't work */
    if (log_file.type == WRITE_CACHE)
    {
      my_off_t offset= BIN_LOG_HEADER_SIZE + FLAGS_OFFSET;
      my_off_t org_position= mysql_file_tell(log_file.file, MYF(0));
      uchar flags= 0;            // clearing LOG_EVENT_BINLOG_IN_USE_F
      mysql_file_pwrite(log_file.file, &flags, 1, offset, MYF(0));
      /*
        Restore position so that anything we have in the IO_cache is written
        to the correct position.
        We need the seek here, as mysql_file_pwrite() is not guaranteed to keep the
        original position on system that doesn't support pwrite().
      */
      mysql_file_seek(log_file.file, org_position, MY_SEEK_SET, MYF(0));
    }

    /* this will cleanup IO_CACHE, sync and close the file */
    if (log_state.atomic_get() == LOG_OPENED)
    {
      end_io_cache(&log_file);

      if (mysql_file_sync(log_file.file, MYF(MY_WME)) && ! write_error)
      {
        char errbuf[MYSYS_STRERROR_SIZE];
        write_error= 1;
        sql_print_error(ER_DEFAULT(ER_ERROR_ON_WRITE), name, errno,
                        my_strerror(errbuf, sizeof(errbuf), errno));
      }

      if (mysql_file_close(log_file.file, MYF(MY_WME)) && ! write_error)
      {
        char errbuf[MYSYS_STRERROR_SIZE];
        write_error= 1;
        sql_print_error(ER_DEFAULT(ER_ERROR_ON_WRITE), name, errno,
                        my_strerror(errbuf, sizeof(errbuf), errno));
      }
    }

    log_state.atomic_set((exiting & LOG_CLOSE_TO_BE_OPENED) ? LOG_TO_BE_OPENED : LOG_CLOSED);
    my_free(name);
    name= NULL;
  }

  /*
    The following test is needed even if is_open() is not set, as we may have
    called a not complete close earlier and the index file is still open.
  */

  if ((exiting & LOG_CLOSE_INDEX) && my_b_inited(&index_file))
  {
    end_io_cache(&index_file);
    if (mysql_file_close(index_file.file, MYF(0)) < 0 && ! write_error)
    {
      char errbuf[MYSYS_STRERROR_SIZE];
      write_error= 1;
      sql_print_error(ER(ER_ERROR_ON_WRITE), index_file_name,
                      errno, my_strerror(errbuf, sizeof(errbuf), errno));
    }
  }
  log_state.atomic_set((exiting & LOG_CLOSE_TO_BE_OPENED) ? LOG_TO_BE_OPENED : LOG_CLOSED);
  my_free(name);
  name= NULL;
  DBUG_VOID_RETURN;
}


void MYSQL_BIN_LOG::set_max_size(ulong max_size_arg)
{
  /*
    We need to take locks, otherwise this may happen:
    new_file() is called, calls open(old_max_size), then before open() starts,
    set_max_size() sets max_size to max_size_arg, then open() starts and
    uses the old_max_size argument, so max_size_arg has been overwritten and
    it's like if the SET command was never run.
  */
  DBUG_ENTER("MYSQL_BIN_LOG::set_max_size");
  mysql_mutex_lock(&LOCK_log);
  if (is_open())
    max_size= max_size_arg;
  mysql_mutex_unlock(&LOCK_log);
  DBUG_VOID_RETURN;
}

/****** transaction coordinator log for 2pc - binlog() based solution ******/

/**
  @todo
  keep in-memory list of prepared transactions
  (add to list in log(), remove on unlog())
  and copy it to the new binlog if rotated
  but let's check the behaviour of tc_log_page_waits first!
*/

int MYSQL_BIN_LOG::open_binlog(const char *opt_name)
{
  LOG_INFO log_info;
  int      error= 1;

  /*
    This function is used for 2pc transaction coordination.  Hence, it
    is never used for relay logs.
  */
  DBUG_ASSERT(!is_relay_log);
  DBUG_ASSERT(total_ha_2pc > 1 || (1 == total_ha_2pc && opt_bin_log));
  DBUG_ASSERT(opt_name && opt_name[0]);

  if (!my_b_inited(&index_file))
  {
    /* There was a failure to open the index file, can't open the binlog */
    cleanup();
    return 1;
  }

  if (using_heuristic_recover())
  {
    /* generate a new binlog to mask a corrupted one */
    mysql_mutex_lock(&LOCK_log);
    open_binlog(opt_name, 0, max_binlog_size, false,
                true/*need_lock_index=true*/,
                true/*need_sid_lock=true*/,
                NULL);
    mysql_mutex_unlock(&LOCK_log);
    cleanup();
    return 1;
  }

  if ((error= find_log_pos(&log_info, NullS, true/*need_lock_index=true*/)))
  {
    if (error != LOG_INFO_EOF)
      sql_print_error("find_log_pos() failed (error: %d)", error);
    else
      error= 0;
    goto err;
  }

  {
    const char *errmsg;
    IO_CACHE    log;
    File        file;
    Log_event  *ev=0;
    Format_description_log_event fdle(BINLOG_VERSION);
    char        log_name[FN_REFLEN];
    my_off_t    valid_pos= 0;
    my_off_t    binlog_size;
    MY_STAT     s;

    if (! fdle.is_valid())
      goto err;

    do
    {
      strmake(log_name, log_info.log_file_name, sizeof(log_name)-1);
    } while (!(error= find_next_log(&log_info, true/*need_lock_index=true*/)));

    if (error !=  LOG_INFO_EOF)
    {
      sql_print_error("find_log_pos() failed (error: %d)", error);
      goto err;
    }

    if ((file= open_binlog_file(&log, log_name, &errmsg)) < 0)
    {
      sql_print_error("%s", errmsg);
      goto err;
    }

    my_stat(log_name, &s, MYF(0));
    binlog_size= s.st_size;

    /*
      If the binary log was not properly closed it means that the server
      may have crashed. In that case, we need to call MYSQL_BIN_LOG::recover
      to:

        a) collect logged XIDs;
        b) complete the 2PC of the pending XIDs;
        c) collect the last valid position.

      Therefore, we do need to iterate over the binary log, even if
      total_ha_2pc == 1, to find the last valid group of events written.
      Later we will take this value and truncate the log if need be.
    */
    if ((ev= Log_event::read_log_event(&log, 0, &fdle,
                                       opt_master_verify_checksum)) &&
        ev->get_type_code() == binary_log::FORMAT_DESCRIPTION_EVENT &&
        (ev->common_header->flags & LOG_EVENT_BINLOG_IN_USE_F ||
         DBUG_EVALUATE_IF("eval_force_bin_log_recovery", true, false)))
    {
      sql_print_information("Recovering after a crash using %s", opt_name);
      valid_pos= my_b_tell(&log);
      error= recover(&log, (Format_description_log_event *)ev, &valid_pos);
    }
    else
      error=0;

    delete ev;
    end_io_cache(&log);
    mysql_file_close(file, MYF(MY_WME));

    if (error)
      goto err;

    /* Trim the crashed binlog file to last valid transaction
      or event (non-transaction) base on valid_pos. */
    if (valid_pos > 0)
    {
      if ((file= mysql_file_open(key_file_binlog, log_name,
                                 O_RDWR | O_BINARY, MYF(MY_WME))) < 0)
      {
        sql_print_error("Failed to open the crashed binlog file "
                        "when master server is recovering it.");
        return -1;
      }

      /* Change binlog file size to valid_pos */
      if (valid_pos < binlog_size)
      {
        if (my_chsize(file, valid_pos, 0, MYF(MY_WME)))
        {
          sql_print_error("Failed to trim the crashed binlog file "
                          "when master server is recovering it.");
          mysql_file_close(file, MYF(MY_WME));
          return -1;
        }
        else
        {
          sql_print_information("Crashed binlog file %s size is %llu, "
                                "but recovered up to %llu. Binlog trimmed to %llu bytes.",
                                log_name, binlog_size, valid_pos, valid_pos);
        }
      }

      /* Clear LOG_EVENT_BINLOG_IN_USE_F */
      my_off_t offset= BIN_LOG_HEADER_SIZE + FLAGS_OFFSET;
      uchar flags= 0;
      if (mysql_file_pwrite(file, &flags, 1, offset, MYF(0)) != 1)
      {
        sql_print_error("Failed to clear LOG_EVENT_BINLOG_IN_USE_F "
                        "for the crashed binlog file when master "
                        "server is recovering it.");
        mysql_file_close(file, MYF(MY_WME));
        return -1;
      }

      mysql_file_close(file, MYF(MY_WME));
    } //end if
  }

err:
  return error;
}

/** This is called on shutdown, after ha_panic. */
void MYSQL_BIN_LOG::close()
{
}

/*
  Prepare the transaction in the transaction coordinator.

  This function will prepare the transaction in the storage engines
  (by calling @c ha_prepare_low) what will write a prepare record
  to the log buffers.

  @retval 0    success
  @retval 1    error
*/
int MYSQL_BIN_LOG::prepare(THD *thd, bool all)
{
  DBUG_ENTER("MYSQL_BIN_LOG::prepare");

  DBUG_ASSERT(opt_bin_log);
  /*
    The applier thread explicitly overrides the value of sql_log_bin
    with the value of log_slave_updates.
  */
  DBUG_ASSERT(thd->slave_thread ?
              opt_log_slave_updates : thd->variables.sql_log_bin);

  /*
    Set HA_IGNORE_DURABILITY to not flush the prepared record of the
    transaction to the log of storage engine (for example, InnoDB
    redo log) during the prepare phase. So that we can flush prepared
    records of transactions to the log of storage engine in a group
    right before flushing them to binary log during binlog group
    commit flush stage. Reset to HA_REGULAR_DURABILITY at the
    beginning of parsing next command.
  */
  thd->durability_property= HA_IGNORE_DURABILITY;

  int error= ha_prepare_low(thd, all);

  DBUG_RETURN(error);
}

/**
  Commit the transaction in the transaction coordinator.

  This function will commit the sessions transaction in the binary log
  and in the storage engines (by calling @c ha_commit_low). If the
  transaction was successfully logged (or not successfully unlogged)
  but the commit in the engines did not succed, there is a risk of
  inconsistency between the engines and the binary log.

  For binary log group commit, the commit is separated into three
  parts:

  1. First part consists of filling the necessary caches and
     finalizing them (if they need to be finalized). After this,
     nothing is added to any of the caches.

  2. Second part execute an ordered flush and commit. This will be
     done using the group commit functionality in ordered_commit.

  3. Third part checks any errors resulting from the ordered commit
     and handles them appropriately.

  @retval 0    success
  @retval 1    error, transaction was neither logged nor committed
  @retval 2    error, transaction was logged but not committed
*/
TC_LOG::enum_result MYSQL_BIN_LOG::commit(THD *thd, bool all)
{
  DBUG_ENTER("MYSQL_BIN_LOG::commit");
  DBUG_PRINT("info", ("query='%s'",
                      thd == current_thd ? thd->query().str : NULL));
  TC_LOG::enum_result ret= write_binlog_and_commit_engine(thd, all);

  // In some cases, flush_binlog_and_commit_engine may never call
  // update_gtids_impl.  So we do it here.
  if (thd->pending_gtid_state_update)
  {
    DBUG_PRINT("info", ("write_binlog_and_commit_engine did not call gtid_state->update_on_[commit|rollback]."));
    switch (ret)
    {
    case RESULT_SUCCESS:
      gtid_state->update_on_commit(thd);
      break;
    case RESULT_ABORTED:
    case RESULT_INCONSISTENT:
      gtid_state->update_on_rollback(thd);
      break;
    }
  }

  DBUG_RETURN(ret);
}

TC_LOG::enum_result MYSQL_BIN_LOG::write_binlog_and_commit_engine(THD *thd,
                                                                  bool all)
{
  DBUG_ENTER("MYSQL_BIN_LOG::write_binlog_and_commit_engine");
  binlog_cache_mngr *cache_mngr= thd_get_cache_mngr(thd);
  Transaction_ctx *trn_ctx= thd->get_transaction();
  my_xid xid= trn_ctx->xid_state()->get_xid()->get_my_xid();
  bool stuff_logged= false;
  bool skip_commit= false;

  DBUG_PRINT("enter", ("thd: 0x%llx, all: %s, xid: %llu, cache_mngr: 0x%llx",
                       (ulonglong) thd, YESNO(all), (ulonglong) xid,
                       (ulonglong) cache_mngr));

  /*
    No cache manager means nothing to log, but we still have to commit
    the transaction.
   */
  if (cache_mngr == NULL)
  {
    if (ha_commit_low(thd, all))
      DBUG_RETURN(RESULT_ABORTED);
    DBUG_RETURN(RESULT_SUCCESS);
  }

  Transaction_ctx::enum_trx_scope trx_scope=  all ? Transaction_ctx::SESSION :
                                                    Transaction_ctx::STMT;

  DBUG_PRINT("debug", ("in_transaction: %s, no_2pc: %s, rw_ha_count: %d",
                       YESNO(thd->in_multi_stmt_transaction_mode()),
                       YESNO(trn_ctx->no_2pc(trx_scope)),
                       trn_ctx->rw_ha_count(trx_scope)));
  DBUG_PRINT("debug",
             ("all.cannot_safely_rollback(): %s, trx_cache_empty: %s",
              YESNO(trn_ctx->cannot_safely_rollback(Transaction_ctx::SESSION)),
              YESNO(cache_mngr->trx_cache.is_binlog_empty())));
  DBUG_PRINT("debug",
             ("stmt.cannot_safely_rollback(): %s, stmt_cache_empty: %s",
              YESNO(trn_ctx->cannot_safely_rollback(Transaction_ctx::STMT)),
              YESNO(cache_mngr->stmt_cache.is_binlog_empty())));


  /*
    If there are no handlertons registered, there is nothing to
    commit. Note that DDLs are written earlier in this case (inside
    binlog_query).

    TODO: This can be a problem in those cases that there are no
    handlertons registered. DDLs are one example, but the other case
    is MyISAM. In this case, we could register a dummy handlerton to
    trigger the commit.

    Any statement that requires logging will call binlog_query before
    trans_commit_stmt, so an alternative is to use the condition
    "binlog_query called or stmt.ha_list != 0".
   */
  if (!all && !trn_ctx->is_active(trx_scope) &&
      cache_mngr->stmt_cache.is_binlog_empty())
    DBUG_RETURN(RESULT_SUCCESS);

  if (thd->lex->sql_command == SQLCOM_XA_COMMIT)
  {
    /* The Commit phase of the XA two phase logging. */

    DBUG_ASSERT(all);

    XID_STATE *xs= thd->get_transaction()->xid_state();

    if (DBUG_EVALUATE_IF("simulate_xa_commit_log_failure", true,
                         do_binlog_xa_commit_rollback(thd, xs->get_xid(),
                                                      true)))
      DBUG_RETURN(RESULT_ABORTED);
  }

  /*
    If there is anything in the stmt cache, and GTIDs are enabled,
    then this is a single statement outside a transaction and it is
    impossible that there is anything in the trx cache.  Hence, we
    write any empty group(s) to the stmt cache.

    Otherwise, we write any empty group(s) to the trx cache at the end
    of the transaction.
  */
  if (!cache_mngr->stmt_cache.is_binlog_empty())
  {
    /*
      Commit parent identification of non-transactional query has
      been deferred until now, except for the mixed transaction case.
    */
    trn_ctx->store_commit_parent(max_committed_transaction.get_timestamp());
    if (cache_mngr->stmt_cache.finalize(thd))
      DBUG_RETURN(RESULT_ABORTED);
    stuff_logged= true;
  }

  /*
    We commit the transaction if:
     - We are not in a transaction and committing a statement, or
     - We are in a transaction and a full transaction is committed.
    Otherwise, we accumulate the changes.
  */
  if (!cache_mngr->trx_cache.is_binlog_empty() &&
      ending_trans(thd, all))
  {
    const bool real_trans=
      (all || !trn_ctx->is_active(Transaction_ctx::SESSION));

    /*
      We are committing an XA transaction if it is a "real" transaction
      and has an XID assigned (because some handlerton registered). A
      transaction is "real" if either 'all' is true or the 'all.ha_list'
      is empty.

      Note: This is kind of strange since registering the binlog
      handlerton will then make the transaction XA, which is not really
      true. This occurs for example if a MyISAM statement is executed
      with row-based replication on.
    */
    if (is_loggable_xa_prepare(thd))
    {
      /* The prepare phase of XA transaction two phase logging. */
      int err= 0;
      bool one_phase= get_xa_opt(thd) == XA_ONE_PHASE;

      DBUG_ASSERT(thd->lex->sql_command != SQLCOM_XA_COMMIT || one_phase);

      XID_STATE *xs= thd->get_transaction()->xid_state();
      XA_prepare_log_event end_evt(thd, xs->get_xid(), one_phase);

      xs->set_binlogged();
      skip_commit= true;
      err= cache_mngr->trx_cache.finalize(thd, &end_evt, xs);
      if (err)
        DBUG_RETURN(RESULT_ABORTED);
    }
    else if (real_trans && xid && trn_ctx->rw_ha_count(trx_scope) > 1 &&
             !trn_ctx->no_2pc(trx_scope))
    {
      Xid_log_event end_evt(thd, xid);
      if (cache_mngr->trx_cache.finalize(thd, &end_evt))
        DBUG_RETURN(RESULT_ABORTED);
    }
    else
    {
      Query_log_event end_evt(thd, STRING_WITH_LEN("COMMIT"),
                              true, FALSE, TRUE, 0, TRUE);
      if (cache_mngr->trx_cache.finalize(thd, &end_evt))
        DBUG_RETURN(RESULT_ABORTED);
    }
    stuff_logged= true;
  }

  /*
    This is part of the stmt rollback.
  */
  if (!all)
    cache_mngr->trx_cache.set_prev_position(MY_OFF_T_UNDEF);

  /*
    Now all the events are written to the caches, so we will commit
    the transaction in the engines. This is done using the group
    commit logic in ordered_commit, which will return when the
    transaction is committed.

    If the commit in the engines fail, we still have something logged
    to the binary log so we have to report this as a "bad" failure
    (failed to commit, but logged something).
  */
  if (stuff_logged)
  {
    if (RUN_HOOK(transaction,
                 before_commit,
                 (thd, all,
                  thd_get_cache_mngr(thd)->get_binlog_cache_log(true),
                  thd_get_cache_mngr(thd)->get_binlog_cache_log(false),
                  max<my_off_t>(max_binlog_cache_size,
                                max_binlog_stmt_cache_size))))
    {
      ha_rollback_low(thd, all);
      my_error(ER_RUN_HOOK_ERROR, MYF(0), "before_commit");
      DBUG_RETURN(RESULT_ABORTED);
    }
    /*
      Check whether the transaction should commit or abort given the
      plugin feedback.
    */
    if (thd->get_transaction()->get_rpl_transaction_ctx()->is_transaction_rollback())
    {
      ha_rollback_low(thd, all);
      my_error(ER_TRANSACTION_ROLLBACK_DURING_COMMIT, MYF(0));
      DBUG_RETURN(RESULT_ABORTED);
    }

    if (ordered_commit(thd, all, skip_commit))
      DBUG_RETURN(RESULT_INCONSISTENT);
  }
  else
  {
    if (ha_commit_low(thd, all))
      DBUG_RETURN(RESULT_INCONSISTENT);
  }

  DBUG_RETURN(RESULT_SUCCESS);
}


/**
   Flush caches for session.

   @note @c set_trans_pos is called with a pointer to the file name
   that the binary log currently use and a rotation will change the
   contents of the variable.

   The position is used when calling the after_flush, after_commit,
   and after_rollback hooks, but these have been placed so that they
   occur before a rotation is executed.

   It is the responsibility of any plugin that use this position to
   copy it if they need it after the hook has returned.

   The current "global" transaction_counter is stepped and its new value
   is assigned to the transaction.
 */
std::pair<int,my_off_t>
MYSQL_BIN_LOG::flush_thread_caches(THD *thd)
{
  binlog_cache_mngr *cache_mngr= thd_get_cache_mngr(thd);
  my_off_t bytes= 0;
  bool wrote_xid= false;
  int error= cache_mngr->flush(thd, &bytes, &wrote_xid);
  if (!error && bytes > 0)
  {
    /*
      Note that set_trans_pos does not copy the file name. See
      this function documentation for more info.
    */
    thd->set_trans_pos(log_file_name, my_b_tell(&log_file));
    if (wrote_xid)
      inc_prep_xids(thd);
  }
  DBUG_PRINT("debug", ("bytes: %llu", bytes));
  return std::make_pair(error, bytes);
}


/**
  Execute the flush stage.

  @param total_bytes_var Pointer to variable that will be set to total
  number of bytes flushed, or NULL.

  @param rotate_var Pointer to variable that will be set to true if
  binlog rotation should be performed after releasing locks. If rotate
  is not necessary, the variable will not be touched.

  @return Error code on error, zero on success
 */

int
MYSQL_BIN_LOG::process_flush_stage_queue(my_off_t *total_bytes_var,
                                         bool *rotate_var,
                                         THD **out_queue_var)
{
  DBUG_ENTER("MYSQL_BIN_LOG::process_flush_stage_queue");
  #ifndef DBUG_OFF
  // number of flushes per group.
  int no_flushes= 0;
  #endif
  DBUG_ASSERT(total_bytes_var && rotate_var && out_queue_var);
  my_off_t total_bytes= 0;
  int flush_error= 1;
  mysql_mutex_assert_owner(&LOCK_log);

  /*
    Fetch the entire flush queue and empty it, so that the next batch
    has a leader. We must do this before invoking ha_flush_logs(...)
    for guaranteeing to flush prepared records of transactions before
    flushing them to binary log, which is required by crash recovery.
  */
  THD *first_seen= stage_manager.fetch_queue_for(Stage_manager::FLUSH_STAGE);
  DBUG_ASSERT(first_seen != NULL);
  /*
    We flush prepared records of transactions to the log of storage
    engine (for example, InnoDB redo log) in a group right before
    flushing them to binary log.
  */
  ha_flush_logs(NULL, true);
  DBUG_EXECUTE_IF("crash_after_flush_engine_log", DBUG_SUICIDE(););
  /* Flush thread caches to binary log. */
  for (THD *head= first_seen ; head ; head = head->next_to_commit)
  {
    std::pair<int,my_off_t> result= flush_thread_caches(head);
    total_bytes+= result.second;
    if (flush_error == 1)
      flush_error= result.first;
#ifndef DBUG_OFF
    no_flushes++;
#endif
  }

  *out_queue_var= first_seen;
  *total_bytes_var= total_bytes;
  if (total_bytes > 0 && my_b_tell(&log_file) >= (my_off_t) max_size)
    *rotate_var= true;
#ifndef DBUG_OFF
  DBUG_PRINT("info",("no_flushes:= %d", no_flushes));
  no_flushes= 0;
#endif
  DBUG_RETURN(flush_error);
}

/**
  The method is to be executed right before committing time.
  It must be invoked even if the transaction does not commit
  to engine being merely logged into the binary log.
  max_committed_transaction is updated with a greater timestamp
  value.
  As a side effect, the transaction context's sequence_number
  is reset.

  @param THD a pointer to THD instance
*/
void MYSQL_BIN_LOG::update_max_committed(THD *thd)
{
  Transaction_ctx *trn_ctx= thd->get_transaction();
  max_committed_transaction.set_if_greater(trn_ctx->sequence_number);
  /*
    sequence_number timestamp is unneeded anymore, so it's cleared off.
  */
  trn_ctx->sequence_number= SEQ_UNINIT;

  DBUG_ASSERT(trn_ctx->last_committed == SEQ_UNINIT ||
              thd->commit_error == THD::CE_FLUSH_ERROR);
}

/**
  Commit a sequence of sessions.

  This function commit an entire queue of sessions starting with the
  session in @c first. If there were an error in the flushing part of
  the ordered commit, the error code is passed in and all the threads
  are marked accordingly (but not committed).

  It will also add the GTIDs of the transactions to gtid_executed.

  @see MYSQL_BIN_LOG::ordered_commit

  @param thd The "master" thread
  @param first First thread in the queue of threads to commit
 */

void
MYSQL_BIN_LOG::process_commit_stage_queue(THD *thd, THD *first)
{
  mysql_mutex_assert_owner(&LOCK_commit);
  Thread_excursion excursion(thd);
#ifndef DBUG_OFF
  thd->get_transaction()->m_flags.ready_preempt= 1; // formality by the leader
#endif
  for (THD *head= first ; head ; head = head->next_to_commit)
  {
    DBUG_PRINT("debug", ("Thread ID: %u, commit_error: %d, flags.pending: %s",
                         head->thread_id(), head->commit_error,
                         YESNO(head->get_transaction()->m_flags.pending)));
    /*
      If flushing failed, set commit_error for the session, skip the
      transaction and proceed with the next transaction instead. This
      will mark all threads as failed, since the flush failed.

      If flush succeeded, attach to the session and commit it in the
      engines.
    */
#ifndef DBUG_OFF
    stage_manager.clear_preempt_status(head);
#endif
    update_max_committed(head);
    if (head->commit_error == THD::CE_NONE)
    {
      excursion.try_to_attach_to(head);
      bool all= head->get_transaction()->m_flags.real_commit;
      if (head->get_transaction()->m_flags.commit_low)
      {
        /* head is parked to have exited append() */
        DBUG_ASSERT(head->get_transaction()->m_flags.ready_preempt);
        /*
          storage engine commit
        */
        if (ha_commit_low(head, all, false))
          head->commit_error= THD::CE_COMMIT_ERROR;
      }
      DBUG_PRINT("debug", ("commit_error: %d, flags.pending: %s",
                           head->commit_error,
                           YESNO(head->get_transaction()->m_flags.pending)));
    }

    /* Handle the GTID of the thread */
    if (head->commit_error == THD::CE_NONE)
      gtid_state->update_on_commit(head);
    else
      gtid_state->update_on_rollback(head);

    /*
      Decrement the prepared XID counter after storage engine commit.
      We also need decrement the prepared XID when encountering a
      flush error or session attach error for avoiding 3-way deadlock
      among user thread, rotate thread and dump thread.
    */
    if (head->get_transaction()->m_flags.xid_written)
      dec_prep_xids(head);
  }
}

/**
  Process after commit for a sequence of sessions.

  @param thd The "master" thread
  @param first First thread in the queue of threads to commit
 */

void
MYSQL_BIN_LOG::process_after_commit_stage_queue(THD *thd, THD *first)
{
  Thread_excursion excursion(thd);
  for (THD *head= first; head; head= head->next_to_commit)
  {
    if (head->get_transaction()->m_flags.run_hooks &&
        head->commit_error == THD::CE_NONE)
    {

      /*
        TODO: This hook here should probably move outside/below this
              if and be the only after_commit invocation left in the
              code.
      */
      excursion.try_to_attach_to(head);
      bool all= head->get_transaction()->m_flags.real_commit;
      (void) RUN_HOOK(transaction, after_commit, (head, all));
      /*
        When after_commit finished for the transaction, clear the run_hooks flag.
        This allow other parts of the system to check if after_commit was called.
      */
      head->get_transaction()->m_flags.run_hooks= false;
    }
  }
}

#ifndef DBUG_OFF
/** Names for the stages. */
static const char* g_stage_name[] = {
  "FLUSH",
  "SYNC",
  "COMMIT",
};
#endif


/**
  Enter a stage of the ordered commit procedure.

  Entering is stage is done by:

  - Atomically enqueueing a queue of processes (which is just one for
    the first phase).

  - If the queue was empty, the thread is the leader for that stage
    and it should process the entire queue for that stage.

  - If the queue was not empty, the thread is a follower and can go
    waiting for the commit to finish.

  The function will lock the stage mutex if it was designated the
  leader for the phase.

  @param thd    Session structure
  @param stage  The stage to enter
  @param queue  Queue of threads to enqueue for the stage
  @param stage_mutex Mutex for the stage

  @retval true  The thread should "bail out" and go waiting for the
                commit to finish
  @retval false The thread is the leader for the stage and should do
                the processing.
*/

bool
MYSQL_BIN_LOG::change_stage(THD *thd,
                            Stage_manager::StageID stage, THD *queue,
                            mysql_mutex_t *leave_mutex,
                            mysql_mutex_t *enter_mutex)
{
  DBUG_ENTER("MYSQL_BIN_LOG::change_stage");
  DBUG_PRINT("enter", ("thd: 0x%llx, stage: %s, queue: 0x%llx",
                       (ulonglong) thd, g_stage_name[stage], (ulonglong) queue));
  DBUG_ASSERT(0 <= stage && stage < Stage_manager::STAGE_COUNTER);
  DBUG_ASSERT(enter_mutex);
  DBUG_ASSERT(queue);
  /*
    enroll_for will release the leave_mutex once the sessions are
    queued.
  */
  if (!stage_manager.enroll_for(stage, queue, leave_mutex))
  {
    DBUG_ASSERT(!thd_get_cache_mngr(thd)->dbug_any_finalized());
    DBUG_RETURN(true);
  }
  mysql_mutex_lock(enter_mutex);
  DBUG_RETURN(false);
}



/**
  Flush the I/O cache to file.

  Flush the binary log to the binlog file if any byte where written
  and signal that the binary log file has been updated if the flush
  succeeds.
*/

int
MYSQL_BIN_LOG::flush_cache_to_file(my_off_t *end_pos_var)
{
  if (DBUG_EVALUATE_IF("simulate_error_during_flush_cache_to_file", 1,
                       flush_io_cache(&log_file)))
  {
    if (binlog_error_action == ABORT_SERVER)
    {
      THD *thd= current_thd;
      /*
        On fatal error when code enters here we should forcefully clear the
        previous errors so that a new critical error message can be pushed
        to the client side.
       */
      thd->clear_error();
      my_error(ER_BINLOG_LOGGING_IMPOSSIBLE, MYF(0), "An error occured during "
                "flushing cache to file. 'binlog_error_action' is set to "
                "'ABORT_SERVER'. Hence aborting the server");
      sql_print_error("An error occured during flushing cache to file. "
                      "'binlog_error_action' is set to 'ABORT_SERVER'. "
                      "Hence aborting the server");
      thd->protocol->end_statement();
      _exit(EXIT_FAILURE);
    }
    else
    {
      sql_print_error("An error occured during flushing cache to file. "
                      "'binlog_error_action' is set to 'IGNORE_ERROR'. "
                      "Hence turning logging off for the whole duration "
                      "of the MySQL server process. To turn it on "
                      "again: fix the cause, shutdown the MySQL "
                      "server and restart it.");
      close(LOG_CLOSE_INDEX|LOG_CLOSE_STOP_EVENT);
      return ER_ERROR_ON_WRITE;
    }
  }
  *end_pos_var= my_b_tell(&log_file);
  return 0;
}


/**
  Call fsync() to sync the file to disk.
*/
std::pair<bool, bool>
MYSQL_BIN_LOG::sync_binlog_file(bool force)
{
  bool synced= false;
  unsigned int sync_period= get_sync_period();
  if (force || (sync_period && ++sync_counter >= sync_period))
  {
    sync_counter= 0;
    if (mysql_file_sync(log_file.file, MYF(MY_WME)))
      return std::make_pair(true, synced);
    synced= true;
  }
  return std::make_pair(false, synced);
}


/**
   Helper function executed when leaving @c ordered_commit.

   This function contain the necessary code for fetching the error
   code, doing post-commit checks, and wrapping up the commit if
   necessary.

   It is typically called when enter_stage indicates that the thread
   should bail out, and also when the ultimate leader thread finishes
   executing @c ordered_commit.

   It is typically used in this manner:
   @code
   if (enter_stage(thd, Thread_queue::FLUSH_STAGE, thd, &LOCK_log))
     return finish_commit(thd);
   @endcode

   @return Error code if the session commit failed, or zero on
   success.
 */
int
MYSQL_BIN_LOG::finish_commit(THD *thd)
{
  DBUG_ENTER("MYSQL_BIN_LOG::finish_commit");
  DEBUG_SYNC(thd, "reached_finish_commit");
  if (thd->get_transaction()->sequence_number != SEQ_UNINIT)
    update_max_committed(thd);
  if (thd->get_transaction()->m_flags.commit_low)
  {
    const bool all= thd->get_transaction()->m_flags.real_commit;
    /*
      storage engine commit
    */
    if (thd->commit_error == THD::CE_NONE &&
        ha_commit_low(thd, all, false))
      thd->commit_error= THD::CE_COMMIT_ERROR;
    /*
      Decrement the prepared XID counter after storage engine commit
    */
    if (thd->get_transaction()->m_flags.xid_written)
      dec_prep_xids(thd);
    /*
      If commit succeeded, we call the after_commit hook

      TODO: This hook here should probably move outside/below this
            if and be the only after_commit invocation left in the
            code.
    */
    if ((thd->commit_error == THD::CE_NONE) &&
        thd->get_transaction()->m_flags.run_hooks)
    {
      (void) RUN_HOOK(transaction, after_commit, (thd, all));
      thd->get_transaction()->m_flags.run_hooks= false;
    }
  }
  else if (thd->get_transaction()->m_flags.xid_written)
    dec_prep_xids(thd);

  /*
    If the ordered commit didn't updated the GTIDs for this thd yet
    at process_commit_stage_queue (i.e. --binlog-order-commits=0)
    the thd still has the ownership of a GTID and we must handle it.
  */
  if (!thd->owned_gtid.is_empty())
  {
    /*
      Gtid is added to gtid_state.executed_gtids and removed from owned_gtids
      on update_on_commit().
    */
    if (thd->commit_error == THD::CE_NONE)
    {
      gtid_state->update_on_commit(thd);
    }
    else
      gtid_state->update_on_rollback(thd);
  }

  DBUG_EXECUTE_IF("leaving_finish_commit",
                  {
                    const char act[]=
                      "now SIGNAL signal_leaving_finish_commit";
                    DBUG_ASSERT(!debug_sync_set_action(current_thd,
                                                       STRING_WITH_LEN(act)));
                  };);

  DBUG_ASSERT(thd->commit_error || !thd->get_transaction()->m_flags.run_hooks);
  DBUG_ASSERT(!thd_get_cache_mngr(thd)->dbug_any_finalized());
  DBUG_PRINT("return", ("Thread ID: %u, commit_error: %d",
                        thd->thread_id(), thd->commit_error));
  DBUG_RETURN(thd->commit_error);
}

/**
   Auxiliary function used in ordered_commit.
*/
static inline int call_after_sync_hook(THD *queue_head)
{
  const char *log_file= NULL;
  my_off_t pos= 0;

  if (NO_HOOK(binlog_storage))
    return 0;

  DBUG_ASSERT(queue_head != NULL);
  for (THD *thd= queue_head; thd != NULL; thd= thd->next_to_commit)
    if (likely(thd->commit_error == THD::CE_NONE))
      thd->get_trans_fixed_pos(&log_file, &pos);

  if (DBUG_EVALUATE_IF("simulate_after_sync_hook_error", 1, 0) ||
      RUN_HOOK(binlog_storage, after_sync, (queue_head, log_file, pos)))
  {
    sql_print_error("Failed to run 'after_sync' hooks");
    return ER_ERROR_ON_WRITE;
  }
  return 0;
}

/**
  Flush and commit the transaction.

  This will execute an ordered flush and commit of all outstanding
  transactions and is the main function for the binary log group
  commit logic. The function performs the ordered commit in two
  phases.

  The first phase flushes the caches to the binary log and under
  LOCK_log and marks all threads that were flushed as not pending.

  The second phase executes under LOCK_commit and commits all
  transactions in order.

  The procedure is:

  1. Queue ourselves for flushing.
  2. Grab the log lock, which might result is blocking if the mutex is
     already held by another thread.
  3. If we were not committed while waiting for the lock
     1. Fetch the queue
     2. For each thread in the queue:
        a. Attach to it
        b. Flush the caches, saving any error code
     3. Flush and sync (depending on the value of sync_binlog).
     4. Signal that the binary log was updated
  4. Release the log lock
  5. Grab the commit lock
     1. For each thread in the queue:
        a. If there were no error when flushing and the transaction shall be committed:
           - Commit the transaction, saving the result of executing the commit.
  6. Release the commit lock
  7. Call purge, if any of the committed thread requested a purge.
  8. Return with the saved error code

  @todo The use of @c skip_commit is a hack that we use since the @c
  TC_LOG Interface does not contain functions to handle
  savepoints. Once the binary log is eliminated as a handlerton and
  the @c TC_LOG interface is extended with savepoint handling, this
  parameter can be removed.

  @param thd Session to commit transaction for
  @param all   This is @c true if this is a real transaction commit, and
               @c false otherwise.
  @param skip_commit
               This is @c true if the call to @c ha_commit_low should
               be skipped (it is handled by the caller somehow) and @c
               false otherwise (the normal case).
 */
int MYSQL_BIN_LOG::ordered_commit(THD *thd, bool all, bool skip_commit)
{
  DBUG_ENTER("MYSQL_BIN_LOG::ordered_commit");
  int flush_error= 0;
  my_off_t total_bytes= 0;
  bool do_rotate= false;

  /*
    These values are used while flushing a transaction, so clear
    everything.

    Notes:

    - It would be good if we could keep transaction coordinator
      log-specific data out of the THD structure, but that is not the
      case right now.

    - Everything in the transaction structure is reset when calling
      ha_commit_low since that calls Transaction_ctx::cleanup.
  */
  thd->get_transaction()->m_flags.pending= true;
  thd->commit_error= THD::CE_NONE;
  thd->next_to_commit= NULL;
  thd->durability_property= HA_IGNORE_DURABILITY;
  thd->get_transaction()->m_flags.real_commit= all;
  thd->get_transaction()->m_flags.xid_written= false;
  thd->get_transaction()->m_flags.commit_low= !skip_commit;
  thd->get_transaction()->m_flags.run_hooks= !skip_commit;
#ifndef DBUG_OFF
  /*
     The group commit Leader may have to wait for follower whose transaction
     is not ready to be preempted. Initially the status is pessimistic.
     Preemption guarding logics is necessary only when !DBUG_OFF is set.
     It won't be required for the dbug-off case as long as the follower won't
     execute any thread-specific write access code in this method, which is
     the case as of current.
  */
  thd->get_transaction()->m_flags.ready_preempt= 0;
#endif

  DBUG_PRINT("enter", ("flags.pending: %s, commit_error: %d, thread_id: %u",
                       YESNO(thd->get_transaction()->m_flags.pending),
                       thd->commit_error, thd->thread_id()));

  DEBUG_SYNC(thd, "bgc_before_flush_stage");

  /*
    Stage #1: flushing transactions to binary log

    While flushing, we allow new threads to enter and will process
    them in due time. Once the queue was empty, we cannot reap
    anything more since it is possible that a thread entered and
    appointed itself leader for the flush phase.
  */

#ifdef HAVE_REPLICATION
  if (has_commit_order_manager(thd))
  {
    Slave_worker *worker= dynamic_cast<Slave_worker *>(thd->rli_slave);
    Commit_order_manager *mngr= worker->get_commit_order_manager();

    if (mngr->wait_for_its_turn(worker, all))
    {
      DBUG_PRINT("info", ("thd has seen an error signal from old thread"));

      thd->get_stmt_da()->set_overwrite_status(true);
      my_error(ER_SLAVE_WORKER_STOPPED_PREVIOUS_THD_ERROR, MYF(0));
      thd->commit_error= THD::CE_COMMIT_ERROR;
      DBUG_RETURN(thd->commit_error);
    }

    if (change_stage(thd, Stage_manager::FLUSH_STAGE, thd, NULL, &LOCK_log))
      DBUG_RETURN(finish_commit(thd));
  }
  else
#endif
  if (change_stage(thd, Stage_manager::FLUSH_STAGE, thd, NULL, &LOCK_log))
  {
    DBUG_PRINT("return", ("Thread ID: %u, commit_error: %d",
                          thd->thread_id(), thd->commit_error));
    DBUG_RETURN(finish_commit(thd));
  }

  THD *wait_queue= NULL;
  flush_error= process_flush_stage_queue(&total_bytes, &do_rotate, &wait_queue);

  my_off_t flush_end_pos= 0;
  if (flush_error == 0 && total_bytes > 0)
    flush_error= flush_cache_to_file(&flush_end_pos);
  DBUG_EXECUTE_IF("crash_after_flush_binlog", DBUG_SUICIDE(););

  bool update_binlog_end_pos_after_sync= (get_sync_period() == 1);

  /*
    If the flush finished successfully, we can call the after_flush
    hook. Being invoked here, we have the guarantee that the hook is
    executed before the before/after_send_hooks on the dump thread
    preventing race conditions among these plug-ins.
  */
  if (flush_error == 0)
  {
    const char *file_name_ptr= log_file_name + dirname_length(log_file_name);
    DBUG_ASSERT(flush_end_pos != 0);
    if (RUN_HOOK(binlog_storage, after_flush,
                 (thd, file_name_ptr, flush_end_pos)))
    {
      sql_print_error("Failed to run 'after_flush' hooks");
      flush_error= ER_ERROR_ON_WRITE;
    }

    if (!update_binlog_end_pos_after_sync)
      update_binlog_end_pos();
    DBUG_EXECUTE_IF("crash_commit_after_log", DBUG_SUICIDE(););
  }

  DEBUG_SYNC(thd, "bgc_after_flush_stage_before_sync_stage");

  /*
    Stage #2: Syncing binary log file to disk
  */

  if (change_stage(thd, Stage_manager::SYNC_STAGE, wait_queue, &LOCK_log, &LOCK_sync))
  {
    DBUG_PRINT("return", ("Thread ID: %u, commit_error: %d",
                          thd->thread_id(), thd->commit_error));
    DBUG_RETURN(finish_commit(thd));
  }

  /* Shall introduce a delay. */
  stage_manager.wait_count_or_timeout(opt_binlog_group_commit_sync_no_delay_count,
                                      opt_binlog_group_commit_sync_delay,
                                      Stage_manager::SYNC_STAGE);

  THD *final_queue= stage_manager.fetch_queue_for(Stage_manager::SYNC_STAGE);
  if (flush_error == 0 && total_bytes > 0)
  {
    DEBUG_SYNC(thd, "before_sync_binlog_file");
    std::pair<bool, bool> result= sync_binlog_file(false);
    flush_error= result.first;
  }

  if (update_binlog_end_pos_after_sync)
  {
    THD *tmp_thd= final_queue;

    while (tmp_thd->next_to_commit != NULL)
      tmp_thd= tmp_thd->next_to_commit;

    update_binlog_end_pos(tmp_thd->get_trans_pos());
  }

  DEBUG_SYNC(thd, "bgc_after_sync_stage_before_commit_stage");

  /*
    Stage #3: Commit all transactions in order.

    This stage is skipped if we do not need to order the commits and
    each thread have to execute the handlerton commit instead.

    Howver, since we are keeping the lock from the previous stage, we
    need to unlock it if we skip the stage.
    We must also step commit_clock before the ha_commit_low() is called
    either in ordered fashion(by the leader of this stage) or by the tread
    themselves.
  */

  if (opt_binlog_order_commits)
  {
    if (change_stage(thd, Stage_manager::COMMIT_STAGE,
                     final_queue, &LOCK_sync, &LOCK_commit))
    {
      DBUG_PRINT("return", ("Thread ID: %u, commit_error: %d",
                            thd->thread_id(), thd->commit_error));
      DBUG_RETURN(finish_commit(thd));
    }
    THD *commit_queue= stage_manager.fetch_queue_for(Stage_manager::COMMIT_STAGE);
    DBUG_EXECUTE_IF("semi_sync_3-way_deadlock",
                    DEBUG_SYNC(thd, "before_process_commit_stage_queue"););

    if (flush_error == 0)
      flush_error= call_after_sync_hook(commit_queue);

    /*
      process_commit_stage_queue will call update_on_commit or
      update_on_rollback for the GTID owned by each thd in the queue.

      This will be done this way to guarantee that GTIDs are added to
      gtid_executed in order, to avoid creating unnecessary temporary
      gaps and keep gtid_executed as a single interval at all times.

      If we allow each thread to call update_on_commit only when they
      are at finish_commit, the GTID order cannot be guaranteed and
      temporary gaps may appear in gtid_executed. When this happen,
      the server would have to add and remove intervals from the
      Gtid_set, and adding and removing intervals requires a mutex,
      which would reduce performance.
    */
    process_commit_stage_queue(thd, commit_queue);
    mysql_mutex_unlock(&LOCK_commit);
    /*
      Process after_commit after LOCK_commit is released for avoiding
      3-way deadlock among user thread, rotate thread and dump thread.
    */
    process_after_commit_stage_queue(thd, commit_queue);
    final_queue= commit_queue;
  }
  else
  {
    mysql_mutex_unlock(&LOCK_sync);
    if (flush_error == 0)
      call_after_sync_hook(final_queue);
  }

  /* Commit done so signal all waiting threads */
  stage_manager.signal_done(final_queue);

  /*
    Finish the commit before executing a rotate, or run the risk of a
    deadlock. We don't need the return value here since it is in
    thd->commit_error, which is returned below.
  */
  (void) finish_commit(thd);

  /*
    If we need to rotate, we do it without commit error.
    Otherwise the thd->commit_error will be possibly reset.
   */
  if (do_rotate && thd->commit_error == THD::CE_NONE)
  {
    /*
      Do not force the rotate as several consecutive groups may
      request unnecessary rotations.

      NOTE: Run purge_logs wo/ holding LOCK_log because it does not
      need the mutex. Otherwise causes various deadlocks.
    */

    DEBUG_SYNC(thd, "ready_to_do_rotation");
    bool check_purge= false;
    mysql_mutex_lock(&LOCK_log);
    int error= rotate(false, &check_purge);
    mysql_mutex_unlock(&LOCK_log);

    if (error)
      thd->commit_error= THD::CE_COMMIT_ERROR;
    else if (check_purge)
      purge();
  }
  DBUG_RETURN(thd->commit_error);
}


/**
  MYSQLD server recovers from last crashed binlog.

  @param log           IO_CACHE of the crashed binlog.
  @param fdle          Format_description_log_event of the crashed binlog.
  @param valid_pos     The position of the last valid transaction or
                       event(non-transaction) of the crashed binlog.

  @retval
    0                  ok
  @retval
    1                  error
*/
int MYSQL_BIN_LOG::recover(IO_CACHE *log, Format_description_log_event *fdle,
                            my_off_t *valid_pos)
{
  Log_event  *ev;
  HASH xids;
  MEM_ROOT mem_root;
  /*
    The flag is used for handling the case that a transaction
    is partially written to the binlog.
  */
  bool in_transaction= FALSE;

  if (! fdle->is_valid() ||
      my_hash_init(&xids, &my_charset_bin, TC_LOG_PAGE_SIZE/3, 0,
                   sizeof(my_xid), 0, 0, MYF(0)))
    goto err1;

  init_alloc_root(key_memory_binlog_recover_exec,
                  &mem_root, TC_LOG_PAGE_SIZE, TC_LOG_PAGE_SIZE);

  while ((ev= Log_event::read_log_event(log, 0, fdle, TRUE))
         && ev->is_valid())
  {
    if (ev->get_type_code() == binary_log::QUERY_EVENT &&
        !strcmp(((Query_log_event*)ev)->query, "BEGIN"))
      in_transaction= TRUE;

    if (ev->get_type_code() == binary_log::QUERY_EVENT &&
        !strcmp(((Query_log_event*)ev)->query, "COMMIT"))
    {
      DBUG_ASSERT(in_transaction == TRUE);
      in_transaction= FALSE;
    }
    else if (ev->get_type_code() == binary_log::XID_EVENT)
    {
      DBUG_ASSERT(in_transaction == TRUE);
      in_transaction= FALSE;
      Xid_log_event *xev=(Xid_log_event *)ev;
      uchar *x= (uchar *) memdup_root(&mem_root, (uchar*) &xev->xid,
                                      sizeof(xev->xid));
      if (!x || my_hash_insert(&xids, x))
        goto err2;
    }

    /*
      Recorded valid position for the crashed binlog file
      which did not contain incorrect events. The following
      positions increase the variable valid_pos:

      1 -
        ...
        <---> HERE IS VALID <--->
        GTID 
        BEGIN
        ...
        COMMIT
        ...
         
      2 -
        ...
        <---> HERE IS VALID <--->
        GTID 
        DDL/UTILITY
        ...

      In other words, the following positions do not increase
      the variable valid_pos:

      1 -
        GTID 
        <---> HERE IS VALID <--->
        ...

      2 -
        GTID 
        BEGIN
        <---> HERE IS VALID <--->
        ...
    */
    if (!log->error && !in_transaction &&
        !is_gtid_event(ev))
      *valid_pos= my_b_tell(log);

    delete ev;
  }

  /*
    Call ha_recover if and only if there is a registered engine that
    does 2PC, otherwise in DBUG builds calling ha_recover directly
    will result in an assert. (Production builds would be safe since
    ha_recover returns right away if total_ha_2pc <= opt_log_bin.)
   */
  if (total_ha_2pc > 1 && ha_recover(&xids))
    goto err2;

  free_root(&mem_root, MYF(0));
  my_hash_free(&xids);
  return 0;

err2:
  free_root(&mem_root, MYF(0));
  my_hash_free(&xids);
err1:
  sql_print_error("Crash recovery failed. Either correct the problem "
                  "(if it's, for example, out of memory error) and restart, "
                  "or delete (or rename) binary log and start mysqld with "
                  "--tc-heuristic-recover={commit|rollback}");
  return 1;
}

bool THD::is_binlog_cache_empty(bool is_transactional)
{
  DBUG_ENTER("THD::is_binlog_cache_empty(bool)");

  // If opt_bin_log==0, it is not safe to call thd_get_cache_mngr
  // because binlog_hton has not been completely set up.
  DBUG_ASSERT(opt_bin_log);
  binlog_cache_mngr *cache_mngr= thd_get_cache_mngr(this);

  // cache_mngr is NULL until we call thd->binlog_setup_trx_data, so
  // we assert that this has been done.
  DBUG_ASSERT(cache_mngr != NULL);

  binlog_cache_data *cache_data=
    cache_mngr->get_binlog_cache_data(is_transactional);
  DBUG_ASSERT(cache_data != NULL);

  DBUG_RETURN(cache_data->is_binlog_empty());
}

/*
  These functions are placed in this file since they need access to
  binlog_hton, which has internal linkage.
*/

int THD::binlog_setup_trx_data()
{
  DBUG_ENTER("THD::binlog_setup_trx_data");
  binlog_cache_mngr *cache_mngr= thd_get_cache_mngr(this);

  if (cache_mngr)
    DBUG_RETURN(0);                             // Already set up

  cache_mngr= (binlog_cache_mngr*) my_malloc(key_memory_binlog_cache_mngr,
                                             sizeof(binlog_cache_mngr), MYF(MY_ZEROFILL));
  if (!cache_mngr ||
      open_cached_file(&cache_mngr->stmt_cache.cache_log, mysql_tmpdir,
                       LOG_PREFIX, binlog_stmt_cache_size, MYF(MY_WME)) ||
      open_cached_file(&cache_mngr->trx_cache.cache_log, mysql_tmpdir,
                       LOG_PREFIX, binlog_cache_size, MYF(MY_WME)))
  {
    my_free(cache_mngr);
    DBUG_RETURN(1);                      // Didn't manage to set it up
  }
  DBUG_PRINT("debug", ("Set ha_data slot %d to 0x%llx", binlog_hton->slot, (ulonglong) cache_mngr));
  thd_set_ha_data(this, binlog_hton, cache_mngr);

  cache_mngr= new (thd_get_cache_mngr(this))
              binlog_cache_mngr(max_binlog_stmt_cache_size,
                                &binlog_stmt_cache_use,
                                &binlog_stmt_cache_disk_use,
                                max_binlog_cache_size,
                                &binlog_cache_use,
                                &binlog_cache_disk_use);
  DBUG_RETURN(0);
}

/**

*/
void register_binlog_handler(THD *thd, bool trx)
{
  DBUG_ENTER("register_binlog_handler");
  /*
    If this is the first call to this function while processing a statement,
    the transactional cache does not have a savepoint defined. So, in what
    follows:
      . an implicit savepoint is defined;
      . callbacks are registered;
      . binary log is set as read/write.

    The savepoint allows for truncating the trx-cache transactional changes
    fail. Callbacks are necessary to flush caches upon committing or rolling
    back a statement or a transaction. However, notifications do not happen
    if the binary log is set as read/write.
  */
  binlog_cache_mngr *cache_mngr= thd_get_cache_mngr(thd);
  if (cache_mngr->trx_cache.get_prev_position() == MY_OFF_T_UNDEF)
  {
    /*
      Set an implicit savepoint in order to be able to truncate a trx-cache.
    */
    my_off_t pos= 0;
    binlog_trans_log_savepos(thd, &pos);
    cache_mngr->trx_cache.set_prev_position(pos);

    /*
      Set callbacks in order to be able to call commmit or rollback.
    */
    if (trx)
      trans_register_ha(thd, TRUE, binlog_hton, NULL);
    trans_register_ha(thd, FALSE, binlog_hton, NULL);

    /*
      Set the binary log as read/write otherwise callbacks are not called.
    */
    thd->ha_data[binlog_hton->slot].ha_info[0].set_trx_read_write();
  }
  DBUG_VOID_RETURN;
}

/**
  Function to start a statement and optionally a transaction for the
  binary log.

  This function does three things:
    - Starts a transaction if not in autocommit mode or if a BEGIN
      statement has been seen.

    - Start a statement transaction to allow us to truncate the cache.

    - Save the currrent binlog position so that we can roll back the
      statement by truncating the cache.

      We only update the saved position if the old one was undefined,
      the reason is that there are some cases (e.g., for CREATE-SELECT)
      where the position is saved twice (e.g., both in
      Query_result_create::prepare() and THD::binlog_write_table_map()), but
      we should use the first. This means that calls to this function
      can be used to start the statement before the first table map
      event, to include some extra events.

  Note however that IMMEDIATE_LOGGING implies that the statement is
  written without BEGIN/COMMIT.

  @param thd         Thread variable
  @param start_event The first event requested to be written into the
                     binary log
 */
static int binlog_start_trans_and_stmt(THD *thd, Log_event *start_event)
{
  DBUG_ENTER("binlog_start_trans_and_stmt");
 
  /*
    Initialize the cache manager if this was not done yet.
  */ 
  if (thd->binlog_setup_trx_data())
    DBUG_RETURN(1);

  /*
    Retrieve the appropriated cache.
  */
  bool is_transactional= start_event->is_using_trans_cache();
  binlog_cache_mngr *cache_mngr= thd_get_cache_mngr(thd);
  binlog_cache_data *cache_data= cache_mngr->get_binlog_cache_data(is_transactional);
 
  /*
    If the event is requesting immediatly logging, there is no need to go
    further down and set savepoint and register callbacks.
  */ 
  if (start_event->is_using_immediate_logging())
    DBUG_RETURN(0);

  register_binlog_handler(thd, thd->in_multi_stmt_transaction_mode());

  /*
    If the cache is empty log "BEGIN" at the beginning of every transaction.
    Here, a transaction is either a BEGIN..COMMIT/ROLLBACK block or a single
    statement in autocommit mode.
  */
  if (cache_data->is_binlog_empty())
  {
    static const char begin[]= "BEGIN";
    const char *query= NULL;
    char buf[XID::ser_buf_size];
    char xa_start[sizeof("XA START") + 1 + sizeof(buf)];
    XID_STATE *xs= thd->get_transaction()->xid_state();
    int qlen= sizeof(begin) - 1;

    if (is_transactional && xs->has_state(XID_STATE::XA_ACTIVE))
    {
      /*
        XA-prepare logging case.
      */
      qlen= sprintf(xa_start, "XA START %s", xs->get_xid()->serialize(buf));
      query= xa_start;
    }
    else
    {
      /*
        Regular transaction case.
      */
      query= begin;
    }

    Query_log_event qinfo(thd, query, qlen,
                          is_transactional, false, true, 0, true);
    if (cache_data->write_event(thd, &qinfo))
      DBUG_RETURN(1);
  }

  DBUG_RETURN(0);
}

/**
  This function writes a table map to the binary log. 
  Note that in order to keep the signature uniform with related methods,
  we use a redundant parameter to indicate whether a transactional table
  was changed or not.
  Sometimes it will write a Rows_query_log_event into binary log before
  the table map too.
 
  @param table             a pointer to the table.
  @param is_transactional  @c true indicates a transactional table,
                           otherwise @c false a non-transactional.
  @param binlog_rows_query @c true indicates a Rows_query log event
                           will be binlogged before table map,
                           otherwise @c false indicates it will not
                           be binlogged.
  @return
    nonzero if an error pops up when writing the table map event
    or the Rows_query log event.
*/
int THD::binlog_write_table_map(TABLE *table, bool is_transactional,
                                bool binlog_rows_query)
{
  int error;
  DBUG_ENTER("THD::binlog_write_table_map");
  DBUG_PRINT("enter", ("table: 0x%lx  (%s: #%llu)",
                       (long) table, table->s->table_name.str,
                       table->s->table_map_id.id()));

  /* Pre-conditions */
  DBUG_ASSERT(is_current_stmt_binlog_format_row() && mysql_bin_log.is_open());
  DBUG_ASSERT(table->s->table_map_id.is_valid());

  Table_map_log_event
    the_event(this, table, table->s->table_map_id, is_transactional);

  binlog_start_trans_and_stmt(this, &the_event);

  binlog_cache_mngr *const cache_mngr= thd_get_cache_mngr(this);

  binlog_cache_data *cache_data=
    cache_mngr->get_binlog_cache_data(is_transactional);

  if (binlog_rows_query && this->query().str)
  {
    /* Write the Rows_query_log_event into binlog before the table map */
    Rows_query_log_event
      rows_query_ev(this, this->query().str, this->query().length);
    if ((error= cache_data->write_event(this, &rows_query_ev)))
      DBUG_RETURN(error);
  }

  if ((error= cache_data->write_event(this, &the_event)))
    DBUG_RETURN(error);

  binlog_table_maps++;
  DBUG_RETURN(0);
}

/**
  This function retrieves a pending row event from a cache which is
  specified through the parameter @c is_transactional. Respectively, when it
  is @c true, the pending event is returned from the transactional cache.
  Otherwise from the non-transactional cache.

  @param is_transactional  @c true indicates a transactional cache,
                           otherwise @c false a non-transactional.
  @return
    The row event if any. 
*/
Rows_log_event*
THD::binlog_get_pending_rows_event(bool is_transactional) const
{
  Rows_log_event* rows= NULL;
  binlog_cache_mngr *const cache_mngr= thd_get_cache_mngr(this);

  /*
    This is less than ideal, but here's the story: If there is no cache_mngr,
    prepare_pending_rows_event() has never been called (since the cache_mngr
    is set up there). In that case, we just return NULL.
   */
  if (cache_mngr)
  {
    binlog_cache_data *cache_data=
      cache_mngr->get_binlog_cache_data(is_transactional);

    rows= cache_data->pending();
  }
  return (rows);
}

/**
   @param db    db name c-string to be inserted into alphabetically sorted
                THD::binlog_accessed_db_names list.
                
                Note, that space for both the data and the node
                struct are allocated in THD::main_mem_root.
                The list lasts for the top-level query time and is reset
                in @c THD::cleanup_after_query().
*/
void
THD::add_to_binlog_accessed_dbs(const char *db_param)
{
  char *after_db;
  /*
    binlog_accessed_db_names list is to maintain the database
    names which are referenced in a given command.
    Prior to bug 17806014 fix, 'main_mem_root' memory root used
    to store this list. The 'main_mem_root' scope is till the end
    of the query. Hence it caused increasing memory consumption
    problem in big procedures like the ones mentioned below.
    Eg: CALL p1() where p1 is having 1,00,000 create and drop tables.
    'main_mem_root' is freed only at the end of the command CALL p1()'s
    execution. But binlog_accessed_db_names list scope is only till the
    individual statements specified the procedure(create/drop statements).
    Hence the memory allocated in 'main_mem_root' was left uncleared
    until the p1's completion, even though it is not required after
    completion of individual statements.

    Instead of using 'main_mem_root' whose scope is complete query execution,
    now the memroot is changed to use 'thd->mem_root' whose scope is until the
    individual statement in CALL p1(). 'thd->mem_root' is set to 'execute_mem_root'
    in the context of procedure and it's scope is till the individual statement
    in CALL p1() and thd->memroot is equal to 'main_mem_root' in the context
    of a normal 'top level query'.

    Eg: a) create table t1(i int); => If this function is called while
           processing this statement, thd->memroot is equal to &main_mem_root
           which will be freed immediately after executing this statement.
        b) CALL p1() -> p1 contains create table t1(i int); => If this function
           is called while processing create table statement which is inside
           a stored procedure, then thd->memroot is equal to 'execute_mem_root'
           which will be freed immediately after executing this statement.
    In both a and b case, thd->memroot will be freed immediately and will not
    increase memory consumption.

    A special case(stored functions/triggers):
    Consider the following example:
    create function f1(i int) returns int
    begin
      insert into db1.t1 values (1);
      insert into db2.t1 values (2);
    end;
    When we are processing SELECT f1(), the list should contain db1, db2 names.
    Since thd->mem_root contains 'execute_mem_root' in the context of
    stored function, the mem root will be freed after adding db1 in
    the list and when we are processing the second statement and when we try
    to add 'db2' in the db1's list, it will lead to crash as db1's memory
    is already freed. To handle this special case, if in_sub_stmt is set
    (which is true incase of stored functions/triggers), we use &main_mem_root,
    if not set we will use thd->memroot which changes it's value to
    'execute_mem_root' or '&main_mem_root' depends on the context.
   */
  MEM_ROOT *db_mem_root= in_sub_stmt ? &main_mem_root : mem_root;

  if (!binlog_accessed_db_names)
    binlog_accessed_db_names= new (db_mem_root) List<char>;

  if (binlog_accessed_db_names->elements >  MAX_DBS_IN_EVENT_MTS)
  {
    push_warning_printf(this, Sql_condition::SL_WARNING,
                        ER_MTS_UPDATED_DBS_GREATER_MAX,
                        ER(ER_MTS_UPDATED_DBS_GREATER_MAX),
                        MAX_DBS_IN_EVENT_MTS);
    return;
  }

  after_db= strdup_root(db_mem_root, db_param);

  /* 
     sorted insertion is implemented with first rearranging data
     (pointer to char*) of the links and final appending of the least
     ordered data to create a new link in the list.
  */
  if (binlog_accessed_db_names->elements != 0)
  {
    List_iterator<char> it(*get_binlog_accessed_db_names());

    while (it++)
    {
      char *swap= NULL;
      char **ref_cur_db= it.ref();
      int cmp= strcmp(after_db, *ref_cur_db);

      DBUG_ASSERT(!swap || cmp < 0);
      
      if (cmp == 0)
      {
        after_db= NULL;  /* dup to ignore */
        break;
      }
      else if (swap || cmp > 0)
      {
        swap= *ref_cur_db;
        *ref_cur_db= after_db;
        after_db= swap;
      }
    }
  }
  if (after_db)
    binlog_accessed_db_names->push_back(after_db, db_mem_root);
}

/*
  Function to check whether the table in query uses a fulltext parser
  plugin or not.

  @param s - table share pointer.

  @retval TRUE - The table uses fulltext parser plugin.
  @retval FALSE - Otherwise.
*/
static bool inline fulltext_unsafe_set(TABLE_SHARE *s)
{
  for (unsigned int i= 0 ; i < s->keys ; i++)
  {
    if ((s->key_info[i].flags & HA_USES_PARSER) && s->keys_in_use.is_set(i))
      return TRUE;
  }
  return FALSE;
}

/**
  Decide on logging format to use for the statement and issue errors
  or warnings as needed.  The decision depends on the following
  parameters:

  - The logging mode, i.e., the value of binlog_format.  Can be
    statement, mixed, or row.

  - The type of statement.  There are three types of statements:
    "normal" safe statements; unsafe statements; and row injections.
    An unsafe statement is one that, if logged in statement format,
    might produce different results when replayed on the slave (e.g.,
    queries with a LIMIT clause).  A row injection is either a BINLOG
    statement, or a row event executed by the slave's SQL thread.

  - The capabilities of tables modified by the statement.  The
    *capabilities vector* for a table is a set of flags associated
    with the table.  Currently, it only includes two flags: *row
    capability flag* and *statement capability flag*.

    The row capability flag is set if and only if the engine can
    handle row-based logging. The statement capability flag is set if
    and only if the table can handle statement-based logging.

  Decision table for logging format
  ---------------------------------

  The following table summarizes how the format and generated
  warning/error depends on the tables' capabilities, the statement
  type, and the current binlog_format.

     Row capable        N NNNNNNNNN YYYYYYYYY YYYYYYYYY
     Statement capable  N YYYYYYYYY NNNNNNNNN YYYYYYYYY

     Statement type     * SSSUUUIII SSSUUUIII SSSUUUIII

     binlog_format      * SMRSMRSMR SMRSMRSMR SMRSMRSMR

     Logged format      - SS-S----- -RR-RR-RR SRRSRR-RR
     Warning/Error      1 --2732444 5--5--6-- ---7--6--

  Legend
  ------

  Row capable:    N - Some table not row-capable, Y - All tables row-capable
  Stmt capable:   N - Some table not stmt-capable, Y - All tables stmt-capable
  Statement type: (S)afe, (U)nsafe, or Row (I)njection
  binlog_format:  (S)TATEMENT, (M)IXED, or (R)OW
  Logged format:  (S)tatement or (R)ow
  Warning/Error:  Warnings and error messages are as follows:

  1. Error: Cannot execute statement: binlogging impossible since both
     row-incapable engines and statement-incapable engines are
     involved.

  2. Error: Cannot execute statement: binlogging impossible since
     BINLOG_FORMAT = ROW and at least one table uses a storage engine
     limited to statement-logging.

  3. Error: Cannot execute statement: binlogging of unsafe statement
     is impossible when storage engine is limited to statement-logging
     and BINLOG_FORMAT = MIXED.

  4. Error: Cannot execute row injection: binlogging impossible since
     at least one table uses a storage engine limited to
     statement-logging.

  5. Error: Cannot execute statement: binlogging impossible since
     BINLOG_FORMAT = STATEMENT and at least one table uses a storage
     engine limited to row-logging.

  6. Error: Cannot execute row injection: binlogging impossible since
     BINLOG_FORMAT = STATEMENT.

  7. Warning: Unsafe statement binlogged in statement format since
     BINLOG_FORMAT = STATEMENT.

  In addition, we can produce the following error (not depending on
  the variables of the decision diagram):

  8. Error: Cannot execute statement: binlogging impossible since more
     than one engine is involved and at least one engine is
     self-logging.

  For each error case above, the statement is prevented from being
  logged, we report an error, and roll back the statement.  For
  warnings, we set the thd->binlog_flags variable: the warning will be
  printed only if the statement is successfully logged.

  @see THD::binlog_query

  @param[in] thd    Client thread
  @param[in] tables Tables involved in the query

  @retval 0 No error; statement can be logged.
  @retval -1 One of the error conditions above applies (1, 2, 4, 5, or 6).
*/

int THD::decide_logging_format(TABLE_LIST *tables)
{
  DBUG_ENTER("THD::decide_logging_format");
  DBUG_PRINT("info", ("query: %s", query().str));
  DBUG_PRINT("info", ("variables.binlog_format: %lu",
                      variables.binlog_format));
  DBUG_PRINT("info", ("lex->get_stmt_unsafe_flags(): 0x%x",
                      lex->get_stmt_unsafe_flags()));

  DEBUG_SYNC(current_thd, "begin_decide_logging_format");

  reset_binlog_local_stmt_filter();

  /*
    We should not decide logging format if the binlog is closed or
    binlogging is off, or if the statement is filtered out from the
    binlog by filtering rules.
  */
  if (mysql_bin_log.is_open() && (variables.option_bits & OPTION_BIN_LOG) &&
      !(variables.binlog_format == BINLOG_FORMAT_STMT &&
        !binlog_filter->db_ok(m_db.str)))
  {
    /*
      Compute one bit field with the union of all the engine
      capabilities, and one with the intersection of all the engine
      capabilities.
    */
    handler::Table_flags flags_write_some_set= 0;
    handler::Table_flags flags_access_some_set= 0;
    handler::Table_flags flags_write_all_set=
      HA_BINLOG_ROW_CAPABLE | HA_BINLOG_STMT_CAPABLE;

    /* 
       If different types of engines are about to be updated.
       For example: Innodb and Falcon; Innodb and MyIsam.
    */
    my_bool multi_write_engine= FALSE;
    /*
       If different types of engines are about to be accessed 
       and any of them is about to be updated. For example:
       Innodb and Falcon; Innodb and MyIsam.
    */
    my_bool multi_access_engine= FALSE;
    /*
       Identifies if a table is changed.
    */
    my_bool is_write= FALSE;
    /*
       A pointer to a previous table that was changed.
    */
    TABLE* prev_write_table= NULL;
    /*
       A pointer to a previous table that was accessed.
    */
    TABLE* prev_access_table= NULL;
    /*
      True if at least one table is transactional.
    */
    bool write_to_some_transactional_table= false;
    /*
      True if at least one table is non-transactional.
    */
    bool write_to_some_non_transactional_table= false;
    /*
       True if all non-transactional tables that has been updated
       are temporary.
    */
    bool write_all_non_transactional_are_tmp_tables= true;
    /**
      The number of tables used in the current statement,
      that should be replicated.
    */
    uint replicated_tables_count= 0;
    /**
      The number of tables written to in the current statement,
      that should not be replicated.
      A table should not be replicated when it is considered
      'local' to a MySQL instance.
      Currently, these tables are:
      - mysql.slow_log
      - mysql.general_log
      - mysql.slave_relay_log_info
      - mysql.slave_master_info
      - mysql.slave_worker_info
      - performance_schema.*
      - TODO: information_schema.*
      In practice, from this list, only performance_schema.* tables
      are written to by user queries.
    */
    uint non_replicated_tables_count= 0;
    /**
      Indicate whether we alreadly reported a warning
      on modifying gtid_executed table.
    */
    bool warned_gtid_executed_table= false;
#ifndef DBUG_OFF
    {
      static const char *prelocked_mode_name[] = {
        "NON_PRELOCKED",
        "PRELOCKED",
        "PRELOCKED_UNDER_LOCK_TABLES",
      };
      DBUG_PRINT("debug", ("prelocked_mode: %s",
                           prelocked_mode_name[locked_tables_mode]));
    }
#endif

    /*
      Get the capabilities vector for all involved storage engines and
      mask out the flags for the binary log.
    */
    for (TABLE_LIST *table= tables; table; table= table->next_global)
    {
      if (table->is_placeholder())
        continue;

      handler::Table_flags const flags= table->table->file->ha_table_flags();

      DBUG_PRINT("info", ("table: %s; ha_table_flags: 0x%llx",
                          table->table_name, flags));

      if (table->table->no_replicate)
      {
        if (!warned_gtid_executed_table)
          warned_gtid_executed_table=
            gtid_state->warn_on_modify_gtid_table(this, table);
        /*
          The statement uses a table that is not replicated.
          The following properties about the table:
          - persistent / transient
          - transactional / non transactional
          - temporary / permanent
          - read or write
          - multiple engines involved because of this table
          are not relevant, as this table is completely ignored.
          Because the statement uses a non replicated table,
          using STATEMENT format in the binlog is impossible.
          Either this statement will be discarded entirely,
          or it will be logged (possibly partially) in ROW format.
        */
        lex->set_stmt_unsafe(LEX::BINLOG_STMT_UNSAFE_SYSTEM_TABLE);

        if (table->lock_type >= TL_WRITE_ALLOW_WRITE)
        {
          non_replicated_tables_count++;
          continue;
        }
      }

      replicated_tables_count++;

      my_bool trans= table->table->file->has_transactions();

      if (table->lock_type >= TL_WRITE_ALLOW_WRITE)
      {
        write_to_some_transactional_table=
          write_to_some_transactional_table || trans;

        write_to_some_non_transactional_table=
          write_to_some_non_transactional_table || !trans;

        if (prev_write_table && prev_write_table->file->ht !=
            table->table->file->ht)
          multi_write_engine= TRUE;

        if (table->table->s->tmp_table)
          lex->set_stmt_accessed_table(trans ? LEX::STMT_WRITES_TEMP_TRANS_TABLE :
                                               LEX::STMT_WRITES_TEMP_NON_TRANS_TABLE);
        else
          lex->set_stmt_accessed_table(trans ? LEX::STMT_WRITES_TRANS_TABLE :
                                               LEX::STMT_WRITES_NON_TRANS_TABLE);

        /*
         Non-transactional updates are allowed when row binlog format is
         used and all non-transactional tables are temporary.
         Binlog format is checked on THD::is_dml_gtid_compatible() method.
        */
        if (!trans)
          write_all_non_transactional_are_tmp_tables=
            write_all_non_transactional_are_tmp_tables &&
            table->table->s->tmp_table;

        flags_write_all_set &= flags;
        flags_write_some_set |= flags;
        is_write= TRUE;

        prev_write_table= table->table;

        /*
          It should be marked unsafe if a table which uses a fulltext parser
          plugin is modified. See also bug#48183.
        */
        if (!lex->is_stmt_unsafe(LEX::BINLOG_STMT_UNSAFE_FULLTEXT_PLUGIN))
        {
          if (fulltext_unsafe_set(table->table->s))
            lex->set_stmt_unsafe(LEX::BINLOG_STMT_UNSAFE_FULLTEXT_PLUGIN);
        }
      }
      if(lex->get_using_match())
      {
        if (fulltext_unsafe_set(table->table->s))
          lex->set_stmt_unsafe(LEX::BINLOG_STMT_UNSAFE_FULLTEXT_PLUGIN);
      }

      flags_access_some_set |= flags;

      if (lex->sql_command != SQLCOM_CREATE_TABLE ||
          (lex->sql_command == SQLCOM_CREATE_TABLE &&
          (lex->create_info.options & HA_LEX_CREATE_TMP_TABLE)))
      {
        if (table->table->s->tmp_table)
          lex->set_stmt_accessed_table(trans ? LEX::STMT_READS_TEMP_TRANS_TABLE :
                                               LEX::STMT_READS_TEMP_NON_TRANS_TABLE);
        else
          lex->set_stmt_accessed_table(trans ? LEX::STMT_READS_TRANS_TABLE :
                                               LEX::STMT_READS_NON_TRANS_TABLE);
      }

      if (prev_access_table && prev_access_table->file->ht !=
          table->table->file->ht)
         multi_access_engine= TRUE;

      prev_access_table= table->table;
    }
    DBUG_ASSERT(!is_write ||
                write_to_some_transactional_table ||
                write_to_some_non_transactional_table);
    /*
      write_all_non_transactional_are_tmp_tables may be true if any
      non-transactional table was not updated, so we fix its value here.
    */
    write_all_non_transactional_are_tmp_tables=
      write_all_non_transactional_are_tmp_tables &&
      write_to_some_non_transactional_table;

    DBUG_PRINT("info", ("flags_write_all_set: 0x%llx", flags_write_all_set));
    DBUG_PRINT("info", ("flags_write_some_set: 0x%llx", flags_write_some_set));
    DBUG_PRINT("info", ("flags_access_some_set: 0x%llx", flags_access_some_set));
    DBUG_PRINT("info", ("multi_write_engine: %d", multi_write_engine));
    DBUG_PRINT("info", ("multi_access_engine: %d", multi_access_engine));

    int error= 0;
    int unsafe_flags;

    bool multi_stmt_trans= in_multi_stmt_transaction_mode();
    bool trans_table= trans_has_updated_trans_table(this);
    bool binlog_direct= variables.binlog_direct_non_trans_update;

    if (lex->is_mixed_stmt_unsafe(multi_stmt_trans, binlog_direct,
                                  trans_table, tx_isolation))
      lex->set_stmt_unsafe(LEX::BINLOG_STMT_UNSAFE_MIXED_STATEMENT);
    else if (multi_stmt_trans && trans_table && !binlog_direct &&
             lex->stmt_accessed_table(LEX::STMT_WRITES_NON_TRANS_TABLE))
      lex->set_stmt_unsafe(LEX::BINLOG_STMT_UNSAFE_NONTRANS_AFTER_TRANS);

    /*
      If more than one engine is involved in the statement and at
      least one is doing it's own logging (is *self-logging*), the
      statement cannot be logged atomically, so we generate an error
      rather than allowing the binlog to become corrupt.
    */
    if (multi_write_engine &&
        (flags_write_some_set & HA_HAS_OWN_BINLOGGING))
      my_error((error= ER_BINLOG_MULTIPLE_ENGINES_AND_SELF_LOGGING_ENGINE),
               MYF(0));
    else if (multi_access_engine && flags_access_some_set & HA_HAS_OWN_BINLOGGING)
      lex->set_stmt_unsafe(LEX::BINLOG_STMT_UNSAFE_MULTIPLE_ENGINES_AND_SELF_LOGGING_ENGINE);

    /* both statement-only and row-only engines involved */
    if ((flags_write_all_set & (HA_BINLOG_STMT_CAPABLE | HA_BINLOG_ROW_CAPABLE)) == 0)
    {
      /*
        1. Error: Binary logging impossible since both row-incapable
           engines and statement-incapable engines are involved
      */
      my_error((error= ER_BINLOG_ROW_ENGINE_AND_STMT_ENGINE), MYF(0));
    }
    /* statement-only engines involved */
    else if ((flags_write_all_set & HA_BINLOG_ROW_CAPABLE) == 0)
    {
      if (lex->is_stmt_row_injection())
      {
        /*
          4. Error: Cannot execute row injection since table uses
             storage engine limited to statement-logging
        */
        my_error((error= ER_BINLOG_ROW_INJECTION_AND_STMT_ENGINE), MYF(0));
      }
      else if (variables.binlog_format == BINLOG_FORMAT_ROW &&
               sqlcom_can_generate_row_events(this))
      {
        /*
          2. Error: Cannot modify table that uses a storage engine
             limited to statement-logging when BINLOG_FORMAT = ROW
        */
        my_error((error= ER_BINLOG_ROW_MODE_AND_STMT_ENGINE), MYF(0));
      }
      else if ((unsafe_flags= lex->get_stmt_unsafe_flags()) != 0)
      {
        /*
          3. Error: Cannot execute statement: binlogging of unsafe
             statement is impossible when storage engine is limited to
             statement-logging and BINLOG_FORMAT = MIXED.
        */
        for (int unsafe_type= 0;
             unsafe_type < LEX::BINLOG_STMT_UNSAFE_COUNT;
             unsafe_type++)
          if (unsafe_flags & (1 << unsafe_type))
            my_error((error= ER_BINLOG_UNSAFE_AND_STMT_ENGINE), MYF(0),
                     ER(LEX::binlog_stmt_unsafe_errcode[unsafe_type]));
      }
      /* log in statement format! */
    }
    /* no statement-only engines */
    else
    {
      /* binlog_format = STATEMENT */
      if (variables.binlog_format == BINLOG_FORMAT_STMT)
      {
        if (lex->is_stmt_row_injection())
        {
          /*
            6. Error: Cannot execute row injection since
               BINLOG_FORMAT = STATEMENT
          */
          my_error((error= ER_BINLOG_ROW_INJECTION_AND_STMT_MODE), MYF(0));
        }
        else if ((flags_write_all_set & HA_BINLOG_STMT_CAPABLE) == 0 &&
                 sqlcom_can_generate_row_events(this))
        {
          /*
            5. Error: Cannot modify table that uses a storage engine
               limited to row-logging when binlog_format = STATEMENT
          */
          my_error((error= ER_BINLOG_STMT_MODE_AND_ROW_ENGINE), MYF(0), "");
        }
        else if (is_write && (unsafe_flags= lex->get_stmt_unsafe_flags()) != 0)
        {
          /*
            7. Warning: Unsafe statement logged as statement due to
               binlog_format = STATEMENT
          */
          binlog_unsafe_warning_flags|= unsafe_flags;
          DBUG_PRINT("info", ("Scheduling warning to be issued by "
                              "binlog_query: '%s'",
                              ER(ER_BINLOG_UNSAFE_STATEMENT)));
          DBUG_PRINT("info", ("binlog_unsafe_warning_flags: 0x%x",
                              binlog_unsafe_warning_flags));
        }
        /* log in statement format! */
      }
      /* No statement-only engines and binlog_format != STATEMENT.
         I.e., nothing prevents us from row logging if needed. */
      else
      {
        if (lex->is_stmt_unsafe() || lex->is_stmt_row_injection()
            || (flags_write_all_set & HA_BINLOG_STMT_CAPABLE) == 0)
        {
#ifndef DBUG_OFF
          int flags= lex->get_stmt_unsafe_flags();
          DBUG_PRINT("info", ("setting row format for unsafe statement"));
          for (int i= 0; i < Query_tables_list::BINLOG_STMT_UNSAFE_COUNT; i++)
          {
            if (flags & (1 << i))
              DBUG_PRINT("info", ("unsafe reason: %s",
                                  ER(Query_tables_list::binlog_stmt_unsafe_errcode[i])));
          }
          DBUG_PRINT("info", ("is_row_injection=%d",
                              lex->is_stmt_row_injection()));
          DBUG_PRINT("info", ("stmt_capable=%llu",
                              (flags_write_all_set & HA_BINLOG_STMT_CAPABLE)));
#endif
          /* log in row format! */
          set_current_stmt_binlog_format_row_if_mixed();
        }
      }
    }

    if (non_replicated_tables_count > 0)
    {
      if ((replicated_tables_count == 0) || ! is_write)
      {
        DBUG_PRINT("info", ("decision: no logging, no replicated table affected"));
        set_binlog_local_stmt_filter();
      }
      else
      {
        if (! is_current_stmt_binlog_format_row())
        {
          my_error((error= ER_BINLOG_STMT_MODE_AND_NO_REPL_TABLES), MYF(0));
        }
        else
        {
          clear_binlog_local_stmt_filter();
        }
      }
    }
    else
    {
      clear_binlog_local_stmt_filter();
    }

    if (!error &&
        !is_dml_gtid_compatible(write_to_some_transactional_table,
                                write_to_some_non_transactional_table,
                                write_all_non_transactional_are_tmp_tables))
      error= 1;

    if (error) {
      DBUG_PRINT("info", ("decision: no logging since an error was generated"));
      DBUG_RETURN(-1);
    }

    if (is_write &&
        lex->sql_command != SQLCOM_END /* rows-event applying by slave */)
    {
      /*
        Master side of DML in the STMT format events parallelization.
        All involving table db:s are stored in a abc-ordered name list.
        In case the number of databases exceeds MAX_DBS_IN_EVENT_MTS maximum
        the list gathering breaks since it won't be sent to the slave.
      */
      for (TABLE_LIST *table= tables; table; table= table->next_global)
      {
        if (table->is_placeholder())
          continue;

        DBUG_ASSERT(table->table);

        if (table->table->file->referenced_by_foreign_key())
        {
          /* 
             FK-referenced dbs can't be gathered currently. The following
             event will be marked for sequential execution on slave.
          */
          binlog_accessed_db_names= NULL;
          add_to_binlog_accessed_dbs("");
          break;
        }
        if (!is_current_stmt_binlog_format_row())
          add_to_binlog_accessed_dbs(table->db);
      }
    }
    DBUG_PRINT("info", ("decision: logging in %s format",
                        is_current_stmt_binlog_format_row() ?
                        "ROW" : "STATEMENT"));

    if (variables.binlog_format == BINLOG_FORMAT_ROW &&
        (lex->sql_command == SQLCOM_UPDATE ||
         lex->sql_command == SQLCOM_UPDATE_MULTI ||
         lex->sql_command == SQLCOM_DELETE ||
         lex->sql_command == SQLCOM_DELETE_MULTI))
    {
      String table_names;
      /*
        Generate a warning for UPDATE/DELETE statements that modify a
        BLACKHOLE table, as row events are not logged in row format.
      */
      for (TABLE_LIST *table= tables; table; table= table->next_global)
      {
        if (table->is_placeholder())
          continue;
        if (table->table->file->ht->db_type == DB_TYPE_BLACKHOLE_DB &&
            table->lock_type >= TL_WRITE_ALLOW_WRITE)
        {
            table_names.append(table->table_name);
            table_names.append(",");
        }
      }
      if (!table_names.is_empty())
      {
        bool is_update= (lex->sql_command == SQLCOM_UPDATE ||
                         lex->sql_command == SQLCOM_UPDATE_MULTI);
        /*
          Replace the last ',' with '.' for table_names
        */
        table_names.replace(table_names.length()-1, 1, ".", 1);
        push_warning_printf(this, Sql_condition::SL_WARNING,
                            WARN_ON_BLOCKHOLE_IN_RBR,
                            ER(WARN_ON_BLOCKHOLE_IN_RBR),
                            is_update ? "UPDATE" : "DELETE",
                            table_names.c_ptr());
      }
    }
  }
  else
  {
    DBUG_PRINT("info", ("decision: no logging since "
                        "mysql_bin_log.is_open() = %d "
                        "and (options & OPTION_BIN_LOG) = 0x%llx "
                        "and binlog_format = %lu "
                        "and binlog_filter->db_ok(db) = %d",
                        mysql_bin_log.is_open(),
                        (variables.option_bits & OPTION_BIN_LOG),
                        variables.binlog_format,
                        binlog_filter->db_ok(m_db.str)));

    for (TABLE_LIST *table= tables; table; table= table->next_global)
    {
      if (!table->is_placeholder() && table->table->no_replicate &&
          gtid_state->warn_on_modify_gtid_table(this, table))
        break;
    }
  }

  DEBUG_SYNC(current_thd, "end_decide_logging_format");

  DBUG_RETURN(0);
}


/**
  Given that a possible violation of gtid consistency has happened,
  checks if gtid-inconsistencies are forbidden by the current value of
  ENFORCE_GTID_CONSISTENCY and GTID_MODE. If forbidden, generates
  error or warning accordingly.

  @param thd The thread that has issued the GTID-violating statement.

  @param error_code The error code to use, if error or warning is to
  be generated.

  @param handle_error If the GTID-violation is going to generate an
  error, generate an error if handle_error is true. Skip the error if
  handle_error is false.

  @param handle_nonerror If the GTID-violation is not going to
  generate an error (i.e. either it generates a warning or is silent),
  increase the counter of GTID-violating transactions if
  handle_nonerror is true.  Also, if the GTID-violation is going to
  generate a warning, generate the warning if handle_nonerror is true.
  Skip increasing counter and skip generating a warning if
  handle_nonerror is false.

  The reason we have the handle_error and handle_nonerror paramters is
  that GTID-violation errors for DDL must be generated before the
  implicit commit, whereas warnings and counter increments must happen
  after the implicit commit; so there are two calls to this function.

  @retval false Error was generated.
  @retval true No error was generated (possibly a warning was generated).
*/
static bool handle_gtid_consistency_violation(THD *thd, int error_code,
                                              bool handle_error,
                                              bool handle_nonerror)
{
  DBUG_ENTER("handle_gtid_consistency_violation");

  enum_group_type gtid_next_type= thd->variables.gtid_next.type;
  global_sid_lock->rdlock();
  enum_gtid_consistency_mode gtid_consistency_mode=
    get_gtid_consistency_mode();
  enum_gtid_mode gtid_mode= get_gtid_mode(GTID_MODE_LOCK_SID);

  DBUG_PRINT("info", ("handle_error=%d handle_nonerror=%d "
                      "gtid_next.type=%d gtid_mode=%s "
                      "gtid_consistency_mode=%d error=%d query=%s",
                      handle_error,
                      handle_nonerror,
                      gtid_next_type,
                      get_gtid_mode_string(gtid_mode),
                      gtid_consistency_mode,
                      error_code,
                      thd->query().str));

  /*
    GTID violations should generate error if:
    - GTID_MODE=ON or ON_PERMISSIVE and GTID_NEXT='AUTOMATIC' (since the
      transaction is expected to commit using a GTID), or
    - GTID_NEXT='UUID:NUMBER' (since the transaction is expected to
      commit usinga GTID), or
    - ENFORCE_GTID_CONSISTENCY=ON.
  */
  if ((gtid_next_type == AUTOMATIC_GROUP &&
       gtid_mode >= GTID_MODE_ON_PERMISSIVE) ||
      gtid_next_type == GTID_GROUP ||
      gtid_consistency_mode == GTID_CONSISTENCY_MODE_ON)
  {
    global_sid_lock->unlock();
    if (handle_error)
      my_error(error_code, MYF(0));
    DBUG_RETURN(false);
  }
  else
  {
    /*
      If we are not generating an error, we must increase the counter
      of GTID-violating transactions.  This will prevent a concurrent
      client from executing a SET GTID_MODE or SET
      ENFORCE_GTID_CONSISTENCY statement that would be incompatible
      with this transaction.

      If the transaction had already been accounted as a gtid violating
      transaction, then don't increment the counters, just issue the
      warning below. This prevents calling
      begin_automatic_gtid_violating_transaction or
      begin_anonymous_gtid_violating_transaction multiple times for the
      same transaction, which would make the counter go out of sync.
    */
    if (handle_nonerror && !thd->has_gtid_consistency_violation)
    {
      if (gtid_next_type == AUTOMATIC_GROUP)
        gtid_state->begin_automatic_gtid_violating_transaction();
      else
      {
        DBUG_ASSERT(gtid_next_type == ANONYMOUS_GROUP);
        gtid_state->begin_anonymous_gtid_violating_transaction();
      }

      /*
        If a transaction generates multiple GTID violation conditions,
        it must still only update the counters once.  Hence we use
        this per-thread flag to keep track of whether the thread has a
        consistency or not.  This function must only be called if the
        transaction does not already have a GTID violation.
      */
      thd->has_gtid_consistency_violation= true;
    }

    global_sid_lock->unlock();

    // Generate warning if ENFORCE_GTID_CONSISTENCY = WARN.
    if (handle_nonerror && gtid_consistency_mode == GTID_CONSISTENCY_MODE_WARN)
    {
      // Need to print to log so that replication admin knows when users
      // have adjusted their workloads.
      sql_print_warning("%s", ER(error_code));
      // Need to print to client so that users can adjust their workload.
      push_warning(thd, Sql_condition::SL_WARNING, error_code, ER(error_code));
    }
    DBUG_RETURN(true);
  }
}


bool THD::is_ddl_gtid_compatible(bool handle_error, bool handle_nonerror)
{
  DBUG_ENTER("THD::is_ddl_gtid_compatible");

  // If @@session.sql_log_bin has been manually turned off (only
  // doable by SUPER), then no problem, we can execute any statement.
  if ((variables.option_bits & OPTION_BIN_LOG) == 0 ||
      mysql_bin_log.is_open() == false)
    DBUG_RETURN(true);

  DBUG_PRINT("info",
             ("SQLCOM_CREATE:%d CREATE-TMP:%d SELECT:%d SQLCOM_DROP:%d DROP-TMP:%d trx:%d",
              lex->sql_command == SQLCOM_CREATE_TABLE,
              (lex->sql_command == SQLCOM_CREATE_TABLE &&
               (lex->create_info.options & HA_LEX_CREATE_TMP_TABLE)),
              lex->select_lex->item_list.elements,
              lex->sql_command == SQLCOM_DROP_TABLE,
              (lex->sql_command == SQLCOM_DROP_TABLE && lex->drop_temporary),
              in_multi_stmt_transaction_mode()));

  if (lex->sql_command == SQLCOM_CREATE_TABLE &&
      !(lex->create_info.options & HA_LEX_CREATE_TMP_TABLE) &&
      lex->select_lex->item_list.elements)
  {
    /*
      CREATE ... SELECT (without TEMPORARY) is unsafe because if
      binlog_format=row it will be logged as a CREATE TABLE followed
      by row events, re-executed non-atomically as two transactions,
      and then written to the slave's binary log as two separate
      transactions with the same GTID.
    */
    bool ret= handle_gtid_consistency_violation(
      this, ER_GTID_UNSAFE_CREATE_SELECT, handle_error, handle_nonerror);
    DBUG_RETURN(ret);
  }
  else if ((lex->sql_command == SQLCOM_CREATE_TABLE &&
            (lex->create_info.options & HA_LEX_CREATE_TMP_TABLE) != 0) ||
           (lex->sql_command == SQLCOM_DROP_TABLE && lex->drop_temporary))
  {
    /*
      [CREATE|DROP] TEMPORARY TABLE is unsafe to execute
      inside a transaction because the table will stay and the
      transaction will be written to the slave's binary log with the
      GTID even if the transaction is rolled back.
    */
    if (in_multi_stmt_transaction_mode())
    {
      bool ret= handle_gtid_consistency_violation(
        this, ER_GTID_UNSAFE_CREATE_DROP_TEMPORARY_TABLE_IN_TRANSACTION,
        handle_error, handle_nonerror);
      DBUG_RETURN(ret);
    }
  }
  DBUG_RETURN(true);
}


bool
THD::is_dml_gtid_compatible(bool some_transactional_table,
                            bool some_non_transactional_table,
                            bool non_transactional_tables_are_tmp)
{
  DBUG_ENTER("THD::is_dml_gtid_compatible(bool, bool, bool)");

  // If @@session.sql_log_bin has been manually turned off (only
  // doable by SUPER), then no problem, we can execute any statement.
  if ((variables.option_bits & OPTION_BIN_LOG) == 0 ||
      mysql_bin_log.is_open() == false)
    DBUG_RETURN(true);

  /*
    Single non-transactional updates are allowed when not mixed
    together with transactional statements within a transaction.
    Furthermore, writing to transactional and non-transactional
    engines in a single statement is also disallowed.
    Multi-statement transactions on non-transactional tables are
    split into single-statement transactions when
    GTID_NEXT = "AUTOMATIC".

    Non-transactional updates are allowed when row binlog format is
    used and all non-transactional tables are temporary.

    The debug symbol "allow_gtid_unsafe_non_transactional_updates"
    disables the error.  This is useful because it allows us to run
    old tests that were not written with the restrictions of GTIDs in
    mind.
  */
  DBUG_PRINT("info", ("some_non_transactional_table=%d "
                      "some_transactional_table=%d "
                      "trans_has_updated_trans_table=%d "
                      "non_transactional_tables_are_tmp=%d "
                      "is_current_stmt_binlog_format_row=%d",
                      some_non_transactional_table,
                      some_transactional_table,
                      trans_has_updated_trans_table(this),
                      non_transactional_tables_are_tmp,
                      is_current_stmt_binlog_format_row()));
  if (some_non_transactional_table &&
      (some_transactional_table || trans_has_updated_trans_table(this)) &&
      !(non_transactional_tables_are_tmp &&
        is_current_stmt_binlog_format_row()) &&
      !DBUG_EVALUATE_IF("allow_gtid_unsafe_non_transactional_updates", 1, 0))
  {
    DBUG_RETURN(handle_gtid_consistency_violation(
      this, ER_GTID_UNSAFE_NON_TRANSACTIONAL_TABLE, true, true));
  }

  DBUG_RETURN(true);
}

/*
  Implementation of interface to write rows to the binary log through the
  thread.  The thread is responsible for writing the rows it has
  inserted/updated/deleted.
*/

#ifndef MYSQL_CLIENT

/*
  Template member function for ensuring that there is an rows log
  event of the apropriate type before proceeding.

  PRE CONDITION:
    - Events of type 'RowEventT' have the type code 'type_code'.
    
  POST CONDITION:
    If a non-NULL pointer is returned, the pending event for thread 'thd' will
    be an event of type 'RowEventT' (which have the type code 'type_code')
    will either empty or have enough space to hold 'needed' bytes.  In
    addition, the columns bitmap will be correct for the row, meaning that
    the pending event will be flushed if the columns in the event differ from
    the columns suppled to the function.

  RETURNS
    If no error, a non-NULL pending event (either one which already existed or
    the newly created one).
    If error, NULL.
 */

template <class RowsEventT> Rows_log_event* 
THD::binlog_prepare_pending_rows_event(TABLE* table, uint32 serv_id,
                                       size_t needed,
                                       bool is_transactional,
				       RowsEventT *hint __attribute__((unused)),
                                       const uchar* extra_row_info)
{
  DBUG_ENTER("binlog_prepare_pending_rows_event");

  /* Fetch the type code for the RowsEventT template parameter */
  int const general_type_code= RowsEventT::TYPE_CODE;

  Rows_log_event* pending= binlog_get_pending_rows_event(is_transactional);

  if (unlikely(pending && !pending->is_valid()))
    DBUG_RETURN(NULL);

  /*
    Check if the current event is non-NULL and a write-rows
    event. Also check if the table provided is mapped: if it is not,
    then we have switched to writing to a new table.
    If there is no pending event, we need to create one. If there is a pending
    event, but it's not about the same table id, or not of the same type
    (between Write, Update and Delete), or not the same affected columns, or
    going to be too big, flush this event to disk and create a new pending
    event.
  */
  if (!pending ||
      pending->server_id != serv_id || 
      pending->get_table_id() != table->s->table_map_id ||
      pending->get_general_type_code() != general_type_code ||
      pending->get_data_size() + needed > opt_binlog_rows_event_max_size ||
      pending->read_write_bitmaps_cmp(table) == FALSE ||
      !binlog_row_event_extra_data_eq(pending->get_extra_row_data(),
                                      extra_row_info))
  {
    /* Create a new RowsEventT... */
    Rows_log_event* const
	ev= new RowsEventT(this, table, table->s->table_map_id,
                           is_transactional, extra_row_info);
    if (unlikely(!ev))
      DBUG_RETURN(NULL);
    ev->server_id= serv_id; // I don't like this, it's too easy to forget.
    /*
      flush the pending event and replace it with the newly created
      event...
    */
    if (unlikely(
        mysql_bin_log.flush_and_set_pending_rows_event(this, ev,
                                                       is_transactional)))
    {
      delete ev;
      DBUG_RETURN(NULL);
    }

    DBUG_RETURN(ev);               /* This is the new pending event */
  }
  DBUG_RETURN(pending);        /* This is the current pending event */
}

/* Declare in unnamed namespace. */
namespace {

  /**
     Class to handle temporary allocation of memory for row data.

     The responsibilities of the class is to provide memory for
     packing one or two rows of packed data (depending on what
     constructor is called).

     In order to make the allocation more efficient for "simple" rows,
     i.e., rows that do not contain any blobs, a pointer to the
     allocated memory is of memory is stored in the table structure
     for simple rows.  If memory for a table containing a blob field
     is requested, only memory for that is allocated, and subsequently
     released when the object is destroyed.

   */
  class Row_data_memory {
  public:
    /**
      Build an object to keep track of a block-local piece of memory
      for storing a row of data.

      @param table
      Table where the pre-allocated memory is stored.

      @param length
      Length of data that is needed, if the record contain blobs.
     */
    Row_data_memory(TABLE *table, size_t const len1)
      : m_memory(0)
    {
#ifndef DBUG_OFF
      m_alloc_checked= FALSE;
#endif
      allocate_memory(table, len1);
      m_ptr[0]= has_memory() ? m_memory : 0;
      m_ptr[1]= 0;
    }

    Row_data_memory(TABLE *table, size_t const len1, size_t const len2)
      : m_memory(0)
    {
#ifndef DBUG_OFF
      m_alloc_checked= FALSE;
#endif
      allocate_memory(table, len1 + len2);
      m_ptr[0]= has_memory() ? m_memory        : 0;
      m_ptr[1]= has_memory() ? m_memory + len1 : 0;
    }

    ~Row_data_memory()
    {
      if (m_memory != 0 && m_release_memory_on_destruction)
        my_free(m_memory);
    }

    /**
       Is there memory allocated?

       @retval true There is memory allocated
       @retval false Memory allocation failed
     */
    bool has_memory() const {
#ifndef DBUG_OFF
      m_alloc_checked= TRUE;
#endif
      return m_memory != 0;
    }

    uchar *slot(uint s)
    {
      DBUG_ASSERT(s < sizeof(m_ptr)/sizeof(*m_ptr));
      DBUG_ASSERT(m_ptr[s] != 0);
      DBUG_ASSERT(m_alloc_checked == TRUE);
      return m_ptr[s];
    }

  private:
    void allocate_memory(TABLE *const table, size_t const total_length)
    {
      if (table->s->blob_fields == 0)
      {
        /*
          The maximum length of a packed record is less than this
          length. We use this value instead of the supplied length
          when allocating memory for records, since we don't know how
          the memory will be used in future allocations.

          Since table->s->reclength is for unpacked records, we have
          to add two bytes for each field, which can potentially be
          added to hold the length of a packed field.
        */
        size_t const maxlen= table->s->reclength + 2 * table->s->fields;

        /*
          Allocate memory for two records if memory hasn't been
          allocated. We allocate memory for two records so that it can
          be used when processing update rows as well.
        */
        if (table->write_row_record == 0)
          table->write_row_record=
            (uchar *) alloc_root(&table->mem_root, 2 * maxlen);
        m_memory= table->write_row_record;
        m_release_memory_on_destruction= FALSE;
      }
      else
      {
        m_memory= (uchar *) my_malloc(key_memory_Row_data_memory_memory,
                                      total_length, MYF(MY_WME));
        m_release_memory_on_destruction= TRUE;
      }
    }

#ifndef DBUG_OFF
    mutable bool m_alloc_checked;
#endif
    bool m_release_memory_on_destruction;
    uchar *m_memory;
    uchar *m_ptr[2];
  };

} // namespace

int THD::binlog_write_row(TABLE* table, bool is_trans, 
                          uchar const *record,
                          const uchar* extra_row_info)
{ 
  DBUG_ASSERT(is_current_stmt_binlog_format_row() && mysql_bin_log.is_open());

  /*
    Pack records into format for transfer. We are allocating more
    memory than needed, but that doesn't matter.
  */
  Row_data_memory memory(table, max_row_length(table, record));
  if (!memory.has_memory())
    return HA_ERR_OUT_OF_MEM;

  uchar *row_data= memory.slot(0);

  size_t const len= pack_row(table, table->write_set, row_data, record);

  Rows_log_event* const ev=
    binlog_prepare_pending_rows_event(table, server_id, len, is_trans,
                                      static_cast<Write_rows_log_event*>(0),
                                      extra_row_info);

  if (unlikely(ev == 0))
    return HA_ERR_OUT_OF_MEM;

  return ev->add_row_data(row_data, len);
}

int THD::binlog_update_row(TABLE* table, bool is_trans,
                           const uchar *before_record,
                           const uchar *after_record,
                           const uchar* extra_row_info)
{ 
  DBUG_ASSERT(is_current_stmt_binlog_format_row() && mysql_bin_log.is_open());
  int error= 0;

  /**
    Save a reference to the original read and write set bitmaps.
    We will need this to restore the bitmaps at the end.
   */
  MY_BITMAP *old_read_set= table->read_set;
  MY_BITMAP *old_write_set= table->write_set;

  /** 
     This will remove spurious fields required during execution but
     not needed for binlogging. This is done according to the:
     binlog-row-image option.
   */
  binlog_prepare_row_images(table);

  size_t const before_maxlen = max_row_length(table, before_record);
  size_t const after_maxlen  = max_row_length(table, after_record);

  Row_data_memory row_data(table, before_maxlen, after_maxlen);
  if (!row_data.has_memory())
    return HA_ERR_OUT_OF_MEM;

  uchar *before_row= row_data.slot(0);
  uchar *after_row= row_data.slot(1);

  size_t const before_size= pack_row(table, table->read_set, before_row,
                                        before_record);
  size_t const after_size= pack_row(table, table->write_set, after_row,
                                       after_record);

  DBUG_DUMP("before_record", before_record, table->s->reclength);
  DBUG_DUMP("after_record",  after_record, table->s->reclength);
  DBUG_DUMP("before_row",    before_row, before_size);
  DBUG_DUMP("after_row",     after_row, after_size);

  Rows_log_event* const ev=
    binlog_prepare_pending_rows_event(table, server_id,
				      before_size + after_size, is_trans,
				      static_cast<Update_rows_log_event*>(0),
                                      extra_row_info);

  if (unlikely(ev == 0))
    return HA_ERR_OUT_OF_MEM;

  error= ev->add_row_data(before_row, before_size) ||
         ev->add_row_data(after_row, after_size);

  /* restore read/write set for the rest of execution */
  table->column_bitmaps_set_no_signal(old_read_set,
                                      old_write_set);
  
  bitmap_clear_all(&table->tmp_set);

  return error;
}

int THD::binlog_delete_row(TABLE* table, bool is_trans, 
                           uchar const *record,
                           const uchar* extra_row_info)
{ 
  DBUG_ASSERT(is_current_stmt_binlog_format_row() && mysql_bin_log.is_open());
  int error= 0;

  /**
    Save a reference to the original read and write set bitmaps.
    We will need this to restore the bitmaps at the end.
   */
  MY_BITMAP *old_read_set= table->read_set;
  MY_BITMAP *old_write_set= table->write_set;

  /** 
     This will remove spurious fields required during execution but
     not needed for binlogging. This is done according to the:
     binlog-row-image option.
   */
  binlog_prepare_row_images(table);

  /* 
     Pack records into format for transfer. We are allocating more
     memory than needed, but that doesn't matter.
  */
  Row_data_memory memory(table, max_row_length(table, record));
  if (unlikely(!memory.has_memory()))
    return HA_ERR_OUT_OF_MEM;

  uchar *row_data= memory.slot(0);

  DBUG_DUMP("table->read_set", (uchar*) table->read_set->bitmap, (table->s->fields + 7) / 8);
  size_t const len= pack_row(table, table->read_set, row_data, record);

  Rows_log_event* const ev=
    binlog_prepare_pending_rows_event(table, server_id, len, is_trans,
				      static_cast<Delete_rows_log_event*>(0),
                                      extra_row_info);

  if (unlikely(ev == 0))
    return HA_ERR_OUT_OF_MEM;

  error= ev->add_row_data(row_data, len);

  /* restore read/write set for the rest of execution */
  table->column_bitmaps_set_no_signal(old_read_set,
                                      old_write_set);

  bitmap_clear_all(&table->tmp_set);
  return error;
}

void THD::binlog_prepare_row_images(TABLE *table) 
{
  DBUG_ENTER("THD::binlog_prepare_row_images");
  /** 
    Remove from read_set spurious columns. The write_set has been
    handled before in table->mark_columns_needed_for_update. 
   */

  DBUG_PRINT_BITSET("debug", "table->read_set (before preparing): %s", table->read_set);
  THD *thd= table->in_use;

  /** 
    if there is a primary key in the table (ie, user declared PK or a
    non-null unique index) and we dont want to ship the entire image,
    and the handler involved supports this.
   */
  if (table->s->primary_key < MAX_KEY &&
      (thd->variables.binlog_row_image < BINLOG_ROW_IMAGE_FULL) &&
      !ha_check_storage_engine_flag(table->s->db_type(), HTON_NO_BINLOG_ROW_OPT))
  {
    /**
      Just to be sure that tmp_set is currently not in use as
      the read_set already.
    */
    DBUG_ASSERT(table->read_set != &table->tmp_set);
    // Verify it's not used
    DBUG_ASSERT(bitmap_is_clear_all(&table->tmp_set));

    switch(thd->variables.binlog_row_image)
    {
      case BINLOG_ROW_IMAGE_MINIMAL:
        /* MINIMAL: Mark only PK */
        table->mark_columns_used_by_index_no_reset(table->s->primary_key,
                                                   &table->tmp_set);
        break;
      case BINLOG_ROW_IMAGE_NOBLOB:
        /** 
          NOBLOB: Remove unnecessary BLOB fields from read_set 
                  (the ones that are not part of PK).
         */
        bitmap_union(&table->tmp_set, table->read_set);
        for (Field **ptr=table->field ; *ptr ; ptr++)
        {
          Field *field= (*ptr);
          if ((field->type() == MYSQL_TYPE_BLOB) &&
              !(field->flags & PRI_KEY_FLAG))
            bitmap_clear_bit(&table->tmp_set, field->field_index);
        }
        break;
      default:
        DBUG_ASSERT(0); // impossible.
    }

    /* set the temporary read_set */
    table->column_bitmaps_set_no_signal(&table->tmp_set,
                                        table->write_set);
  }

  DBUG_PRINT_BITSET("debug", "table->read_set (after preparing): %s", table->read_set);
  DBUG_VOID_RETURN;
}


int THD::binlog_flush_pending_rows_event(bool stmt_end, bool is_transactional)
{
  DBUG_ENTER("THD::binlog_flush_pending_rows_event");
  /*
    We shall flush the pending event even if we are not in row-based
    mode: it might be the case that we left row-based mode before
    flushing anything (e.g., if we have explicitly locked tables).
   */
  if (!mysql_bin_log.is_open())
    DBUG_RETURN(0);

  /*
    Mark the event as the last event of a statement if the stmt_end
    flag is set.
  */
  int error= 0;
  if (Rows_log_event *pending= binlog_get_pending_rows_event(is_transactional))
  {
    if (stmt_end)
    {
      pending->set_flags(Rows_log_event::STMT_END_F);
      binlog_table_maps= 0;
    }

    error= mysql_bin_log.flush_and_set_pending_rows_event(this, 0,
                                                          is_transactional);
  }

  DBUG_RETURN(error);
}


/**
   binlog_row_event_extra_data_eq

   Comparator for two binlog row event extra data
   pointers.

   It compares their significant bytes.

   Null pointers are acceptable

   @param a
     first pointer

   @param b
     first pointer

   @return
     true if the referenced structures are equal
*/
bool
THD::binlog_row_event_extra_data_eq(const uchar* a,
                                    const uchar* b)
{
  return ((a == b) ||
          ((a != NULL) &&
           (b != NULL) &&
           (a[EXTRA_ROW_INFO_LEN_OFFSET] ==
            b[EXTRA_ROW_INFO_LEN_OFFSET]) &&
           (memcmp(a, b,
                   a[EXTRA_ROW_INFO_LEN_OFFSET]) == 0)));
}

#if !defined(DBUG_OFF)
static const char *
show_query_type(THD::enum_binlog_query_type qtype)
{
  switch (qtype) {
  case THD::ROW_QUERY_TYPE:
    return "ROW";
  case THD::STMT_QUERY_TYPE:
    return "STMT";
  case THD::QUERY_TYPE_COUNT:
  default:
    DBUG_ASSERT(0 <= qtype && qtype < THD::QUERY_TYPE_COUNT);
  }
  static char buf[64];
  sprintf(buf, "UNKNOWN#%d", qtype);
  return buf;
}
#endif

/**
  Auxiliary function to reset the limit unsafety warning suppression.
*/
static void reset_binlog_unsafe_suppression()
{
  DBUG_ENTER("reset_binlog_unsafe_suppression");
  unsafe_warning_suppression_is_activated= false;
  limit_unsafe_warning_count= 0;
  limit_unsafe_suppression_start_time= my_getsystime()/10000000;
  DBUG_VOID_RETURN;
}

/**
  Auxiliary function to print warning in the error log.
*/
static void print_unsafe_warning_to_log(int unsafe_type, char* buf,
                                        const char* query)
{
  DBUG_ENTER("print_unsafe_warning_in_log");
  sprintf(buf, ER(ER_BINLOG_UNSAFE_STATEMENT),
          ER(LEX::binlog_stmt_unsafe_errcode[unsafe_type]));
  sql_print_warning(ER(ER_MESSAGE_AND_STATEMENT), buf, query);
  DBUG_VOID_RETURN;
}

/**
  Auxiliary function to check if the warning for limit unsafety should be
  thrown or suppressed. Details of the implementation can be found in the
  comments inline.

  @params
   buf         - buffer to hold the warning message text
   unsafe_type - The type of unsafety.
   query       - The actual query statement.

  TODO: Remove this function and implement a general service for all warnings
  that would prevent flooding the error log. => switch to log_throttle class?
*/
static void do_unsafe_limit_checkout(char* buf, int unsafe_type, const char* query)
{
  ulonglong now;
  DBUG_ENTER("do_unsafe_limit_checkout");
  DBUG_ASSERT(unsafe_type == LEX::BINLOG_STMT_UNSAFE_LIMIT);
  limit_unsafe_warning_count++;
  /*
    INITIALIZING:
    If this is the first time this function is called with log warning
    enabled, the monitoring the unsafe warnings should start.
  */
  if (limit_unsafe_suppression_start_time == 0)
  {
    limit_unsafe_suppression_start_time= my_getsystime()/10000000;
    print_unsafe_warning_to_log(unsafe_type, buf, query);
  }
  else
  {
    if (!unsafe_warning_suppression_is_activated)
      print_unsafe_warning_to_log(unsafe_type, buf, query);

    if (limit_unsafe_warning_count >=
        LIMIT_UNSAFE_WARNING_ACTIVATION_THRESHOLD_COUNT)
    {
      now= my_getsystime()/10000000;
      if (!unsafe_warning_suppression_is_activated)
      {
        /*
          ACTIVATION:
          We got LIMIT_UNSAFE_WARNING_ACTIVATION_THRESHOLD_COUNT warnings in
          less than LIMIT_UNSAFE_WARNING_ACTIVATION_TIMEOUT we activate the
          suppression.
        */
        if ((now-limit_unsafe_suppression_start_time) <=
                       LIMIT_UNSAFE_WARNING_ACTIVATION_TIMEOUT)
        {
          unsafe_warning_suppression_is_activated= true;
          DBUG_PRINT("info",("A warning flood has been detected and the limit \
unsafety warning suppression has been activated."));
        }
        else
        {
          /*
           there is no flooding till now, therefore we restart the monitoring
          */
          limit_unsafe_suppression_start_time= my_getsystime()/10000000;
          limit_unsafe_warning_count= 0;
        }
      }
      else
      {
        /*
          Print the suppression note and the unsafe warning.
        */
        sql_print_information("The following warning was suppressed %d times \
during the last %d seconds in the error log",
                              limit_unsafe_warning_count,
                              (int)
                              (now-limit_unsafe_suppression_start_time));
        print_unsafe_warning_to_log(unsafe_type, buf, query);
        /*
          DEACTIVATION: We got LIMIT_UNSAFE_WARNING_ACTIVATION_THRESHOLD_COUNT
          warnings in more than  LIMIT_UNSAFE_WARNING_ACTIVATION_TIMEOUT, the
          suppression should be deactivated.
        */
        if ((now - limit_unsafe_suppression_start_time) >
            LIMIT_UNSAFE_WARNING_ACTIVATION_TIMEOUT)
        {
          reset_binlog_unsafe_suppression();
          DBUG_PRINT("info",("The limit unsafety warning supression has been \
deactivated"));
        }
      }
      limit_unsafe_warning_count= 0;
    }
  }
  DBUG_VOID_RETURN;
}

/**
  Auxiliary method used by @c binlog_query() to raise warnings.

  The type of warning and the type of unsafeness is stored in
  THD::binlog_unsafe_warning_flags.
*/
void THD::issue_unsafe_warnings()
{
  char buf[MYSQL_ERRMSG_SIZE * 2];
  DBUG_ENTER("issue_unsafe_warnings");
  /*
    Ensure that binlog_unsafe_warning_flags is big enough to hold all
    bits.  This is actually a constant expression.
  */
  DBUG_ASSERT(LEX::BINLOG_STMT_UNSAFE_COUNT <=
              sizeof(binlog_unsafe_warning_flags) * CHAR_BIT);

  uint32 unsafe_type_flags= binlog_unsafe_warning_flags;

  /*
    For each unsafe_type, check if the statement is unsafe in this way
    and issue a warning.
  */
  for (int unsafe_type=0;
       unsafe_type < LEX::BINLOG_STMT_UNSAFE_COUNT;
       unsafe_type++)
  {
    if ((unsafe_type_flags & (1 << unsafe_type)) != 0)
    {
      push_warning_printf(this, Sql_condition::SL_NOTE,
                          ER_BINLOG_UNSAFE_STATEMENT,
                          ER(ER_BINLOG_UNSAFE_STATEMENT),
                          ER(LEX::binlog_stmt_unsafe_errcode[unsafe_type]));
      if (log_error_verbosity > 1)
      {
        if (unsafe_type == LEX::BINLOG_STMT_UNSAFE_LIMIT)
          do_unsafe_limit_checkout( buf, unsafe_type, query().str);
        else //cases other than LIMIT unsafety
          print_unsafe_warning_to_log(unsafe_type, buf, query().str);
      }
    }
  }
  DBUG_VOID_RETURN;
}

Logical_clock::Logical_clock()
  : state(SEQ_UNINIT), offset(0)
{}

/**
  Atomically fetch the current state.
  @parms: None
  @return  not subtracted "absolute" value.
 */
inline int64 Logical_clock::get_timestamp()
{
  int64 retval= 0;
  DBUG_ENTER("Logical_clock::get_timestamp");
  retval= my_atomic_load64(&state);
  DBUG_RETURN(retval);
}

/**
  Steps the absolute value of the clock (state) to return
  an updated value.
  The caller must be sure to call the method in no concurrent
  execution context so either offset and state can't change.

  @return  incremented "absolute" value
 */
inline int64 Logical_clock::step()
{
  compile_time_assert(SEQ_UNINIT == 0);
  return ++state;
}

/**
  To try setting the clock *forward*.
  The clock does not change when the new value is in the past
  which is reflected by the new value and by offset.
  In other words the function main effects is described as
    state= max(state, new_value).
  Offset that exceeds the new value indicates the binary log rotation
  to render such new value useless.

  @param  new_val  a new value (offset included)
  @return a (new) value of state member regardless whether it's changed or not.
 */
inline int64 Logical_clock::set_if_greater(int64 new_val)
{
  longlong old_val= new_val - 1;
  bool cas_rc;

  DBUG_ENTER("Logical_clock::set_if_greater");

  DBUG_ASSERT(new_val > 0);

  if (new_val <= offset)
  {
    /*
      This function's invocation can be separated from the
      transaction's flushing by few rotations. A late to log
      transaction does not change the clock, similarly to how
      its timestamps are handled at flushing.
    */
    DBUG_RETURN(SEQ_UNINIT);
  }

  DBUG_ASSERT(new_val > 0);

  while (!(cas_rc= my_atomic_cas64(&state, &old_val, new_val)) &&
         old_val < new_val)
  {}

  DBUG_ASSERT(state >= new_val); // setting can't be done to past

  DBUG_ASSERT(cas_rc || old_val >= new_val);

  DBUG_RETURN(cas_rc ? new_val : old_val);
}

/**
  Log the current query.

  The query will be logged in either row format or statement format
  depending on the value of @c current_stmt_binlog_format_row field and
  the value of the @c qtype parameter.

  This function must be called:

  - After the all calls to ha_*_row() functions have been issued.

  - After any writes to system tables. Rationale: if system tables
    were written after a call to this function, and the master crashes
    after the call to this function and before writing the system
    tables, then the master and slave get out of sync.

  - Before tables are unlocked and closed.

  @see decide_logging_format

  @retval 0 Success

  @retval nonzero If there is a failure when writing the query (e.g.,
  write failure), then the error code is returned.
*/
int THD::binlog_query(THD::enum_binlog_query_type qtype, const char *query_arg,
                      size_t query_len, bool is_trans, bool direct,
                      bool suppress_use, int errcode)
{
  DBUG_ENTER("THD::binlog_query");
  DBUG_PRINT("enter", ("qtype: %s  query: '%s'",
                       show_query_type(qtype), query_arg));
  DBUG_ASSERT(query_arg && mysql_bin_log.is_open());

  if (get_binlog_local_stmt_filter() == BINLOG_FILTER_SET)
  {
    /*
      The current statement is to be ignored, and not written to
      the binlog. Do not call issue_unsafe_warnings().
    */
    DBUG_RETURN(0);
  }

  /*
    If we are not in prelocked mode, mysql_unlock_tables() will be
    called after this binlog_query(), so we have to flush the pending
    rows event with the STMT_END_F set to unlock all tables at the
    slave side as well.

    If we are in prelocked mode, the flushing will be done inside the
    top-most close_thread_tables().
  */
  if (this->locked_tables_mode <= LTM_LOCK_TABLES)
    if (int error= binlog_flush_pending_rows_event(TRUE, is_trans))
      DBUG_RETURN(error);

  /*
    Warnings for unsafe statements logged in statement format are
    printed in three places instead of in decide_logging_format().
    This is because the warnings should be printed only if the statement
    is actually logged. When executing decide_logging_format(), we cannot
    know for sure if the statement will be logged:

    1 - sp_head::execute_procedure which prints out warnings for calls to
    stored procedures.

    2 - sp_head::execute_function which prints out warnings for calls
    involving functions.

    3 - THD::binlog_query (here) which prints warning for top level
    statements not covered by the two cases above: i.e., if not insided a
    procedure and a function.
 
    Besides, we should not try to print these warnings if it is not
    possible to write statements to the binary log as it happens when
    the execution is inside a function, or generaly speaking, when
    the variables.option_bits & OPTION_BIN_LOG is false.
  */
  if ((variables.option_bits & OPTION_BIN_LOG) &&
      sp_runtime_ctx == NULL && !binlog_evt_union.do_union)
    issue_unsafe_warnings();

  switch (qtype) {
    /*
      ROW_QUERY_TYPE means that the statement may be logged either in
      row format or in statement format.  If
      current_stmt_binlog_format is row, it means that the
      statement has already been logged in row format and hence shall
      not be logged again.
    */
  case THD::ROW_QUERY_TYPE:
    DBUG_PRINT("debug",
               ("is_current_stmt_binlog_format_row: %d",
                is_current_stmt_binlog_format_row()));
    if (is_current_stmt_binlog_format_row())
      DBUG_RETURN(0);
    /* Fall through */

    /*
      STMT_QUERY_TYPE means that the query must be logged in statement
      format; it cannot be logged in row format.  This is typically
      used by DDL statements.  It is an error to use this query type
      if current_stmt_binlog_format_row is row.

      @todo Currently there are places that call this method with
      STMT_QUERY_TYPE and current_stmt_binlog_format is row.  Fix those
      places and add assert to ensure correct behavior. /Sven
    */
  case THD::STMT_QUERY_TYPE:
    /*
      The MYSQL_BIN_LOG::write() function will set the STMT_END_F flag and
      flush the pending rows event if necessary.
    */
    {
      Query_log_event qinfo(this, query_arg, query_len, is_trans, direct,
                            suppress_use, errcode);
      /*
        Binlog table maps will be irrelevant after a Query_log_event
        (they are just removed on the slave side) so after the query
        log event is written to the binary log, we pretend that no
        table maps were written.
       */
      int error= mysql_bin_log.write_event(&qinfo);
      binlog_table_maps= 0;
      DBUG_RETURN(error);
    }
    break;

  case THD::QUERY_TYPE_COUNT:
  default:
    DBUG_ASSERT(0 <= qtype && qtype < QUERY_TYPE_COUNT);
  }
  DBUG_RETURN(0);
}

#endif /* !defined(MYSQL_CLIENT) */

struct st_mysql_storage_engine binlog_storage_engine=
{ MYSQL_HANDLERTON_INTERFACE_VERSION };

/** @} */

mysql_declare_plugin(binlog)
{
  MYSQL_STORAGE_ENGINE_PLUGIN,
  &binlog_storage_engine,
  "binlog",
  "MySQL AB",
  "This is a pseudo storage engine to represent the binlog in a transaction",
  PLUGIN_LICENSE_GPL,
  binlog_init, /* Plugin Init */
  NULL, /* Plugin Deinit */
  0x0100 /* 1.0 */,
  NULL,                       /* status variables                */
  NULL,                       /* system variables                */
  NULL,                       /* config options                  */
  0,  
}
mysql_declare_plugin_end;<|MERGE_RESOLUTION|>--- conflicted
+++ resolved
@@ -3238,6 +3238,8 @@
     my_error(ER_BINLOG_LOGGING_IMPOSSIBLE, MYF(0), "Either disk is full or "
              "file system is read only while opening the binlog. Aborting the "
              "server");
+    sql_print_error("Either disk is full or file system is read only while "
+                    "opening the binlog. Aborting the server");
     thd->send_statement_status();
     _exit(MYSQLD_FAILURE_EXIT);
   }
@@ -4633,15 +4635,10 @@
     my_error(ER_BINLOG_LOGGING_IMPOSSIBLE, MYF(0), "Either disk is full or "
              "file system is read only while opening the binlog. Aborting the "
              "server");
-<<<<<<< HEAD
+    sql_print_error("Either disk is full or file system is read only while "
+                    "opening the binlog. Aborting the server");
     thd->send_statement_status();
     _exit(MYSQLD_FAILURE_EXIT);
-=======
-    sql_print_error("Either disk is full or file system is read only while "
-                    "opening the binlog. Aborting the server");
-    thd->protocol->end_statement();
-    _exit(EXIT_FAILURE);
->>>>>>> 945b6962
   }
   else
     sql_print_error("Could not use %s for logging (error %d). "
@@ -6353,15 +6350,10 @@
       my_error(ER_BINLOG_LOGGING_IMPOSSIBLE, MYF(0), "Either disk is full or "
                "file system is read only while rotating the binlog. Aborting "
                "the server");
-<<<<<<< HEAD
+      sql_print_error("Either disk is full or file system is read only while "
+                      "rotating the binlog. Aborting the server");
       thd->send_statement_status();
       _exit(MYSQLD_FAILURE_EXIT);
-=======
-      sql_print_error("Either disk is full or file system is read only while "
-                      "rotating the binlog. Aborting the server");
-      thd->protocol->end_statement();
-      _exit(EXIT_FAILURE);
->>>>>>> 945b6962
     }
     else
       sql_print_error("Could not open %s for logging (error %d). "
@@ -8224,8 +8216,8 @@
       sql_print_error("An error occured during flushing cache to file. "
                       "'binlog_error_action' is set to 'ABORT_SERVER'. "
                       "Hence aborting the server");
-      thd->protocol->end_statement();
-      _exit(EXIT_FAILURE);
+      thd->send_statement_status();
+      _exit(MYSQLD_FAILURE_EXIT);
     }
     else
     {
