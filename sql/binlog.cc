/* Copyright (c) 2009, 2019, Oracle and/or its affiliates. All rights reserved.

   This program is free software; you can redistribute it and/or modify
   it under the terms of the GNU General Public License, version 2.0,
   as published by the Free Software Foundation.

   This program is also distributed with certain software (including
   but not limited to OpenSSL) that is licensed under separate terms,
   as designated in a particular file or component or in included license
   documentation.  The authors of MySQL hereby grant you an additional
   permission to link the program and your derivative works with the
   separately licensed software that they have included with MySQL.

   This program is distributed in the hope that it will be useful,
   but WITHOUT ANY WARRANTY; without even the implied warranty of
   MERCHANTABILITY or FITNESS FOR A PARTICULAR PURPOSE.  See the
   GNU General Public License, version 2.0, for more details.

   You should have received a copy of the GNU General Public License
   along with this program; if not, write to the Free Software
   Foundation, Inc., 51 Franklin St, Fifth Floor, Boston, MA 02110-1301  USA */

#include "sql/binlog.h"

#include "my_config.h"

#include <errno.h>
#include <fcntl.h>
#include <limits.h>
#include <stdio.h>
#include <stdlib.h>

#include "lex_string.h"
#include "map_helpers.h"
#include "my_alloc.h"
#include "my_loglevel.h"
#include "my_macros.h"
#include "my_systime.h"
#include "my_thread.h"
#include "sql/check_stack.h"
#include "sql/clone_handler.h"
#include "sql_string.h"
#include "template_utils.h"
#ifdef HAVE_UNISTD_H
#include <unistd.h>
#endif
#include <algorithm>
#include <list>
#include <map>
#include <new>
#include <string>

#include "control_events.h"
#include "debug_vars.h"
#include "dur_prop.h"
#include "m_ctype.h"
#include "mf_wcomp.h"    // wild_one, wild_many
#include "mutex_lock.h"  // Mutex_lock
#include "my_base.h"
#include "my_bitmap.h"
#include "my_byteorder.h"
#include "my_compiler.h"
#include "my_dbug.h"
#include "my_dir.h"
#include "my_sqlcommand.h"
#include "my_stacktrace.h"  // my_safe_print_system_time
#include "my_thread_local.h"
#include "mysql/components/services/log_builtins.h"
#include "mysql/plugin.h"
#include "mysql/psi/mysql_file.h"
#include "mysql/service_mysql_alloc.h"
#include "mysql/thread_type.h"
#include "mysqld_error.h"
#include "partition_info.h"
#include "prealloced_array.h"
#include "rows_event.h"
#include "sql/binlog_ostream.h"
#include "sql/binlog_reader.h"
#include "sql/create_field.h"
#include "sql/current_thd.h"
#include "sql/debug_sync.h"  // DEBUG_SYNC
#include "sql/derror.h"      // ER_THD
#include "sql/discrete_interval.h"
#include "sql/field.h"
#include "sql/handler.h"
#include "sql/item_func.h"  // user_var_entry
#include "sql/key.h"
#include "sql/log.h"
#include "sql/log_event.h"           // Rows_log_event
#include "sql/mysqld.h"              // sync_binlog_period ...
#include "sql/mysqld_thd_manager.h"  // Global_THD_manager
#include "sql/protocol.h"
#include "sql/psi_memory_key.h"
#include "sql/query_options.h"
#include "sql/rpl_filter.h"
#include "sql/rpl_gtid.h"
#include "sql/rpl_handler.h"  // RUN_HOOK
#include "sql/rpl_mi.h"       // Master_info
#include "sql/rpl_record.h"
#include "sql/rpl_rli.h"      // Relay_log_info
#include "sql/rpl_rli_pdb.h"  // Slave_worker
#include "sql/rpl_slave.h"
#include "sql/rpl_slave_commit_order_manager.h"  // Commit_order_manager
#include "sql/rpl_transaction_ctx.h"
#include "sql/rpl_trx_boundary_parser.h"  // Transaction_boundary_parser
#include "sql/rpl_utility.h"
#include "sql/sql_backup_lock.h"  // is_instance_backup_locked
#include "sql/sql_base.h"         // find_temporary_table
#include "sql/sql_bitmap.h"
#include "sql/sql_class.h"  // THD
#include "sql/sql_const.h"
#include "sql/sql_data_change.h"
#include "sql/sql_error.h"
#include "sql/sql_lex.h"
#include "sql/sql_list.h"
#include "sql/sql_parse.h"  // sqlcom_can_generate_row_events
#include "sql/sql_show.h"   // append_identifier
#include "sql/system_variables.h"
#include "sql/table.h"
#include "sql/transaction_info.h"
#include "sql/xa.h"
#include "sql_partition.h"
#include "statement_events.h"
#include "table_id.h"
#include "thr_lock.h"

class Item;

using binary_log::checksum_crc32;
using std::list;
using std::max;
using std::min;
using std::string;

#define FLAGSTR(V, F) ((V) & (F) ? #F " " : "")
#define YESNO(X) ((X) ? "yes" : "no")

/**
  @defgroup Binary_Log Binary Log
  @{
 */

#define MY_OFF_T_UNDEF (~(my_off_t)0UL)

/*
  Constants required for the limit unsafe warnings suppression
 */
// seconds after which the limit unsafe warnings suppression will be activated
#define LIMIT_UNSAFE_WARNING_ACTIVATION_TIMEOUT 50
// number of limit unsafe warnings after which the suppression will be activated
#define LIMIT_UNSAFE_WARNING_ACTIVATION_THRESHOLD_COUNT 50

static ulonglong limit_unsafe_suppression_start_time = 0;
static bool unsafe_warning_suppression_is_activated = false;
static int limit_unsafe_warning_count = 0;

static handlerton *binlog_hton;
bool opt_binlog_order_commits = true;

const char *log_bin_index = nullptr;
const char *log_bin_basename = nullptr;

/* Size for IO_CACHE buffer for binlog & relay log */
ulong rpl_read_size;

MYSQL_BIN_LOG mysql_bin_log(&sync_binlog_period);

static int binlog_init(void *p);
static int binlog_start_trans_and_stmt(THD *thd, Log_event *start_event);
static int binlog_close_connection(handlerton *hton, THD *thd);
static int binlog_savepoint_set(handlerton *hton, THD *thd, void *sv);
static int binlog_savepoint_rollback(handlerton *hton, THD *thd, void *sv);
static bool binlog_savepoint_rollback_can_release_mdl(handlerton *hton,
                                                      THD *thd);
static int binlog_commit(handlerton *hton, THD *thd, bool all);
static int binlog_rollback(handlerton *hton, THD *thd, bool all);
static int binlog_prepare(handlerton *hton, THD *thd, bool all);
static xa_status_code binlog_xa_commit(handlerton *hton, XID *xid);
static xa_status_code binlog_xa_rollback(handlerton *hton, XID *xid);
static void exec_binlog_error_action_abort(const char *err_string);
static int binlog_recover(Binlog_file_reader *binlog_file_reader,
                          my_off_t *valid_pos);
static void binlog_prepare_row_images(const THD *thd, TABLE *table);

static inline bool has_commit_order_manager(THD *thd) {
  return is_mts_worker(thd) &&
         thd->rli_slave->get_commit_order_manager() != nullptr;
}

bool normalize_binlog_name(char *to, const char *from, bool is_relay_log) {
  DBUG_ENTER("normalize_binlog_name");
  bool error = false;
  char buff[FN_REFLEN];
  char *ptr = const_cast<char *>(from);
  char *opt_name = is_relay_log ? opt_relay_logname : opt_bin_logname;

  DBUG_ASSERT(from);

  /* opt_name is not null and not empty and from is a relative path */
  if (opt_name && opt_name[0] && from && !test_if_hard_path(from)) {
    // take the path from opt_name
    // take the filename from from
    char log_dirpart[FN_REFLEN], log_dirname[FN_REFLEN];
    size_t log_dirpart_len, log_dirname_len;
    dirname_part(log_dirpart, opt_name, &log_dirpart_len);
    dirname_part(log_dirname, from, &log_dirname_len);

    /* log may be empty => relay-log or log-bin did not
        hold paths, just filename pattern */
    if (log_dirpart_len > 0) {
      /* create the new path name */
      if (fn_format(buff, from + log_dirname_len, log_dirpart, "",
                    MYF(MY_UNPACK_FILENAME | MY_SAFE_PATH)) == nullptr) {
        error = true;
        goto end;
      }

      ptr = buff;
    }
  }

  DBUG_ASSERT(ptr);
  if (ptr) {
    size_t length = strlen(ptr);

    // Strips the CR+LF at the end of log name and \0-terminates it.
    if (length && ptr[length - 1] == '\n') {
      ptr[length - 1] = 0;
      length--;
      if (length && ptr[length - 1] == '\r') {
        ptr[length - 1] = 0;
        length--;
      }
    }
    if (!length) {
      error = true;
      goto end;
    }
    strmake(to, ptr, length);
  }
end:
  DBUG_RETURN(error);
}

static int binlog_start_consistent_snapshot(handlerton *hton, THD *thd);
static int binlog_clone_consistent_snapshot(handlerton *hton, THD *thd,
                                            THD *from_thd);

ulonglong binlog_space_limit;

// The last published global binlog position
static char binlog_global_snapshot_file[FN_REFLEN];
static ulonglong binlog_global_snapshot_position;

// Binlog position variables for SHOW STATUS
static char binlog_snapshot_file[FN_REFLEN];
static ulonglong binlog_snapshot_position;

static SHOW_VAR binlog_status_vars_detail[] = {
    {"snapshot_file", (char *)&binlog_snapshot_file, SHOW_CHAR,
     SHOW_SCOPE_GLOBAL},
    {"snapshot_position", (char *)&binlog_snapshot_position, SHOW_LONGLONG,
     SHOW_SCOPE_GLOBAL},
    {NullS, NullS, SHOW_LONG, SHOW_SCOPE_GLOBAL}};

/**
   Logical binlog file which wraps and hides the detail of lower layer storage
   implementation. Binlog code just use this class to control real storage
 */
class MYSQL_BIN_LOG::Binlog_ofile : public Basic_ostream {
 public:
  ~Binlog_ofile() override {
    DBUG_ENTER("Binlog_ofile::~Binlog_ofile");
    close();
    DBUG_VOID_RETURN;
  }

  /**
     Opens the binlog file. It opens the lower layer storage.

     @param[in] log_file_key  The PSI_file_key for this stream
     @param[in] binlog_name  The file to be opened
     @param[in] flags  The flags used by IO_CACHE.
     @param[in] existing True if opening the file, false if creating a new one.

     @retval false  Success
     @retval true  Error
  */
  bool open(
#ifdef HAVE_PSI_INTERFACE
      PSI_file_key log_file_key,
#endif
      const char *binlog_name, myf flags, bool existing = false) {
    DBUG_ENTER("Binlog_ofile::open");
    DBUG_ASSERT(m_pipeline_head == nullptr);

#ifndef DBUG_OFF
    {
#ifndef HAVE_PSI_INTERFACE
      PSI_file_key log_file_key = PSI_NOT_INSTRUMENTED;
#endif
      MY_STAT info;
      if (!mysql_file_stat(log_file_key, binlog_name, &info, MYF(0))) {
        DBUG_ASSERT(existing == !(my_errno() == ENOENT));
        set_my_errno(0);
      }
    }
#endif

    std::unique_ptr<IO_CACHE_ostream> file_ostream(new IO_CACHE_ostream);
    if (file_ostream->open(log_file_key, binlog_name, flags)) DBUG_RETURN(true);

    m_pipeline_head = std::move(file_ostream);

    /* Setup encryption for new files if needed */
    if (!existing && rpl_encryption.is_enabled()) {
      std::unique_ptr<Binlog_encryption_ostream> encrypted_ostream(
          new Binlog_encryption_ostream());
      if (encrypted_ostream->open(std::move(m_pipeline_head)))
        DBUG_RETURN(true);
      m_encrypted_header_size = encrypted_ostream->get_header_size();
      m_pipeline_head = std::move(encrypted_ostream);
    }

    DBUG_RETURN(false);
  }

  /**
    Opens an existing binlog file. It opens the lower layer storage reusing the
    existing file password if needed.

    @param[in] log_file_key The PSI_file_key for this stream
    @param[in] binlog_name The file to be opened
    @param[in] flags The flags used by IO_CACHE.

    @retval std::unique_ptr A Binlog_ofile object pointer.
    @retval nullptr Error.
  */
  static std::unique_ptr<Binlog_ofile> open_existing(
#ifdef HAVE_PSI_INTERFACE
      PSI_file_key log_file_key,
#endif
      const char *binlog_name, myf flags) {
    DBUG_ENTER("Binlog_ofile::open_existing");
    std::unique_ptr<Rpl_encryption_header> header;
    unsigned char magic[BINLOG_MAGIC_SIZE];

    /* Open a simple istream to read the magic from the file */
    IO_CACHE_istream istream;
    if (istream.open(key_file_binlog, key_file_binlog_cache, binlog_name,
                     MYF(MY_WME | MY_DONT_CHECK_FILESIZE), rpl_read_size))
      DBUG_RETURN(nullptr);
    if (istream.read(magic, BINLOG_MAGIC_SIZE) != BINLOG_MAGIC_SIZE)
      DBUG_RETURN(nullptr);

    DBUG_ASSERT(Rpl_encryption_header::ENCRYPTION_MAGIC_SIZE ==
                BINLOG_MAGIC_SIZE);
    /* Identify the file type by the magic to get the encryption header */
    if (memcmp(magic, Rpl_encryption_header::ENCRYPTION_MAGIC,
               BINLOG_MAGIC_SIZE) == 0) {
      header = Rpl_encryption_header::get_header(&istream);
      if (header == nullptr) DBUG_RETURN(nullptr);
    } else if (memcmp(magic, BINLOG_MAGIC, BINLOG_MAGIC_SIZE) != 0) {
      DBUG_RETURN(nullptr);
    }

    /* Open the binlog_ofile */
    std::unique_ptr<Binlog_ofile> ret_ofile(new Binlog_ofile);
    if (ret_ofile->open(
#ifdef HAVE_PSI_INTERFACE
            log_file_key,
#endif
            binlog_name, flags, true)) {
      DBUG_RETURN(nullptr);
    }

    if (header != nullptr) {
      /* Add the encryption stream on top of IO_CACHE */
      std::unique_ptr<Binlog_encryption_ostream> encrypted_ostream(
          new Binlog_encryption_ostream);
      ret_ofile->m_encrypted_header_size = header->get_header_size();
      encrypted_ostream->open(std::move(ret_ofile->m_pipeline_head),
                              std::move(header));
      ret_ofile->m_pipeline_head = std::move(encrypted_ostream);
      ret_ofile->set_encrypted();
    }
    DBUG_RETURN(ret_ofile);
  }

  void close() {
    m_pipeline_head.reset(nullptr);
    m_position = 0;
    m_encrypted_header_size = 0;
  }

  /**
     Writes data into storage and maintains binlog position.

     @param[in] buffer  the data will be written
     @param[in] length  the length of the data

     @retval false  Success
     @retval true  Error
  */
  bool write(const unsigned char *buffer, my_off_t length) override {
    DBUG_ASSERT(m_pipeline_head != nullptr);

    if (m_pipeline_head->write(buffer, length)) return true;

    m_position += length;
    return false;
  }

  /**
     Updates some bytes in the binlog file. If is only used for clearing
     LOG_EVENT_BINLOG_IN_USE_F.

     @param[in] buffer  the data will be written
     @param[in] length  the length of the data
     @param[in] offset  the offset of the bytes will be updated

     @retval false  Success
     @retval true  Error
  */
  bool update(const unsigned char *buffer, my_off_t length, my_off_t offset) {
    DBUG_ASSERT(m_pipeline_head != nullptr);
    return m_pipeline_head->seek(offset) ||
           m_pipeline_head->write(buffer, length);
  }

  /**
     Truncates some data at the end of the binlog file.

     @param[in] offset  where the binlog file will be truncated to.

     @retval false  Success
     @retval true  Error
  */
  bool truncate(my_off_t offset) {
    DBUG_ASSERT(m_pipeline_head != nullptr);

    if (m_pipeline_head->truncate(offset)) return true;
    m_position = offset;
    return false;
  }

  bool flush() { return m_pipeline_head->flush(); }
  bool sync() { return m_pipeline_head->sync(); }
  bool flush_and_sync() { return flush() || sync(); }
  my_off_t position() { return m_position; }
  bool is_empty() { return position() == 0; }
  bool is_open() { return m_pipeline_head != nullptr; }
  /**
    Returns the encrypted header size of the binary log file.

    @retval 0 The file is not encrypted.
    @retval >0 The encryption header size.
  */
  int get_encrypted_header_size() { return m_encrypted_header_size; }
  /**
    Returns the real file size.

    While position() returns the "file size" from the plain binary log events
    stream point of view, this function considers the encryption header when it
    exists.

    @return The real file size considering the encryption header.
  */
  my_off_t get_real_file_size() { return m_position + m_encrypted_header_size; }
  /**
    Get the pipeline head.

    @retval  Returns the pipeline head or nullptr.
  */
  std::unique_ptr<Truncatable_ostream> get_pipeline_head() {
    return std::move(m_pipeline_head);
  }
  /**
    Check if the log file is encrypted.

    @retval  True if the log file is encrypted.
    @retval  False if the log file is not encrypted.
  */
  bool is_encrypted() { return m_encrypted; }
  /**
    Set that the log file is encrypted.
  */
  void set_encrypted() { m_encrypted = true; }

 private:
  my_off_t m_position = 0;
  int m_encrypted_header_size = 0;
  std::unique_ptr<Truncatable_ostream> m_pipeline_head;
  bool m_encrypted = false;
};

/**
  Helper class to switch to a new thread and then go back to the previous one,
  when the object is destroyed using RAII.

  This class is used to temporarily switch to another session (THD
  structure). It will set up thread specific "globals" correctly
  so that the POSIX thread looks exactly like the session attached to.
  However, PSI_thread info is not touched as it is required to show
  the actual physial view in PFS instrumentation i.e., it should
  depict as the real thread doing the work instead of thread it switched
  to.

  On destruction, the original session (which is supplied to the
  constructor) will be re-attached automatically. For example, with
  this code, the value of @c current_thd will be the same before and
  after execution of the code.

  @code
  {
    for (int i = 0 ; i < count ; ++i)
    {
      // here we are attached to current_thd
      // [...]
      Thd_backup_and_restore switch_thd(current_thd, other_thd[i]);
      // [...]
      // here we are attached to other_thd[i]
      // [...]
    }
    // here we are attached to current_thd
  }
  @endcode

  @warning The class is not designed to be inherited from.
 */

class Thd_backup_and_restore {
 public:
  /**
    Try to attach the POSIX thread to a session.

    @param[in] backup_thd    The thd to restore to when object is destructed.
    @param[in] new_thd       The thd to attach to.
   */

  Thd_backup_and_restore(THD *backup_thd, THD *new_thd)
      : m_backup_thd(backup_thd),
        m_new_thd(new_thd),
        m_new_thd_old_real_id(new_thd->real_id),
        m_new_thd_old_thread_stack(new_thd->thread_stack) {
    DBUG_ASSERT(m_backup_thd != nullptr && m_new_thd != nullptr);
    // Reset the state of the current thd.
    m_backup_thd->restore_globals();

    m_new_thd->thread_stack = m_backup_thd->thread_stack;
    m_new_thd->store_globals();
  }

  /**
      Restores to previous thd.
   */
  ~Thd_backup_and_restore() {
    /*
      Restore the global variables of the thd we previously attached to,
      to its original state. In other words, detach the m_new_thd.
    */
    m_new_thd->restore_globals();
    m_new_thd->real_id = m_new_thd_old_real_id;
    m_new_thd->thread_stack = m_new_thd_old_thread_stack;

    // Reset the global variables to the original state.
    m_backup_thd->store_globals();
  }

 private:
  THD *m_backup_thd;
  THD *m_new_thd;
  my_thread_t m_new_thd_old_real_id;
  const char *m_new_thd_old_thread_stack;
};

/**
  Caches for non-transactional and transactional data before writing
  it to the binary log.

  @todo All the access functions for the flags suggest that the
  encapsuling is not done correctly, so try to move any logic that
  requires access to the flags into the cache.
*/
class binlog_cache_data {
 public:
  binlog_cache_data(bool trx_cache_arg, ulong *ptr_binlog_cache_use_arg,
                    ulong *ptr_binlog_cache_disk_use_arg)
      : m_pending(nullptr),
        ptr_binlog_cache_use(ptr_binlog_cache_use_arg),
        ptr_binlog_cache_disk_use(ptr_binlog_cache_disk_use_arg) {
    flags.transactional = trx_cache_arg;
  }

  bool open(my_off_t cache_size, my_off_t max_cache_size) {
    return m_cache.open(cache_size, max_cache_size);
  }

  Binlog_cache_storage *get_cache() { return &m_cache; }
  int finalize(THD *thd, Log_event *end_event);
  int finalize(THD *thd, Log_event *end_event, XID_STATE *xs);
  int flush(THD *thd, my_off_t *bytes, bool *wrote_xid);
  int write_event(Log_event *event);
  size_t get_event_counter() { return event_counter; }

  virtual ~binlog_cache_data() {
    DBUG_ASSERT(is_binlog_empty());
    m_cache.close();
  }

  bool is_binlog_empty() const {
    DBUG_PRINT("debug", ("%s_cache - pending: 0x%llx, bytes: %llu",
                         (flags.transactional ? "trx" : "stmt"),
                         (ulonglong)pending(), (ulonglong)m_cache.length()));
    return pending() == nullptr && m_cache.is_empty();
  }

  bool is_finalized() const { return flags.finalized; }

  Rows_log_event *pending() const { return m_pending; }

  void set_pending(Rows_log_event *const pending) { m_pending = pending; }

  void set_incident(void) { flags.incident = true; }

  bool has_incident(void) const { return flags.incident; }

  bool has_xid() const {
    // There should only be an XID event if we are transactional
    DBUG_ASSERT((flags.transactional && flags.with_xid) || !flags.with_xid);
    return flags.with_xid;
  }

  bool is_trx_cache() const { return flags.transactional; }

  my_off_t get_byte_position() const { return m_cache.length(); }

  void cache_state_checkpoint(my_off_t pos_to_checkpoint) {
    // We only need to store the cache state for pos > 0
    if (pos_to_checkpoint) {
      cache_state state;
      state.with_rbr = flags.with_rbr;
      state.with_sbr = flags.with_sbr;
      state.with_start = flags.with_start;
      state.with_end = flags.with_end;
      state.with_content = flags.with_content;
      state.event_counter = event_counter;
      cache_state_map[pos_to_checkpoint] = state;
    }
  }

  void cache_state_rollback(my_off_t pos_to_rollback) {
    if (pos_to_rollback) {
      std::map<my_off_t, cache_state>::iterator it;
      it = cache_state_map.find(pos_to_rollback);
      if (it != cache_state_map.end()) {
        flags.with_rbr = it->second.with_rbr;
        flags.with_sbr = it->second.with_sbr;
        flags.with_start = it->second.with_start;
        flags.with_end = it->second.with_end;
        flags.with_content = it->second.with_content;
        event_counter = it->second.event_counter;
      } else
        DBUG_ASSERT(it == cache_state_map.end());
    }
    // Rolling back to pos == 0 means cleaning up the cache.
    else {
      flags.with_rbr = false;
      flags.with_sbr = false;
      flags.with_start = false;
      flags.with_end = false;
      flags.with_content = false;
      event_counter = 0;
    }
  }

  /**
     Reset the cache to unused state when the transaction is finished. It
     drops all data in the cache and clears the flags of the transaction state.
  */
  virtual void reset() {
    compute_statistics();
    remove_pending_event();

    if (m_cache.reset()) {
      LogErr(WARNING_LEVEL, ER_BINLOG_CANT_RESIZE_CACHE);
    }

    flags.incident = false;
    flags.with_xid = false;
    flags.immediate = false;
    flags.finalized = false;
    flags.with_sbr = false;
    flags.with_rbr = false;
    flags.with_start = false;
    flags.with_end = false;
    flags.with_content = false;

    /*
      The truncate function calls reinit_io_cache that calls my_b_flush_io_cache
      which may increase disk_writes. This breaks the disk_writes use by the
      binary log which aims to compute the ratio between in-memory cache usage
      and disk cache usage. To avoid this undesirable behavior, we reset the
      variable after truncating the cache.
    */
    cache_state_map.clear();
    event_counter = 0;
    DBUG_ASSERT(is_binlog_empty());
  }

  /**
    Returns information about the cache content with respect to
    the binlog_format of the events.

    This will be used to set a flag on GTID_LOG_EVENT stating that the
    transaction may have SBR statements or not, but the binlog dump
    will show this flag as "rbr_only" when it is not set. That's why
    an empty transaction should return true below, or else an empty
    transaction would be assumed as "rbr_only" even not having RBR
    events.

    When dumping a binary log content using mysqlbinlog client program,
    for any transaction assumed as "rbr_only" it will be printed a
    statement changing the transaction isolation level to READ COMMITTED.
    It doesn't make sense to have an empty transaction "requiring" this
    isolation level change.

    @return true  The cache have SBR events or is empty.
    @return false The cache contains a transaction with no SBR events.
   */
  bool may_have_sbr_stmts() { return flags.with_sbr || !flags.with_rbr; }

  /**
    Check if the binlog cache contains an empty transaction, which has
    two binlog events "BEGIN" and "COMMIT".

    @return true  The binlog cache contains an empty transaction.
    @return false Otherwise.
  */
  bool has_empty_transaction() {
    /*
      The empty transaction has two events in trx/stmt binlog cache
      and no changes: one is a transaction start and other is a transaction
      end (there should be no SBR changing content and no RBR events).
    */
    if (flags.with_start &&   // Has transaction start statement
        flags.with_end &&     // Has transaction end statement
        !flags.with_content)  // Has no other content than START/END
    {
      DBUG_ASSERT(event_counter == 2);  // Two events in the cache only
      DBUG_ASSERT(!flags.with_sbr);     // No statements changing content
      DBUG_ASSERT(!flags.with_rbr);     // No rows changing content
      DBUG_ASSERT(!flags.immediate);    // Not a DDL
      DBUG_ASSERT(
          !flags.with_xid);  // Not a XID trx and not an atomic DDL Query
      return true;
    }
    return false;
  }

  /**
    Check if the binlog cache is empty or contains an empty transaction,
    which has two binlog events "BEGIN" and "COMMIT".

    @return true  The binlog cache is empty or contains an empty transaction.
    @return false Otherwise.
  */
  bool is_empty_or_has_empty_transaction() {
    return is_binlog_empty() || has_empty_transaction();
  }

 protected:
  /*
    This structure should have all cache variables/flags that should be restored
    when a ROLLBACK TO SAVEPOINT statement be executed.
  */
  struct cache_state {
    bool with_sbr;
    bool with_rbr;
    bool with_start;
    bool with_end;
    bool with_content;
    size_t event_counter;
  };
  /*
    For every SAVEPOINT used, we will store a cache_state for the current
    binlog cache position. So, if a ROLLBACK TO SAVEPOINT is used, we can
    restore the cache_state values after truncating the binlog cache.
  */
  std::map<my_off_t, cache_state> cache_state_map;
  /*
    In order to compute the transaction size (because of possible extra checksum
    bytes), we need to keep track of how many events are in the binlog cache.
  */
  size_t event_counter = 0;
  /*
    It truncates the cache to a certain position. This includes deleting the
    pending event. It corresponds to rollback statement or rollback to
    a savepoint. It doesn't change transaction state.
   */
  void truncate(my_off_t pos) {
    DBUG_PRINT("info", ("truncating to position %lu", (ulong)pos));
    remove_pending_event();

    // TODO: check the return value.
    (void)m_cache.truncate(pos);
  }

  /**
     Flush pending event to the cache buffer.
   */
  int flush_pending_event(THD *thd) {
    if (m_pending) {
      m_pending->set_flags(Rows_log_event::STMT_END_F);
      if (int error = write_event(m_pending)) return error;
      thd->clear_binlog_table_maps();
    }
    return 0;
  }

  /**
    Remove the pending event.
   */
  int remove_pending_event() {
    delete m_pending;
    m_pending = nullptr;
    return 0;
  }
  struct Flags {
    /*
      Defines if this is either a trx-cache or stmt-cache, respectively, a
      transactional or non-transactional cache.
    */
    bool transactional : 1;

    /*
      This indicates that some events did not get into the cache and most likely
      it is corrupted.
    */
    bool incident : 1;

    /*
      This indicates that the cache should be written without BEGIN/END.
    */
    bool immediate : 1;

    /*
      This flag indicates that the buffer was finalized and has to be
      flushed to disk.
     */
    bool finalized : 1;

    /*
      This indicates that either the cache contain an XID event, or it's
      an atomic DDL Query-log-event. In the latter case the flag is set up
      on the statement level, namely when the Query-log-event is cached
      at time the DDL transaction is not committing.
      The flag therefore gets reset when the cache is cleaned due to
      the statement rollback, e.g in case of a DDL post-caching execution
      error.
      Any statement scope flag among other things must consider its
      reset policy when the statement is rolled back.
    */
    bool with_xid : 1;

    /*
      This indicates that the cache contain statements changing content.
    */
    bool with_sbr : 1;

    /*
      This indicates that the cache contain RBR event changing content.
    */
    bool with_rbr : 1;

    /*
      This indicates that the cache contain s transaction start statement.
    */
    bool with_start : 1;

    /*
      This indicates that the cache contain a transaction end event.
    */
    bool with_end : 1;

    /*
      This indicates that the cache contain content other than START/END.
    */
    bool with_content : 1;
  } flags;

 private:
  /*
    Storage for byte data. This binlog_cache_data will serialize
    events into bytes and put them into m_cache.
  */
  Binlog_cache_storage m_cache;

  /*
    Pending binrows event. This event is the event where the rows are currently
    written.
   */
  Rows_log_event *m_pending;

  /**
    This function computes binlog cache and disk usage.
  */
  void compute_statistics() {
    if (!is_binlog_empty()) {
      (*ptr_binlog_cache_use)++;
      if (m_cache.disk_writes() != 0) (*ptr_binlog_cache_disk_use)++;
    }
  }

  /*
    Stores a pointer to the status variable that keeps track of the in-memory
    cache usage. This corresponds to either
      . binlog_cache_use or binlog_stmt_cache_use.
  */
  ulong *ptr_binlog_cache_use;

  /*
    Stores a pointer to the status variable that keeps track of the disk
    cache usage. This corresponds to either
      . binlog_cache_disk_use or binlog_stmt_cache_disk_use.
  */
  ulong *ptr_binlog_cache_disk_use;

  binlog_cache_data &operator=(const binlog_cache_data &info);
  binlog_cache_data(const binlog_cache_data &info);
};

class binlog_stmt_cache_data : public binlog_cache_data {
 public:
  binlog_stmt_cache_data(bool trx_cache_arg, ulong *ptr_binlog_cache_use_arg,
                         ulong *ptr_binlog_cache_disk_use_arg)
      : binlog_cache_data(trx_cache_arg, ptr_binlog_cache_use_arg,
                          ptr_binlog_cache_disk_use_arg) {}

  using binlog_cache_data::finalize;

  int finalize(THD *thd);
};

int binlog_stmt_cache_data::finalize(THD *thd) {
  if (flags.immediate) {
    if (int error = finalize(thd, nullptr)) return error;
  } else {
    Query_log_event end_evt(thd, STRING_WITH_LEN("COMMIT"), false, false, true,
                            0, true);
    if (int error = finalize(thd, &end_evt)) return error;
  }
  return 0;
}

class binlog_trx_cache_data : public binlog_cache_data {
 public:
  binlog_trx_cache_data(bool trx_cache_arg, ulong *ptr_binlog_cache_use_arg,
                        ulong *ptr_binlog_cache_disk_use_arg)
      : binlog_cache_data(trx_cache_arg, ptr_binlog_cache_use_arg,
                          ptr_binlog_cache_disk_use_arg),
        m_cannot_rollback(false),
        before_stmt_pos(MY_OFF_T_UNDEF) {}

  void reset() {
    DBUG_ENTER("reset");
    DBUG_PRINT("enter", ("before_stmt_pos: %llu", (ulonglong)before_stmt_pos));
    m_cannot_rollback = false;
    before_stmt_pos = MY_OFF_T_UNDEF;
    binlog_cache_data::reset();
    DBUG_PRINT("return", ("before_stmt_pos: %llu", (ulonglong)before_stmt_pos));
    DBUG_VOID_RETURN;
  }

  bool cannot_rollback() const { return m_cannot_rollback; }

  void set_cannot_rollback() { m_cannot_rollback = true; }

  my_off_t get_prev_position() const { return before_stmt_pos; }

  void set_prev_position(my_off_t pos) {
    DBUG_ENTER("set_prev_position");
    DBUG_PRINT("enter", ("before_stmt_pos: %llu", (ulonglong)before_stmt_pos));
    before_stmt_pos = pos;
    cache_state_checkpoint(before_stmt_pos);
    DBUG_PRINT("return", ("before_stmt_pos: %llu", (ulonglong)before_stmt_pos));
    DBUG_VOID_RETURN;
  }

  void restore_prev_position() {
    DBUG_ENTER("restore_prev_position");
    DBUG_PRINT("enter", ("before_stmt_pos: %llu", (ulonglong)before_stmt_pos));
    binlog_cache_data::truncate(before_stmt_pos);
    cache_state_rollback(before_stmt_pos);
    before_stmt_pos = MY_OFF_T_UNDEF;
    /*
      Binlog statement rollback clears with_xid now as the atomic DDL statement
      marker which can be set as early as at event creation and caching.
    */
    flags.with_xid = false;
    DBUG_PRINT("return", ("before_stmt_pos: %llu", (ulonglong)before_stmt_pos));
    DBUG_VOID_RETURN;
  }

  void restore_savepoint(my_off_t pos) {
    DBUG_ENTER("restore_savepoint");
    DBUG_PRINT("enter", ("before_stmt_pos: %llu", (ulonglong)before_stmt_pos));
    binlog_cache_data::truncate(pos);
    if (pos <= before_stmt_pos) before_stmt_pos = MY_OFF_T_UNDEF;
    cache_state_rollback(pos);
    DBUG_PRINT("return", ("before_stmt_pos: %llu", (ulonglong)before_stmt_pos));
    DBUG_VOID_RETURN;
  }

  using binlog_cache_data::truncate;

  int truncate(THD *thd, bool all);

 private:
  /*
    It will be set true if any statement which cannot be rolled back safely
    is put in trx_cache.
  */
  bool m_cannot_rollback;

  /*
    Binlog position before the start of the current statement.
  */
  my_off_t before_stmt_pos;

  binlog_trx_cache_data &operator=(const binlog_trx_cache_data &info);
  binlog_trx_cache_data(const binlog_trx_cache_data &info);
};

class binlog_cache_mngr {
 public:
  binlog_cache_mngr(ulong *ptr_binlog_stmt_cache_use_arg,
                    ulong *ptr_binlog_stmt_cache_disk_use_arg,
                    ulong *ptr_binlog_cache_use_arg,
                    ulong *ptr_binlog_cache_disk_use_arg)
      : stmt_cache(false, ptr_binlog_stmt_cache_use_arg,
                   ptr_binlog_stmt_cache_disk_use_arg),
        trx_cache(true, ptr_binlog_cache_use_arg,
                  ptr_binlog_cache_disk_use_arg),
        has_logged_xid(false) {}

  bool init() {
    return stmt_cache.open(binlog_stmt_cache_size,
                           max_binlog_stmt_cache_size) ||
           trx_cache.open(binlog_cache_size, max_binlog_cache_size);
  }

  binlog_cache_data *get_binlog_cache_data(bool is_transactional) {
    if (is_transactional)
      return &trx_cache;
    else
      return &stmt_cache;
  }

  Binlog_cache_storage *get_stmt_cache() { return stmt_cache.get_cache(); }
  Binlog_cache_storage *get_trx_cache() { return trx_cache.get_cache(); }
  /**
    Convenience method to check if both caches are empty.
   */
  bool is_binlog_empty() const {
    return stmt_cache.is_binlog_empty() && trx_cache.is_binlog_empty();
  }

  /*
    clear stmt_cache and trx_cache if they are not empty
  */
  void reset() {
    if (!stmt_cache.is_binlog_empty()) stmt_cache.reset();
    if (!trx_cache.is_binlog_empty()) trx_cache.reset();
  }

#ifndef DBUG_OFF
  bool dbug_any_finalized() const {
    return stmt_cache.is_finalized() || trx_cache.is_finalized();
  }
#endif

  /*
    Convenience method to flush both caches to the binary log.

    @param bytes_written Pointer to variable that will be set to the
                         number of bytes written for the flush.
    @param wrote_xid     Pointer to variable that will be set to @c
                         true if any XID event was written to the
                         binary log. Otherwise, the variable will not
                         be touched.
    @return Error code on error, zero if no error.
   */
  int flush(THD *thd, my_off_t *bytes_written, bool *wrote_xid) {
    my_off_t stmt_bytes = 0;
    my_off_t trx_bytes = 0;
    DBUG_ASSERT(stmt_cache.has_xid() == 0);
    int error = stmt_cache.flush(thd, &stmt_bytes, wrote_xid);
    if (error) return error;
    DEBUG_SYNC(thd, "after_flush_stm_cache_before_flush_trx_cache");
    if (int error = trx_cache.flush(thd, &trx_bytes, wrote_xid)) return error;
    *bytes_written = stmt_bytes + trx_bytes;
    return 0;
  }

  /**
    Check if at least one of transacaction and statement binlog caches
    contains an empty transaction, other one is empty or contains an
    empty transaction.

    @return true  At least one of transacaction and statement binlog
                  caches an empty transaction, other one is emptry
                  or contains an empty transaction.
    @return false Otherwise.
  */
  bool has_empty_transaction() {
    return (trx_cache.is_empty_or_has_empty_transaction() &&
            stmt_cache.is_empty_or_has_empty_transaction() &&
            !is_binlog_empty());
  }

  binlog_stmt_cache_data stmt_cache;
  binlog_trx_cache_data trx_cache;

  LOG_INFO binlog_info;

  /*
    The bool flag is for preventing do_binlog_xa_commit_rollback()
    execution twice which can happen for "external" xa commit/rollback.
  */
  bool has_logged_xid;

 private:
  binlog_cache_mngr &operator=(const binlog_cache_mngr &info);
  binlog_cache_mngr(const binlog_cache_mngr &info);
};

static binlog_cache_mngr *thd_get_cache_mngr(const THD *thd) {
  /*
    If opt_bin_log is not set, binlog_hton->slot == -1 and hence
    thd_get_ha_data(thd, hton) segfaults.
  */
  DBUG_ASSERT(opt_bin_log);
  return (binlog_cache_mngr *)thd_get_ha_data(thd, binlog_hton);
}

/**
  Checks if the BINLOG_CACHE_SIZE's value is greater than MAX_BINLOG_CACHE_SIZE.
  If this happens, the BINLOG_CACHE_SIZE is set to MAX_BINLOG_CACHE_SIZE.
*/
void check_binlog_cache_size(THD *thd) {
  if (binlog_cache_size > max_binlog_cache_size) {
    if (thd) {
      push_warning_printf(
          thd, Sql_condition::SL_WARNING, ER_BINLOG_CACHE_SIZE_GREATER_THAN_MAX,
          ER_THD(thd, ER_BINLOG_CACHE_SIZE_GREATER_THAN_MAX),
          (ulong)binlog_cache_size, (ulong)max_binlog_cache_size);
    } else {
      LogErr(WARNING_LEVEL, ER_BINLOG_CACHE_SIZE_TOO_LARGE, binlog_cache_size,
             (ulong)max_binlog_cache_size);
    }
    binlog_cache_size = static_cast<ulong>(max_binlog_cache_size);
  }
}

/**
  Checks if the BINLOG_STMT_CACHE_SIZE's value is greater than
  MAX_BINLOG_STMT_CACHE_SIZE. If this happens, the BINLOG_STMT_CACHE_SIZE is set
  to MAX_BINLOG_STMT_CACHE_SIZE.
*/
void check_binlog_stmt_cache_size(THD *thd) {
  if (binlog_stmt_cache_size > max_binlog_stmt_cache_size) {
    if (thd) {
      push_warning_printf(
          thd, Sql_condition::SL_WARNING,
          ER_BINLOG_STMT_CACHE_SIZE_GREATER_THAN_MAX,
          ER_THD(thd, ER_BINLOG_STMT_CACHE_SIZE_GREATER_THAN_MAX),
          (ulong)binlog_stmt_cache_size, (ulong)max_binlog_stmt_cache_size);
    } else {
      LogErr(WARNING_LEVEL, ER_BINLOG_STMT_CACHE_SIZE_TOO_LARGE,
             binlog_stmt_cache_size, (ulong)max_binlog_stmt_cache_size);
    }
    binlog_stmt_cache_size = static_cast<ulong>(max_binlog_stmt_cache_size);
  }
}

/**
 Check whether binlog_hton has valid slot and enabled
*/
bool binlog_enabled() {
  return (binlog_hton && binlog_hton->slot != HA_SLOT_UNDEF);
}

/*
 Save position of binary log transaction cache.

 SYNPOSIS
   binlog_trans_log_savepos()

   thd      The thread to take the binlog data from
   pos      Pointer to variable where the position will be stored

 DESCRIPTION

   Save the current position in the binary log transaction cache into
   the variable pointed to by 'pos'
*/

static void binlog_trans_log_savepos(THD *thd, my_off_t *pos) {
  DBUG_ENTER("binlog_trans_log_savepos");
  DBUG_ASSERT(pos != nullptr);
  binlog_cache_mngr *const cache_mngr = thd_get_cache_mngr(thd);
  DBUG_ASSERT(mysql_bin_log.is_open());
  *pos = cache_mngr->trx_cache.get_byte_position();
  DBUG_PRINT("return", ("position: %lu", (ulong)*pos));
  cache_mngr->trx_cache.cache_state_checkpoint(*pos);
  DBUG_VOID_RETURN;
}

static int binlog_dummy_recover(handlerton *, XA_recover_txn *, uint,
                                MEM_ROOT *) {
  return 0;
}

/**
  Auxiliary class to copy serialized events to the binary log and
  correct some of the fields that are not known until just before
  writing the event.

  This class allows feeding events in parts, so it is practical to use
  in do_write_cache() which reads events from an IO_CACHE where events
  may span mutiple cache pages.

  The following fields are fixed before writing the event:
  - end_log_pos is set
  - the checksum is computed if checksums are enabled
  - the length is incremented by the checksum size if checksums are enabled
*/
class Binlog_event_writer : public Basic_ostream {
  MYSQL_BIN_LOG::Binlog_ofile *m_binlog_file;
  bool have_checksum;
  ha_checksum initial_checksum;
  ha_checksum checksum;
  uint32 end_log_pos;
  THD *thd;
  uchar header[LOG_EVENT_HEADER_LEN];
  my_off_t header_len = 0;
  uint32 event_len = 0;

 public:
  /**
    Constructs a new Binlog_event_writer. Should be called once before
    starting to flush the transaction or statement cache to the
    binlog.

    @param binlog_file to write to.
    @param thd_arg THD to account written binlog byte statistics to
  */
  Binlog_event_writer(MYSQL_BIN_LOG::Binlog_ofile *binlog_file, THD *thd_arg)
      : m_binlog_file(binlog_file),
        have_checksum(binlog_checksum_options !=
                      binary_log::BINLOG_CHECKSUM_ALG_OFF),
        initial_checksum(my_checksum(0L, nullptr, 0)),
        checksum(initial_checksum),
        end_log_pos(binlog_file->position()),
        thd(thd_arg) {
    // Simulate checksum error
    if (DBUG_EVALUATE_IF("fault_injection_crc_value", 1, 0)) checksum--;
  }

  void update_header() {
    event_len = uint4korr(header + EVENT_LEN_OFFSET);

    // Increase end_log_pos
    end_log_pos += event_len;

    // Update event length if it has checksum
    if (have_checksum) {
      int4store(header + EVENT_LEN_OFFSET, event_len + BINLOG_CHECKSUM_LEN);
      end_log_pos += BINLOG_CHECKSUM_LEN;
    }

    // Store end_log_pos
    int4store(header + LOG_POS_OFFSET, end_log_pos);
    // update the checksum
    if (have_checksum) checksum = my_checksum(checksum, header, header_len);
  }

  bool write(const unsigned char *buffer, my_off_t length) override {
    DBUG_ENTER("Binlog_event_writer::write");

    while (length > 0) {
      /* Write event header into binlog */
      if (event_len == 0) {
        /* data in the buf may be smaller than header size.*/
        uint32 header_incr =
            std::min<uint32>(LOG_EVENT_HEADER_LEN - header_len, length);

        memcpy(header + header_len, buffer, header_incr);
        header_len += header_incr;
        buffer += header_incr;
        length -= header_incr;

        if (header_len == LOG_EVENT_HEADER_LEN) {
          update_header();
          if (m_binlog_file->write(header, header_len)) DBUG_RETURN(true);

          event_len -= header_len;
          header_len = 0;
        }
      } else {
        my_off_t write_bytes = std::min<uint64>(length, event_len);

        if (m_binlog_file->write(buffer, write_bytes)) DBUG_RETURN(true);

        // update the checksum
        if (have_checksum)
          checksum = my_checksum(checksum, buffer, write_bytes);

        event_len -= write_bytes;
        length -= write_bytes;
        buffer += write_bytes;

        // The whole event is copied, now add the checksum
        if (have_checksum && event_len == 0) {
          uchar checksum_buf[BINLOG_CHECKSUM_LEN];

          int4store(checksum_buf, checksum);
          if (m_binlog_file->write(checksum_buf, BINLOG_CHECKSUM_LEN))
            DBUG_RETURN(true);
          checksum = initial_checksum;
        }
      }
    }
    DBUG_RETURN(false);
  }
  /**
    Returns true if per event checksum is enabled.
  */
  bool is_checksum_enabled() { return have_checksum; }
};

/*
  this function is mostly a placeholder.
  conceptually, binlog initialization (now mostly done in MYSQL_BIN_LOG::open)
  should be moved here.
*/

static int binlog_init(void *p) {
  binlog_hton = (handlerton *)p;
  binlog_hton->state = opt_bin_log ? SHOW_OPTION_YES : SHOW_OPTION_NO;
  binlog_hton->db_type = DB_TYPE_BINLOG;
  binlog_hton->savepoint_offset = sizeof(my_off_t);
  binlog_hton->close_connection = binlog_close_connection;
  binlog_hton->savepoint_set = binlog_savepoint_set;
  binlog_hton->savepoint_rollback = binlog_savepoint_rollback;
  binlog_hton->savepoint_rollback_can_release_mdl =
      binlog_savepoint_rollback_can_release_mdl;
  binlog_hton->commit = binlog_commit;
  binlog_hton->commit_by_xid = binlog_xa_commit;
  binlog_hton->rollback = binlog_rollback;
  binlog_hton->rollback_by_xid = binlog_xa_rollback;
  binlog_hton->prepare = binlog_prepare;
  binlog_hton->start_consistent_snapshot = binlog_start_consistent_snapshot;
  binlog_hton->clone_consistent_snapshot = binlog_clone_consistent_snapshot;
  binlog_hton->recover = binlog_dummy_recover;
  binlog_hton->flags = HTON_NOT_USER_SELECTABLE | HTON_HIDDEN;
  return 0;
}

static int binlog_deinit(void *) {
  /* Using binlog as TC after the binlog has been unloaded, won't work */
  if (tc_log == &mysql_bin_log) tc_log = nullptr;
  binlog_hton = nullptr;
  return 0;
}

static int binlog_close_connection(handlerton *, THD *thd) {
  DBUG_ENTER("binlog_close_connection");
  binlog_cache_mngr *const cache_mngr = thd_get_cache_mngr(thd);
  DBUG_ASSERT(cache_mngr->is_binlog_empty());
  DBUG_PRINT("debug", ("Set ha_data slot %d to 0x%llx", binlog_hton->slot,
                       (ulonglong) nullptr));
  thd_set_ha_data(thd, binlog_hton, nullptr);
  cache_mngr->~binlog_cache_mngr();
  my_free(cache_mngr);
  DBUG_RETURN(0);
}

int binlog_cache_data::write_event(Log_event *ev) {
  DBUG_ENTER("binlog_cache_data::write_event");

  if (ev != nullptr) {
    DBUG_EXECUTE_IF("simulate_disk_full_at_flush_pending",
                    { DBUG_SET("+d,simulate_file_write_error"); });

    if (binary_event_serialize(ev, &m_cache)) {
      DBUG_EXECUTE_IF("simulate_disk_full_at_flush_pending", {
        DBUG_SET("-d,simulate_file_write_error");
        DBUG_SET("-d,simulate_disk_full_at_flush_pending");
        /*
           after +d,simulate_file_write_error the local cache
           is in unsane state. Since -d,simulate_file_write_error
           revokes the first simulation do_write_cache()
           can't be run without facing an assert.
           So it's blocked with the following 2nd simulation:
        */
        DBUG_SET("+d,simulate_do_write_cache_failure");
      });
      DBUG_RETURN(1);
    }
    if (ev->get_type_code() == binary_log::XID_EVENT) flags.with_xid = true;
    if (ev->is_using_immediate_logging()) flags.immediate = true;
    /* DDL gets marked as xid-requiring at its caching. */
    if (is_atomic_ddl_event(ev)) flags.with_xid = true;
    /* With respect to the event type being written */
    if (ev->is_sbr_logging_format()) flags.with_sbr = true;
    if (ev->is_rbr_logging_format()) flags.with_rbr = true;
    /* With respect to empty transactions */
    if (ev->starts_group()) flags.with_start = true;
    if (ev->ends_group()) flags.with_end = true;
    if (!ev->starts_group() && !ev->ends_group()) flags.with_content = true;
    event_counter++;
    DBUG_PRINT("debug",
               ("event_counter= %lu", static_cast<ulong>(event_counter)));
  }
  DBUG_RETURN(0);
}

bool MYSQL_BIN_LOG::assign_automatic_gtids_to_flush_group(THD *first_seen) {
  DBUG_ENTER("MYSQL_BIN_LOG::assign_automatic_gtids_to_flush_group");
  bool error = false;
  bool is_global_sid_locked = false;
  rpl_sidno locked_sidno = 0;

  for (THD *head = first_seen; head; head = head->next_to_commit) {
    DBUG_ASSERT(head->variables.gtid_next.type != UNDEFINED_GTID);

    /* Generate GTID */
    if (head->variables.gtid_next.type == AUTOMATIC_GTID) {
      if (!is_global_sid_locked) {
        global_sid_lock->rdlock();
        is_global_sid_locked = true;
      }
      if (gtid_state->generate_automatic_gtid(
              head,
              head->get_transaction()->get_rpl_transaction_ctx()->get_sidno(),
              head->get_transaction()->get_rpl_transaction_ctx()->get_gno(),
              &locked_sidno) != RETURN_STATUS_OK) {
        head->commit_error = THD::CE_FLUSH_ERROR;
        error = true;
      }
    } else {
      DBUG_PRINT("info",
                 ("thd->variables.gtid_next.type=%d "
                  "thd->owned_gtid.sidno=%d",
                  head->variables.gtid_next.type, head->owned_gtid.sidno));
      if (head->variables.gtid_next.type == ASSIGNED_GTID)
        DBUG_ASSERT(head->owned_gtid.sidno > 0);
      else {
        DBUG_ASSERT(head->variables.gtid_next.type == ANONYMOUS_GTID);
        DBUG_ASSERT(head->owned_gtid.sidno == THD::OWNED_SIDNO_ANONYMOUS);
      }
    }
  }

  if (locked_sidno > 0) gtid_state->unlock_sidno(locked_sidno);

  if (is_global_sid_locked) global_sid_lock->unlock();

  DBUG_RETURN(error);
}

/**
  Write the Gtid_log_event to the binary log (prior to writing the
  statement or transaction cache).

  @param thd Thread that is committing.
  @param cache_data The cache that is flushing.
  @param writer The event will be written to this Binlog_event_writer object.

  @retval false Success.
  @retval true Error.
*/
bool MYSQL_BIN_LOG::write_gtid(THD *thd, binlog_cache_data *cache_data,
                               Binlog_event_writer *writer) {
  DBUG_ENTER("MYSQL_BIN_LOG::write_gtid");

  /*
    The GTID for the THD was assigned at
    assign_automatic_gtids_to_flush_group()
  */
  DBUG_ASSERT(thd->owned_gtid.sidno == THD::OWNED_SIDNO_ANONYMOUS ||
              thd->owned_gtid.sidno > 0);

  int64 sequence_number, last_committed;

  /* Generate logical timestamps for MTS */
  m_dependency_tracker.get_dependency(thd, sequence_number, last_committed);

  /*
    In case both the transaction cache and the statement cache are
    non-empty, both will be flushed in sequence and logged as
    different transactions. Then the second transaction must only
    be executed after the first one has committed. Therefore, we
    need to set last_committed for the second transaction equal to
    last_committed for the first transaction. This is done in
    binlog_cache_data::flush. binlog_cache_data::flush uses the
    condition trn_ctx->last_committed==SEQ_UNINIT to detect this
    situation, hence the need to set it here.
  */
  thd->get_transaction()->last_committed = SEQ_UNINIT;

  /*
    For delayed replication and also for the purpose of lag monitoring,
    we assume that the commit timestamp of the transaction is the time of
    executing this code (the time of writing the Gtid_log_event to the binary
    log).
  */
  ulonglong immediate_commit_timestamp = my_micro_time();

  /*
    When the original_commit_timestamp session variable is set to a value
    other than UNDEFINED_COMMIT_TIMESTAMP, it means that either the timestamp
    is known ( > 0 ) or the timestamp is not known ( == 0 ).
  */
  ulonglong original_commit_timestamp =
      thd->variables.original_commit_timestamp;
  /*
    When original_commit_timestamp == UNDEFINED_COMMIT_TIMESTAMP, we assume
    that:
    a) it is not known if this thread is a slave applier ( = 0 );
    b) this is a new transaction ( = immediate_commit_timestamp);
  */
  if (original_commit_timestamp == UNDEFINED_COMMIT_TIMESTAMP) {
    /*
      When applying a transaction using replication, assume that the
      original commit timestamp is not known (the transaction wasn't
      originated on the current server).
    */
    if (thd->slave_thread || thd->is_binlog_applier()) {
      original_commit_timestamp = 0;
    } else
    /* Assume that this transaction is original from this server */
    {
      DBUG_EXECUTE_IF("rpl_invalid_gtid_timestamp",
                      // add one our to the commit timestamps
                      immediate_commit_timestamp += 3600000000;);
      original_commit_timestamp = immediate_commit_timestamp;
    }
  } else {
    // Clear the session variable to have cleared states for next transaction.
    thd->variables.original_commit_timestamp = UNDEFINED_COMMIT_TIMESTAMP;
  }

  if (thd->slave_thread) {
    // log warning if the replication timestamps are invalid
    if (original_commit_timestamp > immediate_commit_timestamp &&
        !thd->rli_slave->get_c_rli()->gtid_timestamps_warning_logged) {
      LogErr(WARNING_LEVEL, ER_INVALID_REPLICATION_TIMESTAMPS);
      thd->rli_slave->get_c_rli()->gtid_timestamps_warning_logged = true;
    } else {
      if (thd->rli_slave->get_c_rli()->gtid_timestamps_warning_logged &&
          original_commit_timestamp <= immediate_commit_timestamp) {
        LogErr(WARNING_LEVEL, ER_RPL_TIMESTAMPS_RETURNED_TO_NORMAL);
        thd->rli_slave->get_c_rli()->gtid_timestamps_warning_logged = false;
      }
    }
  }

  uint32_t trx_immediate_server_version =
      do_server_version_int(::server_version);
  // Clear the session variable to have cleared states for next transaction.
  thd->variables.immediate_server_version = UNDEFINED_SERVER_VERSION;
  DBUG_EXECUTE_IF("fixed_server_version",
                  trx_immediate_server_version = 888888;);
  DBUG_EXECUTE_IF("gr_fixed_server_version",
                  trx_immediate_server_version = 777777;);

  /*
    When the original_server_version session variable is set to a value
    other than UNDEFINED_SERVER_VERSION, it means that either the
    server version is known or the server_version is not known
    (UNKNOWN_SERVER_VERSION).
  */
  uint32_t trx_original_server_version = thd->variables.original_server_version;

  /*
    When original_server_version == UNDEFINED_SERVER_VERSION, we assume
    that:
    a) it is not known if this thread is a slave applier ( = 0 );
    b) this is a new transaction ( = ::server_version);
  */
  if (trx_original_server_version == UNDEFINED_SERVER_VERSION) {
    /*
      When applying a transaction using replication, assume that the
      original server version is not known (the transaction wasn't
      originated on the current server).
    */
    if (thd->slave_thread || thd->is_binlog_applier()) {
      trx_original_server_version = UNKNOWN_SERVER_VERSION;
    } else
    /* Assume that this transaction is original from this server */
    {
      trx_original_server_version = trx_immediate_server_version;
    }
  } else {
    // Clear the session variable to have cleared states for next transaction.
    thd->variables.original_server_version = UNDEFINED_SERVER_VERSION;
  }
  /*
    Generate and write the Gtid_log_event.
  */
  Gtid_log_event gtid_event(
      thd, cache_data->is_trx_cache(), last_committed, sequence_number,
      cache_data->may_have_sbr_stmts(), original_commit_timestamp,
      immediate_commit_timestamp, trx_original_server_version,
      trx_immediate_server_version);
  // Set the transaction length, based on cache info
  gtid_event.set_trx_length_by_cache_size(cache_data->get_byte_position(),
                                          writer->is_checksum_enabled(),
                                          cache_data->get_event_counter());
  DBUG_PRINT("debug", ("cache_data->get_byte_position()= %llu",
                       cache_data->get_byte_position()));
  DBUG_PRINT("debug", ("cache_data->get_event_counter()= %lu",
                       static_cast<ulong>(cache_data->get_event_counter())));
  DBUG_PRINT("debug", ("writer->is_checksum_enabled()= %s",
                       YESNO(writer->is_checksum_enabled())));
  DBUG_PRINT("debug", ("gtid_event.get_event_length()= %lu",
                       static_cast<ulong>(gtid_event.get_event_length())));
  DBUG_PRINT("info",
             ("transaction_length= %llu", gtid_event.transaction_length));

  bool ret = gtid_event.write(writer);

  DBUG_RETURN(ret);
}

int MYSQL_BIN_LOG::gtid_end_transaction(THD *thd) {
  DBUG_ENTER("MYSQL_BIN_LOG::gtid_end_transaction");

  DBUG_PRINT("info", ("query=%s", thd->query().str));

  if (thd->owned_gtid.sidno > 0) {
    DBUG_ASSERT(thd->variables.gtid_next.type == ASSIGNED_GTID);

    if (!opt_bin_log || (thd->slave_thread && !opt_log_slave_updates)) {
      /*
        If the binary log is disabled for this thread (either by
        log_bin=0 or sql_log_bin=0 or by log_slave_updates=0 for a
        slave thread), then the statement must not be written to the
        binary log.  In this case, we just save the GTID into the
        table directly.

        (This only happens for DDL, since DML will save the GTID into
        table and release ownership inside ha_commit_trans.)
      */
      if (gtid_state->save(thd) != 0) {
        gtid_state->update_on_rollback(thd);
        DBUG_RETURN(1);
      } else
        gtid_state->update_on_commit(thd);
    } else {
      /*
        If statement is supposed to be written to binlog, we write it
        to the binary log.  Inserting into table and releasing
        ownership will be done in the binlog commit handler.
      */

      /*
        thd->cache_mngr may be uninitialized if the first transaction
        executed by the client is empty.
      */
      if (thd->binlog_setup_trx_data()) DBUG_RETURN(1);
      binlog_cache_data *cache_data = &thd_get_cache_mngr(thd)->trx_cache;

      // Generate BEGIN event
      Query_log_event qinfo(thd, STRING_WITH_LEN("BEGIN"), true, false, true, 0,
                            true);
      DBUG_ASSERT(!qinfo.is_using_immediate_logging());

      /*
        Write BEGIN event and then commit (which will generate commit
        event and Gtid_log_event)
      */
      DBUG_PRINT("debug", ("Writing to trx_cache"));
      if (cache_data->write_event(&qinfo) || mysql_bin_log.commit(thd, true))
        DBUG_RETURN(1);
    }
  } else if (thd->owned_gtid.sidno == THD::OWNED_SIDNO_ANONYMOUS ||
             /*
               A transaction with an empty owned gtid should call
               end_gtid_violating_transaction(...) to clear the
               flag thd->has_gtid_consistency_violatoin in case
               it is set. It missed the clear in ordered_commit,
               because its binlog transaction cache is empty.
             */
             thd->has_gtid_consistency_violation)

  {
    gtid_state->update_on_commit(thd);
  } else if (thd->variables.gtid_next.type == ASSIGNED_GTID &&
             thd->owned_gtid_is_empty()) {
    DBUG_ASSERT(thd->has_gtid_consistency_violation == false);
    gtid_state->update_on_commit(thd);
  }

  DBUG_RETURN(0);
}

bool MYSQL_BIN_LOG::reencrypt_logs() {
  DBUG_ENTER("MYSQL_BIN_LOG::reencrypt_logs");

  if (!is_open()) DBUG_RETURN(false);

  std::string error_message;
  /* Gather the set of files to be accessed. */
  list<string> filename_list;
  LOG_INFO linfo;
  int error = 0;
  list<string>::reverse_iterator rit;

  /* Read binary/relay log file names from index file. */
  mysql_mutex_lock(&LOCK_index);
  for (error = find_log_pos(&linfo, nullptr, false); !error;
       error = find_next_log(&linfo, false)) {
    filename_list.push_back(string(linfo.log_file_name));
  }
  mysql_mutex_unlock(&LOCK_index);
  if (error != LOG_INFO_EOF ||
      DBUG_EVALUATE_IF("fail_to_open_index_file", true, false)) {
    error_message.assign("I/O error reading index file '");
    error_message.append(index_file_name);
    error_message.append("'");
    goto err;
  }

  rit = filename_list.rbegin();
  /* Skip the last binary/relay log. */
  if (rit != filename_list.rend()) rit++;
  /* Iterate backwards through binary/relay logs. */
  while (rit != filename_list.rend()) {
    const char *filename = rit->c_str();
    DBUG_EXECUTE_IF("purge_logs_during_reencryption", {
      purge_logs(filename, true, true /*need_lock_index=true*/,
                 true /*need_update_threads=true*/, nullptr, false);
    });
    MUTEX_LOCK(lock, &LOCK_index);
    std::unique_ptr<Binlog_ofile> ofile(
        Binlog_ofile::open_existing(key_file_binlog, filename, MYF(MY_WME)));

    if (ofile == nullptr ||
        DBUG_EVALUATE_IF("fail_to_open_log_file", true, false) ||
        DBUG_EVALUATE_IF("fail_to_read_index_file", true, false)) {
      /* If we can not open the log file, check if it exists in index file. */
      error = find_log_pos(&linfo, filename, false);
      DBUG_EXECUTE_IF("fail_to_read_index_file", error = LOG_INFO_IO;);
      if (error == LOG_INFO_EOF) {
        /* If it does not exist in index file, re-encryption has finished. */
        if (current_thd->is_error()) current_thd->clear_error();
        break;
      } else if (error == 0) {
        /* If it exists in index file, failed to open the log file. */
        error_message.assign("Failed to open log file '");
        error_message.append(filename);
        error_message.append("'");
        goto err;
      } else if (error == LOG_INFO_IO) {
        /* Failed to read index file. */
        error_message.assign("I/O error reading index file '");
        error_message.append(index_file_name);
        error_message.append("'");
        goto err;
      }
    }

    if (ofile->is_encrypted()) {
      std::unique_ptr<Truncatable_ostream> pipeline_head =
          ofile->get_pipeline_head();
      std::unique_ptr<Binlog_encryption_ostream> binlog_encryption_ostream(
          down_cast<Binlog_encryption_ostream *>(pipeline_head.release()));

      auto ret_value = binlog_encryption_ostream->reencrypt();
      if (ret_value.first) {
        error_message.assign("Failed to re-encrypt log file '");
        error_message.append(filename);
        error_message.append("': ");
        error_message.append(ret_value.second.c_str());
        goto err;
      }
    }

    rit++;
  }

  filename_list.clear();

  DBUG_RETURN(false);

err:
  if (current_thd->is_error()) current_thd->clear_error();
  my_error(ER_BINLOG_MASTER_KEY_ROTATION_FAIL_TO_REENCRYPT_LOG, MYF(0),
           error_message.c_str());
  filename_list.clear();

  DBUG_RETURN(true);
}

/**
  This function finalizes the cache preparing for commit or rollback.

  The function just writes all the necessary events to the cache but
  does not flush the data to the binary log file. That is the role of
  the binlog_cache_data::flush function.

  @see binlog_cache_data::flush

  @param thd                The thread whose transaction should be flushed
  @param end_event          The end event either commit/rollback

  @return
    nonzero if an error pops up when flushing the cache.
*/
int binlog_cache_data::finalize(THD *thd, Log_event *end_event) {
  DBUG_ENTER("binlog_cache_data::finalize");
  if (!is_binlog_empty()) {
    DBUG_ASSERT(!flags.finalized);
    if (int error = flush_pending_event(thd)) DBUG_RETURN(error);
    if (int error = write_event(end_event)) DBUG_RETURN(error);
    flags.finalized = true;
    DBUG_PRINT("debug", ("flags.finalized: %s", YESNO(flags.finalized)));
  }
  DBUG_RETURN(0);
}

/**
   The method writes XA END query to XA-prepared transaction's cache
   and calls the "basic" finalize().

   @return error code, 0 success
*/

int binlog_cache_data::finalize(THD *thd, Log_event *end_event, XID_STATE *xs) {
  int error = 0;
  char buf[XID::ser_buf_size];
  char query[sizeof("XA END") + 1 + sizeof(buf)];
  int qlen = sprintf(query, "XA END %s", xs->get_xid()->serialize(buf));
  Query_log_event qev(thd, query, qlen, true, false, true, 0);

  if ((error = write_event(&qev))) return error;

  return finalize(thd, end_event);
}

/**
  Flush caches to the binary log.

  If the cache is finalized, the cache will be flushed to the binary
  log file. If the cache is not finalized, nothing will be done.

  If flushing fails for any reason, an error will be reported and the
  cache will be reset. Flushing can fail in two circumstances:

  - It was not possible to write the cache to the file. In this case,
    it does not make sense to keep the cache.

  - The cache was successfully written to disk but post-flush actions
    (such as binary log rotation) failed. In this case, the cache is
    already written to disk and there is no reason to keep it.

  @see binlog_cache_data::finalize
 */
int binlog_cache_data::flush(THD *thd, my_off_t *bytes_written,
                             bool *wrote_xid) {
  /*
    Doing a commit or a rollback including non-transactional tables,
    i.e., ending a transaction where we might write the transaction
    cache to the binary log.

    We can always end the statement when ending a transaction since
    transactions are not allowed inside stored functions. If they
    were, we would have to ensure that we're not ending a statement
    inside a stored function.
  */
  DBUG_ENTER("binlog_cache_data::flush");
  DBUG_PRINT("debug", ("flags.finalized: %s", YESNO(flags.finalized)));
  int error = 0;
  if (flags.finalized) {
    my_off_t bytes_in_cache = m_cache.length();
    Transaction_ctx *trn_ctx = thd->get_transaction();

    DBUG_PRINT("debug", ("bytes_in_cache: %llu", bytes_in_cache));

    trn_ctx->sequence_number = mysql_bin_log.m_dependency_tracker.step();

    /*
      In case of two caches the transaction is split into two groups.
      The 2nd group is considered to be a successor of the 1st rather
      than to have a common commit parent with it.
      Notice that due to a simple method of detection that the current is
      the 2nd cache being flushed, the very first few transactions may be logged
      sequentially (a next one is tagged as if a preceding one is its
      commit parent).
    */
    if (trn_ctx->last_committed == SEQ_UNINIT)
      trn_ctx->last_committed = trn_ctx->sequence_number - 1;

    /*
      The GTID is written prior to flushing the statement cache, if
      the transaction has written to the statement cache; and prior to
      flushing the transaction cache if the transaction has written to
      the transaction cache.  If GTIDs are enabled, then transactional
      and non-transactional updates cannot be mixed, so at most one of
      the caches can be non-empty, so just one GTID will be
      generated. If GTIDs are disabled, then no GTID is generated at
      all; if both the transactional cache and the statement cache are
      non-empty then we get two Anonymous_gtid_log_events, which is
      correct.
    */
    Binlog_event_writer writer(mysql_bin_log.get_binlog_file(), thd);

    /* The GTID ownership process might set the commit_error */
    error = (thd->commit_error == THD::CE_FLUSH_ERROR);

    DBUG_EXECUTE_IF("simulate_binlog_flush_error", {
      if (rand() % 3 == 0) {
        thd->commit_error = THD::CE_FLUSH_ERROR;
      }
    };);

    if (!error)
      if ((error = mysql_bin_log.write_gtid(thd, this, &writer)))
        thd->commit_error = THD::CE_FLUSH_ERROR;
    if (!error) error = mysql_bin_log.write_cache(thd, this, &writer);

    if (flags.with_xid && error == 0) *wrote_xid = true;

    /*
      Reset have to be after the if above, since it clears the
      with_xid flag
    */
    reset();
    if (bytes_written) *bytes_written = bytes_in_cache;
  }
  DBUG_ASSERT(!flags.finalized);
  DBUG_RETURN(error);
}

/**
  This function truncates the transactional cache upon committing or rolling
  back either a transaction or a statement.

  @param thd        The thread whose transaction should be flushed
  @param all        @c true means truncate the transaction, otherwise the
                    statement must be truncated.

  @return
    nonzero if an error pops up when truncating the transactional cache.
*/
int binlog_trx_cache_data::truncate(THD *thd, bool all) {
  DBUG_ENTER("binlog_trx_cache_data::truncate");
  int error = 0;

  DBUG_PRINT("info",
             ("thd->options={ %s %s}, transaction: %s",
              FLAGSTR(thd->variables.option_bits, OPTION_NOT_AUTOCOMMIT),
              FLAGSTR(thd->variables.option_bits, OPTION_BEGIN),
              all ? "all" : "stmt"));

  remove_pending_event();

  /*
    If rolling back an entire transaction or a single statement not
    inside a transaction, we reset the transaction cache.
    Even though formally the atomic DDL statement may not end multi-statement
    transaction the cache needs full resetting as there must
    be no other data in it but belonging to the DDL.
  */
  if (ending_trans(thd, all)) {
    if (has_incident()) {
      const char *err_msg =
          "Error happend while resetting the transaction "
          "cache for a rolled back transaction or a single "
          "statement not inside a transaction.";
      error = mysql_bin_log.write_incident(thd, true /*need_lock_log=true*/,
                                           err_msg);
    }
    reset();
  }
  /*
    If rolling back a statement in a transaction, we truncate the
    transaction cache to remove the statement.
  */
  else if (get_prev_position() != MY_OFF_T_UNDEF)
    restore_prev_position();

  thd->clear_binlog_table_maps();

  DBUG_RETURN(error);
}

inline enum xa_option_words get_xa_opt(THD *thd) {
  enum xa_option_words xa_opt = XA_NONE;
  switch (thd->lex->sql_command) {
    case SQLCOM_XA_COMMIT:
      xa_opt =
          static_cast<Sql_cmd_xa_commit *>(thd->lex->m_sql_cmd)->get_xa_opt();
      break;
    default:
      break;
  }

  return xa_opt;
}

/**
   Predicate function yields true when XA transaction is
   being logged having a proper state ready for prepare or
   commit in one phase.

   @param thd    THD pointer of running transaction
   @return true  When the being prepared transaction should be binlogged,
           false otherwise.
*/

inline bool is_loggable_xa_prepare(THD *thd) {
  /*
    simulate_commit_failure is doing a trick with XID_STATE while
    the ongoing transaction is not XA, and therefore to be errored out,
    asserted below. In that case because of the
    latter fact the function returns @c false.
  */
  DBUG_EXECUTE_IF("simulate_commit_failure", {
    XID_STATE *xs = thd->get_transaction()->xid_state();
    DBUG_ASSERT((thd->is_error() && xs->get_state() == XID_STATE::XA_IDLE) ||
                xs->get_state() == XID_STATE::XA_NOTR);
  });

  return DBUG_EVALUATE_IF(
      "simulate_commit_failure", false,
      thd->get_transaction()->xid_state()->has_state(XID_STATE::XA_IDLE));
}

static int binlog_prepare(handlerton *, THD *thd, bool all) {
  DBUG_ENTER("binlog_prepare");
  if (!all) {
    thd->get_transaction()->store_commit_parent(
        mysql_bin_log.m_dependency_tracker.get_max_committed_timestamp());
  }

  DBUG_RETURN(
      all && is_loggable_xa_prepare(thd) ? mysql_bin_log.commit(thd, true) : 0);
}

/**
   Logging XA commit/rollback of a prepared transaction.

   The function is called at XA-commit or XA-rollback logging via
   two paths: the recovered-or-slave-applier or immediately through
   the  XA-prepared transaction connection itself.
   It fills in appropiate event in the statement cache whenever
   xid state is marked with is_binlogged() flag that indicates
   the prepared part of the transaction must've been logged.

   About early returns from the function.
   In the recovered-or-slave-applier case the function may be called
   for the 2nd time, which has_logged_xid monitors.
   ONE_PHASE option to XA-COMMIT is handled to skip
   writing XA-commit event now.
   And the final early return check is for the read-only XA that is
   not to be logged.

   @param thd          THD handle
   @param xid          a pointer to XID object that is serialized
   @param commit       when @c true XA-COMMIT is to be logged,
                       and @c false when it's XA-ROLLBACK.
   @return error code, 0 success
*/

inline int do_binlog_xa_commit_rollback(THD *thd, XID *xid, bool commit) {
  DBUG_ASSERT(thd->lex->sql_command == SQLCOM_XA_COMMIT ||
              thd->lex->sql_command == SQLCOM_XA_ROLLBACK);

  XID_STATE *xid_state = thd->get_transaction()->xid_state();
  binlog_cache_mngr *cache_mngr = thd_get_cache_mngr(thd);

  if (cache_mngr != nullptr && cache_mngr->has_logged_xid) return 0;

  if (get_xa_opt(thd) == XA_ONE_PHASE) return 0;
  if (!xid_state->is_binlogged())
    return 0;  // nothing was really logged at prepare
  if (thd->is_error() && DBUG_EVALUATE_IF("simulate_xa_rm_error", 0, 1))
    return 0;  // don't binlog if there are some errors.

  DBUG_ASSERT(!xid->is_null() ||
              !(thd->variables.option_bits & OPTION_BIN_LOG));

  char buf[XID::ser_buf_size];
  char query[(sizeof("XA ROLLBACK")) + 1 + sizeof(buf)];
  int qlen = sprintf(query, "XA %s %s", commit ? "COMMIT" : "ROLLBACK",
                     xid->serialize(buf));
  Query_log_event qinfo(thd, query, qlen, false, true, true, 0, false);
  return mysql_bin_log.write_event(&qinfo);
}

static int binlog_start_consistent_snapshot(handlerton *hton, THD *thd) {
  DBUG_ENTER("binlog_start_consistent_snapshot");

  int err = thd->binlog_setup_trx_data();
  if (err) DBUG_RETURN(err);

  binlog_cache_mngr *const cache_mngr = thd_get_cache_mngr(thd);

  /* Server layer calls us with LOCK_log locked, so this is safe. */
  mysql_bin_log.raw_get_current_log(&cache_mngr->binlog_info);

  trans_register_ha(thd, true, hton, nullptr);

  DBUG_RETURN(err);
}

static int binlog_clone_consistent_snapshot(handlerton *hton, THD *thd,
                                            THD *from_thd) {
  DBUG_ENTER("binlog_start_consistent_snapshot");

  const binlog_cache_mngr *from_cache_mngr =
      opt_bin_log
          ? static_cast<binlog_cache_mngr *>(thd_get_cache_mngr(from_thd))
          : nullptr;

  if (from_cache_mngr == nullptr) {
    push_warning_printf(thd, Sql_condition::SL_WARNING, HA_ERR_UNSUPPORTED,
                        "WITH CONSISTENT SNAPSHOT FROM SESSION was ignored for "
                        "binary log, because the specified session does not "
                        "have a consistent snapshot of binary log "
                        "coordinates.");
    DBUG_RETURN(0);
  }

  int err = thd->binlog_setup_trx_data();
  if (err) DBUG_RETURN(err);

  binlog_cache_mngr *const cache_mngr = thd_get_cache_mngr(thd);

  const my_off_t pos = from_cache_mngr->binlog_info.pos;
  char log_file_name[FN_REFLEN];
  strmake(log_file_name, from_cache_mngr->binlog_info.log_file_name,
          sizeof(log_file_name) - 1);

  mysql_mutex_lock(&thd->LOCK_thd_data);

  cache_mngr->binlog_info.pos = pos;
  strmake(cache_mngr->binlog_info.log_file_name, log_file_name,
          sizeof(cache_mngr->binlog_info.log_file_name) - 1);

  mysql_mutex_unlock(&thd->LOCK_thd_data);

  trans_register_ha(thd, true, hton, nullptr);

  DBUG_RETURN(err);
}

/**
   Logging XA commit/rollback of a prepared transaction in the case
   it was disconnected and resumed (recovered), or executed by a slave applier.

   @param thd         THD handle
   @param xid         a pointer to XID object
   @param commit      when @c true XA-COMMIT is logged, otherwise XA-ROLLBACK

   @return error code, 0 success
*/

inline xa_status_code binlog_xa_commit_or_rollback(THD *thd, XID *xid,
                                                   bool commit) {
  int error = 0;

#ifndef DBUG_OFF
  binlog_cache_mngr *cache_mngr = thd_get_cache_mngr(thd);
  DBUG_ASSERT(!cache_mngr || !cache_mngr->has_logged_xid);
#endif
  if (!(error = do_binlog_xa_commit_rollback(thd, xid, commit))) {
    /*
      Error can't be propagated naturally via result.
      A grand-caller has to access to it through thd's da.
      todo:
      Bug #20488921 ERROR PROPAGATION DOES FULLY WORK IN XA
      stands in the way of implementing a failure simulation
      for XA PREPARE/COMMIT/ROLLBACK.
    */
    binlog_cache_mngr *cache_mngr = thd_get_cache_mngr(thd);

    if (cache_mngr) cache_mngr->has_logged_xid = true;
    if (commit)
      error = mysql_bin_log.commit(thd, true);
    else
      error = mysql_bin_log.rollback(thd, true);
    if (cache_mngr) cache_mngr->has_logged_xid = false;
  }

  return error == TC_LOG::RESULT_SUCCESS ? XA_OK : XAER_RMERR;
}

static xa_status_code binlog_xa_commit(handlerton *, XID *xid) {
  return binlog_xa_commit_or_rollback(current_thd, xid, true);
}

static xa_status_code binlog_xa_rollback(handlerton *, XID *xid) {
  return binlog_xa_commit_or_rollback(current_thd, xid, false);
}

/**
  When a fatal error occurs due to which binary logging becomes impossible and
  the user specified binlog_error_action= ABORT_SERVER the following function is
  invoked. This function pushes the appropriate error message to client and logs
  the same to server error log and then aborts the server.

  @param err_string          Error string which specifies the exact error
                             message from the caller.

  @retval
    none
*/
static void exec_binlog_error_action_abort(const char *err_string) {
  THD *thd = current_thd;
  /*
    When the code enters here it means that there was an error at higher layer
    and my_error function could have been invoked to let the client know what
    went wrong during the execution.

    But these errors will not let the client know that the server is going to
    abort. Even if we add an additional my_error function call at this point
    client will be able to see only the first error message that was set
    during the very first invocation of my_error function call.

    The advantage of having multiple my_error function calls are visible when
    the server is up and running and user issues SHOW WARNINGS or SHOW ERROR
    calls. In this special scenario server will be immediately aborted and
    user will not be able execute the above SHOW commands.

    Hence we clear the previous errors and push one critical error message to
    clients.
   */
  if (thd) {
    if (thd->is_error()) thd->clear_error();
    /*
      Send error to both client and to the server error log.
    */
    my_error(ER_BINLOG_LOGGING_IMPOSSIBLE, MYF(ME_FATALERROR), err_string);
  }

  LogErr(ERROR_LEVEL, ER_BINLOG_LOGGING_NOT_POSSIBLE, err_string);
  flush_error_log_messages();

  if (thd) thd->send_statement_status();
  abort();
}

/**
  This function is called once after each statement.

  @todo This function is currently not used any more and will
  eventually be eliminated. The real commit job is done in the
  MYSQL_BIN_LOG::commit function.

  @see MYSQL_BIN_LOG::commit

  @see handlerton::commit
*/
static int binlog_commit(handlerton *, THD *, bool) {
  DBUG_ENTER("binlog_commit");
  /*
    Nothing to do (any more) on commit.
   */
  DBUG_RETURN(0);
}

/**
  This function is called when a transaction or a statement is rolled back.

  @internal It is necessary to execute a rollback here if the
  transaction was rolled back because of executing a ROLLBACK TO
  SAVEPOINT command, but it is not used for normal rollback since
  MYSQL_BIN_LOG::rollback is called in that case.

  @todo Refactor code to introduce a <code>MYSQL_BIN_LOG::rollback(THD
  *thd, SAVEPOINT *sv)</code> function in @c TC_LOG and have that
  function execute the necessary work to rollback to a savepoint.

  @param thd   The client thread that executes the transaction.
  @param all   This is @c true if this is a real transaction rollback, and
               @false otherwise.

  @see handlerton::rollback
*/
static int binlog_rollback(handlerton *, THD *thd, bool all) {
  DBUG_ENTER("binlog_rollback");
  int error = 0;
  if (thd->lex->sql_command == SQLCOM_ROLLBACK_TO_SAVEPOINT)
    error = mysql_bin_log.rollback(thd, all);
  DBUG_RETURN(error);
}

bool Stage_manager::Mutex_queue::append(THD *first) {
  DBUG_ENTER("Stage_manager::Mutex_queue::append");
  lock();
  DBUG_PRINT("enter", ("first: 0x%llx", (ulonglong)first));
  DBUG_PRINT("info",
             ("m_first: 0x%llx, &m_first: 0x%llx, m_last: 0x%llx",
              (ulonglong)m_first, (ulonglong)&m_first, (ulonglong)m_last));
  int32 count = 1;
  bool empty = (m_first == nullptr);
  *m_last = first;
  DBUG_PRINT("info",
             ("m_first: 0x%llx, &m_first: 0x%llx, m_last: 0x%llx",
              (ulonglong)m_first, (ulonglong)&m_first, (ulonglong)m_last));
  /*
    Go to the last THD instance of the list. We expect lists to be
    moderately short. If they are not, we need to track the end of
    the queue as well.
  */

  while (first->next_to_commit) {
    count++;
    first = first->next_to_commit;
  }
  m_size += count;

  m_last = &first->next_to_commit;
  DBUG_PRINT("info",
             ("m_first: 0x%llx, &m_first: 0x%llx, m_last: 0x%llx",
              (ulonglong)m_first, (ulonglong)&m_first, (ulonglong)m_last));
  DBUG_ASSERT(m_first || m_last == &m_first);
  DBUG_PRINT("return", ("empty: %s", YESNO(empty)));
  unlock();
  DBUG_RETURN(empty);
}

std::pair<bool, THD *> Stage_manager::Mutex_queue::pop_front() {
  DBUG_ENTER("Stage_manager::Mutex_queue::pop_front");
  lock();
  THD *result = m_first;
  bool more = true;
  /*
    We do not set next_to_commit to NULL here since this is only used
    in the flush stage. We will have to call fetch_queue last here,
    and will then "cut" the linked list by setting the end of that
    queue to NULL.
  */
  if (result) m_first = result->next_to_commit;
  if (m_first == nullptr) {
    more = false;
    m_last = &m_first;
  }
  DBUG_ASSERT(m_size.load() > 0);
  --m_size;
  DBUG_ASSERT(m_first || m_last == &m_first);
  unlock();
  DBUG_PRINT("return",
             ("result: 0x%llx, more: %s", (ulonglong)result, YESNO(more)));
  DBUG_RETURN(std::make_pair(more, result));
}

bool Stage_manager::enroll_for(StageID stage, THD *thd,
                               mysql_mutex_t *stage_mutex) {
  // If the queue was empty: we're the leader for this batch
  DBUG_PRINT("debug",
             ("Enqueue 0x%llx to queue for stage %d", (ulonglong)thd, stage));
  bool leader = m_queue[stage].append(thd);

  if (stage == FLUSH_STAGE && has_commit_order_manager(thd)) {
    Slave_worker *worker = dynamic_cast<Slave_worker *>(thd->rli_slave);
    Commit_order_manager *mngr = worker->get_commit_order_manager();

    mngr->unregister_trx(worker);
  }

  /*
    We do not need to unlock the stage_mutex if it is LOCK_log when rotating
    binlog caused by logging incident log event, since it should be held
    always during rotation.
  */
  bool need_unlock_stage_mutex =
      !(mysql_bin_log.is_rotating_caused_by_incident &&
        stage_mutex == mysql_bin_log.get_log_lock());

  /*
    The stage mutex can be NULL if we are enrolling for the first
    stage.
  */
  if (stage_mutex && need_unlock_stage_mutex) mysql_mutex_unlock(stage_mutex);

#ifndef DBUG_OFF
  DBUG_PRINT("info", ("This is a leader thread: %d (0=n 1=y)", leader));

  DEBUG_SYNC(thd, "after_enrolling_for_stage");

  switch (stage) {
    case Stage_manager::FLUSH_STAGE:
      DEBUG_SYNC(thd, "bgc_after_enrolling_for_flush_stage");
      break;
    case Stage_manager::SYNC_STAGE:
      DEBUG_SYNC(thd, "bgc_after_enrolling_for_sync_stage");
      break;
    case Stage_manager::COMMIT_STAGE:
      DEBUG_SYNC(thd, "bgc_after_enrolling_for_commit_stage");
      break;
    default:
      // not reached
      DBUG_ASSERT(0);
  }

  DBUG_EXECUTE_IF("assert_leader", DBUG_ASSERT(leader););
  DBUG_EXECUTE_IF("assert_follower", DBUG_ASSERT(!leader););
#endif

  /*
    If the queue was not empty, we're a follower and wait for the
    leader to process the queue. If we were holding a mutex, we have
    to release it before going to sleep.
  */
  if (!leader) {
    mysql_mutex_lock(&m_lock_done);
#ifndef DBUG_OFF
    /*
      Leader can be awaiting all-clear to preempt follower's execution.
      With setting the status the follower ensures it won't execute anything
      including thread-specific code.
    */
    thd->get_transaction()->m_flags.ready_preempt = 1;
    if (leader_await_preempt_status) mysql_cond_signal(&m_cond_preempt);
#endif
    while (thd->tx_commit_pending) mysql_cond_wait(&m_cond_done, &m_lock_done);
    mysql_mutex_unlock(&m_lock_done);
  }
  return leader;
}

THD *Stage_manager::Mutex_queue::fetch_and_empty() {
  DBUG_ENTER("Stage_manager::Mutex_queue::fetch_and_empty");
  lock();
  DBUG_PRINT("enter",
             ("m_first: 0x%llx, &m_first: 0x%llx, m_last: 0x%llx",
              (ulonglong)m_first, (ulonglong)&m_first, (ulonglong)m_last));
  THD *result = m_first;
  m_first = nullptr;
  m_last = &m_first;
  DBUG_PRINT("info",
             ("m_first: 0x%llx, &m_first: 0x%llx, m_last: 0x%llx",
              (ulonglong)m_first, (ulonglong)&m_first, (ulonglong)m_last));
  DBUG_PRINT("info", ("fetched queue of %d transactions", m_size.load()));
  DBUG_PRINT("return", ("result: 0x%llx", (ulonglong)result));
  DBUG_ASSERT(m_size.load() >= 0);
  m_size.store(0);
  unlock();
  DBUG_RETURN(result);
}

void Stage_manager::wait_count_or_timeout(ulong count, long usec,
                                          StageID stage) {
  long to_wait = DBUG_EVALUATE_IF("bgc_set_infinite_delay", LONG_MAX, usec);
  /*
    For testing purposes while waiting for inifinity
    to arrive, we keep checking the queue size at regular,
    small intervals. Otherwise, waiting 0.1 * infinite
    is too long.
   */
  long delta = DBUG_EVALUATE_IF("bgc_set_infinite_delay", 100000,
                                max<long>(1, (to_wait * 0.1)));

  while (
      to_wait > 0 &&
      (count == 0 || static_cast<ulong>(m_queue[stage].get_size()) < count)) {
#ifndef DBUG_OFF
    if (current_thd) DEBUG_SYNC(current_thd, "bgc_wait_count_or_timeout");
#endif
    my_sleep(delta);
    to_wait -= delta;
  }
}

void Stage_manager::signal_done(THD *queue) {
  mysql_mutex_lock(&m_lock_done);
  for (THD *thd = queue; thd; thd = thd->next_to_commit)
    thd->tx_commit_pending = false;
  mysql_mutex_unlock(&m_lock_done);
  mysql_cond_broadcast(&m_cond_done);
}

#ifndef DBUG_OFF
void Stage_manager::clear_preempt_status(THD *head) {
  DBUG_ASSERT(head);

  mysql_mutex_lock(&m_lock_done);
  while (!head->get_transaction()->m_flags.ready_preempt) {
    leader_await_preempt_status = true;
    mysql_cond_wait(&m_cond_preempt, &m_lock_done);
  }
  leader_await_preempt_status = false;
  mysql_mutex_unlock(&m_lock_done);
}
#endif

/**
  Write a rollback record of the transaction to the binary log.

  For binary log group commit, the rollback is separated into three
  parts:

  1. First part consists of filling the necessary caches and
     finalizing them (if they need to be finalized). After a cache is
     finalized, nothing can be added to the cache.

  2. Second part execute an ordered flush and commit. This will be
     done using the group commit functionality in @c ordered_commit.

     Since we roll back the transaction early, we call @c
     ordered_commit with the @c skip_commit flag set. The @c
     ha_commit_low call inside @c ordered_commit will then not be
     called.

  3. Third part checks any errors resulting from the flush and handles
     them appropriately.

  @see MYSQL_BIN_LOG::ordered_commit
  @see ha_commit_low
  @see ha_rollback_low

  @param thd Session to commit
  @param all This is @c true if this is a real transaction rollback, and
             @c false otherwise.

  @return Error code, or zero if there were no error.
 */

int MYSQL_BIN_LOG::rollback(THD *thd, bool all) {
  int error = 0;
  bool stuff_logged = false;
  binlog_cache_mngr *cache_mngr = thd_get_cache_mngr(thd);
  bool is_empty = false;

  DBUG_ENTER("MYSQL_BIN_LOG::rollback(THD *thd, bool all)");
  DBUG_PRINT("enter",
             ("all: %s, cache_mngr: 0x%llx, thd->is_error: %s", YESNO(all),
              (ulonglong)cache_mngr, YESNO(thd->is_error())));
  /*
    Defer XA-transaction rollback until its XA-rollback event is recorded.
    When we are executing a ROLLBACK TO SAVEPOINT, we
    should only clear the caches since this function is called as part
    of the engine rollback.
    In other cases we roll back the transaction in the engines early
    since this will release locks and allow other transactions to
    start executing.
  */
  if (thd->lex->sql_command == SQLCOM_XA_ROLLBACK) {
    XID_STATE *xs = thd->get_transaction()->xid_state();

    DBUG_ASSERT(all || !xs->is_binlogged() ||
                (!xs->is_in_recovery() && thd->is_error()));
    /*
      Whenever cache_mngr is not initialized, the xa prepared
      transaction's binary logging status must not be set, unless the
      transaction is rolled back through an external connection which
      has binlogging switched off.
    */
    DBUG_ASSERT(cache_mngr || !xs->is_binlogged() ||
                !(is_open() && thd->variables.option_bits & OPTION_BIN_LOG));

    is_empty = !xs->is_binlogged();
    if ((error = do_binlog_xa_commit_rollback(thd, xs->get_xid(), false)))
      goto end;
    cache_mngr = thd_get_cache_mngr(thd);
  } else if (thd->lex->sql_command != SQLCOM_ROLLBACK_TO_SAVEPOINT) {
    /*
      Reset binlog_snapshot_% variables for the current connection so that the
      current coordinates are shown after committing a consistent snapshot
      transaction.
    */
    if (cache_mngr != nullptr) {
      mysql_mutex_lock(&thd->LOCK_thd_data);
      cache_mngr->binlog_info.log_file_name[0] = '\0';
      mysql_mutex_unlock(&thd->LOCK_thd_data);
    }
    if ((error = ha_rollback_low(thd, all))) goto end;
  }

  /*
    If there is no cache manager, or if there is nothing in the
    caches, there are no caches to roll back, so we're trivially done
    unless XA-ROLLBACK that yet to run rollback_low().
  */
  if (cache_mngr == nullptr || cache_mngr->is_binlog_empty()) {
    goto end;
  }

  DBUG_PRINT("debug", ("all.cannot_safely_rollback(): %s, trx_cache_empty: %s",
                       YESNO(thd->get_transaction()->cannot_safely_rollback(
                           Transaction_ctx::SESSION)),
                       YESNO(cache_mngr->trx_cache.is_binlog_empty())));
  DBUG_PRINT("debug",
             ("stmt.cannot_safely_rollback(): %s, stmt_cache_empty: %s",
              YESNO(thd->get_transaction()->cannot_safely_rollback(
                  Transaction_ctx::STMT)),
              YESNO(cache_mngr->stmt_cache.is_binlog_empty())));

  /*
    If an incident event is set we do not flush the content of the statement
    cache because it may be corrupted.
  */
  if (cache_mngr->stmt_cache.has_incident()) {
    const char *err_msg =
        "The content of the statement cache is corrupted "
        "while writing a rollback record of the transaction "
        "to the binary log.";
    error = write_incident(thd, true /*need_lock_log=true*/, err_msg);
    cache_mngr->stmt_cache.reset();
  } else if (!cache_mngr->stmt_cache.is_binlog_empty()) {
    if (thd->lex->sql_command == SQLCOM_CREATE_TABLE &&
        thd->lex->select_lex->item_list.elements && /* With select */
        !(thd->lex->create_info->options & HA_LEX_CREATE_TMP_TABLE) &&
        thd->is_current_stmt_binlog_format_row()) {
      /*
        In row based binlog format, we reset the binlog statement cache
        when rolling back a single statement 'CREATE...SELECT' transaction,
        since the 'CREATE TABLE' event was put in the binlog statement cache.
      */
      cache_mngr->stmt_cache.reset();
    } else {
      if ((error = cache_mngr->stmt_cache.finalize(thd))) goto end;
      stuff_logged = true;
    }
  }

  if (ending_trans(thd, all)) {
    if (trans_cannot_safely_rollback(thd)) {
      const char xa_rollback_str[] = "XA ROLLBACK";
      /*
        sizeof(xa_rollback_str) and XID::ser_buf_size both allocate `\0',
        so one of the two is used for necessary in the xa case `space' char
      */
      char query[sizeof(xa_rollback_str) + XID::ser_buf_size] = "ROLLBACK";
      XID_STATE *xs = thd->get_transaction()->xid_state();

      if (thd->lex->sql_command == SQLCOM_XA_ROLLBACK) {
        /* this block is relevant only for not prepared yet and "local" xa trx
         */
        DBUG_ASSERT(
            thd->get_transaction()->xid_state()->has_state(XID_STATE::XA_IDLE));
        DBUG_ASSERT(!cache_mngr->has_logged_xid);

        sprintf(query, "%s ", xa_rollback_str);
        xs->get_xid()->serialize(query + sizeof(xa_rollback_str));
      }
      /*
        If the transaction is being rolled back and contains changes that
        cannot be rolled back, the trx-cache's content is flushed.
      */
      Query_log_event end_evt(thd, query, strlen(query), true, false, true, 0,
                              true);
      error = thd->lex->sql_command != SQLCOM_XA_ROLLBACK
                  ? cache_mngr->trx_cache.finalize(thd, &end_evt)
                  : cache_mngr->trx_cache.finalize(thd, &end_evt, xs);
      stuff_logged = true;
    } else {
      /*
        If the transaction is being rolled back and its changes can be
        rolled back, the trx-cache's content is truncated.
      */
      error = cache_mngr->trx_cache.truncate(thd, all);

      DBUG_EXECUTE_IF("ensure_binlog_cache_is_reset", {
        /* Assert that binlog cache is reset at rollback time. */
        DBUG_ASSERT(binlog_cache_is_reset);
        binlog_cache_is_reset = false;
      };);
    }
  } else {
    /*
      If a statement is being rolled back, it is necessary to know
      exactly why a statement may not be safely rolled back as in
      some specific situations the trx-cache can be truncated.

      If a temporary table is created or dropped, the trx-cache is not
      truncated. Note that if the stmt-cache is used, there is nothing
      to truncate in the trx-cache.

      If a non-transactional table is updated and the binlog format is
      statement, the trx-cache is not truncated. The trx-cache is used
      when the direct option is off and a transactional table has been
      updated before the current statement in the context of the
      current transaction. Note that if the stmt-cache is used there is
      nothing to truncate in the trx-cache.

      If other binlog formats are used, updates to non-transactional
      tables are written to the stmt-cache and trx-cache can be safely
      truncated, if necessary.
    */
    if (thd->get_transaction()->has_dropped_temp_table(Transaction_ctx::STMT) ||
        thd->get_transaction()->has_created_temp_table(Transaction_ctx::STMT) ||
        (thd->get_transaction()->has_modified_non_trans_table(
             Transaction_ctx::STMT) &&
         thd->variables.binlog_format == BINLOG_FORMAT_STMT)) {
      /*
        If the statement is being rolled back and dropped or created a
        temporary table or modified a non-transactional table and the
        statement-based replication is in use, the statement's changes
        in the trx-cache are preserved.
      */
      cache_mngr->trx_cache.set_prev_position(MY_OFF_T_UNDEF);
    } else {
      /*
        Otherwise, the statement's changes in the trx-cache are
        truncated.
      */
      error = cache_mngr->trx_cache.truncate(thd, all);
    }
  }
  if (stuff_logged) {
    Transaction_ctx *trn_ctx = thd->get_transaction();
    trn_ctx->store_commit_parent(
        m_dependency_tracker.get_max_committed_timestamp());
  }

  DBUG_PRINT("debug", ("error: %d", error));
  if (error == 0 && stuff_logged) {
    if (RUN_HOOK(
            transaction, before_commit,
            (thd, all, thd_get_cache_mngr(thd)->get_trx_cache(),
             thd_get_cache_mngr(thd)->get_stmt_cache(),
             max<my_off_t>(max_binlog_cache_size, max_binlog_stmt_cache_size),
             false))) {
      // Reset the thread OK status before changing the outcome.
      if (thd->get_stmt_da()->is_ok())
        thd->get_stmt_da()->reset_diagnostics_area();
      my_error(ER_RUN_HOOK_ERROR, MYF(0), "before_commit");
      DBUG_RETURN(RESULT_ABORTED);
    }
#ifndef DBUG_OFF
    /*
      XA rollback is always accepted.
    */
    if (thd->get_transaction()
            ->get_rpl_transaction_ctx()
            ->is_transaction_rollback())
      DBUG_ASSERT(0);
#endif

    error = ordered_commit(thd, all, /* skip_commit */ true);
  }

  if (check_write_error(thd)) {
    /*
      "all == true" means that a "rollback statement" triggered the error and
      this function was called. However, this must not happen as a rollback
      is written directly to the binary log. And in auto-commit mode, a single
      statement that is rolled back has the flag all == false.
    */
    DBUG_ASSERT(!all);
    /*
      We reach this point if the effect of a statement did not properly get into
      a cache and need to be rolled back.
    */
    error |= cache_mngr->trx_cache.truncate(thd, all);
  }

end:
  /* Deferred xa rollback to engines */
  if (!error && thd->lex->sql_command == SQLCOM_XA_ROLLBACK) {
    error = ha_rollback_low(thd, all);
    if (!error && !thd->is_error()) {
      /*
        XA-rollback ignores the gtid_state, if the transaciton
        is empty.
      */
      if (is_empty && !thd->slave_thread) gtid_state->update_on_rollback(thd);
      /*
        XA-rollback commits the new gtid_state, if transaction
        is not empty.
      */
      else {
        gtid_state->update_on_commit(thd);
        /*
          Inform hook listeners that a XA ROLLBACK did commit, that
          is, did log a transaction to the binary log.
        */
        (void)RUN_HOOK(transaction, after_commit, (thd, all));
      }
    }
  }
  /*
    When a statement errors out on auto-commit mode it is rollback
    implicitly, so the same should happen to its GTID.
  */
  if (!thd->in_active_multi_stmt_transaction())
    gtid_state->update_on_rollback(thd);

  /*
    TODO: some errors are overwritten, which may cause problem,
    fix it later.
  */
  DBUG_PRINT("return", ("error: %d", error));
  DBUG_RETURN(error);
}

/**
  @note
  How do we handle this (unlikely but legal) case:
  @verbatim
    [transaction] + [update to non-trans table] + [rollback to savepoint] ?
  @endverbatim
  The problem occurs when a savepoint is before the update to the
  non-transactional table. Then when there's a rollback to the savepoint, if we
  simply truncate the binlog cache, we lose the part of the binlog cache where
  the update is. If we want to not lose it, we need to write the SAVEPOINT
  command and the ROLLBACK TO SAVEPOINT command to the binlog cache. The latter
  is easy: it's just write at the end of the binlog cache, but the former
  should be *inserted* to the place where the user called SAVEPOINT. The
  solution is that when the user calls SAVEPOINT, we write it to the binlog
  cache (so no need to later insert it). As transactions are never intermixed
  in the binary log (i.e. they are serialized), we won't have conflicts with
  savepoint names when using mysqlbinlog or in the slave SQL thread.
  Then when ROLLBACK TO SAVEPOINT is called, if we updated some
  non-transactional table, we don't truncate the binlog cache but instead write
  ROLLBACK TO SAVEPOINT to it; otherwise we truncate the binlog cache (which
  will chop the SAVEPOINT command from the binlog cache, which is good as in
  that case there is no need to have it in the binlog).
*/

static int binlog_savepoint_set(handlerton *, THD *thd, void *sv) {
  DBUG_ENTER("binlog_savepoint_set");
  int error = 1;

  String log_query;
  if (log_query.append(STRING_WITH_LEN("SAVEPOINT ")))
    DBUG_RETURN(error);
  else
    append_identifier(thd, &log_query, thd->lex->ident.str,
                      thd->lex->ident.length);

  int errcode = query_error_code(thd, thd->killed == THD::NOT_KILLED);
  Query_log_event qinfo(thd, log_query.c_ptr_safe(), log_query.length(), true,
                        false, true, errcode);
  /*
    We cannot record the position before writing the statement
    because a rollback to a savepoint (.e.g. consider it "S") would
    prevent the savepoint statement (i.e. "SAVEPOINT S") from being
    written to the binary log despite the fact that the server could
    still issue other rollback statements to the same savepoint (i.e.
    "S").
    Given that the savepoint is valid until the server releases it,
    ie, until the transaction commits or it is released explicitly,
    we need to log it anyway so that we don't have "ROLLBACK TO S"
    or "RELEASE S" without the preceding "SAVEPOINT S" in the binary
    log.
  */
  if (!(error = mysql_bin_log.write_event(&qinfo)))
    binlog_trans_log_savepos(thd, (my_off_t *)sv);

  DBUG_RETURN(error);
}

static int binlog_savepoint_rollback(handlerton *, THD *thd, void *sv) {
  DBUG_ENTER("binlog_savepoint_rollback");
  binlog_cache_mngr *const cache_mngr = thd_get_cache_mngr(thd);
  my_off_t pos = *(my_off_t *)sv;
  DBUG_ASSERT(pos != ~(my_off_t)0);

  /*
    Write ROLLBACK TO SAVEPOINT to the binlog cache if we have updated some
    non-transactional table. Otherwise, truncate the binlog cache starting
    from the SAVEPOINT command.
  */
  if (trans_cannot_safely_rollback(thd)) {
    String log_query;
    if (log_query.append(STRING_WITH_LEN("ROLLBACK TO ")))
      DBUG_RETURN(1);
    else {
      /*
        Before writing identifier to the binlog, make sure to
        quote the identifier properly so as to prevent any SQL
        injection on the slave.
      */
      append_identifier(thd, &log_query, thd->lex->ident.str,
                        thd->lex->ident.length);
    }

    int errcode = query_error_code(thd, thd->killed == THD::NOT_KILLED);
    Query_log_event qinfo(thd, log_query.c_ptr_safe(), log_query.length(), true,
                          false, true, errcode);
    DBUG_RETURN(mysql_bin_log.write_event(&qinfo));
  }
  // Otherwise, we truncate the cache
  cache_mngr->trx_cache.restore_savepoint(pos);
  /*
    When a SAVEPOINT is executed inside a stored function/trigger we force the
    pending event to be flushed with a STMT_END_F flag and clear the table maps
    as well to ensure that following DMLs will have a clean state to start
    with. ROLLBACK inside a stored routine has to finalize possibly existing
    current row-based pending event with cleaning up table maps. That ensures
    that following DMLs will have a clean state to start with.
   */
  if (thd->in_sub_stmt) thd->clear_binlog_table_maps();
  DBUG_RETURN(0);
}

/**
   purge logs, master and slave sides both, related error code
   convertor.
   Called from @c purge_error_message(), @c MYSQL_BIN_LOG::reset_logs()

   @param  res  an error code as used by purging routines

   @return the user level error code ER_*
*/
static uint purge_log_get_error_code(int res) {
  uint errcode = 0;

  switch (res) {
    case 0:
      break;
    case LOG_INFO_EOF:
      errcode = ER_UNKNOWN_TARGET_BINLOG;
      break;
    case LOG_INFO_IO:
      errcode = ER_IO_ERR_LOG_INDEX_READ;
      break;
    case LOG_INFO_INVALID:
      errcode = ER_BINLOG_PURGE_PROHIBITED;
      break;
    case LOG_INFO_SEEK:
      errcode = ER_FSEEK_FAIL;
      break;
    case LOG_INFO_MEM:
      errcode = ER_OUT_OF_RESOURCES;
      break;
    case LOG_INFO_FATAL:
      errcode = ER_BINLOG_PURGE_FATAL_ERR;
      break;
    case LOG_INFO_IN_USE:
      errcode = ER_LOG_IN_USE;
      break;
    case LOG_INFO_EMFILE:
      errcode = ER_BINLOG_PURGE_EMFILE;
      break;
    default:
      errcode = ER_LOG_PURGE_UNKNOWN_ERR;
      break;
  }

  return errcode;
}

/**
  Check whether binlog state allows to safely release MDL locks after
  rollback to savepoint.

  @param thd   The client thread that executes the transaction.

  @return true  - It is safe to release MDL locks.
          false - If it is not.
*/
static bool binlog_savepoint_rollback_can_release_mdl(handlerton *, THD *thd) {
  DBUG_ENTER("binlog_savepoint_rollback_can_release_mdl");
  /**
    If we have not updated any non-transactional tables rollback
    to savepoint will simply truncate binlog cache starting from
    SAVEPOINT command. So it should be safe to release MDL acquired
    after SAVEPOINT command in this case.
  */
  DBUG_RETURN(!trans_cannot_safely_rollback(thd));
}

/**
  Adjust log offset in the binary log file for all running slaves
  This class implements call back function for do_for_all_thd().
  It is called for each thd in thd list to adjust offset.
*/
class Adjust_offset : public Do_THD_Impl {
 public:
  Adjust_offset(my_off_t value) : m_purge_offset(value) {}
  virtual void operator()(THD *thd) {
    LOG_INFO *linfo;
    mysql_mutex_lock(&thd->LOCK_thd_data);
    if ((linfo = thd->current_linfo)) {
      /*
        Index file offset can be less that purge offset only if
        we just started reading the index file. In that case
        we have nothing to adjust.
      */
      if (linfo->index_file_offset < m_purge_offset)
        linfo->fatal = (linfo->index_file_offset != 0);
      else
        linfo->index_file_offset -= m_purge_offset;
    }
    mysql_mutex_unlock(&thd->LOCK_thd_data);
  }

 private:
  my_off_t m_purge_offset;
};

/*
  Adjust the position pointer in the binary log file for all running slaves.

  SYNOPSIS
    adjust_linfo_offsets()
    purge_offset	Number of bytes removed from start of log index file

  NOTES
    - This is called when doing a PURGE when we delete lines from the
      index log file.

  REQUIREMENTS
    - Before calling this function, we have to ensure that no threads are
      using any binary log file before purge_offset.

  TODO
    - Inform the slave threads that they should sync the position
      in the binary log file with flush_relay_log_info.
      Now they sync is done for next read.
*/
static void adjust_linfo_offsets(my_off_t purge_offset) {
  Adjust_offset adjust_offset(purge_offset);
  Global_THD_manager::get_instance()->do_for_all_thd(&adjust_offset);
}

/**
  This class implements Call back function for do_for_all_thd().
  It is called for each thd in thd list to count
  threads using bin log file
*/

class Log_in_use : public Do_THD_Impl {
 public:
  Log_in_use(const char *value) : m_log_name(value), m_count(0) {
    m_log_name_len = strlen(m_log_name) + 1;
  }
  virtual void operator()(THD *thd) {
    LOG_INFO *linfo;
    mysql_mutex_lock(&thd->LOCK_thd_data);
    if ((linfo = thd->current_linfo)) {
      if (!strncmp(m_log_name, linfo->log_file_name, m_log_name_len)) {
        LogErr(WARNING_LEVEL, ER_BINLOG_FILE_BEING_READ_NOT_PURGED, m_log_name,
               thd->thread_id());
        m_count++;
      }
    }
    mysql_mutex_unlock(&thd->LOCK_thd_data);
  }
  int get_count() { return m_count; }

 private:
  const char *m_log_name;
  size_t m_log_name_len;
  int m_count;
};

static int log_in_use(const char *log_name) {
  Log_in_use log_in_use(log_name);
#ifndef DBUG_OFF
  if (current_thd)
    DEBUG_SYNC(current_thd, "purge_logs_after_lock_index_before_thread_count");
#endif
  Global_THD_manager::get_instance()->do_for_all_thd(&log_in_use);
  return log_in_use.get_count();
}

static bool purge_error_message(THD *thd, int res) {
  uint errcode;

  if ((errcode = purge_log_get_error_code(res)) != 0) {
    my_error(errcode, MYF(0));
    return true;
  }
  my_ok(thd);
  return false;
}

bool is_transaction_empty(THD *thd) {
  DBUG_ENTER("is_transaction_empty");
  int rw_ha_count = check_trx_rw_engines(thd, Transaction_ctx::SESSION);
  rw_ha_count += check_trx_rw_engines(thd, Transaction_ctx::STMT);
  DBUG_RETURN(rw_ha_count == 0);
}

int check_trx_rw_engines(THD *thd, Transaction_ctx::enum_trx_scope trx_scope) {
  DBUG_ENTER("check_trx_rw_engines");

  int rw_ha_count = 0;
  Ha_trx_info *ha_list =
      (Ha_trx_info *)thd->get_transaction()->ha_trx_info(trx_scope);

  for (Ha_trx_info *ha_info = ha_list; ha_info; ha_info = ha_info->next()) {
    if (ha_info->is_trx_read_write()) ++rw_ha_count;
  }
  DBUG_RETURN(rw_ha_count);
}

bool is_empty_transaction_in_binlog_cache(const THD *thd) {
  DBUG_ENTER("is_empty_transaction_in_binlog_cache");

  binlog_cache_mngr *const cache_mngr = thd_get_cache_mngr(thd);
  if (cache_mngr != nullptr && cache_mngr->has_empty_transaction()) {
    DBUG_RETURN(true);
  }

  DBUG_RETURN(false);
}

/**
  This function checks if a transactional table was updated by the
  current transaction.

  @param thd The client thread that executed the current statement.
  @return
    @c true if a transactional table was updated, @c false otherwise.
*/
bool trans_has_updated_trans_table(const THD *thd) {
  binlog_cache_mngr *const cache_mngr = thd_get_cache_mngr(thd);

  return (cache_mngr ? !cache_mngr->trx_cache.is_binlog_empty() : 0);
}

/**
  This function checks if a transactional table was updated by the
  current statement.

  @param ha_list Registered storage engine handler list.
  @return
    @c true if a transactional table was updated, @c false otherwise.
*/
bool stmt_has_updated_trans_table(Ha_trx_info *ha_list) {
  const Ha_trx_info *ha_info;
  for (ha_info = ha_list; ha_info; ha_info = ha_info->next()) {
    if (ha_info->is_trx_read_write() && ha_info->ht() != binlog_hton)
      return (true);
  }
  return (false);
}

/**
  This function checks if a transaction, either a multi-statement
  or a single statement transaction is about to commit or not.

  @param thd The client thread that executed the current statement.
  @param all Committing a transaction (i.e. true) or a statement
             (i.e. false).
  @return
    @c true if committing a transaction, otherwise @c false.
*/
bool ending_trans(THD *thd, const bool all) {
  return (all || ending_single_stmt_trans(thd, all));
}

/**
  This function checks if a single statement transaction is about
  to commit or not.

  @param thd The client thread that executed the current statement.
  @param all Committing a transaction (i.e. true) or a statement
             (i.e. false).
  @return
    @c true if committing a single statement transaction, otherwise
    @c false.
*/
bool ending_single_stmt_trans(THD *thd, const bool all) {
  return (!all && !thd->in_multi_stmt_transaction_mode());
}

/**
  This function checks if a transaction cannot be rolled back safely.

  @param thd The client thread that executed the current statement.
  @return
    @c true if cannot be safely rolled back, @c false otherwise.
*/
bool trans_cannot_safely_rollback(const THD *thd) {
  binlog_cache_mngr *const cache_mngr = thd_get_cache_mngr(thd);

  return cache_mngr->trx_cache.cannot_rollback();
}

/**
  This function checks if current statement cannot be rollded back safely.

  @param thd The client thread that executed the current statement.
  @return
    @c true if cannot be safely rolled back, @c false otherwise.
*/
bool stmt_cannot_safely_rollback(const THD *thd) {
  return thd->get_transaction()->cannot_safely_rollback(Transaction_ctx::STMT);
}

/**
  Execute a PURGE BINARY LOGS TO @<log@> command.

  @param thd Pointer to THD object for the client thread executing the
  statement.

  @param to_log Name of the last log to purge.

  @retval false success
  @retval true failure
*/
bool purge_master_logs(THD *thd, const char *to_log) {
  char search_file_name[FN_REFLEN];
  if (!mysql_bin_log.is_open()) {
    my_ok(thd);
    return false;
  }

  mysql_bin_log.make_log_name(search_file_name, to_log);
  return purge_error_message(
      thd, mysql_bin_log.purge_logs(
               search_file_name, false, true /*need_lock_index=true*/,
               true /*need_update_threads=true*/, nullptr, false));
}

/**
  Execute a PURGE BINARY LOGS BEFORE @<date@> command.

  @param thd Pointer to THD object for the client thread executing the
  statement.

  @param purge_time Date before which logs should be purged.

  @retval false success
  @retval true failure
*/
bool purge_master_logs_before_date(THD *thd, time_t purge_time) {
  if (!mysql_bin_log.is_open()) {
    my_ok(thd);
    return 0;
  }
  return purge_error_message(
      thd, mysql_bin_log.purge_logs_before_date(purge_time, false));
}

/*
  Helper function to get the error code of the query to be binlogged.
 */
int query_error_code(const THD *thd, bool not_killed) {
  int error;

  if (not_killed) {
    error = thd->is_error() ? thd->get_stmt_da()->mysql_errno() : 0;

    /* thd->get_stmt_da()->sql_errno() might be ER_SERVER_SHUTDOWN or
       ER_QUERY_INTERRUPTED, So here we need to make sure that error
       is not set to these errors when specified not_killed by the
       caller.
    */
    if (error == ER_SERVER_SHUTDOWN || error == ER_QUERY_INTERRUPTED) error = 0;
  } else
    error = thd->killed;

  return error;
}

/**
  Copy content of 'from' file from offset to 'to' file.

  - We do the copy outside of the IO_CACHE as the cache
  buffers would just make things slower and more complicated.
  In most cases the copy loop should only do one read.

  @param from          File to copy.
  @param to            File to copy to.
  @param offset        Offset in 'from' file.


  @retval
    0    ok
  @retval
    -1    error
*/
static bool copy_file(IO_CACHE *from, IO_CACHE *to, my_off_t offset) {
  int bytes_read;
  uchar io_buf[IO_SIZE * 2];
  DBUG_ENTER("copy_file");

  mysql_file_seek(from->file, offset, MY_SEEK_SET, MYF(0));
  while (true) {
    if ((bytes_read = (int)mysql_file_read(from->file, io_buf, sizeof(io_buf),
                                           MYF(MY_WME))) < 0)
      goto err;
    if (DBUG_EVALUATE_IF("fault_injection_copy_part_file", 1, 0))
      bytes_read = bytes_read / 2;
    if (!bytes_read) break;  // end of file
    if (mysql_file_write(to->file, io_buf, bytes_read, MYF(MY_WME | MY_NABP)))
      goto err;
  }

  DBUG_RETURN(0);

err:
  DBUG_RETURN(1);
}

/**
   Load data's io cache specific hook to be executed
   before a chunk of data is being read into the cache's buffer
   The fuction instantianates and writes into the binlog
   replication events along LOAD DATA processing.

   @param file  pointer to io-cache
   @retval 0 success
   @retval 1 failure
*/
int log_loaded_block(IO_CACHE *file) {
  DBUG_ENTER("log_loaded_block");
  LOAD_FILE_INFO *lf_info;
  uint block_len;
  /* buffer contains position where we started last read */
  uchar *buffer = (uchar *)my_b_get_buffer_start(file);
  uint max_event_size = current_thd->variables.max_allowed_packet;
  lf_info = (LOAD_FILE_INFO *)file->arg;
  if (lf_info->thd->is_current_stmt_binlog_format_row()) DBUG_RETURN(0);
  if (lf_info->last_pos_in_file != HA_POS_ERROR &&
      lf_info->last_pos_in_file >= my_b_get_pos_in_file(file))
    DBUG_RETURN(0);

  for (block_len = (uint)(my_b_get_bytes_in_buffer(file)); block_len > 0;
       buffer += min(block_len, max_event_size),
      block_len -= min(block_len, max_event_size)) {
    lf_info->last_pos_in_file = my_b_get_pos_in_file(file);
    if (lf_info->logged_data_file) {
      Append_block_log_event a(lf_info->thd, lf_info->thd->db().str, buffer,
                               min(block_len, max_event_size),
                               lf_info->log_delayed);
      if (mysql_bin_log.write_event(&a)) DBUG_RETURN(1);
    } else {
      Begin_load_query_log_event b(lf_info->thd, lf_info->thd->db().str, buffer,
                                   min(block_len, max_event_size),
                                   lf_info->log_delayed);
      if (mysql_bin_log.write_event(&b)) DBUG_RETURN(1);
      lf_info->logged_data_file = 1;
    }
  }
  DBUG_RETURN(0);
}

/* Helper function for SHOW BINLOG/RELAYLOG EVENTS */
template <class BINLOG_FILE_READER>
bool show_binlog_events(THD *thd, MYSQL_BIN_LOG *binary_log) {
  Protocol *protocol = thd->get_protocol();
  List<Item> field_list;
  const char *errmsg = nullptr;
  LOG_INFO linfo;

  DBUG_ENTER("show_binlog_events");

  DBUG_ASSERT(thd->lex->sql_command == SQLCOM_SHOW_BINLOG_EVENTS ||
              thd->lex->sql_command == SQLCOM_SHOW_RELAYLOG_EVENTS);

  if (binary_log->is_open()) {
    LEX_MASTER_INFO *lex_mi = &thd->lex->mi;
    SELECT_LEX_UNIT *unit = thd->lex->unit;
    ha_rows event_count, limit_start, limit_end;
    my_off_t pos = lex_mi->pos;
    char search_file_name[FN_REFLEN], *name;
    const char *log_file_name = lex_mi->log_file_name;

    unit->set_limit(thd, thd->lex->current_select());
    limit_start = unit->offset_limit_cnt;
    limit_end = unit->select_limit_cnt;

    name = search_file_name;
    if (log_file_name)
      binary_log->make_log_name(search_file_name, log_file_name);
    else
      name = 0;  // Find first log

    linfo.index_file_offset = 0;

    if (binary_log->find_log_pos(&linfo, name, true /*need_lock_index=true*/)) {
      errmsg = "Could not find target log";
      goto err;
    }

    mysql_mutex_lock(&thd->LOCK_thd_data);
    thd->current_linfo = &linfo;
    mysql_mutex_unlock(&thd->LOCK_thd_data);

    BINLOG_FILE_READER binlog_file_reader(
        opt_master_verify_checksum,
        std::max(thd->variables.max_allowed_packet,
                 binlog_row_event_max_size + MAX_LOG_EVENT_HEADER));

    if (binlog_file_reader.open(linfo.log_file_name, pos)) {
      errmsg = binlog_file_reader.get_error_str();
      goto err;
    }

    /*
      Adjust the pos to the correct starting offset of an event after the
      specified position if it is an invalid starting offset.
    */
    pos = binlog_file_reader.position();

    /*
      For 'in-active' binlog file, it is safe to read all events in it. But
      for 'active' binlog file, it is only safe to read the events before
      get_binlog_end_pos().

      Binlog rotation may happen after calling is_active(). In this case,
      end_pos will NOT be set to 0 while the file is actually not 'active'.
      It is safe, since 'end_pos' still expresses a correct position.
    */
    my_off_t end_pos = binary_log->get_binlog_end_pos();
    if (!binary_log->is_active(linfo.log_file_name)) end_pos = 0;

    DEBUG_SYNC(thd, "after_show_binlog_event_found_file");
    for (event_count = 0; event_count < limit_end; event_count++) {
      Log_event *ev = binlog_file_reader.read_event_object();
      if (ev == nullptr) {
        if (binlog_file_reader.has_fatal_error())
          errmsg = binlog_file_reader.get_error_str();
        break;
      }

      DEBUG_SYNC(thd, "wait_in_show_binlog_events_loop");
      if (event_count >= limit_start &&
          ev->net_send(protocol, linfo.log_file_name,
                       max<my_off_t>(BIN_LOG_HEADER_SIZE, pos))) {
        errmsg = "Net error";
        delete ev;
        goto err;
      }
      delete ev;
      pos = binlog_file_reader.position();
      if (end_pos > 0 && pos >= end_pos) break;
    }
  }
  // Check that linfo is still on the function scope.
  DEBUG_SYNC(thd, "after_show_binlog_events");

err:
  if (errmsg) {
    if (thd->lex->sql_command == SQLCOM_SHOW_RELAYLOG_EVENTS)
      my_error(ER_ERROR_WHEN_EXECUTING_COMMAND, MYF(0), "SHOW RELAYLOG EVENTS",
               errmsg);
    else
      my_error(ER_ERROR_WHEN_EXECUTING_COMMAND, MYF(0), "SHOW BINLOG EVENTS",
               errmsg);
  } else
    my_eof(thd);

  mysql_mutex_lock(&thd->LOCK_thd_data);
  thd->current_linfo = 0;
  mysql_mutex_unlock(&thd->LOCK_thd_data);
  DBUG_RETURN(errmsg != nullptr);
}

bool show_binlog_events(THD *thd, MYSQL_BIN_LOG *binary_log) {
  if (binary_log->is_relay_log)
    return show_binlog_events<Relaylog_file_reader>(thd, binary_log);
  return show_binlog_events<Binlog_file_reader>(thd, binary_log);
}

/**
  Execute a SHOW BINLOG EVENTS statement.

  @param thd Pointer to THD object for the client thread executing the
  statement.

  @retval false success
  @retval true failure
*/
bool mysql_show_binlog_events(THD *thd) {
  List<Item> field_list;
  DBUG_ENTER("mysql_show_binlog_events");

  DBUG_ASSERT(thd->lex->sql_command == SQLCOM_SHOW_BINLOG_EVENTS);

  Log_event::init_show_field_list(&field_list);
  if (thd->send_result_metadata(&field_list,
                                Protocol::SEND_NUM_ROWS | Protocol::SEND_EOF))
    DBUG_RETURN(true);

  /*
    Wait for handlers to insert any pending information
    into the binlog.  For e.g. ndb which updates the binlog asynchronously
    this is needed so that the uses sees all its own commands in the binlog
  */
  ha_binlog_wait(thd);

  DBUG_RETURN(show_binlog_events(thd, &mysql_bin_log));
}

MYSQL_BIN_LOG::MYSQL_BIN_LOG(uint *sync_period)
    : name(nullptr),
      write_error(false),
      inited(false),
      m_binlog_file(new Binlog_ofile()),
      m_key_LOCK_log(key_LOG_LOCK_log),
      bytes_written(0),
      binlog_space_total(0),
      file_id(1),
      sync_period_ptr(sync_period),
      sync_counter(0),
      is_relay_log(0),
      checksum_alg_reset(binary_log::BINLOG_CHECKSUM_ALG_UNDEF),
      relay_log_checksum_alg(binary_log::BINLOG_CHECKSUM_ALG_UNDEF),
<<<<<<< HEAD
      previous_gtid_set_relaylog(0),
      snapshot_lock_acquired(false),
=======
      previous_gtid_set_relaylog(nullptr),
>>>>>>> 4869291f
      is_rotating_caused_by_incident(false) {
  /*
    We don't want to initialize locks here as such initialization depends on
    safe_mutex (when using safe_mutex) which depends on MY_INIT(), which is
    called only in main(). Doing initialization here would make it happen
    before main().
  */
  index_file_name[0] = 0;
}

MYSQL_BIN_LOG::~MYSQL_BIN_LOG() { delete m_binlog_file; }

/* this is called only once */

void MYSQL_BIN_LOG::cleanup() {
  DBUG_ENTER("cleanup");
  if (inited) {
    inited = 0;
    close(LOG_CLOSE_INDEX | LOG_CLOSE_STOP_EVENT, true /*need_lock_log=true*/,
          true /*need_lock_index=true*/);
    mysql_mutex_destroy(&LOCK_log);
    mysql_mutex_destroy(&LOCK_index);
    mysql_mutex_destroy(&LOCK_commit);
    mysql_mutex_destroy(&LOCK_sync);
    mysql_mutex_destroy(&LOCK_binlog_end_pos);
    mysql_mutex_destroy(&LOCK_xids);
    mysql_cond_destroy(&update_cond);
    mysql_cond_destroy(&m_prep_xids_cond);
    stage_manager.deinit();
  }

  delete m_binlog_file;
  m_binlog_file = nullptr;

  DBUG_VOID_RETURN;
}

void MYSQL_BIN_LOG::init_pthread_objects() {
  DBUG_ASSERT(inited == 0);
  inited = 1;

  mysql_mutex_init(m_key_LOCK_log, &LOCK_log, MY_MUTEX_INIT_SLOW);
  mysql_mutex_init(m_key_LOCK_index, &LOCK_index, MY_MUTEX_INIT_SLOW);
  mysql_mutex_init(m_key_LOCK_commit, &LOCK_commit, MY_MUTEX_INIT_FAST);
  mysql_mutex_init(m_key_LOCK_sync, &LOCK_sync, MY_MUTEX_INIT_FAST);
  mysql_mutex_init(m_key_LOCK_binlog_end_pos, &LOCK_binlog_end_pos,
                   MY_MUTEX_INIT_FAST);
  mysql_mutex_init(m_key_LOCK_xids, &LOCK_xids, MY_MUTEX_INIT_FAST);
  mysql_cond_init(m_key_update_cond, &update_cond);
  mysql_cond_init(m_key_prep_xids_cond, &m_prep_xids_cond);
  stage_manager.init(m_key_LOCK_flush_queue, m_key_LOCK_sync_queue,
                     m_key_LOCK_commit_queue, m_key_LOCK_done, m_key_COND_done);
}

/**
  Check if a string is a valid number.

  @param str			String to test
  @param res			Store value here
  @param allow_wildcards	Set to 1 if we should ignore '%' and '_'

  @note
    For the moment the allow_wildcards argument is not used
    Should be moved to some other file.

  @retval
    1	String is a number
  @retval
    0	String is not a number
*/

static bool is_number(const char *str, ulong *res, bool allow_wildcards) {
  int flag;
  const char *start;
  DBUG_ENTER("is_number");

  flag = 0;
  start = str;
  while (*str++ == ' ')
    ;
  if (*--str == '-' || *str == '+') str++;
  while (my_isdigit(files_charset_info, *str) ||
         (allow_wildcards && (*str == wild_many || *str == wild_one))) {
    flag = 1;
    str++;
  }
  if (*str == '.') {
    for (str++; my_isdigit(files_charset_info, *str) ||
                (allow_wildcards && (*str == wild_many || *str == wild_one));
         str++, flag = 1)
      ;
  }
  if (*str != 0 || flag == 0) DBUG_RETURN(0);
  if (res) *res = atol(start);
  DBUG_RETURN(1); /* Number ok */
} /* is_number */

/**
  Find a unique filename for 'filename.#'.

  Set '#' to the highest existing log file extension plus one.

  This function will return nonzero if: (i) the generated name
  exceeds FN_REFLEN; (ii) if the number of extensions is exhausted;
  or (iii) some other error happened while examining the filesystem.

  @return
    nonzero if not possible to get unique filename.
*/

static int find_uniq_filename(char *name, uint32 new_index_number) {
  uint i;
  char buff[FN_REFLEN], ext_buf[FN_REFLEN];
  MY_DIR *dir_info = nullptr;
  struct fileinfo *file_info;
  ulong max_found = 0, next = 0, number = 0;
  size_t buf_length, length;
  char *start, *end;
  int error = 0;
  DBUG_ENTER("find_uniq_filename");

  length = dirname_part(buff, name, &buf_length);
  start = name + length;
  end = strend(start);

  *end = '.';
  length = (size_t)(end - start + 1);

  if ((DBUG_EVALUATE_IF(
          "error_unique_log_filename", 1,
          !(dir_info =
                my_dir(buff, MYF(MY_DONT_SORT)))))) {  // This shouldn't happen
    my_stpcpy(end, ".1");                              // use name+1
    DBUG_RETURN(1);
  }
  file_info = dir_info->dir_entry;
  for (i = dir_info->number_off_files; i--; file_info++) {
    if (strncmp(file_info->name, start, length) == 0 &&
        is_number(file_info->name + length, &number, 0)) {
      set_if_bigger(max_found, number);
    }
  }
  my_dirend(dir_info);

  /* check if reached the maximum possible extension number */
  if (max_found >= MAX_LOG_UNIQUE_FN_EXT) {
    LogErr(ERROR_LEVEL, ER_BINLOG_FILE_EXTENSION_NUMBER_EXHAUSTED, max_found);
    error = 1;
    goto end;
  }

  if (new_index_number > 0) {
    /*
      If "new_index_number" was specified, this means we are handling a
      "RESET MASTER TO" command and the binary log was already purged
      so max_found should be 0.
    */
    DBUG_ASSERT(max_found == 0);
    next = new_index_number;
  } else
    next = max_found + 1;
  if (sprintf(ext_buf, "%06lu", next) < 0) {
    error = 1;
    goto end;
  }
  *end++ = '.';

  /*
    Check if the generated extension size + the file name exceeds the
    buffer size used. If one did not check this, then the filename might be
    truncated, resulting in error.
   */
  if (((strlen(ext_buf) + (end - name)) >= FN_REFLEN)) {
    LogErr(ERROR_LEVEL, ER_BINLOG_FILE_NAME_TOO_LONG, name, ext_buf,
           (strlen(ext_buf) + (end - name)));
    error = 1;
    goto end;
  }

  if (sprintf(end, "%06lu", next) < 0) {
    error = 1;
    goto end;
  }

  /* print warning if reaching the end of available extensions. */
  if (next > MAX_ALLOWED_FN_EXT_RESET_MASTER)
    LogErr(WARNING_LEVEL, ER_BINLOG_FILE_EXTENSION_NUMBER_RUNNING_LOW, next,
           (MAX_LOG_UNIQUE_FN_EXT - next));

end:
  DBUG_RETURN(error);
}

int MYSQL_BIN_LOG::generate_new_name(char *new_name, const char *log_name,
                                     uint32 new_index_number) {
  fn_format(new_name, log_name, mysql_data_home, "", 4);
  if (!fn_ext(log_name)[0]) {
    if (find_uniq_filename(new_name, new_index_number)) {
      if (current_thd != nullptr)
        my_printf_error(ER_NO_UNIQUE_LOGFILE,
                        ER_THD(current_thd, ER_NO_UNIQUE_LOGFILE),
                        MYF(ME_FATALERROR), log_name);
      LogErr(ERROR_LEVEL, ER_FAILED_TO_GENERATE_UNIQUE_LOGFILE, log_name);
      return 1;
    }
  }
  return 0;
}

/**
  @todo
  The following should be using fn_format();  We just need to
  first change fn_format() to cut the file name if it's too long.
*/
const char *MYSQL_BIN_LOG::generate_name(const char *log_name,
                                         const char *suffix, char *buff) {
  if (!log_name || !log_name[0]) {
    if (is_relay_log || log_bin_supplied)
      strmake(buff, default_logfile_name, FN_REFLEN - strlen(suffix) - 1);
    else
      strmake(buff, default_binlogfile_name, FN_REFLEN - strlen(suffix) - 1);

    return (const char *)fn_format(buff, buff, "", suffix,
                                   MYF(MY_REPLACE_EXT | MY_REPLACE_DIR));
  }
  // get rid of extension to avoid problems

  const char *p = fn_ext(log_name);
  uint length = (uint)(p - log_name);
  strmake(buff, log_name, min<size_t>(length, FN_REFLEN - 1));
  return (const char *)buff;
}

bool MYSQL_BIN_LOG::init_and_set_log_file_name(const char *log_name,
                                               const char *new_name,
                                               uint32 new_index_number) {
  if (new_name && !my_stpcpy(log_file_name, new_name))
    return true;
  else if (!new_name &&
           generate_new_name(log_file_name, log_name, new_index_number))
    return true;

  return false;
}

/**
  Open the logfile and init IO_CACHE.

  @param log_file_key        The file instrumentation key for this file
  @param log_name            The name of the log to open
  @param new_name            The new name for the logfile.
                             NULL forces generate_new_name() to be called.
  @param new_index_number    The binary log file index number to start from
                             after the RESET MASTER TO command is called.

  @return true if error, false otherwise.
*/

bool MYSQL_BIN_LOG::open(PSI_file_key log_file_key, const char *log_name,
                         const char *new_name, uint32 new_index_number) {
  DBUG_ENTER("MYSQL_BIN_LOG::open");
  bool ret = false;

  write_error = 0;
  myf flags = MY_WME | MY_NABP | MY_WAIT_IF_FULL;
  if (is_relay_log) flags = flags | MY_REPORT_WAITING_IF_FULL;

  if (!(name = my_strdup(key_memory_MYSQL_LOG_name, log_name, MYF(MY_WME)))) {
    goto err;
  }

  if (init_and_set_log_file_name(name, new_name, new_index_number) ||
      DBUG_EVALUATE_IF("fault_injection_init_name", 1, 0))
    goto err;

  db[0] = 0;

  /* Keep the key for reopen */
  m_log_file_key = log_file_key;

  /*
    LOCK_sync guarantees that no thread is calling m_binlog_file to sync data
    to disk when another thread is opening the new file
    (FLUSH LOG or RESET MASTER).
  */
  if (!is_relay_log) mysql_mutex_lock(&LOCK_sync);

  ret = m_binlog_file->open(log_file_key, log_file_name, flags);

  if (!is_relay_log) mysql_mutex_unlock(&LOCK_sync);

  if (ret) goto err;

  atomic_log_state = LOG_OPENED;
  DBUG_RETURN(0);

err:
  if (binlog_error_action == ABORT_SERVER) {
    exec_binlog_error_action_abort(
        "Either disk is full, file system is read only or "
        "there was an encryption error while opening the binlog. "
        "Aborting the server.");
  } else
    LogErr(ERROR_LEVEL, ER_BINLOG_CANT_OPEN_FOR_LOGGING, log_name, errno);

  my_free(name);
  name = nullptr;
  atomic_log_state = LOG_CLOSED;
  DBUG_RETURN(1);
}

bool MYSQL_BIN_LOG::open_index_file(const char *index_file_name_arg,
                                    const char *log_name,
                                    bool need_lock_index) {
  bool error = false;
  File index_file_nr = -1;
  if (need_lock_index)
    mysql_mutex_lock(&LOCK_index);
  else
    mysql_mutex_assert_owner(&LOCK_index);

  /*
    First open of this class instance
    Create an index file that will hold all file names uses for logging.
    Add new entries to the end of it.
  */
  myf opt = MY_UNPACK_FILENAME;

  if (my_b_inited(&index_file)) goto end;

  if (!index_file_name_arg) {
    index_file_name_arg = log_name;  // Use same basename for index file
    opt = MY_UNPACK_FILENAME | MY_REPLACE_EXT;
  }
  fn_format(index_file_name, index_file_name_arg, mysql_data_home, ".index",
            opt);

  if (set_crash_safe_index_file_name(index_file_name_arg)) {
    error = true;
    goto end;
  }

  /*
    We need move crash_safe_index_file to index_file if the index_file
    does not exist and crash_safe_index_file exists when mysqld server
    restarts.
  */
  if (my_access(index_file_name, F_OK) &&
      !my_access(crash_safe_index_file_name, F_OK) &&
      my_rename(crash_safe_index_file_name, index_file_name, MYF(MY_WME))) {
    LogErr(ERROR_LEVEL, ER_BINLOG_CANT_MOVE_TMP_TO_INDEX,
           "MYSQL_BIN_LOG::open_index_file");
    error = true;
    goto end;
  }

  if ((index_file_nr = mysql_file_open(m_key_file_log_index, index_file_name,
                                       O_RDWR | O_CREAT, MYF(MY_WME))) < 0 ||
      mysql_file_sync(index_file_nr, MYF(MY_WME)) ||
      init_io_cache_ext(&index_file, index_file_nr, IO_SIZE, READ_CACHE,
                        mysql_file_seek(index_file_nr, 0L, MY_SEEK_END, MYF(0)),
                        0, MYF(MY_WME | MY_WAIT_IF_FULL),
                        m_key_file_log_index_cache) ||
      DBUG_EVALUATE_IF("fault_injection_openning_index", 1, 0)) {
    /*
      TODO: all operations creating/deleting the index file or a log, should
      call my_sync_dir() or my_sync_dir_by_file() to be durable.
      TODO: file creation should be done with mysql_file_create()
      not mysql_file_open().
    */
    if (index_file_nr >= 0) mysql_file_close(index_file_nr, MYF(0));
    error = true;
    goto end;
  }

  /*
    Sync the index by purging any binary log file that is not registered.
    In other words, either purge binary log files that were removed from
    the index but not purged from the file system due to a crash or purge
    any binary log file that was created but not register in the index
    due to a crash.
  */

  if (set_purge_index_file_name(index_file_name_arg) ||
      open_purge_index_file(false) ||
      purge_index_entry(nullptr, nullptr, false) || close_purge_index_file() ||
      DBUG_EVALUATE_IF("fault_injection_recovering_index", 1, 0)) {
    LogErr(ERROR_LEVEL, ER_BINLOG_FAILED_TO_SYNC_INDEX_FILE);
    error = true;
    goto end;
  }

end:
  if (need_lock_index) mysql_mutex_unlock(&LOCK_index);
  return error;
}

/**
  Add the GTIDs from the given relaylog file and also
  update the IO thread transaction parser.

  @param filename Relaylog file to read from.
  @param retrieved_gtids Gtid_set to store the GTIDs found on the relaylog file.
  @param verify_checksum Set to true to verify event checksums.
  @param trx_parser The transaction boundary parser to be used in order to
  only add a GTID to the gtid_set after ensuring the transaction is fully
  stored on the relay log.
  @param partial_trx The trx_monitoring_info of the last incomplete transaction
  found in the relay log.

  @retval false The file was successfully read and all GTIDs from
  Previous_gtids and Gtid_log_event from complete transactions were added to
  the retrieved_set.
  @retval true There was an error during the procedure.
*/
static bool read_gtids_and_update_trx_parser_from_relaylog(
    const char *filename, Gtid_set *retrieved_gtids, bool verify_checksum,
    Transaction_boundary_parser *trx_parser,
    Gtid_monitoring_info *partial_trx) {
  DBUG_ENTER("read_gtids_and_update_trx_parser_from_relaylog");
  DBUG_PRINT("info", ("Opening file %s", filename));

  DBUG_ASSERT(retrieved_gtids != nullptr);
  DBUG_ASSERT(trx_parser != nullptr);
#ifndef DBUG_OFF
  unsigned long event_counter = 0;
#endif
  bool error = false;

  Relaylog_file_reader relaylog_file_reader(verify_checksum);
  if (relaylog_file_reader.open(filename)) {
    LogErr(ERROR_LEVEL, ER_BINLOG_FILE_OPEN_FAILED,
           relaylog_file_reader.get_error_str());

    /*
      As read_gtids_from_binlog() will not throw error on truncated
      relaylog files, we should do the same here in order to keep the
      current behavior.
    */
    if (relaylog_file_reader.get_error_type() ==
        Binlog_read_error::CANNOT_GET_FILE_PASSWORD)
      error = true;
    DBUG_RETURN(error);
  }

  Log_event *ev = nullptr;
  bool seen_prev_gtids = false;
  ulong data_len = 0;

  while (!error && (ev = relaylog_file_reader.read_event_object()) != nullptr) {
    DBUG_PRINT("info", ("Read event of type %s", ev->get_type_str()));
#ifndef DBUG_OFF
    event_counter++;
#endif

    data_len = uint4korr(ev->temp_buf + EVENT_LEN_OFFSET);
    if (trx_parser->feed_event(ev->temp_buf, data_len,
                               relaylog_file_reader.format_description_event(),
                               false)) {
      /*
        The transaction boundary parser found an error while parsing a
        sequence of events from the relaylog. As we don't know if the
        parsing has started from a reliable point (it might started in
        a relay log file that begins with the rest of a transaction
        that started in a previous relay log file), it is better to do
        nothing in this case. The boundary parser will fix itself once
        finding an event that represent a transaction boundary.

        Suppose the following relaylog:

         rl-bin.000011 | rl-bin.000012 | rl-bin.000013 | rl-bin-000014
        ---------------+---------------+---------------+---------------
         PREV_GTIDS    | PREV_GTIDS    | PREV_GTIDS    | PREV_GTIDS
         (empty)       | (UUID:1-2)    | (UUID:1-2)    | (UUID:1-2)
        ---------------+---------------+---------------+---------------
         XID           | QUERY(INSERT) | QUERY(INSERT) | XID
        ---------------+---------------+---------------+---------------
         GTID(UUID:2)  |
        ---------------+
         QUERY(CREATE  |
         TABLE t1 ...) |
        ---------------+
         GTID(UUID:3)  |
        ---------------+
         QUERY(BEGIN)  |
        ---------------+

        As it is impossible to determine the current Retrieved_Gtid_Set by only
        looking to the PREVIOUS_GTIDS on the last relay log file, and scanning
        events on it, we tried to find a relay log file that contains at least
        one GTID event during the backwards search.

        In the example, we will find a GTID only in rl-bin.000011, as the
        UUID:3 transaction was spanned across 4 relay log files.

        The transaction spanning can be caused by "FLUSH RELAY LOGS" commands
        on slave while it is queuing the transaction.

        So, in order to correctly add UUID:3 into Retrieved_Gtid_Set, we need
        to parse the relay log starting on the file we found the last GTID
        queued to know if the transaction was fully retrieved or not.

        Start scanning rl-bin.000011 after resetting the transaction parser
        will generate an error, as XID event is only expected inside a DML,
        but in this case, we can ignore this error and reset the parser.
      */
      trx_parser->reset();
      /*
        We also have to discard the GTID of the partial transaction that was
        not finished if there is one. This is needed supposing that an
        incomplete transaction was replicated with a GTID.

        GTID(1), QUERY(BEGIN), QUERY(INSERT), ANONYMOUS_GTID, QUERY(DROP ...)

        In the example above, without cleaning the partial_trx,
        the GTID(1) would be added to the Retrieved_Gtid_Set after the
        QUERY(DROP ...) event.

        GTID(1), QUERY(BEGIN), QUERY(INSERT), GTID(2), QUERY(DROP ...)

        In the example above the GTID(1) will also be discarded as the
        GTID(1) transaction is not complete.
      */
      if (partial_trx->is_processing_trx_set()) {
        DBUG_PRINT("info", ("Discarding Gtid(%d, %lld) as the transaction "
                            "wasn't complete and we found an error in the"
                            "transaction boundary parser.",
                            partial_trx->get_processing_trx_gtid()->sidno,
                            partial_trx->get_processing_trx_gtid()->gno));
        partial_trx->clear_processing_trx();
      }
    }

    switch (ev->get_type_code()) {
      case binary_log::FORMAT_DESCRIPTION_EVENT:
      case binary_log::ROTATE_EVENT:
        // do nothing; just accept this event and go to next
        break;
      case binary_log::PREVIOUS_GTIDS_LOG_EVENT: {
        seen_prev_gtids = true;
        // add events to sets
        Previous_gtids_log_event *prev_gtids_ev =
            (Previous_gtids_log_event *)ev;
        if (prev_gtids_ev->add_to_set(retrieved_gtids) != 0) {
          error = true;
          break;
        }
#ifndef DBUG_OFF
        char *prev_buffer = prev_gtids_ev->get_str(nullptr, nullptr);
        DBUG_PRINT("info", ("Got Previous_gtids from file '%s': Gtid_set='%s'.",
                            filename, prev_buffer));
        my_free(prev_buffer);
#endif
        break;
      }
      case binary_log::GTID_LOG_EVENT: {
        /* If we didn't find any PREVIOUS_GTIDS in this file */
        if (!seen_prev_gtids) {
          my_error(ER_BINLOG_LOGICAL_CORRUPTION, MYF(0), filename,
                   "The first global transaction identifier was read, but "
                   "no other information regarding identifiers existing "
                   "on the previous log files was found.");
          error = true;
          break;
        }

        Gtid_log_event *gtid_ev = (Gtid_log_event *)ev;
        rpl_sidno sidno = gtid_ev->get_sidno(retrieved_gtids->get_sid_map());
        ulonglong immediate_commit_timestamp =
            gtid_ev->immediate_commit_timestamp;
        longlong original_commit_timestamp = gtid_ev->original_commit_timestamp;

        if (sidno < 0) {
          error = true;
          break;
        } else {
          if (retrieved_gtids->ensure_sidno(sidno) != RETURN_STATUS_OK) {
            error = true;
            break;
          } else {
            Gtid gtid = {sidno, gtid_ev->get_gno()};
            /*
              As are updating the transaction boundary parser while reading
              GTIDs from relay log files to fill the Retrieved_Gtid_Set, we
              should not add the GTID here as we don't know if the transaction
              is complete on the relay log yet.
            */
            partial_trx->start(gtid, original_commit_timestamp,
                               immediate_commit_timestamp);
          }
          DBUG_PRINT("info",
                     ("Found Gtid in relaylog file '%s': Gtid(%d, %lld).",
                      filename, sidno, gtid_ev->get_gno()));
        }
        break;
      }
      case binary_log::ANONYMOUS_GTID_LOG_EVENT:
      default:
        /*
          If we reached the end of a transaction after storing it's GTID
          in partial_trx structure, it is time to add this GTID to the
          retrieved_gtids set because the transaction is complete and there is
          no need for asking this transaction again.
        */
        if (trx_parser->is_not_inside_transaction()) {
          if (partial_trx->is_processing_trx_set()) {
            const Gtid *fully_retrieved_gtid;
            fully_retrieved_gtid = partial_trx->get_processing_trx_gtid();
            DBUG_PRINT("info", ("Adding Gtid to Retrieved_Gtid_Set as the "
                                "transaction was completed at "
                                "relaylog file '%s': Gtid(%d, %lld).",
                                filename, fully_retrieved_gtid->sidno,
                                fully_retrieved_gtid->gno));
            retrieved_gtids->_add_gtid(*fully_retrieved_gtid);
            /*
             We don't need to update the last queued structure here. We just
             want to have the information about the partial transaction left in
             the relay log.
            */
            partial_trx->clear();
          }
        }
        break;
    }
    delete ev;
  }

  if (relaylog_file_reader.has_fatal_error()) {
    // This is not a fatal error; the log may just be truncated.
    // @todo but what other errors could happen? IO error?
    LogErr(WARNING_LEVEL, ER_BINLOG_ERROR_READING_GTIDS_FROM_RELAY_LOG, -1);
    sql_print_warning(relaylog_file_reader.get_error_str());
  }

#ifndef DBUG_OFF
  LogErr(INFORMATION_LEVEL, ER_BINLOG_EVENTS_READ_FROM_RELAY_LOG_INFO,
         event_counter, filename);
#endif

  DBUG_RETURN(error);
}

/**
  Reads GTIDs from the given binlog file.

  @param filename File to read from.
  @param all_gtids If not NULL, then the GTIDs from the
  Previous_gtids_log_event and from all Gtid_log_events are stored in
  this object.
  @param prev_gtids If not NULL, then the GTIDs from the
  Previous_gtids_log_events are stored in this object.
  @param first_gtid If not NULL, then the first GTID information from the
  file will be stored in this object.
  @param sid_map The sid_map object to use in the rpl_sidno generation
  of the Gtid_log_event. If lock is needed in the sid_map, the caller
  must hold it.
  @param verify_checksum Set to true to verify event checksums.

  @retval GOT_GTIDS The file was successfully read and it contains
  both Gtid_log_events and Previous_gtids_log_events.
  This is only possible if either all_gtids or first_gtid are not null.
  @retval GOT_PREVIOUS_GTIDS The file was successfully read and it
  contains Previous_gtids_log_events but no Gtid_log_events.
  For binary logs, if no all_gtids and no first_gtid are specified,
  this function will be done right after reading the PREVIOUS_GTIDS
  regardless of the rest of the content of the binary log file.
  @retval NO_GTIDS The file was successfully read and it does not
  contain GTID events.
  @retval ERROR Out of memory, or IO error, or malformed event
  structure, or the file is malformed (e.g., contains Gtid_log_events
  but no Previous_gtids_log_event).
  @retval TRUNCATED The file was truncated before the end of the
  first Previous_gtids_log_event.
*/
enum enum_read_gtids_from_binlog_status {
  GOT_GTIDS,
  GOT_PREVIOUS_GTIDS,
  NO_GTIDS,
  ERROR,
  TRUNCATED
};
static enum_read_gtids_from_binlog_status read_gtids_from_binlog(
    const char *filename, Gtid_set *all_gtids, Gtid_set *prev_gtids,
    Gtid *first_gtid, Sid_map *sid_map, bool verify_checksum,
    bool is_relay_log) {
  DBUG_ENTER("read_gtids_from_binlog");
  DBUG_PRINT("info", ("Opening file %s", filename));

#ifndef DBUG_OFF
  unsigned long event_counter = 0;
  /*
    We assert here that both all_gtids and prev_gtids, if specified,
    uses the same sid_map as the one passed as a parameter. This is just
    to ensure that, if the sid_map needed some lock and was locked by
    the caller, the lock applies to all the GTID sets this function is
    dealing with.
  */
  if (all_gtids) DBUG_ASSERT(all_gtids->get_sid_map() == sid_map);
  if (prev_gtids) DBUG_ASSERT(prev_gtids->get_sid_map() == sid_map);
#endif

  Binlog_file_reader binlog_file_reader(verify_checksum);
  if (binlog_file_reader.open(filename)) {
    LogErr(ERROR_LEVEL, ER_BINLOG_FILE_OPEN_FAILED,
           binlog_file_reader.get_error_str());
    /*
      We need to revisit the recovery procedure for relay log
      files. Currently, it is called after this routine.
      /Alfranio
    */
    if (binlog_file_reader.get_error_type() ==
        Binlog_read_error::CANNOT_GET_FILE_PASSWORD)
      DBUG_RETURN(ERROR);
    DBUG_RETURN(TRUNCATED);
  }

  Log_event *ev = nullptr;
  enum_read_gtids_from_binlog_status ret = NO_GTIDS;
  bool done = false;
  bool seen_first_gtid = false;
  while (!done && (ev = binlog_file_reader.read_event_object()) != nullptr) {
#ifndef DBUG_OFF
    event_counter++;
#endif
    DBUG_PRINT("info", ("Read event of type %s", ev->get_type_str()));
    switch (ev->get_type_code()) {
      case binary_log::FORMAT_DESCRIPTION_EVENT:
      case binary_log::ROTATE_EVENT:
        // do nothing; just accept this event and go to next
        break;
      case binary_log::PREVIOUS_GTIDS_LOG_EVENT: {
        ret = GOT_PREVIOUS_GTIDS;
        // add events to sets
        Previous_gtids_log_event *prev_gtids_ev =
            (Previous_gtids_log_event *)ev;
        if (all_gtids != nullptr && prev_gtids_ev->add_to_set(all_gtids) != 0)
          ret = ERROR, done = true;
        else if (prev_gtids != nullptr &&
                 prev_gtids_ev->add_to_set(prev_gtids) != 0)
          ret = ERROR, done = true;
#ifndef DBUG_OFF
        char *prev_buffer = prev_gtids_ev->get_str(nullptr, nullptr);
        DBUG_PRINT("info", ("Got Previous_gtids from file '%s': Gtid_set='%s'.",
                            filename, prev_buffer));
        my_free(prev_buffer);
#endif
        /*
          If this is not a relay log, the previous_gtids were asked and no
          all_gtids neither first_gtid were asked, it is fine to consider the
          job as done.
        */
        if (!is_relay_log && prev_gtids != nullptr && all_gtids == nullptr &&
            first_gtid == nullptr)
          done = true;
        DBUG_EXECUTE_IF("inject_fault_bug16502579", {
          DBUG_PRINT("debug", ("PREVIOUS_GTIDS_LOG_EVENT found. "
                               "Injected ret=NO_GTIDS."));
          if (ret == GOT_PREVIOUS_GTIDS) {
            ret = NO_GTIDS;
            done = false;
          }
        });
        break;
      }
      case binary_log::GTID_LOG_EVENT: {
        if (ret != GOT_GTIDS) {
          if (ret != GOT_PREVIOUS_GTIDS) {
            /*
              Since this routine is run on startup, there may not be a
              THD instance. Therefore, ER(X) cannot be used.
             */
            const char *msg_fmt =
                (current_thd != nullptr)
                    ? ER_THD(current_thd, ER_BINLOG_LOGICAL_CORRUPTION)
                    : ER_DEFAULT(ER_BINLOG_LOGICAL_CORRUPTION);
            my_printf_error(
                ER_BINLOG_LOGICAL_CORRUPTION, msg_fmt, MYF(0), filename,
                "The first global transaction identifier was read, but "
                "no other information regarding identifiers existing "
                "on the previous log files was found.");
            ret = ERROR, done = true;
            break;
          } else
            ret = GOT_GTIDS;
        }
        /*
          When this is a relaylog, we just check if the relay log contains at
          least one Gtid_log_event, so that we can distinguish the return values
          GOT_GTID and GOT_PREVIOUS_GTIDS. We don't need to read anything else
          from the relay log.
          When this is a binary log, if all_gtids is requested (i.e., NOT NULL),
          we should continue to read all gtids. If just first_gtid was
          requested, we will be done after storing this Gtid_log_event info on
          it.
        */
        if (is_relay_log) {
          ret = GOT_GTIDS, done = true;
        } else {
          Gtid_log_event *gtid_ev = (Gtid_log_event *)ev;
          rpl_sidno sidno = gtid_ev->get_sidno(sid_map);
          if (sidno < 0)
            ret = ERROR, done = true;
          else {
            if (all_gtids) {
              if (all_gtids->ensure_sidno(sidno) != RETURN_STATUS_OK)
                ret = ERROR, done = true;
              all_gtids->_add_gtid(sidno, gtid_ev->get_gno());
              DBUG_PRINT("info", ("Got Gtid from file '%s': Gtid(%d, %lld).",
                                  filename, sidno, gtid_ev->get_gno()));
            }

            /* If the first GTID was requested, stores it */
            if (first_gtid && !seen_first_gtid) {
              first_gtid->set(sidno, gtid_ev->get_gno());
              seen_first_gtid = true;
              /* If the first_gtid was the only thing requested, we are done */
              if (all_gtids == nullptr) ret = GOT_GTIDS, done = true;
            }
          }
        }
        break;
      }
      case binary_log::ANONYMOUS_GTID_LOG_EVENT: {
        /*
          When this is a relaylog, we just check if it contains
          at least one Anonymous_gtid_log_event after initialization
          (FDs, Rotates and PREVIOUS_GTIDS), so that we can distinguish the
          return values GOT_GTID and GOT_PREVIOUS_GTIDS.
          We don't need to read anything else from the relay log.
        */
        if (is_relay_log) {
          ret = GOT_GTIDS;
          done = true;
          break;
        }
        DBUG_ASSERT(prev_gtids == nullptr
                        ? true
                        : all_gtids != nullptr || first_gtid != nullptr);
      }
      // Fall through.
      default:
        // if we found any other event type without finding a
        // previous_gtids_log_event, then the rest of this binlog
        // cannot contain gtids
        if (ret != GOT_GTIDS && ret != GOT_PREVIOUS_GTIDS) done = true;
        /*
          The GTIDs of the relaylog files will be handled later
          because of the possibility of transactions be spanned
          along distinct relaylog files.
          So, if we found an ordinary event without finding the
          GTID but we already found the PREVIOUS_GTIDS, this probably
          means that the event is from a transaction that started on
          previous relaylog file.
        */
        if (ret == GOT_PREVIOUS_GTIDS && is_relay_log) done = true;
        break;
    }
    delete ev;
    DBUG_PRINT("info", ("done=%d", done));
  }

  if (binlog_file_reader.has_fatal_error()) {
    // This is not a fatal error; the log may just be truncated.

    // @todo but what other errors could happen? IO error?
    LogErr(WARNING_LEVEL, ER_BINLOG_ERROR_READING_GTIDS_FROM_BINARY_LOG, -1);
    sql_print_warning(binlog_file_reader.get_error_str());
  }

  if (all_gtids)
    all_gtids->dbug_print("all_gtids");
  else
    DBUG_PRINT("info", ("all_gtids==NULL"));
  if (prev_gtids)
    prev_gtids->dbug_print("prev_gtids");
  else
    DBUG_PRINT("info", ("prev_gtids==NULL"));
  if (first_gtid == nullptr)
    DBUG_PRINT("info", ("first_gtid==NULL"));
  else if (first_gtid->sidno == 0)
    DBUG_PRINT("info", ("first_gtid.sidno==0"));
  else
    first_gtid->dbug_print(sid_map, "first_gtid");

  DBUG_PRINT("info", ("returning %d", ret));
#ifndef DBUG_OFF
  if (!is_relay_log && prev_gtids != nullptr && all_gtids == nullptr &&
      first_gtid == nullptr)
    LogErr(INFORMATION_LEVEL, ER_BINLOG_EVENTS_READ_FROM_BINLOG_INFO,
           event_counter, filename);
#endif
  DBUG_RETURN(ret);
}

bool MYSQL_BIN_LOG::find_first_log_not_in_gtid_set(char *binlog_file_name,
                                                   const Gtid_set *gtid_set,
                                                   Gtid *first_gtid,
                                                   const char **errmsg) {
  DBUG_ENTER("MYSQL_BIN_LOG::gtid_read_start_binlog");
  LOG_INFO linfo;
  auto log_index = this->get_log_index();
  std::list<std::string> filename_list = log_index.second;
  int error = log_index.first;
  list<string>::reverse_iterator rit;
  Gtid_set binlog_previous_gtid_set{gtid_set->get_sid_map()};

  if (error != LOG_INFO_EOF) {
    *errmsg =
        "Failed to read the binary log index file while "
        "looking for the oldest binary log that contains any GTID "
        "that is not in the given gtid set";
    error = -1;
    goto end;
  }

  if (filename_list.empty()) {
    *errmsg =
        "Could not find first log file name in binary log index file "
        "while looking for the oldest binary log that contains any GTID "
        "that is not in the given gtid set";
    error = -2;
    goto end;
  }

  /*
    Iterate over all the binary logs in reverse order, and read only
    the Previous_gtids_log_event, to find the first one, that is the
    subset of the given gtid set. Since every binary log begins with
    a Previous_gtids_log_event, that contains all GTIDs in all
    previous binary logs.
    We also ask for the first GTID in the binary log to know if we
    should send the FD event with the "created" field cleared or not.
  */
  DBUG_PRINT("info", ("Iterating backwards through binary logs, and reading "
                      "only the Previous_gtids_log_event, to find the first "
                      "one, that is the subset of the given gtid set."));
  rit = filename_list.rbegin();
  error = 0;
  while (rit != filename_list.rend()) {
    binlog_previous_gtid_set.clear();
    const char *filename = rit->c_str();
    DBUG_PRINT("info",
               ("Read Previous_gtids_log_event from filename='%s'", filename));
    switch (read_gtids_from_binlog(filename, nullptr, &binlog_previous_gtid_set,
                                   first_gtid,
                                   binlog_previous_gtid_set.get_sid_map(),
                                   opt_master_verify_checksum, is_relay_log)) {
      case ERROR:
        *errmsg =
            "Error reading header of binary log while looking for "
            "the oldest binary log that contains any GTID that is not in "
            "the given gtid set";
        error = -3;
        goto end;
      case NO_GTIDS:
        *errmsg =
            "Found old binary log without GTIDs while looking for "
            "the oldest binary log that contains any GTID that is not in "
            "the given gtid set";
        error = -4;
        goto end;
      case GOT_GTIDS:
      case GOT_PREVIOUS_GTIDS:
        if (binlog_previous_gtid_set.is_subset(gtid_set)) {
          strcpy(binlog_file_name, filename);
          /*
            Verify that the selected binlog is not the first binlog,
          */
          DBUG_EXECUTE_IF("slave_reconnect_with_gtid_set_executed",
                          DBUG_ASSERT(strcmp(filename_list.begin()->c_str(),
                                             binlog_file_name) != 0););
          goto end;
        }
      case TRUNCATED:
        break;
    }

    rit++;
  }

  if (rit == filename_list.rend()) {
    char *missing_gtids = nullptr;
    Gtid_set gtid_missing(gtid_set->get_sid_map());
    gtid_missing.add_gtid_set(gtid_set);
    gtid_missing.remove_gtid_set(&binlog_previous_gtid_set);
    gtid_missing.to_string(&missing_gtids, false, nullptr);

    String tmp_uuid;
    mysql_mutex_lock(&current_thd->LOCK_thd_data);
    const auto it = current_thd->user_vars.find("slave_uuid");
    if (it != current_thd->user_vars.end() && it->second->length() > 0) {
      tmp_uuid.copy(it->second->ptr(), it->second->length(), nullptr);
    }
    mysql_mutex_unlock(&current_thd->LOCK_thd_data);

    LogErr(WARNING_LEVEL, ER_FOUND_MISSING_GTIDS, tmp_uuid.ptr(),
           missing_gtids);
    my_free(missing_gtids);

    *errmsg = ER_THD(current_thd, ER_MASTER_HAS_PURGED_REQUIRED_GTIDS);
    error = -5;
  }

end:
  if (error) DBUG_PRINT("error", ("'%s'", *errmsg));
  filename_list.clear();
  DBUG_PRINT("info", ("returning %d", error));
  DBUG_RETURN(error != 0 ? true : false);
}

bool MYSQL_BIN_LOG::init_gtid_sets(Gtid_set *all_gtids, Gtid_set *lost_gtids,
                                   bool verify_checksum, bool need_lock,
                                   Transaction_boundary_parser *trx_parser,
                                   Gtid_monitoring_info *partial_trx,
                                   bool is_server_starting) {
  DBUG_ENTER("MYSQL_BIN_LOG::init_gtid_sets");
  DBUG_PRINT(
      "info",
      ("lost_gtids=%p; so we are recovering a %s log; is_relay_log=%d",
       lost_gtids, lost_gtids == nullptr ? "relay" : "binary", is_relay_log));

  Checkable_rwlock *sid_lock =
      is_relay_log ? all_gtids->get_sid_map()->get_sid_lock() : global_sid_lock;
  /*
    If this is a relay log, we must have the IO thread Master_info trx_parser
    in order to correctly feed it with relay log events.
  */
#ifndef DBUG_OFF
  if (is_relay_log) {
    DBUG_ASSERT(trx_parser != nullptr);
    DBUG_ASSERT(lost_gtids == nullptr);
  }
#endif

  /*
    Acquires the necessary locks to ensure that logs are not either
    removed or updated when we are reading from it.
  */
  if (need_lock) {
    // We don't need LOCK_log if we are only going to read the initial
    // Prevoius_gtids_log_event and ignore the Gtid_log_events.
    if (all_gtids != nullptr) mysql_mutex_lock(&LOCK_log);
    mysql_mutex_lock(&LOCK_index);
    sid_lock->wrlock();
  } else {
    if (all_gtids != nullptr) mysql_mutex_assert_owner(&LOCK_log);
    mysql_mutex_assert_owner(&LOCK_index);
    sid_lock->assert_some_wrlock();
  }

  /* Initialize the sid_map to be used in read_gtids_from_binlog */
  Sid_map *sid_map = nullptr;
  if (all_gtids)
    sid_map = all_gtids->get_sid_map();
  else if (lost_gtids)
    sid_map = lost_gtids->get_sid_map();

  // Gather the set of files to be accessed.
  auto log_index = this->get_log_index(false);
  std::list<std::string> filename_list = log_index.second;
  int error = log_index.first;
  list<string>::iterator it;
  list<string>::reverse_iterator rit;
  bool reached_first_file = false;

  if (error != LOG_INFO_EOF) {
    DBUG_PRINT("error", ("Error reading %s index",
                         is_relay_log ? "relaylog" : "binlog"));
    goto end;
  }
  /*
    On server starting, one new empty binlog file is created and
    its file name is put into index file before initializing
    GLOBAL.GTID_EXECUTED AND GLOBAL.GTID_PURGED, it is not the
    last binlog file before the server restarts, so we remove
    its file name from filename_list.
  */
  if (is_server_starting && !is_relay_log && !filename_list.empty())
    filename_list.pop_back();

  error = 0;
  if (all_gtids != nullptr) {
    DBUG_PRINT("info", ("Iterating backwards through %s logs, "
                        "looking for the last %s log that contains "
                        "a Previous_gtids_log_event.",
                        is_relay_log ? "relay" : "binary",
                        is_relay_log ? "relay" : "binary"));
    // Iterate over all files in reverse order until we find one that
    // contains a Previous_gtids_log_event.
    rit = filename_list.rbegin();
    bool can_stop_reading = false;
    reached_first_file = (rit == filename_list.rend());
    DBUG_PRINT("info",
               ("filename='%s' reached_first_file=%d",
                reached_first_file ? "" : rit->c_str(), reached_first_file));
    while (!can_stop_reading && !reached_first_file) {
      const char *filename = rit->c_str();
      DBUG_ASSERT(rit != filename_list.rend());
      rit++;
      reached_first_file = (rit == filename_list.rend());
      DBUG_PRINT("info", ("filename='%s' can_stop_reading=%d "
                          "reached_first_file=%d, ",
                          filename, can_stop_reading, reached_first_file));
      switch (read_gtids_from_binlog(
          filename, all_gtids, reached_first_file ? lost_gtids : nullptr,
          nullptr /* first_gtid */, sid_map, verify_checksum, is_relay_log)) {
        case ERROR: {
          error = 1;
          goto end;
        }
        case GOT_GTIDS: {
          can_stop_reading = true;
          break;
        }
        case GOT_PREVIOUS_GTIDS: {
          /*
            If this is a binlog file, it is enough to have GOT_PREVIOUS_GTIDS.
            If this is a relaylog file, we need to find at least one GTID to
            start parsing the relay log to add GTID of transactions that might
            have spanned in distinct relaylog files.
          */
          if (!is_relay_log) can_stop_reading = true;
          break;
        }
        case NO_GTIDS: {
          /*
            Mysql server iterates backwards through binary logs, looking for
            the last binary log that contains a Previous_gtids_log_event for
            gathering the set of gtid_executed on server start. This may take
            very long time if it has many binary logs and almost all of them
            are out of filesystem cache. So if the binlog_gtid_simple_recovery
            is enabled, and the last binary log does not contain any GTID
            event, do not read any more binary logs, GLOBAL.GTID_EXECUTED and
            GLOBAL.GTID_PURGED should be empty in the case.
          */
          if (binlog_gtid_simple_recovery && is_server_starting &&
              !is_relay_log) {
            DBUG_ASSERT(all_gtids->is_empty());
            DBUG_ASSERT(lost_gtids->is_empty());
            goto end;
          }
          /*FALLTHROUGH*/
        }
        case TRUNCATED: {
          break;
        }
      }
    }

    /*
      If we use GTIDs and have partial transactions on the relay log,
      must check if it ends on next relay log files.
      We also need to feed the boundary parser with the rest of the
      relay log to put it in the correct state before receiving new
      events from the master in the case of GTID auto positioning be
      disabled.
    */
    if (is_relay_log && filename_list.size() > 0) {
      /*
        Suppose the following relaylog:

         rl-bin.000001 | rl-bin.000002 | rl-bin.000003 | rl-bin-000004
        ---------------+---------------+---------------+---------------
         PREV_GTIDS    | PREV_GTIDS    | PREV_GTIDS    | PREV_GTIDS
         (empty)       | (UUID:1)      | (UUID:1)      | (UUID:1)
        ---------------+---------------+---------------+---------------
         GTID(UUID:1)  | QUERY(INSERT) | QUERY(INSERT) | XID
        ---------------+---------------+---------------+---------------
         QUERY(CREATE  |
         TABLE t1 ...) |
        ---------------+
         GTID(UUID:2)  |
        ---------------+
         QUERY(BEGIN)  |
        ---------------+

        As it is impossible to determine the current Retrieved_Gtid_Set by only
        looking to the PREVIOUS_GTIDS on the last relay log file, and scanning
        events on it, we tried to find a relay log file that contains at least
        one GTID event during the backwards search.

        In the example, we will find a GTID only in rl-bin.000001, as the
        UUID:2 transaction was spanned across 4 relay log files.

        The transaction spanning can be caused by "FLUSH RELAY LOGS" commands
        on slave while it is queuing the transaction.

        So, in order to correctly add UUID:2 into Retrieved_Gtid_Set, we need
        to parse the relay log starting on the file we found the last GTID
        queued to know if the transaction was fully retrieved or not.
      */

      /*
        Adjust the reverse iterator to point to the relaylog file we
        need to start parsing, as it was incremented after generating
        the relay log file name.
      */
      DBUG_ASSERT(rit != filename_list.rbegin());
      rit--;
      DBUG_ASSERT(rit != filename_list.rend());
      /* Reset the transaction parser before feeding it with events */
      trx_parser->reset();
      partial_trx->clear();

      DBUG_PRINT("info", ("Iterating forwards through relay logs, "
                          "updating the Retrieved_Gtid_Set and updating "
                          "IO thread trx parser before start."));
      for (it = find(filename_list.begin(), filename_list.end(), *rit);
           it != filename_list.end(); it++) {
        const char *filename = it->c_str();
        DBUG_PRINT("info", ("filename='%s'", filename));
        if (read_gtids_and_update_trx_parser_from_relaylog(
                filename, all_gtids, true, trx_parser, partial_trx)) {
          error = 1;
          goto end;
        }
      }
    }
  }
  if (lost_gtids != nullptr && !reached_first_file) {
    /*
      This branch is only reacheable by a binary log. The relay log
      don't need to get lost_gtids information.

      A 5.6 server sets GTID_PURGED by rotating the binary log.

      A 5.6 server that had recently enabled GTIDs and set GTID_PURGED
      would have a sequence of binary logs like:

      master-bin.N  : No PREVIOUS_GTIDS (GTID wasn't enabled)
      master-bin.N+1: Has an empty PREVIOUS_GTIDS and a ROTATE
                      (GTID was enabled on startup)
      master-bin.N+2: Has a PREVIOUS_GTIDS with the content set by a
                      SET @@GLOBAL.GTID_PURGED + has GTIDs of some
                      transactions.

      If this 5.6 server be upgraded to 5.7 keeping its binary log files,
      this routine will have to find the first binary log that contains a
      PREVIOUS_GTIDS + a GTID event to ensure that the content of the
      GTID_PURGED will be correctly set (assuming binlog_gtid_simple_recovery
      is not enabled).
    */
    DBUG_PRINT("info", ("Iterating forwards through binary logs, looking for "
                        "the first binary log that contains both a "
                        "Previous_gtids_log_event and a Gtid_log_event."));
    DBUG_ASSERT(!is_relay_log);
    for (it = filename_list.begin(); it != filename_list.end(); it++) {
      /*
        We should pass a first_gtid to read_gtids_from_binlog when
        binlog_gtid_simple_recovery is disabled, or else it will return
        right after reading the PREVIOUS_GTIDS event to avoid stall on
        reading the whole binary log.
      */
      Gtid first_gtid = {0, 0};
      const char *filename = it->c_str();
      DBUG_PRINT("info", ("filename='%s'", filename));
      switch (read_gtids_from_binlog(
          filename, nullptr, lost_gtids,
          binlog_gtid_simple_recovery ? nullptr : &first_gtid, sid_map,
          verify_checksum, is_relay_log)) {
        case ERROR: {
          error = 1;
          /*FALLTHROUGH*/
        }
        case GOT_GTIDS: {
          goto end;
        }
        case NO_GTIDS:
        case GOT_PREVIOUS_GTIDS: {
          /*
            Mysql server iterates forwards through binary logs, looking for
            the first binary log that contains both Previous_gtids_log_event
            and gtid_log_event for gathering the set of gtid_purged on server
            start. It also iterates forwards through binary logs, looking for
            the first binary log that contains both Previous_gtids_log_event
            and gtid_log_event for gathering the set of gtid_purged when
            purging binary logs. This may take very long time if it has many
            binary logs and almost all of them are out of filesystem cache.
            So if the binlog_gtid_simple_recovery is enabled, we just
            initialize GLOBAL.GTID_PURGED from the first binary log, do not
            read any more binary logs.
          */
          if (binlog_gtid_simple_recovery) goto end;
          /*FALLTHROUGH*/
        }
        case TRUNCATED: {
          break;
        }
      }
    }
  }
end:
  if (all_gtids) all_gtids->dbug_print("all_gtids");
  if (lost_gtids) lost_gtids->dbug_print("lost_gtids");
  if (need_lock) {
    sid_lock->unlock();
    mysql_mutex_unlock(&LOCK_index);
    if (all_gtids != nullptr) mysql_mutex_unlock(&LOCK_log);
  }
  filename_list.clear();
  DBUG_PRINT("info", ("returning %d", error));
  DBUG_RETURN(error != 0 ? true : false);
}

/**
  Open a (new) binlog file.

  - Open the log file and the index file. Register the new
  file name in it
  - When calling this when the file is in use, you must have a locks
  on LOCK_log and LOCK_index.

  @retval
    0	ok
  @retval
    1	error
*/

bool MYSQL_BIN_LOG::open_binlog(
    const char *log_name, const char *new_name, ulong max_size_arg,
    bool null_created_arg, bool need_lock_index, bool need_sid_lock,
    Format_description_log_event *extra_description_event,
    uint32 new_index_number) {
  // lock_index must be acquired *before* sid_lock.
  DBUG_ASSERT(need_sid_lock || !need_lock_index);
  DBUG_ENTER("MYSQL_BIN_LOG::open_binlog(const char *, ...)");
  DBUG_PRINT("enter", ("base filename: %s", log_name));

  mysql_mutex_assert_owner(get_log_lock());

  if (init_and_set_log_file_name(log_name, new_name, new_index_number)) {
    LogErr(ERROR_LEVEL, ER_BINLOG_CANT_GENERATE_NEW_FILE_NAME);
    DBUG_RETURN(1);
  }

  DBUG_PRINT("info", ("generated filename: %s", log_file_name));

  if (open_purge_index_file(true) ||
      register_create_index_entry(log_file_name) || sync_purge_index_file() ||
      DBUG_EVALUATE_IF("fault_injection_registering_index", 1, 0)) {
    /**
      @todo: although this was introduced to appease valgrind
      when injecting emulated faults using fault_injection_registering_index
      it may be good to consider what actually happens when
      open_purge_index_file succeeds but register or sync fails.

      Perhaps we might need the code below in MYSQL_BIN_LOG::cleanup
      for "real life" purposes as well?
    */
    DBUG_EXECUTE_IF("fault_injection_registering_index", {
      if (my_b_inited(&purge_index_file)) {
        end_io_cache(&purge_index_file);
        my_close(purge_index_file.file, MYF(0));
      }
    });

    LogErr(ERROR_LEVEL, ER_BINLOG_FAILED_TO_SYNC_INDEX_FILE_IN_OPEN);
    DBUG_RETURN(1);
  }
  DBUG_EXECUTE_IF("crash_create_non_critical_before_update_index",
                  DBUG_SUICIDE(););

  write_error = 0;

  /* open the main log file */
  if (open(m_key_file_log, log_name, new_name, new_index_number)) {
    close_purge_index_file();
    DBUG_RETURN(1); /* all warnings issued */
  }

  max_size = max_size_arg;

  bool write_file_name_to_index_file = 0;

  /* This must be before goto err. */
#ifndef DBUG_OFF
  binary_log_debug::debug_pretend_version_50034_in_binlog =
      DBUG_EVALUATE_IF("pretend_version_50034_in_binlog", true, false);
#endif
  Format_description_log_event s;

  if (m_binlog_file->is_empty()) {
    /*
      The binary log file was empty (probably newly created)
      This is the normal case and happens when the user doesn't specify
      an extension for the binary log files.
      In this case we write a standard header to it.
    */
    if (m_binlog_file->write(pointer_cast<const uchar *>(BINLOG_MAGIC),
                             BIN_LOG_HEADER_SIZE))
      goto err;
    bytes_written += BIN_LOG_HEADER_SIZE;
    write_file_name_to_index_file = 1;
  }

  /*
    don't set LOG_EVENT_BINLOG_IN_USE_F for the relay log
  */
  if (!is_relay_log) {
    s.common_header->flags |= LOG_EVENT_BINLOG_IN_USE_F;
  }

  if (is_relay_log) {
    /* relay-log */
    if (relay_log_checksum_alg == binary_log::BINLOG_CHECKSUM_ALG_UNDEF) {
      /* inherit master's A descriptor if one has been received */
      if (opt_slave_sql_verify_checksum == 0)
        /* otherwise use slave's local preference of RL events verification */
        relay_log_checksum_alg = binary_log::BINLOG_CHECKSUM_ALG_OFF;
      else
        relay_log_checksum_alg =
            static_cast<enum_binlog_checksum_alg>(binlog_checksum_options);
    }
  }

  if (!s.is_valid()) goto err;
  s.dont_set_created = null_created_arg;
  /* Set LOG_EVENT_RELAY_LOG_F flag for relay log's FD */
  if (is_relay_log) s.set_relay_log_event();
  if (write_event_to_binlog(&s)) goto err;

  /*
    We need to revisit this code and improve it.
    See further comments in the mysqld.
    /Alfranio
  */
  if (current_thd) {
    Checkable_rwlock *sid_lock = nullptr;
    Gtid_set logged_gtids_binlog(global_sid_map, global_sid_lock);
    Gtid_set *previous_logged_gtids;

    if (is_relay_log) {
      previous_logged_gtids = previous_gtid_set_relaylog;
      sid_lock = previous_gtid_set_relaylog->get_sid_map()->get_sid_lock();
    } else {
      previous_logged_gtids = &logged_gtids_binlog;
      sid_lock = global_sid_lock;
    }

    if (need_sid_lock)
      sid_lock->wrlock();
    else
      sid_lock->assert_some_wrlock();

    if (!is_relay_log) {
      const Gtid_set *executed_gtids = gtid_state->get_executed_gtids();
      const Gtid_set *gtids_only_in_table =
          gtid_state->get_gtids_only_in_table();
      /* logged_gtids_binlog= executed_gtids - gtids_only_in_table */
      if (logged_gtids_binlog.add_gtid_set(executed_gtids) !=
          RETURN_STATUS_OK) {
        if (need_sid_lock) sid_lock->unlock();
        goto err;
      }
      logged_gtids_binlog.remove_gtid_set(gtids_only_in_table);
    }
    DBUG_PRINT("info", ("Generating PREVIOUS_GTIDS for %s file.",
                        is_relay_log ? "relaylog" : "binlog"));
    Previous_gtids_log_event prev_gtids_ev(previous_logged_gtids);
    if (is_relay_log) prev_gtids_ev.set_relay_log_event();
    if (need_sid_lock) sid_lock->unlock();
    if (write_event_to_binlog(&prev_gtids_ev)) goto err;
  } else  // !(current_thd)
  {
    /*
      If the slave was configured before server restart, the server will
      generate a new relay log file without having current_thd, but this
      new relay log file must have a PREVIOUS_GTIDS event as we now
      generate the PREVIOUS_GTIDS event always.

      This is only needed for relay log files because the server will add
      the PREVIOUS_GTIDS of binary logs (when current_thd==NULL) after
      server's GTID initialization.

      During server's startup at mysqld_main(), from the binary/relay log
      initialization point of view, it will:
      1) Call init_server_components() that will generate a new binary log
         file but won't write the PREVIOUS_GTIDS event yet;
      2) Initialize server's GTIDs;
      3) Write the binary log PREVIOUS_GTIDS;
      4) Call init_slave() in where the new relay log file will be created
         after initializing relay log's Retrieved_Gtid_Set;
    */
    if (is_relay_log) {
      Sid_map *previous_gtid_sid_map =
          previous_gtid_set_relaylog->get_sid_map();
      Checkable_rwlock *sid_lock = previous_gtid_sid_map->get_sid_lock();

      if (need_sid_lock)
        sid_lock->wrlock();
      else
        sid_lock->assert_some_wrlock(); /* purecov: inspected */

      DBUG_PRINT("info", ("Generating PREVIOUS_GTIDS for relaylog file."));
      Previous_gtids_log_event prev_gtids_ev(previous_gtid_set_relaylog);
      prev_gtids_ev.set_relay_log_event();

      if (need_sid_lock) sid_lock->unlock();

      if (write_event_to_binlog(&prev_gtids_ev)) goto err;
    }
  }
  if (extra_description_event) {
    /*
      This is a relay log written to by the I/O slave thread.
      Write the event so that others can later know the format of this relay
      log.
      Note that this event is very close to the original event from the
      master (it has binlog version of the master, event types of the
      master), so this is suitable to parse the next relay log's event. It
      has been produced by
      Format_description_log_event::Format_description_log_event(char* buf,).
      Why don't we want to write the mi_description_event if this
      event is for format<4 (3.23 or 4.x): this is because in that case, the
      mi_description_event describes the data received from the
      master, but not the data written to the relay log (*conversion*),
      which is in format 4 (slave's).
    */
    /*
      Set 'created' to 0, so that in next relay logs this event does not
      trigger cleaning actions on the slave in
      Format_description_log_event::apply_event_impl().
    */
    extra_description_event->created = 0;
    /* Don't set log_pos in event header */
    extra_description_event->set_artificial_event();
    if (binary_event_serialize(extra_description_event, m_binlog_file))
      goto err;
    bytes_written += extra_description_event->common_header->data_written;
  }
  if (m_binlog_file->flush_and_sync()) goto err;

  if (write_file_name_to_index_file) {
    DBUG_EXECUTE_IF("crash_create_critical_before_update_index",
                    DBUG_SUICIDE(););
    DBUG_ASSERT(my_b_inited(&index_file) != 0);

    /*
      The new log file name is appended into crash safe index file after
      all the content of index file is copyed into the crash safe index
      file. Then move the crash safe index file to index file.
    */
    DBUG_EXECUTE_IF("simulate_disk_full_on_open_binlog",
                    { DBUG_SET("+d,simulate_no_free_space_error"); });
    if (DBUG_EVALUATE_IF("fault_injection_updating_index", 1, 0) ||
        add_log_to_index((uchar *)log_file_name, strlen(log_file_name),
                         need_lock_index)) {
      DBUG_EXECUTE_IF("simulate_disk_full_on_open_binlog", {
        DBUG_SET("-d,simulate_file_write_error");
        DBUG_SET("-d,simulate_no_free_space_error");
        DBUG_SET("-d,simulate_disk_full_on_open_binlog");
      });
      goto err;
    }

    DBUG_EXECUTE_IF("crash_create_after_update_index", DBUG_SUICIDE(););
  }

  atomic_log_state = LOG_OPENED;
  /*
    At every rotate memorize the last transaction counter state to use it as
    offset at logging the transaction logical timestamps.
  */
  m_dependency_tracker.rotate();

  close_purge_index_file();

  update_binlog_end_pos();
  DBUG_RETURN(0);

err:
  if (is_inited_purge_index_file())
    purge_index_entry(nullptr, nullptr, need_lock_index);
  close_purge_index_file();
  if (binlog_error_action == ABORT_SERVER) {
    exec_binlog_error_action_abort(
        "Either disk is full, file system is read only or "
        "there was an encryption error while opening the binlog. "
        "Aborting the server.");
  } else {
    LogErr(ERROR_LEVEL, ER_BINLOG_CANT_USE_FOR_LOGGING,
           (new_name) ? new_name : name, errno);
    close(LOG_CLOSE_INDEX, false, need_lock_index);
  }
  DBUG_RETURN(1);
}

/**
  Move crash safe index file to index file.

  @param need_lock_index If true, LOCK_index will be acquired;
  otherwise it should already be held.

  @retval 0 ok
  @retval -1 error
*/
int MYSQL_BIN_LOG::move_crash_safe_index_file_to_index_file(
    bool need_lock_index) {
  int error = 0;
  File fd = -1;
  DBUG_ENTER("MYSQL_BIN_LOG::move_crash_safe_index_file_to_index_file");
  int failure_trials = MYSQL_BIN_LOG::MAX_RETRIES_FOR_DELETE_RENAME_FAILURE;
  bool file_rename_status = false, file_delete_status = false;
  THD *thd = current_thd;

  if (need_lock_index)
    mysql_mutex_lock(&LOCK_index);
  else
    mysql_mutex_assert_owner(&LOCK_index);

  if (my_b_inited(&index_file)) {
    end_io_cache(&index_file);
    if (mysql_file_close(index_file.file, MYF(0)) < 0) {
      error = -1;
      LogErr(ERROR_LEVEL, ER_BINLOG_FAILED_TO_CLOSE_INDEX_FILE_WHILE_REBUILDING,
             index_file_name);
      /*
        Delete Crash safe index file here and recover the binlog.index
        state(index_file io_cache) from old binlog.index content.
       */
      mysql_file_delete(key_file_binlog_index, crash_safe_index_file_name,
                        MYF(0));

      goto recoverable_err;
    }

    /*
      Sometimes an outsider can lock index files for temporary viewing
      purpose. For eg: MEB locks binlog.index/relaylog.index to view
      the content of the file. During that small period of time, deletion
      of the file is not possible on some platforms(Eg: Windows)
      Server should retry the delete operation for few times instead of
      panicking immediately.
    */
    while ((file_delete_status == false) && (failure_trials > 0)) {
      if (DBUG_EVALUATE_IF("force_index_file_delete_failure", 1, 0)) break;

      DBUG_EXECUTE_IF("simulate_index_file_delete_failure", {
        /* This simulation causes the delete to fail */
        static char first_char = index_file_name[0];
        index_file_name[0] = 0;
        sql_print_information("Retrying delete");
        if (failure_trials == 1) index_file_name[0] = first_char;
      };);
      file_delete_status = !(mysql_file_delete(key_file_binlog_index,
                                               index_file_name, MYF(MY_WME)));
      --failure_trials;
      if (!file_delete_status) {
        my_sleep(1000);
        /* Clear the error before retrying. */
        if (failure_trials > 0) thd->clear_error();
      }
    }

    if (!file_delete_status) {
      error = -1;
      LogErr(ERROR_LEVEL,
             ER_BINLOG_FAILED_TO_DELETE_INDEX_FILE_WHILE_REBUILDING,
             index_file_name);
      /*
        Delete Crash safe file index file here and recover the binlog.index
        state(index_file io_cache) from old binlog.index content.
       */
      mysql_file_delete(key_file_binlog_index, crash_safe_index_file_name,
                        MYF(0));

      goto recoverable_err;
    }
  }

  DBUG_EXECUTE_IF("crash_create_before_rename_index_file", DBUG_SUICIDE(););
  /*
    Sometimes an outsider can lock index files for temporary viewing
    purpose. For eg: MEB locks binlog.index/relaylog.index to view
    the content of the file. During that small period of time, rename
    of the file is not possible on some platforms(Eg: Windows)
    Server should retry the rename operation for few times instead of panicking
    immediately.
  */
  failure_trials = MYSQL_BIN_LOG::MAX_RETRIES_FOR_DELETE_RENAME_FAILURE;
  while ((file_rename_status == false) && (failure_trials > 0)) {
    DBUG_EXECUTE_IF("simulate_crash_safe_index_file_rename_failure", {
      /* This simulation causes the rename to fail */
      static char first_char = index_file_name[0];
      index_file_name[0] = 0;
      sql_print_information("Retrying rename");
      if (failure_trials == 1) index_file_name[0] = first_char;
    };);
    file_rename_status =
        !(my_rename(crash_safe_index_file_name, index_file_name, MYF(MY_WME)));
    --failure_trials;
    if (!file_rename_status) {
      my_sleep(1000);
      /* Clear the error before retrying. */
      if (failure_trials > 0) thd->clear_error();
    }
  }
  if (!file_rename_status) {
    error = -1;
    LogErr(ERROR_LEVEL, ER_BINLOG_FAILED_TO_RENAME_INDEX_FILE_WHILE_REBUILDING,
           index_file_name);
    goto fatal_err;
  }
  DBUG_EXECUTE_IF("crash_create_after_rename_index_file", DBUG_SUICIDE(););

recoverable_err:
  if ((fd = mysql_file_open(key_file_binlog_index, index_file_name,
                            O_RDWR | O_CREAT, MYF(MY_WME))) < 0 ||
      mysql_file_sync(fd, MYF(MY_WME)) ||
      init_io_cache_ext(&index_file, fd, IO_SIZE, READ_CACHE,
                        mysql_file_seek(fd, 0L, MY_SEEK_END, MYF(0)), 0,
                        MYF(MY_WME | MY_WAIT_IF_FULL),
                        key_file_binlog_index_cache)) {
    LogErr(ERROR_LEVEL, ER_BINLOG_FAILED_TO_OPEN_INDEX_FILE_AFTER_REBUILDING,
           index_file_name);
    goto fatal_err;
  }

  if (need_lock_index) mysql_mutex_unlock(&LOCK_index);
  DBUG_RETURN(error);

fatal_err:
  /*
    This situation is very very rare to happen (unless there is some serious
    memory related issues like OOM) and should be treated as fatal error.
    Hence it is better to bring down the server without respecting
    'binlog_error_action' value here.
  */
  exec_binlog_error_action_abort(
      "MySQL server failed to update the "
      "binlog.index file's content properly. "
      "It might not be in sync with available "
      "binlogs and the binlog.index file state is in "
      "unrecoverable state. Aborting the server.");
  /*
    Server is aborted in the above function.
    This is dead code to make compiler happy.
   */
  DBUG_RETURN(error);
}

/**
  Append log file name to index file.

  - To make crash safe, we copy all the content of index file
  to crash safe index file firstly and then append the log
  file name to the crash safe index file. Finally move the
  crash safe index file to index file.

  @retval
    0   ok
  @retval
    -1   error
*/
int MYSQL_BIN_LOG::add_log_to_index(uchar *log_name, size_t log_name_len,
                                    bool need_lock_index) {
  DBUG_ENTER("MYSQL_BIN_LOG::add_log_to_index");

  if (open_crash_safe_index_file()) {
    LogErr(ERROR_LEVEL, ER_BINLOG_CANT_OPEN_TMP_INDEX,
           "MYSQL_BIN_LOG::add_log_to_index");
    goto err;
  }

  if (copy_file(&index_file, &crash_safe_index_file, 0)) {
    LogErr(ERROR_LEVEL, ER_BINLOG_CANT_COPY_INDEX_TO_TMP,
           "MYSQL_BIN_LOG::add_log_to_index");
    goto err;
  }

  if (my_b_write(&crash_safe_index_file, log_name, log_name_len) ||
      my_b_write(&crash_safe_index_file, pointer_cast<const uchar *>("\n"),
                 1) ||
      flush_io_cache(&crash_safe_index_file) ||
      mysql_file_sync(crash_safe_index_file.file, MYF(MY_WME))) {
    LogErr(ERROR_LEVEL, ER_BINLOG_CANT_APPEND_LOG_TO_TMP_INDEX, log_name);
    goto err;
  }

  if (close_crash_safe_index_file()) {
    LogErr(ERROR_LEVEL, ER_BINLOG_CANT_CLOSE_TMP_INDEX,
           "MYSQL_BIN_LOG::add_log_to_index");
    goto err;
  }

  if (move_crash_safe_index_file_to_index_file(need_lock_index)) {
    LogErr(ERROR_LEVEL, ER_BINLOG_CANT_MOVE_TMP_TO_INDEX,
           "MYSQL_BIN_LOG::add_log_to_index");
    goto err;
  }

  DBUG_RETURN(0);

err:
  DBUG_RETURN(-1);
}

int MYSQL_BIN_LOG::get_current_log(LOG_INFO *linfo,
                                   bool need_lock_log /*true*/) {
  if (need_lock_log) mysql_mutex_lock(&LOCK_log);
  int ret = raw_get_current_log(linfo);
  if (need_lock_log) mysql_mutex_unlock(&LOCK_log);
  return ret;
}

int MYSQL_BIN_LOG::raw_get_current_log(LOG_INFO *linfo) {
  strmake(linfo->log_file_name, log_file_name,
          sizeof(linfo->log_file_name) - 1);
  linfo->pos = m_binlog_file->position();
  linfo->encrypted_header_size = m_binlog_file->get_encrypted_header_size();
  return 0;
}

static bool check_write_error_code(uint error_code) {
  return error_code == ER_TRANS_CACHE_FULL ||
         error_code == ER_STMT_CACHE_FULL || error_code == ER_ERROR_ON_WRITE ||
         error_code == ER_BINLOG_LOGGING_IMPOSSIBLE;
}

bool MYSQL_BIN_LOG::check_write_error(const THD *thd) {
  DBUG_ENTER("MYSQL_BIN_LOG::check_write_error");

  if (!thd->is_error()) DBUG_RETURN(false);

  bool checked = check_write_error_code(thd->get_stmt_da()->mysql_errno());

  if (!checked) {
    /* Check all conditions for one that matches the expected error */
    const Sql_condition *err;
    Diagnostics_area::Sql_condition_iterator it =
        thd->get_stmt_da()->sql_conditions();
    while ((err = it++) != nullptr && !checked) {
      checked = check_write_error_code(err->mysql_errno());
    }
  }
  DBUG_PRINT("return", ("checked: %s", YESNO(checked)));
  DBUG_RETURN(checked);
}

void MYSQL_BIN_LOG::report_cache_write_error(THD *thd, bool is_transactional) {
  DBUG_ENTER("MYSQL_BIN_LOG::report_cache_write_error");

  write_error = 1;

  if (check_write_error(thd)) DBUG_VOID_RETURN;

  if (my_errno() == EFBIG) {
    if (is_transactional) {
      my_error(ER_TRANS_CACHE_FULL, MYF(MY_WME));
    } else {
      my_error(ER_STMT_CACHE_FULL, MYF(MY_WME));
    }
  } else {
    char errbuf[MYSYS_STRERROR_SIZE];
    my_error(ER_ERROR_ON_WRITE, MYF(MY_WME), name, errno,
             my_strerror(errbuf, sizeof(errbuf), errno));
  }

  DBUG_VOID_RETURN;
}

static int compare_log_name(const char *log_1, const char *log_2) {
  const char *log_1_basename = log_1 + dirname_length(log_1);
  const char *log_2_basename = log_2 + dirname_length(log_2);

  return strcmp(log_1_basename, log_2_basename);
}

/**
  Find the position in the log-index-file for the given log name.

  @param[out] linfo The found log file name will be stored here, along
  with the byte offset of the next log file name in the index file.
  @param log_name Filename to find in the index file, or NULL if we
  want to read the first entry.
  @param need_lock_index If false, this function acquires LOCK_index;
  otherwise the lock should already be held by the caller.

  @note
    On systems without the truncate function the file will end with one or
    more empty lines.  These will be ignored when reading the file.

  @retval
    0			ok
  @retval
    LOG_INFO_EOF	        End of log-index-file found
  @retval
    LOG_INFO_IO		Got IO error while reading file
*/

int MYSQL_BIN_LOG::find_log_pos(LOG_INFO *linfo, const char *log_name,
                                bool need_lock_index) {
  int error = 0;
  char *full_fname = linfo->log_file_name;
  char full_log_name[FN_REFLEN], fname[FN_REFLEN];
  DBUG_ENTER("find_log_pos");
  full_log_name[0] = full_fname[0] = 0;

  /*
    Mutex needed because we need to make sure the file pointer does not
    move from under our feet
  */
  if (need_lock_index)
    mysql_mutex_lock(&LOCK_index);
  else
    mysql_mutex_assert_owner(&LOCK_index);

  if (!my_b_inited(&index_file)) {
    error = LOG_INFO_IO;
    goto end;
  }

  // extend relative paths for log_name to be searched
  if (log_name) {
    if (normalize_binlog_name(full_log_name, log_name, is_relay_log)) {
      error = LOG_INFO_EOF;
      goto end;
    }
  }

  DBUG_PRINT("enter", ("log_name: %s, full_log_name: %s",
                       log_name ? log_name : "NULL", full_log_name));

  /* As the file is flushed, we can't get an error here */
  my_b_seek(&index_file, (my_off_t)0);

  for (;;) {
    size_t length;
    my_off_t offset = my_b_tell(&index_file);

    DBUG_EXECUTE_IF("simulate_find_log_pos_error", error = LOG_INFO_EOF;
                    break;);
    /* If we get 0 or 1 characters, this is the end of the file */
    if ((length = my_b_gets(&index_file, fname, FN_REFLEN)) <= 1) {
      /* Did not find the given entry; Return not found or error */
      error = !index_file.error ? LOG_INFO_EOF : LOG_INFO_IO;
      break;
    }

    // extend relative paths and match against full path
    if (normalize_binlog_name(full_fname, fname, is_relay_log)) {
      error = LOG_INFO_EOF;
      break;
    }
    // if the log entry matches, null string matching anything
    if (!log_name || !compare_log_name(full_fname, full_log_name)) {
      DBUG_PRINT("info", ("Found log file entry"));
      linfo->index_file_start_offset = offset;
      linfo->index_file_offset = my_b_tell(&index_file);
      break;
    }
    linfo->entry_index++;
  }

end:
  if (need_lock_index) mysql_mutex_unlock(&LOCK_index);
  DBUG_RETURN(error);
}

/**
  Find the position in the log-index-file for the given log name.

  @param[out] linfo The filename will be stored here, along with the
  byte offset of the next filename in the index file.

  @param need_lock_index If true, LOCK_index will be acquired;
  otherwise it should already be held by the caller.

  @note
    - Before calling this function, one has to call find_log_pos()
    to set up 'linfo'
    - Mutex needed because we need to make sure the file pointer does not move
    from under our feet

  @retval 0 ok
  @retval LOG_INFO_EOF End of log-index-file found
  @retval LOG_INFO_IO Got IO error while reading file
*/
int MYSQL_BIN_LOG::find_next_log(LOG_INFO *linfo, bool need_lock_index) {
  int error = 0;
  size_t length;
  char fname[FN_REFLEN];
  char *full_fname = linfo->log_file_name;

  if (need_lock_index)
    mysql_mutex_lock(&LOCK_index);
  else
    mysql_mutex_assert_owner(&LOCK_index);

  if (!my_b_inited(&index_file)) {
    error = LOG_INFO_IO;
    goto err;
  }
  /* As the file is flushed, we can't get an error here */
  my_b_seek(&index_file, linfo->index_file_offset);

  linfo->index_file_start_offset = linfo->index_file_offset;
  if ((length = my_b_gets(&index_file, fname, FN_REFLEN)) <= 1) {
    error = !index_file.error ? LOG_INFO_EOF : LOG_INFO_IO;
    goto err;
  }

  if (fname[0] != 0) {
    if (normalize_binlog_name(full_fname, fname, is_relay_log)) {
      error = LOG_INFO_EOF;
      goto err;
    }
    length = strlen(full_fname);
  }

  linfo->index_file_offset = my_b_tell(&index_file);

err:
  if (need_lock_index) mysql_mutex_unlock(&LOCK_index);
  return error;
}

/**
  Find the relay log name following the given name from relay log index file.

  @param[in,out] log_name  The name is full path name.

  @return return 0 if it finds next relay log. Otherwise return the error code.
*/
int MYSQL_BIN_LOG::find_next_relay_log(char log_name[FN_REFLEN + 1]) {
  LOG_INFO info;
  int error;
  char relative_path_name[FN_REFLEN + 1];

  if (fn_format(relative_path_name, log_name + dirname_length(log_name),
                mysql_data_home, "", 0) == NullS)
    return 1;

  mysql_mutex_lock(&LOCK_index);

  error = find_log_pos(&info, relative_path_name, false);
  if (error == 0) {
    error = find_next_log(&info, false);
    if (error == 0) strcpy(log_name, info.log_file_name);
  }

  mysql_mutex_unlock(&LOCK_index);
  return error;
}

std::pair<int, std::list<std::string>> MYSQL_BIN_LOG::get_log_index(
    bool need_lock_index) {
  DBUG_ENTER("MYSQL_BIN_LOG::get_log_index(bool)");
  LOG_INFO log_info;

  if (need_lock_index)
    mysql_mutex_lock(&LOCK_index);
  else
    mysql_mutex_assert_owner(&LOCK_index);

  std::list<std::string> filename_list;
  int error = 0;
  for (error =
           this->find_log_pos(&log_info, nullptr, false /*need_lock_index*/);
       error == 0;
       error = this->find_next_log(&log_info, false /*need_lock_index*/)) {
    filename_list.push_back(std::string(log_info.log_file_name));
  }

  if (need_lock_index) mysql_mutex_unlock(&LOCK_index);

  DBUG_RETURN(std::make_pair(error, filename_list));
}

/**
  Removes files, as part of a RESET MASTER or RESET SLAVE statement,
  by deleting all logs referred to in the index file and the index
  file. Then, it creates a new index file and a new log file.

  The new index file will only contain the new log file.

  @param thd Thread
  @param delete_only If true, do not create a new index file and
  a new log file.

  @note
    If not called from slave thread, write start event to new log

  @retval
    0	ok
  @retval
    1   error
*/
bool MYSQL_BIN_LOG::reset_logs(THD *thd, bool delete_only) {
  LOG_INFO linfo;
  bool error = 0;
  int err;
  const char *save_name;
  Checkable_rwlock *sid_lock = nullptr;
  DBUG_ENTER("reset_logs");

  /*
    Flush logs for storage engines, so that the last transaction
    is persisted inside storage engines.
  */
  DBUG_ASSERT(!thd->is_log_reset());
  thd->set_log_reset();
  if (ha_flush_logs()) {
    thd->clear_log_reset();
    DBUG_RETURN(1);
  }
  thd->clear_log_reset();

  ha_reset_logs(thd);

  /*
    We need to get both locks to be sure that no one is trying to
    write to the index log file.
  */
  mysql_mutex_lock(&LOCK_log);
  mysql_mutex_lock(&LOCK_index);

  if (is_relay_log)
    sid_lock = previous_gtid_set_relaylog->get_sid_map()->get_sid_lock();
  else
    sid_lock = global_sid_lock;
  sid_lock->wrlock();

  /* Save variables so that we can reopen the log */
  save_name = name;
  name = 0;  // Protect against free
  close(LOG_CLOSE_TO_BE_OPENED, false /*need_lock_log=false*/,
        false /*need_lock_index=false*/);

  /*
    First delete all old log files and then update the index file.
    As we first delete the log files and do not use sort of logging,
    a crash may lead to an inconsistent state where the index has
    references to non-existent files.

    We need to invert the steps and use the purge_index_file methods
    in order to make the operation safe.
  */

  if ((err = find_log_pos(&linfo, NullS, false /*need_lock_index=false*/)) !=
      0) {
    uint errcode = purge_log_get_error_code(err);
    LogErr(ERROR_LEVEL, ER_BINLOG_CANT_LOCATE_OLD_BINLOG_OR_RELAY_LOG_FILES);
    my_error(errcode, MYF(0));
    error = 1;
    goto err;
  }

  for (;;) {
    if ((error = my_delete_allow_opened(linfo.log_file_name, MYF(0))) != 0) {
      if (my_errno() == ENOENT) {
        push_warning_printf(
            current_thd, Sql_condition::SL_WARNING, ER_LOG_PURGE_NO_FILE,
            ER_THD(current_thd, ER_LOG_PURGE_NO_FILE), linfo.log_file_name);
        LogErr(INFORMATION_LEVEL, ER_BINLOG_CANT_DELETE_FILE,
               linfo.log_file_name);
        set_my_errno(0);
        error = 0;
      } else {
        push_warning_printf(current_thd, Sql_condition::SL_WARNING,
                            ER_BINLOG_PURGE_FATAL_ERR,
                            "a problem with deleting %s; "
                            "consider examining correspondence "
                            "of your binlog index file "
                            "to the actual binlog files",
                            linfo.log_file_name);
        error = 1;
        goto err;
      }
    }
    if (find_next_log(&linfo, false /*need_lock_index=false*/)) break;
  }

  /* Start logging with a new file */
  close(LOG_CLOSE_INDEX | LOG_CLOSE_TO_BE_OPENED, false /*need_lock_log=false*/,
        false /*need_lock_index=false*/);
  if ((error = my_delete_allow_opened(index_file_name,
                                      MYF(0))))  // Reset (open will update)
  {
    if (my_errno() == ENOENT) {
      push_warning_printf(
          current_thd, Sql_condition::SL_WARNING, ER_LOG_PURGE_NO_FILE,
          ER_THD(current_thd, ER_LOG_PURGE_NO_FILE), index_file_name);
      LogErr(INFORMATION_LEVEL, ER_BINLOG_CANT_DELETE_FILE, index_file_name);
      set_my_errno(0);
      error = 0;
    } else {
      push_warning_printf(current_thd, Sql_condition::SL_WARNING,
                          ER_BINLOG_PURGE_FATAL_ERR,
                          "a problem with deleting %s; "
                          "consider examining correspondence "
                          "of your binlog index file "
                          "to the actual binlog files",
                          index_file_name);
      error = 1;
      goto err;
    }
  }

  /*
    For relay logs we clear the gtid state associated per channel(i.e rli)
    in the purge_relay_logs()
  */
  if (!is_relay_log) {
    if (gtid_state->clear(thd)) {
      error = 1;
      goto err;
    }
    /*
      Don't clear global_sid_map because gtid_state->clear() above didn't
      touched owned_gtids GTID set.
    */
    if (gtid_state->init() != 0) goto err;
  }

  if (!delete_only) {
    if (!open_index_file(index_file_name, 0, false /*need_lock_index=false*/))
      if ((error = open_binlog(save_name, 0, max_size, false,
                               false /*need_lock_index=false*/,
                               false /*need_sid_lock=false*/, nullptr,
                               thd->lex->next_binlog_file_nr)))
        goto err;
  }
  my_free((void *)save_name);

err:
  if (error == 1) name = const_cast<char *>(save_name);
  sid_lock->unlock();
  count_binlog_space(false);
  mysql_mutex_unlock(&LOCK_index);
  mysql_mutex_unlock(&LOCK_log);
  DBUG_RETURN(error);
}

/**
  Set the name of crash safe index file.

  @retval
    0   ok
  @retval
    1   error
*/
int MYSQL_BIN_LOG::set_crash_safe_index_file_name(const char *base_file_name) {
  int error = 0;
  DBUG_ENTER("MYSQL_BIN_LOG::set_crash_safe_index_file_name");
  if (fn_format(crash_safe_index_file_name, base_file_name, mysql_data_home,
                ".index_crash_safe",
                MYF(MY_UNPACK_FILENAME | MY_SAFE_PATH | MY_REPLACE_EXT)) ==
      nullptr) {
    error = 1;
    LogErr(ERROR_LEVEL, ER_BINLOG_CANT_SET_TMP_INDEX_NAME);
  }
  DBUG_RETURN(error);
}

/**
  Open a (new) crash safe index file.

  @note
    The crash safe index file is a special file
    used for guaranteeing index file crash safe.
  @retval
    0   ok
  @retval
    1   error
*/
int MYSQL_BIN_LOG::open_crash_safe_index_file() {
  int error = 0;
  File file = -1;

  DBUG_ENTER("MYSQL_BIN_LOG::open_crash_safe_index_file");

  if (!my_b_inited(&crash_safe_index_file)) {
    myf flags = MY_WME | MY_NABP | MY_WAIT_IF_FULL;
    if (is_relay_log) flags = flags | MY_REPORT_WAITING_IF_FULL;

    if ((file = my_open(crash_safe_index_file_name, O_RDWR | O_CREAT,
                        MYF(MY_WME))) < 0 ||
        init_io_cache(&crash_safe_index_file, file, IO_SIZE, WRITE_CACHE, 0, 0,
                      flags)) {
      error = 1;
      LogErr(ERROR_LEVEL, ER_BINLOG_FAILED_TO_OPEN_TEMPORARY_INDEX_FILE);
    }
  }
  DBUG_RETURN(error);
}

/**
  Close the crash safe index file.

  @note
    The crash safe file is just closed, is not deleted.
    Because it is moved to index file later on.
  @retval
    0   ok
  @retval
    1   error
*/
int MYSQL_BIN_LOG::close_crash_safe_index_file() {
  int error = 0;

  DBUG_ENTER("MYSQL_BIN_LOG::close_crash_safe_index_file");

  if (my_b_inited(&crash_safe_index_file)) {
    end_io_cache(&crash_safe_index_file);
    error = my_close(crash_safe_index_file.file, MYF(0));
  }
  crash_safe_index_file = IO_CACHE();

  DBUG_RETURN(error);
}

/**
  Remove logs from index file.

  - To make crash safe, we copy the content of index file
  from index_file_start_offset recored in log_info to
  crash safe index file firstly and then move the crash
  safe index file to index file.

  @param log_info               Store here the found log file name and
                                position to the NEXT log file name in
                                the index file.

  @param need_update_threads    If we want to update the log coordinates
                                of all threads. False for relay logs,
                                true otherwise.

  @retval
    0    ok
  @retval
    LOG_INFO_IO    Got IO error while reading/writing file
*/
int MYSQL_BIN_LOG::remove_logs_from_index(LOG_INFO *log_info,
                                          bool need_update_threads) {
  if (open_crash_safe_index_file()) {
    LogErr(ERROR_LEVEL, ER_BINLOG_CANT_OPEN_TMP_INDEX,
           "MYSQL_BIN_LOG::remove_logs_from_index");
    goto err;
  }

  if (copy_file(&index_file, &crash_safe_index_file,
                log_info->index_file_start_offset)) {
    LogErr(ERROR_LEVEL, ER_BINLOG_CANT_COPY_INDEX_TO_TMP,
           "MYSQL_BIN_LOG::remove_logs_from_index");
    goto err;
  }

  if (close_crash_safe_index_file()) {
    LogErr(ERROR_LEVEL, ER_BINLOG_CANT_CLOSE_TMP_INDEX,
           "MYSQL_BIN_LOG::remove_logs_from_index");
    goto err;
  }
  DBUG_EXECUTE_IF("fault_injection_copy_part_file", DBUG_SUICIDE(););

  if (move_crash_safe_index_file_to_index_file(
          false /*need_lock_index=false*/)) {
    LogErr(ERROR_LEVEL, ER_BINLOG_CANT_MOVE_TMP_TO_INDEX,
           "MYSQL_BIN_LOG::remove_logs_from_index");
    goto err;
  }

  // now update offsets in index file for running threads
  if (need_update_threads)
    adjust_linfo_offsets(log_info->index_file_start_offset);
  return 0;

err:
  return LOG_INFO_IO;
}

/**
  Remove all logs before the given log from disk and from the index file.

  @param to_log	      Delete all log file name before this file.
  @param included            If true, to_log is deleted too.
  @param need_lock_index
  @param need_update_threads If we want to update the log coordinates of
                             all threads. False for relay logs, true otherwise.
  @param decrease_log_space  If not null, decrement this variable of
                             the amount of log space freed
  @param auto_purge          True if this is an automatic purge.

  @note
    If any of the logs before the deleted one is in use,
    only purge logs up to this one.

  @retval
    0			ok
  @retval
    LOG_INFO_EOF		to_log not found
    LOG_INFO_EMFILE             too many files opened
    LOG_INFO_FATAL              if any other than ENOENT error from
                                mysql_file_stat() or mysql_file_delete()
*/

int MYSQL_BIN_LOG::purge_logs(const char *to_log, bool included,
                              bool need_lock_index, bool need_update_threads,
                              ulonglong *decrease_log_space, bool auto_purge) {
  int error = 0, no_of_log_files_to_purge = 0, no_of_log_files_purged = 0;
  int no_of_threads_locking_log = 0;
  bool exit_loop = 0;
  LOG_INFO log_info;
  THD *thd = current_thd;
  DBUG_ENTER("purge_logs");
  DBUG_PRINT("info", ("to_log= %s", to_log));

  if (need_lock_index)
    mysql_mutex_lock(&LOCK_index);
  else
    mysql_mutex_assert_owner(&LOCK_index);
  if ((error =
           find_log_pos(&log_info, to_log, false /*need_lock_index=false*/))) {
    LogErr(ERROR_LEVEL, ER_BINLOG_PURGE_LOGS_CALLED_WITH_FILE_NOT_IN_INDEX,
           to_log);
    goto err;
  }

  no_of_log_files_to_purge = log_info.entry_index;

  if ((error = open_purge_index_file(true))) {
    LogErr(ERROR_LEVEL, ER_BINLOG_PURGE_LOGS_CANT_SYNC_INDEX_FILE);
    goto err;
  }

  /*
    File name exists in index file; delete until we find this file
    or a file that is used.
  */
  if ((error = find_log_pos(&log_info, NullS, false /*need_lock_index=false*/)))
    goto err;

  while ((compare_log_name(to_log, log_info.log_file_name) ||
          (exit_loop = included))) {
    if (is_active(log_info.log_file_name)) {
      if (!auto_purge)
        push_warning_printf(
            thd, Sql_condition::SL_WARNING, ER_WARN_PURGE_LOG_IS_ACTIVE,
            ER_THD(thd, ER_WARN_PURGE_LOG_IS_ACTIVE), log_info.log_file_name);
      break;
    }

    if ((no_of_threads_locking_log = log_in_use(log_info.log_file_name))) {
      if (!auto_purge)
        push_warning_printf(thd, Sql_condition::SL_WARNING,
                            ER_WARN_PURGE_LOG_IN_USE,
                            ER_THD(thd, ER_WARN_PURGE_LOG_IN_USE),
                            log_info.log_file_name, no_of_threads_locking_log,
                            no_of_log_files_purged, no_of_log_files_to_purge);
      break;
    }
    no_of_log_files_purged++;

    if ((error = register_purge_index_entry(log_info.log_file_name))) {
      LogErr(ERROR_LEVEL, ER_BINLOG_PURGE_LOGS_CANT_COPY_TO_REGISTER_FILE,
             log_info.log_file_name);
      goto err;
    }

    if (find_next_log(&log_info, false /*need_lock_index=false*/) || exit_loop)
      break;
  }

  DBUG_EXECUTE_IF("crash_purge_before_update_index", DBUG_SUICIDE(););

  if ((error = sync_purge_index_file())) {
    LogErr(ERROR_LEVEL, ER_BINLOG_PURGE_LOGS_CANT_FLUSH_REGISTER_FILE);
    goto err;
  }

  /* We know how many files to delete. Update index file. */
  if ((error = remove_logs_from_index(&log_info, need_update_threads))) {
    LogErr(ERROR_LEVEL, ER_BINLOG_PURGE_LOGS_CANT_UPDATE_INDEX_FILE);
    goto err;
  }

  // Update gtid_state->lost_gtids
  if (!is_relay_log) {
    global_sid_lock->wrlock();
    error = init_gtid_sets(
        nullptr, const_cast<Gtid_set *>(gtid_state->get_lost_gtids()),
        opt_master_verify_checksum, false /*false=don't need lock*/,
        nullptr /*trx_parser*/, nullptr /*partial_trx*/);
    global_sid_lock->unlock();
    if (error) goto err;
  }

  DBUG_EXECUTE_IF("crash_purge_critical_after_update_index", DBUG_SUICIDE(););

err:

  int error_index = 0, close_error_index = 0;
  /* Read each entry from purge_index_file and delete the file. */
  if (!error && is_inited_purge_index_file() &&
      (error_index = purge_index_entry(thd, decrease_log_space,
                                       false /*need_lock_index=false*/)))
    LogErr(ERROR_LEVEL, ER_BINLOG_PURGE_LOGS_FAILED_TO_PURGE_LOG);

  close_error_index = close_purge_index_file();

  DBUG_EXECUTE_IF("crash_purge_non_critical_after_update_index",
                  DBUG_SUICIDE(););

  count_binlog_space(false);
  if (need_lock_index) mysql_mutex_unlock(&LOCK_index);

  /*
    Error codes from purge logs take precedence.
    Then error codes from purging the index entry.
    Finally, error codes from closing the purge index file.
  */
  error = error ? error : (error_index ? error_index : close_error_index);

  DBUG_RETURN(error);
}

int MYSQL_BIN_LOG::set_purge_index_file_name(const char *base_file_name) {
  int error = 0;
  DBUG_ENTER("MYSQL_BIN_LOG::set_purge_index_file_name");
  if (fn_format(
          purge_index_file_name, base_file_name, mysql_data_home, ".~rec~",
          MYF(MY_UNPACK_FILENAME | MY_SAFE_PATH | MY_REPLACE_EXT)) == nullptr) {
    error = 1;
    LogErr(ERROR_LEVEL, ER_BINLOG_FAILED_TO_SET_PURGE_INDEX_FILE_NAME);
  }
  DBUG_RETURN(error);
}

int MYSQL_BIN_LOG::open_purge_index_file(bool destroy) {
  int error = 0;
  File file = -1;

  DBUG_ENTER("MYSQL_BIN_LOG::open_purge_index_file");

  if (destroy) close_purge_index_file();

  if (!my_b_inited(&purge_index_file)) {
    myf flags = MY_WME | MY_NABP | MY_WAIT_IF_FULL;
    if (is_relay_log) flags = flags | MY_REPORT_WAITING_IF_FULL;

    if ((file = my_open(purge_index_file_name, O_RDWR | O_CREAT, MYF(MY_WME))) <
            0 ||
        init_io_cache(&purge_index_file, file, IO_SIZE,
                      (destroy ? WRITE_CACHE : READ_CACHE), 0, 0, flags)) {
      error = 1;
      LogErr(ERROR_LEVEL, ER_BINLOG_FAILED_TO_OPEN_REGISTER_FILE);
    }
  }
  DBUG_RETURN(error);
}

int MYSQL_BIN_LOG::close_purge_index_file() {
  int error = 0;

  DBUG_ENTER("MYSQL_BIN_LOG::close_purge_index_file");

  if (my_b_inited(&purge_index_file)) {
    end_io_cache(&purge_index_file);
    error = my_close(purge_index_file.file, MYF(0));
  }
  my_delete(purge_index_file_name, MYF(0));
  new (&purge_index_file) IO_CACHE();

  DBUG_RETURN(error);
}

bool MYSQL_BIN_LOG::is_inited_purge_index_file() {
  DBUG_ENTER("MYSQL_BIN_LOG::is_inited_purge_index_file");
  DBUG_RETURN(my_b_inited(&purge_index_file));
}

int MYSQL_BIN_LOG::sync_purge_index_file() {
  int error = 0;
  DBUG_ENTER("MYSQL_BIN_LOG::sync_purge_index_file");

  if ((error = flush_io_cache(&purge_index_file)) ||
      (error = my_sync(purge_index_file.file, MYF(MY_WME))))
    DBUG_RETURN(error);

  DBUG_RETURN(error);
}

int MYSQL_BIN_LOG::register_purge_index_entry(const char *entry) {
  int error = 0;
  DBUG_ENTER("MYSQL_BIN_LOG::register_purge_index_entry");

  if ((error = my_b_write(&purge_index_file, (const uchar *)entry,
                          strlen(entry))) ||
      (error = my_b_write(&purge_index_file, (const uchar *)"\n", 1)))
    DBUG_RETURN(error);

  DBUG_RETURN(error);
}

int MYSQL_BIN_LOG::register_create_index_entry(const char *entry) {
  DBUG_ENTER("MYSQL_BIN_LOG::register_create_index_entry");
  DBUG_RETURN(register_purge_index_entry(entry));
}

int MYSQL_BIN_LOG::purge_index_entry(THD *thd, ulonglong *decrease_log_space,
                                     bool need_lock_index) {
  MY_STAT s;
  int error = 0;
  LOG_INFO log_info;
  LOG_INFO check_log_info;

  DBUG_ENTER("MYSQL_BIN_LOG:purge_index_entry");

  DBUG_ASSERT(my_b_inited(&purge_index_file));

  if ((error = reinit_io_cache(&purge_index_file, READ_CACHE, 0, 0, 0))) {
    LogErr(ERROR_LEVEL, ER_BINLOG_FAILED_TO_REINIT_REGISTER_FILE);
    goto err;
  }

  for (;;) {
    size_t length;

    if ((length = my_b_gets(&purge_index_file, log_info.log_file_name,
                            FN_REFLEN)) <= 1) {
      if (purge_index_file.error) {
        error = purge_index_file.error;
        LogErr(ERROR_LEVEL, ER_BINLOG_FAILED_TO_READ_REGISTER_FILE, error);
        goto err;
      }

      /* Reached EOF */
      break;
    }

    /* Get rid of the trailing '\n' */
    log_info.log_file_name[length - 1] = 0;

    if (!mysql_file_stat(m_key_file_log, log_info.log_file_name, &s, MYF(0))) {
      if (my_errno() == ENOENT) {
        /*
          It's not fatal if we can't stat a log file that does not exist;
          If we could not stat, we won't delete.
        */
        if (thd) {
          push_warning_printf(
              thd, Sql_condition::SL_WARNING, ER_LOG_PURGE_NO_FILE,
              ER_THD(thd, ER_LOG_PURGE_NO_FILE), log_info.log_file_name);
        }
        LogErr(INFORMATION_LEVEL, ER_CANT_STAT_FILE, log_info.log_file_name);
        set_my_errno(0);
      } else {
        /*
          Other than ENOENT are fatal
        */
        if (thd) {
          push_warning_printf(thd, Sql_condition::SL_WARNING,
                              ER_BINLOG_PURGE_FATAL_ERR,
                              "a problem with getting info on being purged %s; "
                              "consider examining correspondence "
                              "of your binlog index file "
                              "to the actual binlog files",
                              log_info.log_file_name);
        } else {
          LogErr(INFORMATION_LEVEL,
                 ER_BINLOG_CANT_DELETE_LOG_FILE_DOES_INDEX_MATCH_FILES,
                 log_info.log_file_name);
        }
        error = LOG_INFO_FATAL;
        goto err;
      }
    } else {
      if ((error = find_log_pos(&check_log_info, log_info.log_file_name,
                                need_lock_index))) {
        if (error != LOG_INFO_EOF) {
          if (thd) {
            push_warning_printf(thd, Sql_condition::SL_WARNING,
                                ER_BINLOG_PURGE_FATAL_ERR,
                                "a problem with deleting %s and "
                                "reading the binlog index file",
                                log_info.log_file_name);
          } else {
            LogErr(INFORMATION_LEVEL,
                   ER_BINLOG_CANT_DELETE_FILE_AND_READ_BINLOG_INDEX,
                   log_info.log_file_name);
          }
          goto err;
        }

        error = 0;
        if (!need_lock_index) {
          /*
            This is to avoid triggering an error in NDB.

            @todo: This is weird, what does NDB errors have to do with
            need_lock_index? Explain better or refactor /Sven
          */
          ha_binlog_index_purge_file(current_thd, log_info.log_file_name);
        }

        DBUG_PRINT("info", ("purging %s", log_info.log_file_name));
        if (!mysql_file_delete(key_file_binlog, log_info.log_file_name,
                               MYF(0))) {
          DBUG_EXECUTE_IF("wait_in_purge_index_entry", {
            const char action[] =
                "now SIGNAL in_purge_index_entry WAIT_FOR go_ahead_sql";
            DBUG_ASSERT(!debug_sync_set_action(thd, STRING_WITH_LEN(action)));
            DBUG_SET("-d,wait_in_purge_index_entry");
          };);

          if (decrease_log_space) *decrease_log_space -= s.st_size;
        } else {
          if (my_errno() == ENOENT) {
            if (thd) {
              push_warning_printf(
                  thd, Sql_condition::SL_WARNING, ER_LOG_PURGE_NO_FILE,
                  ER_THD(thd, ER_LOG_PURGE_NO_FILE), log_info.log_file_name);
            }
            LogErr(INFORMATION_LEVEL, ER_BINLOG_CANT_DELETE_FILE,
                   log_info.log_file_name);
            set_my_errno(0);
          } else {
            if (thd) {
              push_warning_printf(thd, Sql_condition::SL_WARNING,
                                  ER_BINLOG_PURGE_FATAL_ERR,
                                  "a problem with deleting %s; "
                                  "consider examining correspondence "
                                  "of your binlog index file "
                                  "to the actual binlog files",
                                  log_info.log_file_name);
            } else {
              LogErr(INFORMATION_LEVEL,
                     ER_BINLOG_CANT_DELETE_LOG_FILE_DOES_INDEX_MATCH_FILES,
                     log_info.log_file_name);
            }
            if (my_errno() == EMFILE) {
              DBUG_PRINT("info", ("my_errno: %d, set ret = LOG_INFO_EMFILE",
                                  my_errno()));
              error = LOG_INFO_EMFILE;
              goto err;
            }
            error = LOG_INFO_FATAL;
            goto err;
          }
        }
      }
    }
  }

err:
  DBUG_RETURN(error);
}

/**
  Count a total size of binary logs (except the active one) to the variable
  binlog_space_total.

  @param need_lock_index  If true, this function acquires LOCK_index;
                          otherwise the caller should already have acquired it.

  @retval
    0			ok
  @retval
    LOG_INFO_FATAL      if any other than ENOENT error from
                        mysql_file_stat() or mysql_file_delete()
    LOG_INFO_EOF        End of log-index-file found
    LOG_INFO_IO         Got IO error while reading log-index-file
*/

int MYSQL_BIN_LOG::count_binlog_space(bool need_lock_index) {
  DBUG_ENTER("count_binlog_space");
  if (is_relay_log) DBUG_RETURN(0);

  if (need_lock_index)
    mysql_mutex_lock(&LOCK_index);
  else
    mysql_mutex_assert_owner(&LOCK_index);

  int error;
  LOG_INFO log_info;
  binlog_space_total = 0;
  if ((error = find_log_pos(&log_info, NullS, false /*need_lock_index=false*/)))
    goto done;

  MY_STAT stat_area;
  while (!(is_active(log_info.log_file_name))) {
    if (!mysql_file_stat(m_key_file_log, log_info.log_file_name, &stat_area,
                         MYF(0))) {
      if (my_errno() == ENOENT) {
        /*
          It's not fatal if we can't stat a log file that does not exist.
        */
        set_my_errno(0);
      } else {
        error = LOG_INFO_FATAL;
        goto done;
      }
    } else {
      binlog_space_total += stat_area.st_size;
    }
    if (find_next_log(&log_info, false /*need_lock_index=false*/)) break;
  }

  error = 0;

done:
  if (need_lock_index) mysql_mutex_unlock(&LOCK_index);
  DBUG_RETURN(error);
}

/**
  Purge old logs so that we have a total size lower than binlog_space_limit.

  @param need_lock_index  If true, this function acquires LOCK_index;
                          otherwise the caller should already have acquired it.

  @note
    If any of the logs before the deleted one is in use,
    only purge logs up to this one.

  @retval
    0				ok
  @retval
    LOG_INFO_FATAL      if any other than ENOENT error from
                        mysql_file_stat() or mysql_file_delete()
    LOG_INFO_EOF        End of log-index-file found
    LOG_INFO_IO         Got IO error while reading log-index-file
*/

int MYSQL_BIN_LOG::purge_logs_by_size(bool need_lock_index) {
  DBUG_ENTER("purge_logs_by_size");

  if (is_relay_log || !binlog_space_limit) DBUG_RETURN(0);

  if (need_lock_index)
    mysql_mutex_lock(&LOCK_index);
  else
    mysql_mutex_assert_owner(&LOCK_index);

  int error = 0;
  LOG_INFO log_info;
  const auto binlog_pos = m_binlog_file->position();
  count_binlog_space(false);

  if (!binlog_space_total ||
      binlog_space_total + binlog_pos <= binlog_space_limit)
    goto done;

  if ((error = find_log_pos(&log_info, NullS, false /*need_lock_index=false*/)))
    goto done;

  MY_STAT stat_area;
  char to_log[FN_REFLEN];
  to_log[0] = 0;
  while (!is_active(log_info.log_file_name)) {
    if (!mysql_file_stat(m_key_file_log, log_info.log_file_name, &stat_area,
                         MYF(0))) {
      if (my_errno() == ENOENT) {
        /*
          It's not fatal if we can't stat a log file that does not exist.
        */
        set_my_errno(0);
      } else {
        /*
          Other than ENOENT are fatal
        */
        THD *thd = current_thd;
        if (thd) {
          push_warning_printf(thd, Sql_condition::SL_WARNING,
                              ER_BINLOG_PURGE_FATAL_ERR,
                              "a problem with getting info on being purged %s; "
                              "consider examining correspondence "
                              "of your binlog index file "
                              "to the actual binlog files",
                              log_info.log_file_name);
        } else {
          LogErr(INFORMATION_LEVEL, ER_CANT_STAT_FILE, log_info.log_file_name);
        }
        error = LOG_INFO_FATAL;
        goto done;
      }
    }
    /* check if a total size of binary logs is bigger than binlog_space_limit
       if yes check if it is in use, if not in use then add
       it in the list of binary log files to be purged.
    */
    else if (binlog_space_total + binlog_pos > binlog_space_limit) {
      if ((log_in_use(log_info.log_file_name))) break;
      DBUG_PRINT("info", ("purge_logs_by_size binlog_space_total=%llu "
                          "binlog_pos=%llu sum=%llu\n",
                          binlog_space_total, binlog_pos,
                          binlog_space_total + binlog_pos));
      if (binlog_space_total >= (ulonglong)stat_area.st_size)
        binlog_space_total -= stat_area.st_size;
      else
        break;
      strmake(to_log, log_info.log_file_name,
              sizeof(log_info.log_file_name) - 1);
    } else
      break;
    if (find_next_log(&log_info, false /*need_lock_index=false*/)) break;
  }

  error = (to_log[0] ? purge_logs(to_log, true, false /*need_lock_index=false*/,
                                  true /*need_update_threads=true*/, NULL, true)
                     : 0);

done:
  if (need_lock_index) mysql_mutex_unlock(&LOCK_index);
  DBUG_RETURN(error);
}

/**
  Remove all logs before the given file date from disk and from the
  index file.

  @param purge_time	Delete all log files before given date.
  @param auto_purge     True if this is an automatic purge.

  @note
    If any of the logs before the deleted one is in use,
    only purge logs up to this one.

  @retval
    0				ok
  @retval
    LOG_INFO_PURGE_NO_ROTATE	Binary file that can't be rotated
    LOG_INFO_FATAL              if any other than ENOENT error from
                                mysql_file_stat() or mysql_file_delete()
*/

int MYSQL_BIN_LOG::purge_logs_before_date(time_t purge_time, bool auto_purge) {
  int error;
  int no_of_threads_locking_log = 0, no_of_log_files_purged = 0;
  bool log_is_active = false, log_is_in_use = false;
  char to_log[FN_REFLEN], copy_log_in_use[FN_REFLEN];
  LOG_INFO log_info;
  MY_STAT stat_area;
  THD *thd = current_thd;

  DBUG_ENTER("purge_logs_before_date");

  mysql_mutex_lock(&LOCK_index);
  to_log[0] = 0;

  if ((error = find_log_pos(&log_info, NullS, false /*need_lock_index=false*/)))
    goto err;

  while (!(log_is_active = is_active(log_info.log_file_name))) {
    if (!mysql_file_stat(m_key_file_log, log_info.log_file_name, &stat_area,
                         MYF(0))) {
      if (my_errno() == ENOENT) {
        /*
          It's not fatal if we can't stat a log file that does not exist.
        */
        set_my_errno(0);
      } else {
        /*
          Other than ENOENT are fatal
        */
        if (thd) {
          push_warning_printf(thd, Sql_condition::SL_WARNING,
                              ER_BINLOG_PURGE_FATAL_ERR,
                              "a problem with getting info on being purged %s; "
                              "consider examining correspondence "
                              "of your binlog index file "
                              "to the actual binlog files",
                              log_info.log_file_name);
        } else {
          LogErr(INFORMATION_LEVEL, ER_BINLOG_FAILED_TO_DELETE_LOG_FILE,
                 log_info.log_file_name);
        }
        error = LOG_INFO_FATAL;
        goto err;
      }
    }
    /* check if the binary log file is older than the purge_time
       if yes check if it is in use, if not in use then add
       it in the list of binary log files to be purged.
    */
    else if (stat_area.st_mtime < purge_time) {
      if ((no_of_threads_locking_log = log_in_use(log_info.log_file_name))) {
        if (!auto_purge) {
          log_is_in_use = true;
          strcpy(copy_log_in_use, log_info.log_file_name);
        }
        break;
      }
      strmake(to_log, log_info.log_file_name,
              sizeof(log_info.log_file_name) - 1);
      no_of_log_files_purged++;
    } else
      break;
    if (find_next_log(&log_info, false /*need_lock_index=false*/)) break;
  }

  if (log_is_active) {
    if (!auto_purge)
      push_warning_printf(
          thd, Sql_condition::SL_WARNING, ER_WARN_PURGE_LOG_IS_ACTIVE,
          ER_THD(thd, ER_WARN_PURGE_LOG_IS_ACTIVE), log_info.log_file_name);
  }

  if (log_is_in_use) {
    int no_of_log_files_to_purge = no_of_log_files_purged + 1;
    while (strcmp(log_file_name, log_info.log_file_name)) {
      if (mysql_file_stat(m_key_file_log, log_info.log_file_name, &stat_area,
                          MYF(0))) {
        if (stat_area.st_mtime < purge_time)
          no_of_log_files_to_purge++;
        else
          break;
      }
      if (find_next_log(&log_info, false /*need_lock_index=false*/)) {
        no_of_log_files_to_purge++;
        break;
      }
    }

    push_warning_printf(thd, Sql_condition::SL_WARNING,
                        ER_WARN_PURGE_LOG_IN_USE,
                        ER_THD(thd, ER_WARN_PURGE_LOG_IN_USE), copy_log_in_use,
                        no_of_threads_locking_log, no_of_log_files_purged,
                        no_of_log_files_to_purge);
  }

  error = (to_log[0] ? purge_logs(to_log, true, false /*need_lock_index=false*/,
                                  true /*need_update_threads=true*/,
                                  (ulonglong *)0, auto_purge)
                     : 0);

err:
  mysql_mutex_unlock(&LOCK_index);
  DBUG_RETURN(error);
}

/**
  Create a new log file name.

  @param[out] buf       Buffer allocated with at least FN_REFLEN bytes where
                        new name is stored.
  @param      log_ident Identity of the binary/relay log.

  @note
    If file name will be longer then FN_REFLEN it will be truncated
*/

void MYSQL_BIN_LOG::make_log_name(char *buf, const char *log_ident) {
  size_t dir_len = dirname_length(log_file_name);
  if (dir_len >= FN_REFLEN) dir_len = FN_REFLEN - 1;
  my_stpnmov(buf, log_file_name, dir_len);
  strmake(buf + dir_len, log_ident, FN_REFLEN - dir_len - 1);
}

/**
  Check if we are writing/reading to the given log file.
*/

bool MYSQL_BIN_LOG::is_active(const char *log_file_name_arg) {
  return !compare_log_name(log_file_name, log_file_name_arg);
}

void MYSQL_BIN_LOG::inc_prep_xids(THD *thd) {
  DBUG_ENTER("MYSQL_BIN_LOG::inc_prep_xids");
#ifndef DBUG_OFF
  int result = ++m_atomic_prep_xids;
  DBUG_PRINT("debug", ("m_atomic_prep_xids: %d", result));
#else
  m_atomic_prep_xids++;
#endif
  thd->get_transaction()->m_flags.xid_written = true;
  DBUG_VOID_RETURN;
}

void MYSQL_BIN_LOG::dec_prep_xids(THD *thd) {
  DBUG_ENTER("MYSQL_BIN_LOG::dec_prep_xids");
  int32 result = --m_atomic_prep_xids;
  DBUG_PRINT("debug", ("m_atomic_prep_xids: %d", result));
  thd->get_transaction()->m_flags.xid_written = false;
  if (result == 0) {
    mysql_mutex_lock(&LOCK_xids);
    mysql_cond_signal(&m_prep_xids_cond);
    mysql_mutex_unlock(&LOCK_xids);
  }
  DBUG_VOID_RETURN;
}

/*
  Wrappers around new_file_impl to avoid using argument
  to control locking. The argument 1) less readable 2) breaks
  incapsulation 3) allows external access to the class without
  a lock (which is not possible with private new_file_without_locking
  method).

  @retval
    nonzero - error

*/

int MYSQL_BIN_LOG::new_file(
    Format_description_log_event *extra_description_event) {
  return new_file_impl(true /*need_lock_log=true*/, extra_description_event);
}

/*
  @retval
    nonzero - error
*/
int MYSQL_BIN_LOG::new_file_without_locking(
    Format_description_log_event *extra_description_event) {
  return new_file_impl(false /*need_lock_log=false*/, extra_description_event);
}

/**
  Start writing to a new log file or reopen the old file.

  @param need_lock_log If true, this function acquires LOCK_log;
  otherwise the caller should already have acquired it.

  @param extra_description_event The master's FDE to be written by the I/O
  thread while creating a new relay log file. This should be NULL for
  binary log files.

  @retval 0 success
  @retval nonzero - error

  @note The new file name is stored last in the index file
*/
int MYSQL_BIN_LOG::new_file_impl(
    bool need_lock_log, Format_description_log_event *extra_description_event) {
  int error = 0;
  bool close_on_error = false;
  char new_name[FN_REFLEN], *new_name_ptr = nullptr, *old_name, *file_to_open;
  const size_t ERR_CLOSE_MSG_LEN = 1024;
  char close_on_error_msg[ERR_CLOSE_MSG_LEN];
  memset(close_on_error_msg, 0, sizeof close_on_error_msg);

  DBUG_ENTER("MYSQL_BIN_LOG::new_file_impl");
  if (!is_open()) {
    DBUG_PRINT("info", ("log is closed"));
    DBUG_RETURN(error);
  }

  if (need_lock_log)
    mysql_mutex_lock(&LOCK_log);
  else
    mysql_mutex_assert_owner(&LOCK_log);
  DBUG_EXECUTE_IF("semi_sync_3-way_deadlock",
                  DEBUG_SYNC(current_thd, "before_rotate_binlog"););
  mysql_mutex_lock(&LOCK_xids);
  /*
    We need to ensure that the number of prepared XIDs are 0.

    If m_atomic_prep_xids is not zero:
    - We wait for storage engine commit, hence decrease m_atomic_prep_xids
    - We keep the LOCK_log to block new transactions from being
      written to the binary log.
   */
  while (get_prep_xids() > 0) {
    mysql_cond_wait(&m_prep_xids_cond, &LOCK_xids);
  }
  mysql_mutex_unlock(&LOCK_xids);

  mysql_mutex_lock(&LOCK_index);

  mysql_mutex_assert_owner(&LOCK_log);
  mysql_mutex_assert_owner(&LOCK_index);

  if (DBUG_EVALUATE_IF("expire_logs_always", 0, 1) &&
      (error = ha_flush_logs())) {
    goto end;
  }

  if (!is_relay_log) {
    /* Save set of GTIDs of the last binlog into table on binlog rotation */
    if ((error = gtid_state->save_gtids_of_last_binlog_into_table())) {
      if (error == ER_RPL_GTID_TABLE_CANNOT_OPEN) {
        close_on_error =
            m_binlog_file->get_real_file_size() >=
                static_cast<my_off_t>(max_size) ||
            DBUG_EVALUATE_IF("simulate_max_binlog_size", true, false);

        if (!close_on_error) {
          LogErr(ERROR_LEVEL, ER_BINLOG_UNABLE_TO_ROTATE_GTID_TABLE_READONLY,
                 "Current binlog file was flushed to disk and will be kept in "
                 "use.");
        } else {
          snprintf(close_on_error_msg, sizeof close_on_error_msg,
                   ER_THD(current_thd, ER_RPL_GTID_TABLE_CANNOT_OPEN), "mysql",
                   "gtid_executed");

          if (binlog_error_action != ABORT_SERVER)
            LogErr(WARNING_LEVEL,
                   ER_BINLOG_UNABLE_TO_ROTATE_GTID_TABLE_READONLY,
                   "Binary logging going to be disabled.");
        }

        DBUG_EXECUTE_IF("gtid_executed_readonly",
                        { DBUG_SET("-d,gtid_executed_readonly"); });
        DBUG_EXECUTE_IF("simulate_max_binlog_size",
                        { DBUG_SET("-d,simulate_max_binlog_size"); });
      } else {
        close_on_error = true;
        snprintf(close_on_error_msg, sizeof close_on_error_msg, "%s",
                 ER_THD(current_thd, ER_OOM_SAVE_GTIDS));
      }
      goto end;
    }
  }

  /*
    If user hasn't specified an extension, generate a new log name
    We have to do this here and not in open as we want to store the
    new file name in the current binary log file.
  */
  new_name_ptr = new_name;
  if ((error = generate_new_name(new_name, name))) {
    // Use the old name if generation of new name fails.
    strcpy(new_name, name);
    close_on_error = true;
    snprintf(close_on_error_msg, sizeof close_on_error_msg,
             ER_THD(current_thd, ER_NO_UNIQUE_LOGFILE), name);
    if (strlen(close_on_error_msg)) {
      close_on_error_msg[strlen(close_on_error_msg) - 1] = '\0';
    }
    goto end;
  }

  /*
    Make sure that the log_file is initialized before writing
    Rotate_log_event into it.
  */
  if (m_binlog_file->is_open()) {
    /*
      We log the whole file name for log file as the user may decide
      to change base names at some point.
    */
    Rotate_log_event r(new_name + dirname_length(new_name), 0, LOG_EVENT_OFFSET,
                       is_relay_log ? Rotate_log_event::RELAY_LOG : 0);

    if (DBUG_EVALUATE_IF("fault_injection_new_file_rotate_event", (error = 1),
                         false) ||
        (error = write_event_to_binlog(&r))) {
      char errbuf[MYSYS_STRERROR_SIZE];
      DBUG_EXECUTE_IF("fault_injection_new_file_rotate_event", errno = 2;);
      close_on_error = true;
      snprintf(close_on_error_msg, sizeof close_on_error_msg,
               ER_THD(current_thd, ER_ERROR_ON_WRITE), name, errno,
               my_strerror(errbuf, sizeof(errbuf), errno));
      my_printf_error(ER_ERROR_ON_WRITE, ER_THD(current_thd, ER_ERROR_ON_WRITE),
                      MYF(ME_FATALERROR), name, errno,
                      my_strerror(errbuf, sizeof(errbuf), errno));
      goto end;
    }

    if ((error = m_binlog_file->flush())) {
      close_on_error = true;
      snprintf(close_on_error_msg, sizeof close_on_error_msg, "%s",
               "Either disk is full or file system is read only");
      goto end;
    }
  }

  DEBUG_SYNC(current_thd, "after_rotate_event_appended");

  old_name = name;
  name = 0;  // Don't free name
  close(LOG_CLOSE_TO_BE_OPENED | LOG_CLOSE_INDEX, false /*need_lock_log=false*/,
        false /*need_lock_index=false*/);

  if (checksum_alg_reset != binary_log::BINLOG_CHECKSUM_ALG_UNDEF) {
    DBUG_ASSERT(!is_relay_log);
    DBUG_ASSERT(binlog_checksum_options != checksum_alg_reset);
    binlog_checksum_options = checksum_alg_reset;
  }
  /*
    Note that at this point, atomic_log_state != LOG_CLOSED
    (important for is_open()).
  */

  DEBUG_SYNC(current_thd, "binlog_rotate_between_close_and_open");
  /*
    new_file() is only used for rotation (in FLUSH LOGS or because size >
    max_binlog_size or max_relay_log_size).
    If this is a binary log, the Format_description_log_event at the beginning
    of the new file should have created=0 (to distinguish with the
    Format_description_log_event written at server startup, which should
    trigger temp tables deletion on slaves.
  */

  /* reopen index binlog file, BUG#34582 */
  file_to_open = index_file_name;
  error = open_index_file(index_file_name, 0, false /*need_lock_index=false*/);
  if (!error) {
    /* reopen the binary log file. */
    file_to_open = new_name_ptr;
    error = open_binlog(old_name, new_name_ptr, max_size,
                        true /*null_created_arg=true*/,
                        false /*need_lock_index=false*/,
                        true /*need_sid_lock=true*/, extra_description_event);
  }

  /* handle reopening errors */
  if (error) {
    char errbuf[MYSYS_STRERROR_SIZE];
    my_printf_error(ER_CANT_OPEN_FILE, ER_THD(current_thd, ER_CANT_OPEN_FILE),
                    MYF(ME_FATALERROR), file_to_open, error,
                    my_strerror(errbuf, sizeof(errbuf), error));
    close_on_error = true;
    snprintf(close_on_error_msg, sizeof close_on_error_msg,
             ER_THD(current_thd, ER_CANT_OPEN_FILE), file_to_open, error,
             my_strerror(errbuf, sizeof(errbuf), error));
  }
  my_free(old_name);

end:

  if (error && close_on_error /* rotate, flush or reopen failed */) {
    /*
      Close whatever was left opened.

      We are keeping the behavior as it exists today, ie,
      we disable logging and move on (see: BUG#51014).

      TODO: as part of WL#1790 consider other approaches:
       - kill mysql (safety);
       - try multiple locations for opening a log file;
       - switch server to protected/readonly mode
       - ...
    */
    if (binlog_error_action == ABORT_SERVER) {
      char abort_msg[ERR_CLOSE_MSG_LEN + 48];
      memset(abort_msg, 0, sizeof abort_msg);
      snprintf(abort_msg, sizeof abort_msg,
               "%s, while rotating the binlog. "
               "Aborting the server",
               close_on_error_msg);
      exec_binlog_error_action_abort(abort_msg);
    } else
      LogErr(ERROR_LEVEL, ER_BINLOG_CANT_OPEN_FOR_LOGGING,
             new_name_ptr != nullptr ? new_name_ptr : "new file", errno);

    close(LOG_CLOSE_INDEX, false /*need_lock_log=false*/,
          false /*need_lock_index=false*/);
  }

  mysql_mutex_unlock(&LOCK_index);
  if (need_lock_log) mysql_mutex_unlock(&LOCK_log);

  DEBUG_SYNC(current_thd, "after_disable_binlog");
  DBUG_RETURN(error);
}

/**
  Called after an event has been written to the relay log by the IO
  thread.  This flushes and possibly syncs the file (according to the
  sync options), rotates the file if it has grown over the limit, and
  finally calls signal_update().

  @note The caller must hold LOCK_log before invoking this function.

  @param mi Master_info for the IO thread.

  @retval false success
  @retval true error
*/
bool MYSQL_BIN_LOG::after_write_to_relay_log(Master_info *mi) {
  DBUG_ENTER("MYSQL_BIN_LOG::after_write_to_relay_log");
  DBUG_PRINT("info", ("max_size: %lu", max_size));

  // Check pre-conditions
  mysql_mutex_assert_owner(&LOCK_log);
  DBUG_ASSERT(is_relay_log);

  /*
    We allow the relay log rotation by relay log size
    only if the trx parser is not inside a transaction.
  */
  bool can_rotate = mi->transaction_parser.is_not_inside_transaction();

#ifndef DBUG_OFF
  if (m_binlog_file->get_real_file_size() >
          DBUG_EVALUATE_IF("rotate_slave_debug_group", 500, max_size) &&
      !can_rotate) {
    DBUG_PRINT("info", ("Postponing the rotation by size waiting for "
                        "the end of the current transaction."));
  }
#endif

  // Flush and sync
  bool error = flush_and_sync(0);
  if (error) {
    mi->report(ERROR_LEVEL, ER_SLAVE_RELAY_LOG_WRITE_FAILURE,
               ER_THD(current_thd, ER_SLAVE_RELAY_LOG_WRITE_FAILURE),
               "failed to flush event to relay log file");
    truncate_relaylog_file(mi, atomic_binlog_end_pos);
  } else {
    if (can_rotate) {
      mysql_mutex_lock(&mi->data_lock);
      /*
        If the last event of the transaction has been flushed, we can add
        the GTID (if it is not empty) to the logged set, or else it will
        not be available in the Previous GTIDs of the next relay log file
        if we are going to rotate the relay log.
      */
      const Gtid *last_gtid_queued = mi->get_queueing_trx_gtid();
      if (!last_gtid_queued->is_empty()) {
        mi->rli->get_sid_lock()->rdlock();
        DBUG_SIGNAL_WAIT_FOR(current_thd, "updating_received_transaction_set",
                             "reached_updating_received_transaction_set",
                             "continue_updating_received_transaction_set");
        mi->rli->add_logged_gtid(last_gtid_queued->sidno,
                                 last_gtid_queued->gno);
        mi->rli->get_sid_lock()->unlock();
      }

      if (mi->is_queueing_trx()) {
        mi->finished_queueing();
      }
      mysql_mutex_unlock(&mi->data_lock);

      /*
        If relay log is too big, rotate. But only if not in the middle of a
        transaction when GTIDs are enabled.

        Also rotate, if a deffered flush request has been placed.

        We now try to mimic the following master binlog behavior: "A transaction
        is written in one chunk to the binary log, so it is never split between
        several binary logs. Therefore, if you have big transactions, you might
        see binary log files larger than max_binlog_size."
      */
      if (m_binlog_file->get_real_file_size() >
              DBUG_EVALUATE_IF("rotate_slave_debug_group", 500, max_size) ||
          mi->is_rotate_requested()) {
        error = new_file_without_locking(mi->get_mi_description_event());
        mi->clear_rotate_requests();
      }
    }
  }

  lock_binlog_end_pos();
  mi->rli->ign_master_log_name_end[0] = 0;
  update_binlog_end_pos(false /*need_lock*/);
  harvest_bytes_written(mi->rli, true /*need_log_space_lock=true*/);
  unlock_binlog_end_pos();

  DBUG_RETURN(error);
}

bool MYSQL_BIN_LOG::write_event(Log_event *ev, Master_info *mi) {
  DBUG_ENTER("MYSQL_BIN_LOG::write_event(Log_event *, Master_info *)");

  DBUG_EXECUTE_IF("fail_to_write_ignored_event_to_relay_log",
                  { DBUG_RETURN(true); });
  // check preconditions
  DBUG_ASSERT(is_relay_log);

  mysql_mutex_assert_owner(&LOCK_log);

  // write data
  bool error = false;
  if (!binary_event_serialize(ev, m_binlog_file)) {
    bytes_written += ev->common_header->data_written;
    error = after_write_to_relay_log(mi);
  } else {
    mi->report(ERROR_LEVEL, ER_SLAVE_RELAY_LOG_WRITE_FAILURE,
               ER_THD(current_thd, ER_SLAVE_RELAY_LOG_WRITE_FAILURE),
               "failed to write event to the relay log file");
    truncate_relaylog_file(mi, atomic_binlog_end_pos);
    error = true;
  }

  DBUG_RETURN(error);
}

bool MYSQL_BIN_LOG::write_buffer(uchar *buf, uint len, Master_info *mi) {
  DBUG_ENTER("MYSQL_BIN_LOG::write_buffer(uchar *, uint, Master_info *");

  // check preconditions
  DBUG_ASSERT(is_relay_log);
  mysql_mutex_assert_owner(&LOCK_log);

  // write data
  bool error = false;
  if (m_binlog_file->write(pointer_cast<const uchar *>(buf), len) == 0) {
    bytes_written += len;
    error = after_write_to_relay_log(mi);
  } else {
    mi->report(ERROR_LEVEL, ER_SLAVE_RELAY_LOG_WRITE_FAILURE,
               ER_THD(current_thd, ER_SLAVE_RELAY_LOG_WRITE_FAILURE),
               "failed to write event to the relay log file");
    truncate_relaylog_file(mi, atomic_binlog_end_pos);
    error = true;
  }

  DBUG_RETURN(error);
}

bool MYSQL_BIN_LOG::flush() {
  return m_binlog_file->is_open() && m_binlog_file->flush();
}

bool MYSQL_BIN_LOG::flush_and_sync(const bool force) {
  mysql_mutex_assert_owner(&LOCK_log);

  if (m_binlog_file->flush()) return true;

  std::pair<bool, bool> result = sync_binlog_file(force);

  return result.first;
}

void MYSQL_BIN_LOG::start_union_events(THD *thd, query_id_t query_id_param) {
  DBUG_ASSERT(!thd->binlog_evt_union.do_union);
  thd->binlog_evt_union.do_union = true;
  thd->binlog_evt_union.unioned_events = false;
  thd->binlog_evt_union.unioned_events_trans = false;
  thd->binlog_evt_union.first_query_id = query_id_param;
}

void MYSQL_BIN_LOG::stop_union_events(THD *thd) {
  DBUG_ASSERT(thd->binlog_evt_union.do_union);
  thd->binlog_evt_union.do_union = false;
}

bool MYSQL_BIN_LOG::is_query_in_union(THD *thd, query_id_t query_id_param) {
  return (thd->binlog_evt_union.do_union &&
          query_id_param >= thd->binlog_evt_union.first_query_id);
}

/*
  Updates thd's position-of-next-event variables
  after a *real* write a file.
 */
void MYSQL_BIN_LOG::update_thd_next_event_pos(THD *thd) {
  if (likely(thd != nullptr)) {
    thd->set_next_event_pos(log_file_name, m_binlog_file->position());
  }
}

/*
  Moves the last bunch of rows from the pending Rows event to a cache (either
  transactional cache if is_transaction is @c true, or the non-transactional
  cache otherwise. Sets a new pending event.

  @param thd               a pointer to the user thread.
  @param evt               a pointer to the row event.
  @param is_transactional  @c true indicates a transactional cache,
                           otherwise @c false a non-transactional.
*/
int MYSQL_BIN_LOG::flush_and_set_pending_rows_event(THD *thd,
                                                    Rows_log_event *event,
                                                    bool is_transactional) {
  DBUG_ENTER("MYSQL_BIN_LOG::flush_and_set_pending_rows_event(event)");
  DBUG_ASSERT(mysql_bin_log.is_open());
  DBUG_PRINT("enter", ("event: %p", event));

  int error = 0;
  binlog_cache_mngr *const cache_mngr = thd_get_cache_mngr(thd);

  DBUG_ASSERT(cache_mngr);

  binlog_cache_data *cache_data =
      cache_mngr->get_binlog_cache_data(is_transactional);

  DBUG_PRINT("info", ("cache_mngr->pending(): %p", cache_data->pending()));

  if (Rows_log_event *pending = cache_data->pending()) {
    /*
      Write pending event to the cache.
    */
    if (cache_data->write_event(pending)) {
      report_cache_write_error(thd, is_transactional);
      if (check_write_error(thd) && cache_data &&
          stmt_cannot_safely_rollback(thd))
        cache_data->set_incident();
      delete pending;
      cache_data->set_pending(nullptr);
      DBUG_RETURN(1);
    }

    delete pending;
  }

  cache_data->set_pending(event);

  DBUG_RETURN(error);
}

/**
  Write an event to the binary log cache.
*/

bool MYSQL_BIN_LOG::write_event(Log_event *event_info) {
  THD *thd = event_info->thd;
  bool error = 1;
  DBUG_ENTER("MYSQL_BIN_LOG::write_event(Log_event *)");

  if (thd->binlog_evt_union.do_union) {
    /*
      In Stored function; Remember that function call caused an update.
      We will log the function call to the binary log on function exit
    */
    thd->binlog_evt_union.unioned_events = true;
    thd->binlog_evt_union.unioned_events_trans |=
        event_info->is_using_trans_cache();
    DBUG_RETURN(0);
  }

  /*
    We only end the statement if we are in a top-level statement.  If
    we are inside a stored function, we do not end the statement since
    this will close all tables on the slave. But there can be a special case
    where we are inside a stored function/trigger and a SAVEPOINT is being
    set in side the stored function/trigger. This SAVEPOINT execution will
    force the pending event to be flushed without an STMT_END_F flag. This
    will result in a case where following DMLs will be considered as part of
    same statement and result in data loss on slave. Hence in this case we
    force the end_stmt to be true.
  */
  bool const end_stmt =
      (thd->in_sub_stmt && thd->lex->sql_command == SQLCOM_SAVEPOINT)
          ? true
          : (thd->locked_tables_mode && thd->lex->requires_prelocking());
  if (thd->binlog_flush_pending_rows_event(end_stmt,
                                           event_info->is_using_trans_cache()))
    DBUG_RETURN(error);

  /*
     In most cases this is only called if 'is_open()' is true; in fact this is
     mostly called if is_open() *was* true a few instructions before, but it
     could have changed since.
  */
  if (likely(is_open())) {
    /*
      In the future we need to add to the following if tests like
      "do the involved tables match (to be implemented)
      binlog_[wild_]{do|ignore}_table?" (WL#1049)"
    */
    const char *local_db = event_info->get_db();
    if ((thd && !(thd->variables.option_bits & OPTION_BIN_LOG)) ||
        (thd->lex->sql_command != SQLCOM_ROLLBACK_TO_SAVEPOINT &&
         thd->lex->sql_command != SQLCOM_SAVEPOINT &&
         (!event_info->is_no_filter_event() &&
          !binlog_filter->db_ok(local_db))))
      DBUG_RETURN(0);

    DBUG_ASSERT(event_info->is_using_trans_cache() ||
                event_info->is_using_stmt_cache());

    if (binlog_start_trans_and_stmt(thd, event_info)) DBUG_RETURN(error);

    bool is_trans_cache = event_info->is_using_trans_cache();
    binlog_cache_mngr *cache_mngr = thd_get_cache_mngr(thd);
    binlog_cache_data *cache_data =
        cache_mngr->get_binlog_cache_data(is_trans_cache);

    DBUG_PRINT("info", ("event type: %d", event_info->get_type_code()));

    /*
       No check for auto events flag here - this write method should
       never be called if auto-events are enabled.

       Write first log events which describe the 'run environment'
       of the SQL command. If row-based binlogging, Insert_id, Rand
       and other kind of "setting context" events are not needed.
    */
    if (thd) {
      if (!thd->is_current_stmt_binlog_format_row()) {
        if (thd->stmt_depends_on_first_successful_insert_id_in_prev_stmt) {
          Intvar_log_event e(
              thd, (uchar)binary_log::Intvar_event::LAST_INSERT_ID_EVENT,
              thd->first_successful_insert_id_in_prev_stmt_for_binlog,
              event_info->event_cache_type, event_info->event_logging_type);
          if (cache_data->write_event(&e)) goto err;
          if (event_info->is_using_immediate_logging())
            thd->binlog_bytes_written += e.header()->data_written;
        }
        if (thd->auto_inc_intervals_in_cur_stmt_for_binlog.nb_elements() > 0) {
          DBUG_PRINT(
              "info",
              ("number of auto_inc intervals: %u",
               thd->auto_inc_intervals_in_cur_stmt_for_binlog.nb_elements()));
          Intvar_log_event e(
              thd, (uchar)binary_log::Intvar_event::INSERT_ID_EVENT,
              thd->auto_inc_intervals_in_cur_stmt_for_binlog.minimum(),
              event_info->event_cache_type, event_info->event_logging_type);
          if (cache_data->write_event(&e)) goto err;
          if (event_info->is_using_immediate_logging())
            thd->binlog_bytes_written += e.header()->data_written;
        }
        if (thd->rand_used) {
          Rand_log_event e(thd, thd->rand_saved_seed1, thd->rand_saved_seed2,
                           event_info->event_cache_type,
                           event_info->event_logging_type);
          if (cache_data->write_event(&e)) goto err;
          if (event_info->is_using_immediate_logging())
            thd->binlog_bytes_written += e.header()->data_written;
        }
        if (!thd->user_var_events.empty()) {
          for (size_t i = 0; i < thd->user_var_events.size(); i++) {
            Binlog_user_var_event *user_var_event = thd->user_var_events[i];

            /* setting flags for user var log event */
            uchar flags = User_var_log_event::UNDEF_F;
            if (user_var_event->unsigned_flag)
              flags |= User_var_log_event::UNSIGNED_F;

            User_var_log_event e(
                thd, user_var_event->user_var_event->entry_name.ptr(),
                user_var_event->user_var_event->entry_name.length(),
                user_var_event->value, user_var_event->length,
                user_var_event->type, user_var_event->charset_number, flags,
                event_info->event_cache_type, event_info->event_logging_type);
            if (cache_data->write_event(&e)) goto err;
            if (event_info->is_using_immediate_logging())
              thd->binlog_bytes_written += e.header()->data_written;
          }
        }
      }
    }

    /*
      Write the event.
    */
    if (cache_data->write_event(event_info)) goto err;

    if (DBUG_EVALUATE_IF("injecting_fault_writing", 1, 0)) goto err;
    if (event_info->is_using_immediate_logging())
      thd->binlog_bytes_written += event_info->common_header->data_written;

    /*
      After writing the event, if the trx-cache was used and any unsafe
      change was written into it, the cache is marked as cannot safely
      roll back.
    */
    if (is_trans_cache && stmt_cannot_safely_rollback(thd))
      cache_mngr->trx_cache.set_cannot_rollback();

    error = 0;

  err:
    if (error) {
      report_cache_write_error(thd, is_trans_cache);
      if (check_write_error(thd) && cache_data &&
          stmt_cannot_safely_rollback(thd))
        cache_data->set_incident();
    }
  }

  DBUG_RETURN(error);
}

/**
  The method executes rotation when LOCK_log is already acquired
  by the caller.

  @param force_rotate  caller can request the log rotation
  @param check_purge   is set to true if rotation took place

  @note
    If rotation fails, for instance the server was unable
    to create a new log file, we still try to write an
    incident event to the current log.

  @note The caller must hold LOCK_log when invoking this function.

  @retval
    nonzero - error in rotating routine.
*/
int MYSQL_BIN_LOG::rotate(bool force_rotate, bool *check_purge) {
  int error = 0;
  DBUG_ENTER("MYSQL_BIN_LOG::rotate");

  DBUG_ASSERT(!is_relay_log);
  mysql_mutex_assert_owner(&LOCK_log);

  *check_purge = false;

  if (DBUG_EVALUATE_IF("force_rotate", 1, 0) || force_rotate ||
      (m_binlog_file->get_real_file_size() >= (my_off_t)max_size) ||
      DBUG_EVALUATE_IF("simulate_max_binlog_size", true, false)) {
    error = new_file_without_locking(nullptr);
    *check_purge = true;
    publish_coordinates_for_global_status();
  }
  DBUG_RETURN(error);
}

/**
  The method executes logs purging routine.
*/
void MYSQL_BIN_LOG::purge() {
  if (expire_logs_days || binlog_expire_logs_seconds) {
    DEBUG_SYNC(current_thd, "at_purge_logs_before_date");
    time_t purge_time = 0;

    if (binlog_expire_logs_seconds) {
      purge_time = my_time(0) - binlog_expire_logs_seconds;
    } else
      purge_time = my_time(0) - expire_logs_days * 24 * 60 * 60;

    DBUG_EXECUTE_IF("expire_logs_always", { purge_time = my_time(0); });
    if (purge_time >= 0) {
      Is_instance_backup_locked_result is_instance_locked =
          is_instance_backup_locked(current_thd);

      if (is_instance_locked == Is_instance_backup_locked_result::OOM) {
        exec_binlog_error_action_abort(
            "Out of memory happened while checking if "
            "instance was locked for backup");
      }
      if (is_instance_locked == Is_instance_backup_locked_result::NOT_LOCKED) {
        /*
          Flush logs for storage engines, so that the last transaction
          is persisted inside storage engines.
        */
        ha_flush_logs();
        purge_logs_before_date(purge_time, true);
      }
    }
  }
  if (binlog_space_limit) purge_logs_by_size(true);
}

/**
  Execute a FLUSH LOGS statement.

  The method is a shortcut of @c rotate() and @c purge().
  LOCK_log is acquired prior to rotate and is released after it.

  @param thd           Current session.
  @param force_rotate  caller can request the log rotation

  @retval
    nonzero - error in rotating routine.
*/
int MYSQL_BIN_LOG::rotate_and_purge(THD *thd, bool force_rotate) {
  int error = 0;
  DBUG_ENTER("MYSQL_BIN_LOG::rotate_and_purge");
  bool check_purge = false;

  /*
    FLUSH BINARY LOGS command should ignore 'read-only' and 'super_read_only'
    options so that it can update 'mysql.gtid_executed' replication repository
    table.
  */
  thd->set_skip_readonly_check();
  /*
    Wait for handlerton to insert any pending information into the binlog.
    For e.g. ha_ndbcluster which updates the binlog asynchronously this is
    needed so that the user see its own commands in the binlog.
  */
  ha_binlog_wait(thd);

  DBUG_ASSERT(!is_relay_log);
  mysql_mutex_lock(&LOCK_log);
  error = rotate(force_rotate, &check_purge);
  /*
    NOTE: Run purge_logs wo/ holding LOCK_log because it does not need
          the mutex. Otherwise causes various deadlocks.
  */
  mysql_mutex_unlock(&LOCK_log);

  if (!error && check_purge) purge();

  DBUG_RETURN(error);
}

uint MYSQL_BIN_LOG::next_file_id() {
  uint res;
  mysql_mutex_lock(&LOCK_log);
  res = file_id++;
  mysql_mutex_unlock(&LOCK_log);
  return res;
}

int MYSQL_BIN_LOG::get_gtid_executed(Sid_map *sid_map, Gtid_set *gtid_set) {
  DBUG_ENTER("MYSQL_BIN_LOG::get_gtid_executed");
  int error = 0;

  mysql_mutex_lock(&mysql_bin_log.LOCK_commit);
  global_sid_lock->wrlock();

  enum_return_status return_status = global_sid_map->copy(sid_map);
  if (return_status != RETURN_STATUS_OK) {
    error = 1;
    goto end;
  }

  return_status = gtid_set->add_gtid_set(gtid_state->get_executed_gtids());
  if (return_status != RETURN_STATUS_OK) error = 1;

end:
  global_sid_lock->unlock();
  mysql_mutex_unlock(&mysql_bin_log.LOCK_commit);

  DBUG_RETURN(error);
}

/**
  Write the contents of the given IO_CACHE to the binary log.

  The cache will be reset as a READ_CACHE to be able to read the
  contents from it.

  The data will be post-processed: see class Binlog_event_writer for
  details.

  @param cache Events will be read from this IO_CACHE.
  @param writer Events will be written to this Binlog_event_writer.

  @retval true IO error.
  @retval false Success.

  @see MYSQL_BIN_LOG::write_cache
*/
bool MYSQL_BIN_LOG::do_write_cache(Binlog_cache_storage *cache,
                                   Binlog_event_writer *writer) {
  DBUG_ENTER("MYSQL_BIN_LOG::do_write_cache");

  DBUG_EXECUTE_IF("simulate_do_write_cache_failure", {
    /*
       see binlog_cache_data::write_event() that reacts on
       @c simulate_disk_full_at_flush_pending.
    */
    DBUG_SET("-d,simulate_do_write_cache_failure");
    DBUG_RETURN(true);
  });

#ifndef DBUG_OFF
  uint64 expected_total_len = cache->length();
  DBUG_PRINT("info", ("bytes in cache= %llu", expected_total_len));
#endif

  bool error = false;
  if (cache->copy_to(writer, &error)) {
    if (error) report_binlog_write_error();
    DBUG_RETURN(true);
  }
  DBUG_RETURN(false);
}

/**
  Writes an incident event to stmt_cache.

  @param ev Incident event to be written
  @param thd Thread variable
  @param need_lock_log If true, will acquire LOCK_log; otherwise the
  caller should already have acquired LOCK_log.
  @param err_msg Error message written to log file for the incident.
  @param do_flush_and_sync If true, will call flush_and_sync(), rotate() and
  purge().

  @retval false error
  @retval true success
*/
bool MYSQL_BIN_LOG::write_incident(Incident_log_event *ev, THD *thd,
                                   bool need_lock_log, const char *err_msg,
                                   bool do_flush_and_sync) {
  uint error = 0;
  DBUG_ENTER("MYSQL_BIN_LOG::write_incident");
  DBUG_ASSERT(err_msg);

  if (!is_open()) DBUG_RETURN(error);

  binlog_cache_mngr *const cache_mngr = thd_get_cache_mngr(thd);

#ifndef DBUG_OFF
  if (DBUG_EVALUATE_IF("simulate_write_incident_event_into_binlog_directly", 1,
                       0) &&
      !cache_mngr->stmt_cache.is_binlog_empty()) {
    /* The stmt_cache contains corruption data, so we can reset it. */
    cache_mngr->stmt_cache.reset();
  }
#endif

  /*
    If there is no binlog cache then we write incidents directly
    into the binlog. If caller needs GTIDs it has to setup the
    binlog cache (for the injector thread).
  */
  if (cache_mngr == nullptr ||
      DBUG_EVALUATE_IF("simulate_write_incident_event_into_binlog_directly", 1,
                       0)) {
    if (need_lock_log)
      mysql_mutex_lock(&LOCK_log);
    else
      mysql_mutex_assert_owner(&LOCK_log);
    /* Write an incident event into binlog directly. */
    error = write_event_to_binlog(ev);
    /*
      Write an error to log. So that user might have a chance
      to be alerted and explore incident details.
    */
    if (!error)
      LogErr(ERROR_LEVEL, ER_BINLOG_LOGGING_INCIDENT_TO_STOP_SLAVES, err_msg);
  } else  // (cache_mngr != NULL)
  {
    if (!cache_mngr->stmt_cache.is_binlog_empty()) {
      /* The stmt_cache contains corruption data, so we can reset it. */
      cache_mngr->stmt_cache.reset();
    }
    if (!cache_mngr->trx_cache.is_binlog_empty()) {
      /* The trx_cache contains corruption data, so we can reset it. */
      cache_mngr->trx_cache.reset();
    }
    /*
      Write the incident event into stmt_cache, so that a GTID is generated and
      written for it prior to flushing the stmt_cache.
    */
    binlog_cache_data *cache_data = cache_mngr->get_binlog_cache_data(false);
    if ((error = cache_data->write_event(ev))) {
      LogErr(ERROR_LEVEL, ER_BINLOG_EVENT_WRITE_TO_STMT_CACHE_FAILED);
      cache_mngr->stmt_cache.reset();
      DBUG_RETURN(error);
    }

    if (need_lock_log)
      mysql_mutex_lock(&LOCK_log);
    else
      mysql_mutex_assert_owner(&LOCK_log);
  }

  if (do_flush_and_sync) {
    if (!error && !(error = flush_and_sync())) {
      bool check_purge = false;
      update_binlog_end_pos();
      is_rotating_caused_by_incident = true;
      error = rotate(true, &check_purge);
      is_rotating_caused_by_incident = false;
      if (!error && check_purge) purge();
    }
  }

  if (need_lock_log) mysql_mutex_unlock(&LOCK_log);

  /*
    Write an error to log. So that user might have a chance
    to be alerted and explore incident details.
  */
  if (!error && cache_mngr != nullptr)
    LogErr(ERROR_LEVEL, ER_BINLOG_LOGGING_INCIDENT_TO_STOP_SLAVES, err_msg);

  DBUG_RETURN(error);
}

bool MYSQL_BIN_LOG::write_dml_directly(THD *thd, const char *stmt,
                                       size_t stmt_len) {
  bool ret = false;
  /* backup the original command */
  enum_sql_command save_sql_command = thd->lex->sql_command;

  /* Fake it as a DELETE statement, so it can be binlogged correctly */
  thd->lex->sql_command = SQLCOM_DELETE;

  if (thd->binlog_query(THD::STMT_QUERY_TYPE, stmt, stmt_len, false, false,
                        false, 0) ||
      commit(thd, false) != TC_LOG::RESULT_SUCCESS) {
    ret = true;
  }

  thd->lex->sql_command = save_sql_command;
  return ret;
}

/**
  Creates an incident event and writes it to the binary log.

  @param thd  Thread variable
  @param need_lock_log If the binary lock should be locked or not
  @param err_msg Error message written to log file for the incident.
  @param do_flush_and_sync If true, will call flush_and_sync(), rotate() and
  purge().

  @retval
    0    error
  @retval
    1    success
*/
bool MYSQL_BIN_LOG::write_incident(THD *thd, bool need_lock_log,
                                   const char *err_msg,
                                   bool do_flush_and_sync) {
  DBUG_ENTER("MYSQL_BIN_LOG::write_incident");

  if (!is_open()) DBUG_RETURN(0);

  LEX_CSTRING write_error_msg = {err_msg, strlen(err_msg)};
  binary_log::Incident_event::enum_incident incident =
      binary_log::Incident_event::INCIDENT_LOST_EVENTS;
  Incident_log_event ev(thd, incident, write_error_msg);

  DBUG_RETURN(
      write_incident(&ev, thd, need_lock_log, err_msg, do_flush_and_sync));
}

/*
  Write the event into current binlog directly without going though a session
  binlog cache. It will update the event's log_pos and set checksum accordingly.
  binary_event_serialize can be called directly if log_pos should not be
  updated.
*/
inline bool MYSQL_BIN_LOG::write_event_to_binlog(Log_event *ev) {
  ev->common_footer->checksum_alg =
      is_relay_log
          ? relay_log_checksum_alg
          : static_cast<enum_binlog_checksum_alg>(binlog_checksum_options);
  DBUG_ASSERT(ev->common_footer->checksum_alg !=
              binary_log::BINLOG_CHECKSUM_ALG_UNDEF);

  /*
    Stores current position into log_pos, it is used to calculate correcty
    end_log_pos by adding data_written in Log_event::write_header().
  */
  ev->common_header->log_pos = m_binlog_file->position();

  if (binary_event_serialize(ev, m_binlog_file)) return true;

  add_bytes_written(ev->common_header->data_written);
  return false;
}

/* Write the event into current binlog and flush and sync */
bool MYSQL_BIN_LOG::write_event_to_binlog_and_sync(Log_event *ev) {
  if (write_event_to_binlog(ev) || m_binlog_file->flush() ||
      m_binlog_file->sync())
    return true;

  update_binlog_end_pos();
  return false;
}

/**
  Write the contents of the statement or transaction cache to the binary log.

  Comparison with do_write_cache:

  - do_write_cache is a lower-level function that only performs the
    actual write.

  - write_cache is a higher-level function that calls do_write_cache
    and additionally performs some maintenance tasks, including:
    - report any errors that occurred
    - write incident event if needed
    - update gtid_state
    - update thd.binlog_next_event_pos

  @param thd Thread variable

  @param cache_data Events will be read from the IO_CACHE of this
  cache_data object.

  @param writer Events will be written to this Binlog_event_writer.

  @retval true IO error.
  @retval false Success.

  @note We only come here if there is something in the cache.
  @note Whatever is in the cache is always a complete transaction.
  @note 'cache' needs to be reinitialized after this functions returns.
*/
bool MYSQL_BIN_LOG::write_cache(THD *thd, binlog_cache_data *cache_data,
                                Binlog_event_writer *writer) {
  DBUG_ENTER("MYSQL_BIN_LOG::write_cache(THD *, binlog_cache_data *, bool)");

  Binlog_cache_storage *cache = cache_data->get_cache();
  bool incident = cache_data->has_incident();

  mysql_mutex_assert_owner(&LOCK_log);

  DBUG_ASSERT(is_open());
  if (likely(is_open()))  // Should always be true
  {
    /*
      We only bother to write to the binary log if there is anything
      to write.

      @todo Is this check redundant? Probably this is only called if
      there is anything in the cache (see @note in comment above this
      function). Check if we can replace this by an assertion. /Sven
    */
    if (!cache->is_empty()) {
      DBUG_EXECUTE_IF("crash_before_writing_xid", {
        if (do_write_cache(cache, writer))
          DBUG_PRINT("info", ("error writing binlog cache: %d", write_error));
        flush_and_sync(true);
        DBUG_PRINT("info", ("crashing before writing xid"));
        DBUG_SUICIDE();
      });
      if (do_write_cache(cache, writer)) goto err;

      const char *err_msg =
          "Non-transactional changes did not get into "
          "the binlog.";
      if (incident &&
          write_incident(thd, false /*need_lock_log=false*/, err_msg,
                         false /*do_flush_and_sync==false*/)) {
        report_binlog_write_error();
        goto err;
      }
      DBUG_EXECUTE_IF("half_binlogged_transaction", DBUG_SUICIDE(););
    }
    update_thd_next_event_pos(thd);
  }

  DBUG_RETURN(false);

err:
  thd->commit_error = THD::CE_FLUSH_ERROR;

  DBUG_RETURN(true);
}

void MYSQL_BIN_LOG::report_binlog_write_error() {
  char errbuf[MYSYS_STRERROR_SIZE];

  write_error = true;
  LogErr(ERROR_LEVEL, ER_FAILED_TO_WRITE_TO_FILE, name, errno,
         my_strerror(errbuf, sizeof(errbuf), errno));
}

/**
  Wait until we get a signal that the binary log has been updated.
  Applies to master only.

  NOTES
  @param[in] timeout    a pointer to a timespec;
                        NULL means to wait w/o timeout.
  @retval    0          if got signalled on update
  @retval    non-0      if wait timeout elapsed
  @note
    LOCK_binlog_end_pos must be taken before calling this function.
    LOCK_binlog_end_pos is being released while the thread is waiting.
    LOCK_binlog_end_pos is released by the caller.
*/

int MYSQL_BIN_LOG::wait_for_update(const struct timespec *timeout) {
  int ret = 0;
  DBUG_ENTER("wait_for_update");

  if (!timeout)
    mysql_cond_wait(&update_cond, &LOCK_binlog_end_pos);
  else
    ret = mysql_cond_timedwait(&update_cond, &LOCK_binlog_end_pos,
                               const_cast<struct timespec *>(timeout));
  DBUG_RETURN(ret);
}

/**
  Close the log file.

  @param exiting     Bitmask for one or more of the following bits:
          - LOG_CLOSE_INDEX : if we should close the index file
          - LOG_CLOSE_TO_BE_OPENED : if we intend to call open
                                     at once after close.
          - LOG_CLOSE_STOP_EVENT : write a 'stop' event to the log

  @param need_lock_log If true, this function acquires LOCK_log;
  otherwise the caller should already have acquired it.

  @param need_lock_index If true, this function acquires LOCK_index;
  otherwise the caller should already have acquired it.

  @note
    One can do an open on the object at once after doing a close.
    The internal structures are not freed until cleanup() is called
*/

void MYSQL_BIN_LOG::close(
    uint exiting, bool need_lock_log,
    bool need_lock_index) {  // One can't set log_type here!
  DBUG_ENTER("MYSQL_BIN_LOG::close");
  DBUG_PRINT("enter", ("exiting: %d", (int)exiting));
  if (need_lock_log)
    mysql_mutex_lock(&LOCK_log);
  else
    mysql_mutex_assert_owner(&LOCK_log);

  if (atomic_log_state == LOG_OPENED) {
    if ((exiting & LOG_CLOSE_STOP_EVENT) != 0) {
      /**
        TODO(WL#7546): Change the implementation to Stop_event after write() is
        moved into libbinlogevents
      */
      Stop_log_event s;
      // the checksumming rule for relay-log case is similar to Rotate
      s.common_footer->checksum_alg =
          is_relay_log
              ? relay_log_checksum_alg
              : static_cast<enum_binlog_checksum_alg>(binlog_checksum_options);
      DBUG_ASSERT(!is_relay_log || relay_log_checksum_alg !=
                                       binary_log::BINLOG_CHECKSUM_ALG_UNDEF);
      if (!write_event_to_binlog(&s) && !m_binlog_file->flush())
        update_binlog_end_pos();
    }

    /* The following update should not be done in relay log files */
    if (!is_relay_log) {
      my_off_t offset = BIN_LOG_HEADER_SIZE + FLAGS_OFFSET;
      uchar flags = 0;  // clearing LOG_EVENT_BINLOG_IN_USE_F
      (void)m_binlog_file->update(&flags, 1, offset);
    }

    if (m_binlog_file->flush_and_sync() && !write_error) {
      report_binlog_write_error();
    }

    /*
      LOCK_sync to guarantee that no thread is calling m_binlog_file
      to sync data to disk when another thread is closing m_binlog_file.
    */
    if (!is_relay_log) mysql_mutex_lock(&LOCK_sync);
    m_binlog_file->close();
    if (!is_relay_log) mysql_mutex_unlock(&LOCK_sync);

    atomic_log_state =
        (exiting & LOG_CLOSE_TO_BE_OPENED) ? LOG_TO_BE_OPENED : LOG_CLOSED;
    my_free(name);
    name = nullptr;
  }

  /*
    The following test is needed even if is_open() is not set, as we may have
    called a not complete close earlier and the index file is still open.
  */

  if (need_lock_index)
    mysql_mutex_lock(&LOCK_index);
  else
    mysql_mutex_assert_owner(&LOCK_index);

  if ((exiting & LOG_CLOSE_INDEX) && my_b_inited(&index_file)) {
    end_io_cache(&index_file);
    if (mysql_file_close(index_file.file, MYF(0)) < 0 && !write_error) {
      report_binlog_write_error();
    }
  }

  if (need_lock_index) mysql_mutex_unlock(&LOCK_index);

  atomic_log_state =
      (exiting & LOG_CLOSE_TO_BE_OPENED) ? LOG_TO_BE_OPENED : LOG_CLOSED;
  my_free(name);
  name = nullptr;

  if (need_lock_log) mysql_mutex_unlock(&LOCK_log);

  DBUG_VOID_RETURN;
}

void MYSQL_BIN_LOG::harvest_bytes_written(Relay_log_info *rli,
                                          bool need_log_space_lock) {
#ifndef DBUG_OFF
  char buf1[22], buf2[22];
#endif

  DBUG_ENTER("harvest_bytes_written");
  if (need_log_space_lock)
    mysql_mutex_lock(&rli->log_space_lock);
  else
    mysql_mutex_assert_owner(&rli->log_space_lock);
  rli->log_space_total += bytes_written;
  DBUG_PRINT("info",
             ("relay_log_space: %s  bytes_written: %s",
              llstr(rli->log_space_total, buf1), llstr(bytes_written, buf2)));
  bytes_written = 0;
  if (need_log_space_lock) mysql_mutex_unlock(&rli->log_space_lock);
  DBUG_VOID_RETURN;
}

void MYSQL_BIN_LOG::set_max_size(ulong max_size_arg) {
  /*
    We need to take locks, otherwise this may happen:
    new_file() is called, calls open(old_max_size), then before open() starts,
    set_max_size() sets max_size to max_size_arg, then open() starts and
    uses the old_max_size argument, so max_size_arg has been overwritten and
    it's like if the SET command was never run.
  */
  DBUG_ENTER("MYSQL_BIN_LOG::set_max_size");
  mysql_mutex_lock(&LOCK_log);
  if (is_open()) max_size = max_size_arg;
  mysql_mutex_unlock(&LOCK_log);
  DBUG_VOID_RETURN;
}

/****** transaction coordinator log for 2pc - binlog() based solution ******/

/**
  @todo
  keep in-memory list of prepared transactions
  (add to list in log(), remove on unlog())
  and copy it to the new binlog if rotated
  but let's check the behaviour of tc_log_page_waits first!
*/

int MYSQL_BIN_LOG::open_binlog(const char *opt_name) {
  LOG_INFO log_info;
  int error = 1;

  /*
    This function is used for 2pc transaction coordination.  Hence, it
    is never used for relay logs.
  */
  DBUG_ASSERT(!is_relay_log);
  DBUG_ASSERT(total_ha_2pc > 1 || (1 == total_ha_2pc && opt_bin_log));
  DBUG_ASSERT(opt_name && opt_name[0]);

  if (!my_b_inited(&index_file)) {
    /* There was a failure to open the index file, can't open the binlog */
    cleanup();
    return 1;
  }

  if (using_heuristic_recover()) {
    /* generate a new binlog to mask a corrupted one */
    mysql_mutex_lock(&LOCK_log);
    open_binlog(opt_name, 0, max_binlog_size, false,
                true /*need_lock_index=true*/, true /*need_sid_lock=true*/,
                nullptr);
    mysql_mutex_unlock(&LOCK_log);
    cleanup();
    return 1;
  }

  if ((error = find_log_pos(&log_info, NullS, true /*need_lock_index=true*/))) {
    if (error != LOG_INFO_EOF)
      LogErr(ERROR_LEVEL, ER_BINLOG_CANT_FIND_LOG_IN_INDEX, error);
    else
      error = 0;
    goto err;
  }

  {
    Log_event *ev = nullptr;
    char log_name[FN_REFLEN];
    my_off_t valid_pos = 0;
    my_off_t binlog_size = 0;

    do {
      strmake(log_name, log_info.log_file_name, sizeof(log_name) - 1);
    } while (
        !(error = find_next_log(&log_info, true /*need_lock_index=true*/)));

    if (error != LOG_INFO_EOF) {
      LogErr(ERROR_LEVEL, ER_BINLOG_CANT_FIND_LOG_IN_INDEX, error);
      goto err;
    }

    Binlog_file_reader binlog_file_reader(opt_master_verify_checksum);
    if (binlog_file_reader.open(log_name)) {
      LogErr(ERROR_LEVEL, ER_BINLOG_FILE_OPEN_FAILED,
             binlog_file_reader.get_error_str());
      goto err;
    }

    /*
      If the binary log was not properly closed it means that the server
      may have crashed. In that case, we need to call MYSQL_BIN_LOG::recover
      to:

        a) collect logged XIDs;
        b) complete the 2PC of the pending XIDs;
        c) collect the last valid position.

      Therefore, we do need to iterate over the binary log, even if
      total_ha_2pc == 1, to find the last valid group of events written.
      Later we will take this value and truncate the log if need be.
    */
    if ((ev = binlog_file_reader.read_event_object()) &&
        ev->get_type_code() == binary_log::FORMAT_DESCRIPTION_EVENT &&
        (ev->common_header->flags & LOG_EVENT_BINLOG_IN_USE_F ||
         DBUG_EVALUATE_IF("eval_force_bin_log_recovery", true, false))) {
      LogErr(INFORMATION_LEVEL, ER_BINLOG_RECOVERING_AFTER_CRASH_USING,
             opt_name);
      valid_pos = binlog_file_reader.position();
      error = binlog_recover(&binlog_file_reader, &valid_pos);
      binlog_size = binlog_file_reader.ifile()->length();
    } else
      error = 0;

    delete ev;

    if (error) goto err;

    /* Trim the crashed binlog file to last valid transaction
      or event (non-transaction) base on valid_pos. */
    if (valid_pos > 0) {
      std::unique_ptr<Binlog_ofile> ofile(
          Binlog_ofile::open_existing(key_file_binlog, log_name, MYF(MY_WME)));

      if (!ofile) {
        LogErr(ERROR_LEVEL, ER_BINLOG_CANT_OPEN_CRASHED_BINLOG);
        return -1;
      }

      /* Change binlog file size to valid_pos */
      if (valid_pos < binlog_size) {
        if (ofile->truncate(valid_pos)) {
          LogErr(ERROR_LEVEL, ER_BINLOG_CANT_TRIM_CRASHED_BINLOG);
          return -1;
        }
        LogErr(INFORMATION_LEVEL, ER_BINLOG_CRASHED_BINLOG_TRIMMED, log_name,
               binlog_size, valid_pos, valid_pos);
      }

      /* Clear LOG_EVENT_BINLOG_IN_USE_F */
      uchar flags = 0;
      if (ofile->update(&flags, 1, BIN_LOG_HEADER_SIZE + FLAGS_OFFSET)) {
        LogErr(ERROR_LEVEL,
               ER_BINLOG_CANT_CLEAR_IN_USE_FLAG_FOR_CRASHED_BINLOG);
        return -1;
      }
    }  // end if (valid_pos > 0)
  }

err:
  return error;
}

/**
 Truncate the active relay log file in the specified position.

  @param mi Master_info of the channel going to truncate the relay log file.
  @param truncate_pos The position to truncate the active relay log file.
  @return False on success and true on failure.
*/
bool MYSQL_BIN_LOG::truncate_relaylog_file(Master_info *mi,
                                           my_off_t truncate_pos) {
  DBUG_ENTER("truncate_relaylog_file");
  DBUG_ASSERT(is_relay_log);
  mysql_mutex_assert_owner(&LOCK_log);
  Relay_log_info *rli = mi->rli;
  bool error = false;

  /*
    If the relay log was closed by an error (binlog_error_action=IGNORE_ERROR)
    this truncate function should produce no result as the relay log is already
    in really bad shape.
  */
  if (!is_open()) {
    DBUG_RETURN(false);
  }

  my_off_t relaylog_file_size = m_binlog_file->position();

  if (truncate_pos > 0 && truncate_pos < relaylog_file_size) {
    if (m_binlog_file->truncate(truncate_pos)) {
      mi->report(ERROR_LEVEL, ER_SLAVE_RELAY_LOG_WRITE_FAILURE,
                 ER_THD(current_thd, ER_SLAVE_RELAY_LOG_WRITE_FAILURE),
                 "failed to truncate relay log file");
      error = true;
    } else {
      LogErr(INFORMATION_LEVEL, ER_SLAVE_RELAY_LOG_TRUNCATE_INFO, log_file_name,
             relaylog_file_size, truncate_pos);

      // Re-init the SQL thread IO_CACHE
      DBUG_ASSERT(strcmp(rli->get_event_relay_log_name(), log_file_name) ||
                  rli->get_event_relay_log_pos() <= truncate_pos);
      rli->notify_relay_log_truncated();
    }
  }
  DBUG_RETURN(error);
}

/** This is called on shutdown, after ha_panic. */
void MYSQL_BIN_LOG::close() {}

/*
  Prepare the transaction in the transaction coordinator.

  This function will prepare the transaction in the storage engines
  (by calling @c ha_prepare_low) what will write a prepare record
  to the log buffers.

  @retval 0    success
  @retval 1    error
*/
int MYSQL_BIN_LOG::prepare(THD *thd, bool all) {
  DBUG_ENTER("MYSQL_BIN_LOG::prepare");

  DBUG_ASSERT(opt_bin_log);
  /*
    The applier thread explicitly overrides the value of sql_log_bin
    with the value of log_slave_updates.
    We may also end up here in some cases if we have a transaction with two
    active transactional storage engines, such as is the case if this is a
    replication applier and log_slave_updates=0.
  */
  DBUG_ASSERT((thd->slave_thread ? opt_log_slave_updates
                                 : thd->variables.sql_log_bin) ||
              total_ha_2pc > 1);

  /*
    Set HA_IGNORE_DURABILITY to not flush the prepared record of the
    transaction to the log of storage engine (for example, InnoDB
    redo log) during the prepare phase. So that we can flush prepared
    records of transactions to the log of storage engine in a group
    right before flushing them to binary log during binlog group
    commit flush stage. Reset to HA_REGULAR_DURABILITY at the
    beginning of parsing next command.
  */
  thd->durability_property = HA_IGNORE_DURABILITY;

  int error = ha_prepare_low(thd, all);

  DBUG_RETURN(error);
}

/**
  Commit the transaction in the transaction coordinator.

  This function will commit the sessions transaction in the binary log
  and in the storage engines (by calling @c ha_commit_low). If the
  transaction was successfully logged (or not successfully unlogged)
  but the commit in the engines did not succed, there is a risk of
  inconsistency between the engines and the binary log.

  For binary log group commit, the commit is separated into three
  parts:

  1. First part consists of filling the necessary caches and
     finalizing them (if they need to be finalized). After this,
     nothing is added to any of the caches.

  2. Second part execute an ordered flush and commit. This will be
     done using the group commit functionality in ordered_commit.

  3. Third part checks any errors resulting from the ordered commit
     and handles them appropriately.

  @retval RESULT_SUCCESS   success
  @retval RESULT_ABORTED   error, transaction was neither logged nor committed
  @retval RESULT_INCONSISTENT  error, transaction was logged but not committed
*/
TC_LOG::enum_result MYSQL_BIN_LOG::commit(THD *thd, bool all) {
  DBUG_ENTER("MYSQL_BIN_LOG::commit");
  DBUG_PRINT("info",
             ("query='%s'", thd == current_thd ? thd->query().str : nullptr));
  binlog_cache_mngr *cache_mngr = thd_get_cache_mngr(thd);
  Transaction_ctx *trn_ctx = thd->get_transaction();
  my_xid xid = trn_ctx->xid_state()->get_xid()->get_my_xid();
  bool stmt_stuff_logged = false;
  bool trx_stuff_logged = false;
  bool skip_commit = is_loggable_xa_prepare(thd);
  bool is_atomic_ddl = false;

  DBUG_PRINT("enter", ("thd: 0x%llx, all: %s, xid: %llu, cache_mngr: 0x%llx",
                       (ulonglong)thd, YESNO(all), (ulonglong)xid,
                       (ulonglong)cache_mngr));

  /*
    No cache manager means nothing to log, but we still have to commit
    the transaction.
   */
  if (cache_mngr == nullptr) {
    if (!skip_commit && ha_commit_low(thd, all)) DBUG_RETURN(RESULT_ABORTED);
    DBUG_RETURN(RESULT_SUCCESS);
  }

  /*
    Reset binlog_snapshot_% variables for the current connection so that the
    current coordinates are shown after committing a consistent snapshot
    transaction.
  */
  if (all) {
    mysql_mutex_lock(&thd->LOCK_thd_data);
    cache_mngr->binlog_info.log_file_name[0] = '\0';
    mysql_mutex_unlock(&thd->LOCK_thd_data);
  }

  Transaction_ctx::enum_trx_scope trx_scope =
      all ? Transaction_ctx::SESSION : Transaction_ctx::STMT;

  DBUG_PRINT("debug", ("in_transaction: %s, no_2pc: %s, rw_ha_count: %d",
                       YESNO(thd->in_multi_stmt_transaction_mode()),
                       YESNO(trn_ctx->no_2pc(trx_scope)),
                       trn_ctx->rw_ha_count(trx_scope)));
  DBUG_PRINT("debug",
             ("all.cannot_safely_rollback(): %s, trx_cache_empty: %s",
              YESNO(trn_ctx->cannot_safely_rollback(Transaction_ctx::SESSION)),
              YESNO(cache_mngr->trx_cache.is_binlog_empty())));
  DBUG_PRINT("debug",
             ("stmt.cannot_safely_rollback(): %s, stmt_cache_empty: %s",
              YESNO(trn_ctx->cannot_safely_rollback(Transaction_ctx::STMT)),
              YESNO(cache_mngr->stmt_cache.is_binlog_empty())));

  /*
    If there are no handlertons registered, there is nothing to
    commit. Note that DDLs are written earlier in this case (inside
    binlog_query).

    TODO: This can be a problem in those cases that there are no
    handlertons registered. DDLs are one example, but the other case
    is MyISAM. In this case, we could register a dummy handlerton to
    trigger the commit.

    Any statement that requires logging will call binlog_query before
    trans_commit_stmt, so an alternative is to use the condition
    "binlog_query called or stmt.ha_list != 0".
   */
  if (!all && !trn_ctx->is_active(trx_scope) &&
      cache_mngr->stmt_cache.is_binlog_empty())
    DBUG_RETURN(RESULT_SUCCESS);

  if (thd->lex->sql_command == SQLCOM_XA_COMMIT) {
    /* The Commit phase of the XA two phase logging. */

#ifndef DBUG_OFF
    bool one_phase = get_xa_opt(thd) == XA_ONE_PHASE;
    DBUG_ASSERT(all || (thd->slave_thread && one_phase));
    DBUG_ASSERT(!skip_commit || one_phase);
#endif

    XID_STATE *xs = thd->get_transaction()->xid_state();
    if (DBUG_EVALUATE_IF(
            "simulate_xa_commit_log_failure", true,
            do_binlog_xa_commit_rollback(thd, xs->get_xid(), true)))
      DBUG_RETURN(RESULT_ABORTED);
  }

  if (!cache_mngr->stmt_cache.is_binlog_empty()) {
    /*
      Commit parent identification of non-transactional query has
      been deferred until now, except for the mixed transaction case.
    */
    trn_ctx->store_commit_parent(
        m_dependency_tracker.get_max_committed_timestamp());
    if (cache_mngr->stmt_cache.finalize(thd)) DBUG_RETURN(RESULT_ABORTED);
    stmt_stuff_logged = true;
  }

  /*
    We commit the transaction if:
     - We are not in a transaction and committing a statement, or
     - We are in a transaction and a full transaction is committed.
    Otherwise, we accumulate the changes.
  */
  if (!cache_mngr->trx_cache.is_binlog_empty() && ending_trans(thd, all) &&
      !trx_stuff_logged) {
    const bool real_trans =
        (all || !trn_ctx->is_active(Transaction_ctx::SESSION));

    bool one_phase = get_xa_opt(thd) == XA_ONE_PHASE;
    bool is_loggable_xa = is_loggable_xa_prepare(thd);
    XID_STATE *xs = thd->get_transaction()->xid_state();

    /*
      Log and finalize transaction cache regarding XA PREPARE/XA COMMIT ONE
      PHASE if one of the following statements is true:
      - If it is a loggable XA transaction in prepare state;
      - If it is a transaction being commited with 'XA COMMIT ONE PHASE',
      statement and is not an empty transaction when GTID_NEXT is set to a
      manual GTID.

      For other XA COMMIT ONE PHASE statements that already have been finalized
      or are finalizing empty transactions when GTID_NEXT is set to a manual
      GTID, just let the execution flow get into the final 'else' branch and log
      a final 'COMMIT;' statement.
    */
    if (is_loggable_xa ||  // XA transaction in prepare state
        (thd->lex->sql_command == SQLCOM_XA_COMMIT &&  // Is a 'XA COMMIT
         one_phase &&                                  // ONE PHASE'
         xs != nullptr &&                              // and it has not yet
         !xs->is_binlogged() &&                        // been logged
         (thd->owned_gtid.sidno <= 0 ||  // and GTID_NEXT is NOT set to a
                                         // manual GTID
          !xs->has_state(XID_STATE::XA_NOTR))))  // and the transaction is NOT
                                                 // empty and NOT finalized in
                                                 // 'trans_xa_commit'
    {
      /* The prepare phase of XA transaction two phase logging. */
      int err = 0;

      DBUG_ASSERT(thd->lex->sql_command != SQLCOM_XA_COMMIT || one_phase);

      XA_prepare_log_event end_evt(thd, xs->get_xid(), one_phase);

      DBUG_ASSERT(!is_loggable_xa || skip_commit);

      err = cache_mngr->trx_cache.finalize(thd, &end_evt, xs);
      if (err) DBUG_RETURN(RESULT_ABORTED);
      if (is_loggable_xa)
        if (DBUG_EVALUATE_IF("simulate_xa_prepare_failure_in_cache_finalize",
                             true, false))
          DBUG_RETURN(RESULT_ABORTED);
    }
    /*
      If is atomic DDL, finalize cache for DDL and no further logging is needed.
    */
    else if ((is_atomic_ddl = cache_mngr->trx_cache.has_xid())) {
      if (cache_mngr->trx_cache.finalize(thd, nullptr))
        DBUG_RETURN(RESULT_ABORTED);
    }
    /*
      We are committing a 2PC transaction if it is a "real" transaction
      and has an XID assigned (because some handlerton registered). A
      transaction is "real" if either 'all' is true or
      'trn_ctx->is_active(Transaction_ctx::SESSION)' is not true.

      Note: This is kind of strange since registering the binlog
      handlerton will then make the transaction 2PC, which is not really
      true. This occurs for example if a MyISAM statement is executed
      with row-based replication on.
    */
    else if (real_trans && xid && trn_ctx->rw_ha_count(trx_scope) > 1 &&
             !trn_ctx->no_2pc(trx_scope)) {
      Xid_log_event end_evt(thd, xid);
      if (cache_mngr->trx_cache.finalize(thd, &end_evt))
        DBUG_RETURN(RESULT_ABORTED);
    }
    /*
      No further action needed and no special case applies, log a final
      'COMMIT' statement and finalize the transaction cache.

      Empty transactions finalized with 'XA COMMIT ONE PHASE' will be covered
      by this branch.
     */
    else {
      Query_log_event end_evt(thd, STRING_WITH_LEN("COMMIT"), true, false, true,
                              0, true);
      if (cache_mngr->trx_cache.finalize(thd, &end_evt))
        DBUG_RETURN(RESULT_ABORTED);
    }
    trx_stuff_logged = true;
  }

  /*
    This is part of the stmt rollback.
  */
  if (!all) cache_mngr->trx_cache.set_prev_position(MY_OFF_T_UNDEF);

  /*
    Now all the events are written to the caches, so we will commit
    the transaction in the engines. This is done using the group
    commit logic in ordered_commit, which will return when the
    transaction is committed.

    If the commit in the engines fail, we still have something logged
    to the binary log so we have to report this as a "bad" failure
    (failed to commit, but logged something).
  */
  if (stmt_stuff_logged || trx_stuff_logged) {
    if (RUN_HOOK(
            transaction, before_commit,
            (thd, all, thd_get_cache_mngr(thd)->get_trx_cache(),
             thd_get_cache_mngr(thd)->get_stmt_cache(),
             max<my_off_t>(max_binlog_cache_size, max_binlog_stmt_cache_size),
             is_atomic_ddl)) ||
        DBUG_EVALUATE_IF("simulate_failure_in_before_commit_hook", true,
                         false)) {
      ha_rollback_low(thd, all);
      gtid_state->update_on_rollback(thd);
      thd_get_cache_mngr(thd)->reset();
      // Reset the thread OK status before changing the outcome.
      if (thd->get_stmt_da()->is_ok())
        thd->get_stmt_da()->reset_diagnostics_area();
      my_error(ER_RUN_HOOK_ERROR, MYF(0), "before_commit");
      DBUG_RETURN(RESULT_ABORTED);
    }
    /*
      Check whether the transaction should commit or abort given the
      plugin feedback.
    */
    if (thd->get_transaction()
            ->get_rpl_transaction_ctx()
            ->is_transaction_rollback() ||
        (DBUG_EVALUATE_IF("simulate_transaction_rollback_request", true,
                          false))) {
      ha_rollback_low(thd, all);
      gtid_state->update_on_rollback(thd);
      thd_get_cache_mngr(thd)->reset();
      if (thd->get_stmt_da()->is_ok())
        thd->get_stmt_da()->reset_diagnostics_area();
      my_error(ER_TRANSACTION_ROLLBACK_DURING_COMMIT, MYF(0));
      DBUG_RETURN(RESULT_ABORTED);
    }

    int rc = ordered_commit(thd, all, skip_commit);

    if (rc) DBUG_RETURN(RESULT_INCONSISTENT);

    DBUG_EXECUTE_IF("ensure_binlog_cache_is_reset", {
      /* Assert that binlog cache is reset at commit time. */
      DBUG_ASSERT(binlog_cache_is_reset);
      binlog_cache_is_reset = false;
    };);

    /*
      Mark the flag m_is_binlogged to true only after we are done
      with checking all the error cases.
    */
    if (is_loggable_xa_prepare(thd)) {
      thd->get_transaction()->xid_state()->set_binlogged();
      /*
        Inform hook listeners that a XA PREPARE did commit, that
        is, did log a transaction to the binary log.
      */
      (void)RUN_HOOK(transaction, after_commit, (thd, all));
    }
  } else if (!skip_commit) {
    if (ha_commit_low(thd, all)) DBUG_RETURN(RESULT_INCONSISTENT);
  }

  DBUG_RETURN(RESULT_SUCCESS);
}

/**
   Flush caches for session.

   @note @c set_trans_pos is called with a pointer to the file name
   that the binary log currently use and a rotation will change the
   contents of the variable.

   The position is used when calling the after_flush, after_commit,
   and after_rollback hooks, but these have been placed so that they
   occur before a rotation is executed.

   It is the responsibility of any plugin that use this position to
   copy it if they need it after the hook has returned.

   The current "global" transaction_counter is stepped and its new value
   is assigned to the transaction.
 */
std::pair<int, my_off_t> MYSQL_BIN_LOG::flush_thread_caches(THD *thd) {
  binlog_cache_mngr *cache_mngr = thd_get_cache_mngr(thd);
  my_off_t bytes = 0;
  bool wrote_xid = false;
  int error = cache_mngr->flush(thd, &bytes, &wrote_xid);
  if (!error && bytes > 0) {
    /*
      Note that set_trans_pos does not copy the file name. See
      this function documentation for more info.
    */
    thd->set_trans_pos(log_file_name, m_binlog_file->position());
    if (wrote_xid) inc_prep_xids(thd);
  }
  DBUG_PRINT("debug", ("bytes: %llu", bytes));
  return std::make_pair(error, bytes);
}

/**
  Execute the flush stage.

  @param[out] total_bytes_var Pointer to variable that will be set to total
  number of bytes flushed, or NULL.

  @param[out] rotate_var Pointer to variable that will be set to true if
  binlog rotation should be performed after releasing locks. If rotate
  is not necessary, the variable will not be touched.

  @param[out] out_queue_var  Pointer to the sessions queue in flush stage.

  @return Error code on error, zero on success
 */

int MYSQL_BIN_LOG::process_flush_stage_queue(my_off_t *total_bytes_var,
                                             bool *rotate_var,
                                             THD **out_queue_var) {
  DBUG_ENTER("MYSQL_BIN_LOG::process_flush_stage_queue");
#ifndef DBUG_OFF
  // number of flushes per group.
  int no_flushes = 0;
#endif
  DBUG_ASSERT(total_bytes_var && rotate_var && out_queue_var);
  my_off_t total_bytes = 0;
  int flush_error = 1;
  mysql_mutex_assert_owner(&LOCK_log);

  /*
    Fetch the entire flush queue and empty it, so that the next batch
    has a leader. We must do this before invoking ha_flush_logs(...)
    for guaranteeing to flush prepared records of transactions before
    flushing them to binary log, which is required by crash recovery.
  */
  THD *first_seen = stage_manager.fetch_queue_for(Stage_manager::FLUSH_STAGE);
  DBUG_ASSERT(first_seen != nullptr);
  /*
    We flush prepared records of transactions to the log of storage
    engine (for example, InnoDB redo log) in a group right before
    flushing them to binary log.
  */
  ha_flush_logs(true);
  DBUG_EXECUTE_IF("crash_after_flush_engine_log", DBUG_SUICIDE(););
  assign_automatic_gtids_to_flush_group(first_seen);
  /* Flush thread caches to binary log. */
  for (THD *head = first_seen; head; head = head->next_to_commit) {
    std::pair<int, my_off_t> result = flush_thread_caches(head);
    total_bytes += result.second;
    if (flush_error == 1) flush_error = result.first;
#ifndef DBUG_OFF
    no_flushes++;
#endif
  }

  *out_queue_var = first_seen;
  *total_bytes_var = total_bytes;
  if (total_bytes > 0 &&
      (m_binlog_file->get_real_file_size() >= (my_off_t)max_size ||
       DBUG_EVALUATE_IF("simulate_max_binlog_size", true, false)))
    *rotate_var = true;
#ifndef DBUG_OFF
  DBUG_PRINT("info", ("no_flushes:= %d", no_flushes));
  no_flushes = 0;
#endif
  DBUG_RETURN(flush_error);
}

/**
  Commit a sequence of sessions.

  This function commit an entire queue of sessions starting with the
  session in @c first. If there were an error in the flushing part of
  the ordered commit, the error code is passed in and all the threads
  are marked accordingly (but not committed).

  It will also add the GTIDs of the transactions to gtid_executed.

  @see MYSQL_BIN_LOG::ordered_commit

  @param thd The "master" thread
  @param first First thread in the queue of threads to commit
 */

void MYSQL_BIN_LOG::process_commit_stage_queue(THD *thd, THD *first) {
  mysql_mutex_assert_owner(&LOCK_commit);
#ifndef DBUG_OFF
  thd->get_transaction()->m_flags.ready_preempt = 1;  // formality by the leader
#endif
  for (THD *head = first; head; head = head->next_to_commit) {
    DBUG_PRINT("debug", ("Thread ID: %u, commit_error: %d, commit_pending: %s",
                         head->thread_id(), head->commit_error,
                         YESNO(head->tx_commit_pending)));
    DBUG_EXECUTE_IF(
        "block_leader_after_delete",
        if (thd != head) { DBUG_SET("+d,after_delete_wait"); };);
    /*
      If flushing failed, set commit_error for the session, skip the
      transaction and proceed with the next transaction instead. This
      will mark all threads as failed, since the flush failed.

      If flush succeeded, attach to the session and commit it in the
      engines.
    */
#ifndef DBUG_OFF
    stage_manager.clear_preempt_status(head);
#endif
    if (head->get_transaction()->sequence_number != SEQ_UNINIT) {
      mysql_mutex_lock(&LOCK_slave_trans_dep_tracker);
      m_dependency_tracker.update_max_committed(head);
      mysql_mutex_unlock(&LOCK_slave_trans_dep_tracker);
    }
    /*
      Flush/Sync error should be ignored and continue
      to commit phase. And thd->commit_error cannot be
      COMMIT_ERROR at this moment.
    */
    DBUG_ASSERT(head->commit_error != THD::CE_COMMIT_ERROR);
    Thd_backup_and_restore switch_thd(thd, head);
    bool all = head->get_transaction()->m_flags.real_commit;
    if (head->get_transaction()->m_flags.commit_low) {
      /* head is parked to have exited append() */
      DBUG_ASSERT(head->get_transaction()->m_flags.ready_preempt);
      /*
        storage engine commit
       */
      if (ha_commit_low(head, all, false))
        head->commit_error = THD::CE_COMMIT_ERROR;
    }
    DBUG_PRINT("debug", ("commit_error: %d, commit_pending: %s",
                         head->commit_error, YESNO(head->tx_commit_pending)));
  }

  /*
    Handle the GTID of the threads.
    gtid_executed table is kept updated even though transactions fail to be
    logged. That's required by slave auto positioning.
  */
  gtid_state->update_commit_group(first);

  for (THD *head = first; head; head = head->next_to_commit) {
    /*
      Decrement the prepared XID counter after storage engine commit.
      We also need decrement the prepared XID when encountering a
      flush error or session attach error for avoiding 3-way deadlock
      among user thread, rotate thread and dump thread.
    */
    if (head->get_transaction()->m_flags.xid_written) dec_prep_xids(head);
  }
}

/**
  Process after commit for a sequence of sessions.

  @param thd The "master" thread
  @param first First thread in the queue of threads to commit
 */

void MYSQL_BIN_LOG::process_after_commit_stage_queue(THD *thd, THD *first) {
  for (THD *head = first; head; head = head->next_to_commit) {
    if (head->get_transaction()->m_flags.run_hooks &&
        head->commit_error != THD::CE_COMMIT_ERROR) {
      /*
        TODO: This hook here should probably move outside/below this
              if and be the only after_commit invocation left in the
              code.
      */
      Thd_backup_and_restore switch_thd(thd, head);
      bool all = head->get_transaction()->m_flags.real_commit;
      (void)RUN_HOOK(transaction, after_commit, (head, all));
      /*
        When after_commit finished for the transaction, clear the run_hooks
        flag. This allow other parts of the system to check if after_commit was
        called.
      */
      head->get_transaction()->m_flags.run_hooks = false;
    }
  }
}

#ifndef DBUG_OFF
/** Names for the stages. */
static const char *g_stage_name[] = {
    "FLUSH",
    "SYNC",
    "COMMIT",
};
#endif

/**
  Enter a stage of the ordered commit procedure.

  Entering is stage is done by:

  - Atomically enqueueing a queue of processes (which is just one for
    the first phase).

  - If the queue was empty, the thread is the leader for that stage
    and it should process the entire queue for that stage.

  - If the queue was not empty, the thread is a follower and can go
    waiting for the commit to finish.

  The function will lock the stage mutex if it was designated the
  leader for the phase.

  @param thd    Session structure
  @param stage  The stage to enter
  @param queue  Queue of threads to enqueue for the stage
  @param leave_mutex  Mutex that will be released when changing stage
  @param enter_mutex  Mutex that will be taken when changing stage

  @retval true  The thread should "bail out" and go waiting for the
                commit to finish
  @retval false The thread is the leader for the stage and should do
                the processing.
*/

bool MYSQL_BIN_LOG::change_stage(THD *thd MY_ATTRIBUTE((unused)),
                                 Stage_manager::StageID stage, THD *queue,
                                 mysql_mutex_t *leave_mutex,
                                 mysql_mutex_t *enter_mutex) {
  DBUG_ENTER("MYSQL_BIN_LOG::change_stage");
  DBUG_PRINT("enter", ("thd: 0x%llx, stage: %s, queue: 0x%llx", (ulonglong)thd,
                       g_stage_name[stage], (ulonglong)queue));
  DBUG_ASSERT(0 <= stage && stage < Stage_manager::STAGE_COUNTER);
  DBUG_ASSERT(enter_mutex);
  DBUG_ASSERT(queue);
  /*
    enroll_for will release the leave_mutex once the sessions are
    queued.
  */
  if (!stage_manager.enroll_for(stage, queue, leave_mutex)) {
    DBUG_ASSERT(!thd_get_cache_mngr(thd)->dbug_any_finalized());
    DBUG_RETURN(true);
  }

#ifndef DBUG_OFF
  if (stage == Stage_manager::SYNC_STAGE)
    DEBUG_SYNC(thd, "bgc_between_flush_and_sync");
#endif

  /*
    We do not lock the enter_mutex if it is LOCK_log when rotating binlog
    caused by logging incident log event, since it is already locked.
  */
  bool need_lock_enter_mutex =
      !(is_rotating_caused_by_incident && enter_mutex == &LOCK_log);

  if (need_lock_enter_mutex)
    mysql_mutex_lock(enter_mutex);
  else
    mysql_mutex_assert_owner(enter_mutex);

  DBUG_RETURN(false);
}

/**
  Flush the I/O cache to file.

  Flush the binary log to the binlog file if any byte where written
  and signal that the binary log file has been updated if the flush
  succeeds.
*/

int MYSQL_BIN_LOG::flush_cache_to_file(my_off_t *end_pos_var) {
  if (m_binlog_file->flush()) {
    THD *thd = current_thd;
    thd->commit_error = THD::CE_FLUSH_ERROR;
    return ER_ERROR_ON_WRITE;
  }
  *end_pos_var = m_binlog_file->position();
  return 0;
}

/**
  Call fsync() to sync the file to disk.
*/
std::pair<bool, bool> MYSQL_BIN_LOG::sync_binlog_file(bool force) {
  bool synced = false;
  unsigned int sync_period = get_sync_period();
  if (force || (sync_period && ++sync_counter >= sync_period)) {
    sync_counter = 0;

    /*
      There is a chance that binlog file could be closed by 'RESET MASTER' or
      or 'FLUSH LOGS' just after the leader releases LOCK_log and before it
      acquires LOCK_sync log. So it should check if m_binlog_file is opened.
    */
    if (DBUG_EVALUATE_IF("simulate_error_during_sync_binlog_file", 1,
                         m_binlog_file->is_open() && m_binlog_file->sync())) {
      THD *thd = current_thd;
      thd->commit_error = THD::CE_SYNC_ERROR;
      return std::make_pair(true, synced);
    }
    synced = true;
  }
  return std::make_pair(false, synced);
}

/**
   Helper function executed when leaving @c ordered_commit.

   This function contain the necessary code for fetching the error
   code, doing post-commit checks, and wrapping up the commit if
   necessary.

   It is typically called when enter_stage indicates that the thread
   should bail out, and also when the ultimate leader thread finishes
   executing @c ordered_commit.

   It is typically used in this manner:
   @code
   if (enter_stage(thd, Thread_queue::FLUSH_STAGE, thd, &LOCK_log))
     return finish_commit(thd);
   @endcode

   @return Error code if the session commit failed, or zero on
   success.
 */
int MYSQL_BIN_LOG::finish_commit(THD *thd) {
  DBUG_ENTER("MYSQL_BIN_LOG::finish_commit");
  DEBUG_SYNC(thd, "reached_finish_commit");
  /*
    In some unlikely situations, it can happen that binary
    log is closed before the thread flushes it's cache.
    In that case, clear the caches before doing commit.
  */
  if (unlikely(!is_open())) {
    binlog_cache_mngr *cache_mngr = thd_get_cache_mngr(thd);
    if (cache_mngr) cache_mngr->reset();
  }
  if (thd->get_transaction()->sequence_number != SEQ_UNINIT) {
    mysql_mutex_lock(&LOCK_slave_trans_dep_tracker);
    m_dependency_tracker.update_max_committed(thd);
    mysql_mutex_unlock(&LOCK_slave_trans_dep_tracker);
  }
  if (thd->get_transaction()->m_flags.commit_low) {
    const bool all = thd->get_transaction()->m_flags.real_commit;
    /*
      Now flush error and sync erros are ignored and we are continuing and
      committing. And at this time, commit_error cannot be COMMIT_ERROR.
    */
    DBUG_ASSERT(thd->commit_error != THD::CE_COMMIT_ERROR);

    /*
      Acquire a shared lock to block commits if an X lock has been acquired by
      LOCK TABLES FOR BACKUP or START TRANSACTION WITH CONSISTENT SNAPSHOT. We
      only reach this code if binlog_order_commits=0.
    */
    DBUG_ASSERT(opt_binlog_order_commits == 0);

    slock();

    /*
      storage engine commit
    */
    if (ha_commit_low(thd, all, false))
      thd->commit_error = THD::CE_COMMIT_ERROR;

    sunlock();
    /*
      Decrement the prepared XID counter after storage engine commit
    */
    if (thd->get_transaction()->m_flags.xid_written) dec_prep_xids(thd);
    /*
      If commit succeeded, we call the after_commit hook

      TODO: This hook here should probably move outside/below this
            if and be the only after_commit invocation left in the
            code.
    */
    if ((thd->commit_error != THD::CE_COMMIT_ERROR) &&
        thd->get_transaction()->m_flags.run_hooks) {
      (void)RUN_HOOK(transaction, after_commit, (thd, all));
      thd->get_transaction()->m_flags.run_hooks = false;
    }
  } else if (thd->get_transaction()->m_flags.xid_written)
    dec_prep_xids(thd);

  /*
    If the ordered commit didn't updated the GTIDs for this thd yet
    at process_commit_stage_queue (i.e. --binlog-order-commits=0)
    the thd still has the ownership of a GTID and we must handle it.
  */
  if (!thd->owned_gtid_is_empty()) {
    /*
      Gtid is added to gtid_state.executed_gtids and removed from owned_gtids
      on update_on_commit().
    */
    if (thd->commit_error == THD::CE_NONE) {
      gtid_state->update_on_commit(thd);
    } else
      gtid_state->update_on_rollback(thd);
  }

  DBUG_EXECUTE_IF("leaving_finish_commit", {
    const char act[] = "now SIGNAL signal_leaving_finish_commit";
    DBUG_ASSERT(!debug_sync_set_action(current_thd, STRING_WITH_LEN(act)));
  };);

  DBUG_ASSERT(thd->commit_error || !thd->get_transaction()->m_flags.run_hooks);
  DBUG_ASSERT(!thd_get_cache_mngr(thd)->dbug_any_finalized());
  DBUG_PRINT("return", ("Thread ID: %u, commit_error: %d", thd->thread_id(),
                        thd->commit_error));
  /*
    flush or sync errors are handled by the leader of the group
    (using binlog_error_action). Hence treat only COMMIT_ERRORs as errors.
  */
  DBUG_RETURN(thd->commit_error == THD::CE_COMMIT_ERROR);
}

/**
   Auxiliary function used in ordered_commit.
*/
static inline int call_after_sync_hook(THD *queue_head) {
  const char *log_file = nullptr;
  my_off_t pos = 0;

  if (NO_HOOK(binlog_storage)) return 0;

  DBUG_ASSERT(queue_head != nullptr);
  for (THD *thd = queue_head; thd != nullptr; thd = thd->next_to_commit)
    if (likely(thd->commit_error == THD::CE_NONE))
      thd->get_trans_fixed_pos(&log_file, &pos);

  if (DBUG_EVALUATE_IF("simulate_after_sync_hook_error", 1, 0) ||
      RUN_HOOK(binlog_storage, after_sync, (queue_head, log_file, pos))) {
    LogErr(ERROR_LEVEL, ER_BINLOG_FAILED_TO_RUN_AFTER_SYNC_HOOK);
    return ER_ERROR_ON_WRITE;
  }
  return 0;
}

/**
  Helper function to handle flush or sync stage errors.
  If binlog_error_action= ABORT_SERVER, server will be aborted
  after reporting the error to the client.
  If binlog_error_action= IGNORE_ERROR, binlog will be closed
  for the reset of the life time of the server. close() call is protected
  with LOCK_log to avoid any parallel operations on binary log.

  @param thd Thread object that faced flush/sync error
  @param need_lock_log
                       > Indicates true if LOCk_log is needed before closing
                         binlog (happens when we are handling sync error)
                       > Indicates false if LOCK_log is already acquired
                         by the thread (happens when we are handling flush
                         error)
*/
void MYSQL_BIN_LOG::handle_binlog_flush_or_sync_error(THD *thd,
                                                      bool need_lock_log) {
  char errmsg[MYSQL_ERRMSG_SIZE];
  sprintf(
      errmsg,
      "An error occurred during %s stage of the commit. "
      "'binlog_error_action' is set to '%s'.",
      thd->commit_error == THD::CE_FLUSH_ERROR ? "flush" : "sync",
      binlog_error_action == ABORT_SERVER ? "ABORT_SERVER" : "IGNORE_ERROR");
  if (binlog_error_action == ABORT_SERVER) {
    char err_buff[MYSQL_ERRMSG_SIZE + 27];
    sprintf(err_buff, "%s Hence aborting the server.", errmsg);
    exec_binlog_error_action_abort(err_buff);
  } else {
    DEBUG_SYNC(thd, "before_binlog_closed_due_to_error");
    if (need_lock_log)
      mysql_mutex_lock(&LOCK_log);
    else
      mysql_mutex_assert_owner(&LOCK_log);
    /*
      It can happen that other group leader encountered
      error and already closed the binary log. So print
      error only if it is in open state. But we should
      call close() always just in case if the previous
      close did not close index file.
    */
    if (is_open()) {
      LogErr(ERROR_LEVEL, ER_TURNING_LOGGING_OFF_FOR_THE_DURATION, errmsg);
    }
    close(LOG_CLOSE_INDEX | LOG_CLOSE_STOP_EVENT, false /*need_lock_log=false*/,
          true /*need_lock_index=true*/);
    /*
      If there is a write error (flush/sync stage) and if
      binlog_error_action=IGNORE_ERROR, clear the error
      and allow the commit to happen in storage engine.
    */
    if (check_write_error(thd)) { /* we have DA_ERROR */
      thd->clear_error(); /* sets thd->get_stmt_da()->status() to DA_EMPTY */
      /* For SQLCOM_COMMIT, ROLLBACK, ROLLBACK TO SAVEPOINT, there is already
      my_ok() in mysql_execute_command. Doing double my_ok() is not allowed. So
      we avoid that here */
      if (thd_sql_command(thd) != SQLCOM_COMMIT &&
          thd_sql_command(thd) != SQLCOM_ROLLBACK &&
          thd_sql_command(thd) != SQLCOM_ROLLBACK_TO_SAVEPOINT) {
        my_ok(thd); /* sets thd->get_stmt_da()->status() to DA_OK */
      }
    }

    if (need_lock_log) mysql_mutex_unlock(&LOCK_log);
    DEBUG_SYNC(thd, "after_binlog_closed_due_to_error");
  }
}
/**
  Flush and commit the transaction.

  This will execute an ordered flush and commit of all outstanding
  transactions and is the main function for the binary log group
  commit logic. The function performs the ordered commit in two
  phases.

  The first phase flushes the caches to the binary log and under
  LOCK_log and marks all threads that were flushed as not pending.

  The second phase executes under LOCK_commit and commits all
  transactions in order.

  The procedure is:

  1. Queue ourselves for flushing.
  2. Grab the log lock, which might result is blocking if the mutex is
     already held by another thread.
  3. If we were not committed while waiting for the lock
     1. Fetch the queue
     2. For each thread in the queue:
        a. Attach to it
        b. Flush the caches, saving any error code
     3. Flush and sync (depending on the value of sync_binlog).
     4. Signal that the binary log was updated
  4. Release the log lock
  5. Grab the commit lock
     1. For each thread in the queue:
        a. If there were no error when flushing and the transaction shall be
  committed:
           - Commit the transaction, saving the result of executing the commit.
  6. Release the commit lock
  7. Call purge, if any of the committed thread requested a purge.
  8. Return with the saved error code

  @todo The use of @c skip_commit is a hack that we use since the @c
  TC_LOG Interface does not contain functions to handle
  savepoints. Once the binary log is eliminated as a handlerton and
  the @c TC_LOG interface is extended with savepoint handling, this
  parameter can be removed.

  @param thd Session to commit transaction for
  @param all   This is @c true if this is a real transaction commit, and
               @c false otherwise.
  @param skip_commit
               This is @c true if the call to @c ha_commit_low should
               be skipped (it is handled by the caller somehow) and @c
               false otherwise (the normal case).
 */
int MYSQL_BIN_LOG::ordered_commit(THD *thd, bool all, bool skip_commit) {
  DBUG_ENTER("MYSQL_BIN_LOG::ordered_commit");
  int flush_error = 0, sync_error = 0;
  my_off_t total_bytes = 0;
  bool do_rotate = false;

  DBUG_EXECUTE_IF("crash_commit_before_log", DBUG_SUICIDE(););
  /*
    These values are used while flushing a transaction, so clear
    everything.

    Notes:

    - It would be good if we could keep transaction coordinator
      log-specific data out of the THD structure, but that is not the
      case right now.

    - Everything in the transaction structure is reset when calling
      ha_commit_low since that calls Transaction_ctx::cleanup.
  */
  thd->tx_commit_pending = true;
  thd->commit_error = THD::CE_NONE;
  thd->next_to_commit = nullptr;
  thd->durability_property = HA_IGNORE_DURABILITY;
  thd->get_transaction()->m_flags.real_commit = all;
  thd->get_transaction()->m_flags.xid_written = false;
  thd->get_transaction()->m_flags.commit_low = !skip_commit;
  thd->get_transaction()->m_flags.run_hooks = !skip_commit;
#ifndef DBUG_OFF
  /*
     The group commit Leader may have to wait for follower whose transaction
     is not ready to be preempted. Initially the status is pessimistic.
     Preemption guarding logics is necessary only when !DBUG_OFF is set.
     It won't be required for the dbug-off case as long as the follower won't
     execute any thread-specific write access code in this method, which is
     the case as of current.
  */
  thd->get_transaction()->m_flags.ready_preempt = 0;
#endif

  DBUG_PRINT("enter", ("commit_pending: %s, commit_error: %d, thread_id: %u",
                       YESNO(thd->tx_commit_pending), thd->commit_error,
                       thd->thread_id()));

  DEBUG_SYNC(thd, "bgc_before_flush_stage");

  /*
    Stage #1: flushing transactions to binary log

    While flushing, we allow new threads to enter and will process
    them in due time. Once the queue was empty, we cannot reap
    anything more since it is possible that a thread entered and
    appointed itself leader for the flush phase.
  */

  if (has_commit_order_manager(thd)) {
    Slave_worker *worker = dynamic_cast<Slave_worker *>(thd->rli_slave);
    Commit_order_manager *mngr = worker->get_commit_order_manager();

    if (mngr->wait_for_its_turn(worker, all)) {
      thd->commit_error = THD::CE_COMMIT_ERROR;
      DBUG_RETURN(thd->commit_error);
    }

    if (change_stage(thd, Stage_manager::FLUSH_STAGE, thd, nullptr, &LOCK_log))
      DBUG_RETURN(finish_commit(thd));
  } else if (change_stage(thd, Stage_manager::FLUSH_STAGE, thd, nullptr,
                          &LOCK_log)) {
    DBUG_PRINT("return", ("Thread ID: %u, commit_error: %d", thd->thread_id(),
                          thd->commit_error));
    DBUG_RETURN(finish_commit(thd));
  }

  THD *wait_queue = nullptr, *final_queue = nullptr;
  mysql_mutex_t *leave_mutex_before_commit_stage = nullptr;
  my_off_t flush_end_pos = 0;
  bool update_binlog_end_pos_after_sync;
  if (unlikely(!is_open())) {
    final_queue = stage_manager.fetch_queue_for(Stage_manager::FLUSH_STAGE);
    leave_mutex_before_commit_stage = &LOCK_log;
    /*
      binary log is closed, flush stage and sync stage should be
      ignored. Binlog cache should be cleared, but instead of doing
      it here, do that work in 'finish_commit' function so that
      leader and followers thread caches will be cleared.
    */
    goto commit_stage;
  }
  DEBUG_SYNC(thd, "waiting_in_the_middle_of_flush_stage");
  flush_error =
      process_flush_stage_queue(&total_bytes, &do_rotate, &wait_queue);

  if (flush_error == 0 && total_bytes > 0)
    flush_error = flush_cache_to_file(&flush_end_pos);
  DBUG_EXECUTE_IF("crash_after_flush_binlog", DBUG_SUICIDE(););

  update_binlog_end_pos_after_sync = (get_sync_period() == 1);

  /*
    If the flush finished successfully, we can call the after_flush
    hook. Being invoked here, we have the guarantee that the hook is
    executed before the before/after_send_hooks on the dump thread
    preventing race conditions among these plug-ins.
  */
  if (flush_error == 0) {
    const char *file_name_ptr = log_file_name + dirname_length(log_file_name);
    DBUG_ASSERT(flush_end_pos != 0);
    if (RUN_HOOK(binlog_storage, after_flush,
                 (thd, file_name_ptr, flush_end_pos))) {
      LogErr(ERROR_LEVEL, ER_BINLOG_FAILED_TO_RUN_AFTER_FLUSH_HOOK);
      flush_error = ER_ERROR_ON_WRITE;
    }

    if (!update_binlog_end_pos_after_sync) update_binlog_end_pos();

    DBUG_EXECUTE_IF("crash_commit_after_log", DBUG_SUICIDE(););
  }

  if (flush_error) {
    /*
      Handle flush error (if any) after leader finishes it's flush stage.
    */
    handle_binlog_flush_or_sync_error(thd, false /* need_lock_log */);
  }

  publish_coordinates_for_global_status();

  DEBUG_SYNC(thd, "bgc_after_flush_stage_before_sync_stage");

  /*
    Stage #2: Syncing binary log file to disk
  */

  if (change_stage(thd, Stage_manager::SYNC_STAGE, wait_queue, &LOCK_log,
                   &LOCK_sync)) {
    DBUG_PRINT("return", ("Thread ID: %u, commit_error: %d", thd->thread_id(),
                          thd->commit_error));
    DBUG_RETURN(finish_commit(thd));
  }

  /*
    Shall introduce a delay only if it is going to do sync
    in this ongoing SYNC stage. The "+1" used below in the
    if condition is to count the ongoing sync stage.
    When sync_binlog=0 (where we never do sync in BGC group),
    it is considered as a special case and delay will be executed
    for every group just like how it is done when sync_binlog= 1.
  */
  if (!flush_error && (sync_counter + 1 >= get_sync_period()))
    stage_manager.wait_count_or_timeout(
        opt_binlog_group_commit_sync_no_delay_count,
        opt_binlog_group_commit_sync_delay, Stage_manager::SYNC_STAGE);

  final_queue = stage_manager.fetch_queue_for(Stage_manager::SYNC_STAGE);

  if (flush_error == 0 && total_bytes > 0) {
    DEBUG_SYNC(thd, "before_sync_binlog_file");
    std::pair<bool, bool> result = sync_binlog_file(false);
    sync_error = result.first;
  }

  if (update_binlog_end_pos_after_sync) {
    THD *tmp_thd = final_queue;
    const char *binlog_file = nullptr;
    my_off_t pos = 0;
    while (tmp_thd->next_to_commit != nullptr)
      tmp_thd = tmp_thd->next_to_commit;
    if (flush_error == 0 && sync_error == 0) {
      tmp_thd->get_trans_fixed_pos(&binlog_file, &pos);
      update_binlog_end_pos(binlog_file, pos);
    }
  }

  DEBUG_SYNC(thd, "bgc_after_sync_stage_before_commit_stage");

  leave_mutex_before_commit_stage = &LOCK_sync;
  /*
    Stage #3: Commit all transactions in order.

    This stage is skipped if we do not need to order the commits and
    each thread have to execute the handlerton commit instead.

    Howver, since we are keeping the lock from the previous stage, we
    need to unlock it if we skip the stage.

    We must also step commit_clock before the ha_commit_low() is called
    either in ordered fashion(by the leader of this stage) or by the tread
    themselves.

    We are delaying the handling of sync error until
    all locks are released but we should not enter into
    commit stage if binlog_error_action is ABORT_SERVER.
  */
commit_stage:
  /* Clone needs binlog commit order. */
  if ((opt_binlog_order_commits || Clone_handler::need_commit_order()) &&
      (sync_error == 0 || binlog_error_action != ABORT_SERVER)) {
    if (change_stage(thd, Stage_manager::COMMIT_STAGE, final_queue,
                     leave_mutex_before_commit_stage, &LOCK_commit)) {
      DBUG_PRINT("return", ("Thread ID: %u, commit_error: %d", thd->thread_id(),
                            thd->commit_error));
      DBUG_RETURN(finish_commit(thd));
    }
    THD *commit_queue =
        stage_manager.fetch_queue_for(Stage_manager::COMMIT_STAGE);
    DBUG_EXECUTE_IF("semi_sync_3-way_deadlock",
                    DEBUG_SYNC(thd, "before_process_commit_stage_queue"););

    if (flush_error == 0 && sync_error == 0)
      sync_error = call_after_sync_hook(commit_queue);

    /*
      process_commit_stage_queue will call update_on_commit or
      update_on_rollback for the GTID owned by each thd in the queue.

      This will be done this way to guarantee that GTIDs are added to
      gtid_executed in order, to avoid creating unnecessary temporary
      gaps and keep gtid_executed as a single interval at all times.

      If we allow each thread to call update_on_commit only when they
      are at finish_commit, the GTID order cannot be guaranteed and
      temporary gaps may appear in gtid_executed. When this happen,
      the server would have to add and remove intervals from the
      Gtid_set, and adding and removing intervals requires a mutex,
      which would reduce performance.
    */
    process_commit_stage_queue(thd, commit_queue);
    mysql_mutex_unlock(&LOCK_commit);
    /*
      Process after_commit after LOCK_commit is released for avoiding
      3-way deadlock among user thread, rotate thread and dump thread.
    */
    process_after_commit_stage_queue(thd, commit_queue);
    final_queue = commit_queue;
  } else {
    if (leave_mutex_before_commit_stage)
      mysql_mutex_unlock(leave_mutex_before_commit_stage);
    if (flush_error == 0 && sync_error == 0)
      sync_error = call_after_sync_hook(final_queue);
  }

  /*
    Handle sync error after we release all locks in order to avoid deadlocks
  */
  if (sync_error)
    handle_binlog_flush_or_sync_error(thd, true /* need_lock_log */);

  DEBUG_SYNC(thd, "before_signal_done");
  /* Commit done so signal all waiting threads */
  stage_manager.signal_done(final_queue);
  DBUG_EXECUTE_IF("block_leader_after_delete", {
    const char action[] = "now SIGNAL leader_proceed";
    DBUG_ASSERT(!debug_sync_set_action(thd, STRING_WITH_LEN(action)));
  };);

  /*
    Finish the commit before executing a rotate, or run the risk of a
    deadlock. We don't need the return value here since it is in
    thd->commit_error, which is returned below.
  */
  (void)finish_commit(thd);
  DEBUG_SYNC(thd, "bgc_after_commit_stage_before_rotation");

  /*
    If we need to rotate, we do it without commit error.
    Otherwise the thd->commit_error will be possibly reset.
   */
  if (DBUG_EVALUATE_IF("force_rotate", 1, 0) ||
      (do_rotate && thd->commit_error == THD::CE_NONE &&
       !is_rotating_caused_by_incident)) {
    /*
      Do not force the rotate as several consecutive groups may
      request unnecessary rotations.

      NOTE: Run purge_logs wo/ holding LOCK_log because it does not
      need the mutex. Otherwise causes various deadlocks.
    */

    DEBUG_SYNC(thd, "ready_to_do_rotation");
    bool check_purge = false;
    mysql_mutex_lock(&LOCK_log);
    /*
      If rotate fails then depends on binlog_error_action variable
      appropriate action will be taken inside rotate call.
    */
    int error = rotate(false, &check_purge);
    mysql_mutex_unlock(&LOCK_log);

    if (error)
      thd->commit_error = THD::CE_COMMIT_ERROR;
    else if (check_purge)
      purge();
  }

  if (binlog_space_limit && binlog_space_total &&
      binlog_space_total + m_binlog_file->position() > binlog_space_limit)
    purge_logs_by_size(true);

  /*
    flush or sync errors are handled above (using binlog_error_action).
    Hence treat only COMMIT_ERRORs as errors.
  */
  DBUG_RETURN(thd->commit_error == THD::CE_COMMIT_ERROR);
}

/**
  MYSQLD server recovers from last crashed binlog.

  @param[in] binlog_file_reader Binlog_file_reader of the crashed binlog.
  @param[out] valid_pos The position of the last valid transaction or
                        event(non-transaction) of the crashed binlog.
                        valid_pos must be non-NULL.

  After a crash, storage engines may contain transactions that are
  prepared but not committed (in theory any engine, in practice
  InnoDB).  This function uses the binary log as the source of truth
  to determine which of these transactions should be committed and
  which should be rolled back.

  The function collects the XIDs of all transactions that are
  completely written to the binary log into a hash, and passes this
  hash to the storage engines through the ha_recover function in the
  handler interface.  This tells the storage engines to commit all
  prepared transactions that are in the set, and to roll back all
  prepared transactions that are not in the set.

  To compute the hash, this function iterates over the last binary log
  only (i.e. it assumes that 'log' is the last binary log).  It
  instantiates each event.  For XID-events (i.e. commit to InnoDB), it
  extracts the xid from the event and stores it in the hash.

  It is enough to iterate over only the last binary log because when
  the binary log is rotated we force engines to commit (and we fsync
  the old binary log).

  @retval 0 Success
  @retval 1 Out of memory, or storage engine returns error.
*/
static int binlog_recover(Binlog_file_reader *binlog_file_reader,
                          my_off_t *valid_pos) {
  Log_event *ev;
  /*
    The flag is used for handling the case that a transaction
    is partially written to the binlog.
  */
  bool in_transaction = false;
  int memory_page_size = my_getpagesize();

  {
    MEM_ROOT mem_root(key_memory_binlog_recover_exec, memory_page_size);
    memroot_unordered_set<my_xid> xids(&mem_root);

    while ((ev = binlog_file_reader->read_event_object())) {
      if (ev->get_type_code() == binary_log::QUERY_EVENT &&
          !strcmp(((Query_log_event *)ev)->query, "BEGIN"))
        in_transaction = true;

      if (ev->get_type_code() == binary_log::QUERY_EVENT &&
          !strcmp(((Query_log_event *)ev)->query, "COMMIT")) {
        DBUG_ASSERT(in_transaction == true);
        in_transaction = false;
      } else if (ev->get_type_code() == binary_log::XID_EVENT ||
                 is_atomic_ddl_event(ev)) {
        my_xid xid;

        if (ev->get_type_code() == binary_log::XID_EVENT) {
          DBUG_ASSERT(in_transaction == true);
          in_transaction = false;
          Xid_log_event *xev = (Xid_log_event *)ev;
          xid = xev->xid;
        } else {
          xid = ((Query_log_event *)ev)->ddl_xid;
        }

        if (!xids.insert(xid).second) goto err1;
      }

      /*
        Recorded valid position for the crashed binlog file
        which did not contain incorrect events. The following
        positions increase the variable valid_pos:

        1 -
          ...
          <---> HERE IS VALID <--->
          GTID
          BEGIN
          ...
          COMMIT
          ...

        2 -
          ...
          <---> HERE IS VALID <--->
          GTID
          DDL/UTILITY
          ...

        In other words, the following positions do not increase
        the variable valid_pos:

        1 -
          GTID
          <---> HERE IS VALID <--->
          ...

        2 -
          GTID
          BEGIN
          <---> HERE IS VALID <--->
          ...
      */
      if (!in_transaction && !is_gtid_event(ev))
        *valid_pos = binlog_file_reader->position();

      delete ev;
    }

    /*
      Call ha_recover if and only if there is a registered engine that
      does 2PC, otherwise in DBUG builds calling ha_recover directly
      will result in an assert. (Production builds would be safe since
      ha_recover returns right away if total_ha_2pc <= opt_log_bin.)
     */
    if (total_ha_2pc > 1 && ha_recover(&xids)) goto err1;
  }

  return 0;

err1:
  LogErr(ERROR_LEVEL, ER_BINLOG_CRASH_RECOVERY_FAILED);
  return 1;
}

/*
  Copy out the non-directory part of binlog position filename for the
  `binlog_snapshot_file' status variable, same way as it is done for
  SHOW MASTER STATUS.
*/
static void set_binlog_snapshot_file(const char *src) {
  mysql_mutex_assert_owner(&LOCK_status);

  int dir_len = dirname_length(src);
  strmake(binlog_snapshot_file, src + dir_len,
          sizeof(binlog_snapshot_file) - 1);
}

/** Copy the current binlog coordinates to the variables used for the
not-in-consistent-snapshot case of SHOW STATUS */
void MYSQL_BIN_LOG::publish_coordinates_for_global_status(void) const {
  mysql_mutex_assert_owner(&LOCK_log);

  mysql_mutex_lock(&LOCK_status);
  strcpy(binlog_global_snapshot_file, log_file_name);
  binlog_global_snapshot_position = m_binlog_file->position();
  mysql_mutex_unlock(&LOCK_status);
}

void MYSQL_BIN_LOG::xlock(void) {
  mysql_mutex_lock(&LOCK_log);

  DBUG_ASSERT(!snapshot_lock_acquired);

  /*
    We must ensure that no writes to binlog and no commits to storage engines
    occur after function is called for START TRANSACTION FOR CONSISTENT
    SNAPSHOT. With binlog_order_commits=1 (the default) flushing to binlog is
    performed under the LOCK_log mutex and commits are done under the
    LOCK_commit mutex, both in the stage leader thread. So acquiring those 2
    mutexes is sufficient to guarantee atomicity.

    With binlog_order_commits=0 commits are performed in parallel by separate
    threads with each acquiring a shared lock on LOCK_consistent_snapshot.

    binlog_order_commits is a dynamic variable, so we have to keep track what
    primitives should be used in xunlock().
  */
  if (opt_binlog_order_commits) {
    mysql_mutex_lock(&LOCK_commit);
  } else {
    snapshot_lock_acquired = true;
    mysql_rwlock_wrlock(&LOCK_consistent_snapshot);
  }
}

void MYSQL_BIN_LOG::xunlock(void) {
  if (!snapshot_lock_acquired) {
    mysql_mutex_unlock(&LOCK_commit);
  } else {
    mysql_rwlock_unlock(&LOCK_consistent_snapshot);
    snapshot_lock_acquired = false;
  }

  mysql_mutex_unlock(&LOCK_log);
}

void MYSQL_BIN_LOG::update_binlog_end_pos(bool need_lock) {
  if (need_lock)
    lock_binlog_end_pos();
  else
    mysql_mutex_assert_owner(&LOCK_binlog_end_pos);
  atomic_binlog_end_pos = m_binlog_file->position();
  signal_update();
  if (need_lock) unlock_binlog_end_pos();
}

inline void MYSQL_BIN_LOG::update_binlog_end_pos(const char *file,
                                                 my_off_t pos) {
  lock_binlog_end_pos();
  if (is_active(file) && (pos > atomic_binlog_end_pos))
    atomic_binlog_end_pos = pos;
  signal_update();
  unlock_binlog_end_pos();
}

bool THD::is_binlog_cache_empty(bool is_transactional) const {
  DBUG_ENTER("THD::is_binlog_cache_empty(bool)");

  // If opt_bin_log==0, it is not safe to call thd_get_cache_mngr
  // because binlog_hton has not been completely set up.
  DBUG_ASSERT(opt_bin_log);
  binlog_cache_mngr *cache_mngr = thd_get_cache_mngr(this);

  // cache_mngr is NULL until we call thd->binlog_setup_trx_data, so
  // we assert that this has been done.
  DBUG_ASSERT(cache_mngr != nullptr);

  binlog_cache_data *cache_data =
      cache_mngr->get_binlog_cache_data(is_transactional);
  DBUG_ASSERT(cache_data != nullptr);

  DBUG_RETURN(cache_data->is_binlog_empty());
}

/*
  These functions are placed in this file since they need access to
  binlog_hton, which has internal linkage.
*/

int THD::binlog_setup_trx_data() {
  DBUG_ENTER("THD::binlog_setup_trx_data");
  binlog_cache_mngr *cache_mngr = thd_get_cache_mngr(this);

  if (cache_mngr) DBUG_RETURN(0);  // Already set up

  cache_mngr = (binlog_cache_mngr *)my_malloc(key_memory_binlog_cache_mngr,
                                              sizeof(binlog_cache_mngr),
                                              MYF(MY_ZEROFILL));
  if (!cache_mngr) {
    DBUG_RETURN(1);  // Didn't manage to set it up
  }

  cache_mngr = new (cache_mngr)
      binlog_cache_mngr(&binlog_stmt_cache_use, &binlog_stmt_cache_disk_use,
                        &binlog_cache_use, &binlog_cache_disk_use);
  if (cache_mngr->init()) {
    cache_mngr->~binlog_cache_mngr();
    my_free(cache_mngr);
    DBUG_RETURN(1);
  }

  DBUG_PRINT("debug", ("Set ha_data slot %d to 0x%llx", binlog_hton->slot,
                       (ulonglong)cache_mngr));
  thd_set_ha_data(this, binlog_hton, cache_mngr);

  DBUG_RETURN(0);
}

/**

*/
void register_binlog_handler(THD *thd, bool trx) {
  DBUG_ENTER("register_binlog_handler");
  /*
    If this is the first call to this function while processing a statement,
    the transactional cache does not have a savepoint defined. So, in what
    follows:
      . an implicit savepoint is defined;
      . callbacks are registered;
      . binary log is set as read/write.

    The savepoint allows for truncating the trx-cache transactional changes
    fail. Callbacks are necessary to flush caches upon committing or rolling
    back a statement or a transaction. However, notifications do not happen
    if the binary log is set as read/write.
  */
  binlog_cache_mngr *cache_mngr = thd_get_cache_mngr(thd);
  if (cache_mngr->trx_cache.get_prev_position() == MY_OFF_T_UNDEF) {
    /*
      Set an implicit savepoint in order to be able to truncate a trx-cache.
    */
    my_off_t pos = 0;
    binlog_trans_log_savepos(thd, &pos);
    cache_mngr->trx_cache.set_prev_position(pos);

    /*
      Set callbacks in order to be able to call commmit or rollback.
    */
    if (trx) trans_register_ha(thd, true, binlog_hton, nullptr);
    trans_register_ha(thd, false, binlog_hton, nullptr);

    /*
      Set the binary log as read/write otherwise callbacks are not called.
    */
    thd->get_ha_data(binlog_hton->slot)->ha_info[0].set_trx_read_write();
  }
  DBUG_VOID_RETURN;
}

/**
  Function to start a statement and optionally a transaction for the
  binary log.

  This function does three things:
    - Starts a transaction if not in autocommit mode or if a BEGIN
      statement has been seen.

    - Start a statement transaction to allow us to truncate the cache.

    - Save the currrent binlog position so that we can roll back the
      statement by truncating the cache.

      We only update the saved position if the old one was undefined,
      the reason is that there are some cases (e.g., for CREATE-SELECT)
      where the position is saved twice (e.g., both in
      Query_result_create::prepare() and THD::binlog_write_table_map()), but
      we should use the first. This means that calls to this function
      can be used to start the statement before the first table map
      event, to include some extra events.

  Note however that IMMEDIATE_LOGGING implies that the statement is
  written without BEGIN/COMMIT.

  @param thd         Thread variable
  @param start_event The first event requested to be written into the
                     binary log
 */
static int binlog_start_trans_and_stmt(THD *thd, Log_event *start_event) {
  DBUG_ENTER("binlog_start_trans_and_stmt");

  /*
    Initialize the cache manager if this was not done yet.
  */
  if (thd->binlog_setup_trx_data()) DBUG_RETURN(1);

  /*
    Retrieve the appropriated cache.
  */
  bool is_transactional = start_event->is_using_trans_cache();
  binlog_cache_mngr *cache_mngr = thd_get_cache_mngr(thd);
  binlog_cache_data *cache_data =
      cache_mngr->get_binlog_cache_data(is_transactional);

  /*
    If the event is requesting immediatly logging, there is no need to go
    further down and set savepoint and register callbacks.
  */
  if (start_event->is_using_immediate_logging()) DBUG_RETURN(0);

  register_binlog_handler(thd, thd->in_multi_stmt_transaction_mode());

  /* Transactional DDL is logged traditionally without BEGIN. */
  if (is_atomic_ddl_event(start_event)) DBUG_RETURN(0);

  /*
    If the cache is empty log "BEGIN" at the beginning of every transaction.
    Here, a transaction is either a BEGIN..COMMIT/ROLLBACK block or a single
    statement in autocommit mode.
  */
  if (cache_data->is_binlog_empty()) {
    static const char begin[] = "BEGIN";
    const char *query = nullptr;
    char buf[XID::ser_buf_size];
    char xa_start[sizeof("XA START") + 1 + sizeof(buf)];
    XID_STATE *xs = thd->get_transaction()->xid_state();
    int qlen = sizeof(begin) - 1;

    if (is_transactional && xs->has_state(XID_STATE::XA_ACTIVE)) {
      /*
        XA-prepare logging case.
      */
      qlen = sprintf(xa_start, "XA START %s", xs->get_xid()->serialize(buf));
      query = xa_start;
    } else {
      /*
        Regular transaction case.
      */
      query = begin;
    }

    Query_log_event qinfo(thd, query, qlen, is_transactional, false, true, 0,
                          true);
    if (cache_data->write_event(&qinfo)) DBUG_RETURN(1);
  }

  DBUG_RETURN(0);
}

/**
  This function writes a table map to the binary log.
  Note that in order to keep the signature uniform with related methods,
  we use a redundant parameter to indicate whether a transactional table
  was changed or not.
  Sometimes it will write a Rows_query_log_event into binary log before
  the table map too.

  @param table             a pointer to the table.
  @param is_transactional  @c true indicates a transactional table,
                           otherwise @c false a non-transactional.
  @param binlog_rows_query @c true indicates a Rows_query log event
                           will be binlogged before table map,
                           otherwise @c false indicates it will not
                           be binlogged.
  @return
    nonzero if an error pops up when writing the table map event
    or the Rows_query log event.
*/
int THD::binlog_write_table_map(TABLE *table, bool is_transactional,
                                bool binlog_rows_query) {
  int error;
  DBUG_ENTER("THD::binlog_write_table_map");
  DBUG_PRINT("enter", ("table: %p (%s: #%llu)", table, table->s->table_name.str,
                       table->s->table_map_id.id()));

  /* Pre-conditions */
  DBUG_ASSERT(is_current_stmt_binlog_format_row() && mysql_bin_log.is_open());
  DBUG_ASSERT(table->s->table_map_id.is_valid());

  Table_map_log_event the_event(this, table, table->s->table_map_id,
                                is_transactional);

  binlog_start_trans_and_stmt(this, &the_event);

  binlog_cache_mngr *const cache_mngr = thd_get_cache_mngr(this);

  binlog_cache_data *cache_data =
      cache_mngr->get_binlog_cache_data(is_transactional);

  if (binlog_rows_query && this->query().str) {
    /* Write the Rows_query_log_event into binlog before the table map */
    Rows_query_log_event rows_query_ev(this, this->query().str,
                                       this->query().length);
    if ((error = cache_data->write_event(&rows_query_ev))) DBUG_RETURN(error);
  }

  if ((error = cache_data->write_event(&the_event))) DBUG_RETURN(error);

  binlog_table_maps++;
  DBUG_RETURN(0);
}

/**
  This function retrieves a pending row event from a cache which is
  specified through the parameter @c is_transactional. Respectively, when it
  is @c true, the pending event is returned from the transactional cache.
  Otherwise from the non-transactional cache.

  @param is_transactional  @c true indicates a transactional cache,
                           otherwise @c false a non-transactional.
  @return
    The row event if any.
*/
Rows_log_event *THD::binlog_get_pending_rows_event(
    bool is_transactional) const {
  Rows_log_event *rows = nullptr;
  binlog_cache_mngr *const cache_mngr = thd_get_cache_mngr(this);

  /*
    This is less than ideal, but here's the story: If there is no cache_mngr,
    prepare_pending_rows_event() has never been called (since the cache_mngr
    is set up there). In that case, we just return NULL.
   */
  if (cache_mngr) {
    binlog_cache_data *cache_data =
        cache_mngr->get_binlog_cache_data(is_transactional);

    rows = cache_data->pending();
  }
  return (rows);
}

/**
   @param db_param    db name c-string to be inserted into alphabetically sorted
                THD::binlog_accessed_db_names list.

                Note, that space for both the data and the node
                struct are allocated in THD::main_mem_root.
                The list lasts for the top-level query time and is reset
                in @c THD::cleanup_after_query().
*/
void THD::add_to_binlog_accessed_dbs(const char *db_param) {
  char *after_db;
  /*
    binlog_accessed_db_names list is to maintain the database
    names which are referenced in a given command.
    Prior to bug 17806014 fix, 'main_mem_root' memory root used
    to store this list. The 'main_mem_root' scope is till the end
    of the query. Hence it caused increasing memory consumption
    problem in big procedures like the ones mentioned below.
    Eg: CALL p1() where p1 is having 1,00,000 create and drop tables.
    'main_mem_root' is freed only at the end of the command CALL p1()'s
    execution. But binlog_accessed_db_names list scope is only till the
    individual statements specified the procedure(create/drop statements).
    Hence the memory allocated in 'main_mem_root' was left uncleared
    until the p1's completion, even though it is not required after
    completion of individual statements.

    Instead of using 'main_mem_root' whose scope is complete query execution,
    now the memroot is changed to use 'thd->mem_root' whose scope is until the
    individual statement in CALL p1(). 'thd->mem_root' is set to
    'execute_mem_root' in the context of procedure and it's scope is till the
    individual statement in CALL p1() and thd->memroot is equal to
    'main_mem_root' in the context of a normal 'top level query'.

    Eg: a) create table t1(i int); => If this function is called while
           processing this statement, thd->memroot is equal to &main_mem_root
           which will be freed immediately after executing this statement.
        b) CALL p1() -> p1 contains create table t1(i int); => If this function
           is called while processing create table statement which is inside
           a stored procedure, then thd->memroot is equal to 'execute_mem_root'
           which will be freed immediately after executing this statement.
    In both a and b case, thd->memroot will be freed immediately and will not
    increase memory consumption.

    A special case(stored functions/triggers):
    Consider the following example:
    create function f1(i int) returns int
    begin
      insert into db1.t1 values (1);
      insert into db2.t1 values (2);
    end;
    When we are processing SELECT f1(), the list should contain db1, db2 names.
    Since thd->mem_root contains 'execute_mem_root' in the context of
    stored function, the mem root will be freed after adding db1 in
    the list and when we are processing the second statement and when we try
    to add 'db2' in the db1's list, it will lead to crash as db1's memory
    is already freed. To handle this special case, if in_sub_stmt is set
    (which is true incase of stored functions/triggers), we use &main_mem_root,
    if not set we will use thd->memroot which changes it's value to
    'execute_mem_root' or '&main_mem_root' depends on the context.
   */
  MEM_ROOT *db_mem_root = in_sub_stmt ? &main_mem_root : mem_root;

  if (!binlog_accessed_db_names)
    binlog_accessed_db_names = new (db_mem_root) List<char>;

  if (binlog_accessed_db_names->elements > MAX_DBS_IN_EVENT_MTS) {
    push_warning_printf(
        this, Sql_condition::SL_WARNING, ER_MTS_UPDATED_DBS_GREATER_MAX,
        ER_THD(this, ER_MTS_UPDATED_DBS_GREATER_MAX), MAX_DBS_IN_EVENT_MTS);
    return;
  }

  after_db = strdup_root(db_mem_root, db_param);

  /*
     sorted insertion is implemented with first rearranging data
     (pointer to char*) of the links and final appending of the least
     ordered data to create a new link in the list.
  */
  if (binlog_accessed_db_names->elements != 0) {
    List_iterator<char> it(*get_binlog_accessed_db_names());

    while (it++) {
      char *swap = nullptr;
      char **ref_cur_db = it.ref();
      int cmp = strcmp(after_db, *ref_cur_db);

      DBUG_ASSERT(!swap || cmp < 0);

      if (cmp == 0) {
        after_db = nullptr; /* dup to ignore */
        break;
      } else if (swap || cmp > 0) {
        swap = *ref_cur_db;
        *ref_cur_db = after_db;
        after_db = swap;
      }
    }
  }
  if (after_db) binlog_accessed_db_names->push_back(after_db, db_mem_root);
}

/*
  Tells if two (or more) tables have auto_increment columns and we want to
  lock those tables with a write lock.

  SYNOPSIS
    has_two_write_locked_tables_with_auto_increment
      tables        Table list

  NOTES:
    Call this function only when you have established the list of all tables
    which you'll want to update (including stored functions, triggers, views
    inside your statement).
*/

static bool has_write_table_with_auto_increment(TABLE_LIST *tables) {
  for (TABLE_LIST *table = tables; table; table = table->next_global) {
    /* we must do preliminary checks as table->table may be NULL */
    if (!table->is_placeholder() && table->table->found_next_number_field &&
        (table->lock_descriptor().type >= TL_WRITE_ALLOW_WRITE))
      return 1;
  }

  return 0;
}

/*
   checks if we have select tables in the table list and write tables
   with auto-increment column.

  SYNOPSIS
   has_two_write_locked_tables_with_auto_increment_and_select
      tables        Table list

  RETURN VALUES

   -true if the table list has atleast one table with auto-increment column


         and atleast one table to select from.
   -false otherwise
*/

static bool has_write_table_with_auto_increment_and_select(TABLE_LIST *tables) {
  bool has_select = false;
  bool has_auto_increment_tables = has_write_table_with_auto_increment(tables);
  for (TABLE_LIST *table = tables; table; table = table->next_global) {
    if (!table->is_placeholder() &&
        (table->lock_descriptor().type <= TL_READ_NO_INSERT)) {
      has_select = true;
      break;
    }
  }
  return (has_select && has_auto_increment_tables);
}

/*
  Tells if there is a table whose auto_increment column is a part
  of a compound primary key while is not the first column in
  the table definition.

  @param tables Table list

  @return true if the table exists, fais if does not.
*/

static bool has_write_table_auto_increment_not_first_in_pk(TABLE_LIST *tables) {
  for (TABLE_LIST *table = tables; table; table = table->next_global) {
    /* we must do preliminary checks as table->table may be NULL */
    if (!table->is_placeholder() && table->table->found_next_number_field &&
        (table->lock_descriptor().type >= TL_WRITE_ALLOW_WRITE) &&
        table->table->s->next_number_keypart != 0)
      return 1;
  }

  return 0;
}

/**
  Checks if a table has a column with a non-deterministic DEFAULT expression.
*/
static bool has_nondeterministic_default(const TABLE *table) {
  return std::any_of(
      table->field, table->field + table->s->fields, [](const Field *field) {
        return field->m_default_val_expr != nullptr &&
               field->m_default_val_expr->get_stmt_unsafe_flags() != 0;
      });
}

/**
  Checks if a TABLE_LIST contains a table that has been opened for writing, and
  that has a column with a non-deterministic DEFAULT expression.
*/
static bool has_write_table_with_nondeterministic_default(
    const TABLE_LIST *tables) {
  for (const TABLE_LIST *table = tables; table != nullptr;
       table = table->next_global) {
    /* we must do preliminary checks as table->table may be NULL */
    if (!table->is_placeholder() &&
        table->lock_descriptor().type >= TL_WRITE_ALLOW_WRITE &&
        has_nondeterministic_default(table->table))
      return true;
  }
  return false;
}

/*
  Function to check whether the table in query uses a fulltext parser
  plugin or not.

  @param s - table share pointer.

  @retval true - The table uses fulltext parser plugin.
  @retval false - Otherwise.
*/
static bool inline fulltext_unsafe_set(TABLE_SHARE *s) {
  for (unsigned int i = 0; i < s->keys; i++) {
    if ((s->key_info[i].flags & HA_USES_PARSER) && s->keys_in_use.is_set(i))
      return true;
  }
  return false;
}
#ifndef DBUG_OFF
const char *get_locked_tables_mode_name(
    enum_locked_tables_mode locked_tables_mode) {
  switch (locked_tables_mode) {
    case LTM_NONE:
      return "LTM_NONE";
    case LTM_LOCK_TABLES:
      return "LTM_LOCK_TABLES";
    case LTM_PRELOCKED:
      return "LTM_PRELOCKED";
    case LTM_PRELOCKED_UNDER_LOCK_TABLES:
      return "LTM_PRELOCKED_UNDER_LOCK_TABLES";
    default:
      return "Unknown table lock mode";
  }
}
#endif

/**
  Decide on logging format to use for the statement and issue errors
  or warnings as needed.  The decision depends on the following
  parameters:

  - The logging mode, i.e., the value of binlog_format.  Can be
    statement, mixed, or row.

  - The type of statement.  There are three types of statements:
    "normal" safe statements; unsafe statements; and row injections.
    An unsafe statement is one that, if logged in statement format,
    might produce different results when replayed on the slave (e.g.,
    queries with a LIMIT clause).  A row injection is either a BINLOG
    statement, or a row event executed by the slave's SQL thread.

  - The capabilities of tables modified by the statement.  The
    *capabilities vector* for a table is a set of flags associated
    with the table.  Currently, it only includes two flags: *row
    capability flag* and *statement capability flag*.

    The row capability flag is set if and only if the engine can
    handle row-based logging. The statement capability flag is set if
    and only if the table can handle statement-based logging.

  Decision table for logging format
  ---------------------------------

  The following table summarizes how the format and generated
  warning/error depends on the tables' capabilities, the statement
  type, and the current binlog_format.

     Row capable        N NNNNNNNNN YYYYYYYYY YYYYYYYYY
     Statement capable  N YYYYYYYYY NNNNNNNNN YYYYYYYYY

     Statement type     * SSSUUUIII SSSUUUIII SSSUUUIII

     binlog_format      * SMRSMRSMR SMRSMRSMR SMRSMRSMR

     Logged format      - SS-S----- -RR-RR-RR SRRSRR-RR
     Warning/Error      1 --2732444 5--5--6-- ---7--6--

  Legend
  ------

  Row capable:    N - Some table not row-capable, Y - All tables row-capable
  Stmt capable:   N - Some table not stmt-capable, Y - All tables stmt-capable
  Statement type: (S)afe, (U)nsafe, or Row (I)njection
  binlog_format:  (S)TATEMENT, (M)IXED, or (R)OW
  Logged format:  (S)tatement or (R)ow
  Warning/Error:  Warnings and error messages are as follows:

  1. Error: Cannot execute statement: binlogging impossible since both
     row-incapable engines and statement-incapable engines are
     involved.

  2. Error: Cannot execute statement: binlogging impossible since
     BINLOG_FORMAT = ROW and at least one table uses a storage engine
     limited to statement-logging.

  3. Error: Cannot execute statement: binlogging of unsafe statement
     is impossible when storage engine is limited to statement-logging
     and BINLOG_FORMAT = MIXED.

  4. Error: Cannot execute row injection: binlogging impossible since
     at least one table uses a storage engine limited to
     statement-logging.

  5. Error: Cannot execute statement: binlogging impossible since
     BINLOG_FORMAT = STATEMENT and at least one table uses a storage
     engine limited to row-logging.

  6. Error: Cannot execute row injection: binlogging impossible since
     BINLOG_FORMAT = STATEMENT.

  7. Warning: Unsafe statement binlogged in statement format since
     BINLOG_FORMAT = STATEMENT.

  In addition, we can produce the following error (not depending on
  the variables of the decision diagram):

  8. Error: Cannot execute statement: binlogging impossible since more
     than one engine is involved and at least one engine is
     self-logging.

  9. Error: Do not allow users to modify a gtid_executed table
     explicitly by a XA transaction.

  For each error case above, the statement is prevented from being
  logged, we report an error, and roll back the statement.  For
  warnings, we set the thd->binlog_flags variable: the warning will be
  printed only if the statement is successfully logged.

  @see THD::binlog_query

  @param[in] tables Tables involved in the query

  @retval 0 No error; statement can be logged.
  @retval -1 One of the error conditions above applies (1, 2, 4, 5, 6 or 9).
*/

int THD::decide_logging_format(TABLE_LIST *tables) {
  DBUG_ENTER("THD::decide_logging_format");
  DBUG_PRINT("info", ("query: %s", query().str));
  DBUG_PRINT("info", ("variables.binlog_format: %lu", variables.binlog_format));
  DBUG_PRINT("info", ("lex->get_stmt_unsafe_flags(): 0x%x",
                      lex->get_stmt_unsafe_flags()));

#if defined(ENABLED_DEBUG_SYNC)
  if (!is_attachable_ro_transaction_active())
    DEBUG_SYNC(this, "begin_decide_logging_format");
#endif

  reset_binlog_local_stmt_filter();

  /*
    We should not decide logging format if the binlog is closed or
    binlogging is off, or if the statement is filtered out from the
    binlog by filtering rules.
  */
  if (mysql_bin_log.is_open() && (variables.option_bits & OPTION_BIN_LOG) &&
      !(variables.binlog_format == BINLOG_FORMAT_STMT &&
        !binlog_filter->db_ok(m_db.str))) {
    /*
      Compute one bit field with the union of all the engine
      capabilities, and one with the intersection of all the engine
      capabilities.
    */
    handler::Table_flags flags_write_some_set = 0;
    handler::Table_flags flags_access_some_set = 0;
    handler::Table_flags flags_write_all_set =
        HA_BINLOG_ROW_CAPABLE | HA_BINLOG_STMT_CAPABLE;

    /*
       If different types of engines are about to be updated.
       For example: Innodb and Falcon; Innodb and MyIsam.
    */
    bool multi_write_engine = false;
    /*
       If different types of engines are about to be accessed
       and any of them is about to be updated. For example:
       Innodb and Falcon; Innodb and MyIsam.
    */
    bool multi_access_engine = false;
    /*
      Track if statement creates or drops a temporary table
      and log in ROW if it does.
   */
    bool is_create_drop_temp_table = false;
    /*
       Identifies if a table is changed.
    */
    bool is_write = false;
    /*
       A pointer to a previous table that was changed.
    */
    TABLE *prev_write_table = nullptr;
    /*
       A pointer to a previous table that was accessed.
    */
    TABLE *prev_access_table = nullptr;
    /*
      True if at least one table is transactional.
    */
    bool write_to_some_transactional_table = false;
    /*
      True if at least one table is non-transactional.
    */
    bool write_to_some_non_transactional_table = false;
    /*
       True if all non-transactional tables that has been updated
       are temporary.
    */
    bool write_all_non_transactional_are_tmp_tables = true;
    /**
      The number of tables used in the current statement,
      that should be replicated.
    */
    uint replicated_tables_count = 0;
    /**
      The number of tables written to in the current statement,
      that should not be replicated.
      A table should not be replicated when it is considered
      'local' to a MySQL instance.
      Currently, these tables are:
      - mysql.slow_log
      - mysql.general_log
      - mysql.slave_relay_log_info
      - mysql.slave_master_info
      - mysql.slave_worker_info
      - performance_schema.*
      - TODO: information_schema.*
      In practice, from this list, only performance_schema.* tables
      are written to by user queries.
    */
    uint non_replicated_tables_count = 0;
    /**
      Indicate whether we alreadly reported a warning
      on modifying gtid_executed table.
    */
    int warned_gtid_executed_table = 0;
#ifndef DBUG_OFF
    {
      DBUG_PRINT("debug", ("prelocked_mode: %s",
                           get_locked_tables_mode_name(locked_tables_mode)));
    }
#endif

    if (variables.binlog_format != BINLOG_FORMAT_ROW && tables) {
      /*
        DML statements that modify a table with an auto_increment column based
        on rows selected from a table are unsafe as the order in which the rows
        are fetched fron the select tables cannot be determined and may differ
        on master and slave.
       */
      if (has_write_table_with_auto_increment_and_select(tables))
        lex->set_stmt_unsafe(LEX::BINLOG_STMT_UNSAFE_WRITE_AUTOINC_SELECT);

      if (has_write_table_auto_increment_not_first_in_pk(tables))
        lex->set_stmt_unsafe(LEX::BINLOG_STMT_UNSAFE_AUTOINC_NOT_FIRST);

      /*
        A query that modifies autoinc column in sub-statement can make the
        master and slave inconsistent.
        We can solve these problems in mixed mode by switching to binlogging
        if at least one updated table is used by sub-statement
       */
      if (lex->requires_prelocking() &&
          has_write_table_with_auto_increment(lex->first_not_own_table()))
        lex->set_stmt_unsafe(LEX::BINLOG_STMT_UNSAFE_AUTOINC_COLUMNS);

      /*
        A query that modifies a table with a non-deterministic column default
        expression in a substatement, can make the master and the slave
        inconsistent. Switch to row logging in mixed mode, and raise a warning
        in statement mode.
      */
      if (lex->requires_prelocking() &&
          has_write_table_with_nondeterministic_default(
              lex->first_not_own_table()))
        lex->set_stmt_unsafe(
            LEX::BINLOG_STMT_UNSAFE_DEFAULT_EXPRESSION_IN_SUBSTATEMENT);
    }

    /*
      Get the capabilities vector for all involved storage engines and
      mask out the flags for the binary log.
    */
    for (TABLE_LIST *table = tables; table; table = table->next_global) {
      if (table->is_placeholder()) {
        /*
          Detect if this is a CREATE TEMPORARY or DROP of a
          temporary table. This will be used later in determining whether to
          log in ROW or STMT if MIXED replication is being used.
        */
        if (!is_create_drop_temp_table && !table->table &&
            ((lex->sql_command == SQLCOM_CREATE_TABLE &&
              (lex->create_info->options & HA_LEX_CREATE_TMP_TABLE)) ||
             ((lex->sql_command == SQLCOM_DROP_TABLE ||
               lex->sql_command == SQLCOM_TRUNCATE) &&
              find_temporary_table(this, table)))) {
          is_create_drop_temp_table = true;
        }
        continue;
      }
      handler::Table_flags const flags = table->table->file->ha_table_flags();

      DBUG_PRINT("info", ("table: %s; ha_table_flags: 0x%llx",
                          table->table_name, flags));

      if (table->table->no_replicate) {
        if (!warned_gtid_executed_table) {
          warned_gtid_executed_table =
              gtid_state->warn_or_err_on_modify_gtid_table(this, table);
          /*
            Do not allow users to modify the gtid_executed table
            explicitly by a XA transaction.
          */
          if (warned_gtid_executed_table == 2) DBUG_RETURN(-1);
        }
        /*
          The statement uses a table that is not replicated.
          The following properties about the table:
          - persistent / transient
          - transactional / non transactional
          - temporary / permanent
          - read or write
          - multiple engines involved because of this table
          are not relevant, as this table is completely ignored.
          Because the statement uses a non replicated table,
          using STATEMENT format in the binlog is impossible.
          Either this statement will be discarded entirely,
          or it will be logged (possibly partially) in ROW format.
        */
        lex->set_stmt_unsafe(LEX::BINLOG_STMT_UNSAFE_SYSTEM_TABLE);

        if (table->lock_descriptor().type >= TL_WRITE_ALLOW_WRITE) {
          non_replicated_tables_count++;
          continue;
        }
      }

      replicated_tables_count++;

      bool trans = table->table->file->has_transactions();

      if (table->lock_descriptor().type >= TL_WRITE_ALLOW_WRITE) {
        write_to_some_transactional_table =
            write_to_some_transactional_table || trans;

        write_to_some_non_transactional_table =
            write_to_some_non_transactional_table || !trans;

        if (prev_write_table &&
            prev_write_table->file->ht != table->table->file->ht)
          multi_write_engine = true;

        if (table->table->s->tmp_table)
          lex->set_stmt_accessed_table(
              trans ? LEX::STMT_WRITES_TEMP_TRANS_TABLE
                    : LEX::STMT_WRITES_TEMP_NON_TRANS_TABLE);
        else
          lex->set_stmt_accessed_table(trans
                                           ? LEX::STMT_WRITES_TRANS_TABLE
                                           : LEX::STMT_WRITES_NON_TRANS_TABLE);

        /*
         Non-transactional updates are allowed when row binlog format is
         used and all non-transactional tables are temporary.
         Binlog format is checked on THD::is_dml_gtid_compatible() method.
        */
        if (!trans)
          write_all_non_transactional_are_tmp_tables =
              write_all_non_transactional_are_tmp_tables &&
              table->table->s->tmp_table;

        flags_write_all_set &= flags;
        flags_write_some_set |= flags;
        is_write = true;

        prev_write_table = table->table;

        /*
          It should be marked unsafe if a table which uses a fulltext parser
          plugin is modified. See also bug#48183.
        */
        if (!lex->is_stmt_unsafe(LEX::BINLOG_STMT_UNSAFE_FULLTEXT_PLUGIN)) {
          if (fulltext_unsafe_set(table->table->s))
            lex->set_stmt_unsafe(LEX::BINLOG_STMT_UNSAFE_FULLTEXT_PLUGIN);
        }
        /*
          INSERT...ON DUPLICATE KEY UPDATE on a table with more than one unique
          keys can be unsafe. Check for it if the flag is already not marked for
          the given statement.
        */
        if (!lex->is_stmt_unsafe(LEX::BINLOG_STMT_UNSAFE_INSERT_TWO_KEYS) &&
            lex->sql_command == SQLCOM_INSERT &&
            lex->duplicates == DUP_UPDATE) {
          uint keys = table->table->s->keys, i = 0, unique_keys = 0;
          for (KEY *keyinfo = table->table->s->key_info;
               i < keys && unique_keys <= 1; i++, keyinfo++) {
            if (keyinfo->flags & HA_NOSAME) unique_keys++;
          }
          if (unique_keys > 1)
            lex->set_stmt_unsafe(LEX::BINLOG_STMT_UNSAFE_INSERT_TWO_KEYS);
        }
      }
      if (lex->get_using_match()) {
        if (fulltext_unsafe_set(table->table->s))
          lex->set_stmt_unsafe(LEX::BINLOG_STMT_UNSAFE_FULLTEXT_PLUGIN);
      }

      flags_access_some_set |= flags;

      if (lex->sql_command != SQLCOM_CREATE_TABLE ||
          (lex->sql_command == SQLCOM_CREATE_TABLE &&
           ((lex->create_info->options & HA_LEX_CREATE_TMP_TABLE) ||
            (table->lock_descriptor().type < TL_WRITE_ALLOW_WRITE)))) {
        if (table->table->s->tmp_table)
          lex->set_stmt_accessed_table(
              trans ? LEX::STMT_READS_TEMP_TRANS_TABLE
                    : LEX::STMT_READS_TEMP_NON_TRANS_TABLE);
        else
          lex->set_stmt_accessed_table(trans ? LEX::STMT_READS_TRANS_TABLE
                                             : LEX::STMT_READS_NON_TRANS_TABLE);
      }

      if (prev_access_table &&
          prev_access_table->file->ht != table->table->file->ht)
        multi_access_engine = true;

      prev_access_table = table->table;
    }
    DBUG_ASSERT(!is_write || write_to_some_transactional_table ||
                write_to_some_non_transactional_table);
    /*
      write_all_non_transactional_are_tmp_tables may be true if any
      non-transactional table was not updated, so we fix its value here.
    */
    write_all_non_transactional_are_tmp_tables =
        write_all_non_transactional_are_tmp_tables &&
        write_to_some_non_transactional_table;

    DBUG_PRINT("info", ("flags_write_all_set: 0x%llx", flags_write_all_set));
    DBUG_PRINT("info", ("flags_write_some_set: 0x%llx", flags_write_some_set));
    DBUG_PRINT("info",
               ("flags_access_some_set: 0x%llx", flags_access_some_set));
    DBUG_PRINT("info", ("multi_write_engine: %d", multi_write_engine));
    DBUG_PRINT("info", ("multi_access_engine: %d", multi_access_engine));

    int error = 0;
    int unsafe_flags;

    /*
      With transactional data dictionary, CREATE TABLE runs as one statement
      in a multi-statement transaction internally. Revert this for the
      purposes of determining mixed statement safety.
    */
    const bool multi_stmt_trans = lex->sql_command != SQLCOM_CREATE_TABLE &&
                                  in_multi_stmt_transaction_mode();
    bool trans_table = trans_has_updated_trans_table(this);
    bool binlog_direct = variables.binlog_direct_non_trans_update;

    if (lex->is_mixed_stmt_unsafe(multi_stmt_trans, binlog_direct, trans_table,
                                  tx_isolation))
      lex->set_stmt_unsafe(LEX::BINLOG_STMT_UNSAFE_MIXED_STATEMENT);
    else if (multi_stmt_trans && trans_table && !binlog_direct &&
             lex->stmt_accessed_table(LEX::STMT_WRITES_NON_TRANS_TABLE))
      lex->set_stmt_unsafe(LEX::BINLOG_STMT_UNSAFE_NONTRANS_AFTER_TRANS);

    /*
      If more than one engine is involved in the statement and at
      least one is doing it's own logging (is *self-logging*), the
      statement cannot be logged atomically, so we generate an error
      rather than allowing the binlog to become corrupt.
    */
    if (multi_write_engine && (flags_write_some_set & HA_HAS_OWN_BINLOGGING))
      my_error((error = ER_BINLOG_MULTIPLE_ENGINES_AND_SELF_LOGGING_ENGINE),
               MYF(0));
    else if (multi_access_engine &&
             flags_access_some_set & HA_HAS_OWN_BINLOGGING)
      lex->set_stmt_unsafe(
          LEX::BINLOG_STMT_UNSAFE_MULTIPLE_ENGINES_AND_SELF_LOGGING_ENGINE);

    /* XA is unsafe for statements */
    if (is_write &&
        !get_transaction()->xid_state()->has_state(XID_STATE::XA_NOTR))
      lex->set_stmt_unsafe(LEX::BINLOG_STMT_UNSAFE_XA);

    DBUG_EXECUTE_IF("make_stmt_only_engines",
                    { flags_write_all_set = HA_BINLOG_STMT_CAPABLE; };);

    /* both statement-only and row-only engines involved */
    if ((flags_write_all_set &
         (HA_BINLOG_STMT_CAPABLE | HA_BINLOG_ROW_CAPABLE)) == 0) {
      /*
        1. Error: Binary logging impossible since both row-incapable
           engines and statement-incapable engines are involved
      */
      my_error((error = ER_BINLOG_ROW_ENGINE_AND_STMT_ENGINE), MYF(0));
    }
    /* statement-only engines involved */
    else if ((flags_write_all_set & HA_BINLOG_ROW_CAPABLE) == 0) {
      if (lex->is_stmt_row_injection()) {
        /*
          4. Error: Cannot execute row injection since table uses
             storage engine limited to statement-logging
        */
        my_error((error = ER_BINLOG_ROW_INJECTION_AND_STMT_ENGINE), MYF(0));
      } else if (variables.binlog_format == BINLOG_FORMAT_ROW &&
                 sqlcom_can_generate_row_events(this->lex->sql_command)) {
        /*
          2. Error: Cannot modify table that uses a storage engine
             limited to statement-logging when BINLOG_FORMAT = ROW
        */
        my_error((error = ER_BINLOG_ROW_MODE_AND_STMT_ENGINE), MYF(0));
      } else if (variables.binlog_format == BINLOG_FORMAT_MIXED &&
                 ((unsafe_flags = lex->get_stmt_unsafe_flags()) != 0)) {
        /*
          3. Error: Cannot execute statement: binlogging of unsafe
             statement is impossible when storage engine is limited to
             statement-logging and BINLOG_FORMAT = MIXED.
        */
        for (int unsafe_type = 0; unsafe_type < LEX::BINLOG_STMT_UNSAFE_COUNT;
             unsafe_type++)
          if (unsafe_flags & (1 << unsafe_type))
            my_error((error = ER_BINLOG_UNSAFE_AND_STMT_ENGINE), MYF(0),
                     ER_THD(current_thd,
                            LEX::binlog_stmt_unsafe_errcode[unsafe_type]));
      } else if (is_write &&
                 ((unsafe_flags = lex->get_stmt_unsafe_flags()) != 0)) {
        /*
          7. Warning: Unsafe statement logged as statement due to
             binlog_format = STATEMENT
        */
        binlog_unsafe_warning_flags |= unsafe_flags;
        DBUG_PRINT("info", ("Scheduling warning to be issued by "
                            "binlog_query: '%s'",
                            ER_THD(current_thd, ER_BINLOG_UNSAFE_STATEMENT)));
        DBUG_PRINT("info", ("binlog_unsafe_warning_flags: 0x%x",
                            binlog_unsafe_warning_flags));
      }
      /* log in statement format! */
    }
    /* no statement-only engines */
    else {
      /* binlog_format = STATEMENT */
      if (variables.binlog_format == BINLOG_FORMAT_STMT) {
        if (lex->is_stmt_row_injection()) {
          /*
            6. Error: Cannot execute row injection since
               BINLOG_FORMAT = STATEMENT
          */
          my_error((error = ER_BINLOG_ROW_INJECTION_AND_STMT_MODE), MYF(0));
        } else if ((flags_write_all_set & HA_BINLOG_STMT_CAPABLE) == 0 &&
                   sqlcom_can_generate_row_events(this->lex->sql_command)) {
          /*
            5. Error: Cannot modify table that uses a storage engine
               limited to row-logging when binlog_format = STATEMENT
          */
          my_error((error = ER_BINLOG_STMT_MODE_AND_ROW_ENGINE), MYF(0), "");
        } else if (is_write &&
                   (unsafe_flags = lex->get_stmt_unsafe_flags()) != 0) {
          /*
            7. Warning: Unsafe statement logged as statement due to
               binlog_format = STATEMENT
          */
          binlog_unsafe_warning_flags |= unsafe_flags;
          DBUG_PRINT("info", ("Scheduling warning to be issued by "
                              "binlog_query: '%s'",
                              ER_THD(current_thd, ER_BINLOG_UNSAFE_STATEMENT)));
          DBUG_PRINT("info", ("binlog_unsafe_warning_flags: 0x%x",
                              binlog_unsafe_warning_flags));
        }
        /* log in statement format! */
      }
      /* No statement-only engines and binlog_format != STATEMENT.
         I.e., nothing prevents us from row logging if needed. */
      else {
        if (lex->is_stmt_unsafe() || lex->is_stmt_row_injection() ||
            (flags_write_all_set & HA_BINLOG_STMT_CAPABLE) == 0 ||
            lex->stmt_accessed_table(LEX::STMT_READS_TEMP_TRANS_TABLE) ||
            lex->stmt_accessed_table(LEX::STMT_READS_TEMP_NON_TRANS_TABLE) ||
            is_create_drop_temp_table) {
#ifndef DBUG_OFF
          int flags = lex->get_stmt_unsafe_flags();
          DBUG_PRINT("info", ("setting row format for unsafe statement"));
          for (int i = 0; i < Query_tables_list::BINLOG_STMT_UNSAFE_COUNT;
               i++) {
            if (flags & (1 << i))
              DBUG_PRINT(
                  "info",
                  ("unsafe reason: %s",
                   ER_THD(current_thd,
                          Query_tables_list::binlog_stmt_unsafe_errcode[i])));
          }
          DBUG_PRINT("info",
                     ("is_row_injection=%d", lex->is_stmt_row_injection()));
          DBUG_PRINT("info", ("stmt_capable=%llu",
                              (flags_write_all_set & HA_BINLOG_STMT_CAPABLE)));
#endif
          /* log in row format! */
          set_current_stmt_binlog_format_row_if_mixed();
        }
      }
    }

    if (non_replicated_tables_count > 0) {
      if ((replicated_tables_count == 0) || !is_write) {
        DBUG_PRINT("info",
                   ("decision: no logging, no replicated table affected"));
        set_binlog_local_stmt_filter();
      } else {
        if (!is_current_stmt_binlog_format_row()) {
          my_error((error = ER_BINLOG_STMT_MODE_AND_NO_REPL_TABLES), MYF(0));
        } else {
          clear_binlog_local_stmt_filter();
        }
      }
    } else {
      clear_binlog_local_stmt_filter();
    }

    if (!error &&
        !is_dml_gtid_compatible(write_to_some_transactional_table,
                                write_to_some_non_transactional_table,
                                write_all_non_transactional_are_tmp_tables))
      error = 1;

    if (error) {
      DBUG_PRINT("info", ("decision: no logging since an error was generated"));
      DBUG_RETURN(-1);
    }

    if (is_write &&
        lex->sql_command != SQLCOM_END /* rows-event applying by slave */) {
      /*
        Master side of DML in the STMT format events parallelization.
        All involving table db:s are stored in a abc-ordered name list.
        In case the number of databases exceeds MAX_DBS_IN_EVENT_MTS maximum
        the list gathering breaks since it won't be sent to the slave.
      */
      for (TABLE_LIST *table = tables; table; table = table->next_global) {
        if (table->is_placeholder()) continue;

        DBUG_ASSERT(table->table);

        if (table->table->file->referenced_by_foreign_key()) {
          /*
             FK-referenced dbs can't be gathered currently. The following
             event will be marked for sequential execution on slave.
          */
          binlog_accessed_db_names = nullptr;
          add_to_binlog_accessed_dbs("");
          break;
        }
        if (!is_current_stmt_binlog_format_row())
          add_to_binlog_accessed_dbs(table->db);
      }
    }
    DBUG_PRINT("info",
               ("decision: logging in %s format",
                is_current_stmt_binlog_format_row() ? "ROW" : "STATEMENT"));

    if (variables.binlog_format == BINLOG_FORMAT_ROW &&
        (lex->sql_command == SQLCOM_UPDATE ||
         lex->sql_command == SQLCOM_UPDATE_MULTI ||
         lex->sql_command == SQLCOM_DELETE ||
         lex->sql_command == SQLCOM_DELETE_MULTI)) {
      String table_names;
      /*
        Generate a warning for UPDATE/DELETE statements that modify a
        BLACKHOLE table, as row events are not logged in row format.
      */
      for (TABLE_LIST *table = tables; table; table = table->next_global) {
        if (table->is_placeholder()) continue;
        if (table->table->file->ht->db_type == DB_TYPE_BLACKHOLE_DB &&
            table->lock_descriptor().type >= TL_WRITE_ALLOW_WRITE) {
          table_names.append(table->table_name);
          table_names.append(",");
        }
      }
      if (!table_names.is_empty()) {
        bool is_update = (lex->sql_command == SQLCOM_UPDATE ||
                          lex->sql_command == SQLCOM_UPDATE_MULTI);
        /*
          Replace the last ',' with '.' for table_names
        */
        table_names.replace(table_names.length() - 1, 1, ".", 1);
        push_warning_printf(
            this, Sql_condition::SL_WARNING, WARN_ON_BLOCKHOLE_IN_RBR,
            ER_THD(this, WARN_ON_BLOCKHOLE_IN_RBR),
            is_update ? "UPDATE" : "DELETE", table_names.c_ptr());
      }
    }
  } else {
    DBUG_PRINT(
        "info",
        ("decision: no logging since "
         "mysql_bin_log.is_open() = %d "
         "and (options & OPTION_BIN_LOG) = 0x%llx "
         "and binlog_format = %lu "
         "and binlog_filter->db_ok(db) = %d",
         mysql_bin_log.is_open(), (variables.option_bits & OPTION_BIN_LOG),
         variables.binlog_format, binlog_filter->db_ok(m_db.str)));

    for (TABLE_LIST *table = tables; table; table = table->next_global) {
      if (!table->is_placeholder() && table->table->no_replicate &&
          gtid_state->warn_or_err_on_modify_gtid_table(this, table))
        break;
    }
  }

#if defined(ENABLED_DEBUG_SYNC)
  if (!is_attachable_ro_transaction_active())
    DEBUG_SYNC(this, "end_decide_logging_format");
#endif

  DBUG_RETURN(0);
}

/**
  Given that a possible violation of gtid consistency has happened,
  checks if gtid-inconsistencies are forbidden by the current value of
  ENFORCE_GTID_CONSISTENCY and GTID_MODE. If forbidden, generates
  error or warning accordingly.

  @param thd The thread that has issued the GTID-violating statement.

  @param error_code The error code to use, if error or warning is to
  be generated.

  @param log_error_code The error code to use, if error message is to
  be logged.

  @retval false Error was generated.
  @retval true No error was generated (possibly a warning was generated).
*/
static bool handle_gtid_consistency_violation(THD *thd, int error_code,
                                              int log_error_code) {
  DBUG_ENTER("handle_gtid_consistency_violation");

  enum_gtid_type gtid_next_type = thd->variables.gtid_next.type;
  global_sid_lock->rdlock();
  enum_gtid_consistency_mode gtid_consistency_mode =
      get_gtid_consistency_mode();
  enum_gtid_mode gtid_mode = get_gtid_mode(GTID_MODE_LOCK_SID);

  DBUG_PRINT("info", ("gtid_next.type=%d gtid_mode=%s "
                      "gtid_consistency_mode=%d error=%d query=%s",
                      gtid_next_type, get_gtid_mode_string(gtid_mode),
                      gtid_consistency_mode, error_code, thd->query().str));

  /*
    GTID violations should generate error if:
    - GTID_MODE=ON or ON_PERMISSIVE and GTID_NEXT='AUTOMATIC' (since the
      transaction is expected to commit using a GTID), or
    - GTID_NEXT='UUID:NUMBER' (since the transaction is expected to
      commit usinga GTID), or
    - ENFORCE_GTID_CONSISTENCY=ON.
  */
  if ((gtid_next_type == AUTOMATIC_GTID &&
       gtid_mode >= GTID_MODE_ON_PERMISSIVE) ||
      gtid_next_type == ASSIGNED_GTID ||
      gtid_consistency_mode == GTID_CONSISTENCY_MODE_ON) {
    global_sid_lock->unlock();
    my_error(error_code, MYF(0));
    DBUG_RETURN(false);
  } else {
    /*
      If we are not generating an error, we must increase the counter
      of GTID-violating transactions.  This will prevent a concurrent
      client from executing a SET GTID_MODE or SET
      ENFORCE_GTID_CONSISTENCY statement that would be incompatible
      with this transaction.

      If the transaction had already been accounted as a gtid violating
      transaction, then don't increment the counters, just issue the
      warning below. This prevents calling
      begin_automatic_gtid_violating_transaction or
      begin_anonymous_gtid_violating_transaction multiple times for the
      same transaction, which would make the counter go out of sync.
    */
    if (!thd->has_gtid_consistency_violation) {
      if (gtid_next_type == AUTOMATIC_GTID)
        gtid_state->begin_automatic_gtid_violating_transaction();
      else {
        DBUG_ASSERT(gtid_next_type == ANONYMOUS_GTID);
        gtid_state->begin_anonymous_gtid_violating_transaction();
      }

      /*
        If a transaction generates multiple GTID violation conditions,
        it must still only update the counters once.  Hence we use
        this per-thread flag to keep track of whether the thread has a
        consistency or not.  This function must only be called if the
        transaction does not already have a GTID violation.
      */
      thd->has_gtid_consistency_violation = true;
    }

    global_sid_lock->unlock();

    // Generate warning if ENFORCE_GTID_CONSISTENCY = WARN.
    if (gtid_consistency_mode == GTID_CONSISTENCY_MODE_WARN) {
      // Need to print to log so that replication admin knows when users
      // have adjusted their workloads.
      LogErr(WARNING_LEVEL, log_error_code);
      // Need to print to client so that users can adjust their workload.
      push_warning(thd, Sql_condition::SL_WARNING, error_code,
                   ER_THD(thd, error_code));
    }
    DBUG_RETURN(true);
  }
}

bool THD::is_ddl_gtid_compatible() {
  DBUG_ENTER("THD::is_ddl_gtid_compatible");

  // If @@session.sql_log_bin has been manually turned off (only
  // doable by SUPER), then no problem, we can execute any statement.
  if ((variables.option_bits & OPTION_BIN_LOG) == 0 ||
      mysql_bin_log.is_open() == false)
    DBUG_RETURN(true);

  DBUG_PRINT("info",
             ("SQLCOM_CREATE:%d CREATE-TMP:%d SELECT:%d SQLCOM_DROP:%d "
              "DROP-TMP:%d trx:%d",
              lex->sql_command == SQLCOM_CREATE_TABLE,
              (lex->sql_command == SQLCOM_CREATE_TABLE &&
               (lex->create_info->options & HA_LEX_CREATE_TMP_TABLE)),
              lex->select_lex->item_list.elements,
              lex->sql_command == SQLCOM_DROP_TABLE,
              (lex->sql_command == SQLCOM_DROP_TABLE && lex->drop_temporary),
              in_multi_stmt_transaction_mode()));

  if (lex->sql_command == SQLCOM_CREATE_TABLE &&
      !(lex->create_info->options & HA_LEX_CREATE_TMP_TABLE) &&
      lex->select_lex->item_list.elements) {
    /*
      CREATE ... SELECT (without TEMPORARY) is unsafe because if
      binlog_format=row it will be logged as a CREATE TABLE followed
      by row events, re-executed non-atomically as two transactions,
      and then written to the slave's binary log as two separate
      transactions with the same GTID.
    */
    bool ret = handle_gtid_consistency_violation(
        this, ER_GTID_UNSAFE_CREATE_SELECT,
        ER_RPL_GTID_UNSAFE_STMT_CREATE_SELECT);
    DBUG_RETURN(ret);
  } else if ((lex->sql_command == SQLCOM_CREATE_TABLE &&
              (lex->create_info->options & HA_LEX_CREATE_TMP_TABLE) != 0) ||
             (lex->sql_command == SQLCOM_DROP_TABLE && lex->drop_temporary)) {
    /*
      When @@session.binlog_format=statement, [CREATE|DROP] TEMPORARY TABLE
      is unsafe to execute inside a transaction or Procedure, because the
      [CREATE|DROP] statement on the temporary table will be executed and
      written into binary log with a GTID even if the transaction or
      Procedure is rolled back.
    */
    if (variables.binlog_format == BINLOG_FORMAT_STMT &&
        (in_multi_stmt_transaction_mode() || in_sub_stmt)) {
      bool ret = handle_gtid_consistency_violation(
          this, ER_CLIENT_GTID_UNSAFE_CREATE_DROP_TEMP_TABLE_IN_TRX_IN_SBR,
          ER_SERVER_GTID_UNSAFE_CREATE_DROP_TEMP_TABLE_IN_TRX_IN_SBR);
      DBUG_RETURN(ret);
    }
  }
  DBUG_RETURN(true);
}

bool THD::is_dml_gtid_compatible(bool some_transactional_table,
                                 bool some_non_transactional_table,
                                 bool non_transactional_tables_are_tmp) {
  DBUG_ENTER("THD::is_dml_gtid_compatible(bool, bool, bool)");

  // If @@session.sql_log_bin has been manually turned off (only
  // doable by SUPER), then no problem, we can execute any statement.
  if ((variables.option_bits & OPTION_BIN_LOG) == 0 ||
      mysql_bin_log.is_open() == false)
    DBUG_RETURN(true);

  /*
    Single non-transactional updates are allowed when not mixed
    together with transactional statements within a transaction.
    Furthermore, writing to transactional and non-transactional
    engines in a single statement is also disallowed.
    Multi-statement transactions on non-transactional tables are
    split into single-statement transactions when
    GTID_NEXT = "AUTOMATIC".

    Non-transactional updates are allowed when row binlog format is
    used and all non-transactional tables are temporary.

    The debug symbol "allow_gtid_unsafe_non_transactional_updates"
    disables the error.  This is useful because it allows us to run
    old tests that were not written with the restrictions of GTIDs in
    mind.
  */
  DBUG_PRINT("info", ("some_non_transactional_table=%d "
                      "some_transactional_table=%d "
                      "trans_has_updated_trans_table=%d "
                      "non_transactional_tables_are_tmp=%d "
                      "is_current_stmt_binlog_format_row=%d",
                      some_non_transactional_table, some_transactional_table,
                      trans_has_updated_trans_table(this),
                      non_transactional_tables_are_tmp,
                      is_current_stmt_binlog_format_row()));
  if (some_non_transactional_table &&
      (some_transactional_table || trans_has_updated_trans_table(this)) &&
      !(non_transactional_tables_are_tmp &&
        is_current_stmt_binlog_format_row()) &&
      !DBUG_EVALUATE_IF("allow_gtid_unsafe_non_transactional_updates", 1, 0)) {
    DBUG_RETURN(handle_gtid_consistency_violation(
        this, ER_GTID_UNSAFE_NON_TRANSACTIONAL_TABLE,
        ER_RPL_GTID_UNSAFE_STMT_ON_NON_TRANS_TABLE));
  }

  DBUG_RETURN(true);
}

/*
  Implementation of interface to write rows to the binary log through the
  thread.  The thread is responsible for writing the rows it has
  inserted/updated/deleted.
*/

/*
  Template member function for ensuring that there is an rows log
  event of the apropriate type before proceeding.

  PRE CONDITION:
    - Events of type 'RowEventT' have the type code 'type_code'.

  POST CONDITION:
    If a non-NULL pointer is returned, the pending event for thread 'thd' will
    be an event of type 'RowEventT' (which have the type code 'type_code')
    will either empty or have enough space to hold 'needed' bytes.  In
    addition, the columns bitmap will be correct for the row, meaning that
    the pending event will be flushed if the columns in the event differ from
    the columns suppled to the function.

  RETURNS
    If no error, a non-NULL pending event (either one which already existed or
    the newly created one).
    If error, NULL.
 */

template <class RowsEventT>
Rows_log_event *THD::binlog_prepare_pending_rows_event(
    TABLE *table, uint32 serv_id, size_t needed, bool is_transactional,
    const unsigned char *extra_row_info, uint32 source_part_id) {
  DBUG_ENTER("binlog_prepare_pending_rows_event");

  /* Fetch the type code for the RowsEventT template parameter */
  int const general_type_code = RowsEventT::TYPE_CODE;

  partition_info *part_info = table->part_info;
  auto part_id = get_rpl_part_id(part_info);

  Rows_log_event *pending = binlog_get_pending_rows_event(is_transactional);

  if (unlikely(pending && !pending->is_valid())) DBUG_RETURN(nullptr);

  /*
    Check if the current event is non-NULL and a write-rows
    event. Also check if the table provided is mapped: if it is not,
    then we have switched to writing to a new table.
    If there is no pending event, we need to create one. If there is a pending
    event, but it's not about the same table id, or not of the same type
    (between Write, Update and Delete), or not the same affected columns, or
    going to be too big, flush this event to disk and create a new pending
    event.

    We do not need to check that the pending event and the new event
    have the same setting for partial json updates, because
    partialness of json can only be changed outside transactions.
  */
  if (!pending || pending->server_id != serv_id ||
      pending->get_table_id() != table->s->table_map_id ||
      pending->get_general_type_code() != general_type_code ||
      pending->get_data_size() + needed > binlog_row_event_max_size ||
      pending->read_write_bitmaps_cmp(table) == false ||
      !(pending->m_extra_row_info.compare_extra_row_info(
          extra_row_info, part_id, source_part_id))) {
    /* Create a new RowsEventT... */
    Rows_log_event *const ev = new RowsEventT(
        this, table, table->s->table_map_id, is_transactional, extra_row_info);
    if (unlikely(!ev)) DBUG_RETURN(nullptr);
    ev->server_id = serv_id;  // I don't like this, it's too easy to forget.
    /*
      flush the pending event and replace it with the newly created
      event...
    */
    if (unlikely(mysql_bin_log.flush_and_set_pending_rows_event(
            this, ev, is_transactional))) {
      delete ev;
      DBUG_RETURN(nullptr);
    }

    DBUG_RETURN(ev); /* This is the new pending event */
  }
  DBUG_RETURN(pending); /* This is the current pending event */
}

/* Declare in unnamed namespace. */
namespace {

/**
   Class to handle temporary allocation of memory for row data.

   The responsibilities of the class is to provide memory for
   packing one or two rows of packed data (depending on what
   constructor is called).

   In order to make the allocation more efficient for rows without blobs,
   a pointer to the allocated memory is stored in the table structure
   for such rows.  If memory for a table containing a blob field
   is requested, only memory for that is allocated, and subsequently
   released when the object is destroyed.

 */
class Row_data_memory {
 public:
  /**
    Build an object to keep track of a block-local piece of memory
    for storing a row of data.

    @param table
    Table where the pre-allocated memory is stored.

    @param data
    Pointer to the table record.
   */
  Row_data_memory(TABLE *table, const uchar *data) : m_memory(0) {
#ifndef DBUG_OFF
    m_alloc_checked = false;
#endif
    allocate_memory(table, max_row_length(table, data));
    m_ptr[0] = has_memory() ? m_memory : 0;
    m_ptr[1] = 0;
  }

  Row_data_memory(TABLE *table, const uchar *data1, const uchar *data2,
                  ulonglong value_options = 0)
      : m_memory(0) {
#ifndef DBUG_OFF
    m_alloc_checked = false;
#endif
    size_t len1 = max_row_length(table, data1);
    size_t len2 = max_row_length(table, data2, value_options);
    allocate_memory(table, len1 + len2);
    m_ptr[0] = has_memory() ? m_memory : 0;
    m_ptr[1] = has_memory() ? m_memory + len1 : 0;
  }

  ~Row_data_memory() {
    if (m_memory != 0 && m_release_memory_on_destruction) my_free(m_memory);
  }

  /**
     Is there memory allocated?

     @retval true There is memory allocated
     @retval false Memory allocation failed
   */
  bool has_memory() const {
#ifndef DBUG_OFF
    m_alloc_checked = true;
#endif
    return m_memory != 0;
  }

  uchar *slot(uint s) {
    DBUG_ASSERT(s < sizeof(m_ptr) / sizeof(*m_ptr));
    DBUG_ASSERT(m_ptr[s] != 0);
    DBUG_ASSERT(m_alloc_checked == true);
    return m_ptr[s];
  }

 private:
  /**
    Compute an upper bound on the amount of memory needed.

    This may return an over-approximation.

    @param table The table
    @param data The server's row record.
    @param value_options The value of @@global.binlog_row_value_options
  */
  size_t max_row_length(TABLE *table, const uchar *data,
                        ulonglong value_options = 0) {
    TABLE_SHARE *table_s = table->s;
    /*
      The server stores rows using "records".  A record is a
      sequence of bytes which contains values or pointers to values
      for all fields (columns).  The server uses table_s->reclength
      bytes for a row record.

      The layout of a record is roughly:

      - N+1+B bits, packed into CEIL((N+1+B)/8) bytes, where N is
        the number of nullable columns in the table, and B is the
        sum of the number of bits of all BIT columns.

      - A sequence of serialized fields, each corresponding to a
        non-BIT, non-NULL column in the table.

        For variable-length columns, the first component of the
        serialized field is a length, stored using 1, 2, 3, or 4
        bytes depending on the maximum length for the data type.

        For most data types, the next component of the serialized
        field is the actual data.  But for for VARCHAR, VARBINARY,
        TEXT, BLOB, and JSON, the next component of the serialized
        field is a serialized pointer, i.e. sizeof(pointer) bytes,
        which point to another memory area where the actual data is
        stored.

      The layout of a row image in the binary log is roughly:

      - If this is an after-image and partial JSON is enabled, 1
        byte containing value_options.  If the PARTIAL_JSON bit of
        value_options is set, this is followed by P bits (the
        "partial_bits"), packed into CEIL(P) bytes, where P is the
        number of JSON columns in the table.

      - M bits (the "null_bits"), packed into CEIL(M) bytes, where M
        is the number of columns in the image.

      - A sequence of serialized fields, each corresponding to a
        non-NULL column in the row image.

        For variable-length columns, the first component of the
        serialized field is a length, stored using 1, 2, 3, or 4
        bytes depending on the maximum length for the data type.

        For most data types, the next component of the serialized
        field is the actual field data.  But for JSON fields where
        the corresponding bit of the partial_bits is 1, this is a
        sequence of diffs instead.

      Now we try to use table_s->reclength to estimate how much
      memory to allocate for a row image in the binlog.  Due to the
      differences this will only be an upper bound.  Notice the
      differences:

      - The binlog may only include a subset of the fields (the row
        image), whereas reclength contains space for all fields.

      - BIT columns are not packed together with NULL bits in the
        binlog, so up to 1 more byte per BIT column may be needed.

      - The binlog has a null bit even for non-nullable fields,
        whereas the reclength only contains space nullable fields,
        so the binlog may need up to CEIL(table_s->fields/8) more
        bytes.

      - The binlog only has a null bit for fields in the image,
        whereas the reclength contains space for all fields.

      - The binlog contains the full blob whereas the record only
        contains sizeof(pointer) bytes.

      - The binlog contains value_options and partial_bits.  So this
        may use up to 1+CEIL(table_s->fields/8) more bytes.

      - The binlog may contain partial JSON.  This is guaranteed to
        be smaller than the size of the full value.

      For those data types that are not stored using a pointer, the
      size of the field in the binary log is at most 2 bytes more
      than what the field contributes to in table_s->reclength,
      because those data types use at most 1 byte for the length and
      waste less than a byte on extra padding and extra bits in
      null_bits or BIT columns.

      For those data types that are stored using a pointer, the size
      of the field in the binary log is at most 2 bytes more than
      what the field contributes to in table_s->reclength, plus the
      size of the data.  The size of the pointer is at least 4 on
      all supported platforms, so it is bigger than what is used by
      partial_bits, value_format, or any waste due to extra padding
      and extra bits in null_bits.
    */
    size_t length = table_s->reclength + 2 * table_s->fields;

    for (uint i = 0; i < table_s->blob_fields; i++) {
      Field *field = table->field[table_s->blob_field[i]];
      Field_blob *field_blob = down_cast<Field_blob *>(field);

      if (field_blob->type() == MYSQL_TYPE_JSON &&
          (value_options & PARTIAL_JSON_UPDATES) != 0) {
        Field_json *field_json = down_cast<Field_json *>(field_blob);
        length += field_json->get_diff_vector_and_length(value_options);
      } else
        length +=
            field_blob->get_length(data + field_blob->offset(table->record[0]));
    }
    return length;
  }

  void allocate_memory(TABLE *const table, const size_t total_length) {
    if (table->s->blob_fields == 0) {
      /*
        The maximum length of a packed record is less than this
        length. We use this value instead of the supplied length
        when allocating memory for records, since we don't know how
        the memory will be used in future allocations.

        Since table->s->reclength is for unpacked records, we have
        to add two bytes for each field, which can potentially be
        added to hold the length of a packed field.
      */
      size_t const maxlen = table->s->reclength + 2 * table->s->fields;

      /*
        Allocate memory for two records if memory hasn't been
        allocated. We allocate memory for two records so that it can
        be used when processing update rows as well.
      */
      if (table->write_row_record == 0)
        table->write_row_record = (uchar *)table->mem_root.Alloc(2 * maxlen);
      m_memory = table->write_row_record;
      m_release_memory_on_destruction = false;
    } else {
      m_memory = (uchar *)my_malloc(key_memory_Row_data_memory_memory,
                                    total_length, MYF(MY_WME));
      m_release_memory_on_destruction = true;
    }
  }

#ifndef DBUG_OFF
  mutable bool m_alloc_checked;
#endif
  bool m_release_memory_on_destruction;
  uchar *m_memory;
  uchar *m_ptr[2];
};

}  // namespace

int THD::binlog_write_row(TABLE *table, bool is_trans, uchar const *record,
                          const unsigned char *extra_row_info) {
  DBUG_ASSERT(is_current_stmt_binlog_format_row() && mysql_bin_log.is_open());

  /*
    Pack records into format for transfer. We are allocating more
    memory than needed, but that doesn't matter.
  */
  Row_data_memory memory(table, record);
  if (!memory.has_memory()) return HA_ERR_OUT_OF_MEM;

  uchar *row_data = memory.slot(0);

  size_t const len = pack_row(table, table->write_set, row_data, record,
                              enum_row_image_type::WRITE_AI);

  Rows_log_event *const ev =
      binlog_prepare_pending_rows_event<Write_rows_log_event>(
          table, server_id, len, is_trans, extra_row_info);

  if (unlikely(ev == 0)) return HA_ERR_OUT_OF_MEM;

  return ev->add_row_data(row_data, len);
}

int THD::binlog_update_row(TABLE *table, bool is_trans,
                           const uchar *before_record,
                           const uchar *after_record,
                           const unsigned char *extra_row_info) {
  DBUG_ASSERT(is_current_stmt_binlog_format_row() && mysql_bin_log.is_open());
  int error = 0;

  /**
    Save a reference to the original read and write set bitmaps.
    We will need this to restore the bitmaps at the end.
   */
  MY_BITMAP *old_read_set = table->read_set;
  MY_BITMAP *old_write_set = table->write_set;

  /**
     This will remove spurious fields required during execution but
     not needed for binlogging. This is done according to the:
     binlog-row-image option.
   */
  binlog_prepare_row_images(this, table);

  Row_data_memory row_data(table, before_record, after_record,
                           variables.binlog_row_value_options);
  if (!row_data.has_memory()) return HA_ERR_OUT_OF_MEM;

  uchar *before_row = row_data.slot(0);
  uchar *after_row = row_data.slot(1);

  size_t const before_size =
      pack_row(table, table->read_set, before_row, before_record,
               enum_row_image_type::UPDATE_BI);
  size_t const after_size = pack_row(
      table, table->write_set, after_row, after_record,
      enum_row_image_type::UPDATE_AI, variables.binlog_row_value_options);

  DBUG_DUMP("before_record", before_record, table->s->reclength);
  DBUG_DUMP("after_record", after_record, table->s->reclength);
  DBUG_DUMP("before_row", before_row, before_size);
  DBUG_DUMP("after_row", after_row, after_size);

  partition_info *part_info = table->part_info;
  uint32 source_part_id = binary_log::Rows_event::Extra_row_info::UNDEFINED;
  if (part_info) {
    uint32 new_part_id = binary_log::Rows_event::Extra_row_info::UNDEFINED;
    longlong func_value = 0;
    get_parts_for_update(before_record, after_record, table->record[0],
                         part_info, &source_part_id, &new_part_id, &func_value);
  }

  Rows_log_event *const ev =
      binlog_prepare_pending_rows_event<Update_rows_log_event>(
          table, server_id, before_size + after_size, is_trans, extra_row_info,
          source_part_id);

  if (part_info) {
    ev->m_extra_row_info.set_source_partition_id(source_part_id);
  }
  if (unlikely(ev == 0)) return HA_ERR_OUT_OF_MEM;

  error = ev->add_row_data(before_row, before_size) ||
          ev->add_row_data(after_row, after_size);

  /* restore read/write set for the rest of execution */
  table->column_bitmaps_set_no_signal(old_read_set, old_write_set);

  bitmap_clear_all(&table->tmp_set);

  return error;
}

int THD::binlog_delete_row(TABLE *table, bool is_trans, uchar const *record,
                           const unsigned char *extra_row_info) {
  DBUG_ASSERT(is_current_stmt_binlog_format_row() && mysql_bin_log.is_open());
  int error = 0;

  /**
    Save a reference to the original read and write set bitmaps.
    We will need this to restore the bitmaps at the end.
   */
  MY_BITMAP *old_read_set = table->read_set;
  MY_BITMAP *old_write_set = table->write_set;

  /**
     This will remove spurious fields required during execution but
     not needed for binlogging. This is done according to the:
     binlog-row-image option.
   */
  binlog_prepare_row_images(this, table);

  /*
     Pack records into format for transfer. We are allocating more
     memory than needed, but that doesn't matter.
  */
  Row_data_memory memory(table, record);
  if (unlikely(!memory.has_memory())) return HA_ERR_OUT_OF_MEM;

  uchar *row_data = memory.slot(0);

  DBUG_DUMP("table->read_set", (uchar *)table->read_set->bitmap,
            (table->s->fields + 7) / 8);
  size_t const len = pack_row(table, table->read_set, row_data, record,
                              enum_row_image_type::DELETE_BI);

  Rows_log_event *const ev =
      binlog_prepare_pending_rows_event<Delete_rows_log_event>(
          table, server_id, len, is_trans, extra_row_info);

  if (unlikely(ev == 0)) return HA_ERR_OUT_OF_MEM;

  error = ev->add_row_data(row_data, len);

  /* restore read/write set for the rest of execution */
  table->column_bitmaps_set_no_signal(old_read_set, old_write_set);

  bitmap_clear_all(&table->tmp_set);
  return error;
}

void binlog_prepare_row_images(const THD *thd, TABLE *table) {
  DBUG_ENTER("THD::binlog_prepare_row_images");
  /**
    Remove from read_set spurious columns. The write_set has been
    handled before in table->mark_columns_needed_for_update.
   */

  DBUG_PRINT_BITSET("debug", "table->read_set (before preparing): %s",
                    table->read_set);

  /**
    if there is a primary key in the table (ie, user declared PK or a
    non-null unique index) and we dont want to ship the entire image,
    and the handler involved supports this.
   */
  if (table->s->primary_key < MAX_KEY &&
      (thd->variables.binlog_row_image < BINLOG_ROW_IMAGE_FULL) &&
      !ha_check_storage_engine_flag(table->s->db_type(),
                                    HTON_NO_BINLOG_ROW_OPT)) {
    /**
      Just to be sure that tmp_set is currently not in use as
      the read_set already.
    */
    DBUG_ASSERT(table->read_set != &table->tmp_set);
    // Verify it's not used
    DBUG_ASSERT(bitmap_is_clear_all(&table->tmp_set));

    switch (thd->variables.binlog_row_image) {
      case BINLOG_ROW_IMAGE_MINIMAL:
        /* MINIMAL: Mark only PK */
        table->mark_columns_used_by_index_no_reset(table->s->primary_key,
                                                   &table->tmp_set);
        break;
      case BINLOG_ROW_IMAGE_NOBLOB:
        /**
          NOBLOB: Remove unnecessary BLOB fields from read_set
                  (the ones that are not part of PK).
         */
        bitmap_union(&table->tmp_set, table->read_set);
        for (Field **ptr = table->field; *ptr; ptr++) {
          Field *field = (*ptr);
          if ((field->type() == MYSQL_TYPE_BLOB) &&
              !(field->flags & PRI_KEY_FLAG))
            bitmap_clear_bit(&table->tmp_set, field->field_index);
        }
        break;
      default:
        DBUG_ASSERT(0);  // impossible.
    }

    /* set the temporary read_set */
    table->column_bitmaps_set_no_signal(&table->tmp_set, table->write_set);
  }

  DBUG_PRINT_BITSET("debug", "table->read_set (after preparing): %s",
                    table->read_set);
  DBUG_VOID_RETURN;
}

int THD::binlog_flush_pending_rows_event(bool stmt_end, bool is_transactional) {
  DBUG_ENTER("THD::binlog_flush_pending_rows_event");
  /*
    We shall flush the pending event even if we are not in row-based
    mode: it might be the case that we left row-based mode before
    flushing anything (e.g., if we have explicitly locked tables).
   */
  if (!mysql_bin_log.is_open()) DBUG_RETURN(0);

  /*
    Mark the event as the last event of a statement if the stmt_end
    flag is set.
  */
  int error = 0;
  if (Rows_log_event *pending =
          binlog_get_pending_rows_event(is_transactional)) {
    if (stmt_end) {
      pending->set_flags(Rows_log_event::STMT_END_F);
      binlog_table_maps = 0;
    }

    error = mysql_bin_log.flush_and_set_pending_rows_event(this, 0,
                                                           is_transactional);
  }

  DBUG_RETURN(error);
}

#if !defined(DBUG_OFF)
static const char *show_query_type(THD::enum_binlog_query_type qtype) {
  switch (qtype) {
    case THD::ROW_QUERY_TYPE:
      return "ROW";
    case THD::STMT_QUERY_TYPE:
      return "STMT";
    case THD::QUERY_TYPE_COUNT:
    default:
      DBUG_ASSERT(0 <= qtype && qtype < THD::QUERY_TYPE_COUNT);
  }
  static char buf[64];
  sprintf(buf, "UNKNOWN#%d", qtype);
  return buf;
}
#endif

/**
  Auxiliary function to reset the limit unsafety warning suppression.
*/
static void reset_binlog_unsafe_suppression() {
  DBUG_ENTER("reset_binlog_unsafe_suppression");
  unsafe_warning_suppression_is_activated = false;
  limit_unsafe_warning_count = 0;
  limit_unsafe_suppression_start_time = my_getsystime() / 10000000;
  DBUG_VOID_RETURN;
}

/**
  Auxiliary function to print warning in the error log.
*/
static void print_unsafe_warning_to_log(int unsafe_type, char *buf,
                                        const char *query) {
  DBUG_ENTER("print_unsafe_warning_in_log");
  sprintf(buf, ER_DEFAULT(ER_BINLOG_UNSAFE_STATEMENT),
          ER_DEFAULT(LEX::binlog_stmt_unsafe_errcode[unsafe_type]));
  LogErr(WARNING_LEVEL, ER_BINLOG_UNSAFE_MESSAGE_AND_STATEMENT, buf, query);
  DBUG_VOID_RETURN;
}

/**
  Auxiliary function to check if the warning for limit unsafety should be
  thrown or suppressed. Details of the implementation can be found in the
  comments inline.

  @param buf         Buffer to hold the warning message text
  @param unsafe_type The type of unsafety.
  @param query       The actual query statement.

  TODO: Remove this function and implement a general service for all warnings
  that would prevent flooding the error log. => switch to log_throttle class?
*/
static void do_unsafe_limit_checkout(char *buf, int unsafe_type,
                                     const char *query) {
  ulonglong now;
  DBUG_ENTER("do_unsafe_limit_checkout");
  DBUG_ASSERT(unsafe_type == LEX::BINLOG_STMT_UNSAFE_LIMIT);
  limit_unsafe_warning_count++;
  /*
    INITIALIZING:
    If this is the first time this function is called with log warning
    enabled, the monitoring the unsafe warnings should start.
  */
  if (limit_unsafe_suppression_start_time == 0) {
    limit_unsafe_suppression_start_time = my_getsystime() / 10000000;
    print_unsafe_warning_to_log(unsafe_type, buf, query);
  } else {
    if (!unsafe_warning_suppression_is_activated)
      print_unsafe_warning_to_log(unsafe_type, buf, query);

    if (limit_unsafe_warning_count >=
        LIMIT_UNSAFE_WARNING_ACTIVATION_THRESHOLD_COUNT) {
      now = my_getsystime() / 10000000;
      if (!unsafe_warning_suppression_is_activated) {
        /*
          ACTIVATION:
          We got LIMIT_UNSAFE_WARNING_ACTIVATION_THRESHOLD_COUNT warnings in
          less than LIMIT_UNSAFE_WARNING_ACTIVATION_TIMEOUT we activate the
          suppression.
        */
        if ((now - limit_unsafe_suppression_start_time) <=
            LIMIT_UNSAFE_WARNING_ACTIVATION_TIMEOUT) {
          unsafe_warning_suppression_is_activated = true;
          DBUG_PRINT("info", ("A warning flood has been detected and the limit \
unsafety warning suppression has been activated."));
        } else {
          /*
           there is no flooding till now, therefore we restart the monitoring
          */
          limit_unsafe_suppression_start_time = my_getsystime() / 10000000;
          limit_unsafe_warning_count = 0;
        }
      } else {
        /*
          Print the suppression note and the unsafe warning.
        */
        LogErr(INFORMATION_LEVEL, ER_BINLOG_WARNING_SUPPRESSED,
               limit_unsafe_warning_count,
               (int)(now - limit_unsafe_suppression_start_time));
        print_unsafe_warning_to_log(unsafe_type, buf, query);
        /*
          DEACTIVATION: We got LIMIT_UNSAFE_WARNING_ACTIVATION_THRESHOLD_COUNT
          warnings in more than  LIMIT_UNSAFE_WARNING_ACTIVATION_TIMEOUT, the
          suppression should be deactivated.
        */
        if ((now - limit_unsafe_suppression_start_time) >
            LIMIT_UNSAFE_WARNING_ACTIVATION_TIMEOUT) {
          reset_binlog_unsafe_suppression();
          DBUG_PRINT("info", ("The limit unsafety warning supression has been \
deactivated"));
        }
      }
      limit_unsafe_warning_count = 0;
    }
  }
  DBUG_VOID_RETURN;
}

/**
  Auxiliary method used by @c binlog_query() to raise warnings.

  The type of warning and the type of unsafeness is stored in
  THD::binlog_unsafe_warning_flags.
*/
void THD::issue_unsafe_warnings() {
  char buf[MYSQL_ERRMSG_SIZE * 2];
  DBUG_ENTER("issue_unsafe_warnings");
  /*
    Ensure that binlog_unsafe_warning_flags is big enough to hold all
    bits.  This is actually a constant expression.
  */
  DBUG_ASSERT(LEX::BINLOG_STMT_UNSAFE_COUNT <=
              sizeof(binlog_unsafe_warning_flags) * CHAR_BIT);

  uint32 unsafe_type_flags = binlog_unsafe_warning_flags;

  if ((unsafe_type_flags & (1U << LEX::BINLOG_STMT_UNSAFE_LIMIT)) != 0) {
    if ((lex->sql_command == SQLCOM_DELETE ||
         lex->sql_command == SQLCOM_UPDATE) &&
        lex->select_lex->select_limit) {
      ORDER *order = (ORDER *)((lex->select_lex->order_list.elements)
                                   ? lex->select_lex->order_list.first
                                   : nullptr);
      if ((lex->select_lex->select_limit &&
           lex->select_lex->select_limit->fixed &&
           lex->select_lex->select_limit->val_int() == 0) ||
          is_order_deterministic(lex->query_tables,
                                 lex->select_lex->where_cond(), order)) {
        unsafe_type_flags &= ~(1U << LEX::BINLOG_STMT_UNSAFE_LIMIT);
      }
    }
    if ((lex->sql_command == SQLCOM_INSERT_SELECT ||
         lex->sql_command == SQLCOM_REPLACE_SELECT) &&
        order_deterministic) {
      unsafe_type_flags &= ~(1U << LEX::BINLOG_STMT_UNSAFE_LIMIT);
    }
  }

  /*
    For each unsafe_type, check if the statement is unsafe in this way
    and issue a warning.
  */
  for (int unsafe_type = 0; unsafe_type < LEX::BINLOG_STMT_UNSAFE_COUNT;
       unsafe_type++) {
    if ((unsafe_type_flags & (1 << unsafe_type)) != 0) {
      push_warning_printf(
          this, Sql_condition::SL_NOTE, ER_BINLOG_UNSAFE_STATEMENT,
          ER_THD(this, ER_BINLOG_UNSAFE_STATEMENT),
          ER_THD(this, LEX::binlog_stmt_unsafe_errcode[unsafe_type]));
      if (log_error_verbosity > 1 && opt_log_unsafe_statements) {
        if (unsafe_type == LEX::BINLOG_STMT_UNSAFE_LIMIT)
          do_unsafe_limit_checkout(buf, unsafe_type, query().str);
        else  // cases other than LIMIT unsafety
          print_unsafe_warning_to_log(unsafe_type, buf, query().str);
      }
    }
  }
  DBUG_VOID_RETURN;
}

/**
  Log the current query.

  The query will be logged in either row format or statement format
  depending on the value of @c current_stmt_binlog_format_row field and
  the value of the @c qtype parameter.

  This function must be called:

  - After the all calls to ha_*_row() functions have been issued.

  - After any writes to system tables. Rationale: if system tables
    were written after a call to this function, and the master crashes
    after the call to this function and before writing the system
    tables, then the master and slave get out of sync.

  - Before tables are unlocked and closed.

  @see decide_logging_format

  @retval 0 Success

  @retval nonzero If there is a failure when writing the query (e.g.,
  write failure), then the error code is returned.
*/
int THD::binlog_query(THD::enum_binlog_query_type qtype, const char *query_arg,
                      size_t query_len, bool is_trans, bool direct,
                      bool suppress_use, int errcode) {
  DBUG_ENTER("THD::binlog_query");
  DBUG_PRINT("enter",
             ("qtype: %s  query: '%s'", show_query_type(qtype), query_arg));
  DBUG_ASSERT(query_arg && mysql_bin_log.is_open());

  if (get_binlog_local_stmt_filter() == BINLOG_FILTER_SET) {
    /*
      The current statement is to be ignored, and not written to
      the binlog. Do not call issue_unsafe_warnings().
    */
    DBUG_RETURN(0);
  }

  /*
    If we are not in prelocked mode, mysql_unlock_tables() will be
    called after this binlog_query(), so we have to flush the pending
    rows event with the STMT_END_F set to unlock all tables at the
    slave side as well.

    If we are in prelocked mode, the flushing will be done inside the
    top-most close_thread_tables().
  */
  if (this->locked_tables_mode <= LTM_LOCK_TABLES)
    if (int error = binlog_flush_pending_rows_event(true, is_trans))
      DBUG_RETURN(error);

  /*
    Warnings for unsafe statements logged in statement format are
    printed in three places instead of in decide_logging_format().
    This is because the warnings should be printed only if the statement
    is actually logged. When executing decide_logging_format(), we cannot
    know for sure if the statement will be logged:

    1 - sp_head::execute_procedure which prints out warnings for calls to
    stored procedures.

    2 - sp_head::execute_function which prints out warnings for calls
    involving functions.

    3 - THD::binlog_query (here) which prints warning for top level
    statements not covered by the two cases above: i.e., if not insided a
    procedure and a function.

    Besides, we should not try to print these warnings if it is not
    possible to write statements to the binary log as it happens when
    the execution is inside a function, or generaly speaking, when
    the variables.option_bits & OPTION_BIN_LOG is false.
  */
<<<<<<< HEAD
  if ((variables.option_bits & OPTION_BIN_LOG) && sp_runtime_ctx == NULL &&
      !binlog_evt_union.do_union) {
=======
  if ((variables.option_bits & OPTION_BIN_LOG) && sp_runtime_ctx == nullptr &&
      !binlog_evt_union.do_union)
>>>>>>> 4869291f
    issue_unsafe_warnings();
    order_deterministic = true;
  }

  switch (qtype) {
      /*
        ROW_QUERY_TYPE means that the statement may be logged either in
        row format or in statement format.  If
        current_stmt_binlog_format is row, it means that the
        statement has already been logged in row format and hence shall
        not be logged again.
      */
    case THD::ROW_QUERY_TYPE:
      DBUG_PRINT("debug", ("is_current_stmt_binlog_format_row: %d",
                           is_current_stmt_binlog_format_row()));
      if (is_current_stmt_binlog_format_row()) DBUG_RETURN(0);
      /* Fall through */

      /*
        STMT_QUERY_TYPE means that the query must be logged in statement
        format; it cannot be logged in row format.  This is typically
        used by DDL statements.  It is an error to use this query type
        if current_stmt_binlog_format_row is row.

        @todo Currently there are places that call this method with
        STMT_QUERY_TYPE and current_stmt_binlog_format is row.  Fix those
        places and add assert to ensure correct behavior. /Sven
      */
    case THD::STMT_QUERY_TYPE:
      /*
        The MYSQL_BIN_LOG::write() function will set the STMT_END_F flag and
        flush the pending rows event if necessary.
      */
      {
        Query_log_event qinfo(this, query_arg, query_len, is_trans, direct,
                              suppress_use, errcode);
        /*
          Binlog table maps will be irrelevant after a Query_log_event
          (they are just removed on the slave side) so after the query
          log event is written to the binary log, we pretend that no
          table maps were written.
         */
        int error = mysql_bin_log.write_event(&qinfo);
        binlog_table_maps = 0;
        DBUG_RETURN(error);
      }
      break;

    case THD::QUERY_TYPE_COUNT:
    default:
      DBUG_ASSERT(0 <= qtype && qtype < QUERY_TYPE_COUNT);
  }
  DBUG_RETURN(0);
}

static int show_binlog_vars(THD *thd, SHOW_VAR *var,
                            char *buff MY_ATTRIBUTE((unused))) {
  mysql_mutex_assert_owner(&LOCK_status);

  const binlog_cache_mngr *cache_mngr =
      (thd && opt_bin_log)
          ? static_cast<binlog_cache_mngr *>(thd_get_ha_data(thd, binlog_hton))
          : nullptr;

  const bool have_snapshot =
      (cache_mngr && cache_mngr->binlog_info.log_file_name[0] != '\0');

  if (have_snapshot) {
    set_binlog_snapshot_file(cache_mngr->binlog_info.log_file_name);
    binlog_snapshot_position = cache_mngr->binlog_info.pos;
  } else if (mysql_bin_log.is_open()) {
    set_binlog_snapshot_file(binlog_global_snapshot_file);
    binlog_snapshot_position = binlog_global_snapshot_position;
  } else {
    binlog_snapshot_file[0] = '\0';
    binlog_snapshot_position = 0;
  }
  var->type = SHOW_ARRAY;
  var->value = reinterpret_cast<char *>(&binlog_status_vars_detail);
  return 0;
}

static SHOW_VAR binlog_status_vars_top[] = {
    {"Binlog", (char *)&show_binlog_vars, SHOW_FUNC, SHOW_SCOPE_GLOBAL},
    {NullS, NullS, SHOW_LONG, SHOW_SCOPE_GLOBAL}};

struct st_mysql_storage_engine binlog_storage_engine = {
    MYSQL_HANDLERTON_INTERFACE_VERSION};

/** @} */

mysql_declare_plugin(binlog){
    MYSQL_STORAGE_ENGINE_PLUGIN,
    &binlog_storage_engine,
    "binlog",
    "MySQL AB",
    "This is a pseudo storage engine to represent the binlog in a transaction",
    PLUGIN_LICENSE_GPL,
    binlog_init,   /* Plugin Init */
    nullptr,       /* Plugin Check uninstall */
    binlog_deinit, /* Plugin Deinit */
    0x0100 /* 1.0 */,
<<<<<<< HEAD
    binlog_status_vars_top, /* status variables                */
    NULL,                   /* system variables                */
    NULL,                   /* config options                  */
=======
    nullptr, /* status variables                */
    nullptr, /* system variables                */
    nullptr, /* config options                  */
>>>>>>> 4869291f
    0,
} mysql_declare_plugin_end;<|MERGE_RESOLUTION|>--- conflicted
+++ resolved
@@ -3357,7 +3357,8 @@
     LEX_MASTER_INFO *lex_mi = &thd->lex->mi;
     SELECT_LEX_UNIT *unit = thd->lex->unit;
     ha_rows event_count, limit_start, limit_end;
-    my_off_t pos = lex_mi->pos;
+    my_off_t pos =
+        max<my_off_t>(BIN_LOG_HEADER_SIZE, lex_mi->pos);  // user-friendly
     char search_file_name[FN_REFLEN], *name;
     const char *log_file_name = lex_mi->log_file_name;
 
@@ -3421,8 +3422,7 @@
 
       DEBUG_SYNC(thd, "wait_in_show_binlog_events_loop");
       if (event_count >= limit_start &&
-          ev->net_send(protocol, linfo.log_file_name,
-                       max<my_off_t>(BIN_LOG_HEADER_SIZE, pos))) {
+          ev->net_send(protocol, linfo.log_file_name, pos)) {
         errmsg = "Net error";
         delete ev;
         goto err;
@@ -3502,12 +3502,8 @@
       is_relay_log(0),
       checksum_alg_reset(binary_log::BINLOG_CHECKSUM_ALG_UNDEF),
       relay_log_checksum_alg(binary_log::BINLOG_CHECKSUM_ALG_UNDEF),
-<<<<<<< HEAD
-      previous_gtid_set_relaylog(0),
+      previous_gtid_set_relaylog(nullptr),
       snapshot_lock_acquired(false),
-=======
-      previous_gtid_set_relaylog(nullptr),
->>>>>>> 4869291f
       is_rotating_caused_by_incident(false) {
   /*
     We don't want to initialize locks here as such initialization depends on
@@ -11704,13 +11700,8 @@
     the execution is inside a function, or generaly speaking, when
     the variables.option_bits & OPTION_BIN_LOG is false.
   */
-<<<<<<< HEAD
-  if ((variables.option_bits & OPTION_BIN_LOG) && sp_runtime_ctx == NULL &&
+  if ((variables.option_bits & OPTION_BIN_LOG) && sp_runtime_ctx == nullptr &&
       !binlog_evt_union.do_union) {
-=======
-  if ((variables.option_bits & OPTION_BIN_LOG) && sp_runtime_ctx == nullptr &&
-      !binlog_evt_union.do_union)
->>>>>>> 4869291f
     issue_unsafe_warnings();
     order_deterministic = true;
   }
@@ -11813,14 +11804,8 @@
     nullptr,       /* Plugin Check uninstall */
     binlog_deinit, /* Plugin Deinit */
     0x0100 /* 1.0 */,
-<<<<<<< HEAD
     binlog_status_vars_top, /* status variables                */
-    NULL,                   /* system variables                */
-    NULL,                   /* config options                  */
-=======
-    nullptr, /* status variables                */
-    nullptr, /* system variables                */
-    nullptr, /* config options                  */
->>>>>>> 4869291f
+    nullptr,                /* system variables                */
+    nullptr,                /* config options                  */
     0,
 } mysql_declare_plugin_end;