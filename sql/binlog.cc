--- conflicted
+++ resolved
@@ -2820,12 +2820,7 @@
     mysql_mutex_lock(&thd->LOCK_thd_data);
     if ((linfo = thd->current_linfo))
     {
-<<<<<<< HEAD
-      if(!memcmp(m_log_name, linfo->log_file_name, m_log_name_len))
-=======
-      mysql_mutex_lock(&linfo->lock);
-      if(!strncmp(log_name, linfo->log_file_name, log_name_len))
->>>>>>> 4f4f1c94
+      if(!strncmp(m_log_name, linfo->log_file_name, m_log_name_len))
       {
         sql_print_warning("file %s was not purged because it was being read"
                           "by thread number %u", m_log_name, thd->thread_id());
@@ -5667,13 +5662,8 @@
 
     // if the log entry matches, null string matching anything
     if (!log_name ||
-<<<<<<< HEAD
        (log_name_len == fname_len &&
-       !memcmp(full_fname, full_log_name, log_name_len)))
-=======
-       (log_name_len == fname_len-1 && full_fname[log_name_len] == '\n' &&
-        !strncmp(full_fname, full_log_name, log_name_len)))
->>>>>>> 4f4f1c94
+       !strncmp(full_fname, full_log_name, log_name_len)))
     {
       DBUG_PRINT("info", ("Found log file entry"));
       linfo->index_file_start_offset= offset;
