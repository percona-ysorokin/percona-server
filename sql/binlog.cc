/* Copyright (c) 2009, 2018, Oracle and/or its affiliates. All rights reserved.

   This program is free software; you can redistribute it and/or modify
   it under the terms of the GNU General Public License, version 2.0,
   as published by the Free Software Foundation.

   This program is also distributed with certain software (including
   but not limited to OpenSSL) that is licensed under separate terms,
   as designated in a particular file or component or in included license
   documentation.  The authors of MySQL hereby grant you an additional
   permission to link the program and your derivative works with the
   separately licensed software that they have included with MySQL.

   This program is distributed in the hope that it will be useful,
   but WITHOUT ANY WARRANTY; without even the implied warranty of
   MERCHANTABILITY or FITNESS FOR A PARTICULAR PURPOSE.  See the
   GNU General Public License, version 2.0, for more details.

   You should have received a copy of the GNU General Public License
   along with this program; if not, write to the Free Software
   Foundation, Inc., 51 Franklin St, Fifth Floor, Boston, MA 02110-1301  USA */

#include "sql/binlog.h"

#include "my_config.h"

#include <errno.h>
#include <fcntl.h>
#include <limits.h>
#include <stdio.h>
#include <stdlib.h>

#include "lex_string.h"
#include "map_helpers.h"
#include "my_alloc.h"
#include "my_loglevel.h"
#include "my_macros.h"
#include "my_systime.h"
#include "my_thread.h"
#include "sql/check_stack.h"
#include "sql_string.h"
#include "template_utils.h"
#ifdef HAVE_UNISTD_H
#include <unistd.h>
#endif
#include <algorithm>
#include <list>
#include <map>
#include <new>
#include <string>

#include "binary_log_types.h"
#include "control_events.h"
#include "debug_vars.h"
#include "dur_prop.h"
#include "m_ctype.h"
#include "mf_wcomp.h"  // wild_one, wild_many
#include "my_base.h"
#include "my_bitmap.h"
#include "my_byteorder.h"
#include "my_compiler.h"
#include "my_dbug.h"
#include "my_dir.h"
#include "my_rnd.h"
#include "my_sqlcommand.h"
#include "my_stacktrace.h"  // my_safe_print_system_time
#include "my_thread_local.h"
#include "mysql/components/services/log_builtins.h"
#include "mysql/plugin.h"
#include "mysql/psi/mysql_file.h"
#include "mysql/service_mysql_alloc.h"
#include "mysql/thread_type.h"
#include "mysqld_error.h"
#include "prealloced_array.h"
#include "rows_event.h"
#include "sql/binlog_ostream.h"
#include "sql/binlog_reader.h"
#include "sql/current_thd.h"
#include "sql/debug_sync.h"  // DEBUG_SYNC
#include "sql/derror.h"      // ER_THD
#include "sql/discrete_interval.h"
#include "sql/field.h"
#include "sql/handler.h"
#include "sql/item_func.h"  // user_var_entry
#include "sql/key.h"
#include "sql/log.h"
#include "sql/log_event.h"           // Rows_log_event
#include "sql/mysqld.h"              // sync_binlog_period ...
#include "sql/mysqld_thd_manager.h"  // Global_THD_manager
#include "sql/protocol.h"
#include "sql/psi_memory_key.h"
#include "sql/query_options.h"
#include "sql/rpl_filter.h"
#include "sql/rpl_gtid.h"
#include "sql/rpl_handler.h"  // RUN_HOOK
#include "sql/rpl_mi.h"       // Master_info
#include "sql/rpl_record.h"
#include "sql/rpl_rli.h"      // Relay_log_info
#include "sql/rpl_rli_pdb.h"  // Slave_worker
#include "sql/rpl_slave.h"
#include "sql/rpl_slave_commit_order_manager.h"  // Commit_order_manager
#include "sql/rpl_transaction_ctx.h"
#include "sql/rpl_trx_boundary_parser.h"  // Transaction_boundary_parser
#include "sql/rpl_utility.h"
#include "sql/sql_backup_lock.h"  // is_instance_backup_locked
#include "sql/sql_base.h"         // find_temporary_table
#include "sql/sql_bitmap.h"
#include "sql/sql_class.h"  // THD
#include "sql/sql_const.h"
#include "sql/sql_data_change.h"
#include "sql/sql_error.h"
#include "sql/sql_lex.h"
#include "sql/sql_list.h"
#include "sql/sql_parse.h"  // sqlcom_can_generate_row_events
#include "sql/sql_show.h"   // append_identifier
#include "sql/system_variables.h"
#include "sql/table.h"
#include "sql/transaction_info.h"
#include "sql/xa.h"
#include "statement_events.h"
#include "table_id.h"
#include "thr_lock.h"

class Item;

using binary_log::checksum_crc32;
using std::list;
using std::max;
using std::min;
using std::string;

#define FLAGSTR(V, F) ((V) & (F) ? #F " " : "")
#define YESNO(X) ((X) ? "yes" : "no")

/**
  @defgroup Binary_Log Binary Log
  @{
 */

#define MY_OFF_T_UNDEF (~(my_off_t)0UL)

/*
  Constants required for the limit unsafe warnings suppression
 */
// seconds after which the limit unsafe warnings suppression will be activated
#define LIMIT_UNSAFE_WARNING_ACTIVATION_TIMEOUT 50
// number of limit unsafe warnings after which the suppression will be activated
#define LIMIT_UNSAFE_WARNING_ACTIVATION_THRESHOLD_COUNT 50
#define MAX_SESSION_ATTACH_TRIES 10

static ulonglong limit_unsafe_suppression_start_time = 0;
static bool unsafe_warning_suppression_is_activated = false;
static int limit_unsafe_warning_count = 0;

static handlerton *binlog_hton;
bool opt_binlog_order_commits = true;

const char *log_bin_index = 0;
const char *log_bin_basename = 0;

/* Size for IO_CACHE buffer for binlog & relay log */
ulong rpl_read_size;

MYSQL_BIN_LOG mysql_bin_log(&sync_binlog_period);

static int binlog_init(void *p);
static int binlog_start_trans_and_stmt(THD *thd, Log_event *start_event);
static int binlog_close_connection(handlerton *hton, THD *thd);
static int binlog_savepoint_set(handlerton *hton, THD *thd, void *sv);
static int binlog_savepoint_rollback(handlerton *hton, THD *thd, void *sv);
static bool binlog_savepoint_rollback_can_release_mdl(handlerton *hton,
                                                      THD *thd);
static int binlog_commit(handlerton *hton, THD *thd, bool all);
static int binlog_rollback(handlerton *hton, THD *thd, bool all);
static int binlog_prepare(handlerton *hton, THD *thd, bool all);
static xa_status_code binlog_xa_commit(handlerton *hton, XID *xid);
static xa_status_code binlog_xa_rollback(handlerton *hton, XID *xid);
static void exec_binlog_error_action_abort(const char *err_string);
static int binlog_recover(Binlog_file_reader *binlog_file_reader,
                          my_off_t *valid_pos);

static inline bool has_commit_order_manager(THD *thd) {
  return is_mts_worker(thd) &&
         thd->rli_slave->get_commit_order_manager() != NULL;
}

bool normalize_binlog_name(char *to, const char *from, bool is_relay_log) {
  DBUG_ENTER("normalize_binlog_name");
  bool error = false;
  char buff[FN_REFLEN];
  char *ptr = (char *)from;
  char *opt_name = is_relay_log ? opt_relay_logname : opt_bin_logname;

  DBUG_ASSERT(from);

  /* opt_name is not null and not empty and from is a relative path */
  if (opt_name && opt_name[0] && from && !test_if_hard_path(from)) {
    // take the path from opt_name
    // take the filename from from
    char log_dirpart[FN_REFLEN], log_dirname[FN_REFLEN];
    size_t log_dirpart_len, log_dirname_len;
    dirname_part(log_dirpart, opt_name, &log_dirpart_len);
    dirname_part(log_dirname, from, &log_dirname_len);

    /* log may be empty => relay-log or log-bin did not
        hold paths, just filename pattern */
    if (log_dirpart_len > 0) {
      /* create the new path name */
      if (fn_format(buff, from + log_dirname_len, log_dirpart, "",
                    MYF(MY_UNPACK_FILENAME | MY_SAFE_PATH)) == NULL) {
        error = true;
        goto end;
      }

      ptr = buff;
    }
  }

  DBUG_ASSERT(ptr);
  if (ptr) {
    size_t length = strlen(ptr);

    // Strips the CR+LF at the end of log name and \0-terminates it.
    if (length && ptr[length - 1] == '\n') {
      ptr[length - 1] = 0;
      length--;
      if (length && ptr[length - 1] == '\r') {
        ptr[length - 1] = 0;
        length--;
      }
    }
    if (!length) {
      error = true;
      goto end;
    }
    strmake(to, ptr, length);
  }
end:
  DBUG_RETURN(error);
}

static int binlog_start_consistent_snapshot(handlerton *hton, THD *thd);
static int binlog_clone_consistent_snapshot(handlerton *hton, THD *thd,
                                            THD *from_thd);

ulonglong binlog_space_limit;

// The last published global binlog position
static char binlog_global_snapshot_file[FN_REFLEN];
static ulonglong binlog_global_snapshot_position;

// Binlog position variables for SHOW STATUS
static char binlog_snapshot_file[FN_REFLEN];
static ulonglong binlog_snapshot_position;

static SHOW_VAR binlog_status_vars_detail[] = {
    {"snapshot_file", (char *)&binlog_snapshot_file, SHOW_CHAR,
     SHOW_SCOPE_GLOBAL},
    {"snapshot_position", (char *)&binlog_snapshot_position, SHOW_LONGLONG,
     SHOW_SCOPE_GLOBAL},
    {NullS, NullS, SHOW_LONG, SHOW_SCOPE_GLOBAL}};

/**
   Logical binlog file which wraps and hides the detail of lower layer storage
   implementation. Binlog code just use this class to control real storage
 */
class MYSQL_BIN_LOG::Binlog_ofile : public Basic_ostream {
 public:
  ~Binlog_ofile() { close(); }

  /**
     Opens the binlog file. It opens the lower layer storage.

     @param[in] log_file_key  The PSI_file_key for this stream
     @param[in] binlog_name  The file to be opened
     @param[in] flags  The flags used by IO_CACHE.

     @retval false  Success
     @retval true  Error
  */
  bool open(
#ifdef HAVE_PSI_INTERFACE
      PSI_file_key log_file_key,
#endif
      const char *binlog_name, myf flags) {
    DBUG_ASSERT(m_pipeline_head == NULL);

    if (m_file_ostream.open(log_file_key, binlog_name, flags)) return true;

    m_pipeline_head = &m_file_ostream;
    return false;
  }

  void close() {
    m_file_ostream.close();
    m_pipeline_head = NULL;
    m_position = 0;
  }

  /**
     Writes data into storage and maintains binlog position.

     @param[in] buffer  the data will be written
     @param[in] length  the length of the data

     @retval false  Success
     @retval true  Error
  */
  bool write(const unsigned char *buffer, my_off_t length) {
    DBUG_ASSERT(m_pipeline_head != NULL);

    if (m_pipeline_head->write(buffer, length)) return true;

    m_position += length;
    return false;
  }

  /**
     Updates some bytes in the binlog file. If is only used for clearing
     LOG_EVENT_BINLOG_IN_USE_F.

     @param[in] buffer  the data will be written
     @param[in] length  the length of the data
     @param[in] offset  the offset of the bytes will be updated

     @retval false  Success
     @retval true  Error
  */
  bool update(const unsigned char *buffer, my_off_t length, my_off_t offset) {
    DBUG_ASSERT(m_pipeline_head != NULL);
    DBUG_ASSERT(offset + length <= m_position);
    return m_pipeline_head->seek(offset) ||
           m_pipeline_head->write(buffer, length);
  }

  /**
     Truncates some data at the end of the binlog file.

     @param[in] offset  where the binlog file will be truncated to.

     @retval false  Success
     @retval true  Error
  */
  bool truncate(my_off_t offset) {
    DBUG_ASSERT(m_pipeline_head != NULL);

    if (m_pipeline_head->truncate(offset)) return true;
    m_position = offset;
    return false;
  }

  bool flush() { return m_file_ostream.flush(); }
  bool sync() { return m_file_ostream.sync(); }
  bool flush_and_sync() { return flush() || sync(); }
  my_off_t position() { return m_position; }
  bool is_empty() { return position() == 0; }
  bool is_open() { return m_pipeline_head != NULL; }

 private:
  my_off_t m_position = 0;
  Truncatable_ostream *m_pipeline_head = NULL;
  IO_CACHE_ostream m_file_ostream;
};

/**
  Helper class to hold a mutex for the duration of the
  block.

  Eliminates the need for explicit unlocking of mutexes on, e.g.,
  error returns.  On passing a null pointer, the sentry will not do
  anything.
 */
class Mutex_sentry {
 public:
  Mutex_sentry(mysql_mutex_t *mutex) : m_mutex(mutex) {
    if (m_mutex) mysql_mutex_lock(mutex);
  }

  ~Mutex_sentry() {
    if (m_mutex) mysql_mutex_unlock(m_mutex);
#ifndef DBUG_OFF
    m_mutex = 0;
#endif
  }

 private:
  mysql_mutex_t *m_mutex;

  // It's not allowed to copy this object in any way
  Mutex_sentry(Mutex_sentry const &);
  void operator=(Mutex_sentry const &);
};

/**
  Helper class to switch to a new thread and then go back to the previous one,
  when the object is destroyed using RAII.

  This class is used to temporarily switch to another session (THD
  structure). It will set up thread specific "globals" correctly
  so that the POSIX thread looks exactly like the session attached to.
  However, PSI_thread info is not touched as it is required to show
  the actual physial view in PFS instrumentation i.e., it should
  depict as the real thread doing the work instead of thread it switched
  to.

  On destruction, the original session (which is supplied to the
  constructor) will be re-attached automatically. For example, with
  this code, the value of @c current_thd will be the same before and
  after execution of the code.

  @code
  {
    for (int i = 0 ; i < count ; ++i)
    {
      // here we are attached to current_thd
      // [...]
      Thd_backup_and_restore switch_thd(current_thd, other_thd[i]);
      // [...]
      // here we are attached to other_thd[i]
      // [...]
    }
    // here we are attached to current_thd
  }
  @endcode

  @warning The class is not designed to be inherited from.
 */

class Thd_backup_and_restore {
 public:
  /**
    Try to attach the POSIX thread to a session.
    - This function attaches the POSIX thread to a session
    in MAX_SESSION_ATTACH_TRIES tries when encountering
    'out of memory' error, and terminates the server after
    failed in MAX_SESSION_ATTACH_TRIES tries.

    @param[in] backup_thd    The thd to restore to when object is destructed.
    @param[in] new_thd       The thd to attach to.
   */

  Thd_backup_and_restore(THD *backup_thd, THD *new_thd)
      : m_backup_thd(backup_thd),
        m_new_thd(new_thd),
        m_new_thd_old_real_id(new_thd->real_id),
        m_new_thd_old_thread_stack(new_thd->thread_stack) {
    DBUG_ASSERT(m_backup_thd != NULL && m_new_thd != NULL);
    // Reset the state of the current thd.
    m_backup_thd->restore_globals();

    m_new_thd->thread_stack = m_backup_thd->thread_stack;

    int i = 0;
    /*
      Attach the POSIX thread to a session in MAX_SESSION_ATTACH_TRIES
      tries when encountering 'out of memory' error.
    */
    while (i < MAX_SESSION_ATTACH_TRIES) {
      /*
        Currently attach_to(...) returns ER_OUTOFMEMORY or 0. So
        we continue to attach the POSIX thread when encountering
        the ER_OUTOFMEMORY error. Please take care other error
        returned from attach_to(...) in future.
      */
      if (!attach_to(new_thd)) {
        if (i > 0)
          LogErr(WARNING_LEVEL,
                 ER_BINLOG_ATTACHING_THREAD_MEMORY_FINALLY_AVAILABLE, i + 1);
        break;
      }
      /* Sleep 1 microsecond per try to avoid temporary 'out of memory' */
      my_sleep(1);
      i++;
    }
    /*
      Terminate the server after failed to attach the POSIX thread
      to a session in MAX_SESSION_ATTACH_TRIES tries.
    */
    if (MAX_SESSION_ATTACH_TRIES == i) {
      my_safe_print_system_time();
      my_safe_printf_stderr("%s",
                            "[Fatal] Out of memory while attaching to "
                            "session thread during the group commit phase. "
                            "Data consistency between master and slave can "
                            "be guaranteed after server restarts.\n");
      _exit(MYSQLD_FAILURE_EXIT);
    }
    DBUG_ASSERT(!check_stack_overrun(m_new_thd, STACK_MIN_SIZE,
                                     reinterpret_cast<uchar *>(&i)));
  }

  /**
      Restores to previous thd.
   */
  ~Thd_backup_and_restore() {
    /*
      Restore the global variables of the thd we previously attached to,
      to its original state. In other words, detach the m_new_thd.
    */
    m_new_thd->restore_globals();
    m_new_thd->real_id = m_new_thd_old_real_id;
    m_new_thd->thread_stack = m_new_thd_old_thread_stack;

    // Reset the global variables to the original state.
    if (unlikely(m_backup_thd->store_globals()))
      DBUG_ASSERT(0);  // Out of memory?!
  }

 private:
  /**
    Attach the POSIX thread to a session.
   */
  int attach_to(THD *thd) {
    if (DBUG_EVALUATE_IF("simulate_session_attach_error", 1, 0) ||
        unlikely(thd->store_globals())) {
      /*
        Indirectly uses pthread_setspecific, which can only return
        ENOMEM or EINVAL. Since store_globals are using correct keys,
        the only alternative is out of memory.
      */
      return ER_OUTOFMEMORY;
    }
    return 0;
  }

  THD *m_backup_thd;
  THD *m_new_thd;
  my_thread_t m_new_thd_old_real_id;
  const char *m_new_thd_old_thread_stack;
};

/**
  Caches for non-transactional and transactional data before writing
  it to the binary log.

  @todo All the access functions for the flags suggest that the
  encapsuling is not done correctly, so try to move any logic that
  requires access to the flags into the cache.
*/
class binlog_cache_data {
 public:
  binlog_cache_data(bool trx_cache_arg, ulong *ptr_binlog_cache_use_arg,
                    ulong *ptr_binlog_cache_disk_use_arg)
      : m_pending(0),
        ptr_binlog_cache_use(ptr_binlog_cache_use_arg),
        ptr_binlog_cache_disk_use(ptr_binlog_cache_disk_use_arg) {
    flags.transactional = trx_cache_arg;
  }

  bool open(my_off_t cache_size, my_off_t max_cache_size) {
    return m_cache.open(cache_size, max_cache_size);
  }

  Binlog_cache_storage *get_cache() { return &m_cache; };
  int finalize(THD *thd, Log_event *end_event);
  int finalize(THD *thd, Log_event *end_event, XID_STATE *xs);
  int flush(THD *thd, my_off_t *bytes, bool *wrote_xid);
  int write_event(Log_event *event);
  size_t get_event_counter() { return event_counter; }

  virtual ~binlog_cache_data() {
    DBUG_ASSERT(is_binlog_empty());
    m_cache.close();
  }

  bool is_binlog_empty() const {
    DBUG_PRINT("debug", ("%s_cache - pending: 0x%llx, bytes: %llu",
                         (flags.transactional ? "trx" : "stmt"),
                         (ulonglong)pending(), (ulonglong)m_cache.length()));
    return pending() == NULL && m_cache.is_empty();
  }

  bool is_finalized() const { return flags.finalized; }

  Rows_log_event *pending() const { return m_pending; }

  void set_pending(Rows_log_event *const pending) { m_pending = pending; }

  void set_incident(void) { flags.incident = true; }

  bool has_incident(void) const { return flags.incident; }

  bool has_xid() const {
    // There should only be an XID event if we are transactional
    DBUG_ASSERT((flags.transactional && flags.with_xid) || !flags.with_xid);
    return flags.with_xid;
  }

  bool is_trx_cache() const { return flags.transactional; }

  my_off_t get_byte_position() const { return m_cache.length(); }

  void cache_state_checkpoint(my_off_t pos_to_checkpoint) {
    // We only need to store the cache state for pos > 0
    if (pos_to_checkpoint) {
      cache_state state;
      state.with_rbr = flags.with_rbr;
      state.with_sbr = flags.with_sbr;
      state.with_start = flags.with_start;
      state.with_end = flags.with_end;
      state.with_content = flags.with_content;
      state.event_counter = event_counter;
      cache_state_map[pos_to_checkpoint] = state;
    }
  }

  void cache_state_rollback(my_off_t pos_to_rollback) {
    if (pos_to_rollback) {
      std::map<my_off_t, cache_state>::iterator it;
      it = cache_state_map.find(pos_to_rollback);
      if (it != cache_state_map.end()) {
        flags.with_rbr = it->second.with_rbr;
        flags.with_sbr = it->second.with_sbr;
        flags.with_start = it->second.with_start;
        flags.with_end = it->second.with_end;
        flags.with_content = it->second.with_content;
        event_counter = it->second.event_counter;
      } else
        DBUG_ASSERT(it == cache_state_map.end());
    }
    // Rolling back to pos == 0 means cleaning up the cache.
    else {
      flags.with_rbr = false;
      flags.with_sbr = false;
      flags.with_start = false;
      flags.with_end = false;
      flags.with_content = false;
      event_counter = 0;
    }
  }

  /**
     Reset the cache to unused state when the transaction is finished. It
     drops all data in the cache and clears the flags of the transaction state.
  */
  virtual void reset() {
    compute_statistics();
    remove_pending_event();

    if (m_cache.reset()) {
      LogErr(WARNING_LEVEL, ER_BINLOG_CANT_RESIZE_CACHE);
    }

    flags.incident = false;
    flags.with_xid = false;
    flags.immediate = false;
    flags.finalized = false;
    flags.with_sbr = false;
    flags.with_rbr = false;
    flags.with_start = false;
    flags.with_end = false;
    flags.with_content = false;

    /*
      The truncate function calls reinit_io_cache that calls my_b_flush_io_cache
      which may increase disk_writes. This breaks the disk_writes use by the
      binary log which aims to compute the ratio between in-memory cache usage
      and disk cache usage. To avoid this undesirable behavior, we reset the
      variable after truncating the cache.
    */
    cache_state_map.clear();
    event_counter = 0;
    DBUG_ASSERT(is_binlog_empty());
  }

  /**
<<<<<<< HEAD
    Sets the write position to point at the position given. If the
    cache has swapped to a file, it reinitializes it, so that the
    proper data is added to the IO_CACHE buffer. Otherwise, it just
    does a my_b_seek.

    my_b_seek will not work if the cache has swapped, that's why
    we do this workaround.

    @param  pos the new write position.
    @param  use_reinit if the position should be reset resorting
                to reset_io_cache (which may issue a flush_io_cache
                inside)

    @return The previous write position.
   */
  my_off_t reset_write_pos(my_off_t pos, bool use_reinit) {
    DBUG_ENTER("reset_write_pos");
    DBUG_ASSERT(cache_log.type == WRITE_CACHE);

    my_off_t oldpos = get_byte_position();

    if (use_reinit) {
      MY_ATTRIBUTE((unused))
      int reinit_res = reinit_io_cache(&cache_log, WRITE_CACHE, pos, 0, 0);
      DBUG_ASSERT(reinit_res == 0);
    } else
      my_b_seek(&cache_log, pos);

    DBUG_RETURN(oldpos);
  }

  /*
    Cache to store data before copying it to the binary log.
  */
  IO_CACHE cache_log;

  /**
=======
>>>>>>> e4924f36
    Returns information about the cache content with respect to
    the binlog_format of the events.

    This will be used to set a flag on GTID_LOG_EVENT stating that the
    transaction may have SBR statements or not, but the binlog dump
    will show this flag as "rbr_only" when it is not set. That's why
    an empty transaction should return true below, or else an empty
    transaction would be assumed as "rbr_only" even not having RBR
    events.

    When dumping a binary log content using mysqlbinlog client program,
    for any transaction assumed as "rbr_only" it will be printed a
    statement changing the transaction isolation level to READ COMMITTED.
    It doesn't make sense to have an empty transaction "requiring" this
    isolation level change.

    @return true  The cache have SBR events or is empty.
    @return false The cache contains a transaction with no SBR events.
   */
  bool may_have_sbr_stmts() { return flags.with_sbr || !flags.with_rbr; }

  /**
    Check if the binlog cache contains an empty transaction, which has
    two binlog events "BEGIN" and "COMMIT".

    @return true  The binlog cache contains an empty transaction.
    @return false Otherwise.
  */
  bool has_empty_transaction() {
    /*
      The empty transaction has two events in trx/stmt binlog cache
      and no changes: one is a transaction start and other is a transaction
      end (there should be no SBR changing content and no RBR events).
    */
    if (flags.with_start &&   // Has transaction start statement
        flags.with_end &&     // Has transaction end statement
        !flags.with_content)  // Has no other content than START/END
    {
      DBUG_ASSERT(event_counter == 2);  // Two events in the cache only
      DBUG_ASSERT(!flags.with_sbr);     // No statements changing content
      DBUG_ASSERT(!flags.with_rbr);     // No rows changing content
      DBUG_ASSERT(!flags.immediate);    // Not a DDL
      DBUG_ASSERT(
          !flags.with_xid);  // Not a XID trx and not an atomic DDL Query
      return true;
    }
    return false;
  }

  /**
    Check if the binlog cache is empty or contains an empty transaction,
    which has two binlog events "BEGIN" and "COMMIT".

    @return true  The binlog cache is empty or contains an empty transaction.
    @return false Otherwise.
  */
  bool is_empty_or_has_empty_transaction() {
    return is_binlog_empty() || has_empty_transaction();
  }

 protected:
  /*
    This structure should have all cache variables/flags that should be restored
    when a ROLLBACK TO SAVEPOINT statement be executed.
  */
  struct cache_state {
    bool with_sbr;
    bool with_rbr;
    bool with_start;
    bool with_end;
    bool with_content;
    size_t event_counter;
  };
  /*
    For every SAVEPOINT used, we will store a cache_state for the current
    binlog cache position. So, if a ROLLBACK TO SAVEPOINT is used, we can
    restore the cache_state values after truncating the binlog cache.
  */
  std::map<my_off_t, cache_state> cache_state_map;
  /*
    In order to compute the transaction size (because of possible extra checksum
    bytes), we need to keep track of how many events are in the binlog cache.
  */
  size_t event_counter = 0;
  /*
    It truncates the cache to a certain position. This includes deleting the
    pending event. It corresponds to rollback statement or rollback to
    a savepoint. It doesn't change transaction state.
   */
  void truncate(my_off_t pos) {
    DBUG_PRINT("info", ("truncating to position %lu", (ulong)pos));
    remove_pending_event();
<<<<<<< HEAD
    /*
      Whenever there is an error while flushing cache to file,
      the local cache will not be in a normal state and the same
      cache cannot be used without facing an assert.
      So, clear the cache if there is a flush error.
    */
    MY_ATTRIBUTE((unused))
    int reinit_res =
        reinit_io_cache(&cache_log, WRITE_CACHE, pos, 0, get_flush_error());
    DBUG_ASSERT(reinit_res == 0);
    cache_log.end_of_file = saved_max_binlog_cache_size;
=======

    // TODO: check the return value.
    (void)m_cache.truncate(pos);
>>>>>>> e4924f36
  }

  /**
     Flush pending event to the cache buffer.
   */
  int flush_pending_event(THD *thd) {
    if (m_pending) {
      m_pending->set_flags(Rows_log_event::STMT_END_F);
      if (int error = write_event(m_pending)) return error;
      thd->clear_binlog_table_maps();
    }
    return 0;
  }

  /**
    Remove the pending event.
   */
  int remove_pending_event() {
    delete m_pending;
    m_pending = NULL;
    return 0;
  }
  struct Flags {
    /*
      Defines if this is either a trx-cache or stmt-cache, respectively, a
      transactional or non-transactional cache.
    */
    bool transactional : 1;

    /*
      This indicates that some events did not get into the cache and most likely
      it is corrupted.
    */
    bool incident : 1;

    /*
      This indicates that the cache should be written without BEGIN/END.
    */
    bool immediate : 1;

    /*
      This flag indicates that the buffer was finalized and has to be
      flushed to disk.
     */
    bool finalized : 1;

    /*
      This indicates that either the cache contain an XID event, or it's
      an atomic DDL Query-log-event. In the latter case the flag is set up
      on the statement level, namely when the Query-log-event is cached
      at time the DDL transaction is not committing.
      The flag therefore gets reset when the cache is cleaned due to
      the statement rollback, e.g in case of a DDL post-caching execution
      error.
      Any statement scope flag among other things must consider its
      reset policy when the statement is rolled back.
    */
    bool with_xid : 1;

    /*
      This indicates that the cache contain statements changing content.
    */
    bool with_sbr : 1;

    /*
      This indicates that the cache contain RBR event changing content.
    */
    bool with_rbr : 1;

    /*
      This indicates that the cache contain s transaction start statement.
    */
    bool with_start : 1;

    /*
      This indicates that the cache contain a transaction end event.
    */
    bool with_end : 1;

    /*
      This indicates that the cache contain content other than START/END.
    */
    bool with_content : 1;
  } flags;

 private:
  /*
    Storage for byte data. This binlog_cache_data will serialize
    events into bytes and put them into m_cache.
  */
  Binlog_cache_storage m_cache;

  /*
    Pending binrows event. This event is the event where the rows are currently
    written.
   */
  Rows_log_event *m_pending;

  /**
    This function computes binlog cache and disk usage.
  */
  void compute_statistics() {
    if (!is_binlog_empty()) {
      (*ptr_binlog_cache_use)++;
      if (m_cache.disk_writes() != 0) (*ptr_binlog_cache_disk_use)++;
    }
  }

  /*
    Stores a pointer to the status variable that keeps track of the in-memory
    cache usage. This corresponds to either
      . binlog_cache_use or binlog_stmt_cache_use.
  */
  ulong *ptr_binlog_cache_use;

  /*
    Stores a pointer to the status variable that keeps track of the disk
    cache usage. This corresponds to either
      . binlog_cache_disk_use or binlog_stmt_cache_disk_use.
  */
  ulong *ptr_binlog_cache_disk_use;

  binlog_cache_data &operator=(const binlog_cache_data &info);
  binlog_cache_data(const binlog_cache_data &info);
};

class binlog_stmt_cache_data : public binlog_cache_data {
 public:
  binlog_stmt_cache_data(bool trx_cache_arg, ulong *ptr_binlog_cache_use_arg,
                         ulong *ptr_binlog_cache_disk_use_arg)
      : binlog_cache_data(trx_cache_arg, ptr_binlog_cache_use_arg,
                          ptr_binlog_cache_disk_use_arg) {}

  using binlog_cache_data::finalize;

  int finalize(THD *thd);
};

int binlog_stmt_cache_data::finalize(THD *thd) {
  if (flags.immediate) {
    if (int error = finalize(thd, NULL)) return error;
  } else {
    Query_log_event end_evt(thd, STRING_WITH_LEN("COMMIT"), false, false, true,
                            0, true);
    if (int error = finalize(thd, &end_evt)) return error;
  }
  return 0;
}

class binlog_trx_cache_data : public binlog_cache_data {
 public:
  binlog_trx_cache_data(bool trx_cache_arg, ulong *ptr_binlog_cache_use_arg,
                        ulong *ptr_binlog_cache_disk_use_arg)
      : binlog_cache_data(trx_cache_arg, ptr_binlog_cache_use_arg,
                          ptr_binlog_cache_disk_use_arg),
        m_cannot_rollback(false),
        before_stmt_pos(MY_OFF_T_UNDEF) {}

  void reset() {
    DBUG_ENTER("reset");
    DBUG_PRINT("enter", ("before_stmt_pos: %llu", (ulonglong)before_stmt_pos));
    m_cannot_rollback = false;
    before_stmt_pos = MY_OFF_T_UNDEF;
    binlog_cache_data::reset();
    DBUG_PRINT("return", ("before_stmt_pos: %llu", (ulonglong)before_stmt_pos));
    DBUG_VOID_RETURN;
  }

  bool cannot_rollback() const { return m_cannot_rollback; }

  void set_cannot_rollback() { m_cannot_rollback = true; }

  my_off_t get_prev_position() const { return before_stmt_pos; }

  void set_prev_position(my_off_t pos) {
    DBUG_ENTER("set_prev_position");
    DBUG_PRINT("enter", ("before_stmt_pos: %llu", (ulonglong)before_stmt_pos));
    before_stmt_pos = pos;
    cache_state_checkpoint(before_stmt_pos);
    DBUG_PRINT("return", ("before_stmt_pos: %llu", (ulonglong)before_stmt_pos));
    DBUG_VOID_RETURN;
  }

  void restore_prev_position() {
    DBUG_ENTER("restore_prev_position");
    DBUG_PRINT("enter", ("before_stmt_pos: %llu", (ulonglong)before_stmt_pos));
    binlog_cache_data::truncate(before_stmt_pos);
    cache_state_rollback(before_stmt_pos);
    before_stmt_pos = MY_OFF_T_UNDEF;
    /*
      Binlog statement rollback clears with_xid now as the atomic DDL statement
      marker which can be set as early as at event creation and caching.
    */
    flags.with_xid = false;
    DBUG_PRINT("return", ("before_stmt_pos: %llu", (ulonglong)before_stmt_pos));
    DBUG_VOID_RETURN;
  }

  void restore_savepoint(my_off_t pos) {
    DBUG_ENTER("restore_savepoint");
    DBUG_PRINT("enter", ("before_stmt_pos: %llu", (ulonglong)before_stmt_pos));
    binlog_cache_data::truncate(pos);
    if (pos <= before_stmt_pos) before_stmt_pos = MY_OFF_T_UNDEF;
    cache_state_rollback(pos);
    DBUG_PRINT("return", ("before_stmt_pos: %llu", (ulonglong)before_stmt_pos));
    DBUG_VOID_RETURN;
  }

  using binlog_cache_data::truncate;

  int truncate(THD *thd, bool all);

 private:
  /*
    It will be set true if any statement which cannot be rolled back safely
    is put in trx_cache.
  */
  bool m_cannot_rollback;

  /*
    Binlog position before the start of the current statement.
  */
  my_off_t before_stmt_pos;

  binlog_trx_cache_data &operator=(const binlog_trx_cache_data &info);
  binlog_trx_cache_data(const binlog_trx_cache_data &info);
};

class binlog_cache_mngr {
 public:
  binlog_cache_mngr(ulong *ptr_binlog_stmt_cache_use_arg,
                    ulong *ptr_binlog_stmt_cache_disk_use_arg,
                    ulong *ptr_binlog_cache_use_arg,
                    ulong *ptr_binlog_cache_disk_use_arg)
      : stmt_cache(false, ptr_binlog_stmt_cache_use_arg,
                   ptr_binlog_stmt_cache_disk_use_arg),
        trx_cache(true, ptr_binlog_cache_use_arg,
                  ptr_binlog_cache_disk_use_arg),
        has_logged_xid(false) {}

  bool init() {
    return stmt_cache.open(binlog_stmt_cache_size,
                           max_binlog_stmt_cache_size) ||
           trx_cache.open(binlog_cache_size, max_binlog_cache_size);
  }

  binlog_cache_data *get_binlog_cache_data(bool is_transactional) {
    if (is_transactional)
      return &trx_cache;
    else
      return &stmt_cache;
  }

  Binlog_cache_storage *get_stmt_cache() { return stmt_cache.get_cache(); }
  Binlog_cache_storage *get_trx_cache() { return trx_cache.get_cache(); }
  /**
    Convenience method to check if both caches are empty.
   */
  bool is_binlog_empty() const {
    return stmt_cache.is_binlog_empty() && trx_cache.is_binlog_empty();
  }

  /*
    clear stmt_cache and trx_cache if they are not empty
  */
  void reset() {
    if (!stmt_cache.is_binlog_empty()) stmt_cache.reset();
    if (!trx_cache.is_binlog_empty()) trx_cache.reset();
  }

#ifndef DBUG_OFF
  bool dbug_any_finalized() const {
    return stmt_cache.is_finalized() || trx_cache.is_finalized();
  }
#endif

  /*
    Convenience method to flush both caches to the binary log.

    @param bytes_written Pointer to variable that will be set to the
                         number of bytes written for the flush.
    @param wrote_xid     Pointer to variable that will be set to @c
                         true if any XID event was written to the
                         binary log. Otherwise, the variable will not
                         be touched.
    @return Error code on error, zero if no error.
   */
  int flush(THD *thd, my_off_t *bytes_written, bool *wrote_xid) {
    my_off_t stmt_bytes = 0;
    my_off_t trx_bytes = 0;
    DBUG_ASSERT(stmt_cache.has_xid() == 0);
    int error = stmt_cache.flush(thd, &stmt_bytes, wrote_xid);
    if (error) return error;
    DEBUG_SYNC(thd, "after_flush_stm_cache_before_flush_trx_cache");
    if (int error = trx_cache.flush(thd, &trx_bytes, wrote_xid)) return error;
    *bytes_written = stmt_bytes + trx_bytes;
    return 0;
  }

  /**
    Check if at least one of transacaction and statement binlog caches
    contains an empty transaction, other one is empty or contains an
    empty transaction.

    @return true  At least one of transacaction and statement binlog
                  caches an empty transaction, other one is emptry
                  or contains an empty transaction.
    @return false Otherwise.
  */
  bool has_empty_transaction() {
    return (trx_cache.is_empty_or_has_empty_transaction() &&
            stmt_cache.is_empty_or_has_empty_transaction() &&
            !is_binlog_empty());
  }

  binlog_stmt_cache_data stmt_cache;
  binlog_trx_cache_data trx_cache;

  LOG_INFO binlog_info;

  /*
    The bool flag is for preventing do_binlog_xa_commit_rollback()
    execution twice which can happen for "external" xa commit/rollback.
  */
  bool has_logged_xid;

 private:
  binlog_cache_mngr &operator=(const binlog_cache_mngr &info);
  binlog_cache_mngr(const binlog_cache_mngr &info);
};

static binlog_cache_mngr *thd_get_cache_mngr(const THD *thd) {
  /*
    If opt_bin_log is not set, binlog_hton->slot == -1 and hence
    thd_get_ha_data(thd, hton) segfaults.
  */
  DBUG_ASSERT(opt_bin_log);
  return (binlog_cache_mngr *)thd_get_ha_data(thd, binlog_hton);
}

/**
  Checks if the BINLOG_CACHE_SIZE's value is greater than MAX_BINLOG_CACHE_SIZE.
  If this happens, the BINLOG_CACHE_SIZE is set to MAX_BINLOG_CACHE_SIZE.
*/
void check_binlog_cache_size(THD *thd) {
  if (binlog_cache_size > max_binlog_cache_size) {
    if (thd) {
      push_warning_printf(
          thd, Sql_condition::SL_WARNING, ER_BINLOG_CACHE_SIZE_GREATER_THAN_MAX,
          ER_THD(thd, ER_BINLOG_CACHE_SIZE_GREATER_THAN_MAX),
          (ulong)binlog_cache_size, (ulong)max_binlog_cache_size);
    } else {
      LogErr(WARNING_LEVEL, ER_BINLOG_CACHE_SIZE_TOO_LARGE, binlog_cache_size,
             (ulong)max_binlog_cache_size);
    }
    binlog_cache_size = static_cast<ulong>(max_binlog_cache_size);
  }
}

/**
  Checks if the BINLOG_STMT_CACHE_SIZE's value is greater than
  MAX_BINLOG_STMT_CACHE_SIZE. If this happens, the BINLOG_STMT_CACHE_SIZE is set
  to MAX_BINLOG_STMT_CACHE_SIZE.
*/
void check_binlog_stmt_cache_size(THD *thd) {
  if (binlog_stmt_cache_size > max_binlog_stmt_cache_size) {
    if (thd) {
      push_warning_printf(
          thd, Sql_condition::SL_WARNING,
          ER_BINLOG_STMT_CACHE_SIZE_GREATER_THAN_MAX,
          ER_THD(thd, ER_BINLOG_STMT_CACHE_SIZE_GREATER_THAN_MAX),
          (ulong)binlog_stmt_cache_size, (ulong)max_binlog_stmt_cache_size);
    } else {
      LogErr(WARNING_LEVEL, ER_BINLOG_STMT_CACHE_SIZE_TOO_LARGE,
             binlog_stmt_cache_size, (ulong)max_binlog_stmt_cache_size);
    }
    binlog_stmt_cache_size = static_cast<ulong>(max_binlog_stmt_cache_size);
  }
}

/**
 Check whether binlog_hton has valid slot and enabled
*/
bool binlog_enabled() {
  return (binlog_hton && binlog_hton->slot != HA_SLOT_UNDEF);
}

/*
 Save position of binary log transaction cache.

 SYNPOSIS
   binlog_trans_log_savepos()

   thd      The thread to take the binlog data from
   pos      Pointer to variable where the position will be stored

 DESCRIPTION

   Save the current position in the binary log transaction cache into
   the variable pointed to by 'pos'
*/

static void binlog_trans_log_savepos(THD *thd, my_off_t *pos) {
  DBUG_ENTER("binlog_trans_log_savepos");
  DBUG_ASSERT(pos != NULL);
  binlog_cache_mngr *const cache_mngr = thd_get_cache_mngr(thd);
  DBUG_ASSERT(mysql_bin_log.is_open());
  *pos = cache_mngr->trx_cache.get_byte_position();
  DBUG_PRINT("return", ("position: %lu", (ulong)*pos));
  cache_mngr->trx_cache.cache_state_checkpoint(*pos);
  DBUG_VOID_RETURN;
}

static int binlog_dummy_recover(handlerton *, XA_recover_txn *, uint,
                                MEM_ROOT *) {
  return 0;
}

/**
  Auxiliary class to copy serialized events to the binary log and
  correct some of the fields that are not known until just before
  writing the event.

  This class allows feeding events in parts, so it is practical to use
  in do_write_cache() which reads events from an IO_CACHE where events
  may span mutiple cache pages.

  The following fields are fixed before writing the event:
  - end_log_pos is set
  - the checksum is computed if checksums are enabled
  - the length is incremented by the checksum size if checksums are enabled
*/
class Binlog_event_writer : public Basic_ostream {
  MYSQL_BIN_LOG::Binlog_ofile *m_binlog_file;
  bool have_checksum;
  ha_checksum initial_checksum;
  ha_checksum checksum;
  uint32 end_log_pos;
<<<<<<< HEAD
  THD *thd;
=======
  uchar header[LOG_EVENT_HEADER_LEN];
  my_off_t header_len = 0;
  uint32 event_len = 0;
>>>>>>> e4924f36

 public:
  /**
    Constructs a new Binlog_event_writer. Should be called once before
    starting to flush the transaction or statement cache to the
    binlog.

<<<<<<< HEAD
    @param output_cache_arg IO_CACHE to write to.
    @param thd_arg THD to account written binlog byte statistics to
  */
  Binlog_event_writer(IO_CACHE *output_cache_arg, THD *thd_arg)
      : output_cache(output_cache_arg),
=======
    @param binlog_file to write to.
  */
  Binlog_event_writer(MYSQL_BIN_LOG::Binlog_ofile *binlog_file)
      : m_binlog_file(binlog_file),
>>>>>>> e4924f36
        have_checksum(binlog_checksum_options !=
                      binary_log::BINLOG_CHECKSUM_ALG_OFF),
        initial_checksum(my_checksum(0L, NULL, 0)),
        checksum(initial_checksum),
<<<<<<< HEAD
        end_log_pos(my_b_tell(output_cache)),
        thd(thd_arg) {
=======
        end_log_pos(binlog_file->position()) {
>>>>>>> e4924f36
    // Simulate checksum error
    if (DBUG_EVALUATE_IF("fault_injection_crc_value", 1, 0)) checksum--;
  }

<<<<<<< HEAD
  Event_encrypter event_encrypter;

  /**
    Write part of an event to disk.

    @param [in,out] buf_p Points to buffer with data to write.  The
    caller must set this initially, and it will be increased by the
    number of bytes written.

    @param [in,out] buf_len_p Points to the remaining length of the
    buffer, i.e., from buf_p to the end of the buffer.  The caller
    must set this initially, and it will be decreased by the number of
    written bytes.

    @param [in,out] event_len_p Points to the remaining length of the
    event, i.e., the size of the event minus what was already written.
    This must be initialized to zero by the caller, must be remembered
    by the caller between calls, and is updated by this function: when
    an event begins it is set to the length of the event, and for each
    call it is decreased by the number of written bytes.

    It is allowed that buf_len_p is less than event_len_p (i.e., event
    is only partial) and that event_len_p is less than buf_len_p
    (i.e., there is more than this event in the buffer).  This
    function will write as much as is available of one event, but
    never more than one.  It is required that buf_len_p >=
    LOG_EVENT_HEADER_LEN.

    @retval true Error, i.e., my_b_write failed.
    @retval false Success.
  */
  bool write_event_part(uchar **buf_p, uint32 *buf_len_p, uint32 *event_len_p) {
    DBUG_ENTER("Binlog_event_writer::write_event_part");

    if (*buf_len_p == 0) DBUG_RETURN(false);

    size_t len = *event_len_p;
    uchar *pos = *buf_p;

    bool is_header = (*event_len_p == 0);

    // This is the beginning of an event
    if (*event_len_p == 0) {
      // Caller must ensure that the first part of the event contains
      // a full event header.
      DBUG_ASSERT(*buf_len_p >= LOG_EVENT_HEADER_LEN);

      // Read event length
      *event_len_p = uint4korr(*buf_p + EVENT_LEN_OFFSET);

      // Increase end_log_pos
      end_log_pos += *event_len_p;

      // Change event length if checksum is enabled
      if (have_checksum) {
        int4store(*buf_p + EVENT_LEN_OFFSET,
                  *event_len_p + BINLOG_CHECKSUM_LEN);
        // end_log_pos is shifted by the checksum length
        end_log_pos += BINLOG_CHECKSUM_LEN;
      }

      // Store end_log_pos
      int4store(*buf_p + LOG_POS_OFFSET, end_log_pos);
      DBUG_ASSERT(output_cache == mysql_bin_log.get_log_file());

      len = *event_len_p;

      if (event_encrypter.is_encryption_enabled()) {
        uint32 write_bytes = std::min<uint32>(*buf_len_p, *event_len_p);
        len = write_bytes;
        DBUG_ASSERT(write_bytes > 0);

        // update the checksum
        if (have_checksum)
          checksum = my_checksum(checksum, *buf_p, write_bytes);

        if (event_encrypter.init(output_cache, pos, len)) DBUG_RETURN(true);
      }
    }

    // write the buffer
    uint32 write_bytes = std::min<uint32>(*buf_len_p, len);
    DBUG_ASSERT(write_bytes > 0);
    if (event_encrypter.encrypt_and_write(output_cache, pos, write_bytes))
      DBUG_RETURN(true);

    if (event_encrypter.is_encryption_enabled() && is_header)
      write_bytes += 4;
    else if (have_checksum)
      checksum = my_checksum(checksum, *buf_p, write_bytes);

    // Step positions.
    *buf_p += write_bytes;
    *buf_len_p -= write_bytes;
    *event_len_p -= write_bytes;
    thd->binlog_bytes_written += write_bytes;

    if (*event_len_p == 0) {
      // store checksum
      if (have_checksum) {
        uchar checksum_buf[BINLOG_CHECKSUM_LEN];
        int4store(checksum_buf, checksum);
        if (event_encrypter.encrypt_and_write(output_cache, checksum_buf,
                                              BINLOG_CHECKSUM_LEN))
          DBUG_RETURN(true);
        thd->binlog_bytes_written += BINLOG_CHECKSUM_LEN;
        checksum = initial_checksum;
      }
      if (event_encrypter.is_encryption_enabled() &&
          event_encrypter.finish(output_cache))
        DBUG_RETURN(true);
    }
    DBUG_PRINT("debug", ("end_log_pos=%u", end_log_pos));
=======
  void update_header() {
    event_len = uint4korr(header + EVENT_LEN_OFFSET);

    // Increase end_log_pos
    end_log_pos += event_len;

    // Update event length if it has checksum
    if (have_checksum) {
      int4store(header + EVENT_LEN_OFFSET, event_len + BINLOG_CHECKSUM_LEN);
      end_log_pos += BINLOG_CHECKSUM_LEN;
    }

    // Store end_log_pos
    int4store(header + LOG_POS_OFFSET, end_log_pos);
    // update the checksum
    if (have_checksum) checksum = my_checksum(checksum, header, header_len);
  }

  bool write(const unsigned char *buffer, my_off_t length) {
    DBUG_ENTER("Binlog_event_writer::write");

    while (length > 0) {
      /* Write event header into binlog */
      if (event_len == 0) {
        /* data in the buf may be smaller than header size.*/
        uint32 header_incr =
            std::min<uint32>(LOG_EVENT_HEADER_LEN - header_len, length);
>>>>>>> e4924f36

        memcpy(header + header_len, buffer, header_incr);
        header_len += header_incr;
        buffer += header_incr;
        length -= header_incr;

        if (header_len == LOG_EVENT_HEADER_LEN) {
          update_header();
          if (m_binlog_file->write(header, header_len)) DBUG_RETURN(true);

          event_len -= header_len;
          header_len = 0;
        }
      } else {
        my_off_t write_bytes = std::min<uint64>(length, event_len);

        if (m_binlog_file->write(buffer, write_bytes)) DBUG_RETURN(true);

        // update the checksum
        if (have_checksum)
          checksum = my_checksum(checksum, buffer, write_bytes);

        event_len -= write_bytes;
        length -= write_bytes;
        buffer += write_bytes;

        // The whole event is copied, now add the checksum
        if (have_checksum && event_len == 0) {
          uchar checksum_buf[BINLOG_CHECKSUM_LEN];

          int4store(checksum_buf, checksum);
          if (m_binlog_file->write(checksum_buf, BINLOG_CHECKSUM_LEN))
            DBUG_RETURN(true);
          checksum = initial_checksum;
        }
      }
    }
    DBUG_RETURN(false);
  }
  /**
    Returns true if per event checksum is enabled.
  */
  bool is_checksum_enabled() { return have_checksum; }
};

/*
  this function is mostly a placeholder.
  conceptually, binlog initialization (now mostly done in MYSQL_BIN_LOG::open)
  should be moved here.
*/

static int binlog_init(void *p) {
  binlog_hton = (handlerton *)p;
  binlog_hton->state = opt_bin_log ? SHOW_OPTION_YES : SHOW_OPTION_NO;
  binlog_hton->db_type = DB_TYPE_BINLOG;
  binlog_hton->savepoint_offset = sizeof(my_off_t);
  binlog_hton->close_connection = binlog_close_connection;
  binlog_hton->savepoint_set = binlog_savepoint_set;
  binlog_hton->savepoint_rollback = binlog_savepoint_rollback;
  binlog_hton->savepoint_rollback_can_release_mdl =
      binlog_savepoint_rollback_can_release_mdl;
  binlog_hton->commit = binlog_commit;
  binlog_hton->commit_by_xid = binlog_xa_commit;
  binlog_hton->rollback = binlog_rollback;
  binlog_hton->rollback_by_xid = binlog_xa_rollback;
  binlog_hton->prepare = binlog_prepare;
  binlog_hton->start_consistent_snapshot = binlog_start_consistent_snapshot;
  binlog_hton->clone_consistent_snapshot = binlog_clone_consistent_snapshot;
  binlog_hton->recover = binlog_dummy_recover;
  binlog_hton->flags = HTON_NOT_USER_SELECTABLE | HTON_HIDDEN;
  return 0;
}

static int binlog_deinit(void *) {
  /* Using binlog as TC after the binlog has been unloaded, won't work */
  if (tc_log == &mysql_bin_log) tc_log = NULL;
  binlog_hton = NULL;
  return 0;
}

static int binlog_close_connection(handlerton *, THD *thd) {
  DBUG_ENTER("binlog_close_connection");
  binlog_cache_mngr *const cache_mngr = thd_get_cache_mngr(thd);
  DBUG_ASSERT(cache_mngr->is_binlog_empty());
  DBUG_PRINT("debug", ("Set ha_data slot %d to 0x%llx", binlog_hton->slot,
                       (ulonglong)NULL));
  thd_set_ha_data(thd, binlog_hton, NULL);
  cache_mngr->~binlog_cache_mngr();
  my_free(cache_mngr);
  DBUG_RETURN(0);
}

int binlog_cache_data::write_event(Log_event *ev) {
  DBUG_ENTER("binlog_cache_data::write_event");

  if (ev != NULL) {
    DBUG_EXECUTE_IF("simulate_disk_full_at_flush_pending",
                    { DBUG_SET("+d,simulate_file_write_error"); });

    if (binary_event_serialize(ev, &m_cache)) {
      DBUG_EXECUTE_IF("simulate_disk_full_at_flush_pending", {
        DBUG_SET("-d,simulate_file_write_error");
        DBUG_SET("-d,simulate_disk_full_at_flush_pending");
        /*
           after +d,simulate_file_write_error the local cache
           is in unsane state. Since -d,simulate_file_write_error
           revokes the first simulation do_write_cache()
           can't be run without facing an assert.
           So it's blocked with the following 2nd simulation:
        */
        DBUG_SET("+d,simulate_do_write_cache_failure");
      });
      DBUG_RETURN(1);
    }
    if (ev->get_type_code() == binary_log::XID_EVENT) flags.with_xid = true;
    if (ev->is_using_immediate_logging()) flags.immediate = true;
    /* DDL gets marked as xid-requiring at its caching. */
    if (is_atomic_ddl_event(ev)) flags.with_xid = true;
    /* With respect to the event type being written */
    if (ev->is_sbr_logging_format()) flags.with_sbr = true;
    if (ev->is_rbr_logging_format()) flags.with_rbr = true;
    /* With respect to empty transactions */
    if (ev->starts_group()) flags.with_start = true;
    if (ev->ends_group()) flags.with_end = true;
    if (!ev->starts_group() && !ev->ends_group()) flags.with_content = true;
    event_counter++;
    DBUG_PRINT("debug",
               ("event_counter= %lu", static_cast<ulong>(event_counter)));
  }
  DBUG_RETURN(0);
}

bool MYSQL_BIN_LOG::assign_automatic_gtids_to_flush_group(THD *first_seen) {
  DBUG_ENTER("MYSQL_BIN_LOG::assign_automatic_gtids_to_flush_group");
  bool error = false;
  bool is_global_sid_locked = false;
  rpl_sidno locked_sidno = 0;

  for (THD *head = first_seen; head; head = head->next_to_commit) {
    DBUG_ASSERT(head->variables.gtid_next.type != UNDEFINED_GTID);

    /* Generate GTID */
    if (head->variables.gtid_next.type == AUTOMATIC_GTID) {
      if (!is_global_sid_locked) {
        global_sid_lock->rdlock();
        is_global_sid_locked = true;
      }
      if (gtid_state->generate_automatic_gtid(
              head,
              head->get_transaction()->get_rpl_transaction_ctx()->get_sidno(),
              head->get_transaction()->get_rpl_transaction_ctx()->get_gno(),
              &locked_sidno) != RETURN_STATUS_OK) {
        head->commit_error = THD::CE_FLUSH_ERROR;
        error = true;
      }
    } else {
      DBUG_PRINT("info",
                 ("thd->variables.gtid_next.type=%d "
                  "thd->owned_gtid.sidno=%d",
                  head->variables.gtid_next.type, head->owned_gtid.sidno));
      if (head->variables.gtid_next.type == ASSIGNED_GTID)
        DBUG_ASSERT(head->owned_gtid.sidno > 0);
      else {
        DBUG_ASSERT(head->variables.gtid_next.type == ANONYMOUS_GTID);
        DBUG_ASSERT(head->owned_gtid.sidno == THD::OWNED_SIDNO_ANONYMOUS);
      }
    }
  }

  if (locked_sidno > 0) gtid_state->unlock_sidno(locked_sidno);

  if (is_global_sid_locked) global_sid_lock->unlock();

  DBUG_RETURN(error);
}

/**
  Write the Gtid_log_event to the binary log (prior to writing the
  statement or transaction cache).

  @param thd Thread that is committing.
  @param cache_data The cache that is flushing.
  @param writer The event will be written to this Binlog_event_writer object.

  @retval false Success.
  @retval true Error.
*/
bool MYSQL_BIN_LOG::write_gtid(THD *thd, binlog_cache_data *cache_data,
                               Binlog_event_writer *writer) {
  DBUG_ENTER("MYSQL_BIN_LOG::write_gtid");

  /*
    The GTID for the THD was assigned at
    assign_automatic_gtids_to_flush_group()
  */
  DBUG_ASSERT(thd->owned_gtid.sidno == THD::OWNED_SIDNO_ANONYMOUS ||
              thd->owned_gtid.sidno > 0);

  int64 sequence_number, last_committed;

  /* Generate logical timestamps for MTS */
  m_dependency_tracker.get_dependency(thd, sequence_number, last_committed);

  /*
    In case both the transaction cache and the statement cache are
    non-empty, both will be flushed in sequence and logged as
    different transactions. Then the second transaction must only
    be executed after the first one has committed. Therefore, we
    need to set last_committed for the second transaction equal to
    last_committed for the first transaction. This is done in
    binlog_cache_data::flush. binlog_cache_data::flush uses the
    condition trn_ctx->last_committed==SEQ_UNINIT to detect this
    situation, hence the need to set it here.
  */
  thd->get_transaction()->last_committed = SEQ_UNINIT;

  /*
    For delayed replication and also for the purpose of lag monitoring,
    we assume that the commit timestamp of the transaction is the time of
    executing this code (the time of writing the Gtid_log_event to the binary
    log).
  */
  ulonglong immediate_commit_timestamp = my_micro_time();

  /*
    When the original_commit_timestamp session variable is set to a value
    other than UNDEFINED_COMMIT_TIMESTAMP, it means that either the timestamp
    is known ( > 0 ) or the timestamp is not known ( == 0 ).
  */
  ulonglong original_commit_timestamp =
      thd->variables.original_commit_timestamp;
  /*
    When original_commit_timestamp == UNDEFINED_COMMIT_TIMESTAMP, we assume
    that:
    a) it is not known if this thread is a slave applier ( = 0 );
    b) this is a new transaction ( = immediate_commit_timestamp);
  */
  if (original_commit_timestamp == UNDEFINED_COMMIT_TIMESTAMP) {
    /*
      When applying a transaction using replication, assume that the
      original commit timestamp is not known (the transaction wasn't
      originated on the current server).
    */
    if (thd->slave_thread || thd->is_binlog_applier()) {
      original_commit_timestamp = 0;
    } else
    /* Assume that this transaction is original from this server */
    {
      DBUG_EXECUTE_IF("rpl_invalid_gtid_timestamp",
                      // add one our to the commit timestamps
                      immediate_commit_timestamp += 3600000000;);
      original_commit_timestamp = immediate_commit_timestamp;
    }
  } else {
    // Clear the session variable to have cleared states for next transaction.
    thd->variables.original_commit_timestamp = UNDEFINED_COMMIT_TIMESTAMP;
  }

  if (thd->slave_thread) {
    // log warning if the replication timestamps are invalid
    if (original_commit_timestamp > immediate_commit_timestamp &&
        !thd->rli_slave->get_c_rli()->gtid_timestamps_warning_logged) {
      LogErr(WARNING_LEVEL, ER_INVALID_REPLICATION_TIMESTAMPS);
      thd->rli_slave->get_c_rli()->gtid_timestamps_warning_logged = true;
    } else {
      if (thd->rli_slave->get_c_rli()->gtid_timestamps_warning_logged &&
          original_commit_timestamp <= immediate_commit_timestamp) {
        LogErr(WARNING_LEVEL, ER_RPL_TIMESTAMPS_RETURNED_TO_NORMAL);
        thd->rli_slave->get_c_rli()->gtid_timestamps_warning_logged = false;
      }
    }
  }

  /*
    Generate and write the Gtid_log_event.
  */
  Gtid_log_event gtid_event(thd, cache_data->is_trx_cache(), last_committed,
                            sequence_number, cache_data->may_have_sbr_stmts(),
                            original_commit_timestamp,
                            immediate_commit_timestamp);
  // Set the transaction length, based on cache info
  gtid_event.set_trx_length_by_cache_size(cache_data->get_byte_position(),
                                          writer->is_checksum_enabled(),
                                          cache_data->get_event_counter());
  DBUG_PRINT("debug", ("cache_data->get_byte_position()= %llu",
                       cache_data->get_byte_position()));
  DBUG_PRINT("debug", ("cache_data->get_event_counter()= %lu",
                       static_cast<ulong>(cache_data->get_event_counter())));
  DBUG_PRINT("debug", ("writer->is_checksum_enabled()= %s",
                       YESNO(writer->is_checksum_enabled())));
  DBUG_PRINT("debug", ("gtid_event.get_event_length()= %lu",
                       static_cast<ulong>(gtid_event.get_event_length())));
  DBUG_PRINT("info",
             ("transaction_length= %llu", gtid_event.transaction_length));

  bool ret = gtid_event.write(writer);

  DBUG_RETURN(ret);
}

int MYSQL_BIN_LOG::gtid_end_transaction(THD *thd) {
  DBUG_ENTER("MYSQL_BIN_LOG::gtid_end_transaction");

  DBUG_PRINT("info", ("query=%s", thd->query().str));

  if (thd->owned_gtid.sidno > 0) {
    DBUG_ASSERT(thd->variables.gtid_next.type == ASSIGNED_GTID);

    if (!opt_bin_log || (thd->slave_thread && !opt_log_slave_updates)) {
      /*
        If the binary log is disabled for this thread (either by
        log_bin=0 or sql_log_bin=0 or by log_slave_updates=0 for a
        slave thread), then the statement must not be written to the
        binary log.  In this case, we just save the GTID into the
        table directly.

        (This only happens for DDL, since DML will save the GTID into
        table and release ownership inside ha_commit_trans.)
      */
      if (gtid_state->save(thd) != 0) {
        gtid_state->update_on_rollback(thd);
        DBUG_RETURN(1);
      } else
        gtid_state->update_on_commit(thd);
    } else {
      /*
        If statement is supposed to be written to binlog, we write it
        to the binary log.  Inserting into table and releasing
        ownership will be done in the binlog commit handler.
      */

      /*
        thd->cache_mngr may be uninitialized if the first transaction
        executed by the client is empty.
      */
      if (thd->binlog_setup_trx_data()) DBUG_RETURN(1);
      binlog_cache_data *cache_data = &thd_get_cache_mngr(thd)->trx_cache;

      // Generate BEGIN event
      Query_log_event qinfo(thd, STRING_WITH_LEN("BEGIN"), true, false, true, 0,
                            true);
      DBUG_ASSERT(!qinfo.is_using_immediate_logging());

      /*
        Write BEGIN event and then commit (which will generate commit
        event and Gtid_log_event)
      */
      DBUG_PRINT("debug", ("Writing to trx_cache"));
      if (cache_data->write_event(&qinfo) || mysql_bin_log.commit(thd, true))
        DBUG_RETURN(1);
    }
  } else if (thd->owned_gtid.sidno == THD::OWNED_SIDNO_ANONYMOUS ||
             /*
               A transaction with an empty owned gtid should call
               end_gtid_violating_transaction(...) to clear the
               flag thd->has_gtid_consistency_violatoin in case
               it is set. It missed the clear in ordered_commit,
               because its binlog transaction cache is empty.
             */
             thd->has_gtid_consistency_violation)

  {
    gtid_state->update_on_commit(thd);
  } else if (thd->variables.gtid_next.type == ASSIGNED_GTID &&
             thd->owned_gtid.is_empty()) {
    DBUG_ASSERT(thd->has_gtid_consistency_violation == false);
    gtid_state->update_on_commit(thd);
  }

  DBUG_RETURN(0);
}

/**
  This function finalizes the cache preparing for commit or rollback.

  The function just writes all the necessary events to the cache but
  does not flush the data to the binary log file. That is the role of
  the binlog_cache_data::flush function.

  @see binlog_cache_data::flush

  @param thd                The thread whose transaction should be flushed
  @param end_event          The end event either commit/rollback

  @return
    nonzero if an error pops up when flushing the cache.
*/
int binlog_cache_data::finalize(THD *thd, Log_event *end_event) {
  DBUG_ENTER("binlog_cache_data::finalize");
  if (!is_binlog_empty()) {
    DBUG_ASSERT(!flags.finalized);
    if (int error = flush_pending_event(thd)) DBUG_RETURN(error);
    if (int error = write_event(end_event)) DBUG_RETURN(error);
    flags.finalized = true;
    DBUG_PRINT("debug", ("flags.finalized: %s", YESNO(flags.finalized)));
  }
  DBUG_RETURN(0);
}

/**
   The method writes XA END query to XA-prepared transaction's cache
   and calls the "basic" finalize().

   @return error code, 0 success
*/

int binlog_cache_data::finalize(THD *thd, Log_event *end_event, XID_STATE *xs) {
  int error = 0;
  char buf[XID::ser_buf_size];
  char query[sizeof("XA END") + 1 + sizeof(buf)];
  int qlen = sprintf(query, "XA END %s", xs->get_xid()->serialize(buf));
  Query_log_event qev(thd, query, qlen, true, false, true, 0);

  if ((error = write_event(&qev))) return error;

  return finalize(thd, end_event);
}

/**
  Flush caches to the binary log.

  If the cache is finalized, the cache will be flushed to the binary
  log file. If the cache is not finalized, nothing will be done.

  If flushing fails for any reason, an error will be reported and the
  cache will be reset. Flushing can fail in two circumstances:

  - It was not possible to write the cache to the file. In this case,
    it does not make sense to keep the cache.

  - The cache was successfully written to disk but post-flush actions
    (such as binary log rotation) failed. In this case, the cache is
    already written to disk and there is no reason to keep it.

  @see binlog_cache_data::finalize
 */
int binlog_cache_data::flush(THD *thd, my_off_t *bytes_written,
                             bool *wrote_xid) {
  /*
    Doing a commit or a rollback including non-transactional tables,
    i.e., ending a transaction where we might write the transaction
    cache to the binary log.

    We can always end the statement when ending a transaction since
    transactions are not allowed inside stored functions. If they
    were, we would have to ensure that we're not ending a statement
    inside a stored function.
  */
  DBUG_ENTER("binlog_cache_data::flush");
  DBUG_PRINT("debug", ("flags.finalized: %s", YESNO(flags.finalized)));
  int error = 0;
  if (flags.finalized) {
    my_off_t bytes_in_cache = m_cache.length();
    Transaction_ctx *trn_ctx = thd->get_transaction();

    DBUG_PRINT("debug", ("bytes_in_cache: %llu", bytes_in_cache));

    trn_ctx->sequence_number = mysql_bin_log.m_dependency_tracker.step();

    /*
      In case of two caches the transaction is split into two groups.
      The 2nd group is considered to be a successor of the 1st rather
      than to have a common commit parent with it.
      Notice that due to a simple method of detection that the current is
      the 2nd cache being flushed, the very first few transactions may be logged
      sequentially (a next one is tagged as if a preceding one is its
      commit parent).
    */
    if (trn_ctx->last_committed == SEQ_UNINIT)
      trn_ctx->last_committed = trn_ctx->sequence_number - 1;

    /*
      The GTID is written prior to flushing the statement cache, if
      the transaction has written to the statement cache; and prior to
      flushing the transaction cache if the transaction has written to
      the transaction cache.  If GTIDs are enabled, then transactional
      and non-transactional updates cannot be mixed, so at most one of
      the caches can be non-empty, so just one GTID will be
      generated. If GTIDs are disabled, then no GTID is generated at
      all; if both the transactional cache and the statement cache are
      non-empty then we get two Anonymous_gtid_log_events, which is
      correct.
    */
<<<<<<< HEAD
    Binlog_event_writer writer(mysql_bin_log.get_log_file(), thd);

    if (mysql_bin_log.get_crypto_data()->is_enabled())
      writer.event_encrypter.enable_encryption(mysql_bin_log.get_crypto_data());
=======
    Binlog_event_writer writer(mysql_bin_log.get_binlog_file());
>>>>>>> e4924f36

    /* The GTID ownership process might set the commit_error */
    error = (thd->commit_error == THD::CE_FLUSH_ERROR);

    DBUG_EXECUTE_IF("simulate_binlog_flush_error", {
      if (rand() % 3 == 0) {
        thd->commit_error = THD::CE_FLUSH_ERROR;
      }
    };);

    if (!error)
      if ((error = mysql_bin_log.write_gtid(thd, this, &writer)))
        thd->commit_error = THD::CE_FLUSH_ERROR;
    if (!error) error = mysql_bin_log.write_cache(thd, this, &writer);

    if (flags.with_xid && error == 0) *wrote_xid = true;

    /*
      Reset have to be after the if above, since it clears the
      with_xid flag
    */
    reset();
    if (bytes_written) *bytes_written = bytes_in_cache;
  }
  DBUG_ASSERT(!flags.finalized);
  DBUG_RETURN(error);
}

/**
  This function truncates the transactional cache upon committing or rolling
  back either a transaction or a statement.

  @param thd        The thread whose transaction should be flushed
  @param all        @c true means truncate the transaction, otherwise the
                    statement must be truncated.

  @return
    nonzero if an error pops up when truncating the transactional cache.
*/
int binlog_trx_cache_data::truncate(THD *thd, bool all) {
  DBUG_ENTER("binlog_trx_cache_data::truncate");
  int error = 0;

  DBUG_PRINT("info",
             ("thd->options={ %s %s}, transaction: %s",
              FLAGSTR(thd->variables.option_bits, OPTION_NOT_AUTOCOMMIT),
              FLAGSTR(thd->variables.option_bits, OPTION_BEGIN),
              all ? "all" : "stmt"));

  remove_pending_event();

  /*
    If rolling back an entire transaction or a single statement not
    inside a transaction, we reset the transaction cache.
    Even though formally the atomic DDL statement may not end multi-statement
    transaction the cache needs full resetting as there must
    be no other data in it but belonging to the DDL.
  */
  if (ending_trans(thd, all)) {
    if (has_incident()) {
      const char *err_msg =
          "Error happend while resetting the transaction "
          "cache for a rolled back transaction or a single "
          "statement not inside a transaction.";
      error = mysql_bin_log.write_incident(thd, true /*need_lock_log=true*/,
                                           err_msg);
    }
    reset();
  }
  /*
    If rolling back a statement in a transaction, we truncate the
    transaction cache to remove the statement.
  */
  else if (get_prev_position() != MY_OFF_T_UNDEF)
    restore_prev_position();

  thd->clear_binlog_table_maps();

  DBUG_RETURN(error);
}

inline enum xa_option_words get_xa_opt(THD *thd) {
  enum xa_option_words xa_opt = XA_NONE;
  switch (thd->lex->sql_command) {
    case SQLCOM_XA_COMMIT:
      xa_opt =
          static_cast<Sql_cmd_xa_commit *>(thd->lex->m_sql_cmd)->get_xa_opt();
      break;
    default:
      break;
  }

  return xa_opt;
}

/**
   Predicate function yields true when XA transaction is
   being logged having a proper state ready for prepare or
   commit in one phase.

   @param thd    THD pointer of running transaction
   @return true  When the being prepared transaction should be binlogged,
           false otherwise.
*/

inline bool is_loggable_xa_prepare(THD *thd) {
  /*
    simulate_commit_failure is doing a trick with XID_STATE while
    the ongoing transaction is not XA, and therefore to be errored out,
    asserted below. In that case because of the
    latter fact the function returns @c false.
  */
  DBUG_EXECUTE_IF("simulate_commit_failure", {
    XID_STATE *xs = thd->get_transaction()->xid_state();
    DBUG_ASSERT((thd->is_error() && xs->get_state() == XID_STATE::XA_IDLE) ||
                xs->get_state() == XID_STATE::XA_NOTR);
  });

  return DBUG_EVALUATE_IF(
      "simulate_commit_failure", false,
      thd->get_transaction()->xid_state()->has_state(XID_STATE::XA_IDLE));
}

static int binlog_prepare(handlerton *, THD *thd, bool all) {
  DBUG_ENTER("binlog_prepare");
  if (!all) {
    thd->get_transaction()->store_commit_parent(
        mysql_bin_log.m_dependency_tracker.get_max_committed_timestamp());
  }

  DBUG_RETURN(
      all && is_loggable_xa_prepare(thd) ? mysql_bin_log.commit(thd, true) : 0);
}

/**
   Logging XA commit/rollback of a prepared transaction.

   The function is called at XA-commit or XA-rollback logging via
   two paths: the recovered-or-slave-applier or immediately through
   the  XA-prepared transaction connection itself.
   It fills in appropiate event in the statement cache whenever
   xid state is marked with is_binlogged() flag that indicates
   the prepared part of the transaction must've been logged.

   About early returns from the function.
   In the recovered-or-slave-applier case the function may be called
   for the 2nd time, which has_logged_xid monitors.
   ONE_PHASE option to XA-COMMIT is handled to skip
   writing XA-commit event now.
   And the final early return check is for the read-only XA that is
   not to be logged.

   @param thd          THD handle
   @param xid          a pointer to XID object that is serialized
   @param commit       when @c true XA-COMMIT is to be logged,
                       and @c false when it's XA-ROLLBACK.
   @return error code, 0 success
*/

inline int do_binlog_xa_commit_rollback(THD *thd, XID *xid, bool commit) {
  DBUG_ASSERT(thd->lex->sql_command == SQLCOM_XA_COMMIT ||
              thd->lex->sql_command == SQLCOM_XA_ROLLBACK);

  XID_STATE *xid_state = thd->get_transaction()->xid_state();
  binlog_cache_mngr *cache_mngr = thd_get_cache_mngr(thd);

  if (cache_mngr != NULL && cache_mngr->has_logged_xid) return 0;

  if (get_xa_opt(thd) == XA_ONE_PHASE) return 0;
  if (!xid_state->is_binlogged())
    return 0;  // nothing was really logged at prepare
  if (thd->is_error() && DBUG_EVALUATE_IF("simulate_xa_rm_error", 0, 1))
    return 0;  // don't binlog if there are some errors.

  DBUG_ASSERT(!xid->is_null() ||
              !(thd->variables.option_bits & OPTION_BIN_LOG));

  char buf[XID::ser_buf_size];
  char query[(sizeof("XA ROLLBACK")) + 1 + sizeof(buf)];
  int qlen = sprintf(query, "XA %s %s", commit ? "COMMIT" : "ROLLBACK",
                     xid->serialize(buf));
  Query_log_event qinfo(thd, query, qlen, false, true, true, 0, false);
  return mysql_bin_log.write_event(&qinfo);
}

static int binlog_start_consistent_snapshot(handlerton *hton, THD *thd) {
  DBUG_ENTER("binlog_start_consistent_snapshot");

  int err = thd->binlog_setup_trx_data();
  if (err) DBUG_RETURN(err);

  binlog_cache_mngr *const cache_mngr = thd_get_cache_mngr(thd);

  /* Server layer calls us with LOCK_log locked, so this is safe. */
  mysql_bin_log.raw_get_current_log(&cache_mngr->binlog_info);

  trans_register_ha(thd, true, hton, nullptr);

  DBUG_RETURN(err);
}

static int binlog_clone_consistent_snapshot(handlerton *hton, THD *thd,
                                            THD *from_thd) {
  DBUG_ENTER("binlog_start_consistent_snapshot");

  const binlog_cache_mngr *from_cache_mngr =
      opt_bin_log
          ? static_cast<binlog_cache_mngr *>(thd_get_cache_mngr(from_thd))
          : nullptr;

  if (from_cache_mngr == nullptr) {
    push_warning_printf(thd, Sql_condition::SL_WARNING, HA_ERR_UNSUPPORTED,
                        "WITH CONSISTENT SNAPSHOT FROM SESSION was ignored for "
                        "binary log, because the specified session does not "
                        "have a consistent snapshot of binary log "
                        "coordinates.");
    DBUG_RETURN(0);
  }

  int err = thd->binlog_setup_trx_data();
  if (err) DBUG_RETURN(err);

  binlog_cache_mngr *const cache_mngr = thd_get_cache_mngr(thd);

  const my_off_t pos = from_cache_mngr->binlog_info.pos;
  char log_file_name[FN_REFLEN];
  strmake(log_file_name, from_cache_mngr->binlog_info.log_file_name,
          sizeof(log_file_name) - 1);

  mysql_mutex_lock(&thd->LOCK_thd_data);

  cache_mngr->binlog_info.pos = pos;
  strmake(cache_mngr->binlog_info.log_file_name, log_file_name,
          sizeof(cache_mngr->binlog_info.log_file_name) - 1);

  mysql_mutex_unlock(&thd->LOCK_thd_data);

  trans_register_ha(thd, true, hton, nullptr);

  DBUG_RETURN(err);
}

/**
   Logging XA commit/rollback of a prepared transaction in the case
   it was disconnected and resumed (recovered), or executed by a slave applier.

   @param thd         THD handle
   @param xid         a pointer to XID object
   @param commit      when @c true XA-COMMIT is logged, otherwise XA-ROLLBACK

   @return error code, 0 success
*/

inline xa_status_code binlog_xa_commit_or_rollback(THD *thd, XID *xid,
                                                   bool commit) {
  int error = 0;

#ifndef DBUG_OFF
  binlog_cache_mngr *cache_mngr = thd_get_cache_mngr(thd);
  DBUG_ASSERT(!cache_mngr || !cache_mngr->has_logged_xid);
#endif
  if (!(error = do_binlog_xa_commit_rollback(thd, xid, commit))) {
    /*
      Error can't be propagated naturally via result.
      A grand-caller has to access to it through thd's da.
      todo:
      Bug #20488921 ERROR PROPAGATION DOES FULLY WORK IN XA
      stands in the way of implementing a failure simulation
      for XA PREPARE/COMMIT/ROLLBACK.
    */
    binlog_cache_mngr *cache_mngr = thd_get_cache_mngr(thd);

    if (cache_mngr) cache_mngr->has_logged_xid = true;
    if (commit)
      error = mysql_bin_log.commit(thd, true);
    else
      error = mysql_bin_log.rollback(thd, true);
    if (cache_mngr) cache_mngr->has_logged_xid = false;
  }

  return error == TC_LOG::RESULT_SUCCESS ? XA_OK : XAER_RMERR;
}

static xa_status_code binlog_xa_commit(handlerton *, XID *xid) {
  return binlog_xa_commit_or_rollback(current_thd, xid, true);
}

static xa_status_code binlog_xa_rollback(handlerton *, XID *xid) {
  return binlog_xa_commit_or_rollback(current_thd, xid, false);
}

/**
  When a fatal error occurs due to which binary logging becomes impossible and
  the user specified binlog_error_action= ABORT_SERVER the following function is
  invoked. This function pushes the appropriate error message to client and logs
  the same to server error log and then aborts the server.

  @param err_string          Error string which specifies the exact error
                             message from the caller.

  @retval
    none
*/
static void exec_binlog_error_action_abort(const char *err_string) {
  THD *thd = current_thd;
  /*
    When the code enters here it means that there was an error at higher layer
    and my_error function could have been invoked to let the client know what
    went wrong during the execution.

    But these errors will not let the client know that the server is going to
    abort. Even if we add an additional my_error function call at this point
    client will be able to see only the first error message that was set
    during the very first invocation of my_error function call.

    The advantage of having multiple my_error function calls are visible when
    the server is up and running and user issues SHOW WARNINGS or SHOW ERROR
    calls. In this special scenario server will be immediately aborted and
    user will not be able execute the above SHOW commands.

    Hence we clear the previous errors and push one critical error message to
    clients.
   */
  if (thd) {
    if (thd->is_error()) thd->clear_error();
    /*
      Send error to both client and to the server error log.
    */
    my_error(ER_BINLOG_LOGGING_IMPOSSIBLE, MYF(ME_FATALERROR), err_string);
    LogErr(ERROR_LEVEL, ER_BINLOG_LOGGING_NOT_POSSIBLE, err_string);
    thd->send_statement_status();
  } else
    LogErr(ERROR_LEVEL, ER_BINLOG_LOGGING_NOT_POSSIBLE, err_string);
  abort();
}

/**
  This function is called once after each statement.

  @todo This function is currently not used any more and will
  eventually be eliminated. The real commit job is done in the
  MYSQL_BIN_LOG::commit function.

  @see MYSQL_BIN_LOG::commit

  @see handlerton::commit
*/
static int binlog_commit(handlerton *, THD *, bool) {
  DBUG_ENTER("binlog_commit");
  /*
    Nothing to do (any more) on commit.
   */
  DBUG_RETURN(0);
}

/**
  This function is called when a transaction or a statement is rolled back.

  @internal It is necessary to execute a rollback here if the
  transaction was rolled back because of executing a ROLLBACK TO
  SAVEPOINT command, but it is not used for normal rollback since
  MYSQL_BIN_LOG::rollback is called in that case.

  @todo Refactor code to introduce a <code>MYSQL_BIN_LOG::rollback(THD
  *thd, SAVEPOINT *sv)</code> function in @c TC_LOG and have that
  function execute the necessary work to rollback to a savepoint.

  @param thd   The client thread that executes the transaction.
  @param all   This is @c true if this is a real transaction rollback, and
               @false otherwise.

  @see handlerton::rollback
*/
static int binlog_rollback(handlerton *, THD *thd, bool all) {
  DBUG_ENTER("binlog_rollback");
  int error = 0;
  if (thd->lex->sql_command == SQLCOM_ROLLBACK_TO_SAVEPOINT)
    error = mysql_bin_log.rollback(thd, all);
  DBUG_RETURN(error);
}

bool Stage_manager::Mutex_queue::append(THD *first) {
  DBUG_ENTER("Stage_manager::Mutex_queue::append");
  lock();
  DBUG_PRINT("enter", ("first: 0x%llx", (ulonglong)first));
  DBUG_PRINT("info",
             ("m_first: 0x%llx, &m_first: 0x%llx, m_last: 0x%llx",
              (ulonglong)m_first, (ulonglong)&m_first, (ulonglong)m_last));
  int32 count = 1;
  bool empty = (m_first == NULL);
  *m_last = first;
  DBUG_PRINT("info",
             ("m_first: 0x%llx, &m_first: 0x%llx, m_last: 0x%llx",
              (ulonglong)m_first, (ulonglong)&m_first, (ulonglong)m_last));
  /*
    Go to the last THD instance of the list. We expect lists to be
    moderately short. If they are not, we need to track the end of
    the queue as well.
  */

  while (first->next_to_commit) {
    count++;
    first = first->next_to_commit;
  }
  m_size += count;

  m_last = &first->next_to_commit;
  DBUG_PRINT("info",
             ("m_first: 0x%llx, &m_first: 0x%llx, m_last: 0x%llx",
              (ulonglong)m_first, (ulonglong)&m_first, (ulonglong)m_last));
  DBUG_ASSERT(m_first || m_last == &m_first);
  DBUG_PRINT("return", ("empty: %s", YESNO(empty)));
  unlock();
  DBUG_RETURN(empty);
}

std::pair<bool, THD *> Stage_manager::Mutex_queue::pop_front() {
  DBUG_ENTER("Stage_manager::Mutex_queue::pop_front");
  lock();
  THD *result = m_first;
  bool more = true;
  /*
    We do not set next_to_commit to NULL here since this is only used
    in the flush stage. We will have to call fetch_queue last here,
    and will then "cut" the linked list by setting the end of that
    queue to NULL.
  */
  if (result) m_first = result->next_to_commit;
  if (m_first == NULL) {
    more = false;
    m_last = &m_first;
  }
  DBUG_ASSERT(m_size.load() > 0);
  --m_size;
  DBUG_ASSERT(m_first || m_last == &m_first);
  unlock();
  DBUG_PRINT("return",
             ("result: 0x%llx, more: %s", (ulonglong)result, YESNO(more)));
  DBUG_RETURN(std::make_pair(more, result));
}

bool Stage_manager::enroll_for(StageID stage, THD *thd,
                               mysql_mutex_t *stage_mutex) {
  // If the queue was empty: we're the leader for this batch
  DBUG_PRINT("debug",
             ("Enqueue 0x%llx to queue for stage %d", (ulonglong)thd, stage));
  bool leader = m_queue[stage].append(thd);

  if (stage == FLUSH_STAGE && has_commit_order_manager(thd)) {
    Slave_worker *worker = dynamic_cast<Slave_worker *>(thd->rli_slave);
    Commit_order_manager *mngr = worker->get_commit_order_manager();

    mngr->unregister_trx(worker);
  }

  /*
    We do not need to unlock the stage_mutex if it is LOCK_log when rotating
    binlog caused by logging incident log event, since it should be held
    always during rotation.
  */
  bool need_unlock_stage_mutex =
      !(mysql_bin_log.is_rotating_caused_by_incident &&
        stage_mutex == mysql_bin_log.get_log_lock());

  /*
    The stage mutex can be NULL if we are enrolling for the first
    stage.
  */
  if (stage_mutex && need_unlock_stage_mutex) mysql_mutex_unlock(stage_mutex);

#ifndef DBUG_OFF
  DBUG_PRINT("info", ("This is a leader thread: %d (0=n 1=y)", leader));

  DEBUG_SYNC(thd, "after_enrolling_for_stage");

  switch (stage) {
    case Stage_manager::FLUSH_STAGE:
      DEBUG_SYNC(thd, "bgc_after_enrolling_for_flush_stage");
      break;
    case Stage_manager::SYNC_STAGE:
      DEBUG_SYNC(thd, "bgc_after_enrolling_for_sync_stage");
      break;
    case Stage_manager::COMMIT_STAGE:
      DEBUG_SYNC(thd, "bgc_after_enrolling_for_commit_stage");
      break;
    default:
      // not reached
      DBUG_ASSERT(0);
  }

  DBUG_EXECUTE_IF("assert_leader", DBUG_ASSERT(leader););
  DBUG_EXECUTE_IF("assert_follower", DBUG_ASSERT(!leader););
#endif

  /*
    If the queue was not empty, we're a follower and wait for the
    leader to process the queue. If we were holding a mutex, we have
    to release it before going to sleep.
  */
  if (!leader) {
    mysql_mutex_lock(&m_lock_done);
#ifndef DBUG_OFF
    /*
      Leader can be awaiting all-clear to preempt follower's execution.
      With setting the status the follower ensures it won't execute anything
      including thread-specific code.
    */
    thd->get_transaction()->m_flags.ready_preempt = 1;
    if (leader_await_preempt_status) mysql_cond_signal(&m_cond_preempt);
#endif
    while (thd->get_transaction()->m_flags.pending)
      mysql_cond_wait(&m_cond_done, &m_lock_done);
    mysql_mutex_unlock(&m_lock_done);
  }
  return leader;
}

THD *Stage_manager::Mutex_queue::fetch_and_empty() {
  DBUG_ENTER("Stage_manager::Mutex_queue::fetch_and_empty");
  lock();
  DBUG_PRINT("enter",
             ("m_first: 0x%llx, &m_first: 0x%llx, m_last: 0x%llx",
              (ulonglong)m_first, (ulonglong)&m_first, (ulonglong)m_last));
  THD *result = m_first;
  m_first = NULL;
  m_last = &m_first;
  DBUG_PRINT("info",
             ("m_first: 0x%llx, &m_first: 0x%llx, m_last: 0x%llx",
              (ulonglong)m_first, (ulonglong)&m_first, (ulonglong)m_last));
  DBUG_PRINT("info", ("fetched queue of %d transactions", m_size.load()));
  DBUG_PRINT("return", ("result: 0x%llx", (ulonglong)result));
  DBUG_ASSERT(m_size.load() >= 0);
  m_size.store(0);
  unlock();
  DBUG_RETURN(result);
}

void Stage_manager::wait_count_or_timeout(ulong count, long usec,
                                          StageID stage) {
  long to_wait = DBUG_EVALUATE_IF("bgc_set_infinite_delay", LONG_MAX, usec);
  /*
    For testing purposes while waiting for inifinity
    to arrive, we keep checking the queue size at regular,
    small intervals. Otherwise, waiting 0.1 * infinite
    is too long.
   */
  long delta = DBUG_EVALUATE_IF("bgc_set_infinite_delay", 100000,
                                max<long>(1, (to_wait * 0.1)));

  while (
      to_wait > 0 &&
      (count == 0 || static_cast<ulong>(m_queue[stage].get_size()) < count)) {
#ifndef DBUG_OFF
    if (current_thd) DEBUG_SYNC(current_thd, "bgc_wait_count_or_timeout");
#endif
    my_sleep(delta);
    to_wait -= delta;
  }
}

void Stage_manager::signal_done(THD *queue) {
  mysql_mutex_lock(&m_lock_done);
  for (THD *thd = queue; thd; thd = thd->next_to_commit)
    thd->get_transaction()->m_flags.pending = false;
  mysql_mutex_unlock(&m_lock_done);
  mysql_cond_broadcast(&m_cond_done);
}

#ifndef DBUG_OFF
void Stage_manager::clear_preempt_status(THD *head) {
  DBUG_ASSERT(head);

  mysql_mutex_lock(&m_lock_done);
  while (!head->get_transaction()->m_flags.ready_preempt) {
    leader_await_preempt_status = true;
    mysql_cond_wait(&m_cond_preempt, &m_lock_done);
  }
  leader_await_preempt_status = false;
  mysql_mutex_unlock(&m_lock_done);
}
#endif

/**
  Write a rollback record of the transaction to the binary log.

  For binary log group commit, the rollback is separated into three
  parts:

  1. First part consists of filling the necessary caches and
     finalizing them (if they need to be finalized). After a cache is
     finalized, nothing can be added to the cache.

  2. Second part execute an ordered flush and commit. This will be
     done using the group commit functionality in @c ordered_commit.

     Since we roll back the transaction early, we call @c
     ordered_commit with the @c skip_commit flag set. The @c
     ha_commit_low call inside @c ordered_commit will then not be
     called.

  3. Third part checks any errors resulting from the flush and handles
     them appropriately.

  @see MYSQL_BIN_LOG::ordered_commit
  @see ha_commit_low
  @see ha_rollback_low

  @param thd Session to commit
  @param all This is @c true if this is a real transaction rollback, and
             @c false otherwise.

  @return Error code, or zero if there were no error.
 */

int MYSQL_BIN_LOG::rollback(THD *thd, bool all) {
  int error = 0;
  bool stuff_logged = false;
  binlog_cache_mngr *cache_mngr = thd_get_cache_mngr(thd);
  bool is_empty = false;

  DBUG_ENTER("MYSQL_BIN_LOG::rollback(THD *thd, bool all)");
  DBUG_PRINT("enter",
             ("all: %s, cache_mngr: 0x%llx, thd->is_error: %s", YESNO(all),
              (ulonglong)cache_mngr, YESNO(thd->is_error())));
  /*
    Defer XA-transaction rollback until its XA-rollback event is recorded.
    When we are executing a ROLLBACK TO SAVEPOINT, we
    should only clear the caches since this function is called as part
    of the engine rollback.
    In other cases we roll back the transaction in the engines early
    since this will release locks and allow other transactions to
    start executing.
  */
  if (thd->lex->sql_command == SQLCOM_XA_ROLLBACK) {
    XID_STATE *xs = thd->get_transaction()->xid_state();

    DBUG_ASSERT(all || !xs->is_binlogged() ||
                (!xs->is_in_recovery() && thd->is_error()));
    /*
      Whenever cache_mngr is not initialized, the xa prepared
      transaction's binary logging status must not be set, unless the
      transaction is rolled back through an external connection which
      has binlogging switched off.
    */
    DBUG_ASSERT(cache_mngr || !xs->is_binlogged() ||
                !(is_open() && thd->variables.option_bits & OPTION_BIN_LOG));

    is_empty = !xs->is_binlogged();
    if ((error = do_binlog_xa_commit_rollback(thd, xs->get_xid(), false)))
      goto end;
    cache_mngr = thd_get_cache_mngr(thd);
  } else if (thd->lex->sql_command != SQLCOM_ROLLBACK_TO_SAVEPOINT) {
    /*
      Reset binlog_snapshot_% variables for the current connection so that the
      current coordinates are shown after committing a consistent snapshot
      transaction.
    */
    if (cache_mngr != nullptr) {
      mysql_mutex_lock(&thd->LOCK_thd_data);
      cache_mngr->binlog_info.log_file_name[0] = '\0';
      mysql_mutex_unlock(&thd->LOCK_thd_data);
    }
    if ((error = ha_rollback_low(thd, all))) goto end;
  }

  /*
    If there is no cache manager, or if there is nothing in the
    caches, there are no caches to roll back, so we're trivially done
    unless XA-ROLLBACK that yet to run rollback_low().
  */
  if (cache_mngr == NULL || cache_mngr->is_binlog_empty()) {
    goto end;
  }

  DBUG_PRINT("debug", ("all.cannot_safely_rollback(): %s, trx_cache_empty: %s",
                       YESNO(thd->get_transaction()->cannot_safely_rollback(
                           Transaction_ctx::SESSION)),
                       YESNO(cache_mngr->trx_cache.is_binlog_empty())));
  DBUG_PRINT("debug",
             ("stmt.cannot_safely_rollback(): %s, stmt_cache_empty: %s",
              YESNO(thd->get_transaction()->cannot_safely_rollback(
                  Transaction_ctx::STMT)),
              YESNO(cache_mngr->stmt_cache.is_binlog_empty())));

  /*
    If an incident event is set we do not flush the content of the statement
    cache because it may be corrupted.
  */
  if (cache_mngr->stmt_cache.has_incident()) {
    const char *err_msg =
        "The content of the statement cache is corrupted "
        "while writing a rollback record of the transaction "
        "to the binary log.";
    error = write_incident(thd, true /*need_lock_log=true*/, err_msg);
    cache_mngr->stmt_cache.reset();
  } else if (!cache_mngr->stmt_cache.is_binlog_empty()) {
    if (thd->lex->sql_command == SQLCOM_CREATE_TABLE &&
        thd->lex->select_lex->item_list.elements && /* With select */
        !(thd->lex->create_info->options & HA_LEX_CREATE_TMP_TABLE) &&
        thd->is_current_stmt_binlog_format_row()) {
      /*
        In row based binlog format, we reset the binlog statement cache
        when rolling back a single statement 'CREATE...SELECT' transaction,
        since the 'CREATE TABLE' event was put in the binlog statement cache.
      */
      cache_mngr->stmt_cache.reset();
    } else {
      if ((error = cache_mngr->stmt_cache.finalize(thd))) goto end;
      stuff_logged = true;
    }
  }

  if (ending_trans(thd, all)) {
    if (trans_cannot_safely_rollback(thd)) {
      const char xa_rollback_str[] = "XA ROLLBACK";
      /*
        sizeof(xa_rollback_str) and XID::ser_buf_size both allocate `\0',
        so one of the two is used for necessary in the xa case `space' char
      */
      char query[sizeof(xa_rollback_str) + XID::ser_buf_size] = "ROLLBACK";
      XID_STATE *xs = thd->get_transaction()->xid_state();

      if (thd->lex->sql_command == SQLCOM_XA_ROLLBACK) {
        /* this block is relevant only for not prepared yet and "local" xa trx
         */
        DBUG_ASSERT(
            thd->get_transaction()->xid_state()->has_state(XID_STATE::XA_IDLE));
        DBUG_ASSERT(!cache_mngr->has_logged_xid);

        sprintf(query, "%s ", xa_rollback_str);
        xs->get_xid()->serialize(query + sizeof(xa_rollback_str));
      }
      /*
        If the transaction is being rolled back and contains changes that
        cannot be rolled back, the trx-cache's content is flushed.
      */
      Query_log_event end_evt(thd, query, strlen(query), true, false, true, 0,
                              true);
      error = thd->lex->sql_command != SQLCOM_XA_ROLLBACK
                  ? cache_mngr->trx_cache.finalize(thd, &end_evt)
                  : cache_mngr->trx_cache.finalize(thd, &end_evt, xs);
      stuff_logged = true;
    } else {
      /*
        If the transaction is being rolled back and its changes can be
        rolled back, the trx-cache's content is truncated.
      */
      error = cache_mngr->trx_cache.truncate(thd, all);
    }
  } else {
    /*
      If a statement is being rolled back, it is necessary to know
      exactly why a statement may not be safely rolled back as in
      some specific situations the trx-cache can be truncated.

      If a temporary table is created or dropped, the trx-cache is not
      truncated. Note that if the stmt-cache is used, there is nothing
      to truncate in the trx-cache.

      If a non-transactional table is updated and the binlog format is
      statement, the trx-cache is not truncated. The trx-cache is used
      when the direct option is off and a transactional table has been
      updated before the current statement in the context of the
      current transaction. Note that if the stmt-cache is used there is
      nothing to truncate in the trx-cache.

      If other binlog formats are used, updates to non-transactional
      tables are written to the stmt-cache and trx-cache can be safely
      truncated, if necessary.
    */
    if (thd->get_transaction()->has_dropped_temp_table(Transaction_ctx::STMT) ||
        thd->get_transaction()->has_created_temp_table(Transaction_ctx::STMT) ||
        (thd->get_transaction()->has_modified_non_trans_table(
             Transaction_ctx::STMT) &&
         thd->variables.binlog_format == BINLOG_FORMAT_STMT)) {
      /*
        If the statement is being rolled back and dropped or created a
        temporary table or modified a non-transactional table and the
        statement-based replication is in use, the statement's changes
        in the trx-cache are preserved.
      */
      cache_mngr->trx_cache.set_prev_position(MY_OFF_T_UNDEF);
    } else {
      /*
        Otherwise, the statement's changes in the trx-cache are
        truncated.
      */
      error = cache_mngr->trx_cache.truncate(thd, all);
    }
  }
  if (stuff_logged) {
    Transaction_ctx *trn_ctx = thd->get_transaction();
    trn_ctx->store_commit_parent(
        m_dependency_tracker.get_max_committed_timestamp());
  }

  DBUG_PRINT("debug", ("error: %d", error));
  if (error == 0 && stuff_logged) {
    if (RUN_HOOK(
            transaction, before_commit,
            (thd, all, thd_get_cache_mngr(thd)->get_trx_cache(),
             thd_get_cache_mngr(thd)->get_stmt_cache(),
             max<my_off_t>(max_binlog_cache_size, max_binlog_stmt_cache_size),
             false))) {
      // Reset the thread OK status before changing the outcome.
      if (thd->get_stmt_da()->is_ok())
        thd->get_stmt_da()->reset_diagnostics_area();
      my_error(ER_RUN_HOOK_ERROR, MYF(0), "before_commit");
      DBUG_RETURN(RESULT_ABORTED);
    }
#ifndef DBUG_OFF
    /*
      XA rollback is always accepted.
    */
    if (thd->get_transaction()
            ->get_rpl_transaction_ctx()
            ->is_transaction_rollback())
      DBUG_ASSERT(0);
#endif

    error = ordered_commit(thd, all, /* skip_commit */ true);
  }

  if (check_write_error(thd)) {
    /*
      "all == true" means that a "rollback statement" triggered the error and
      this function was called. However, this must not happen as a rollback
      is written directly to the binary log. And in auto-commit mode, a single
      statement that is rolled back has the flag all == false.
    */
    DBUG_ASSERT(!all);
    /*
      We reach this point if the effect of a statement did not properly get into
      a cache and need to be rolled back.
    */
    error |= cache_mngr->trx_cache.truncate(thd, all);
  }

end:
  /* Deferred xa rollback to engines */
  if (!error && thd->lex->sql_command == SQLCOM_XA_ROLLBACK) {
    error = ha_rollback_low(thd, all);
    /*
      XA-rollback ignores the gtid_state, if the transaciton
      is empty.
    */
    if (is_empty && !thd->slave_thread) gtid_state->update_on_rollback(thd);
    /*
      XA-rollback commits the new gtid_state, if transaction
      is not empty.
    */
    else
      gtid_state->update_on_commit(thd);
  }
  /*
    When a statement errors out on auto-commit mode it is rollback
    implicitly, so the same should happen to its GTID.
  */
  if (!thd->in_active_multi_stmt_transaction())
    gtid_state->update_on_rollback(thd);

  /*
    TODO: some errors are overwritten, which may cause problem,
    fix it later.
  */
  DBUG_PRINT("return", ("error: %d", error));
  DBUG_RETURN(error);
}

/**
  @note
  How do we handle this (unlikely but legal) case:
  @verbatim
    [transaction] + [update to non-trans table] + [rollback to savepoint] ?
  @endverbatim
  The problem occurs when a savepoint is before the update to the
  non-transactional table. Then when there's a rollback to the savepoint, if we
  simply truncate the binlog cache, we lose the part of the binlog cache where
  the update is. If we want to not lose it, we need to write the SAVEPOINT
  command and the ROLLBACK TO SAVEPOINT command to the binlog cache. The latter
  is easy: it's just write at the end of the binlog cache, but the former
  should be *inserted* to the place where the user called SAVEPOINT. The
  solution is that when the user calls SAVEPOINT, we write it to the binlog
  cache (so no need to later insert it). As transactions are never intermixed
  in the binary log (i.e. they are serialized), we won't have conflicts with
  savepoint names when using mysqlbinlog or in the slave SQL thread.
  Then when ROLLBACK TO SAVEPOINT is called, if we updated some
  non-transactional table, we don't truncate the binlog cache but instead write
  ROLLBACK TO SAVEPOINT to it; otherwise we truncate the binlog cache (which
  will chop the SAVEPOINT command from the binlog cache, which is good as in
  that case there is no need to have it in the binlog).
*/

static int binlog_savepoint_set(handlerton *, THD *thd, void *sv) {
  DBUG_ENTER("binlog_savepoint_set");
  int error = 1;

  String log_query;
  if (log_query.append(STRING_WITH_LEN("SAVEPOINT ")))
    DBUG_RETURN(error);
  else
    append_identifier(thd, &log_query, thd->lex->ident.str,
                      thd->lex->ident.length);

  int errcode = query_error_code(thd, thd->killed == THD::NOT_KILLED);
  Query_log_event qinfo(thd, log_query.c_ptr_safe(), log_query.length(), true,
                        false, true, errcode);
  /*
    We cannot record the position before writing the statement
    because a rollback to a savepoint (.e.g. consider it "S") would
    prevent the savepoint statement (i.e. "SAVEPOINT S") from being
    written to the binary log despite the fact that the server could
    still issue other rollback statements to the same savepoint (i.e.
    "S").
    Given that the savepoint is valid until the server releases it,
    ie, until the transaction commits or it is released explicitly,
    we need to log it anyway so that we don't have "ROLLBACK TO S"
    or "RELEASE S" without the preceding "SAVEPOINT S" in the binary
    log.
  */
  if (!(error = mysql_bin_log.write_event(&qinfo)))
    binlog_trans_log_savepos(thd, (my_off_t *)sv);

  DBUG_RETURN(error);
}

static int binlog_savepoint_rollback(handlerton *, THD *thd, void *sv) {
  DBUG_ENTER("binlog_savepoint_rollback");
  binlog_cache_mngr *const cache_mngr = thd_get_cache_mngr(thd);
  my_off_t pos = *(my_off_t *)sv;
  DBUG_ASSERT(pos != ~(my_off_t)0);

  /*
    Write ROLLBACK TO SAVEPOINT to the binlog cache if we have updated some
    non-transactional table. Otherwise, truncate the binlog cache starting
    from the SAVEPOINT command.
  */
  if (trans_cannot_safely_rollback(thd)) {
    String log_query;
    if (log_query.append(STRING_WITH_LEN("ROLLBACK TO ")))
      DBUG_RETURN(1);
    else
      append_identifier(thd, &log_query, thd->lex->ident.str,
                        thd->lex->ident.length);
    int errcode = query_error_code(thd, thd->killed == THD::NOT_KILLED);
    Query_log_event qinfo(thd, log_query.c_ptr_safe(), log_query.length(), true,
                          false, true, errcode);
    DBUG_RETURN(mysql_bin_log.write_event(&qinfo));
  }
  // Otherwise, we truncate the cache
  cache_mngr->trx_cache.restore_savepoint(pos);
  /*
    When a SAVEPOINT is executed inside a stored function/trigger we force the
    pending event to be flushed with a STMT_END_F flag and clear the table maps
    as well to ensure that following DMLs will have a clean state to start
    with. ROLLBACK inside a stored routine has to finalize possibly existing
    current row-based pending event with cleaning up table maps. That ensures
    that following DMLs will have a clean state to start with.
   */
  if (thd->in_sub_stmt) thd->clear_binlog_table_maps();
  DBUG_RETURN(0);
}

/**
   purge logs, master and slave sides both, related error code
   convertor.
   Called from @c purge_error_message(), @c MYSQL_BIN_LOG::reset_logs()

   @param  res  an error code as used by purging routines

   @return the user level error code ER_*
*/
static uint purge_log_get_error_code(int res) {
  uint errcode = 0;

  switch (res) {
    case 0:
      break;
    case LOG_INFO_EOF:
      errcode = ER_UNKNOWN_TARGET_BINLOG;
      break;
    case LOG_INFO_IO:
      errcode = ER_IO_ERR_LOG_INDEX_READ;
      break;
    case LOG_INFO_INVALID:
      errcode = ER_BINLOG_PURGE_PROHIBITED;
      break;
    case LOG_INFO_SEEK:
      errcode = ER_FSEEK_FAIL;
      break;
    case LOG_INFO_MEM:
      errcode = ER_OUT_OF_RESOURCES;
      break;
    case LOG_INFO_FATAL:
      errcode = ER_BINLOG_PURGE_FATAL_ERR;
      break;
    case LOG_INFO_IN_USE:
      errcode = ER_LOG_IN_USE;
      break;
    case LOG_INFO_EMFILE:
      errcode = ER_BINLOG_PURGE_EMFILE;
      break;
    default:
      errcode = ER_LOG_PURGE_UNKNOWN_ERR;
      break;
  }

  return errcode;
}

/**
  Check whether binlog state allows to safely release MDL locks after
  rollback to savepoint.

  @param thd   The client thread that executes the transaction.

  @return true  - It is safe to release MDL locks.
          false - If it is not.
*/
static bool binlog_savepoint_rollback_can_release_mdl(handlerton *, THD *thd) {
  DBUG_ENTER("binlog_savepoint_rollback_can_release_mdl");
  /**
    If we have not updated any non-transactional tables rollback
    to savepoint will simply truncate binlog cache starting from
    SAVEPOINT command. So it should be safe to release MDL acquired
    after SAVEPOINT command in this case.
  */
  DBUG_RETURN(!trans_cannot_safely_rollback(thd));
}

/**
  Adjust log offset in the binary log file for all running slaves
  This class implements call back function for do_for_all_thd().
  It is called for each thd in thd list to adjust offset.
*/
class Adjust_offset : public Do_THD_Impl {
 public:
  Adjust_offset(my_off_t value) : m_purge_offset(value) {}
  virtual void operator()(THD *thd) {
    LOG_INFO *linfo;
    mysql_mutex_lock(&thd->LOCK_thd_data);
    if ((linfo = thd->current_linfo)) {
      /*
        Index file offset can be less that purge offset only if
        we just started reading the index file. In that case
        we have nothing to adjust.
      */
      if (linfo->index_file_offset < m_purge_offset)
        linfo->fatal = (linfo->index_file_offset != 0);
      else
        linfo->index_file_offset -= m_purge_offset;
    }
    mysql_mutex_unlock(&thd->LOCK_thd_data);
  }

 private:
  my_off_t m_purge_offset;
};

/*
  Adjust the position pointer in the binary log file for all running slaves.

  SYNOPSIS
    adjust_linfo_offsets()
    purge_offset	Number of bytes removed from start of log index file

  NOTES
    - This is called when doing a PURGE when we delete lines from the
      index log file.

  REQUIREMENTS
    - Before calling this function, we have to ensure that no threads are
      using any binary log file before purge_offset.

  TODO
    - Inform the slave threads that they should sync the position
      in the binary log file with flush_relay_log_info.
      Now they sync is done for next read.
*/
static void adjust_linfo_offsets(my_off_t purge_offset) {
  Adjust_offset adjust_offset(purge_offset);
  Global_THD_manager::get_instance()->do_for_all_thd(&adjust_offset);
}

/**
  This class implements Call back function for do_for_all_thd().
  It is called for each thd in thd list to count
  threads using bin log file
*/

class Log_in_use : public Do_THD_Impl {
 public:
  Log_in_use(const char *value) : m_log_name(value), m_count(0) {
    m_log_name_len = strlen(m_log_name) + 1;
  }
  virtual void operator()(THD *thd) {
    LOG_INFO *linfo;
    mysql_mutex_lock(&thd->LOCK_thd_data);
    if ((linfo = thd->current_linfo)) {
      if (!strncmp(m_log_name, linfo->log_file_name, m_log_name_len)) {
        LogErr(WARNING_LEVEL, ER_BINLOG_FILE_BEING_READ_NOT_PURGED, m_log_name,
               thd->thread_id());
        m_count++;
      }
    }
    mysql_mutex_unlock(&thd->LOCK_thd_data);
  }
  int get_count() { return m_count; }

 private:
  const char *m_log_name;
  size_t m_log_name_len;
  int m_count;
};

static int log_in_use(const char *log_name) {
  Log_in_use log_in_use(log_name);
#ifndef DBUG_OFF
  if (current_thd)
    DEBUG_SYNC(current_thd, "purge_logs_after_lock_index_before_thread_count");
#endif
  Global_THD_manager::get_instance()->do_for_all_thd(&log_in_use);
  return log_in_use.get_count();
}

static bool purge_error_message(THD *thd, int res) {
  uint errcode;

  if ((errcode = purge_log_get_error_code(res)) != 0) {
    my_error(errcode, MYF(0));
    return true;
  }
  my_ok(thd);
  return false;
}

bool is_empty_transaction_in_binlog_cache(const THD *thd) {
  DBUG_ENTER("is_empty_transaction_in_binlog_cache");

  binlog_cache_mngr *const cache_mngr = thd_get_cache_mngr(thd);
  if (cache_mngr != NULL && cache_mngr->has_empty_transaction()) {
    DBUG_RETURN(true);
  }

  DBUG_RETURN(false);
}

/**
  This function checks if a transactional table was updated by the
  current transaction.

  @param thd The client thread that executed the current statement.
  @return
    @c true if a transactional table was updated, @c false otherwise.
*/
bool trans_has_updated_trans_table(const THD *thd) {
  binlog_cache_mngr *const cache_mngr = thd_get_cache_mngr(thd);

  return (cache_mngr ? !cache_mngr->trx_cache.is_binlog_empty() : 0);
}

/**
  This function checks if a transactional table was updated by the
  current statement.

  @param ha_list Registered storage engine handler list.
  @return
    @c true if a transactional table was updated, @c false otherwise.
*/
bool stmt_has_updated_trans_table(Ha_trx_info *ha_list) {
  const Ha_trx_info *ha_info;
  for (ha_info = ha_list; ha_info; ha_info = ha_info->next()) {
    if (ha_info->is_trx_read_write() && ha_info->ht() != binlog_hton)
      return (true);
  }
  return (false);
}

/**
  This function checks if a transaction, either a multi-statement
  or a single statement transaction is about to commit or not.

  @param thd The client thread that executed the current statement.
  @param all Committing a transaction (i.e. true) or a statement
             (i.e. false).
  @return
    @c true if committing a transaction, otherwise @c false.
*/
bool ending_trans(THD *thd, const bool all) {
  return (all || ending_single_stmt_trans(thd, all));
}

/**
  This function checks if a single statement transaction is about
  to commit or not.

  @param thd The client thread that executed the current statement.
  @param all Committing a transaction (i.e. true) or a statement
             (i.e. false).
  @return
    @c true if committing a single statement transaction, otherwise
    @c false.
*/
bool ending_single_stmt_trans(THD *thd, const bool all) {
  return (!all && !thd->in_multi_stmt_transaction_mode());
}

/**
  This function checks if a transaction cannot be rolled back safely.

  @param thd The client thread that executed the current statement.
  @return
    @c true if cannot be safely rolled back, @c false otherwise.
*/
bool trans_cannot_safely_rollback(const THD *thd) {
  binlog_cache_mngr *const cache_mngr = thd_get_cache_mngr(thd);

  return cache_mngr->trx_cache.cannot_rollback();
}

/**
  This function checks if current statement cannot be rollded back safely.

  @param thd The client thread that executed the current statement.
  @return
    @c true if cannot be safely rolled back, @c false otherwise.
*/
bool stmt_cannot_safely_rollback(const THD *thd) {
  return thd->get_transaction()->cannot_safely_rollback(Transaction_ctx::STMT);
}

/**
  Execute a PURGE BINARY LOGS TO @<log@> command.

  @param thd Pointer to THD object for the client thread executing the
  statement.

  @param to_log Name of the last log to purge.

  @retval false success
  @retval true failure
*/
bool purge_master_logs(THD *thd, const char *to_log) {
  char search_file_name[FN_REFLEN];
  if (!mysql_bin_log.is_open()) {
    my_ok(thd);
    return false;
  }

  mysql_bin_log.make_log_name(search_file_name, to_log);
  return purge_error_message(
      thd, mysql_bin_log.purge_logs(
               search_file_name, false, true /*need_lock_index=true*/,
               true /*need_update_threads=true*/, NULL, false));
}

/**
  Execute a PURGE BINARY LOGS BEFORE @<date@> command.

  @param thd Pointer to THD object for the client thread executing the
  statement.

  @param purge_time Date before which logs should be purged.

  @retval false success
  @retval true failure
*/
bool purge_master_logs_before_date(THD *thd, time_t purge_time) {
  if (!mysql_bin_log.is_open()) {
    my_ok(thd);
    return 0;
  }
  return purge_error_message(
      thd, mysql_bin_log.purge_logs_before_date(purge_time, false));
}

/*
  Helper function to get the error code of the query to be binlogged.
 */
int query_error_code(THD *thd, bool not_killed) {
  int error;

  if (not_killed) {
    error = thd->is_error() ? thd->get_stmt_da()->mysql_errno() : 0;

    /* thd->get_stmt_da()->sql_errno() might be ER_SERVER_SHUTDOWN or
       ER_QUERY_INTERRUPTED, So here we need to make sure that error
       is not set to these errors when specified not_killed by the
       caller.
    */
    if (error == ER_SERVER_SHUTDOWN || error == ER_QUERY_INTERRUPTED) error = 0;
  } else
    error = thd->killed;

  return error;
}

/**
  Copy content of 'from' file from offset to 'to' file.

  - We do the copy outside of the IO_CACHE as the cache
  buffers would just make things slower and more complicated.
  In most cases the copy loop should only do one read.

  @param from          File to copy.
  @param to            File to copy to.
  @param offset        Offset in 'from' file.


  @retval
    0    ok
  @retval
    -1    error
*/
static bool copy_file(IO_CACHE *from, IO_CACHE *to, my_off_t offset) {
  int bytes_read;
  uchar io_buf[IO_SIZE * 2];
  DBUG_ENTER("copy_file");

  mysql_file_seek(from->file, offset, MY_SEEK_SET, MYF(0));
  while (true) {
    if ((bytes_read = (int)mysql_file_read(from->file, io_buf, sizeof(io_buf),
                                           MYF(MY_WME))) < 0)
      goto err;
    if (DBUG_EVALUATE_IF("fault_injection_copy_part_file", 1, 0))
      bytes_read = bytes_read / 2;
    if (!bytes_read) break;  // end of file
    if (mysql_file_write(to->file, io_buf, bytes_read, MYF(MY_WME | MY_NABP)))
      goto err;
  }

  DBUG_RETURN(0);

err:
  DBUG_RETURN(1);
}

/**
   Load data's io cache specific hook to be executed
   before a chunk of data is being read into the cache's buffer
   The fuction instantianates and writes into the binlog
   replication events along LOAD DATA processing.

   @param file  pointer to io-cache
   @retval 0 success
   @retval 1 failure
*/
int log_loaded_block(IO_CACHE *file) {
  DBUG_ENTER("log_loaded_block");
  LOAD_FILE_INFO *lf_info;
  uint block_len;
  /* buffer contains position where we started last read */
  uchar *buffer = (uchar *)my_b_get_buffer_start(file);
  uint max_event_size = current_thd->variables.max_allowed_packet;
  lf_info = (LOAD_FILE_INFO *)file->arg;
  if (lf_info->thd->is_current_stmt_binlog_format_row()) DBUG_RETURN(0);
  if (lf_info->last_pos_in_file != HA_POS_ERROR &&
      lf_info->last_pos_in_file >= my_b_get_pos_in_file(file))
    DBUG_RETURN(0);

  for (block_len = (uint)(my_b_get_bytes_in_buffer(file)); block_len > 0;
       buffer += min(block_len, max_event_size),
      block_len -= min(block_len, max_event_size)) {
    lf_info->last_pos_in_file = my_b_get_pos_in_file(file);
    if (lf_info->logged_data_file) {
      Append_block_log_event a(lf_info->thd, lf_info->thd->db().str, buffer,
                               min(block_len, max_event_size),
                               lf_info->log_delayed);
      if (mysql_bin_log.write_event(&a)) DBUG_RETURN(1);
    } else {
      Begin_load_query_log_event b(lf_info->thd, lf_info->thd->db().str, buffer,
                                   min(block_len, max_event_size),
                                   lf_info->log_delayed);
      if (mysql_bin_log.write_event(&b)) DBUG_RETURN(1);
      lf_info->logged_data_file = 1;
    }
  }
  DBUG_RETURN(0);
}

/* Helper function for SHOW BINLOG/RELAYLOG EVENTS */
template <class BINLOG_FILE_READER>
bool show_binlog_events(THD *thd, MYSQL_BIN_LOG *binary_log) {
  Protocol *protocol = thd->get_protocol();
  List<Item> field_list;
  const char *errmsg = 0;
  LOG_INFO linfo;

  DBUG_ENTER("show_binlog_events");

  DBUG_ASSERT(thd->lex->sql_command == SQLCOM_SHOW_BINLOG_EVENTS ||
              thd->lex->sql_command == SQLCOM_SHOW_RELAYLOG_EVENTS);

  if (binary_log->is_open()) {
    LEX_MASTER_INFO *lex_mi = &thd->lex->mi;
    SELECT_LEX_UNIT *unit = thd->lex->unit;
    ha_rows event_count, limit_start, limit_end;
    my_off_t pos =
        max<my_off_t>(BIN_LOG_HEADER_SIZE, lex_mi->pos);  // user-friendly
    char search_file_name[FN_REFLEN], *name;
    const char *log_file_name = lex_mi->log_file_name;

    unit->set_limit(thd, thd->lex->current_select());
    limit_start = unit->offset_limit_cnt;
    limit_end = unit->select_limit_cnt;

    name = search_file_name;
    if (log_file_name)
      binary_log->make_log_name(search_file_name, log_file_name);
    else
      name = 0;  // Find first log

    linfo.index_file_offset = 0;

    if (binary_log->find_log_pos(&linfo, name, true /*need_lock_index=true*/)) {
      errmsg = "Could not find target log";
      goto err;
    }

    mysql_mutex_lock(&thd->LOCK_thd_data);
    thd->current_linfo = &linfo;
    mysql_mutex_unlock(&thd->LOCK_thd_data);

    BINLOG_FILE_READER binlog_file_reader(
        opt_master_verify_checksum,
        std::max(thd->variables.max_allowed_packet,
                 opt_binlog_rows_event_max_size + MAX_LOG_EVENT_HEADER));

    if (binlog_file_reader.open(linfo.log_file_name, pos)) {
      errmsg = binlog_file_reader.get_error_str();
      goto err;
    }

    /*
      For 'in-active' binlog file, it is safe to read all events in it. But
      for 'active' binlog file, it is only safe to read the events before
      get_binlog_end_pos().

<<<<<<< HEAD
    DEBUG_SYNC(thd, "after_show_binlog_event_found_file");

    /*
      open_binlog_file() sought to position 4.
      Read the first event in case it's a Format_description_log_event, to
      know the format. If there's no such event, we are 3.23 or 4.x. This
      code, like before, can't read 3.23 binlogs.
      Also read the second event, in case it's a Start_encryption_log_event.
      This code will fail on a mixed relay log (one which has Format_desc then
      Rotate then Format_desc).
    */
    my_off_t scan_pos = BIN_LOG_HEADER_SIZE;
    while (scan_pos < pos) {
      ev = Log_event::read_log_event(&log, nullptr, description_event,
                                     opt_master_verify_checksum);
      scan_pos = my_b_tell(&log);
      if (ev == nullptr ||
          (ev->get_type_code() != binary_log::FORMAT_DESCRIPTION_EVENT &&
           !ev->is_valid())) {
        errmsg = "Wrong offset or I/O error";
        goto err;
      }
      if (ev->get_type_code() == binary_log::FORMAT_DESCRIPTION_EVENT) {
        delete description_event;
        description_event = static_cast<Format_description_log_event *>(ev);
        if (!description_event->is_valid()) {
          errmsg = "Invalid Format_description event; could be out of memory";
          goto err;
        }
      } else {
        if (ev->get_type_code() == binary_log::START_ENCRYPTION_EVENT) {
          if (description_event->start_decryption(
                  static_cast<Start_encryption_log_event *>(ev))) {
            delete ev;
            errmsg = "Could not initialize decryption of binlog.";
            goto err;
          }
        }
        delete ev;
        break;
      }
    }

    my_b_seek(&log, pos);

    for (event_count = 0; (ev = Log_event::read_log_event(
                               &log, (mysql_mutex_t *)0, description_event,
                               opt_master_verify_checksum));) {
=======
      Binlog rotation may happen after calling is_active(). In this case,
      end_pos will NOT be set to 0 while the file is actually not 'active'.
      It is safe, since 'end_pos' still expresses a correct position.
    */
    my_off_t end_pos = binary_log->get_binlog_end_pos();
    if (!binary_log->is_active(linfo.log_file_name)) end_pos = 0;

    DEBUG_SYNC(thd, "after_show_binlog_event_found_file");
    for (event_count = 0; event_count < limit_end; event_count++) {
      Log_event *ev = binlog_file_reader.read_event_object();
      if (ev == nullptr) {
        if (binlog_file_reader.has_fatal_error())
          errmsg = binlog_file_reader.get_error_str();
        break;
      }

>>>>>>> e4924f36
      DEBUG_SYNC(thd, "wait_in_show_binlog_events_loop");
      if (event_count >= limit_start &&
          ev->net_send(protocol, linfo.log_file_name, pos)) {
        errmsg = "Net error";
        delete ev;
        goto err;
      }
<<<<<<< HEAD

      if (ev->get_type_code() == binary_log::FORMAT_DESCRIPTION_EVENT) {
        Format_description_log_event *new_fdle =
            static_cast<Format_description_log_event *>(ev);
        new_fdle->copy_crypto_data(*description_event);
        delete description_event;
        description_event = new_fdle;
      } else {
        if (ev->get_type_code() == binary_log::START_ENCRYPTION_EVENT) {
          if (description_event->start_decryption(
                  static_cast<Start_encryption_log_event *>(ev))) {
            errmsg = "Error starting decryption";
            delete ev;
            goto err;
          }
        }
        delete ev;
      }

      pos = my_b_tell(&log);

      if (++event_count >= limit_end || pos >= end_pos) break;
    }

    if (event_count < limit_end && log.error) {
      errmsg = "Wrong offset or I/O error";
      goto err;
=======
      delete ev;
      pos = binlog_file_reader.position();
      if (end_pos > 0 && pos >= end_pos) break;
>>>>>>> e4924f36
    }
  }
  // Check that linfo is still on the function scope.
  DEBUG_SYNC(thd, "after_show_binlog_events");

err:
  if (errmsg) {
    if (thd->lex->sql_command == SQLCOM_SHOW_RELAYLOG_EVENTS)
      my_error(ER_ERROR_WHEN_EXECUTING_COMMAND, MYF(0), "SHOW RELAYLOG EVENTS",
               errmsg);
    else
      my_error(ER_ERROR_WHEN_EXECUTING_COMMAND, MYF(0), "SHOW BINLOG EVENTS",
               errmsg);
  } else
    my_eof(thd);

  mysql_mutex_lock(&thd->LOCK_thd_data);
  thd->current_linfo = 0;
  mysql_mutex_unlock(&thd->LOCK_thd_data);
  DBUG_RETURN(errmsg != nullptr);
}

bool show_binlog_events(THD *thd, MYSQL_BIN_LOG *binary_log) {
  if (binary_log->is_relay_log)
    return show_binlog_events<Relaylog_file_reader>(thd, binary_log);
  return show_binlog_events<Binlog_file_reader>(thd, binary_log);
}

/**
  Execute a SHOW BINLOG EVENTS statement.

  @param thd Pointer to THD object for the client thread executing the
  statement.

  @retval false success
  @retval true failure
*/
bool mysql_show_binlog_events(THD *thd) {
  List<Item> field_list;
  DBUG_ENTER("mysql_show_binlog_events");

  DBUG_ASSERT(thd->lex->sql_command == SQLCOM_SHOW_BINLOG_EVENTS);

  Log_event::init_show_field_list(&field_list);
  if (thd->send_result_metadata(&field_list,
                                Protocol::SEND_NUM_ROWS | Protocol::SEND_EOF))
    DBUG_RETURN(true);

  /*
    Wait for handlers to insert any pending information
    into the binlog.  For e.g. ndb which updates the binlog asynchronously
    this is needed so that the uses sees all its own commands in the binlog
  */
  ha_binlog_wait(thd);

  DBUG_RETURN(show_binlog_events(thd, &mysql_bin_log));
}

MYSQL_BIN_LOG::MYSQL_BIN_LOG(uint *sync_period)
    : name(NULL),
      write_error(false),
      inited(false),
      m_binlog_file(new Binlog_ofile()),
      m_key_LOCK_log(key_LOG_LOCK_log),
      bytes_written(0),
      binlog_space_total(0),
      file_id(1),
      open_count(1),
      sync_period_ptr(sync_period),
      sync_counter(0),
      is_relay_log(0),
      checksum_alg_reset(binary_log::BINLOG_CHECKSUM_ALG_UNDEF),
      relay_log_checksum_alg(binary_log::BINLOG_CHECKSUM_ALG_UNDEF),
      previous_gtid_set_relaylog(0),
      snapshot_lock_acquired(false),
      is_rotating_caused_by_incident(false) {
  /*
    We don't want to initialize locks here as such initialization depends on
    safe_mutex (when using safe_mutex) which depends on MY_INIT(), which is
    called only in main(). Doing initialization here would make it happen
    before main().
  */
  index_file_name[0] = 0;
}

MYSQL_BIN_LOG::~MYSQL_BIN_LOG() { delete m_binlog_file; }

/* this is called only once */

void MYSQL_BIN_LOG::cleanup() {
  DBUG_ENTER("cleanup");
  if (inited) {
    inited = 0;
    close(LOG_CLOSE_INDEX | LOG_CLOSE_STOP_EVENT, true /*need_lock_log=true*/,
          true /*need_lock_index=true*/);
    mysql_mutex_destroy(&LOCK_log);
    mysql_mutex_destroy(&LOCK_index);
    mysql_mutex_destroy(&LOCK_commit);
    mysql_mutex_destroy(&LOCK_sync);
    mysql_mutex_destroy(&LOCK_binlog_end_pos);
    mysql_mutex_destroy(&LOCK_xids);
    mysql_cond_destroy(&update_cond);
    mysql_cond_destroy(&m_prep_xids_cond);
    stage_manager.deinit();
  }

  delete m_binlog_file;
  m_binlog_file = NULL;

  DBUG_VOID_RETURN;
}

void MYSQL_BIN_LOG::init_pthread_objects() {
  DBUG_ASSERT(inited == 0);
  inited = 1;

  mysql_mutex_init(m_key_LOCK_log, &LOCK_log, MY_MUTEX_INIT_SLOW);
  mysql_mutex_init(m_key_LOCK_index, &LOCK_index, MY_MUTEX_INIT_SLOW);
  mysql_mutex_init(m_key_LOCK_commit, &LOCK_commit, MY_MUTEX_INIT_FAST);
  mysql_mutex_init(m_key_LOCK_sync, &LOCK_sync, MY_MUTEX_INIT_FAST);
  mysql_mutex_init(m_key_LOCK_binlog_end_pos, &LOCK_binlog_end_pos,
                   MY_MUTEX_INIT_FAST);
  mysql_mutex_init(m_key_LOCK_xids, &LOCK_xids, MY_MUTEX_INIT_FAST);
  mysql_cond_init(m_key_update_cond, &update_cond);
  mysql_cond_init(m_key_prep_xids_cond, &m_prep_xids_cond);
  stage_manager.init(m_key_LOCK_flush_queue, m_key_LOCK_sync_queue,
                     m_key_LOCK_commit_queue, m_key_LOCK_done, m_key_COND_done);
}

/**
  Check if a string is a valid number.

  @param str			String to test
  @param res			Store value here
  @param allow_wildcards	Set to 1 if we should ignore '%' and '_'

  @note
    For the moment the allow_wildcards argument is not used
    Should be moved to some other file.

  @retval
    1	String is a number
  @retval
    0	String is not a number
*/

static bool is_number(const char *str, ulong *res, bool allow_wildcards) {
  int flag;
  const char *start;
  DBUG_ENTER("is_number");

  flag = 0;
  start = str;
  while (*str++ == ' ')
    ;
  if (*--str == '-' || *str == '+') str++;
  while (my_isdigit(files_charset_info, *str) ||
         (allow_wildcards && (*str == wild_many || *str == wild_one))) {
    flag = 1;
    str++;
  }
  if (*str == '.') {
    for (str++; my_isdigit(files_charset_info, *str) ||
                (allow_wildcards && (*str == wild_many || *str == wild_one));
         str++, flag = 1)
      ;
  }
  if (*str != 0 || flag == 0) DBUG_RETURN(0);
  if (res) *res = atol(start);
  DBUG_RETURN(1); /* Number ok */
} /* is_number */

/*
   Number of warnings that will be printed to error log
   before extension number is exhausted.
*/
#define LOG_WARN_UNIQUE_FN_EXT_LEFT 1000

/**
  Find a unique filename for 'filename.#'.

  Set '#' to the highest existing log file extension plus one.

  This function will return nonzero if: (i) the generated name
  exceeds FN_REFLEN; (ii) if the number of extensions is exhausted;
  or (iii) some other error happened while examining the filesystem.

  @return
    nonzero if not possible to get unique filename.
*/

static int find_uniq_filename(char *name, uint32 new_index_number) {
  uint i;
  char buff[FN_REFLEN], ext_buf[FN_REFLEN];
  MY_DIR *dir_info = NULL;
  struct fileinfo *file_info;
  ulong max_found = 0, next = 0, number = 0;
  size_t buf_length, length;
  char *start, *end;
  int error = 0;
  DBUG_ENTER("find_uniq_filename");

  length = dirname_part(buff, name, &buf_length);
  start = name + length;
  end = strend(start);

  *end = '.';
  length = (size_t)(end - start + 1);

  if ((DBUG_EVALUATE_IF(
          "error_unique_log_filename", 1,
          !(dir_info =
                my_dir(buff, MYF(MY_DONT_SORT)))))) {  // This shouldn't happen
    my_stpcpy(end, ".1");                              // use name+1
    DBUG_RETURN(1);
  }
  file_info = dir_info->dir_entry;
  for (i = dir_info->number_off_files; i--; file_info++) {
    if (strncmp(file_info->name, start, length) == 0 &&
        is_number(file_info->name + length, &number, 0)) {
      set_if_bigger(max_found, number);
    }
  }
  my_dirend(dir_info);

  /* check if reached the maximum possible extension number */
  if (max_found >= MAX_LOG_UNIQUE_FN_EXT) {
    LogErr(ERROR_LEVEL, ER_BINLOG_FILE_EXTENSION_NUMBER_EXHAUSTED, max_found);
    error = 1;
    goto end;
  }

  if (new_index_number > 0) {
    /*
      If "new_index_number" was specified, this means we are handling a
      "RESET MASTER TO" command and the binary log was already purged
      so max_found should be 0.
    */
    DBUG_ASSERT(max_found == 0);
    next = new_index_number;
  } else
    next = max_found + 1;
  if (sprintf(ext_buf, "%06lu", next) < 0) {
    error = 1;
    goto end;
  }
  *end++ = '.';

  /*
    Check if the generated extension size + the file name exceeds the
    buffer size used. If one did not check this, then the filename might be
    truncated, resulting in error.
   */
  if (((strlen(ext_buf) + (end - name)) >= FN_REFLEN)) {
    LogErr(ERROR_LEVEL, ER_BINLOG_FILE_NAME_TOO_LONG, name, ext_buf,
           (strlen(ext_buf) + (end - name)));
    error = 1;
    goto end;
  }

  if (sprintf(end, "%06lu", next) < 0) {
    error = 1;
    goto end;
  }

  /* print warning if reaching the end of available extensions. */
  if ((next > (MAX_LOG_UNIQUE_FN_EXT - LOG_WARN_UNIQUE_FN_EXT_LEFT)))
    LogErr(WARNING_LEVEL, ER_BINLOG_FILE_EXTENSION_NUMBER_RUNNING_LOW, next,
           (MAX_LOG_UNIQUE_FN_EXT - next));

end:
  DBUG_RETURN(error);
}

int MYSQL_BIN_LOG::generate_new_name(char *new_name, const char *log_name,
                                     uint32 new_index_number) {
  fn_format(new_name, log_name, mysql_data_home, "", 4);
  if (!fn_ext(log_name)[0]) {
    if (find_uniq_filename(new_name, new_index_number)) {
      my_printf_error(ER_NO_UNIQUE_LOGFILE,
                      ER_THD(current_thd, ER_NO_UNIQUE_LOGFILE),
                      MYF(ME_FATALERROR), log_name);
      LogErr(ERROR_LEVEL, ER_FAILED_TO_GENERATE_UNIQUE_LOGFILE, log_name);
      return 1;
    }
  }
  return 0;
}

/**
  @todo
  The following should be using fn_format();  We just need to
  first change fn_format() to cut the file name if it's too long.
*/
const char *MYSQL_BIN_LOG::generate_name(const char *log_name,
                                         const char *suffix, char *buff) {
  if (!log_name || !log_name[0]) {
    if (is_relay_log || log_bin_supplied)
      strmake(buff, default_logfile_name, FN_REFLEN - strlen(suffix) - 1);
    else
      strmake(buff, default_binlogfile_name, FN_REFLEN - strlen(suffix) - 1);

    return (const char *)fn_format(buff, buff, "", suffix,
                                   MYF(MY_REPLACE_EXT | MY_REPLACE_DIR));
  }
  // get rid of extension to avoid problems

  char *p = fn_ext(log_name);
  uint length = (uint)(p - log_name);
  strmake(buff, log_name, min<size_t>(length, FN_REFLEN - 1));
  return (const char *)buff;
}

bool MYSQL_BIN_LOG::init_and_set_log_file_name(const char *log_name,
                                               const char *new_name,
                                               uint32 new_index_number) {
  if (new_name && !my_stpcpy(log_file_name, new_name))
    return true;
  else if (!new_name &&
           generate_new_name(log_file_name, log_name, new_index_number))
    return true;

  return false;
}

/**
  Open the logfile and init IO_CACHE.

  @param log_file_key        The file instrumentation key for this file
  @param log_name            The name of the log to open
  @param new_name            The new name for the logfile.
                             NULL forces generate_new_name() to be called.
  @param new_index_number    The binary log file index number to start from
                             after the RESET MASTER TO command is called.

  @return true if error, false otherwise.
*/

bool MYSQL_BIN_LOG::open(PSI_file_key log_file_key, const char *log_name,
                         const char *new_name, uint32 new_index_number) {
  DBUG_ENTER("MYSQL_BIN_LOG::open");
  bool ret = false;

  write_error = 0;
  myf flags = MY_WME | MY_NABP | MY_WAIT_IF_FULL;
  if (is_relay_log) flags = flags | MY_REPORT_WAITING_IF_FULL;

  if (!(name = my_strdup(key_memory_MYSQL_LOG_name, log_name, MYF(MY_WME)))) {
    name = (char *)log_name;  // for the error message
    goto err;
  }

  if (init_and_set_log_file_name(name, new_name, new_index_number) ||
      DBUG_EVALUATE_IF("fault_injection_init_name", 1, 0))
    goto err;

  db[0] = 0;

  /* Keep the key for reopen */
  m_log_file_key = log_file_key;

  /*
    LOCK_sync guarantees that no thread is calling m_binlog_file to sync data
    to disk when another thread is opening the new file
    (FLUSH LOG or RESET MASTER).
  */
  if (!is_relay_log) mysql_mutex_lock(&LOCK_sync);

  ret = m_binlog_file->open(log_file_key, log_file_name, flags);

  if (!is_relay_log) mysql_mutex_unlock(&LOCK_sync);

  if (ret) goto err;

  atomic_log_state = LOG_OPENED;
  DBUG_RETURN(0);

err:
  if (binlog_error_action == ABORT_SERVER) {
    exec_binlog_error_action_abort(
        "Either disk is full or file system is read "
        "only while opening the binlog. Aborting the"
        " server.");
  } else
    LogErr(ERROR_LEVEL, ER_BINLOG_CANT_OPEN_FOR_LOGGING, name, errno);

  my_free(name);
  name = NULL;
  atomic_log_state = LOG_CLOSED;
  DBUG_RETURN(1);
}

bool MYSQL_BIN_LOG::open_index_file(const char *index_file_name_arg,
                                    const char *log_name,
                                    bool need_lock_index) {
  bool error = false;
  File index_file_nr = -1;
  if (need_lock_index)
    mysql_mutex_lock(&LOCK_index);
  else
    mysql_mutex_assert_owner(&LOCK_index);

  /*
    First open of this class instance
    Create an index file that will hold all file names uses for logging.
    Add new entries to the end of it.
  */
  myf opt = MY_UNPACK_FILENAME;

  if (my_b_inited(&index_file)) goto end;

  if (!index_file_name_arg) {
    index_file_name_arg = log_name;  // Use same basename for index file
    opt = MY_UNPACK_FILENAME | MY_REPLACE_EXT;
  }
  fn_format(index_file_name, index_file_name_arg, mysql_data_home, ".index",
            opt);

  if (set_crash_safe_index_file_name(index_file_name_arg)) {
    error = true;
    goto end;
  }

  /*
    We need move crash_safe_index_file to index_file if the index_file
    does not exist and crash_safe_index_file exists when mysqld server
    restarts.
  */
  if (my_access(index_file_name, F_OK) &&
      !my_access(crash_safe_index_file_name, F_OK) &&
      my_rename(crash_safe_index_file_name, index_file_name, MYF(MY_WME))) {
    LogErr(ERROR_LEVEL, ER_BINLOG_CANT_MOVE_TMP_TO_INDEX,
           "MYSQL_BIN_LOG::open_index_file");
    error = true;
    goto end;
  }

  if ((index_file_nr = mysql_file_open(m_key_file_log_index, index_file_name,
                                       O_RDWR | O_CREAT, MYF(MY_WME))) < 0 ||
      mysql_file_sync(index_file_nr, MYF(MY_WME)) ||
      init_io_cache_ext(&index_file, index_file_nr, IO_SIZE, READ_CACHE,
                        mysql_file_seek(index_file_nr, 0L, MY_SEEK_END, MYF(0)),
                        0, MYF(MY_WME | MY_WAIT_IF_FULL),
                        m_key_file_log_index_cache) ||
      DBUG_EVALUATE_IF("fault_injection_openning_index", 1, 0)) {
    /*
      TODO: all operations creating/deleting the index file or a log, should
      call my_sync_dir() or my_sync_dir_by_file() to be durable.
      TODO: file creation should be done with mysql_file_create()
      not mysql_file_open().
    */
    if (index_file_nr >= 0) mysql_file_close(index_file_nr, MYF(0));
    error = true;
    goto end;
  }

  /*
    Sync the index by purging any binary log file that is not registered.
    In other words, either purge binary log files that were removed from
    the index but not purged from the file system due to a crash or purge
    any binary log file that was created but not register in the index
    due to a crash.
  */

  if (set_purge_index_file_name(index_file_name_arg) ||
      open_purge_index_file(false) || purge_index_entry(NULL, NULL, false) ||
      close_purge_index_file() ||
      DBUG_EVALUATE_IF("fault_injection_recovering_index", 1, 0)) {
    LogErr(ERROR_LEVEL, ER_BINLOG_FAILED_TO_SYNC_INDEX_FILE);
    error = true;
    goto end;
  }

end:
  if (need_lock_index) mysql_mutex_unlock(&LOCK_index);
  return error;
}

/**
  Add the GTIDs from the given relaylog file and also
  update the IO thread transaction parser.

  @param filename Relaylog file to read from.
  @param retrieved_gtids Gtid_set to store the GTIDs found on the relaylog file.
  @param verify_checksum Set to true to verify event checksums.
  @param trx_parser The transaction boundary parser to be used in order to
  only add a GTID to the gtid_set after ensuring the transaction is fully
  stored on the relay log.
  @param partial_trx The trx_monitoring_info of the last incomplete transaction
  found in the relay log.

  @retval false The file was successfully read and all GTIDs from
  Previous_gtids and Gtid_log_event from complete transactions were added to
  the retrieved_set.
  @retval true There was an error during the procedure.
*/
static bool read_gtids_and_update_trx_parser_from_relaylog(
    const char *filename, Gtid_set *retrieved_gtids, bool verify_checksum,
    Transaction_boundary_parser *trx_parser,
    Gtid_monitoring_info *partial_trx) {
  DBUG_ENTER("read_gtids_and_update_trx_parser_from_relaylog");
  DBUG_PRINT("info", ("Opening file %s", filename));

  DBUG_ASSERT(retrieved_gtids != NULL);
  DBUG_ASSERT(trx_parser != NULL);
#ifndef DBUG_OFF
  unsigned long event_counter = 0;
#endif

  Relaylog_file_reader relaylog_file_reader(verify_checksum);
  if (relaylog_file_reader.open(filename)) {
    LogErr(ERROR_LEVEL, ER_BINLOG_FILE_OPEN_FAILED,
           relaylog_file_reader.get_error_str());

    /*
      As read_gtids_from_binlog() will not throw error on truncated
      relaylog files, we should do the same here in order to keep the
      current behavior.
    */
    DBUG_RETURN(false);
  }

<<<<<<< HEAD
  fd_ev_p->reset_crypto();

  /*
    Seek for Previous_gtids_log_event and Gtid_log_event events to
    gather information what has been processed so far.
  */
  my_b_seek(&log, BIN_LOG_HEADER_SIZE);
=======
>>>>>>> e4924f36
  Log_event *ev = NULL;
  bool error = false;
  bool seen_prev_gtids = false;
  ulong data_len = 0;

  while (!error && (ev = relaylog_file_reader.read_event_object()) != NULL) {
    DBUG_PRINT("info", ("Read event of type %s", ev->get_type_str()));
#ifndef DBUG_OFF
    event_counter++;
#endif

    data_len = uint4korr(ev->temp_buf + EVENT_LEN_OFFSET);
    if (trx_parser->feed_event(ev->temp_buf, data_len,
                               relaylog_file_reader.format_description_event(),
                               false)) {
      /*
        The transaction boundary parser found an error while parsing a
        sequence of events from the relaylog. As we don't know if the
        parsing has started from a reliable point (it might started in
        a relay log file that begins with the rest of a transaction
        that started in a previous relay log file), it is better to do
        nothing in this case. The boundary parser will fix itself once
        finding an event that represent a transaction boundary.

        Suppose the following relaylog:

         rl-bin.000011 | rl-bin.000012 | rl-bin.000013 | rl-bin-000014
        ---------------+---------------+---------------+---------------
         PREV_GTIDS    | PREV_GTIDS    | PREV_GTIDS    | PREV_GTIDS
         (empty)       | (UUID:1-2)    | (UUID:1-2)    | (UUID:1-2)
        ---------------+---------------+---------------+---------------
         XID           | QUERY(INSERT) | QUERY(INSERT) | XID
        ---------------+---------------+---------------+---------------
         GTID(UUID:2)  |
        ---------------+
         QUERY(CREATE  |
         TABLE t1 ...) |
        ---------------+
         GTID(UUID:3)  |
        ---------------+
         QUERY(BEGIN)  |
        ---------------+

        As it is impossible to determine the current Retrieved_Gtid_Set by only
        looking to the PREVIOUS_GTIDS on the last relay log file, and scanning
        events on it, we tried to find a relay log file that contains at least
        one GTID event during the backwards search.

        In the example, we will find a GTID only in rl-bin.000011, as the
        UUID:3 transaction was spanned across 4 relay log files.

        The transaction spanning can be caused by "FLUSH RELAY LOGS" commands
        on slave while it is queuing the transaction.

        So, in order to correctly add UUID:3 into Retrieved_Gtid_Set, we need
        to parse the relay log starting on the file we found the last GTID
        queued to know if the transaction was fully retrieved or not.

        Start scanning rl-bin.000011 after resetting the transaction parser
        will generate an error, as XID event is only expected inside a DML,
        but in this case, we can ignore this error and reset the parser.
      */
      trx_parser->reset();
      /*
        We also have to discard the GTID of the partial transaction that was
        not finished if there is one. This is needed supposing that an
        incomplete transaction was replicated with a GTID.

        GTID(1), QUERY(BEGIN), QUERY(INSERT), ANONYMOUS_GTID, QUERY(DROP ...)

        In the example above, without cleaning the partial_trx,
        the GTID(1) would be added to the Retrieved_Gtid_Set after the
        QUERY(DROP ...) event.

        GTID(1), QUERY(BEGIN), QUERY(INSERT), GTID(2), QUERY(DROP ...)

        In the example above the GTID(1) will also be discarded as the
        GTID(1) transaction is not complete.
      */
      if (partial_trx->is_processing_trx_set()) {
        DBUG_PRINT("info", ("Discarding Gtid(%d, %lld) as the transaction "
                            "wasn't complete and we found an error in the"
                            "transaction boundary parser.",
                            partial_trx->get_processing_trx_gtid()->sidno,
                            partial_trx->get_processing_trx_gtid()->gno));
        partial_trx->clear_processing_trx();
      }
    }

    Format_description_log_event *new_fd_ev_p = nullptr;
    switch (ev->get_type_code()) {
      case binary_log::FORMAT_DESCRIPTION_EVENT:
<<<<<<< HEAD
        new_fd_ev_p = static_cast<Format_description_log_event *>(ev);
        new_fd_ev_p->copy_crypto_data(*fd_ev_p);
        if (fd_ev_p != &fd_ev) delete fd_ev_p;
        fd_ev_p = new_fd_ev_p;
        break;
=======
>>>>>>> e4924f36
      case binary_log::ROTATE_EVENT:
        // do nothing; just accept this event and go to next
        break;
      case binary_log::PREVIOUS_GTIDS_LOG_EVENT: {
        seen_prev_gtids = true;
        // add events to sets
        Previous_gtids_log_event *prev_gtids_ev =
            (Previous_gtids_log_event *)ev;
        if (prev_gtids_ev->add_to_set(retrieved_gtids) != 0) {
          error = true;
          break;
        }
#ifndef DBUG_OFF
        char *prev_buffer = prev_gtids_ev->get_str(NULL, NULL);
        DBUG_PRINT("info", ("Got Previous_gtids from file '%s': Gtid_set='%s'.",
                            filename, prev_buffer));
        my_free(prev_buffer);
#endif
        break;
      }
      case binary_log::GTID_LOG_EVENT: {
        /* If we didn't find any PREVIOUS_GTIDS in this file */
        if (!seen_prev_gtids) {
          my_error(ER_BINLOG_LOGICAL_CORRUPTION, MYF(0), filename,
                   "The first global transaction identifier was read, but "
                   "no other information regarding identifiers existing "
                   "on the previous log files was found.");
          error = true;
          break;
        }

        Gtid_log_event *gtid_ev = (Gtid_log_event *)ev;
        rpl_sidno sidno = gtid_ev->get_sidno(retrieved_gtids->get_sid_map());
        ulonglong immediate_commit_timestamp =
            gtid_ev->immediate_commit_timestamp;
        longlong original_commit_timestamp = gtid_ev->original_commit_timestamp;

        if (sidno < 0) {
          error = true;
          break;
        } else {
          if (retrieved_gtids->ensure_sidno(sidno) != RETURN_STATUS_OK) {
            error = true;
            break;
          } else {
            Gtid gtid = {sidno, gtid_ev->get_gno()};
            /*
              As are updating the transaction boundary parser while reading
              GTIDs from relay log files to fill the Retrieved_Gtid_Set, we
              should not add the GTID here as we don't know if the transaction
              is complete on the relay log yet.
            */
            partial_trx->start(gtid, original_commit_timestamp,
                               immediate_commit_timestamp);
          }
          DBUG_PRINT("info",
                     ("Found Gtid in relaylog file '%s': Gtid(%d, %lld).",
                      filename, sidno, gtid_ev->get_gno()));
        }
        break;
      }
      case binary_log::START_ENCRYPTION_EVENT:
        if (fd_ev_p->start_decryption((Start_encryption_log_event *)ev))
          sql_print_warning(
              "Error initializing decryption while reading GTIDs from "
              "relaylog");
        break;
      case binary_log::ANONYMOUS_GTID_LOG_EVENT:
      default:
        /*
          If we reached the end of a transaction after storing it's GTID
          in partial_trx structure, it is time to add this GTID to the
          retrieved_gtids set because the transaction is complete and there is
          no need for asking this transaction again.
        */
        if (trx_parser->is_not_inside_transaction()) {
          if (partial_trx->is_processing_trx_set()) {
            const Gtid *fully_retrieved_gtid;
            fully_retrieved_gtid = partial_trx->get_processing_trx_gtid();
            DBUG_PRINT("info", ("Adding Gtid to Retrieved_Gtid_Set as the "
                                "transaction was completed at "
                                "relaylog file '%s': Gtid(%d, %lld).",
                                filename, fully_retrieved_gtid->sidno,
                                fully_retrieved_gtid->gno));
            retrieved_gtids->_add_gtid(*fully_retrieved_gtid);
            /*
             We don't need to update the last queued structure here. We just
             want to have the information about the partial transaction left in
             the relay log.
            */
            partial_trx->clear();
          }
        }
        break;
    }
    delete ev;
  }

  if (relaylog_file_reader.has_fatal_error()) {
    // This is not a fatal error; the log may just be truncated.
    // @todo but what other errors could happen? IO error?
    LogErr(WARNING_LEVEL, ER_BINLOG_ERROR_READING_GTIDS_FROM_RELAY_LOG, -1);
  }

#ifndef DBUG_OFF
  LogErr(INFORMATION_LEVEL, ER_BINLOG_EVENTS_READ_FROM_RELAY_LOG_INFO,
         event_counter, filename);
#endif

  DBUG_RETURN(error);
}

/**
  Reads GTIDs from the given binlog file.

  @param filename File to read from.
  @param all_gtids If not NULL, then the GTIDs from the
  Previous_gtids_log_event and from all Gtid_log_events are stored in
  this object.
  @param prev_gtids If not NULL, then the GTIDs from the
  Previous_gtids_log_events are stored in this object.
  @param first_gtid If not NULL, then the first GTID information from the
  file will be stored in this object.
  @param sid_map The sid_map object to use in the rpl_sidno generation
  of the Gtid_log_event. If lock is needed in the sid_map, the caller
  must hold it.
  @param verify_checksum Set to true to verify event checksums.

  @retval GOT_GTIDS The file was successfully read and it contains
  both Gtid_log_events and Previous_gtids_log_events.
  This is only possible if either all_gtids or first_gtid are not null.
  @retval GOT_PREVIOUS_GTIDS The file was successfully read and it
  contains Previous_gtids_log_events but no Gtid_log_events.
  For binary logs, if no all_gtids and no first_gtid are specified,
  this function will be done right after reading the PREVIOUS_GTIDS
  regardless of the rest of the content of the binary log file.
  @retval NO_GTIDS The file was successfully read and it does not
  contain GTID events.
  @retval ERROR Out of memory, or IO error, or malformed event
  structure, or the file is malformed (e.g., contains Gtid_log_events
  but no Previous_gtids_log_event).
  @retval TRUNCATED The file was truncated before the end of the
  first Previous_gtids_log_event.
*/
enum enum_read_gtids_from_binlog_status {
  GOT_GTIDS,
  GOT_PREVIOUS_GTIDS,
  NO_GTIDS,
  ERROR,
  TRUNCATED
};
static enum_read_gtids_from_binlog_status read_gtids_from_binlog(
    const char *filename, Gtid_set *all_gtids, Gtid_set *prev_gtids,
    Gtid *first_gtid, Sid_map *sid_map, bool verify_checksum,
    bool is_relay_log) {
  DBUG_ENTER("read_gtids_from_binlog");
  DBUG_PRINT("info", ("Opening file %s", filename));

#ifndef DBUG_OFF
  unsigned long event_counter = 0;
  /*
    We assert here that both all_gtids and prev_gtids, if specified,
    uses the same sid_map as the one passed as a parameter. This is just
    to ensure that, if the sid_map needed some lock and was locked by
    the caller, the lock applies to all the GTID sets this function is
    dealing with.
  */
  if (all_gtids) DBUG_ASSERT(all_gtids->get_sid_map() == sid_map);
  if (prev_gtids) DBUG_ASSERT(prev_gtids->get_sid_map() == sid_map);
#endif

  Binlog_file_reader binlog_file_reader(verify_checksum);
  if (binlog_file_reader.open(filename)) {
    LogErr(ERROR_LEVEL, ER_BINLOG_FILE_OPEN_FAILED,
           binlog_file_reader.get_error_str());
    /*
      We need to revisit the recovery procedure for relay log
      files. Currently, it is called after this routine.
      /Alfranio
    */
    DBUG_RETURN(TRUNCATED);
  }

<<<<<<< HEAD
  fd_ev_p->reset_crypto();

  /*
    Seek for Previous_gtids_log_event and Gtid_log_event events to
    gather information what has been processed so far.
  */
  my_b_seek(&log, BIN_LOG_HEADER_SIZE);
=======
>>>>>>> e4924f36
  Log_event *ev = NULL;
  enum_read_gtids_from_binlog_status ret = NO_GTIDS;
  bool done = false;
  bool seen_first_gtid = false;
  while (!done && (ev = binlog_file_reader.read_event_object()) != NULL) {
#ifndef DBUG_OFF
    event_counter++;
#endif
    DBUG_PRINT("info", ("Read event of type %s", ev->get_type_str()));
    Format_description_log_event *new_fd_ev_p = nullptr;
    switch (ev->get_type_code()) {
      case binary_log::FORMAT_DESCRIPTION_EVENT:
<<<<<<< HEAD
        new_fd_ev_p = static_cast<Format_description_log_event *>(ev);
        new_fd_ev_p->copy_crypto_data(*fd_ev_p);
        if (fd_ev_p != &fd_ev) delete fd_ev_p;
        fd_ev_p = new_fd_ev_p;
        break;
=======
>>>>>>> e4924f36
      case binary_log::ROTATE_EVENT:
        // do nothing; just accept this event and go to next
        break;
      case binary_log::PREVIOUS_GTIDS_LOG_EVENT: {
        ret = GOT_PREVIOUS_GTIDS;
        // add events to sets
        Previous_gtids_log_event *prev_gtids_ev =
            (Previous_gtids_log_event *)ev;
        if (all_gtids != NULL && prev_gtids_ev->add_to_set(all_gtids) != 0)
          ret = ERROR, done = true;
        else if (prev_gtids != NULL &&
                 prev_gtids_ev->add_to_set(prev_gtids) != 0)
          ret = ERROR, done = true;
#ifndef DBUG_OFF
        char *prev_buffer = prev_gtids_ev->get_str(NULL, NULL);
        DBUG_PRINT("info", ("Got Previous_gtids from file '%s': Gtid_set='%s'.",
                            filename, prev_buffer));
        my_free(prev_buffer);
#endif
        /*
          If this is not a relay log, the previous_gtids were asked and no
          all_gtids neither first_gtid were asked, it is fine to consider the
          job as done.
        */
        if (!is_relay_log && prev_gtids != NULL && all_gtids == NULL &&
            first_gtid == NULL)
          done = true;
        DBUG_EXECUTE_IF("inject_fault_bug16502579", {
          DBUG_PRINT("debug", ("PREVIOUS_GTIDS_LOG_EVENT found. "
                               "Injected ret=NO_GTIDS."));
          if (ret == GOT_PREVIOUS_GTIDS) {
            ret = NO_GTIDS;
            done = false;
          }
        });
        break;
      }
      case binary_log::GTID_LOG_EVENT: {
        if (ret != GOT_GTIDS) {
          if (ret != GOT_PREVIOUS_GTIDS) {
            /*
              Since this routine is run on startup, there may not be a
              THD instance. Therefore, ER(X) cannot be used.
             */
            const char *msg_fmt =
                (current_thd != NULL)
                    ? ER_THD(current_thd, ER_BINLOG_LOGICAL_CORRUPTION)
                    : ER_DEFAULT(ER_BINLOG_LOGICAL_CORRUPTION);
            my_printf_error(
                ER_BINLOG_LOGICAL_CORRUPTION, msg_fmt, MYF(0), filename,
                "The first global transaction identifier was read, but "
                "no other information regarding identifiers existing "
                "on the previous log files was found.");
            ret = ERROR, done = true;
            break;
          } else
            ret = GOT_GTIDS;
        }
        /*
          When this is a relaylog, we just check if the relay log contains at
          least one Gtid_log_event, so that we can distinguish the return values
          GOT_GTID and GOT_PREVIOUS_GTIDS. We don't need to read anything else
          from the relay log.
          When this is a binary log, if all_gtids is requested (i.e., NOT NULL),
          we should continue to read all gtids. If just first_gtid was
          requested, we will be done after storing this Gtid_log_event info on
          it.
        */
        if (is_relay_log) {
          ret = GOT_GTIDS, done = true;
        } else {
          Gtid_log_event *gtid_ev = (Gtid_log_event *)ev;
          rpl_sidno sidno = gtid_ev->get_sidno(sid_map);
          if (sidno < 0)
            ret = ERROR, done = true;
          else {
            if (all_gtids) {
              if (all_gtids->ensure_sidno(sidno) != RETURN_STATUS_OK)
                ret = ERROR, done = true;
              all_gtids->_add_gtid(sidno, gtid_ev->get_gno());
              DBUG_PRINT("info", ("Got Gtid from file '%s': Gtid(%d, %lld).",
                                  filename, sidno, gtid_ev->get_gno()));
            }

            /* If the first GTID was requested, stores it */
            if (first_gtid && !seen_first_gtid) {
              first_gtid->set(sidno, gtid_ev->get_gno());
              seen_first_gtid = true;
              /* If the first_gtid was the only thing requested, we are done */
              if (all_gtids == NULL) ret = GOT_GTIDS, done = true;
            }
          }
        }
        break;
      }
      case binary_log::START_ENCRYPTION_EVENT: {
        if (fd_ev_p->start_decryption(
                static_cast<Start_encryption_log_event *>(ev)))
          sql_print_warning(
              "Error initializing decryption while reading GTIDs from binary "
              "log");
        // in case start_decryption fails next call to read_log_event will fail
        // too this failure will be handled outside the loop
        break;
      }

      case binary_log::ANONYMOUS_GTID_LOG_EVENT: {
        /*
          When this is a relaylog, we just check if it contains
          at least one Anonymous_gtid_log_event after initialization
          (FDs, Rotates and PREVIOUS_GTIDS), so that we can distinguish the
          return values GOT_GTID and GOT_PREVIOUS_GTIDS.
          We don't need to read anything else from the relay log.
        */
        if (is_relay_log) {
          ret = GOT_GTIDS;
          done = true;
          break;
        }
        DBUG_ASSERT(prev_gtids == NULL
                        ? true
                        : all_gtids != NULL || first_gtid != NULL);
      }
      // Fall through.
      default:
        // if we found any other event type without finding a
        // previous_gtids_log_event, then the rest of this binlog
        // cannot contain gtids
        if (ret != GOT_GTIDS && ret != GOT_PREVIOUS_GTIDS) done = true;
        /*
          The GTIDs of the relaylog files will be handled later
          because of the possibility of transactions be spanned
          along distinct relaylog files.
          So, if we found an ordinary event without finding the
          GTID but we already found the PREVIOUS_GTIDS, this probably
          means that the event is from a transaction that started on
          previous relaylog file.
        */
        if (ret == GOT_PREVIOUS_GTIDS && is_relay_log) done = true;
        break;
    }
    delete ev;
    DBUG_PRINT("info", ("done=%d", done));
  }

  if (binlog_file_reader.has_fatal_error()) {
    // This is not a fatal error; the log may just be truncated.

    // @todo but what other errors could happen? IO error?
    LogErr(WARNING_LEVEL, ER_BINLOG_ERROR_READING_GTIDS_FROM_BINARY_LOG, -1);
  }

  if (all_gtids)
    all_gtids->dbug_print("all_gtids");
  else
    DBUG_PRINT("info", ("all_gtids==NULL"));
  if (prev_gtids)
    prev_gtids->dbug_print("prev_gtids");
  else
    DBUG_PRINT("info", ("prev_gtids==NULL"));
  if (first_gtid == NULL)
    DBUG_PRINT("info", ("first_gtid==NULL"));
  else if (first_gtid->sidno == 0)
    DBUG_PRINT("info", ("first_gtid.sidno==0"));
  else
    first_gtid->dbug_print(sid_map, "first_gtid");

  DBUG_PRINT("info", ("returning %d", ret));
#ifndef DBUG_OFF
  if (!is_relay_log && prev_gtids != NULL && all_gtids == NULL &&
      first_gtid == NULL)
    LogErr(INFORMATION_LEVEL, ER_BINLOG_EVENTS_READ_FROM_BINLOG_INFO,
           event_counter, filename);
#endif
  DBUG_RETURN(ret);
}

bool MYSQL_BIN_LOG::find_first_log_not_in_gtid_set(char *binlog_file_name,
                                                   const Gtid_set *gtid_set,
                                                   Gtid *first_gtid,
                                                   const char **errmsg) {
  DBUG_ENTER("MYSQL_BIN_LOG::gtid_read_start_binlog");
  /*
    Gather the set of files to be accessed.
  */
  list<string> filename_list;
  LOG_INFO linfo;
  int error;

  list<string>::reverse_iterator rit;
  Gtid_set binlog_previous_gtid_set(gtid_set->get_sid_map());

  mysql_mutex_lock(&LOCK_index);
  for (error = find_log_pos(&linfo, NULL, false /*need_lock_index=false*/);
       !error; error = find_next_log(&linfo, false /*need_lock_index=false*/)) {
    DBUG_PRINT("info", ("read log filename '%s'", linfo.log_file_name));
    filename_list.push_back(string(linfo.log_file_name));
  }
  mysql_mutex_unlock(&LOCK_index);
  if (error != LOG_INFO_EOF) {
    *errmsg =
        "Failed to read the binary log index file while "
        "looking for the oldest binary log that contains any GTID "
        "that is not in the given gtid set";
    error = -1;
    goto end;
  }

  if (filename_list.empty()) {
    *errmsg =
        "Could not find first log file name in binary log index file "
        "while looking for the oldest binary log that contains any GTID "
        "that is not in the given gtid set";
    error = -2;
    goto end;
  }

  /*
    Iterate over all the binary logs in reverse order, and read only
    the Previous_gtids_log_event, to find the first one, that is the
    subset of the given gtid set. Since every binary log begins with
    a Previous_gtids_log_event, that contains all GTIDs in all
    previous binary logs.
    We also ask for the first GTID in the binary log to know if we
    should send the FD event with the "created" field cleared or not.
  */
  DBUG_PRINT("info", ("Iterating backwards through binary logs, and reading "
                      "only the Previous_gtids_log_event, to find the first "
                      "one, that is the subset of the given gtid set."));
  rit = filename_list.rbegin();
  error = 0;
  while (rit != filename_list.rend()) {
    binlog_previous_gtid_set.clear();
    const char *filename = rit->c_str();
    DBUG_PRINT("info",
               ("Read Previous_gtids_log_event from filename='%s'", filename));
    switch (read_gtids_from_binlog(filename, NULL, &binlog_previous_gtid_set,
                                   first_gtid,
                                   binlog_previous_gtid_set.get_sid_map(),
                                   opt_master_verify_checksum, is_relay_log)) {
      case ERROR:
        *errmsg =
            "Error reading header of binary log while looking for "
            "the oldest binary log that contains any GTID that is not in "
            "the given gtid set";
        error = -3;
        goto end;
      case NO_GTIDS:
        *errmsg =
            "Found old binary log without GTIDs while looking for "
            "the oldest binary log that contains any GTID that is not in "
            "the given gtid set";
        error = -4;
        goto end;
      case GOT_GTIDS:
      case GOT_PREVIOUS_GTIDS:
        if (binlog_previous_gtid_set.is_subset(gtid_set)) {
          strcpy(binlog_file_name, filename);
          /*
            Verify that the selected binlog is not the first binlog,
          */
          DBUG_EXECUTE_IF("slave_reconnect_with_gtid_set_executed",
                          DBUG_ASSERT(strcmp(filename_list.begin()->c_str(),
                                             binlog_file_name) != 0););
          goto end;
        }
      case TRUNCATED:
        break;
    }

    rit++;
  }

  if (rit == filename_list.rend()) {
    char *missing_gtids = NULL;
    Gtid_set gtid_missing(gtid_set->get_sid_map());
    gtid_missing.add_gtid_set(gtid_set);
    gtid_missing.remove_gtid_set(&binlog_previous_gtid_set);
    gtid_missing.to_string(&missing_gtids, false, NULL);

    String tmp_uuid;
    mysql_mutex_lock(&current_thd->LOCK_thd_data);
    const auto it = current_thd->user_vars.find("slave_uuid");
    if (it != current_thd->user_vars.end() && it->second->length() > 0) {
      tmp_uuid.copy(it->second->ptr(), it->second->length(), NULL);
    }
    mysql_mutex_unlock(&current_thd->LOCK_thd_data);

    LogErr(WARNING_LEVEL, ER_FOUND_MISSING_GTIDS, tmp_uuid.ptr(),
           missing_gtids);
    my_free(missing_gtids);

    *errmsg = ER_THD(current_thd, ER_MASTER_HAS_PURGED_REQUIRED_GTIDS);
    error = -5;
  }

end:
  if (error) DBUG_PRINT("error", ("'%s'", *errmsg));
  filename_list.clear();
  DBUG_PRINT("info", ("returning %d", error));
  DBUG_RETURN(error != 0 ? true : false);
}

bool MYSQL_BIN_LOG::init_gtid_sets(Gtid_set *all_gtids, Gtid_set *lost_gtids,
                                   bool verify_checksum, bool need_lock,
                                   Transaction_boundary_parser *trx_parser,
                                   Gtid_monitoring_info *partial_trx,
                                   bool is_server_starting) {
  DBUG_ENTER("MYSQL_BIN_LOG::init_gtid_sets");
  DBUG_PRINT(
      "info",
      ("lost_gtids=%p; so we are recovering a %s log; is_relay_log=%d",
       lost_gtids, lost_gtids == NULL ? "relay" : "binary", is_relay_log));

  Checkable_rwlock *sid_lock =
      is_relay_log ? all_gtids->get_sid_map()->get_sid_lock() : global_sid_lock;
  /*
    If this is a relay log, we must have the IO thread Master_info trx_parser
    in order to correctly feed it with relay log events.
  */
#ifndef DBUG_OFF
  if (is_relay_log) {
    DBUG_ASSERT(trx_parser != NULL);
    DBUG_ASSERT(lost_gtids == NULL);
  }
#endif

  /*
    Acquires the necessary locks to ensure that logs are not either
    removed or updated when we are reading from it.
  */
  if (need_lock) {
    // We don't need LOCK_log if we are only going to read the initial
    // Prevoius_gtids_log_event and ignore the Gtid_log_events.
    if (all_gtids != NULL) mysql_mutex_lock(&LOCK_log);
    mysql_mutex_lock(&LOCK_index);
    sid_lock->wrlock();
  } else {
    if (all_gtids != NULL) mysql_mutex_assert_owner(&LOCK_log);
    mysql_mutex_assert_owner(&LOCK_index);
    sid_lock->assert_some_wrlock();
  }

  // Gather the set of files to be accessed.
  list<string> filename_list;
  LOG_INFO linfo;
  int error;

  list<string>::iterator it;
  list<string>::reverse_iterator rit;
  bool reached_first_file = false;

  /* Initialize the sid_map to be used in read_gtids_from_binlog */
  Sid_map *sid_map = NULL;
  if (all_gtids)
    sid_map = all_gtids->get_sid_map();
  else if (lost_gtids)
    sid_map = lost_gtids->get_sid_map();

  for (error = find_log_pos(&linfo, NULL, false /*need_lock_index=false*/);
       !error; error = find_next_log(&linfo, false /*need_lock_index=false*/)) {
    DBUG_PRINT("info", ("read log filename '%s'", linfo.log_file_name));
    filename_list.push_back(string(linfo.log_file_name));
  }
  if (error != LOG_INFO_EOF) {
    DBUG_PRINT("error", ("Error reading %s index",
                         is_relay_log ? "relaylog" : "binlog"));
    goto end;
  }
  /*
    On server starting, one new empty binlog file is created and
    its file name is put into index file before initializing
    GLOBAL.GTID_EXECUTED AND GLOBAL.GTID_PURGED, it is not the
    last binlog file before the server restarts, so we remove
    its file name from filename_list.
  */
  if (is_server_starting && !is_relay_log && !filename_list.empty())
    filename_list.pop_back();

  error = 0;

  if (all_gtids != NULL) {
    DBUG_PRINT("info", ("Iterating backwards through %s logs, "
                        "looking for the last %s log that contains "
                        "a Previous_gtids_log_event.",
                        is_relay_log ? "relay" : "binary",
                        is_relay_log ? "relay" : "binary"));
    // Iterate over all files in reverse order until we find one that
    // contains a Previous_gtids_log_event.
    rit = filename_list.rbegin();
    bool can_stop_reading = false;
    reached_first_file = (rit == filename_list.rend());
    DBUG_PRINT("info",
               ("filename='%s' reached_first_file=%d",
                reached_first_file ? "" : rit->c_str(), reached_first_file));
    while (!can_stop_reading && !reached_first_file) {
      const char *filename = rit->c_str();
      DBUG_ASSERT(rit != filename_list.rend());
      rit++;
      reached_first_file = (rit == filename_list.rend());
      DBUG_PRINT("info", ("filename='%s' can_stop_reading=%d "
                          "reached_first_file=%d, ",
                          filename, can_stop_reading, reached_first_file));
      switch (read_gtids_from_binlog(
          filename, all_gtids, reached_first_file ? lost_gtids : NULL,
          NULL /* first_gtid */, sid_map, verify_checksum, is_relay_log)) {
        case ERROR: {
          error = 1;
          goto end;
        }
        case GOT_GTIDS: {
          can_stop_reading = true;
          break;
        }
        case GOT_PREVIOUS_GTIDS: {
          /*
            If this is a binlog file, it is enough to have GOT_PREVIOUS_GTIDS.
            If this is a relaylog file, we need to find at least one GTID to
            start parsing the relay log to add GTID of transactions that might
            have spanned in distinct relaylog files.
          */
          if (!is_relay_log) can_stop_reading = true;
          break;
        }
        case NO_GTIDS: {
          /*
            Mysql server iterates backwards through binary logs, looking for
            the last binary log that contains a Previous_gtids_log_event for
            gathering the set of gtid_executed on server start. This may take
            very long time if it has many binary logs and almost all of them
            are out of filesystem cache. So if the binlog_gtid_simple_recovery
            is enabled, and the last binary log does not contain any GTID
            event, do not read any more binary logs, GLOBAL.GTID_EXECUTED and
            GLOBAL.GTID_PURGED should be empty in the case.
          */
          if (binlog_gtid_simple_recovery && is_server_starting &&
              !is_relay_log) {
            DBUG_ASSERT(all_gtids->is_empty());
            DBUG_ASSERT(lost_gtids->is_empty());
            goto end;
          }
          /*FALLTHROUGH*/
        }
        case TRUNCATED: {
          break;
        }
      }
    }

    /*
      If we use GTIDs and have partial transactions on the relay log,
      must check if it ends on next relay log files.
      We also need to feed the boundary parser with the rest of the
      relay log to put it in the correct state before receiving new
      events from the master in the case of GTID auto positioning be
      disabled.
    */
    if (is_relay_log && filename_list.size() > 0) {
      /*
        Suppose the following relaylog:

         rl-bin.000001 | rl-bin.000002 | rl-bin.000003 | rl-bin-000004
        ---------------+---------------+---------------+---------------
         PREV_GTIDS    | PREV_GTIDS    | PREV_GTIDS    | PREV_GTIDS
         (empty)       | (UUID:1)      | (UUID:1)      | (UUID:1)
        ---------------+---------------+---------------+---------------
         GTID(UUID:1)  | QUERY(INSERT) | QUERY(INSERT) | XID
        ---------------+---------------+---------------+---------------
         QUERY(CREATE  |
         TABLE t1 ...) |
        ---------------+
         GTID(UUID:2)  |
        ---------------+
         QUERY(BEGIN)  |
        ---------------+

        As it is impossible to determine the current Retrieved_Gtid_Set by only
        looking to the PREVIOUS_GTIDS on the last relay log file, and scanning
        events on it, we tried to find a relay log file that contains at least
        one GTID event during the backwards search.

        In the example, we will find a GTID only in rl-bin.000001, as the
        UUID:2 transaction was spanned across 4 relay log files.

        The transaction spanning can be caused by "FLUSH RELAY LOGS" commands
        on slave while it is queuing the transaction.

        So, in order to correctly add UUID:2 into Retrieved_Gtid_Set, we need
        to parse the relay log starting on the file we found the last GTID
        queued to know if the transaction was fully retrieved or not.
      */

      /*
        Adjust the reverse iterator to point to the relaylog file we
        need to start parsing, as it was incremented after generating
        the relay log file name.
      */
      DBUG_ASSERT(rit != filename_list.rbegin());
      rit--;
      DBUG_ASSERT(rit != filename_list.rend());
      /* Reset the transaction parser before feeding it with events */
      trx_parser->reset();
      partial_trx->clear();

      DBUG_PRINT("info", ("Iterating forwards through relay logs, "
                          "updating the Retrieved_Gtid_Set and updating "
                          "IO thread trx parser before start."));
      for (it = find(filename_list.begin(), filename_list.end(), *rit);
           it != filename_list.end(); it++) {
        const char *filename = it->c_str();
        DBUG_PRINT("info", ("filename='%s'", filename));
        if (read_gtids_and_update_trx_parser_from_relaylog(
                filename, all_gtids, true, trx_parser, partial_trx)) {
          error = 1;
          goto end;
        }
      }
    }
  }
  if (lost_gtids != NULL && !reached_first_file) {
    /*
      This branch is only reacheable by a binary log. The relay log
      don't need to get lost_gtids information.

      A 5.6 server sets GTID_PURGED by rotating the binary log.

      A 5.6 server that had recently enabled GTIDs and set GTID_PURGED
      would have a sequence of binary logs like:

      master-bin.N  : No PREVIOUS_GTIDS (GTID wasn't enabled)
      master-bin.N+1: Has an empty PREVIOUS_GTIDS and a ROTATE
                      (GTID was enabled on startup)
      master-bin.N+2: Has a PREVIOUS_GTIDS with the content set by a
                      SET @@GLOBAL.GTID_PURGED + has GTIDs of some
                      transactions.

      If this 5.6 server be upgraded to 5.7 keeping its binary log files,
      this routine will have to find the first binary log that contains a
      PREVIOUS_GTIDS + a GTID event to ensure that the content of the
      GTID_PURGED will be correctly set (assuming binlog_gtid_simple_recovery
      is not enabled).
    */
    DBUG_PRINT("info", ("Iterating forwards through binary logs, looking for "
                        "the first binary log that contains both a "
                        "Previous_gtids_log_event and a Gtid_log_event."));
    DBUG_ASSERT(!is_relay_log);
    for (it = filename_list.begin(); it != filename_list.end(); it++) {
      /*
        We should pass a first_gtid to read_gtids_from_binlog when
        binlog_gtid_simple_recovery is disabled, or else it will return
        right after reading the PREVIOUS_GTIDS event to avoid stall on
        reading the whole binary log.
      */
      Gtid first_gtid = {0, 0};
      const char *filename = it->c_str();
      DBUG_PRINT("info", ("filename='%s'", filename));
      switch (read_gtids_from_binlog(
          filename, NULL, lost_gtids,
          binlog_gtid_simple_recovery ? NULL : &first_gtid, sid_map,
          verify_checksum, is_relay_log)) {
        case ERROR: {
          error = 1;
          /*FALLTHROUGH*/
        }
        case GOT_GTIDS: {
          goto end;
        }
        case NO_GTIDS:
        case GOT_PREVIOUS_GTIDS: {
          /*
            Mysql server iterates forwards through binary logs, looking for
            the first binary log that contains both Previous_gtids_log_event
            and gtid_log_event for gathering the set of gtid_purged on server
            start. It also iterates forwards through binary logs, looking for
            the first binary log that contains both Previous_gtids_log_event
            and gtid_log_event for gathering the set of gtid_purged when
            purging binary logs. This may take very long time if it has many
            binary logs and almost all of them are out of filesystem cache.
            So if the binlog_gtid_simple_recovery is enabled, we just
            initialize GLOBAL.GTID_PURGED from the first binary log, do not
            read any more binary logs.
          */
          if (binlog_gtid_simple_recovery) goto end;
          /*FALLTHROUGH*/
        }
        case TRUNCATED: {
          break;
        }
      }
    }
  }
end:
  if (all_gtids) all_gtids->dbug_print("all_gtids");
  if (lost_gtids) lost_gtids->dbug_print("lost_gtids");
  if (need_lock) {
    sid_lock->unlock();
    mysql_mutex_unlock(&LOCK_index);
    if (all_gtids != NULL) mysql_mutex_unlock(&LOCK_log);
  }
  filename_list.clear();
  DBUG_PRINT("info", ("returning %d", error));
  DBUG_RETURN(error != 0 ? true : false);
}

/**
  Open a (new) binlog file.

  - Open the log file and the index file. Register the new
  file name in it
  - When calling this when the file is in use, you must have a locks
  on LOCK_log and LOCK_index.

  @retval
    0	ok
  @retval
    1	error
*/

bool MYSQL_BIN_LOG::open_binlog(
    const char *log_name, const char *new_name, ulong max_size_arg,
    bool null_created_arg, bool need_lock_index, bool need_sid_lock,
    Format_description_log_event *extra_description_event,
    uint32 new_index_number) {
  // lock_index must be acquired *before* sid_lock.
  DBUG_ASSERT(need_sid_lock || !need_lock_index);
  DBUG_ENTER("MYSQL_BIN_LOG::open_binlog(const char *, ...)");
  DBUG_PRINT("enter", ("base filename: %s", log_name));
  const char *const log_to_encrypt = is_relay_log ? "relay_log" : "binlog";

  mysql_mutex_assert_owner(get_log_lock());

  if (init_and_set_log_file_name(log_name, new_name, new_index_number)) {
    LogErr(ERROR_LEVEL, ER_BINLOG_CANT_GENERATE_NEW_FILE_NAME);
    DBUG_RETURN(1);
  }

  DBUG_PRINT("info", ("generated filename: %s", log_file_name));

  if (open_purge_index_file(true) ||
      register_create_index_entry(log_file_name) || sync_purge_index_file() ||
      DBUG_EVALUATE_IF("fault_injection_registering_index", 1, 0)) {
    /**
      @todo: although this was introduced to appease valgrind
      when injecting emulated faults using fault_injection_registering_index
      it may be good to consider what actually happens when
      open_purge_index_file succeeds but register or sync fails.

      Perhaps we might need the code below in MYSQL_BIN_LOG::cleanup
      for "real life" purposes as well?
    */
    DBUG_EXECUTE_IF("fault_injection_registering_index", {
      if (my_b_inited(&purge_index_file)) {
        end_io_cache(&purge_index_file);
        my_close(purge_index_file.file, MYF(0));
      }
    });

    LogErr(ERROR_LEVEL, ER_BINLOG_FAILED_TO_SYNC_INDEX_FILE_IN_OPEN);
    DBUG_RETURN(1);
  }
  DBUG_EXECUTE_IF("crash_create_non_critical_before_update_index",
                  DBUG_SUICIDE(););

  write_error = 0;

  /* open the main log file */
  if (open(m_key_file_log, log_name, new_name, new_index_number)) {
    close_purge_index_file();
    DBUG_RETURN(1); /* all warnings issued */
  }

  max_size = max_size_arg;

  open_count++;

  bool write_file_name_to_index_file = 0;

  /* This must be before goto err. */
#ifndef DBUG_OFF
  binary_log_debug::debug_pretend_version_50034_in_binlog =
      DBUG_EVALUATE_IF("pretend_version_50034_in_binlog", true, false);
#endif
  Format_description_log_event s;

  if (m_binlog_file->is_empty()) {
    /*
      The binary log file was empty (probably newly created)
      This is the normal case and happens when the user doesn't specify
      an extension for the binary log files.
      In this case we write a standard header to it.
    */
    if (m_binlog_file->write((uchar *)BINLOG_MAGIC, BIN_LOG_HEADER_SIZE))
      goto err;
    bytes_written += BIN_LOG_HEADER_SIZE;
    write_file_name_to_index_file = 1;
  }

  /*
    don't set LOG_EVENT_BINLOG_IN_USE_F for the relay log
  */
  if (!is_relay_log) {
    s.common_header->flags |= LOG_EVENT_BINLOG_IN_USE_F;
  }

  if (is_relay_log) {
    /* relay-log */
    if (relay_log_checksum_alg == binary_log::BINLOG_CHECKSUM_ALG_UNDEF) {
      /* inherit master's A descriptor if one has been received */
      if (opt_slave_sql_verify_checksum == 0)
        /* otherwise use slave's local preference of RL events verification */
        relay_log_checksum_alg = binary_log::BINLOG_CHECKSUM_ALG_OFF;
      else
        relay_log_checksum_alg =
            static_cast<enum_binlog_checksum_alg>(binlog_checksum_options);
    }
  }

<<<<<<< HEAD
  crypto.disable();
  DBUG_ASSERT((s.common_footer)->checksum_alg !=
              binary_log::BINLOG_CHECKSUM_ALG_UNDEF);
=======
>>>>>>> e4924f36
  if (!s.is_valid()) goto err;
  s.dont_set_created = null_created_arg;
  /* Set LOG_EVENT_RELAY_LOG_F flag for relay log's FD */
  if (is_relay_log) s.set_relay_log_event();
<<<<<<< HEAD
  if (s.write(&log_file)) goto err;
  bytes_written += s.common_header->data_written;

  if (encrypt_binlog) {
    if (crypto.load_latest_binlog_key()) {
      sql_print_error(
          "Failed to fetch or create percona_binlog key from/in keyring and "
          "thus "
          "failed to initialize %s encryption. Have you enabled "
          "keyring plugin?",
          log_to_encrypt);
      goto err;
    }
    DBUG_EXECUTE_IF("check_consecutive_binlog_key_versions", {
      static uint next_key_version = 0;
      DBUG_ASSERT(crypto.get_key_version() == next_key_version++);
    });

    uchar nonce[Binlog_crypt_data::BINLOG_NONCE_LENGTH];
    memset(nonce, 0, Binlog_crypt_data::BINLOG_NONCE_LENGTH);
    if (my_rand_buffer(nonce, sizeof(nonce))) goto err;

    Start_encryption_log_event sele(1, crypto.get_key_version(), nonce);
    sele.common_footer->checksum_alg = s.common_footer->checksum_alg;
    if (write_to_file(&sele)) {
      sql_print_error(
          "Failed to write Start_encryption event to binary log and thus "
          "failed to initialize %s encryption.",
          log_to_encrypt);
      goto err;
    }
    bytes_written += sele.common_header->data_written;

    if (crypto.init_with_loaded_key(sele.crypto_scheme, nonce)) {
      sql_print_error("Failed to initialize %s encryption.", log_to_encrypt);
      goto err;
    }
  }

=======
  if (write_event_to_binlog(&s)) goto err;
>>>>>>> e4924f36
  /*
    We need to revisit this code and improve it.
    See further comments in the mysqld.
    /Alfranio
  */
  if (current_thd) {
    Checkable_rwlock *sid_lock = NULL;
    Gtid_set logged_gtids_binlog(global_sid_map, global_sid_lock);
    Gtid_set *previous_logged_gtids;

    if (is_relay_log) {
      previous_logged_gtids = previous_gtid_set_relaylog;
      sid_lock = previous_gtid_set_relaylog->get_sid_map()->get_sid_lock();
    } else {
      previous_logged_gtids = &logged_gtids_binlog;
      sid_lock = global_sid_lock;
    }

    if (need_sid_lock)
      sid_lock->wrlock();
    else
      sid_lock->assert_some_wrlock();

    if (!is_relay_log) {
      const Gtid_set *executed_gtids = gtid_state->get_executed_gtids();
      const Gtid_set *gtids_only_in_table =
          gtid_state->get_gtids_only_in_table();
      /* logged_gtids_binlog= executed_gtids - gtids_only_in_table */
      if (logged_gtids_binlog.add_gtid_set(executed_gtids) !=
          RETURN_STATUS_OK) {
        if (need_sid_lock) sid_lock->unlock();
        goto err;
      }
      logged_gtids_binlog.remove_gtid_set(gtids_only_in_table);
    }
    DBUG_PRINT("info", ("Generating PREVIOUS_GTIDS for %s file.",
                        is_relay_log ? "relaylog" : "binlog"));
    Previous_gtids_log_event prev_gtids_ev(previous_logged_gtids);
    if (is_relay_log) prev_gtids_ev.set_relay_log_event();
    if (need_sid_lock) sid_lock->unlock();
<<<<<<< HEAD
    prev_gtids_ev.common_footer->checksum_alg = (s.common_footer)->checksum_alg;
    if (write_to_file(&prev_gtids_ev)) goto err;
    bytes_written += prev_gtids_ev.common_header->data_written;
=======
    if (write_event_to_binlog(&prev_gtids_ev)) goto err;
>>>>>>> e4924f36
  } else  // !(current_thd)
  {
    /*
      If the slave was configured before server restart, the server will
      generate a new relay log file without having current_thd, but this
      new relay log file must have a PREVIOUS_GTIDS event as we now
      generate the PREVIOUS_GTIDS event always.

      This is only needed for relay log files because the server will add
      the PREVIOUS_GTIDS of binary logs (when current_thd==NULL) after
      server's GTID initialization.

      During server's startup at mysqld_main(), from the binary/relay log
      initialization point of view, it will:
      1) Call init_server_components() that will generate a new binary log
         file but won't write the PREVIOUS_GTIDS event yet;
      2) Initialize server's GTIDs;
      3) Write the binary log PREVIOUS_GTIDS;
      4) Call init_slave() in where the new relay log file will be created
         after initializing relay log's Retrieved_Gtid_Set;
    */
    if (is_relay_log) {
      Sid_map *previous_gtid_sid_map =
          previous_gtid_set_relaylog->get_sid_map();
      Checkable_rwlock *sid_lock = previous_gtid_sid_map->get_sid_lock();

      if (need_sid_lock)
        sid_lock->wrlock();
      else
        sid_lock->assert_some_wrlock(); /* purecov: inspected */

      DBUG_PRINT("info", ("Generating PREVIOUS_GTIDS for relaylog file."));
      Previous_gtids_log_event prev_gtids_ev(previous_gtid_set_relaylog);
      prev_gtids_ev.set_relay_log_event();

      if (need_sid_lock) sid_lock->unlock();

<<<<<<< HEAD
      prev_gtids_ev.common_footer->checksum_alg =
          (s.common_footer)->checksum_alg;
      if (write_to_file(&prev_gtids_ev)) goto err;
      bytes_written += prev_gtids_ev.common_header->data_written;
=======
      if (write_event_to_binlog(&prev_gtids_ev)) goto err;
>>>>>>> e4924f36
    }
  }
  if (extra_description_event) {
    /*
      This is a relay log written to by the I/O slave thread.
      Write the event so that others can later know the format of this relay
      log.
      Note that this event is very close to the original event from the
      master (it has binlog version of the master, event types of the
      master), so this is suitable to parse the next relay log's event. It
      has been produced by
      Format_description_log_event::Format_description_log_event(char* buf,).
      Why don't we want to write the mi_description_event if this
      event is for format<4 (3.23 or 4.x): this is because in that case, the
      mi_description_event describes the data received from the
      master, but not the data written to the relay log (*conversion*),
      which is in format 4 (slave's).
    */
    /*
      Set 'created' to 0, so that in next relay logs this event does not
      trigger cleaning actions on the slave in
      Format_description_log_event::apply_event_impl().
    */
    extra_description_event->created = 0;
    /* Don't set log_pos in event header */
    extra_description_event->set_artificial_event();

<<<<<<< HEAD
    if (write_to_file(extra_description_event)) goto err;
=======
    if (binary_event_serialize(extra_description_event, m_binlog_file))
      goto err;
>>>>>>> e4924f36
    bytes_written += extra_description_event->common_header->data_written;
  }
  if (m_binlog_file->flush_and_sync()) goto err;

  if (write_file_name_to_index_file) {
    DBUG_EXECUTE_IF("crash_create_critical_before_update_index",
                    DBUG_SUICIDE(););
    DBUG_ASSERT(my_b_inited(&index_file) != 0);

    /*
      The new log file name is appended into crash safe index file after
      all the content of index file is copyed into the crash safe index
      file. Then move the crash safe index file to index file.
    */
    DBUG_EXECUTE_IF("simulate_disk_full_on_open_binlog",
                    { DBUG_SET("+d,simulate_no_free_space_error"); });
    if (DBUG_EVALUATE_IF("fault_injection_updating_index", 1, 0) ||
        add_log_to_index((uchar *)log_file_name, strlen(log_file_name),
                         need_lock_index)) {
      DBUG_EXECUTE_IF("simulate_disk_full_on_open_binlog", {
        DBUG_SET("-d,simulate_file_write_error");
        DBUG_SET("-d,simulate_no_free_space_error");
        DBUG_SET("-d,simulate_disk_full_on_open_binlog");
      });
      goto err;
    }

    DBUG_EXECUTE_IF("crash_create_after_update_index", DBUG_SUICIDE(););
  }

  atomic_log_state = LOG_OPENED;
  /*
    At every rotate memorize the last transaction counter state to use it as
    offset at logging the transaction logical timestamps.
  */
  m_dependency_tracker.rotate();

  close_purge_index_file();

  update_binlog_end_pos();
  DBUG_RETURN(0);

err:
  if (is_inited_purge_index_file())
    purge_index_entry(NULL, NULL, need_lock_index);
  close_purge_index_file();
  if (binlog_error_action == ABORT_SERVER) {
    std::string err_msg = "Either disk is full or file system is read only ";
    if (encrypt_binlog) err_msg += "or encryption failed ";
    err_msg += "while opening the ";
    err_msg += log_to_encrypt;
    err_msg += ". Aborting the server.";

    exec_binlog_error_action_abort(err_msg.c_str());
  } else {
    LogErr(ERROR_LEVEL, ER_BINLOG_CANT_USE_FOR_LOGGING,
           (new_name) ? new_name : name, errno);
    close(LOG_CLOSE_INDEX, false, need_lock_index);
  }
  DBUG_RETURN(1);
}

/**
  Move crash safe index file to index file.

  @param need_lock_index If true, LOCK_index will be acquired;
  otherwise it should already be held.

  @retval 0 ok
  @retval -1 error
*/
int MYSQL_BIN_LOG::move_crash_safe_index_file_to_index_file(
    bool need_lock_index) {
  int error = 0;
  File fd = -1;
  DBUG_ENTER("MYSQL_BIN_LOG::move_crash_safe_index_file_to_index_file");

  if (need_lock_index)
    mysql_mutex_lock(&LOCK_index);
  else
    mysql_mutex_assert_owner(&LOCK_index);

  if (my_b_inited(&index_file)) {
    end_io_cache(&index_file);
    if (mysql_file_close(index_file.file, MYF(0)) < 0) {
      error = -1;
      LogErr(ERROR_LEVEL, ER_BINLOG_FAILED_TO_CLOSE_INDEX_FILE_WHILE_REBUILDING,
             index_file_name);
      /*
        Delete Crash safe index file here and recover the binlog.index
        state(index_file io_cache) from old binlog.index content.
       */
      mysql_file_delete(key_file_binlog_index, crash_safe_index_file_name,
                        MYF(0));

      goto recoverable_err;
    }
    if (DBUG_EVALUATE_IF("force_index_file_delete_failure", 1, 0) ||
        mysql_file_delete(key_file_binlog_index, index_file_name,
                          MYF(MY_WME))) {
      error = -1;
      LogErr(ERROR_LEVEL,
             ER_BINLOG_FAILED_TO_DELETE_INDEX_FILE_WHILE_REBUILDING,
             index_file_name);
      /*
        Delete Crash safe file index file here and recover the binlog.index
        state(index_file io_cache) from old binlog.index content.
       */
      mysql_file_delete(key_file_binlog_index, crash_safe_index_file_name,
                        MYF(0));

      goto recoverable_err;
    }
  }

  DBUG_EXECUTE_IF("crash_create_before_rename_index_file", DBUG_SUICIDE(););
  if (my_rename(crash_safe_index_file_name, index_file_name, MYF(MY_WME))) {
    error = -1;
    LogErr(ERROR_LEVEL, ER_BINLOG_FAILED_TO_RENAME_INDEX_FILE_WHILE_REBUILDING,
           index_file_name);
    goto fatal_err;
  }
  DBUG_EXECUTE_IF("crash_create_after_rename_index_file", DBUG_SUICIDE(););

recoverable_err:
  if ((fd = mysql_file_open(key_file_binlog_index, index_file_name,
                            O_RDWR | O_CREAT, MYF(MY_WME))) < 0 ||
      mysql_file_sync(fd, MYF(MY_WME)) ||
      init_io_cache_ext(&index_file, fd, IO_SIZE, READ_CACHE,
                        mysql_file_seek(fd, 0L, MY_SEEK_END, MYF(0)), 0,
                        MYF(MY_WME | MY_WAIT_IF_FULL),
                        key_file_binlog_index_cache)) {
    LogErr(ERROR_LEVEL, ER_BINLOG_FAILED_TO_OPEN_INDEX_FILE_AFTER_REBUILDING,
           index_file_name);
    goto fatal_err;
  }

  if (need_lock_index) mysql_mutex_unlock(&LOCK_index);
  DBUG_RETURN(error);

fatal_err:
  /*
    This situation is very very rare to happen (unless there is some serious
    memory related issues like OOM) and should be treated as fatal error.
    Hence it is better to bring down the server without respecting
    'binlog_error_action' value here.
  */
  exec_binlog_error_action_abort(
      "MySQL server failed to update the "
      "binlog.index file's content properly. "
      "It might not be in sync with available "
      "binlogs and the binlog.index file state is in "
      "unrecoverable state. Aborting the server.");
  /*
    Server is aborted in the above function.
    This is dead code to make compiler happy.
   */
  DBUG_RETURN(error);
}

/**
  Append log file name to index file.

  - To make crash safe, we copy all the content of index file
  to crash safe index file firstly and then append the log
  file name to the crash safe index file. Finally move the
  crash safe index file to index file.

  @retval
    0   ok
  @retval
    -1   error
*/
int MYSQL_BIN_LOG::add_log_to_index(uchar *log_name, size_t log_name_len,
                                    bool need_lock_index) {
  DBUG_ENTER("MYSQL_BIN_LOG::add_log_to_index");

  if (open_crash_safe_index_file()) {
    LogErr(ERROR_LEVEL, ER_BINLOG_CANT_OPEN_TMP_INDEX,
           "MYSQL_BIN_LOG::add_log_to_index");
    goto err;
  }

  if (copy_file(&index_file, &crash_safe_index_file, 0)) {
    LogErr(ERROR_LEVEL, ER_BINLOG_CANT_COPY_INDEX_TO_TMP,
           "MYSQL_BIN_LOG::add_log_to_index");
    goto err;
  }

  if (my_b_write(&crash_safe_index_file, log_name, log_name_len) ||
      my_b_write(&crash_safe_index_file, (uchar *)"\n", 1) ||
      flush_io_cache(&crash_safe_index_file) ||
      mysql_file_sync(crash_safe_index_file.file, MYF(MY_WME))) {
    LogErr(ERROR_LEVEL, ER_BINLOG_CANT_APPEND_LOG_TO_TMP_INDEX, log_name);
    goto err;
  }

  if (close_crash_safe_index_file()) {
    LogErr(ERROR_LEVEL, ER_BINLOG_CANT_CLOSE_TMP_INDEX,
           "MYSQL_BIN_LOG::add_log_to_index");
    goto err;
  }

  if (move_crash_safe_index_file_to_index_file(need_lock_index)) {
    LogErr(ERROR_LEVEL, ER_BINLOG_CANT_MOVE_TMP_TO_INDEX,
           "MYSQL_BIN_LOG::add_log_to_index");
    goto err;
  }

  DBUG_RETURN(0);

err:
  DBUG_RETURN(-1);
}

int MYSQL_BIN_LOG::get_current_log(LOG_INFO *linfo,
                                   bool need_lock_log /*true*/) {
  if (need_lock_log) mysql_mutex_lock(&LOCK_log);
  int ret = raw_get_current_log(linfo);
  if (need_lock_log) mysql_mutex_unlock(&LOCK_log);
  return ret;
}

int MYSQL_BIN_LOG::raw_get_current_log(LOG_INFO *linfo) {
  strmake(linfo->log_file_name, log_file_name,
          sizeof(linfo->log_file_name) - 1);
  linfo->pos = m_binlog_file->position();
  return 0;
}

static bool check_write_error_code(uint error_code) {
  return error_code == ER_TRANS_CACHE_FULL ||
         error_code == ER_STMT_CACHE_FULL || error_code == ER_ERROR_ON_WRITE ||
         error_code == ER_BINLOG_LOGGING_IMPOSSIBLE;
}

bool MYSQL_BIN_LOG::check_write_error(THD *thd) {
  DBUG_ENTER("MYSQL_BIN_LOG::check_write_error");

  if (!thd->is_error()) DBUG_RETURN(false);

  bool checked = check_write_error_code(thd->get_stmt_da()->mysql_errno());

  if (!checked) {
    /* Check all conditions for one that matches the expected error */
    const Sql_condition *err;
    Diagnostics_area::Sql_condition_iterator it =
        thd->get_stmt_da()->sql_conditions();
    while ((err = it++) != nullptr && !checked) {
      checked = check_write_error_code(err->mysql_errno());
    }
  }
  DBUG_PRINT("return", ("checked: %s", YESNO(checked)));
  DBUG_RETURN(checked);
}

void MYSQL_BIN_LOG::report_cache_write_error(THD *thd, bool is_transactional) {
  DBUG_ENTER("MYSQL_BIN_LOG::report_cache_write_error");

  write_error = 1;

  if (check_write_error(thd)) DBUG_VOID_RETURN;

  if (my_errno() == EFBIG) {
    if (is_transactional) {
      my_error(ER_TRANS_CACHE_FULL, MYF(MY_WME));
    } else {
      my_error(ER_STMT_CACHE_FULL, MYF(MY_WME));
    }
  } else {
    char errbuf[MYSYS_STRERROR_SIZE];
    my_error(ER_ERROR_ON_WRITE, MYF(MY_WME), name, errno,
             my_strerror(errbuf, sizeof(errbuf), errno));
  }

  DBUG_VOID_RETURN;
}

/**
  Find the position in the log-index-file for the given log name.

  @param[out] linfo The found log file name will be stored here, along
  with the byte offset of the next log file name in the index file.
  @param log_name Filename to find in the index file, or NULL if we
  want to read the first entry.
  @param need_lock_index If false, this function acquires LOCK_index;
  otherwise the lock should already be held by the caller.

  @note
    On systems without the truncate function the file will end with one or
    more empty lines.  These will be ignored when reading the file.

  @retval
    0			ok
  @retval
    LOG_INFO_EOF	        End of log-index-file found
  @retval
    LOG_INFO_IO		Got IO error while reading file
*/

int MYSQL_BIN_LOG::find_log_pos(LOG_INFO *linfo, const char *log_name,
                                bool need_lock_index) {
  int error = 0;
  char *full_fname = linfo->log_file_name;
  char full_log_name[FN_REFLEN], fname[FN_REFLEN];
  size_t log_name_len = 0, fname_len = 0;
  DBUG_ENTER("find_log_pos");
  full_log_name[0] = full_fname[0] = 0;

  /*
    Mutex needed because we need to make sure the file pointer does not
    move from under our feet
  */
  if (need_lock_index)
    mysql_mutex_lock(&LOCK_index);
  else
    mysql_mutex_assert_owner(&LOCK_index);

  if (!my_b_inited(&index_file)) {
    error = LOG_INFO_IO;
    goto end;
  }

  // extend relative paths for log_name to be searched
  if (log_name) {
    if (normalize_binlog_name(full_log_name, log_name, is_relay_log)) {
      error = LOG_INFO_EOF;
      goto end;
    }
  }

  log_name_len = log_name ? strlen(full_log_name) : 0;
  DBUG_PRINT("enter", ("log_name: %s, full_log_name: %s",
                       log_name ? log_name : "NULL", full_log_name));

  /* As the file is flushed, we can't get an error here */
  my_b_seek(&index_file, (my_off_t)0);

  for (;;) {
    size_t length;
    my_off_t offset = my_b_tell(&index_file);

    DBUG_EXECUTE_IF("simulate_find_log_pos_error", error = LOG_INFO_EOF;
                    break;);
    /* If we get 0 or 1 characters, this is the end of the file */
    if ((length = my_b_gets(&index_file, fname, FN_REFLEN)) <= 1) {
      /* Did not find the given entry; Return not found or error */
      error = !index_file.error ? LOG_INFO_EOF : LOG_INFO_IO;
      break;
    }

    // extend relative paths and match against full path
    if (normalize_binlog_name(full_fname, fname, is_relay_log)) {
      error = LOG_INFO_EOF;
      break;
    }
    fname_len = strlen(full_fname);

    // if the log entry matches, null string matching anything
    if (!log_name || (log_name_len == fname_len &&
                      !memcmp(full_fname, full_log_name, log_name_len))) {
      DBUG_PRINT("info", ("Found log file entry"));
      linfo->index_file_start_offset = offset;
      linfo->index_file_offset = my_b_tell(&index_file);
      break;
    }
    linfo->entry_index++;
  }

end:
  if (need_lock_index) mysql_mutex_unlock(&LOCK_index);
  DBUG_RETURN(error);
}

/**
  Find the position in the log-index-file for the given log name.

  @param[out] linfo The filename will be stored here, along with the
  byte offset of the next filename in the index file.

  @param need_lock_index If true, LOCK_index will be acquired;
  otherwise it should already be held by the caller.

  @note
    - Before calling this function, one has to call find_log_pos()
    to set up 'linfo'
    - Mutex needed because we need to make sure the file pointer does not move
    from under our feet

  @retval 0 ok
  @retval LOG_INFO_EOF End of log-index-file found
  @retval LOG_INFO_IO Got IO error while reading file
*/
int MYSQL_BIN_LOG::find_next_log(LOG_INFO *linfo, bool need_lock_index) {
  int error = 0;
  size_t length;
  char fname[FN_REFLEN];
  char *full_fname = linfo->log_file_name;

  if (need_lock_index)
    mysql_mutex_lock(&LOCK_index);
  else
    mysql_mutex_assert_owner(&LOCK_index);

  if (!my_b_inited(&index_file)) {
    error = LOG_INFO_IO;
    goto err;
  }
  /* As the file is flushed, we can't get an error here */
  my_b_seek(&index_file, linfo->index_file_offset);

  linfo->index_file_start_offset = linfo->index_file_offset;
  if ((length = my_b_gets(&index_file, fname, FN_REFLEN)) <= 1) {
    error = !index_file.error ? LOG_INFO_EOF : LOG_INFO_IO;
    goto err;
  }

  if (fname[0] != 0) {
    if (normalize_binlog_name(full_fname, fname, is_relay_log)) {
      error = LOG_INFO_EOF;
      goto err;
    }
    length = strlen(full_fname);
  }

  linfo->index_file_offset = my_b_tell(&index_file);

err:
  if (need_lock_index) mysql_mutex_unlock(&LOCK_index);
  return error;
}

/**
  Find the relay log name following the given name from relay log index file.

  @param[in,out] log_name  The name is full path name.

  @return return 0 if it finds next relay log. Otherwise return the error code.
*/
int MYSQL_BIN_LOG::find_next_relay_log(char log_name[FN_REFLEN + 1]) {
  LOG_INFO info;
  int error;
  char relative_path_name[FN_REFLEN + 1];

  if (fn_format(relative_path_name, log_name + dirname_length(log_name),
                mysql_data_home, "", 0) == NullS)
    return 1;

  mysql_mutex_lock(&LOCK_index);

  error = find_log_pos(&info, relative_path_name, false);
  if (error == 0) {
    error = find_next_log(&info, false);
    if (error == 0) strcpy(log_name, info.log_file_name);
  }

  mysql_mutex_unlock(&LOCK_index);
  return error;
}

/**
  Removes files, as part of a RESET MASTER or RESET SLAVE statement,
  by deleting all logs referred to in the index file and the index
  file. Then, it creates a new index file and a new log file.

  The new index file will only contain the new log file.

  @param thd Thread
  @param delete_only If true, do not create a new index file and
  a new log file.

  @note
    If not called from slave thread, write start event to new log

  @retval
    0	ok
  @retval
    1   error
*/
bool MYSQL_BIN_LOG::reset_logs(THD *thd, bool delete_only) {
  LOG_INFO linfo;
  bool error = 0;
  int err;
  const char *save_name;
  Checkable_rwlock *sid_lock = NULL;
  DBUG_ENTER("reset_logs");

  /*
    Flush logs for storage engines, so that the last transaction
    is persisted inside storage engines.
  */
  if (ha_flush_logs()) {
    DBUG_RETURN(1);
  }

  ha_reset_logs(thd);

  /*
    We need to get both locks to be sure that no one is trying to
    write to the index log file.
  */
  mysql_mutex_lock(&LOCK_log);
  mysql_mutex_lock(&LOCK_index);

  if (is_relay_log)
    sid_lock = previous_gtid_set_relaylog->get_sid_map()->get_sid_lock();
  else
    sid_lock = global_sid_lock;
  sid_lock->wrlock();

  /* Save variables so that we can reopen the log */
  save_name = name;
  name = 0;  // Protect against free
  close(LOG_CLOSE_TO_BE_OPENED, false /*need_lock_log=false*/,
        false /*need_lock_index=false*/);

  /*
    First delete all old log files and then update the index file.
    As we first delete the log files and do not use sort of logging,
    a crash may lead to an inconsistent state where the index has
    references to non-existent files.

    We need to invert the steps and use the purge_index_file methods
    in order to make the operation safe.
  */

  if ((err = find_log_pos(&linfo, NullS, false /*need_lock_index=false*/)) !=
      0) {
    uint errcode = purge_log_get_error_code(err);
    LogErr(ERROR_LEVEL, ER_BINLOG_CANT_LOCATE_OLD_BINLOG_OR_RELAY_LOG_FILES);
    my_error(errcode, MYF(0));
    error = 1;
    goto err;
  }

  for (;;) {
    if ((error = my_delete_allow_opened(linfo.log_file_name, MYF(0))) != 0) {
      if (my_errno() == ENOENT) {
        push_warning_printf(
            current_thd, Sql_condition::SL_WARNING, ER_LOG_PURGE_NO_FILE,
            ER_THD(current_thd, ER_LOG_PURGE_NO_FILE), linfo.log_file_name);
        LogErr(INFORMATION_LEVEL, ER_BINLOG_CANT_DELETE_FILE,
               linfo.log_file_name);
        set_my_errno(0);
        error = 0;
      } else {
        push_warning_printf(current_thd, Sql_condition::SL_WARNING,
                            ER_BINLOG_PURGE_FATAL_ERR,
                            "a problem with deleting %s; "
                            "consider examining correspondence "
                            "of your binlog index file "
                            "to the actual binlog files",
                            linfo.log_file_name);
        error = 1;
        goto err;
      }
    }
    if (find_next_log(&linfo, false /*need_lock_index=false*/)) break;
  }

  /* Start logging with a new file */
  close(LOG_CLOSE_INDEX | LOG_CLOSE_TO_BE_OPENED, false /*need_lock_log=false*/,
        false /*need_lock_index=false*/);
  if ((error = my_delete_allow_opened(index_file_name,
                                      MYF(0))))  // Reset (open will update)
  {
    if (my_errno() == ENOENT) {
      push_warning_printf(
          current_thd, Sql_condition::SL_WARNING, ER_LOG_PURGE_NO_FILE,
          ER_THD(current_thd, ER_LOG_PURGE_NO_FILE), index_file_name);
      LogErr(INFORMATION_LEVEL, ER_BINLOG_CANT_DELETE_FILE, index_file_name);
      set_my_errno(0);
      error = 0;
    } else {
      push_warning_printf(current_thd, Sql_condition::SL_WARNING,
                          ER_BINLOG_PURGE_FATAL_ERR,
                          "a problem with deleting %s; "
                          "consider examining correspondence "
                          "of your binlog index file "
                          "to the actual binlog files",
                          index_file_name);
      error = 1;
      goto err;
    }
  }

  /*
    For relay logs we clear the gtid state associated per channel(i.e rli)
    in the purge_relay_logs()
  */
  if (!is_relay_log) {
    if (gtid_state->clear(thd)) {
      error = 1;
      goto err;
    }
    /*
      Don't clear global_sid_map because gtid_state->clear() above didn't
      touched owned_gtids GTID set.
    */
    if (gtid_state->init() != 0) goto err;
  }

  if (!delete_only) {
    if (!open_index_file(index_file_name, 0, false /*need_lock_index=false*/))
      if ((error = open_binlog(save_name, 0, max_size, false,
                               false /*need_lock_index=false*/,
                               false /*need_sid_lock=false*/, NULL,
                               thd->lex->next_binlog_file_nr)))
        goto err;
  }
  my_free((void *)save_name);

err:
  if (error == 1) name = const_cast<char *>(save_name);
  sid_lock->unlock();
  count_binlog_space(false);
  mysql_mutex_unlock(&LOCK_index);
  mysql_mutex_unlock(&LOCK_log);
  DBUG_RETURN(error);
}

/**
  Set the name of crash safe index file.

  @retval
    0   ok
  @retval
    1   error
*/
int MYSQL_BIN_LOG::set_crash_safe_index_file_name(const char *base_file_name) {
  int error = 0;
  DBUG_ENTER("MYSQL_BIN_LOG::set_crash_safe_index_file_name");
  if (fn_format(crash_safe_index_file_name, base_file_name, mysql_data_home,
                ".index_crash_safe",
                MYF(MY_UNPACK_FILENAME | MY_SAFE_PATH | MY_REPLACE_EXT)) ==
      NULL) {
    error = 1;
    LogErr(ERROR_LEVEL, ER_BINLOG_CANT_SET_TMP_INDEX_NAME);
  }
  DBUG_RETURN(error);
}

/**
  Open a (new) crash safe index file.

  @note
    The crash safe index file is a special file
    used for guaranteeing index file crash safe.
  @retval
    0   ok
  @retval
    1   error
*/
int MYSQL_BIN_LOG::open_crash_safe_index_file() {
  int error = 0;
  File file = -1;

  DBUG_ENTER("MYSQL_BIN_LOG::open_crash_safe_index_file");

  if (!my_b_inited(&crash_safe_index_file)) {
    myf flags = MY_WME | MY_NABP | MY_WAIT_IF_FULL;
    if (is_relay_log) flags = flags | MY_REPORT_WAITING_IF_FULL;

    if ((file = my_open(crash_safe_index_file_name, O_RDWR | O_CREAT,
                        MYF(MY_WME))) < 0 ||
        init_io_cache(&crash_safe_index_file, file, IO_SIZE, WRITE_CACHE, 0, 0,
                      flags)) {
      error = 1;
      LogErr(ERROR_LEVEL, ER_BINLOG_FAILED_TO_OPEN_TEMPORARY_INDEX_FILE);
    }
  }
  DBUG_RETURN(error);
}

/**
  Close the crash safe index file.

  @note
    The crash safe file is just closed, is not deleted.
    Because it is moved to index file later on.
  @retval
    0   ok
  @retval
    1   error
*/
int MYSQL_BIN_LOG::close_crash_safe_index_file() {
  int error = 0;

  DBUG_ENTER("MYSQL_BIN_LOG::close_crash_safe_index_file");

  if (my_b_inited(&crash_safe_index_file)) {
    end_io_cache(&crash_safe_index_file);
    error = my_close(crash_safe_index_file.file, MYF(0));
  }
  crash_safe_index_file = IO_CACHE();

  DBUG_RETURN(error);
}

/**
  Remove logs from index file.

  - To make crash safe, we copy the content of index file
  from index_file_start_offset recored in log_info to
  crash safe index file firstly and then move the crash
  safe index file to index file.

  @param log_info               Store here the found log file name and
                                position to the NEXT log file name in
                                the index file.

  @param need_update_threads    If we want to update the log coordinates
                                of all threads. False for relay logs,
                                true otherwise.

  @retval
    0    ok
  @retval
    LOG_INFO_IO    Got IO error while reading/writing file
*/
int MYSQL_BIN_LOG::remove_logs_from_index(LOG_INFO *log_info,
                                          bool need_update_threads) {
  if (open_crash_safe_index_file()) {
    LogErr(ERROR_LEVEL, ER_BINLOG_CANT_OPEN_TMP_INDEX,
           "MYSQL_BIN_LOG::remove_logs_from_index");
    goto err;
  }

  if (copy_file(&index_file, &crash_safe_index_file,
                log_info->index_file_start_offset)) {
    LogErr(ERROR_LEVEL, ER_BINLOG_CANT_COPY_INDEX_TO_TMP,
           "MYSQL_BIN_LOG::remove_logs_from_index");
    goto err;
  }

  if (close_crash_safe_index_file()) {
    LogErr(ERROR_LEVEL, ER_BINLOG_CANT_CLOSE_TMP_INDEX,
           "MYSQL_BIN_LOG::remove_logs_from_index");
    goto err;
  }
  DBUG_EXECUTE_IF("fault_injection_copy_part_file", DBUG_SUICIDE(););

  if (move_crash_safe_index_file_to_index_file(
          false /*need_lock_index=false*/)) {
    LogErr(ERROR_LEVEL, ER_BINLOG_CANT_MOVE_TMP_TO_INDEX,
           "MYSQL_BIN_LOG::remove_logs_from_index");
    goto err;
  }

  // now update offsets in index file for running threads
  if (need_update_threads)
    adjust_linfo_offsets(log_info->index_file_start_offset);
  return 0;

err:
  return LOG_INFO_IO;
}

/**
  Remove all logs before the given log from disk and from the index file.

  @param to_log	      Delete all log file name before this file.
  @param included            If true, to_log is deleted too.
  @param need_lock_index
  @param need_update_threads If we want to update the log coordinates of
                             all threads. False for relay logs, true otherwise.
  @param decrease_log_space  If not null, decrement this variable of
                             the amount of log space freed
  @param auto_purge          True if this is an automatic purge.

  @note
    If any of the logs before the deleted one is in use,
    only purge logs up to this one.

  @retval
    0			ok
  @retval
    LOG_INFO_EOF		to_log not found
    LOG_INFO_EMFILE             too many files opened
    LOG_INFO_FATAL              if any other than ENOENT error from
                                mysql_file_stat() or mysql_file_delete()
*/

int MYSQL_BIN_LOG::purge_logs(const char *to_log, bool included,
                              bool need_lock_index, bool need_update_threads,
                              ulonglong *decrease_log_space, bool auto_purge) {
  int error = 0, no_of_log_files_to_purge = 0, no_of_log_files_purged = 0;
  int no_of_threads_locking_log = 0;
  bool exit_loop = 0;
  LOG_INFO log_info;
  THD *thd = current_thd;
  DBUG_ENTER("purge_logs");
  DBUG_PRINT("info", ("to_log= %s", to_log));

  if (need_lock_index)
    mysql_mutex_lock(&LOCK_index);
  else
    mysql_mutex_assert_owner(&LOCK_index);
  if ((error =
           find_log_pos(&log_info, to_log, false /*need_lock_index=false*/))) {
    LogErr(ERROR_LEVEL, ER_BINLOG_PURGE_LOGS_CALLED_WITH_FILE_NOT_IN_INDEX,
           to_log);
    goto err;
  }

  no_of_log_files_to_purge = log_info.entry_index;

  if ((error = open_purge_index_file(true))) {
    LogErr(ERROR_LEVEL, ER_BINLOG_PURGE_LOGS_CANT_SYNC_INDEX_FILE);
    goto err;
  }

  /*
    File name exists in index file; delete until we find this file
    or a file that is used.
  */
  if ((error = find_log_pos(&log_info, NullS, false /*need_lock_index=false*/)))
    goto err;

  while ((strcmp(to_log, log_info.log_file_name) || (exit_loop = included))) {
    if (is_active(log_info.log_file_name)) {
      if (!auto_purge)
        push_warning_printf(
            thd, Sql_condition::SL_WARNING, ER_WARN_PURGE_LOG_IS_ACTIVE,
            ER_THD(thd, ER_WARN_PURGE_LOG_IS_ACTIVE), log_info.log_file_name);
      break;
    }

    if ((no_of_threads_locking_log = log_in_use(log_info.log_file_name))) {
      if (!auto_purge)
        push_warning_printf(thd, Sql_condition::SL_WARNING,
                            ER_WARN_PURGE_LOG_IN_USE,
                            ER_THD(thd, ER_WARN_PURGE_LOG_IN_USE),
                            log_info.log_file_name, no_of_threads_locking_log,
                            no_of_log_files_purged, no_of_log_files_to_purge);
      break;
    }
    no_of_log_files_purged++;

    if ((error = register_purge_index_entry(log_info.log_file_name))) {
      LogErr(ERROR_LEVEL, ER_BINLOG_PURGE_LOGS_CANT_COPY_TO_REGISTER_FILE,
             log_info.log_file_name);
      goto err;
    }

    if (find_next_log(&log_info, false /*need_lock_index=false*/) || exit_loop)
      break;
  }

  DBUG_EXECUTE_IF("crash_purge_before_update_index", DBUG_SUICIDE(););

  if ((error = sync_purge_index_file())) {
    LogErr(ERROR_LEVEL, ER_BINLOG_PURGE_LOGS_CANT_FLUSH_REGISTER_FILE);
    goto err;
  }

  /* We know how many files to delete. Update index file. */
  if ((error = remove_logs_from_index(&log_info, need_update_threads))) {
    LogErr(ERROR_LEVEL, ER_BINLOG_PURGE_LOGS_CANT_UPDATE_INDEX_FILE);
    goto err;
  }

  // Update gtid_state->lost_gtids
  if (!is_relay_log) {
    global_sid_lock->wrlock();
    error = init_gtid_sets(
        NULL, const_cast<Gtid_set *>(gtid_state->get_lost_gtids()),
        opt_master_verify_checksum, false /*false=don't need lock*/,
        NULL /*trx_parser*/, NULL /*partial_trx*/);
    global_sid_lock->unlock();
    if (error) goto err;
  }

  DBUG_EXECUTE_IF("crash_purge_critical_after_update_index", DBUG_SUICIDE(););

err:

  int error_index = 0, close_error_index = 0;
  /* Read each entry from purge_index_file and delete the file. */
  if (!error && is_inited_purge_index_file() &&
      (error_index = purge_index_entry(thd, decrease_log_space,
                                       false /*need_lock_index=false*/)))
    LogErr(ERROR_LEVEL, ER_BINLOG_PURGE_LOGS_FAILED_TO_PURGE_LOG);

  close_error_index = close_purge_index_file();

  DBUG_EXECUTE_IF("crash_purge_non_critical_after_update_index",
                  DBUG_SUICIDE(););

  count_binlog_space(false);
  if (need_lock_index) mysql_mutex_unlock(&LOCK_index);

  /*
    Error codes from purge logs take precedence.
    Then error codes from purging the index entry.
    Finally, error codes from closing the purge index file.
  */
  error = error ? error : (error_index ? error_index : close_error_index);

  DBUG_RETURN(error);
}

int MYSQL_BIN_LOG::set_purge_index_file_name(const char *base_file_name) {
  int error = 0;
  DBUG_ENTER("MYSQL_BIN_LOG::set_purge_index_file_name");
  if (fn_format(
          purge_index_file_name, base_file_name, mysql_data_home, ".~rec~",
          MYF(MY_UNPACK_FILENAME | MY_SAFE_PATH | MY_REPLACE_EXT)) == NULL) {
    error = 1;
    LogErr(ERROR_LEVEL, ER_BINLOG_FAILED_TO_SET_PURGE_INDEX_FILE_NAME);
  }
  DBUG_RETURN(error);
}

int MYSQL_BIN_LOG::open_purge_index_file(bool destroy) {
  int error = 0;
  File file = -1;

  DBUG_ENTER("MYSQL_BIN_LOG::open_purge_index_file");

  if (destroy) close_purge_index_file();

  if (!my_b_inited(&purge_index_file)) {
    myf flags = MY_WME | MY_NABP | MY_WAIT_IF_FULL;
    if (is_relay_log) flags = flags | MY_REPORT_WAITING_IF_FULL;

    if ((file = my_open(purge_index_file_name, O_RDWR | O_CREAT, MYF(MY_WME))) <
            0 ||
        init_io_cache(&purge_index_file, file, IO_SIZE,
                      (destroy ? WRITE_CACHE : READ_CACHE), 0, 0, flags)) {
      error = 1;
      LogErr(ERROR_LEVEL, ER_BINLOG_FAILED_TO_OPEN_REGISTER_FILE);
    }
  }
  DBUG_RETURN(error);
}

int MYSQL_BIN_LOG::close_purge_index_file() {
  int error = 0;

  DBUG_ENTER("MYSQL_BIN_LOG::close_purge_index_file");

  if (my_b_inited(&purge_index_file)) {
    end_io_cache(&purge_index_file);
    error = my_close(purge_index_file.file, MYF(0));
  }
  my_delete(purge_index_file_name, MYF(0));
  new (&purge_index_file) IO_CACHE();

  DBUG_RETURN(error);
}

bool MYSQL_BIN_LOG::is_inited_purge_index_file() {
  DBUG_ENTER("MYSQL_BIN_LOG::is_inited_purge_index_file");
  DBUG_RETURN(my_b_inited(&purge_index_file));
}

int MYSQL_BIN_LOG::sync_purge_index_file() {
  int error = 0;
  DBUG_ENTER("MYSQL_BIN_LOG::sync_purge_index_file");

  if ((error = flush_io_cache(&purge_index_file)) ||
      (error = my_sync(purge_index_file.file, MYF(MY_WME))))
    DBUG_RETURN(error);

  DBUG_RETURN(error);
}

int MYSQL_BIN_LOG::register_purge_index_entry(const char *entry) {
  int error = 0;
  DBUG_ENTER("MYSQL_BIN_LOG::register_purge_index_entry");

  if ((error = my_b_write(&purge_index_file, (const uchar *)entry,
                          strlen(entry))) ||
      (error = my_b_write(&purge_index_file, (const uchar *)"\n", 1)))
    DBUG_RETURN(error);

  DBUG_RETURN(error);
}

int MYSQL_BIN_LOG::register_create_index_entry(const char *entry) {
  DBUG_ENTER("MYSQL_BIN_LOG::register_create_index_entry");
  DBUG_RETURN(register_purge_index_entry(entry));
}

int MYSQL_BIN_LOG::purge_index_entry(THD *thd, ulonglong *decrease_log_space,
                                     bool need_lock_index) {
  MY_STAT s;
  int error = 0;
  LOG_INFO log_info;
  LOG_INFO check_log_info;

  DBUG_ENTER("MYSQL_BIN_LOG:purge_index_entry");

  DBUG_ASSERT(my_b_inited(&purge_index_file));

  if ((error = reinit_io_cache(&purge_index_file, READ_CACHE, 0, 0, 0))) {
    LogErr(ERROR_LEVEL, ER_BINLOG_FAILED_TO_REINIT_REGISTER_FILE);
    goto err;
  }

  for (;;) {
    size_t length;

    if ((length = my_b_gets(&purge_index_file, log_info.log_file_name,
                            FN_REFLEN)) <= 1) {
      if (purge_index_file.error) {
        error = purge_index_file.error;
        LogErr(ERROR_LEVEL, ER_BINLOG_FAILED_TO_READ_REGISTER_FILE, error);
        goto err;
      }

      /* Reached EOF */
      break;
    }

    /* Get rid of the trailing '\n' */
    log_info.log_file_name[length - 1] = 0;

    if (!mysql_file_stat(m_key_file_log, log_info.log_file_name, &s, MYF(0))) {
      if (my_errno() == ENOENT) {
        /*
          It's not fatal if we can't stat a log file that does not exist;
          If we could not stat, we won't delete.
        */
        if (thd) {
          push_warning_printf(
              thd, Sql_condition::SL_WARNING, ER_LOG_PURGE_NO_FILE,
              ER_THD(thd, ER_LOG_PURGE_NO_FILE), log_info.log_file_name);
        }
        LogErr(INFORMATION_LEVEL, ER_CANT_STAT_FILE, log_info.log_file_name);
        set_my_errno(0);
      } else {
        /*
          Other than ENOENT are fatal
        */
        if (thd) {
          push_warning_printf(thd, Sql_condition::SL_WARNING,
                              ER_BINLOG_PURGE_FATAL_ERR,
                              "a problem with getting info on being purged %s; "
                              "consider examining correspondence "
                              "of your binlog index file "
                              "to the actual binlog files",
                              log_info.log_file_name);
        } else {
          LogErr(INFORMATION_LEVEL,
                 ER_BINLOG_CANT_DELETE_LOG_FILE_DOES_INDEX_MATCH_FILES,
                 log_info.log_file_name);
        }
        error = LOG_INFO_FATAL;
        goto err;
      }
    } else {
      if ((error = find_log_pos(&check_log_info, log_info.log_file_name,
                                need_lock_index))) {
        if (error != LOG_INFO_EOF) {
          if (thd) {
            push_warning_printf(thd, Sql_condition::SL_WARNING,
                                ER_BINLOG_PURGE_FATAL_ERR,
                                "a problem with deleting %s and "
                                "reading the binlog index file",
                                log_info.log_file_name);
          } else {
            LogErr(INFORMATION_LEVEL,
                   ER_BINLOG_CANT_DELETE_FILE_AND_READ_BINLOG_INDEX,
                   log_info.log_file_name);
          }
          goto err;
        }

        error = 0;
        if (!need_lock_index) {
          /*
            This is to avoid triggering an error in NDB.

            @todo: This is weird, what does NDB errors have to do with
            need_lock_index? Explain better or refactor /Sven
          */
          ha_binlog_index_purge_file(current_thd, log_info.log_file_name);
        }

        DBUG_PRINT("info", ("purging %s", log_info.log_file_name));
        if (!mysql_file_delete(key_file_binlog, log_info.log_file_name,
                               MYF(0))) {
          if (decrease_log_space) *decrease_log_space -= s.st_size;
        } else {
          if (my_errno() == ENOENT) {
            if (thd) {
              push_warning_printf(
                  thd, Sql_condition::SL_WARNING, ER_LOG_PURGE_NO_FILE,
                  ER_THD(thd, ER_LOG_PURGE_NO_FILE), log_info.log_file_name);
            }
            LogErr(INFORMATION_LEVEL, ER_BINLOG_CANT_DELETE_FILE,
                   log_info.log_file_name);
            set_my_errno(0);
          } else {
            if (thd) {
              push_warning_printf(thd, Sql_condition::SL_WARNING,
                                  ER_BINLOG_PURGE_FATAL_ERR,
                                  "a problem with deleting %s; "
                                  "consider examining correspondence "
                                  "of your binlog index file "
                                  "to the actual binlog files",
                                  log_info.log_file_name);
            } else {
              LogErr(INFORMATION_LEVEL,
                     ER_BINLOG_CANT_DELETE_LOG_FILE_DOES_INDEX_MATCH_FILES,
                     log_info.log_file_name);
            }
            if (my_errno() == EMFILE) {
              DBUG_PRINT("info", ("my_errno: %d, set ret = LOG_INFO_EMFILE",
                                  my_errno()));
              error = LOG_INFO_EMFILE;
              goto err;
            }
            error = LOG_INFO_FATAL;
            goto err;
          }
        }
      }
    }
  }

err:
  DBUG_RETURN(error);
}

/**
  Count a total size of binary logs (except the active one) to the variable
  binlog_space_total.

  @param need_lock_index  If true, this function acquires LOCK_index;
                          otherwise the caller should already have acquired it.

  @retval
    0			ok
  @retval
    LOG_INFO_FATAL      if any other than ENOENT error from
                        mysql_file_stat() or mysql_file_delete()
    LOG_INFO_EOF        End of log-index-file found
    LOG_INFO_IO         Got IO error while reading log-index-file
*/

int MYSQL_BIN_LOG::count_binlog_space(bool need_lock_index) {
  DBUG_ENTER("count_binlog_space");
  if (is_relay_log) DBUG_RETURN(0);

  if (need_lock_index)
    mysql_mutex_lock(&LOCK_index);
  else
    mysql_mutex_assert_owner(&LOCK_index);

  int error;
  LOG_INFO log_info;
  binlog_space_total = 0;
  if ((error = find_log_pos(&log_info, NullS, false /*need_lock_index=false*/)))
    goto done;

  MY_STAT stat_area;
  while (!(is_active(log_info.log_file_name))) {
    if (!mysql_file_stat(m_key_file_log, log_info.log_file_name, &stat_area,
                         MYF(0))) {
      if (my_errno() == ENOENT) {
        /*
          It's not fatal if we can't stat a log file that does not exist.
        */
        set_my_errno(0);
      } else {
        error = LOG_INFO_FATAL;
        goto done;
      }
    } else {
      binlog_space_total += stat_area.st_size;
    }
    if (find_next_log(&log_info, false /*need_lock_index=false*/)) break;
  }

  error = 0;

done:
  if (need_lock_index) mysql_mutex_unlock(&LOCK_index);
  DBUG_RETURN(error);
}

/**
  Purge old logs so that we have a total size lower than binlog_space_limit.

  @param need_lock_index  If true, this function acquires LOCK_index;
                          otherwise the caller should already have acquired it.

  @note
    If any of the logs before the deleted one is in use,
    only purge logs up to this one.

  @retval
    0				ok
  @retval
    LOG_INFO_FATAL      if any other than ENOENT error from
                        mysql_file_stat() or mysql_file_delete()
    LOG_INFO_EOF        End of log-index-file found
    LOG_INFO_IO         Got IO error while reading log-index-file
*/

int MYSQL_BIN_LOG::purge_logs_by_size(bool need_lock_index) {
  DBUG_ENTER("purge_logs_by_size");

  if (is_relay_log || !binlog_space_limit) DBUG_RETURN(0);

  if (need_lock_index)
    mysql_mutex_lock(&LOCK_index);
  else
    mysql_mutex_assert_owner(&LOCK_index);

  int error = 0;
  LOG_INFO log_info;
  my_off_t binlog_pos = my_b_tell(&log_file);
  count_binlog_space(false);

  if (!binlog_space_total ||
      binlog_space_total + binlog_pos <= binlog_space_limit)
    goto done;

  if ((error = find_log_pos(&log_info, NullS, false /*need_lock_index=false*/)))
    goto done;

  MY_STAT stat_area;
  char to_log[FN_REFLEN];
  to_log[0] = 0;
  while (!is_active(log_info.log_file_name)) {
    if (!mysql_file_stat(m_key_file_log, log_info.log_file_name, &stat_area,
                         MYF(0))) {
      if (my_errno() == ENOENT) {
        /*
          It's not fatal if we can't stat a log file that does not exist.
        */
        set_my_errno(0);
      } else {
        /*
          Other than ENOENT are fatal
        */
        THD *thd = current_thd;
        if (thd) {
          push_warning_printf(thd, Sql_condition::SL_WARNING,
                              ER_BINLOG_PURGE_FATAL_ERR,
                              "a problem with getting info on being purged %s; "
                              "consider examining correspondence "
                              "of your binlog index file "
                              "to the actual binlog files",
                              log_info.log_file_name);
        } else {
          LogErr(INFORMATION_LEVEL, ER_CANT_STAT_FILE, log_info.log_file_name);
        }
        error = LOG_INFO_FATAL;
        goto done;
      }
    }
    /* check if a total size of binary logs is bigger than binlog_space_limit
       if yes check if it is in use, if not in use then add
       it in the list of binary log files to be purged.
    */
    else if (binlog_space_total + binlog_pos > binlog_space_limit) {
      if ((log_in_use(log_info.log_file_name))) break;
      DBUG_PRINT("info", ("purge_logs_by_size binlog_space_total=%llu "
                          "binlog_pos=%llu sum=%llu\n",
                          binlog_space_total, binlog_pos,
                          binlog_space_total + binlog_pos));
      if (binlog_space_total >= (ulonglong)stat_area.st_size)
        binlog_space_total -= stat_area.st_size;
      else
        break;
      strmake(to_log, log_info.log_file_name,
              sizeof(log_info.log_file_name) - 1);
    } else
      break;
    if (find_next_log(&log_info, false /*need_lock_index=false*/)) break;
  }

  error = (to_log[0] ? purge_logs(to_log, true, false /*need_lock_index=false*/,
                                  true /*need_update_threads=true*/, NULL, true)
                     : 0);

done:
  if (need_lock_index) mysql_mutex_unlock(&LOCK_index);
  DBUG_RETURN(error);
}

/**
  Remove all logs before the given file date from disk and from the
  index file.

  @param purge_time	Delete all log files before given date.
  @param auto_purge     True if this is an automatic purge.

  @note
    If any of the logs before the deleted one is in use,
    only purge logs up to this one.

  @retval
    0				ok
  @retval
    LOG_INFO_PURGE_NO_ROTATE	Binary file that can't be rotated
    LOG_INFO_FATAL              if any other than ENOENT error from
                                mysql_file_stat() or mysql_file_delete()
*/

int MYSQL_BIN_LOG::purge_logs_before_date(time_t purge_time, bool auto_purge) {
  int error;
  int no_of_threads_locking_log = 0, no_of_log_files_purged = 0;
  bool log_is_active = false, log_is_in_use = false;
  char to_log[FN_REFLEN], copy_log_in_use[FN_REFLEN];
  LOG_INFO log_info;
  MY_STAT stat_area;
  THD *thd = current_thd;

  DBUG_ENTER("purge_logs_before_date");

  mysql_mutex_lock(&LOCK_index);
  to_log[0] = 0;

  if ((error = find_log_pos(&log_info, NullS, false /*need_lock_index=false*/)))
    goto err;

  while (!(log_is_active = is_active(log_info.log_file_name))) {
    if (!mysql_file_stat(m_key_file_log, log_info.log_file_name, &stat_area,
                         MYF(0))) {
      if (my_errno() == ENOENT) {
        /*
          It's not fatal if we can't stat a log file that does not exist.
        */
        set_my_errno(0);
      } else {
        /*
          Other than ENOENT are fatal
        */
        if (thd) {
          push_warning_printf(thd, Sql_condition::SL_WARNING,
                              ER_BINLOG_PURGE_FATAL_ERR,
                              "a problem with getting info on being purged %s; "
                              "consider examining correspondence "
                              "of your binlog index file "
                              "to the actual binlog files",
                              log_info.log_file_name);
        } else {
          LogErr(INFORMATION_LEVEL, ER_BINLOG_FAILED_TO_DELETE_LOG_FILE,
                 log_info.log_file_name);
        }
        error = LOG_INFO_FATAL;
        goto err;
      }
    }
    /* check if the binary log file is older than the purge_time
       if yes check if it is in use, if not in use then add
       it in the list of binary log files to be purged.
    */
    else if (stat_area.st_mtime < purge_time) {
      if ((no_of_threads_locking_log = log_in_use(log_info.log_file_name))) {
        if (!auto_purge) {
          log_is_in_use = true;
          strcpy(copy_log_in_use, log_info.log_file_name);
        }
        break;
      }
      strmake(to_log, log_info.log_file_name,
              sizeof(log_info.log_file_name) - 1);
      no_of_log_files_purged++;
    } else
      break;
    if (find_next_log(&log_info, false /*need_lock_index=false*/)) break;
  }

  if (log_is_active) {
    if (!auto_purge)
      push_warning_printf(
          thd, Sql_condition::SL_WARNING, ER_WARN_PURGE_LOG_IS_ACTIVE,
          ER_THD(thd, ER_WARN_PURGE_LOG_IS_ACTIVE), log_info.log_file_name);
  }

  if (log_is_in_use) {
    int no_of_log_files_to_purge = no_of_log_files_purged + 1;
    while (strcmp(log_file_name, log_info.log_file_name)) {
      if (mysql_file_stat(m_key_file_log, log_info.log_file_name, &stat_area,
                          MYF(0))) {
        if (stat_area.st_mtime < purge_time)
          no_of_log_files_to_purge++;
        else
          break;
      }
      if (find_next_log(&log_info, false /*need_lock_index=false*/)) {
        no_of_log_files_to_purge++;
        break;
      }
    }

    push_warning_printf(thd, Sql_condition::SL_WARNING,
                        ER_WARN_PURGE_LOG_IN_USE,
                        ER_THD(thd, ER_WARN_PURGE_LOG_IN_USE), copy_log_in_use,
                        no_of_threads_locking_log, no_of_log_files_purged,
                        no_of_log_files_to_purge);
  }

  error = (to_log[0] ? purge_logs(to_log, true, false /*need_lock_index=false*/,
                                  true /*need_update_threads=true*/,
                                  (ulonglong *)0, auto_purge)
                     : 0);

err:
  mysql_mutex_unlock(&LOCK_index);
  DBUG_RETURN(error);
}

/**
  Create a new log file name.

  @param[out] buf       Buffer allocated with at least FN_REFLEN bytes where
                        new name is stored.
  @param      log_ident Identity of the binary/relay log.

  @note
    If file name will be longer then FN_REFLEN it will be truncated
*/

void MYSQL_BIN_LOG::make_log_name(char *buf, const char *log_ident) {
  size_t dir_len = dirname_length(log_file_name);
  if (dir_len >= FN_REFLEN) dir_len = FN_REFLEN - 1;
  my_stpnmov(buf, log_file_name, dir_len);
  strmake(buf + dir_len, log_ident, FN_REFLEN - dir_len - 1);
}

/**
  Check if we are writing/reading to the given log file.
*/

bool MYSQL_BIN_LOG::is_active(const char *log_file_name_arg) {
  return !strcmp(log_file_name, log_file_name_arg);
}

void MYSQL_BIN_LOG::inc_prep_xids(THD *thd) {
  DBUG_ENTER("MYSQL_BIN_LOG::inc_prep_xids");
#ifndef DBUG_OFF
  int result = ++m_atomic_prep_xids;
  DBUG_PRINT("debug", ("m_atomic_prep_xids: %d", result));
#else
  m_atomic_prep_xids++;
#endif
  thd->get_transaction()->m_flags.xid_written = true;
  DBUG_VOID_RETURN;
}

void MYSQL_BIN_LOG::dec_prep_xids(THD *thd) {
  DBUG_ENTER("MYSQL_BIN_LOG::dec_prep_xids");
  int32 result = --m_atomic_prep_xids;
  DBUG_PRINT("debug", ("m_atomic_prep_xids: %d", result));
  thd->get_transaction()->m_flags.xid_written = false;
  if (result == 0) {
    mysql_mutex_lock(&LOCK_xids);
    mysql_cond_signal(&m_prep_xids_cond);
    mysql_mutex_unlock(&LOCK_xids);
  }
  DBUG_VOID_RETURN;
}

int MYSQL_BIN_LOG::write_to_file(Log_event *event) {
  if (crypto.is_enabled()) event->event_encrypter.enable_encryption(&crypto);
  return event->write(&log_file);
}

/*
  Wrappers around new_file_impl to avoid using argument
  to control locking. The argument 1) less readable 2) breaks
  incapsulation 3) allows external access to the class without
  a lock (which is not possible with private new_file_without_locking
  method).

  @retval
    nonzero - error

*/

int MYSQL_BIN_LOG::new_file(
    Format_description_log_event *extra_description_event) {
  return new_file_impl(true /*need_lock_log=true*/, extra_description_event);
}

/*
  @retval
    nonzero - error
*/
int MYSQL_BIN_LOG::new_file_without_locking(
    Format_description_log_event *extra_description_event) {
  return new_file_impl(false /*need_lock_log=false*/, extra_description_event);
}

/**
  Start writing to a new log file or reopen the old file.

  @param need_lock_log If true, this function acquires LOCK_log;
  otherwise the caller should already have acquired it.

  @param extra_description_event The master's FDE to be written by the I/O
  thread while creating a new relay log file. This should be NULL for
  binary log files.

  @retval 0 success
  @retval nonzero - error

  @note The new file name is stored last in the index file
*/
int MYSQL_BIN_LOG::new_file_impl(
    bool need_lock_log, Format_description_log_event *extra_description_event) {
  int error = 0;
  bool close_on_error = false;
  char new_name[FN_REFLEN], *new_name_ptr = NULL, *old_name, *file_to_open;
  const size_t ERR_CLOSE_MSG_LEN = 1024;
  char close_on_error_msg[ERR_CLOSE_MSG_LEN];
  memset(close_on_error_msg, 0, sizeof close_on_error_msg);

  DBUG_ENTER("MYSQL_BIN_LOG::new_file_impl");
  if (!is_open()) {
    DBUG_PRINT("info", ("log is closed"));
    DBUG_RETURN(error);
  }

  if (need_lock_log)
    mysql_mutex_lock(&LOCK_log);
  else
    mysql_mutex_assert_owner(&LOCK_log);
  DBUG_EXECUTE_IF("semi_sync_3-way_deadlock",
                  DEBUG_SYNC(current_thd, "before_rotate_binlog"););
  mysql_mutex_lock(&LOCK_xids);
  /*
    We need to ensure that the number of prepared XIDs are 0.

    If m_atomic_prep_xids is not zero:
    - We wait for storage engine commit, hence decrease m_atomic_prep_xids
    - We keep the LOCK_log to block new transactions from being
      written to the binary log.
   */
  while (get_prep_xids() > 0) {
    mysql_cond_wait(&m_prep_xids_cond, &LOCK_xids);
  }
  mysql_mutex_unlock(&LOCK_xids);

  mysql_mutex_lock(&LOCK_index);

  mysql_mutex_assert_owner(&LOCK_log);
  mysql_mutex_assert_owner(&LOCK_index);

  if (DBUG_EVALUATE_IF("expire_logs_always", 0, 1) &&
      (error = ha_flush_logs())) {
    goto end;
  }

  if (!is_relay_log) {
    /* Save set of GTIDs of the last binlog into table on binlog rotation */
    if ((error = gtid_state->save_gtids_of_last_binlog_into_table(true))) {
      close_on_error = true;
      snprintf(close_on_error_msg, sizeof close_on_error_msg, "%s",
               ER_THD(current_thd, ER_OOM_SAVE_GTIDS));
      goto end;
    }
  }

  /*
    If user hasn't specified an extension, generate a new log name
    We have to do this here and not in open as we want to store the
    new file name in the current binary log file.
  */
  new_name_ptr = new_name;
  if ((error = generate_new_name(new_name, name))) {
    // Use the old name if generation of new name fails.
    strcpy(new_name, name);
    close_on_error = true;
    snprintf(close_on_error_msg, sizeof close_on_error_msg,
             ER_THD(current_thd, ER_NO_UNIQUE_LOGFILE), name);
    if (strlen(close_on_error_msg)) {
      close_on_error_msg[strlen(close_on_error_msg) - 1] = '\0';
    }
    goto end;
  }

  /*
    Make sure that the log_file is initialized before writing
    Rotate_log_event into it.
  */
  if (m_binlog_file->is_open()) {
    /*
      We log the whole file name for log file as the user may decide
      to change base names at some point.
    */
    Rotate_log_event r(new_name + dirname_length(new_name), 0, LOG_EVENT_OFFSET,
                       is_relay_log ? Rotate_log_event::RELAY_LOG : 0);

    if (DBUG_EVALUATE_IF("fault_injection_new_file_rotate_event", (error = 1),
                         false) ||
<<<<<<< HEAD
        (error = write_to_file(&r))) {
=======
        (error = write_event_to_binlog(&r))) {
>>>>>>> e4924f36
      char errbuf[MYSYS_STRERROR_SIZE];
      DBUG_EXECUTE_IF("fault_injection_new_file_rotate_event", errno = 2;);
      close_on_error = true;
      snprintf(close_on_error_msg, sizeof close_on_error_msg,
               ER_THD(current_thd, ER_ERROR_ON_WRITE), name, errno,
               my_strerror(errbuf, sizeof(errbuf), errno));
      my_printf_error(ER_ERROR_ON_WRITE, ER_THD(current_thd, ER_ERROR_ON_WRITE),
                      MYF(ME_FATALERROR), name, errno,
                      my_strerror(errbuf, sizeof(errbuf), errno));
      goto end;
    }

    if ((error = m_binlog_file->flush())) {
      close_on_error = true;
      snprintf(close_on_error_msg, sizeof close_on_error_msg, "%s",
               "Either disk is full or file system is read only");
      goto end;
    }
  }

  DEBUG_SYNC(current_thd, "after_rotate_event_appended");

  old_name = name;
  name = 0;  // Don't free name
  close(LOG_CLOSE_TO_BE_OPENED | LOG_CLOSE_INDEX, false /*need_lock_log=false*/,
        false /*need_lock_index=false*/);

  if (checksum_alg_reset != binary_log::BINLOG_CHECKSUM_ALG_UNDEF) {
    DBUG_ASSERT(!is_relay_log);
    DBUG_ASSERT(binlog_checksum_options != checksum_alg_reset);
    binlog_checksum_options = checksum_alg_reset;
  }
  /*
    Note that at this point, atomic_log_state != LOG_CLOSED
    (important for is_open()).
  */

  DEBUG_SYNC(current_thd, "binlog_rotate_between_close_and_open");
  /*
    new_file() is only used for rotation (in FLUSH LOGS or because size >
    max_binlog_size or max_relay_log_size).
    If this is a binary log, the Format_description_log_event at the beginning
    of the new file should have created=0 (to distinguish with the
    Format_description_log_event written at server startup, which should
    trigger temp tables deletion on slaves.
  */

  /* reopen index binlog file, BUG#34582 */
  file_to_open = index_file_name;
  error = open_index_file(index_file_name, 0, false /*need_lock_index=false*/);
  if (!error) {
    /* reopen the binary log file. */
    file_to_open = new_name_ptr;
    error = open_binlog(old_name, new_name_ptr, max_size,
                        true /*null_created_arg=true*/,
                        false /*need_lock_index=false*/,
                        true /*need_sid_lock=true*/, extra_description_event);
  }

  /* handle reopening errors */
  if (error) {
    char errbuf[MYSYS_STRERROR_SIZE];
    my_printf_error(ER_CANT_OPEN_FILE, ER_THD(current_thd, ER_CANT_OPEN_FILE),
                    MYF(ME_FATALERROR), file_to_open, error,
                    my_strerror(errbuf, sizeof(errbuf), error));
    close_on_error = true;
    snprintf(close_on_error_msg, sizeof close_on_error_msg,
             ER_THD(current_thd, ER_CANT_OPEN_FILE), file_to_open, error,
             my_strerror(errbuf, sizeof(errbuf), error));
  }
  my_free(old_name);

end:

  if (error && close_on_error /* rotate, flush or reopen failed */) {
    /*
      Close whatever was left opened.

      We are keeping the behavior as it exists today, ie,
      we disable logging and move on (see: BUG#51014).

      TODO: as part of WL#1790 consider other approaches:
       - kill mysql (safety);
       - try multiple locations for opening a log file;
       - switch server to protected/readonly mode
       - ...
    */
    if (binlog_error_action == ABORT_SERVER) {
      char abort_msg[ERR_CLOSE_MSG_LEN + 48];
      memset(abort_msg, 0, sizeof abort_msg);
      snprintf(abort_msg, sizeof abort_msg,
               "%s, while rotating the binlog. "
               "Aborting the server",
               close_on_error_msg);
      exec_binlog_error_action_abort(abort_msg);
    } else
      LogErr(ERROR_LEVEL, ER_BINLOG_CANT_OPEN_FOR_LOGGING, new_name_ptr, errno);

    close(LOG_CLOSE_INDEX, false /*need_lock_log=false*/,
          false /*need_lock_index=false*/);
  }

  mysql_mutex_unlock(&LOCK_index);
  if (need_lock_log) mysql_mutex_unlock(&LOCK_log);

  DEBUG_SYNC(current_thd, "after_disable_binlog");
  DBUG_RETURN(error);
}

/**
  Called after an event has been written to the relay log by the IO
  thread.  This flushes and possibly syncs the file (according to the
  sync options), rotates the file if it has grown over the limit, and
  finally calls signal_update().

  @note The caller must hold LOCK_log before invoking this function.

  @param mi Master_info for the IO thread.

  @retval false success
  @retval true error
*/
bool MYSQL_BIN_LOG::after_write_to_relay_log(Master_info *mi) {
  DBUG_ENTER("MYSQL_BIN_LOG::after_write_to_relay_log");
  DBUG_PRINT("info", ("max_size: %lu", max_size));

  // Check pre-conditions
  mysql_mutex_assert_owner(&LOCK_log);
  DBUG_ASSERT(is_relay_log);
  DBUG_ASSERT(current_thd->system_thread == SYSTEM_THREAD_SLAVE_IO);

  /*
    We allow the relay log rotation by relay log size
    only if the trx parser is not inside a transaction.
  */
  bool can_rotate = mi->transaction_parser.is_not_inside_transaction();

#ifndef DBUG_OFF
  if (m_binlog_file->position() >
          DBUG_EVALUATE_IF("rotate_slave_debug_group", 500, max_size) &&
      !can_rotate) {
    DBUG_PRINT("info", ("Postponing the rotation by size waiting for "
                        "the end of the current transaction."));
  }
#endif

  // Flush and sync
  bool error = flush_and_sync(0);
  if (error) {
    mi->report(ERROR_LEVEL, ER_SLAVE_RELAY_LOG_WRITE_FAILURE,
               ER_THD(current_thd, ER_SLAVE_RELAY_LOG_WRITE_FAILURE),
               "failed to flush event to relay log file");
    truncate_relaylog_file(mi, atomic_binlog_end_pos);
  } else {
    if (can_rotate) {
      mysql_mutex_lock(&mi->data_lock);
      /*
        If the last event of the transaction has been flushed, we can add
        the GTID (if it is not empty) to the logged set, or else it will
        not be available in the Previous GTIDs of the next relay log file
        if we are going to rotate the relay log.
      */
      const Gtid *last_gtid_queued = mi->get_queueing_trx_gtid();
      if (!last_gtid_queued->is_empty()) {
        mi->rli->get_sid_lock()->rdlock();
        DBUG_SIGNAL_WAIT_FOR(current_thd, "updating_received_transaction_set",
                             "reached_updating_received_transaction_set",
                             "continue_updating_received_transaction_set");
        mi->rli->add_logged_gtid(last_gtid_queued->sidno,
                                 last_gtid_queued->gno);
        mi->rli->get_sid_lock()->unlock();
      }

      if (mi->is_queueing_trx()) {
        mi->finished_queueing();
      }
      mysql_mutex_unlock(&mi->data_lock);

      /*
        If relay log is too big, rotate. But only if not in the middle of a
        transaction when GTIDs are enabled.
        We now try to mimic the following master binlog behavior: "A transaction
        is written in one chunk to the binary log, so it is never split between
        several binary logs. Therefore, if you have big transactions, you might
        see binary log files larger than max_binlog_size."
      */
      if (m_binlog_file->position() >
          DBUG_EVALUATE_IF("rotate_slave_debug_group", 500, max_size)) {
        error = new_file_without_locking(mi->get_mi_description_event());
      }
    }
  }

  lock_binlog_end_pos();
  mi->rli->ign_master_log_name_end[0] = 0;
  update_binlog_end_pos(false /*need_lock*/);
  harvest_bytes_written(&mi->rli->log_space_total);
  unlock_binlog_end_pos();

  DBUG_RETURN(error);
}

bool MYSQL_BIN_LOG::write_event(Log_event *ev, Master_info *mi) {
  DBUG_ENTER("MYSQL_BIN_LOG::write_event(Log_event *, Master_info *)");

  DBUG_EXECUTE_IF("fail_to_write_ignored_event_to_relay_log",
                  { DBUG_RETURN(true); });
  // check preconditions
  DBUG_ASSERT(is_relay_log);

  mysql_mutex_assert_owner(&LOCK_log);

  // write data
  bool error = false;
<<<<<<< HEAD
  if (write_to_file(ev) == 0) {
=======
  if (!binary_event_serialize(ev, m_binlog_file)) {
>>>>>>> e4924f36
    bytes_written += ev->common_header->data_written;
    error = after_write_to_relay_log(mi);
  } else {
    mi->report(ERROR_LEVEL, ER_SLAVE_RELAY_LOG_WRITE_FAILURE,
               ER_THD(current_thd, ER_SLAVE_RELAY_LOG_WRITE_FAILURE),
               "failed to write event to the relay log file");
    truncate_relaylog_file(mi, atomic_binlog_end_pos);
    error = true;
  }

  DBUG_RETURN(error);
}

bool MYSQL_BIN_LOG::write_buffer(uchar *buf, uint len, Master_info *mi) {
  DBUG_ENTER("MYSQL_BIN_LOG::write_buffer(uchar *, uint, Master_info *");

  // check preconditions
  DBUG_ASSERT(is_relay_log);
  mysql_mutex_assert_owner(&LOCK_log);

  // write data
<<<<<<< HEAD
  uchar *ebuf = nullptr;

  if (crypto.is_enabled()) {
    ebuf = reinterpret_cast<uchar *>(
        my_malloc(PSI_NOT_INSTRUMENTED, len, MYF(MY_WME)));
    if (!ebuf || encrypt_event(my_b_tell(&log_file), crypto, buf, ebuf, len)) {
      if (ebuf != nullptr) my_free(ebuf);
      DBUG_RETURN(true);
    }

    buf = ebuf;
  }

  if (my_b_write(&log_file, (uchar *)buf, len)) {
=======
  bool error = false;
  if (m_binlog_file->write((uchar *)buf, len) == 0) {
    bytes_written += len;
    error = after_write_to_relay_log(mi);
  } else {
>>>>>>> e4924f36
    mi->report(ERROR_LEVEL, ER_SLAVE_RELAY_LOG_WRITE_FAILURE,
               ER_THD(current_thd, ER_SLAVE_RELAY_LOG_WRITE_FAILURE),
               "failed to write event to the relay log file");
    truncate_relaylog_file(mi, atomic_binlog_end_pos);
    if (ebuf != nullptr) my_free(ebuf);
    DBUG_RETURN(true);
  }

  if (ebuf != nullptr) my_free(ebuf);

  bytes_written += len;
  DBUG_RETURN(after_write_to_relay_log(mi));
}

bool MYSQL_BIN_LOG::flush() {
  return m_binlog_file->is_open() && m_binlog_file->flush();
}

bool MYSQL_BIN_LOG::flush_and_sync(const bool force) {
  mysql_mutex_assert_owner(&LOCK_log);

  if (m_binlog_file->flush()) return true;

  std::pair<bool, bool> result = sync_binlog_file(force);

  return result.first;
}

void MYSQL_BIN_LOG::start_union_events(THD *thd, query_id_t query_id_param) {
  DBUG_ASSERT(!thd->binlog_evt_union.do_union);
  thd->binlog_evt_union.do_union = true;
  thd->binlog_evt_union.unioned_events = false;
  thd->binlog_evt_union.unioned_events_trans = false;
  thd->binlog_evt_union.first_query_id = query_id_param;
}

void MYSQL_BIN_LOG::stop_union_events(THD *thd) {
  DBUG_ASSERT(thd->binlog_evt_union.do_union);
  thd->binlog_evt_union.do_union = false;
}

bool MYSQL_BIN_LOG::is_query_in_union(THD *thd, query_id_t query_id_param) {
  return (thd->binlog_evt_union.do_union &&
          query_id_param >= thd->binlog_evt_union.first_query_id);
}

/*
  Updates thd's position-of-next-event variables
  after a *real* write a file.
 */
void MYSQL_BIN_LOG::update_thd_next_event_pos(THD *thd) {
  if (likely(thd != NULL)) {
    thd->set_next_event_pos(log_file_name, m_binlog_file->position());
  }
}

/*
  Moves the last bunch of rows from the pending Rows event to a cache (either
  transactional cache if is_transaction is @c true, or the non-transactional
  cache otherwise. Sets a new pending event.

  @param thd               a pointer to the user thread.
  @param evt               a pointer to the row event.
  @param is_transactional  @c true indicates a transactional cache,
                           otherwise @c false a non-transactional.
*/
int MYSQL_BIN_LOG::flush_and_set_pending_rows_event(THD *thd,
                                                    Rows_log_event *event,
                                                    bool is_transactional) {
  DBUG_ENTER("MYSQL_BIN_LOG::flush_and_set_pending_rows_event(event)");
  DBUG_ASSERT(mysql_bin_log.is_open());
  DBUG_PRINT("enter", ("event: %p", event));

  int error = 0;
  binlog_cache_mngr *const cache_mngr = thd_get_cache_mngr(thd);

  DBUG_ASSERT(cache_mngr);

  binlog_cache_data *cache_data =
      cache_mngr->get_binlog_cache_data(is_transactional);

  DBUG_PRINT("info", ("cache_mngr->pending(): %p", cache_data->pending()));

  if (Rows_log_event *pending = cache_data->pending()) {
    /*
      Write pending event to the cache.
    */
    if (cache_data->write_event(pending)) {
      report_cache_write_error(thd, is_transactional);
      if (check_write_error(thd) && cache_data &&
          stmt_cannot_safely_rollback(thd))
        cache_data->set_incident();
      delete pending;
      cache_data->set_pending(NULL);
      DBUG_RETURN(1);
    }

    delete pending;
  }

  cache_data->set_pending(event);

  DBUG_RETURN(error);
}

/**
  Write an event to the binary log cache.
*/

bool MYSQL_BIN_LOG::write_event(Log_event *event_info) {
  THD *thd = event_info->thd;
  bool error = 1;
  DBUG_ENTER("MYSQL_BIN_LOG::write_event(Log_event *)");

  if (thd->binlog_evt_union.do_union) {
    /*
      In Stored function; Remember that function call caused an update.
      We will log the function call to the binary log on function exit
    */
    thd->binlog_evt_union.unioned_events = true;
    thd->binlog_evt_union.unioned_events_trans |=
        event_info->is_using_trans_cache();
    DBUG_RETURN(0);
  }

  /*
    We only end the statement if we are in a top-level statement.  If
    we are inside a stored function, we do not end the statement since
    this will close all tables on the slave. But there can be a special case
    where we are inside a stored function/trigger and a SAVEPOINT is being
    set in side the stored function/trigger. This SAVEPOINT execution will
    force the pending event to be flushed without an STMT_END_F flag. This
    will result in a case where following DMLs will be considered as part of
    same statement and result in data loss on slave. Hence in this case we
    force the end_stmt to be true.
  */
  bool const end_stmt =
      (thd->in_sub_stmt && thd->lex->sql_command == SQLCOM_SAVEPOINT)
          ? true
          : (thd->locked_tables_mode && thd->lex->requires_prelocking());
  if (thd->binlog_flush_pending_rows_event(end_stmt,
                                           event_info->is_using_trans_cache()))
    DBUG_RETURN(error);

  /*
     In most cases this is only called if 'is_open()' is true; in fact this is
     mostly called if is_open() *was* true a few instructions before, but it
     could have changed since.
  */
  if (likely(is_open())) {
    /*
      In the future we need to add to the following if tests like
      "do the involved tables match (to be implemented)
      binlog_[wild_]{do|ignore}_table?" (WL#1049)"
    */
    const char *local_db = event_info->get_db();
    if ((thd && !(thd->variables.option_bits & OPTION_BIN_LOG)) ||
        (thd->lex->sql_command != SQLCOM_ROLLBACK_TO_SAVEPOINT &&
         thd->lex->sql_command != SQLCOM_SAVEPOINT &&
         (!event_info->is_no_filter_event() &&
          !binlog_filter->db_ok(local_db))))
      DBUG_RETURN(0);

    DBUG_ASSERT(event_info->is_using_trans_cache() ||
                event_info->is_using_stmt_cache());

    if (binlog_start_trans_and_stmt(thd, event_info)) DBUG_RETURN(error);

    bool is_trans_cache = event_info->is_using_trans_cache();
    binlog_cache_mngr *cache_mngr = thd_get_cache_mngr(thd);
    binlog_cache_data *cache_data =
        cache_mngr->get_binlog_cache_data(is_trans_cache);

    DBUG_PRINT("info", ("event type: %d", event_info->get_type_code()));

    /*
       No check for auto events flag here - this write method should
       never be called if auto-events are enabled.

       Write first log events which describe the 'run environment'
       of the SQL command. If row-based binlogging, Insert_id, Rand
       and other kind of "setting context" events are not needed.
    */
    if (thd) {
      if (!thd->is_current_stmt_binlog_format_row()) {
        if (thd->stmt_depends_on_first_successful_insert_id_in_prev_stmt) {
          Intvar_log_event e(
              thd, (uchar)binary_log::Intvar_event::LAST_INSERT_ID_EVENT,
              thd->first_successful_insert_id_in_prev_stmt_for_binlog,
              event_info->event_cache_type, event_info->event_logging_type);
<<<<<<< HEAD
          if (cache_data->write_event(thd, &e)) goto err;
          if (event_info->is_using_immediate_logging())
            thd->binlog_bytes_written += e.header()->data_written;
=======
          if (cache_data->write_event(&e)) goto err;
>>>>>>> e4924f36
        }
        if (thd->auto_inc_intervals_in_cur_stmt_for_binlog.nb_elements() > 0) {
          DBUG_PRINT(
              "info",
              ("number of auto_inc intervals: %u",
               thd->auto_inc_intervals_in_cur_stmt_for_binlog.nb_elements()));
          Intvar_log_event e(
              thd, (uchar)binary_log::Intvar_event::INSERT_ID_EVENT,
              thd->auto_inc_intervals_in_cur_stmt_for_binlog.minimum(),
              event_info->event_cache_type, event_info->event_logging_type);
<<<<<<< HEAD
          if (cache_data->write_event(thd, &e)) goto err;
          if (event_info->is_using_immediate_logging())
            thd->binlog_bytes_written += e.header()->data_written;
=======
          if (cache_data->write_event(&e)) goto err;
>>>>>>> e4924f36
        }
        if (thd->rand_used) {
          Rand_log_event e(thd, thd->rand_saved_seed1, thd->rand_saved_seed2,
                           event_info->event_cache_type,
                           event_info->event_logging_type);
<<<<<<< HEAD
          if (cache_data->write_event(thd, &e)) goto err;
          if (event_info->is_using_immediate_logging())
            thd->binlog_bytes_written += e.header()->data_written;
=======
          if (cache_data->write_event(&e)) goto err;
>>>>>>> e4924f36
        }
        if (!thd->user_var_events.empty()) {
          for (size_t i = 0; i < thd->user_var_events.size(); i++) {
            Binlog_user_var_event *user_var_event = thd->user_var_events[i];

            /* setting flags for user var log event */
            uchar flags = User_var_log_event::UNDEF_F;
            if (user_var_event->unsigned_flag)
              flags |= User_var_log_event::UNSIGNED_F;

            User_var_log_event e(
                thd, user_var_event->user_var_event->entry_name.ptr(),
                user_var_event->user_var_event->entry_name.length(),
                user_var_event->value, user_var_event->length,
                user_var_event->type, user_var_event->charset_number, flags,
                event_info->event_cache_type, event_info->event_logging_type);
<<<<<<< HEAD
            if (cache_data->write_event(thd, &e)) goto err;
            if (event_info->is_using_immediate_logging())
              thd->binlog_bytes_written += e.header()->data_written;
=======
            if (cache_data->write_event(&e)) goto err;
>>>>>>> e4924f36
          }
        }
      }
    }

    /*
      Write the event.
    */
    if (cache_data->write_event(event_info)) goto err;

    if (DBUG_EVALUATE_IF("injecting_fault_writing", 1, 0)) goto err;
    if (event_info->is_using_immediate_logging())
      thd->binlog_bytes_written += event_info->common_header->data_written;

    /*
      After writing the event, if the trx-cache was used and any unsafe
      change was written into it, the cache is marked as cannot safely
      roll back.
    */
    if (is_trans_cache && stmt_cannot_safely_rollback(thd))
      cache_mngr->trx_cache.set_cannot_rollback();

    error = 0;

  err:
    if (error) {
      report_cache_write_error(thd, is_trans_cache);
      if (check_write_error(thd) && cache_data &&
          stmt_cannot_safely_rollback(thd))
        cache_data->set_incident();
    }
  }

  DBUG_RETURN(error);
}

/**
  The method executes rotation when LOCK_log is already acquired
  by the caller.

  @param force_rotate  caller can request the log rotation
  @param check_purge   is set to true if rotation took place

  @note
    If rotation fails, for instance the server was unable
    to create a new log file, we still try to write an
    incident event to the current log.

  @note The caller must hold LOCK_log when invoking this function.

  @retval
    nonzero - error in rotating routine.
*/
int MYSQL_BIN_LOG::rotate(bool force_rotate, bool *check_purge) {
  int error = 0;
  DBUG_ENTER("MYSQL_BIN_LOG::rotate");

  DBUG_ASSERT(!is_relay_log);
  mysql_mutex_assert_owner(&LOCK_log);

  *check_purge = false;

  if (DBUG_EVALUATE_IF("force_rotate", 1, 0) || force_rotate ||
      (m_binlog_file->position() >= (my_off_t)max_size)) {
    error = new_file_without_locking(NULL);
    *check_purge = true;
    publish_coordinates_for_global_status();
  }
  DBUG_RETURN(error);
}

/**
  The method executes logs purging routine.
*/
void MYSQL_BIN_LOG::purge() {
  if (expire_logs_days || binlog_expire_logs_seconds) {
    DEBUG_SYNC(current_thd, "at_purge_logs_before_date");
    time_t purge_time = 0;

    if (binlog_expire_logs_seconds) {
      purge_time = my_time(0) - binlog_expire_logs_seconds;
    } else
      purge_time = my_time(0) - expire_logs_days * 24 * 60 * 60;

    DBUG_EXECUTE_IF("expire_logs_always", { purge_time = my_time(0); });
    if (purge_time >= 0) {
      Is_instance_backup_locked_result is_instance_locked =
          is_instance_backup_locked(current_thd);

      if (is_instance_locked == Is_instance_backup_locked_result::OOM) {
        exec_binlog_error_action_abort(
            "Out of memory happened while checking if "
            "instance was locked for backup");
      }
      if (is_instance_locked == Is_instance_backup_locked_result::NOT_LOCKED) {
        /*
          Flush logs for storage engines, so that the last transaction
          is persisted inside storage engines.
        */
        ha_flush_logs();
        purge_logs_before_date(purge_time, true);
      }
    }
  }
  if (binlog_space_limit) purge_logs_by_size(true);
}

/**
  Execute a FLUSH LOGS statement.

  The method is a shortcut of @c rotate() and @c purge().
  LOCK_log is acquired prior to rotate and is released after it.

  @param thd           Current session.
  @param force_rotate  caller can request the log rotation

  @retval
    nonzero - error in rotating routine.
*/
int MYSQL_BIN_LOG::rotate_and_purge(THD *thd, bool force_rotate) {
  int error = 0;
  DBUG_ENTER("MYSQL_BIN_LOG::rotate_and_purge");
  bool check_purge = false;

  /*
    FLUSH BINARY LOGS command should ignore 'read-only' and 'super_read_only'
    options so that it can update 'mysql.gtid_executed' replication repository
    table.
  */
  thd->set_skip_readonly_check();
  /*
    Wait for handlerton to insert any pending information into the binlog.
    For e.g. ha_ndbcluster which updates the binlog asynchronously this is
    needed so that the user see its own commands in the binlog.
  */
  ha_binlog_wait(thd);

  DBUG_ASSERT(!is_relay_log);
  mysql_mutex_lock(&LOCK_log);
  error = rotate(force_rotate, &check_purge);
  /*
    NOTE: Run purge_logs wo/ holding LOCK_log because it does not need
          the mutex. Otherwise causes various deadlocks.
  */
  mysql_mutex_unlock(&LOCK_log);

  if (!error && check_purge) purge();

  DBUG_RETURN(error);
}

uint MYSQL_BIN_LOG::next_file_id() {
  uint res;
  mysql_mutex_lock(&LOCK_log);
  res = file_id++;
  mysql_mutex_unlock(&LOCK_log);
  return res;
}

int MYSQL_BIN_LOG::get_gtid_executed(Sid_map *sid_map, Gtid_set *gtid_set) {
  DBUG_ENTER("MYSQL_BIN_LOG::get_gtid_executed");
  int error = 0;

  mysql_mutex_lock(&mysql_bin_log.LOCK_commit);
  global_sid_lock->wrlock();

  enum_return_status return_status = global_sid_map->copy(sid_map);
  if (return_status != RETURN_STATUS_OK) {
    error = 1;
    goto end;
  }

  return_status = gtid_set->add_gtid_set(gtid_state->get_executed_gtids());
  if (return_status != RETURN_STATUS_OK) error = 1;

end:
  global_sid_lock->unlock();
  mysql_mutex_unlock(&mysql_bin_log.LOCK_commit);

  DBUG_RETURN(error);
}

/**
  Write the contents of the given IO_CACHE to the binary log.

  The cache will be reset as a READ_CACHE to be able to read the
  contents from it.

  The data will be post-processed: see class Binlog_event_writer for
  details.

  @param cache Events will be read from this IO_CACHE.
  @param writer Events will be written to this Binlog_event_writer.

  @retval true IO error.
  @retval false Success.

  @see MYSQL_BIN_LOG::write_cache
*/
bool MYSQL_BIN_LOG::do_write_cache(Binlog_cache_storage *cache,
                                   Binlog_event_writer *writer) {
  DBUG_ENTER("MYSQL_BIN_LOG::do_write_cache");

  DBUG_EXECUTE_IF("simulate_do_write_cache_failure", {
    /*
       see binlog_cache_data::write_event() that reacts on
       @c simulate_disk_full_at_flush_pending.
    */
    DBUG_SET("-d,simulate_do_write_cache_failure");
    DBUG_RETURN(true);
  });

#ifndef DBUG_OFF
  uint64 expected_total_len = cache->length();
  DBUG_PRINT("info", ("bytes in cache= %llu", expected_total_len));
#endif

<<<<<<< HEAD
  DBUG_EXECUTE_IF("simulate_tmpdir_partition_full",
                  { DBUG_SET("+d,simulate_file_write_error"); });

  int reinit_err = reinit_io_cache(cache, READ_CACHE, 0, 0, 0);
  DBUG_EXECUTE_IF("simulate_tmpdir_partition_full",
                  { DBUG_SET("-d,simulate_file_write_error"); });
  if (reinit_err) DBUG_RETURN(true);

  uchar *buf = cache->read_pos;
  uint32 buf_len = my_b_bytes_in_cache(cache);
  DBUG_PRINT("info", ("bytes in cache= %u", buf_len));
  uint32 event_len = 0;
  uchar header[LOG_EVENT_HEADER_LEN];
  uint32 header_len = 0;

  /*
    Each iteration of this loop processes all or a part of
    1) an event header or 2) an event body from the IO_CACHE.
  */
  while (true) {
    /**
      Nothing in cache: try to refill, and if cache was ended here,
      return success.  This code is needed even on the first iteration
      of the loop, because reinit_io_cache may or may not fill the
      first page.
    */
    if (buf_len == 0) {
      if (read_cache_page(cache, &buf, &buf_len)) {
        /**
          @todo: this can happen in case of disk corruption in the
          IO_CACHE.  We may have written a half transaction (even half
          event) to the binlog.  We should rollback the transaction
          and truncate the binlog.  /Sven
        */
        DBUG_ASSERT(0);
      }
      if (buf_len == 0) {
        /**
          @todo: this can happen in case of disk corruption in the
          IO_CACHE.  We may have written a half transaction (even half
          event) to the binlog.  We should rollback the transaction
          and truncate the binlog.  /Sven
        */
        DBUG_ASSERT(my_b_tell(cache) == expected_total_len);
        /* Arrive the end of the cache */
        DBUG_RETURN(false);
      }
    }

    /* Write event header into binlog */
    if (event_len == 0) {
      /* data in the buf may be smaller than header size.*/
      uint32 header_incr =
          std::min<uint32>(LOG_EVENT_HEADER_LEN - header_len, buf_len);

      memcpy(header + header_len, buf, header_incr);
      header_len += header_incr;
      buf += header_incr;
      buf_len -= header_incr;

      if (header_len == LOG_EVENT_HEADER_LEN) {
        // Flush event header.
        uchar *header_p = header;
        if (writer->write_event_part(&header_p, &header_len, &event_len))
          DBUG_RETURN(true);
        DBUG_ASSERT(header_len == 0);
      }
    } else {
      /* Write all or part of the event body to binlog */
      if (writer->write_event_part(&buf, &buf_len, &event_len))
        DBUG_RETURN(true);
    }
  }
=======
  bool error = false;
  if (cache->copy_to(writer, &error)) {
    if (error) report_binlog_write_error();
    DBUG_RETURN(true);
  }
  DBUG_RETURN(false);
>>>>>>> e4924f36
}

/**
  Writes an incident event to stmt_cache.

  @param ev Incident event to be written
  @param thd Thread variable
  @param need_lock_log If true, will acquire LOCK_log; otherwise the
  caller should already have acquired LOCK_log.
  @param err_msg Error message written to log file for the incident.
  @param do_flush_and_sync If true, will call flush_and_sync(), rotate() and
  purge().

  @retval false error
  @retval true success
*/
bool MYSQL_BIN_LOG::write_incident(Incident_log_event *ev, THD *thd,
                                   bool need_lock_log, const char *err_msg,
                                   bool do_flush_and_sync) {
  uint error = 0;
  DBUG_ENTER("MYSQL_BIN_LOG::write_incident");
  DBUG_ASSERT(err_msg);

  if (!is_open()) DBUG_RETURN(error);

  binlog_cache_mngr *const cache_mngr = thd_get_cache_mngr(thd);

#ifndef DBUG_OFF
  if (DBUG_EVALUATE_IF("simulate_write_incident_event_into_binlog_directly", 1,
                       0) &&
      !cache_mngr->stmt_cache.is_binlog_empty()) {
    /* The stmt_cache contains corruption data, so we can reset it. */
    cache_mngr->stmt_cache.reset();
  }
#endif

  /*
    If there is no binlog cache then we write incidents directly
    into the binlog. If caller needs GTIDs it has to setup the
    binlog cache (for the injector thread).
  */
  if (cache_mngr == NULL ||
      DBUG_EVALUATE_IF("simulate_write_incident_event_into_binlog_directly", 1,
                       0)) {
    if (need_lock_log)
      mysql_mutex_lock(&LOCK_log);
    else
      mysql_mutex_assert_owner(&LOCK_log);
    /* Write an incident event into binlog directly. */
<<<<<<< HEAD
    error = write_to_file(ev);
=======
    error = write_event_to_binlog(ev);
>>>>>>> e4924f36
    /*
      Write an error to log. So that user might have a chance
      to be alerted and explore incident details.
    */
    if (!error)
      LogErr(ERROR_LEVEL, ER_BINLOG_LOGGING_INCIDENT_TO_STOP_SLAVES, err_msg);
  } else  // (cache_mngr != NULL)
  {
    if (!cache_mngr->stmt_cache.is_binlog_empty()) {
      /* The stmt_cache contains corruption data, so we can reset it. */
      cache_mngr->stmt_cache.reset();
    }
    if (!cache_mngr->trx_cache.is_binlog_empty()) {
      /* The trx_cache contains corruption data, so we can reset it. */
      cache_mngr->trx_cache.reset();
    }
    /*
      Write the incident event into stmt_cache, so that a GTID is generated and
      written for it prior to flushing the stmt_cache.
    */
    binlog_cache_data *cache_data = cache_mngr->get_binlog_cache_data(false);
    if ((error = cache_data->write_event(ev))) {
      LogErr(ERROR_LEVEL, ER_BINLOG_EVENT_WRITE_TO_STMT_CACHE_FAILED);
      cache_mngr->stmt_cache.reset();
      DBUG_RETURN(error);
    }

    if (need_lock_log)
      mysql_mutex_lock(&LOCK_log);
    else
      mysql_mutex_assert_owner(&LOCK_log);
  }

  if (do_flush_and_sync) {
    if (!error && !(error = flush_and_sync())) {
      bool check_purge = false;
      update_binlog_end_pos();
      is_rotating_caused_by_incident = true;
      error = rotate(true, &check_purge);
      is_rotating_caused_by_incident = false;
      if (!error && check_purge) purge();
    }
  }

  if (need_lock_log) mysql_mutex_unlock(&LOCK_log);

  /*
    Write an error to log. So that user might have a chance
    to be alerted and explore incident details.
  */
  if (!error && cache_mngr != NULL)
    LogErr(ERROR_LEVEL, ER_BINLOG_LOGGING_INCIDENT_TO_STOP_SLAVES, err_msg);

  DBUG_RETURN(error);
}

bool MYSQL_BIN_LOG::write_dml_directly(THD *thd, const char *stmt,
                                       size_t stmt_len) {
  bool ret = false;
  /* backup the original command */
  enum_sql_command save_sql_command = thd->lex->sql_command;

  /* Fake it as a DELETE statement, so it can be binlogged correctly */
  thd->lex->sql_command = SQLCOM_DELETE;

  if (thd->binlog_query(THD::STMT_QUERY_TYPE, stmt, stmt_len, false, false,
                        false, 0) ||
      commit(thd, false) != TC_LOG::RESULT_SUCCESS) {
    ret = true;
  }

  thd->lex->sql_command = save_sql_command;
  return ret;
}

/**
  Creates an incident event and writes it to the binary log.

  @param thd  Thread variable
  @param need_lock_log If the binary lock should be locked or not
  @param err_msg Error message written to log file for the incident.
  @param do_flush_and_sync If true, will call flush_and_sync(), rotate() and
  purge().

  @retval
    0    error
  @retval
    1    success
*/
bool MYSQL_BIN_LOG::write_incident(THD *thd, bool need_lock_log,
                                   const char *err_msg,
                                   bool do_flush_and_sync) {
  DBUG_ENTER("MYSQL_BIN_LOG::write_incident");

  if (!is_open()) DBUG_RETURN(0);

  LEX_STRING write_error_msg = {(char *)err_msg, strlen(err_msg)};
  binary_log::Incident_event::enum_incident incident =
      binary_log::Incident_event::INCIDENT_LOST_EVENTS;
  Incident_log_event ev(thd, incident, write_error_msg);

  DBUG_RETURN(
      write_incident(&ev, thd, need_lock_log, err_msg, do_flush_and_sync));
}

/*
  Write the event into current binlog directly without going though a session
  binlog cache. It will update the event's log_pos and set checksum accordingly.
  binary_event_serialize can be called directly if log_pos should not be
  updated.
*/
inline bool MYSQL_BIN_LOG::write_event_to_binlog(Log_event *ev) {
  ev->common_footer->checksum_alg =
      is_relay_log
          ? relay_log_checksum_alg
          : static_cast<enum_binlog_checksum_alg>(binlog_checksum_options);
  DBUG_ASSERT(ev->common_footer->checksum_alg !=
              binary_log::BINLOG_CHECKSUM_ALG_UNDEF);

  /*
    Stores current position into log_pos, it is used to calculate correcty
    end_log_pos by adding data_written in Log_event::write_header().
  */
  ev->common_header->log_pos = m_binlog_file->position();

  if (binary_event_serialize(ev, m_binlog_file)) return true;

  add_bytes_written(ev->common_header->data_written);
  return false;
}

/* Write the event into current binlog and flush and sync */
bool MYSQL_BIN_LOG::write_event_to_binlog_and_sync(Log_event *ev) {
  if (write_event_to_binlog(ev) || m_binlog_file->flush() ||
      m_binlog_file->sync())
    return true;

  update_binlog_end_pos();
  return false;
}

/**
  Write the contents of the statement or transaction cache to the binary log.

  Comparison with do_write_cache:

  - do_write_cache is a lower-level function that only performs the
    actual write.

  - write_cache is a higher-level function that calls do_write_cache
    and additionally performs some maintenance tasks, including:
    - report any errors that occurred
    - write incident event if needed
    - update gtid_state
    - update thd.binlog_next_event_pos

  @param thd Thread variable

  @param cache_data Events will be read from the IO_CACHE of this
  cache_data object.

  @param writer Events will be written to this Binlog_event_writer.

  @retval true IO error.
  @retval false Success.

  @note We only come here if there is something in the cache.
  @note Whatever is in the cache is always a complete transaction.
  @note 'cache' needs to be reinitialized after this functions returns.
*/
bool MYSQL_BIN_LOG::write_cache(THD *thd, binlog_cache_data *cache_data,
                                Binlog_event_writer *writer) {
  DBUG_ENTER("MYSQL_BIN_LOG::write_cache(THD *, binlog_cache_data *, bool)");

  Binlog_cache_storage *cache = cache_data->get_cache();
  bool incident = cache_data->has_incident();

  mysql_mutex_assert_owner(&LOCK_log);

  DBUG_ASSERT(is_open());
  if (likely(is_open()))  // Should always be true
  {
    /*
      We only bother to write to the binary log if there is anything
      to write.

      @todo Is this check redundant? Probably this is only called if
      there is anything in the cache (see @note in comment above this
      function). Check if we can replace this by an assertion. /Sven
    */
    if (!cache->is_empty()) {
      DBUG_EXECUTE_IF("crash_before_writing_xid", {
        if (do_write_cache(cache, writer))
          DBUG_PRINT("info", ("error writing binlog cache: %d", write_error));
        flush_and_sync(true);
        DBUG_PRINT("info", ("crashing before writing xid"));
        DBUG_SUICIDE();
      });
      if (do_write_cache(cache, writer)) goto err;

      const char *err_msg =
          "Non-transactional changes did not get into "
          "the binlog.";
      if (incident &&
          write_incident(thd, false /*need_lock_log=false*/, err_msg,
                         false /*do_flush_and_sync==false*/)) {
        report_binlog_write_error();
        goto err;
      }
      DBUG_EXECUTE_IF("half_binlogged_transaction", DBUG_SUICIDE(););
    }
    update_thd_next_event_pos(thd);
  }

  DBUG_RETURN(false);

err:
  thd->commit_error = THD::CE_FLUSH_ERROR;

  DBUG_RETURN(true);
}

void MYSQL_BIN_LOG::report_binlog_write_error() {
  char errbuf[MYSYS_STRERROR_SIZE];

  write_error = true;
  LogErr(ERROR_LEVEL, ER_FAILED_TO_WRITE_TO_FILE, name, errno,
         my_strerror(errbuf, sizeof(errbuf), errno));
}

/**
  Wait until we get a signal that the binary log has been updated.
  Applies to master only.

  NOTES
  @param[in] timeout    a pointer to a timespec;
                        NULL means to wait w/o timeout.
  @retval    0          if got signalled on update
  @retval    non-0      if wait timeout elapsed
  @note
    LOCK_binlog_end_pos must be taken before calling this function.
    LOCK_binlog_end_pos is being released while the thread is waiting.
    LOCK_binlog_end_pos is released by the caller.
*/

int MYSQL_BIN_LOG::wait_for_update(const struct timespec *timeout) {
  int ret = 0;
  DBUG_ENTER("wait_for_update");

  if (!timeout)
    mysql_cond_wait(&update_cond, &LOCK_binlog_end_pos);
  else
    ret = mysql_cond_timedwait(&update_cond, &LOCK_binlog_end_pos,
                               const_cast<struct timespec *>(timeout));
  DBUG_RETURN(ret);
}

/**
  Close the log file.

  @param exiting     Bitmask for one or more of the following bits:
          - LOG_CLOSE_INDEX : if we should close the index file
          - LOG_CLOSE_TO_BE_OPENED : if we intend to call open
                                     at once after close.
          - LOG_CLOSE_STOP_EVENT : write a 'stop' event to the log

  @param need_lock_log If true, this function acquires LOCK_log;
  otherwise the caller should already have acquired it.

  @param need_lock_index If true, this function acquires LOCK_index;
  otherwise the caller should already have acquired it.

  @note
    One can do an open on the object at once after doing a close.
    The internal structures are not freed until cleanup() is called
*/

void MYSQL_BIN_LOG::close(
    uint exiting, bool need_lock_log,
    bool need_lock_index) {  // One can't set log_type here!
  DBUG_ENTER("MYSQL_BIN_LOG::close");
  DBUG_PRINT("enter", ("exiting: %d", (int)exiting));
  if (need_lock_log)
    mysql_mutex_lock(&LOCK_log);
  else
    mysql_mutex_assert_owner(&LOCK_log);

  if (atomic_log_state == LOG_OPENED) {
    if ((exiting & LOG_CLOSE_STOP_EVENT) != 0) {
      /**
        TODO(WL#7546): Change the implementation to Stop_event after write() is
        moved into libbinlogevents
      */
      Stop_log_event s;
      // the checksumming rule for relay-log case is similar to Rotate
      s.common_footer->checksum_alg =
          is_relay_log
              ? relay_log_checksum_alg
              : static_cast<enum_binlog_checksum_alg>(binlog_checksum_options);
      DBUG_ASSERT(!is_relay_log || relay_log_checksum_alg !=
                                       binary_log::BINLOG_CHECKSUM_ALG_UNDEF);
<<<<<<< HEAD
      write_to_file(&s);
      bytes_written += s.common_header->data_written;
      flush_io_cache(&log_file);
      update_binlog_end_pos();
=======
      if (!write_event_to_binlog(&s) && !m_binlog_file->flush())
        update_binlog_end_pos();
>>>>>>> e4924f36
    }

    /* The following update should not be done in relay log files */
    if (!is_relay_log) {
      my_off_t offset = BIN_LOG_HEADER_SIZE + FLAGS_OFFSET;
      uchar flags = 0;  // clearing LOG_EVENT_BINLOG_IN_USE_F
      (void)m_binlog_file->update(&flags, 1, offset);
    }

    if (m_binlog_file->flush_and_sync() && !write_error) {
      report_binlog_write_error();
    }

    /*
      LOCK_sync to guarantee that no thread is calling m_binlog_file
      to sync data to disk when another thread is closing m_binlog_file.
    */
    if (!is_relay_log) mysql_mutex_lock(&LOCK_sync);
    m_binlog_file->close();
    if (!is_relay_log) mysql_mutex_unlock(&LOCK_sync);

    atomic_log_state =
        (exiting & LOG_CLOSE_TO_BE_OPENED) ? LOG_TO_BE_OPENED : LOG_CLOSED;
    my_free(name);
    name = NULL;
  }

  /*
    The following test is needed even if is_open() is not set, as we may have
    called a not complete close earlier and the index file is still open.
  */

  if (need_lock_index)
    mysql_mutex_lock(&LOCK_index);
  else
    mysql_mutex_assert_owner(&LOCK_index);

  if ((exiting & LOG_CLOSE_INDEX) && my_b_inited(&index_file)) {
    end_io_cache(&index_file);
    if (mysql_file_close(index_file.file, MYF(0)) < 0 && !write_error) {
      report_binlog_write_error();
    }
  }

  if (need_lock_index) mysql_mutex_unlock(&LOCK_index);

  atomic_log_state =
      (exiting & LOG_CLOSE_TO_BE_OPENED) ? LOG_TO_BE_OPENED : LOG_CLOSED;
  my_free(name);
  name = NULL;

  if (need_lock_log) mysql_mutex_unlock(&LOCK_log);

  DBUG_VOID_RETURN;
}

void MYSQL_BIN_LOG::set_max_size(ulong max_size_arg) {
  /*
    We need to take locks, otherwise this may happen:
    new_file() is called, calls open(old_max_size), then before open() starts,
    set_max_size() sets max_size to max_size_arg, then open() starts and
    uses the old_max_size argument, so max_size_arg has been overwritten and
    it's like if the SET command was never run.
  */
  DBUG_ENTER("MYSQL_BIN_LOG::set_max_size");
  mysql_mutex_lock(&LOCK_log);
  if (is_open()) max_size = max_size_arg;
  mysql_mutex_unlock(&LOCK_log);
  DBUG_VOID_RETURN;
}

/****** transaction coordinator log for 2pc - binlog() based solution ******/

/**
  @todo
  keep in-memory list of prepared transactions
  (add to list in log(), remove on unlog())
  and copy it to the new binlog if rotated
  but let's check the behaviour of tc_log_page_waits first!
*/

int MYSQL_BIN_LOG::open_binlog(const char *opt_name) {
  LOG_INFO log_info;
  int error = 1;

  /*
    This function is used for 2pc transaction coordination.  Hence, it
    is never used for relay logs.
  */
  DBUG_ASSERT(!is_relay_log);
  DBUG_ASSERT(total_ha_2pc > 1 || (1 == total_ha_2pc && opt_bin_log));
  DBUG_ASSERT(opt_name && opt_name[0]);

  if (!my_b_inited(&index_file)) {
    /* There was a failure to open the index file, can't open the binlog */
    cleanup();
    return 1;
  }

  if (using_heuristic_recover()) {
    /* generate a new binlog to mask a corrupted one */
    mysql_mutex_lock(&LOCK_log);
    open_binlog(opt_name, 0, max_binlog_size, false,
                true /*need_lock_index=true*/, true /*need_sid_lock=true*/,
                NULL);
    mysql_mutex_unlock(&LOCK_log);
    cleanup();
    return 1;
  }

  if ((error = find_log_pos(&log_info, NullS, true /*need_lock_index=true*/))) {
    if (error != LOG_INFO_EOF)
      LogErr(ERROR_LEVEL, ER_BINLOG_CANT_FIND_LOG_IN_INDEX, error);
    else
      error = 0;
    goto err;
  }

  {
    Log_event *ev = 0;
    char log_name[FN_REFLEN];
    my_off_t valid_pos = 0;
    my_off_t binlog_size;
    MY_STAT s;

    do {
      strmake(log_name, log_info.log_file_name, sizeof(log_name) - 1);
    } while (
        !(error = find_next_log(&log_info, true /*need_lock_index=true*/)));

    if (error != LOG_INFO_EOF) {
      LogErr(ERROR_LEVEL, ER_BINLOG_CANT_FIND_LOG_IN_INDEX, error);
      goto err;
    }

    my_stat(log_name, &s, MYF(0));
    binlog_size = s.st_size;

    Binlog_file_reader binlog_file_reader(opt_master_verify_checksum);
    if (binlog_file_reader.open(log_name)) {
      LogErr(ERROR_LEVEL, ER_BINLOG_FILE_OPEN_FAILED,
             binlog_file_reader.get_error_str());
      goto err;
    }

    /*
      If the binary log was not properly closed it means that the server
      may have crashed. In that case, we need to call MYSQL_BIN_LOG::recover
      to:

        a) collect logged XIDs;
        b) complete the 2PC of the pending XIDs;
        c) collect the last valid position.

      Therefore, we do need to iterate over the binary log, even if
      total_ha_2pc == 1, to find the last valid group of events written.
      Later we will take this value and truncate the log if need be.
    */
    if ((ev = binlog_file_reader.read_event_object()) &&
        ev->get_type_code() == binary_log::FORMAT_DESCRIPTION_EVENT &&
        (ev->common_header->flags & LOG_EVENT_BINLOG_IN_USE_F ||
         DBUG_EVALUATE_IF("eval_force_bin_log_recovery", true, false))) {
      LogErr(INFORMATION_LEVEL, ER_BINLOG_RECOVERING_AFTER_CRASH_USING,
             opt_name);
      valid_pos = binlog_file_reader.position();
      error = binlog_recover(&binlog_file_reader, &valid_pos);
    } else
      error = 0;

    delete ev;

    if (error) goto err;

    /* Trim the crashed binlog file to last valid transaction
      or event (non-transaction) base on valid_pos. */
    if (valid_pos > 0) {
      File file;
      if ((file = mysql_file_open(key_file_binlog, log_name, O_RDWR,
                                  MYF(MY_WME))) < 0) {
        LogErr(ERROR_LEVEL, ER_BINLOG_CANT_OPEN_CRASHED_BINLOG);
        return -1;
      }

      /* Change binlog file size to valid_pos */
      if (valid_pos < binlog_size) {
        if (my_chsize(file, valid_pos, 0, MYF(MY_WME))) {
          LogErr(ERROR_LEVEL, ER_BINLOG_CANT_TRIM_CRASHED_BINLOG);
          mysql_file_close(file, MYF(MY_WME));
          return -1;
        } else {
          LogErr(INFORMATION_LEVEL, ER_BINLOG_CRASHED_BINLOG_TRIMMED, log_name,
                 binlog_size, valid_pos, valid_pos);
        }
      }

      /* Clear LOG_EVENT_BINLOG_IN_USE_F */
      my_off_t offset = BIN_LOG_HEADER_SIZE + FLAGS_OFFSET;
      uchar flags = 0;
      if (mysql_file_pwrite(file, &flags, 1, offset, MYF(0)) != 1) {
        LogErr(ERROR_LEVEL,
               ER_BINLOG_CANT_CLEAR_IN_USE_FLAG_FOR_CRASHED_BINLOG);
        mysql_file_close(file, MYF(MY_WME));
        return -1;
      }

      mysql_file_close(file, MYF(MY_WME));
    }  // end if
  }

err:
  return error;
}

/**
 Truncate the active relay log file in the specified position.

  @param mi Master_info of the channel going to truncate the relay log file.
  @param truncate_pos The position to truncate the active relay log file.
  @return False on success and true on failure.
*/
bool MYSQL_BIN_LOG::truncate_relaylog_file(Master_info *mi,
                                           my_off_t truncate_pos) {
  DBUG_ENTER("truncate_relaylog_file");
  DBUG_ASSERT(is_relay_log);
  mysql_mutex_assert_owner(&LOCK_log);
  Relay_log_info *rli = mi->rli;
  bool error = false;

  /*
    If the relay log was closed by an error (binlog_error_action=IGNORE_ERROR)
    this truncate function should produce no result as the relay log is already
    in really bad shape.
  */
  if (!is_open()) {
    DBUG_RETURN(false);
  }

  my_off_t relaylog_file_size = m_binlog_file->position();

  if (truncate_pos > 0 && truncate_pos < relaylog_file_size) {
    if (m_binlog_file->truncate(truncate_pos)) {
      mi->report(ERROR_LEVEL, ER_SLAVE_RELAY_LOG_WRITE_FAILURE,
                 ER_THD(current_thd, ER_SLAVE_RELAY_LOG_WRITE_FAILURE),
                 "failed to truncate relay log file");
      error = true;
    } else {
      LogErr(INFORMATION_LEVEL, ER_SLAVE_RELAY_LOG_TRUNCATE_INFO, log_file_name,
             relaylog_file_size, truncate_pos);

<<<<<<< HEAD
      // Re-init the I/O thread IO_CACHE
      if (reinit_io_cache(&log_file, WRITE_CACHE, truncate_pos, 0, true)) {
        mi->report(ERROR_LEVEL, ER_SLAVE_RELAY_LOG_WRITE_FAILURE,
                   ER_THD(current_thd, ER_SLAVE_RELAY_LOG_WRITE_FAILURE),
                   "unable to re-initialize I/O thread I/O cache");
      }

=======
>>>>>>> e4924f36
      // Re-init the SQL thread IO_CACHE
      DBUG_ASSERT(strcmp(rli->get_event_relay_log_name(), log_file_name) ||
                  rli->get_event_relay_log_pos() <= truncate_pos);
      rli->notify_relay_log_truncated();
    }
  }
  DBUG_RETURN(error);
}

/** This is called on shutdown, after ha_panic. */
void MYSQL_BIN_LOG::close() {}

/*
  Prepare the transaction in the transaction coordinator.

  This function will prepare the transaction in the storage engines
  (by calling @c ha_prepare_low) what will write a prepare record
  to the log buffers.

  @retval 0    success
  @retval 1    error
*/
int MYSQL_BIN_LOG::prepare(THD *thd, bool all) {
  DBUG_ENTER("MYSQL_BIN_LOG::prepare");

  DBUG_ASSERT(opt_bin_log);
  /*
    The applier thread explicitly overrides the value of sql_log_bin
    with the value of log_slave_updates.
    We may also end up here in some cases if we have a transaction with two
    active transactional storage engines, such as is the case if this is a
    replication applier and log_slave_updates=0.
  */
  DBUG_ASSERT((thd->slave_thread ? opt_log_slave_updates
                                 : thd->variables.sql_log_bin) ||
              total_ha_2pc > 1);

  /*
    Set HA_IGNORE_DURABILITY to not flush the prepared record of the
    transaction to the log of storage engine (for example, InnoDB
    redo log) during the prepare phase. So that we can flush prepared
    records of transactions to the log of storage engine in a group
    right before flushing them to binary log during binlog group
    commit flush stage. Reset to HA_REGULAR_DURABILITY at the
    beginning of parsing next command.
  */
  thd->durability_property = HA_IGNORE_DURABILITY;

  int error = ha_prepare_low(thd, all);

  DBUG_RETURN(error);
}

/**
  Commit the transaction in the transaction coordinator.

  This function will commit the sessions transaction in the binary log
  and in the storage engines (by calling @c ha_commit_low). If the
  transaction was successfully logged (or not successfully unlogged)
  but the commit in the engines did not succed, there is a risk of
  inconsistency between the engines and the binary log.

  For binary log group commit, the commit is separated into three
  parts:

  1. First part consists of filling the necessary caches and
     finalizing them (if they need to be finalized). After this,
     nothing is added to any of the caches.

  2. Second part execute an ordered flush and commit. This will be
     done using the group commit functionality in ordered_commit.

  3. Third part checks any errors resulting from the ordered commit
     and handles them appropriately.

  @retval RESULT_SUCCESS   success
  @retval RESULT_ABORTED   error, transaction was neither logged nor committed
  @retval RESULT_INCONSISTENT  error, transaction was logged but not committed
*/
TC_LOG::enum_result MYSQL_BIN_LOG::commit(THD *thd, bool all) {
  DBUG_ENTER("MYSQL_BIN_LOG::commit");
  DBUG_PRINT("info",
             ("query='%s'", thd == current_thd ? thd->query().str : NULL));
  binlog_cache_mngr *cache_mngr = thd_get_cache_mngr(thd);
  Transaction_ctx *trn_ctx = thd->get_transaction();
  my_xid xid = trn_ctx->xid_state()->get_xid()->get_my_xid();
  bool stmt_stuff_logged = false;
  bool trx_stuff_logged = false;
  bool skip_commit = is_loggable_xa_prepare(thd);
  bool is_atomic_ddl = false;

  DBUG_PRINT("enter", ("thd: 0x%llx, all: %s, xid: %llu, cache_mngr: 0x%llx",
                       (ulonglong)thd, YESNO(all), (ulonglong)xid,
                       (ulonglong)cache_mngr));

  /*
    No cache manager means nothing to log, but we still have to commit
    the transaction.
   */
  if (cache_mngr == NULL) {
    if (!skip_commit && ha_commit_low(thd, all)) DBUG_RETURN(RESULT_ABORTED);
    DBUG_RETURN(RESULT_SUCCESS);
  }

  /*
    Reset binlog_snapshot_% variables for the current connection so that the
    current coordinates are shown after committing a consistent snapshot
    transaction.
  */
  if (all) {
    mysql_mutex_lock(&thd->LOCK_thd_data);
    cache_mngr->binlog_info.log_file_name[0] = '\0';
    mysql_mutex_unlock(&thd->LOCK_thd_data);
  }

  Transaction_ctx::enum_trx_scope trx_scope =
      all ? Transaction_ctx::SESSION : Transaction_ctx::STMT;

  DBUG_PRINT("debug", ("in_transaction: %s, no_2pc: %s, rw_ha_count: %d",
                       YESNO(thd->in_multi_stmt_transaction_mode()),
                       YESNO(trn_ctx->no_2pc(trx_scope)),
                       trn_ctx->rw_ha_count(trx_scope)));
  DBUG_PRINT("debug",
             ("all.cannot_safely_rollback(): %s, trx_cache_empty: %s",
              YESNO(trn_ctx->cannot_safely_rollback(Transaction_ctx::SESSION)),
              YESNO(cache_mngr->trx_cache.is_binlog_empty())));
  DBUG_PRINT("debug",
             ("stmt.cannot_safely_rollback(): %s, stmt_cache_empty: %s",
              YESNO(trn_ctx->cannot_safely_rollback(Transaction_ctx::STMT)),
              YESNO(cache_mngr->stmt_cache.is_binlog_empty())));

  /*
    If there are no handlertons registered, there is nothing to
    commit. Note that DDLs are written earlier in this case (inside
    binlog_query).

    TODO: This can be a problem in those cases that there are no
    handlertons registered. DDLs are one example, but the other case
    is MyISAM. In this case, we could register a dummy handlerton to
    trigger the commit.

    Any statement that requires logging will call binlog_query before
    trans_commit_stmt, so an alternative is to use the condition
    "binlog_query called or stmt.ha_list != 0".
   */
  if (!all && !trn_ctx->is_active(trx_scope) &&
      cache_mngr->stmt_cache.is_binlog_empty())
    DBUG_RETURN(RESULT_SUCCESS);

  if (thd->lex->sql_command == SQLCOM_XA_COMMIT) {
  /* The Commit phase of the XA two phase logging. */

#ifndef DBUG_OFF
    bool one_phase = get_xa_opt(thd) == XA_ONE_PHASE;
    DBUG_ASSERT(all || (thd->slave_thread && one_phase));
    DBUG_ASSERT(!skip_commit || one_phase);
#endif

    XID_STATE *xs = thd->get_transaction()->xid_state();
    if (DBUG_EVALUATE_IF(
            "simulate_xa_commit_log_failure", true,
            do_binlog_xa_commit_rollback(thd, xs->get_xid(), true)))
      DBUG_RETURN(RESULT_ABORTED);
  }

  if (!cache_mngr->stmt_cache.is_binlog_empty()) {
    /*
      Commit parent identification of non-transactional query has
      been deferred until now, except for the mixed transaction case.
    */
    trn_ctx->store_commit_parent(
        m_dependency_tracker.get_max_committed_timestamp());
    if (cache_mngr->stmt_cache.finalize(thd)) DBUG_RETURN(RESULT_ABORTED);
    stmt_stuff_logged = true;
  }

  /*
    We commit the transaction if:
     - We are not in a transaction and committing a statement, or
     - We are in a transaction and a full transaction is committed.
    Otherwise, we accumulate the changes.
  */
  if (!cache_mngr->trx_cache.is_binlog_empty() && ending_trans(thd, all) &&
      !trx_stuff_logged) {
    const bool real_trans =
        (all || !trn_ctx->is_active(Transaction_ctx::SESSION));

    bool one_phase = get_xa_opt(thd) == XA_ONE_PHASE;
    bool is_loggable_xa = is_loggable_xa_prepare(thd);
    XID_STATE *xs = thd->get_transaction()->xid_state();

    /*
      Log and finalize transaction cache regarding XA PREPARE/XA COMMIT ONE
      PHASE if one of the following statements is true:
      - If it is a loggable XA transaction in prepare state;
      - If it is a transaction being commited with 'XA COMMIT ONE PHASE',
      statement and is not an empty transaction when GTID_NEXT is set to a
      manual GTID.

      For other XA COMMIT ONE PHASE statements that already have been finalized
      or are finalizing empty transactions when GTID_NEXT is set to a manual
      GTID, just let the execution flow get into the final 'else' branch and log
      a final 'COMMIT;' statement.
    */
    if (is_loggable_xa ||  // XA transaction in prepare state
        (thd->lex->sql_command == SQLCOM_XA_COMMIT &&  // Is a 'XA COMMIT
         one_phase &&                                  // ONE PHASE'
         xs != nullptr &&                              // and it has not yet
         !xs->is_binlogged() &&                        // been logged
         (thd->owned_gtid.sidno <= 0 ||  // and GTID_NEXT is NOT set to a
                                         // manual GTID
          !xs->has_state(XID_STATE::XA_NOTR))))  // and the transaction is NOT
                                                 // empty and NOT finalized in
                                                 // 'trans_xa_commit'
    {
      /* The prepare phase of XA transaction two phase logging. */
      int err = 0;

      DBUG_ASSERT(thd->lex->sql_command != SQLCOM_XA_COMMIT || one_phase);

      XA_prepare_log_event end_evt(thd, xs->get_xid(), one_phase);

      DBUG_ASSERT(!is_loggable_xa || skip_commit);

      err = cache_mngr->trx_cache.finalize(thd, &end_evt, xs);
      if (err) DBUG_RETURN(RESULT_ABORTED);
      if (is_loggable_xa)
        if (DBUG_EVALUATE_IF("simulate_xa_prepare_failure_in_cache_finalize",
                             true, false))
          DBUG_RETURN(RESULT_ABORTED);
    }
    /*
      If is atomic DDL, finalize cache for DDL and no further logging is needed.
    */
    else if ((is_atomic_ddl = cache_mngr->trx_cache.has_xid())) {
      if (cache_mngr->trx_cache.finalize(thd, NULL))
        DBUG_RETURN(RESULT_ABORTED);
    }
    /*
      We are committing a 2PC transaction if it is a "real" transaction
      and has an XID assigned (because some handlerton registered). A
      transaction is "real" if either 'all' is true or
      'trn_ctx->is_active(Transaction_ctx::SESSION)' is not true.

      Note: This is kind of strange since registering the binlog
      handlerton will then make the transaction 2PC, which is not really
      true. This occurs for example if a MyISAM statement is executed
      with row-based replication on.
    */
    else if (real_trans && xid && trn_ctx->rw_ha_count(trx_scope) > 1 &&
             !trn_ctx->no_2pc(trx_scope)) {
      Xid_log_event end_evt(thd, xid);
      if (cache_mngr->trx_cache.finalize(thd, &end_evt))
        DBUG_RETURN(RESULT_ABORTED);
    }
    /*
      No further action needed and no special case applies, log a final
      'COMMIT' statement and finalize the transaction cache.

      Empty transactions finalized with 'XA COMMIT ONE PHASE' will be covered
      by this branch.
     */
    else {
      Query_log_event end_evt(thd, STRING_WITH_LEN("COMMIT"), true, false, true,
                              0, true);
      if (cache_mngr->trx_cache.finalize(thd, &end_evt))
        DBUG_RETURN(RESULT_ABORTED);
    }
    trx_stuff_logged = true;
  }

  /*
    This is part of the stmt rollback.
  */
  if (!all) cache_mngr->trx_cache.set_prev_position(MY_OFF_T_UNDEF);

  /*
    Now all the events are written to the caches, so we will commit
    the transaction in the engines. This is done using the group
    commit logic in ordered_commit, which will return when the
    transaction is committed.

    If the commit in the engines fail, we still have something logged
    to the binary log so we have to report this as a "bad" failure
    (failed to commit, but logged something).
  */
  if (stmt_stuff_logged || trx_stuff_logged) {
    if (RUN_HOOK(
            transaction, before_commit,
            (thd, all, thd_get_cache_mngr(thd)->get_trx_cache(),
             thd_get_cache_mngr(thd)->get_stmt_cache(),
             max<my_off_t>(max_binlog_cache_size, max_binlog_stmt_cache_size),
             is_atomic_ddl)) ||
        DBUG_EVALUATE_IF("simulate_failure_in_before_commit_hook", true,
                         false)) {
      ha_rollback_low(thd, all);
      gtid_state->update_on_rollback(thd);
      thd_get_cache_mngr(thd)->reset();
      // Reset the thread OK status before changing the outcome.
      if (thd->get_stmt_da()->is_ok())
        thd->get_stmt_da()->reset_diagnostics_area();
      my_error(ER_RUN_HOOK_ERROR, MYF(0), "before_commit");
      DBUG_RETURN(RESULT_ABORTED);
    }
    /*
      Check whether the transaction should commit or abort given the
      plugin feedback.
    */
    if (thd->get_transaction()
            ->get_rpl_transaction_ctx()
            ->is_transaction_rollback() ||
        (DBUG_EVALUATE_IF("simulate_transaction_rollback_request", true,
                          false))) {
      ha_rollback_low(thd, all);
      gtid_state->update_on_rollback(thd);
      thd_get_cache_mngr(thd)->reset();
      if (thd->get_stmt_da()->is_ok())
        thd->get_stmt_da()->reset_diagnostics_area();
      my_error(ER_TRANSACTION_ROLLBACK_DURING_COMMIT, MYF(0));
      DBUG_RETURN(RESULT_ABORTED);
    }

    int rc = ordered_commit(thd, all, skip_commit);

    if (rc) DBUG_RETURN(RESULT_INCONSISTENT);

    /*
      Mark the flag m_is_binlogged to true only after we are done
      with checking all the error cases.
    */
    if (is_loggable_xa_prepare(thd))
      thd->get_transaction()->xid_state()->set_binlogged();
  } else if (!skip_commit) {
    if (ha_commit_low(thd, all)) DBUG_RETURN(RESULT_INCONSISTENT);
  }

  DBUG_RETURN(RESULT_SUCCESS);
}

/**
   Flush caches for session.

   @note @c set_trans_pos is called with a pointer to the file name
   that the binary log currently use and a rotation will change the
   contents of the variable.

   The position is used when calling the after_flush, after_commit,
   and after_rollback hooks, but these have been placed so that they
   occur before a rotation is executed.

   It is the responsibility of any plugin that use this position to
   copy it if they need it after the hook has returned.

   The current "global" transaction_counter is stepped and its new value
   is assigned to the transaction.
 */
std::pair<int, my_off_t> MYSQL_BIN_LOG::flush_thread_caches(THD *thd) {
  binlog_cache_mngr *cache_mngr = thd_get_cache_mngr(thd);
  my_off_t bytes = 0;
  bool wrote_xid = false;
  int error = cache_mngr->flush(thd, &bytes, &wrote_xid);
  if (!error && bytes > 0) {
    /*
      Note that set_trans_pos does not copy the file name. See
      this function documentation for more info.
    */
    thd->set_trans_pos(log_file_name, m_binlog_file->position());
    if (wrote_xid) inc_prep_xids(thd);
  }
  DBUG_PRINT("debug", ("bytes: %llu", bytes));
  return std::make_pair(error, bytes);
}

/**
  Execute the flush stage.

  @param[out] total_bytes_var Pointer to variable that will be set to total
  number of bytes flushed, or NULL.

  @param[out] rotate_var Pointer to variable that will be set to true if
  binlog rotation should be performed after releasing locks. If rotate
  is not necessary, the variable will not be touched.

  @param[out] out_queue_var  Pointer to the sessions queue in flush stage.

  @return Error code on error, zero on success
 */

int MYSQL_BIN_LOG::process_flush_stage_queue(my_off_t *total_bytes_var,
                                             bool *rotate_var,
                                             THD **out_queue_var) {
  DBUG_ENTER("MYSQL_BIN_LOG::process_flush_stage_queue");
#ifndef DBUG_OFF
  // number of flushes per group.
  int no_flushes = 0;
#endif
  DBUG_ASSERT(total_bytes_var && rotate_var && out_queue_var);
  my_off_t total_bytes = 0;
  int flush_error = 1;
  mysql_mutex_assert_owner(&LOCK_log);

  /*
    Fetch the entire flush queue and empty it, so that the next batch
    has a leader. We must do this before invoking ha_flush_logs(...)
    for guaranteeing to flush prepared records of transactions before
    flushing them to binary log, which is required by crash recovery.
  */
  THD *first_seen = stage_manager.fetch_queue_for(Stage_manager::FLUSH_STAGE);
  DBUG_ASSERT(first_seen != NULL);
  /*
    We flush prepared records of transactions to the log of storage
    engine (for example, InnoDB redo log) in a group right before
    flushing them to binary log.
  */
  ha_flush_logs(true);
  DBUG_EXECUTE_IF("crash_after_flush_engine_log", DBUG_SUICIDE(););
  assign_automatic_gtids_to_flush_group(first_seen);
  /* Flush thread caches to binary log. */
  for (THD *head = first_seen; head; head = head->next_to_commit) {
    std::pair<int, my_off_t> result = flush_thread_caches(head);
    total_bytes += result.second;
    if (flush_error == 1) flush_error = result.first;
#ifndef DBUG_OFF
    no_flushes++;
#endif
  }

  *out_queue_var = first_seen;
  *total_bytes_var = total_bytes;
  if (total_bytes > 0 && m_binlog_file->position() >= (my_off_t)max_size)
    *rotate_var = true;
#ifndef DBUG_OFF
  DBUG_PRINT("info", ("no_flushes:= %d", no_flushes));
  no_flushes = 0;
#endif
  DBUG_RETURN(flush_error);
}

/**
  Commit a sequence of sessions.

  This function commit an entire queue of sessions starting with the
  session in @c first. If there were an error in the flushing part of
  the ordered commit, the error code is passed in and all the threads
  are marked accordingly (but not committed).

  It will also add the GTIDs of the transactions to gtid_executed.

  @see MYSQL_BIN_LOG::ordered_commit

  @param thd The "master" thread
  @param first First thread in the queue of threads to commit
 */

void MYSQL_BIN_LOG::process_commit_stage_queue(THD *thd, THD *first) {
  mysql_mutex_assert_owner(&LOCK_commit);
#ifndef DBUG_OFF
  thd->get_transaction()->m_flags.ready_preempt = 1;  // formality by the leader
#endif
  for (THD *head = first; head; head = head->next_to_commit) {
    DBUG_PRINT("debug", ("Thread ID: %u, commit_error: %d, flags.pending: %s",
                         head->thread_id(), head->commit_error,
                         YESNO(head->get_transaction()->m_flags.pending)));
    /*
      If flushing failed, set commit_error for the session, skip the
      transaction and proceed with the next transaction instead. This
      will mark all threads as failed, since the flush failed.

      If flush succeeded, attach to the session and commit it in the
      engines.
    */
#ifndef DBUG_OFF
    stage_manager.clear_preempt_status(head);
#endif
    if (head->get_transaction()->sequence_number != SEQ_UNINIT)
      m_dependency_tracker.update_max_committed(head);
    /*
      Flush/Sync error should be ignored and continue
      to commit phase. And thd->commit_error cannot be
      COMMIT_ERROR at this moment.
    */
    DBUG_ASSERT(head->commit_error != THD::CE_COMMIT_ERROR);
    Thd_backup_and_restore switch_thd(thd, head);
    bool all = head->get_transaction()->m_flags.real_commit;
    if (head->get_transaction()->m_flags.commit_low) {
      /* head is parked to have exited append() */
      DBUG_ASSERT(head->get_transaction()->m_flags.ready_preempt);
      /*
        storage engine commit
       */
      if (ha_commit_low(head, all, false))
        head->commit_error = THD::CE_COMMIT_ERROR;
    }
    DBUG_PRINT("debug",
               ("commit_error: %d, flags.pending: %s", head->commit_error,
                YESNO(head->get_transaction()->m_flags.pending)));
  }

  /*
    Handle the GTID of the threads.
    gtid_executed table is kept updated even though transactions fail to be
    logged. That's required by slave auto positioning.
  */
  gtid_state->update_commit_group(first);

  for (THD *head = first; head; head = head->next_to_commit) {
    /*
      Decrement the prepared XID counter after storage engine commit.
      We also need decrement the prepared XID when encountering a
      flush error or session attach error for avoiding 3-way deadlock
      among user thread, rotate thread and dump thread.
    */
    if (head->get_transaction()->m_flags.xid_written) dec_prep_xids(head);
  }
}

/**
  Process after commit for a sequence of sessions.

  @param thd The "master" thread
  @param first First thread in the queue of threads to commit
 */

void MYSQL_BIN_LOG::process_after_commit_stage_queue(THD *thd, THD *first) {
  for (THD *head = first; head; head = head->next_to_commit) {
    if (head->get_transaction()->m_flags.run_hooks &&
        head->commit_error != THD::CE_COMMIT_ERROR) {
      /*
        TODO: This hook here should probably move outside/below this
              if and be the only after_commit invocation left in the
              code.
      */
      Thd_backup_and_restore switch_thd(thd, head);
      bool all = head->get_transaction()->m_flags.real_commit;
      (void)RUN_HOOK(transaction, after_commit, (head, all));
      /*
        When after_commit finished for the transaction, clear the run_hooks
        flag. This allow other parts of the system to check if after_commit was
        called.
      */
      head->get_transaction()->m_flags.run_hooks = false;
    }
  }
}

#ifndef DBUG_OFF
/** Names for the stages. */
static const char *g_stage_name[] = {
    "FLUSH",
    "SYNC",
    "COMMIT",
};
#endif

/**
  Enter a stage of the ordered commit procedure.

  Entering is stage is done by:

  - Atomically enqueueing a queue of processes (which is just one for
    the first phase).

  - If the queue was empty, the thread is the leader for that stage
    and it should process the entire queue for that stage.

  - If the queue was not empty, the thread is a follower and can go
    waiting for the commit to finish.

  The function will lock the stage mutex if it was designated the
  leader for the phase.

  @param thd    Session structure
  @param stage  The stage to enter
  @param queue  Queue of threads to enqueue for the stage
  @param leave_mutex  Mutex that will be released when changing stage
  @param enter_mutex  Mutex that will be taken when changing stage

  @retval true  The thread should "bail out" and go waiting for the
                commit to finish
  @retval false The thread is the leader for the stage and should do
                the processing.
*/

bool MYSQL_BIN_LOG::change_stage(THD *thd MY_ATTRIBUTE((unused)),
                                 Stage_manager::StageID stage, THD *queue,
                                 mysql_mutex_t *leave_mutex,
                                 mysql_mutex_t *enter_mutex) {
  DBUG_ENTER("MYSQL_BIN_LOG::change_stage");
  DBUG_PRINT("enter", ("thd: 0x%llx, stage: %s, queue: 0x%llx", (ulonglong)thd,
                       g_stage_name[stage], (ulonglong)queue));
  DBUG_ASSERT(0 <= stage && stage < Stage_manager::STAGE_COUNTER);
  DBUG_ASSERT(enter_mutex);
  DBUG_ASSERT(queue);
  /*
    enroll_for will release the leave_mutex once the sessions are
    queued.
  */
  if (!stage_manager.enroll_for(stage, queue, leave_mutex)) {
    DBUG_ASSERT(!thd_get_cache_mngr(thd)->dbug_any_finalized());
    DBUG_RETURN(true);
  }

#ifndef DBUG_OFF
  if (stage == Stage_manager::SYNC_STAGE)
    DEBUG_SYNC(thd, "bgc_between_flush_and_sync");
#endif

  /*
    We do not lock the enter_mutex if it is LOCK_log when rotating binlog
    caused by logging incident log event, since it is already locked.
  */
  bool need_lock_enter_mutex =
      !(is_rotating_caused_by_incident && enter_mutex == &LOCK_log);

  if (need_lock_enter_mutex)
    mysql_mutex_lock(enter_mutex);
  else
    mysql_mutex_assert_owner(enter_mutex);

  DBUG_RETURN(false);
}

/**
  Flush the I/O cache to file.

  Flush the binary log to the binlog file if any byte where written
  and signal that the binary log file has been updated if the flush
  succeeds.
*/

int MYSQL_BIN_LOG::flush_cache_to_file(my_off_t *end_pos_var) {
  if (m_binlog_file->flush()) {
    THD *thd = current_thd;
    thd->commit_error = THD::CE_FLUSH_ERROR;
    return ER_ERROR_ON_WRITE;
  }
  *end_pos_var = m_binlog_file->position();
  return 0;
}

/**
  Call fsync() to sync the file to disk.
*/
std::pair<bool, bool> MYSQL_BIN_LOG::sync_binlog_file(bool force) {
  bool synced = false;
  unsigned int sync_period = get_sync_period();
  if (force || (sync_period && ++sync_counter >= sync_period)) {
    sync_counter = 0;

    /*
      There is a chance that binlog file could be closed by 'RESET MASTER' or
      or 'FLUSH LOGS' just after the leader releases LOCK_log and before it
      acquires LOCK_sync log. So it should check if m_binlog_file is opened.
    */
    if (DBUG_EVALUATE_IF("simulate_error_during_sync_binlog_file", 1,
                         m_binlog_file->is_open() && m_binlog_file->sync())) {
      THD *thd = current_thd;
      thd->commit_error = THD::CE_SYNC_ERROR;
      return std::make_pair(true, synced);
    }
    synced = true;
  }
  return std::make_pair(false, synced);
}

/**
   Helper function executed when leaving @c ordered_commit.

   This function contain the necessary code for fetching the error
   code, doing post-commit checks, and wrapping up the commit if
   necessary.

   It is typically called when enter_stage indicates that the thread
   should bail out, and also when the ultimate leader thread finishes
   executing @c ordered_commit.

   It is typically used in this manner:
   @code
   if (enter_stage(thd, Thread_queue::FLUSH_STAGE, thd, &LOCK_log))
     return finish_commit(thd);
   @endcode

   @return Error code if the session commit failed, or zero on
   success.
 */
int MYSQL_BIN_LOG::finish_commit(THD *thd) {
  DBUG_ENTER("MYSQL_BIN_LOG::finish_commit");
  DEBUG_SYNC(thd, "reached_finish_commit");
  /*
    In some unlikely situations, it can happen that binary
    log is closed before the thread flushes it's cache.
    In that case, clear the caches before doing commit.
  */
  if (unlikely(!is_open())) {
    binlog_cache_mngr *cache_mngr = thd_get_cache_mngr(thd);
    if (cache_mngr) cache_mngr->reset();
  }
  if (thd->get_transaction()->sequence_number != SEQ_UNINIT)
    m_dependency_tracker.update_max_committed(thd);
  if (thd->get_transaction()->m_flags.commit_low) {
    const bool all = thd->get_transaction()->m_flags.real_commit;
    /*
      Now flush error and sync erros are ignored and we are continuing and
      committing. And at this time, commit_error cannot be COMMIT_ERROR.
    */
    DBUG_ASSERT(thd->commit_error != THD::CE_COMMIT_ERROR);

    /*
      Acquire a shared lock to block commits if an X lock has been acquired by
      LOCK TABLES FOR BACKUP or START TRANSACTION WITH CONSISTENT SNAPSHOT. We
      only reach this code if binlog_order_commits=0.
    */
    DBUG_ASSERT(opt_binlog_order_commits == 0);

    slock();

    /*
      storage engine commit
    */
    if (ha_commit_low(thd, all, false))
      thd->commit_error = THD::CE_COMMIT_ERROR;

    sunlock();
    /*
      Decrement the prepared XID counter after storage engine commit
    */
    if (thd->get_transaction()->m_flags.xid_written) dec_prep_xids(thd);
    /*
      If commit succeeded, we call the after_commit hook

      TODO: This hook here should probably move outside/below this
            if and be the only after_commit invocation left in the
            code.
    */
    if ((thd->commit_error != THD::CE_COMMIT_ERROR) &&
        thd->get_transaction()->m_flags.run_hooks) {
      (void)RUN_HOOK(transaction, after_commit, (thd, all));
      thd->get_transaction()->m_flags.run_hooks = false;
    }
  } else if (thd->get_transaction()->m_flags.xid_written)
    dec_prep_xids(thd);

  /*
    If the ordered commit didn't updated the GTIDs for this thd yet
    at process_commit_stage_queue (i.e. --binlog-order-commits=0)
    the thd still has the ownership of a GTID and we must handle it.
  */
  if (!thd->owned_gtid.is_empty()) {
    /*
      Gtid is added to gtid_state.executed_gtids and removed from owned_gtids
      on update_on_commit().
    */
    if (thd->commit_error == THD::CE_NONE) {
      gtid_state->update_on_commit(thd);
    } else
      gtid_state->update_on_rollback(thd);
  }

  DBUG_EXECUTE_IF("leaving_finish_commit", {
    const char act[] = "now SIGNAL signal_leaving_finish_commit";
    DBUG_ASSERT(!debug_sync_set_action(current_thd, STRING_WITH_LEN(act)));
  };);

  DBUG_ASSERT(thd->commit_error || !thd->get_transaction()->m_flags.run_hooks);
  DBUG_ASSERT(!thd_get_cache_mngr(thd)->dbug_any_finalized());
  DBUG_PRINT("return", ("Thread ID: %u, commit_error: %d", thd->thread_id(),
                        thd->commit_error));
  /*
    flush or sync errors are handled by the leader of the group
    (using binlog_error_action). Hence treat only COMMIT_ERRORs as errors.
  */
  DBUG_RETURN(thd->commit_error == THD::CE_COMMIT_ERROR);
}

/**
   Auxiliary function used in ordered_commit.
*/
static inline int call_after_sync_hook(THD *queue_head) {
  const char *log_file = NULL;
  my_off_t pos = 0;

  if (NO_HOOK(binlog_storage)) return 0;

  DBUG_ASSERT(queue_head != NULL);
  for (THD *thd = queue_head; thd != NULL; thd = thd->next_to_commit)
    if (likely(thd->commit_error == THD::CE_NONE))
      thd->get_trans_fixed_pos(&log_file, &pos);

  if (DBUG_EVALUATE_IF("simulate_after_sync_hook_error", 1, 0) ||
      RUN_HOOK(binlog_storage, after_sync, (queue_head, log_file, pos))) {
    LogErr(ERROR_LEVEL, ER_BINLOG_FAILED_TO_RUN_AFTER_SYNC_HOOK);
    return ER_ERROR_ON_WRITE;
  }
  return 0;
}

/**
  Helper function to handle flush or sync stage errors.
  If binlog_error_action= ABORT_SERVER, server will be aborted
  after reporting the error to the client.
  If binlog_error_action= IGNORE_ERROR, binlog will be closed
  for the reset of the life time of the server. close() call is protected
  with LOCK_log to avoid any parallel operations on binary log.

  @param thd Thread object that faced flush/sync error
  @param need_lock_log
                       > Indicates true if LOCk_log is needed before closing
                         binlog (happens when we are handling sync error)
                       > Indicates false if LOCK_log is already acquired
                         by the thread (happens when we are handling flush
                         error)
*/
void MYSQL_BIN_LOG::handle_binlog_flush_or_sync_error(THD *thd,
                                                      bool need_lock_log) {
  char errmsg[MYSQL_ERRMSG_SIZE];
  sprintf(
      errmsg,
      "An error occurred during %s stage of the commit. "
      "'binlog_error_action' is set to '%s'.",
      thd->commit_error == THD::CE_FLUSH_ERROR ? "flush" : "sync",
      binlog_error_action == ABORT_SERVER ? "ABORT_SERVER" : "IGNORE_ERROR");
  if (binlog_error_action == ABORT_SERVER) {
    char err_buff[MYSQL_ERRMSG_SIZE + 27];
    sprintf(err_buff, "%s Hence aborting the server.", errmsg);
    exec_binlog_error_action_abort(err_buff);
  } else {
    DEBUG_SYNC(thd, "before_binlog_closed_due_to_error");
    if (need_lock_log)
      mysql_mutex_lock(&LOCK_log);
    else
      mysql_mutex_assert_owner(&LOCK_log);
    /*
      It can happen that other group leader encountered
      error and already closed the binary log. So print
      error only if it is in open state. But we should
      call close() always just in case if the previous
      close did not close index file.
    */
    if (is_open()) {
      LogErr(ERROR_LEVEL, ER_TURNING_LOGGING_OFF_FOR_THE_DURATION, errmsg);
    }
    close(LOG_CLOSE_INDEX | LOG_CLOSE_STOP_EVENT, false /*need_lock_log=false*/,
          true /*need_lock_index=true*/);
    /*
      If there is a write error (flush/sync stage) and if
      binlog_error_action=IGNORE_ERROR, clear the error
      and allow the commit to happen in storage engine.
    */
    if (check_write_error(thd)) thd->clear_error();

    if (need_lock_log) mysql_mutex_unlock(&LOCK_log);
    DEBUG_SYNC(thd, "after_binlog_closed_due_to_error");
  }
}
/**
  Flush and commit the transaction.

  This will execute an ordered flush and commit of all outstanding
  transactions and is the main function for the binary log group
  commit logic. The function performs the ordered commit in two
  phases.

  The first phase flushes the caches to the binary log and under
  LOCK_log and marks all threads that were flushed as not pending.

  The second phase executes under LOCK_commit and commits all
  transactions in order.

  The procedure is:

  1. Queue ourselves for flushing.
  2. Grab the log lock, which might result is blocking if the mutex is
     already held by another thread.
  3. If we were not committed while waiting for the lock
     1. Fetch the queue
     2. For each thread in the queue:
        a. Attach to it
        b. Flush the caches, saving any error code
     3. Flush and sync (depending on the value of sync_binlog).
     4. Signal that the binary log was updated
  4. Release the log lock
  5. Grab the commit lock
     1. For each thread in the queue:
        a. If there were no error when flushing and the transaction shall be
  committed:
           - Commit the transaction, saving the result of executing the commit.
  6. Release the commit lock
  7. Call purge, if any of the committed thread requested a purge.
  8. Return with the saved error code

  @todo The use of @c skip_commit is a hack that we use since the @c
  TC_LOG Interface does not contain functions to handle
  savepoints. Once the binary log is eliminated as a handlerton and
  the @c TC_LOG interface is extended with savepoint handling, this
  parameter can be removed.

  @param thd Session to commit transaction for
  @param all   This is @c true if this is a real transaction commit, and
               @c false otherwise.
  @param skip_commit
               This is @c true if the call to @c ha_commit_low should
               be skipped (it is handled by the caller somehow) and @c
               false otherwise (the normal case).
 */
int MYSQL_BIN_LOG::ordered_commit(THD *thd, bool all, bool skip_commit) {
  DBUG_ENTER("MYSQL_BIN_LOG::ordered_commit");
  int flush_error = 0, sync_error = 0;
  my_off_t total_bytes = 0;
  bool do_rotate = false;

  DBUG_EXECUTE_IF("crash_commit_before_log", DBUG_SUICIDE(););
  /*
    These values are used while flushing a transaction, so clear
    everything.

    Notes:

    - It would be good if we could keep transaction coordinator
      log-specific data out of the THD structure, but that is not the
      case right now.

    - Everything in the transaction structure is reset when calling
      ha_commit_low since that calls Transaction_ctx::cleanup.
  */
  thd->get_transaction()->m_flags.pending = true;
  thd->commit_error = THD::CE_NONE;
  thd->next_to_commit = NULL;
  thd->durability_property = HA_IGNORE_DURABILITY;
  thd->get_transaction()->m_flags.real_commit = all;
  thd->get_transaction()->m_flags.xid_written = false;
  thd->get_transaction()->m_flags.commit_low = !skip_commit;
  thd->get_transaction()->m_flags.run_hooks = !skip_commit;
#ifndef DBUG_OFF
  /*
     The group commit Leader may have to wait for follower whose transaction
     is not ready to be preempted. Initially the status is pessimistic.
     Preemption guarding logics is necessary only when !DBUG_OFF is set.
     It won't be required for the dbug-off case as long as the follower won't
     execute any thread-specific write access code in this method, which is
     the case as of current.
  */
  thd->get_transaction()->m_flags.ready_preempt = 0;
#endif

  DBUG_PRINT("enter", ("flags.pending: %s, commit_error: %d, thread_id: %u",
                       YESNO(thd->get_transaction()->m_flags.pending),
                       thd->commit_error, thd->thread_id()));

  DEBUG_SYNC(thd, "bgc_before_flush_stage");

  /*
    Stage #1: flushing transactions to binary log

    While flushing, we allow new threads to enter and will process
    them in due time. Once the queue was empty, we cannot reap
    anything more since it is possible that a thread entered and
    appointed itself leader for the flush phase.
  */

  if (has_commit_order_manager(thd)) {
    Slave_worker *worker = dynamic_cast<Slave_worker *>(thd->rli_slave);
    Commit_order_manager *mngr = worker->get_commit_order_manager();

    if (mngr->wait_for_its_turn(worker, all)) {
      thd->commit_error = THD::CE_COMMIT_ERROR;
      DBUG_RETURN(thd->commit_error);
    }

    if (change_stage(thd, Stage_manager::FLUSH_STAGE, thd, NULL, &LOCK_log))
      DBUG_RETURN(finish_commit(thd));
  } else if (change_stage(thd, Stage_manager::FLUSH_STAGE, thd, NULL,
                          &LOCK_log)) {
    DBUG_PRINT("return", ("Thread ID: %u, commit_error: %d", thd->thread_id(),
                          thd->commit_error));
    DBUG_RETURN(finish_commit(thd));
  }

  THD *wait_queue = NULL, *final_queue = NULL;
  mysql_mutex_t *leave_mutex_before_commit_stage = NULL;
  my_off_t flush_end_pos = 0;
  bool update_binlog_end_pos_after_sync;
  if (unlikely(!is_open())) {
    final_queue = stage_manager.fetch_queue_for(Stage_manager::FLUSH_STAGE);
    leave_mutex_before_commit_stage = &LOCK_log;
    /*
      binary log is closed, flush stage and sync stage should be
      ignored. Binlog cache should be cleared, but instead of doing
      it here, do that work in 'finish_commit' function so that
      leader and followers thread caches will be cleared.
    */
    goto commit_stage;
  }
  DEBUG_SYNC(thd, "waiting_in_the_middle_of_flush_stage");
  flush_error =
      process_flush_stage_queue(&total_bytes, &do_rotate, &wait_queue);

  if (flush_error == 0 && total_bytes > 0)
    flush_error = flush_cache_to_file(&flush_end_pos);
  DBUG_EXECUTE_IF("crash_after_flush_binlog", DBUG_SUICIDE(););

  update_binlog_end_pos_after_sync = (get_sync_period() == 1);

  /*
    If the flush finished successfully, we can call the after_flush
    hook. Being invoked here, we have the guarantee that the hook is
    executed before the before/after_send_hooks on the dump thread
    preventing race conditions among these plug-ins.
  */
  if (flush_error == 0) {
    const char *file_name_ptr = log_file_name + dirname_length(log_file_name);
    DBUG_ASSERT(flush_end_pos != 0);
    if (RUN_HOOK(binlog_storage, after_flush,
                 (thd, file_name_ptr, flush_end_pos))) {
      LogErr(ERROR_LEVEL, ER_BINLOG_FAILED_TO_RUN_AFTER_FLUSH_HOOK);
      flush_error = ER_ERROR_ON_WRITE;
    }

    if (!update_binlog_end_pos_after_sync) update_binlog_end_pos();

    DBUG_EXECUTE_IF("crash_commit_after_log", DBUG_SUICIDE(););
  }

  if (flush_error) {
    /*
      Handle flush error (if any) after leader finishes it's flush stage.
    */
    handle_binlog_flush_or_sync_error(thd, false /* need_lock_log */);
  }

  publish_coordinates_for_global_status();

  DEBUG_SYNC(thd, "bgc_after_flush_stage_before_sync_stage");

  /*
    Stage #2: Syncing binary log file to disk
  */

  if (change_stage(thd, Stage_manager::SYNC_STAGE, wait_queue, &LOCK_log,
                   &LOCK_sync)) {
    DBUG_PRINT("return", ("Thread ID: %u, commit_error: %d", thd->thread_id(),
                          thd->commit_error));
    DBUG_RETURN(finish_commit(thd));
  }

  /*
    Shall introduce a delay only if it is going to do sync
    in this ongoing SYNC stage. The "+1" used below in the
    if condition is to count the ongoing sync stage.
    When sync_binlog=0 (where we never do sync in BGC group),
    it is considered as a special case and delay will be executed
    for every group just like how it is done when sync_binlog= 1.
  */
  if (!flush_error && (sync_counter + 1 >= get_sync_period()))
    stage_manager.wait_count_or_timeout(
        opt_binlog_group_commit_sync_no_delay_count,
        opt_binlog_group_commit_sync_delay, Stage_manager::SYNC_STAGE);

  final_queue = stage_manager.fetch_queue_for(Stage_manager::SYNC_STAGE);

  if (flush_error == 0 && total_bytes > 0) {
    DEBUG_SYNC(thd, "before_sync_binlog_file");
    std::pair<bool, bool> result = sync_binlog_file(false);
    sync_error = result.first;
  }

  if (update_binlog_end_pos_after_sync) {
    THD *tmp_thd = final_queue;

    while (tmp_thd->next_to_commit != NULL) tmp_thd = tmp_thd->next_to_commit;
    if (flush_error == 0 && sync_error == 0)
      update_binlog_end_pos(tmp_thd->get_trans_pos());
  }

  DEBUG_SYNC(thd, "bgc_after_sync_stage_before_commit_stage");

  leave_mutex_before_commit_stage = &LOCK_sync;
  /*
    Stage #3: Commit all transactions in order.

    This stage is skipped if we do not need to order the commits and
    each thread have to execute the handlerton commit instead.

    Howver, since we are keeping the lock from the previous stage, we
    need to unlock it if we skip the stage.

    We must also step commit_clock before the ha_commit_low() is called
    either in ordered fashion(by the leader of this stage) or by the tread
    themselves.

    We are delaying the handling of sync error until
    all locks are released but we should not enter into
    commit stage if binlog_error_action is ABORT_SERVER.
  */
commit_stage:
  if (opt_binlog_order_commits &&
      (sync_error == 0 || binlog_error_action != ABORT_SERVER)) {
    if (change_stage(thd, Stage_manager::COMMIT_STAGE, final_queue,
                     leave_mutex_before_commit_stage, &LOCK_commit)) {
      DBUG_PRINT("return", ("Thread ID: %u, commit_error: %d", thd->thread_id(),
                            thd->commit_error));
      DBUG_RETURN(finish_commit(thd));
    }
    THD *commit_queue =
        stage_manager.fetch_queue_for(Stage_manager::COMMIT_STAGE);
    DBUG_EXECUTE_IF("semi_sync_3-way_deadlock",
                    DEBUG_SYNC(thd, "before_process_commit_stage_queue"););

    if (flush_error == 0 && sync_error == 0)
      sync_error = call_after_sync_hook(commit_queue);

    /*
      process_commit_stage_queue will call update_on_commit or
      update_on_rollback for the GTID owned by each thd in the queue.

      This will be done this way to guarantee that GTIDs are added to
      gtid_executed in order, to avoid creating unnecessary temporary
      gaps and keep gtid_executed as a single interval at all times.

      If we allow each thread to call update_on_commit only when they
      are at finish_commit, the GTID order cannot be guaranteed and
      temporary gaps may appear in gtid_executed. When this happen,
      the server would have to add and remove intervals from the
      Gtid_set, and adding and removing intervals requires a mutex,
      which would reduce performance.
    */
    process_commit_stage_queue(thd, commit_queue);
    mysql_mutex_unlock(&LOCK_commit);
    /*
      Process after_commit after LOCK_commit is released for avoiding
      3-way deadlock among user thread, rotate thread and dump thread.
    */
    process_after_commit_stage_queue(thd, commit_queue);
    final_queue = commit_queue;
  } else {
    if (leave_mutex_before_commit_stage)
      mysql_mutex_unlock(leave_mutex_before_commit_stage);
    if (flush_error == 0 && sync_error == 0)
      sync_error = call_after_sync_hook(final_queue);
  }

  /*
    Handle sync error after we release all locks in order to avoid deadlocks
  */
  if (sync_error)
    handle_binlog_flush_or_sync_error(thd, true /* need_lock_log */);

  /* Commit done so signal all waiting threads */
  stage_manager.signal_done(final_queue);

  /*
    Finish the commit before executing a rotate, or run the risk of a
    deadlock. We don't need the return value here since it is in
    thd->commit_error, which is returned below.
  */
  (void)finish_commit(thd);
  DEBUG_SYNC(thd, "bgc_after_commit_stage_before_rotation");

  /*
    If we need to rotate, we do it without commit error.
    Otherwise the thd->commit_error will be possibly reset.
   */
  if (DBUG_EVALUATE_IF("force_rotate", 1, 0) ||
      (do_rotate && thd->commit_error == THD::CE_NONE &&
       !is_rotating_caused_by_incident)) {
    /*
      Do not force the rotate as several consecutive groups may
      request unnecessary rotations.

      NOTE: Run purge_logs wo/ holding LOCK_log because it does not
      need the mutex. Otherwise causes various deadlocks.
    */

    DEBUG_SYNC(thd, "ready_to_do_rotation");
    bool check_purge = false;
    mysql_mutex_lock(&LOCK_log);
    /*
      If rotate fails then depends on binlog_error_action variable
      appropriate action will be taken inside rotate call.
    */
    int error = rotate(false, &check_purge);
    mysql_mutex_unlock(&LOCK_log);

    if (error)
      thd->commit_error = THD::CE_COMMIT_ERROR;
    else if (check_purge)
      purge();
  }

  if (binlog_space_limit && binlog_space_total &&
      binlog_space_total + my_b_tell(&log_file) > binlog_space_limit)
    purge_logs_by_size(true);

  /*
    flush or sync errors are handled above (using binlog_error_action).
    Hence treat only COMMIT_ERRORs as errors.
  */
  DBUG_RETURN(thd->commit_error == THD::CE_COMMIT_ERROR);
}

/**
  MYSQLD server recovers from last crashed binlog.

  @param[in] binlog_file_reader Binlog_file_reader of the crashed binlog.
  @param[out] valid_pos The position of the last valid transaction or
                        event(non-transaction) of the crashed binlog.
                        valid_pos must be non-NULL.

  After a crash, storage engines may contain transactions that are
  prepared but not committed (in theory any engine, in practice
  InnoDB).  This function uses the binary log as the source of truth
  to determine which of these transactions should be committed and
  which should be rolled back.

  The function collects the XIDs of all transactions that are
  completely written to the binary log into a hash, and passes this
  hash to the storage engines through the ha_recover function in the
  handler interface.  This tells the storage engines to commit all
  prepared transactions that are in the set, and to roll back all
  prepared transactions that are not in the set.

  To compute the hash, this function iterates over the last binary log
  only (i.e. it assumes that 'log' is the last binary log).  It
  instantiates each event.  For XID-events (i.e. commit to InnoDB), it
  extracts the xid from the event and stores it in the hash.

  It is enough to iterate over only the last binary log because when
  the binary log is rotated we force engines to commit (and we fsync
  the old binary log).

  @retval 0 Success
  @retval 1 Out of memory, or storage engine returns error.
*/
static int binlog_recover(Binlog_file_reader *binlog_file_reader,
                          my_off_t *valid_pos) {
  Log_event *ev;
  /*
    The flag is used for handling the case that a transaction
    is partially written to the binlog.
  */
  bool in_transaction = false;
  int memory_page_size = my_getpagesize();

  {
    MEM_ROOT mem_root(key_memory_binlog_recover_exec, memory_page_size);
    memroot_unordered_set<my_xid> xids(&mem_root);

    while ((ev = binlog_file_reader->read_event_object())) {
      if (ev->get_type_code() == binary_log::QUERY_EVENT &&
          !strcmp(((Query_log_event *)ev)->query, "BEGIN"))
        in_transaction = true;

      if (ev->get_type_code() == binary_log::QUERY_EVENT &&
          !strcmp(((Query_log_event *)ev)->query, "COMMIT")) {
        DBUG_ASSERT(in_transaction == true);
        in_transaction = false;
      } else if (ev->get_type_code() == binary_log::XID_EVENT ||
                 is_atomic_ddl_event(ev)) {
        my_xid xid;

        if (ev->get_type_code() == binary_log::XID_EVENT) {
          DBUG_ASSERT(in_transaction == true);
          in_transaction = false;
          Xid_log_event *xev = (Xid_log_event *)ev;
          xid = xev->xid;
        } else {
          xid = ((Query_log_event *)ev)->ddl_xid;
        }

        if (!xids.insert(xid).second) goto err1;
      } else if (ev->get_type_code() == binary_log::START_ENCRYPTION_EVENT &&
                 fdle->start_decryption(
                     static_cast<Start_encryption_log_event *>(ev))) {
        sql_print_warning(
            "Error initializing decryption while crash_recovery.");
        goto err1;
      }

      /*
        Recorded valid position for the crashed binlog file
        which did not contain incorrect events. The following
        positions increase the variable valid_pos:

        1 -
          ...
          <---> HERE IS VALID <--->
          GTID
          BEGIN
          ...
          COMMIT
          ...

        2 -
          ...
          <---> HERE IS VALID <--->
          GTID
          DDL/UTILITY
          ...

        In other words, the following positions do not increase
        the variable valid_pos:

        1 -
          GTID
          <---> HERE IS VALID <--->
          ...

        2 -
          GTID
          BEGIN
          <---> HERE IS VALID <--->
          ...
      */
      if (!in_transaction && !is_gtid_event(ev))
        *valid_pos = binlog_file_reader->position();

      delete ev;
    }

    /*
      Call ha_recover if and only if there is a registered engine that
      does 2PC, otherwise in DBUG builds calling ha_recover directly
      will result in an assert. (Production builds would be safe since
      ha_recover returns right away if total_ha_2pc <= opt_log_bin.)
     */
    if (total_ha_2pc > 1 && ha_recover(&xids)) goto err1;
  }

  return 0;

err1:
  LogErr(ERROR_LEVEL, ER_BINLOG_CRASH_RECOVERY_FAILED);
  return 1;
}

<<<<<<< HEAD
/*
  Copy out the non-directory part of binlog position filename for the
  `binlog_snapshot_file' status variable, same way as it is done for
  SHOW MASTER STATUS.
*/
static void set_binlog_snapshot_file(const char *src) {
  mysql_mutex_assert_owner(&LOCK_status);

  int dir_len = dirname_length(src);
  strmake(binlog_snapshot_file, src + dir_len,
          sizeof(binlog_snapshot_file) - 1);
}

/** Copy the current binlog coordinates to the variables used for the
not-in-consistent-snapshot case of SHOW STATUS */
void MYSQL_BIN_LOG::publish_coordinates_for_global_status(void) const {
  mysql_mutex_assert_owner(&LOCK_log);

  mysql_mutex_lock(&LOCK_status);
  strcpy(binlog_global_snapshot_file, log_file_name);
  binlog_global_snapshot_position =
      my_b_inited(&log_file) ? my_b_tell(&log_file) : 0;
  mysql_mutex_unlock(&LOCK_status);
}

void MYSQL_BIN_LOG::xlock(void) {
  mysql_mutex_lock(&LOCK_log);

  DBUG_ASSERT(!snapshot_lock_acquired);

  /*
    We must ensure that no writes to binlog and no commits to storage engines
    occur after function is called for START TRANSACTION FOR CONSISTENT
    SNAPSHOT. With binlog_order_commits=1 (the default) flushing to binlog is
    performed under the LOCK_log mutex and commits are done under the
    LOCK_commit mutex, both in the stage leader thread. So acquiring those 2
    mutexes is sufficient to guarantee atomicity.

    With binlog_order_commits=0 commits are performed in parallel by separate
    threads with each acquiring a shared lock on LOCK_consistent_snapshot.

    binlog_order_commits is a dynamic variable, so we have to keep track what
    primitives should be used in xunlock().
  */
  if (opt_binlog_order_commits) {
    mysql_mutex_lock(&LOCK_commit);
  } else {
    snapshot_lock_acquired = true;
    mysql_rwlock_wrlock(&LOCK_consistent_snapshot);
  }
}

void MYSQL_BIN_LOG::xunlock(void) {
  if (!snapshot_lock_acquired) {
    mysql_mutex_unlock(&LOCK_commit);
  } else {
    mysql_rwlock_unlock(&LOCK_consistent_snapshot);
    snapshot_lock_acquired = false;
  }

  mysql_mutex_unlock(&LOCK_log);
=======
void MYSQL_BIN_LOG::update_binlog_end_pos(bool need_lock) {
  if (need_lock)
    lock_binlog_end_pos();
  else
    mysql_mutex_assert_owner(&LOCK_binlog_end_pos);
  atomic_binlog_end_pos = m_binlog_file->position();
  signal_update();
  if (need_lock) unlock_binlog_end_pos();
}

inline void MYSQL_BIN_LOG::update_binlog_end_pos(my_off_t pos) {
  lock_binlog_end_pos();
  if (pos > atomic_binlog_end_pos) atomic_binlog_end_pos = pos;
  signal_update();
  unlock_binlog_end_pos();
>>>>>>> e4924f36
}

bool THD::is_binlog_cache_empty(bool is_transactional) {
  DBUG_ENTER("THD::is_binlog_cache_empty(bool)");

  // If opt_bin_log==0, it is not safe to call thd_get_cache_mngr
  // because binlog_hton has not been completely set up.
  DBUG_ASSERT(opt_bin_log);
  binlog_cache_mngr *cache_mngr = thd_get_cache_mngr(this);

  // cache_mngr is NULL until we call thd->binlog_setup_trx_data, so
  // we assert that this has been done.
  DBUG_ASSERT(cache_mngr != NULL);

  binlog_cache_data *cache_data =
      cache_mngr->get_binlog_cache_data(is_transactional);
  DBUG_ASSERT(cache_data != NULL);

  DBUG_RETURN(cache_data->is_binlog_empty());
}

/*
  These functions are placed in this file since they need access to
  binlog_hton, which has internal linkage.
*/

int THD::binlog_setup_trx_data() {
  DBUG_ENTER("THD::binlog_setup_trx_data");
  binlog_cache_mngr *cache_mngr = thd_get_cache_mngr(this);

  if (cache_mngr) DBUG_RETURN(0);  // Already set up

  cache_mngr = (binlog_cache_mngr *)my_malloc(key_memory_binlog_cache_mngr,
                                              sizeof(binlog_cache_mngr),
                                              MYF(MY_ZEROFILL));
  if (!cache_mngr) {
    DBUG_RETURN(1);  // Didn't manage to set it up
  }

  cache_mngr = new (cache_mngr)
      binlog_cache_mngr(&binlog_stmt_cache_use, &binlog_stmt_cache_disk_use,
                        &binlog_cache_use, &binlog_cache_disk_use);
  if (cache_mngr->init()) {
    cache_mngr->~binlog_cache_mngr();
    my_free(cache_mngr);
    DBUG_RETURN(1);
  }

  DBUG_PRINT("debug", ("Set ha_data slot %d to 0x%llx", binlog_hton->slot,
                       (ulonglong)cache_mngr));
  thd_set_ha_data(this, binlog_hton, cache_mngr);

  DBUG_RETURN(0);
}

/**

*/
void register_binlog_handler(THD *thd, bool trx) {
  DBUG_ENTER("register_binlog_handler");
  /*
    If this is the first call to this function while processing a statement,
    the transactional cache does not have a savepoint defined. So, in what
    follows:
      . an implicit savepoint is defined;
      . callbacks are registered;
      . binary log is set as read/write.

    The savepoint allows for truncating the trx-cache transactional changes
    fail. Callbacks are necessary to flush caches upon committing or rolling
    back a statement or a transaction. However, notifications do not happen
    if the binary log is set as read/write.
  */
  binlog_cache_mngr *cache_mngr = thd_get_cache_mngr(thd);
  if (cache_mngr->trx_cache.get_prev_position() == MY_OFF_T_UNDEF) {
    /*
      Set an implicit savepoint in order to be able to truncate a trx-cache.
    */
    my_off_t pos = 0;
    binlog_trans_log_savepos(thd, &pos);
    cache_mngr->trx_cache.set_prev_position(pos);

    /*
      Set callbacks in order to be able to call commmit or rollback.
    */
    if (trx) trans_register_ha(thd, true, binlog_hton, NULL);
    trans_register_ha(thd, false, binlog_hton, NULL);

    /*
      Set the binary log as read/write otherwise callbacks are not called.
    */
    thd->get_ha_data(binlog_hton->slot)->ha_info[0].set_trx_read_write();
  }
  DBUG_VOID_RETURN;
}

/**
  Function to start a statement and optionally a transaction for the
  binary log.

  This function does three things:
    - Starts a transaction if not in autocommit mode or if a BEGIN
      statement has been seen.

    - Start a statement transaction to allow us to truncate the cache.

    - Save the currrent binlog position so that we can roll back the
      statement by truncating the cache.

      We only update the saved position if the old one was undefined,
      the reason is that there are some cases (e.g., for CREATE-SELECT)
      where the position is saved twice (e.g., both in
      Query_result_create::prepare() and THD::binlog_write_table_map()), but
      we should use the first. This means that calls to this function
      can be used to start the statement before the first table map
      event, to include some extra events.

  Note however that IMMEDIATE_LOGGING implies that the statement is
  written without BEGIN/COMMIT.

  @param thd         Thread variable
  @param start_event The first event requested to be written into the
                     binary log
 */
static int binlog_start_trans_and_stmt(THD *thd, Log_event *start_event) {
  DBUG_ENTER("binlog_start_trans_and_stmt");

  /*
    Initialize the cache manager if this was not done yet.
  */
  if (thd->binlog_setup_trx_data()) DBUG_RETURN(1);

  /*
    Retrieve the appropriated cache.
  */
  bool is_transactional = start_event->is_using_trans_cache();
  binlog_cache_mngr *cache_mngr = thd_get_cache_mngr(thd);
  binlog_cache_data *cache_data =
      cache_mngr->get_binlog_cache_data(is_transactional);

  /*
    If the event is requesting immediatly logging, there is no need to go
    further down and set savepoint and register callbacks.
  */
  if (start_event->is_using_immediate_logging()) DBUG_RETURN(0);

  register_binlog_handler(thd, thd->in_multi_stmt_transaction_mode());

  /* Transactional DDL is logged traditionally without BEGIN. */
  if (is_atomic_ddl_event(start_event)) DBUG_RETURN(0);

  /*
    If the cache is empty log "BEGIN" at the beginning of every transaction.
    Here, a transaction is either a BEGIN..COMMIT/ROLLBACK block or a single
    statement in autocommit mode.
  */
  if (cache_data->is_binlog_empty()) {
    static const char begin[] = "BEGIN";
    const char *query = NULL;
    char buf[XID::ser_buf_size];
    char xa_start[sizeof("XA START") + 1 + sizeof(buf)];
    XID_STATE *xs = thd->get_transaction()->xid_state();
    int qlen = sizeof(begin) - 1;

    if (is_transactional && xs->has_state(XID_STATE::XA_ACTIVE)) {
      /*
        XA-prepare logging case.
      */
      qlen = sprintf(xa_start, "XA START %s", xs->get_xid()->serialize(buf));
      query = xa_start;
    } else {
      /*
        Regular transaction case.
      */
      query = begin;
    }

    Query_log_event qinfo(thd, query, qlen, is_transactional, false, true, 0,
                          true);
    if (cache_data->write_event(&qinfo)) DBUG_RETURN(1);
  }

  DBUG_RETURN(0);
}

/**
  This function writes a table map to the binary log.
  Note that in order to keep the signature uniform with related methods,
  we use a redundant parameter to indicate whether a transactional table
  was changed or not.
  Sometimes it will write a Rows_query_log_event into binary log before
  the table map too.

  @param table             a pointer to the table.
  @param is_transactional  @c true indicates a transactional table,
                           otherwise @c false a non-transactional.
  @param binlog_rows_query @c true indicates a Rows_query log event
                           will be binlogged before table map,
                           otherwise @c false indicates it will not
                           be binlogged.
  @return
    nonzero if an error pops up when writing the table map event
    or the Rows_query log event.
*/
int THD::binlog_write_table_map(TABLE *table, bool is_transactional,
                                bool binlog_rows_query) {
  int error;
  DBUG_ENTER("THD::binlog_write_table_map");
  DBUG_PRINT("enter", ("table: %p (%s: #%llu)", table, table->s->table_name.str,
                       table->s->table_map_id.id()));

  /* Pre-conditions */
  DBUG_ASSERT(is_current_stmt_binlog_format_row() && mysql_bin_log.is_open());
  DBUG_ASSERT(table->s->table_map_id.is_valid());

  Table_map_log_event the_event(this, table, table->s->table_map_id,
                                is_transactional);

  binlog_start_trans_and_stmt(this, &the_event);

  binlog_cache_mngr *const cache_mngr = thd_get_cache_mngr(this);

  binlog_cache_data *cache_data =
      cache_mngr->get_binlog_cache_data(is_transactional);

  if (binlog_rows_query && this->query().str) {
    /* Write the Rows_query_log_event into binlog before the table map */
    Rows_query_log_event rows_query_ev(this, this->query().str,
                                       this->query().length);
    if ((error = cache_data->write_event(&rows_query_ev))) DBUG_RETURN(error);
  }

  if ((error = cache_data->write_event(&the_event))) DBUG_RETURN(error);

  binlog_table_maps++;
  DBUG_RETURN(0);
}

/**
  This function retrieves a pending row event from a cache which is
  specified through the parameter @c is_transactional. Respectively, when it
  is @c true, the pending event is returned from the transactional cache.
  Otherwise from the non-transactional cache.

  @param is_transactional  @c true indicates a transactional cache,
                           otherwise @c false a non-transactional.
  @return
    The row event if any.
*/
Rows_log_event *THD::binlog_get_pending_rows_event(
    bool is_transactional) const {
  Rows_log_event *rows = NULL;
  binlog_cache_mngr *const cache_mngr = thd_get_cache_mngr(this);

  /*
    This is less than ideal, but here's the story: If there is no cache_mngr,
    prepare_pending_rows_event() has never been called (since the cache_mngr
    is set up there). In that case, we just return NULL.
   */
  if (cache_mngr) {
    binlog_cache_data *cache_data =
        cache_mngr->get_binlog_cache_data(is_transactional);

    rows = cache_data->pending();
  }
  return (rows);
}

/**
   @param db_param    db name c-string to be inserted into alphabetically sorted
                THD::binlog_accessed_db_names list.

                Note, that space for both the data and the node
                struct are allocated in THD::main_mem_root.
                The list lasts for the top-level query time and is reset
                in @c THD::cleanup_after_query().
*/
void THD::add_to_binlog_accessed_dbs(const char *db_param) {
  char *after_db;
  /*
    binlog_accessed_db_names list is to maintain the database
    names which are referenced in a given command.
    Prior to bug 17806014 fix, 'main_mem_root' memory root used
    to store this list. The 'main_mem_root' scope is till the end
    of the query. Hence it caused increasing memory consumption
    problem in big procedures like the ones mentioned below.
    Eg: CALL p1() where p1 is having 1,00,000 create and drop tables.
    'main_mem_root' is freed only at the end of the command CALL p1()'s
    execution. But binlog_accessed_db_names list scope is only till the
    individual statements specified the procedure(create/drop statements).
    Hence the memory allocated in 'main_mem_root' was left uncleared
    until the p1's completion, even though it is not required after
    completion of individual statements.

    Instead of using 'main_mem_root' whose scope is complete query execution,
    now the memroot is changed to use 'thd->mem_root' whose scope is until the
    individual statement in CALL p1(). 'thd->mem_root' is set to
    'execute_mem_root' in the context of procedure and it's scope is till the
    individual statement in CALL p1() and thd->memroot is equal to
    'main_mem_root' in the context of a normal 'top level query'.

    Eg: a) create table t1(i int); => If this function is called while
           processing this statement, thd->memroot is equal to &main_mem_root
           which will be freed immediately after executing this statement.
        b) CALL p1() -> p1 contains create table t1(i int); => If this function
           is called while processing create table statement which is inside
           a stored procedure, then thd->memroot is equal to 'execute_mem_root'
           which will be freed immediately after executing this statement.
    In both a and b case, thd->memroot will be freed immediately and will not
    increase memory consumption.

    A special case(stored functions/triggers):
    Consider the following example:
    create function f1(i int) returns int
    begin
      insert into db1.t1 values (1);
      insert into db2.t1 values (2);
    end;
    When we are processing SELECT f1(), the list should contain db1, db2 names.
    Since thd->mem_root contains 'execute_mem_root' in the context of
    stored function, the mem root will be freed after adding db1 in
    the list and when we are processing the second statement and when we try
    to add 'db2' in the db1's list, it will lead to crash as db1's memory
    is already freed. To handle this special case, if in_sub_stmt is set
    (which is true incase of stored functions/triggers), we use &main_mem_root,
    if not set we will use thd->memroot which changes it's value to
    'execute_mem_root' or '&main_mem_root' depends on the context.
   */
  MEM_ROOT *db_mem_root = in_sub_stmt ? &main_mem_root : mem_root;

  if (!binlog_accessed_db_names)
    binlog_accessed_db_names = new (db_mem_root) List<char>;

  if (binlog_accessed_db_names->elements > MAX_DBS_IN_EVENT_MTS) {
    push_warning_printf(
        this, Sql_condition::SL_WARNING, ER_MTS_UPDATED_DBS_GREATER_MAX,
        ER_THD(this, ER_MTS_UPDATED_DBS_GREATER_MAX), MAX_DBS_IN_EVENT_MTS);
    return;
  }

  after_db = strdup_root(db_mem_root, db_param);

  /*
     sorted insertion is implemented with first rearranging data
     (pointer to char*) of the links and final appending of the least
     ordered data to create a new link in the list.
  */
  if (binlog_accessed_db_names->elements != 0) {
    List_iterator<char> it(*get_binlog_accessed_db_names());

    while (it++) {
      char *swap = NULL;
      char **ref_cur_db = it.ref();
      int cmp = strcmp(after_db, *ref_cur_db);

      DBUG_ASSERT(!swap || cmp < 0);

      if (cmp == 0) {
        after_db = NULL; /* dup to ignore */
        break;
      } else if (swap || cmp > 0) {
        swap = *ref_cur_db;
        *ref_cur_db = after_db;
        after_db = swap;
      }
    }
  }
  if (after_db) binlog_accessed_db_names->push_back(after_db, db_mem_root);
}

/*
  Tells if two (or more) tables have auto_increment columns and we want to
  lock those tables with a write lock.

  SYNOPSIS
    has_two_write_locked_tables_with_auto_increment
      tables        Table list

  NOTES:
    Call this function only when you have established the list of all tables
    which you'll want to update (including stored functions, triggers, views
    inside your statement).
*/

static bool has_write_table_with_auto_increment(TABLE_LIST *tables) {
  for (TABLE_LIST *table = tables; table; table = table->next_global) {
    /* we must do preliminary checks as table->table may be NULL */
    if (!table->is_placeholder() && table->table->found_next_number_field &&
        (table->lock_descriptor().type >= TL_WRITE_ALLOW_WRITE))
      return 1;
  }

  return 0;
}

/*
   checks if we have select tables in the table list and write tables
   with auto-increment column.

  SYNOPSIS
   has_two_write_locked_tables_with_auto_increment_and_select
      tables        Table list

  RETURN VALUES

   -true if the table list has atleast one table with auto-increment column


         and atleast one table to select from.
   -false otherwise
*/

static bool has_write_table_with_auto_increment_and_select(TABLE_LIST *tables) {
  bool has_select = false;
  bool has_auto_increment_tables = has_write_table_with_auto_increment(tables);
  for (TABLE_LIST *table = tables; table; table = table->next_global) {
    if (!table->is_placeholder() &&
        (table->lock_descriptor().type <= TL_READ_NO_INSERT)) {
      has_select = true;
      break;
    }
  }
  return (has_select && has_auto_increment_tables);
}

/*
  Tells if there is a table whose auto_increment column is a part
  of a compound primary key while is not the first column in
  the table definition.

  @param tables Table list

  @return true if the table exists, fais if does not.
*/

static bool has_write_table_auto_increment_not_first_in_pk(TABLE_LIST *tables) {
  for (TABLE_LIST *table = tables; table; table = table->next_global) {
    /* we must do preliminary checks as table->table may be NULL */
    if (!table->is_placeholder() && table->table->found_next_number_field &&
        (table->lock_descriptor().type >= TL_WRITE_ALLOW_WRITE) &&
        table->table->s->next_number_keypart != 0)
      return 1;
  }

  return 0;
}

/*
  Function to check whether the table in query uses a fulltext parser
  plugin or not.

  @param s - table share pointer.

  @retval true - The table uses fulltext parser plugin.
  @retval false - Otherwise.
*/
static bool inline fulltext_unsafe_set(TABLE_SHARE *s) {
  for (unsigned int i = 0; i < s->keys; i++) {
    if ((s->key_info[i].flags & HA_USES_PARSER) && s->keys_in_use.is_set(i))
      return true;
  }
  return false;
}
#ifndef DBUG_OFF
const char *get_locked_tables_mode_name(
    enum_locked_tables_mode locked_tables_mode) {
  switch (locked_tables_mode) {
    case LTM_NONE:
      return "LTM_NONE";
    case LTM_LOCK_TABLES:
      return "LTM_LOCK_TABLES";
    case LTM_PRELOCKED:
      return "LTM_PRELOCKED";
    case LTM_PRELOCKED_UNDER_LOCK_TABLES:
      return "LTM_PRELOCKED_UNDER_LOCK_TABLES";
    default:
      return "Unknown table lock mode";
  }
}
#endif

/**
  Decide on logging format to use for the statement and issue errors
  or warnings as needed.  The decision depends on the following
  parameters:

  - The logging mode, i.e., the value of binlog_format.  Can be
    statement, mixed, or row.

  - The type of statement.  There are three types of statements:
    "normal" safe statements; unsafe statements; and row injections.
    An unsafe statement is one that, if logged in statement format,
    might produce different results when replayed on the slave (e.g.,
    queries with a LIMIT clause).  A row injection is either a BINLOG
    statement, or a row event executed by the slave's SQL thread.

  - The capabilities of tables modified by the statement.  The
    *capabilities vector* for a table is a set of flags associated
    with the table.  Currently, it only includes two flags: *row
    capability flag* and *statement capability flag*.

    The row capability flag is set if and only if the engine can
    handle row-based logging. The statement capability flag is set if
    and only if the table can handle statement-based logging.

  Decision table for logging format
  ---------------------------------

  The following table summarizes how the format and generated
  warning/error depends on the tables' capabilities, the statement
  type, and the current binlog_format.

     Row capable        N NNNNNNNNN YYYYYYYYY YYYYYYYYY
     Statement capable  N YYYYYYYYY NNNNNNNNN YYYYYYYYY

     Statement type     * SSSUUUIII SSSUUUIII SSSUUUIII

     binlog_format      * SMRSMRSMR SMRSMRSMR SMRSMRSMR

     Logged format      - SS-S----- -RR-RR-RR SRRSRR-RR
     Warning/Error      1 --2732444 5--5--6-- ---7--6--

  Legend
  ------

  Row capable:    N - Some table not row-capable, Y - All tables row-capable
  Stmt capable:   N - Some table not stmt-capable, Y - All tables stmt-capable
  Statement type: (S)afe, (U)nsafe, or Row (I)njection
  binlog_format:  (S)TATEMENT, (M)IXED, or (R)OW
  Logged format:  (S)tatement or (R)ow
  Warning/Error:  Warnings and error messages are as follows:

  1. Error: Cannot execute statement: binlogging impossible since both
     row-incapable engines and statement-incapable engines are
     involved.

  2. Error: Cannot execute statement: binlogging impossible since
     BINLOG_FORMAT = ROW and at least one table uses a storage engine
     limited to statement-logging.

  3. Error: Cannot execute statement: binlogging of unsafe statement
     is impossible when storage engine is limited to statement-logging
     and BINLOG_FORMAT = MIXED.

  4. Error: Cannot execute row injection: binlogging impossible since
     at least one table uses a storage engine limited to
     statement-logging.

  5. Error: Cannot execute statement: binlogging impossible since
     BINLOG_FORMAT = STATEMENT and at least one table uses a storage
     engine limited to row-logging.

  6. Error: Cannot execute row injection: binlogging impossible since
     BINLOG_FORMAT = STATEMENT.

  7. Warning: Unsafe statement binlogged in statement format since
     BINLOG_FORMAT = STATEMENT.

  In addition, we can produce the following error (not depending on
  the variables of the decision diagram):

  8. Error: Cannot execute statement: binlogging impossible since more
     than one engine is involved and at least one engine is
     self-logging.

  9. Error: Do not allow users to modify a gtid_executed table
     explicitly by a XA transaction.

  For each error case above, the statement is prevented from being
  logged, we report an error, and roll back the statement.  For
  warnings, we set the thd->binlog_flags variable: the warning will be
  printed only if the statement is successfully logged.

  @see THD::binlog_query

  @param[in] tables Tables involved in the query

  @retval 0 No error; statement can be logged.
  @retval -1 One of the error conditions above applies (1, 2, 4, 5, 6 or 9).
*/

int THD::decide_logging_format(TABLE_LIST *tables) {
  DBUG_ENTER("THD::decide_logging_format");
  DBUG_PRINT("info", ("query: %s", query().str));
  DBUG_PRINT("info", ("variables.binlog_format: %lu", variables.binlog_format));
  DBUG_PRINT("info", ("lex->get_stmt_unsafe_flags(): 0x%x",
                      lex->get_stmt_unsafe_flags()));

#if defined(ENABLED_DEBUG_SYNC)
  if (!is_attachable_ro_transaction_active())
    DEBUG_SYNC(this, "begin_decide_logging_format");
#endif

  reset_binlog_local_stmt_filter();

  /*
    We should not decide logging format if the binlog is closed or
    binlogging is off, or if the statement is filtered out from the
    binlog by filtering rules.
  */
  if (mysql_bin_log.is_open() && (variables.option_bits & OPTION_BIN_LOG) &&
      !(variables.binlog_format == BINLOG_FORMAT_STMT &&
        !binlog_filter->db_ok(m_db.str))) {
    /*
      Compute one bit field with the union of all the engine
      capabilities, and one with the intersection of all the engine
      capabilities.
    */
    handler::Table_flags flags_write_some_set = 0;
    handler::Table_flags flags_access_some_set = 0;
    handler::Table_flags flags_write_all_set =
        HA_BINLOG_ROW_CAPABLE | HA_BINLOG_STMT_CAPABLE;

    /*
       If different types of engines are about to be updated.
       For example: Innodb and Falcon; Innodb and MyIsam.
    */
    bool multi_write_engine = false;
    /*
       If different types of engines are about to be accessed
       and any of them is about to be updated. For example:
       Innodb and Falcon; Innodb and MyIsam.
    */
    bool multi_access_engine = false;
    /*
      Track if statement creates or drops a temporary table
      and log in ROW if it does.
   */
    bool is_create_drop_temp_table = false;
    /*
       Identifies if a table is changed.
    */
    bool is_write = false;
    /*
       A pointer to a previous table that was changed.
    */
    TABLE *prev_write_table = NULL;
    /*
       A pointer to a previous table that was accessed.
    */
    TABLE *prev_access_table = NULL;
    /*
      True if at least one table is transactional.
    */
    bool write_to_some_transactional_table = false;
    /*
      True if at least one table is non-transactional.
    */
    bool write_to_some_non_transactional_table = false;
    /*
       True if all non-transactional tables that has been updated
       are temporary.
    */
    bool write_all_non_transactional_are_tmp_tables = true;
    /**
      The number of tables used in the current statement,
      that should be replicated.
    */
    uint replicated_tables_count = 0;
    /**
      The number of tables written to in the current statement,
      that should not be replicated.
      A table should not be replicated when it is considered
      'local' to a MySQL instance.
      Currently, these tables are:
      - mysql.slow_log
      - mysql.general_log
      - mysql.slave_relay_log_info
      - mysql.slave_master_info
      - mysql.slave_worker_info
      - performance_schema.*
      - TODO: information_schema.*
      In practice, from this list, only performance_schema.* tables
      are written to by user queries.
    */
    uint non_replicated_tables_count = 0;
    /**
      Indicate whether we alreadly reported a warning
      on modifying gtid_executed table.
    */
    int warned_gtid_executed_table = 0;
#ifndef DBUG_OFF
    {
      DBUG_PRINT("debug", ("prelocked_mode: %s",
                           get_locked_tables_mode_name(locked_tables_mode)));
    }
#endif

    if (variables.binlog_format != BINLOG_FORMAT_ROW && tables) {
      /*
        DML statements that modify a table with an auto_increment column based
        on rows selected from a table are unsafe as the order in which the rows
        are fetched fron the select tables cannot be determined and may differ
        on master and slave.
       */
      if (has_write_table_with_auto_increment_and_select(tables))
        lex->set_stmt_unsafe(LEX::BINLOG_STMT_UNSAFE_WRITE_AUTOINC_SELECT);

      if (has_write_table_auto_increment_not_first_in_pk(tables))
        lex->set_stmt_unsafe(LEX::BINLOG_STMT_UNSAFE_AUTOINC_NOT_FIRST);

      /*
        A query that modifies autoinc column in sub-statement can make the
        master and slave inconsistent.
        We can solve these problems in mixed mode by switching to binlogging
        if at least one updated table is used by sub-statement
       */
      if (lex->requires_prelocking() &&
          has_write_table_with_auto_increment(lex->first_not_own_table()))
        lex->set_stmt_unsafe(LEX::BINLOG_STMT_UNSAFE_AUTOINC_COLUMNS);
    }

    /*
      Get the capabilities vector for all involved storage engines and
      mask out the flags for the binary log.
    */
    for (TABLE_LIST *table = tables; table; table = table->next_global) {
      if (table->is_placeholder()) {
        /*
          Detect if this is a CREATE TEMPORARY or DROP of a
          temporary table. This will be used later in determining whether to
          log in ROW or STMT if MIXED replication is being used.
        */
        if (!is_create_drop_temp_table && !table->table &&
            ((lex->sql_command == SQLCOM_CREATE_TABLE &&
              (lex->create_info->options & HA_LEX_CREATE_TMP_TABLE)) ||
             ((lex->sql_command == SQLCOM_DROP_TABLE ||
               lex->sql_command == SQLCOM_TRUNCATE) &&
              find_temporary_table(this, table)))) {
          is_create_drop_temp_table = true;
        }
        continue;
      }
      handler::Table_flags const flags = table->table->file->ha_table_flags();

      DBUG_PRINT("info", ("table: %s; ha_table_flags: 0x%llx",
                          table->table_name, flags));

      if (table->table->no_replicate) {
        if (!warned_gtid_executed_table) {
          warned_gtid_executed_table =
              gtid_state->warn_or_err_on_modify_gtid_table(this, table);
          /*
            Do not allow users to modify the gtid_executed table
            explicitly by a XA transaction.
          */
          if (warned_gtid_executed_table == 2) DBUG_RETURN(-1);
        }
        /*
          The statement uses a table that is not replicated.
          The following properties about the table:
          - persistent / transient
          - transactional / non transactional
          - temporary / permanent
          - read or write
          - multiple engines involved because of this table
          are not relevant, as this table is completely ignored.
          Because the statement uses a non replicated table,
          using STATEMENT format in the binlog is impossible.
          Either this statement will be discarded entirely,
          or it will be logged (possibly partially) in ROW format.
        */
        lex->set_stmt_unsafe(LEX::BINLOG_STMT_UNSAFE_SYSTEM_TABLE);

        if (table->lock_descriptor().type >= TL_WRITE_ALLOW_WRITE) {
          non_replicated_tables_count++;
          continue;
        }
      }

      replicated_tables_count++;

      bool trans = table->table->file->has_transactions();

      if (table->lock_descriptor().type >= TL_WRITE_ALLOW_WRITE) {
        write_to_some_transactional_table =
            write_to_some_transactional_table || trans;

        write_to_some_non_transactional_table =
            write_to_some_non_transactional_table || !trans;

        if (prev_write_table &&
            prev_write_table->file->ht != table->table->file->ht)
          multi_write_engine = true;

        if (table->table->s->tmp_table)
          lex->set_stmt_accessed_table(
              trans ? LEX::STMT_WRITES_TEMP_TRANS_TABLE
                    : LEX::STMT_WRITES_TEMP_NON_TRANS_TABLE);
        else
          lex->set_stmt_accessed_table(trans
                                           ? LEX::STMT_WRITES_TRANS_TABLE
                                           : LEX::STMT_WRITES_NON_TRANS_TABLE);

        /*
         Non-transactional updates are allowed when row binlog format is
         used and all non-transactional tables are temporary.
         Binlog format is checked on THD::is_dml_gtid_compatible() method.
        */
        if (!trans)
          write_all_non_transactional_are_tmp_tables =
              write_all_non_transactional_are_tmp_tables &&
              table->table->s->tmp_table;

        flags_write_all_set &= flags;
        flags_write_some_set |= flags;
        is_write = true;

        prev_write_table = table->table;

        /*
          It should be marked unsafe if a table which uses a fulltext parser
          plugin is modified. See also bug#48183.
        */
        if (!lex->is_stmt_unsafe(LEX::BINLOG_STMT_UNSAFE_FULLTEXT_PLUGIN)) {
          if (fulltext_unsafe_set(table->table->s))
            lex->set_stmt_unsafe(LEX::BINLOG_STMT_UNSAFE_FULLTEXT_PLUGIN);
        }
        /*
          INSERT...ON DUPLICATE KEY UPDATE on a table with more than one unique
          keys can be unsafe. Check for it if the flag is already not marked for
          the given statement.
        */
        if (!lex->is_stmt_unsafe(LEX::BINLOG_STMT_UNSAFE_INSERT_TWO_KEYS) &&
            lex->sql_command == SQLCOM_INSERT &&
            lex->duplicates == DUP_UPDATE) {
          uint keys = table->table->s->keys, i = 0, unique_keys = 0;
          for (KEY *keyinfo = table->table->s->key_info;
               i < keys && unique_keys <= 1; i++, keyinfo++) {
            if (keyinfo->flags & HA_NOSAME) unique_keys++;
          }
          if (unique_keys > 1)
            lex->set_stmt_unsafe(LEX::BINLOG_STMT_UNSAFE_INSERT_TWO_KEYS);
        }
      }
      if (lex->get_using_match()) {
        if (fulltext_unsafe_set(table->table->s))
          lex->set_stmt_unsafe(LEX::BINLOG_STMT_UNSAFE_FULLTEXT_PLUGIN);
      }

      flags_access_some_set |= flags;

      if (lex->sql_command != SQLCOM_CREATE_TABLE ||
          (lex->sql_command == SQLCOM_CREATE_TABLE &&
           ((lex->create_info->options & HA_LEX_CREATE_TMP_TABLE) ||
            (table->lock_descriptor().type < TL_WRITE_ALLOW_WRITE)))) {
        if (table->table->s->tmp_table)
          lex->set_stmt_accessed_table(
              trans ? LEX::STMT_READS_TEMP_TRANS_TABLE
                    : LEX::STMT_READS_TEMP_NON_TRANS_TABLE);
        else
          lex->set_stmt_accessed_table(trans ? LEX::STMT_READS_TRANS_TABLE
                                             : LEX::STMT_READS_NON_TRANS_TABLE);
      }

      if (prev_access_table &&
          prev_access_table->file->ht != table->table->file->ht)
        multi_access_engine = true;

      prev_access_table = table->table;
    }
    DBUG_ASSERT(!is_write || write_to_some_transactional_table ||
                write_to_some_non_transactional_table);
    /*
      write_all_non_transactional_are_tmp_tables may be true if any
      non-transactional table was not updated, so we fix its value here.
    */
    write_all_non_transactional_are_tmp_tables =
        write_all_non_transactional_are_tmp_tables &&
        write_to_some_non_transactional_table;

    DBUG_PRINT("info", ("flags_write_all_set: 0x%llx", flags_write_all_set));
    DBUG_PRINT("info", ("flags_write_some_set: 0x%llx", flags_write_some_set));
    DBUG_PRINT("info",
               ("flags_access_some_set: 0x%llx", flags_access_some_set));
    DBUG_PRINT("info", ("multi_write_engine: %d", multi_write_engine));
    DBUG_PRINT("info", ("multi_access_engine: %d", multi_access_engine));

    int error = 0;
    int unsafe_flags;

    /*
      With transactional data dictionary, CREATE TABLE runs as one statement
      in a multi-statement transaction internally. Revert this for the
      purposes of determining mixed statement safety.
    */
    const bool multi_stmt_trans = lex->sql_command != SQLCOM_CREATE_TABLE &&
                                  in_multi_stmt_transaction_mode();
    bool trans_table = trans_has_updated_trans_table(this);
    bool binlog_direct = variables.binlog_direct_non_trans_update;

    if (lex->is_mixed_stmt_unsafe(multi_stmt_trans, binlog_direct, trans_table,
                                  tx_isolation))
      lex->set_stmt_unsafe(LEX::BINLOG_STMT_UNSAFE_MIXED_STATEMENT);
    else if (multi_stmt_trans && trans_table && !binlog_direct &&
             lex->stmt_accessed_table(LEX::STMT_WRITES_NON_TRANS_TABLE))
      lex->set_stmt_unsafe(LEX::BINLOG_STMT_UNSAFE_NONTRANS_AFTER_TRANS);

    /*
      If more than one engine is involved in the statement and at
      least one is doing it's own logging (is *self-logging*), the
      statement cannot be logged atomically, so we generate an error
      rather than allowing the binlog to become corrupt.
    */
    if (multi_write_engine && (flags_write_some_set & HA_HAS_OWN_BINLOGGING))
      my_error((error = ER_BINLOG_MULTIPLE_ENGINES_AND_SELF_LOGGING_ENGINE),
               MYF(0));
    else if (multi_access_engine &&
             flags_access_some_set & HA_HAS_OWN_BINLOGGING)
      lex->set_stmt_unsafe(
          LEX::BINLOG_STMT_UNSAFE_MULTIPLE_ENGINES_AND_SELF_LOGGING_ENGINE);

    /* XA is unsafe for statements */
    if (is_write &&
        !get_transaction()->xid_state()->has_state(XID_STATE::XA_NOTR))
      lex->set_stmt_unsafe(LEX::BINLOG_STMT_UNSAFE_XA);

    /* both statement-only and row-only engines involved */
    if ((flags_write_all_set &
         (HA_BINLOG_STMT_CAPABLE | HA_BINLOG_ROW_CAPABLE)) == 0) {
      /*
        1. Error: Binary logging impossible since both row-incapable
           engines and statement-incapable engines are involved
      */
      my_error((error = ER_BINLOG_ROW_ENGINE_AND_STMT_ENGINE), MYF(0));
    }
    /* statement-only engines involved */
    else if ((flags_write_all_set & HA_BINLOG_ROW_CAPABLE) == 0) {
      if (lex->is_stmt_row_injection()) {
        /*
          4. Error: Cannot execute row injection since table uses
             storage engine limited to statement-logging
        */
        my_error((error = ER_BINLOG_ROW_INJECTION_AND_STMT_ENGINE), MYF(0));
      } else if (variables.binlog_format == BINLOG_FORMAT_ROW &&
                 sqlcom_can_generate_row_events(this->lex->sql_command)) {
        /*
          2. Error: Cannot modify table that uses a storage engine
             limited to statement-logging when BINLOG_FORMAT = ROW
        */
        my_error((error = ER_BINLOG_ROW_MODE_AND_STMT_ENGINE), MYF(0));
      } else if ((unsafe_flags = lex->get_stmt_unsafe_flags()) != 0) {
        /*
          3. Error: Cannot execute statement: binlogging of unsafe
             statement is impossible when storage engine is limited to
             statement-logging and BINLOG_FORMAT = MIXED.
        */
        for (int unsafe_type = 0; unsafe_type < LEX::BINLOG_STMT_UNSAFE_COUNT;
             unsafe_type++)
          if (unsafe_flags & (1 << unsafe_type))
            my_error((error = ER_BINLOG_UNSAFE_AND_STMT_ENGINE), MYF(0),
                     ER_THD(current_thd,
                            LEX::binlog_stmt_unsafe_errcode[unsafe_type]));
      }
      /* log in statement format! */
    }
    /* no statement-only engines */
    else {
      /* binlog_format = STATEMENT */
      if (variables.binlog_format == BINLOG_FORMAT_STMT) {
        if (lex->is_stmt_row_injection()) {
          /*
            6. Error: Cannot execute row injection since
               BINLOG_FORMAT = STATEMENT
          */
          my_error((error = ER_BINLOG_ROW_INJECTION_AND_STMT_MODE), MYF(0));
        } else if ((flags_write_all_set & HA_BINLOG_STMT_CAPABLE) == 0 &&
                   sqlcom_can_generate_row_events(this->lex->sql_command)) {
          /*
            5. Error: Cannot modify table that uses a storage engine
               limited to row-logging when binlog_format = STATEMENT
          */
          my_error((error = ER_BINLOG_STMT_MODE_AND_ROW_ENGINE), MYF(0), "");
        } else if (is_write &&
                   (unsafe_flags = lex->get_stmt_unsafe_flags()) != 0) {
          /*
            7. Warning: Unsafe statement logged as statement due to
               binlog_format = STATEMENT
          */
          binlog_unsafe_warning_flags |= unsafe_flags;
          DBUG_PRINT("info", ("Scheduling warning to be issued by "
                              "binlog_query: '%s'",
                              ER_THD(current_thd, ER_BINLOG_UNSAFE_STATEMENT)));
          DBUG_PRINT("info", ("binlog_unsafe_warning_flags: 0x%x",
                              binlog_unsafe_warning_flags));
        }
        /* log in statement format! */
      }
      /* No statement-only engines and binlog_format != STATEMENT.
         I.e., nothing prevents us from row logging if needed. */
      else {
        if (lex->is_stmt_unsafe() || lex->is_stmt_row_injection() ||
            (flags_write_all_set & HA_BINLOG_STMT_CAPABLE) == 0 ||
            lex->stmt_accessed_table(LEX::STMT_READS_TEMP_TRANS_TABLE) ||
            lex->stmt_accessed_table(LEX::STMT_READS_TEMP_NON_TRANS_TABLE) ||
            is_create_drop_temp_table) {
#ifndef DBUG_OFF
          int flags = lex->get_stmt_unsafe_flags();
          DBUG_PRINT("info", ("setting row format for unsafe statement"));
          for (int i = 0; i < Query_tables_list::BINLOG_STMT_UNSAFE_COUNT;
               i++) {
            if (flags & (1 << i))
              DBUG_PRINT(
                  "info",
                  ("unsafe reason: %s",
                   ER_THD(current_thd,
                          Query_tables_list::binlog_stmt_unsafe_errcode[i])));
          }
          DBUG_PRINT("info",
                     ("is_row_injection=%d", lex->is_stmt_row_injection()));
          DBUG_PRINT("info", ("stmt_capable=%llu",
                              (flags_write_all_set & HA_BINLOG_STMT_CAPABLE)));
#endif
          /* log in row format! */
          set_current_stmt_binlog_format_row_if_mixed();
        }
      }
    }

    if (non_replicated_tables_count > 0) {
      if ((replicated_tables_count == 0) || !is_write) {
        DBUG_PRINT("info",
                   ("decision: no logging, no replicated table affected"));
        set_binlog_local_stmt_filter();
      } else {
        if (!is_current_stmt_binlog_format_row()) {
          my_error((error = ER_BINLOG_STMT_MODE_AND_NO_REPL_TABLES), MYF(0));
        } else {
          clear_binlog_local_stmt_filter();
        }
      }
    } else {
      clear_binlog_local_stmt_filter();
    }

    if (!error &&
        !is_dml_gtid_compatible(write_to_some_transactional_table,
                                write_to_some_non_transactional_table,
                                write_all_non_transactional_are_tmp_tables))
      error = 1;

    if (error) {
      DBUG_PRINT("info", ("decision: no logging since an error was generated"));
      DBUG_RETURN(-1);
    }

    if (is_write &&
        lex->sql_command != SQLCOM_END /* rows-event applying by slave */) {
      /*
        Master side of DML in the STMT format events parallelization.
        All involving table db:s are stored in a abc-ordered name list.
        In case the number of databases exceeds MAX_DBS_IN_EVENT_MTS maximum
        the list gathering breaks since it won't be sent to the slave.
      */
      for (TABLE_LIST *table = tables; table; table = table->next_global) {
        if (table->is_placeholder()) continue;

        DBUG_ASSERT(table->table);

        if (table->table->file->referenced_by_foreign_key()) {
          /*
             FK-referenced dbs can't be gathered currently. The following
             event will be marked for sequential execution on slave.
          */
          binlog_accessed_db_names = NULL;
          add_to_binlog_accessed_dbs("");
          break;
        }
        if (!is_current_stmt_binlog_format_row())
          add_to_binlog_accessed_dbs(table->db);
      }
    }
    DBUG_PRINT("info",
               ("decision: logging in %s format",
                is_current_stmt_binlog_format_row() ? "ROW" : "STATEMENT"));

    if (variables.binlog_format == BINLOG_FORMAT_ROW &&
        (lex->sql_command == SQLCOM_UPDATE ||
         lex->sql_command == SQLCOM_UPDATE_MULTI ||
         lex->sql_command == SQLCOM_DELETE ||
         lex->sql_command == SQLCOM_DELETE_MULTI)) {
      String table_names;
      /*
        Generate a warning for UPDATE/DELETE statements that modify a
        BLACKHOLE table, as row events are not logged in row format.
      */
      for (TABLE_LIST *table = tables; table; table = table->next_global) {
        if (table->is_placeholder()) continue;
        if (table->table->file->ht->db_type == DB_TYPE_BLACKHOLE_DB &&
            table->lock_descriptor().type >= TL_WRITE_ALLOW_WRITE) {
          table_names.append(table->table_name);
          table_names.append(",");
        }
      }
      if (!table_names.is_empty()) {
        bool is_update = (lex->sql_command == SQLCOM_UPDATE ||
                          lex->sql_command == SQLCOM_UPDATE_MULTI);
        /*
          Replace the last ',' with '.' for table_names
        */
        table_names.replace(table_names.length() - 1, 1, ".", 1);
        push_warning_printf(
            this, Sql_condition::SL_WARNING, WARN_ON_BLOCKHOLE_IN_RBR,
            ER_THD(this, WARN_ON_BLOCKHOLE_IN_RBR),
            is_update ? "UPDATE" : "DELETE", table_names.c_ptr());
      }
    }
  } else {
    DBUG_PRINT(
        "info",
        ("decision: no logging since "
         "mysql_bin_log.is_open() = %d "
         "and (options & OPTION_BIN_LOG) = 0x%llx "
         "and binlog_format = %lu "
         "and binlog_filter->db_ok(db) = %d",
         mysql_bin_log.is_open(), (variables.option_bits & OPTION_BIN_LOG),
         variables.binlog_format, binlog_filter->db_ok(m_db.str)));

    for (TABLE_LIST *table = tables; table; table = table->next_global) {
      if (!table->is_placeholder() && table->table->no_replicate &&
          gtid_state->warn_or_err_on_modify_gtid_table(this, table))
        break;
    }
  }

#if defined(ENABLED_DEBUG_SYNC)
  if (!is_attachable_ro_transaction_active())
    DEBUG_SYNC(this, "end_decide_logging_format");
#endif

  DBUG_RETURN(0);
}

/**
  Given that a possible violation of gtid consistency has happened,
  checks if gtid-inconsistencies are forbidden by the current value of
  ENFORCE_GTID_CONSISTENCY and GTID_MODE. If forbidden, generates
  error or warning accordingly.

  @param thd The thread that has issued the GTID-violating statement.

  @param error_code The error code to use, if error or warning is to
  be generated.

  @param log_error_code The error code to use, if error message is to
  be logged.

  @retval false Error was generated.
  @retval true No error was generated (possibly a warning was generated).
*/
static bool handle_gtid_consistency_violation(THD *thd, int error_code,
                                              int log_error_code) {
  DBUG_ENTER("handle_gtid_consistency_violation");

  enum_gtid_type gtid_next_type = thd->variables.gtid_next.type;
  global_sid_lock->rdlock();
  enum_gtid_consistency_mode gtid_consistency_mode =
      get_gtid_consistency_mode();
  enum_gtid_mode gtid_mode = get_gtid_mode(GTID_MODE_LOCK_SID);

  DBUG_PRINT("info", ("gtid_next.type=%d gtid_mode=%s "
                      "gtid_consistency_mode=%d error=%d query=%s",
                      gtid_next_type, get_gtid_mode_string(gtid_mode),
                      gtid_consistency_mode, error_code, thd->query().str));

  /*
    GTID violations should generate error if:
    - GTID_MODE=ON or ON_PERMISSIVE and GTID_NEXT='AUTOMATIC' (since the
      transaction is expected to commit using a GTID), or
    - GTID_NEXT='UUID:NUMBER' (since the transaction is expected to
      commit usinga GTID), or
    - ENFORCE_GTID_CONSISTENCY=ON.
  */
  if ((gtid_next_type == AUTOMATIC_GTID &&
       gtid_mode >= GTID_MODE_ON_PERMISSIVE) ||
      gtid_next_type == ASSIGNED_GTID ||
      gtid_consistency_mode == GTID_CONSISTENCY_MODE_ON) {
    global_sid_lock->unlock();
    my_error(error_code, MYF(0));
    DBUG_RETURN(false);
  } else {
    /*
      If we are not generating an error, we must increase the counter
      of GTID-violating transactions.  This will prevent a concurrent
      client from executing a SET GTID_MODE or SET
      ENFORCE_GTID_CONSISTENCY statement that would be incompatible
      with this transaction.

      If the transaction had already been accounted as a gtid violating
      transaction, then don't increment the counters, just issue the
      warning below. This prevents calling
      begin_automatic_gtid_violating_transaction or
      begin_anonymous_gtid_violating_transaction multiple times for the
      same transaction, which would make the counter go out of sync.
    */
    if (!thd->has_gtid_consistency_violation) {
      if (gtid_next_type == AUTOMATIC_GTID)
        gtid_state->begin_automatic_gtid_violating_transaction();
      else {
        DBUG_ASSERT(gtid_next_type == ANONYMOUS_GTID);
        gtid_state->begin_anonymous_gtid_violating_transaction();
      }

      /*
        If a transaction generates multiple GTID violation conditions,
        it must still only update the counters once.  Hence we use
        this per-thread flag to keep track of whether the thread has a
        consistency or not.  This function must only be called if the
        transaction does not already have a GTID violation.
      */
      thd->has_gtid_consistency_violation = true;
    }

    global_sid_lock->unlock();

    // Generate warning if ENFORCE_GTID_CONSISTENCY = WARN.
    if (gtid_consistency_mode == GTID_CONSISTENCY_MODE_WARN) {
      // Need to print to log so that replication admin knows when users
      // have adjusted their workloads.
      LogErr(WARNING_LEVEL, log_error_code);
      // Need to print to client so that users can adjust their workload.
      push_warning(thd, Sql_condition::SL_WARNING, error_code,
                   ER_THD(thd, error_code));
    }
    DBUG_RETURN(true);
  }
}

bool THD::is_ddl_gtid_compatible() {
  DBUG_ENTER("THD::is_ddl_gtid_compatible");

  // If @@session.sql_log_bin has been manually turned off (only
  // doable by SUPER), then no problem, we can execute any statement.
  if ((variables.option_bits & OPTION_BIN_LOG) == 0 ||
      mysql_bin_log.is_open() == false)
    DBUG_RETURN(true);

  DBUG_PRINT("info",
             ("SQLCOM_CREATE:%d CREATE-TMP:%d SELECT:%d SQLCOM_DROP:%d "
              "DROP-TMP:%d trx:%d",
              lex->sql_command == SQLCOM_CREATE_TABLE,
              (lex->sql_command == SQLCOM_CREATE_TABLE &&
               (lex->create_info->options & HA_LEX_CREATE_TMP_TABLE)),
              lex->select_lex->item_list.elements,
              lex->sql_command == SQLCOM_DROP_TABLE,
              (lex->sql_command == SQLCOM_DROP_TABLE && lex->drop_temporary),
              in_multi_stmt_transaction_mode()));

  if (lex->sql_command == SQLCOM_CREATE_TABLE &&
      !(lex->create_info->options & HA_LEX_CREATE_TMP_TABLE) &&
      lex->select_lex->item_list.elements) {
    /*
      CREATE ... SELECT (without TEMPORARY) is unsafe because if
      binlog_format=row it will be logged as a CREATE TABLE followed
      by row events, re-executed non-atomically as two transactions,
      and then written to the slave's binary log as two separate
      transactions with the same GTID.
    */
    bool ret = handle_gtid_consistency_violation(
        this, ER_GTID_UNSAFE_CREATE_SELECT,
        ER_RPL_GTID_UNSAFE_STMT_CREATE_SELECT);
    DBUG_RETURN(ret);
  } else if ((lex->sql_command == SQLCOM_CREATE_TABLE &&
              (lex->create_info->options & HA_LEX_CREATE_TMP_TABLE) != 0) ||
             (lex->sql_command == SQLCOM_DROP_TABLE && lex->drop_temporary)) {
    /*
      When @@session.binlog_format=statement, [CREATE|DROP] TEMPORARY TABLE
      is unsafe to execute inside a transaction or Procedure, because the
      [CREATE|DROP] statement on the temporary table will be executed and
      written into binary log with a GTID even if the transaction or
      Procedure is rolled back.
    */
    if (variables.binlog_format == BINLOG_FORMAT_STMT &&
        (in_multi_stmt_transaction_mode() || in_sub_stmt)) {
      bool ret = handle_gtid_consistency_violation(
          this, ER_CLIENT_GTID_UNSAFE_CREATE_DROP_TEMP_TABLE_IN_TRX_IN_SBR,
          ER_SERVER_GTID_UNSAFE_CREATE_DROP_TEMP_TABLE_IN_TRX_IN_SBR);
      DBUG_RETURN(ret);
    }
  } else if (lex->sql_command == SQLCOM_ALTER_TABLE &&
             (lex->alter_info->flags & Alter_info::ALTER_ADD_COLUMN)) {
    bool ret = true;
    const Create_field *create_field;
    List_iterator<Create_field> list_it(lex->alter_info->create_list);

    while ((create_field = list_it++)) {
      if (create_field->m_default_val_expr) {
        // ALTER TABLE .. DEFAULT (NDF function) should be rejected for mixed
        // or row binlog_format. For statement binlog_format it should be
        // allowed to continue (and go to the GTID enforcement verification)
        if ((variables.option_bits & OPTION_BIN_LOG) &&
            (variables.binlog_format != BINLOG_FORMAT_STMT) &&
            sp_runtime_ctx == NULL && !binlog_evt_union.do_union &&
            lex->get_stmt_unsafe_flags()) {
          my_error(ER_BINLOG_UNSAFE_SYSTEM_FUNCTION, MYF(0));
          DBUG_RETURN(false);
        }
        ret = handle_gtid_consistency_violation(
            this, ER_GTID_UNSAFE_ALTER_ADD_COL_WITH_DEFAULT_EXPRESSION,
            ER_RPL_GTID_UNSAFE_ALTER_ADD_COL_WITH_DEFAULT_EXPRESSION);
      }
    }
    DBUG_RETURN(ret);
  }
  DBUG_RETURN(true);
}

bool THD::is_dml_gtid_compatible(bool some_transactional_table,
                                 bool some_non_transactional_table,
                                 bool non_transactional_tables_are_tmp) {
  DBUG_ENTER("THD::is_dml_gtid_compatible(bool, bool, bool)");

  // If @@session.sql_log_bin has been manually turned off (only
  // doable by SUPER), then no problem, we can execute any statement.
  if ((variables.option_bits & OPTION_BIN_LOG) == 0 ||
      mysql_bin_log.is_open() == false)
    DBUG_RETURN(true);

  /*
    Single non-transactional updates are allowed when not mixed
    together with transactional statements within a transaction.
    Furthermore, writing to transactional and non-transactional
    engines in a single statement is also disallowed.
    Multi-statement transactions on non-transactional tables are
    split into single-statement transactions when
    GTID_NEXT = "AUTOMATIC".

    Non-transactional updates are allowed when row binlog format is
    used and all non-transactional tables are temporary.

    The debug symbol "allow_gtid_unsafe_non_transactional_updates"
    disables the error.  This is useful because it allows us to run
    old tests that were not written with the restrictions of GTIDs in
    mind.
  */
  DBUG_PRINT("info", ("some_non_transactional_table=%d "
                      "some_transactional_table=%d "
                      "trans_has_updated_trans_table=%d "
                      "non_transactional_tables_are_tmp=%d "
                      "is_current_stmt_binlog_format_row=%d",
                      some_non_transactional_table, some_transactional_table,
                      trans_has_updated_trans_table(this),
                      non_transactional_tables_are_tmp,
                      is_current_stmt_binlog_format_row()));
  if (some_non_transactional_table &&
      (some_transactional_table || trans_has_updated_trans_table(this)) &&
      !(non_transactional_tables_are_tmp &&
        is_current_stmt_binlog_format_row()) &&
      !DBUG_EVALUATE_IF("allow_gtid_unsafe_non_transactional_updates", 1, 0)) {
    DBUG_RETURN(handle_gtid_consistency_violation(
        this, ER_GTID_UNSAFE_NON_TRANSACTIONAL_TABLE,
        ER_RPL_GTID_UNSAFE_STMT_ON_NON_TRANS_TABLE));
  }

  DBUG_RETURN(true);
}

/*
  Implementation of interface to write rows to the binary log through the
  thread.  The thread is responsible for writing the rows it has
  inserted/updated/deleted.
*/

/*
  Template member function for ensuring that there is an rows log
  event of the apropriate type before proceeding.

  PRE CONDITION:
    - Events of type 'RowEventT' have the type code 'type_code'.

  POST CONDITION:
    If a non-NULL pointer is returned, the pending event for thread 'thd' will
    be an event of type 'RowEventT' (which have the type code 'type_code')
    will either empty or have enough space to hold 'needed' bytes.  In
    addition, the columns bitmap will be correct for the row, meaning that
    the pending event will be flushed if the columns in the event differ from
    the columns suppled to the function.

  RETURNS
    If no error, a non-NULL pending event (either one which already existed or
    the newly created one).
    If error, NULL.
 */

template <class RowsEventT>
Rows_log_event *THD::binlog_prepare_pending_rows_event(
    TABLE *table, uint32 serv_id, size_t needed, bool is_transactional,
    RowsEventT *hint MY_ATTRIBUTE((unused)), const uchar *extra_row_info) {
  DBUG_ENTER("binlog_prepare_pending_rows_event");

  /* Fetch the type code for the RowsEventT template parameter */
  int const general_type_code = RowsEventT::TYPE_CODE;

  Rows_log_event *pending = binlog_get_pending_rows_event(is_transactional);

  if (unlikely(pending && !pending->is_valid())) DBUG_RETURN(NULL);

  /*
    Check if the current event is non-NULL and a write-rows
    event. Also check if the table provided is mapped: if it is not,
    then we have switched to writing to a new table.
    If there is no pending event, we need to create one. If there is a pending
    event, but it's not about the same table id, or not of the same type
    (between Write, Update and Delete), or not the same affected columns, or
    going to be too big, flush this event to disk and create a new pending
    event.

    We do not need to check that the pending event and the new event
    have the same setting for partial json updates, because
    partialness of json can only be changed outside transactions.
  */
  if (!pending || pending->server_id != serv_id ||
      pending->get_table_id() != table->s->table_map_id ||
      pending->get_general_type_code() != general_type_code ||
      pending->get_data_size() + needed > opt_binlog_rows_event_max_size ||
      pending->read_write_bitmaps_cmp(table) == false ||
      !binlog_row_event_extra_data_eq(pending->get_extra_row_data(),
                                      extra_row_info)) {
    /* Create a new RowsEventT... */
    Rows_log_event *const ev = new RowsEventT(
        this, table, table->s->table_map_id, is_transactional, extra_row_info);
    if (unlikely(!ev)) DBUG_RETURN(NULL);
    ev->server_id = serv_id;  // I don't like this, it's too easy to forget.
    /*
      flush the pending event and replace it with the newly created
      event...
    */
    if (unlikely(mysql_bin_log.flush_and_set_pending_rows_event(
            this, ev, is_transactional))) {
      delete ev;
      DBUG_RETURN(NULL);
    }

    DBUG_RETURN(ev); /* This is the new pending event */
  }
  DBUG_RETURN(pending); /* This is the current pending event */
}

/* Declare in unnamed namespace. */
namespace {

/**
   Class to handle temporary allocation of memory for row data.

   The responsibilities of the class is to provide memory for
   packing one or two rows of packed data (depending on what
   constructor is called).

   In order to make the allocation more efficient for rows without blobs,
   a pointer to the allocated memory is stored in the table structure
   for such rows.  If memory for a table containing a blob field
   is requested, only memory for that is allocated, and subsequently
   released when the object is destroyed.

 */
class Row_data_memory {
 public:
  /**
    Build an object to keep track of a block-local piece of memory
    for storing a row of data.

    @param table
    Table where the pre-allocated memory is stored.

    @param data
    Pointer to the table record.
   */
  Row_data_memory(TABLE *table, const uchar *data) : m_memory(0) {
#ifndef DBUG_OFF
    m_alloc_checked = false;
#endif
    allocate_memory(table, max_row_length(table, data));
    m_ptr[0] = has_memory() ? m_memory : 0;
    m_ptr[1] = 0;
  }

  Row_data_memory(TABLE *table, const uchar *data1, const uchar *data2,
                  ulonglong value_options = 0)
      : m_memory(0) {
#ifndef DBUG_OFF
    m_alloc_checked = false;
#endif
    size_t len1 = max_row_length(table, data1);
    size_t len2 = max_row_length(table, data2, value_options);
    allocate_memory(table, len1 + len2);
    m_ptr[0] = has_memory() ? m_memory : 0;
    m_ptr[1] = has_memory() ? m_memory + len1 : 0;
  }

  ~Row_data_memory() {
    if (m_memory != 0 && m_release_memory_on_destruction) my_free(m_memory);
  }

  /**
     Is there memory allocated?

     @retval true There is memory allocated
     @retval false Memory allocation failed
   */
  bool has_memory() const {
#ifndef DBUG_OFF
    m_alloc_checked = true;
#endif
    return m_memory != 0;
  }

  uchar *slot(uint s) {
    DBUG_ASSERT(s < sizeof(m_ptr) / sizeof(*m_ptr));
    DBUG_ASSERT(m_ptr[s] != 0);
    DBUG_ASSERT(m_alloc_checked == true);
    return m_ptr[s];
  }

 private:
  /**
    Compute an upper bound on the amount of memory needed.

    This may return an over-approximation.

    @param table The table
    @param data The server's row record.
    @param value_options The value of @@global.binlog_row_value_options
  */
  size_t max_row_length(TABLE *table, const uchar *data,
                        ulonglong value_options = 0) {
    TABLE_SHARE *table_s = table->s;
    /*
      The server stores rows using "records".  A record is a
      sequence of bytes which contains values or pointers to values
      for all fields (columns).  The server uses table_s->reclength
      bytes for a row record.

      The layout of a record is roughly:

      - N+1+B bits, packed into CEIL((N+1+B)/8) bytes, where N is
        the number of nullable columns in the table, and B is the
        sum of the number of bits of all BIT columns.

      - A sequence of serialized fields, each corresponding to a
        non-BIT, non-NULL column in the table.

        For variable-length columns, the first component of the
        serialized field is a length, stored using 1, 2, 3, or 4
        bytes depending on the maximum length for the data type.

        For most data types, the next component of the serialized
        field is the actual data.  But for for VARCHAR, VARBINARY,
        TEXT, BLOB, and JSON, the next component of the serialized
        field is a serialized pointer, i.e. sizeof(pointer) bytes,
        which point to another memory area where the actual data is
        stored.

      The layout of a row image in the binary log is roughly:

      - If this is an after-image and partial JSON is enabled, 1
        byte containing value_options.  If the PARTIAL_JSON bit of
        value_options is set, this is followed by P bits (the
        "partial_bits"), packed into CEIL(P) bytes, where P is the
        number of JSON columns in the table.

      - M bits (the "null_bits"), packed into CEIL(M) bytes, where M
        is the number of columns in the image.

      - A sequence of serialized fields, each corresponding to a
        non-NULL column in the row image.

        For variable-length columns, the first component of the
        serialized field is a length, stored using 1, 2, 3, or 4
        bytes depending on the maximum length for the data type.

        For most data types, the next component of the serialized
        field is the actual field data.  But for JSON fields where
        the corresponding bit of the partial_bits is 1, this is a
        sequence of diffs instead.

      Now we try to use table_s->reclength to estimate how much
      memory to allocate for a row image in the binlog.  Due to the
      differences this will only be an upper bound.  Notice the
      differences:

      - The binlog may only include a subset of the fields (the row
        image), whereas reclength contains space for all fields.

      - BIT columns are not packed together with NULL bits in the
        binlog, so up to 1 more byte per BIT column may be needed.

      - The binlog has a null bit even for non-nullable fields,
        whereas the reclength only contains space nullable fields,
        so the binlog may need up to CEIL(table_s->fields/8) more
        bytes.

      - The binlog only has a null bit for fields in the image,
        whereas the reclength contains space for all fields.

      - The binlog contains the full blob whereas the record only
        contains sizeof(pointer) bytes.

      - The binlog contains value_options and partial_bits.  So this
        may use up to 1+CEIL(table_s->fields/8) more bytes.

      - The binlog may contain partial JSON.  This is guaranteed to
        be smaller than the size of the full value.

      For those data types that are not stored using a pointer, the
      size of the field in the binary log is at most 2 bytes more
      than what the field contributes to in table_s->reclength,
      because those data types use at most 1 byte for the length and
      waste less than a byte on extra padding and extra bits in
      null_bits or BIT columns.

      For those data types that are stored using a pointer, the size
      of the field in the binary log is at most 2 bytes more than
      what the field contributes to in table_s->reclength, plus the
      size of the data.  The size of the pointer is at least 4 on
      all supported platforms, so it is bigger than what is used by
      partial_bits, value_format, or any waste due to extra padding
      and extra bits in null_bits.
    */
    size_t length = table_s->reclength + 2 * table_s->fields;

    for (uint i = 0; i < table_s->blob_fields; i++) {
      Field *field = table->field[table_s->blob_field[i]];
      Field_blob *field_blob = down_cast<Field_blob *>(field);

      if (field_blob->type() == MYSQL_TYPE_JSON &&
          (value_options & PARTIAL_JSON_UPDATES) != 0) {
        Field_json *field_json = down_cast<Field_json *>(field_blob);
        length += field_json->get_diff_vector_and_length(value_options);
      } else
        length +=
            field_blob->get_length(data + field_blob->offset(table->record[0]));
    }
    return length;
  }

  void allocate_memory(TABLE *const table, const size_t total_length) {
    if (table->s->blob_fields == 0) {
      /*
        The maximum length of a packed record is less than this
        length. We use this value instead of the supplied length
        when allocating memory for records, since we don't know how
        the memory will be used in future allocations.

        Since table->s->reclength is for unpacked records, we have
        to add two bytes for each field, which can potentially be
        added to hold the length of a packed field.
      */
      size_t const maxlen = table->s->reclength + 2 * table->s->fields;

      /*
        Allocate memory for two records if memory hasn't been
        allocated. We allocate memory for two records so that it can
        be used when processing update rows as well.
      */
      if (table->write_row_record == 0)
        table->write_row_record =
            (uchar *)alloc_root(&table->mem_root, 2 * maxlen);
      m_memory = table->write_row_record;
      m_release_memory_on_destruction = false;
    } else {
      m_memory = (uchar *)my_malloc(key_memory_Row_data_memory_memory,
                                    total_length, MYF(MY_WME));
      m_release_memory_on_destruction = true;
    }
  }

#ifndef DBUG_OFF
  mutable bool m_alloc_checked;
#endif
  bool m_release_memory_on_destruction;
  uchar *m_memory;
  uchar *m_ptr[2];
};

}  // namespace

int THD::binlog_write_row(TABLE *table, bool is_trans, uchar const *record,
                          const uchar *extra_row_info) {
  DBUG_ASSERT(is_current_stmt_binlog_format_row() && mysql_bin_log.is_open());

  /*
    Pack records into format for transfer. We are allocating more
    memory than needed, but that doesn't matter.
  */
  Row_data_memory memory(table, record);
  if (!memory.has_memory()) return HA_ERR_OUT_OF_MEM;

  uchar *row_data = memory.slot(0);

  size_t const len = pack_row(table, table->write_set, row_data, record,
                              enum_row_image_type::WRITE_AI);

  Rows_log_event *const ev = binlog_prepare_pending_rows_event(
      table, server_id, len, is_trans, static_cast<Write_rows_log_event *>(0),
      extra_row_info);

  if (unlikely(ev == 0)) return HA_ERR_OUT_OF_MEM;

  return ev->add_row_data(row_data, len);
}

int THD::binlog_update_row(TABLE *table, bool is_trans,
                           const uchar *before_record,
                           const uchar *after_record,
                           const uchar *extra_row_info) {
  DBUG_ASSERT(is_current_stmt_binlog_format_row() && mysql_bin_log.is_open());
  int error = 0;

  /**
    Save a reference to the original read and write set bitmaps.
    We will need this to restore the bitmaps at the end.
   */
  MY_BITMAP *old_read_set = table->read_set;
  MY_BITMAP *old_write_set = table->write_set;

  /**
     This will remove spurious fields required during execution but
     not needed for binlogging. This is done according to the:
     binlog-row-image option.
   */
  binlog_prepare_row_images(table);

  Row_data_memory row_data(table, before_record, after_record,
                           variables.binlog_row_value_options);
  if (!row_data.has_memory()) return HA_ERR_OUT_OF_MEM;

  uchar *before_row = row_data.slot(0);
  uchar *after_row = row_data.slot(1);

  size_t const before_size =
      pack_row(table, table->read_set, before_row, before_record,
               enum_row_image_type::UPDATE_BI);
  size_t const after_size = pack_row(
      table, table->write_set, after_row, after_record,
      enum_row_image_type::UPDATE_AI, variables.binlog_row_value_options);

  DBUG_DUMP("before_record", before_record, table->s->reclength);
  DBUG_DUMP("after_record", after_record, table->s->reclength);
  DBUG_DUMP("before_row", before_row, before_size);
  DBUG_DUMP("after_row", after_row, after_size);

  Rows_log_event *const ev = binlog_prepare_pending_rows_event(
      table, server_id, before_size + after_size, is_trans,
      static_cast<Update_rows_log_event *>(0), extra_row_info);

  if (unlikely(ev == 0)) return HA_ERR_OUT_OF_MEM;

  error = ev->add_row_data(before_row, before_size) ||
          ev->add_row_data(after_row, after_size);

  /* restore read/write set for the rest of execution */
  table->column_bitmaps_set_no_signal(old_read_set, old_write_set);

  bitmap_clear_all(&table->tmp_set);

  return error;
}

int THD::binlog_delete_row(TABLE *table, bool is_trans, uchar const *record,
                           const uchar *extra_row_info) {
  DBUG_ASSERT(is_current_stmt_binlog_format_row() && mysql_bin_log.is_open());
  int error = 0;

  /**
    Save a reference to the original read and write set bitmaps.
    We will need this to restore the bitmaps at the end.
   */
  MY_BITMAP *old_read_set = table->read_set;
  MY_BITMAP *old_write_set = table->write_set;

  /**
     This will remove spurious fields required during execution but
     not needed for binlogging. This is done according to the:
     binlog-row-image option.
   */
  binlog_prepare_row_images(table);

  /*
     Pack records into format for transfer. We are allocating more
     memory than needed, but that doesn't matter.
  */
  Row_data_memory memory(table, record);
  if (unlikely(!memory.has_memory())) return HA_ERR_OUT_OF_MEM;

  uchar *row_data = memory.slot(0);

  DBUG_DUMP("table->read_set", (uchar *)table->read_set->bitmap,
            (table->s->fields + 7) / 8);
  size_t const len = pack_row(table, table->read_set, row_data, record,
                              enum_row_image_type::DELETE_BI);

  Rows_log_event *const ev = binlog_prepare_pending_rows_event(
      table, server_id, len, is_trans, static_cast<Delete_rows_log_event *>(0),
      extra_row_info);

  if (unlikely(ev == 0)) return HA_ERR_OUT_OF_MEM;

  error = ev->add_row_data(row_data, len);

  /* restore read/write set for the rest of execution */
  table->column_bitmaps_set_no_signal(old_read_set, old_write_set);

  bitmap_clear_all(&table->tmp_set);
  return error;
}

void THD::binlog_prepare_row_images(TABLE *table) {
  DBUG_ENTER("THD::binlog_prepare_row_images");
  /**
    Remove from read_set spurious columns. The write_set has been
    handled before in table->mark_columns_needed_for_update.
   */

  DBUG_PRINT_BITSET("debug", "table->read_set (before preparing): %s",
                    table->read_set);
  THD *thd = table->in_use;

  /**
    if there is a primary key in the table (ie, user declared PK or a
    non-null unique index) and we dont want to ship the entire image,
    and the handler involved supports this.
   */
  if (table->s->primary_key < MAX_KEY &&
      (thd->variables.binlog_row_image < BINLOG_ROW_IMAGE_FULL) &&
      !ha_check_storage_engine_flag(table->s->db_type(),
                                    HTON_NO_BINLOG_ROW_OPT)) {
    /**
      Just to be sure that tmp_set is currently not in use as
      the read_set already.
    */
    DBUG_ASSERT(table->read_set != &table->tmp_set);
    // Verify it's not used
    DBUG_ASSERT(bitmap_is_clear_all(&table->tmp_set));

    switch (thd->variables.binlog_row_image) {
      case BINLOG_ROW_IMAGE_MINIMAL:
        /* MINIMAL: Mark only PK */
        table->mark_columns_used_by_index_no_reset(table->s->primary_key,
                                                   &table->tmp_set);
        break;
      case BINLOG_ROW_IMAGE_NOBLOB:
        /**
          NOBLOB: Remove unnecessary BLOB fields from read_set
                  (the ones that are not part of PK).
         */
        bitmap_union(&table->tmp_set, table->read_set);
        for (Field **ptr = table->field; *ptr; ptr++) {
          Field *field = (*ptr);
          if ((field->type() == MYSQL_TYPE_BLOB) &&
              !(field->flags & PRI_KEY_FLAG))
            bitmap_clear_bit(&table->tmp_set, field->field_index);
        }
        break;
      default:
        DBUG_ASSERT(0);  // impossible.
    }

    /* set the temporary read_set */
    table->column_bitmaps_set_no_signal(&table->tmp_set, table->write_set);
  }

  DBUG_PRINT_BITSET("debug", "table->read_set (after preparing): %s",
                    table->read_set);
  DBUG_VOID_RETURN;
}

int THD::binlog_flush_pending_rows_event(bool stmt_end, bool is_transactional) {
  DBUG_ENTER("THD::binlog_flush_pending_rows_event");
  /*
    We shall flush the pending event even if we are not in row-based
    mode: it might be the case that we left row-based mode before
    flushing anything (e.g., if we have explicitly locked tables).
   */
  if (!mysql_bin_log.is_open()) DBUG_RETURN(0);

  /*
    Mark the event as the last event of a statement if the stmt_end
    flag is set.
  */
  int error = 0;
  if (Rows_log_event *pending =
          binlog_get_pending_rows_event(is_transactional)) {
    if (stmt_end) {
      pending->set_flags(Rows_log_event::STMT_END_F);
      binlog_table_maps = 0;
    }

    error = mysql_bin_log.flush_and_set_pending_rows_event(this, 0,
                                                           is_transactional);
  }

  DBUG_RETURN(error);
}

/**
   binlog_row_event_extra_data_eq

   Comparator for two binlog row event extra data
   pointers.

   It compares their significant bytes.

   Null pointers are acceptable

   @param a
     first pointer

   @param b
     first pointer

   @return
     true if the referenced structures are equal
*/
bool THD::binlog_row_event_extra_data_eq(const uchar *a, const uchar *b) {
  return ((a == b) ||
          ((a != NULL) && (b != NULL) &&
           (a[EXTRA_ROW_INFO_LEN_OFFSET] == b[EXTRA_ROW_INFO_LEN_OFFSET]) &&
           (memcmp(a, b, a[EXTRA_ROW_INFO_LEN_OFFSET]) == 0)));
}

#if !defined(DBUG_OFF)
static const char *show_query_type(THD::enum_binlog_query_type qtype) {
  switch (qtype) {
    case THD::ROW_QUERY_TYPE:
      return "ROW";
    case THD::STMT_QUERY_TYPE:
      return "STMT";
    case THD::QUERY_TYPE_COUNT:
    default:
      DBUG_ASSERT(0 <= qtype && qtype < THD::QUERY_TYPE_COUNT);
  }
  static char buf[64];
  sprintf(buf, "UNKNOWN#%d", qtype);
  return buf;
}
#endif

/**
  Auxiliary function to reset the limit unsafety warning suppression.
*/
static void reset_binlog_unsafe_suppression() {
  DBUG_ENTER("reset_binlog_unsafe_suppression");
  unsafe_warning_suppression_is_activated = false;
  limit_unsafe_warning_count = 0;
  limit_unsafe_suppression_start_time = my_getsystime() / 10000000;
  DBUG_VOID_RETURN;
}

/**
  Auxiliary function to print warning in the error log.
*/
static void print_unsafe_warning_to_log(int unsafe_type, char *buf,
                                        const char *query) {
  DBUG_ENTER("print_unsafe_warning_in_log");
  sprintf(buf, ER_DEFAULT(ER_BINLOG_UNSAFE_STATEMENT),
          ER_DEFAULT(LEX::binlog_stmt_unsafe_errcode[unsafe_type]));
  LogErr(WARNING_LEVEL, ER_BINLOG_UNSAFE_MESSAGE_AND_STATEMENT, buf, query);
  DBUG_VOID_RETURN;
}

/**
  Auxiliary function to check if the warning for limit unsafety should be
  thrown or suppressed. Details of the implementation can be found in the
  comments inline.

  @param buf         Buffer to hold the warning message text
  @param unsafe_type The type of unsafety.
  @param query       The actual query statement.

  TODO: Remove this function and implement a general service for all warnings
  that would prevent flooding the error log. => switch to log_throttle class?
*/
static void do_unsafe_limit_checkout(char *buf, int unsafe_type,
                                     const char *query) {
  ulonglong now;
  DBUG_ENTER("do_unsafe_limit_checkout");
  DBUG_ASSERT(unsafe_type == LEX::BINLOG_STMT_UNSAFE_LIMIT);
  limit_unsafe_warning_count++;
  /*
    INITIALIZING:
    If this is the first time this function is called with log warning
    enabled, the monitoring the unsafe warnings should start.
  */
  if (limit_unsafe_suppression_start_time == 0) {
    limit_unsafe_suppression_start_time = my_getsystime() / 10000000;
    print_unsafe_warning_to_log(unsafe_type, buf, query);
  } else {
    if (!unsafe_warning_suppression_is_activated)
      print_unsafe_warning_to_log(unsafe_type, buf, query);

    if (limit_unsafe_warning_count >=
        LIMIT_UNSAFE_WARNING_ACTIVATION_THRESHOLD_COUNT) {
      now = my_getsystime() / 10000000;
      if (!unsafe_warning_suppression_is_activated) {
        /*
          ACTIVATION:
          We got LIMIT_UNSAFE_WARNING_ACTIVATION_THRESHOLD_COUNT warnings in
          less than LIMIT_UNSAFE_WARNING_ACTIVATION_TIMEOUT we activate the
          suppression.
        */
        if ((now - limit_unsafe_suppression_start_time) <=
            LIMIT_UNSAFE_WARNING_ACTIVATION_TIMEOUT) {
          unsafe_warning_suppression_is_activated = true;
          DBUG_PRINT("info", ("A warning flood has been detected and the limit \
unsafety warning suppression has been activated."));
        } else {
          /*
           there is no flooding till now, therefore we restart the monitoring
          */
          limit_unsafe_suppression_start_time = my_getsystime() / 10000000;
          limit_unsafe_warning_count = 0;
        }
      } else {
        /*
          Print the suppression note and the unsafe warning.
        */
        LogErr(INFORMATION_LEVEL, ER_BINLOG_WARNING_SUPPRESSED,
               limit_unsafe_warning_count,
               (int)(now - limit_unsafe_suppression_start_time));
        print_unsafe_warning_to_log(unsafe_type, buf, query);
        /*
          DEACTIVATION: We got LIMIT_UNSAFE_WARNING_ACTIVATION_THRESHOLD_COUNT
          warnings in more than  LIMIT_UNSAFE_WARNING_ACTIVATION_TIMEOUT, the
          suppression should be deactivated.
        */
        if ((now - limit_unsafe_suppression_start_time) >
            LIMIT_UNSAFE_WARNING_ACTIVATION_TIMEOUT) {
          reset_binlog_unsafe_suppression();
          DBUG_PRINT("info", ("The limit unsafety warning supression has been \
deactivated"));
        }
      }
      limit_unsafe_warning_count = 0;
    }
  }
  DBUG_VOID_RETURN;
}

/**
  Auxiliary method used by @c binlog_query() to raise warnings.

  The type of warning and the type of unsafeness is stored in
  THD::binlog_unsafe_warning_flags.
*/
void THD::issue_unsafe_warnings() {
  char buf[MYSQL_ERRMSG_SIZE * 2];
  DBUG_ENTER("issue_unsafe_warnings");
  /*
    Ensure that binlog_unsafe_warning_flags is big enough to hold all
    bits.  This is actually a constant expression.
  */
  DBUG_ASSERT(LEX::BINLOG_STMT_UNSAFE_COUNT <=
              sizeof(binlog_unsafe_warning_flags) * CHAR_BIT);

  uint32 unsafe_type_flags = binlog_unsafe_warning_flags;

  if ((unsafe_type_flags & (1U << LEX::BINLOG_STMT_UNSAFE_LIMIT)) != 0) {
    if ((lex->sql_command == SQLCOM_DELETE ||
         lex->sql_command == SQLCOM_UPDATE) &&
        lex->select_lex->select_limit) {
      ORDER *order = (ORDER *)((lex->select_lex->order_list.elements)
                                   ? lex->select_lex->order_list.first
                                   : nullptr);
      if ((lex->select_lex->select_limit &&
           lex->select_lex->select_limit->fixed &&
           lex->select_lex->select_limit->val_int() == 0) ||
          is_order_deterministic(lex->query_tables,
                                 lex->select_lex->where_cond(), order)) {
        unsafe_type_flags &= ~(1U << LEX::BINLOG_STMT_UNSAFE_LIMIT);
      }
    }
    if ((lex->sql_command == SQLCOM_INSERT_SELECT ||
         lex->sql_command == SQLCOM_REPLACE_SELECT) &&
        order_deterministic) {
      unsafe_type_flags &= ~(1U << LEX::BINLOG_STMT_UNSAFE_LIMIT);
    }
  }

  /*
    For each unsafe_type, check if the statement is unsafe in this way
    and issue a warning.
  */
  for (int unsafe_type = 0; unsafe_type < LEX::BINLOG_STMT_UNSAFE_COUNT;
       unsafe_type++) {
    if ((unsafe_type_flags & (1 << unsafe_type)) != 0) {
      push_warning_printf(
          this, Sql_condition::SL_NOTE, ER_BINLOG_UNSAFE_STATEMENT,
          ER_THD(this, ER_BINLOG_UNSAFE_STATEMENT),
          ER_THD(this, LEX::binlog_stmt_unsafe_errcode[unsafe_type]));
      if (log_error_verbosity > 1 && opt_log_unsafe_statements) {
        if (unsafe_type == LEX::BINLOG_STMT_UNSAFE_LIMIT)
          do_unsafe_limit_checkout(buf, unsafe_type, query().str);
        else  // cases other than LIMIT unsafety
          print_unsafe_warning_to_log(unsafe_type, buf, query().str);
      }
    }
  }
  DBUG_VOID_RETURN;
}

/**
  Log the current query.

  The query will be logged in either row format or statement format
  depending on the value of @c current_stmt_binlog_format_row field and
  the value of the @c qtype parameter.

  This function must be called:

  - After the all calls to ha_*_row() functions have been issued.

  - After any writes to system tables. Rationale: if system tables
    were written after a call to this function, and the master crashes
    after the call to this function and before writing the system
    tables, then the master and slave get out of sync.

  - Before tables are unlocked and closed.

  @see decide_logging_format

  @retval 0 Success

  @retval nonzero If there is a failure when writing the query (e.g.,
  write failure), then the error code is returned.
*/
int THD::binlog_query(THD::enum_binlog_query_type qtype, const char *query_arg,
                      size_t query_len, bool is_trans, bool direct,
                      bool suppress_use, int errcode) {
  DBUG_ENTER("THD::binlog_query");
  DBUG_PRINT("enter",
             ("qtype: %s  query: '%s'", show_query_type(qtype), query_arg));
  DBUG_ASSERT(query_arg && mysql_bin_log.is_open());

  if (get_binlog_local_stmt_filter() == BINLOG_FILTER_SET) {
    /*
      The current statement is to be ignored, and not written to
      the binlog. Do not call issue_unsafe_warnings().
    */
    DBUG_RETURN(0);
  }

  /*
    If we are not in prelocked mode, mysql_unlock_tables() will be
    called after this binlog_query(), so we have to flush the pending
    rows event with the STMT_END_F set to unlock all tables at the
    slave side as well.

    If we are in prelocked mode, the flushing will be done inside the
    top-most close_thread_tables().
  */
  if (this->locked_tables_mode <= LTM_LOCK_TABLES)
    if (int error = binlog_flush_pending_rows_event(true, is_trans))
      DBUG_RETURN(error);

  /*
    Warnings for unsafe statements logged in statement format are
    printed in three places instead of in decide_logging_format().
    This is because the warnings should be printed only if the statement
    is actually logged. When executing decide_logging_format(), we cannot
    know for sure if the statement will be logged:

    1 - sp_head::execute_procedure which prints out warnings for calls to
    stored procedures.

    2 - sp_head::execute_function which prints out warnings for calls
    involving functions.

    3 - THD::binlog_query (here) which prints warning for top level
    statements not covered by the two cases above: i.e., if not insided a
    procedure and a function.

    Besides, we should not try to print these warnings if it is not
    possible to write statements to the binary log as it happens when
    the execution is inside a function, or generaly speaking, when
    the variables.option_bits & OPTION_BIN_LOG is false.
  */
  if ((variables.option_bits & OPTION_BIN_LOG) && sp_runtime_ctx == NULL &&
      !binlog_evt_union.do_union) {
    issue_unsafe_warnings();
    order_deterministic = true;
  }

  switch (qtype) {
      /*
        ROW_QUERY_TYPE means that the statement may be logged either in
        row format or in statement format.  If
        current_stmt_binlog_format is row, it means that the
        statement has already been logged in row format and hence shall
        not be logged again.
      */
    case THD::ROW_QUERY_TYPE:
      DBUG_PRINT("debug", ("is_current_stmt_binlog_format_row: %d",
                           is_current_stmt_binlog_format_row()));
      if (is_current_stmt_binlog_format_row()) DBUG_RETURN(0);
      /* Fall through */

      /*
        STMT_QUERY_TYPE means that the query must be logged in statement
        format; it cannot be logged in row format.  This is typically
        used by DDL statements.  It is an error to use this query type
        if current_stmt_binlog_format_row is row.

        @todo Currently there are places that call this method with
        STMT_QUERY_TYPE and current_stmt_binlog_format is row.  Fix those
        places and add assert to ensure correct behavior. /Sven
      */
    case THD::STMT_QUERY_TYPE:
      /*
        The MYSQL_BIN_LOG::write() function will set the STMT_END_F flag and
        flush the pending rows event if necessary.
      */
      {
        Query_log_event qinfo(this, query_arg, query_len, is_trans, direct,
                              suppress_use, errcode);
        /*
          Binlog table maps will be irrelevant after a Query_log_event
          (they are just removed on the slave side) so after the query
          log event is written to the binary log, we pretend that no
          table maps were written.
         */
        int error = mysql_bin_log.write_event(&qinfo);
        binlog_table_maps = 0;
        DBUG_RETURN(error);
      }
      break;

    case THD::QUERY_TYPE_COUNT:
    default:
      DBUG_ASSERT(0 <= qtype && qtype < QUERY_TYPE_COUNT);
  }
  DBUG_RETURN(0);
}

static int show_binlog_vars(THD *thd, SHOW_VAR *var,
                            char *buff MY_ATTRIBUTE((unused))) {
  mysql_mutex_assert_owner(&LOCK_status);

  const binlog_cache_mngr *cache_mngr =
      (thd && opt_bin_log)
          ? static_cast<binlog_cache_mngr *>(thd_get_ha_data(thd, binlog_hton))
          : nullptr;

  const bool have_snapshot =
      (cache_mngr && cache_mngr->binlog_info.log_file_name[0] != '\0');

  if (have_snapshot) {
    set_binlog_snapshot_file(cache_mngr->binlog_info.log_file_name);
    binlog_snapshot_position = cache_mngr->binlog_info.pos;
  } else if (mysql_bin_log.is_open()) {
    set_binlog_snapshot_file(binlog_global_snapshot_file);
    binlog_snapshot_position = binlog_global_snapshot_position;
  } else {
    binlog_snapshot_file[0] = '\0';
    binlog_snapshot_position = 0;
  }
  var->type = SHOW_ARRAY;
  var->value = reinterpret_cast<char *>(&binlog_status_vars_detail);
  return 0;
}

static SHOW_VAR binlog_status_vars_top[] = {
    {"Binlog", (char *)&show_binlog_vars, SHOW_FUNC, SHOW_SCOPE_GLOBAL},
    {NullS, NullS, SHOW_LONG, SHOW_SCOPE_GLOBAL}};

struct st_mysql_storage_engine binlog_storage_engine = {
    MYSQL_HANDLERTON_INTERFACE_VERSION};

/** @} */

mysql_declare_plugin(binlog){
    MYSQL_STORAGE_ENGINE_PLUGIN,
    &binlog_storage_engine,
    "binlog",
    "MySQL AB",
    "This is a pseudo storage engine to represent the binlog in a transaction",
    PLUGIN_LICENSE_GPL,
    binlog_init,   /* Plugin Init */
    NULL,          /* Plugin Check uninstall */
    binlog_deinit, /* Plugin Deinit */
    0x0100 /* 1.0 */,
    binlog_status_vars_top, /* status variables                */
    NULL,                   /* system variables                */
    NULL,                   /* config options                  */
    0,
} mysql_declare_plugin_end;<|MERGE_RESOLUTION|>--- conflicted
+++ resolved
@@ -306,7 +306,7 @@
      @retval false  Success
      @retval true  Error
   */
-  bool write(const unsigned char *buffer, my_off_t length) {
+  bool write(const unsigned char *buffer, my_off_t length) override {
     DBUG_ASSERT(m_pipeline_head != NULL);
 
     if (m_pipeline_head->write(buffer, length)) return true;
@@ -352,7 +352,7 @@
   bool flush() { return m_file_ostream.flush(); }
   bool sync() { return m_file_ostream.sync(); }
   bool flush_and_sync() { return flush() || sync(); }
-  my_off_t position() { return m_position; }
+  my_off_t position() const noexcept override { return m_position; }
   bool is_empty() { return position() == 0; }
   bool is_open() { return m_pipeline_head != NULL; }
 
@@ -664,46 +664,6 @@
   }
 
   /**
-<<<<<<< HEAD
-    Sets the write position to point at the position given. If the
-    cache has swapped to a file, it reinitializes it, so that the
-    proper data is added to the IO_CACHE buffer. Otherwise, it just
-    does a my_b_seek.
-
-    my_b_seek will not work if the cache has swapped, that's why
-    we do this workaround.
-
-    @param  pos the new write position.
-    @param  use_reinit if the position should be reset resorting
-                to reset_io_cache (which may issue a flush_io_cache
-                inside)
-
-    @return The previous write position.
-   */
-  my_off_t reset_write_pos(my_off_t pos, bool use_reinit) {
-    DBUG_ENTER("reset_write_pos");
-    DBUG_ASSERT(cache_log.type == WRITE_CACHE);
-
-    my_off_t oldpos = get_byte_position();
-
-    if (use_reinit) {
-      MY_ATTRIBUTE((unused))
-      int reinit_res = reinit_io_cache(&cache_log, WRITE_CACHE, pos, 0, 0);
-      DBUG_ASSERT(reinit_res == 0);
-    } else
-      my_b_seek(&cache_log, pos);
-
-    DBUG_RETURN(oldpos);
-  }
-
-  /*
-    Cache to store data before copying it to the binary log.
-  */
-  IO_CACHE cache_log;
-
-  /**
-=======
->>>>>>> e4924f36
     Returns information about the cache content with respect to
     the binlog_format of the events.
 
@@ -796,23 +756,9 @@
   void truncate(my_off_t pos) {
     DBUG_PRINT("info", ("truncating to position %lu", (ulong)pos));
     remove_pending_event();
-<<<<<<< HEAD
-    /*
-      Whenever there is an error while flushing cache to file,
-      the local cache will not be in a normal state and the same
-      cache cannot be used without facing an assert.
-      So, clear the cache if there is a flush error.
-    */
-    MY_ATTRIBUTE((unused))
-    int reinit_res =
-        reinit_io_cache(&cache_log, WRITE_CACHE, pos, 0, get_flush_error());
-    DBUG_ASSERT(reinit_res == 0);
-    cache_log.end_of_file = saved_max_binlog_cache_size;
-=======
 
     // TODO: check the return value.
     (void)m_cache.truncate(pos);
->>>>>>> e4924f36
   }
 
   /**
@@ -1251,161 +1197,34 @@
   ha_checksum initial_checksum;
   ha_checksum checksum;
   uint32 end_log_pos;
-<<<<<<< HEAD
   THD *thd;
-=======
   uchar header[LOG_EVENT_HEADER_LEN];
   my_off_t header_len = 0;
   uint32 event_len = 0;
->>>>>>> e4924f36
 
  public:
+  Event_encrypter event_encrypter;
+
   /**
     Constructs a new Binlog_event_writer. Should be called once before
     starting to flush the transaction or statement cache to the
     binlog.
 
-<<<<<<< HEAD
-    @param output_cache_arg IO_CACHE to write to.
+    @param binlog_file to write to.
     @param thd_arg THD to account written binlog byte statistics to
   */
-  Binlog_event_writer(IO_CACHE *output_cache_arg, THD *thd_arg)
-      : output_cache(output_cache_arg),
-=======
-    @param binlog_file to write to.
-  */
-  Binlog_event_writer(MYSQL_BIN_LOG::Binlog_ofile *binlog_file)
+  Binlog_event_writer(MYSQL_BIN_LOG::Binlog_ofile *binlog_file, THD *thd_arg)
       : m_binlog_file(binlog_file),
->>>>>>> e4924f36
         have_checksum(binlog_checksum_options !=
                       binary_log::BINLOG_CHECKSUM_ALG_OFF),
         initial_checksum(my_checksum(0L, NULL, 0)),
         checksum(initial_checksum),
-<<<<<<< HEAD
-        end_log_pos(my_b_tell(output_cache)),
+        end_log_pos(binlog_file->position()),
         thd(thd_arg) {
-=======
-        end_log_pos(binlog_file->position()) {
->>>>>>> e4924f36
     // Simulate checksum error
     if (DBUG_EVALUATE_IF("fault_injection_crc_value", 1, 0)) checksum--;
   }
 
-<<<<<<< HEAD
-  Event_encrypter event_encrypter;
-
-  /**
-    Write part of an event to disk.
-
-    @param [in,out] buf_p Points to buffer with data to write.  The
-    caller must set this initially, and it will be increased by the
-    number of bytes written.
-
-    @param [in,out] buf_len_p Points to the remaining length of the
-    buffer, i.e., from buf_p to the end of the buffer.  The caller
-    must set this initially, and it will be decreased by the number of
-    written bytes.
-
-    @param [in,out] event_len_p Points to the remaining length of the
-    event, i.e., the size of the event minus what was already written.
-    This must be initialized to zero by the caller, must be remembered
-    by the caller between calls, and is updated by this function: when
-    an event begins it is set to the length of the event, and for each
-    call it is decreased by the number of written bytes.
-
-    It is allowed that buf_len_p is less than event_len_p (i.e., event
-    is only partial) and that event_len_p is less than buf_len_p
-    (i.e., there is more than this event in the buffer).  This
-    function will write as much as is available of one event, but
-    never more than one.  It is required that buf_len_p >=
-    LOG_EVENT_HEADER_LEN.
-
-    @retval true Error, i.e., my_b_write failed.
-    @retval false Success.
-  */
-  bool write_event_part(uchar **buf_p, uint32 *buf_len_p, uint32 *event_len_p) {
-    DBUG_ENTER("Binlog_event_writer::write_event_part");
-
-    if (*buf_len_p == 0) DBUG_RETURN(false);
-
-    size_t len = *event_len_p;
-    uchar *pos = *buf_p;
-
-    bool is_header = (*event_len_p == 0);
-
-    // This is the beginning of an event
-    if (*event_len_p == 0) {
-      // Caller must ensure that the first part of the event contains
-      // a full event header.
-      DBUG_ASSERT(*buf_len_p >= LOG_EVENT_HEADER_LEN);
-
-      // Read event length
-      *event_len_p = uint4korr(*buf_p + EVENT_LEN_OFFSET);
-
-      // Increase end_log_pos
-      end_log_pos += *event_len_p;
-
-      // Change event length if checksum is enabled
-      if (have_checksum) {
-        int4store(*buf_p + EVENT_LEN_OFFSET,
-                  *event_len_p + BINLOG_CHECKSUM_LEN);
-        // end_log_pos is shifted by the checksum length
-        end_log_pos += BINLOG_CHECKSUM_LEN;
-      }
-
-      // Store end_log_pos
-      int4store(*buf_p + LOG_POS_OFFSET, end_log_pos);
-      DBUG_ASSERT(output_cache == mysql_bin_log.get_log_file());
-
-      len = *event_len_p;
-
-      if (event_encrypter.is_encryption_enabled()) {
-        uint32 write_bytes = std::min<uint32>(*buf_len_p, *event_len_p);
-        len = write_bytes;
-        DBUG_ASSERT(write_bytes > 0);
-
-        // update the checksum
-        if (have_checksum)
-          checksum = my_checksum(checksum, *buf_p, write_bytes);
-
-        if (event_encrypter.init(output_cache, pos, len)) DBUG_RETURN(true);
-      }
-    }
-
-    // write the buffer
-    uint32 write_bytes = std::min<uint32>(*buf_len_p, len);
-    DBUG_ASSERT(write_bytes > 0);
-    if (event_encrypter.encrypt_and_write(output_cache, pos, write_bytes))
-      DBUG_RETURN(true);
-
-    if (event_encrypter.is_encryption_enabled() && is_header)
-      write_bytes += 4;
-    else if (have_checksum)
-      checksum = my_checksum(checksum, *buf_p, write_bytes);
-
-    // Step positions.
-    *buf_p += write_bytes;
-    *buf_len_p -= write_bytes;
-    *event_len_p -= write_bytes;
-    thd->binlog_bytes_written += write_bytes;
-
-    if (*event_len_p == 0) {
-      // store checksum
-      if (have_checksum) {
-        uchar checksum_buf[BINLOG_CHECKSUM_LEN];
-        int4store(checksum_buf, checksum);
-        if (event_encrypter.encrypt_and_write(output_cache, checksum_buf,
-                                              BINLOG_CHECKSUM_LEN))
-          DBUG_RETURN(true);
-        thd->binlog_bytes_written += BINLOG_CHECKSUM_LEN;
-        checksum = initial_checksum;
-      }
-      if (event_encrypter.is_encryption_enabled() &&
-          event_encrypter.finish(output_cache))
-        DBUG_RETURN(true);
-    }
-    DBUG_PRINT("debug", ("end_log_pos=%u", end_log_pos));
-=======
   void update_header() {
     event_len = uint4korr(header + EVENT_LEN_OFFSET);
 
@@ -1424,7 +1243,7 @@
     if (have_checksum) checksum = my_checksum(checksum, header, header_len);
   }
 
-  bool write(const unsigned char *buffer, my_off_t length) {
+  bool write(const unsigned char *buffer, my_off_t length) override {
     DBUG_ENTER("Binlog_event_writer::write");
 
     while (length > 0) {
@@ -1433,7 +1252,6 @@
         /* data in the buf may be smaller than header size.*/
         uint32 header_incr =
             std::min<uint32>(LOG_EVENT_HEADER_LEN - header_len, length);
->>>>>>> e4924f36
 
         memcpy(header + header_len, buffer, header_incr);
         header_len += header_incr;
@@ -1442,20 +1260,29 @@
 
         if (header_len == LOG_EVENT_HEADER_LEN) {
           update_header();
-          if (m_binlog_file->write(header, header_len)) DBUG_RETURN(true);
-
+          if (event_encrypter.is_encryption_enabled() &&
+              event_encrypter.init(m_binlog_file, header, header_len)) {
+            DBUG_RETURN(true);
+          }
+          if (event_encrypter.encrypt_and_write(m_binlog_file, header,
+                                                header_len))
+            DBUG_RETURN(true);
+          thd->binlog_bytes_written += header_len;
           event_len -= header_len;
           header_len = 0;
         }
       } else {
         my_off_t write_bytes = std::min<uint64>(length, event_len);
 
-        if (m_binlog_file->write(buffer, write_bytes)) DBUG_RETURN(true);
+        if (event_encrypter.encrypt_and_write(m_binlog_file, buffer,
+                                              write_bytes))
+          DBUG_RETURN(true);
 
         // update the checksum
         if (have_checksum)
           checksum = my_checksum(checksum, buffer, write_bytes);
 
+        thd->binlog_bytes_written += write_bytes;
         event_len -= write_bytes;
         length -= write_bytes;
         buffer += write_bytes;
@@ -1465,8 +1292,10 @@
           uchar checksum_buf[BINLOG_CHECKSUM_LEN];
 
           int4store(checksum_buf, checksum);
-          if (m_binlog_file->write(checksum_buf, BINLOG_CHECKSUM_LEN))
+          if (event_encrypter.encrypt_and_write(m_binlog_file, checksum_buf,
+                                                BINLOG_CHECKSUM_LEN))
             DBUG_RETURN(true);
+          thd->binlog_bytes_written += BINLOG_CHECKSUM_LEN;
           checksum = initial_checksum;
         }
       }
@@ -1477,6 +1306,10 @@
     Returns true if per event checksum is enabled.
   */
   bool is_checksum_enabled() { return have_checksum; }
+
+  my_off_t position() const noexcept override {
+    return m_binlog_file->position();
+  }
 };
 
 /*
@@ -1917,14 +1750,10 @@
       non-empty then we get two Anonymous_gtid_log_events, which is
       correct.
     */
-<<<<<<< HEAD
-    Binlog_event_writer writer(mysql_bin_log.get_log_file(), thd);
+    Binlog_event_writer writer(mysql_bin_log.get_binlog_file(), thd);
 
     if (mysql_bin_log.get_crypto_data()->is_enabled())
       writer.event_encrypter.enable_encryption(mysql_bin_log.get_crypto_data());
-=======
-    Binlog_event_writer writer(mysql_bin_log.get_binlog_file());
->>>>>>> e4924f36
 
     /* The GTID ownership process might set the commit_error */
     error = (thd->commit_error == THD::CE_FLUSH_ERROR);
@@ -3363,56 +3192,6 @@
       for 'active' binlog file, it is only safe to read the events before
       get_binlog_end_pos().
 
-<<<<<<< HEAD
-    DEBUG_SYNC(thd, "after_show_binlog_event_found_file");
-
-    /*
-      open_binlog_file() sought to position 4.
-      Read the first event in case it's a Format_description_log_event, to
-      know the format. If there's no such event, we are 3.23 or 4.x. This
-      code, like before, can't read 3.23 binlogs.
-      Also read the second event, in case it's a Start_encryption_log_event.
-      This code will fail on a mixed relay log (one which has Format_desc then
-      Rotate then Format_desc).
-    */
-    my_off_t scan_pos = BIN_LOG_HEADER_SIZE;
-    while (scan_pos < pos) {
-      ev = Log_event::read_log_event(&log, nullptr, description_event,
-                                     opt_master_verify_checksum);
-      scan_pos = my_b_tell(&log);
-      if (ev == nullptr ||
-          (ev->get_type_code() != binary_log::FORMAT_DESCRIPTION_EVENT &&
-           !ev->is_valid())) {
-        errmsg = "Wrong offset or I/O error";
-        goto err;
-      }
-      if (ev->get_type_code() == binary_log::FORMAT_DESCRIPTION_EVENT) {
-        delete description_event;
-        description_event = static_cast<Format_description_log_event *>(ev);
-        if (!description_event->is_valid()) {
-          errmsg = "Invalid Format_description event; could be out of memory";
-          goto err;
-        }
-      } else {
-        if (ev->get_type_code() == binary_log::START_ENCRYPTION_EVENT) {
-          if (description_event->start_decryption(
-                  static_cast<Start_encryption_log_event *>(ev))) {
-            delete ev;
-            errmsg = "Could not initialize decryption of binlog.";
-            goto err;
-          }
-        }
-        delete ev;
-        break;
-      }
-    }
-
-    my_b_seek(&log, pos);
-
-    for (event_count = 0; (ev = Log_event::read_log_event(
-                               &log, (mysql_mutex_t *)0, description_event,
-                               opt_master_verify_checksum));) {
-=======
       Binlog rotation may happen after calling is_active(). In this case,
       end_pos will NOT be set to 0 while the file is actually not 'active'.
       It is safe, since 'end_pos' still expresses a correct position.
@@ -3429,7 +3208,6 @@
         break;
       }
 
->>>>>>> e4924f36
       DEBUG_SYNC(thd, "wait_in_show_binlog_events_loop");
       if (event_count >= limit_start &&
           ev->net_send(protocol, linfo.log_file_name, pos)) {
@@ -3437,39 +3215,9 @@
         delete ev;
         goto err;
       }
-<<<<<<< HEAD
-
-      if (ev->get_type_code() == binary_log::FORMAT_DESCRIPTION_EVENT) {
-        Format_description_log_event *new_fdle =
-            static_cast<Format_description_log_event *>(ev);
-        new_fdle->copy_crypto_data(*description_event);
-        delete description_event;
-        description_event = new_fdle;
-      } else {
-        if (ev->get_type_code() == binary_log::START_ENCRYPTION_EVENT) {
-          if (description_event->start_decryption(
-                  static_cast<Start_encryption_log_event *>(ev))) {
-            errmsg = "Error starting decryption";
-            delete ev;
-            goto err;
-          }
-        }
-        delete ev;
-      }
-
-      pos = my_b_tell(&log);
-
-      if (++event_count >= limit_end || pos >= end_pos) break;
-    }
-
-    if (event_count < limit_end && log.error) {
-      errmsg = "Wrong offset or I/O error";
-      goto err;
-=======
       delete ev;
       pos = binlog_file_reader.position();
       if (end_pos > 0 && pos >= end_pos) break;
->>>>>>> e4924f36
     }
   }
   // Check that linfo is still on the function scope.
@@ -3992,16 +3740,6 @@
     DBUG_RETURN(false);
   }
 
-<<<<<<< HEAD
-  fd_ev_p->reset_crypto();
-
-  /*
-    Seek for Previous_gtids_log_event and Gtid_log_event events to
-    gather information what has been processed so far.
-  */
-  my_b_seek(&log, BIN_LOG_HEADER_SIZE);
-=======
->>>>>>> e4924f36
   Log_event *ev = NULL;
   bool error = false;
   bool seen_prev_gtids = false;
@@ -4091,18 +3829,10 @@
       }
     }
 
-    Format_description_log_event *new_fd_ev_p = nullptr;
     switch (ev->get_type_code()) {
       case binary_log::FORMAT_DESCRIPTION_EVENT:
-<<<<<<< HEAD
-        new_fd_ev_p = static_cast<Format_description_log_event *>(ev);
-        new_fd_ev_p->copy_crypto_data(*fd_ev_p);
-        if (fd_ev_p != &fd_ev) delete fd_ev_p;
-        fd_ev_p = new_fd_ev_p;
-        break;
-=======
->>>>>>> e4924f36
       case binary_log::ROTATE_EVENT:
+      case binary_log::START_ENCRYPTION_EVENT:
         // do nothing; just accept this event and go to next
         break;
       case binary_log::PREVIOUS_GTIDS_LOG_EVENT: {
@@ -4163,12 +3893,6 @@
         }
         break;
       }
-      case binary_log::START_ENCRYPTION_EVENT:
-        if (fd_ev_p->start_decryption((Start_encryption_log_event *)ev))
-          sql_print_warning(
-              "Error initializing decryption while reading GTIDs from "
-              "relaylog");
-        break;
       case binary_log::ANONYMOUS_GTID_LOG_EVENT:
       default:
         /*
@@ -4285,16 +4009,6 @@
     DBUG_RETURN(TRUNCATED);
   }
 
-<<<<<<< HEAD
-  fd_ev_p->reset_crypto();
-
-  /*
-    Seek for Previous_gtids_log_event and Gtid_log_event events to
-    gather information what has been processed so far.
-  */
-  my_b_seek(&log, BIN_LOG_HEADER_SIZE);
-=======
->>>>>>> e4924f36
   Log_event *ev = NULL;
   enum_read_gtids_from_binlog_status ret = NO_GTIDS;
   bool done = false;
@@ -4304,18 +4018,10 @@
     event_counter++;
 #endif
     DBUG_PRINT("info", ("Read event of type %s", ev->get_type_str()));
-    Format_description_log_event *new_fd_ev_p = nullptr;
     switch (ev->get_type_code()) {
       case binary_log::FORMAT_DESCRIPTION_EVENT:
-<<<<<<< HEAD
-        new_fd_ev_p = static_cast<Format_description_log_event *>(ev);
-        new_fd_ev_p->copy_crypto_data(*fd_ev_p);
-        if (fd_ev_p != &fd_ev) delete fd_ev_p;
-        fd_ev_p = new_fd_ev_p;
-        break;
-=======
->>>>>>> e4924f36
       case binary_log::ROTATE_EVENT:
+      case binary_log::START_ENCRYPTION_EVENT:
         // do nothing; just accept this event and go to next
         break;
       case binary_log::PREVIOUS_GTIDS_LOG_EVENT: {
@@ -4410,17 +4116,6 @@
         }
         break;
       }
-      case binary_log::START_ENCRYPTION_EVENT: {
-        if (fd_ev_p->start_decryption(
-                static_cast<Start_encryption_log_event *>(ev)))
-          sql_print_warning(
-              "Error initializing decryption while reading GTIDs from binary "
-              "log");
-        // in case start_decryption fails next call to read_log_event will fail
-        // too this failure will be handled outside the loop
-        break;
-      }
-
       case binary_log::ANONYMOUS_GTID_LOG_EVENT: {
         /*
           When this is a relaylog, we just check if it contains
@@ -5032,19 +4727,13 @@
     }
   }
 
-<<<<<<< HEAD
   crypto.disable();
-  DBUG_ASSERT((s.common_footer)->checksum_alg !=
-              binary_log::BINLOG_CHECKSUM_ALG_UNDEF);
-=======
->>>>>>> e4924f36
+
   if (!s.is_valid()) goto err;
   s.dont_set_created = null_created_arg;
   /* Set LOG_EVENT_RELAY_LOG_F flag for relay log's FD */
   if (is_relay_log) s.set_relay_log_event();
-<<<<<<< HEAD
-  if (s.write(&log_file)) goto err;
-  bytes_written += s.common_header->data_written;
+  if (write_event_to_binlog(&s)) goto err;
 
   if (encrypt_binlog) {
     if (crypto.load_latest_binlog_key()) {
@@ -5061,13 +4750,13 @@
       DBUG_ASSERT(crypto.get_key_version() == next_key_version++);
     });
 
-    uchar nonce[Binlog_crypt_data::BINLOG_NONCE_LENGTH];
-    memset(nonce, 0, Binlog_crypt_data::BINLOG_NONCE_LENGTH);
+    uchar nonce[binary_log::Start_encryption_event::NONCE_LENGTH];
+    memset(nonce, 0, binary_log::Start_encryption_event::NONCE_LENGTH);
     if (my_rand_buffer(nonce, sizeof(nonce))) goto err;
 
     Start_encryption_log_event sele(1, crypto.get_key_version(), nonce);
     sele.common_footer->checksum_alg = s.common_footer->checksum_alg;
-    if (write_to_file(&sele)) {
+    if (write_event_to_binlog(&sele)) {
       sql_print_error(
           "Failed to write Start_encryption event to binary log and thus "
           "failed to initialize %s encryption.",
@@ -5082,9 +4771,6 @@
     }
   }
 
-=======
-  if (write_event_to_binlog(&s)) goto err;
->>>>>>> e4924f36
   /*
     We need to revisit this code and improve it.
     See further comments in the mysqld.
@@ -5125,13 +4811,7 @@
     Previous_gtids_log_event prev_gtids_ev(previous_logged_gtids);
     if (is_relay_log) prev_gtids_ev.set_relay_log_event();
     if (need_sid_lock) sid_lock->unlock();
-<<<<<<< HEAD
-    prev_gtids_ev.common_footer->checksum_alg = (s.common_footer)->checksum_alg;
-    if (write_to_file(&prev_gtids_ev)) goto err;
-    bytes_written += prev_gtids_ev.common_header->data_written;
-=======
     if (write_event_to_binlog(&prev_gtids_ev)) goto err;
->>>>>>> e4924f36
   } else  // !(current_thd)
   {
     /*
@@ -5169,14 +4849,7 @@
 
       if (need_sid_lock) sid_lock->unlock();
 
-<<<<<<< HEAD
-      prev_gtids_ev.common_footer->checksum_alg =
-          (s.common_footer)->checksum_alg;
-      if (write_to_file(&prev_gtids_ev)) goto err;
-      bytes_written += prev_gtids_ev.common_header->data_written;
-=======
       if (write_event_to_binlog(&prev_gtids_ev)) goto err;
->>>>>>> e4924f36
     }
   }
   if (extra_description_event) {
@@ -5204,12 +4877,8 @@
     /* Don't set log_pos in event header */
     extra_description_event->set_artificial_event();
 
-<<<<<<< HEAD
-    if (write_to_file(extra_description_event)) goto err;
-=======
     if (binary_event_serialize(extra_description_event, m_binlog_file))
       goto err;
->>>>>>> e4924f36
     bytes_written += extra_description_event->common_header->data_written;
   }
   if (m_binlog_file->flush_and_sync()) goto err;
@@ -6425,7 +6094,7 @@
 
   int error = 0;
   LOG_INFO log_info;
-  my_off_t binlog_pos = my_b_tell(&log_file);
+  const auto binlog_pos = m_binlog_file->position();
   count_binlog_space(false);
 
   if (!binlog_space_total ||
@@ -6671,11 +6340,6 @@
   DBUG_VOID_RETURN;
 }
 
-int MYSQL_BIN_LOG::write_to_file(Log_event *event) {
-  if (crypto.is_enabled()) event->event_encrypter.enable_encryption(&crypto);
-  return event->write(&log_file);
-}
-
 /*
   Wrappers around new_file_impl to avoid using argument
   to control locking. The argument 1) less readable 2) breaks
@@ -6804,11 +6468,7 @@
 
     if (DBUG_EVALUATE_IF("fault_injection_new_file_rotate_event", (error = 1),
                          false) ||
-<<<<<<< HEAD
-        (error = write_to_file(&r))) {
-=======
         (error = write_event_to_binlog(&r))) {
->>>>>>> e4924f36
       char errbuf[MYSYS_STRERROR_SIZE];
       DBUG_EXECUTE_IF("fault_injection_new_file_rotate_event", errno = 2;);
       close_on_error = true;
@@ -7023,11 +6683,7 @@
 
   // write data
   bool error = false;
-<<<<<<< HEAD
-  if (write_to_file(ev) == 0) {
-=======
   if (!binary_event_serialize(ev, m_binlog_file)) {
->>>>>>> e4924f36
     bytes_written += ev->common_header->data_written;
     error = after_write_to_relay_log(mi);
   } else {
@@ -7049,37 +6705,30 @@
   mysql_mutex_assert_owner(&LOCK_log);
 
   // write data
-<<<<<<< HEAD
-  uchar *ebuf = nullptr;
+  unique_ptr_my_free<uchar> ebuf;
 
   if (crypto.is_enabled()) {
-    ebuf = reinterpret_cast<uchar *>(
-        my_malloc(PSI_NOT_INSTRUMENTED, len, MYF(MY_WME)));
-    if (!ebuf || encrypt_event(my_b_tell(&log_file), crypto, buf, ebuf, len)) {
-      if (ebuf != nullptr) my_free(ebuf);
+    ebuf.reset(reinterpret_cast<uchar *>(
+        my_malloc(PSI_NOT_INSTRUMENTED, len, MYF(MY_WME))));
+    if (!ebuf || encrypt_event(m_binlog_file->position(), crypto, buf,
+                               ebuf.get(), len)) {
       DBUG_RETURN(true);
     }
 
-    buf = ebuf;
-  }
-
-  if (my_b_write(&log_file, (uchar *)buf, len)) {
-=======
+    buf = ebuf.get();
+  }
+
   bool error = false;
   if (m_binlog_file->write((uchar *)buf, len) == 0) {
     bytes_written += len;
     error = after_write_to_relay_log(mi);
   } else {
->>>>>>> e4924f36
     mi->report(ERROR_LEVEL, ER_SLAVE_RELAY_LOG_WRITE_FAILURE,
                ER_THD(current_thd, ER_SLAVE_RELAY_LOG_WRITE_FAILURE),
                "failed to write event to the relay log file");
     truncate_relaylog_file(mi, atomic_binlog_end_pos);
-    if (ebuf != nullptr) my_free(ebuf);
     DBUG_RETURN(true);
   }
-
-  if (ebuf != nullptr) my_free(ebuf);
 
   bytes_written += len;
   DBUG_RETURN(after_write_to_relay_log(mi));
@@ -7261,13 +6910,9 @@
               thd, (uchar)binary_log::Intvar_event::LAST_INSERT_ID_EVENT,
               thd->first_successful_insert_id_in_prev_stmt_for_binlog,
               event_info->event_cache_type, event_info->event_logging_type);
-<<<<<<< HEAD
-          if (cache_data->write_event(thd, &e)) goto err;
+          if (cache_data->write_event(&e)) goto err;
           if (event_info->is_using_immediate_logging())
             thd->binlog_bytes_written += e.header()->data_written;
-=======
-          if (cache_data->write_event(&e)) goto err;
->>>>>>> e4924f36
         }
         if (thd->auto_inc_intervals_in_cur_stmt_for_binlog.nb_elements() > 0) {
           DBUG_PRINT(
@@ -7278,25 +6923,17 @@
               thd, (uchar)binary_log::Intvar_event::INSERT_ID_EVENT,
               thd->auto_inc_intervals_in_cur_stmt_for_binlog.minimum(),
               event_info->event_cache_type, event_info->event_logging_type);
-<<<<<<< HEAD
-          if (cache_data->write_event(thd, &e)) goto err;
+          if (cache_data->write_event(&e)) goto err;
           if (event_info->is_using_immediate_logging())
             thd->binlog_bytes_written += e.header()->data_written;
-=======
-          if (cache_data->write_event(&e)) goto err;
->>>>>>> e4924f36
         }
         if (thd->rand_used) {
           Rand_log_event e(thd, thd->rand_saved_seed1, thd->rand_saved_seed2,
                            event_info->event_cache_type,
                            event_info->event_logging_type);
-<<<<<<< HEAD
-          if (cache_data->write_event(thd, &e)) goto err;
+          if (cache_data->write_event(&e)) goto err;
           if (event_info->is_using_immediate_logging())
             thd->binlog_bytes_written += e.header()->data_written;
-=======
-          if (cache_data->write_event(&e)) goto err;
->>>>>>> e4924f36
         }
         if (!thd->user_var_events.empty()) {
           for (size_t i = 0; i < thd->user_var_events.size(); i++) {
@@ -7313,13 +6950,9 @@
                 user_var_event->value, user_var_event->length,
                 user_var_event->type, user_var_event->charset_number, flags,
                 event_info->event_cache_type, event_info->event_logging_type);
-<<<<<<< HEAD
-            if (cache_data->write_event(thd, &e)) goto err;
+            if (cache_data->write_event(&e)) goto err;
             if (event_info->is_using_immediate_logging())
               thd->binlog_bytes_written += e.header()->data_written;
-=======
-            if (cache_data->write_event(&e)) goto err;
->>>>>>> e4924f36
           }
         }
       }
@@ -7537,88 +7170,12 @@
   DBUG_PRINT("info", ("bytes in cache= %llu", expected_total_len));
 #endif
 
-<<<<<<< HEAD
-  DBUG_EXECUTE_IF("simulate_tmpdir_partition_full",
-                  { DBUG_SET("+d,simulate_file_write_error"); });
-
-  int reinit_err = reinit_io_cache(cache, READ_CACHE, 0, 0, 0);
-  DBUG_EXECUTE_IF("simulate_tmpdir_partition_full",
-                  { DBUG_SET("-d,simulate_file_write_error"); });
-  if (reinit_err) DBUG_RETURN(true);
-
-  uchar *buf = cache->read_pos;
-  uint32 buf_len = my_b_bytes_in_cache(cache);
-  DBUG_PRINT("info", ("bytes in cache= %u", buf_len));
-  uint32 event_len = 0;
-  uchar header[LOG_EVENT_HEADER_LEN];
-  uint32 header_len = 0;
-
-  /*
-    Each iteration of this loop processes all or a part of
-    1) an event header or 2) an event body from the IO_CACHE.
-  */
-  while (true) {
-    /**
-      Nothing in cache: try to refill, and if cache was ended here,
-      return success.  This code is needed even on the first iteration
-      of the loop, because reinit_io_cache may or may not fill the
-      first page.
-    */
-    if (buf_len == 0) {
-      if (read_cache_page(cache, &buf, &buf_len)) {
-        /**
-          @todo: this can happen in case of disk corruption in the
-          IO_CACHE.  We may have written a half transaction (even half
-          event) to the binlog.  We should rollback the transaction
-          and truncate the binlog.  /Sven
-        */
-        DBUG_ASSERT(0);
-      }
-      if (buf_len == 0) {
-        /**
-          @todo: this can happen in case of disk corruption in the
-          IO_CACHE.  We may have written a half transaction (even half
-          event) to the binlog.  We should rollback the transaction
-          and truncate the binlog.  /Sven
-        */
-        DBUG_ASSERT(my_b_tell(cache) == expected_total_len);
-        /* Arrive the end of the cache */
-        DBUG_RETURN(false);
-      }
-    }
-
-    /* Write event header into binlog */
-    if (event_len == 0) {
-      /* data in the buf may be smaller than header size.*/
-      uint32 header_incr =
-          std::min<uint32>(LOG_EVENT_HEADER_LEN - header_len, buf_len);
-
-      memcpy(header + header_len, buf, header_incr);
-      header_len += header_incr;
-      buf += header_incr;
-      buf_len -= header_incr;
-
-      if (header_len == LOG_EVENT_HEADER_LEN) {
-        // Flush event header.
-        uchar *header_p = header;
-        if (writer->write_event_part(&header_p, &header_len, &event_len))
-          DBUG_RETURN(true);
-        DBUG_ASSERT(header_len == 0);
-      }
-    } else {
-      /* Write all or part of the event body to binlog */
-      if (writer->write_event_part(&buf, &buf_len, &event_len))
-        DBUG_RETURN(true);
-    }
-  }
-=======
   bool error = false;
   if (cache->copy_to(writer, &error)) {
     if (error) report_binlog_write_error();
     DBUG_RETURN(true);
   }
   DBUG_RETURN(false);
->>>>>>> e4924f36
 }
 
 /**
@@ -7668,11 +7225,7 @@
     else
       mysql_mutex_assert_owner(&LOCK_log);
     /* Write an incident event into binlog directly. */
-<<<<<<< HEAD
-    error = write_to_file(ev);
-=======
     error = write_event_to_binlog(ev);
->>>>>>> e4924f36
     /*
       Write an error to log. So that user might have a chance
       to be alerted and explore incident details.
@@ -7974,15 +7527,8 @@
               : static_cast<enum_binlog_checksum_alg>(binlog_checksum_options);
       DBUG_ASSERT(!is_relay_log || relay_log_checksum_alg !=
                                        binary_log::BINLOG_CHECKSUM_ALG_UNDEF);
-<<<<<<< HEAD
-      write_to_file(&s);
-      bytes_written += s.common_header->data_written;
-      flush_io_cache(&log_file);
-      update_binlog_end_pos();
-=======
       if (!write_event_to_binlog(&s) && !m_binlog_file->flush())
         update_binlog_end_pos();
->>>>>>> e4924f36
     }
 
     /* The following update should not be done in relay log files */
@@ -8232,16 +7778,6 @@
       LogErr(INFORMATION_LEVEL, ER_SLAVE_RELAY_LOG_TRUNCATE_INFO, log_file_name,
              relaylog_file_size, truncate_pos);
 
-<<<<<<< HEAD
-      // Re-init the I/O thread IO_CACHE
-      if (reinit_io_cache(&log_file, WRITE_CACHE, truncate_pos, 0, true)) {
-        mi->report(ERROR_LEVEL, ER_SLAVE_RELAY_LOG_WRITE_FAILURE,
-                   ER_THD(current_thd, ER_SLAVE_RELAY_LOG_WRITE_FAILURE),
-                   "unable to re-initialize I/O thread I/O cache");
-      }
-
-=======
->>>>>>> e4924f36
       // Re-init the SQL thread IO_CACHE
       DBUG_ASSERT(strcmp(rli->get_event_relay_log_name(), log_file_name) ||
                   rli->get_event_relay_log_pos() <= truncate_pos);
@@ -9431,7 +8967,7 @@
   }
 
   if (binlog_space_limit && binlog_space_total &&
-      binlog_space_total + my_b_tell(&log_file) > binlog_space_limit)
+      binlog_space_total + m_binlog_file->position() > binlog_space_limit)
     purge_logs_by_size(true);
 
   /*
@@ -9511,12 +9047,6 @@
         }
 
         if (!xids.insert(xid).second) goto err1;
-      } else if (ev->get_type_code() == binary_log::START_ENCRYPTION_EVENT &&
-                 fdle->start_decryption(
-                     static_cast<Start_encryption_log_event *>(ev))) {
-        sql_print_warning(
-            "Error initializing decryption while crash_recovery.");
-        goto err1;
       }
 
       /*
@@ -9576,7 +9106,6 @@
   return 1;
 }
 
-<<<<<<< HEAD
 /*
   Copy out the non-directory part of binlog position filename for the
   `binlog_snapshot_file' status variable, same way as it is done for
@@ -9597,8 +9126,7 @@
 
   mysql_mutex_lock(&LOCK_status);
   strcpy(binlog_global_snapshot_file, log_file_name);
-  binlog_global_snapshot_position =
-      my_b_inited(&log_file) ? my_b_tell(&log_file) : 0;
+  binlog_global_snapshot_position = m_binlog_file->position();
   mysql_mutex_unlock(&LOCK_status);
 }
 
@@ -9638,7 +9166,8 @@
   }
 
   mysql_mutex_unlock(&LOCK_log);
-=======
+}
+
 void MYSQL_BIN_LOG::update_binlog_end_pos(bool need_lock) {
   if (need_lock)
     lock_binlog_end_pos();
@@ -9654,7 +9183,6 @@
   if (pos > atomic_binlog_end_pos) atomic_binlog_end_pos = pos;
   signal_update();
   unlock_binlog_end_pos();
->>>>>>> e4924f36
 }
 
 bool THD::is_binlog_cache_empty(bool is_transactional) {
