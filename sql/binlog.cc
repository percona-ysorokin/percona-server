/* Copyright (c) 2009, 2013 Oracle and/or its affiliates. All rights reserved.

   This program is free software; you can redistribute it and/or modify
   it under the terms of the GNU General Public License as published by
   the Free Software Foundation; version 2 of the License.

   This program is distributed in the hope that it will be useful,
   but WITHOUT ANY WARRANTY; without even the implied warranty of
   MERCHANTABILITY or FITNESS FOR A PARTICULAR PURPOSE.  See the
   GNU General Public License for more details.

   You should have received a copy of the GNU General Public License
   along with this program; if not, write to the Free Software Foundation,
   51 Franklin Street, Suite 500, Boston, MA 02110-1335 USA */


#include "my_global.h"
#include "log.h"
#include "binlog.h"
#include "log_event.h"
#include "rpl_filter.h"
#include "rpl_rli.h"
#include "sql_plugin.h"
#include "rpl_handler.h"
#include "rpl_info_factory.h"
#include "rpl_utility.h"
#include "debug_sync.h"
#include "global_threads.h"
#include "sql_show.h"
#include "sql_parse.h"
#include "rpl_mi.h"
#include <list>
#include <string>
#include <m_ctype.h>				// For is_number

using std::max;
using std::min;
using std::string;
using std::list;

#define FLAGSTR(V,F) ((V)&(F)?#F" ":"")

/**
  @defgroup Binary_Log Binary Log
  @{
 */

#define MY_OFF_T_UNDEF (~(my_off_t)0UL)

/*
  Constants required for the limit unsafe warnings suppression
 */
//seconds after which the limit unsafe warnings suppression will be activated
#define LIMIT_UNSAFE_WARNING_ACTIVATION_TIMEOUT 50
//number of limit unsafe warnings after which the suppression will be activated
#define LIMIT_UNSAFE_WARNING_ACTIVATION_THRESHOLD_COUNT 50

static ulonglong limit_unsafe_suppression_start_time= 0;
static bool unsafe_warning_suppression_is_activated= false;
static int limit_unsafe_warning_count= 0;

static handlerton *binlog_hton;
bool opt_binlog_order_commits= true;

const char *log_bin_index= 0;
const char *log_bin_basename= 0;

MYSQL_BIN_LOG mysql_bin_log(&sync_binlog_period, WRITE_CACHE);

static int binlog_init(void *p);
static int binlog_start_trans_and_stmt(THD *thd, Log_event *start_event);
static int binlog_close_connection(handlerton *hton, THD *thd);
static int binlog_savepoint_set(handlerton *hton, THD *thd, void *sv);
static int binlog_savepoint_rollback(handlerton *hton, THD *thd, void *sv);
static int binlog_commit(handlerton *hton, THD *thd, bool all);
static int binlog_rollback(handlerton *hton, THD *thd, bool all);
static int binlog_prepare(handlerton *hton, THD *thd, bool all);


/**
  Helper class to hold a mutex for the duration of the
  block.

  Eliminates the need for explicit unlocking of mutexes on, e.g.,
  error returns.  On passing a null pointer, the sentry will not do
  anything.
 */
class Mutex_sentry
{
public:
  Mutex_sentry(mysql_mutex_t *mutex)
    : m_mutex(mutex)
  {
    if (m_mutex)
      mysql_mutex_lock(mutex);
  }

  ~Mutex_sentry()
  {
    if (m_mutex)
      mysql_mutex_unlock(m_mutex);
#ifndef DBUG_OFF
    m_mutex= 0;
#endif
  }

private:
  mysql_mutex_t *m_mutex;

  // It's not allowed to copy this object in any way
  Mutex_sentry(Mutex_sentry const&);
  void operator=(Mutex_sentry const&);
};


/**
  Helper class to perform a thread excursion.

  This class is used to temporarily switch to another session (THD
  structure). It will set up the PSI structures and other "globals"
  correctly (e.g., thread-specific variables) so that the POSIX thread
  looks exactly like the session attached to.

  On destruction, the original session (which is supplied to the
  constructor) will be re-attached automatically. For example, with
  this code, the value of @c current_thd will be the same before and
  after execution of the code.

  @code
  {
    Thread_excursion excursion(current_thd);
    for (int i = 0 ; i < count ; ++i)
      excursion.attach_to(other_thd[i]);
  }
  @endcode

  @warning The class is not designed to be inherited from.
 */

class Thread_excursion
{
public:
  Thread_excursion(THD *thd)
    : m_original_thd(thd)
#ifdef HAVE_PSI_THREAD_INTERFACE
    , m_saved_psi(PSI_THREAD_CALL(get_thread)())
#endif /* HAVE_PSI_THREAD_INTERFACE */
  {
  }

  ~Thread_excursion() {
#ifdef HAVE_PSI_THREAD_INTERFACE
    PSI_THREAD_CALL(set_thread)(m_saved_psi);
#endif /* HAVE_PSI_THREAD_INTERFACE */
#ifndef EMBEDDED_LIBRARY
    if (unlikely(setup_thread_globals(m_original_thd)))
      DBUG_ASSERT(0);                           // Out of memory?!
#endif
  }

  /**
    Attach the POSIX thread to a session.
   */
  int attach_to(THD *thd)
  {
    /*
      Simulate session attach error.
    */
    DBUG_EXECUTE_IF("simulate_session_attach_error",
                    {
                      if (rand() % 3 == 0)
                        return 1;
                    };);
#ifdef HAVE_PSI_THREAD_INTERFACE
    PSI_THREAD_CALL(set_thread)(thd_get_psi(thd));
#endif /* HAVE_PSI_THREAD_INTERFACE */
#ifndef EMBEDDED_LIBRARY
    if (unlikely(setup_thread_globals(thd)))
    {
#ifdef HAVE_PSI_THREAD_INTERFACE
      PSI_THREAD_CALL(set_thread)(m_saved_psi);
#endif /* HAVE_PSI_THREAD_INTERFACE */
      /*
        Indirectly uses pthread_setspecific, which can only return
        ENOMEM or EINVAL. Since store_globals are using correct keys,
        the only alternative is out of memory.
      */
      return ER_OUTOFMEMORY;
    }
#endif /* EMBEDDED_LIBRARY */
    return 0;
  }

private:

  int setup_thread_globals(THD *thd) const {
    int error= 0;
    THD *original_thd= my_pthread_get_THR_THD();
    MEM_ROOT ** original_mem_root= my_pthread_get_THR_MALLOC();
    if ((error= my_pthread_set_THR_THD(thd)))
      goto exit0;
    if ((error= my_pthread_set_THR_MALLOC(&thd->mem_root)))
      goto exit1;
    if ((error= set_mysys_var(thd->mysys_var)))
      goto exit2;
    goto exit0;
exit2:
    error= my_pthread_set_THR_MALLOC(original_mem_root);
exit1:
    error= my_pthread_set_THR_THD(original_thd);
exit0:
    return error;
  }

  THD *m_original_thd;
  PSI_thread *m_saved_psi;
};


/**
  Caches for non-transactional and transactional data before writing
  it to the binary log.

  @todo All the access functions for the flags suggest that the
  encapsuling is not done correctly, so try to move any logic that
  requires access to the flags into the cache.
*/
class binlog_cache_data
{
public:

  binlog_cache_data(bool trx_cache_arg,
                    my_off_t max_binlog_cache_size_arg,
                    ulong *ptr_binlog_cache_use_arg,
                    ulong *ptr_binlog_cache_disk_use_arg)
  : m_pending(0), saved_max_binlog_cache_size(max_binlog_cache_size_arg),
    ptr_binlog_cache_use(ptr_binlog_cache_use_arg),
    ptr_binlog_cache_disk_use(ptr_binlog_cache_disk_use_arg)
  {
    reset();
    flags.transactional= trx_cache_arg;
    cache_log.end_of_file= saved_max_binlog_cache_size;
  }

  int finalize(THD *thd, Log_event *end_event);
  int flush(THD *thd, my_off_t *bytes, bool *wrote_xid);
  int write_event(THD *thd, Log_event *event);

  virtual ~binlog_cache_data()
  {
    DBUG_ASSERT(is_binlog_empty());
    close_cached_file(&cache_log);
  }

  bool is_binlog_empty() const
  {
    my_off_t pos= my_b_tell(&cache_log);
    DBUG_PRINT("debug", ("%s_cache - pending: 0x%llx, bytes: %llu",
                         (flags.transactional ? "trx" : "stmt"),
                         (ulonglong) pending(), (ulonglong) pos));
    return pending() == NULL && pos == 0;
  }

  bool is_group_cache_empty() const
  {
    return group_cache.is_empty();
  }

#ifndef DBUG_OFF
  bool dbug_is_finalized() const {
    return flags.finalized;
  }
#endif

  Rows_log_event *pending() const
  {
    return m_pending;
  }

  void set_pending(Rows_log_event *const pending)
  {
    m_pending= pending;
  }

  void set_incident(void)
  {
    flags.incident= true;
  }

  bool has_incident(void) const
  {
    return flags.incident;
  }

  bool has_xid() const {
    // There should only be an XID event if we are transactional
    DBUG_ASSERT((flags.transactional && flags.with_xid) || !flags.with_xid);
    return flags.with_xid;
  }

  bool is_trx_cache() const
  {
    return flags.transactional;
  }

  my_off_t get_byte_position() const
  {
    return my_b_tell(&cache_log);
  }

  virtual void reset()
  {
    compute_statistics();
    truncate(0);
    flags.incident= false;
    flags.with_xid= false;
    flags.immediate= false;
    flags.finalized= false;
    /*
      The truncate function calls reinit_io_cache that calls my_b_flush_io_cache
      which may increase disk_writes. This breaks the disk_writes use by the
      binary log which aims to compute the ratio between in-memory cache usage
      and disk cache usage. To avoid this undesirable behavior, we reset the
      variable after truncating the cache.
    */
    cache_log.disk_writes= 0;
    group_cache.clear();
    DBUG_ASSERT(is_binlog_empty());
  }

  /*
    Sets the write position to point at the position given. If the
    cache has swapped to a file, it reinitializes it, so that the
    proper data is added to the IO_CACHE buffer. Otherwise, it just
    does a my_b_seek.

    my_b_seek will not work if the cache has swapped, that's why
    we do this workaround.

    @param[IN]  pos the new write position.
    @param[IN]  use_reinit if the position should be reset resorting
                to reset_io_cache (which may issue a flush_io_cache 
                inside)

    @return The previous write position.
   */
  my_off_t reset_write_pos(my_off_t pos, bool use_reinit)
  {
    DBUG_ENTER("reset_write_pos");
    DBUG_ASSERT(cache_log.type == WRITE_CACHE);

    my_off_t oldpos= get_byte_position();

    if (use_reinit)
      reinit_io_cache(&cache_log, WRITE_CACHE, pos, 0, 0);
    else
      my_b_seek(&cache_log, pos);

    DBUG_RETURN(oldpos);
  }

  /*
    Cache to store data before copying it to the binary log.
  */
  IO_CACHE cache_log;

  /**
    The group cache for this cache.
  */
  Group_cache group_cache;

protected:
  /*
    It truncates the cache to a certain position. This includes deleting the
    pending event.
   */
  void truncate(my_off_t pos)
  {
    DBUG_PRINT("info", ("truncating to position %lu", (ulong) pos));
    remove_pending_event();
    reinit_io_cache(&cache_log, WRITE_CACHE, pos, 0, 0);
    cache_log.end_of_file= saved_max_binlog_cache_size;
  }

  /**
     Flush pending event to the cache buffer.
   */
  int flush_pending_event(THD *thd) {
    if (m_pending)
    {
      m_pending->set_flags(Rows_log_event::STMT_END_F);
      if (int error= write_event(thd, m_pending))
        return error;
      thd->clear_binlog_table_maps();
    }
    return 0;
  }

  /**
    Remove the pending event.
   */
  int remove_pending_event() {
    delete m_pending;
    m_pending= NULL;
    return 0;
  }
  struct Flags {
    /*
      Defines if this is either a trx-cache or stmt-cache, respectively, a
      transactional or non-transactional cache.
    */
    bool transactional:1;

    /*
      This indicates that some events did not get into the cache and most likely
      it is corrupted.
    */
    bool incident:1;

    /*
      This indicates that the cache should be written without BEGIN/END.
    */
    bool immediate:1;

    /*
      This flag indicates that the buffer was finalized and has to be
      flushed to disk.
     */
    bool finalized:1;

    /*
      This indicates that the cache contain an XID event.
     */
    bool with_xid:1;
  } flags;

private:
  /*
    Pending binrows event. This event is the event where the rows are currently
    written.
   */
  Rows_log_event *m_pending;

  /**
    This function computes binlog cache and disk usage.
  */
  void compute_statistics()
  {
    if (!is_binlog_empty())
    {
      (*ptr_binlog_cache_use)++;
      if (cache_log.disk_writes != 0)
        (*ptr_binlog_cache_disk_use)++;
    }
  }

  /*
    Stores the values of maximum size of the cache allowed when this cache
    is configured. This corresponds to either
      . max_binlog_cache_size or max_binlog_stmt_cache_size.
  */
  my_off_t saved_max_binlog_cache_size;

  /*
    Stores a pointer to the status variable that keeps track of the in-memory 
    cache usage. This corresponds to either
      . binlog_cache_use or binlog_stmt_cache_use.
  */
  ulong *ptr_binlog_cache_use;

  /*
    Stores a pointer to the status variable that keeps track of the disk
    cache usage. This corresponds to either
      . binlog_cache_disk_use or binlog_stmt_cache_disk_use.
  */
  ulong *ptr_binlog_cache_disk_use;

  binlog_cache_data& operator=(const binlog_cache_data& info);
  binlog_cache_data(const binlog_cache_data& info);
};


class binlog_stmt_cache_data
  : public binlog_cache_data
{
public:
  binlog_stmt_cache_data(bool trx_cache_arg,
                        my_off_t max_binlog_cache_size_arg,
                        ulong *ptr_binlog_cache_use_arg,
                        ulong *ptr_binlog_cache_disk_use_arg)
    : binlog_cache_data(trx_cache_arg,
                        max_binlog_cache_size_arg,
                        ptr_binlog_cache_use_arg,
                        ptr_binlog_cache_disk_use_arg)
  {
  }

  using binlog_cache_data::finalize;

  int finalize(THD *thd);
};


int
binlog_stmt_cache_data::finalize(THD *thd)
{
  if (flags.immediate)
  {
    if (int error= finalize(thd, NULL))
      return error;
  }
  else
  {
    Query_log_event
      end_evt(thd, STRING_WITH_LEN("COMMIT"), false, false, true, 0, true);
    if (int error= finalize(thd, &end_evt))
      return error;
  }
  return 0;
}


class binlog_trx_cache_data : public binlog_cache_data
{
public:
  binlog_trx_cache_data(bool trx_cache_arg,
                        my_off_t max_binlog_cache_size_arg,
                        ulong *ptr_binlog_cache_use_arg,
                        ulong *ptr_binlog_cache_disk_use_arg)
  : binlog_cache_data(trx_cache_arg,
                      max_binlog_cache_size_arg,
                      ptr_binlog_cache_use_arg,
                      ptr_binlog_cache_disk_use_arg),
    m_cannot_rollback(FALSE), before_stmt_pos(MY_OFF_T_UNDEF)
  {   }

  void reset()
  {
    DBUG_ENTER("reset");
    DBUG_PRINT("enter", ("before_stmt_pos: %llu", (ulonglong) before_stmt_pos));
    m_cannot_rollback= FALSE;
    before_stmt_pos= MY_OFF_T_UNDEF;
    binlog_cache_data::reset();
    DBUG_PRINT("return", ("before_stmt_pos: %llu", (ulonglong) before_stmt_pos));
    DBUG_VOID_RETURN;
  }

  bool cannot_rollback() const
  {
    return m_cannot_rollback;
  }

  void set_cannot_rollback()
  {
    m_cannot_rollback= TRUE;
  }

  my_off_t get_prev_position() const
  {
     return before_stmt_pos;
  }

  void set_prev_position(my_off_t pos)
  {
    DBUG_ENTER("set_prev_position");
    DBUG_PRINT("enter", ("before_stmt_pos: %llu", (ulonglong) before_stmt_pos));
    before_stmt_pos= pos;
    DBUG_PRINT("return", ("before_stmt_pos: %llu", (ulonglong) before_stmt_pos));
    DBUG_VOID_RETURN;
  }

  void restore_prev_position()
  {
    DBUG_ENTER("restore_prev_position");
    DBUG_PRINT("enter", ("before_stmt_pos: %llu", (ulonglong) before_stmt_pos));
    binlog_cache_data::truncate(before_stmt_pos);
    before_stmt_pos= MY_OFF_T_UNDEF;
    DBUG_PRINT("return", ("before_stmt_pos: %llu", (ulonglong) before_stmt_pos));
    DBUG_VOID_RETURN;
  }

  void restore_savepoint(my_off_t pos)
  {
    DBUG_ENTER("restore_savepoint");
    DBUG_PRINT("enter", ("before_stmt_pos: %llu", (ulonglong) before_stmt_pos));
    binlog_cache_data::truncate(pos);
    if (pos <= before_stmt_pos)
      before_stmt_pos= MY_OFF_T_UNDEF;
    DBUG_PRINT("return", ("before_stmt_pos: %llu", (ulonglong) before_stmt_pos));
    DBUG_VOID_RETURN;
  }

  using binlog_cache_data::truncate;

  int truncate(THD *thd, bool all);

private:
  /*
    It will be set TRUE if any statement which cannot be rolled back safely
    is put in trx_cache.
  */
  bool m_cannot_rollback;

  /*
    Binlog position before the start of the current statement.
  */
  my_off_t before_stmt_pos;

  binlog_trx_cache_data& operator=(const binlog_trx_cache_data& info);
  binlog_trx_cache_data(const binlog_trx_cache_data& info);
};

class binlog_cache_mngr {
public:
  binlog_cache_mngr(my_off_t max_binlog_stmt_cache_size_arg,
                    ulong *ptr_binlog_stmt_cache_use_arg,
                    ulong *ptr_binlog_stmt_cache_disk_use_arg,
                    my_off_t max_binlog_cache_size_arg,
                    ulong *ptr_binlog_cache_use_arg,
                    ulong *ptr_binlog_cache_disk_use_arg)
  : stmt_cache(FALSE, max_binlog_stmt_cache_size_arg,
               ptr_binlog_stmt_cache_use_arg,
               ptr_binlog_stmt_cache_disk_use_arg),
    trx_cache(TRUE, max_binlog_cache_size_arg,
              ptr_binlog_cache_use_arg,
              ptr_binlog_cache_disk_use_arg)
  {  }

  binlog_cache_data* get_binlog_cache_data(bool is_transactional)
  {
    if (is_transactional)
      return &trx_cache;
    else
      return &stmt_cache;
  }

  IO_CACHE* get_binlog_cache_log(bool is_transactional)
  {
    return (is_transactional ? &trx_cache.cache_log : &stmt_cache.cache_log);
  }

  /**
    Convenience method to check if both caches are empty.
   */
  bool is_binlog_empty() const {
    return stmt_cache.is_binlog_empty() && trx_cache.is_binlog_empty();
  }

#ifndef DBUG_OFF
  bool dbug_any_finalized() const {
    return stmt_cache.dbug_is_finalized() || trx_cache.dbug_is_finalized();
  }
#endif

  /*
    Convenience method to flush both caches to the binary log.

    @param bytes_written Pointer to variable that will be set to the
                         number of bytes written for the flush.
    @param wrote_xid     Pointer to variable that will be set to @c
                         true if any XID event was written to the
                         binary log. Otherwise, the variable will not
                         be touched.
    @return Error code on error, zero if no error.
   */
  int flush(THD *thd, my_off_t *bytes_written, bool *wrote_xid)
  {
    my_off_t stmt_bytes= 0;
    my_off_t trx_bytes= 0;
    DBUG_ASSERT(stmt_cache.has_xid() == 0 && trx_cache.has_xid() <= 1);
    if (int error= stmt_cache.flush(thd, &stmt_bytes, wrote_xid))
      return error;
    if (int error= trx_cache.flush(thd, &trx_bytes, wrote_xid))
      return error;
    *bytes_written= stmt_bytes + trx_bytes;
    return 0;
  }

  binlog_stmt_cache_data stmt_cache;
  binlog_trx_cache_data trx_cache;

private:

  binlog_cache_mngr& operator=(const binlog_cache_mngr& info);
  binlog_cache_mngr(const binlog_cache_mngr& info);
};


static binlog_cache_mngr *thd_get_cache_mngr(const THD *thd)
{
  /* 
    If opt_bin_log is not set, binlog_hton->slot == -1 and hence
    thd_get_ha_data(thd, hton) segfaults.
  */
  DBUG_ASSERT(opt_bin_log);
  return (binlog_cache_mngr *)thd_get_ha_data(thd, binlog_hton);
}


/**
  Checks if the BINLOG_CACHE_SIZE's value is greater than MAX_BINLOG_CACHE_SIZE.
  If this happens, the BINLOG_CACHE_SIZE is set to MAX_BINLOG_CACHE_SIZE.
*/
void check_binlog_cache_size(THD *thd)
{
  if (binlog_cache_size > max_binlog_cache_size)
  {
    if (thd)
    {
      push_warning_printf(thd, Sql_condition::SL_WARNING,
                          ER_BINLOG_CACHE_SIZE_GREATER_THAN_MAX,
                          ER(ER_BINLOG_CACHE_SIZE_GREATER_THAN_MAX),
                          (ulong) binlog_cache_size,
                          (ulong) max_binlog_cache_size);
    }
    else
    {
      sql_print_warning(ER_DEFAULT(ER_BINLOG_CACHE_SIZE_GREATER_THAN_MAX),
                        (ulong) binlog_cache_size,
                        (ulong) max_binlog_cache_size);
    }
    binlog_cache_size= max_binlog_cache_size;
  }
}

/**
  Checks if the BINLOG_STMT_CACHE_SIZE's value is greater than MAX_BINLOG_STMT_CACHE_SIZE.
  If this happens, the BINLOG_STMT_CACHE_SIZE is set to MAX_BINLOG_STMT_CACHE_SIZE.
*/
void check_binlog_stmt_cache_size(THD *thd)
{
  if (binlog_stmt_cache_size > max_binlog_stmt_cache_size)
  {
    if (thd)
    {
      push_warning_printf(thd, Sql_condition::SL_WARNING,
                          ER_BINLOG_STMT_CACHE_SIZE_GREATER_THAN_MAX,
                          ER(ER_BINLOG_STMT_CACHE_SIZE_GREATER_THAN_MAX),
                          (ulong) binlog_stmt_cache_size,
                          (ulong) max_binlog_stmt_cache_size);
    }
    else
    {
      sql_print_warning(ER_DEFAULT(ER_BINLOG_STMT_CACHE_SIZE_GREATER_THAN_MAX),
                        (ulong) binlog_stmt_cache_size,
                        (ulong) max_binlog_stmt_cache_size);
    }
    binlog_stmt_cache_size= max_binlog_stmt_cache_size;
  }
}

/**
 Check whether binlog_hton has valid slot and enabled
*/
bool binlog_enabled()
{
	return(binlog_hton && binlog_hton->slot != HA_SLOT_UNDEF);
}

 /*
  Save position of binary log transaction cache.

  SYNPOSIS
    binlog_trans_log_savepos()

    thd      The thread to take the binlog data from
    pos      Pointer to variable where the position will be stored

  DESCRIPTION

    Save the current position in the binary log transaction cache into
    the variable pointed to by 'pos'
 */

static void
binlog_trans_log_savepos(THD *thd, my_off_t *pos)
{
  DBUG_ENTER("binlog_trans_log_savepos");
  DBUG_ASSERT(pos != NULL);
  binlog_cache_mngr *const cache_mngr= thd_get_cache_mngr(thd);
  DBUG_ASSERT(mysql_bin_log.is_open());
  *pos= cache_mngr->trx_cache.get_byte_position();
  DBUG_PRINT("return", ("position: %lu", (ulong) *pos));
  DBUG_VOID_RETURN;
}


/*
  this function is mostly a placeholder.
  conceptually, binlog initialization (now mostly done in MYSQL_BIN_LOG::open)
  should be moved here.
*/

static int binlog_init(void *p)
{
  binlog_hton= (handlerton *)p;
  binlog_hton->state=opt_bin_log ? SHOW_OPTION_YES : SHOW_OPTION_NO;
  binlog_hton->db_type=DB_TYPE_BINLOG;
  binlog_hton->savepoint_offset= sizeof(my_off_t);
  binlog_hton->close_connection= binlog_close_connection;
  binlog_hton->savepoint_set= binlog_savepoint_set;
  binlog_hton->savepoint_rollback= binlog_savepoint_rollback;
  binlog_hton->commit= binlog_commit;
  binlog_hton->rollback= binlog_rollback;
  binlog_hton->prepare= binlog_prepare;
  binlog_hton->flags= HTON_NOT_USER_SELECTABLE | HTON_HIDDEN;
  return 0;
}

static int binlog_close_connection(handlerton *hton, THD *thd)
{
  DBUG_ENTER("binlog_close_connection");
  binlog_cache_mngr *const cache_mngr= thd_get_cache_mngr(thd);
  DBUG_ASSERT(cache_mngr->is_binlog_empty());
  DBUG_ASSERT(cache_mngr->trx_cache.is_group_cache_empty() &&
              cache_mngr->stmt_cache.is_group_cache_empty());
  DBUG_PRINT("debug", ("Set ha_data slot %d to 0x%llx", binlog_hton->slot, (ulonglong) NULL));
  thd_set_ha_data(thd, binlog_hton, NULL);
  cache_mngr->~binlog_cache_mngr();
  my_free(cache_mngr);
  DBUG_RETURN(0);
}

int binlog_cache_data::write_event(THD *thd, Log_event *ev)
{
  DBUG_ENTER("binlog_cache_data::write_event");

  if (gtid_mode > 0)
  {
    Group_cache::enum_add_group_status status= 
      group_cache.add_logged_group(thd, get_byte_position());
    if (status == Group_cache::ERROR)
      DBUG_RETURN(1);
    else if (status == Group_cache::APPEND_NEW_GROUP)
    {
      Gtid_log_event gtid_ev(thd, is_trx_cache());
      if (gtid_ev.write(&cache_log) != 0)
        DBUG_RETURN(1);
    }
  }

  if (ev != NULL)
  {
    DBUG_EXECUTE_IF("simulate_disk_full_at_flush_pending",
                  {DBUG_SET("+d,simulate_file_write_error");});
    if (ev->write(&cache_log) != 0)
    {
      DBUG_EXECUTE_IF("simulate_disk_full_at_flush_pending",
                      {
                        DBUG_SET("-d,simulate_file_write_error");
                        DBUG_SET("-d,simulate_disk_full_at_flush_pending");
                        /* 
                           after +d,simulate_file_write_error the local cache
                           is in unsane state. Since -d,simulate_file_write_error
                           revokes the first simulation do_write_cache()
                           can't be run without facing an assert.
                           So it's blocked with the following 2nd simulation:
                        */
                        DBUG_SET("+d,simulate_do_write_cache_failure");
                      });
      DBUG_RETURN(1);
    }
    if (ev->get_type_code() == XID_EVENT)
      flags.with_xid= true;
    if (ev->is_using_immediate_logging())
      flags.immediate= true;
  }
  DBUG_RETURN(0);
}


/**
  Checks if the given GTID exists in the Group_cache. If not, add it
  as an empty group.

  @todo Move this function into the cache class?

  @param thd THD object that owns the Group_cache
  @param cache_data binlog_cache_data object for the cache
  @param gtid GTID to check
*/
static int write_one_empty_group_to_cache(THD *thd,
                                          binlog_cache_data *cache_data,
                                          Gtid gtid)
{
  DBUG_ENTER("write_one_empty_group_to_cache");
  Group_cache *group_cache= &cache_data->group_cache;
  if (group_cache->contains_gtid(gtid))
    DBUG_RETURN(0);
  /*
    Apparently this code is not being called. We need to
    investigate if this is a bug or this code is not
    necessary. /Alfranio

    Empty groups are currently being handled in the function
    gtid_empty_group_log_and_cleanup().
  */
  DBUG_ASSERT(0); /*NOTREACHED*/
#ifdef NON_ERROR_GTID
  IO_CACHE *cache= &cache_data->cache_log;
  Group_cache::enum_add_group_status status= group_cache->add_empty_group(gtid);
  if (status == Group_cache::ERROR)
    DBUG_RETURN(1);
  DBUG_ASSERT(status == Group_cache::APPEND_NEW_GROUP);
  Gtid_specification spec= { GTID_GROUP, gtid };
  Gtid_log_event gtid_ev(thd, cache_data->is_trx_cache(), &spec);
  if (gtid_ev.write(cache) != 0)
    DBUG_RETURN(1);
#endif
  DBUG_RETURN(0);
}

/**
  Writes all GTIDs that the thread owns to the stmt/trx cache, if the
  GTID is not already in the cache.

  @todo Move this function into the cache class?

  @param thd THD object for the thread that owns the cache.
  @param cache_data The cache.
*/
static int write_empty_groups_to_cache(THD *thd, binlog_cache_data *cache_data)
{
  DBUG_ENTER("write_empty_groups_to_cache");
  if (thd->owned_gtid.sidno == -1)
  {
#ifdef HAVE_GTID_NEXT_LIST
    Gtid_set::Gtid_iterator git(&thd->owned_gtid_set);
    Gtid gtid= git.get();
    while (gtid.sidno != 0)
    {
      if (write_one_empty_group_to_cache(thd, cache_data, gtid) != 0)
        DBUG_RETURN(1);
      git.next();
      gtid= git.get();
    }
#else
    DBUG_ASSERT(0);
#endif
  }
  else if (thd->owned_gtid.sidno > 0)
    if (write_one_empty_group_to_cache(thd, cache_data, thd->owned_gtid) != 0)
      DBUG_RETURN(1);
  DBUG_RETURN(0);
}


/**

  @todo Move this function into the cache class?
 */
static int
gtid_before_write_cache(THD* thd, binlog_cache_data* cache_data)
{
  DBUG_ENTER("gtid_before_write_cache");
  int error= 0;

  DBUG_ASSERT(thd->variables.gtid_next.type != UNDEFINED_GROUP);

  if (gtid_mode == 0)
    DBUG_RETURN(0);

  Group_cache* group_cache= &cache_data->group_cache;

  global_sid_lock->rdlock();

  if (thd->variables.gtid_next.type == AUTOMATIC_GROUP)
  {
    if (group_cache->generate_automatic_gno(thd) !=
        RETURN_STATUS_OK)
    {
      global_sid_lock->unlock();
      DBUG_RETURN(1); 
    }
  }
  if (write_empty_groups_to_cache(thd, cache_data) != 0)
  {
    global_sid_lock->unlock();
    DBUG_RETURN(1);
  }

  global_sid_lock->unlock();

  /*
    If an automatic group number was generated, change the first event
    into a "real" one.
  */
  if (thd->variables.gtid_next.type == AUTOMATIC_GROUP)
  {
    DBUG_ASSERT(group_cache->get_n_groups() == 1);
    Cached_group *cached_group= group_cache->get_unsafe_pointer(0);
    DBUG_ASSERT(cached_group->spec.type != AUTOMATIC_GROUP);
    Gtid_log_event gtid_ev(thd, cache_data->is_trx_cache(),
                           &cached_group->spec);
    bool using_file= cache_data->cache_log.pos_in_file > 0;
    my_off_t saved_position= cache_data->reset_write_pos(0, using_file);
    error= gtid_ev.write(&cache_data->cache_log);
    cache_data->reset_write_pos(saved_position, using_file);
  }

  DBUG_RETURN(error);
}

/**
   The function logs an empty group with GTID and performs cleanup.
   Its logic wrt GTID is equivalent to one of binlog_commit(). 
   It's called at the end of statement execution in case binlog_commit()
   was skipped.
   Such cases are due ineffective binlogging incl an empty group
   re-execution.

   @param thd   The thread handle

   @return
    nonzero if an error pops up.
*/
int gtid_empty_group_log_and_cleanup(THD *thd)
{
  int ret= 1;
  binlog_cache_data* cache_data= NULL;
  
  DBUG_ENTER("gtid_empty_group_log_and_cleanup");

  Query_log_event qinfo(thd, STRING_WITH_LEN("BEGIN"), TRUE,
                          FALSE, TRUE, 0, TRUE);
  DBUG_ASSERT(!qinfo.is_using_immediate_logging());

  /*
    thd->cache_mngr is uninitialized on the first empty transaction.
  */
  if (thd->binlog_setup_trx_data())
    DBUG_RETURN(1);
  cache_data= &thd_get_cache_mngr(thd)->trx_cache;
  DBUG_PRINT("debug", ("Writing to trx_cache"));
  if (cache_data->write_event(thd, &qinfo) ||
      gtid_before_write_cache(thd, cache_data))
    goto err;

  ret= mysql_bin_log.commit(thd, true);

err:
  DBUG_RETURN(ret);
}

/**
  This function finalizes the cache preparing for commit or rollback.

  The function just writes all the necessary events to the cache but
  does not flush the data to the binary log file. That is the role of
  the binlog_cache_data::flush function.

  @see binlog_cache_data::flush

  @param thd                The thread whose transaction should be flushed
  @param cache_data         Pointer to the cache
  @param end_ev             The end event either commit/rollback

  @return
    nonzero if an error pops up when flushing the cache.
*/
int
binlog_cache_data::finalize(THD *thd, Log_event *end_event)
{
  DBUG_ENTER("binlog_cache_data::finalize");
  if (!is_binlog_empty())
  {
    DBUG_ASSERT(!flags.finalized);
    if (int error= flush_pending_event(thd))
      DBUG_RETURN(error);
    if (int error= write_event(thd, end_event))
      DBUG_RETURN(error);
    flags.finalized= true;
    DBUG_PRINT("debug", ("flags.finalized: %s", YESNO(flags.finalized)));
  }
  DBUG_RETURN(0);
}

/**
  Flush caches to the binary log.

  If the cache is finalized, the cache will be flushed to the binary
  log file. If the cache is not finalized, nothing will be done.

  If flushing fails for any reason, an error will be reported and the
  cache will be reset. Flushing can fail in two circumstances:

  - It was not possible to write the cache to the file. In this case,
    it does not make sense to keep the cache.

  - The cache was successfully written to disk but post-flush actions
    (such as binary log rotation) failed. In this case, the cache is
    already written to disk and there is no reason to keep it.

  @see binlog_cache_data::finalize
 */
int
binlog_cache_data::flush(THD *thd, my_off_t *bytes_written, bool *wrote_xid)
{
  /*
    Doing a commit or a rollback including non-transactional tables,
    i.e., ending a transaction where we might write the transaction
    cache to the binary log.

    We can always end the statement when ending a transaction since
    transactions are not allowed inside stored functions. If they
    were, we would have to ensure that we're not ending a statement
    inside a stored function.
  */
  DBUG_ENTER("binlog_cache_data::flush");
  DBUG_PRINT("debug", ("flags.finalized: %s", YESNO(flags.finalized)));
  int error= 0;
  if (flags.finalized)
  {
    my_off_t bytes_in_cache= my_b_tell(&cache_log);
    DBUG_PRINT("debug", ("bytes_in_cache: %llu", bytes_in_cache));
    /*
      The cache is always reset since subsequent rollbacks of the
      transactions might trigger attempts to write to the binary log
      if the cache is not reset.
     */
    if (!(error= gtid_before_write_cache(thd, this)))
      error= mysql_bin_log.write_cache(thd, this);

    if (flags.with_xid && error == 0)
      *wrote_xid= true;

    /*
      Reset have to be after the if above, since it clears the
      with_xid flag
    */
    reset();
    if (bytes_written)
      *bytes_written= bytes_in_cache;
  }
  DBUG_ASSERT(!flags.finalized);
  DBUG_RETURN(error);
}

/**
  This function truncates the transactional cache upon committing or rolling
  back either a transaction or a statement.

  @param thd        The thread whose transaction should be flushed
  @param cache_mngr Pointer to the cache data to be flushed
  @param all        @c true means truncate the transaction, otherwise the
                    statement must be truncated.

  @return
    nonzero if an error pops up when truncating the transactional cache.
*/
int
binlog_trx_cache_data::truncate(THD *thd, bool all)
{
  DBUG_ENTER("binlog_trx_cache_data::truncate");
  int error=0;

  DBUG_PRINT("info", ("thd->options={ %s %s}, transaction: %s",
                      FLAGSTR(thd->variables.option_bits, OPTION_NOT_AUTOCOMMIT),
                      FLAGSTR(thd->variables.option_bits, OPTION_BEGIN),
                      all ? "all" : "stmt"));

  remove_pending_event();

  /*
    If rolling back an entire transaction or a single statement not
    inside a transaction, we reset the transaction cache.
  */
  if (ending_trans(thd, all))
  {
    if (has_incident())
      error= mysql_bin_log.write_incident(thd, true/*need_lock_log=true*/);
    reset();
  }
  /*
    If rolling back a statement in a transaction, we truncate the
    transaction cache to remove the statement.
  */
  else if (get_prev_position() != MY_OFF_T_UNDEF)
  {
    restore_prev_position();
    if (is_binlog_empty())
    {
      /*
        After restoring the previous position, we need to check if
        the cache is empty. In such case, the group cache needs to
        be cleaned up too because the GTID is removed too from the
        cache.

        So if any change happens again, the GTID must be rewritten
        and this will not happen if the group cache is not cleaned
        up.

        After integrating this with NDB, we need to check if the
        current approach is enough or the group cache needs to
        explicitly support rollback to savepoints.
      */
      group_cache.clear();
    }
  }

  thd->clear_binlog_table_maps();

  DBUG_RETURN(error);
}

static int binlog_prepare(handlerton *hton, THD *thd, bool all)
{
  /*
    do nothing.
    just pretend we can do 2pc, so that MySQL won't
    switch to 1pc.
    real work will be done in MYSQL_BIN_LOG::commit()
  */
  return 0;
}

/**
  This function is called once after each statement.

  @todo This function is currently not used any more and will
  eventually be eliminated. The real commit job is done in the
  MYSQL_BIN_LOG::commit function.

  @see MYSQL_BIN_LOG::commit

  @param hton  The binlog handlerton.
  @param thd   The client thread that executes the transaction.
  @param all   This is @c true if this is a real transaction commit, and
               @false otherwise.

  @see handlerton::commit
*/
static int binlog_commit(handlerton *hton, THD *thd, bool all)
{
  DBUG_ENTER("binlog_commit");
  /*
    Nothing to do (any more) on commit.
   */
  DBUG_RETURN(0);
}

/**
  This function is called when a transaction or a statement is rolled back.

  @internal It is necessary to execute a rollback here if the
  transaction was rolled back because of executing a ROLLBACK TO
  SAVEPOINT command, but it is not used for normal rollback since
  MYSQL_BIN_LOG::rollback is called in that case.

  @todo Refactor code to introduce a <code>MYSQL_BIN_LOG::rollback(THD
  *thd, SAVEPOINT *sv)</code> function in @c TC_LOG and have that
  function execute the necessary work to rollback to a savepoint.

  @param hton  The binlog handlerton.
  @param thd   The client thread that executes the transaction.
  @param all   This is @c true if this is a real transaction rollback, and
               @false otherwise.

  @see handlerton::rollback
*/
static int binlog_rollback(handlerton *hton, THD *thd, bool all)
{
  DBUG_ENTER("binlog_rollback");
  int error= 0;
  if (thd->lex->sql_command == SQLCOM_ROLLBACK_TO_SAVEPOINT)
    error= mysql_bin_log.rollback(thd, all);
  DBUG_RETURN(error);
}


bool
Stage_manager::Mutex_queue::append(THD *first)
{
  DBUG_ENTER("Stage_manager::Mutex_queue::append");
  lock();
  DBUG_PRINT("enter", ("first: 0x%llx", (ulonglong) first));
  DBUG_PRINT("info", ("m_first: 0x%llx, &m_first: 0x%llx, m_last: 0x%llx",
                       (ulonglong) m_first, (ulonglong) &m_first,
                       (ulonglong) m_last));
  bool empty= (m_first == NULL);
  *m_last= first;
  DBUG_PRINT("info", ("m_first: 0x%llx, &m_first: 0x%llx, m_last: 0x%llx",
                       (ulonglong) m_first, (ulonglong) &m_first,
                       (ulonglong) m_last));
  /*
    Go to the last THD instance of the list. We expect lists to be
    moderately short. If they are not, we need to track the end of
    the queue as well.
  */
  while (first->next_to_commit)
    first= first->next_to_commit;
  m_last= &first->next_to_commit;
  DBUG_PRINT("info", ("m_first: 0x%llx, &m_first: 0x%llx, m_last: 0x%llx",
                        (ulonglong) m_first, (ulonglong) &m_first,
                        (ulonglong) m_last));
  DBUG_ASSERT(m_first || m_last == &m_first);
  DBUG_PRINT("return", ("empty: %s", YESNO(empty)));
  unlock();
  DBUG_RETURN(empty);
}


std::pair<bool, THD*>
Stage_manager::Mutex_queue::pop_front()
{
  DBUG_ENTER("Stage_manager::Mutex_queue::pop_front");
  lock();
  THD *result= m_first;
  bool more= true;
  /*
    We do not set next_to_commit to NULL here since this is only used
    in the flush stage. We will have to call fetch_queue last here,
    and will then "cut" the linked list by setting the end of that
    queue to NULL.
  */
  if (result)
    m_first= result->next_to_commit;
  if (m_first == NULL)
  {
    more= false;
    m_last = &m_first;
  }
  DBUG_ASSERT(m_first || m_last == &m_first);
  unlock();
  DBUG_PRINT("return", ("result: 0x%llx, more: %s",
                        (ulonglong) result, YESNO(more)));
  DBUG_RETURN(std::make_pair(more, result));
}


bool
Stage_manager::enroll_for(StageID stage, THD *thd, mysql_mutex_t *stage_mutex)
{
  // If the queue was empty: we're the leader for this batch
  DBUG_PRINT("debug", ("Enqueue 0x%llx to queue for stage %d",
                       (ulonglong) thd, stage));
  bool leader= m_queue[stage].append(thd);

  /*
    The stage mutex can be NULL if we are enrolling for the first
    stage.
  */
  if (stage_mutex)
    mysql_mutex_unlock(stage_mutex);

  /*
    If the queue was not empty, we're a follower and wait for the
    leader to process the queue. If we were holding a mutex, we have
    to release it before going to sleep.
  */
  if (!leader)
  {
    mysql_mutex_lock(&m_lock_done);
#ifndef DBUG_OFF
    /*
      Leader can be awaiting all-clear to preempt follower's execution.
      With setting the status the follower ensures it won't execute anything
      including thread-specific code.
    */
    thd->transaction.flags.ready_preempt= 1;
    if (leader_await_preempt_status)
      mysql_cond_signal(&m_cond_preempt);
#endif
    while (thd->transaction.flags.pending)
      mysql_cond_wait(&m_cond_done, &m_lock_done);
    mysql_mutex_unlock(&m_lock_done);
  }
  return leader;
}


THD *Stage_manager::Mutex_queue::fetch_and_empty()
{
  DBUG_ENTER("Stage_manager::Mutex_queue::fetch_and_empty");
  lock();
  DBUG_PRINT("enter", ("m_first: 0x%llx, &m_first: 0x%llx, m_last: 0x%llx",
                       (ulonglong) m_first, (ulonglong) &m_first,
                       (ulonglong) m_last));
  THD *result= m_first;
  m_first= NULL;
  m_last= &m_first;
  DBUG_PRINT("info", ("m_first: 0x%llx, &m_first: 0x%llx, m_last: 0x%llx",
                       (ulonglong) m_first, (ulonglong) &m_first,
                       (ulonglong) m_last));
  DBUG_ASSERT(m_first || m_last == &m_first);
  DBUG_PRINT("return", ("result: 0x%llx", (ulonglong) result));
  unlock();
  DBUG_RETURN(result);
}

#ifndef DBUG_OFF
void Stage_manager::clear_preempt_status(THD *head)
{
  DBUG_ASSERT(head);

  mysql_mutex_lock(&m_lock_done);
  while(!head->transaction.flags.ready_preempt)
  {
    leader_await_preempt_status= true;
    mysql_cond_wait(&m_cond_preempt, &m_lock_done);
  }
  leader_await_preempt_status= false;
  mysql_mutex_unlock(&m_lock_done);
}
#endif

/**
  Write a rollback record of the transaction to the binary log.

  For binary log group commit, the rollback is separated into three
  parts:

  1. First part consists of filling the necessary caches and
     finalizing them (if they need to be finalized). After a cache is
     finalized, nothing can be added to the cache.

  2. Second part execute an ordered flush and commit. This will be
     done using the group commit functionality in @c ordered_commit.

     Since we roll back the transaction early, we call @c
     ordered_commit with the @c skip_commit flag set. The @c
     ha_commit_low call inside @c ordered_commit will then not be
     called.

  3. Third part checks any errors resulting from the flush and handles
     them appropriately.

  @see MYSQL_BIN_LOG::ordered_commit
  @see ha_commit_low
  @see ha_rollback_low

  @param thd Session to commit
  @param all This is @c true if this is a real transaction rollback, and
             @false otherwise.

  @return Error code, or zero if there were no error.
 */

int MYSQL_BIN_LOG::rollback(THD *thd, bool all)
{
  int error= 0;
  bool stuff_logged= false;

  binlog_cache_mngr *const cache_mngr= thd_get_cache_mngr(thd);
  DBUG_ENTER("MYSQL_BIN_LOG::rollback(THD *thd, bool all)");
  DBUG_PRINT("enter", ("all: %s, cache_mngr: 0x%llx, thd->is_error: %s",
                       YESNO(all), (ulonglong) cache_mngr, YESNO(thd->is_error())));

  /*
    We roll back the transaction in the engines early since this will
    release locks and allow other transactions to start executing.

    If we are executing a ROLLBACK TO SAVEPOINT, we should only clear
    the caches since this function is called as part of the engine
    rollback.
   */
  if (thd->lex->sql_command != SQLCOM_ROLLBACK_TO_SAVEPOINT)
    if (int error= ha_rollback_low(thd, all))
      DBUG_RETURN(error);

  /*
    If there is no cache manager, or if there is nothing in the
    caches, there are no caches to roll back, so we're trivially done.
   */
  if (cache_mngr == NULL || cache_mngr->is_binlog_empty())
    DBUG_RETURN(0);

  DBUG_PRINT("debug",
             ("all.cannot_safely_rollback(): %s, trx_cache_empty: %s",
              YESNO(thd->transaction.all.cannot_safely_rollback()),
              YESNO(cache_mngr->trx_cache.is_binlog_empty())));
  DBUG_PRINT("debug",
             ("stmt.cannot_safely_rollback(): %s, stmt_cache_empty: %s",
              YESNO(thd->transaction.stmt.cannot_safely_rollback()),
              YESNO(cache_mngr->stmt_cache.is_binlog_empty())));

  /*
    If an incident event is set we do not flush the content of the statement
    cache because it may be corrupted.
  */
  if (cache_mngr->stmt_cache.has_incident())
  {
    error= write_incident(thd, true/*need_lock_log=true*/);
    cache_mngr->stmt_cache.reset();
  }
  else if (!cache_mngr->stmt_cache.is_binlog_empty())
  {
    if (int error= cache_mngr->stmt_cache.finalize(thd))
      DBUG_RETURN(error);
    stuff_logged= true;
  }

  if (ending_trans(thd, all))
  {
    if (trans_cannot_safely_rollback(thd))
    {
      /*
        If the transaction is being rolled back and contains changes that
        cannot be rolled back, the trx-cache's content is flushed.
      */
      Query_log_event
        end_evt(thd, STRING_WITH_LEN("ROLLBACK"), true, false, true, 0, true);
      error= cache_mngr->trx_cache.finalize(thd, &end_evt);
      stuff_logged= true;
    }
    else
    {
      /*
        If the transaction is being rolled back and its changes can be
        rolled back, the trx-cache's content is truncated.
      */
      error= cache_mngr->trx_cache.truncate(thd, all);
    }
  }
  else
  {
    /*
      If a statement is being rolled back, it is necessary to know
      exactly why a statement may not be safely rolled back as in
      some specific situations the trx-cache can be truncated.

      If a temporary table is created or dropped, the trx-cache is not
      truncated. Note that if the stmt-cache is used, there is nothing
      to truncate in the trx-cache.

      If a non-transactional table is updated and the binlog format is
      statement, the trx-cache is not truncated. The trx-cache is used
      when the direct option is off and a transactional table has been
      updated before the current statement in the context of the
      current transaction. Note that if the stmt-cache is used there is
      nothing to truncate in the trx-cache.

      If other binlog formats are used, updates to non-transactional
      tables are written to the stmt-cache and trx-cache can be safely
      truncated, if necessary.
    */
    if (thd->transaction.stmt.has_dropped_temp_table() ||
        thd->transaction.stmt.has_created_temp_table() ||
        (thd->transaction.stmt.has_modified_non_trans_table() &&
        thd->variables.binlog_format == BINLOG_FORMAT_STMT))
    {
      /*
        If the statement is being rolled back and dropped or created a
        temporary table or modified a non-transactional table and the
        statement-based replication is in use, the statement's changes
        in the trx-cache are preserved.
      */
      cache_mngr->trx_cache.set_prev_position(MY_OFF_T_UNDEF);
    }
    else
    {
      /*
        Otherwise, the statement's changes in the trx-cache are
        truncated.
      */
      error= cache_mngr->trx_cache.truncate(thd, all);
    }
  }

  DBUG_PRINT("debug", ("error: %d", error));
  if (error == 0 && stuff_logged)
    error= ordered_commit(thd, all, /* skip_commit */ true);

  if (check_write_error(thd))
  {
    /*
      "all == true" means that a "rollback statement" triggered the error and
      this function was called. However, this must not happen as a rollback
      is written directly to the binary log. And in auto-commit mode, a single
      statement that is rolled back has the flag all == false.
    */
    DBUG_ASSERT(!all);
    /*
      We reach this point if the effect of a statement did not properly get into
      a cache and need to be rolled back.
    */
    error |= cache_mngr->trx_cache.truncate(thd, all);
    DBUG_RETURN(error);
  }

  DBUG_PRINT("return", ("error: %d", error));
  DBUG_RETURN(error);
}

/**
  @note
  How do we handle this (unlikely but legal) case:
  @verbatim
    [transaction] + [update to non-trans table] + [rollback to savepoint] ?
  @endverbatim
  The problem occurs when a savepoint is before the update to the
  non-transactional table. Then when there's a rollback to the savepoint, if we
  simply truncate the binlog cache, we lose the part of the binlog cache where
  the update is. If we want to not lose it, we need to write the SAVEPOINT
  command and the ROLLBACK TO SAVEPOINT command to the binlog cache. The latter
  is easy: it's just write at the end of the binlog cache, but the former
  should be *inserted* to the place where the user called SAVEPOINT. The
  solution is that when the user calls SAVEPOINT, we write it to the binlog
  cache (so no need to later insert it). As transactions are never intermixed
  in the binary log (i.e. they are serialized), we won't have conflicts with
  savepoint names when using mysqlbinlog or in the slave SQL thread.
  Then when ROLLBACK TO SAVEPOINT is called, if we updated some
  non-transactional table, we don't truncate the binlog cache but instead write
  ROLLBACK TO SAVEPOINT to it; otherwise we truncate the binlog cache (which
  will chop the SAVEPOINT command from the binlog cache, which is good as in
  that case there is no need to have it in the binlog).
*/

static int binlog_savepoint_set(handlerton *hton, THD *thd, void *sv)
{
  DBUG_ENTER("binlog_savepoint_set");
  int error= 1;

  String log_query;
  if (log_query.append(STRING_WITH_LEN("SAVEPOINT ")))
    DBUG_RETURN(error);
  else
    append_identifier(thd, &log_query, thd->lex->ident.str,
                      thd->lex->ident.length);

  int errcode= query_error_code(thd, thd->killed == THD::NOT_KILLED);
  Query_log_event qinfo(thd, log_query.c_ptr_safe(), log_query.length(),
                        TRUE, FALSE, TRUE, errcode);
  /* 
    We cannot record the position before writing the statement
    because a rollback to a savepoint (.e.g. consider it "S") would
    prevent the savepoint statement (i.e. "SAVEPOINT S") from being
    written to the binary log despite the fact that the server could
    still issue other rollback statements to the same savepoint (i.e. 
    "S"). 
    Given that the savepoint is valid until the server releases it,
    ie, until the transaction commits or it is released explicitly,
    we need to log it anyway so that we don't have "ROLLBACK TO S"
    or "RELEASE S" without the preceding "SAVEPOINT S" in the binary
    log.
  */
  if (!(error= mysql_bin_log.write_event(&qinfo)))
    binlog_trans_log_savepos(thd, (my_off_t*) sv);

  DBUG_RETURN(error);
}

static int binlog_savepoint_rollback(handlerton *hton, THD *thd, void *sv)
{
  DBUG_ENTER("binlog_savepoint_rollback");
  binlog_cache_mngr *const cache_mngr= thd_get_cache_mngr(thd);
  my_off_t pos= *(my_off_t*) sv;
  DBUG_ASSERT(pos != ~(my_off_t) 0);

  /*
    Write ROLLBACK TO SAVEPOINT to the binlog cache if we have updated some
    non-transactional table. Otherwise, truncate the binlog cache starting
    from the SAVEPOINT command.
  */
  if (trans_cannot_safely_rollback(thd))
  {
    String log_query;
    if (log_query.append(STRING_WITH_LEN("ROLLBACK TO ")) ||
        log_query.append("`") ||
        log_query.append(thd->lex->ident.str, thd->lex->ident.length) ||
        log_query.append("`"))
      DBUG_RETURN(1);
    int errcode= query_error_code(thd, thd->killed == THD::NOT_KILLED);
    Query_log_event qinfo(thd, log_query.c_ptr_safe(), log_query.length(),
                          TRUE, FALSE, TRUE, errcode);
    DBUG_RETURN(mysql_bin_log.write_event(&qinfo));
  }
  // Otherwise, we truncate the cache
  cache_mngr->trx_cache.restore_savepoint(pos);
  if (cache_mngr->trx_cache.is_binlog_empty())
    cache_mngr->trx_cache.group_cache.clear();
  DBUG_RETURN(0);
}

/**
   purge logs, master and slave sides both, related error code
   convertor.
   Called from @c purge_error_message(), @c MYSQL_BIN_LOG::reset_logs()

   @param  res  an error code as used by purging routines

   @return the user level error code ER_*
*/
static uint purge_log_get_error_code(int res)
{
  uint errcode= 0;

  switch (res)  {
  case 0: break;
  case LOG_INFO_EOF:	errcode= ER_UNKNOWN_TARGET_BINLOG; break;
  case LOG_INFO_IO:	errcode= ER_IO_ERR_LOG_INDEX_READ; break;
  case LOG_INFO_INVALID:errcode= ER_BINLOG_PURGE_PROHIBITED; break;
  case LOG_INFO_SEEK:	errcode= ER_FSEEK_FAIL; break;
  case LOG_INFO_MEM:	errcode= ER_OUT_OF_RESOURCES; break;
  case LOG_INFO_FATAL:	errcode= ER_BINLOG_PURGE_FATAL_ERR; break;
  case LOG_INFO_IN_USE: errcode= ER_LOG_IN_USE; break;
  case LOG_INFO_EMFILE: errcode= ER_BINLOG_PURGE_EMFILE; break;
  default:		errcode= ER_LOG_PURGE_UNKNOWN_ERR; break;
  }

  return errcode;
}

#ifdef HAVE_REPLICATION

/*
  Adjust the position pointer in the binary log file for all running slaves

  SYNOPSIS
    adjust_linfo_offsets()
    purge_offset	Number of bytes removed from start of log index file

  NOTES
    - This is called when doing a PURGE when we delete lines from the
      index log file

  REQUIREMENTS
    - Before calling this function, we have to ensure that no threads are
      using any binary log file before purge_offset.a

  TODO
    - Inform the slave threads that they should sync the position
      in the binary log file with flush_relay_log_info.
      Now they sync is done for next read.
*/

static void adjust_linfo_offsets(my_off_t purge_offset)
{
  mysql_mutex_lock(&LOCK_thread_count);

  Thread_iterator it= global_thread_list_begin();
  Thread_iterator end= global_thread_list_end();
  for (; it != end; ++it)
  {
    LOG_INFO* linfo;
    if ((linfo = (*it)->current_linfo))
    {
      mysql_mutex_lock(&linfo->lock);
      /*
	Index file offset can be less that purge offset only if
	we just started reading the index file. In that case
	we have nothing to adjust
      */
      if (linfo->index_file_offset < purge_offset)
	linfo->fatal = (linfo->index_file_offset != 0);
      else
	linfo->index_file_offset -= purge_offset;
      mysql_mutex_unlock(&linfo->lock);
    }
  }
  mysql_mutex_unlock(&LOCK_thread_count);
}


static int log_in_use(const char* log_name)
{
  size_t log_name_len = strlen(log_name) + 1;
  int thread_count=0;

  mysql_mutex_lock(&LOCK_thread_count);

  Thread_iterator it= global_thread_list_begin();
  Thread_iterator end= global_thread_list_end();
  for (; it != end; ++it)
  {
    LOG_INFO* linfo;
    if ((linfo = (*it)->current_linfo))
    {
      mysql_mutex_lock(&linfo->lock);
      if(!memcmp(log_name, linfo->log_file_name, log_name_len))
      {
        thread_count++;
        sql_print_warning("file %s was not purged because it was being read"
                          "by thread number %llu", log_name,
                          (ulonglong)(*it)->thread_id);
      }
      mysql_mutex_unlock(&linfo->lock);
    }
  }

  mysql_mutex_unlock(&LOCK_thread_count);
  return thread_count;
}

static bool purge_error_message(THD* thd, int res)
{
  uint errcode;

  if ((errcode= purge_log_get_error_code(res)) != 0)
  {
    my_message(errcode, ER(errcode), MYF(0));
    return TRUE;
  }
  my_ok(thd);
  return FALSE;
}

#endif /* HAVE_REPLICATION */

int check_binlog_magic(IO_CACHE* log, const char** errmsg)
{
  char magic[4];
  DBUG_ASSERT(my_b_tell(log) == 0);

  if (my_b_read(log, (uchar*) magic, sizeof(magic)))
  {
    *errmsg = "I/O error reading the header from the binary log";
    sql_print_error("%s, errno=%d, io cache code=%d", *errmsg, my_errno,
		    log->error);
    return 1;
  }
  if (memcmp(magic, BINLOG_MAGIC, sizeof(magic)))
  {
    *errmsg = "Binlog has bad magic number;  It's not a binary log file that can be used by this version of MySQL";
    return 1;
  }
  return 0;
}


File open_binlog_file(IO_CACHE *log, const char *log_file_name, const char **errmsg)
{
  File file;
  DBUG_ENTER("open_binlog_file");

  if ((file= mysql_file_open(key_file_binlog,
                             log_file_name, O_RDONLY | O_BINARY | O_SHARE,
                             MYF(MY_WME))) < 0)
  {
    sql_print_error("Failed to open log (file '%s', errno %d)",
                    log_file_name, my_errno);
    *errmsg = "Could not open log file";
    goto err;
  }
  if (init_io_cache(log, file, IO_SIZE*2, READ_CACHE, 0, 0,
                    MYF(MY_WME|MY_DONT_CHECK_FILESIZE)))
  {
    sql_print_error("Failed to create a cache on log (file '%s')",
                    log_file_name);
    *errmsg = "Could not open log file";
    goto err;
  }
  if (check_binlog_magic(log,errmsg))
    goto err;
  DBUG_RETURN(file);

err:
  if (file >= 0)
  {
    mysql_file_close(file, MYF(0));
    end_io_cache(log);
  }
  DBUG_RETURN(-1);
}

/** 
  This function checks if a transactional table was updated by the
  current transaction.

  @param thd The client thread that executed the current statement.
  @return
    @c true if a transactional table was updated, @c false otherwise.
*/
bool
trans_has_updated_trans_table(const THD* thd)
{
  binlog_cache_mngr *const cache_mngr= thd_get_cache_mngr(thd);

  return (cache_mngr ? !cache_mngr->trx_cache.is_binlog_empty() : 0);
}

/** 
  This function checks if a transactional table was updated by the
  current statement.

  @param thd The client thread that executed the current statement.
  @return
    @c true if a transactional table was updated, @c false otherwise.
*/
bool
stmt_has_updated_trans_table(const THD *thd)
{
  Ha_trx_info *ha_info;

  for (ha_info= thd->transaction.stmt.ha_list; ha_info;
       ha_info= ha_info->next())
  {
    if (ha_info->is_trx_read_write() && ha_info->ht() != binlog_hton)
      return (TRUE);
  }
  return (FALSE);
}

/**
  This function checks if a transaction, either a multi-statement
  or a single statement transaction is about to commit or not.

  @param thd The client thread that executed the current statement.
  @param all Committing a transaction (i.e. TRUE) or a statement
             (i.e. FALSE).
  @return
    @c true if committing a transaction, otherwise @c false.
*/
bool ending_trans(THD* thd, const bool all)
{
  return (all || ending_single_stmt_trans(thd, all));
}

/**
  This function checks if a single statement transaction is about
  to commit or not.

  @param thd The client thread that executed the current statement.
  @param all Committing a transaction (i.e. TRUE) or a statement
             (i.e. FALSE).
  @return
    @c true if committing a single statement transaction, otherwise
    @c false.
*/
bool ending_single_stmt_trans(THD* thd, const bool all)
{
  return (!all && !thd->in_multi_stmt_transaction_mode());
}

/**
  This function checks if a transaction cannot be rolled back safely.

  @param thd The client thread that executed the current statement.
  @return
    @c true if cannot be safely rolled back, @c false otherwise.
*/
bool trans_cannot_safely_rollback(const THD* thd)
{
  binlog_cache_mngr *const cache_mngr= thd_get_cache_mngr(thd);

  return cache_mngr->trx_cache.cannot_rollback();
}

/**
  This function checks if current statement cannot be rollded back safely.

  @param thd The client thread that executed the current statement.
  @return
    @c true if cannot be safely rolled back, @c false otherwise.
*/
bool stmt_cannot_safely_rollback(const THD* thd)
{
  return thd->transaction.stmt.cannot_safely_rollback();
}

#ifndef EMBEDDED_LIBRARY
/**
  Execute a PURGE BINARY LOGS TO <log> command.

  @param thd Pointer to THD object for the client thread executing the
  statement.

  @param to_log Name of the last log to purge.

  @retval FALSE success
  @retval TRUE failure
*/
bool purge_master_logs(THD* thd, const char* to_log)
{
  char search_file_name[FN_REFLEN];
  if (!mysql_bin_log.is_open())
  {
    my_ok(thd);
    return FALSE;
  }

  mysql_bin_log.make_log_name(search_file_name, to_log);
  return purge_error_message(thd,
                             mysql_bin_log.purge_logs(search_file_name, false,
                                                      true/*need_lock_index=true*/,
                                                      true/*need_update_threads=true*/,
                                                      NULL, false));
}


/**
  Execute a PURGE BINARY LOGS BEFORE <date> command.

  @param thd Pointer to THD object for the client thread executing the
  statement.

  @param purge_time Date before which logs should be purged.

  @retval FALSE success
  @retval TRUE failure
*/
bool purge_master_logs_before_date(THD* thd, time_t purge_time)
{
  if (!mysql_bin_log.is_open())
  {
    my_ok(thd);
    return 0;
  }
  return purge_error_message(thd,
                             mysql_bin_log.purge_logs_before_date(purge_time,
                                                                  false));
}
#endif /* EMBEDDED_LIBRARY */

/*
  Helper function to get the error code of the query to be binlogged.
 */
int query_error_code(THD *thd, bool not_killed)
{
  int error;
  
  if (not_killed || (thd->killed == THD::KILL_BAD_DATA))
  {
    error= thd->is_error() ? thd->get_stmt_da()->mysql_errno() : 0;

    /* thd->get_stmt_da()->sql_errno() might be ER_SERVER_SHUTDOWN or
       ER_QUERY_INTERRUPTED, So here we need to make sure that error
       is not set to these errors when specified not_killed by the
       caller.
    */
    if (error == ER_SERVER_SHUTDOWN || error == ER_QUERY_INTERRUPTED)
      error= 0;
  }
  else
    error= thd->killed_errno();

  return error;
}


/**
  Copy content of 'from' file from offset to 'to' file.

  - We do the copy outside of the IO_CACHE as the cache
  buffers would just make things slower and more complicated.
  In most cases the copy loop should only do one read.

  @param from          File to copy.
  @param to            File to copy to.
  @param offset        Offset in 'from' file.


  @retval
    0    ok
  @retval
    -1    error
*/
static bool copy_file(IO_CACHE *from, IO_CACHE *to, my_off_t offset)
{
  int bytes_read;
  uchar io_buf[IO_SIZE*2];
  DBUG_ENTER("copy_file");

  mysql_file_seek(from->file, offset, MY_SEEK_SET, MYF(0));
  while(TRUE)
  {
    if ((bytes_read= (int) mysql_file_read(from->file, io_buf, sizeof(io_buf),
                                           MYF(MY_WME)))
        < 0)
      goto err;
    if (DBUG_EVALUATE_IF("fault_injection_copy_part_file", 1, 0))
      bytes_read= bytes_read/2;
    if (!bytes_read)
      break;                                    // end of file
    if (mysql_file_write(to->file, io_buf, bytes_read, MYF(MY_WME | MY_NABP)))
      goto err;
  }

  DBUG_RETURN(0);

err:
  DBUG_RETURN(1);
}


#ifdef HAVE_REPLICATION
/**
   Load data's io cache specific hook to be executed
   before a chunk of data is being read into the cache's buffer
   The fuction instantianates and writes into the binlog
   replication events along LOAD DATA processing.
   
   @param file  pointer to io-cache
   @retval 0 success
   @retval 1 failure
*/
int log_loaded_block(IO_CACHE* file)
{
  DBUG_ENTER("log_loaded_block");
  LOAD_FILE_INFO *lf_info;
  uint block_len;
  /* buffer contains position where we started last read */
  uchar* buffer= (uchar*) my_b_get_buffer_start(file);
  uint max_event_size= current_thd->variables.max_allowed_packet;
  lf_info= (LOAD_FILE_INFO*) file->arg;
  if (lf_info->thd->is_current_stmt_binlog_format_row())
    DBUG_RETURN(0);
  if (lf_info->last_pos_in_file != HA_POS_ERROR &&
      lf_info->last_pos_in_file >= my_b_get_pos_in_file(file))
    DBUG_RETURN(0);
  
  for (block_len= (uint) (my_b_get_bytes_in_buffer(file)); block_len > 0;
       buffer += min(block_len, max_event_size),
       block_len -= min(block_len, max_event_size))
  {
    lf_info->last_pos_in_file= my_b_get_pos_in_file(file);
    if (lf_info->wrote_create_file)
    {
      Append_block_log_event a(lf_info->thd, lf_info->thd->db, buffer,
                               min(block_len, max_event_size),
                               lf_info->log_delayed);
      if (mysql_bin_log.write_event(&a))
        DBUG_RETURN(1);
    }
    else
    {
      Begin_load_query_log_event b(lf_info->thd, lf_info->thd->db,
                                   buffer,
                                   min(block_len, max_event_size),
                                   lf_info->log_delayed);
      if (mysql_bin_log.write_event(&b))
        DBUG_RETURN(1);
      lf_info->wrote_create_file= 1;
    }
  }
  DBUG_RETURN(0);
}

/* Helper function for SHOW BINLOG/RELAYLOG EVENTS */
bool show_binlog_events(THD *thd, MYSQL_BIN_LOG *binary_log)
{
  Protocol *protocol= thd->protocol;
  List<Item> field_list;
  const char *errmsg = 0;
  bool ret = TRUE;
  IO_CACHE log;
  File file = -1;
  int old_max_allowed_packet= thd->variables.max_allowed_packet;
  LOG_INFO linfo;

  DBUG_ENTER("show_binlog_events");

  DBUG_ASSERT(thd->lex->sql_command == SQLCOM_SHOW_BINLOG_EVENTS ||
              thd->lex->sql_command == SQLCOM_SHOW_RELAYLOG_EVENTS);

  Format_description_log_event *description_event= new
    Format_description_log_event(3); /* MySQL 4.0 by default */

  if (binary_log->is_open())
  {
    LEX_MASTER_INFO *lex_mi= &thd->lex->mi;
    SELECT_LEX_UNIT *unit= thd->lex->unit;
    ha_rows event_count, limit_start, limit_end;
    my_off_t pos = max<my_off_t>(BIN_LOG_HEADER_SIZE, lex_mi->pos); // user-friendly
    char search_file_name[FN_REFLEN], *name;
    const char *log_file_name = lex_mi->log_file_name;
    mysql_mutex_t *log_lock = binary_log->get_log_lock();
    Log_event* ev;

    unit->set_limit(thd->lex->current_select);
    limit_start= unit->offset_limit_cnt;
    limit_end= unit->select_limit_cnt;

    name= search_file_name;
    if (log_file_name)
      binary_log->make_log_name(search_file_name, log_file_name);
    else
      name=0;					// Find first log

    linfo.index_file_offset = 0;

    if (binary_log->find_log_pos(&linfo, name, true/*need_lock_index=true*/))
    {
      errmsg = "Could not find target log";
      goto err;
    }

    mysql_mutex_lock(&LOCK_thread_count);
    thd->current_linfo = &linfo;
    mysql_mutex_unlock(&LOCK_thread_count);

    if ((file=open_binlog_file(&log, linfo.log_file_name, &errmsg)) < 0)
      goto err;

    /*
      to account binlog event header size
    */
    thd->variables.max_allowed_packet += MAX_LOG_EVENT_HEADER;

    DEBUG_SYNC(thd, "after_show_binlog_event_found_file");

    mysql_mutex_lock(log_lock);

    /*
      open_binlog_file() sought to position 4.
      Read the first event in case it's a Format_description_log_event, to
      know the format. If there's no such event, we are 3.23 or 4.x. This
      code, like before, can't read 3.23 binlogs.
      This code will fail on a mixed relay log (one which has Format_desc then
      Rotate then Format_desc).
    */
    ev= Log_event::read_log_event(&log, (mysql_mutex_t*)0, description_event,
                                   opt_master_verify_checksum);
    if (ev)
    {
      if (ev->get_type_code() == FORMAT_DESCRIPTION_EVENT)
      {
        delete description_event;
        description_event= (Format_description_log_event*) ev;
      }
      else
        delete ev;
    }

    my_b_seek(&log, pos);

    if (!description_event->is_valid())
    {
      errmsg="Invalid Format_description event; could be out of memory";
      goto err;
    }

    for (event_count = 0;
         (ev = Log_event::read_log_event(&log, (mysql_mutex_t*) 0,
                                         description_event,
                                         opt_master_verify_checksum)); )
    {
      if (ev->get_type_code() == FORMAT_DESCRIPTION_EVENT)
        description_event->checksum_alg= ev->checksum_alg;

      if (event_count >= limit_start &&
	  ev->net_send(protocol, linfo.log_file_name, pos))
      {
	errmsg = "Net error";
	delete ev;
        mysql_mutex_unlock(log_lock);
	goto err;
      }

      pos = my_b_tell(&log);
      delete ev;

      if (++event_count >= limit_end)
	break;
    }

    if (event_count < limit_end && log.error)
    {
      errmsg = "Wrong offset or I/O error";
      mysql_mutex_unlock(log_lock);
      goto err;
    }

    mysql_mutex_unlock(log_lock);
  }
  // Check that linfo is still on the function scope.
  DEBUG_SYNC(thd, "after_show_binlog_events");

  ret= FALSE;

err:
  delete description_event;
  if (file >= 0)
  {
    end_io_cache(&log);
    mysql_file_close(file, MYF(MY_WME));
  }

  if (errmsg)
  {
    if(thd->lex->sql_command == SQLCOM_SHOW_RELAYLOG_EVENTS)
      my_error(ER_ERROR_WHEN_EXECUTING_COMMAND, MYF(0),
             "SHOW RELAYLOG EVENTS", errmsg);
    else
      my_error(ER_ERROR_WHEN_EXECUTING_COMMAND, MYF(0),
             "SHOW BINLOG EVENTS", errmsg);
  }
  else
    my_eof(thd);

  mysql_mutex_lock(&LOCK_thread_count);
  thd->current_linfo = 0;
  mysql_mutex_unlock(&LOCK_thread_count);
  thd->variables.max_allowed_packet= old_max_allowed_packet;
  DBUG_RETURN(ret);
}

/**
  Execute a SHOW BINLOG EVENTS statement.

  @param thd Pointer to THD object for the client thread executing the
  statement.

  @retval FALSE success
  @retval TRUE failure
*/
bool mysql_show_binlog_events(THD* thd)
{
  Protocol *protocol= thd->protocol;
  List<Item> field_list;
  DBUG_ENTER("mysql_show_binlog_events");

  DBUG_ASSERT(thd->lex->sql_command == SQLCOM_SHOW_BINLOG_EVENTS);

  Log_event::init_show_field_list(&field_list);
  if (protocol->send_result_set_metadata(&field_list,
                            Protocol::SEND_NUM_ROWS | Protocol::SEND_EOF))
    DBUG_RETURN(TRUE);

  /*
    Wait for handlers to insert any pending information
    into the binlog.  For e.g. ndb which updates the binlog asynchronously
    this is needed so that the uses sees all its own commands in the binlog
  */
  ha_binlog_wait(thd);
  
  DBUG_RETURN(show_binlog_events(thd, &mysql_bin_log));
}

#endif /* HAVE_REPLICATION */


MYSQL_BIN_LOG::MYSQL_BIN_LOG(uint *sync_period,
                             enum cache_type io_cache_type_arg)
  :name(NULL), write_error(false), inited(false),
   log_state(LOG_CLOSED), io_cache_type(io_cache_type_arg),
#ifdef HAVE_PSI_INTERFACE
   m_key_LOCK_log(key_LOG_LOCK_log),
#endif
   bytes_written(0), file_id(1), open_count(1),
   sync_period_ptr(sync_period), sync_counter(0),
   m_prep_xids(0),
   is_relay_log(0), signal_cnt(0),
   checksum_alg_reset(BINLOG_CHECKSUM_ALG_UNDEF),
   relay_log_checksum_alg(BINLOG_CHECKSUM_ALG_UNDEF),
   previous_gtid_set(0)
{
  /*
    We don't want to initialize locks here as such initialization depends on
    safe_mutex (when using safe_mutex) which depends on MY_INIT(), which is
    called only in main(). Doing initialization here would make it happen
    before main().
  */
  memset(&log_file, 0, sizeof(log_file));
  index_file_name[0] = 0;
  memset(&index_file, 0, sizeof(index_file));
  memset(&purge_index_file, 0, sizeof(purge_index_file));
  memset(&crash_safe_index_file, 0, sizeof(crash_safe_index_file));
}


/* this is called only once */

void MYSQL_BIN_LOG::cleanup()
{
  DBUG_ENTER("cleanup");
  if (inited)
  {
    inited= 0;
    close(LOG_CLOSE_INDEX|LOG_CLOSE_STOP_EVENT);
    mysql_mutex_destroy(&LOCK_log);
    mysql_mutex_destroy(&LOCK_index);
    mysql_mutex_destroy(&LOCK_commit);
    mysql_mutex_destroy(&LOCK_sync);
    mysql_mutex_destroy(&LOCK_xids);
    mysql_cond_destroy(&update_cond);
    my_atomic_rwlock_destroy(&m_prep_xids_lock);
    mysql_cond_destroy(&m_prep_xids_cond);
    stage_manager.deinit();
  }
  DBUG_VOID_RETURN;
}


void MYSQL_BIN_LOG::init_pthread_objects()
{
  DBUG_ASSERT(inited == 0);
  inited= 1;
  mysql_mutex_init(m_key_LOCK_log, &LOCK_log, MY_MUTEX_INIT_SLOW);
  mysql_mutex_init(m_key_LOCK_index, &LOCK_index, MY_MUTEX_INIT_SLOW);
  mysql_mutex_init(m_key_LOCK_commit, &LOCK_commit, MY_MUTEX_INIT_FAST);
  mysql_mutex_init(m_key_LOCK_sync, &LOCK_sync, MY_MUTEX_INIT_FAST);
  mysql_mutex_init(m_key_LOCK_xids, &LOCK_xids, MY_MUTEX_INIT_FAST);
  mysql_cond_init(m_key_update_cond, &update_cond, 0);
  my_atomic_rwlock_init(&m_prep_xids_lock);
  mysql_cond_init(m_key_prep_xids_cond, &m_prep_xids_cond, NULL);
  stage_manager.init(
#ifdef HAVE_PSI_INTERFACE
                   m_key_LOCK_flush_queue,
                   m_key_LOCK_sync_queue,
                   m_key_LOCK_commit_queue,
                   m_key_LOCK_done, m_key_COND_done
#endif
                   );
}


/**
  Check if a string is a valid number.

  @param str			String to test
  @param res			Store value here
  @param allow_wildcards	Set to 1 if we should ignore '%' and '_'

  @note
    For the moment the allow_wildcards argument is not used
    Should be moved to some other file.

  @retval
    1	String is a number
  @retval
    0	String is not a number
*/

static bool is_number(const char *str,
                      ulong *res, bool allow_wildcards)
{
  int flag;
  const char *start;
  DBUG_ENTER("is_number");

  flag=0; start=str;
  while (*str++ == ' ') ;
  if (*--str == '-' || *str == '+')
    str++;
  while (my_isdigit(files_charset_info,*str) ||
	 (allow_wildcards && (*str == wild_many || *str == wild_one)))
  {
    flag=1;
    str++;
  }
  if (*str == '.')
  {
    for (str++ ;
	 my_isdigit(files_charset_info,*str) ||
	   (allow_wildcards && (*str == wild_many || *str == wild_one)) ;
	 str++, flag=1) ;
  }
  if (*str != 0 || flag == 0)
    DBUG_RETURN(0);
  if (res)
    *res=atol(start);
  DBUG_RETURN(1);			/* Number ok */
} /* is_number */


/*
  Maximum unique log filename extension.
  Note: setting to 0x7FFFFFFF due to atol windows
        overflow/truncate.
 */
#define MAX_LOG_UNIQUE_FN_EXT 0x7FFFFFFF

/*
   Number of warnings that will be printed to error log
   before extension number is exhausted.
*/
#define LOG_WARN_UNIQUE_FN_EXT_LEFT 1000

/**
  Find a unique filename for 'filename.#'.

  Set '#' to the highest existing log file extension plus one.

  This function will return nonzero if: (i) the generated name
  exceeds FN_REFLEN; (ii) if the number of extensions is exhausted;
  or (iii) some other error happened while examining the filesystem.

  @return
    nonzero if not possible to get unique filename.
*/

static int find_uniq_filename(char *name)
{
  uint                  i;
  char                  buff[FN_REFLEN], ext_buf[FN_REFLEN];
  struct st_my_dir     *dir_info;
  struct fileinfo *file_info;
  ulong                 max_found= 0, next= 0, number= 0;
  size_t		buf_length, length;
  char			*start, *end;
  int                   error= 0;
  DBUG_ENTER("find_uniq_filename");

  length= dirname_part(buff, name, &buf_length);
  start=  name + length;
  end=    strend(start);

  *end='.';
  length= (size_t) (end - start + 1);

  if ((DBUG_EVALUATE_IF("error_unique_log_filename", 1, 
      !(dir_info= my_dir(buff,MYF(MY_DONT_SORT))))))
  {						// This shouldn't happen
    strmov(end,".1");				// use name+1
    DBUG_RETURN(1);
  }
  file_info= dir_info->dir_entry;
  for (i= dir_info->number_off_files ; i-- ; file_info++)
  {
    if (memcmp(file_info->name, start, length) == 0 &&
	is_number(file_info->name+length, &number,0))
    {
      set_if_bigger(max_found,(ulong) number);
    }
  }
  my_dirend(dir_info);

  /* check if reached the maximum possible extension number */
  if (max_found == MAX_LOG_UNIQUE_FN_EXT)
  {
    sql_print_error("Log filename extension number exhausted: %06lu. \
Please fix this by archiving old logs and \
updating the index files.", max_found);
    error= 1;
    goto end;
  }

  next= max_found + 1;
  if (sprintf(ext_buf, "%06lu", next)<0)
  {
    error= 1;
    goto end;
  }
  *end++='.';

  /* 
    Check if the generated extension size + the file name exceeds the
    buffer size used. If one did not check this, then the filename might be
    truncated, resulting in error.
   */
  if (((strlen(ext_buf) + (end - name)) >= FN_REFLEN))
  {
    sql_print_error("Log filename too large: %s%s (%zu). \
Please fix this by archiving old logs and updating the \
index files.", name, ext_buf, (strlen(ext_buf) + (end - name)));
    error= 1;
    goto end;
  }

  if (sprintf(end, "%06lu", next)<0)
  {
    error= 1;
    goto end;
  }

  /* print warning if reaching the end of available extensions. */
  if ((next > (MAX_LOG_UNIQUE_FN_EXT - LOG_WARN_UNIQUE_FN_EXT_LEFT)))
    sql_print_warning("Next log extension: %lu. \
Remaining log filename extensions: %lu. \
Please consider archiving some logs.", next, (MAX_LOG_UNIQUE_FN_EXT - next));

end:
  DBUG_RETURN(error);
}


int MYSQL_BIN_LOG::generate_new_name(char *new_name, const char *log_name)
{
  fn_format(new_name, log_name, mysql_data_home, "", 4);
  if (!fn_ext(log_name)[0])
  {
    if (find_uniq_filename(new_name))
    {
      my_printf_error(ER_NO_UNIQUE_LOGFILE, ER(ER_NO_UNIQUE_LOGFILE),
                      MYF(ME_FATALERROR), log_name);
      sql_print_error(ER(ER_NO_UNIQUE_LOGFILE), log_name);
      return 1;
    }
  }
  return 0;
}


/**
  @todo
  The following should be using fn_format();  We just need to
  first change fn_format() to cut the file name if it's too long.
*/
const char *MYSQL_BIN_LOG::generate_name(const char *log_name,
                                         const char *suffix,
                                         char *buff)
{
  if (!log_name || !log_name[0])
  {
    strmake(buff, default_logfile_name, FN_REFLEN - strlen(suffix) - 1);
    return (const char *)
      fn_format(buff, buff, "", suffix, MYF(MY_REPLACE_EXT|MY_REPLACE_DIR));
  }
  // get rid of extension to avoid problems

  char *p= fn_ext(log_name);
  uint length= (uint) (p - log_name);
  strmake(buff, log_name, min<size_t>(length, FN_REFLEN-1));
  return (const char*)buff;
}


bool MYSQL_BIN_LOG::init_and_set_log_file_name(const char *log_name,
                                               const char *new_name)
{
  if (new_name && !strmov(log_file_name, new_name))
    return TRUE;
  else if (!new_name && generate_new_name(log_file_name, log_name))
    return TRUE;

  return FALSE;
}


/**
  Open the logfile and init IO_CACHE.

  @param log_name            The name of the log to open
  @param new_name            The new name for the logfile.
                             NULL forces generate_new_name() to be called.

  @return true if error, false otherwise.
*/

bool MYSQL_BIN_LOG::open(
#ifdef HAVE_PSI_INTERFACE
                     PSI_file_key log_file_key,
#endif
                     const char *log_name,
                     const char *new_name)
{
  File file= -1;
  my_off_t pos= 0;
  int open_flags= O_CREAT | O_BINARY;
  DBUG_ENTER("MYSQL_BIN_LOG::open");

  write_error= 0;

  if (!(name= my_strdup(log_name, MYF(MY_WME))))
  {
    name= (char *)log_name; // for the error message
    goto err;
  }

  if (init_and_set_log_file_name(name, new_name))
    goto err;

  if (io_cache_type == SEQ_READ_APPEND)
    open_flags |= O_RDWR | O_APPEND;
  else
    open_flags |= O_WRONLY;

  db[0]= 0;

#ifdef HAVE_PSI_INTERFACE
  /* Keep the key for reopen */
  m_log_file_key= log_file_key;
#endif

  if ((file= mysql_file_open(log_file_key,
                             log_file_name, open_flags,
                             MYF(MY_WME | ME_WAITTANG))) < 0)
    goto err;

  if ((pos= mysql_file_tell(file, MYF(MY_WME))) == MY_FILEPOS_ERROR)
  {
    if (my_errno == ESPIPE)
      pos= 0;
    else
      goto err;
  }

  if (init_io_cache(&log_file, file, IO_SIZE, io_cache_type, pos, 0,
                    MYF(MY_WME | MY_NABP | MY_WAIT_IF_FULL)))
    goto err;

  log_state= LOG_OPENED;
  DBUG_RETURN(0);

err:
  sql_print_error("Could not use %s for logging (error %d). \
Turning logging off for the whole duration of the MySQL server process. \
To turn it on again: fix the cause, \
shutdown the MySQL server and restart it.", name, errno);
  if (file >= 0)
    mysql_file_close(file, MYF(0));
  end_io_cache(&log_file);
  my_free(name);
  name= NULL;
  log_state= LOG_CLOSED;
  DBUG_RETURN(1);
}


bool MYSQL_BIN_LOG::open_index_file(const char *index_file_name_arg,
                                    const char *log_name, bool need_lock_index)
{
  File index_file_nr= -1;
  DBUG_ASSERT(!my_b_inited(&index_file));

  /*
    First open of this class instance
    Create an index file that will hold all file names uses for logging.
    Add new entries to the end of it.
  */
  myf opt= MY_UNPACK_FILENAME;
  if (!index_file_name_arg)
  {
    index_file_name_arg= log_name;    // Use same basename for index file
    opt= MY_UNPACK_FILENAME | MY_REPLACE_EXT;
  }
  fn_format(index_file_name, index_file_name_arg, mysql_data_home,
            ".index", opt);

  if (set_crash_safe_index_file_name(index_file_name_arg))
  {
    sql_print_error("MYSQL_BIN_LOG::set_crash_safe_index_file_name failed.");
    return TRUE;
  }

  /*
    We need move crash_safe_index_file to index_file if the index_file
    does not exist and crash_safe_index_file exists when mysqld server
    restarts.
  */
  if (my_access(index_file_name, F_OK) &&
      !my_access(crash_safe_index_file_name, F_OK) &&
      my_rename(crash_safe_index_file_name, index_file_name, MYF(MY_WME)))
  {
    sql_print_error("MYSQL_BIN_LOG::open_index_file failed to "
                    "move crash_safe_index_file to index file.");
    return TRUE;
  }

  if ((index_file_nr= mysql_file_open(m_key_file_log_index,
                                      index_file_name,
                                      O_RDWR | O_CREAT | O_BINARY,
                                      MYF(MY_WME))) < 0 ||
       mysql_file_sync(index_file_nr, MYF(MY_WME)) ||
       init_io_cache(&index_file, index_file_nr,
                     IO_SIZE, READ_CACHE,
                     mysql_file_seek(index_file_nr, 0L, MY_SEEK_END, MYF(0)),
                                     0, MYF(MY_WME | MY_WAIT_IF_FULL)) ||
      DBUG_EVALUATE_IF("fault_injection_openning_index", 1, 0))
  {
    /*
      TODO: all operations creating/deleting the index file or a log, should
      call my_sync_dir() or my_sync_dir_by_file() to be durable.
      TODO: file creation should be done with mysql_file_create()
      not mysql_file_open().
    */
    if (index_file_nr >= 0)
      mysql_file_close(index_file_nr, MYF(0));
    return TRUE;
  }

#ifdef HAVE_REPLICATION
  /*
    Sync the index by purging any binary log file that is not registered.
    In other words, either purge binary log files that were removed from
    the index but not purged from the file system due to a crash or purge
    any binary log file that was created but not register in the index
    due to a crash.
  */

  if (set_purge_index_file_name(index_file_name_arg) ||
      open_purge_index_file(FALSE) ||
      purge_index_entry(NULL, NULL, need_lock_index) ||
      close_purge_index_file() ||
      DBUG_EVALUATE_IF("fault_injection_recovering_index", 1, 0))
  {
    sql_print_error("MYSQL_BIN_LOG::open_index_file failed to sync the index "
                    "file.");
    return TRUE;
  }
#endif

  return FALSE;
}


/**
  Reads GTIDs from the given binlog file.

  @param filename File to read from.
  @param all_gtids If not NULL, then the GTIDs from the
  Previous_gtids_log_event and from all Gtid_log_events are stored in
  this object.
  @param prev_gtids If not NULL, then the GTIDs from the
  Previous_gtids_log_events are stored in this object.
  @param verify_checksum Set to true to verify event checksums.

  @retval GOT_GTIDS The file was successfully read and it contains
  both Gtid_log_events and Previous_gtids_log_events.
  @retval GOT_PREVIOUS_GTIDS The file was successfully read and it
  contains Previous_gtids_log_events but no Gtid_log_events.
  @retval NO_GTIDS The file was successfully read and it does not
  contain GTID events.
  @retval ERROR Out of memory, or the file contains GTID events
  when GTID_MODE = OFF, or the file is malformed (e.g., contains
  Gtid_log_events but no Previous_gtids_log_event).
  @retval TRUNCATED The file was truncated before the end of the
  first Previous_gtids_log_event.
*/
enum enum_read_gtids_from_binlog_status
{ GOT_GTIDS, GOT_PREVIOUS_GTIDS, NO_GTIDS, ERROR, TRUNCATED };
static enum_read_gtids_from_binlog_status
read_gtids_from_binlog(const char *filename, Gtid_set *all_gtids,
                       Gtid_set *prev_gtids, bool verify_checksum)
{
  DBUG_ENTER("read_gtids_from_binlog");
  DBUG_PRINT("info", ("Opening file %s", filename));

  /*
    Create a Format_description_log_event that is used to read the
    first event of the log.
  */
  Format_description_log_event fd_ev(BINLOG_VERSION), *fd_ev_p= &fd_ev;
  if (!fd_ev.is_valid())
    DBUG_RETURN(ERROR);

  File file;
  IO_CACHE log;

  const char *errmsg= NULL;
  if ((file= open_binlog_file(&log, filename, &errmsg)) < 0)
  {
    sql_print_error("%s", errmsg);
    /*
      We need to revisit the recovery procedure for relay log
      files. Currently, it is called after this routine.
      /Alfranio
    */
    DBUG_RETURN(TRUNCATED);
  }

  /*
    Seek for Previous_gtids_log_event and Gtid_log_event events to
    gather information what has been processed so far.
  */
  my_b_seek(&log, BIN_LOG_HEADER_SIZE);
  Log_event *ev= NULL;
  enum_read_gtids_from_binlog_status ret= NO_GTIDS;
  bool done= false;
  while (!done &&
         (ev= Log_event::read_log_event(&log, 0, fd_ev_p, verify_checksum)) !=
         NULL)
  {
    DBUG_PRINT("info", ("Read event of type %s", ev->get_type_str()));
    switch (ev->get_type_code())
    {
    case FORMAT_DESCRIPTION_EVENT:
      if (fd_ev_p != &fd_ev)
        delete fd_ev_p;
      fd_ev_p= (Format_description_log_event *)ev;
      break;
    case ROTATE_EVENT:
      // do nothing; just accept this event and go to next
      break;
    case PREVIOUS_GTIDS_LOG_EVENT:
    {
      if (gtid_mode == 0)
      {
        my_error(ER_FOUND_GTID_EVENT_WHEN_GTID_MODE_IS_OFF, MYF(0));
        ret= ERROR;
      }
      ret= GOT_PREVIOUS_GTIDS;
      // add events to sets
      Previous_gtids_log_event *prev_gtids_ev=
        (Previous_gtids_log_event *)ev;
      if (all_gtids != NULL && prev_gtids_ev->add_to_set(all_gtids) != 0)
        ret= ERROR, done= true;
      else if (prev_gtids != NULL && prev_gtids_ev->add_to_set(prev_gtids) != 0)
        ret= ERROR, done= true;
#ifndef DBUG_OFF
      char* prev_buffer= prev_gtids_ev->get_str(NULL, NULL);
      DBUG_PRINT("info", ("Got Previous_gtids from file '%s': Gtid_set='%s'.",
                          filename, prev_buffer));
      my_free(prev_buffer);
#endif
      break;
    }
    case GTID_LOG_EVENT:
    {
      DBUG_EXECUTE_IF("inject_fault_bug16502579", {
                      DBUG_PRINT("debug", ("GTID_LOG_EVENT found. Injected ret=NO_GTIDS."));
                      ret=NO_GTIDS;
                      });
      if (ret != GOT_GTIDS)
      {
        if (ret != GOT_PREVIOUS_GTIDS)
        {
          /*
            Since this routine is run on startup, there may not be a
            THD instance. Therefore, ER(X) cannot be used.
           */
          const char* msg_fmt= (current_thd != NULL) ?
                               ER(ER_BINLOG_LOGICAL_CORRUPTION) :
                               ER_DEFAULT(ER_BINLOG_LOGICAL_CORRUPTION);
          my_printf_error(ER_BINLOG_LOGICAL_CORRUPTION,
                          msg_fmt, MYF(0),
                          filename,
                          "The first global transaction identifier was read, but "
                          "no other information regarding identifiers existing "
                          "on the previous log files was found.");
          ret= ERROR, done= true;
          break;
        }
        else
          ret= GOT_GTIDS;
      }
      /*
        When all_gtids==NULL, we just check if the binary log contains
        at least one Gtid_log_event, so that we can distinguish the
        return values GOT_GTID and GOT_PREVIOUS_GTIDS. We don't need
        to read anything else from the binary log.
      */
      if (all_gtids == NULL)
        ret= GOT_GTIDS, done= true;
      else
      {
        Gtid_log_event *gtid_ev= (Gtid_log_event *)ev;
        rpl_sidno sidno= gtid_ev->get_sidno(false/*false=don't need lock*/);
        if (sidno < 0)
          ret= ERROR, done= true;
        {
          if (all_gtids->ensure_sidno(sidno) != RETURN_STATUS_OK)
            ret= ERROR, done= true;
          else if (all_gtids->_add_gtid(sidno, gtid_ev->get_gno()) !=
                   RETURN_STATUS_OK)
            ret= ERROR, done= true;
        }
        DBUG_PRINT("info", ("Got Gtid from file '%s': Gtid(%d, %lld).",
                            filename, sidno, gtid_ev->get_gno()));
      }
      break;
    }
    case ANONYMOUS_GTID_LOG_EVENT:
    default:
      // if we found any other event type without finding a
      // previous_gtids_log_event, then the rest of this binlog
      // cannot contain gtids
      if (ret != GOT_GTIDS && ret != GOT_PREVIOUS_GTIDS)
        done= true;
      break;
    }
    if (ev != fd_ev_p)
      delete ev;
    DBUG_PRINT("info", ("done=%d", done));
  }

  if (log.error < 0)
  {
    // This is not a fatal error; the log may just be truncated.

    // @todo but what other errors could happen? IO error?
    sql_print_warning("Error reading GTIDs from binary log: %d", log.error);
  }

  if (fd_ev_p != &fd_ev)
  {
    delete fd_ev_p;
    fd_ev_p= &fd_ev;
  }

  mysql_file_close(file, MYF(MY_WME));
  end_io_cache(&log);

  DBUG_PRINT("info", ("returning %d", ret));
  DBUG_RETURN(ret);
}

bool MYSQL_BIN_LOG::find_first_log_not_in_gtid_set(char *binlog_file_name,
                                                   const Gtid_set *gtid_set,
                                                   const char **errmsg)
{
  DBUG_ENTER("MYSQL_BIN_LOG::gtid_read_start_binlog");
  /*
    Gather the set of files to be accessed.
  */
  list<string> filename_list;
  LOG_INFO linfo;
  int error;

  list<string>::reverse_iterator rit;
  Gtid_set previous_gtid_set(gtid_set->get_sid_map());

  mysql_mutex_lock(&LOCK_index);
  for (error= find_log_pos(&linfo, NULL, false/*need_lock_index=false*/);
       !error; error= find_next_log(&linfo, false/*need_lock_index=false*/))
  {
    DBUG_PRINT("info", ("read log filename '%s'", linfo.log_file_name));
    filename_list.push_back(string(linfo.log_file_name));
  }
  mysql_mutex_unlock(&LOCK_index);
  if (error != LOG_INFO_EOF)
  {
    *errmsg= "Failed to read the binary log index file while "
      "looking for the oldest binary log that contains any GTID "
      "that is not in the given gtid set";
    error= -1;
    goto end;
  }

  if (filename_list.empty())
  {
    *errmsg= "Could not find first log file name in binary log index file "
      "while looking for the oldest binary log that contains any GTID "
      "that is not in the given gtid set";
    error= -2;
    goto end;
  }

  /*
    Iterate over all the binary logs in reverse order, and read only
    the Previous_gtids_log_event, to find the first one, that is the
    subset of the given gtid set. Since every binary log begins with
    a Previous_gtids_log_event, that contains all GTIDs in all
    previous binary logs.
  */
  DBUG_PRINT("info", ("Iterating backwards through binary logs, and reading "
                      "only the Previous_gtids_log_event, to find the first "
                      "one, that is the subset of the given gtid set."));
  rit= filename_list.rbegin();
  error= 0;
  while (rit != filename_list.rend())
  {
    const char *filename= rit->c_str();
    DBUG_PRINT("info", ("Read Previous_gtids_log_event from filename='%s'",
                        filename));
    switch (read_gtids_from_binlog(filename, NULL, &previous_gtid_set,
                                   opt_master_verify_checksum))
    {
    case ERROR:
      *errmsg= "Error reading header of binary log while looking for "
        "the oldest binary log that contains any GTID that is not in "
        "the given gtid set";
      error= -3;
      goto end;
    case NO_GTIDS:
      *errmsg= "Found old binary log without GTIDs while looking for "
        "the oldest binary log that contains any GTID that is not in "
        "the given gtid set";
      error= -4;
      goto end;
    case GOT_GTIDS:
    case GOT_PREVIOUS_GTIDS:
      if (previous_gtid_set.is_subset(gtid_set))
      {
        strcpy(binlog_file_name, filename);
        /*
          Verify that the selected binlog is not the first binlog,
        */
        DBUG_EXECUTE_IF("slave_reconnect_with_gtid_set_executed",
                        DBUG_ASSERT(strcmp(filename_list.begin()->c_str(),
                                           binlog_file_name) != 0););
        goto end;
      }
    case TRUNCATED:
      break;
    }
    previous_gtid_set.clear();

    rit++;
  }

  if (rit == filename_list.rend())
  {
    *errmsg= ER(ER_MASTER_HAS_PURGED_REQUIRED_GTIDS);
    error= -5;
  }

end:
  if (error)
    DBUG_PRINT("error", ("'%s'", *errmsg));
  filename_list.clear();
  DBUG_PRINT("info", ("returning %d", error));
  DBUG_RETURN(error != 0 ? true : false);
}

bool MYSQL_BIN_LOG::init_gtid_sets(Gtid_set *all_gtids, Gtid_set *lost_gtids,
                                   bool verify_checksum, bool need_lock)
{
  DBUG_ENTER("MYSQL_BIN_LOG::init_gtid_sets");
  DBUG_PRINT("info", ("lost_gtids=%p; so we are recovering a %s log",
                      lost_gtids, lost_gtids == NULL ? "relay" : "binary"));

  /*
    Acquires the necessary locks to ensure that logs are not either
    removed or updated when we are reading from it.
  */
  if (need_lock)
  {
    // We don't need LOCK_log if we are only going to read the initial
    // Prevoius_gtids_log_event and ignore the Gtid_log_events.
    if (all_gtids != NULL)
      mysql_mutex_lock(&LOCK_log);
    mysql_mutex_lock(&LOCK_index);
    global_sid_lock->wrlock();
  }
  else
  {
    if (all_gtids != NULL)
      mysql_mutex_assert_owner(&LOCK_log);
    mysql_mutex_assert_owner(&LOCK_index);
    global_sid_lock->assert_some_wrlock();
  }

  // Gather the set of files to be accessed.
  list<string> filename_list;
  LOG_INFO linfo;
  int error;

  list<string>::iterator it;
  list<string>::reverse_iterator rit;
  bool reached_first_file= false;

  for (error= find_log_pos(&linfo, NULL, false/*need_lock_index=false*/); !error;
       error= find_next_log(&linfo, false/*need_lock_index=false*/))
  {
    DBUG_PRINT("info", ("read log filename '%s'", linfo.log_file_name));
    filename_list.push_back(string(linfo.log_file_name));
  }
  if (error != LOG_INFO_EOF)
  {
    DBUG_PRINT("error", ("Error reading binlog index"));
    goto end;
  }
  error= 0;

  if (all_gtids != NULL)
  {
    DBUG_PRINT("info", ("Iterating backwards through binary logs, looking for the last binary log that contains a Previous_gtids_log_event."));
    // Iterate over all files in reverse order until we find one that
    // contains a Previous_gtids_log_event.
    rit= filename_list.rbegin();
    bool got_gtids= false;
    reached_first_file= (rit == filename_list.rend());
    DBUG_PRINT("info", ("filename='%s' reached_first_file=%d",
                        rit->c_str(), reached_first_file));
    while (!got_gtids && !reached_first_file)
    {
      const char *filename= rit->c_str();
      rit++;
      reached_first_file= (rit == filename_list.rend());
      DBUG_PRINT("info", ("filename='%s' got_gtids=%d reached_first_file=%d",
                          filename, got_gtids, reached_first_file));
      switch (read_gtids_from_binlog(filename, all_gtids,
                                     reached_first_file ? lost_gtids : NULL,
                                     verify_checksum))
      {
      case ERROR:
        error= 1;
        goto end;
      case GOT_GTIDS:
      case GOT_PREVIOUS_GTIDS:
        got_gtids= true;
        /*FALLTHROUGH*/
      case NO_GTIDS:
      case TRUNCATED:
        break;
      }
    }
  }
  if (lost_gtids != NULL && !reached_first_file)
  {
    DBUG_PRINT("info", ("Iterating forwards through binary logs, looking for the first binary log that contains a Previous_gtids_log_event."));
    for (it= filename_list.begin(); it != filename_list.end(); it++)
    {
      const char *filename= it->c_str();
      DBUG_PRINT("info", ("filename='%s'", filename));
      switch (read_gtids_from_binlog(filename, NULL, lost_gtids,
                                     verify_checksum))
      {
      case ERROR:
        error= 1;
        /*FALLTHROUGH*/
      case GOT_GTIDS:
        goto end;
      case GOT_PREVIOUS_GTIDS:
      case NO_GTIDS:
      case TRUNCATED:
        break;
      }
    }
  }
end:
  if (all_gtids)
    all_gtids->dbug_print("all_gtids");
  if (lost_gtids)
    lost_gtids->dbug_print("lost_gtids");
  if (need_lock)
  {
    global_sid_lock->unlock();
    mysql_mutex_unlock(&LOCK_index);
    if (all_gtids != NULL)
      mysql_mutex_unlock(&LOCK_log);
  }
  filename_list.clear();
  DBUG_PRINT("info", ("returning %d", error));
  DBUG_RETURN(error != 0 ? true : false);
}


/**
  Open a (new) binlog file.

  - Open the log file and the index file. Register the new
  file name in it
  - When calling this when the file is in use, you must have a locks
  on LOCK_log and LOCK_index.

  @retval
    0	ok
  @retval
    1	error
*/

bool MYSQL_BIN_LOG::open_binlog(const char *log_name,
                                const char *new_name,
                                ulong max_size_arg,
                                bool null_created_arg,
                                bool need_lock_index,
                                bool need_sid_lock,
                                Format_description_log_event *extra_description_event)
{
  // lock_index must be acquired *before* sid_lock.
  DBUG_ASSERT(need_sid_lock || !need_lock_index);
  DBUG_ENTER("MYSQL_BIN_LOG::open_binlog(const char *, ...)");
  DBUG_PRINT("enter",("name: %s", log_name));

  if (init_and_set_log_file_name(log_name, new_name))
  {
    sql_print_error("MYSQL_BIN_LOG::open failed to generate new file name.");
    DBUG_RETURN(1);
  }

#ifdef HAVE_REPLICATION
  if (open_purge_index_file(TRUE) ||
      register_create_index_entry(log_file_name) ||
      sync_purge_index_file() ||
      DBUG_EVALUATE_IF("fault_injection_registering_index", 1, 0))
  {
    /**
      @todo: although this was introduced to appease valgrind
      when injecting emulated faults using fault_injection_registering_index
      it may be good to consider what actually happens when
      open_purge_index_file succeeds but register or sync fails.

      Perhaps we might need the code below in MYSQL_BIN_LOG::cleanup
      for "real life" purposes as well? 
    */
    DBUG_EXECUTE_IF("fault_injection_registering_index", {
      if (my_b_inited(&purge_index_file))
      {
        end_io_cache(&purge_index_file);
        my_close(purge_index_file.file, MYF(0));
      }
    });

    sql_print_error("MYSQL_BIN_LOG::open failed to sync the index file.");
    DBUG_RETURN(1);
  }
  DBUG_EXECUTE_IF("crash_create_non_critical_before_update_index", DBUG_SUICIDE(););
#endif

  write_error= 0;

  /* open the main log file */
  if (open(
#ifdef HAVE_PSI_INTERFACE
                      m_key_file_log,
#endif
                      log_name, new_name))
  {
#ifdef HAVE_REPLICATION
    close_purge_index_file();
#endif
    DBUG_RETURN(1);                            /* all warnings issued */
  }

  max_size= max_size_arg;

  open_count++;

  bool write_file_name_to_index_file=0;

  /* This must be before goto err. */
  Format_description_log_event s(BINLOG_VERSION);

  if (!my_b_filelength(&log_file))
  {
    /*
      The binary log file was empty (probably newly created)
      This is the normal case and happens when the user doesn't specify
      an extension for the binary log files.
      In this case we write a standard header to it.
    */
    if (my_b_safe_write(&log_file, (uchar*) BINLOG_MAGIC,
                        BIN_LOG_HEADER_SIZE))
      goto err;
    bytes_written+= BIN_LOG_HEADER_SIZE;
    write_file_name_to_index_file= 1;
  }

  /*
    don't set LOG_EVENT_BINLOG_IN_USE_F for SEQ_READ_APPEND io_cache
    as we won't be able to reset it later
  */
  if (io_cache_type == WRITE_CACHE)
    s.flags |= LOG_EVENT_BINLOG_IN_USE_F;
  s.checksum_alg= is_relay_log ?
    /* relay-log */
    /* inherit master's A descriptor if one has been received */
    (relay_log_checksum_alg=
     (relay_log_checksum_alg != BINLOG_CHECKSUM_ALG_UNDEF) ?
     relay_log_checksum_alg :
     /* otherwise use slave's local preference of RL events verification */
     (opt_slave_sql_verify_checksum == 0) ?
     (uint8) BINLOG_CHECKSUM_ALG_OFF : binlog_checksum_options):
    /* binlog */
    binlog_checksum_options;
  DBUG_ASSERT(s.checksum_alg != BINLOG_CHECKSUM_ALG_UNDEF);
  if (!s.is_valid())
    goto err;
  s.dont_set_created= null_created_arg;
  /* Set LOG_EVENT_RELAY_LOG_F flag for relay log's FD */
  if (is_relay_log)
    s.set_relay_log_event();
  if (s.write(&log_file))
    goto err;
  bytes_written+= s.data_written;
  /*
    We need to revisit this code and improve it.
    See further comments in the mysqld.
    /Alfranio
  */
  if (current_thd && gtid_mode > 0)
  {
    if (need_sid_lock)
      global_sid_lock->wrlock();
    else
      global_sid_lock->assert_some_wrlock();
    Previous_gtids_log_event prev_gtids_ev(previous_gtid_set);
    if (need_sid_lock)
      global_sid_lock->unlock();
    prev_gtids_ev.checksum_alg= s.checksum_alg;
    if (prev_gtids_ev.write(&log_file))
      goto err;
    bytes_written+= prev_gtids_ev.data_written;
  }
  if (extra_description_event &&
      extra_description_event->binlog_version>=4)
  {
    /*
      This is a relay log written to by the I/O slave thread.
      Write the event so that others can later know the format of this relay
      log.
      Note that this event is very close to the original event from the
      master (it has binlog version of the master, event types of the
      master), so this is suitable to parse the next relay log's event. It
      has been produced by
      Format_description_log_event::Format_description_log_event(char* buf,).
      Why don't we want to write the mi_description_event if this
      event is for format<4 (3.23 or 4.x): this is because in that case, the
      mi_description_event describes the data received from the
      master, but not the data written to the relay log (*conversion*),
      which is in format 4 (slave's).
    */
    /*
      Set 'created' to 0, so that in next relay logs this event does not
      trigger cleaning actions on the slave in
      Format_description_log_event::apply_event_impl().
    */
    extra_description_event->created= 0;
    /* Don't set log_pos in event header */
    extra_description_event->set_artificial_event();

    if (extra_description_event->write(&log_file))
      goto err;
    bytes_written+= extra_description_event->data_written;
  }
  if (flush_io_cache(&log_file) ||
      mysql_file_sync(log_file.file, MYF(MY_WME)))
    goto err;
  
  if (write_file_name_to_index_file)
  {
#ifdef HAVE_REPLICATION
    DBUG_EXECUTE_IF("crash_create_critical_before_update_index", DBUG_SUICIDE(););
#endif

    DBUG_ASSERT(my_b_inited(&index_file) != 0);

    /*
      The new log file name is appended into crash safe index file after
      all the content of index file is copyed into the crash safe index
      file. Then move the crash safe index file to index file.
    */
    if (DBUG_EVALUATE_IF("fault_injection_updating_index", 1, 0) ||
        add_log_to_index((uchar*) log_file_name, strlen(log_file_name),
                         need_lock_index))
      goto err;

#ifdef HAVE_REPLICATION
    DBUG_EXECUTE_IF("crash_create_after_update_index", DBUG_SUICIDE(););
#endif
  }

  log_state= LOG_OPENED;

#ifdef HAVE_REPLICATION
  close_purge_index_file();
#endif

  DBUG_RETURN(0);

err:
#ifdef HAVE_REPLICATION
  if (is_inited_purge_index_file())
    purge_index_entry(NULL, NULL, need_lock_index);
  close_purge_index_file();
#endif
  sql_print_error("Could not use %s for logging (error %d). \
Turning logging off for the whole duration of the MySQL server process. \
To turn it on again: fix the cause, \
shutdown the MySQL server and restart it.", name, errno);
  end_io_cache(&log_file);
  end_io_cache(&index_file);
  my_free(name);
  name= NULL;
  log_state= LOG_CLOSED;
  DBUG_RETURN(1);
}


/**
  Move crash safe index file to index file.

  @param need_lock_index If true, LOCK_index will be acquired;
  otherwise it should already be held.

  @retval 0 ok
  @retval -1 error
*/
int MYSQL_BIN_LOG::move_crash_safe_index_file_to_index_file(bool need_lock_index)
{
  int error= 0;
  File fd= -1;
  DBUG_ENTER("MYSQL_BIN_LOG::move_crash_safe_index_file_to_index_file");

  if (need_lock_index)
    mysql_mutex_lock(&LOCK_index);
  else
    mysql_mutex_assert_owner(&LOCK_index);

  if (my_b_inited(&index_file))
  {
    end_io_cache(&index_file);
    if (mysql_file_close(index_file.file, MYF(0)) < 0)
    {
      error= -1;
      sql_print_error("MYSQL_BIN_LOG::move_crash_safe_index_file_to_index_file "
                      "failed to close the index file.");
      goto err;
    }
    mysql_file_delete(key_file_binlog_index, index_file_name, MYF(MY_WME));
  }

  DBUG_EXECUTE_IF("crash_create_before_rename_index_file", DBUG_SUICIDE(););
  if (my_rename(crash_safe_index_file_name, index_file_name, MYF(MY_WME)))
  {
    error= -1;
    sql_print_error("MYSQL_BIN_LOG::move_crash_safe_index_file_to_index_file "
                    "failed to move crash_safe_index_file to index file.");
    goto err;
  }
  DBUG_EXECUTE_IF("crash_create_after_rename_index_file", DBUG_SUICIDE(););

  if ((fd= mysql_file_open(key_file_binlog_index,
                           index_file_name,
                           O_RDWR | O_CREAT | O_BINARY,
                           MYF(MY_WME))) < 0 ||
           mysql_file_sync(fd, MYF(MY_WME)) ||
           init_io_cache(&index_file, fd, IO_SIZE, READ_CACHE,
                         mysql_file_seek(fd, 0L, MY_SEEK_END, MYF(0)),
                                         0, MYF(MY_WME | MY_WAIT_IF_FULL)))
  {
    error= -1;
    sql_print_error("MYSQL_BIN_LOG::move_crash_safe_index_file_to_index_file "
                    "failed to open the index file.");
    goto err;
  }

err:
  if (need_lock_index)
    mysql_mutex_unlock(&LOCK_index);
  DBUG_RETURN(error);
}


/**
  Append log file name to index file.

  - To make crash safe, we copy all the content of index file
  to crash safe index file firstly and then append the log
  file name to the crash safe index file. Finally move the
  crash safe index file to index file.

  @retval
    0   ok
  @retval
    -1   error
*/
int MYSQL_BIN_LOG::add_log_to_index(uchar* log_name,
                                    int log_name_len, bool need_lock_index)
{
  DBUG_ENTER("MYSQL_BIN_LOG::add_log_to_index");

  if (open_crash_safe_index_file())
  {
    sql_print_error("MYSQL_BIN_LOG::add_log_to_index failed to "
                    "open the crash safe index file.");
    goto err;
  }

  if (copy_file(&index_file, &crash_safe_index_file, 0))
  {
    sql_print_error("MYSQL_BIN_LOG::add_log_to_index failed to "
                    "copy index file to crash safe index file.");
    goto err;
  }

  if (my_b_write(&crash_safe_index_file, log_name, log_name_len) ||
      my_b_write(&crash_safe_index_file, (uchar*) "\n", 1) ||
      flush_io_cache(&crash_safe_index_file) ||
      mysql_file_sync(crash_safe_index_file.file, MYF(MY_WME)))
  {
    sql_print_error("MYSQL_BIN_LOG::add_log_to_index failed to "
                    "append log file name: %s, to crash "
                    "safe index file.", log_name);
    goto err;
  }

  if (close_crash_safe_index_file())
  {
    sql_print_error("MYSQL_BIN_LOG::add_log_to_index failed to "
                    "close the crash safe index file.");
    goto err;
  }

  if (move_crash_safe_index_file_to_index_file(need_lock_index))
  {
    sql_print_error("MYSQL_BIN_LOG::add_log_to_index failed to "
                    "move crash safe index file to index file.");
    goto err;
  }

  DBUG_RETURN(0);

err:
  DBUG_RETURN(-1);
}

int MYSQL_BIN_LOG::get_current_log(LOG_INFO* linfo)
{
  mysql_mutex_lock(&LOCK_log);
  int ret = raw_get_current_log(linfo);
  mysql_mutex_unlock(&LOCK_log);
  return ret;
}

int MYSQL_BIN_LOG::raw_get_current_log(LOG_INFO* linfo)
{
  strmake(linfo->log_file_name, log_file_name, sizeof(linfo->log_file_name)-1);
  linfo->pos = my_b_tell(&log_file);
  return 0;
}

bool MYSQL_BIN_LOG::check_write_error(THD *thd)
{
  DBUG_ENTER("MYSQL_BIN_LOG::check_write_error");

  bool checked= FALSE;

  if (!thd->is_error())
    DBUG_RETURN(checked);

  switch (thd->get_stmt_da()->mysql_errno())
  {
    case ER_TRANS_CACHE_FULL:
    case ER_STMT_CACHE_FULL:
    case ER_ERROR_ON_WRITE:
    case ER_BINLOG_LOGGING_IMPOSSIBLE:
      checked= TRUE;
    break;
  }
  DBUG_PRINT("return", ("checked: %s", YESNO(checked)));
  DBUG_RETURN(checked);
}

void MYSQL_BIN_LOG::set_write_error(THD *thd, bool is_transactional)
{
  DBUG_ENTER("MYSQL_BIN_LOG::set_write_error");

  write_error= 1;

  if (check_write_error(thd))
    DBUG_VOID_RETURN;

  if (my_errno == EFBIG)
  {
    if (is_transactional)
    {
      my_message(ER_TRANS_CACHE_FULL, ER(ER_TRANS_CACHE_FULL), MYF(MY_WME));
    }
    else
    {
      my_message(ER_STMT_CACHE_FULL, ER(ER_STMT_CACHE_FULL), MYF(MY_WME));
    }
  }
  else
  {
    char errbuf[MYSYS_STRERROR_SIZE];
    my_error(ER_ERROR_ON_WRITE, MYF(MY_WME), name,
             errno, my_strerror(errbuf, sizeof(errbuf), errno));
  }

  DBUG_VOID_RETURN;
}

/**
  Find the position in the log-index-file for the given log name.

  @param[out] linfo The found log file name will be stored here, along
  with the byte offset of the next log file name in the index file.
  @param log_name Filename to find in the index file, or NULL if we
  want to read the first entry.
  @param need_lock_index If false, this function acquires LOCK_index;
  otherwise the lock should already be held by the caller.

  @note
    On systems without the truncate function the file will end with one or
    more empty lines.  These will be ignored when reading the file.

  @retval
    0			ok
  @retval
    LOG_INFO_EOF	        End of log-index-file found
  @retval
    LOG_INFO_IO		Got IO error while reading file
*/

int MYSQL_BIN_LOG::find_log_pos(LOG_INFO *linfo, const char *log_name,
                                bool need_lock_index)
{
  int error= 0;
  char *full_fname= linfo->log_file_name;
  char full_log_name[FN_REFLEN], fname[FN_REFLEN];
  uint log_name_len= 0, fname_len= 0;
  DBUG_ENTER("find_log_pos");
  full_log_name[0]= full_fname[0]= 0;

  /*
    Mutex needed because we need to make sure the file pointer does not
    move from under our feet
  */
  if (need_lock_index)
    mysql_mutex_lock(&LOCK_index);
  else
    mysql_mutex_assert_owner(&LOCK_index);

  // extend relative paths for log_name to be searched
  if (log_name)
  {
    if(normalize_binlog_name(full_log_name, log_name, is_relay_log))
    {
      error= LOG_INFO_EOF;
      goto end;
    }
  }

  log_name_len= log_name ? (uint) strlen(full_log_name) : 0;
  DBUG_PRINT("enter", ("log_name: %s, full_log_name: %s", 
                       log_name ? log_name : "NULL", full_log_name));

  /* As the file is flushed, we can't get an error here */
  my_b_seek(&index_file, (my_off_t) 0);

  for (;;)
  {
    uint length;
    my_off_t offset= my_b_tell(&index_file);

    DBUG_EXECUTE_IF("simulate_find_log_pos_error",
                    error=  LOG_INFO_EOF; break;);
    /* If we get 0 or 1 characters, this is the end of the file */
    if ((length= my_b_gets(&index_file, fname, FN_REFLEN)) <= 1)
    {
      /* Did not find the given entry; Return not found or error */
      error= !index_file.error ? LOG_INFO_EOF : LOG_INFO_IO;
      break;
    }

    // extend relative paths and match against full path
    if (normalize_binlog_name(full_fname, fname, is_relay_log))
    {
      error= LOG_INFO_EOF;
      break;
    }
    fname_len= (uint) strlen(full_fname);

    // if the log entry matches, null string matching anything
    if (!log_name ||
       (log_name_len == fname_len &&
       !memcmp(full_fname, full_log_name, log_name_len)))
    {
      DBUG_PRINT("info", ("Found log file entry"));
      linfo->index_file_start_offset= offset;
      linfo->index_file_offset = my_b_tell(&index_file);
      break;
    }
    linfo->entry_index++;
  }

end:  
  if (need_lock_index)
    mysql_mutex_unlock(&LOCK_index);
  DBUG_RETURN(error);
}


/**
  Find the position in the log-index-file for the given log name.

  @param[out] linfo The filename will be stored here, along with the
  byte offset of the next filename in the index file.

  @param need_lock_index If true, LOCK_index will be acquired;
  otherwise it should already be held by the caller.

  @note
    - Before calling this function, one has to call find_log_pos()
    to set up 'linfo'
    - Mutex needed because we need to make sure the file pointer does not move
    from under our feet

  @retval 0 ok
  @retval LOG_INFO_EOF End of log-index-file found
  @retval LOG_INFO_IO Got IO error while reading file
*/
int MYSQL_BIN_LOG::find_next_log(LOG_INFO* linfo, bool need_lock_index)
{
  int error= 0;
  uint length;
  char fname[FN_REFLEN];
  char *full_fname= linfo->log_file_name;

  if (need_lock_index)
    mysql_mutex_lock(&LOCK_index);
  else
    mysql_mutex_assert_owner(&LOCK_index);

  /* As the file is flushed, we can't get an error here */
  my_b_seek(&index_file, linfo->index_file_offset);

  linfo->index_file_start_offset= linfo->index_file_offset;
  if ((length=my_b_gets(&index_file, fname, FN_REFLEN)) <= 1)
  {
    error = !index_file.error ? LOG_INFO_EOF : LOG_INFO_IO;
    goto err;
  }

  if (fname[0] != 0)
  {
    if(normalize_binlog_name(full_fname, fname, is_relay_log))
    {
      error= LOG_INFO_EOF;
      goto err;
    }
    length= strlen(full_fname);
  }

  linfo->index_file_offset= my_b_tell(&index_file);

err:
  if (need_lock_index)
    mysql_mutex_unlock(&LOCK_index);
  return error;
}


/**
  Removes files, as part of a RESET MASTER or RESET SLAVE statement,
  by deleting all logs refered to in the index file. Then, it starts
  writing to a new log file.

  The new index file will only contain this file.

  @param thd Thread

  @note
    If not called from slave thread, write start event to new log

  @retval
    0	ok
  @retval
    1   error
*/
bool MYSQL_BIN_LOG::reset_logs(THD* thd)
{
  LOG_INFO linfo;
  bool error=0;
  int err;
  const char* save_name;
  DBUG_ENTER("reset_logs");

  /*
    Flush logs for storage engines, so that the last transaction
    is fsynced inside storage engines.
  */
  if (ha_flush_logs(NULL))
    DBUG_RETURN(1);

  ha_reset_logs(thd);

  /*
    The following mutex is needed to ensure that no threads call
    'delete thd' as we would then risk missing a 'rollback' from this
    thread. If the transaction involved MyISAM tables, it should go
    into binlog even on rollback.
  */
  mysql_mutex_lock(&LOCK_thread_count);

  /*
    We need to get both locks to be sure that no one is trying to
    write to the index log file.
  */
  mysql_mutex_lock(&LOCK_log);
  mysql_mutex_lock(&LOCK_index);

  global_sid_lock->wrlock();

  /* Save variables so that we can reopen the log */
  save_name=name;
  name=0;					// Protect against free
  close(LOG_CLOSE_TO_BE_OPENED);

  /*
    First delete all old log files and then update the index file.
    As we first delete the log files and do not use sort of logging,
    a crash may lead to an inconsistent state where the index has
    references to non-existent files.

    We need to invert the steps and use the purge_index_file methods
    in order to make the operation safe.
  */

  if ((err= find_log_pos(&linfo, NullS, false/*need_lock_index=false*/)) != 0)
  {
    uint errcode= purge_log_get_error_code(err);
    sql_print_error("Failed to locate old binlog or relay log files");
    my_message(errcode, ER(errcode), MYF(0));
    error= 1;
    goto err;
  }

  for (;;)
  {
    if ((error= my_delete_allow_opened(linfo.log_file_name, MYF(0))) != 0)
    {
      if (my_errno == ENOENT) 
      {
        push_warning_printf(current_thd, Sql_condition::SL_WARNING,
                            ER_LOG_PURGE_NO_FILE, ER(ER_LOG_PURGE_NO_FILE),
                            linfo.log_file_name);
        sql_print_information("Failed to delete file '%s'",
                              linfo.log_file_name);
        my_errno= 0;
        error= 0;
      }
      else
      {
        push_warning_printf(current_thd, Sql_condition::SL_WARNING,
                            ER_BINLOG_PURGE_FATAL_ERR,
                            "a problem with deleting %s; "
                            "consider examining correspondence "
                            "of your binlog index file "
                            "to the actual binlog files",
                            linfo.log_file_name);
        error= 1;
        goto err;
      }
    }
    if (find_next_log(&linfo, false/*need_lock_index=false*/))
      break;
  }

  /* Start logging with a new file */
  close(LOG_CLOSE_INDEX | LOG_CLOSE_TO_BE_OPENED);
  if ((error= my_delete_allow_opened(index_file_name, MYF(0))))	// Reset (open will update)
  {
    if (my_errno == ENOENT) 
    {
      push_warning_printf(current_thd, Sql_condition::SL_WARNING,
                          ER_LOG_PURGE_NO_FILE, ER(ER_LOG_PURGE_NO_FILE),
                          index_file_name);
      sql_print_information("Failed to delete file '%s'",
                            index_file_name);
      my_errno= 0;
      error= 0;
    }
    else
    {
      push_warning_printf(current_thd, Sql_condition::SL_WARNING,
                          ER_BINLOG_PURGE_FATAL_ERR,
                          "a problem with deleting %s; "
                          "consider examining correspondence "
                          "of your binlog index file "
                          "to the actual binlog files",
                          index_file_name);
      error= 1;
      goto err;
    }
  }

#ifdef HAVE_REPLICATION
  if (is_relay_log)
  {
    DBUG_ASSERT(active_mi != NULL);
    DBUG_ASSERT(active_mi->rli != NULL);
    (const_cast<Gtid_set *>(active_mi->rli->get_gtid_set()))->clear();
  }
  else
  {
    gtid_state->clear();
    // don't clear global_sid_map because it's used by the relay log too
    if (gtid_state->init() != 0)
      goto err;
  }
#endif

  if (!open_index_file(index_file_name, 0, false/*need_lock_index=false*/))
    if ((error= open_binlog(save_name, 0,
                            max_size, false,
                            false/*need_lock_index=false*/,
                            false/*need_sid_lock=false*/,
                            NULL)))
      goto err;
  my_free((void *) save_name);

err:
  if (error == 1)
    name= const_cast<char*>(save_name);
  global_sid_lock->unlock();
  mysql_mutex_unlock(&LOCK_thread_count);
  mysql_mutex_unlock(&LOCK_index);
  mysql_mutex_unlock(&LOCK_log);
  DBUG_RETURN(error);
}


/**
  Set the name of crash safe index file.

  @retval
    0   ok
  @retval
    1   error
*/
int MYSQL_BIN_LOG::set_crash_safe_index_file_name(const char *base_file_name)
{
  int error= 0;
  DBUG_ENTER("MYSQL_BIN_LOG::set_crash_safe_index_file_name");
  if (fn_format(crash_safe_index_file_name, base_file_name, mysql_data_home,
                ".index_crash_safe", MYF(MY_UNPACK_FILENAME | MY_SAFE_PATH |
                                         MY_REPLACE_EXT)) == NULL)
  {
    error= 1;
    sql_print_error("MYSQL_BIN_LOG::set_crash_safe_index_file_name failed "
                    "to set file name.");
  }
  DBUG_RETURN(error);
}


/**
  Open a (new) crash safe index file.

  @note
    The crash safe index file is a special file
    used for guaranteeing index file crash safe.
  @retval
    0   ok
  @retval
    1   error
*/
int MYSQL_BIN_LOG::open_crash_safe_index_file()
{
  int error= 0;
  File file= -1;

  DBUG_ENTER("MYSQL_BIN_LOG::open_crash_safe_index_file");

  if (!my_b_inited(&crash_safe_index_file))
  {
    if ((file= my_open(crash_safe_index_file_name, O_RDWR | O_CREAT | O_BINARY,
                       MYF(MY_WME | ME_WAITTANG))) < 0  ||
        init_io_cache(&crash_safe_index_file, file, IO_SIZE, WRITE_CACHE,
                      0, 0, MYF(MY_WME | MY_NABP | MY_WAIT_IF_FULL)))
    {
      error= 1;
      sql_print_error("MYSQL_BIN_LOG::open_crash_safe_index_file failed "
                      "to open temporary index file.");
    }
  }
  DBUG_RETURN(error);
}


/**
  Close the crash safe index file.

  @note
    The crash safe file is just closed, is not deleted.
    Because it is moved to index file later on.
  @retval
    0   ok
  @retval
    1   error
*/
int MYSQL_BIN_LOG::close_crash_safe_index_file()
{
  int error= 0;

  DBUG_ENTER("MYSQL_BIN_LOG::close_crash_safe_index_file");

  if (my_b_inited(&crash_safe_index_file))
  {
    end_io_cache(&crash_safe_index_file);
    error= my_close(crash_safe_index_file.file, MYF(0));
  }
  memset(&crash_safe_index_file, 0, sizeof(crash_safe_index_file));

  DBUG_RETURN(error);
}


/**
  Delete relay log files prior to rli->group_relay_log_name
  (i.e. all logs which are not involved in a non-finished group
  (transaction)), remove them from the index file and start on next
  relay log.

  IMPLEMENTATION

  - You must hold rli->data_lock before calling this function, since
    it writes group_relay_log_pos and similar fields of
    Relay_log_info.
  - Protects index file with LOCK_index
  - Delete relevant relay log files
  - Copy all file names after these ones to the front of the index file
  - If the OS has truncate, truncate the file, else fill it with \n'
  - Read the next file name from the index file and store in rli->linfo

  @param rli	       Relay log information
  @param included     If false, all relay logs that are strictly before
                      rli->group_relay_log_name are deleted ; if true, the
                      latter is deleted too (i.e. all relay logs
                      read by the SQL slave thread are deleted).

  @note
    - This is only called from the slave SQL thread when it has read
    all commands from a relay log and want to switch to a new relay log.
    - When this happens, we can be in an active transaction as
    a transaction can span over two relay logs
    (although it is always written as a single block to the master's binary
    log, hence cannot span over two master's binary logs).

  @retval
    0			ok
  @retval
    LOG_INFO_EOF	        End of log-index-file found
  @retval
    LOG_INFO_SEEK	Could not allocate IO cache
  @retval
    LOG_INFO_IO		Got IO error while reading file
*/

#ifdef HAVE_REPLICATION

int MYSQL_BIN_LOG::purge_first_log(Relay_log_info* rli, bool included)
{
  int error;
  char *to_purge_if_included= NULL;
  DBUG_ENTER("purge_first_log");

  DBUG_ASSERT(current_thd->system_thread == SYSTEM_THREAD_SLAVE_SQL);
  DBUG_ASSERT(is_relay_log);
  DBUG_ASSERT(is_open());
  DBUG_ASSERT(rli->slave_running == 1);
  DBUG_ASSERT(!strcmp(rli->linfo.log_file_name,rli->get_event_relay_log_name()));

  mysql_mutex_assert_owner(&rli->data_lock);

  mysql_mutex_lock(&LOCK_index);
  to_purge_if_included= my_strdup(rli->get_group_relay_log_name(), MYF(0));

  /*
    Read the next log file name from the index file and pass it back to
    the caller.
  */
  if((error=find_log_pos(&rli->linfo, rli->get_event_relay_log_name(),
                         false/*need_lock_index=false*/)) ||
     (error=find_next_log(&rli->linfo, false/*need_lock_index=false*/)))
  {
    char buff[22];
    sql_print_error("next log error: %d  offset: %s  log: %s included: %d",
                    error,
                    llstr(rli->linfo.index_file_offset,buff),
                    rli->get_event_relay_log_name(),
                    included);
    goto err;
  }

  /*
    Reset rli's coordinates to the current log.
  */
  rli->set_event_relay_log_pos(BIN_LOG_HEADER_SIZE);
  rli->set_event_relay_log_name(rli->linfo.log_file_name);

  /*
    If we removed the rli->group_relay_log_name file,
    we must update the rli->group* coordinates, otherwise do not touch it as the
    group's execution is not finished (e.g. COMMIT not executed)
  */
  if (included)
  {
    rli->set_group_relay_log_pos(BIN_LOG_HEADER_SIZE);
    rli->set_group_relay_log_name(rli->linfo.log_file_name);
    rli->notify_group_relay_log_name_update();
  }

  /* Store where we are in the new file for the execution thread */
  rli->flush_info(TRUE);

  DBUG_EXECUTE_IF("crash_before_purge_logs", DBUG_SUICIDE(););

  mysql_mutex_lock(&rli->log_space_lock);
  rli->relay_log.purge_logs(to_purge_if_included, included,
                            false/*need_lock_index=false*/,
                            false/*need_update_threads=false*/,
                            &rli->log_space_total, true);
  // Tell the I/O thread to take the relay_log_space_limit into account
  rli->ignore_log_space_limit= 0;
  mysql_mutex_unlock(&rli->log_space_lock);

  /*
    Ok to broadcast after the critical region as there is no risk of
    the mutex being destroyed by this thread later - this helps save
    context switches
  */
  mysql_cond_broadcast(&rli->log_space_cond);

  /*
   * Need to update the log pos because purge logs has been called 
   * after fetching initially the log pos at the begining of the method.
   */
  if((error=find_log_pos(&rli->linfo, rli->get_event_relay_log_name(),
                         false/*need_lock_index=false*/)))
  {
    char buff[22];
    sql_print_error("next log error: %d  offset: %s  log: %s included: %d",
                    error,
                    llstr(rli->linfo.index_file_offset,buff),
                    rli->get_group_relay_log_name(),
                    included);
    goto err;
  }

  /* If included was passed, rli->linfo should be the first entry. */
  DBUG_ASSERT(!included || rli->linfo.index_file_start_offset == 0);

err:
  my_free(to_purge_if_included);
  mysql_mutex_unlock(&LOCK_index);
  DBUG_RETURN(error);
}


/**
  Remove logs from index file.

  - To make crash safe, we copy the content of index file
  from index_file_start_offset recored in log_info to
  crash safe index file firstly and then move the crash
  safe index file to index file.

  @param linfo                  Store here the found log file name and
                                position to the NEXT log file name in
                                the index file.

  @param need_update_threads    If we want to update the log coordinates
                                of all threads. False for relay logs,
                                true otherwise.

  @retval
    0    ok
  @retval
    LOG_INFO_IO    Got IO error while reading/writing file
*/
int MYSQL_BIN_LOG::remove_logs_from_index(LOG_INFO* log_info, bool need_update_threads)
{
  if (open_crash_safe_index_file())
  {
    sql_print_error("MYSQL_BIN_LOG::remove_logs_from_index failed to "
                    "open the crash safe index file.");
    goto err;
  }

  if (copy_file(&index_file, &crash_safe_index_file,
                log_info->index_file_start_offset))
  {
    sql_print_error("MYSQL_BIN_LOG::remove_logs_from_index failed to "
                    "copy index file to crash safe index file.");
    goto err;
  }

  if (close_crash_safe_index_file())
  {
    sql_print_error("MYSQL_BIN_LOG::remove_logs_from_index failed to "
                    "close the crash safe index file.");
    goto err;
  }
  DBUG_EXECUTE_IF("fault_injection_copy_part_file", DBUG_SUICIDE(););

  if (move_crash_safe_index_file_to_index_file(false/*need_lock_index=false*/))
  {
    sql_print_error("MYSQL_BIN_LOG::remove_logs_from_index failed to "
                    "move crash safe index file to index file.");
    goto err;
  }

  // now update offsets in index file for running threads
  if (need_update_threads)
    adjust_linfo_offsets(log_info->index_file_start_offset);
  return 0;

err:
  return LOG_INFO_IO;
}

/**
  Remove all logs before the given log from disk and from the index file.

  @param to_log	      Delete all log file name before this file.
  @param included            If true, to_log is deleted too.
  @param need_lock_index
  @param need_update_threads If we want to update the log coordinates of
                             all threads. False for relay logs, true otherwise.
  @param freed_log_space     If not null, decrement this variable of
                             the amount of log space freed
  @param auto_purge          True if this is an automatic purge.

  @note
    If any of the logs before the deleted one is in use,
    only purge logs up to this one.

  @retval
    0			ok
  @retval
    LOG_INFO_EOF		to_log not found
    LOG_INFO_EMFILE             too many files opened
    LOG_INFO_FATAL              if any other than ENOENT error from
                                mysql_file_stat() or mysql_file_delete()
*/

int MYSQL_BIN_LOG::purge_logs(const char *to_log,
                              bool included,
                              bool need_lock_index,
                              bool need_update_threads,
                              ulonglong *decrease_log_space,
                              bool auto_purge)
{
  int error= 0, no_of_log_files_to_purge= 0, no_of_log_files_purged= 0;
  int no_of_threads_locking_log= 0;
  bool exit_loop= 0;
  LOG_INFO log_info;
  THD *thd= current_thd;
  DBUG_ENTER("purge_logs");
  DBUG_PRINT("info",("to_log= %s",to_log));

  if (need_lock_index)
    mysql_mutex_lock(&LOCK_index);
  else
    mysql_mutex_assert_owner(&LOCK_index);
  if ((error=find_log_pos(&log_info, to_log, false/*need_lock_index=false*/))) 
  {
    sql_print_error("MYSQL_BIN_LOG::purge_logs was called with file %s not "
                    "listed in the index.", to_log);
    goto err;
  }

  no_of_log_files_to_purge= log_info.entry_index;

  if ((error= open_purge_index_file(TRUE)))
  {
    sql_print_error("MYSQL_BIN_LOG::purge_logs failed to sync the index file.");
    goto err;
  }

  /*
    File name exists in index file; delete until we find this file
    or a file that is used.
  */
  if ((error=find_log_pos(&log_info, NullS, false/*need_lock_index=false*/)))
    goto err;

  while ((strcmp(to_log,log_info.log_file_name) || (exit_loop=included)))
  {
    if(is_active(log_info.log_file_name))
    {
      if(!auto_purge)
        push_warning_printf(thd, Sql_condition::SL_WARNING,
                            ER_WARN_PURGE_LOG_IS_ACTIVE,
                            ER(ER_WARN_PURGE_LOG_IS_ACTIVE),
                            log_info.log_file_name);
      break;
    }

    if ((no_of_threads_locking_log= log_in_use(log_info.log_file_name)))
    {
      if(!auto_purge)
        push_warning_printf(thd, Sql_condition::SL_WARNING,
                            ER_WARN_PURGE_LOG_IN_USE,
                            ER(ER_WARN_PURGE_LOG_IN_USE),
                            log_info.log_file_name,  no_of_threads_locking_log,
                            no_of_log_files_purged, no_of_log_files_to_purge);
      break;
    }
    no_of_log_files_purged++;

    if ((error= register_purge_index_entry(log_info.log_file_name)))
    {
      sql_print_error("MYSQL_BIN_LOG::purge_logs failed to copy %s to register file.",
                      log_info.log_file_name);
      goto err;
    }

    if (find_next_log(&log_info, false/*need_lock_index=false*/) || exit_loop)
      break;
  }

  DBUG_EXECUTE_IF("crash_purge_before_update_index", DBUG_SUICIDE(););

  if ((error= sync_purge_index_file()))
  {
    sql_print_error("MYSQL_BIN_LOG::purge_logs failed to flush register file.");
    goto err;
  }

  /* We know how many files to delete. Update index file. */
  if ((error=remove_logs_from_index(&log_info, need_update_threads)))
  {
    sql_print_error("MYSQL_BIN_LOG::purge_logs failed to update the index file");
    goto err;
  }

  // Update gtid_state->lost_gtids
  if (gtid_mode > 0 && !is_relay_log)
  {
    global_sid_lock->wrlock();
    error= init_gtid_sets(NULL,
                       const_cast<Gtid_set *>(gtid_state->get_lost_gtids()),
                       opt_master_verify_checksum,
                       false/*false=don't need lock*/);
    global_sid_lock->unlock();
    if (error)
      goto err;
  }

  DBUG_EXECUTE_IF("crash_purge_critical_after_update_index", DBUG_SUICIDE(););

err:

  int error_index= 0, close_error_index= 0;
  /* Read each entry from purge_index_file and delete the file. */
  if (is_inited_purge_index_file() &&
      (error_index= purge_index_entry(thd, decrease_log_space, false/*need_lock_index=false*/)))
    sql_print_error("MYSQL_BIN_LOG::purge_logs failed to process registered files"
                    " that would be purged.");

  close_error_index= close_purge_index_file();

  DBUG_EXECUTE_IF("crash_purge_non_critical_after_update_index", DBUG_SUICIDE(););

  if (need_lock_index)
    mysql_mutex_unlock(&LOCK_index);

  /*
    Error codes from purge logs take precedence.
    Then error codes from purging the index entry.
    Finally, error codes from closing the purge index file.
  */
  error= error ? error : (error_index ? error_index :
                          close_error_index);

  DBUG_RETURN(error);
}

int MYSQL_BIN_LOG::set_purge_index_file_name(const char *base_file_name)
{
  int error= 0;
  DBUG_ENTER("MYSQL_BIN_LOG::set_purge_index_file_name");
  if (fn_format(purge_index_file_name, base_file_name, mysql_data_home,
                ".~rec~", MYF(MY_UNPACK_FILENAME | MY_SAFE_PATH |
                              MY_REPLACE_EXT)) == NULL)
  {
    error= 1;
    sql_print_error("MYSQL_BIN_LOG::set_purge_index_file_name failed to set "
                      "file name.");
  }
  DBUG_RETURN(error);
}

int MYSQL_BIN_LOG::open_purge_index_file(bool destroy)
{
  int error= 0;
  File file= -1;

  DBUG_ENTER("MYSQL_BIN_LOG::open_purge_index_file");

  if (destroy)
    close_purge_index_file();

  if (!my_b_inited(&purge_index_file))
  {
    if ((file= my_open(purge_index_file_name, O_RDWR | O_CREAT | O_BINARY,
                       MYF(MY_WME | ME_WAITTANG))) < 0  ||
        init_io_cache(&purge_index_file, file, IO_SIZE,
                      (destroy ? WRITE_CACHE : READ_CACHE),
                      0, 0, MYF(MY_WME | MY_NABP | MY_WAIT_IF_FULL)))
    {
      error= 1;
      sql_print_error("MYSQL_BIN_LOG::open_purge_index_file failed to open register "
                      " file.");
    }
  }
  DBUG_RETURN(error);
}

int MYSQL_BIN_LOG::close_purge_index_file()
{
  int error= 0;

  DBUG_ENTER("MYSQL_BIN_LOG::close_purge_index_file");

  if (my_b_inited(&purge_index_file))
  {
    end_io_cache(&purge_index_file);
    error= my_close(purge_index_file.file, MYF(0));
  }
  my_delete(purge_index_file_name, MYF(0));
  memset(&purge_index_file, 0, sizeof(purge_index_file));

  DBUG_RETURN(error);
}

bool MYSQL_BIN_LOG::is_inited_purge_index_file()
{
  DBUG_ENTER("MYSQL_BIN_LOG::is_inited_purge_index_file");
  DBUG_RETURN (my_b_inited(&purge_index_file));
}

int MYSQL_BIN_LOG::sync_purge_index_file()
{
  int error= 0;
  DBUG_ENTER("MYSQL_BIN_LOG::sync_purge_index_file");

  if ((error= flush_io_cache(&purge_index_file)) ||
      (error= my_sync(purge_index_file.file, MYF(MY_WME))))
    DBUG_RETURN(error);

  DBUG_RETURN(error);
}

int MYSQL_BIN_LOG::register_purge_index_entry(const char *entry)
{
  int error= 0;
  DBUG_ENTER("MYSQL_BIN_LOG::register_purge_index_entry");

  if ((error=my_b_write(&purge_index_file, (const uchar*)entry, strlen(entry))) ||
      (error=my_b_write(&purge_index_file, (const uchar*)"\n", 1)))
    DBUG_RETURN (error);

  DBUG_RETURN(error);
}

int MYSQL_BIN_LOG::register_create_index_entry(const char *entry)
{
  DBUG_ENTER("MYSQL_BIN_LOG::register_create_index_entry");
  DBUG_RETURN(register_purge_index_entry(entry));
}

int MYSQL_BIN_LOG::purge_index_entry(THD *thd, ulonglong *decrease_log_space,
                                     bool need_lock_index)
{
  MY_STAT s;
  int error= 0;
  LOG_INFO log_info;
  LOG_INFO check_log_info;

  DBUG_ENTER("MYSQL_BIN_LOG:purge_index_entry");

  DBUG_ASSERT(my_b_inited(&purge_index_file));

  if ((error=reinit_io_cache(&purge_index_file, READ_CACHE, 0, 0, 0)))
  {
    sql_print_error("MYSQL_BIN_LOG::purge_index_entry failed to reinit register file "
                    "for read");
    goto err;
  }

  for (;;)
  {
    uint length;

    if ((length=my_b_gets(&purge_index_file, log_info.log_file_name,
                          FN_REFLEN)) <= 1)
    {
      if (purge_index_file.error)
      {
        error= purge_index_file.error;
        sql_print_error("MYSQL_BIN_LOG::purge_index_entry error %d reading from "
                        "register file.", error);
        goto err;
      }

      /* Reached EOF */
      break;
    }

    /* Get rid of the trailing '\n' */
    log_info.log_file_name[length-1]= 0;

    if (!mysql_file_stat(m_key_file_log, log_info.log_file_name, &s, MYF(0)))
    {
      if (my_errno == ENOENT) 
      {
        /*
          It's not fatal if we can't stat a log file that does not exist;
          If we could not stat, we won't delete.
        */
        if (thd)
        {
          push_warning_printf(thd, Sql_condition::SL_WARNING,
                              ER_LOG_PURGE_NO_FILE, ER(ER_LOG_PURGE_NO_FILE),
                              log_info.log_file_name);
        }
        sql_print_information("Failed to execute mysql_file_stat on file '%s'",
			      log_info.log_file_name);
        my_errno= 0;
      }
      else
      {
        /*
          Other than ENOENT are fatal
        */
        if (thd)
        {
          push_warning_printf(thd, Sql_condition::SL_WARNING,
                              ER_BINLOG_PURGE_FATAL_ERR,
                              "a problem with getting info on being purged %s; "
                              "consider examining correspondence "
                              "of your binlog index file "
                              "to the actual binlog files",
                              log_info.log_file_name);
        }
        else
        {
          sql_print_information("Failed to delete log file '%s'; "
                                "consider examining correspondence "
                                "of your binlog index file "
                                "to the actual binlog files",
                                log_info.log_file_name);
        }
        error= LOG_INFO_FATAL;
        goto err;
      }
    }
    else
    {
      if ((error= find_log_pos(&check_log_info, log_info.log_file_name,
                               need_lock_index)))
      {
        if (error != LOG_INFO_EOF)
        {
          if (thd)
          {
            push_warning_printf(thd, Sql_condition::SL_WARNING,
                                ER_BINLOG_PURGE_FATAL_ERR,
                                "a problem with deleting %s and "
                                "reading the binlog index file",
                                log_info.log_file_name);
          }
          else
          {
            sql_print_information("Failed to delete file '%s' and "
                                  "read the binlog index file",
                                  log_info.log_file_name);
          }
          goto err;
        }
           
        error= 0;
        if (!need_lock_index)
        {
          /*
            This is to avoid triggering an error in NDB.

            @todo: This is weird, what does NDB errors have to do with
            need_lock_index? Explain better or refactor /Sven
          */
          ha_binlog_index_purge_file(current_thd, log_info.log_file_name);
        }

        DBUG_PRINT("info",("purging %s",log_info.log_file_name));
        if (!my_delete(log_info.log_file_name, MYF(0)))
        {
          if (decrease_log_space)
            *decrease_log_space-= s.st_size;
        }
        else
        {
          if (my_errno == ENOENT)
          {
            if (thd)
            {
              push_warning_printf(thd, Sql_condition::SL_WARNING,
                                  ER_LOG_PURGE_NO_FILE, ER(ER_LOG_PURGE_NO_FILE),
                                  log_info.log_file_name);
            }
            sql_print_information("Failed to delete file '%s'",
                                  log_info.log_file_name);
            my_errno= 0;
          }
          else
          {
            if (thd)
            {
              push_warning_printf(thd, Sql_condition::SL_WARNING,
                                  ER_BINLOG_PURGE_FATAL_ERR,
                                  "a problem with deleting %s; "
                                  "consider examining correspondence "
                                  "of your binlog index file "
                                  "to the actual binlog files",
                                  log_info.log_file_name);
            }
            else
            {
              sql_print_information("Failed to delete file '%s'; "
                                    "consider examining correspondence "
                                    "of your binlog index file "
                                    "to the actual binlog files",
                                    log_info.log_file_name);
            }
            if (my_errno == EMFILE)
            {
              DBUG_PRINT("info",
                         ("my_errno: %d, set ret = LOG_INFO_EMFILE", my_errno));
              error= LOG_INFO_EMFILE;
              goto err;
            }
            error= LOG_INFO_FATAL;
            goto err;
          }
        }
      }
    }
  }

err:
  DBUG_RETURN(error);
}

/**
  Remove all logs before the given file date from disk and from the
  index file.

  @param thd		Thread pointer
  @param purge_time	Delete all log files before given date.
  @param auto_purge     True if this is an automatic purge.

  @note
    If any of the logs before the deleted one is in use,
    only purge logs up to this one.

  @retval
    0				ok
  @retval
    LOG_INFO_PURGE_NO_ROTATE	Binary file that can't be rotated
    LOG_INFO_FATAL              if any other than ENOENT error from
                                mysql_file_stat() or mysql_file_delete()
*/

int MYSQL_BIN_LOG::purge_logs_before_date(time_t purge_time, bool auto_purge)
{
  int error;
  int no_of_threads_locking_log= 0, no_of_log_files_purged= 0;
  bool log_is_active= false, log_is_in_use= false;
  char to_log[FN_REFLEN], copy_log_in_use[FN_REFLEN];
  LOG_INFO log_info;
  MY_STAT stat_area;
  THD *thd= current_thd;

  DBUG_ENTER("purge_logs_before_date");

  mysql_mutex_lock(&LOCK_index);
  to_log[0]= 0;

  if ((error=find_log_pos(&log_info, NullS, false/*need_lock_index=false*/)))
    goto err;

  while (!(log_is_active= is_active(log_info.log_file_name)))
  {
    if ((no_of_threads_locking_log= log_in_use(log_info.log_file_name)))
    {
      if (!auto_purge)
      {
        log_is_in_use= true;
        strcpy(copy_log_in_use, log_info.log_file_name);
      }
      break;
    }
    no_of_log_files_purged++;

    if (!mysql_file_stat(m_key_file_log,
                         log_info.log_file_name, &stat_area, MYF(0)))
    {
      if (my_errno == ENOENT)
      {
        /*
          It's not fatal if we can't stat a log file that does not exist.
        */
        my_errno= 0;
      }
      else
      {
        /*
          Other than ENOENT are fatal
        */
        if (thd)
        {
          push_warning_printf(thd, Sql_condition::SL_WARNING,
                              ER_BINLOG_PURGE_FATAL_ERR,
                              "a problem with getting info on being purged %s; "
                              "consider examining correspondence "
                              "of your binlog index file "
                              "to the actual binlog files",
                              log_info.log_file_name);
        }
        else
        {
          sql_print_information("Failed to delete log file '%s'",
                                log_info.log_file_name);
        }
        error= LOG_INFO_FATAL;
        goto err;
      }
    }
    else
    {
      if (stat_area.st_mtime < purge_time) 
        strmake(to_log, 
                log_info.log_file_name, 
                sizeof(log_info.log_file_name) - 1);
      else
        break;
    }
    if (find_next_log(&log_info, false/*need_lock_index=false*/))
      break;
  }

  if (log_is_active)
  {
    if(!auto_purge)
      push_warning_printf(thd, Sql_condition::SL_WARNING,
                          ER_WARN_PURGE_LOG_IS_ACTIVE,
                          ER(ER_WARN_PURGE_LOG_IS_ACTIVE),
                          log_info.log_file_name);

  }

  if (log_is_in_use)
  {
    int no_of_log_files_to_purge= no_of_log_files_purged+1;
    while (strcmp(log_file_name, log_info.log_file_name))
    {
      if (mysql_file_stat(m_key_file_log, log_info.log_file_name,
                          &stat_area, MYF(0)))
      {
        if (stat_area.st_mtime < purge_time)
          no_of_log_files_to_purge++;
        else
          break;
      }
      if (find_next_log(&log_info, false/*need_lock_index=false*/))
      {
        no_of_log_files_to_purge++;
        break;
      }
    }

    push_warning_printf(thd, Sql_condition::SL_WARNING,
                        ER_WARN_PURGE_LOG_IN_USE,
                        ER(ER_WARN_PURGE_LOG_IN_USE),
                        copy_log_in_use, no_of_threads_locking_log,
                        no_of_log_files_purged, no_of_log_files_to_purge);
  }

  error= (to_log[0] ? purge_logs(to_log, true,
                                 false/*need_lock_index=false*/,
                                 true/*need_update_threads=true*/,
                                 (ulonglong *) 0, auto_purge) : 0);

err:
  mysql_mutex_unlock(&LOCK_index);
  DBUG_RETURN(error);
}
#endif /* HAVE_REPLICATION */


/**
  Create a new log file name.

  @param buf		buf of at least FN_REFLEN where new name is stored

  @note
    If file name will be longer then FN_REFLEN it will be truncated
*/

void MYSQL_BIN_LOG::make_log_name(char* buf, const char* log_ident)
{
  uint dir_len = dirname_length(log_file_name); 
  if (dir_len >= FN_REFLEN)
    dir_len=FN_REFLEN-1;
  strnmov(buf, log_file_name, dir_len);
  strmake(buf+dir_len, log_ident, FN_REFLEN - dir_len -1);
}


/**
  Check if we are writing/reading to the given log file.
*/

bool MYSQL_BIN_LOG::is_active(const char *log_file_name_arg)
{
  return !strcmp(log_file_name, log_file_name_arg);
}


/*
  Wrappers around new_file_impl to avoid using argument
  to control locking. The argument 1) less readable 2) breaks
  incapsulation 3) allows external access to the class without
  a lock (which is not possible with private new_file_without_locking
  method).
  
  @retval
    nonzero - error

*/

int MYSQL_BIN_LOG::new_file(Format_description_log_event *extra_description_event)
{
  return new_file_impl(true/*need_lock_log=true*/, extra_description_event);
}

/*
  @retval
    nonzero - error
*/
int MYSQL_BIN_LOG::new_file_without_locking(Format_description_log_event *extra_description_event)
{
  return new_file_impl(false/*need_lock_log=false*/, extra_description_event);
}


/**
  Start writing to a new log file or reopen the old file.

  @param need_lock_log If true, this function acquires LOCK_log;
  otherwise the caller should already have acquired it.

  @retval 0 success
  @retval nonzero - error

  @note The new file name is stored last in the index file
*/
int MYSQL_BIN_LOG::new_file_impl(bool need_lock_log, Format_description_log_event *extra_description_event)
{
  int error= 0, close_on_error= FALSE;
  char new_name[FN_REFLEN], *new_name_ptr, *old_name, *file_to_open;

  DBUG_ENTER("MYSQL_BIN_LOG::new_file_impl");
  if (!is_open())
  {
    DBUG_PRINT("info",("log is closed"));
    DBUG_RETURN(error);
  }

  if (need_lock_log)
    mysql_mutex_lock(&LOCK_log);
  else
    mysql_mutex_assert_owner(&LOCK_log);
  DBUG_EXECUTE_IF("semi_sync_3-way_deadlock",
                  DEBUG_SYNC(current_thd, "before_rotate_binlog"););
  mysql_mutex_lock(&LOCK_xids);
  /*
    We need to ensure that the number of prepared XIDs are 0.

    If m_prep_xids is not zero:
    - We wait for storage engine commit, hence decrease m_prep_xids
    - We keep the LOCK_log to block new transactions from being
      written to the binary log.
   */
  while (get_prep_xids() > 0)
    mysql_cond_wait(&m_prep_xids_cond, &LOCK_xids);
  mysql_mutex_unlock(&LOCK_xids);

  mysql_mutex_lock(&LOCK_index);

  if (DBUG_EVALUATE_IF("expire_logs_always", 0, 1)
      && (error= ha_flush_logs(NULL)))
    goto end;

  mysql_mutex_assert_owner(&LOCK_log);
  mysql_mutex_assert_owner(&LOCK_index);

  /* Reuse old name if not binlog and not update log */
  new_name_ptr= name;

  /*
    If user hasn't specified an extension, generate a new log name
    We have to do this here and not in open as we want to store the
    new file name in the current binary log file.
  */
  if ((error= generate_new_name(new_name, name)))
    goto end;
  else
  {
    new_name_ptr=new_name;
    /*
      We log the whole file name for log file as the user may decide
      to change base names at some point.
    */
    Rotate_log_event r(new_name+dirname_length(new_name), 0, LOG_EVENT_OFFSET,
                       is_relay_log ? Rotate_log_event::RELAY_LOG : 0);
    /* 
      The current relay-log's closing Rotate event must have checksum
      value computed with an algorithm of the last relay-logged FD event.
    */
    if (is_relay_log)
      r.checksum_alg= relay_log_checksum_alg;
    DBUG_ASSERT(!is_relay_log || relay_log_checksum_alg != BINLOG_CHECKSUM_ALG_UNDEF);
    if(DBUG_EVALUATE_IF("fault_injection_new_file_rotate_event", (error=close_on_error=TRUE), FALSE) ||
       (error= r.write(&log_file)))
    {
      char errbuf[MYSYS_STRERROR_SIZE];
      DBUG_EXECUTE_IF("fault_injection_new_file_rotate_event", errno=2;);
      close_on_error= TRUE;
      my_printf_error(ER_ERROR_ON_WRITE, ER(ER_CANT_OPEN_FILE),
                      MYF(ME_FATALERROR), name,
                      errno, my_strerror(errbuf, sizeof(errbuf), errno));
      goto end;
    }
    bytes_written += r.data_written;
  }
  /*
    Update needs to be signalled even if there is no rotate event
    log rotation should give the waiting thread a signal to
    discover EOF and move on to the next log.
  */
  signal_update();

  old_name=name;
  name=0;				// Don't free name
  close(LOG_CLOSE_TO_BE_OPENED | LOG_CLOSE_INDEX);

  if (checksum_alg_reset != BINLOG_CHECKSUM_ALG_UNDEF)
  {
    DBUG_ASSERT(!is_relay_log);
    DBUG_ASSERT(binlog_checksum_options != checksum_alg_reset);
    binlog_checksum_options= checksum_alg_reset;
  }
  /*
     Note that at this point, log_state != LOG_CLOSED (important for is_open()).
  */

  /*
     new_file() is only used for rotation (in FLUSH LOGS or because size >
     max_binlog_size or max_relay_log_size).
     If this is a binary log, the Format_description_log_event at the beginning of
     the new file should have created=0 (to distinguish with the
     Format_description_log_event written at server startup, which should
     trigger temp tables deletion on slaves.
  */

  /* reopen index binlog file, BUG#34582 */
  file_to_open= index_file_name;
  error= open_index_file(index_file_name, 0, false/*need_lock_index=false*/);
  if (!error)
  {
    /* reopen the binary log file. */
    file_to_open= new_name_ptr;
    error= open_binlog(old_name, new_name_ptr,
                       max_size, true,
                       false/*need_lock_index=false*/,
                       true/*need_sid_lock=true*/,
                       extra_description_event);
  }

  /* handle reopening errors */
  if (error)
  {
    char errbuf[MYSYS_STRERROR_SIZE];
    my_printf_error(ER_CANT_OPEN_FILE, ER(ER_CANT_OPEN_FILE), 
                    MYF(ME_FATALERROR), file_to_open,
                    error, my_strerror(errbuf, sizeof(errbuf), error));
    close_on_error= TRUE;
  }
  my_free(old_name);

end:

  if (error && close_on_error /* rotate or reopen failed */)
  {
    /* 
      Close whatever was left opened.

      We are keeping the behavior as it exists today, ie,
      we disable logging and move on (see: BUG#51014).

      TODO: as part of WL#1790 consider other approaches:
       - kill mysql (safety);
       - try multiple locations for opening a log file;
       - switch server to protected/readonly mode
       - ...
    */
    close(LOG_CLOSE_INDEX);
    sql_print_error("Could not open %s for logging (error %d). "
                    "Turning logging off for the whole duration "
                    "of the MySQL server process. To turn it on "
                    "again: fix the cause, shutdown the MySQL "
                    "server and restart it.", 
                    new_name_ptr, errno);
  }

  mysql_mutex_unlock(&LOCK_index);
  if (need_lock_log)
    mysql_mutex_unlock(&LOCK_log);

  DBUG_RETURN(error);
}


#ifdef HAVE_REPLICATION
/**
  Called after an event has been written to the relay log by the IO
  thread.  This flushes and possibly syncs the file (according to the
  sync options), rotates the file if it has grown over the limit, and
  finally calls signal_update().

  @note The caller must hold LOCK_log before invoking this function.

  @param mi Master_info for the IO thread.
  @param need_data_lock If true, mi->data_lock will be acquired if a
  rotation is needed.  Otherwise, mi->data_lock must be held by the
  caller.

  @retval false success
  @retval true error
*/
bool MYSQL_BIN_LOG::after_append_to_relay_log(Master_info *mi)
{
  DBUG_ENTER("MYSQL_BIN_LOG::after_append_to_relay_log");
  DBUG_PRINT("info",("max_size: %lu",max_size));

  // Check pre-conditions
  mysql_mutex_assert_owner(&LOCK_log);
  mysql_mutex_assert_owner(&mi->data_lock);
  DBUG_ASSERT(is_relay_log);
  DBUG_ASSERT(current_thd->system_thread == SYSTEM_THREAD_SLAVE_IO);

  // Flush and sync
  bool error= false;
  if (flush_and_sync(0) == 0)
  {
    // If relay log is too big, rotate
    if ((uint) my_b_append_tell(&log_file) >
        DBUG_EVALUATE_IF("rotate_slave_debug_group", 500, max_size))
    {
      error= new_file_without_locking(mi->get_mi_description_event());
    }
  }

  signal_update();

  DBUG_RETURN(error);
}


bool MYSQL_BIN_LOG::append_event(Log_event* ev, Master_info *mi)
{
  DBUG_ENTER("MYSQL_BIN_LOG::append");

  // check preconditions
  DBUG_ASSERT(log_file.type == SEQ_READ_APPEND);
  DBUG_ASSERT(is_relay_log);

  // acquire locks
  mysql_mutex_lock(&LOCK_log);

  // write data
  bool error = false;
  if (ev->write(&log_file) == 0)
  {
    bytes_written+= ev->data_written;
    error= after_append_to_relay_log(mi);
  }
  else
    error= true;

  mysql_mutex_unlock(&LOCK_log);
  DBUG_RETURN(error);
}


bool MYSQL_BIN_LOG::append_buffer(const char* buf, uint len, Master_info *mi)
{
  DBUG_ENTER("MYSQL_BIN_LOG::append_buffer");

  // check preconditions
  DBUG_ASSERT(log_file.type == SEQ_READ_APPEND);
  DBUG_ASSERT(is_relay_log);
  mysql_mutex_assert_owner(&LOCK_log);

  // write data
  bool error= false;
  if (my_b_append(&log_file,(uchar*) buf,len) == 0)
  {
    bytes_written += len;
    error= after_append_to_relay_log(mi);
  }
  else
    error= true;

  DBUG_RETURN(error);
}
#endif // ifdef HAVE_REPLICATION

bool MYSQL_BIN_LOG::flush_and_sync(const bool force)
{
  mysql_mutex_assert_owner(&LOCK_log);

  if (flush_io_cache(&log_file))
    return 1;

  std::pair<bool, bool> result= sync_binlog_file(force);

  return result.first;
}

void MYSQL_BIN_LOG::start_union_events(THD *thd, query_id_t query_id_param)
{
  DBUG_ASSERT(!thd->binlog_evt_union.do_union);
  thd->binlog_evt_union.do_union= TRUE;
  thd->binlog_evt_union.unioned_events= FALSE;
  thd->binlog_evt_union.unioned_events_trans= FALSE;
  thd->binlog_evt_union.first_query_id= query_id_param;
}

void MYSQL_BIN_LOG::stop_union_events(THD *thd)
{
  DBUG_ASSERT(thd->binlog_evt_union.do_union);
  thd->binlog_evt_union.do_union= FALSE;
}

bool MYSQL_BIN_LOG::is_query_in_union(THD *thd, query_id_t query_id_param)
{
  return (thd->binlog_evt_union.do_union && 
          query_id_param >= thd->binlog_evt_union.first_query_id);
}

/*
  Updates thd's position-of-next-event variables
  after a *real* write a file.
 */
void MYSQL_BIN_LOG::update_thd_next_event_pos(THD* thd)
{
  if (likely(thd != NULL))
  {
    thd->set_next_event_pos(log_file_name,
                            my_b_tell(&log_file));
  }
}

/*
  Moves the last bunch of rows from the pending Rows event to a cache (either
  transactional cache if is_transaction is @c true, or the non-transactional
  cache otherwise. Sets a new pending event.

  @param thd               a pointer to the user thread.
  @param evt               a pointer to the row event.
  @param is_transactional  @c true indicates a transactional cache,
                           otherwise @c false a non-transactional.
*/
int
MYSQL_BIN_LOG::flush_and_set_pending_rows_event(THD *thd,
                                                Rows_log_event* event,
                                                bool is_transactional)
{
  DBUG_ENTER("MYSQL_BIN_LOG::flush_and_set_pending_rows_event(event)");
  DBUG_ASSERT(mysql_bin_log.is_open());
  DBUG_PRINT("enter", ("event: 0x%lx", (long) event));

  int error= 0;
  binlog_cache_mngr *const cache_mngr= thd_get_cache_mngr(thd);

  DBUG_ASSERT(cache_mngr);

  binlog_cache_data *cache_data=
    cache_mngr->get_binlog_cache_data(is_transactional);

  DBUG_PRINT("info", ("cache_mngr->pending(): 0x%lx", (long) cache_data->pending()));

  if (Rows_log_event* pending= cache_data->pending())
  {
    /*
      Write pending event to the cache.
    */
    if (cache_data->write_event(thd, pending))
    {
      set_write_error(thd, is_transactional);
      if (check_write_error(thd) && cache_data &&
          stmt_cannot_safely_rollback(thd))
        cache_data->set_incident();
      delete pending;
      cache_data->set_pending(NULL);
      DBUG_RETURN(1);
    }

    delete pending;
  }

  cache_data->set_pending(event);

  DBUG_RETURN(error);
}

/**
  Write an event to the binary log.
*/

bool MYSQL_BIN_LOG::write_event(Log_event *event_info)
{
  THD *thd= event_info->thd;
  bool error= 1;
  DBUG_ENTER("MYSQL_BIN_LOG::write_event(Log_event *)");

  if (thd->binlog_evt_union.do_union)
  {
    /*
      In Stored function; Remember that function call caused an update.
      We will log the function call to the binary log on function exit
    */
    thd->binlog_evt_union.unioned_events= TRUE;
    thd->binlog_evt_union.unioned_events_trans |=
      event_info->is_using_trans_cache();
    DBUG_RETURN(0);
  }

  /*
    We only end the statement if we are in a top-level statement.  If
    we are inside a stored function, we do not end the statement since
    this will close all tables on the slave.
  */
  bool const end_stmt=
    thd->locked_tables_mode && thd->lex->requires_prelocking();
  if (thd->binlog_flush_pending_rows_event(end_stmt,
                                           event_info->is_using_trans_cache()))
    DBUG_RETURN(error);

  /*
     In most cases this is only called if 'is_open()' is true; in fact this is
     mostly called if is_open() *was* true a few instructions before, but it
     could have changed since.
  */
  if (likely(is_open()))
  {
#ifdef HAVE_REPLICATION
    /*
      In the future we need to add to the following if tests like
      "do the involved tables match (to be implemented)
      binlog_[wild_]{do|ignore}_table?" (WL#1049)"
    */
    const char *local_db= event_info->get_db();
    if ((thd && !(thd->variables.option_bits & OPTION_BIN_LOG)) ||
	(thd->lex->sql_command != SQLCOM_ROLLBACK_TO_SAVEPOINT &&
         thd->lex->sql_command != SQLCOM_SAVEPOINT &&
         (!event_info->is_no_filter_event() && 
          !binlog_filter->db_ok(local_db))))
      DBUG_RETURN(0);
#endif /* HAVE_REPLICATION */

    DBUG_ASSERT(event_info->is_using_trans_cache() || event_info->is_using_stmt_cache());
    
    if (binlog_start_trans_and_stmt(thd, event_info))
      DBUG_RETURN(error);

    bool is_trans_cache= event_info->is_using_trans_cache();
    binlog_cache_mngr *cache_mngr= thd_get_cache_mngr(thd);
    binlog_cache_data *cache_data= cache_mngr->get_binlog_cache_data(is_trans_cache);
    
    DBUG_PRINT("info",("event type: %d",event_info->get_type_code()));

    /*
       No check for auto events flag here - this write method should
       never be called if auto-events are enabled.

       Write first log events which describe the 'run environment'
       of the SQL command. If row-based binlogging, Insert_id, Rand
       and other kind of "setting context" events are not needed.
    */
    if (thd)
    {
      if (!thd->is_current_stmt_binlog_format_row())
      {
        if (thd->stmt_depends_on_first_successful_insert_id_in_prev_stmt)
        {
          Intvar_log_event e(thd,(uchar) LAST_INSERT_ID_EVENT,
                             thd->first_successful_insert_id_in_prev_stmt_for_binlog,
                             event_info->event_cache_type, event_info->event_logging_type);
          if (cache_data->write_event(thd, &e))
            goto err;
        }
        if (thd->auto_inc_intervals_in_cur_stmt_for_binlog.nb_elements() > 0)
        {
          DBUG_PRINT("info",("number of auto_inc intervals: %u",
                             thd->auto_inc_intervals_in_cur_stmt_for_binlog.
                             nb_elements()));
          Intvar_log_event e(thd, (uchar) INSERT_ID_EVENT,
                             thd->auto_inc_intervals_in_cur_stmt_for_binlog.
                             minimum(), event_info->event_cache_type,
                             event_info->event_logging_type);
          if (cache_data->write_event(thd, &e))
            goto err;
        }
        if (thd->rand_used)
        {
          Rand_log_event e(thd,thd->rand_saved_seed1,thd->rand_saved_seed2,
                           event_info->event_cache_type,
                           event_info->event_logging_type);
          if (cache_data->write_event(thd, &e))
            goto err;
        }
        if (thd->user_var_events.elements)
        {
          for (uint i= 0; i < thd->user_var_events.elements; i++)
          {
            BINLOG_USER_VAR_EVENT *user_var_event;
            get_dynamic(&thd->user_var_events,(uchar*) &user_var_event, i);

            /* setting flags for user var log event */
            uchar flags= User_var_log_event::UNDEF_F;
            if (user_var_event->unsigned_flag)
              flags|= User_var_log_event::UNSIGNED_F;

            User_var_log_event e(thd,
                                 user_var_event->user_var_event->entry_name.ptr(),
                                 user_var_event->user_var_event->entry_name.length(),
                                 user_var_event->value,
                                 user_var_event->length,
                                 user_var_event->type,
                                 user_var_event->charset_number, flags,
                                 event_info->event_cache_type,
                                 event_info->event_logging_type);
            if (cache_data->write_event(thd, &e))
              goto err;
          }
        }
      }
    }

    /*
      Write the event.
    */
    if (cache_data->write_event(thd, event_info) ||
        DBUG_EVALUATE_IF("injecting_fault_writing", 1, 0))
      goto err;

    /*
      After writing the event, if the trx-cache was used and any unsafe
      change was written into it, the cache is marked as cannot safely
      roll back.
    */
    if (is_trans_cache && stmt_cannot_safely_rollback(thd))
      cache_mngr->trx_cache.set_cannot_rollback();

    error= 0;

err:
    if (error)
    {
      set_write_error(thd, is_trans_cache);
      if (check_write_error(thd) && cache_data &&
          stmt_cannot_safely_rollback(thd))
        cache_data->set_incident();
    }
  }

  DBUG_RETURN(error);
}

/**
  The method executes rotation when LOCK_log is already acquired
  by the caller.

  @param force_rotate  caller can request the log rotation
  @param check_purge   is set to true if rotation took place

  @note
    If rotation fails, for instance the server was unable 
    to create a new log file, we still try to write an 
    incident event to the current log.

  @note The caller must hold LOCK_log when invoking this function.

  @retval
    nonzero - error in rotating routine.
*/
int MYSQL_BIN_LOG::rotate(bool force_rotate, bool* check_purge)
{
  int error= 0;
  DBUG_ENTER("MYSQL_BIN_LOG::rotate");

  DBUG_ASSERT(!is_relay_log);
  mysql_mutex_assert_owner(&LOCK_log);

  *check_purge= false;

  if (force_rotate || (my_b_tell(&log_file) >= (my_off_t) max_size))
  {
    if ((error= new_file_without_locking(NULL)))
      /** 
        Be conservative... There are possible lost events (eg, 
        failing to log the Execute_load_query_log_event
        on a LOAD DATA while using a non-transactional
        table)!

        We give it a shot and try to write an incident event anyway
        to the current log. 
      */
      if (!write_incident(current_thd, false/*need_lock_log=false*/,
                          false/*do_flush_and_sync==false*/))
        flush_and_sync(0);

    *check_purge= true;
  }
  DBUG_RETURN(error);
}

/**
  The method executes logs purging routine.

  @retval
    nonzero - error in rotating routine.
*/
void MYSQL_BIN_LOG::purge()
{
#ifdef HAVE_REPLICATION
  if (expire_logs_days)
  {
    DEBUG_SYNC(current_thd, "at_purge_logs_before_date");
    time_t purge_time= my_time(0) - expire_logs_days*24*60*60;
    DBUG_EXECUTE_IF("expire_logs_always",
                    { purge_time= my_time(0);});
    if (purge_time >= 0)
    {
      /*
        Flush logs for storage engines, so that the last transaction
        is fsynced inside storage engines.
      */
      ha_flush_logs(NULL);
      purge_logs_before_date(purge_time, true);
    }
  }
#endif
}

/**
  The method is a shortcut of @c rotate() and @c purge().
  LOCK_log is acquired prior to rotate and is released after it.

  @param force_rotate  caller can request the log rotation

  @retval
    nonzero - error in rotating routine.
*/
int MYSQL_BIN_LOG::rotate_and_purge(bool force_rotate)
{
  int error= 0;
  DBUG_ENTER("MYSQL_BIN_LOG::rotate_and_purge");
  bool check_purge= false;

  DBUG_ASSERT(!is_relay_log);
  mysql_mutex_lock(&LOCK_log);
  error= rotate(force_rotate, &check_purge);
  /*
    NOTE: Run purge_logs wo/ holding LOCK_log because it does not need
          the mutex. Otherwise causes various deadlocks.
  */
  mysql_mutex_unlock(&LOCK_log);

  if (!error && check_purge)
    purge();

  DBUG_RETURN(error);
}

uint MYSQL_BIN_LOG::next_file_id()
{
  uint res;
  mysql_mutex_lock(&LOCK_log);
  res = file_id++;
  mysql_mutex_unlock(&LOCK_log);
  return res;
}


/**
  Calculate checksum of possibly a part of an event containing at least
  the whole common header.

  @param    buf       the pointer to trans cache's buffer
  @param    off       the offset of the beginning of the event in the buffer
  @param    event_len no-checksum length of the event
  @param    length    the current size of the buffer

  @param    crc       [in-out] the checksum

  Event size in incremented by @c BINLOG_CHECKSUM_LEN.

  @return 0 or number of unprocessed yet bytes of the event excluding 
            the checksum part.
*/
  static ulong fix_log_event_crc(uchar *buf, uint off, uint event_len,
                                 uint length, ha_checksum *crc)
{
  ulong ret;
  uchar *event_begin= buf + off;
  uint16 flags= uint2korr(event_begin + FLAGS_OFFSET);

  DBUG_ASSERT(length >= off + LOG_EVENT_HEADER_LEN); //at least common header in
  int2store(event_begin + FLAGS_OFFSET, flags);
  ret= length >= off + event_len ? 0 : off + event_len - length;
  *crc= my_checksum(*crc, event_begin, event_len - ret); 
  return ret;
}

/*
  Write the contents of a cache to the binary log.

  SYNOPSIS
    do_write_cache()
    cache    Cache to write to the binary log
    lock_log True if the LOCK_log mutex should be aquired, false otherwise

  DESCRIPTION
    Write the contents of the cache to the binary log. The cache will
    be reset as a READ_CACHE to be able to read the contents from it.

    Reading from the trans cache with possible (per @c binlog_checksum_options) 
    adding checksum value  and then fixing the length and the end_log_pos of 
    events prior to fill in the binlog cache.
*/

int MYSQL_BIN_LOG::do_write_cache(IO_CACHE *cache)
{
  DBUG_ENTER("MYSQL_BIN_LOG::do_write_cache(IO_CACHE *)");

  DBUG_EXECUTE_IF("simulate_do_write_cache_failure",
                  {
                    /* 
                       see binlog_cache_data::write_event() that reacts on
                       @c simulate_disk_full_at_flush_pending.
                    */
                    DBUG_SET("-d,simulate_do_write_cache_failure");
                    DBUG_RETURN(ER_ERROR_ON_WRITE);
                  });

  if (reinit_io_cache(cache, READ_CACHE, 0, 0, 0))
    DBUG_RETURN(ER_ERROR_ON_WRITE);
  uint length= my_b_bytes_in_cache(cache), group, carry, hdr_offs;
  ulong remains= 0; // part of unprocessed yet netto length of the event
  long val;
  ulong end_log_pos_inc= 0; // each event processed adds BINLOG_CHECKSUM_LEN 2 t
  uchar header[LOG_EVENT_HEADER_LEN];
  ha_checksum crc= 0, crc_0= 0; // assignments to keep compiler happy
  my_bool do_checksum= (binlog_checksum_options != BINLOG_CHECKSUM_ALG_OFF);
  uchar buf[BINLOG_CHECKSUM_LEN];

  // while there is just one alg the following must hold:
  DBUG_ASSERT(!do_checksum ||
              binlog_checksum_options == BINLOG_CHECKSUM_ALG_CRC32);

  /*
    The events in the buffer have incorrect end_log_pos data
    (relative to beginning of group rather than absolute),
    so we'll recalculate them in situ so the binlog is always
    correct, even in the middle of a group. This is possible
    because we now know the start position of the group (the
    offset of this cache in the log, if you will); all we need
    to do is to find all event-headers, and add the position of
    the group to the end_log_pos of each event.  This is pretty
    straight forward, except that we read the cache in segments,
    so an event-header might end up on the cache-border and get
    split.
  */

  group= (uint)my_b_tell(&log_file);
  DBUG_PRINT("debug", ("length: %llu, group: %llu",
                       (ulonglong) length, (ulonglong) group));
  hdr_offs= carry= 0;
  if (do_checksum)
    crc= crc_0= my_checksum(0L, NULL, 0);

  if (DBUG_EVALUATE_IF("fault_injection_crc_value", 1, 0))
    crc= crc - 1;

  do
  {
    /*
      if we only got a partial header in the last iteration,
      get the other half now and process a full header.
    */
    if (unlikely(carry > 0))
    {
      DBUG_ASSERT(carry < LOG_EVENT_HEADER_LEN);

      /* assemble both halves */
      memcpy(&header[carry], (char *)cache->read_pos,
             LOG_EVENT_HEADER_LEN - carry);

      /* fix end_log_pos */
      val=uint4korr(header + LOG_POS_OFFSET);
      val+= group +
        (end_log_pos_inc+= (do_checksum ? BINLOG_CHECKSUM_LEN : 0));
      int4store(&header[LOG_POS_OFFSET], val);

      if (do_checksum)
      {
        ulong len= uint4korr(header + EVENT_LEN_OFFSET);
        /* fix len */
        int4store(&header[EVENT_LEN_OFFSET], len + BINLOG_CHECKSUM_LEN);
      }

      /* write the first half of the split header */
      if (my_b_write(&log_file, header, carry))
        DBUG_RETURN(ER_ERROR_ON_WRITE);

      /*
        copy fixed second half of header to cache so the correct
        version will be written later.
      */
      memcpy((char *)cache->read_pos, &header[carry],
             LOG_EVENT_HEADER_LEN - carry);

      /* next event header at ... */
      hdr_offs= uint4korr(header + EVENT_LEN_OFFSET) - carry -
        (do_checksum ? BINLOG_CHECKSUM_LEN : 0);

      if (do_checksum)
      {
        DBUG_ASSERT(crc == crc_0 && remains == 0);
        crc= my_checksum(crc, header, carry);
        remains= uint4korr(header + EVENT_LEN_OFFSET) - carry -
          BINLOG_CHECKSUM_LEN;
      }
      carry= 0;
    }

    /* if there is anything to write, process it. */

    if (likely(length > 0))
    {
      /*
        process all event-headers in this (partial) cache.
        if next header is beyond current read-buffer,
        we'll get it later (though not necessarily in the
        very next iteration, just "eventually").
      */

      /* crc-calc the whole buffer */
      if (do_checksum && hdr_offs >= length)
      {

        DBUG_ASSERT(remains != 0 && crc != crc_0);

        crc= my_checksum(crc, cache->read_pos, length); 
        remains -= length;
        if (my_b_write(&log_file, cache->read_pos, length))
          DBUG_RETURN(ER_ERROR_ON_WRITE);
        if (remains == 0)
        {
          int4store(buf, crc);
          if (my_b_write(&log_file, buf, BINLOG_CHECKSUM_LEN))
            DBUG_RETURN(ER_ERROR_ON_WRITE);
          crc= crc_0;
        }
      }

      while (hdr_offs < length)
      {
        /*
          partial header only? save what we can get, process once
          we get the rest.
        */

        if (do_checksum)
        {
          if (remains != 0)
          {
            /*
              finish off with remains of the last event that crawls
              from previous into the current buffer
            */
            DBUG_ASSERT(crc != crc_0);
            crc= my_checksum(crc, cache->read_pos, hdr_offs);
            int4store(buf, crc);
            remains -= hdr_offs;
            DBUG_ASSERT(remains == 0);
            if (my_b_write(&log_file, cache->read_pos, hdr_offs) ||
                my_b_write(&log_file, buf, BINLOG_CHECKSUM_LEN))
              DBUG_RETURN(ER_ERROR_ON_WRITE);
            crc= crc_0;
          }
        }

        if (hdr_offs + LOG_EVENT_HEADER_LEN > length)
        {
          carry= length - hdr_offs;
          memcpy(header, (char *)cache->read_pos + hdr_offs, carry);
          length= hdr_offs;
        }
        else
        {
          /* we've got a full event-header, and it came in one piece */
          uchar *ev= (uchar *)cache->read_pos + hdr_offs;
          uint event_len= uint4korr(ev + EVENT_LEN_OFFSET); // netto len
          uchar *log_pos= ev + LOG_POS_OFFSET;

          /* fix end_log_pos */
          val= uint4korr(log_pos) + group +
            (end_log_pos_inc += (do_checksum ? BINLOG_CHECKSUM_LEN : 0));
          int4store(log_pos, val);

	  /* fix CRC */
	  if (do_checksum)
          {
            /* fix length */
            int4store(ev + EVENT_LEN_OFFSET, event_len + BINLOG_CHECKSUM_LEN);
            remains= fix_log_event_crc(cache->read_pos, hdr_offs, event_len,
                                       length, &crc);
            if (my_b_write(&log_file, ev, 
                           remains == 0 ? event_len : length - hdr_offs))
              DBUG_RETURN(ER_ERROR_ON_WRITE);
            if (remains == 0)
            {
              int4store(buf, crc);
              if (my_b_write(&log_file, buf, BINLOG_CHECKSUM_LEN))
                DBUG_RETURN(ER_ERROR_ON_WRITE);
              crc= crc_0; // crc is complete
            }
          }

          /* next event header at ... */
          hdr_offs += event_len; // incr by the netto len

          DBUG_ASSERT(!do_checksum || remains == 0 || hdr_offs >= length);
        }
      }

      /*
        Adjust hdr_offs. Note that it may still point beyond the segment
        read in the next iteration; if the current event is very long,
        it may take a couple of read-iterations (and subsequent adjustments
        of hdr_offs) for it to point into the then-current segment.
        If we have a split header (!carry), hdr_offs will be set at the
        beginning of the next iteration, overwriting the value we set here:
      */
      hdr_offs -= length;
    }

    /* Write the entire buf to the binary log file */
    if (!do_checksum)
      if (my_b_write(&log_file, cache->read_pos, length))
        DBUG_RETURN(ER_ERROR_ON_WRITE);
    cache->read_pos=cache->read_end;		// Mark buffer used up
  } while ((length= my_b_fill(cache)));

  DBUG_ASSERT(carry == 0);
  DBUG_ASSERT(!do_checksum || remains == 0);
  DBUG_ASSERT(!do_checksum || crc == crc_0);

  DBUG_RETURN(0); // All OK
}

/**
  Writes an incident event to the binary log.

  @param ev Incident event to be written
  @param need_lock_log If true, will acquire LOCK_log; otherwise the
  caller should already have acquired LOCK_log.
  @do_flush_and_sync If true, will call flush_and_sync(), rotate() and
  purge().

  @retval false error
  @retval true success
*/
bool MYSQL_BIN_LOG::write_incident(Incident_log_event *ev, bool need_lock_log,
                                   bool do_flush_and_sync)
{
  uint error= 0;
  DBUG_ENTER("MYSQL_BIN_LOG::write_incident");

  if (!is_open())
    DBUG_RETURN(error);

  if (need_lock_log)
    mysql_mutex_lock(&LOCK_log);
  else
    mysql_mutex_assert_owner(&LOCK_log);

  // @todo make this work with the group log. /sven

  error= ev->write(&log_file);

  if (do_flush_and_sync)
  {
    if (!error && !(error= flush_and_sync()))
    {
      bool check_purge= false;
      signal_update();
      error= rotate(true, &check_purge);
      if (!error && check_purge)
        purge();
    }
  }

  if (need_lock_log)
    mysql_mutex_unlock(&LOCK_log);

  DBUG_RETURN(error);
}
/**
  Creates an incident event and writes it to the binary log.

  @param thd  Thread variable
  @param ev   Incident event to be written
  @param lock If the binary lock should be locked or not

  @retval
    0    error
  @retval
    1    success
*/
bool MYSQL_BIN_LOG::write_incident(THD *thd, bool need_lock_log,
                                   bool do_flush_and_sync)
{
  DBUG_ENTER("MYSQL_BIN_LOG::write_incident");

  if (!is_open())
    DBUG_RETURN(0);

  LEX_STRING const write_error_msg=
    { C_STRING_WITH_LEN("error writing to the binary log") };
  Incident incident= INCIDENT_LOST_EVENTS;
  Incident_log_event ev(thd, incident, write_error_msg);

  DBUG_RETURN(write_incident(&ev, need_lock_log, do_flush_and_sync));
}

/**
  Write a cached log entry to the binary log.

  @param thd            Thread variable
  @param cache		The cache to copy to the binlog
  @param incident       Defines if an incident event should be created to
                        notify that some non-transactional changes did
                        not get into the binlog.
  @param prepared       Defines if a transaction is part of a 2-PC.

  @note
    We only come here if there is something in the cache.
  @note
    The thing in the cache is always a complete transaction.
  @note
    'cache' needs to be reinitialized after this functions returns.
*/

bool MYSQL_BIN_LOG::write_cache(THD *thd, binlog_cache_data *cache_data)
{
  DBUG_ENTER("MYSQL_BIN_LOG::write_cache(THD *, binlog_cache_data *, bool)");

  IO_CACHE *cache= &cache_data->cache_log;
  bool incident= cache_data->has_incident();

  DBUG_EXECUTE_IF("simulate_binlog_flush_error",
                  {
                    if (rand() % 3 == 0)
                    {
                      write_error=1;
                      goto err;
                    }
                  };);

  mysql_mutex_assert_owner(&LOCK_log);

  DBUG_ASSERT(is_open());
  if (likely(is_open()))                       // Should always be true
  {
    /*
      We only bother to write to the binary log if there is anything
      to write.
     */
    if (my_b_tell(cache) > 0)
    {
      DBUG_EXECUTE_IF("crash_before_writing_xid",
                      {
                        if ((write_error= do_write_cache(cache)))
                          DBUG_PRINT("info", ("error writing binlog cache: %d",
                                               write_error));
                        flush_and_sync(true);
                        DBUG_PRINT("info", ("crashing before writing xid"));
                        DBUG_SUICIDE();
                      });

      if ((write_error= do_write_cache(cache)))
        goto err;

      if (incident && write_incident(thd, false/*need_lock_log=false*/,
                                     false/*do_flush_and_sync==false*/))
        goto err;

      DBUG_EXECUTE_IF("half_binlogged_transaction", DBUG_SUICIDE(););
      if (cache->error)				// Error on read
      {
        char errbuf[MYSYS_STRERROR_SIZE];
        sql_print_error(ER(ER_ERROR_ON_READ), cache->file_name,
                        errno, my_strerror(errbuf, sizeof(errbuf), errno));
        write_error=1;				// Don't give more errors
        goto err;
      }

      thd->variables.gtid_next.set_undefined();
      global_sid_lock->rdlock();
      if (gtid_state->update_on_flush(thd) != RETURN_STATUS_OK)
      {
        global_sid_lock->unlock();
        goto err;
      }
      global_sid_lock->unlock();
    }
    update_thd_next_event_pos(thd);
  }

  DBUG_RETURN(0);

err:
  if (!write_error)
  {
    char errbuf[MYSYS_STRERROR_SIZE];
    write_error= 1;
    sql_print_error(ER(ER_ERROR_ON_WRITE), name,
                    errno, my_strerror(errbuf, sizeof(errbuf), errno));
  }
  thd->commit_error= THD::CE_FLUSH_ERROR;

  DBUG_RETURN(1);
}


/**
  Wait until we get a signal that the relay log has been updated.

  @param[in] thd        Thread variable
  @param[in] timeout    a pointer to a timespec;
                        NULL means to wait w/o timeout.

  @retval    0          if got signalled on update
  @retval    non-0      if wait timeout elapsed

  @note
    One must have a lock on LOCK_log before calling this function.
*/

int MYSQL_BIN_LOG::wait_for_update_relay_log(THD* thd, const struct timespec *timeout)
{
  int ret= 0;
  PSI_stage_info old_stage;
  DBUG_ENTER("wait_for_update_relay_log");

  thd->ENTER_COND(&update_cond, &LOCK_log,
                  &stage_slave_has_read_all_relay_log,
                  &old_stage);

  if (!timeout)
    mysql_cond_wait(&update_cond, &LOCK_log);
  else
    ret= mysql_cond_timedwait(&update_cond, &LOCK_log,
                              const_cast<struct timespec *>(timeout));
  thd->EXIT_COND(&old_stage);

  DBUG_RETURN(ret);
}

/**
  Wait until we get a signal that the binary log has been updated.
  Applies to master only.
     
  NOTES
  @param[in] thd        a THD struct
  @param[in] timeout    a pointer to a timespec;
                        NULL means to wait w/o timeout.
  @retval    0          if got signalled on update
  @retval    non-0      if wait timeout elapsed
  @note
    LOCK_log must be taken before calling this function.
    LOCK_log is being released while the thread is waiting.
    LOCK_log is released by the caller.
*/

int MYSQL_BIN_LOG::wait_for_update_bin_log(THD* thd,
                                           const struct timespec *timeout)
{
  int ret= 0;
  DBUG_ENTER("wait_for_update_bin_log");

  if (!timeout)
    mysql_cond_wait(&update_cond, &LOCK_log);
  else
    ret= mysql_cond_timedwait(&update_cond, &LOCK_log,
                              const_cast<struct timespec *>(timeout));
  DBUG_RETURN(ret);
}


/**
  Close the log file.

  @param exiting     Bitmask for one or more of the following bits:
          - LOG_CLOSE_INDEX : if we should close the index file
          - LOG_CLOSE_TO_BE_OPENED : if we intend to call open
                                     at once after close.
          - LOG_CLOSE_STOP_EVENT : write a 'stop' event to the log

  @note
    One can do an open on the object at once after doing a close.
    The internal structures are not freed until cleanup() is called
*/

void MYSQL_BIN_LOG::close(uint exiting)
{					// One can't set log_type here!
  DBUG_ENTER("MYSQL_BIN_LOG::close");
  DBUG_PRINT("enter",("exiting: %d", (int) exiting));
  if (log_state == LOG_OPENED)
  {
#ifdef HAVE_REPLICATION
    if ((exiting & LOG_CLOSE_STOP_EVENT) != 0)
    {
      Stop_log_event s;
      // the checksumming rule for relay-log case is similar to Rotate
        s.checksum_alg= is_relay_log ?
          relay_log_checksum_alg : binlog_checksum_options;
      DBUG_ASSERT(!is_relay_log ||
                  relay_log_checksum_alg != BINLOG_CHECKSUM_ALG_UNDEF);
      s.write(&log_file);
      bytes_written+= s.data_written;
      signal_update();
    }
#endif /* HAVE_REPLICATION */

    /* don't pwrite in a file opened with O_APPEND - it doesn't work */
    if (log_file.type == WRITE_CACHE)
    {
      my_off_t offset= BIN_LOG_HEADER_SIZE + FLAGS_OFFSET;
      my_off_t org_position= mysql_file_tell(log_file.file, MYF(0));
      uchar flags= 0;            // clearing LOG_EVENT_BINLOG_IN_USE_F
      mysql_file_pwrite(log_file.file, &flags, 1, offset, MYF(0));
      /*
        Restore position so that anything we have in the IO_cache is written
        to the correct position.
        We need the seek here, as mysql_file_pwrite() is not guaranteed to keep the
        original position on system that doesn't support pwrite().
      */
      mysql_file_seek(log_file.file, org_position, MY_SEEK_SET, MYF(0));
    }

    /* this will cleanup IO_CACHE, sync and close the file */
    if (log_state == LOG_OPENED)
    {
      end_io_cache(&log_file);

      if (mysql_file_sync(log_file.file, MYF(MY_WME)) && ! write_error)
      {
        char errbuf[MYSYS_STRERROR_SIZE];
        write_error= 1;
        sql_print_error(ER_DEFAULT(ER_ERROR_ON_WRITE), name, errno,
                        my_strerror(errbuf, sizeof(errbuf), errno));
      }

      if (mysql_file_close(log_file.file, MYF(MY_WME)) && ! write_error)
      {
        char errbuf[MYSYS_STRERROR_SIZE];
        write_error= 1;
        sql_print_error(ER_DEFAULT(ER_ERROR_ON_WRITE), name, errno,
                        my_strerror(errbuf, sizeof(errbuf), errno));
      }
    }

    log_state= (exiting & LOG_CLOSE_TO_BE_OPENED) ? LOG_TO_BE_OPENED : LOG_CLOSED;
    my_free(name);
    name= NULL;
  }

  /*
    The following test is needed even if is_open() is not set, as we may have
    called a not complete close earlier and the index file is still open.
  */

  if ((exiting & LOG_CLOSE_INDEX) && my_b_inited(&index_file))
  {
    end_io_cache(&index_file);
    if (mysql_file_close(index_file.file, MYF(0)) < 0 && ! write_error)
    {
      char errbuf[MYSYS_STRERROR_SIZE];
      write_error= 1;
      sql_print_error(ER(ER_ERROR_ON_WRITE), index_file_name,
                      errno, my_strerror(errbuf, sizeof(errbuf), errno));
    }
  }
  log_state= (exiting & LOG_CLOSE_TO_BE_OPENED) ? LOG_TO_BE_OPENED : LOG_CLOSED;
  my_free(name);
  name= NULL;
  DBUG_VOID_RETURN;
}


void MYSQL_BIN_LOG::set_max_size(ulong max_size_arg)
{
  /*
    We need to take locks, otherwise this may happen:
    new_file() is called, calls open(old_max_size), then before open() starts,
    set_max_size() sets max_size to max_size_arg, then open() starts and
    uses the old_max_size argument, so max_size_arg has been overwritten and
    it's like if the SET command was never run.
  */
  DBUG_ENTER("MYSQL_BIN_LOG::set_max_size");
  mysql_mutex_lock(&LOCK_log);
  if (is_open())
    max_size= max_size_arg;
  mysql_mutex_unlock(&LOCK_log);
  DBUG_VOID_RETURN;
}


void MYSQL_BIN_LOG::signal_update()
{
  DBUG_ENTER("MYSQL_BIN_LOG::signal_update");
  signal_cnt++;
  mysql_cond_broadcast(&update_cond);
  DBUG_VOID_RETURN;
}

/****** transaction coordinator log for 2pc - binlog() based solution ******/

/**
  @todo
  keep in-memory list of prepared transactions
  (add to list in log(), remove on unlog())
  and copy it to the new binlog if rotated
  but let's check the behaviour of tc_log_page_waits first!
*/

int MYSQL_BIN_LOG::open_binlog(const char *opt_name)
{
  LOG_INFO log_info;
  int      error= 1;

  /*
    This function is used for 2pc transaction coordination.  Hence, it
    is never used for relay logs.
  */
  DBUG_ASSERT(!is_relay_log);
  DBUG_ASSERT(total_ha_2pc > 1 || (1 == total_ha_2pc && opt_bin_log));
  DBUG_ASSERT(opt_name && opt_name[0]);

  if (!my_b_inited(&index_file))
  {
    /* There was a failure to open the index file, can't open the binlog */
    cleanup();
    return 1;
  }

  if (using_heuristic_recover())
  {
    /* generate a new binlog to mask a corrupted one */
    open_binlog(opt_name, 0, max_binlog_size, false,
                true/*need_lock_index=true*/,
                true/*need_sid_lock=true*/,
                NULL);
    cleanup();
    return 1;
  }

  if ((error= find_log_pos(&log_info, NullS, true/*need_lock_index=true*/)))
  {
    if (error != LOG_INFO_EOF)
      sql_print_error("find_log_pos() failed (error: %d)", error);
    else
      error= 0;
    goto err;
  }

  {
    const char *errmsg;
    IO_CACHE    log;
    File        file;
    Log_event  *ev=0;
    Format_description_log_event fdle(BINLOG_VERSION);
    char        log_name[FN_REFLEN];
    my_off_t    valid_pos= 0;
    my_off_t    binlog_size;
    MY_STAT     s;

    if (! fdle.is_valid())
      goto err;

    do
    {
      strmake(log_name, log_info.log_file_name, sizeof(log_name)-1);
    } while (!(error= find_next_log(&log_info, true/*need_lock_index=true*/)));

    if (error !=  LOG_INFO_EOF)
    {
      sql_print_error("find_log_pos() failed (error: %d)", error);
      goto err;
    }

    if ((file= open_binlog_file(&log, log_name, &errmsg)) < 0)
    {
      sql_print_error("%s", errmsg);
      goto err;
    }

    my_stat(log_name, &s, MYF(0));
    binlog_size= s.st_size;

    if ((ev= Log_event::read_log_event(&log, 0, &fdle,
                                       opt_master_verify_checksum)) &&
        ev->get_type_code() == FORMAT_DESCRIPTION_EVENT &&
        ev->flags & LOG_EVENT_BINLOG_IN_USE_F)
    {
      sql_print_information("Recovering after a crash using %s", opt_name);
      valid_pos= my_b_tell(&log);
      error= recover(&log, (Format_description_log_event *)ev, &valid_pos);
    }
    else
      error=0;

    delete ev;
    end_io_cache(&log);
    mysql_file_close(file, MYF(MY_WME));

    if (error)
      goto err;

    /* Trim the crashed binlog file to last valid transaction
      or event (non-transaction) base on valid_pos. */
    if (valid_pos > 0)
    {
      if ((file= mysql_file_open(key_file_binlog, log_name,
                                 O_RDWR | O_BINARY, MYF(MY_WME))) < 0)
      {
        sql_print_error("Failed to open the crashed binlog file "
                        "when master server is recovering it.");
        return -1;
      }

      /* Change binlog file size to valid_pos */
      if (valid_pos < binlog_size)
      {
        if (my_chsize(file, valid_pos, 0, MYF(MY_WME)))
        {
          sql_print_error("Failed to trim the crashed binlog file "
                          "when master server is recovering it.");
          mysql_file_close(file, MYF(MY_WME));
          return -1;
        }
        else
        {
          sql_print_information("Crashed binlog file %s size is %llu, "
                                "but recovered up to %llu. Binlog trimmed to %llu bytes.",
                                log_name, binlog_size, valid_pos, valid_pos);
        }
      }

      /* Clear LOG_EVENT_BINLOG_IN_USE_F */
      my_off_t offset= BIN_LOG_HEADER_SIZE + FLAGS_OFFSET;
      uchar flags= 0;
      if (mysql_file_pwrite(file, &flags, 1, offset, MYF(0)) != 1)
      {
        sql_print_error("Failed to clear LOG_EVENT_BINLOG_IN_USE_F "
                        "for the crashed binlog file when master "
                        "server is recovering it.");
        mysql_file_close(file, MYF(MY_WME));
        return -1;
      }

      mysql_file_close(file, MYF(MY_WME));
    } //end if
  }

err:
  return error;
}

/** This is called on shutdown, after ha_panic. */
void MYSQL_BIN_LOG::close()
{
}

/*
  Prepare the transaction in the transaction coordinator.

  This function will prepare the transaction in the storage engines
  (by calling @c ha_prepare_low) what will write a prepare record
  to the log buffers.

  @retval 0    success
  @retval 1    error
*/
int MYSQL_BIN_LOG::prepare(THD *thd, bool all)
{
  DBUG_ENTER("MYSQL_BIN_LOG::prepare");

  int error= ha_prepare_low(thd, all);

  DBUG_RETURN(error);
}

/**
  Commit the transaction in the transaction coordinator.

  This function will commit the sessions transaction in the binary log
  and in the storage engines (by calling @c ha_commit_low). If the
  transaction was successfully logged (or not successfully unlogged)
  but the commit in the engines did not succed, there is a risk of
  inconsistency between the engines and the binary log.

  For binary log group commit, the commit is separated into three
  parts:

  1. First part consists of filling the necessary caches and
     finalizing them (if they need to be finalized). After this,
     nothing is added to any of the caches.

  2. Second part execute an ordered flush and commit. This will be
     done using the group commit functionality in ordered_commit.

  3. Third part checks any errors resulting from the ordered commit
     and handles them appropriately.

  @retval 0    success
  @retval 1    error, transaction was neither logged nor committed
  @retval 2    error, transaction was logged but not committed
*/
TC_LOG::enum_result MYSQL_BIN_LOG::commit(THD *thd, bool all)
{
  DBUG_ENTER("MYSQL_BIN_LOG::commit");

  binlog_cache_mngr *cache_mngr= thd_get_cache_mngr(thd);
  my_xid xid= thd->transaction.xid_state.xid.get_my_xid();
  int error= RESULT_SUCCESS;
  bool stuff_logged= false;

  DBUG_PRINT("enter", ("thd: 0x%llx, all: %s, xid: %llu, cache_mngr: 0x%llx",
                       (ulonglong) thd, YESNO(all), (ulonglong) xid,
                       (ulonglong) cache_mngr));

  /*
    No cache manager means nothing to log, but we still have to commit
    the transaction.
   */
  if (cache_mngr == NULL)
  {
    if (ha_commit_low(thd, all))
      DBUG_RETURN(RESULT_ABORTED);
    DBUG_RETURN(RESULT_SUCCESS);
  }

  THD_TRANS *trans= all ? &thd->transaction.all : &thd->transaction.stmt;

  DBUG_PRINT("debug", ("in_transaction: %s, no_2pc: %s, rw_ha_count: %d",
                       YESNO(thd->in_multi_stmt_transaction_mode()),
                       YESNO(trans->no_2pc),
                       trans->rw_ha_count));
  DBUG_PRINT("debug",
             ("all.cannot_safely_rollback(): %s, trx_cache_empty: %s",
              YESNO(thd->transaction.all.cannot_safely_rollback()),
              YESNO(cache_mngr->trx_cache.is_binlog_empty())));
  DBUG_PRINT("debug",
             ("stmt.cannot_safely_rollback(): %s, stmt_cache_empty: %s",
              YESNO(thd->transaction.stmt.cannot_safely_rollback()),
              YESNO(cache_mngr->stmt_cache.is_binlog_empty())));


  /*
    If there are no handlertons registered, there is nothing to
    commit. Note that DDLs are written earlier in this case (inside
    binlog_query).

    TODO: This can be a problem in those cases that there are no
    handlertons registered. DDLs are one example, but the other case
    is MyISAM. In this case, we could register a dummy handlerton to
    trigger the commit.

    Any statement that requires logging will call binlog_query before
    trans_commit_stmt, so an alternative is to use the condition
    "binlog_query called or stmt.ha_list != 0".
   */
  if (!all && trans->ha_list == 0 &&
      cache_mngr->stmt_cache.is_binlog_empty())
    DBUG_RETURN(RESULT_SUCCESS);

  /*
    If there is anything in the stmt cache, and GTIDs are enabled,
    then this is a single statement outside a transaction and it is
    impossible that there is anything in the trx cache.  Hence, we
    write any empty group(s) to the stmt cache.

    Otherwise, we write any empty group(s) to the trx cache at the end
    of the transaction.
  */
  if (!cache_mngr->stmt_cache.is_binlog_empty())
  {
    error= write_empty_groups_to_cache(thd, &cache_mngr->stmt_cache);
    if (error == 0)
    {
      if (cache_mngr->stmt_cache.finalize(thd))
        DBUG_RETURN(RESULT_ABORTED);
      stuff_logged= true;
    }
  }

  /*
    We commit the transaction if:
     - We are not in a transaction and committing a statement, or
     - We are in a transaction and a full transaction is committed.
    Otherwise, we accumulate the changes.
  */
  if (!error && !cache_mngr->trx_cache.is_binlog_empty() &&
      ending_trans(thd, all))
  {
    const bool real_trans= (all || thd->transaction.all.ha_list == 0);
    /*
      We are committing an XA transaction if it is a "real" transaction
      and have an XID assigned (because some handlerton registered). A
      transaction is "real" if either 'all' is true or the 'all.ha_list'
      is empty.

      Note: This is kind of strange since registering the binlog
      handlerton will then make the transaction XA, which is not really
      true. This occurs for example if a MyISAM statement is executed
      with row-based replication on.
   */
    if (real_trans && xid && trans->rw_ha_count > 1 && !trans->no_2pc)
    {
      Xid_log_event end_evt(thd, xid);
      if (cache_mngr->trx_cache.finalize(thd, &end_evt))
        DBUG_RETURN(RESULT_ABORTED);
    }
    else
    {
      Query_log_event end_evt(thd, STRING_WITH_LEN("COMMIT"),
                              true, FALSE, TRUE, 0, TRUE);
      if (cache_mngr->trx_cache.finalize(thd, &end_evt))
        DBUG_RETURN(RESULT_ABORTED);
    }
    stuff_logged= true;
  }

  /*
    This is part of the stmt rollback.
  */
  if (!all)
    cache_mngr->trx_cache.set_prev_position(MY_OFF_T_UNDEF);

  DBUG_PRINT("debug", ("error: %d", error));

  if (error)
    DBUG_RETURN(RESULT_ABORTED);

  /*
    Now all the events are written to the caches, so we will commit
    the transaction in the engines. This is done using the group
    commit logic in ordered_commit, which will return when the
    transaction is committed.

    If the commit in the engines fail, we still have something logged
    to the binary log so we have to report this as a "bad" failure
    (failed to commit, but logged something).
  */
  if (stuff_logged)
  {
    if (ordered_commit(thd, all))
      DBUG_RETURN(RESULT_INCONSISTENT);
  }
  else
  {
    if (ha_commit_low(thd, all))
      DBUG_RETURN(RESULT_INCONSISTENT);
  }

  DBUG_RETURN(error ? RESULT_INCONSISTENT : RESULT_SUCCESS);
}


/**
   Flush caches for session.

   @note @c set_trans_pos is called with a pointer to the file name
   that the binary log currently use and a rotation will change the
   contents of the variable.

   The position is used when calling the after_flush, after_commit,
   and after_rollback hooks, but these have been placed so that they
   occur before a rotation is executed.

   It is the responsibility of any plugin that use this position to
   copy it if they need it after the hook has returned.
 */
std::pair<int,my_off_t>
MYSQL_BIN_LOG::flush_thread_caches(THD *thd)
{
  binlog_cache_mngr *cache_mngr= thd_get_cache_mngr(thd);
  my_off_t bytes= 0;
  bool wrote_xid= false;
  int error= cache_mngr->flush(thd, &bytes, &wrote_xid);
  if (!error && bytes > 0)
  {
    /*
      Note that set_trans_pos does not copy the file name. See
      this function documentation for more info.
    */
    thd->set_trans_pos(log_file_name, my_b_tell(&log_file));
    if (wrote_xid)
      inc_prep_xids(thd);
  }
  DBUG_PRINT("debug", ("bytes: %llu", bytes));
  return std::make_pair(error, bytes);
}


/**
  Execute the flush stage.

  @param total_bytes_var Pointer to variable that will be set to total
  number of bytes flushed, or NULL.

  @param rotate_var Pointer to variable that will be set to true if
  binlog rotation should be performed after releasing locks. If rotate
  is not necessary, the variable will not be touched.

  @return Error code on error, zero on success
 */

int
MYSQL_BIN_LOG::process_flush_stage_queue(my_off_t *total_bytes_var,
                                         bool *rotate_var,
                                         THD **out_queue_var)
{
  DBUG_ASSERT(total_bytes_var && rotate_var && out_queue_var);
  my_off_t total_bytes= 0;
  int flush_error= 1;
  mysql_mutex_assert_owner(&LOCK_log);

  my_atomic_rwlock_rdlock(&opt_binlog_max_flush_queue_time_lock);
  const ulonglong max_udelay= my_atomic_load32(&opt_binlog_max_flush_queue_time);
  my_atomic_rwlock_rdunlock(&opt_binlog_max_flush_queue_time_lock);
  const ulonglong start_utime= max_udelay > 0 ? my_micro_time() : 0;

  /*
    First we read the queue until it either is empty or the difference
    between the time we started and the current time is too large.

    We remember the first thread we unqueued, because this will be the
    beginning of the out queue.
   */
  bool has_more= true;
  THD *first_seen= NULL;
  while ((max_udelay == 0 || my_micro_time() < start_utime + max_udelay) && has_more)
  {
    std::pair<bool,THD*> current= stage_manager.pop_front(Stage_manager::FLUSH_STAGE);
    std::pair<int,my_off_t> result= flush_thread_caches(current.second);
    has_more= current.first;
    total_bytes+= result.second;
    if (flush_error == 1)
      flush_error= result.first;
    if (first_seen == NULL)
      first_seen= current.second;
  }

  /*
    Either the queue is empty, or we ran out of time. If we ran out of
    time, we have to fetch the entire queue (and flush it) since
    otherwise the next batch will not have a leader.
   */
  if (has_more)
  {
    THD *queue= stage_manager.fetch_queue_for(Stage_manager::FLUSH_STAGE);
    for (THD *head= queue ; head ; head = head->next_to_commit)
    {
      std::pair<int,my_off_t> result= flush_thread_caches(head);
      total_bytes+= result.second;
      if (flush_error == 1)
        flush_error= result.first;
    }
    if (first_seen == NULL)
      first_seen= queue;
  }

  *out_queue_var= first_seen;
  *total_bytes_var= total_bytes;
  if (total_bytes > 0 && my_b_tell(&log_file) >= (my_off_t) max_size)
    *rotate_var= true;
  return flush_error;
}


/**
  Commit a sequence of sessions.

  This function commit an entire queue of sessions starting with the
  session in @c first. If there were an error in the flushing part of
  the ordered commit, the error code is passed in and all the threads
  are marked accordingly (but not committed).

  @see MYSQL_BIN_LOG::ordered_commit

  @param thd The "master" thread
  @param first First thread in the queue of threads to commit
 */

void
MYSQL_BIN_LOG::process_commit_stage_queue(THD *thd, THD *first)
{
  mysql_mutex_assert_owner(&LOCK_commit);
  Thread_excursion excursion(thd);
#ifndef DBUG_OFF
  thd->transaction.flags.ready_preempt= 1; // formality by the leader
#endif
  for (THD *head= first ; head ; head = head->next_to_commit)
  {
    DBUG_PRINT("debug", ("Thread ID: %lu, commit_error: %d, flags.pending: %s",
                         head->thread_id, head->commit_error,
                         YESNO(head->transaction.flags.pending)));
    /*
      If flushing failed, set commit_error for the session, skip the
      transaction and proceed with the next transaction instead. This
      will mark all threads as failed, since the flush failed.

      If flush succeeded, attach to the session and commit it in the
      engines.
    */
#ifndef DBUG_OFF
    stage_manager.clear_preempt_status(head);
#endif
    if (head->commit_error != THD::CE_NONE)
      ;
    else if (excursion.attach_to(head))
    {
      head->commit_error= THD::CE_COMMIT_ERROR;
      sql_print_error("Out of memory while attaching to session thread "
                      "during the group commit phase.");
    }
    else
    {
      bool all= head->transaction.flags.real_commit;
      if (head->transaction.flags.commit_low)
      {
        /* head is parked to have exited append() */
        DBUG_ASSERT(head->transaction.flags.ready_preempt);
        /*
          storage engine commit
        */
        if (ha_commit_low(head, all, false))
          head->commit_error= THD::CE_COMMIT_ERROR;
      }
      DBUG_PRINT("debug", ("commit_error: %d, flags.pending: %s",
                           head->commit_error,
                           YESNO(head->transaction.flags.pending)));
    }
    /*
      Decrement the prepared XID counter after storage engine commit.
      We also need decrement the prepared XID when encountering a
      flush error or session attach error for avoiding 3-way deadlock
      among user thread, rotate thread and dump thread.
    */
    if (head->transaction.flags.xid_written)
      dec_prep_xids(head);
  }
}

/**
  Process after commit for a sequence of sessions.

  @param thd The "master" thread
  @param first First thread in the queue of threads to commit
 */

void
MYSQL_BIN_LOG::process_after_commit_stage_queue(THD *thd, THD *first)
{
  Thread_excursion excursion(thd);
  for (THD *head= first; head; head= head->next_to_commit)
  {
    if (head->transaction.flags.run_hooks &&
        head->commit_error == THD::CE_NONE)
    {
      if (excursion.attach_to(head))
      {
        head->commit_error= THD::CE_COMMIT_ERROR;
        sql_print_error("Out of memory while attaching to session thread "
                        "during the group commit phase.");
      }
      if (head->commit_error == THD::CE_NONE)
      {
        bool all= head->transaction.flags.real_commit;
        (void) RUN_HOOK(transaction, after_commit, (head, all));
        /*
          When after_commit finished for the transaction, clear the run_hooks flag.
          This allow other parts of the system to check if after_commit was called.
        */
        head->transaction.flags.run_hooks= false;
      }
    }
  }
}

#ifndef DBUG_OFF
/** Names for the stages. */
static const char* g_stage_name[] = {
  "FLUSH",
  "SYNC",
  "COMMIT",
};
#endif


/**
  Enter a stage of the ordered commit procedure.

  Entering is stage is done by:

  - Atomically enqueueing a queue of processes (which is just one for
    the first phase).

  - If the queue was empty, the thread is the leader for that stage
    and it should process the entire queue for that stage.

  - If the queue was not empty, the thread is a follower and can go
    waiting for the commit to finish.

  The function will lock the stage mutex if it was designated the
  leader for the phase.

  @param thd    Session structure
  @param stage  The stage to enter
  @param queue  Queue of threads to enqueue for the stage
  @param stage_mutex Mutex for the stage

  @retval true  The thread should "bail out" and go waiting for the
                commit to finish
  @retval false The thread is the leader for the stage and should do
                the processing.
*/

bool
MYSQL_BIN_LOG::change_stage(THD *thd,
                            Stage_manager::StageID stage, THD *queue,
                            mysql_mutex_t *leave_mutex,
                            mysql_mutex_t *enter_mutex)
{
  DBUG_ENTER("MYSQL_BIN_LOG::change_stage");
  DBUG_PRINT("enter", ("thd: 0x%llx, stage: %s, queue: 0x%llx",
                       (ulonglong) thd, g_stage_name[stage], (ulonglong) queue));
  DBUG_ASSERT(0 <= stage && stage < Stage_manager::STAGE_COUNTER);
  DBUG_ASSERT(enter_mutex);
  DBUG_ASSERT(queue);
  /*
    enroll_for will release the leave_mutex once the sessions are
    queued.
  */
  if (!stage_manager.enroll_for(stage, queue, leave_mutex))
  {
    DBUG_ASSERT(!thd_get_cache_mngr(thd)->dbug_any_finalized());
    DBUG_RETURN(true);
  }
  mysql_mutex_lock(enter_mutex);
  DBUG_RETURN(false);
}



/**
  Flush the I/O cache to file.

  Flush the binary log to the binlog file if any byte where written
  and signal that the binary log file has been updated if the flush
  succeeds.
*/

int
MYSQL_BIN_LOG::flush_cache_to_file(my_off_t *end_pos_var)
{
  if (flush_io_cache(&log_file))
    return ER_ERROR_ON_WRITE;
  *end_pos_var= my_b_tell(&log_file);
  return 0;
}


/**
  Call fsync() to sync the file to disk.
*/
std::pair<bool, bool>
MYSQL_BIN_LOG::sync_binlog_file(bool force)
{
  bool synced= false;
  unsigned int sync_period= get_sync_period();
  if (force || (sync_period && ++sync_counter >= sync_period))
  {
    sync_counter= 0;
    if (mysql_file_sync(log_file.file, MYF(MY_WME)))
      return std::make_pair(true, synced);
    synced= true;
  }
  return std::make_pair(false, synced);
}


/**
   Helper function executed when leaving @c ordered_commit.

   This function contain the necessary code for fetching the error
   code, doing post-commit checks, and wrapping up the commit if
   necessary.

   It is typically called when enter_stage indicates that the thread
   should bail out, and also when the ultimate leader thread finishes
   executing @c ordered_commit.

   It is typically used in this manner:
   @code
   if (enter_stage(thd, Thread_queue::FLUSH_STAGE, thd, &LOCK_log))
     return finish_commit(thd);
   @endcode

   @return Error code if the session commit failed, or zero on
   success.
 */
int
MYSQL_BIN_LOG::finish_commit(THD *thd)
{
  if (thd->transaction.flags.commit_low)
  {
    const bool all= thd->transaction.flags.real_commit;
    /*
      storage engine commit
    */
    if (thd->commit_error == THD::CE_NONE &&
        ha_commit_low(thd, all, false))
      thd->commit_error= THD::CE_COMMIT_ERROR;
    /*
      Decrement the prepared XID counter after storage engine commit
    */
    if (thd->transaction.flags.xid_written)
      dec_prep_xids(thd);
    /*
      If commit succeeded, we call the after_commit hook
    */
    if (thd->commit_error == THD::CE_NONE)
    {
      (void) RUN_HOOK(transaction, after_commit, (thd, all));
      thd->transaction.flags.run_hooks= false;
    }
  }
  else if (thd->transaction.flags.xid_written)
    dec_prep_xids(thd);

  thd->variables.gtid_next.set_undefined();
  /*
    Remove committed GTID from owned_gtids, it was already logged on
    MYSQL_BIN_LOG::write_cache().
  */
  global_sid_lock->rdlock();
  gtid_state->update_on_commit(thd);
  global_sid_lock->unlock();

  DBUG_ASSERT(thd->commit_error || !thd->transaction.flags.run_hooks);
  DBUG_ASSERT(!thd_get_cache_mngr(thd)->dbug_any_finalized());
  DBUG_PRINT("return", ("Thread ID: %lu, commit_error: %d",
                        thd->thread_id, thd->commit_error));
  return thd->commit_error;
}

/**
   Auxiliary function used in ordered_commit.
*/
static inline int call_after_sync_hook(THD *queue_head)
{
  const char *log_file= NULL;
  my_off_t pos= 0;
  THD *tail= NULL;

  DBUG_ASSERT(queue_head != NULL);
  while (queue_head)
  {
    tail= queue_head;
    queue_head= queue_head->next_to_commit;
  }

  tail->get_trans_pos(&log_file, &pos);
  if (DBUG_EVALUATE_IF("simulate_after_sync_hook_error", 1, 0) ||
      RUN_HOOK(binlog_storage, after_sync, (tail, log_file, pos)))
  {
    sql_print_error("Failed to run 'after_sync' hooks");
    return ER_ERROR_ON_WRITE;
  }
  return 0;
}

/**
  Flush and commit the transaction.

  This will execute an ordered flush and commit of all outstanding
  transactions and is the main function for the binary log group
  commit logic. The function performs the ordered commit in two
  phases.

  The first phase flushes the caches to the binary log and under
  LOCK_log and marks all threads that were flushed as not pending.

  The second phase executes under LOCK_commit and commits all
  transactions in order.

  The procedure is:

  1. Queue ourselves for flushing.
  2. Grab the log lock, which might result is blocking if the mutex is
     already held by another thread.
  3. If we were not committed while waiting for the lock
     1. Fetch the queue
     2. For each thread in the queue:
        a. Attach to it
        b. Flush the caches, saving any error code
     3. Flush and sync (depending on the value of sync_binlog).
     4. Signal that the binary log was updated
  4. Release the log lock
  5. Grab the commit lock
     1. For each thread in the queue:
        a. If there were no error when flushing and the transaction shall be committed:
           - Commit the transaction, saving the result of executing the commit.
  6. Release the commit lock
  7. Call purge, if any of the committed thread requested a purge.
  8. Return with the saved error code

  @todo The use of @c skip_commit is a hack that we use since the @c
  TC_LOG Interface does not contain functions to handle
  savepoints. Once the binary log is eliminated as a handlerton and
  the @c TC_LOG interface is extended with savepoint handling, this
  parameter can be removed.

  @param thd Session to commit transaction for
  @param all   This is @c true if this is a real transaction commit, and
               @c false otherwise.
  @param skip_commit
               This is @c true if the call to @c ha_commit_low should
               be skipped (it is handled by the caller somehow) and @c
               false otherwise (the normal case).
 */
int MYSQL_BIN_LOG::ordered_commit(THD *thd, bool all, bool skip_commit)
{
  DBUG_ENTER("MYSQL_BIN_LOG::ordered_commit");
  int flush_error= 0;
  my_off_t total_bytes= 0;
  bool do_rotate= false;

  /*
    These values are used while flushing a transaction, so clear
    everything.

    Notes:

    - It would be good if we could keep transaction coordinator
      log-specific data out of the THD structure, but that is not the
      case right now.

    - Everything in the transaction structure is reset when calling
      ha_commit_low since that calls st_transaction::cleanup.
  */
  thd->transaction.flags.pending= true;
  thd->commit_error= THD::CE_NONE;
  thd->next_to_commit= NULL;
  thd->durability_property= HA_IGNORE_DURABILITY;
  thd->transaction.flags.real_commit= all;
  thd->transaction.flags.xid_written= false;
  thd->transaction.flags.commit_low= !skip_commit;
  thd->transaction.flags.run_hooks= !skip_commit;
#ifndef DBUG_OFF
  /*
     The group commit Leader may have to wait for follower whose transaction
     is not ready to be preempted. Initially the status is pessimistic.
     Preemption guarding logics is necessary only when DBUG_ON is set.
     It won't be required for the dbug-off case as long as the follower won't
     execute any thread-specific write access code in this method, which is
     the case as of current.
  */
  thd->transaction.flags.ready_preempt= 0;
#endif

  DBUG_PRINT("enter", ("flags.pending: %s, commit_error: %d, thread_id: %lu",
                       YESNO(thd->transaction.flags.pending),
                       thd->commit_error, thd->thread_id));

  /*
    Stage #1: flushing transactions to binary log

    While flushing, we allow new threads to enter and will process
    them in due time. Once the queue was empty, we cannot reap
    anything more since it is possible that a thread entered and
    appointed itself leader for the flush phase.
  */
  if (change_stage(thd, Stage_manager::FLUSH_STAGE, thd, NULL, &LOCK_log))
  {
    DBUG_PRINT("return", ("Thread ID: %lu, commit_error: %d",
                          thd->thread_id, thd->commit_error));
    DBUG_RETURN(finish_commit(thd));
  }

  THD *wait_queue= NULL;
  flush_error= process_flush_stage_queue(&total_bytes, &do_rotate, &wait_queue);

  my_off_t flush_end_pos= 0;
  if (flush_error == 0 && total_bytes > 0)
    flush_error= flush_cache_to_file(&flush_end_pos);

  /*
    If the flush finished successfully, we can call the after_flush
    hook. Being invoked here, we have the guarantee that the hook is
    executed before the before/after_send_hooks on the dump thread
    preventing race conditions among these plug-ins.
  */
  if (flush_error == 0)
  {
    const char *file_name_ptr= log_file_name + dirname_length(log_file_name);
    DBUG_ASSERT(flush_end_pos != 0);
    if (DBUG_EVALUATE_IF("simulate_after_flush_hook_error", 1, 0) ||
        RUN_HOOK(binlog_storage, after_flush,
                 (thd, file_name_ptr, flush_end_pos)))
    {
      sql_print_error("Failed to run 'after_flush' hooks");
      flush_error= ER_ERROR_ON_WRITE;
    }

    signal_update();
    DBUG_EXECUTE_IF("crash_commit_after_log", DBUG_SUICIDE(););
  }

  /*
    Stage #2: Syncing binary log file to disk
  */
  if (change_stage(thd, Stage_manager::SYNC_STAGE, wait_queue, &LOCK_log, &LOCK_sync))
  {
    DBUG_PRINT("return", ("Thread ID: %lu, commit_error: %d",
                          thd->thread_id, thd->commit_error));
    DBUG_RETURN(finish_commit(thd));
  }
  THD *final_queue= stage_manager.fetch_queue_for(Stage_manager::SYNC_STAGE);
  if (flush_error == 0 && total_bytes > 0)
  {
    std::pair<bool, bool> result= sync_binlog_file(false);
    flush_error= result.first;
  }

  /*
    Stage #3: Commit all transactions in order.

    This stage is skipped if we do not need to order the commits and
    each thread have to execute the handlerton commit instead.

    Howver, since we are keeping the lock from the previous stage, we
    need to unlock it if we skip the stage.
   */
  if (opt_binlog_order_commits)
  {
    if (change_stage(thd, Stage_manager::COMMIT_STAGE,
                     final_queue, &LOCK_sync, &LOCK_commit))
    {
      DBUG_PRINT("return", ("Thread ID: %lu, commit_error: %d",
                            thd->thread_id, thd->commit_error));
      DBUG_RETURN(finish_commit(thd));
    }
    THD *commit_queue= stage_manager.fetch_queue_for(Stage_manager::COMMIT_STAGE);
<<<<<<< HEAD
    DBUG_EXECUTE_IF("semi_sync_3-way_deadlock",
                    DEBUG_SYNC(thd, "before_process_commit_stage_queue"););
    process_commit_stage_queue(thd, commit_queue);
=======

    if (flush_error == 0)
      flush_error= call_after_sync_hook(commit_queue);

    process_commit_stage_queue(thd, commit_queue, flush_error);
>>>>>>> cd275144
    mysql_mutex_unlock(&LOCK_commit);
    /*
      Process after_commit after LOCK_commit is released for avoiding
      3-way deadlock among user thread, rotate thread and dump thread.
    */
    process_after_commit_stage_queue(thd, commit_queue);
    final_queue= commit_queue;
  }
  else
  {
    mysql_mutex_unlock(&LOCK_sync);
    if (flush_error == 0)
      call_after_sync_hook(final_queue);
  }

  /* Commit done so signal all waiting threads */
  stage_manager.signal_done(final_queue);

  /*
    Finish the commit before executing a rotate, or run the risk of a
    deadlock. We don't need the return value here since it is in
    thd->commit_error, which is returned below.
  */
  (void) finish_commit(thd);

  /*
    If we need to rotate, we do it without commit error.
    Otherwise the thd->commit_error will be possibly reset.
   */
  if (do_rotate && thd->commit_error == THD::CE_NONE)
  {
    /*
      Do not force the rotate as several consecutive groups may
      request unnecessary rotations.

      NOTE: Run purge_logs wo/ holding LOCK_log because it does not
      need the mutex. Otherwise causes various deadlocks.
    */

    DBUG_EXECUTE_IF("crash_commit_before_unlog", DBUG_SUICIDE(););
    DEBUG_SYNC(thd, "ready_to_do_rotation");
    bool check_purge= false;
    mysql_mutex_lock(&LOCK_log);
    int error= rotate(false, &check_purge);
    mysql_mutex_unlock(&LOCK_log);

    if (!error && check_purge)
      purge();
    else
      thd->commit_error= THD::CE_COMMIT_ERROR;
  }
  DBUG_RETURN(thd->commit_error);
}


/**
  MYSQLD server recovers from last crashed binlog.

  @param log           IO_CACHE of the crashed binlog.
  @param fdle          Format_description_log_event of the crashed binlog.
  @param valid_pos     The position of the last valid transaction or
                       event(non-transaction) of the crashed binlog.

  @retval
    0                  ok
  @retval
    1                  error
*/
int MYSQL_BIN_LOG::recover(IO_CACHE *log, Format_description_log_event *fdle,
                            my_off_t *valid_pos)
{
  Log_event  *ev;
  HASH xids;
  MEM_ROOT mem_root;
  /*
    The flag is used for handling the case that a transaction
    is partially written to the binlog.
  */
  bool in_transaction= FALSE;

  if (! fdle->is_valid() ||
      my_hash_init(&xids, &my_charset_bin, TC_LOG_PAGE_SIZE/3, 0,
                   sizeof(my_xid), 0, 0, MYF(0)))
    goto err1;

  init_alloc_root(&mem_root, TC_LOG_PAGE_SIZE, TC_LOG_PAGE_SIZE);

  while ((ev= Log_event::read_log_event(log, 0, fdle, TRUE))
         && ev->is_valid())
  {
    if (ev->get_type_code() == QUERY_EVENT &&
        !strcmp(((Query_log_event*)ev)->query, "BEGIN"))
      in_transaction= TRUE;

    if (ev->get_type_code() == QUERY_EVENT &&
        !strcmp(((Query_log_event*)ev)->query, "COMMIT"))
    {
      DBUG_ASSERT(in_transaction == TRUE);
      in_transaction= FALSE;
    }
    else if (ev->get_type_code() == XID_EVENT)
    {
      DBUG_ASSERT(in_transaction == TRUE);
      in_transaction= FALSE;
      Xid_log_event *xev=(Xid_log_event *)ev;
      uchar *x= (uchar *) memdup_root(&mem_root, (uchar*) &xev->xid,
                                      sizeof(xev->xid));
      if (!x || my_hash_insert(&xids, x))
        goto err2;
    }

    /*
      Recorded valid position for the crashed binlog file
      which did not contain incorrect events. The following
      positions increase the variable valid_pos:

      1 -
        ...
        <---> HERE IS VALID <--->
        GTID 
        BEGIN
        ...
        COMMIT
        ...
         
      2 -
        ...
        <---> HERE IS VALID <--->
        GTID 
        DDL/UTILITY
        ...

      In other words, the following positions do not increase
      the variable valid_pos:

      1 -
        GTID 
        <---> HERE IS VALID <--->
        ...

      2 -
        GTID 
        BEGIN
        <---> HERE IS VALID <--->
        ...
    */
    if (!log->error && !in_transaction &&
        !is_gtid_event(ev))
      *valid_pos= my_b_tell(log);

    delete ev;
  }

  if (ha_recover(&xids))
    goto err2;

  free_root(&mem_root, MYF(0));
  my_hash_free(&xids);
  return 0;

err2:
  free_root(&mem_root, MYF(0));
  my_hash_free(&xids);
err1:
  sql_print_error("Crash recovery failed. Either correct the problem "
                  "(if it's, for example, out of memory error) and restart, "
                  "or delete (or rename) binary log and start mysqld with "
                  "--tc-heuristic-recover={commit|rollback}");
  return 1;
}

Group_cache *THD::get_group_cache(bool is_transactional)
{
  DBUG_ENTER("THD::get_group_cache(bool)");

  // If opt_bin_log==0, it is not safe to call thd_get_cache_mngr
  // because binlog_hton has not been completely set up.
  DBUG_ASSERT(opt_bin_log);
  binlog_cache_mngr *cache_mngr= thd_get_cache_mngr(this);

  // cache_mngr is NULL until we call thd->binlog_setup_trx_data, so
  // we assert that this has been done.
  DBUG_ASSERT(cache_mngr != NULL);

  binlog_cache_data *cache_data=
    cache_mngr->get_binlog_cache_data(is_transactional);
  DBUG_ASSERT(cache_data != NULL);

  DBUG_RETURN(&cache_data->group_cache);
}

/*
  These functions are placed in this file since they need access to
  binlog_hton, which has internal linkage.
*/

int THD::binlog_setup_trx_data()
{
  DBUG_ENTER("THD::binlog_setup_trx_data");
  binlog_cache_mngr *cache_mngr= thd_get_cache_mngr(this);

  if (cache_mngr)
    DBUG_RETURN(0);                             // Already set up

  cache_mngr= (binlog_cache_mngr*) my_malloc(sizeof(binlog_cache_mngr), MYF(MY_ZEROFILL));
  if (!cache_mngr ||
      open_cached_file(&cache_mngr->stmt_cache.cache_log, mysql_tmpdir,
                       LOG_PREFIX, binlog_stmt_cache_size, MYF(MY_WME)) ||
      open_cached_file(&cache_mngr->trx_cache.cache_log, mysql_tmpdir,
                       LOG_PREFIX, binlog_cache_size, MYF(MY_WME)))
  {
    my_free(cache_mngr);
    DBUG_RETURN(1);                      // Didn't manage to set it up
  }
  DBUG_PRINT("debug", ("Set ha_data slot %d to 0x%llx", binlog_hton->slot, (ulonglong) cache_mngr));
  thd_set_ha_data(this, binlog_hton, cache_mngr);

  cache_mngr= new (thd_get_cache_mngr(this))
              binlog_cache_mngr(max_binlog_stmt_cache_size,
                                &binlog_stmt_cache_use,
                                &binlog_stmt_cache_disk_use,
                                max_binlog_cache_size,
                                &binlog_cache_use,
                                &binlog_cache_disk_use);
  DBUG_RETURN(0);
}

/**

*/
void register_binlog_handler(THD *thd, bool trx)
{
  DBUG_ENTER("register_binlog_handler");
  /*
    If this is the first call to this function while processing a statement,
    the transactional cache does not have a savepoint defined. So, in what
    follows:
      . an implicit savepoint is defined;
      . callbacks are registered;
      . binary log is set as read/write.

    The savepoint allows for truncating the trx-cache transactional changes
    fail. Callbacks are necessary to flush caches upon committing or rolling
    back a statement or a transaction. However, notifications do not happen
    if the binary log is set as read/write.
  */
  binlog_cache_mngr *cache_mngr= thd_get_cache_mngr(thd);
  if (cache_mngr->trx_cache.get_prev_position() == MY_OFF_T_UNDEF)
  {
    /*
      Set an implicit savepoint in order to be able to truncate a trx-cache.
    */
    my_off_t pos= 0;
    binlog_trans_log_savepos(thd, &pos);
    cache_mngr->trx_cache.set_prev_position(pos);

    /*
      Set callbacks in order to be able to call commmit or rollback.
    */
    if (trx)
      trans_register_ha(thd, TRUE, binlog_hton);
    trans_register_ha(thd, FALSE, binlog_hton);

    /*
      Set the binary log as read/write otherwise callbacks are not called.
    */
    thd->ha_data[binlog_hton->slot].ha_info[0].set_trx_read_write();
  }
  DBUG_VOID_RETURN;
}

/**
  Function to start a statement and optionally a transaction for the
  binary log.

  This function does three things:
    - Starts a transaction if not in autocommit mode or if a BEGIN
      statement has been seen.

    - Start a statement transaction to allow us to truncate the cache.

    - Save the currrent binlog position so that we can roll back the
      statement by truncating the cache.

      We only update the saved position if the old one was undefined,
      the reason is that there are some cases (e.g., for CREATE-SELECT)
      where the position is saved twice (e.g., both in
      select_create::prepare() and THD::binlog_write_table_map()) , but
      we should use the first. This means that calls to this function
      can be used to start the statement before the first table map
      event, to include some extra events.

  Note however that IMMEDIATE_LOGGING implies that the statement is
  written without BEGIN/COMMIT.

  @param thd         Thread variable
  @param start_event The first event requested to be written into the
                     binary log
 */
static int binlog_start_trans_and_stmt(THD *thd, Log_event *start_event)
{
  DBUG_ENTER("binlog_start_trans_and_stmt");
 
  /*
    Initialize the cache manager if this was not done yet.
  */ 
  if (thd->binlog_setup_trx_data())
    DBUG_RETURN(1);

  /*
    Retrieve the appropriated cache.
  */
  bool is_transactional= start_event->is_using_trans_cache();
  binlog_cache_mngr *cache_mngr= thd_get_cache_mngr(thd);
  binlog_cache_data *cache_data= cache_mngr->get_binlog_cache_data(is_transactional);
 
  /*
    If the event is requesting immediatly logging, there is no need to go
    further down and set savepoint and register callbacks.
  */ 
  if (start_event->is_using_immediate_logging())
    DBUG_RETURN(0);

  register_binlog_handler(thd, thd->in_multi_stmt_transaction_mode());

  /*
    If the cache is empty log "BEGIN" at the beginning of every transaction.
    Here, a transaction is either a BEGIN..COMMIT/ROLLBACK block or a single
    statement in autocommit mode.
  */
  if (cache_data->is_binlog_empty())
  {
    Query_log_event qinfo(thd, STRING_WITH_LEN("BEGIN"),
                          is_transactional, FALSE, TRUE, 0, TRUE);
    if (cache_data->write_event(thd, &qinfo))
      DBUG_RETURN(1);
  }

  DBUG_RETURN(0);
}

/**
  This function writes a table map to the binary log. 
  Note that in order to keep the signature uniform with related methods,
  we use a redundant parameter to indicate whether a transactional table
  was changed or not.
  Sometimes it will write a Rows_query_log_event into binary log before
  the table map too.
 
  @param table             a pointer to the table.
  @param is_transactional  @c true indicates a transactional table,
                           otherwise @c false a non-transactional.
  @param binlog_rows_query @c true indicates a Rows_query log event
                           will be binlogged before table map,
                           otherwise @c false indicates it will not
                           be binlogged.
  @return
    nonzero if an error pops up when writing the table map event
    or the Rows_query log event.
*/
int THD::binlog_write_table_map(TABLE *table, bool is_transactional,
                                bool binlog_rows_query)
{
  int error;
  DBUG_ENTER("THD::binlog_write_table_map");
  DBUG_PRINT("enter", ("table: 0x%lx  (%s: #%llu)",
                       (long) table, table->s->table_name.str,
                       table->s->table_map_id.id()));

  /* Pre-conditions */
  DBUG_ASSERT(is_current_stmt_binlog_format_row() && mysql_bin_log.is_open());
  DBUG_ASSERT(table->s->table_map_id.is_valid());

  Table_map_log_event
    the_event(this, table, table->s->table_map_id, is_transactional);

  binlog_start_trans_and_stmt(this, &the_event);

  binlog_cache_mngr *const cache_mngr= thd_get_cache_mngr(this);

  binlog_cache_data *cache_data=
    cache_mngr->get_binlog_cache_data(is_transactional);

  if (binlog_rows_query && this->query())
  {
    /* Write the Rows_query_log_event into binlog before the table map */
    Rows_query_log_event
      rows_query_ev(this, this->query(), this->query_length());
    if ((error= cache_data->write_event(this, &rows_query_ev)))
      DBUG_RETURN(error);
  }

  if ((error= cache_data->write_event(this, &the_event)))
    DBUG_RETURN(error);

  binlog_table_maps++;
  DBUG_RETURN(0);
}

/**
  This function retrieves a pending row event from a cache which is
  specified through the parameter @c is_transactional. Respectively, when it
  is @c true, the pending event is returned from the transactional cache.
  Otherwise from the non-transactional cache.

  @param is_transactional  @c true indicates a transactional cache,
                           otherwise @c false a non-transactional.
  @return
    The row event if any. 
*/
Rows_log_event*
THD::binlog_get_pending_rows_event(bool is_transactional) const
{
  Rows_log_event* rows= NULL;
  binlog_cache_mngr *const cache_mngr= thd_get_cache_mngr(this);

  /*
    This is less than ideal, but here's the story: If there is no cache_mngr,
    prepare_pending_rows_event() has never been called (since the cache_mngr
    is set up there). In that case, we just return NULL.
   */
  if (cache_mngr)
  {
    binlog_cache_data *cache_data=
      cache_mngr->get_binlog_cache_data(is_transactional);

    rows= cache_data->pending();
  }
  return (rows);
}

/**
   @param db    db name c-string to be inserted into alphabetically sorted
                THD::binlog_accessed_db_names list.
                
                Note, that space for both the data and the node
                struct are allocated in THD::main_mem_root.
                The list lasts for the top-level query time and is reset
                in @c THD::cleanup_after_query().
*/
void
THD::add_to_binlog_accessed_dbs(const char *db_param)
{
  char *after_db;
  MEM_ROOT *db_mem_root= &main_mem_root;

  if (!binlog_accessed_db_names)
    binlog_accessed_db_names= new (db_mem_root) List<char>;

  if (binlog_accessed_db_names->elements >  MAX_DBS_IN_EVENT_MTS)
  {
    push_warning_printf(this, Sql_condition::SL_WARNING,
                        ER_MTS_UPDATED_DBS_GREATER_MAX,
                        ER(ER_MTS_UPDATED_DBS_GREATER_MAX),
                        MAX_DBS_IN_EVENT_MTS);
    return;
  }

  after_db= strdup_root(db_mem_root, db_param);

  /* 
     sorted insertion is implemented with first rearranging data
     (pointer to char*) of the links and final appending of the least
     ordered data to create a new link in the list.
  */
  if (binlog_accessed_db_names->elements != 0)
  {
    List_iterator<char> it(*get_binlog_accessed_db_names());

    while (it++)
    {
      char *swap= NULL;
      char **ref_cur_db= it.ref();
      int cmp= strcmp(after_db, *ref_cur_db);

      DBUG_ASSERT(!swap || cmp < 0);
      
      if (cmp == 0)
      {
        after_db= NULL;  /* dup to ignore */
        break;
      }
      else if (swap || cmp > 0)
      {
        swap= *ref_cur_db;
        *ref_cur_db= after_db;
        after_db= swap;
      }
    }
  }
  if (after_db)
    binlog_accessed_db_names->push_back(after_db, &main_mem_root);
}

/*
  Function to check whether the table in query uses a fulltext parser
  plugin or not.

  @param s - table share pointer.

  @retval TRUE - The table uses fulltext parser plugin.
  @retval FALSE - Otherwise.
*/
static bool inline fulltext_unsafe_set(TABLE_SHARE *s)
{
  for (unsigned int i= 0 ; i < s->keys ; i++)
  {
    if ((s->key_info[i].flags & HA_USES_PARSER) && s->keys_in_use.is_set(i))
      return TRUE;
  }
  return FALSE;
}

/**
  Decide on logging format to use for the statement and issue errors
  or warnings as needed.  The decision depends on the following
  parameters:

  - The logging mode, i.e., the value of binlog_format.  Can be
    statement, mixed, or row.

  - The type of statement.  There are three types of statements:
    "normal" safe statements; unsafe statements; and row injections.
    An unsafe statement is one that, if logged in statement format,
    might produce different results when replayed on the slave (e.g.,
    queries with a LIMIT clause).  A row injection is either a BINLOG
    statement, or a row event executed by the slave's SQL thread.

  - The capabilities of tables modified by the statement.  The
    *capabilities vector* for a table is a set of flags associated
    with the table.  Currently, it only includes two flags: *row
    capability flag* and *statement capability flag*.

    The row capability flag is set if and only if the engine can
    handle row-based logging. The statement capability flag is set if
    and only if the table can handle statement-based logging.

  Decision table for logging format
  ---------------------------------

  The following table summarizes how the format and generated
  warning/error depends on the tables' capabilities, the statement
  type, and the current binlog_format.

     Row capable        N NNNNNNNNN YYYYYYYYY YYYYYYYYY
     Statement capable  N YYYYYYYYY NNNNNNNNN YYYYYYYYY

     Statement type     * SSSUUUIII SSSUUUIII SSSUUUIII

     binlog_format      * SMRSMRSMR SMRSMRSMR SMRSMRSMR

     Logged format      - SS-S----- -RR-RR-RR SRRSRR-RR
     Warning/Error      1 --2732444 5--5--6-- ---7--6--

  Legend
  ------

  Row capable:    N - Some table not row-capable, Y - All tables row-capable
  Stmt capable:   N - Some table not stmt-capable, Y - All tables stmt-capable
  Statement type: (S)afe, (U)nsafe, or Row (I)njection
  binlog_format:  (S)TATEMENT, (M)IXED, or (R)OW
  Logged format:  (S)tatement or (R)ow
  Warning/Error:  Warnings and error messages are as follows:

  1. Error: Cannot execute statement: binlogging impossible since both
     row-incapable engines and statement-incapable engines are
     involved.

  2. Error: Cannot execute statement: binlogging impossible since
     BINLOG_FORMAT = ROW and at least one table uses a storage engine
     limited to statement-logging.

  3. Error: Cannot execute statement: binlogging of unsafe statement
     is impossible when storage engine is limited to statement-logging
     and BINLOG_FORMAT = MIXED.

  4. Error: Cannot execute row injection: binlogging impossible since
     at least one table uses a storage engine limited to
     statement-logging.

  5. Error: Cannot execute statement: binlogging impossible since
     BINLOG_FORMAT = STATEMENT and at least one table uses a storage
     engine limited to row-logging.

  6. Error: Cannot execute row injection: binlogging impossible since
     BINLOG_FORMAT = STATEMENT.

  7. Warning: Unsafe statement binlogged in statement format since
     BINLOG_FORMAT = STATEMENT.

  In addition, we can produce the following error (not depending on
  the variables of the decision diagram):

  8. Error: Cannot execute statement: binlogging impossible since more
     than one engine is involved and at least one engine is
     self-logging.

  For each error case above, the statement is prevented from being
  logged, we report an error, and roll back the statement.  For
  warnings, we set the thd->binlog_flags variable: the warning will be
  printed only if the statement is successfully logged.

  @see THD::binlog_query

  @param[in] thd    Client thread
  @param[in] tables Tables involved in the query

  @retval 0 No error; statement can be logged.
  @retval -1 One of the error conditions above applies (1, 2, 4, 5, or 6).
*/

int THD::decide_logging_format(TABLE_LIST *tables)
{
  DBUG_ENTER("THD::decide_logging_format");
  DBUG_PRINT("info", ("query: %s", query()));
  DBUG_PRINT("info", ("variables.binlog_format: %lu",
                      variables.binlog_format));
  DBUG_PRINT("info", ("lex->get_stmt_unsafe_flags(): 0x%x",
                      lex->get_stmt_unsafe_flags()));

  reset_binlog_local_stmt_filter();

  /*
    We should not decide logging format if the binlog is closed or
    binlogging is off, or if the statement is filtered out from the
    binlog by filtering rules.
  */
  if (mysql_bin_log.is_open() && (variables.option_bits & OPTION_BIN_LOG) &&
      !(variables.binlog_format == BINLOG_FORMAT_STMT &&
        !binlog_filter->db_ok(db)))
  {
    /*
      Compute one bit field with the union of all the engine
      capabilities, and one with the intersection of all the engine
      capabilities.
    */
    handler::Table_flags flags_write_some_set= 0;
    handler::Table_flags flags_access_some_set= 0;
    handler::Table_flags flags_write_all_set=
      HA_BINLOG_ROW_CAPABLE | HA_BINLOG_STMT_CAPABLE;

    /* 
       If different types of engines are about to be updated.
       For example: Innodb and Falcon; Innodb and MyIsam.
    */
    my_bool multi_write_engine= FALSE;
    /*
       If different types of engines are about to be accessed 
       and any of them is about to be updated. For example:
       Innodb and Falcon; Innodb and MyIsam.
    */
    my_bool multi_access_engine= FALSE;
    /*
       Identifies if a table is changed.
    */
    my_bool is_write= FALSE;
    /*
       A pointer to a previous table that was changed.
    */
    TABLE* prev_write_table= NULL;
    /*
       A pointer to a previous table that was accessed.
    */
    TABLE* prev_access_table= NULL;
    /*
      True if at least one table is transactional.
    */
    bool write_to_some_transactional_table= false;
    /*
      True if at least one table is non-transactional.
    */
    bool write_to_some_non_transactional_table= false;
    /*
       True if all non-transactional tables that has been updated
       are temporary.
    */
    bool write_all_non_transactional_are_tmp_tables= true;
    /**
      The number of tables used in the current statement,
      that should be replicated.
    */
    uint replicated_tables_count= 0;
    /**
      The number of tables written to in the current statement,
      that should not be replicated.
      A table should not be replicated when it is considered
      'local' to a MySQL instance.
      Currently, these tables are:
      - mysql.slow_log
      - mysql.general_log
      - mysql.slave_relay_log_info
      - mysql.slave_master_info
      - mysql.slave_worker_info
      - performance_schema.*
      - TODO: information_schema.*
      In practice, from this list, only performance_schema.* tables
      are written to by user queries.
    */
    uint non_replicated_tables_count= 0;
#ifndef DBUG_OFF
    {
      static const char *prelocked_mode_name[] = {
        "NON_PRELOCKED",
        "PRELOCKED",
        "PRELOCKED_UNDER_LOCK_TABLES",
      };
      DBUG_PRINT("debug", ("prelocked_mode: %s",
                           prelocked_mode_name[locked_tables_mode]));
    }
#endif

    /*
      Get the capabilities vector for all involved storage engines and
      mask out the flags for the binary log.
    */
    for (TABLE_LIST *table= tables; table; table= table->next_global)
    {
      if (table->placeholder())
        continue;

      handler::Table_flags const flags= table->table->file->ha_table_flags();

      DBUG_PRINT("info", ("table: %s; ha_table_flags: 0x%llx",
                          table->table_name, flags));

      if (table->table->no_replicate)
      {
        /*
          The statement uses a table that is not replicated.
          The following properties about the table:
          - persistent / transient
          - transactional / non transactional
          - temporary / permanent
          - read or write
          - multiple engines involved because of this table
          are not relevant, as this table is completely ignored.
          Because the statement uses a non replicated table,
          using STATEMENT format in the binlog is impossible.
          Either this statement will be discarded entirely,
          or it will be logged (possibly partially) in ROW format.
        */
        lex->set_stmt_unsafe(LEX::BINLOG_STMT_UNSAFE_SYSTEM_TABLE);

        if (table->lock_type >= TL_WRITE_ALLOW_WRITE)
        {
          non_replicated_tables_count++;
          continue;
        }
      }

      replicated_tables_count++;

      my_bool trans= table->table->file->has_transactions();

      if (table->lock_type >= TL_WRITE_ALLOW_WRITE)
      {
        write_to_some_transactional_table=
          write_to_some_transactional_table || trans;

        write_to_some_non_transactional_table=
          write_to_some_non_transactional_table || !trans;

        if (prev_write_table && prev_write_table->file->ht !=
            table->table->file->ht)
          multi_write_engine= TRUE;

        if (table->table->s->tmp_table)
          lex->set_stmt_accessed_table(trans ? LEX::STMT_WRITES_TEMP_TRANS_TABLE :
                                               LEX::STMT_WRITES_TEMP_NON_TRANS_TABLE);
        else
          lex->set_stmt_accessed_table(trans ? LEX::STMT_WRITES_TRANS_TABLE :
                                               LEX::STMT_WRITES_NON_TRANS_TABLE);

        /*
         Non-transactional updates are allowed when row binlog format is
         used and all non-transactional tables are temporary.
         Binlog format is checked on THD::is_dml_gtid_compatible() method.
        */
        if (!trans)
          write_all_non_transactional_are_tmp_tables=
            write_all_non_transactional_are_tmp_tables &&
            table->table->s->tmp_table;

        flags_write_all_set &= flags;
        flags_write_some_set |= flags;
        is_write= TRUE;

        prev_write_table= table->table;

        /*
          It should be marked unsafe if a table which uses a fulltext parser
          plugin is modified. See also bug#48183.
        */
        if (!lex->is_stmt_unsafe(LEX::BINLOG_STMT_UNSAFE_FULLTEXT_PLUGIN))
        {
          if (fulltext_unsafe_set(table->table->s))
            lex->set_stmt_unsafe(LEX::BINLOG_STMT_UNSAFE_FULLTEXT_PLUGIN);
        }
      }
      if(lex->get_using_match())
      {
        if (fulltext_unsafe_set(table->table->s))
          lex->set_stmt_unsafe(LEX::BINLOG_STMT_UNSAFE_FULLTEXT_PLUGIN);
      }

      flags_access_some_set |= flags;

      if (lex->sql_command != SQLCOM_CREATE_TABLE ||
          (lex->sql_command == SQLCOM_CREATE_TABLE &&
          (lex->create_info.options & HA_LEX_CREATE_TMP_TABLE)))
      {
        if (table->table->s->tmp_table)
          lex->set_stmt_accessed_table(trans ? LEX::STMT_READS_TEMP_TRANS_TABLE :
                                               LEX::STMT_READS_TEMP_NON_TRANS_TABLE);
        else
          lex->set_stmt_accessed_table(trans ? LEX::STMT_READS_TRANS_TABLE :
                                               LEX::STMT_READS_NON_TRANS_TABLE);
      }

      if (prev_access_table && prev_access_table->file->ht !=
          table->table->file->ht)
         multi_access_engine= TRUE;

      prev_access_table= table->table;
    }
    DBUG_ASSERT(!is_write ||
                write_to_some_transactional_table ||
                write_to_some_non_transactional_table);
    /*
      write_all_non_transactional_are_tmp_tables may be true if any
      non-transactional table was not updated, so we fix its value here.
    */
    write_all_non_transactional_are_tmp_tables=
      write_all_non_transactional_are_tmp_tables &&
      write_to_some_non_transactional_table;

    DBUG_PRINT("info", ("flags_write_all_set: 0x%llx", flags_write_all_set));
    DBUG_PRINT("info", ("flags_write_some_set: 0x%llx", flags_write_some_set));
    DBUG_PRINT("info", ("flags_access_some_set: 0x%llx", flags_access_some_set));
    DBUG_PRINT("info", ("multi_write_engine: %d", multi_write_engine));
    DBUG_PRINT("info", ("multi_access_engine: %d", multi_access_engine));

    int error= 0;
    int unsafe_flags;

    bool multi_stmt_trans= in_multi_stmt_transaction_mode();
    bool trans_table= trans_has_updated_trans_table(this);
    bool binlog_direct= variables.binlog_direct_non_trans_update;

    if (lex->is_mixed_stmt_unsafe(multi_stmt_trans, binlog_direct,
                                  trans_table, tx_isolation))
      lex->set_stmt_unsafe(LEX::BINLOG_STMT_UNSAFE_MIXED_STATEMENT);
    else if (multi_stmt_trans && trans_table && !binlog_direct &&
             lex->stmt_accessed_table(LEX::STMT_WRITES_NON_TRANS_TABLE))
      lex->set_stmt_unsafe(LEX::BINLOG_STMT_UNSAFE_NONTRANS_AFTER_TRANS);

    /*
      If more than one engine is involved in the statement and at
      least one is doing it's own logging (is *self-logging*), the
      statement cannot be logged atomically, so we generate an error
      rather than allowing the binlog to become corrupt.
    */
    if (multi_write_engine &&
        (flags_write_some_set & HA_HAS_OWN_BINLOGGING))
      my_error((error= ER_BINLOG_MULTIPLE_ENGINES_AND_SELF_LOGGING_ENGINE),
               MYF(0));
    else if (multi_access_engine && flags_access_some_set & HA_HAS_OWN_BINLOGGING)
      lex->set_stmt_unsafe(LEX::BINLOG_STMT_UNSAFE_MULTIPLE_ENGINES_AND_SELF_LOGGING_ENGINE);

    /* both statement-only and row-only engines involved */
    if ((flags_write_all_set & (HA_BINLOG_STMT_CAPABLE | HA_BINLOG_ROW_CAPABLE)) == 0)
    {
      /*
        1. Error: Binary logging impossible since both row-incapable
           engines and statement-incapable engines are involved
      */
      my_error((error= ER_BINLOG_ROW_ENGINE_AND_STMT_ENGINE), MYF(0));
    }
    /* statement-only engines involved */
    else if ((flags_write_all_set & HA_BINLOG_ROW_CAPABLE) == 0)
    {
      if (lex->is_stmt_row_injection())
      {
        /*
          4. Error: Cannot execute row injection since table uses
             storage engine limited to statement-logging
        */
        my_error((error= ER_BINLOG_ROW_INJECTION_AND_STMT_ENGINE), MYF(0));
      }
      else if (variables.binlog_format == BINLOG_FORMAT_ROW &&
               sqlcom_can_generate_row_events(this))
      {
        /*
          2. Error: Cannot modify table that uses a storage engine
             limited to statement-logging when BINLOG_FORMAT = ROW
        */
        my_error((error= ER_BINLOG_ROW_MODE_AND_STMT_ENGINE), MYF(0));
      }
      else if ((unsafe_flags= lex->get_stmt_unsafe_flags()) != 0)
      {
        /*
          3. Error: Cannot execute statement: binlogging of unsafe
             statement is impossible when storage engine is limited to
             statement-logging and BINLOG_FORMAT = MIXED.
        */
        for (int unsafe_type= 0;
             unsafe_type < LEX::BINLOG_STMT_UNSAFE_COUNT;
             unsafe_type++)
          if (unsafe_flags & (1 << unsafe_type))
            my_error((error= ER_BINLOG_UNSAFE_AND_STMT_ENGINE), MYF(0),
                     ER(LEX::binlog_stmt_unsafe_errcode[unsafe_type]));
      }
      /* log in statement format! */
    }
    /* no statement-only engines */
    else
    {
      /* binlog_format = STATEMENT */
      if (variables.binlog_format == BINLOG_FORMAT_STMT)
      {
        if (lex->is_stmt_row_injection())
        {
          /*
            6. Error: Cannot execute row injection since
               BINLOG_FORMAT = STATEMENT
          */
          my_error((error= ER_BINLOG_ROW_INJECTION_AND_STMT_MODE), MYF(0));
        }
        else if ((flags_write_all_set & HA_BINLOG_STMT_CAPABLE) == 0 &&
                 sqlcom_can_generate_row_events(this))
        {
          /*
            5. Error: Cannot modify table that uses a storage engine
               limited to row-logging when binlog_format = STATEMENT
          */
          my_error((error= ER_BINLOG_STMT_MODE_AND_ROW_ENGINE), MYF(0), "");
        }
        else if (is_write && (unsafe_flags= lex->get_stmt_unsafe_flags()) != 0)
        {
          /*
            7. Warning: Unsafe statement logged as statement due to
               binlog_format = STATEMENT
          */
          binlog_unsafe_warning_flags|= unsafe_flags;
          DBUG_PRINT("info", ("Scheduling warning to be issued by "
                              "binlog_query: '%s'",
                              ER(ER_BINLOG_UNSAFE_STATEMENT)));
          DBUG_PRINT("info", ("binlog_unsafe_warning_flags: 0x%x",
                              binlog_unsafe_warning_flags));
        }
        /* log in statement format! */
      }
      /* No statement-only engines and binlog_format != STATEMENT.
         I.e., nothing prevents us from row logging if needed. */
      else
      {
        if (lex->is_stmt_unsafe() || lex->is_stmt_row_injection()
            || (flags_write_all_set & HA_BINLOG_STMT_CAPABLE) == 0)
        {
          /* log in row format! */
          set_current_stmt_binlog_format_row_if_mixed();
        }
      }
    }

    if (non_replicated_tables_count > 0)
    {
      if ((replicated_tables_count == 0) || ! is_write)
      {
        DBUG_PRINT("info", ("decision: no logging, no replicated table affected"));
        set_binlog_local_stmt_filter();
      }
      else
      {
        if (! is_current_stmt_binlog_format_row())
        {
          my_error((error= ER_BINLOG_STMT_MODE_AND_NO_REPL_TABLES), MYF(0));
        }
        else
        {
          clear_binlog_local_stmt_filter();
        }
      }
    }
    else
    {
      clear_binlog_local_stmt_filter();
    }

    if (!error && enforce_gtid_consistency &&
        !is_dml_gtid_compatible(write_to_some_transactional_table,
                                write_to_some_non_transactional_table,
                                write_all_non_transactional_are_tmp_tables))
      error= 1;

    if (error) {
      DBUG_PRINT("info", ("decision: no logging since an error was generated"));
      DBUG_RETURN(-1);
    }

    if (is_write &&
        lex->sql_command != SQLCOM_END /* rows-event applying by slave */)
    {
      /*
        Master side of DML in the STMT format events parallelization.
        All involving table db:s are stored in a abc-ordered name list.
        In case the number of databases exceeds MAX_DBS_IN_EVENT_MTS maximum
        the list gathering breaks since it won't be sent to the slave.
      */
      for (TABLE_LIST *table= tables; table; table= table->next_global)
      {
        if (table->placeholder())
          continue;

        DBUG_ASSERT(table->table);

        if (table->table->file->referenced_by_foreign_key())
        {
          /* 
             FK-referenced dbs can't be gathered currently. The following
             event will be marked for sequential execution on slave.
          */
          binlog_accessed_db_names= NULL;
          add_to_binlog_accessed_dbs("");
          break;
        }
        if (!is_current_stmt_binlog_format_row())
          add_to_binlog_accessed_dbs(table->db);
      }
    }
    DBUG_PRINT("info", ("decision: logging in %s format",
                        is_current_stmt_binlog_format_row() ?
                        "ROW" : "STATEMENT"));

    if (variables.binlog_format == BINLOG_FORMAT_ROW &&
        (lex->sql_command == SQLCOM_UPDATE ||
         lex->sql_command == SQLCOM_UPDATE_MULTI ||
         lex->sql_command == SQLCOM_DELETE ||
         lex->sql_command == SQLCOM_DELETE_MULTI))
    {
      String table_names;
      /*
        Generate a warning for UPDATE/DELETE statements that modify a
        BLACKHOLE table, as row events are not logged in row format.
      */
      for (TABLE_LIST *table= tables; table; table= table->next_global)
      {
        if (table->placeholder())
          continue;
        if (table->table->file->ht->db_type == DB_TYPE_BLACKHOLE_DB &&
            table->lock_type >= TL_WRITE_ALLOW_WRITE)
        {
            table_names.append(table->table_name);
            table_names.append(",");
        }
      }
      if (!table_names.is_empty())
      {
        bool is_update= (lex->sql_command == SQLCOM_UPDATE ||
                         lex->sql_command == SQLCOM_UPDATE_MULTI);
        /*
          Replace the last ',' with '.' for table_names
        */
        table_names.replace(table_names.length()-1, 1, ".", 1);
        push_warning_printf(this, Sql_condition::SL_WARNING,
                            WARN_ON_BLOCKHOLE_IN_RBR,
                            ER(WARN_ON_BLOCKHOLE_IN_RBR),
                            is_update ? "UPDATE" : "DELETE",
                            table_names.c_ptr());
      }
    }
  }
#ifndef DBUG_OFF
  else
    DBUG_PRINT("info", ("decision: no logging since "
                        "mysql_bin_log.is_open() = %d "
                        "and (options & OPTION_BIN_LOG) = 0x%llx "
                        "and binlog_format = %lu "
                        "and binlog_filter->db_ok(db) = %d",
                        mysql_bin_log.is_open(),
                        (variables.option_bits & OPTION_BIN_LOG),
                        variables.binlog_format,
                        binlog_filter->db_ok(db)));
#endif

  DBUG_RETURN(0);
}


bool THD::is_ddl_gtid_compatible() const
{
  DBUG_ENTER("THD::is_ddl_gtid_compatible");

  // If @@session.sql_log_bin has been manually turned off (only
  // doable by SUPER), then no problem, we can execute any statement.
  if ((variables.option_bits & OPTION_BIN_LOG) == 0)
    DBUG_RETURN(true);

  if (lex->sql_command == SQLCOM_CREATE_TABLE &&
      !(lex->create_info.options & HA_LEX_CREATE_TMP_TABLE) &&
      lex->select_lex->item_list.elements)
  {
    /*
      CREATE ... SELECT (without TEMPORARY) is unsafe because if
      binlog_format=row it will be logged as a CREATE TABLE followed
      by row events, re-executed non-atomically as two transactions,
      and then written to the slave's binary log as two separate
      transactions with the same GTID.
    */
    my_error(ER_GTID_UNSAFE_CREATE_SELECT, MYF(0));
    DBUG_RETURN(false);
  }
  if ((lex->sql_command == SQLCOM_CREATE_TABLE &&
       (lex->create_info.options & HA_LEX_CREATE_TMP_TABLE) != 0) ||
      (lex->sql_command == SQLCOM_DROP_TABLE && lex->drop_temporary))
  {
    /*
      [CREATE|DROP] TEMPORARY TABLE is unsafe to execute
      inside a transaction because the table will stay and the
      transaction will be written to the slave's binary log with the
      GTID even if the transaction is rolled back.
    */
    if (in_multi_stmt_transaction_mode())
    {
      my_error(ER_GTID_UNSAFE_CREATE_DROP_TEMPORARY_TABLE_IN_TRANSACTION,
               MYF(0));
      DBUG_RETURN(false);
    }
  }
  DBUG_RETURN(true);
}


bool
THD::is_dml_gtid_compatible(bool transactional_table,
                            bool non_transactional_table,
                            bool non_transactional_tmp_tables) const
{
  DBUG_ENTER("THD::is_dml_gtid_compatible(bool, bool, bool)");

  // If @@session.sql_log_bin has been manually turned off (only
  // doable by SUPER), then no problem, we can execute any statement.
  if ((variables.option_bits & OPTION_BIN_LOG) == 0)
    DBUG_RETURN(true);

  /*
    Single non-transactional updates are allowed when not mixed
    together with transactional statements within a transaction.
    Furthermore, writing to transactional and non-transactional
    engines in a single statement is also disallowed.
    Multi-statement transactions on non-transactional tables are
    split into single-statement transactions when
    GTID_NEXT = "AUTOMATIC".

    Non-transactional updates are allowed when row binlog format is
    used and all non-transactional tables are temporary.

    The debug symbol "allow_gtid_unsafe_non_transactional_updates"
    disables the error.  This is useful because it allows us to run
    old tests that were not written with the restrictions of GTIDs in
    mind.
  */
  if (non_transactional_table &&
      (transactional_table || trans_has_updated_trans_table(this)) &&
      !(non_transactional_tmp_tables && is_current_stmt_binlog_format_row()) &&
      !DBUG_EVALUATE_IF("allow_gtid_unsafe_non_transactional_updates", 1, 0))
  {
    my_error(ER_GTID_UNSAFE_NON_TRANSACTIONAL_TABLE, MYF(0));
    DBUG_RETURN(false);
  }

  DBUG_RETURN(true);
}

/*
  Implementation of interface to write rows to the binary log through the
  thread.  The thread is responsible for writing the rows it has
  inserted/updated/deleted.
*/

#ifndef MYSQL_CLIENT

/*
  Template member function for ensuring that there is an rows log
  event of the apropriate type before proceeding.

  PRE CONDITION:
    - Events of type 'RowEventT' have the type code 'type_code'.
    
  POST CONDITION:
    If a non-NULL pointer is returned, the pending event for thread 'thd' will
    be an event of type 'RowEventT' (which have the type code 'type_code')
    will either empty or have enough space to hold 'needed' bytes.  In
    addition, the columns bitmap will be correct for the row, meaning that
    the pending event will be flushed if the columns in the event differ from
    the columns suppled to the function.

  RETURNS
    If no error, a non-NULL pending event (either one which already existed or
    the newly created one).
    If error, NULL.
 */

template <class RowsEventT> Rows_log_event* 
THD::binlog_prepare_pending_rows_event(TABLE* table, uint32 serv_id,
                                       size_t needed,
                                       bool is_transactional,
				       RowsEventT *hint __attribute__((unused)),
                                       const uchar* extra_row_info)
{
  DBUG_ENTER("binlog_prepare_pending_rows_event");

  /* Fetch the type code for the RowsEventT template parameter */
  int const general_type_code= RowsEventT::TYPE_CODE;

  Rows_log_event* pending= binlog_get_pending_rows_event(is_transactional);

  if (unlikely(pending && !pending->is_valid()))
    DBUG_RETURN(NULL);

  /*
    Check if the current event is non-NULL and a write-rows
    event. Also check if the table provided is mapped: if it is not,
    then we have switched to writing to a new table.
    If there is no pending event, we need to create one. If there is a pending
    event, but it's not about the same table id, or not of the same type
    (between Write, Update and Delete), or not the same affected columns, or
    going to be too big, flush this event to disk and create a new pending
    event.
  */
  if (!pending ||
      pending->server_id != serv_id || 
      pending->get_table_id() != table->s->table_map_id ||
      pending->get_general_type_code() != general_type_code ||
      pending->get_data_size() + needed > opt_binlog_rows_event_max_size ||
      pending->read_write_bitmaps_cmp(table) == FALSE ||
      !binlog_row_event_extra_data_eq(pending->get_extra_row_data(),
                                      extra_row_info))
  {
    /* Create a new RowsEventT... */
    Rows_log_event* const
	ev= new RowsEventT(this, table, table->s->table_map_id,
                           is_transactional, extra_row_info);
    if (unlikely(!ev))
      DBUG_RETURN(NULL);
    ev->server_id= serv_id; // I don't like this, it's too easy to forget.
    /*
      flush the pending event and replace it with the newly created
      event...
    */
    if (unlikely(
        mysql_bin_log.flush_and_set_pending_rows_event(this, ev,
                                                       is_transactional)))
    {
      delete ev;
      DBUG_RETURN(NULL);
    }

    DBUG_RETURN(ev);               /* This is the new pending event */
  }
  DBUG_RETURN(pending);        /* This is the current pending event */
}

/* Declare in unnamed namespace. */
CPP_UNNAMED_NS_START

  /**
     Class to handle temporary allocation of memory for row data.

     The responsibilities of the class is to provide memory for
     packing one or two rows of packed data (depending on what
     constructor is called).

     In order to make the allocation more efficient for "simple" rows,
     i.e., rows that do not contain any blobs, a pointer to the
     allocated memory is of memory is stored in the table structure
     for simple rows.  If memory for a table containing a blob field
     is requested, only memory for that is allocated, and subsequently
     released when the object is destroyed.

   */
  class Row_data_memory {
  public:
    /**
      Build an object to keep track of a block-local piece of memory
      for storing a row of data.

      @param table
      Table where the pre-allocated memory is stored.

      @param length
      Length of data that is needed, if the record contain blobs.
     */
    Row_data_memory(TABLE *table, size_t const len1)
      : m_memory(0)
    {
#ifndef DBUG_OFF
      m_alloc_checked= FALSE;
#endif
      allocate_memory(table, len1);
      m_ptr[0]= has_memory() ? m_memory : 0;
      m_ptr[1]= 0;
    }

    Row_data_memory(TABLE *table, size_t const len1, size_t const len2)
      : m_memory(0)
    {
#ifndef DBUG_OFF
      m_alloc_checked= FALSE;
#endif
      allocate_memory(table, len1 + len2);
      m_ptr[0]= has_memory() ? m_memory        : 0;
      m_ptr[1]= has_memory() ? m_memory + len1 : 0;
    }

    ~Row_data_memory()
    {
      if (m_memory != 0 && m_release_memory_on_destruction)
        my_free(m_memory);
    }

    /**
       Is there memory allocated?

       @retval true There is memory allocated
       @retval false Memory allocation failed
     */
    bool has_memory() const {
#ifndef DBUG_OFF
      m_alloc_checked= TRUE;
#endif
      return m_memory != 0;
    }

    uchar *slot(uint s)
    {
      DBUG_ASSERT(s < sizeof(m_ptr)/sizeof(*m_ptr));
      DBUG_ASSERT(m_ptr[s] != 0);
      DBUG_ASSERT(m_alloc_checked == TRUE);
      return m_ptr[s];
    }

  private:
    void allocate_memory(TABLE *const table, size_t const total_length)
    {
      if (table->s->blob_fields == 0)
      {
        /*
          The maximum length of a packed record is less than this
          length. We use this value instead of the supplied length
          when allocating memory for records, since we don't know how
          the memory will be used in future allocations.

          Since table->s->reclength is for unpacked records, we have
          to add two bytes for each field, which can potentially be
          added to hold the length of a packed field.
        */
        size_t const maxlen= table->s->reclength + 2 * table->s->fields;

        /*
          Allocate memory for two records if memory hasn't been
          allocated. We allocate memory for two records so that it can
          be used when processing update rows as well.
        */
        if (table->write_row_record == 0)
          table->write_row_record=
            (uchar *) alloc_root(&table->mem_root, 2 * maxlen);
        m_memory= table->write_row_record;
        m_release_memory_on_destruction= FALSE;
      }
      else
      {
        m_memory= (uchar *) my_malloc(total_length, MYF(MY_WME));
        m_release_memory_on_destruction= TRUE;
      }
    }

#ifndef DBUG_OFF
    mutable bool m_alloc_checked;
#endif
    bool m_release_memory_on_destruction;
    uchar *m_memory;
    uchar *m_ptr[2];
  };

CPP_UNNAMED_NS_END

int THD::binlog_write_row(TABLE* table, bool is_trans, 
                          uchar const *record,
                          const uchar* extra_row_info)
{ 
  DBUG_ASSERT(is_current_stmt_binlog_format_row() && mysql_bin_log.is_open());

  /*
    Pack records into format for transfer. We are allocating more
    memory than needed, but that doesn't matter.
  */
  Row_data_memory memory(table, max_row_length(table, record));
  if (!memory.has_memory())
    return HA_ERR_OUT_OF_MEM;

  uchar *row_data= memory.slot(0);

  size_t const len= pack_row(table, table->write_set, row_data, record);

  Rows_log_event* const ev=
    binlog_prepare_pending_rows_event(table, server_id, len, is_trans,
                                      static_cast<Write_rows_log_event*>(0),
                                      extra_row_info);

  if (unlikely(ev == 0))
    return HA_ERR_OUT_OF_MEM;

  return ev->add_row_data(row_data, len);
}

int THD::binlog_update_row(TABLE* table, bool is_trans,
                           const uchar *before_record,
                           const uchar *after_record,
                           const uchar* extra_row_info)
{ 
  DBUG_ASSERT(is_current_stmt_binlog_format_row() && mysql_bin_log.is_open());
  int error= 0;

  /**
    Save a reference to the original read and write set bitmaps.
    We will need this to restore the bitmaps at the end.
   */
  MY_BITMAP *old_read_set= table->read_set;
  MY_BITMAP *old_write_set= table->write_set;

  /** 
     This will remove spurious fields required during execution but
     not needed for binlogging. This is done according to the:
     binlog-row-image option.
   */
  binlog_prepare_row_images(table);

  size_t const before_maxlen = max_row_length(table, before_record);
  size_t const after_maxlen  = max_row_length(table, after_record);

  Row_data_memory row_data(table, before_maxlen, after_maxlen);
  if (!row_data.has_memory())
    return HA_ERR_OUT_OF_MEM;

  uchar *before_row= row_data.slot(0);
  uchar *after_row= row_data.slot(1);

  size_t const before_size= pack_row(table, table->read_set, before_row,
                                        before_record);
  size_t const after_size= pack_row(table, table->write_set, after_row,
                                       after_record);

  /*
    Don't print debug messages when running valgrind since they can
    trigger false warnings.
   */
#ifndef HAVE_purify
  DBUG_DUMP("before_record", before_record, table->s->reclength);
  DBUG_DUMP("after_record",  after_record, table->s->reclength);
  DBUG_DUMP("before_row",    before_row, before_size);
  DBUG_DUMP("after_row",     after_row, after_size);
#endif

  Rows_log_event* const ev=
    binlog_prepare_pending_rows_event(table, server_id,
				      before_size + after_size, is_trans,
				      static_cast<Update_rows_log_event*>(0),
                                      extra_row_info);

  if (unlikely(ev == 0))
    return HA_ERR_OUT_OF_MEM;

  error= ev->add_row_data(before_row, before_size) ||
         ev->add_row_data(after_row, after_size);

  /* restore read/write set for the rest of execution */
  table->column_bitmaps_set_no_signal(old_read_set,
                                      old_write_set);

  return error;
}

int THD::binlog_delete_row(TABLE* table, bool is_trans, 
                           uchar const *record,
                           const uchar* extra_row_info)
{ 
  DBUG_ASSERT(is_current_stmt_binlog_format_row() && mysql_bin_log.is_open());
  int error= 0;

  /**
    Save a reference to the original read and write set bitmaps.
    We will need this to restore the bitmaps at the end.
   */
  MY_BITMAP *old_read_set= table->read_set;
  MY_BITMAP *old_write_set= table->write_set;

  /** 
     This will remove spurious fields required during execution but
     not needed for binlogging. This is done according to the:
     binlog-row-image option.
   */
  binlog_prepare_row_images(table);

  /* 
     Pack records into format for transfer. We are allocating more
     memory than needed, but that doesn't matter.
  */
  Row_data_memory memory(table, max_row_length(table, record));
  if (unlikely(!memory.has_memory()))
    return HA_ERR_OUT_OF_MEM;

  uchar *row_data= memory.slot(0);

  DBUG_DUMP("table->read_set", (uchar*) table->read_set->bitmap, (table->s->fields + 7) / 8);
  size_t const len= pack_row(table, table->read_set, row_data, record);

  Rows_log_event* const ev=
    binlog_prepare_pending_rows_event(table, server_id, len, is_trans,
				      static_cast<Delete_rows_log_event*>(0),
                                      extra_row_info);

  if (unlikely(ev == 0))
    return HA_ERR_OUT_OF_MEM;

  error= ev->add_row_data(row_data, len);

  /* restore read/write set for the rest of execution */
  table->column_bitmaps_set_no_signal(old_read_set,
                                      old_write_set);

  return error;
}

void THD::binlog_prepare_row_images(TABLE *table) 
{
  DBUG_ENTER("THD::binlog_prepare_row_images");
  /** 
    Remove from read_set spurious columns. The write_set has been
    handled before in table->mark_columns_needed_for_update. 
   */

  DBUG_PRINT_BITSET("debug", "table->read_set (before preparing): %s", table->read_set);
  THD *thd= table->in_use;

  /** 
    if there is a primary key in the table (ie, user declared PK or a
    non-null unique index) and we dont want to ship the entire image,
    and the handler involved supports this.
   */
  if (table->s->primary_key < MAX_KEY &&
      (thd->variables.binlog_row_image < BINLOG_ROW_IMAGE_FULL) &&
      !ha_check_storage_engine_flag(table->s->db_type(), HTON_NO_BINLOG_ROW_OPT))
  {
    /**
      Just to be sure that tmp_set is currently not in use as
      the read_set already.
    */
    DBUG_ASSERT(table->read_set != &table->tmp_set);

    bitmap_clear_all(&table->tmp_set);

    switch(thd->variables.binlog_row_image)
    {
      case BINLOG_ROW_IMAGE_MINIMAL:
        /* MINIMAL: Mark only PK */
        table->mark_columns_used_by_index_no_reset(table->s->primary_key,
                                                   &table->tmp_set);
        break;
      case BINLOG_ROW_IMAGE_NOBLOB:
        /** 
          NOBLOB: Remove unnecessary BLOB fields from read_set 
                  (the ones that are not part of PK).
         */
        bitmap_union(&table->tmp_set, table->read_set);
        for (Field **ptr=table->field ; *ptr ; ptr++)
        {
          Field *field= (*ptr);
          if ((field->type() == MYSQL_TYPE_BLOB) &&
              !(field->flags & PRI_KEY_FLAG))
            bitmap_clear_bit(&table->tmp_set, field->field_index);
        }
        break;
      default:
        DBUG_ASSERT(0); // impossible.
    }

    /* set the temporary read_set */
    table->column_bitmaps_set_no_signal(&table->tmp_set,
                                        table->write_set);
  }

  DBUG_PRINT_BITSET("debug", "table->read_set (after preparing): %s", table->read_set);
  DBUG_VOID_RETURN;
}


int THD::binlog_flush_pending_rows_event(bool stmt_end, bool is_transactional)
{
  DBUG_ENTER("THD::binlog_flush_pending_rows_event");
  /*
    We shall flush the pending event even if we are not in row-based
    mode: it might be the case that we left row-based mode before
    flushing anything (e.g., if we have explicitly locked tables).
   */
  if (!mysql_bin_log.is_open())
    DBUG_RETURN(0);

  /*
    Mark the event as the last event of a statement if the stmt_end
    flag is set.
  */
  int error= 0;
  if (Rows_log_event *pending= binlog_get_pending_rows_event(is_transactional))
  {
    if (stmt_end)
    {
      pending->set_flags(Rows_log_event::STMT_END_F);
      binlog_table_maps= 0;
    }

    error= mysql_bin_log.flush_and_set_pending_rows_event(this, 0,
                                                          is_transactional);
  }

  DBUG_RETURN(error);
}


/**
   binlog_row_event_extra_data_eq

   Comparator for two binlog row event extra data
   pointers.

   It compares their significant bytes.

   Null pointers are acceptable

   @param a
     first pointer

   @param b
     first pointer

   @return
     true if the referenced structures are equal
*/
bool
THD::binlog_row_event_extra_data_eq(const uchar* a,
                                    const uchar* b)
{
  return ((a == b) ||
          ((a != NULL) &&
           (b != NULL) &&
           (a[EXTRA_ROW_INFO_LEN_OFFSET] ==
            b[EXTRA_ROW_INFO_LEN_OFFSET]) &&
           (memcmp(a, b,
                   a[EXTRA_ROW_INFO_LEN_OFFSET]) == 0)));
}

#if !defined(DBUG_OFF) && !defined(_lint)
static const char *
show_query_type(THD::enum_binlog_query_type qtype)
{
  switch (qtype) {
  case THD::ROW_QUERY_TYPE:
    return "ROW";
  case THD::STMT_QUERY_TYPE:
    return "STMT";
  case THD::QUERY_TYPE_COUNT:
  default:
    DBUG_ASSERT(0 <= qtype && qtype < THD::QUERY_TYPE_COUNT);
  }
  static char buf[64];
  sprintf(buf, "UNKNOWN#%d", qtype);
  return buf;
}
#endif

/**
  Auxiliary function to reset the limit unsafety warning suppression.
*/
static void reset_binlog_unsafe_suppression()
{
  DBUG_ENTER("reset_binlog_unsafe_suppression");
  unsafe_warning_suppression_is_activated= false;
  limit_unsafe_warning_count= 0;
  limit_unsafe_suppression_start_time= my_getsystime()/10000000;
  DBUG_VOID_RETURN;
}

/**
  Auxiliary function to print warning in the error log.
*/
static void print_unsafe_warning_to_log(int unsafe_type, char* buf,
                                 char* query)
{
  DBUG_ENTER("print_unsafe_warning_in_log");
  sprintf(buf, ER(ER_BINLOG_UNSAFE_STATEMENT),
          ER(LEX::binlog_stmt_unsafe_errcode[unsafe_type]));
  sql_print_warning(ER(ER_MESSAGE_AND_STATEMENT), buf, query);
  DBUG_VOID_RETURN;
}

/**
  Auxiliary function to check if the warning for limit unsafety should be
  thrown or suppressed. Details of the implementation can be found in the
  comments inline.
  SYNOPSIS:
  @params
   buf         - buffer to hold the warning message text
   unsafe_type - The type of unsafety.
   query       - The actual query statement.

  TODO: Remove this function and implement a general service for all warnings
  that would prevent flooding the error log.
*/
static void do_unsafe_limit_checkout(char* buf, int unsafe_type, char* query)
{
  ulonglong now;
  DBUG_ENTER("do_unsafe_limit_checkout");
  DBUG_ASSERT(unsafe_type == LEX::BINLOG_STMT_UNSAFE_LIMIT);
  limit_unsafe_warning_count++;
  /*
    INITIALIZING:
    If this is the first time this function is called with log warning
    enabled, the monitoring the unsafe warnings should start.
  */
  if (limit_unsafe_suppression_start_time == 0)
  {
    limit_unsafe_suppression_start_time= my_getsystime()/10000000;
    print_unsafe_warning_to_log(unsafe_type, buf, query);
  }
  else
  {
    if (!unsafe_warning_suppression_is_activated)
      print_unsafe_warning_to_log(unsafe_type, buf, query);

    if (limit_unsafe_warning_count >=
        LIMIT_UNSAFE_WARNING_ACTIVATION_THRESHOLD_COUNT)
    {
      now= my_getsystime()/10000000;
      if (!unsafe_warning_suppression_is_activated)
      {
        /*
          ACTIVATION:
          We got LIMIT_UNSAFE_WARNING_ACTIVATION_THRESHOLD_COUNT warnings in
          less than LIMIT_UNSAFE_WARNING_ACTIVATION_TIMEOUT we activate the
          suppression.
        */
        if ((now-limit_unsafe_suppression_start_time) <=
                       LIMIT_UNSAFE_WARNING_ACTIVATION_TIMEOUT)
        {
          unsafe_warning_suppression_is_activated= true;
          DBUG_PRINT("info",("A warning flood has been detected and the limit \
unsafety warning suppression has been activated."));
        }
        else
        {
          /*
           there is no flooding till now, therefore we restart the monitoring
          */
          limit_unsafe_suppression_start_time= my_getsystime()/10000000;
          limit_unsafe_warning_count= 0;
        }
      }
      else
      {
        /*
          Print the suppression note and the unsafe warning.
        */
        sql_print_information("The following warning was suppressed %d times \
during the last %d seconds in the error log",
                              limit_unsafe_warning_count,
                              (int)
                              (now-limit_unsafe_suppression_start_time));
        print_unsafe_warning_to_log(unsafe_type, buf, query);
        /*
          DEACTIVATION: We got LIMIT_UNSAFE_WARNING_ACTIVATION_THRESHOLD_COUNT
          warnings in more than  LIMIT_UNSAFE_WARNING_ACTIVATION_TIMEOUT, the
          suppression should be deactivated.
        */
        if ((now - limit_unsafe_suppression_start_time) >
            LIMIT_UNSAFE_WARNING_ACTIVATION_TIMEOUT)
        {
          reset_binlog_unsafe_suppression();
          DBUG_PRINT("info",("The limit unsafety warning supression has been \
deactivated"));
        }
      }
      limit_unsafe_warning_count= 0;
    }
  }
  DBUG_VOID_RETURN;
}

/**
  Auxiliary method used by @c binlog_query() to raise warnings.

  The type of warning and the type of unsafeness is stored in
  THD::binlog_unsafe_warning_flags.
*/
void THD::issue_unsafe_warnings()
{
  char buf[MYSQL_ERRMSG_SIZE * 2];
  DBUG_ENTER("issue_unsafe_warnings");
  /*
    Ensure that binlog_unsafe_warning_flags is big enough to hold all
    bits.  This is actually a constant expression.
  */
  DBUG_ASSERT(LEX::BINLOG_STMT_UNSAFE_COUNT <=
              sizeof(binlog_unsafe_warning_flags) * CHAR_BIT);

  uint32 unsafe_type_flags= binlog_unsafe_warning_flags;

  /*
    For each unsafe_type, check if the statement is unsafe in this way
    and issue a warning.
  */
  for (int unsafe_type=0;
       unsafe_type < LEX::BINLOG_STMT_UNSAFE_COUNT;
       unsafe_type++)
  {
    if ((unsafe_type_flags & (1 << unsafe_type)) != 0)
    {
      push_warning_printf(this, Sql_condition::SL_NOTE,
                          ER_BINLOG_UNSAFE_STATEMENT,
                          ER(ER_BINLOG_UNSAFE_STATEMENT),
                          ER(LEX::binlog_stmt_unsafe_errcode[unsafe_type]));
      if (log_warnings)
      {
        if (unsafe_type == LEX::BINLOG_STMT_UNSAFE_LIMIT)
          do_unsafe_limit_checkout( buf, unsafe_type, query());
        else //cases other than LIMIT unsafety
          print_unsafe_warning_to_log(unsafe_type, buf, query());
      }
    }
  }
  DBUG_VOID_RETURN;
}

/**
  Log the current query.

  The query will be logged in either row format or statement format
  depending on the value of @c current_stmt_binlog_format_row field and
  the value of the @c qtype parameter.

  This function must be called:

  - After the all calls to ha_*_row() functions have been issued.

  - After any writes to system tables. Rationale: if system tables
    were written after a call to this function, and the master crashes
    after the call to this function and before writing the system
    tables, then the master and slave get out of sync.

  - Before tables are unlocked and closed.

  @see decide_logging_format

  @retval 0 Success

  @retval nonzero If there is a failure when writing the query (e.g.,
  write failure), then the error code is returned.
*/
int THD::binlog_query(THD::enum_binlog_query_type qtype, char const *query_arg,
                      ulong query_len, bool is_trans, bool direct, 
                      bool suppress_use, int errcode)
{
  DBUG_ENTER("THD::binlog_query");
  DBUG_PRINT("enter", ("qtype: %s  query: '%s'",
                       show_query_type(qtype), query_arg));
  DBUG_ASSERT(query_arg && mysql_bin_log.is_open());

  if (get_binlog_local_stmt_filter() == BINLOG_FILTER_SET)
  {
    /*
      The current statement is to be ignored, and not written to
      the binlog. Do not call issue_unsafe_warnings().
    */
    DBUG_RETURN(0);
  }

  /*
    If we are not in prelocked mode, mysql_unlock_tables() will be
    called after this binlog_query(), so we have to flush the pending
    rows event with the STMT_END_F set to unlock all tables at the
    slave side as well.

    If we are in prelocked mode, the flushing will be done inside the
    top-most close_thread_tables().
  */
  if (this->locked_tables_mode <= LTM_LOCK_TABLES)
    if (int error= binlog_flush_pending_rows_event(TRUE, is_trans))
      DBUG_RETURN(error);

  /*
    Warnings for unsafe statements logged in statement format are
    printed in three places instead of in decide_logging_format().
    This is because the warnings should be printed only if the statement
    is actually logged. When executing decide_logging_format(), we cannot
    know for sure if the statement will be logged:

    1 - sp_head::execute_procedure which prints out warnings for calls to
    stored procedures.

    2 - sp_head::execute_function which prints out warnings for calls
    involving functions.

    3 - THD::binlog_query (here) which prints warning for top level
    statements not covered by the two cases above: i.e., if not insided a
    procedure and a function.
 
    Besides, we should not try to print these warnings if it is not
    possible to write statements to the binary log as it happens when
    the execution is inside a function, or generaly speaking, when
    the variables.option_bits & OPTION_BIN_LOG is false.
  */
  if ((variables.option_bits & OPTION_BIN_LOG) &&
      sp_runtime_ctx == NULL && !binlog_evt_union.do_union)
    issue_unsafe_warnings();

  switch (qtype) {
    /*
      ROW_QUERY_TYPE means that the statement may be logged either in
      row format or in statement format.  If
      current_stmt_binlog_format is row, it means that the
      statement has already been logged in row format and hence shall
      not be logged again.
    */
  case THD::ROW_QUERY_TYPE:
    DBUG_PRINT("debug",
               ("is_current_stmt_binlog_format_row: %d",
                is_current_stmt_binlog_format_row()));
    if (is_current_stmt_binlog_format_row())
      DBUG_RETURN(0);
    /* Fall through */

    /*
      STMT_QUERY_TYPE means that the query must be logged in statement
      format; it cannot be logged in row format.  This is typically
      used by DDL statements.  It is an error to use this query type
      if current_stmt_binlog_format_row is row.

      @todo Currently there are places that call this method with
      STMT_QUERY_TYPE and current_stmt_binlog_format is row.  Fix those
      places and add assert to ensure correct behavior. /Sven
    */
  case THD::STMT_QUERY_TYPE:
    /*
      The MYSQL_BIN_LOG::write() function will set the STMT_END_F flag and
      flush the pending rows event if necessary.
    */
    {
      Query_log_event qinfo(this, query_arg, query_len, is_trans, direct,
                            suppress_use, errcode);
      /*
        Binlog table maps will be irrelevant after a Query_log_event
        (they are just removed on the slave side) so after the query
        log event is written to the binary log, we pretend that no
        table maps were written.
       */
      int error= mysql_bin_log.write_event(&qinfo);
      binlog_table_maps= 0;
      DBUG_RETURN(error);
    }
    break;

  case THD::QUERY_TYPE_COUNT:
  default:
    DBUG_ASSERT(0 <= qtype && qtype < QUERY_TYPE_COUNT);
  }
  DBUG_RETURN(0);
}

#endif /* !defined(MYSQL_CLIENT) */

struct st_mysql_storage_engine binlog_storage_engine=
{ MYSQL_HANDLERTON_INTERFACE_VERSION };

/** @} */

mysql_declare_plugin(binlog)
{
  MYSQL_STORAGE_ENGINE_PLUGIN,
  &binlog_storage_engine,
  "binlog",
  "MySQL AB",
  "This is a pseudo storage engine to represent the binlog in a transaction",
  PLUGIN_LICENSE_GPL,
  binlog_init, /* Plugin Init */
  NULL, /* Plugin Deinit */
  0x0100 /* 1.0 */,
  NULL,                       /* status variables                */
  NULL,                       /* system variables                */
  NULL,                       /* config options                  */
  0,  
}
mysql_declare_plugin_end;<|MERGE_RESOLUTION|>--- conflicted
+++ resolved
@@ -7073,8 +7073,7 @@
   {
     const char *file_name_ptr= log_file_name + dirname_length(log_file_name);
     DBUG_ASSERT(flush_end_pos != 0);
-    if (DBUG_EVALUATE_IF("simulate_after_flush_hook_error", 1, 0) ||
-        RUN_HOOK(binlog_storage, after_flush,
+    if (RUN_HOOK(binlog_storage, after_flush,
                  (thd, file_name_ptr, flush_end_pos)))
     {
       sql_print_error("Failed to run 'after_flush' hooks");
@@ -7120,17 +7119,13 @@
       DBUG_RETURN(finish_commit(thd));
     }
     THD *commit_queue= stage_manager.fetch_queue_for(Stage_manager::COMMIT_STAGE);
-<<<<<<< HEAD
     DBUG_EXECUTE_IF("semi_sync_3-way_deadlock",
                     DEBUG_SYNC(thd, "before_process_commit_stage_queue"););
-    process_commit_stage_queue(thd, commit_queue);
-=======
 
     if (flush_error == 0)
       flush_error= call_after_sync_hook(commit_queue);
 
-    process_commit_stage_queue(thd, commit_queue, flush_error);
->>>>>>> cd275144
+    process_commit_stage_queue(thd, commit_queue);
     mysql_mutex_unlock(&LOCK_commit);
     /*
       Process after_commit after LOCK_commit is released for avoiding
