--- conflicted
+++ resolved
@@ -4437,11 +4437,7 @@
       DBUG_ASSERT(prev_gtids == NULL ? true : all_gtids != NULL ||
                                               first_gtid != NULL);
     }
-<<<<<<< HEAD
-    // fallthrough
-=======
     // Fall through.
->>>>>>> f5ed5d58
     default:
       // if we found any other event type without finding a
       // previous_gtids_log_event, then the rest of this binlog
@@ -8650,13 +8646,9 @@
   binlog_cache_mngr *cache_mngr= thd_get_cache_mngr(thd);
   Transaction_ctx *trn_ctx= thd->get_transaction();
   my_xid xid= trn_ctx->xid_state()->get_xid()->get_my_xid();
-<<<<<<< HEAD
-  bool stuff_logged= false;
-  bool binlog_prot_acquired= false;
-=======
   bool stmt_stuff_logged= false;
   bool trx_stuff_logged= false;
->>>>>>> f5ed5d58
+  bool binlog_prot_acquired= false;
   bool skip_commit= is_loggable_xa_prepare(thd);
 
   DBUG_PRINT("enter", ("thd: 0x%llx, all: %s, xid: %llu, cache_mngr: 0x%llx",
