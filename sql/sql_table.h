/* Copyright (c) 2006, 2017, Oracle and/or its affiliates. All rights reserved.

   This program is free software; you can redistribute it and/or modify
   it under the terms of the GNU General Public License as published by
   the Free Software Foundation; version 2 of the License.

   This program is distributed in the hope that it will be useful,
   but WITHOUT ANY WARRANTY; without even the implied warranty of
   MERCHANTABILITY or FITNESS FOR A PARTICULAR PURPOSE.  See the
   GNU General Public License for more details.

   You should have received a copy of the GNU General Public License
   along with this program; if not, write to the Free Software
   Foundation, Inc., 51 Franklin St, Fifth Floor, Boston, MA 02110-1301  USA */

#ifndef SQL_TABLE_INCLUDED
#define SQL_TABLE_INCLUDED

#include <stddef.h>
#include <sys/types.h>
#include <map>
#include <set>
#include <utility>
#include <vector>

<<<<<<< HEAD
#ifndef UNIV_HOTBACKUP
=======
#include "binary_log_types.h"  // enum_field_types
>>>>>>> a8dde747
#include "dd/string_type.h"
#include "m_ctype.h"
#include "mdl.h"
#include "my_compiler.h"
#include "my_inttypes.h"
#include "my_sharedlib.h"
#include "mysql/components/services/mysql_mutex_bits.h"

class Alter_info;
class Alter_table_ctx;
class Create_field;
class FOREIGN_KEY;
class KEY;
class THD;
class handler;
struct TABLE;
struct TABLE_LIST;
struct handlerton;

namespace dd {
  class Foreign_key;
  class Schema;
  class Table;
}

struct HA_CHECK_OPT;
struct HA_CREATE_INFO;

typedef mysql_mutex_t mysql_mutex_t;
template<typename T> class List;


enum enum_explain_filename_mode
{
  EXPLAIN_ALL_VERBOSE= 0,
  EXPLAIN_PARTITIONS_VERBOSE,
  EXPLAIN_PARTITIONS_AS_COMMENT
};

/* Maximum length of GEOM_POINT Field */
#define MAX_LEN_GEOM_POINT_FIELD   25

/* Flags for conversion functions. */
static const uint FN_FROM_IS_TMP=  1 << 0;
static const uint FN_TO_IS_TMP=    1 << 1;
static const uint FN_IS_TMP=       FN_FROM_IS_TMP | FN_TO_IS_TMP;
/** Don't check foreign key constraints while renaming table */
static const uint NO_FK_CHECKS=    1 << 2;
/**
  Don't commit transaction after updating data-dictionary while renaming
  the table.
*/
static const uint NO_DD_COMMIT=    1 << 3;


size_t filename_to_tablename(const char *from, char *to, size_t to_length,
                             bool stay_quiet = false);
size_t tablename_to_filename(const char *from, char *to, size_t to_length);
size_t build_table_filename(char *buff, size_t bufflen, const char *db,
                            const char *table, const char *ext,
                            uint flags, bool *was_truncated);
// For caller's who are mostly sure that path do not truncate
size_t inline build_table_filename(char *buff, size_t bufflen, const char *db,
                                   const char *table, const char *ext, uint flags)
{
    bool truncated_not_used;
    return build_table_filename(buff, bufflen, db, table, ext, flags,
                                &truncated_not_used);
}
size_t build_tmptable_filename(THD* thd, char *buff, size_t bufflen);
bool mysql_create_table(THD *thd, TABLE_LIST *create_table,
                        HA_CREATE_INFO *create_info,
                        Alter_info *alter_info);
bool mysql_create_table_no_lock(THD *thd, const char *db,
                                const char *table_name,
                                HA_CREATE_INFO *create_info,
                                Alter_info *alter_info,
                                uint select_field_count,
                                bool find_parent_keys,
                                bool *is_trans,
                                handlerton **post_ddl_ht);
bool mysql_discard_or_import_tablespace(THD *thd,
                                        TABLE_LIST *table_list);


/**
  Helper class for keeping track for which tables we need to invalidate
  data-dictionary cache entries and performing such invalidation.
*/
class Foreign_key_parents_invalidator
{
private:
  typedef std::map<std::pair<dd::String_type, dd::String_type>,
                   handlerton*> Parent_map;
  Parent_map m_parent_map;

public:
  void add(const char *db_name, const char *table_name,
           handlerton *hton);
  void invalidate(THD *thd);
  const Parent_map &parents() const { return m_parent_map; }
  bool is_empty() const { return m_parent_map.empty(); }
  void clear() { m_parent_map.clear(); }
};


/*
  Reload the foreign key parent information of the referenced
  tables and for the table itself.

  @param thd                 Thread handle.
  @param db                  Table schema name.
  @param name                Table name.
  @param reload_self         Reload FK parent info also for the
                             table itself.
  @param fk_invalidator      Object keeping track of which dd::Table
                             objects to invalidate. If submitted, use this
                             to restrict which FK parents should have their
                             FK parent information reloaded.

  @retval operation outcome, false if no error.
*/
bool
adjust_fk_parents(THD *thd, const char *db, const char *name, bool reload_self,
                  const Foreign_key_parents_invalidator *fk_invalidator);


/**
  Update the unique constraint name for the referencing tables.

  @param thd                  Thread handle.
  @param parent_table_db      Parent table schema name.
  @param parent_table_name    Parent table name.
  @param hton                 Handlerton for table's storage engine.
  @param parent_table_def     Table object representing the referenced table.
  @param parent_alter_info    Alter_info containing information about renames
                              of parent columns. Can be nullptr if there are
                              no such renames.
  @param invalidate_tdc       Indicates whether we need to invalidate TDC for
                              referencing tables after updating their
                              definitions.

  @retval operation outcome, false if no error.
*/
bool
adjust_fk_children_after_parent_def_change(THD *thd,
                                           const char *parent_table_db,
                                           const char *parent_table_name,
                                           handlerton *hton,
                                           const dd::Table *parent_table_def,
                                           Alter_info *parent_alter_info,
                                           bool invalidate_tdc)
                                           MY_ATTRIBUTE((warn_unused_result));


/**
  Update the unique constraint name for the referencing tables with
  mandatory TDC invalidation.
*/
inline bool
adjust_fk_children_after_parent_def_change(THD *thd,
                                           const char *parent_table_db,
                                           const char *parent_table_name,
                                           handlerton *hton,
                                           const dd::Table *parent_table_def,
                                           Alter_info *parent_alter_info)
{
  return adjust_fk_children_after_parent_def_change(thd,
                                                    parent_table_db,
                                                    parent_table_name,
                                                    hton,
                                                    parent_table_def,
                                                    parent_alter_info,
                                                    true);
}


/**
  Add MDL requests for exclusive lock on all tables referencing the given
  schema qualified table name to the list.

  @param          thd           Thread handle.
  @param          schema        Schema name.
  @param          table_name    Table name.
  @param          hton          Handlerton for table's storage engine.
  @param[in,out]  mdl_requests  List to which MDL requests are to be added.

  @retval operation outcome, false if no error.
*/
bool
collect_fk_children(THD *thd,
                    const char *schema,
                    const char *table_name,
                    handlerton *hton,
                    MDL_request_list *mdl_requests)
                    MY_ATTRIBUTE((warn_unused_result));


/**
  Add MDL requests for lock of specified type on tables referenced by the
  foreign keys to be added by the CREATE TABLE or ALTER TABLE operation.
  Also add the referenced table names to the foreign key invalidator,
  to be used at a later stage to invalidate the dd::Table objects.

  @param          thd             Thread handle.
  @param          db_name         Table's database name.
  @param          table_name      Table name.
  @param          alter_info      Alter_info object with the list of FKs
                                  to be added.
  @param          lock_type       Type of metadata lock to be requested.
  @param          hton            Handlerton for table's storage engine.
  @param[in,out]  mdl_requests    List to which MDL requests are to be added.
  @param[in,out]  fk_invalidator  Object keeping track of which dd::Table
                                  objects to invalidate.

  @retval operation outcome, false if no error.
*/
bool
collect_fk_parents_for_new_fks(THD *thd,
                               const char *db_name, const char *table_name,
                               const Alter_info *alter_info,
                               enum_mdl_type lock_type,
                               handlerton *hton,
                               MDL_request_list *mdl_requests,
                               Foreign_key_parents_invalidator *fk_invalidator)
                               MY_ATTRIBUTE((warn_unused_result));


/**
  Acquire exclusive metadata locks on tables which definitions need to
  be updated or invalidated since they are related through foreign keys
  to the table to be renamed,
  Also add the referenced table names for the FKs on this table to the
  foreign key invalidator, to be used at a later stage to invalidate the
  dd::Table objects.

  @param          thd             Thread handle.
  @param          db              Table's old schema.
  @param          table_name      Table's old name.
  @param          table_def       Table definition of table being RENAMEd.
  @param          new_db          Table's new schema.
  @param          new_table_name  Table's new name.
  @param          hton            Table's SE.
  @param[in,out]  fk_invalidator  Object keeping track of which dd::Table
                                  objects to invalidate.

  @retval operation outcome, false if no error.
*/
bool
collect_and_lock_fk_tables_for_rename_table(THD *thd,
      const char *db, const char *table_name,
      const dd::Table *table_def,
      const char *new_db, const char *new_table_name,
      handlerton *hton,
      Foreign_key_parents_invalidator *fk_invalidator)
      MY_ATTRIBUTE((warn_unused_result));


/**
  Update referenced table names and the unique constraint name for FKs
  affected by RENAME TABLE operation.

  @param  thd             Thread handle.
  @param  db              Table's old schema.
  @param  table_name      Table's old name.
  @param  new_db          Table's new schema.
  @param  new_table_name  Table's new name.
  @param  hton            Table's SE.

  @retval operation outcome, false if no error.
*/
bool
adjust_fks_for_rename_table(THD *thd,
                            const char *db, const char *table_name,
                            const char *new_db, const char *new_table_name,
                            handlerton *hton)
                            MY_ATTRIBUTE((warn_unused_result));


/**
  Find name of unique constraint in parent table which is referenced by
  foreign key.

  @param parent_table_def Object describing the parent table.
  @param fk               Object describing the foreign key.

  @retval non-"" - unique constraint name if matching constraint is found.
  @retval ""     - if no matching unique constraint is found.
*/
const char *
find_fk_parent_key(const dd::Table *parent_table_def,
                   const dd::Foreign_key *fk)
                   MY_ATTRIBUTE((warn_unused_result));


/**
  Prepare Create_field and Key_spec objects for ALTER and upgrade.
  @param[in,out]  thd          thread handle. Used as a memory pool
                               and source of environment information.
  @param[in]      src_table    DD table object. Will be nullptr for temporary
                               tables and during upgrade.
  @param[in]      table        the source table, open and locked
                               Used as an interface to the storage engine
                               to acquire additional information about
                               the original table.
  @param[in,out]  create_info  A blob with CREATE/ALTER TABLE
                               parameters
  @param[in,out]  alter_info   Another blob with ALTER/CREATE parameters.
                               Originally create_info was used only in
                               CREATE TABLE and alter_info only in ALTER TABLE.
                               But since ALTER might end-up doing CREATE,
                               this distinction is gone and we just carry
                               around two structures.
  @param[in,out]  alter_ctx    Runtime context for ALTER TABLE.
  @param[in]      used_fields  used_fields from HA_CREATE_INFO.

  @retval true   error, out of memory or a semantical error in ALTER
                 TABLE instructions
  @retval false  success

*/
bool prepare_fields_and_keys(THD *thd,
                             const dd::Table *src_table,
                             TABLE *table,
                             HA_CREATE_INFO *create_info,
                             Alter_info *alter_info,
                             Alter_table_ctx *alter_ctx,
                             const uint &used_fields);

bool mysql_prepare_alter_table(THD *thd, const dd::Table *src_table,
                               TABLE *table, HA_CREATE_INFO *create_info,
                               Alter_info *alter_info,
                               Alter_table_ctx *alter_ctx);
bool mysql_trans_prepare_alter_copy_data(THD *thd);
bool mysql_trans_commit_alter_copy_data(THD *thd);
bool mysql_alter_table(THD *thd, const char *new_db, const char *new_name,
                       HA_CREATE_INFO *create_info,
                       TABLE_LIST *table_list,
                       Alter_info *alter_info);
bool mysql_compare_tables(TABLE *table,
                          Alter_info *alter_info,
                          HA_CREATE_INFO *create_info,
                          bool *metadata_equal);
bool mysql_recreate_table(THD *thd, TABLE_LIST *table_list, bool table_copy);
bool mysql_create_like_table(THD *thd, TABLE_LIST *table,
                             TABLE_LIST *src_table,
                             HA_CREATE_INFO *create_info);
bool mysql_rename_table(THD *thd, handlerton *base, const char *old_db,
                        const char * old_name, const dd::Schema &new_schema,
                        const char *new_db, const char * new_name, uint flags);

bool mysql_checksum_table(THD* thd, TABLE_LIST* table_list,
                          HA_CHECK_OPT* check_opt);
bool mysql_rm_table(THD *thd,TABLE_LIST *tables, bool if_exists,
                    bool drop_temporary);
bool mysql_rm_table_no_locks(THD *thd, TABLE_LIST *tables, bool if_exists,
                             bool drop_temporary, bool drop_database,
                             bool *dropped_non_atomic_flag,
                             std::set<handlerton*> *post_ddl_htons,
                             Foreign_key_parents_invalidator *fk_invalidator,
                             std::vector<MDL_ticket*> *safe_to_release_mdl);

/**
  Discover missing tables in SE and acquire locks on tables which participate
  in FKs on tables to be dropped by DROP TABLES/DATABASE and which definitions
  will have to be updated or invalidated during this operation.

  @param  thd     Thread context.
  @param  tables  Tables to be dropped by DROP TABLES/DATABASE.

  @retval False - Success.
  @retval True  - Failure.
*/
bool rm_table_do_discovery_and_lock_fk_tables(THD *thd, TABLE_LIST *tables)
  MY_ATTRIBUTE((warn_unused_result));

bool quick_rm_table(THD *thd, handlerton *base, const char *db,
                    const char *table_name, uint flags);
bool prepare_sp_create_field(THD *thd,
                             Create_field *field_def);
bool prepare_pack_create_field(THD *thd, Create_field *sql_field,
                               longlong table_flags);

const CHARSET_INFO* get_sql_field_charset(const Create_field *sql_field,
                                          const HA_CREATE_INFO *create_info);
bool validate_comment_length(THD *thd, const char *comment_str,
                             size_t *comment_len, uint max_len,
                             uint err_code, const char *comment_name);
int write_bin_log(THD *thd, bool clear_error,
                  const char *query, size_t query_length,
                  bool is_trans= false);
void promote_first_timestamp_column(List<Create_field> *column_definitions);


/**
  Prepares the column definitions for table creation.

  @param thd                       Thread object.
  @param create_info               Create information.
  @param[in,out] create_list       List of columns to create.
  @param[in,out] select_field_pos  Position where the SELECT columns start
                                   for CREATE TABLE ... SELECT.
  @param file                      The handler for the new table.
  @param[in,out] sql_field         Create_field to populate.
  @param field_no                  Column number.

  @retval false   OK
  @retval true    error
*/

bool prepare_create_field(THD *thd, HA_CREATE_INFO *create_info,
                          List<Create_field> *create_list,
                          int *select_field_pos, handler *file,
                          Create_field *sql_field, int field_no);


/**
  Prepares the table and key structures for table creation.

  @param thd                       Thread object.
  @param error_schema_name         Schema name of the table to create/alter, only
                                   error reporting.
  @param error_table_name          Name of table to create/alter, only used for
                                   error reporting.
  @param create_info               Create information (like MAX_ROWS).
  @param alter_info                List of columns and indexes to create
  @param file                      The handler for the new table.
  @param[out] key_info_buffer      An array of KEY structs for the indexes.
  @param[out] key_count            The number of elements in the array.
  @param[out] fk_key_info_buffer   An array of FOREIGN_KEY structs for the
                                   foreign keys.
  @param[out] fk_key_count         The number of elements in the array.
  @param[in] existing_fks          An array of pre-existing FOREIGN KEYS
                                   (in case of ALTER).
  @param[in] existing_fks_count    The number of pre-existing foreign keys.
  @param select_field_count        The number of fields coming from a select table.
  @param find_parent_keys          Indicates whether we need to lookup name of
                                   unique constraint in parent table for foreign
                                   keys.

  @retval false   OK
  @retval true    error
*/

bool mysql_prepare_create_table(THD *thd,
                                const char* error_schema_name,
                                const char* error_table_name,
                                HA_CREATE_INFO *create_info,
                                Alter_info *alter_info,
                                handler *file, KEY **key_info_buffer,
                                uint *key_count,
                                FOREIGN_KEY **fk_key_info_buffer,
                                uint *fk_key_count,
                                FOREIGN_KEY *existing_fks,
                                uint existing_fks_count,
                                int select_field_count,
                                bool find_parent_keys);


size_t explain_filename(THD* thd, const char *from, char *to, size_t to_length,
                        enum_explain_filename_mode explain_mode);

void parse_filename(const char *filename, size_t filename_length,
                    const char ** schema_name, size_t *schema_name_length,
                    const char ** table_name, size_t *table_name_length,
                    const char ** partition_name, size_t *partition_name_length,
                    const char ** subpartition_name, size_t *subpartition_name_length);

extern MYSQL_PLUGIN_IMPORT const char *primary_key_name;


/**
  Acquire metadata lock on triggers associated with a list of tables.

  @param[in] thd     Current thread context
  @param[in] tables  Tables for that associated triggers have to locked.

  @return Operation status.
    @retval false Success
    @retval true  Failure
*/

bool lock_trigger_names(THD *thd, TABLE_LIST *tables);

#endif /* SQL_TABLE_INCLUDED */<|MERGE_RESOLUTION|>--- conflicted
+++ resolved
@@ -23,11 +23,6 @@
 #include <utility>
 #include <vector>
 
-<<<<<<< HEAD
-#ifndef UNIV_HOTBACKUP
-=======
-#include "binary_log_types.h"  // enum_field_types
->>>>>>> a8dde747
 #include "dd/string_type.h"
 #include "m_ctype.h"
 #include "mdl.h"
