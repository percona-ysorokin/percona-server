/*
   Copyright (c) 2014, 2023, Oracle and/or its affiliates.

   This program is free software; you can redistribute it and/or modify
   it under the terms of the GNU General Public License, version 2.0,
   as published by the Free Software Foundation.

   This program is also distributed with certain software (including
   but not limited to OpenSSL) that is licensed under separate terms,
   as designated in a particular file or component or in included license
   documentation.  The authors of MySQL hereby grant you an additional
   permission to link the program and your derivative works with the
   separately licensed software that they have included with MySQL.

   This program is distributed in the hope that it will be useful,
   but WITHOUT ANY WARRANTY; without even the implied warranty of
   MERCHANTABILITY or FITNESS FOR A PARTICULAR PURPOSE.  See the
   GNU General Public License, version 2.0, for more details.

   You should have received a copy of the GNU General Public License
   along with this program; if not, write to the Free Software
   Foundation, Inc., 51 Franklin St, Fifth Floor, Boston, MA 02110-1301  USA */

#include "sql/opt_costconstants.h"

#include <assert.h>

#include "mysql/components/services/bits/psi_bits.h"
#include "mysql/strings/m_ctype.h"
#include "sql/handler.h"
#include "sql/sql_plugin_ref.h"
#include "sql/table.h"  // TABLE

/**
  The default value for storage device type. If device type information
  is added to the data dictionary or the storage engines start to
  provide this information, this default can be replaced.
*/
const unsigned int DEFAULT_STORAGE_CLASS = 0;

cost_constant_error Server_cost_constants::set(const LEX_CSTRING &name,
                                               double value) {
  assert(name.str != nullptr);
  assert(name.length > 0);

  if (name.str == nullptr || name.length == 0)
    return UNKNOWN_COST_NAME; /* purecov: inspected */

  /*
    The cost constant value must be a positive and non-zero.
  */
  if (value <= 0.0) return INVALID_COST_VALUE;

  // ROW_EVALUATE_COST
  if (my_strcasecmp(&my_charset_utf8mb3_general_ci, "ROW_EVALUATE_COST",
                    name.str) == 0) {
    m_row_evaluate_cost = value;
    return COST_CONSTANT_OK;
  }
  // KEY_COMPARE_COST
  if (my_strcasecmp(&my_charset_utf8mb3_general_ci, "KEY_COMPARE_COST",
                    name.str) == 0) {
    m_key_compare_cost = value;
    return COST_CONSTANT_OK;
  }
  // MEMORY_TEMPTABLE_CREATE_COST
  if (my_strcasecmp(&my_charset_utf8mb3_general_ci,
                    "MEMORY_TEMPTABLE_CREATE_COST", name.str) == 0) {
    m_memory_temptable_create_cost = value;
    return COST_CONSTANT_OK;
  }
  // MEMORY_TEMPTABLE_ROW_COST
  if (my_strcasecmp(&my_charset_utf8mb3_general_ci, "MEMORY_TEMPTABLE_ROW_COST",
                    name.str) == 0) {
    m_memory_temptable_row_cost = value;
    return COST_CONSTANT_OK;
  }
  // DISK_TEMPTABLE_CREATE_COST
  if (my_strcasecmp(&my_charset_utf8mb3_general_ci,
                    "DISK_TEMPTABLE_CREATE_COST", name.str) == 0) {
    m_disk_temptable_create_cost = value;
    return COST_CONSTANT_OK;
  }
  // DISK_TEMPTABLE_ROW_COST
  if (my_strcasecmp(&my_charset_utf8mb3_general_ci, "DISK_TEMPTABLE_ROW_COST",
                    name.str) == 0) {
    m_disk_temptable_row_cost = value;
    return COST_CONSTANT_OK;
  }

  return UNKNOWN_COST_NAME;  // Cost constant does not exist
}

cost_constant_error SE_cost_constants::set(const LEX_CSTRING &name,
                                           const double value,
                                           bool default_value) {
  assert(name.str != nullptr);
  assert(name.length > 0);

  if (name.str == nullptr || name.length == 0)
    return UNKNOWN_COST_NAME; /* purecov: inspected */

  /*
    The cost constant value must be a positive and non-zero number.
  */
  if (value <= 0.0) return INVALID_COST_VALUE;

  // MEMORY_BLOCK_READ_COST
  if (my_strcasecmp(&my_charset_utf8mb3_general_ci, "MEMORY_BLOCK_READ_COST",
                    name.str) == 0) {
    update_cost_value(&m_memory_block_read_cost,
                      &m_memory_block_read_cost_default, value, default_value);
    return COST_CONSTANT_OK;
  }
  // IO_BLOCK_READ_COST
  if (my_strcasecmp(&my_charset_utf8mb3_general_ci, "IO_BLOCK_READ_COST",
                    name.str) == 0) {
    update_cost_value(&m_io_block_read_cost, &m_io_block_read_cost_default,
                      value, default_value);
    return COST_CONSTANT_OK;
  }

  return UNKNOWN_COST_NAME;  // Cost constant does not exist
}

cost_constant_error SE_cost_constants::update(const LEX_CSTRING &name,
                                              const double value) {
  return set(name, value, false);
}

cost_constant_error SE_cost_constants::update_default(const LEX_CSTRING &name,
                                                      const double value) {
  return set(name, value, true);
}

void SE_cost_constants::update_cost_value(double *cost_constant,
                                          bool *cost_constant_is_default,
                                          double new_value,
                                          bool new_value_is_default) {
  // If this is not a new default value then do the update unconditionally
  if (!new_value_is_default) {
    *cost_constant = new_value;
    *cost_constant_is_default = false;  // No longer default value
  } else {
    /*
      This new value is a default value. Only update the cost constant if it
      currently has the default value.
    */
    if (*cost_constant_is_default) *cost_constant = new_value;
  }
}

Cost_model_se_info::Cost_model_se_info() {
  for (uint i = 0; i < MAX_STORAGE_CLASSES; ++i)
    m_se_cost_constants[i] = nullptr;
}

Cost_model_se_info::~Cost_model_se_info() {
  for (uint i = 0; i < MAX_STORAGE_CLASSES; ++i) {
    delete m_se_cost_constants[i];
    m_se_cost_constants[i] = nullptr;
  }
}

Cost_model_constants::Cost_model_constants(Optimizer optimizer)
    : m_server_constants(optimizer),
      m_engines(PSI_NOT_INSTRUMENTED, num_hton2plugins()),
      m_ref_counter(0),
      m_optimizer(optimizer) {
  /**
    Create default cost constants for each storage engine.
  */
  for (size_t engine = 0; engine < m_engines.size(); ++engine) {
    const handlerton *ht = nullptr;

    // Check if the storage engine has been installed
    if (hton2plugin(engine)) {
      // Find the handlerton for the storage engine
      ht = static_cast<handlerton *>(hton2plugin(engine)->data);
    }

    for (uint storage = 0; storage < MAX_STORAGE_CLASSES; ++storage) {
      SE_cost_constants *se_cost = nullptr;

      /*
        If the storage engine has provided a function for creating
        storage engine specific cost constants, then ask the
        storage engine to create the cost constants.
      */
      if (ht && ht->get_cost_constants)
        se_cost = ht->get_cost_constants(storage); /* purecov: tested */

      /*
        If the storage engine did not provide cost constants, then the
        default cost constants will be used.
      */
      if (se_cost == nullptr) se_cost = new SE_cost_constants(optimizer);

      m_engines[engine].set_cost_constants(se_cost, storage);
    }
  }
}

Cost_model_constants::~Cost_model_constants() { assert(m_ref_counter == 0); }

const SE_cost_constants *Cost_model_constants::get_se_cost_constants(
    const TABLE *table) const {
  assert(table->file != nullptr);
  assert(table->file->ht != nullptr);

<<<<<<< HEAD
  static const SE_cost_constants default_cost;
=======
  static SE_cost_constants default_cost_original(Optimizer::kOriginal);
  static SE_cost_constants default_cost_hypergraph(Optimizer::kHypergraph);
  const SE_cost_constants *default_cost = m_optimizer == Optimizer::kOriginal
                                              ? &default_cost_original
                                              : &default_cost_hypergraph;
>>>>>>> 87307d4d

  /*
    We do not see data for new htons loaded by the current session,
    use default statistics.
  */
  const uint slot = table->file->ht->slot;
  const SE_cost_constants *se_cc =
      slot < m_engines.size()
          ? m_engines[slot].get_cost_constants(DEFAULT_STORAGE_CLASS)
          : default_cost;
  assert(se_cc != nullptr);

  return se_cc;
}

cost_constant_error Cost_model_constants::update_server_cost_constant(
    const LEX_CSTRING &name, double value) {
  return m_server_constants.set(name, value);
}

cost_constant_error Cost_model_constants::update_engine_cost_constant(
    THD *thd, const LEX_CSTRING &se_name, uint storage_category,
    const LEX_CSTRING &name, double value) {
  cost_constant_error retval = COST_CONSTANT_OK;

  // Validate the storage category.
  if (storage_category >= MAX_STORAGE_CLASSES) return INVALID_DEVICE_TYPE;

  // Check if this is a default value
  if (my_strcasecmp(&my_charset_utf8mb3_general_ci, "default", se_name.str) ==
      0) {
    retval = update_engine_default_cost(name, storage_category, value);
  } else {
    // Look up the handler's slot id by using the storage engine name
    const uint ht_slot_id = find_handler_slot_from_name(thd, se_name);
    if (ht_slot_id == HA_SLOT_UNDEF) return UNKNOWN_ENGINE_NAME;

    SE_cost_constants *se_cc =
        m_engines[ht_slot_id].get_cost_constants(storage_category);
    assert(se_cc != nullptr);

    retval = se_cc->update(name, value);
  }

  return retval;
}

uint Cost_model_constants::find_handler_slot_from_name(
    THD *thd, const LEX_CSTRING &name) const {
  // Look up the storage engine
  const plugin_ref plugin = ha_resolve_by_name(thd, &name, false);
  if (!plugin) return HA_SLOT_UNDEF;

  // Find the handlerton for this storage engine
  handlerton *ht = plugin_data<handlerton *>(plugin);
  assert(ht != nullptr);
  if (!ht) {
    assert(false); /* purecov: inspected */
    return HA_SLOT_UNDEF;
  }

  return ht->slot;
}

cost_constant_error Cost_model_constants::update_engine_default_cost(
    const LEX_CSTRING &name, uint storage_category, double value) {
  assert(storage_category < MAX_STORAGE_CLASSES);

  /*
    Return value: if at least one of the storage engines recognizes the
    cost constants name, then success is returned.
  */
  cost_constant_error retval = UNKNOWN_COST_NAME;

  /*
    Update all constants for engines that have their own cost constants
  */
  for (size_t i = 0; i < m_engines.size(); ++i) {
    SE_cost_constants *se_cc =
        m_engines[i].get_cost_constants(storage_category);
    if (se_cc) {
      const cost_constant_error err = se_cc->update_default(name, value);
      if (err != UNKNOWN_COST_NAME) retval = err;
    }
  }

  return retval;
}<|MERGE_RESOLUTION|>--- conflicted
+++ resolved
@@ -208,15 +208,11 @@
   assert(table->file != nullptr);
   assert(table->file->ht != nullptr);
 
-<<<<<<< HEAD
-  static const SE_cost_constants default_cost;
-=======
   static SE_cost_constants default_cost_original(Optimizer::kOriginal);
   static SE_cost_constants default_cost_hypergraph(Optimizer::kHypergraph);
   const SE_cost_constants *default_cost = m_optimizer == Optimizer::kOriginal
                                               ? &default_cost_original
                                               : &default_cost_hypergraph;
->>>>>>> 87307d4d
 
   /*
     We do not see data for new htons loaded by the current session,
