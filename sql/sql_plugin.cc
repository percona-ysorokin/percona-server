--- conflicted
+++ resolved
@@ -1,5 +1,5 @@
 /*
-   Copyright (c) 2005, 2011, Oracle and/or its affiliates. All rights reserved.
+   Copyright (c) 2005, 2012, Oracle and/or its affiliates. All rights reserved.
 
    This program is free software; you can redistribute it and/or modify
    it under the terms of the GNU General Public License as published by
@@ -33,11 +33,8 @@
 #include "sql_audit.h"
 #include <mysql/plugin_auth.h>
 #include "lock.h"                               // MYSQL_LOCK_IGNORE_TIMEOUT
-<<<<<<< HEAD
-=======
 #include <mysql/plugin_validate_password.h>
 #include "my_default.h"
->>>>>>> 53d17a2f
 
 #include <algorithm>
 
@@ -239,11 +236,7 @@
              (plugin_var_arg->flags & PLUGIN_VAR_THDLOCAL ? SESSION : GLOBAL) |
              (plugin_var_arg->flags & PLUGIN_VAR_READONLY ? READONLY : 0),
              0, -1, NO_ARG, pluginvar_show_type(plugin_var_arg), 0, 0,
-<<<<<<< HEAD
-             VARIABLE_NOT_IN_BINLOG, 0, 0, 0, PARSE_NORMAL),
-=======
              VARIABLE_NOT_IN_BINLOG, NULL, NULL, NULL, PARSE_NORMAL),
->>>>>>> 53d17a2f
     plugin_var(plugin_var_arg), orig_pluginvar_name(plugin_var_arg->name)
   { plugin_var->name= name_arg; }
   sys_var_pluginvar *cast_pluginvar() { return this; }
