--- conflicted
+++ resolved
@@ -2955,8 +2955,6 @@
 
   @param thd pointer to I/O Thread's Thd.
   @param mi  point to I/O Thread metadata class.
-  @param force_mi_flush force mi flush independent of sync_master_info setting
-
   @param force_flush_mi_info when true, do not respect sync period and flush
                              information.
                              when false, flush will only happen if it is time to
@@ -2965,11 +2963,7 @@
   @return 0 if everything went fine, 1 otherwise.
 */
 static int write_rotate_to_master_pos_into_relay_log(THD *thd, Master_info *mi,
-<<<<<<< HEAD
-                                                     bool force_mi_flush) {
-=======
                                                      bool force_flush_mi_info) {
->>>>>>> 124c7ab1
   Relay_log_info *rli = mi->rli;
   int error = 0;
   DBUG_ENTER("write_rotate_to_master_pos_into_relay_log");
@@ -3003,11 +2997,7 @@
                  " to the relay log, SHOW SLAVE STATUS may be"
                  " inaccurate");
     mysql_mutex_lock(&mi->data_lock);
-<<<<<<< HEAD
-    if (flush_master_info(mi, force_mi_flush, false, false)) {
-=======
     if (flush_master_info(mi, force_flush_mi_info, false, false)) {
->>>>>>> 124c7ab1
       error = 1;
       LogErr(ERROR_LEVEL, ER_RPL_SLAVE_CANT_FLUSH_MASTER_INFO_FILE);
     }
@@ -3032,8 +3022,7 @@
 
   @return 0 if everything went fine, 1 otherwise.
 */
-static int write_ignored_events_info_to_relay_log(THD *thd, Master_info *mi,
-                                                  bool force_mi_flush) {
+static int write_ignored_events_info_to_relay_log(THD *thd, Master_info *mi) {
   Relay_log_info *rli = mi->rli;
   mysql_mutex_t *end_pos_lock = rli->relay_log.get_binlog_end_pos_lock();
   int error = 0;
@@ -3059,12 +3048,8 @@
     mysql_mutex_unlock(end_pos_lock);
 
     /* Generate the rotate based on mi position */
-<<<<<<< HEAD
-    error = write_rotate_to_master_pos_into_relay_log(thd, mi, force_mi_flush);
-=======
     error = write_rotate_to_master_pos_into_relay_log(
         thd, mi, false /* force_flush_mi_info */);
->>>>>>> 124c7ab1
   } else
     mysql_mutex_unlock(end_pos_lock);
 
@@ -5607,7 +5592,7 @@
     mysql_close(mysql);
     mi->mysql = 0;
   }
-  write_ignored_events_info_to_relay_log(thd, mi, true);
+  write_ignored_events_info_to_relay_log(thd, mi);
   THD_STAGE_INFO(thd, stage_waiting_for_slave_mutex_on_exit);
   mysql_mutex_lock(&mi->run_lock);
   /*
@@ -7460,7 +7445,6 @@
       }
 
       new_fdle = dynamic_cast<Format_description_log_event *>(ev);
-
       if (new_fdle->common_footer->checksum_alg ==
           binary_log::BINLOG_CHECKSUM_ALG_UNDEF)
         new_fdle->common_footer->checksum_alg =
@@ -7546,13 +7530,9 @@
         */
         inc_pos = 0;
         mysql_mutex_unlock(&mi->data_lock);
-<<<<<<< HEAD
-        if (write_rotate_to_master_pos_into_relay_log(mi->info_thd, mi, false))
-=======
         if (write_rotate_to_master_pos_into_relay_log(
                 mi->info_thd, mi, false
                 /* force_flush_mi_info */))
->>>>>>> 124c7ab1
           goto end;
         do_flush_mi = false; /* write_rotate_... above flushed master info */
       } else
@@ -7602,12 +7582,8 @@
       mi->set_master_log_pos(mi->get_master_log_pos() + event_len);
       mysql_mutex_unlock(&mi->data_lock);
 
-<<<<<<< HEAD
-      if (write_rotate_to_master_pos_into_relay_log(mi->info_thd, mi, true))
-=======
       if (write_rotate_to_master_pos_into_relay_log(
               mi->info_thd, mi, true /* force_flush_mi_info */))
->>>>>>> 124c7ab1
         goto err;
 
       do_flush_mi = false; /* write_rotate_... above flushed master info */
