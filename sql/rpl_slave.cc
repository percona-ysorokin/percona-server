/* Copyright (c) 2000, 2016, Oracle and/or its affiliates. All rights reserved.

   This program is free software; you can redistribute it and/or modify
   it under the terms of the GNU General Public License as published by
   the Free Software Foundation; version 2 of the License.

   This program is distributed in the hope that it will be useful,
   but WITHOUT ANY WARRANTY; without even the implied warranty of
   MERCHANTABILITY or FITNESS FOR A PARTICULAR PURPOSE.  See the
   GNU General Public License for more details.

   You should have received a copy of the GNU General Public License
   along with this program; if not, write to the Free Software Foundation,
   51 Franklin Street, Fifth Floor, Boston, MA  02110-1301, USA */


/**
  @addtogroup Replication
  @{

  @file sql/rpl_slave.cc

  @brief Code to run the io thread and the sql thread on the
  replication slave.
*/

#ifdef HAVE_REPLICATION
#include "rpl_slave.h"
#include "client_settings.h"

#include "errmsg.h"                            // CR_*
#include "my_bitmap.h"                         // MY_BITMAP
#include "my_thread_local.h"                   // thread_local_key_t
#include "mysql.h"                             // MYSQL
#include "sql_common.h"                        // end_server
#include "auth_common.h"                       // any_db
#include "current_thd.h"
#include "debug_sync.h"                        // DEBUG_SYNC
#include "derror.h"                            // ER_THD
#include "dynamic_ids.h"                       // Server_ids
#include "log.h"                               // sql_print_error
#include "log_event.h"                         // Rotate_log_event
#include "mysqld.h"                            // ER
#include "mysqld_thd_manager.h"                // Global_THD_manager
#include "psi_memory_key.h"
#include "rpl_constants.h"                     // BINLOG_FLAGS_INFO_SIZE
#include "rpl_handler.h"                       // RUN_HOOK
#include "rpl_info_factory.h"                  // Rpl_info_factory
#include "rpl_msr.h"                           // Multisource_info
#include "rpl_rli.h"                           // Relay_log_info
#include "rpl_rli_pdb.h"                       // Slave_worker
#include "rpl_slave_commit_order_manager.h"    // Commit_order_manager
#include "sql_class.h"                         // THD
#include "sql_parse.h"                         // execute_init_command
#include "sql_plugin.h"                        // opt_plugin_dir_ptr
#include "transaction.h"                       // trans_begin
#include "tztime.h"                            // Time_zone
#include "rpl_group_replication.h"

#include "pfs_file_provider.h"
#include "mysql/psi/mysql_file.h"
#include "mysql/psi/mysql_memory.h"

#include <signal.h>
#include <algorithm>

using std::min;
using std::max;
using binary_log::checksum_crc32;
using binary_log::Log_event_header;

#define FLAGSTR(V,F) ((V)&(F)?#F" ":"")

/*
  a parameter of sql_slave_killed() to defer the killed status
*/
#define SLAVE_WAIT_GROUP_DONE 60
bool use_slave_mask = 0;
MY_BITMAP slave_error_mask;
char slave_skip_error_names[SHOW_VAR_FUNC_BUFF_SIZE];

char* slave_load_tmpdir = 0;
my_bool replicate_same_server_id;
ulonglong relay_log_space_limit = 0;

const char *relay_log_index= 0;
const char *relay_log_basename= 0;

/*
  MTS load-ballancing parameter.
  Max length of one MTS Worker queue. The value also determines the size
  of Relay_log_info::gaq (see @c slave_start_workers()).
  It can be set to any value in [1, ULONG_MAX - 1] range.
*/
const ulong mts_slave_worker_queue_len_max= 16384;

/*
  Statistics go to the error log every # of seconds when --log-warnings > 1
*/
const long mts_online_stat_period= 60 * 2;


/*
  MTS load-ballancing parameter.
  Time unit in microsecs to sleep by MTS Coordinator to avoid extra thread
  signalling in the case of Worker queues are close to be filled up.
*/
const ulong mts_coordinator_basic_nap= 5;

/*
  MTS load-ballancing parameter.
  Percent of Worker queue size at which Worker is considered to become
  hungry.

  C enqueues --+                   . underrun level
               V                   "
   +----------+-+------------------+--------------+
   | empty    |.|::::::::::::::::::|xxxxxxxxxxxxxx| ---> Worker dequeues
   +----------+-+------------------+--------------+

   Like in the above diagram enqueuing to the x-d area would indicate
   actual underrruning by Worker.
*/
const ulong mts_worker_underrun_level= 10;


/*
  When slave thread exits, we need to remember the temporary tables so we
  can re-use them on slave start.

  TODO: move the vars below under Master_info
*/

int disconnect_slave_event_count = 0, abort_slave_event_count = 0;

static thread_local_key_t RPL_MASTER_INFO;

enum enum_slave_reconnect_actions
{
  SLAVE_RECON_ACT_REG= 0,
  SLAVE_RECON_ACT_DUMP= 1,
  SLAVE_RECON_ACT_EVENT= 2,
  SLAVE_RECON_ACT_MAX
};

enum enum_slave_reconnect_messages
{
  SLAVE_RECON_MSG_WAIT= 0,
  SLAVE_RECON_MSG_KILLED_WAITING= 1,
  SLAVE_RECON_MSG_AFTER= 2,
  SLAVE_RECON_MSG_FAILED= 3,
  SLAVE_RECON_MSG_COMMAND= 4,
  SLAVE_RECON_MSG_KILLED_AFTER= 5,
  SLAVE_RECON_MSG_MAX
};

static const char *reconnect_messages[SLAVE_RECON_ACT_MAX][SLAVE_RECON_MSG_MAX]=
{
  {
    "Waiting to reconnect after a failed registration on master",
    "Slave I/O thread killed while waiting to reconnect after a failed \
registration on master",
    "Reconnecting after a failed registration on master",
    "failed registering on master, reconnecting to try again, \
log '%s' at position %s",
    "COM_REGISTER_SLAVE",
    "Slave I/O thread killed during or after reconnect"
  },
  {
    "Waiting to reconnect after a failed binlog dump request",
    "Slave I/O thread killed while retrying master dump",
    "Reconnecting after a failed binlog dump request",
    "failed dump request, reconnecting to try again, log '%s' at position %s",
    "COM_BINLOG_DUMP",
    "Slave I/O thread killed during or after reconnect"
  },
  {
    "Waiting to reconnect after a failed master event read",
    "Slave I/O thread killed while waiting to reconnect after a failed read",
    "Reconnecting after a failed master event read",
    "Slave I/O thread: Failed reading log event, reconnecting to retry, \
log '%s' at position %s",
    "",
    "Slave I/O thread killed during or after a reconnect done to recover from \
failed read"
  }
};

enum enum_slave_apply_event_and_update_pos_retval
{
  SLAVE_APPLY_EVENT_AND_UPDATE_POS_OK= 0,
  SLAVE_APPLY_EVENT_AND_UPDATE_POS_APPLY_ERROR= 1,
  SLAVE_APPLY_EVENT_AND_UPDATE_POS_UPDATE_POS_ERROR= 2,
  SLAVE_APPLY_EVENT_AND_UPDATE_POS_APPEND_JOB_ERROR= 3,
  SLAVE_APPLY_EVENT_AND_UPDATE_POS_MAX
};


static int process_io_rotate(Master_info* mi, Rotate_log_event* rev);
static int process_io_create_file(Master_info* mi, Create_file_log_event* cev);
static bool wait_for_relay_log_space(Relay_log_info* rli);
static inline bool io_slave_killed(THD* thd,Master_info* mi);
static inline bool is_autocommit_off_and_infotables(THD* thd);
static int init_slave_thread(THD* thd, SLAVE_THD_TYPE thd_type);
static void print_slave_skip_errors(void);
static int safe_connect(THD* thd, MYSQL* mysql, Master_info* mi);
static int safe_reconnect(THD* thd, MYSQL* mysql, Master_info* mi,
                          bool suppress_warnings);
static int connect_to_master(THD* thd, MYSQL* mysql, Master_info* mi,
                             bool reconnect, bool suppress_warnings);
static int get_master_version_and_clock(MYSQL* mysql, Master_info* mi);
static int get_master_uuid(MYSQL *mysql, Master_info *mi);
int io_thread_init_commands(MYSQL *mysql, Master_info *mi);
static Log_event* next_event(Relay_log_info* rli);
static int terminate_slave_thread(THD *thd,
                                  mysql_mutex_t *term_lock,
                                  mysql_cond_t *term_cond,
                                  volatile uint *slave_running,
                                  ulong *stop_wait_timeout,
                                  bool need_lock_term);
static bool check_io_slave_killed(THD *thd, Master_info *mi, const char *info);
static int mts_event_coord_cmp(LOG_POS_COORD *id1, LOG_POS_COORD *id2);

static int check_slave_sql_config_conflict(const Relay_log_info *rli);

/*
  Applier thread InnoDB priority.
  When two transactions conflict inside InnoDB, the one with
  greater priority wins.

  @param thd       Thread handler for slave
  @param priority  Thread priority
*/
static void set_thd_tx_priority(THD* thd, int priority)
{
  DBUG_ENTER("set_thd_tx_priority");
  DBUG_ASSERT(thd->system_thread == SYSTEM_THREAD_SLAVE_SQL ||
              thd->system_thread == SYSTEM_THREAD_SLAVE_WORKER);

  thd->thd_tx_priority= priority;
  DBUG_EXECUTE_IF("dbug_set_high_prio_sql_thread",
  {
    thd->thd_tx_priority= 1;
  });

  DBUG_VOID_RETURN;
}

/*
  Function to set the slave's max_allowed_packet based on the value
  of slave_max_allowed_packet.

    @in_param    thd    Thread handler for slave
    @in_param    mysql  MySQL connection handle
*/

static void set_slave_max_allowed_packet(THD *thd, MYSQL *mysql)
{
  DBUG_ENTER("set_slave_max_allowed_packet");
  // thd and mysql must be valid
  DBUG_ASSERT(thd && mysql);

  thd->variables.max_allowed_packet= slave_max_allowed_packet;
  /*
    Adding MAX_LOG_EVENT_HEADER_LEN to the max_packet_size on the I/O
    thread and the mysql->option max_allowed_packet, since a
    replication event can become this much  larger than
    the corresponding packet (query) sent from client to master.
  */
  thd->get_protocol_classic()->set_max_packet_size(
    slave_max_allowed_packet + MAX_LOG_EVENT_HEADER);
  /*
    Skipping the setting of mysql->net.max_packet size to slave
    max_allowed_packet since this is done during mysql_real_connect.
  */
  mysql->options.max_allowed_packet=
    slave_max_allowed_packet+MAX_LOG_EVENT_HEADER;
  DBUG_VOID_RETURN;
}

/*
  Find out which replications threads are running

  SYNOPSIS
    init_thread_mask()
    mask                Return value here
    mi                  master_info for slave
    inverse             If set, returns which threads are not running

  IMPLEMENTATION
    Get a bit mask for which threads are running so that we can later restart
    these threads.

  RETURN
    mask        If inverse == 0, running threads
                If inverse == 1, stopped threads
*/

void init_thread_mask(int* mask, Master_info* mi, bool inverse)
{
  bool set_io = mi->slave_running, set_sql = mi->rli->slave_running;
  int tmp_mask=0;
  DBUG_ENTER("init_thread_mask");

  if (set_io)
    tmp_mask |= SLAVE_IO;
  if (set_sql)
    tmp_mask |= SLAVE_SQL;
  if (inverse)
    tmp_mask^= (SLAVE_IO | SLAVE_SQL);
  *mask = tmp_mask;
  DBUG_VOID_RETURN;
}


/*
  lock_slave_threads()
*/

void lock_slave_threads(Master_info* mi)
{
  DBUG_ENTER("lock_slave_threads");

  //TODO: see if we can do this without dual mutex
  mysql_mutex_lock(&mi->run_lock);
  mysql_mutex_lock(&mi->rli->run_lock);
  DBUG_VOID_RETURN;
}


/*
  unlock_slave_threads()
*/

void unlock_slave_threads(Master_info* mi)
{
  DBUG_ENTER("unlock_slave_threads");

  //TODO: see if we can do this without dual mutex
  mysql_mutex_unlock(&mi->rli->run_lock);
  mysql_mutex_unlock(&mi->run_lock);
  DBUG_VOID_RETURN;
}

#ifdef HAVE_PSI_INTERFACE

static PSI_memory_key key_memory_rli_mts_coor;

static PSI_thread_key key_thread_slave_io, key_thread_slave_sql, key_thread_slave_worker;

static PSI_thread_info all_slave_threads[]=
{
  { &key_thread_slave_io, "slave_io", PSI_FLAG_GLOBAL},
  { &key_thread_slave_sql, "slave_sql", PSI_FLAG_GLOBAL},
  { &key_thread_slave_worker, "slave_worker", PSI_FLAG_GLOBAL}
};

static PSI_memory_info all_slave_memory[]=
{
  { &key_memory_rli_mts_coor, "Relay_log_info::mts_coor", 0}
};

static void init_slave_psi_keys(void)
{
  const char* category= "sql";
  int count;

  count= array_elements(all_slave_threads);
  mysql_thread_register(category, all_slave_threads, count);

  count= array_elements(all_slave_memory);
  mysql_memory_register(category, all_slave_memory, count);
}
#endif /* HAVE_PSI_INTERFACE */

/* Initialize slave structures */

int init_slave()
{
  DBUG_ENTER("init_slave");
  int error= 0;
  int thread_mask= SLAVE_SQL | SLAVE_IO;
  Master_info *mi= NULL;

#ifdef HAVE_PSI_INTERFACE
  init_slave_psi_keys();
#endif

  /*
    This is called when mysqld starts. Before client connections are
    accepted. However bootstrap may conflict with us if it does START SLAVE.
    So it's safer to take the lock.
  */
  channel_map.wrlock();

  if (my_create_thread_local_key(&RPL_MASTER_INFO, NULL))
    DBUG_RETURN(1);

  /*
    Create slave info objects by reading repositories of individual
    channels and add them into channel_map
  */
  if ((error= Rpl_info_factory::create_slave_info_objects(opt_mi_repository_id,
                                                          opt_rli_repository_id,
                                                          thread_mask,
                                                          &channel_map)))
  {
    sql_print_error("Failed to create or recover replication info repositories.");
    error = 1;
    goto err;
  }

#ifndef DBUG_OFF
  /* @todo: Print it for all the channels */
  {
    Master_info *default_mi;
    default_mi= channel_map.get_default_channel_mi();
    if (default_mi && default_mi->rli)
    {
      DBUG_PRINT("info", ("init group master %s %lu  group relay %s %lu event %s %lu\n",
                          default_mi->rli->get_group_master_log_name(),
                          (ulong) default_mi->rli->get_group_master_log_pos(),
                          default_mi->rli->get_group_relay_log_name(),
                          (ulong) default_mi->rli->get_group_relay_log_pos(),
                          default_mi->rli->get_event_relay_log_name(),
                          (ulong) default_mi->rli->get_event_relay_log_pos()));
    }
  }
#endif

  if (get_gtid_mode(GTID_MODE_LOCK_CHANNEL_MAP) == GTID_MODE_OFF)
  {
    for (mi_map::iterator it= channel_map.begin(); it != channel_map.end(); it++)
    {
      Master_info *mi= it->second;
      if (mi != NULL && mi->is_auto_position())
      {
        sql_print_warning("Detected misconfiguration: replication channel "
                          "'%.192s' was configured with AUTO_POSITION = 1, "
                          "but the server was started with --gtid-mode=off. "
                          "Either reconfigure replication using "
                          "CHANGE MASTER TO MASTER_AUTO_POSITION = 0 "
                          "FOR CHANNEL '%.192s', or change GTID_MODE to some "
                          "value other than OFF, before starting the slave "
                          "receiver thread.",
                          mi->get_channel(), mi->get_channel());
      }
    }
  }

  if (check_slave_sql_config_conflict(NULL))
  {
    error= 1;
    goto err;
  }

  /*
    Loop through the channel_map and start slave threads for each channel.
  */
  if (!opt_skip_slave_start)
  {
    for (mi_map::iterator it= channel_map.begin(); it!=channel_map.end(); it++)
    {
      mi= it->second;

      /* If server id is not set, start_slave_thread() will say it */
      if (mi && mi->host[0])
      {
        /* same as in start_slave() cache the global var values into rli's members */
        mi->rli->opt_slave_parallel_workers= opt_mts_slave_parallel_workers;
        mi->rli->checkpoint_group= opt_mts_checkpoint_group;
        if (mts_parallel_option == MTS_PARALLEL_TYPE_DB_NAME)
          mi->rli->channel_mts_submode = MTS_PARALLEL_TYPE_DB_NAME;
        else
          mi->rli->channel_mts_submode = MTS_PARALLEL_TYPE_LOGICAL_CLOCK;
        if (start_slave_threads(true/*need_lock_slave=true*/,
                                false/*wait_for_start=false*/,
                                mi,
                                thread_mask))
        {
          /*
            Creation of slave threads for subsequent channels are stopped
            if a failure occurs in this iteration.
            @todo:have an option if the user wants to continue
            the replication for other channels.
          */
          sql_print_error("Failed to create slave threads");
          error= 1;
          goto err;
        }
      }
    }
  }

err:

  channel_map.unlock();
  if (error)
    sql_print_information("Check error log for additional messages. "
                          "You will not be able to start replication until "
                          "the issue is resolved and the server restarted.");
  DBUG_RETURN(error);
}


/**
   Function to start a slave for all channels.
   Used in Multisource replication.
   @param[in]        thd           THD object of the client.

   @retval false success
   @retval true error

    @todo  It is good to continue to start other channels
           when a slave start failed for other channels.

    @todo  The problem with the below code is if the slave is already
           stared, we would multple warnings called
           "Slave was already running" for each channel.
           A nice warning message  would be to add
           "Slave for channel '%s" was already running"
           but error messages are in different languages and cannot be tampered
           with so, we have to handle it case by case basis, whether
           only default channel exists or not and properly continue with
           starting other channels if one channel fails clearly giving
           an error message by displaying failed channels.
*/
bool start_slave(THD *thd)
{

  DBUG_ENTER("start_slave(THD)");
  Master_info *mi;
  bool channel_configured;

  if (channel_map.get_num_instances() == 1)
  {
    mi= channel_map.get_default_channel_mi();
    DBUG_ASSERT(mi);
    if (start_slave(thd, &thd->lex->slave_connection,
                    &thd->lex->mi, thd->lex->slave_thd_opt, mi, true))
      DBUG_RETURN(true);
  }
  else
  {
    /*
      Users cannot start more than one channel's applier thread
      if sql_slave_skip_counter > 0. It throws an error to the session.
    */
    mysql_mutex_lock(&LOCK_sql_slave_skip_counter);
    /* sql_slave_skip_counter > 0 && !(START SLAVE IO_THREAD) */
    if (sql_slave_skip_counter > 0 && !(thd->lex->slave_thd_opt & SLAVE_IO))
    {
      my_error(ER_SLAVE_CHANNEL_SQL_SKIP_COUNTER, MYF(0));
      mysql_mutex_unlock(&LOCK_sql_slave_skip_counter);
      DBUG_RETURN(true);
    }
    mysql_mutex_unlock(&LOCK_sql_slave_skip_counter);

    for (mi_map::iterator it= channel_map.begin(); it!= channel_map.end(); it++)
    {
      mi= it->second;

      channel_configured= mi && mi->inited && mi->host[0];   // channel properly configured.

      if (channel_configured)
      {
        if (start_slave(thd, &thd->lex->slave_connection,
                        &thd->lex->mi,
                        thd->lex->slave_thd_opt, mi, true))
        {
          sql_print_error("Slave: Could not start slave for channel '%s'."
                          " operation discontinued", mi->get_channel());
          DBUG_RETURN(true);
        }
      }
    }
  }
  /* no error */
  my_ok(thd);

  DBUG_RETURN(false);
}


/**
   Function to stop a slave for all channels.
   Used in Multisource replication.
   @param[in]        thd           THD object of the client.

   @return
    @retval           0            success
    @retval           1           error

    @todo  It is good to continue to stop other channels
           when a slave start failed for other channels.
*/
int stop_slave(THD *thd)
{
  DBUG_ENTER("stop_slave(THD)");
  bool push_temp_table_warning= true;
  Master_info *mi=0;
  int error= 0;
  bool channel_configured;

  if (channel_map.get_num_instances() == 1)
  {
    mi= channel_map.get_default_channel_mi();

    DBUG_ASSERT(!strcmp(mi->get_channel(),
                        channel_map.get_default_channel()));

    error= stop_slave(thd, mi, 1,
                      false /*for_one_channel*/, &push_temp_table_warning);

    if (error)
      goto err;
  }
  else
  {
    for(mi_map::iterator it= channel_map.begin(); it!= channel_map.end(); it++)
    {
      mi= it->second;

      channel_configured= mi && mi->host[0];

      if (channel_configured)
      {
        error= stop_slave(thd, mi, 1,
                          false /*for_one_channel*/, &push_temp_table_warning);

        if (error)
        {
          sql_print_error("Slave: Could not stop slave for channel '%s'"
                          " operation discontinued", mi->get_channel());
          goto err;
        }
      }
    }
  }
  /* no error */
  my_ok(thd);

err:
  DBUG_RETURN(error);
}


/**
  Entry point to the START SLAVE command. The function
  decides to start replication threads on several channels
  or a single given channel.

  @param[in]   thd        the client thread carrying the command.

  @return
    @retval      false      ok
    @retval      true       not ok.
*/
bool start_slave_cmd(THD *thd)
{
  DBUG_ENTER("start_slave_cmd");

  Master_info *mi;
  LEX *lex= thd->lex;
  bool res= true;  /* default, an error */

  channel_map.wrlock();

  if (!is_slave_configured())
  {
    my_error(ER_SLAVE_CONFIGURATION, MYF(0));
    goto err;
  }


  if (!lex->mi.for_channel)
  {
    /*
      If slave_until options are provided when multiple channels exist
      without explicitly providing FOR CHANNEL clause, error out.
    */
    if (lex->mi.slave_until && channel_map.get_num_instances() > 1)
    {
      my_error(ER_SLAVE_MULTIPLE_CHANNELS_CMD, MYF(0));
      goto err;
    }

    res= start_slave(thd);
  }
  else
  {
    mi= channel_map.get_mi(lex->mi.channel);

    /*
      If the channel being used is a group replication channel we need to
      disable this command here as, in some cases, group replication does not
      support them.

      For channel group_replication_applier we disable START SLAVE [IO_THREAD]
      command.

      For channel group_replication_recovery we disable START SLAVE command
      and its two thread variants.
    */
    if (mi &&
        channel_map.is_group_replication_channel_name(mi->get_channel()) &&
        ((!thd->lex->slave_thd_opt || (thd->lex->slave_thd_opt & SLAVE_IO)) ||
         (!(channel_map.is_group_replication_channel_name(mi->get_channel(), true))
          && (thd->lex->slave_thd_opt & SLAVE_SQL))))
    {
      const char *command= "START SLAVE FOR CHANNEL";
      if (thd->lex->slave_thd_opt & SLAVE_IO)
        command= "START SLAVE IO_THREAD FOR CHANNEL";
      else if (thd->lex->slave_thd_opt & SLAVE_SQL)
        command= "START SLAVE SQL_THREAD FOR CHANNEL";

      my_error(ER_SLAVE_CHANNEL_OPERATION_NOT_ALLOWED, MYF(0),
               command, mi->get_channel(), command);

      goto err;
    }

    if (mi)
      res= start_slave(thd, &thd->lex->slave_connection,
                       &thd->lex->mi, thd->lex->slave_thd_opt, mi, true);
    else if (strcmp(channel_map.get_default_channel(), lex->mi.channel))
      my_error(ER_SLAVE_CHANNEL_DOES_NOT_EXIST, MYF(0), lex->mi.channel);

    if (!res)
      my_ok(thd);

  }
err:
  channel_map.unlock();
  DBUG_RETURN(res);
}


/**
  Entry point for the STOP SLAVE command. This function stops replication
  threads for all channels or a single channel based on the  command
  options supplied.

  @param[in]     thd         the client thread.

  @return
   @retval       false            ok
   @retval       true             not ok.
*/
bool stop_slave_cmd(THD *thd)
{
  DBUG_ENTER("stop_slave_cmd");

  Master_info* mi;
  bool push_temp_table_warning= true;
  LEX *lex= thd->lex;
  bool res= true;    /*default, an error */

  channel_map.rdlock();

  if (!is_slave_configured())
  {
    my_error(ER_SLAVE_CONFIGURATION, MYF(0));
    channel_map.unlock();
    DBUG_RETURN(res= true);
  }

  if (!lex->mi.for_channel)
    res= stop_slave(thd);
  else
  {
    mi= channel_map.get_mi(lex->mi.channel);

    /*
      If the channel being used is a group replication channel we need to
      disable this command here as, in some cases, group replication does not
      support them.

      For channel group_replication_applier we disable STOP SLAVE [IO_THREAD]
      command.

      For channel group_replication_recovery we disable STOP SLAVE command
      and its two thread variants.
    */
    if (mi &&
        channel_map.is_group_replication_channel_name(mi->get_channel()) &&
        ((!thd->lex->slave_thd_opt || (thd->lex->slave_thd_opt & SLAVE_IO)) ||
         (!(channel_map.is_group_replication_channel_name(mi->get_channel(), true))
          && (thd->lex->slave_thd_opt & SLAVE_SQL))))
    {
      const char *command= "STOP SLAVE FOR CHANNEL";
      if (thd->lex->slave_thd_opt & SLAVE_IO)
        command= "STOP SLAVE IO_THREAD FOR CHANNEL";
      else if (thd->lex->slave_thd_opt & SLAVE_SQL)
        command= "STOP SLAVE SQL_THREAD FOR CHANNEL";

      my_error(ER_SLAVE_CHANNEL_OPERATION_NOT_ALLOWED, MYF(0),
               command, mi->get_channel(), command);

      channel_map.unlock();
      DBUG_RETURN(true);
    }

    if (mi)
      res= stop_slave(thd, mi, 1 /*net report */,
                      true /*for_one_channel*/, &push_temp_table_warning);
    else if (strcmp(channel_map.get_default_channel(), lex->mi.channel))
      my_error(ER_SLAVE_CHANNEL_DOES_NOT_EXIST, MYF(0), lex->mi.channel);
  }

  channel_map.unlock();

  DBUG_RETURN(res);
}

/**
   Parse the given relay log and identify the rotate event from the master.
   Ignore the Format description event, Previous_gtid log event and ignorable
   events within the relay log. When a rotate event is found check if it is a
   rotate that is originated from the master or not based on the server_id. If
   the rotate is from slave or if it is a fake rotate event ignore the event.
   If any other events are encountered apart from the above events generate an
   error. From the rotate event extract the master's binary log name and
   position.

   @param filename
          Relay log name which needs to be parsed.

   @param[out] master_log_file
          Set the master_log_file to the log file name that is extracted from
          rotate event. The master_log_file should contain string of len
          FN_REFLEN.

   @param[out] master_log_pos
          Set the master_log_pos to the log position extracted from rotate
          event.

   @retval FOUND_ROTATE: When rotate event is found in the relay log
   @retval NOT_FOUND_ROTATE: When rotate event is not found in the relay log
   @retval ERROR: On error
 */
enum enum_read_rotate_from_relay_log_status
{ FOUND_ROTATE, NOT_FOUND_ROTATE, ERROR };

static enum_read_rotate_from_relay_log_status
read_rotate_from_relay_log(char *filename, char *master_log_file,
                           my_off_t *master_log_pos)
{
  DBUG_ENTER("read_rotate_from_relay_log");
  /*
    Create a Format_description_log_event that is used to read the
    first event of the log.
   */
  Format_description_log_event fd_ev(BINLOG_VERSION), *fd_ev_p= &fd_ev;
  DBUG_ASSERT(fd_ev.is_valid());
  IO_CACHE log;
  const char *errmsg= NULL;
  File file= open_binlog_file(&log, filename, &errmsg);
  if (file < 0)
  {
    sql_print_error("Error during --relay-log-recovery: %s", errmsg);
    DBUG_RETURN(ERROR);
  }
  my_b_seek(&log, BIN_LOG_HEADER_SIZE);
  Log_event *ev= NULL;
  bool done= false;
  enum_read_rotate_from_relay_log_status ret= NOT_FOUND_ROTATE;
  while (!done &&
         (ev= Log_event::read_log_event(&log, 0, fd_ev_p, opt_slave_sql_verify_checksum)) !=
         NULL)
  {
    DBUG_PRINT("info", ("Read event of type %s", ev->get_type_str()));
    switch (ev->get_type_code())
    {
    case binary_log::FORMAT_DESCRIPTION_EVENT:
      if (fd_ev_p != &fd_ev)
        delete fd_ev_p;
      fd_ev_p= (Format_description_log_event *)ev;
      break;
    case binary_log::ROTATE_EVENT:
      /*
        Check for rotate event from the master. Ignore the ROTATE event if it
        is a fake rotate event with server_id=0.
       */
      if (ev->server_id && ev->server_id != ::server_id)
      {
        Rotate_log_event *rotate_ev= (Rotate_log_event *)ev;
        DBUG_ASSERT(FN_REFLEN >= rotate_ev->ident_len + 1);
        memcpy(master_log_file, rotate_ev->new_log_ident, rotate_ev->ident_len + 1);
        *master_log_pos= rotate_ev->pos;
        ret= FOUND_ROTATE;
        done= true;
      }
      break;
    case binary_log::PREVIOUS_GTIDS_LOG_EVENT:
      break;
    case binary_log::IGNORABLE_LOG_EVENT:
      break;
    default:
      sql_print_error("Error during --relay-log-recovery: Could not locate "
                      "rotate event from the master.");
      ret= ERROR;
      done= true;
      break;
    }
    if (ev != fd_ev_p)
      delete ev;
  }
  if (log.error < 0)
  {
    sql_print_error("Error during --relay-log-recovery: Error reading events from relay log: %d",
                    log.error);
    DBUG_RETURN(ERROR);
  }

  if (fd_ev_p != &fd_ev)
  {
    delete fd_ev_p;
    fd_ev_p= &fd_ev;
  }

  if (mysql_file_close(file, MYF(MY_WME)))
    DBUG_RETURN(ERROR);
  if (end_io_cache(&log))
  {
    sql_print_error("Error during --relay-log-recovery: Error while freeing "
                    "IO_CACHE object");
    DBUG_RETURN(ERROR);
  }
  DBUG_RETURN(ret);
}

/**
   Reads relay logs one by one starting from the first relay log. Looks for
   the first rotate event from the master. If rotate is not found in the relay
   log search continues to next relay log. If rotate event from master is
   found then the extracted master_log_file and master_log_pos are used to set
   rli->group_master_log_name and rli->group_master_log_pos. If an error has
   occurred the error code is retuned back.

   @param rli
          Relay_log_info object to read relay log files and to set
          group_master_log_name and group_master_log_pos.

   @retval 0 On success
   @retval 1 On failure
 */
static int
find_first_relay_log_with_rotate_from_master(Relay_log_info* rli)
{
  DBUG_ENTER("find_first_relay_log_with_rotate_from_master");
  int error= 0;
  LOG_INFO linfo;
  bool got_rotate_from_master= false;
  int pos;
  char master_log_file[FN_REFLEN];
  my_off_t master_log_pos= 0;

  if (channel_map.is_group_replication_channel_name(rli->get_channel()))
  {
    sql_print_information("Relay log recovery skipped for group replication "
                          "channel.");
    goto err;
  }

  for (pos= rli->relay_log.find_log_pos(&linfo, NULL, true);
       !pos;
       pos= rli->relay_log.find_next_log(&linfo, true))
  {
    switch (read_rotate_from_relay_log(linfo.log_file_name, master_log_file,
                                       &master_log_pos))
    {
    case ERROR:
      error= 1;
      break;
    case FOUND_ROTATE:
      got_rotate_from_master= true;
      break;
    case NOT_FOUND_ROTATE:
      break;
    }
    if (error || got_rotate_from_master)
      break;
  }
  if (pos== LOG_INFO_IO)
  {
    error= 1;
    sql_print_error("Error during --relay-log-recovery: Could not read "
                    "relay log index file due to an IO error.");
    goto err;
  }
  if (pos== LOG_INFO_EOF)
  {
    error= 1;
    sql_print_error("Error during --relay-log-recovery: Could not locate "
                    "rotate event from master in relay log file.");
    goto err;
  }
  if (!error && got_rotate_from_master)
  {
    rli->set_group_master_log_name(master_log_file);
    rli->set_group_master_log_pos(master_log_pos);
  }
err:
  DBUG_RETURN(error);
}

/*
  Updates the master info based on the information stored in the
  relay info and ignores relay logs previously retrieved by the IO
  thread, which thus starts fetching again based on to the
  master_log_pos and master_log_name. Eventually, the old
  relay logs will be purged by the normal purge mechanism.

  There can be a special case where rli->group_master_log_name and
  rli->group_master_log_pos are not intialized, as the sql thread was never
  started at all. In those cases all the existing relay logs are parsed
  starting from the first one and the initial rotate event that was received
  from the master is identified. From the rotate event master_log_name and
  master_log_pos are extracted and they are set to rli->group_master_log_name
  and rli->group_master_log_pos.

  In the feature, we should improve this routine in order to avoid throwing
  away logs that are safely stored in the disk. Note also that this recovery
  routine relies on the correctness of the relay-log.info and only tolerates
  coordinate problems in master.info.

  In this function, there is no need for a mutex as the caller
  (i.e. init_slave) already has one acquired.

  Specifically, the following structures are updated:

  1 - mi->master_log_pos  <-- rli->group_master_log_pos
  2 - mi->master_log_name <-- rli->group_master_log_name
  3 - It moves the relay log to the new relay log file, by
      rli->group_relay_log_pos  <-- BIN_LOG_HEADER_SIZE;
      rli->event_relay_log_pos  <-- BIN_LOG_HEADER_SIZE;
      rli->group_relay_log_name <-- rli->relay_log.get_log_fname();
      rli->event_relay_log_name <-- rli->relay_log.get_log_fname();

   If there is an error, it returns (1), otherwise returns (0).
 */
int init_recovery(Master_info* mi, const char** errmsg)
{
  DBUG_ENTER("init_recovery");

  int error= 0;
  Relay_log_info *rli= mi->rli;
  char *group_master_log_name= NULL;

  if (rli->recovery_parallel_workers)
  {
    /*
      This is not idempotent and a crash after this function and before
      the recovery is actually done may lead the system to an inconsistent
      state.

      This may happen because the gap is not persitent stored anywhere
      and eventually old relay log files will be removed and further
      calculations on the gaps will be impossible.

      We need to improve this. /Alfranio.
    */
    error= mts_recovery_groups(rli);
    if (rli->mts_recovery_group_cnt)
    {
      if (get_gtid_mode(GTID_MODE_LOCK_NONE) == GTID_MODE_ON)
      {
        rli->recovery_parallel_workers= 0;
        rli->clear_mts_recovery_groups();
      }
      else
      {
        error= 1;
        sql_print_error("--relay-log-recovery cannot be executed when the slave "
                        "was stopped with an error or killed in MTS mode; "
                        "consider using RESET SLAVE or restart the server "
                        "with --relay-log-recovery = 0 followed by "
                        "START SLAVE UNTIL SQL_AFTER_MTS_GAPS");
      }
    }
  }

  group_master_log_name= const_cast<char *>(rli->get_group_master_log_name());
  if (!error)
  {
    if (!group_master_log_name[0])
    {
      if (rli->replicate_same_server_id)
      {
        error= 1;
        sql_print_error("Error during --relay-log-recovery: "
                        "replicate_same_server_id is in use and sql thread's "
                        "positions are not initialized, hence relay log "
                        "recovery cannot happen.");
        DBUG_RETURN(error);
      }
      error= find_first_relay_log_with_rotate_from_master(rli);
      if (error)
        DBUG_RETURN(error);
    }
    mi->set_master_log_pos(max<ulonglong>(BIN_LOG_HEADER_SIZE,
                                               rli->get_group_master_log_pos()));
    mi->set_master_log_name(rli->get_group_master_log_name());

    sql_print_warning("Recovery from master pos %ld and file %s%s. "
                      "Previous relay log pos and relay log file had "
                      "been set to %lld, %s respectively.",
                      (ulong) mi->get_master_log_pos(), mi->get_master_log_name(),
                      mi->get_for_channel_str(),
                      rli->get_group_relay_log_pos(), rli->get_group_relay_log_name());

    rli->set_group_relay_log_name(rli->relay_log.get_log_fname());
    rli->set_event_relay_log_name(rli->relay_log.get_log_fname());
    rli->set_group_relay_log_pos(BIN_LOG_HEADER_SIZE);
    rli->set_event_relay_log_pos(BIN_LOG_HEADER_SIZE);
  }

  /*
    Clear the retrieved GTID set so that events that are written partially
    will be fetched again.
  */
  if (!channel_map.is_group_replication_channel_name(rli->get_channel()))
  {
    global_sid_lock->wrlock();
    (const_cast<Gtid_set *>(rli->get_gtid_set()))->clear();
    global_sid_lock->unlock();
  }

  DBUG_RETURN(error);
}

int global_init_info(Master_info* mi, bool ignore_if_no_info, int thread_mask)
{
  DBUG_ENTER("init_info");
  DBUG_ASSERT(mi != NULL && mi->rli != NULL);
  int init_error= 0;
  enum_return_check check_return= ERROR_CHECKING_REPOSITORY;
  THD *thd= current_thd;

  /*
    We need a mutex while we are changing master info parameters to
    keep other threads from reading bogus info
  */
  mysql_mutex_lock(&mi->data_lock);
  mysql_mutex_lock(&mi->rli->data_lock);

  /*
    When info tables are used and autocommit= 0 we force a new
    transaction start to avoid table access deadlocks when START SLAVE
    is executed after RESET SLAVE.
  */
  if (is_autocommit_off_and_infotables(thd))
  {
    if (trans_begin(thd))
    {
      init_error= 1;
      goto end;
    }
  }

  /*
    This takes care of the startup dependency between the master_info
    and relay_info. It initializes the master info if the SLAVE_IO
    thread is being started and the relay log info if either the
    SLAVE_SQL thread is being started or was not initialized as it is
    required by the SLAVE_IO thread.
  */
  check_return= mi->check_info();
  if (check_return == ERROR_CHECKING_REPOSITORY)
    goto end;

  if (!(ignore_if_no_info && check_return == REPOSITORY_DOES_NOT_EXIST))
  {
    if ((thread_mask & SLAVE_IO) != 0 && mi->mi_init_info())
      init_error= 1;
  }

  check_return= mi->rli->check_info();
  if (check_return == ERROR_CHECKING_REPOSITORY)
    goto end;
  if (!(ignore_if_no_info && check_return == REPOSITORY_DOES_NOT_EXIST))
  {
    if (((thread_mask & SLAVE_SQL) != 0 || !(mi->rli->inited))
        && mi->rli->rli_init_info())
      init_error= 1;
  }

  DBUG_EXECUTE_IF("enable_mts_worker_failure_init",
                  {DBUG_SET("+d,mts_worker_thread_init_fails");});
end:
  /*
    When info tables are used and autocommit= 0 we force transaction
    commit to avoid table access deadlocks when START SLAVE is executed
    after RESET SLAVE.
  */
  if (is_autocommit_off_and_infotables(thd))
    if (trans_commit(thd))
      init_error= 1;

  mysql_mutex_unlock(&mi->rli->data_lock);
  mysql_mutex_unlock(&mi->data_lock);
  DBUG_RETURN(check_return == ERROR_CHECKING_REPOSITORY || init_error);
}

void end_info(Master_info* mi)
{
  DBUG_ENTER("end_info");
  DBUG_ASSERT(mi != NULL && mi->rli != NULL);

  /*
    The previous implementation was not acquiring locks.  We do the same here.
    However, this is quite strange.
  */
  mi->end_info();
  mi->rli->end_info();

  DBUG_VOID_RETURN;
}

int remove_info(Master_info* mi)
{
  int error= 1;
  DBUG_ENTER("remove_info");
  DBUG_ASSERT(mi != NULL && mi->rli != NULL);

  /*
    The previous implementation was not acquiring locks.
    We do the same here. However, this is quite strange.
  */
  /*
    Reset errors (the idea is that we forget about the
    old master).
  */
  mi->clear_error();
  mi->rli->clear_error();
  if (mi->rli->workers_array_initialized)
  {
    for(size_t i= 0; i < mi->rli->get_worker_count(); i++)
    {
      mi->rli->get_worker(i)->clear_error();
    }
  }
  mi->rli->clear_until_condition();
  mi->rli->clear_sql_delay();

  mi->end_info();
  mi->rli->end_info();

  if (mi->remove_info() || Rpl_info_factory::reset_workers(mi->rli) ||
      mi->rli->remove_info())
    goto err;

  error= 0;

err:
  DBUG_RETURN(error);
}

int flush_master_info(Master_info* mi, bool force)
{
  DBUG_ENTER("flush_master_info");
  DBUG_ASSERT(mi != NULL && mi->rli != NULL);
  /*
    The previous implementation was not acquiring locks.
    We do the same here. However, this is quite strange.
  */
  /*
    With the appropriate recovery process, we will not need to flush
    the content of the current log.

    For now, we flush the relay log BEFORE the master.info file, because
    if we crash, we will get a duplicate event in the relay log at restart.
    If we change the order, there might be missing events.

    If we don't do this and the slave server dies when the relay log has
    some parts (its last kilobytes) in memory only, with, say, from master's
    position 100 to 150 in memory only (not on disk), and with position 150
    in master.info, there will be missing information. When the slave restarts,
    the I/O thread will fetch binlogs from 150, so in the relay log we will
    have "[0, 100] U [150, infinity[" and nobody will notice it, so the SQL
    thread will jump from 100 to 150, and replication will silently break.
  */
  mysql_mutex_t *log_lock= mi->rli->relay_log.get_log_lock();

  mysql_mutex_lock(log_lock);

  int err=  (mi->rli->flush_current_log() ||
             mi->flush_info(force));

  mysql_mutex_unlock(log_lock);

  DBUG_RETURN (err);
}

/**
  Convert slave skip errors bitmap into a printable string.
*/

static void print_slave_skip_errors(void)
{
  /*
    To be safe, we want 10 characters of room in the buffer for a number
    plus terminators. Also, we need some space for constant strings.
    10 characters must be sufficient for a number plus {',' | '...'}
    plus a NUL terminator. That is a max 6 digit number.
  */
  const size_t MIN_ROOM= 10;
  DBUG_ENTER("print_slave_skip_errors");
  DBUG_ASSERT(sizeof(slave_skip_error_names) > MIN_ROOM);
  DBUG_ASSERT(MAX_SLAVE_ERROR <= 999999); // 6 digits

  if (!use_slave_mask || bitmap_is_clear_all(&slave_error_mask))
  {
    /* purecov: begin tested */
    memcpy(slave_skip_error_names, STRING_WITH_LEN("OFF"));
    /* purecov: end */
  }
  else if (bitmap_is_set_all(&slave_error_mask))
  {
    /* purecov: begin tested */
    memcpy(slave_skip_error_names, STRING_WITH_LEN("ALL"));
    /* purecov: end */
  }
  else
  {
    char *buff= slave_skip_error_names;
    char *bend= buff + sizeof(slave_skip_error_names);
    int  errnum;

    for (errnum= 0; errnum < MAX_SLAVE_ERROR; errnum++)
    {
      if (bitmap_is_set(&slave_error_mask, errnum))
      {
        if (buff + MIN_ROOM >= bend)
          break; /* purecov: tested */
        buff= int10_to_str(errnum, buff, 10);
        *buff++= ',';
      }
    }
    if (buff != slave_skip_error_names)
      buff--; // Remove last ','
    if (errnum < MAX_SLAVE_ERROR)
    {
      /* Couldn't show all errors */
      buff= my_stpcpy(buff, "..."); /* purecov: tested */
    }
    *buff=0;
  }
  DBUG_PRINT("init", ("error_names: '%s'", slave_skip_error_names));
  DBUG_VOID_RETURN;
}

/**
 Change arg to the string with the nice, human-readable skip error values.
   @param slave_skip_errors_ptr
          The pointer to be changed
*/
void set_slave_skip_errors(char** slave_skip_errors_ptr)
{
  DBUG_ENTER("set_slave_skip_errors");
  print_slave_skip_errors();
  *slave_skip_errors_ptr= slave_skip_error_names;
  DBUG_VOID_RETURN;
}

/**
  Init function to set up array for errors that should be skipped for slave
*/
static void init_slave_skip_errors()
{
  DBUG_ENTER("init_slave_skip_errors");
  DBUG_ASSERT(!use_slave_mask); // not already initialized

  if (bitmap_init(&slave_error_mask,0,MAX_SLAVE_ERROR,0))
  {
    fprintf(stderr, "Badly out of memory, please check your system status\n");
    exit(MYSQLD_ABORT_EXIT);
  }
  use_slave_mask = 1;
  DBUG_VOID_RETURN;
}

static void add_slave_skip_errors(const uint* errors, uint n_errors)
{
  DBUG_ENTER("add_slave_skip_errors");
  DBUG_ASSERT(errors);
  DBUG_ASSERT(use_slave_mask);

  for (uint i = 0; i < n_errors; i++)
  {
    const uint err_code = errors[i];
    if (err_code < MAX_SLAVE_ERROR)
       bitmap_set_bit(&slave_error_mask, err_code);
  }
  DBUG_VOID_RETURN;
}

/*
  Add errors that should be skipped for slave

  SYNOPSIS
    add_slave_skip_errors()
    arg         List of errors numbers to be added to skip, separated with ','

  NOTES
    Called from get_options() in mysqld.cc on start-up
*/

void add_slave_skip_errors(const char* arg)
{
  const char *p= NULL;
  /*
    ALL is only valid when nothing else is provided.
  */
  const uchar SKIP_ALL[]= "all";
  size_t SIZE_SKIP_ALL= strlen((const char *) SKIP_ALL) + 1;
  /*
    IGNORE_DDL_ERRORS can be combined with other parameters
    but must be the first one provided.
  */
  const uchar SKIP_DDL_ERRORS[]= "ddl_exist_errors";
  size_t SIZE_SKIP_DDL_ERRORS= strlen((const char *) SKIP_DDL_ERRORS);
  DBUG_ENTER("add_slave_skip_errors");

  // initialize mask if not done yet
  if (!use_slave_mask)
    init_slave_skip_errors();

  for (; my_isspace(system_charset_info,*arg); ++arg)
    /* empty */;
  if (!my_strnncoll(system_charset_info, (uchar*)arg, SIZE_SKIP_ALL,
                    SKIP_ALL, SIZE_SKIP_ALL))
  {
    bitmap_set_all(&slave_error_mask);
    DBUG_VOID_RETURN;
  }
  if (!my_strnncoll(system_charset_info, (uchar*)arg, SIZE_SKIP_DDL_ERRORS,
                    SKIP_DDL_ERRORS, SIZE_SKIP_DDL_ERRORS))
  {
    // DDL errors to be skipped for relaxed 'exist' handling
    const uint ddl_errors[] = {
      // error codes with create/add <schema object>
      ER_DB_CREATE_EXISTS, ER_TABLE_EXISTS_ERROR, ER_DUP_KEYNAME,
      ER_MULTIPLE_PRI_KEY,
      // error codes with change/rename <schema object>
      ER_BAD_FIELD_ERROR, ER_NO_SUCH_TABLE, ER_DUP_FIELDNAME,
      // error codes with drop <schema object>
      ER_DB_DROP_EXISTS, ER_BAD_TABLE_ERROR, ER_CANT_DROP_FIELD_OR_KEY
    };

    add_slave_skip_errors(ddl_errors,
                          sizeof(ddl_errors)/sizeof(ddl_errors[0]));
    /*
      After processing the SKIP_DDL_ERRORS, the pointer is
      increased to the position after the comma.
    */
    if (strlen(arg) > SIZE_SKIP_DDL_ERRORS + 1)
      arg+= SIZE_SKIP_DDL_ERRORS + 1;
  }
  for (p= arg ; *p; )
  {
    long err_code;
    if (!(p= str2int(p, 10, 0, LONG_MAX, &err_code)))
      break;
    if (err_code < MAX_SLAVE_ERROR)
       bitmap_set_bit(&slave_error_mask,(uint)err_code);
    while (!my_isdigit(system_charset_info,*p) && *p)
      p++;
  }
  DBUG_VOID_RETURN;
}

static void set_thd_in_use_temporary_tables(Relay_log_info *rli)
{
  TABLE *table;

  for (table= rli->save_temporary_tables ; table ; table= table->next)
  {
    table->in_use= rli->info_thd;
    if (table->file != NULL)
    {
      /*
        Since we are stealing opened temporary tables from one thread to another,
        we need to let the performance schema know that,
        for aggregates per thread to work properly.
      */
      table->file->unbind_psi();
      table->file->rebind_psi();
    }
  }
}

int terminate_slave_threads(Master_info* mi, int thread_mask,
                            ulong stop_wait_timeout, bool need_lock_term)
{
  DBUG_ENTER("terminate_slave_threads");

  if (!mi->inited)
    DBUG_RETURN(0); /* successfully do nothing */
  int error,force_all = (thread_mask & SLAVE_FORCE_ALL);
  mysql_mutex_t *sql_lock = &mi->rli->run_lock, *io_lock = &mi->run_lock;
  mysql_mutex_t *log_lock= mi->rli->relay_log.get_log_lock();
  /*
    Set it to a variable, so the value is shared by both stop methods.
    This guarantees that the user defined value for the timeout value is for
    the time the 2 threads take to shutdown, and not the time of each thread
    stop operation.
  */
  ulong total_stop_wait_timeout= stop_wait_timeout;

  if (thread_mask & (SLAVE_SQL|SLAVE_FORCE_ALL))
  {
    DBUG_PRINT("info",("Terminating SQL thread"));
    mi->rli->abort_slave= 1;
    if ((error=terminate_slave_thread(mi->rli->info_thd, sql_lock,
                                      &mi->rli->stop_cond,
                                      &mi->rli->slave_running,
                                      &total_stop_wait_timeout,
                                      need_lock_term)) &&
        !force_all)
    {
      if (error == 1)
      {
        DBUG_RETURN(ER_STOP_SLAVE_SQL_THREAD_TIMEOUT);
      }
      DBUG_RETURN(error);
    }
    mysql_mutex_lock(log_lock);

    DBUG_PRINT("info",("Flushing relay-log info file."));
    if (current_thd)
      THD_STAGE_INFO(current_thd, stage_flushing_relay_log_info_file);

    /*
      Flushes the relay log info regardles of the sync_relay_log_info option.
    */
    if (mi->rli->flush_info(TRUE))
    {
      mysql_mutex_unlock(log_lock);
      DBUG_RETURN(ER_ERROR_DURING_FLUSH_LOGS);
    }

    mysql_mutex_unlock(log_lock);
  }
  if (thread_mask & (SLAVE_IO|SLAVE_FORCE_ALL))
  {
    DBUG_PRINT("info",("Terminating IO thread"));
    mi->abort_slave=1;
    if ((error=terminate_slave_thread(mi->info_thd,io_lock,
                                      &mi->stop_cond,
                                      &mi->slave_running,
                                      &total_stop_wait_timeout,
                                      need_lock_term)) &&
        !force_all)
    {
      if (error == 1)
      {
        DBUG_RETURN(ER_STOP_SLAVE_IO_THREAD_TIMEOUT);
      }
      DBUG_RETURN(error);
    }
    mysql_mutex_lock(log_lock);

    DBUG_PRINT("info",("Flushing relay log and master info repository."));
    if (current_thd)
      THD_STAGE_INFO(current_thd, stage_flushing_relay_log_and_master_info_repository);

    /*
      Flushes the master info regardles of the sync_master_info option.
    */
    if (mi->flush_info(TRUE))
    {
      mysql_mutex_unlock(log_lock);
      DBUG_RETURN(ER_ERROR_DURING_FLUSH_LOGS);
    }

    /*
      Flushes the relay log regardles of the sync_relay_log option.
    */
    if (mi->rli->relay_log.is_open() &&
        mi->rli->relay_log.flush_and_sync(true))
    {
      mysql_mutex_unlock(log_lock);
      DBUG_RETURN(ER_ERROR_DURING_FLUSH_LOGS);
    }

    mysql_mutex_unlock(log_lock);
  }
  DBUG_RETURN(0);
}


/**
   Wait for a slave thread to terminate.

   This function is called after requesting the thread to terminate
   (by setting @c abort_slave member of @c Relay_log_info or @c
   Master_info structure to 1). Termination of the thread is
   controlled with the the predicate <code>*slave_running</code>.

   Function will acquire @c term_lock before waiting on the condition
   unless @c need_lock_term is false in which case the mutex should be
   owned by the caller of this function and will remain acquired after
   return from the function.

   @param thd
          Current session.
   @param term_lock
          Associated lock to use when waiting for @c term_cond

   @param term_cond
          Condition that is signalled when the thread has terminated

   @param slave_running
          Pointer to predicate to check for slave thread termination

   @param stop_wait_timeout
          A pointer to a variable that denotes the time the thread has
          to stop before we time out and throw an error.

   @param need_lock_term
          If @c false the lock will not be acquired before waiting on
          the condition. In this case, it is assumed that the calling
          function acquires the lock before calling this function.

   @retval 0 All OK, 1 on "STOP SLAVE" command timeout, ER_SLAVE_CHANNEL_NOT_RUNNING otherwise.

   @note  If the executing thread has to acquire term_lock
          (need_lock_term is true, the negative running status does not
          represent any issue therefore no error is reported.

 */
static int
terminate_slave_thread(THD *thd,
                       mysql_mutex_t *term_lock,
                       mysql_cond_t *term_cond,
                       volatile uint *slave_running,
                       ulong *stop_wait_timeout,
                       bool need_lock_term)
{
  DBUG_ENTER("terminate_slave_thread");
  if (need_lock_term)
  {
    mysql_mutex_lock(term_lock);
  }
  else
  {
    mysql_mutex_assert_owner(term_lock);
  }
  if (!*slave_running)
  {
    if (need_lock_term)
    {
      /*
        if run_lock (term_lock) is acquired locally then either
        slave_running status is fine
      */
      mysql_mutex_unlock(term_lock);
      DBUG_RETURN(0);
    }
    else
    {
      DBUG_RETURN(ER_SLAVE_CHANNEL_NOT_RUNNING);
    }
  }
  DBUG_ASSERT(thd != 0);
  THD_CHECK_SENTRY(thd);

  /*
    Is is critical to test if the slave is running. Otherwise, we might
    be referening freed memory trying to kick it
  */

  while (*slave_running)                        // Should always be true
  {
    DBUG_PRINT("loop", ("killing slave thread"));

    mysql_mutex_lock(&thd->LOCK_thd_data);
    /*
      Error codes from pthread_kill are:
      EINVAL: invalid signal number (can't happen)
      ESRCH: thread already killed (can happen, should be ignored)
    */
#ifndef _WIN32
    int err __attribute__((unused))= pthread_kill(thd->real_id, SIGUSR1);
    DBUG_ASSERT(err != EINVAL);
#endif
    thd->awake(THD::NOT_KILLED);
    mysql_mutex_unlock(&thd->LOCK_thd_data);

    /*
      There is a small chance that slave thread might miss the first
      alarm. To protect againts it, resend the signal until it reacts
    */
    struct timespec abstime;
    set_timespec(&abstime,2);
#ifndef DBUG_OFF
    int error=
#endif
      mysql_cond_timedwait(term_cond, term_lock, &abstime);
    if ((*stop_wait_timeout) >= 2)
      (*stop_wait_timeout)= (*stop_wait_timeout) - 2;
    else if (*slave_running)
    {
      if (need_lock_term)
        mysql_mutex_unlock(term_lock);
      DBUG_RETURN (1);
    }
    DBUG_ASSERT(error == ETIMEDOUT || error == 0);
  }

  DBUG_ASSERT(*slave_running == 0);

  if (need_lock_term)
    mysql_mutex_unlock(term_lock);
  DBUG_RETURN(0);
}


bool start_slave_thread(
#ifdef HAVE_PSI_INTERFACE
                        PSI_thread_key thread_key,
#endif
                        my_start_routine h_func, mysql_mutex_t *start_lock,
                        mysql_mutex_t *cond_lock,
                        mysql_cond_t *start_cond,
                        volatile uint *slave_running,
                        volatile ulong *slave_run_id,
                        Master_info* mi)
{
  bool is_error= false;
  my_thread_handle th;
  ulong start_id;
  DBUG_ENTER("start_slave_thread");

  if (start_lock)
    mysql_mutex_lock(start_lock);
  if (!server_id)
  {
    if (start_cond)
      mysql_cond_broadcast(start_cond);
    sql_print_error("Server id not set, will not start slave%s",
                    mi->get_for_channel_str());
    my_error(ER_BAD_SLAVE, MYF(0));
    goto err;
  }

  if (*slave_running)
  {
    if (start_cond)
      mysql_cond_broadcast(start_cond);
    my_error(ER_SLAVE_CHANNEL_MUST_STOP, MYF(0), mi->get_channel());
    goto err;
  }
  start_id= *slave_run_id;
  DBUG_PRINT("info", ("Creating new slave thread"));
  if (mysql_thread_create(thread_key, &th, &connection_attrib, h_func,
                          (void*)mi))
  {
    sql_print_error("Can't create slave thread%s.", mi->get_for_channel_str());
    my_error(ER_SLAVE_THREAD, MYF(0));
    goto err;
  }
  if (start_cond && cond_lock) // caller has cond_lock
  {
    THD* thd = current_thd;
    while (start_id == *slave_run_id && thd != NULL)
    {
      DBUG_PRINT("sleep",("Waiting for slave thread to start"));
      PSI_stage_info saved_stage= {0, "", 0};
      thd->ENTER_COND(start_cond, cond_lock,
                      & stage_waiting_for_slave_thread_to_start,
                      & saved_stage);
      /*
        It is not sufficient to test this at loop bottom. We must test
        it after registering the mutex in enter_cond(). If the kill
        happens after testing of thd->killed and before the mutex is
        registered, we could otherwise go waiting though thd->killed is
        set.
      */
      if (!thd->killed)
        mysql_cond_wait(start_cond, cond_lock);
      mysql_mutex_unlock(cond_lock);
      thd->EXIT_COND(& saved_stage);
      mysql_mutex_lock(cond_lock); // re-acquire it
      if (thd->killed)
      {
        my_error(thd->killed, MYF(0));
        goto err;
      }
    }
  }

  goto end;
err:
  is_error= true;
end:

  if (start_lock)
    mysql_mutex_unlock(start_lock);
  DBUG_RETURN(is_error);
}


/*
  start_slave_threads()

  NOTES
    SLAVE_FORCE_ALL is not implemented here on purpose since it does not make
    sense to do that for starting a slave--we always care if it actually
    started the threads that were not previously running
*/

bool start_slave_threads(bool need_lock_slave, bool wait_for_start,
                         Master_info* mi, int thread_mask)
{
  mysql_mutex_t *lock_io=0, *lock_sql=0, *lock_cond_io=0, *lock_cond_sql=0;
  mysql_cond_t* cond_io=0, *cond_sql=0;
  bool is_error= 0;
  DBUG_ENTER("start_slave_threads");
  DBUG_EXECUTE_IF("uninitialized_master-info_structure",
                   mi->inited= FALSE;);

  if (!mi->inited || !mi->rli->inited)
  {
    int error= (!mi->inited ? ER_SLAVE_MI_INIT_REPOSITORY :
                ER_SLAVE_RLI_INIT_REPOSITORY);
    Rpl_info *info= (!mi->inited ?  mi : static_cast<Rpl_info *>(mi->rli));
    const char* prefix= current_thd ? ER_THD(current_thd, error) : ER_DEFAULT(error);
    info->report(ERROR_LEVEL, error, prefix, NULL);
    my_error(error, MYF(0));
    DBUG_RETURN(true);
  }

  if (mi->is_auto_position() && (thread_mask & SLAVE_IO) &&
      get_gtid_mode(GTID_MODE_LOCK_NONE) == GTID_MODE_OFF)
  {
    my_error(ER_CANT_USE_AUTO_POSITION_WITH_GTID_MODE_OFF, MYF(0),
             mi->get_for_channel_str());
    DBUG_RETURN(true);
  }

  if (need_lock_slave)
  {
    lock_io = &mi->run_lock;
    lock_sql = &mi->rli->run_lock;
  }
  if (wait_for_start)
  {
    cond_io = &mi->start_cond;
    cond_sql = &mi->rli->start_cond;
    lock_cond_io = &mi->run_lock;
    lock_cond_sql = &mi->rli->run_lock;
  }

  if (thread_mask & SLAVE_IO)
    is_error= start_slave_thread(
#ifdef HAVE_PSI_INTERFACE
                                 key_thread_slave_io,
#endif
                                 handle_slave_io, lock_io, lock_cond_io,
                                 cond_io,
                                 &mi->slave_running, &mi->slave_run_id,
                                 mi);
  if (!is_error && (thread_mask & SLAVE_SQL))
  {
    /*
      MTS-recovery gaps gathering is placed onto common execution path
      for either START-SLAVE and --skip-start-slave= 0 
    */
    if (mi->rli->recovery_parallel_workers != 0)
    {
      if (mts_recovery_groups(mi->rli))
      {
        is_error= true;
        my_error(ER_MTS_RECOVERY_FAILURE, MYF(0));
      }
    }
    if (!is_error)
      is_error= start_slave_thread(
#ifdef HAVE_PSI_INTERFACE
                                   key_thread_slave_sql,
#endif
                                   handle_slave_sql, lock_sql, lock_cond_sql,
                                   cond_sql,
                                   &mi->rli->slave_running,
                                   &mi->rli->slave_run_id,
                                   mi);
    if (is_error)
      terminate_slave_threads(mi, thread_mask & SLAVE_IO,
                              rpl_stop_slave_timeout, need_lock_slave);
  }
  DBUG_RETURN(is_error);
}

/*
  Release slave threads at time of executing shutdown.

  SYNOPSIS
    end_slave()
*/

void end_slave()
{
  DBUG_ENTER("end_slave");

  Master_info *mi= 0;

  /*
    This is called when the server terminates, in close_connections().
    It terminates slave threads. However, some CHANGE MASTER etc may still be
    running presently. If a START SLAVE was in progress, the mutex lock below
    will make us wait until slave threads have started, and START SLAVE
    returns, then we terminate them here.
  */
  channel_map.wrlock();

  /* traverse through the map and terminate the threads */
  for(mi_map::iterator it= channel_map.begin(); it!=channel_map.end(); it++)
  {
    mi= it->second;

    if (mi)
      terminate_slave_threads(mi,SLAVE_FORCE_ALL,
                              rpl_stop_slave_timeout);
  }
  channel_map.unlock();
  DBUG_VOID_RETURN;
}

/**
   Free all resources used by slave threads at time of executing shutdown.
   The routine must be called after all possible users of channel_map
   have left.

*/
void delete_slave_info_objects()
{
  DBUG_ENTER("delete_slave_info_objects");

  Master_info *mi= 0;

  channel_map.wrlock();

  for (mi_map::iterator it= channel_map.begin(); it!=channel_map.end(); it++)
  {
    mi= it->second;

    if (mi)
    {
      mi->channel_wrlock();
      end_info(mi);
      if (mi->rli)
        delete mi->rli;
      delete mi;
      it->second= 0;
    }
  }

  //Clean other types of channel
  for (mi_map::iterator it= channel_map.begin(GROUP_REPLICATION_CHANNEL);
       it!=channel_map.end(GROUP_REPLICATION_CHANNEL); it++)
  {
    mi= it->second;

    if (mi)
    {
      mi->channel_wrlock();
      end_info(mi);
      if (mi->rli)
        delete mi->rli;
      delete mi;
      it->second= 0;
    }
  }

  channel_map.unlock();

  DBUG_VOID_RETURN;
}

/**
   Check if multi-statement transaction mode and master and slave info
   repositories are set to table.

   @param thd    THD object

   @retval true  Success
   @retval false Failure
*/
static bool is_autocommit_off_and_infotables(THD* thd)
{
  DBUG_ENTER("is_autocommit_off_and_infotables");
  DBUG_RETURN((thd && thd->in_multi_stmt_transaction_mode() &&
               (opt_mi_repository_id == INFO_REPOSITORY_TABLE ||
                opt_rli_repository_id == INFO_REPOSITORY_TABLE))?
              true : false);
}

static bool io_slave_killed(THD* thd, Master_info* mi)
{
  DBUG_ENTER("io_slave_killed");

  DBUG_ASSERT(mi->info_thd == thd);
  DBUG_ASSERT(mi->slave_running); // tracking buffer overrun
  DBUG_RETURN(mi->abort_slave || connection_events_loop_aborted() ||
              thd->killed);
}

/**
   The function analyzes a possible killed status and makes
   a decision whether to accept it or not.
   Normally upon accepting the sql thread goes to shutdown.
   In the event of deferring decision @c rli->last_event_start_time waiting
   timer is set to force the killed status be accepted upon its expiration.

   Notice Multi-Threaded-Slave behaves similarly in that when it's being
   stopped and the current group of assigned events has not yet scheduled 
   completely, Coordinator defers to accept to leave its read-distribute
   state. The above timeout ensures waiting won't last endlessly, and in
   such case an error is reported.

   @param thd   pointer to a THD instance
   @param rli   pointer to Relay_log_info instance

   @return TRUE the killed status is recognized, FALSE a possible killed
           status is deferred.
*/
bool sql_slave_killed(THD* thd, Relay_log_info* rli)
{
  bool is_parallel_warn= FALSE;

  DBUG_ENTER("sql_slave_killed");

  DBUG_ASSERT(rli->info_thd == thd);
  DBUG_ASSERT(rli->slave_running == 1);
<<<<<<< HEAD
  if (connection_events_loop_aborted() || thd->killed || rli->abort_slave)
=======
  if (rli->sql_thread_kill_accepted)
    DBUG_RETURN(true);
  if (abort_loop || thd->killed || rli->abort_slave)
>>>>>>> d0950511
  {
    rli->sql_thread_kill_accepted= true;
    is_parallel_warn= (rli->is_parallel_exec() &&
                       (rli->is_mts_in_group() || thd->killed));
    /*
      Slave can execute stop being in one of two MTS or Single-Threaded mode.
      The modes define different criteria to accept the stop.
      In particular that relates to the concept of groupping.
      Killed Coordinator thread expects the worst so it warns on
      possible consistency issue.
    */
    if (is_parallel_warn ||
        (!rli->is_parallel_exec() &&
         thd->get_transaction()->cannot_safely_rollback(
             Transaction_ctx::SESSION) &&
         rli->is_in_group()))
    {
      char msg_stopped[]=
        "... Slave SQL Thread stopped with incomplete event group "
        "having non-transactional changes. "
        "If the group consists solely of row-based events, you can try "
        "to restart the slave with --slave-exec-mode=IDEMPOTENT, which "
        "ignores duplicate key, key not found, and similar errors (see "
        "documentation for details).";
      char msg_stopped_mts[]=
        "... The slave coordinator and worker threads are stopped, possibly "
        "leaving data in inconsistent state. A restart should "
        "restore consistency automatically, although using non-transactional "
        "storage for data or info tables or DDL queries could lead to problems. "
        "In such cases you have to examine your data (see documentation for "
        "details).";

      if (rli->abort_slave)
      {
        DBUG_PRINT("info", ("Request to stop slave SQL Thread received while "
                            "applying an MTS group or a group that "
                            "has non-transactional "
                            "changes; waiting for completion of the group ... "));

        /*
          Slave sql thread shutdown in face of unfinished group modified 
          Non-trans table is handled via a timer. The slave may eventually
          give out to complete the current group and in that case there
          might be issues at consequent slave restart, see the error message.
          WL#2975 offers a robust solution requiring to store the last exectuted
          event's coordinates along with the group's coordianates
          instead of waiting with @c last_event_start_time the timer.
        */

        if (rli->last_event_start_time == 0)
          rli->last_event_start_time= my_time(0);
        rli->sql_thread_kill_accepted= difftime(my_time(0),
                                               rli->last_event_start_time) <=
                                               SLAVE_WAIT_GROUP_DONE ?
                                               FALSE : TRUE;

        DBUG_EXECUTE_IF("stop_slave_middle_group",
                        DBUG_EXECUTE_IF("incomplete_group_in_relay_log",
                                        rli->sql_thread_kill_accepted= TRUE;);); // time is over

        if (!rli->sql_thread_kill_accepted && !rli->reported_unsafe_warning)
        {
          rli->report(WARNING_LEVEL, 0,
                      !is_parallel_warn ?
                      "Request to stop slave SQL Thread received while "
                      "applying a group that has non-transactional "
                      "changes; waiting for completion of the group ... "
                      :
                      "Coordinator thread of multi-threaded slave is being "
                      "stopped in the middle of assigning a group of events; "
                      "deferring to exit until the group completion ... ");
          rli->reported_unsafe_warning= true;
        }
      }
      if (rli->sql_thread_kill_accepted)
      {
        rli->last_event_start_time= 0;
        if (rli->mts_group_status == Relay_log_info::MTS_IN_GROUP)
        {
          rli->mts_group_status= Relay_log_info::MTS_KILLED_GROUP;
        }
        if (is_parallel_warn)
          rli->report(!rli->is_error() ? ERROR_LEVEL :
                      WARNING_LEVEL,    // an error was reported by Worker
                      ER_MTS_INCONSISTENT_DATA,
                      ER_THD(thd, ER_MTS_INCONSISTENT_DATA),
                      msg_stopped_mts);
        else
          rli->report(ERROR_LEVEL, ER_SLAVE_FATAL_ERROR,
                      ER_THD(thd, ER_SLAVE_FATAL_ERROR), msg_stopped);
      }
    }
  }
  DBUG_RETURN(rli->sql_thread_kill_accepted);
}


/*
  skip_load_data_infile()

  NOTES
    This is used to tell a 3.23 master to break send_file()
*/

void skip_load_data_infile(NET *net)
{
  DBUG_ENTER("skip_load_data_infile");

  (void)net_request_file(net, "/dev/null");
  (void)my_net_read(net);                               // discard response
  (void)net_write_command(net, 0, (uchar*) "", 0, (uchar*) "", 0); // ok
  DBUG_VOID_RETURN;
}


bool net_request_file(NET* net, const char* fname)
{
  DBUG_ENTER("net_request_file");
  DBUG_RETURN(net_write_command(net, 251, (uchar*) fname, strlen(fname),
                                (uchar*) "", 0));
}

/*
  From other comments and tests in code, it looks like
  sometimes Query_log_event and Load_log_event can have db == 0
  (see rewrite_db() above for example)
  (cases where this happens are unclear; it may be when the master is 3.23).
*/

const char *print_slave_db_safe(const char* db)
{
  DBUG_ENTER("*print_slave_db_safe");

  DBUG_RETURN((db ? db : ""));
}

/*
  Check if the error is caused by network.
  @param[in]   errorno   Number of the error.
  RETURNS:
  TRUE         network error
  FALSE        not network error
*/

static bool is_network_error(uint errorno)
{
  return errorno == CR_CONNECTION_ERROR ||
      errorno == CR_CONN_HOST_ERROR ||
      errorno == CR_SERVER_GONE_ERROR ||
      errorno == CR_SERVER_LOST ||
      errorno == ER_CON_COUNT_ERROR ||
      errorno == ER_SERVER_SHUTDOWN ||
      errorno == ER_NET_READ_INTERRUPTED ||
      errorno == ER_NET_WRITE_INTERRUPTED;
}


/**
  Execute an initialization query for the IO thread.

  If there is an error, then this function calls mysql_free_result;
  otherwise the MYSQL object holds the result after this call.  If
  there is an error other than allowed_error, then this function
  prints a message and returns -1.

  @param mysql MYSQL object.
  @param query Query string.
  @param allowed_error Allowed error code, or 0 if no errors are allowed.
  @param[out] master_res If this is not NULL and there is no error, then
  mysql_store_result() will be called and the result stored in this pointer.
  @param[out] master_row If this is not NULL and there is no error, then
  mysql_fetch_row() will be called and the result stored in this pointer.

  @retval COMMAND_STATUS_OK No error.
  @retval COMMAND_STATUS_ALLOWED_ERROR There was an error and the
  error code was 'allowed_error'.
  @retval COMMAND_STATUS_ERROR There was an error and the error code
  was not 'allowed_error'.
*/
enum enum_command_status
{ COMMAND_STATUS_OK, COMMAND_STATUS_ERROR, COMMAND_STATUS_ALLOWED_ERROR };
static enum_command_status
io_thread_init_command(Master_info *mi, const char *query, int allowed_error,
                       MYSQL_RES **master_res= NULL,
                       MYSQL_ROW *master_row= NULL)
{
  DBUG_ENTER("io_thread_init_command");
  DBUG_PRINT("info", ("IO thread initialization command: '%s'", query));
  MYSQL *mysql= mi->mysql;
  int ret= mysql_real_query(mysql, query, static_cast<ulong>(strlen(query)));
  if (io_slave_killed(mi->info_thd, mi))
  {
    sql_print_information("The slave IO thread%s was killed while executing "
                          "initialization query '%s'",
                          mi->get_for_channel_str(), query);
    mysql_free_result(mysql_store_result(mysql));
    DBUG_RETURN(COMMAND_STATUS_ERROR);
  }
  if (ret != 0)
  {
    int err= mysql_errno(mysql);
    mysql_free_result(mysql_store_result(mysql));
    if (!err || err != allowed_error)
    {
      mi->report(is_network_error(err) ? WARNING_LEVEL : ERROR_LEVEL, err,
                 "The slave IO thread stops because the initialization query "
                 "'%s' failed with error '%s'.",
                 query, mysql_error(mysql));
      DBUG_RETURN(COMMAND_STATUS_ERROR);
    }
    DBUG_RETURN(COMMAND_STATUS_ALLOWED_ERROR);
  }
  if (master_res != NULL)
  {
    if ((*master_res= mysql_store_result(mysql)) == NULL)
    {
      mi->report(WARNING_LEVEL, mysql_errno(mysql),
                 "The slave IO thread stops because the initialization query "
                 "'%s' did not return any result.",
                 query);
      DBUG_RETURN(COMMAND_STATUS_ERROR);
    }
    if (master_row != NULL)
    {
      if ((*master_row= mysql_fetch_row(*master_res)) == NULL)
      {
        mysql_free_result(*master_res);
        mi->report(WARNING_LEVEL, mysql_errno(mysql),
                   "The slave IO thread stops because the initialization query "
                   "'%s' did not return any row.",
                   query);
        DBUG_RETURN(COMMAND_STATUS_ERROR);
      }
    }
  }
  else
    DBUG_ASSERT(master_row == NULL);
  DBUG_RETURN(COMMAND_STATUS_OK);
}


/**
  Set user variables after connecting to the master.

  @param  mysql MYSQL to request uuid from master.
  @param  mi    Master_info to set master_uuid

  @return 0: Success, 1: Fatal error, 2: Transient network error.
 */
int io_thread_init_commands(MYSQL *mysql, Master_info *mi)
{
  char query[256];
  int ret= 0;

  sprintf(query, "SET @slave_uuid= '%s'", server_uuid);
  if (mysql_real_query(mysql, query, static_cast<ulong>(strlen(query)))
      && !check_io_slave_killed(mi->info_thd, mi, NULL))
    goto err;

  mysql_free_result(mysql_store_result(mysql));
  return ret;

err:
  if (mysql_errno(mysql) && is_network_error(mysql_errno(mysql)))
  {
    mi->report(WARNING_LEVEL, mysql_errno(mysql),
               "The initialization command '%s' failed with the following"
               " error: '%s'.", query, mysql_error(mysql));
    ret= 2;
  }
  else
  {
    char errmsg[512];
    const char *errmsg_fmt=
      "The slave I/O thread stops because a fatal error is encountered "
      "when it tries to send query to master(query: %s).";

    sprintf(errmsg, errmsg_fmt, query);
    mi->report(ERROR_LEVEL, ER_SLAVE_FATAL_ERROR,
               ER_THD(current_thd, ER_SLAVE_FATAL_ERROR),
               errmsg);
    ret= 1;
  }
  mysql_free_result(mysql_store_result(mysql));
  return ret;
}

/**
  Get master's uuid on connecting.

  @param  mysql MYSQL to request uuid from master.
  @param  mi    Master_info to set master_uuid

  @return 0: Success, 1: Fatal error, 2: Transient network error.
*/
static int get_master_uuid(MYSQL *mysql, Master_info *mi)
{
  const char *errmsg;
  MYSQL_RES *master_res= NULL;
  MYSQL_ROW master_row= NULL;
  int ret= 0;

  DBUG_EXECUTE_IF("dbug.return_null_MASTER_UUID",
                  {
                    mi->master_uuid[0]= 0;
                    return 0;
                  };);

  DBUG_EXECUTE_IF("dbug.before_get_MASTER_UUID",
                  {
                    const char act[]= "now wait_for signal.get_master_uuid";
                    DBUG_ASSERT(opt_debug_sync_timeout > 0);
                    DBUG_ASSERT(!debug_sync_set_action(current_thd,
                                                       STRING_WITH_LEN(act)));
                  };);

  DBUG_EXECUTE_IF("dbug.simulate_busy_io",
                  {
                    const char act[]= "now signal Reached wait_for signal.got_stop_slave";
                    DBUG_ASSERT(opt_debug_sync_timeout > 0);
                    DBUG_ASSERT(!debug_sync_set_action(current_thd,
                                                       STRING_WITH_LEN(act)));
                  };);
  if (!mysql_real_query(mysql, STRING_WITH_LEN("SELECT @@GLOBAL.SERVER_UUID")) &&
      (master_res= mysql_store_result(mysql)) &&
      (master_row= mysql_fetch_row(master_res)))
  {
    if (!strcmp(::server_uuid, master_row[0]) &&
        !mi->rli->replicate_same_server_id)
    {
      errmsg= "The slave I/O thread stops because master and slave have equal "
              "MySQL server UUIDs; these UUIDs must be different for "
              "replication to work.";
      mi->report(ERROR_LEVEL, ER_SLAVE_FATAL_ERROR,
                 ER_THD(current_thd, ER_SLAVE_FATAL_ERROR),
                 errmsg);
      // Fatal error
      ret= 1;
    }
    else
    {
      if (mi->master_uuid[0] != 0 && strcmp(mi->master_uuid, master_row[0]))
        sql_print_warning("The master's UUID has changed, although this should"
                          " not happen unless you have changed it manually."
                          " The old UUID was %s.",
                          mi->master_uuid);
      strncpy(mi->master_uuid, master_row[0], UUID_LENGTH);
      mi->master_uuid[UUID_LENGTH]= 0;
    }
  }
  else if (mysql_errno(mysql))
  {
    if (is_network_error(mysql_errno(mysql)))
    {
      mi->report(WARNING_LEVEL, mysql_errno(mysql),
                 "Get master SERVER_UUID failed with error: %s",
                 mysql_error(mysql));
      ret= 2;
    }
    else
    {
      /* Fatal error */
      errmsg= "The slave I/O thread stops because a fatal error is encountered "
        "when it tries to get the value of SERVER_UUID variable from master.";
      mi->report(ERROR_LEVEL, ER_SLAVE_FATAL_ERROR,
                 ER_THD(current_thd, ER_SLAVE_FATAL_ERROR),
                 errmsg);
      ret= 1;
    }
  }
  else if (!master_row && master_res)
  {
    mi->master_uuid[0]= 0;
    mi->report(WARNING_LEVEL, ER_UNKNOWN_SYSTEM_VARIABLE,
               "Unknown system variable 'SERVER_UUID' on master. "
               "A probable cause is that the variable is not supported on the "
               "master (version: %s), even though it is on the slave (version: %s)",
               mysql->server_version, server_version);
  }

  if (master_res)
    mysql_free_result(master_res);
  return ret;
}


/**
  Determine, case-sensitively, if short_string is equal to
  long_string, or a true prefix of long_string, or not a prefix.

  @retval 0 short_string is not a prefix of long_string.
  @retval 1 short_string is a true prefix of long_string (not equal).
  @retval 2 short_string is equal to long_string.
*/
static int is_str_prefix_case(const char *short_string, const char *long_string)
{
  int i;
  for (i= 0; short_string[i]; i++)
    if (my_toupper(system_charset_info, short_string[i]) !=
        my_toupper(system_charset_info, long_string[i]))
      return 0;
  return long_string[i] ? 1 : 2;
}

/*
  Note that we rely on the master's version (3.23, 4.0.14 etc) instead of
  relying on the binlog's version. This is not perfect: imagine an upgrade
  of the master without waiting that all slaves are in sync with the master;
  then a slave could be fooled about the binlog's format. This is what happens
  when people upgrade a 3.23 master to 4.0 without doing RESET MASTER: 4.0
  slaves are fooled. So we do this only to distinguish between 3.23 and more
  recent masters (it's too late to change things for 3.23).

  RETURNS
  0       ok
  1       error
  2       transient network problem, the caller should try to reconnect
*/

static int get_master_version_and_clock(MYSQL* mysql, Master_info* mi)
{
  char err_buff[MAX_SLAVE_ERRMSG];
  const char* errmsg= 0;
  int err_code= 0;
  int version_number=0;
  version_number= atoi(mysql->server_version);

  MYSQL_RES *master_res= 0;
  MYSQL_ROW master_row;
  DBUG_ENTER("get_master_version_and_clock");

  /*
    Free old mi_description_event (that is needed if we are in
    a reconnection).
  */
  DBUG_EXECUTE_IF("unrecognized_master_version",
                 {
                   version_number= 1;
                 };);
  mysql_mutex_lock(&mi->data_lock);
  mi->set_mi_description_event(NULL);

  if (!my_isdigit(&my_charset_bin,*mysql->server_version))
  {
    errmsg = "Master reported unrecognized MySQL version";
    err_code= ER_SLAVE_FATAL_ERROR;
    sprintf(err_buff, ER_THD(current_thd, err_code), errmsg);
  }
  else
  {
    /*
      Note the following switch will bug when we have MySQL branch 30 ;)
    */
    switch (version_number)
    {
    case 0:
    case 1:
    case 2:
      errmsg = "Master reported unrecognized MySQL version";
      err_code= ER_SLAVE_FATAL_ERROR;
      sprintf(err_buff, ER_THD(current_thd, err_code), errmsg);
      break;
    case 3:
      mi->set_mi_description_event(new
        Format_description_log_event(1, mysql->server_version));
      break;
    case 4:
      mi->set_mi_description_event(new
        Format_description_log_event(3, mysql->server_version));
      break;
    default:
      /*
        Master is MySQL >=5.0. Give a default Format_desc event, so that we can
        take the early steps (like tests for "is this a 3.23 master") which we
        have to take before we receive the real master's Format_desc which will
        override this one. Note that the Format_desc we create below is garbage
        (it has the format of the *slave*); it's only good to help know if the
        master is 3.23, 4.0, etc.
      */
      mi->set_mi_description_event(new
        Format_description_log_event(4, mysql->server_version));
      break;
    }
  }

  /*
     This does not mean that a 5.0 slave will be able to read a 5.5 master; but
     as we don't know yet, we don't want to forbid this for now. If a 5.0 slave
     can't read a 5.5 master, this will show up when the slave can't read some
     events sent by the master, and there will be error messages.
  */

  if (errmsg)
  {
    /* unlock the mutex on master info structure */
    mysql_mutex_unlock(&mi->data_lock);
    goto err;
  }

  /* as we are here, we tried to allocate the event */
  if (mi->get_mi_description_event() == NULL)
  {
    mysql_mutex_unlock(&mi->data_lock);
    errmsg= "default Format_description_log_event";
    err_code= ER_SLAVE_CREATE_EVENT_FAILURE;
    sprintf(err_buff, ER_THD(current_thd, err_code), errmsg);
    goto err;
  }

  if (mi->get_mi_description_event()->binlog_version < 4 &&
      opt_slave_sql_verify_checksum)
  {
    sql_print_warning("Found a master with MySQL server version older than "
                      "5.0. With checksums enabled on the slave, replication "
                      "might not work correctly. To ensure correct "
                      "replication, restart the slave server with "
                      "--slave_sql_verify_checksum=0.");
  }
  /*
    FD_q's (A) is set initially from RL's (A): FD_q.(A) := RL.(A).
    It's necessary to adjust FD_q.(A) at this point because in the following
    course FD_q is going to be dumped to RL.
    Generally FD_q is derived from a received FD_m (roughly FD_q := FD_m) 
    in queue_event and the master's (A) is installed.
    At one step with the assignment the Relay-Log's checksum alg is set to 
    a new value: RL.(A) := FD_q.(A). If the slave service is stopped
    the last time assigned RL.(A) will be passed over to the restarting
    service (to the current execution point).
    RL.A is a "codec" to verify checksum in queue_event() almost all the time
    the first fake Rotate event.
    Starting from this point IO thread will executes the following checksum
    warmup sequence  of actions:

    FD_q.A := RL.A,
    A_m^0 := master.@@global.binlog_checksum,
    {queue_event(R_f): verifies(R_f, A_m^0)},
    {queue_event(FD_m): verifies(FD_m, FD_m.A), dump(FD_q), rotate(RL),
                        FD_q := FD_m, RL.A := FD_q.A)}

    See legends definition on MYSQL_BIN_LOG::relay_log_checksum_alg
    docs lines (binlog.h).
    In above A_m^0 - the value of master's
    @@binlog_checksum determined in the upcoming handshake (stored in
    mi->checksum_alg_before_fd).


    After the warm-up sequence IO gets to "normal" checksum verification mode
    to use RL.A in

    {queue_event(E_m): verifies(E_m, RL.A)}

    until it has received a new FD_m.
  */
  mi->get_mi_description_event()->common_footer->checksum_alg=
    mi->rli->relay_log.relay_log_checksum_alg;

  DBUG_ASSERT(mi->get_mi_description_event()->common_footer->checksum_alg !=
              binary_log::BINLOG_CHECKSUM_ALG_UNDEF);
  DBUG_ASSERT(mi->rli->relay_log.relay_log_checksum_alg !=
              binary_log::BINLOG_CHECKSUM_ALG_UNDEF);

  mysql_mutex_unlock(&mi->data_lock);

  /*
    Compare the master and slave's clock. Do not die if master's clock is
    unavailable (very old master not supporting UNIX_TIMESTAMP()?).
  */

  DBUG_EXECUTE_IF("dbug.before_get_UNIX_TIMESTAMP",
                  {
                    const char act[]=
                      "now "
                      "wait_for signal.get_unix_timestamp";
                    DBUG_ASSERT(opt_debug_sync_timeout > 0);
                    DBUG_ASSERT(!debug_sync_set_action(current_thd,
                                                       STRING_WITH_LEN(act)));
                  };);

  master_res= NULL;
  if (!mysql_real_query(mysql, STRING_WITH_LEN("SELECT UNIX_TIMESTAMP()")) &&
      (master_res= mysql_store_result(mysql)) &&
      (master_row= mysql_fetch_row(master_res)))
  {
    mysql_mutex_lock(&mi->data_lock);
    mi->clock_diff_with_master=
      (long) (time((time_t*) 0) - strtoul(master_row[0], 0, 10));
    mysql_mutex_unlock(&mi->data_lock);
  }
  else if (check_io_slave_killed(mi->info_thd, mi, NULL))
    goto slave_killed_err;
  else if (is_network_error(mysql_errno(mysql)))
  {
    mi->report(WARNING_LEVEL, mysql_errno(mysql),
               "Get master clock failed with error: %s", mysql_error(mysql));
    goto network_err;
  }
  else 
  {
    mysql_mutex_lock(&mi->data_lock);
    mi->clock_diff_with_master= 0; /* The "most sensible" value */
    mysql_mutex_unlock(&mi->data_lock);
    sql_print_warning("\"SELECT UNIX_TIMESTAMP()\" failed on master, "
                      "do not trust column Seconds_Behind_Master of SHOW "
                      "SLAVE STATUS. Error: %s (%d)",
                      mysql_error(mysql), mysql_errno(mysql));
  }
  if (master_res)
  {
    mysql_free_result(master_res);
    master_res= NULL;
  }

  /*
    Check that the master's server id and ours are different. Because if they
    are equal (which can result from a simple copy of master's datadir to slave,
    thus copying some my.cnf), replication will work but all events will be
    skipped.
    Do not die if SELECT @@SERVER_ID fails on master (very old master?).
    Note: we could have put a @@SERVER_ID in the previous SELECT
    UNIX_TIMESTAMP() instead, but this would not have worked on 3.23 masters.
  */
  DBUG_EXECUTE_IF("dbug.before_get_SERVER_ID",
                  {
                    const char act[]=
                      "now "
                      "wait_for signal.get_server_id";
                    DBUG_ASSERT(opt_debug_sync_timeout > 0);
                    DBUG_ASSERT(!debug_sync_set_action(current_thd, 
                                                       STRING_WITH_LEN(act)));
                  };);
  master_res= NULL;
  master_row= NULL;
  DBUG_EXECUTE_IF("get_master_server_id.ER_NET_READ_INTERRUPTED",
                  {
                    DBUG_SET("+d,inject_ER_NET_READ_INTERRUPTED");
                    DBUG_SET("-d,get_master_server_id."
                             "ER_NET_READ_INTERRUPTED");
                  });
  if (!mysql_real_query(mysql, STRING_WITH_LEN("SELECT @@GLOBAL.SERVER_ID")) &&
      (master_res= mysql_store_result(mysql)) &&
      (master_row= mysql_fetch_row(master_res)))
  {
    if ((::server_id == (mi->master_id= strtoul(master_row[0], 0, 10))) &&
        !mi->rli->replicate_same_server_id)
    {
      errmsg= "The slave I/O thread stops because master and slave have equal \
MySQL server ids; these ids must be different for replication to work (or \
the --replicate-same-server-id option must be used on slave but this does \
not always make sense; please check the manual before using it).";
      err_code= ER_SLAVE_FATAL_ERROR;
      sprintf(err_buff, ER_THD(current_thd, err_code), errmsg);
      goto err;
    }
  }
  else if (mysql_errno(mysql))
  {
    if (check_io_slave_killed(mi->info_thd, mi, NULL))
      goto slave_killed_err;
    else if (is_network_error(mysql_errno(mysql)))
    {
      mi->report(WARNING_LEVEL, mysql_errno(mysql),
                 "Get master SERVER_ID failed with error: %s", mysql_error(mysql));
      goto network_err;
    }
    /* Fatal error */
    errmsg= "The slave I/O thread stops because a fatal error is encountered \
when it try to get the value of SERVER_ID variable from master.";
    err_code= mysql_errno(mysql);
    sprintf(err_buff, "%s Error: %s", errmsg, mysql_error(mysql));
    goto err;
  }
  else if (!master_row && master_res)
  {
    mi->report(WARNING_LEVEL, ER_UNKNOWN_SYSTEM_VARIABLE,
               "Unknown system variable 'SERVER_ID' on master, \
maybe it is a *VERY OLD MASTER*.");
  }
  if (master_res)
  {
    mysql_free_result(master_res);
    master_res= NULL;
  }
  if (mi->master_id == 0 && mi->ignore_server_ids->dynamic_ids.size() > 0)
  {
    errmsg= "Slave configured with server id filtering could not detect the master server id.";
    err_code= ER_SLAVE_FATAL_ERROR;
    sprintf(err_buff, ER_THD(current_thd, err_code), errmsg);
    goto err;
  }

  /*
    Check that the master's global character_set_server and ours are the same.
    Not fatal if query fails (old master?).
    Note that we don't check for equality of global character_set_client and
    collation_connection (neither do we prevent their setting in
    set_var.cc). That's because from what I (Guilhem) have tested, the global
    values of these 2 are never used (new connections don't use them).
    We don't test equality of global collation_database either as it's is
    going to be deprecated (made read-only) in 4.1 very soon.
    The test is only relevant if master < 5.0.3 (we'll test only if it's older
    than the 5 branch; < 5.0.3 was alpha...), as >= 5.0.3 master stores
    charset info in each binlog event.
    We don't do it for 3.23 because masters <3.23.50 hang on
    SELECT @@unknown_var (BUG#7965 - see changelog of 3.23.50). So finally we
    test only if master is 4.x.
  */

  /* redundant with rest of code but safer against later additions */
  if (*mysql->server_version == '3')
    goto err;

  if (*mysql->server_version == '4')
  {
    master_res= NULL;
    if (!mysql_real_query(mysql,
                          STRING_WITH_LEN("SELECT @@GLOBAL.COLLATION_SERVER")) &&
        (master_res= mysql_store_result(mysql)) &&
        (master_row= mysql_fetch_row(master_res)))
    {
      if (strcmp(master_row[0], global_system_variables.collation_server->name))
      {
        errmsg= "The slave I/O thread stops because master and slave have \
different values for the COLLATION_SERVER global variable. The values must \
be equal for the Statement-format replication to work";
        err_code= ER_SLAVE_FATAL_ERROR;
        sprintf(err_buff, ER_THD(current_thd, err_code), errmsg);
        goto err;
      }
    }
    else if (check_io_slave_killed(mi->info_thd, mi, NULL))
      goto slave_killed_err;
    else if (is_network_error(mysql_errno(mysql)))
    {
      mi->report(WARNING_LEVEL, mysql_errno(mysql),
                 "Get master COLLATION_SERVER failed with error: %s", mysql_error(mysql));
      goto network_err;
    }
    else if (mysql_errno(mysql) != ER_UNKNOWN_SYSTEM_VARIABLE)
    {
      /* Fatal error */
      errmsg= "The slave I/O thread stops because a fatal error is encountered \
when it try to get the value of COLLATION_SERVER global variable from master.";
      err_code= mysql_errno(mysql);
      sprintf(err_buff, "%s Error: %s", errmsg, mysql_error(mysql));
      goto err;
    }
    else
      mi->report(WARNING_LEVEL, ER_UNKNOWN_SYSTEM_VARIABLE,
                 "Unknown system variable 'COLLATION_SERVER' on master, \
maybe it is a *VERY OLD MASTER*. *NOTE*: slave may experience \
inconsistency if replicated data deals with collation.");

    if (master_res)
    {
      mysql_free_result(master_res);
      master_res= NULL;
    }
  }

  /*
    Perform analogous check for time zone. Theoretically we also should
    perform check here to verify that SYSTEM time zones are the same on
    slave and master, but we can't rely on value of @@system_time_zone
    variable (it is time zone abbreviation) since it determined at start
    time and so could differ for slave and master even if they are really
    in the same system time zone. So we are omiting this check and just
    relying on documentation. Also according to Monty there are many users
    who are using replication between servers in various time zones. Hence
    such check will broke everything for them. (And now everything will
    work for them because by default both their master and slave will have
    'SYSTEM' time zone).
    This check is only necessary for 4.x masters (and < 5.0.4 masters but
    those were alpha).
  */
  if (*mysql->server_version == '4')
  {
    master_res= NULL;
    if (!mysql_real_query(mysql, STRING_WITH_LEN("SELECT @@GLOBAL.TIME_ZONE")) &&
        (master_res= mysql_store_result(mysql)) &&
        (master_row= mysql_fetch_row(master_res)))
    {
      if (strcmp(master_row[0],
                 global_system_variables.time_zone->get_name()->ptr()))
      {
        errmsg= "The slave I/O thread stops because master and slave have \
different values for the TIME_ZONE global variable. The values must \
be equal for the Statement-format replication to work";
        err_code= ER_SLAVE_FATAL_ERROR;
        sprintf(err_buff, ER_THD(current_thd, err_code), errmsg);
        goto err;
      }
    }
    else if (check_io_slave_killed(mi->info_thd, mi, NULL))
      goto slave_killed_err;
    else if (is_network_error(mysql_errno(mysql)))
    {
      mi->report(WARNING_LEVEL, mysql_errno(mysql),
                 "Get master TIME_ZONE failed with error: %s", mysql_error(mysql));
      goto network_err;
    } 
    else
    {
      /* Fatal error */
      errmsg= "The slave I/O thread stops because a fatal error is encountered \
when it try to get the value of TIME_ZONE global variable from master.";
      err_code= mysql_errno(mysql);
      sprintf(err_buff, "%s Error: %s", errmsg, mysql_error(mysql));
      goto err;
    }
    if (master_res)
    {
      mysql_free_result(master_res);
      master_res= NULL;
    }
  }

  if (mi->heartbeat_period != 0.0)
  {
    char llbuf[22];
    const char query_format[]= "SET @master_heartbeat_period= %s";
    char query[sizeof(query_format) - 2 + sizeof(llbuf)];
    /* 
       the period is an ulonglong of nano-secs. 
    */
    llstr((ulonglong) (mi->heartbeat_period*1000000000UL), llbuf);
    sprintf(query, query_format, llbuf);

    if (mysql_real_query(mysql, query, static_cast<ulong>(strlen(query))))
    {
      if (check_io_slave_killed(mi->info_thd, mi, NULL))
        goto slave_killed_err;

      if (is_network_error(mysql_errno(mysql)))
      {
        mi->report(WARNING_LEVEL, mysql_errno(mysql),
                   "SET @master_heartbeat_period to master failed with error: %s",
                   mysql_error(mysql));
        mysql_free_result(mysql_store_result(mysql));
        goto network_err;
      }
      else
      {
        /* Fatal error */
        errmsg= "The slave I/O thread stops because a fatal error is encountered "
          " when it tries to SET @master_heartbeat_period on master.";
        err_code= ER_SLAVE_FATAL_ERROR;
        sprintf(err_buff, "%s Error: %s", errmsg, mysql_error(mysql));
        mysql_free_result(mysql_store_result(mysql));
        goto err;
      }
    }
    mysql_free_result(mysql_store_result(mysql));
  }

  /*
    Querying if master is capable to checksum and notifying it about own
    CRC-awareness. The master's side instant value of @@global.binlog_checksum 
    is stored in the dump thread's uservar area as well as cached locally
    to become known in consensus by master and slave.
  */
  if (DBUG_EVALUATE_IF("simulate_slave_unaware_checksum", 0, 1))
  {
    int rc;
    const char query[]= "SET @master_binlog_checksum= @@global.binlog_checksum";
    master_res= NULL;
    //initially undefined
    mi->checksum_alg_before_fd= binary_log::BINLOG_CHECKSUM_ALG_UNDEF;
    /*
      @c checksum_alg_before_fd is queried from master in this block.
      If master is old checksum-unaware the value stays undefined.
      Once the first FD will be received its alg descriptor will replace
      the being queried one.
    */
    rc= mysql_real_query(mysql, query, static_cast<ulong>(strlen(query)));
    if (rc != 0)
    {
      mi->checksum_alg_before_fd= binary_log::BINLOG_CHECKSUM_ALG_OFF;
      if (check_io_slave_killed(mi->info_thd, mi, NULL))
        goto slave_killed_err;

      if (mysql_errno(mysql) == ER_UNKNOWN_SYSTEM_VARIABLE)
      {
        // this is tolerable as OM -> NS is supported
        mi->report(WARNING_LEVEL, mysql_errno(mysql),
                   "Notifying master by %s failed with "
                   "error: %s", query, mysql_error(mysql));
      }
      else
      {
        if (is_network_error(mysql_errno(mysql)))
        {
          mi->report(WARNING_LEVEL, mysql_errno(mysql),
                     "Notifying master by %s failed with "
                     "error: %s", query, mysql_error(mysql));
          mysql_free_result(mysql_store_result(mysql));
          goto network_err;
        }
        else
        {
          errmsg= "The slave I/O thread stops because a fatal error is encountered "
            "when it tried to SET @master_binlog_checksum on master.";
          err_code= ER_SLAVE_FATAL_ERROR;
          sprintf(err_buff, "%s Error: %s", errmsg, mysql_error(mysql));
          mysql_free_result(mysql_store_result(mysql));
          goto err;
        }
      }
    }
    else
    {
      mysql_free_result(mysql_store_result(mysql));
      if (!mysql_real_query(mysql,
                            STRING_WITH_LEN("SELECT @master_binlog_checksum")) &&
          (master_res= mysql_store_result(mysql)) &&
          (master_row= mysql_fetch_row(master_res)) &&
          (master_row[0] != NULL))
      {
        mi->checksum_alg_before_fd= static_cast<enum_binlog_checksum_alg>
          (find_type(master_row[0], &binlog_checksum_typelib, 1) - 1);

       DBUG_EXECUTE_IF("undefined_algorithm_on_slave",
        mi->checksum_alg_before_fd = binary_log::BINLOG_CHECKSUM_ALG_UNDEF;);
       if(mi->checksum_alg_before_fd == binary_log::BINLOG_CHECKSUM_ALG_UNDEF)
       {
         errmsg= "The slave I/O thread was stopped because a fatal error is encountered "
                 "The checksum algorithm used by master is unknown to slave.";
         err_code= ER_SLAVE_FATAL_ERROR;
         sprintf(err_buff, "%s Error: %s", errmsg, mysql_error(mysql));
         mysql_free_result(mysql_store_result(mysql));
         goto err;
       }

        // valid outcome is either of
        DBUG_ASSERT(mi->checksum_alg_before_fd ==
                    binary_log::BINLOG_CHECKSUM_ALG_OFF ||
                    mi->checksum_alg_before_fd ==
                    binary_log::BINLOG_CHECKSUM_ALG_CRC32);
      }
      else if (check_io_slave_killed(mi->info_thd, mi, NULL))
        goto slave_killed_err;
      else if (is_network_error(mysql_errno(mysql)))
      {
        mi->report(WARNING_LEVEL, mysql_errno(mysql),
                   "Get master BINLOG_CHECKSUM failed with error: %s", mysql_error(mysql));
        goto network_err;
      }
      else
      {
        errmsg= "The slave I/O thread stops because a fatal error is encountered "
          "when it tried to SELECT @master_binlog_checksum.";
        err_code= ER_SLAVE_FATAL_ERROR;
        sprintf(err_buff, "%s Error: %s", errmsg, mysql_error(mysql));
        mysql_free_result(mysql_store_result(mysql));
        goto err;
      }
    }
    if (master_res)
    {
      mysql_free_result(master_res);
      master_res= NULL;
    }
  }
  else
    mi->checksum_alg_before_fd= binary_log::BINLOG_CHECKSUM_ALG_OFF;

  if (DBUG_EVALUATE_IF("simulate_slave_unaware_gtid", 0, 1))
  {
    enum_gtid_mode master_gtid_mode= GTID_MODE_OFF;
    enum_gtid_mode slave_gtid_mode= get_gtid_mode(GTID_MODE_LOCK_NONE);
    switch (io_thread_init_command(mi, "SELECT @@GLOBAL.GTID_MODE",
                                   ER_UNKNOWN_SYSTEM_VARIABLE,
                                   &master_res, &master_row))
    {
    case COMMAND_STATUS_ERROR:
      DBUG_RETURN(2);
    case COMMAND_STATUS_ALLOWED_ERROR:
      // master is old and does not have @@GLOBAL.GTID_MODE
      master_gtid_mode= GTID_MODE_OFF;
      break;
    case COMMAND_STATUS_OK:
    {
      bool error= false;
      const char *master_gtid_mode_string= master_row[0];
      DBUG_EXECUTE_IF("simulate_master_has_gtid_mode_on_something",
                      { master_gtid_mode_string= "on_something"; });
      DBUG_EXECUTE_IF("simulate_master_has_gtid_mode_off_something",
                      { master_gtid_mode_string= "off_something"; });
      DBUG_EXECUTE_IF("simulate_master_has_unknown_gtid_mode",
                      { master_gtid_mode_string= "Krakel Spektakel"; });
      master_gtid_mode= get_gtid_mode(master_gtid_mode_string, &error);
      if (error)
      {
        // For potential future compatibility, allow unknown
        // GTID_MODEs that begin with ON/OFF (treating them as ON/OFF
        // respectively).
        enum_gtid_mode mode= GTID_MODE_OFF;
        for (int i= 0; i < 2; i++)
        {
          switch (is_str_prefix_case(get_gtid_mode_string(mode),
                                     master_gtid_mode_string))
          {
          case 0: // is not a prefix; continue loop
            break;
          case 1: // is a true prefix, i.e. not equal
            mi->report(WARNING_LEVEL, ER_UNKNOWN_ERROR,
                       "The master uses an unknown GTID_MODE '%s'. "
                       "Treating it as '%s'.",
                       master_gtid_mode_string,
                       get_gtid_mode_string(mode));
            // fall through
          case 2: // is equal
            error= false;
            master_gtid_mode= mode;
            break;
          }
          mode= GTID_MODE_ON;
        }
      }
      if (error)
      {
        mi->report(ERROR_LEVEL, ER_SLAVE_FATAL_ERROR,
                   "The slave IO thread stops because the master has "
                   "an unknown @@GLOBAL.GTID_MODE '%s'.",
                   master_gtid_mode_string);
        mysql_free_result(master_res);
        DBUG_RETURN(1);
      }
      mysql_free_result(master_res);
      break;
    }
    }
    if ((slave_gtid_mode == GTID_MODE_OFF &&
         master_gtid_mode >= GTID_MODE_ON_PERMISSIVE) ||
        (slave_gtid_mode == GTID_MODE_ON &&
         master_gtid_mode <= GTID_MODE_OFF_PERMISSIVE))
    {
      mi->report(ERROR_LEVEL, ER_SLAVE_FATAL_ERROR,
                 "The replication receiver thread cannot start because "
                 "the master has GTID_MODE = %.192s and this server has "
                 "GTID_MODE = %.192s.",
                 get_gtid_mode_string(master_gtid_mode),
                 get_gtid_mode_string(slave_gtid_mode));
      DBUG_RETURN(1);
    }
    if (mi->is_auto_position() && master_gtid_mode != GTID_MODE_ON)
    {
      mi->report(ERROR_LEVEL, ER_SLAVE_FATAL_ERROR,
                 "The replication receiver thread cannot start in "
                 "AUTO_POSITION mode: the master has GTID_MODE = %.192s "
                 "instead of ON.",
                 get_gtid_mode_string(master_gtid_mode));
      DBUG_RETURN(1);
    }
  }

err:
  if (errmsg)
  {
    if (master_res)
      mysql_free_result(master_res);
    DBUG_ASSERT(err_code != 0);
    mi->report(ERROR_LEVEL, err_code, "%s", err_buff);
    DBUG_RETURN(1);
  }

  DBUG_RETURN(0);

network_err:
  if (master_res)
    mysql_free_result(master_res);
  DBUG_RETURN(2);

slave_killed_err:
  if (master_res)
    mysql_free_result(master_res);
  DBUG_RETURN(2);
}

static bool wait_for_relay_log_space(Relay_log_info* rli)
{
  bool slave_killed=0;
  Master_info* mi = rli->mi;
  PSI_stage_info old_stage;
  THD* thd = mi->info_thd;
  DBUG_ENTER("wait_for_relay_log_space");

  mysql_mutex_lock(&rli->log_space_lock);
  thd->ENTER_COND(&rli->log_space_cond,
                  &rli->log_space_lock,
                  &stage_waiting_for_relay_log_space,
                  &old_stage);
  while (rli->log_space_limit < rli->log_space_total &&
         !(slave_killed=io_slave_killed(thd,mi)) &&
         !rli->ignore_log_space_limit)
    mysql_cond_wait(&rli->log_space_cond, &rli->log_space_lock);

  /* 
    Makes the IO thread read only one event at a time
    until the SQL thread is able to purge the relay 
    logs, freeing some space.

    Therefore, once the SQL thread processes this next 
    event, it goes to sleep (no more events in the queue),
    sets ignore_log_space_limit=true and wakes the IO thread. 
    However, this event may have been enough already for 
    the SQL thread to purge some log files, freeing 
    rli->log_space_total .

    This guarantees that the SQL and IO thread move
    forward only one event at a time (to avoid deadlocks), 
    when the relay space limit is reached. It also 
    guarantees that when the SQL thread is prepared to
    rotate (to be able to purge some logs), the IO thread
    will know about it and will rotate.

    NOTE: The ignore_log_space_limit is only set when the SQL
          thread sleeps waiting for events.

   */
  if (rli->ignore_log_space_limit)
  {
#ifndef DBUG_OFF
    {
      char llbuf1[22], llbuf2[22];
      DBUG_PRINT("info", ("log_space_limit=%s "
                          "log_space_total=%s "
                          "ignore_log_space_limit=%d "
                          "sql_force_rotate_relay=%d", 
                        llstr(rli->log_space_limit,llbuf1),
                        llstr(rli->log_space_total,llbuf2),
                        (int) rli->ignore_log_space_limit,
                        (int) rli->sql_force_rotate_relay));
    }
#endif
    if (rli->sql_force_rotate_relay)
    {
      mysql_mutex_lock(&mi->data_lock);
      rotate_relay_log(mi);
      mysql_mutex_unlock(&mi->data_lock);
      rli->sql_force_rotate_relay= false;
    }

    rli->ignore_log_space_limit= false;
  }

  mysql_mutex_unlock(&rli->log_space_lock);
  thd->EXIT_COND(&old_stage);
  DBUG_RETURN(slave_killed);
}


/*
  Builds a Rotate from the ignored events' info and writes it to relay log.

  The caller must hold mi->data_lock before invoking this function.

  @param thd pointer to I/O Thread's Thd.
  @param mi  point to I/O Thread metadata class.

  @return 0 if everything went fine, 1 otherwise.
*/
static int write_ignored_events_info_to_relay_log(THD *thd, Master_info *mi)
{
  Relay_log_info *rli= mi->rli;
  mysql_mutex_t *log_lock= rli->relay_log.get_log_lock();
  int error= 0;
  DBUG_ENTER("write_ignored_events_info_to_relay_log");

  DBUG_ASSERT(thd == mi->info_thd);
  mysql_mutex_assert_owner(&mi->data_lock);
  mysql_mutex_lock(log_lock);
  if (rli->ign_master_log_name_end[0])
  {
    DBUG_PRINT("info",("writing a Rotate event to track down ignored events"));
    Rotate_log_event *ev= new Rotate_log_event(rli->ign_master_log_name_end,
                                               0, rli->ign_master_log_pos_end,
                                               Rotate_log_event::DUP_NAME);
    if (mi->get_mi_description_event() != NULL)
      ev->common_footer->checksum_alg=
                   mi->get_mi_description_event()->common_footer->checksum_alg;

    rli->ign_master_log_name_end[0]= 0;
    /* can unlock before writing as slave SQL thd will soon see our Rotate */
    mysql_mutex_unlock(log_lock);
    if (likely((bool)ev))
    {
      ev->server_id= 0; // don't be ignored by slave SQL thread
      if (unlikely(rli->relay_log.append_event(ev, mi) != 0))
        mi->report(ERROR_LEVEL, ER_SLAVE_RELAY_LOG_WRITE_FAILURE,
                   ER_THD(thd, ER_SLAVE_RELAY_LOG_WRITE_FAILURE),
                   "failed to write a Rotate event"
                   " to the relay log, SHOW SLAVE STATUS may be"
                   " inaccurate");
      rli->relay_log.harvest_bytes_written(&rli->log_space_total);
      if (flush_master_info(mi, TRUE))
      {
        error= 1;
        sql_print_error("Failed to flush master info file.");
      }
      delete ev;
    }
    else
    {
      error= 1;
      mi->report(ERROR_LEVEL, ER_SLAVE_CREATE_EVENT_FAILURE,
                 ER_THD(thd, ER_SLAVE_CREATE_EVENT_FAILURE),
                 "Rotate_event (out of memory?),"
                 " SHOW SLAVE STATUS may be inaccurate");
    }
  }
  else
    mysql_mutex_unlock(log_lock);

  DBUG_RETURN(error);
}


static int register_slave_on_master(MYSQL* mysql, Master_info *mi,
                                    bool *suppress_warnings)
{
  uchar buf[1024], *pos= buf;
  size_t report_host_len=0, report_user_len=0, report_password_len=0;
  DBUG_ENTER("register_slave_on_master");

  *suppress_warnings= FALSE;
  if (report_host)
    report_host_len= strlen(report_host);
  if (report_host_len > HOSTNAME_LENGTH)
  {
    sql_print_warning("The length of report_host is %zu. "
                      "It is larger than the max length(%d), so this "
                      "slave cannot be registered to the master%s.",
                      report_host_len, HOSTNAME_LENGTH,
                      mi->get_for_channel_str());
    DBUG_RETURN(0);
  }

  if (report_user)
    report_user_len= strlen(report_user);
  if (report_user_len > USERNAME_LENGTH)
  {
    sql_print_warning("The length of report_user is %zu. "
                      "It is larger than the max length(%d), so this "
                      "slave cannot be registered to the master%s.",
                      report_user_len, USERNAME_LENGTH, mi->get_for_channel_str());
    DBUG_RETURN(0);
  }

  if (report_password)
    report_password_len= strlen(report_password);
  if (report_password_len > MAX_PASSWORD_LENGTH)
  {
    sql_print_warning("The length of report_password is %zu. "
                      "It is larger than the max length(%d), so this "
                      "slave cannot be registered to the master%s.",
                      report_password_len, MAX_PASSWORD_LENGTH,
                      mi->get_for_channel_str());
    DBUG_RETURN(0);
  }

  int4store(pos, server_id); pos+= 4;
  pos= net_store_data(pos, (uchar*) report_host, report_host_len);
  pos= net_store_data(pos, (uchar*) report_user, report_user_len);
  pos= net_store_data(pos, (uchar*) report_password, report_password_len);
  int2store(pos, (uint16) report_port); pos+= 2;
  /* 
    Fake rpl_recovery_rank, which was removed in BUG#13963,
    so that this server can register itself on old servers,
    see BUG#49259.
   */
  int4store(pos, /* rpl_recovery_rank */ 0);    pos+= 4;
  /* The master will fill in master_id */
  int4store(pos, 0);                    pos+= 4;

  if (simple_command(mysql, COM_REGISTER_SLAVE, buf, (size_t) (pos- buf), 0))
  {
    if (mysql_errno(mysql) == ER_NET_READ_INTERRUPTED)
    {
      *suppress_warnings= TRUE;                 // Suppress reconnect warning
    }
    else if (!check_io_slave_killed(mi->info_thd, mi, NULL))
    {
      char buf[256];
      my_snprintf(buf, sizeof(buf), "%s (Errno: %d)", mysql_error(mysql), 
                  mysql_errno(mysql));
      mi->report(ERROR_LEVEL, ER_SLAVE_MASTER_COM_FAILURE,
                 ER_THD(current_thd, ER_SLAVE_MASTER_COM_FAILURE),
                 "COM_REGISTER_SLAVE", buf);
    }
    DBUG_RETURN(1);
  }
  DBUG_RETURN(0);
}


/**
    Function that fills the metadata required for SHOW SLAVE STATUS.
    This function shall be used in two cases:
     1) SHOW SLAVE STATUS FOR ALL CHANNELS
     2) SHOW SLAVE STATUS for a channel

     @param[in,out]  field_list        field_list to fill the metadata
     @param[in]      io_gtid_set_size  the size to be allocated to store
                                       the retrieved gtid set
     @param[in]      sql_gtid_set_size the size to be allocated to store
                                       the executed gtid set

     @todo  return a bool after adding catching the exceptions to the
            push_back() methods for field_list.
*/

static void show_slave_status_metadata(List<Item> &field_list,
                                       int io_gtid_set_size, int sql_gtid_set_size)
{

  field_list.push_back(new Item_empty_string("Slave_IO_State", 14));
  field_list.push_back(new Item_empty_string("Master_Host",
                                             HOSTNAME_LENGTH+1));
  field_list.push_back(new Item_empty_string("Master_User",
                                             USERNAME_LENGTH+1));
  field_list.push_back(new Item_return_int("Master_Port", 7,MYSQL_TYPE_LONG));
  field_list.push_back(new Item_return_int("Connect_Retry", 10,
                                           MYSQL_TYPE_LONG));
  field_list.push_back(new Item_empty_string("Master_Log_File", FN_REFLEN));
  field_list.push_back(new Item_return_int("Read_Master_Log_Pos", 10,
                                           MYSQL_TYPE_LONGLONG));
  field_list.push_back(new Item_empty_string("Relay_Log_File", FN_REFLEN));
  field_list.push_back(new Item_return_int("Relay_Log_Pos", 10,
                                           MYSQL_TYPE_LONGLONG));
  field_list.push_back(new Item_empty_string("Relay_Master_Log_File",
                                             FN_REFLEN));
  field_list.push_back(new Item_empty_string("Slave_IO_Running", 3));
  field_list.push_back(new Item_empty_string("Slave_SQL_Running", 3));
  field_list.push_back(new Item_empty_string("Replicate_Do_DB", 20));
  field_list.push_back(new Item_empty_string("Replicate_Ignore_DB", 20));
  field_list.push_back(new Item_empty_string("Replicate_Do_Table", 20));
  field_list.push_back(new Item_empty_string("Replicate_Ignore_Table", 23));
  field_list.push_back(new Item_empty_string("Replicate_Wild_Do_Table", 24));
  field_list.push_back(new Item_empty_string("Replicate_Wild_Ignore_Table",
                                             28));
  field_list.push_back(new Item_return_int("Last_Errno", 4, MYSQL_TYPE_LONG));
  field_list.push_back(new Item_empty_string("Last_Error", 20));
  field_list.push_back(new Item_return_int("Skip_Counter", 10,
                                           MYSQL_TYPE_LONG));
  field_list.push_back(new Item_return_int("Exec_Master_Log_Pos", 10,
                                           MYSQL_TYPE_LONGLONG));
  field_list.push_back(new Item_return_int("Relay_Log_Space", 10,
                                           MYSQL_TYPE_LONGLONG));
  field_list.push_back(new Item_empty_string("Until_Condition", 6));
  field_list.push_back(new Item_empty_string("Until_Log_File", FN_REFLEN));
  field_list.push_back(new Item_return_int("Until_Log_Pos", 10,
                                           MYSQL_TYPE_LONGLONG));
  field_list.push_back(new Item_empty_string("Master_SSL_Allowed", 7));
  field_list.push_back(new Item_empty_string("Master_SSL_CA_File", FN_REFLEN));
  field_list.push_back(new Item_empty_string("Master_SSL_CA_Path", FN_REFLEN));
  field_list.push_back(new Item_empty_string("Master_SSL_Cert", FN_REFLEN));
  field_list.push_back(new Item_empty_string("Master_SSL_Cipher", FN_REFLEN));
  field_list.push_back(new Item_empty_string("Master_SSL_Key", FN_REFLEN));
  field_list.push_back(new Item_return_int("Seconds_Behind_Master", 10,
                                           MYSQL_TYPE_LONGLONG));
  field_list.push_back(new Item_empty_string("Master_SSL_Verify_Server_Cert",
                                             3));
  field_list.push_back(new Item_return_int("Last_IO_Errno", 4, MYSQL_TYPE_LONG));
  field_list.push_back(new Item_empty_string("Last_IO_Error", 20));
  field_list.push_back(new Item_return_int("Last_SQL_Errno", 4, MYSQL_TYPE_LONG));
  field_list.push_back(new Item_empty_string("Last_SQL_Error", 20));
  field_list.push_back(new Item_empty_string("Replicate_Ignore_Server_Ids",
                                             FN_REFLEN));
  field_list.push_back(new Item_return_int("Master_Server_Id", sizeof(ulong),
                                           MYSQL_TYPE_LONG));
  field_list.push_back(new Item_empty_string("Master_UUID", UUID_LENGTH));
  field_list.push_back(new Item_empty_string("Master_Info_File",
                                             2 * FN_REFLEN));
  field_list.push_back(new Item_return_int("SQL_Delay", 10, MYSQL_TYPE_LONG));
  field_list.push_back(new Item_return_int("SQL_Remaining_Delay", 8, MYSQL_TYPE_LONG));
  field_list.push_back(new Item_empty_string("Slave_SQL_Running_State", 20));
  field_list.push_back(new Item_return_int("Master_Retry_Count", 10,
                                           MYSQL_TYPE_LONGLONG));
  field_list.push_back(new Item_empty_string("Master_Bind", HOSTNAME_LENGTH+1));
  field_list.push_back(new Item_empty_string("Last_IO_Error_Timestamp", 20));
  field_list.push_back(new Item_empty_string("Last_SQL_Error_Timestamp", 20));
  field_list.push_back(new Item_empty_string("Master_SSL_Crl", FN_REFLEN));
  field_list.push_back(new Item_empty_string("Master_SSL_Crlpath", FN_REFLEN));
  field_list.push_back(new Item_empty_string("Retrieved_Gtid_Set",
                                             io_gtid_set_size));
  field_list.push_back(new Item_empty_string("Executed_Gtid_Set",
                                             sql_gtid_set_size));
  field_list.push_back(new Item_return_int("Auto_Position", sizeof(ulong),
                                           MYSQL_TYPE_LONG));
  field_list.push_back(new Item_empty_string("Replicate_Rewrite_DB", 24));
  field_list.push_back(new Item_empty_string("Channel_Name", CHANNEL_NAME_LENGTH));
  field_list.push_back(new Item_empty_string("Master_TLS_Version", FN_REFLEN));

}


/**
    Send the data to the client of a Master_info during show_slave_status()
    This function has to be called after calling show_slave_status_metadata().
    Just before sending the data, thd->get_protocol() is prepared to (re)send;

    @param[in]     thd         client thread
    @param[in]     mi          the master info. In the case of multisource
                               replication, this master info corresponds to a
                                channel.

    @param[in]     io_gtid_set_buffer    buffer related to Retrieved GTID set
                                          for each channel.
    @param[in]     sql_gtid_set_buffer   buffer related to Executed GTID set
                                           for each channel.
    @return
     @retval        0     success
     @retval        1     Error
*/

static bool show_slave_status_send_data(THD *thd, Master_info *mi,
                                        char* io_gtid_set_buffer,
                                        char* sql_gtid_set_buffer)
{
  DBUG_ENTER("show_slave_status_send_data");

  Protocol *protocol = thd->get_protocol();
  char* slave_sql_running_state= NULL;

  DBUG_PRINT("info",("host is set: '%s'", mi->host));

  protocol->start_row();

  /*
    slave_running can be accessed without run_lock but not other
    non-volatile members like mi->info_thd or rli->info_thd, for
    them either info_thd_lock or run_lock hold is required.
  */
  mysql_mutex_lock(&mi->info_thd_lock);
  protocol->store(mi->info_thd ? mi->info_thd->get_proc_info() : "",
                  &my_charset_bin);
  mysql_mutex_unlock(&mi->info_thd_lock);

  mysql_mutex_lock(&mi->rli->info_thd_lock);
  slave_sql_running_state= const_cast<char *>(mi->rli->info_thd ? mi->rli->info_thd->get_proc_info() : "");
  mysql_mutex_unlock(&mi->rli->info_thd_lock);

  mysql_mutex_lock(&mi->data_lock);
  mysql_mutex_lock(&mi->rli->data_lock);
  mysql_mutex_lock(&mi->err_lock);
  mysql_mutex_lock(&mi->rli->err_lock);

  DEBUG_SYNC(thd, "wait_after_lock_active_mi_and_rli_data_lock_is_acquired");
  protocol->store(mi->host, &my_charset_bin);
  protocol->store(mi->get_user(), &my_charset_bin);
  protocol->store((uint32) mi->port);
  protocol->store((uint32) mi->connect_retry);
  protocol->store(mi->get_master_log_name(), &my_charset_bin);
  protocol->store((ulonglong) mi->get_master_log_pos());
  protocol->store(mi->rli->get_group_relay_log_name() +
                  dirname_length(mi->rli->get_group_relay_log_name()),
                  &my_charset_bin);
  protocol->store((ulonglong) mi->rli->get_group_relay_log_pos());
  protocol->store(mi->rli->get_group_master_log_name(), &my_charset_bin);
  protocol->store(mi->slave_running == MYSQL_SLAVE_RUN_CONNECT ?
                  "Yes" : (mi->slave_running == MYSQL_SLAVE_RUN_NOT_CONNECT ?
                           "Connecting" : "No"), &my_charset_bin);
  protocol->store(mi->rli->slave_running ? "Yes":"No", &my_charset_bin);
  store(protocol, rpl_filter->get_do_db());
  store(protocol, rpl_filter->get_ignore_db());

  char buf[256];
  String tmp(buf, sizeof(buf), &my_charset_bin);
  rpl_filter->get_do_table(&tmp);
  protocol->store(&tmp);
  rpl_filter->get_ignore_table(&tmp);
  protocol->store(&tmp);
  rpl_filter->get_wild_do_table(&tmp);
  protocol->store(&tmp);
  rpl_filter->get_wild_ignore_table(&tmp);
  protocol->store(&tmp);

  protocol->store(mi->rli->last_error().number);
  protocol->store(mi->rli->last_error().message, &my_charset_bin);
  protocol->store((uint32) mi->rli->slave_skip_counter);
  protocol->store((ulonglong) mi->rli->get_group_master_log_pos());
  protocol->store((ulonglong) mi->rli->log_space_total);


  const char *until_type= "";

  switch (mi->rli->until_condition)
  {
  case Relay_log_info::UNTIL_NONE:
    until_type= "None";
    break;
  case Relay_log_info::UNTIL_MASTER_POS:
    until_type= "Master";
    break;
  case Relay_log_info::UNTIL_RELAY_POS:
    until_type= "Relay";
    break;
  case Relay_log_info::UNTIL_SQL_BEFORE_GTIDS:
    until_type= "SQL_BEFORE_GTIDS";
    break;
  case Relay_log_info::UNTIL_SQL_AFTER_GTIDS:
    until_type= "SQL_AFTER_GTIDS";
    break;
  case Relay_log_info::UNTIL_SQL_VIEW_ID:
    until_type= "SQL_VIEW_ID";
    break;
  case Relay_log_info::UNTIL_SQL_AFTER_MTS_GAPS:
    until_type= "SQL_AFTER_MTS_GAPS";
#ifndef DBUG_OFF
  case Relay_log_info::UNTIL_DONE:
    until_type= "DONE";
    break;
#endif
  default:
    DBUG_ASSERT(0);
  }
  protocol->store(until_type, &my_charset_bin);
  protocol->store(mi->rli->until_log_name, &my_charset_bin);
  protocol->store((ulonglong) mi->rli->until_log_pos);

#ifdef HAVE_OPENSSL
  protocol->store(mi->ssl? "Yes":"No", &my_charset_bin);
#else
  protocol->store(mi->ssl? "Ignored":"No", &my_charset_bin);
#endif
  protocol->store(mi->ssl_ca, &my_charset_bin);
  protocol->store(mi->ssl_capath, &my_charset_bin);
  protocol->store(mi->ssl_cert, &my_charset_bin);
  protocol->store(mi->ssl_cipher, &my_charset_bin);
  protocol->store(mi->ssl_key, &my_charset_bin);

  /*
     The pseudo code to compute Seconds_Behind_Master:
     if (SQL thread is running)
     {
       if (SQL thread processed all the available relay log)
       {
         if (IO thread is running)
            print 0;
         else
            print NULL;
       }
        else
          compute Seconds_Behind_Master;
      }
      else
       print NULL;
  */

  if (mi->rli->slave_running)
  {
    /*
       Check if SQL thread is at the end of relay log
       Checking should be done using two conditions
       condition1: compare the log positions and
       condition2: compare the file names (to handle rotation case)
    */
    if ((mi->get_master_log_pos() == mi->rli->get_group_master_log_pos()) &&
        (!strcmp(mi->get_master_log_name(), mi->rli->get_group_master_log_name())))
    {
      if (mi->slave_running == MYSQL_SLAVE_RUN_CONNECT)
        protocol->store(0LL);
      else
        protocol->store_null();
    }
    else
    {
      long time_diff= ((long)(time(0) - mi->rli->last_master_timestamp)
                       - mi->clock_diff_with_master);
      /*
        Apparently on some systems time_diff can be <0. Here are possible
        reasons related to MySQL:
        - the master is itself a slave of another master whose time is ahead.
        - somebody used an explicit SET TIMESTAMP on the master.
        Possible reason related to granularity-to-second of time functions
        (nothing to do with MySQL), which can explain a value of -1:
        assume the master's and slave's time are perfectly synchronized, and
        that at slave's connection time, when the master's timestamp is read,
        it is at the very end of second 1, and (a very short time later) when
        the slave's timestamp is read it is at the very beginning of second
        2. Then the recorded value for master is 1 and the recorded value for
        slave is 2. At SHOW SLAVE STATUS time, assume that the difference
        between timestamp of slave and rli->last_master_timestamp is 0
        (i.e. they are in the same second), then we get 0-(2-1)=-1 as a result.
        This confuses users, so we don't go below 0: hence the max().

        last_master_timestamp == 0 (an "impossible" timestamp 1970) is a
        special marker to say "consider we have caught up".
      */
      protocol->store((longlong)(mi->rli->last_master_timestamp ?
                                   max(0L, time_diff) : 0));
    }
  }
  else
  {
    protocol->store_null();
  }
  protocol->store(mi->ssl_verify_server_cert? "Yes":"No", &my_charset_bin);

  // Last_IO_Errno
  protocol->store(mi->last_error().number);
  // Last_IO_Error
  protocol->store(mi->last_error().message, &my_charset_bin);
  // Last_SQL_Errno
  protocol->store(mi->rli->last_error().number);
  // Last_SQL_Error
  protocol->store(mi->rli->last_error().message, &my_charset_bin);
  // Replicate_Ignore_Server_Ids
  {
    char buff[FN_REFLEN];
    ulong i, cur_len;
    for (i= 0, buff[0]= 0, cur_len= 0;
         i < mi->ignore_server_ids->dynamic_ids.size(); i++)
    {
      ulong s_id, slen;
      char sbuff[FN_REFLEN];
      s_id= mi->ignore_server_ids->dynamic_ids[i];
      slen= sprintf(sbuff, (i == 0 ? "%lu" : ", %lu"), s_id);
      if (cur_len + slen + 4 > FN_REFLEN)
      {
        /*
          break the loop whenever remained space could not fit
          ellipses on the next cycle
        */
        sprintf(buff + cur_len, "...");
        break;
      }
      cur_len += sprintf(buff + cur_len, "%s", sbuff);
    }
    protocol->store(buff, &my_charset_bin);
  }
  // Master_Server_id
  protocol->store((uint32) mi->master_id);
  protocol->store(mi->master_uuid, &my_charset_bin);
  // Master_Info_File
  protocol->store(mi->get_description_info(), &my_charset_bin);
  // SQL_Delay
  protocol->store((uint32) mi->rli->get_sql_delay());
  // SQL_Remaining_Delay
  if (slave_sql_running_state == stage_sql_thd_waiting_until_delay.m_name)
  {
    time_t t= my_time(0), sql_delay_end= mi->rli->get_sql_delay_end();
    protocol->store((uint32)(t < sql_delay_end ? sql_delay_end - t : 0));
  }
  else
    protocol->store_null();
  // Slave_SQL_Running_State
  protocol->store(slave_sql_running_state, &my_charset_bin);
  // Master_Retry_Count
  protocol->store((ulonglong) mi->retry_count);
  // Master_Bind
  protocol->store(mi->bind_addr, &my_charset_bin);
  // Last_IO_Error_Timestamp
  protocol->store(mi->last_error().timestamp, &my_charset_bin);
  // Last_SQL_Error_Timestamp
  protocol->store(mi->rli->last_error().timestamp, &my_charset_bin);
  // Master_Ssl_Crl
  protocol->store(mi->ssl_crl, &my_charset_bin);
  // Master_Ssl_Crlpath
  protocol->store(mi->ssl_crlpath, &my_charset_bin);
  // Retrieved_Gtid_Set
  protocol->store(io_gtid_set_buffer, &my_charset_bin);
  // Executed_Gtid_Set
  protocol->store(sql_gtid_set_buffer, &my_charset_bin);
  // Auto_Position
  protocol->store(mi->is_auto_position() ? 1 : 0);
  // Replicate_Rewrite_DB
  rpl_filter->get_rewrite_db(&tmp);
  protocol->store(&tmp);
  // channel_name
  protocol->store(mi->get_channel(), &my_charset_bin);
  // Master_TLS_Version
  protocol->store(mi->tls_version, &my_charset_bin);

  mysql_mutex_unlock(&mi->rli->err_lock);
  mysql_mutex_unlock(&mi->err_lock);
  mysql_mutex_unlock(&mi->rli->data_lock);
  mysql_mutex_unlock(&mi->data_lock);

  DBUG_RETURN(false);
}


/**
   Method to the show the replication status in all channels.

   @param[in]       thd        the client thread

   @return
     @retval        0           success
     @retval        1           Error

*/
bool show_slave_status(THD *thd)
{
  List<Item> field_list;
  Protocol *protocol= thd->get_protocol();
  int sql_gtid_set_size= 0, io_gtid_set_size= 0;
  Master_info *mi= NULL;
  char* sql_gtid_set_buffer= NULL;
  char** io_gtid_set_buffer_array;
  /*
    We need the maximum size of the retrieved gtid set (i.e io_gtid_set_size).
    This size is needed to reserve the place in show_slave_status_metadata().
    So, we travel all the mi's and find out the maximum size of io_gtid_set_size
    and pass it through show_slave_status_metadata()
  */
  int max_io_gtid_set_size= io_gtid_set_size;
  uint idx;
  uint num_io_gtid_sets;
  bool ret= true;

  DBUG_ENTER("show_slave_status(THD)");

  channel_map.assert_some_lock();

  num_io_gtid_sets= channel_map.get_num_instances();


  io_gtid_set_buffer_array=
    (char**)my_malloc(key_memory_show_slave_status_io_gtid_set,
                      num_io_gtid_sets * sizeof(char*), MYF(MY_WME));

  if (io_gtid_set_buffer_array == NULL)
     DBUG_RETURN(true);

  global_sid_lock->wrlock();

  const Gtid_set *sql_gtid_set= gtid_state->get_executed_gtids();
  sql_gtid_set_size= sql_gtid_set->to_string(&sql_gtid_set_buffer);

  idx= 0;
  for (mi_map::iterator it= channel_map.begin(); it!=channel_map.end(); it++)
  {
    mi= it->second;
    /*
      The following statement is needed because, when mi->host[0]=0
      we don't alloc memory for retried_gtid_set. However, we try
      to free it at the end, causing a crash. To be on safeside,
      we initialize it to NULL, so that my_free() takes care of it.
    */
    io_gtid_set_buffer_array[idx]= NULL;

    if (mi != NULL && mi->host[0])
    {
      const Gtid_set*  io_gtid_set= mi->rli->get_gtid_set();

      /*
         @todo: a single memory allocation improves speed,
         instead of doing it for each loop
      */

      if ((io_gtid_set_size=
           io_gtid_set->to_string(&io_gtid_set_buffer_array[idx])) < 0)
      {
        my_eof(thd);
        my_free(sql_gtid_set_buffer);

        for (uint i= 0; i < idx -1; i++)
        {
          my_free(io_gtid_set_buffer_array[i]);
        }
        my_free(io_gtid_set_buffer_array);

        global_sid_lock->unlock();
        DBUG_RETURN(true);
      }
      else
        max_io_gtid_set_size= max_io_gtid_set_size > io_gtid_set_size ?
                              max_io_gtid_set_size : io_gtid_set_size;
    }
    idx++;
  }
  global_sid_lock->unlock();


  show_slave_status_metadata(field_list, max_io_gtid_set_size,
                             sql_gtid_set_size);

  if (thd->send_result_metadata(&field_list,
                                Protocol::SEND_NUM_ROWS | Protocol::SEND_EOF))
  {
    goto err;
  }

  /* Run through each mi */

  idx=0;
  for (mi_map::iterator it= channel_map.begin(); it!=channel_map.end(); it++)
  {
    mi= it->second;

    if (mi != NULL && mi->host[0])
    {
      if (show_slave_status_send_data(thd, mi, io_gtid_set_buffer_array[idx],
                                 sql_gtid_set_buffer))
        goto err;

      if (protocol->end_row())
        goto err;
    }
    idx++;
  }

  ret= false;
err:
  my_eof(thd);
  for (uint i= 0; i < num_io_gtid_sets; i++)
  {
    my_free(io_gtid_set_buffer_array[i]);
  }
  my_free(io_gtid_set_buffer_array);
  my_free(sql_gtid_set_buffer);

  DBUG_RETURN(ret);

}


/**
  Execute a SHOW SLAVE STATUS statement.

  @param thd Pointer to THD object for the client thread executing the
  statement.

  @param mi Pointer to Master_info object for the IO thread.

  @retval FALSE success
  @retval TRUE failure

  Currently, show slave status works for a channel too, in multisource
  replication. But using performance schema tables is better.

*/
bool show_slave_status(THD* thd, Master_info* mi)
{
  List<Item> field_list;
  Protocol *protocol= thd->get_protocol();
  char *sql_gtid_set_buffer= NULL, *io_gtid_set_buffer= NULL;
  int sql_gtid_set_size= 0, io_gtid_set_size= 0;
  DBUG_ENTER("show_slave_status(THD, Master_info)");
 
  if (mi != NULL)
  { 
    global_sid_lock->wrlock();
    const Gtid_set* sql_gtid_set= gtid_state->get_executed_gtids();
    const Gtid_set* io_gtid_set= mi->rli->get_gtid_set();
    if ((sql_gtid_set_size= sql_gtid_set->to_string(&sql_gtid_set_buffer)) < 0 ||
        (io_gtid_set_size= io_gtid_set->to_string(&io_gtid_set_buffer)) < 0)
    {
      my_eof(thd);
      my_free(sql_gtid_set_buffer);
      my_free(io_gtid_set_buffer);
      global_sid_lock->unlock();
      DBUG_RETURN(true);
    }
    global_sid_lock->unlock();
  }

  /* Fill the metadata required for show slave status. */

  show_slave_status_metadata(field_list, io_gtid_set_size, sql_gtid_set_size);

  if (thd->send_result_metadata(&field_list,
                                Protocol::SEND_NUM_ROWS | Protocol::SEND_EOF))
  {
    my_free(sql_gtid_set_buffer);
    my_free(io_gtid_set_buffer);
    DBUG_RETURN(true);
  }

  if (mi != NULL && mi->host[0])
  {

    if (show_slave_status_send_data(thd, mi,
                                    io_gtid_set_buffer, sql_gtid_set_buffer))
      DBUG_RETURN(true);

    if (protocol->end_row())
    {
      my_free(sql_gtid_set_buffer);
      my_free(io_gtid_set_buffer);
      DBUG_RETURN(true);
    }
  }
  my_eof(thd);
  my_free(sql_gtid_set_buffer);
  my_free(io_gtid_set_buffer);
  DBUG_RETURN(false);
}


/**
  Entry point for SHOW SLAVE STATUS command. Function displayes
  the slave status for all channels or for a single channel
  based on the FOR CHANNEL  clause.

  @param[in]       thd          the client thread.

  @return
    @retval        false          ok
    @retval        true          not ok
*/
bool show_slave_status_cmd(THD *thd)
{
  Master_info *mi= 0;
  LEX *lex= thd->lex;
  bool res;

  DBUG_ENTER("show_slave_status_cmd");

  channel_map.rdlock();

  if (!lex->mi.for_channel)
    res= show_slave_status(thd);
  else
  {
    /* when mi is 0, i.e mi doesn't exist, SSS will return an empty set */
    mi= channel_map.get_mi(lex->mi.channel);

    /*
      If the channel being used is a group replication applier channel we
      need to disable the SHOW SLAVE STATUS commannd as its output is not
      compatible with this command.
    */
    if (mi && channel_map.is_group_replication_channel_name(mi->get_channel(),
                                                            true))
    {
      my_error(ER_SLAVE_CHANNEL_OPERATION_NOT_ALLOWED, MYF(0),
               "SHOW SLAVE STATUS", mi->get_channel());
      channel_map.unlock();
      DBUG_RETURN(true);
    }

    res= show_slave_status(thd, mi);
  }

  channel_map.unlock();

  DBUG_RETURN(res);
}


void set_slave_thread_options(THD* thd)
{
  DBUG_ENTER("set_slave_thread_options");
  /*
     It's nonsense to constrain the slave threads with max_join_size; if a
     query succeeded on master, we HAVE to execute it. So set
     OPTION_BIG_SELECTS. Setting max_join_size to HA_POS_ERROR is not enough
     (and it's not needed if we have OPTION_BIG_SELECTS) because an INSERT
     SELECT examining more than 4 billion rows would still fail (yes, because
     when max_join_size is 4G, OPTION_BIG_SELECTS is automatically set, but
     only for client threads.
  */
  ulonglong options= thd->variables.option_bits | OPTION_BIG_SELECTS;
  if (opt_log_slave_updates)
    options|= OPTION_BIN_LOG;
  else
    options&= ~OPTION_BIN_LOG;
  thd->variables.option_bits= options;
  thd->variables.completion_type= 0;

  /*
    Set autocommit= 1 when info tables are used and autocommit == 0 to
    avoid trigger asserts on mysql_execute_command(THD *thd) caused by
    info tables updates which do not commit, like Rotate, Stop and
    skipped events handling.
  */
  if ((thd->variables.option_bits & OPTION_NOT_AUTOCOMMIT) &&
      (opt_mi_repository_id == INFO_REPOSITORY_TABLE ||
       opt_rli_repository_id == INFO_REPOSITORY_TABLE))
  {
    thd->variables.option_bits|= OPTION_AUTOCOMMIT;
    thd->variables.option_bits&= ~OPTION_NOT_AUTOCOMMIT;
    thd->server_status|= SERVER_STATUS_AUTOCOMMIT;
  }

  /*
    Set thread InnoDB high priority.
  */
  DBUG_EXECUTE_IF("dbug_set_high_prio_sql_thread",
    {
      if (thd->system_thread == SYSTEM_THREAD_SLAVE_SQL ||
          thd->system_thread == SYSTEM_THREAD_SLAVE_WORKER)
        thd->thd_tx_priority= 1;
    });

  DBUG_VOID_RETURN;
}

void set_slave_thread_default_charset(THD* thd, Relay_log_info const *rli)
{
  DBUG_ENTER("set_slave_thread_default_charset");

  thd->variables.character_set_client=
    global_system_variables.character_set_client;
  thd->variables.collation_connection=
    global_system_variables.collation_connection;
  thd->variables.collation_server=
    global_system_variables.collation_server;
  thd->update_charset();

  /*
    We use a const cast here since the conceptual (and externally
    visible) behavior of the function is to set the default charset of
    the thread.  That the cache has to be invalidated is a secondary
    effect.
   */
  const_cast<Relay_log_info*>(rli)->cached_charset_invalidate();
  DBUG_VOID_RETURN;
}

/*
  init_slave_thread()
*/

static int init_slave_thread(THD* thd, SLAVE_THD_TYPE thd_type)
{
  DBUG_ENTER("init_slave_thread");
#if !defined(DBUG_OFF)
  int simulate_error= 0;
#endif
  thd->system_thread= (thd_type == SLAVE_THD_WORKER) ? 
    SYSTEM_THREAD_SLAVE_WORKER : (thd_type == SLAVE_THD_SQL) ?
    SYSTEM_THREAD_SLAVE_SQL : SYSTEM_THREAD_SLAVE_IO;
  thd->security_context()->skip_grants();
  thd->get_protocol_classic()->init_net(0);
  thd->slave_thread = 1;
  thd->enable_slow_log= opt_log_slow_slave_statements;
  set_slave_thread_options(thd);
  thd->get_protocol_classic()->set_client_capabilities(
      CLIENT_LOCAL_FILES);

  /*
    Replication threads are:
    - background threads in the server, not user sessions,
    - yet still assigned a PROCESSLIST_ID,
      for historical reasons (displayed in SHOW PROCESSLIST).
  */
  thd->set_new_thread_id();

#ifdef HAVE_PSI_INTERFACE
  /*
    Populate the PROCESSLIST_ID in the instrumentation.
  */
  struct PSI_thread *psi= PSI_THREAD_CALL(get_thread)();
  PSI_THREAD_CALL(set_thread_id)(psi, thd->thread_id());
#endif /* HAVE_PSI_INTERFACE */

  DBUG_EXECUTE_IF("simulate_io_slave_error_on_init",
                  simulate_error|= (1 << SLAVE_THD_IO););
  DBUG_EXECUTE_IF("simulate_sql_slave_error_on_init",
                  simulate_error|= (1 << SLAVE_THD_SQL););
#if !defined(DBUG_OFF)
  if (thd->store_globals() || simulate_error & (1<< thd_type))
#else
  if (thd->store_globals())
#endif
  {
    DBUG_RETURN(-1);
  }

  if (thd_type == SLAVE_THD_SQL)
  {
    THD_STAGE_INFO(thd, stage_waiting_for_the_next_event_in_relay_log);
  }
  else
  {
    THD_STAGE_INFO(thd, stage_waiting_for_master_update);
  }
  thd->set_time();
  /* Do not use user-supplied timeout value for system threads. */
  thd->variables.lock_wait_timeout= LONG_TIMEOUT;
  DBUG_RETURN(0);
}


/**
  Sleep for a given amount of time or until killed.

  @param thd        Thread context of the current thread.
  @param seconds    The number of seconds to sleep.
  @param func       Function object to check if the thread has been killed.
  @param info       The Rpl_info object associated with this sleep.

  @retval True if the thread has been killed, false otherwise.
*/
template <typename killed_func, typename rpl_info>
static inline bool slave_sleep(THD *thd, time_t seconds,
                               killed_func func, rpl_info info)
{
  bool ret;
  struct timespec abstime;
  mysql_mutex_t *lock= &info->sleep_lock;
  mysql_cond_t *cond= &info->sleep_cond;

  /* Absolute system time at which the sleep time expires. */
  set_timespec(&abstime, seconds);

  mysql_mutex_lock(lock);
  thd->ENTER_COND(cond, lock, NULL, NULL);

  while (! (ret= func(thd, info)))
  {
    int error= mysql_cond_timedwait(cond, lock, &abstime);
    if (error == ETIMEDOUT || error == ETIME)
      break;
  }

  mysql_mutex_unlock(lock);
  thd->EXIT_COND(NULL);

  return ret;
}

static int request_dump(THD *thd, MYSQL* mysql, Master_info* mi,
                        bool *suppress_warnings)
{
  DBUG_ENTER("request_dump");

  const size_t BINLOG_NAME_INFO_SIZE= strlen(mi->get_master_log_name());
  int error= 1;
  size_t command_size= 0;
  enum_server_command command= mi->is_auto_position() ?
    COM_BINLOG_DUMP_GTID : COM_BINLOG_DUMP;
  uchar* command_buffer= NULL;
  ushort binlog_flags= 0;

  if (RUN_HOOK(binlog_relay_io,
               before_request_transmit,
               (thd, mi, binlog_flags)))
    goto err;

  *suppress_warnings= false;
  if (command == COM_BINLOG_DUMP_GTID)
  {
    // get set of GTIDs
    Sid_map sid_map(NULL/*no lock needed*/);
    Gtid_set gtid_executed(&sid_map);
    global_sid_lock->wrlock();
    gtid_state->dbug_print();

    if (gtid_executed.add_gtid_set(mi->rli->get_gtid_set()) != RETURN_STATUS_OK ||
        gtid_executed.add_gtid_set(gtid_state->get_executed_gtids()) !=
        RETURN_STATUS_OK)
    {
      global_sid_lock->unlock();
      goto err;
    }
    global_sid_lock->unlock();
     
    // allocate buffer
    size_t encoded_data_size= gtid_executed.get_encoded_length();
    size_t allocation_size= 
      ::BINLOG_FLAGS_INFO_SIZE + ::BINLOG_SERVER_ID_INFO_SIZE +
      ::BINLOG_NAME_SIZE_INFO_SIZE + BINLOG_NAME_INFO_SIZE +
      ::BINLOG_POS_INFO_SIZE + ::BINLOG_DATA_SIZE_INFO_SIZE +
      encoded_data_size + 1;
    if (!(command_buffer= (uchar *) my_malloc(key_memory_rpl_slave_command_buffer,
                                              allocation_size, MYF(MY_WME))))
      goto err;
    uchar* ptr_buffer= command_buffer;

    DBUG_PRINT("info", ("Do I know something about the master? (binary log's name %s - auto position %d).",
               mi->get_master_log_name(), mi->is_auto_position()));
    /*
      Note: binlog_flags is always 0.  However, in versions up to 5.6
      RC, the master would check the lowest bit and do something
      unexpected if it was set; in early versions of 5.6 it would also
      use the two next bits.  Therefore, for backward compatibility,
      if we ever start to use the flags, we should leave the three
      lowest bits unused.
    */
    int2store(ptr_buffer, binlog_flags);
    ptr_buffer+= ::BINLOG_FLAGS_INFO_SIZE;
    int4store(ptr_buffer, server_id);
    ptr_buffer+= ::BINLOG_SERVER_ID_INFO_SIZE;
    int4store(ptr_buffer, static_cast<uint32>(BINLOG_NAME_INFO_SIZE));
    ptr_buffer+= ::BINLOG_NAME_SIZE_INFO_SIZE;
    memset(ptr_buffer, 0, BINLOG_NAME_INFO_SIZE);
    ptr_buffer+= BINLOG_NAME_INFO_SIZE;
    int8store(ptr_buffer, 4LL);
    ptr_buffer+= ::BINLOG_POS_INFO_SIZE;

    int4store(ptr_buffer, static_cast<uint32>(encoded_data_size));
    ptr_buffer+= ::BINLOG_DATA_SIZE_INFO_SIZE;
    gtid_executed.encode(ptr_buffer);
    ptr_buffer+= encoded_data_size;

    command_size= ptr_buffer - command_buffer;
    DBUG_ASSERT(command_size == (allocation_size - 1));
  }
  else
  {
    size_t allocation_size= ::BINLOG_POS_OLD_INFO_SIZE +
      BINLOG_NAME_INFO_SIZE + ::BINLOG_FLAGS_INFO_SIZE +
      ::BINLOG_SERVER_ID_INFO_SIZE + 1;
    if (!(command_buffer= (uchar *) my_malloc(key_memory_rpl_slave_command_buffer,
                                              allocation_size, MYF(MY_WME))))
      goto err;
    uchar* ptr_buffer= command_buffer;
  
    int4store(ptr_buffer, DBUG_EVALUATE_IF("request_master_log_pos_3", 3,
                                           static_cast<uint32>(mi->get_master_log_pos())));
    ptr_buffer+= ::BINLOG_POS_OLD_INFO_SIZE;
    // See comment regarding binlog_flags above.
    int2store(ptr_buffer, binlog_flags);
    ptr_buffer+= ::BINLOG_FLAGS_INFO_SIZE;
    int4store(ptr_buffer, server_id);
    ptr_buffer+= ::BINLOG_SERVER_ID_INFO_SIZE;
    memcpy(ptr_buffer, mi->get_master_log_name(), BINLOG_NAME_INFO_SIZE);
    ptr_buffer+= BINLOG_NAME_INFO_SIZE;

    command_size= ptr_buffer - command_buffer;
    DBUG_ASSERT(command_size == (allocation_size - 1));
  }

  if (simple_command(mysql, command, command_buffer, command_size, 1))
  {
    /*
      Something went wrong, so we will just reconnect and retry later
      in the future, we should do a better error analysis, but for
      now we just fill up the error log :-)
    */
    if (mysql_errno(mysql) == ER_NET_READ_INTERRUPTED)
      *suppress_warnings= true;                 // Suppress reconnect warning
    else
      sql_print_error("Error on %s: %d  %s, will retry in %d secs",
                      command_name[command].str,
                      mysql_errno(mysql), mysql_error(mysql),
                      mi->connect_retry);
    goto err;
  }
  error= 0;

err:
  my_free(command_buffer);
  DBUG_RETURN(error);
}


/*
  Read one event from the master

  SYNOPSIS
    read_event()
    mysql               MySQL connection
    mi                  Master connection information
    suppress_warnings   TRUE when a normal net read timeout has caused us to
                        try a reconnect.  We do not want to print anything to
                        the error log in this case because this a anormal
                        event in an idle server.

    RETURN VALUES
    'packet_error'      Error
    number              Length of packet
*/

static ulong read_event(MYSQL* mysql, Master_info *mi, bool* suppress_warnings)
{
  ulong len;
  DBUG_ENTER("read_event");

  *suppress_warnings= FALSE;
  /*
    my_real_read() will time us out
    We check if we were told to die, and if not, try reading again
  */
#ifndef DBUG_OFF
  if (disconnect_slave_event_count && !(mi->events_until_exit--))
    DBUG_RETURN(packet_error);
#endif

  len= cli_safe_read(mysql, NULL);
  if (len == packet_error || (long) len < 1)
  {
    if (mysql_errno(mysql) == ER_NET_READ_INTERRUPTED)
    {
      /*
        We are trying a normal reconnect after a read timeout;
        we suppress prints to .err file as long as the reconnect
        happens without problems
      */
      *suppress_warnings= TRUE;
    }
    else
    {
      if (!mi->abort_slave)
      {
        sql_print_error("Error reading packet from server%s: %s (server_errno=%d)",
                        mi->get_for_channel_str(), mysql_error(mysql),
                        mysql_errno(mysql));
      }
    }
    DBUG_RETURN(packet_error);
  }

  /* Check if eof packet */
  if (len < 8 && mysql->net.read_pos[0] == 254)
  {
     sql_print_information("Slave%s: received end packet from server due to dump "
                           "thread being killed on master. Dump threads are "
                           "killed for example during master shutdown, "
                           "explicitly by a user, or when the master receives "
                           "a binlog send request from a duplicate server "
                           "UUID <%s> : Error %s", mi->get_for_channel_str(),
                           ::server_uuid,
                           mysql_error(mysql));
     DBUG_RETURN(packet_error);
  }

  DBUG_PRINT("exit", ("len: %lu  net->read_pos[4]: %d",
                      len, mysql->net.read_pos[4]));
  DBUG_RETURN(len - 1);
}


/**
  If this is a lagging slave (specified with CHANGE MASTER TO MASTER_DELAY = X), delays accordingly. Also unlocks rli->data_lock.

  Design note: this is the place to unlock rli->data_lock. The lock
  must be held when reading delay info from rli, but it should not be
  held while sleeping.

  @param ev Event that is about to be executed.

  @param thd The sql thread's THD object.

  @param rli The sql thread's Relay_log_info structure.

  @retval 0 If the delay timed out and the event shall be executed.

  @retval nonzero If the delay was interrupted and the event shall be skipped.
*/
static int sql_delay_event(Log_event *ev, THD *thd, Relay_log_info *rli)
{
  time_t sql_delay= rli->get_sql_delay();

  DBUG_ENTER("sql_delay_event");
  mysql_mutex_assert_owner(&rli->data_lock);
  DBUG_ASSERT(!rli->belongs_to_client());

  int type= ev->get_type_code();
  if (sql_delay && type != binary_log::ROTATE_EVENT &&
      type != binary_log::FORMAT_DESCRIPTION_EVENT &&
      type != binary_log::START_EVENT_V3)
  {
    // The time when we should execute the event.
    time_t sql_delay_end=
      ev->common_header->when.tv_sec + rli->mi->clock_diff_with_master + sql_delay;
    // The current time.
    time_t now= my_time(0);
    // The time we will have to sleep before executing the event.
    time_t nap_time= 0;
    if (sql_delay_end > now)
      nap_time= sql_delay_end - now;

    DBUG_PRINT("info", ("sql_delay= %lu "
                        "ev->when= %lu "
                        "rli->mi->clock_diff_with_master= %lu "
                        "now= %ld "
                        "sql_delay_end= %ld "
                        "nap_time= %ld",
                        sql_delay, (long) ev->common_header->when.tv_sec,
                        rli->mi->clock_diff_with_master,
                        (long)now, (long)sql_delay_end, (long)nap_time));

    if (sql_delay_end > now)
    {
      DBUG_PRINT("info", ("delaying replication event %lu secs",
                          nap_time));
      rli->start_sql_delay(sql_delay_end);
      mysql_mutex_unlock(&rli->data_lock);
      DBUG_RETURN(slave_sleep(thd, nap_time, sql_slave_killed, rli));
    }
  }

  mysql_mutex_unlock(&rli->data_lock);

  DBUG_RETURN(0);
}


/**
  Applies the given event and advances the relay log position.

  This is needed by the sql thread to execute events from the binlog,
  and by clients executing BINLOG statements.  Conceptually, this
  function does:

  @code
    ev->apply_event(rli);
    ev->update_pos(rli);
  @endcode

  It also does the following maintainance:

   - Initializes the thread's server_id and time; and the event's
     thread.

   - If !rli->belongs_to_client() (i.e., if it belongs to the slave
     sql thread instead of being used for executing BINLOG
     statements), it does the following things: (1) skips events if it
     is needed according to the server id or slave_skip_counter; (2)
     unlocks rli->data_lock; (3) sleeps if required by 'CHANGE MASTER
     TO MASTER_DELAY=X'; (4) maintains the running state of the sql
     thread (rli->thread_state).

   - Reports errors as needed.

  @param ptr_ev a pointer to a reference to the event to apply.

  @param thd The client thread that executes the event (i.e., the
  slave sql thread if called from a replication slave, or the client
  thread if called to execute a BINLOG statement).

  @param rli The relay log info (i.e., the slave's rli if called from
  a replication slave, or the client's thd->rli_fake if called to
  execute a BINLOG statement).

  @note MTS can store NULL to @c ptr_ev location to indicate
        the event is taken over by a Worker.

  @retval SLAVE_APPLY_EVENT_AND_UPDATE_POS_OK
          OK.

  @retval SLAVE_APPLY_EVENT_AND_UPDATE_POS_APPLY_ERROR
          Error calling ev->apply_event().

  @retval SLAVE_APPLY_EVENT_AND_UPDATE_POS_UPDATE_POS_ERROR
          No error calling ev->apply_event(), but error calling
          ev->update_pos().

  @retval SLAVE_APPLY_EVENT_AND_UPDATE_POS_APPEND_JOB_ERROR
          append_item_to_jobs() failed, thread was killed while waiting
          for successful enqueue on worker.
*/
static enum enum_slave_apply_event_and_update_pos_retval
apply_event_and_update_pos(Log_event** ptr_ev, THD* thd, Relay_log_info* rli)
{
  int exec_res= 0;
  bool skip_event= FALSE;
  Log_event *ev= *ptr_ev;
  Log_event::enum_skip_reason reason= Log_event::EVENT_SKIP_NOT;

  DBUG_ENTER("apply_event_and_update_pos");

  DBUG_PRINT("exec_event",("%s(type_code: %d; server_id: %d)",
                           ev->get_type_str(), ev->get_type_code(),
                           ev->server_id));
  DBUG_PRINT("info", ("thd->options: %s%s; rli->last_event_start_time: %lu",
                      FLAGSTR(thd->variables.option_bits, OPTION_NOT_AUTOCOMMIT),
                      FLAGSTR(thd->variables.option_bits, OPTION_BEGIN),
                      (ulong) rli->last_event_start_time));

  /*
    Execute the event to change the database and update the binary
    log coordinates, but first we set some data that is needed for
    the thread.

    The event will be executed unless it is supposed to be skipped.

    Queries originating from this server must be skipped.  Low-level
    events (Format_description_log_event, Rotate_log_event,
    Stop_log_event) from this server must also be skipped. But for
    those we don't want to modify 'group_master_log_pos', because
    these events did not exist on the master.
    Format_description_log_event is not completely skipped.

    Skip queries specified by the user in 'slave_skip_counter'.  We
    can't however skip events that has something to do with the log
    files themselves.

    Filtering on own server id is extremely important, to ignore
    execution of events created by the creation/rotation of the relay
    log (remember that now the relay log starts with its Format_desc,
    has a Rotate etc).
  */
  /*
     Set the unmasked and actual server ids from the event
   */
  thd->server_id = ev->server_id; // use the original server id for logging
  thd->unmasked_server_id = ev->common_header->unmasked_server_id;
  thd->set_time();                            // time the query
  thd->lex->set_current_select(0);
  if (!ev->common_header->when.tv_sec)
    my_micro_time_to_timeval(my_micro_time(), &ev->common_header->when);
  ev->thd = thd; // because up to this point, ev->thd == 0

  if (!(rli->is_mts_recovery() && bitmap_is_set(&rli->recovery_groups,
                                                rli->mts_recovery_index)))
  {
    reason= ev->shall_skip(rli);
  }
#ifndef DBUG_OFF
  if (rli->is_mts_recovery())
  {
    DBUG_PRINT("mts", ("Mts is recovering %d, number of bits set %d, "
                       "bitmap is set %d, index %lu.\n",
                       rli->is_mts_recovery(),
                       bitmap_bits_set(&rli->recovery_groups),
                       bitmap_is_set(&rli->recovery_groups,
                                     rli->mts_recovery_index),
                       rli->mts_recovery_index));
  }
#endif
  if (reason == Log_event::EVENT_SKIP_COUNT)
  {
    --rli->slave_skip_counter;
    skip_event= TRUE;
  }
  set_timespec_nsec(&rli->ts_exec[0], 0);
  rli->stats_read_time += diff_timespec(&rli->ts_exec[0], &rli->ts_exec[1]);

  if (reason == Log_event::EVENT_SKIP_NOT)
  {
    // Sleeps if needed, and unlocks rli->data_lock.
    if (sql_delay_event(ev, thd, rli))
      DBUG_RETURN(SLAVE_APPLY_EVENT_AND_UPDATE_POS_OK);

    exec_res= ev->apply_event(rli);

    if (!exec_res && (ev->worker != rli))
    {
      if (ev->worker)
      {
        Slave_job_item item= {ev, rli->get_event_relay_log_number(),
                              rli->get_event_start_pos() };
        Slave_job_item *job_item= &item;
        Slave_worker *w= (Slave_worker *) ev->worker;
        // specially marked group typically with OVER_MAX_DBS_IN_EVENT_MTS db:s
        bool need_sync= ev->is_mts_group_isolated();

        // all events except BEGIN-query must be marked with a non-NULL Worker
        DBUG_ASSERT(((Slave_worker*) ev->worker) == rli->last_assigned_worker);

        DBUG_PRINT("Log_event::apply_event:",
                   ("-> job item data %p to W_%lu", job_item->data, w->id));

        // Reset mts in-group state
        if (rli->mts_group_status == Relay_log_info::MTS_END_GROUP)
        {
          // CGAP cleanup
          rli->curr_group_assigned_parts.clear();
          // reset the B-group and Gtid-group marker
          rli->curr_group_seen_begin= rli->curr_group_seen_gtid= false;
          rli->last_assigned_worker= NULL;
        }
        /*
           Stroring GAQ index of the group that the event belongs to
           in the event. Deferred events are handled similarly below.
        */
        ev->mts_group_idx= rli->gaq->assigned_group_index;

        bool append_item_to_jobs_error= false;
        if (rli->curr_group_da.size() > 0)
        {
          /*
            the current event sorted out which partion the current group
            belongs to. It's time now to processed deferred array events.
          */
          for (uint i= 0; i < rli->curr_group_da.size(); i++)
          {
            Slave_job_item da_item= rli->curr_group_da[i];
            DBUG_PRINT("mts", ("Assigning job %llu to worker %lu",
                      (da_item.data)->common_header->log_pos, w->id));
            da_item.data->mts_group_idx=
              rli->gaq->assigned_group_index; // similarly to above
            if (!append_item_to_jobs_error)
              append_item_to_jobs_error= append_item_to_jobs(&da_item, w, rli);
            if (append_item_to_jobs_error)
              delete da_item.data;
          }
          rli->curr_group_da.clear();
        }
        if (append_item_to_jobs_error)
          DBUG_RETURN(SLAVE_APPLY_EVENT_AND_UPDATE_POS_APPEND_JOB_ERROR);

        DBUG_PRINT("mts", ("Assigning job %llu to worker %lu\n",
                   job_item->data->common_header->log_pos, w->id));

        /* Notice `ev' instance can be destoyed after `append()' */
        if (append_item_to_jobs(job_item, w, rli))
          DBUG_RETURN(SLAVE_APPLY_EVENT_AND_UPDATE_POS_APPEND_JOB_ERROR);
        if (need_sync)
        {
          /*
            combination of over-max db:s and end of the current group
            forces to wait for the assigned groups completion by assigned
            to the event worker.
            Indeed MTS group status could be safely set to MTS_NOT_IN_GROUP
            after wait_() returns.
            No need to know a possible error out of synchronization call.
          */
          (void)rli->current_mts_submode->wait_for_workers_to_finish(rli);
        }

      }
      *ptr_ev= NULL; // announcing the event is passed to w-worker

      if (rli->is_parallel_exec() && rli->mts_events_assigned % 1024 == 1)
      {
        time_t my_now= my_time(0);

        if ((my_now - rli->mts_last_online_stat) >=
            mts_online_stat_period)
        {
          sql_print_information("Multi-threaded slave statistics%s: "
                                "seconds elapsed = %lu; "
                                "events assigned = %llu; "
                                "worker queues filled over overrun level = %lu; "
                                "waited due a Worker queue full = %lu; "
                                "waited due the total size = %lu; "
                                "waited at clock conflicts = %llu "
                                "waited (count) when Workers occupied = %lu "
                                "waited when Workers occupied = %llu",
                                rli->get_for_channel_str(),
                                static_cast<unsigned long>
                                (my_now - rli->mts_last_online_stat),
                                rli->mts_events_assigned,
                                rli->mts_wq_overrun_cnt,
                                rli->mts_wq_overfill_cnt,
                                rli->wq_size_waits_cnt,
                                rli->mts_total_wait_overlap,
                                rli->mts_wq_no_underrun_cnt,
                                rli->mts_total_wait_worker_avail);
          rli->mts_last_online_stat= my_now;
        }
      }
    }
  }
  else
    mysql_mutex_unlock(&rli->data_lock);

  set_timespec_nsec(&rli->ts_exec[1], 0);
  rli->stats_exec_time += diff_timespec(&rli->ts_exec[1], &rli->ts_exec[0]);

  DBUG_PRINT("info", ("apply_event error = %d", exec_res));
  if (exec_res == 0)
  {
    /*
      Positions are not updated here when an XID is processed. To make
      a slave crash-safe, positions must be updated while processing a
      XID event and as such do not need to be updated here again.

      However, if the event needs to be skipped, this means that it
      will not be processed and then positions need to be updated here.

      See sql/rpl_rli.h for further details.
    */
    int error= 0;
    if (*ptr_ev &&
        (ev->get_type_code() != binary_log::XID_EVENT ||
         skip_event || (rli->is_mts_recovery() && !is_gtid_event(ev) &&
         (ev->ends_group() || !rli->mts_recovery_group_seen_begin) &&
          bitmap_is_set(&rli->recovery_groups, rli->mts_recovery_index))))
    {
#ifndef DBUG_OFF
      /*
        This only prints information to the debug trace.
        
        TODO: Print an informational message to the error log?
      */
      static const char *const explain[] = {
        // EVENT_SKIP_NOT,
        "not skipped",
        // EVENT_SKIP_IGNORE,
        "skipped because event should be ignored",
        // EVENT_SKIP_COUNT
        "skipped because event skip counter was non-zero"
      };
      DBUG_PRINT("info", ("OPTION_BEGIN: %d; IN_STMT: %d",
                          MY_TEST(thd->variables.option_bits & OPTION_BEGIN),
                          rli->get_flag(Relay_log_info::IN_STMT)));
      DBUG_PRINT("skip_event", ("%s event was %s",
                                ev->get_type_str(), explain[reason]));
#endif

      error= ev->update_pos(rli);

#ifndef DBUG_OFF
      DBUG_PRINT("info", ("update_pos error = %d", error));
      if (!rli->belongs_to_client())
      {
        char buf[22];
        DBUG_PRINT("info", ("group %s %s",
                            llstr(rli->get_group_relay_log_pos(), buf),
                            rli->get_group_relay_log_name()));
        DBUG_PRINT("info", ("event %s %s",
                            llstr(rli->get_event_relay_log_pos(), buf),
                            rli->get_event_relay_log_name()));
      }
#endif
    }
    else
    {
      /*
        INTVAR_EVENT, RAND_EVENT, USER_VAR_EVENT and ROWS_QUERY_LOG_EVENT are
        deferred event. It means ev->worker is NULL.
      */
      DBUG_ASSERT(*ptr_ev == ev || rli->is_parallel_exec() ||
		  (!ev->worker &&
		   (ev->get_type_code() == binary_log::INTVAR_EVENT ||
		    ev->get_type_code() == binary_log::RAND_EVENT ||
		    ev->get_type_code() == binary_log::USER_VAR_EVENT ||
                    ev->get_type_code() == binary_log::ROWS_QUERY_LOG_EVENT)));

      rli->inc_event_relay_log_pos();
    }

    if (!error && rli->is_mts_recovery() &&
        ev->get_type_code() != binary_log::ROTATE_EVENT &&
        ev->get_type_code() != binary_log::FORMAT_DESCRIPTION_EVENT &&
        ev->get_type_code() != binary_log::PREVIOUS_GTIDS_LOG_EVENT)
    {
      if (ev->starts_group())
      {
        rli->mts_recovery_group_seen_begin= true;
      }
      else if ((ev->ends_group() || !rli->mts_recovery_group_seen_begin) &&
               !is_gtid_event(ev))
      {
        rli->mts_recovery_index++;
        if (--rli->mts_recovery_group_cnt == 0)
        {
          rli->mts_recovery_index= 0;
          sql_print_information("Slave%s: MTS Recovery has completed at "
                                "relay log %s, position %llu "
                                "master log %s, position %llu.",
                                rli->get_for_channel_str(),
                                rli->get_group_relay_log_name(),
                                rli->get_group_relay_log_pos(),
                                rli->get_group_master_log_name(),
                                rli->get_group_master_log_pos());
#ifndef DBUG_OFF
          /* 
             Few tests wait for UNTIL_SQL_AFTER_MTS_GAPS completion.
             Due to exisiting convention the status won't change 
             prior to slave restarts.
             So making of UNTIL_SQL_AFTER_MTS_GAPS completion isdone here,
             and only in the debug build to make the test to catch the change
             despite a faulty design of UNTIL checking before execution.
          */
          if (rli->until_condition == Relay_log_info::UNTIL_SQL_AFTER_MTS_GAPS)
          {
            rli->until_condition= Relay_log_info::UNTIL_DONE;
          }
#endif
          // reset the Worker tables to remove last slave session time info
          if ((error= rli->mts_finalize_recovery()))
          {
            (void) Rpl_info_factory::reset_workers(rli);
          }
        }
        rli->mts_recovery_group_seen_begin= false;
        if (!error)
          error= rli->flush_info(true);
      }
    }

    if (error)
    {
      /*
        The update should not fail, so print an error message and
        return an error code.
        
        TODO: Replace this with a decent error message when merged
        with BUG#24954 (which adds several new error message).
      */
      char buf[22];
      rli->report(ERROR_LEVEL, ER_UNKNOWN_ERROR,
                  "It was not possible to update the positions"
                  " of the relay log information: the slave may"
                  " be in an inconsistent state."
                  " Stopped in %s position %s",
                  rli->get_group_relay_log_name(),
                  llstr(rli->get_group_relay_log_pos(), buf));
      DBUG_RETURN(SLAVE_APPLY_EVENT_AND_UPDATE_POS_UPDATE_POS_ERROR);
    }
  }

  DBUG_RETURN(exec_res ? SLAVE_APPLY_EVENT_AND_UPDATE_POS_APPLY_ERROR :
                         SLAVE_APPLY_EVENT_AND_UPDATE_POS_OK);
}

/**
  Let the worker applying the current group to rollback and gracefully
  finish its work before.

  @param rli The slave's relay log info.

  @param ev a pointer to the event on hold before applying this rollback
  procedure.

  @retval false The rollback succeeded.

  @retval true  There was an error while injecting events.
*/
static bool coord_handle_partial_binlogged_transaction(Relay_log_info *rli,
                                                       const Log_event *ev)
{
  DBUG_ENTER("coord_handle_partial_binlogged_transaction");
  /*
    This function is called holding the rli->data_lock.
    We must return it still holding this lock, except in the case of returning
    error.
  */
  mysql_mutex_assert_owner(&rli->data_lock);
  THD *thd= rli->info_thd;

  if (!rli->curr_group_seen_begin)
  {
    DBUG_PRINT("info",("Injecting QUERY(BEGIN) to rollback worker"));
    Log_event *begin_event= new Query_log_event(thd,
                                                STRING_WITH_LEN("BEGIN"),
                                                true, /* using_trans */
                                                false, /* immediate */
                                                true, /* suppress_use */
                                                0, /* error */
                                                true /* ignore_command */);
    ((Query_log_event*) begin_event)->db= "";
    begin_event->common_header->data_written= 0;
    begin_event->server_id= ev->server_id;
    /*
      We must be careful to avoid SQL thread increasing its position
      farther than the event that triggered this QUERY(BEGIN).
    */
    begin_event->common_header->log_pos= ev->common_header->log_pos;
    begin_event->future_event_relay_log_pos= ev->future_event_relay_log_pos;

    if (apply_event_and_update_pos(&begin_event, thd, rli) !=
        SLAVE_APPLY_EVENT_AND_UPDATE_POS_OK)
    {
      delete begin_event;
      DBUG_RETURN(true);
    }
    mysql_mutex_lock(&rli->data_lock);
  }

  DBUG_PRINT("info",("Injecting QUERY(ROLLBACK) to rollback worker"));
  Log_event *rollback_event= new Query_log_event(thd,
                                                 STRING_WITH_LEN("ROLLBACK"),
                                                 true, /* using_trans */
                                                 false, /* immediate */
                                                 true, /* suppress_use */
                                                 0, /* error */
                                                 true /* ignore_command */);
  ((Query_log_event*) rollback_event)->db= "";
  rollback_event->common_header->data_written= 0;
  rollback_event->server_id= ev->server_id;
  /*
    We must be careful to avoid SQL thread increasing its position
    farther than the event that triggered this QUERY(ROLLBACK).
  */
  rollback_event->common_header->log_pos= ev->common_header->log_pos;
  rollback_event->future_event_relay_log_pos= ev->future_event_relay_log_pos;

  if (apply_event_and_update_pos(&rollback_event, thd, rli) !=
      SLAVE_APPLY_EVENT_AND_UPDATE_POS_OK)
  {
    delete rollback_event;
    DBUG_RETURN(true);
  }
  mysql_mutex_lock(&rli->data_lock);

  DBUG_RETURN(false);
}

/**
  Top-level function for executing the next event in the relay log.
  This is called from the SQL thread.

  This function reads the event from the relay log, executes it, and
  advances the relay log position.  It also handles errors, etc.

  This function may fail to apply the event for the following reasons:

   - The position specfied by the UNTIL condition of the START SLAVE
     command is reached.

   - It was not possible to read the event from the log.

   - The slave is killed.

   - An error occurred when applying the event, and the event has been
     tried slave_trans_retries times.  If the event has been retried
     fewer times, 0 is returned.

   - init_info or init_relay_log_pos failed. (These are called
     if a failure occurs when applying the event.)

   - An error occurred when updating the binlog position.

  @retval 0 The event was applied.

  @retval 1 The event was not applied.
*/
static int exec_relay_log_event(THD* thd, Relay_log_info* rli)
{
  DBUG_ENTER("exec_relay_log_event");

  /*
     We acquire this mutex since we need it for all operations except
     event execution. But we will release it in places where we will
     wait for something for example inside of next_event().
   */
  mysql_mutex_lock(&rli->data_lock);

  /*
    UNTIL_SQL_AFTER_GTIDS, UNTIL_MASTER_POS and UNTIL_RELAY_POS require
    special handling since we have to check whether the until_condition is
    satisfied *before* the SQL threads goes on a wait inside next_event()
    for the relay log to grow.
    This is required in the following case: We have already applied the last
    event in the waiting set, but the relay log ends after this event. Then it
    is not enough to check the condition in next_event; we also have to check
    it here, before going to sleep. Otherwise, if no updates were coming from
    the master, we would sleep forever despite having reached the required
    position.
  */
  if ((rli->until_condition == Relay_log_info::UNTIL_SQL_AFTER_GTIDS ||
       rli->until_condition == Relay_log_info::UNTIL_MASTER_POS ||
       rli->until_condition == Relay_log_info::UNTIL_RELAY_POS ||
       rli->until_condition == Relay_log_info::UNTIL_SQL_VIEW_ID) &&
       rli->is_until_satisfied(thd, NULL))
  {
    rli->abort_slave= 1;
    mysql_mutex_unlock(&rli->data_lock);
    DBUG_RETURN(1);
  }

  Log_event *ev = next_event(rli), **ptr_ev;

  DBUG_ASSERT(rli->info_thd==thd);

  if (sql_slave_killed(thd,rli))
  {
    mysql_mutex_unlock(&rli->data_lock);
    delete ev;
    DBUG_RETURN(1);
  }
  if (ev)
  {
    enum enum_slave_apply_event_and_update_pos_retval exec_res;

    ptr_ev= &ev;
    /*
      Even if we don't execute this event, we keep the master timestamp,
      so that seconds behind master shows correct delta (there are events
      that are not replayed, so we keep falling behind).

      If it is an artificial event, or a relay log event (IO thread generated
      event) or ev->when is set to 0, or a FD from master, or a heartbeat
      event with server_id '0' then  we don't update the last_master_timestamp.
    */
    if (!(rli->is_parallel_exec() ||
          ev->is_artificial_event() || ev->is_relay_log_event() ||
          (ev->common_header->when.tv_sec == 0) ||
          ev->get_type_code() == binary_log::FORMAT_DESCRIPTION_EVENT ||
          ev->server_id == 0))
    {
      rli->last_master_timestamp= ev->common_header->when.tv_sec +
                                  (time_t) ev->exec_time;
      DBUG_ASSERT(rli->last_master_timestamp >= 0);
    }

    /*
      This tests if the position of the beginning of the current event
      hits the UNTIL barrier.
      MTS: since the master and the relay-group coordinates change 
      asynchronously logics of rli->is_until_satisfied() can't apply.
      A special UNTIL_SQL_AFTER_MTS_GAPS is still deployed here
      temporarily (see is_until_satisfied todo).
    */
    if (rli->until_condition != Relay_log_info::UNTIL_NONE &&
        rli->until_condition != Relay_log_info::UNTIL_SQL_AFTER_GTIDS &&
        rli->is_until_satisfied(thd, ev))
    {
      /*
        Setting abort_slave flag because we do not want additional message about
        error in query execution to be printed.
      */
      rli->abort_slave= 1;
      mysql_mutex_unlock(&rli->data_lock);
      delete ev;
      DBUG_RETURN(1);
    }

    { /**
         The following failure injecion works in cooperation with tests 
         setting @@global.debug= 'd,incomplete_group_in_relay_log'.
         Xid or Commit events are not executed to force the slave sql
         read hanging if the realy log does not have any more events.
      */
      DBUG_EXECUTE_IF("incomplete_group_in_relay_log",
                      if ((ev->get_type_code() == binary_log::XID_EVENT) ||
                          ((ev->get_type_code() == binary_log::QUERY_EVENT) &&
                           strcmp("COMMIT", ((Query_log_event *) ev)->query) == 0))
                      {
                        DBUG_ASSERT(thd->get_transaction()->cannot_safely_rollback(
                            Transaction_ctx::SESSION));
                        rli->abort_slave= 1;
                        mysql_mutex_unlock(&rli->data_lock);
                        delete ev;
                        rli->inc_event_relay_log_pos();
                        DBUG_RETURN(0);
                      };);
    }

    /*
      GTID protocol will put a FORMAT_DESCRIPTION_EVENT from the master with
      log_pos != 0 after each (re)connection if auto positioning is enabled.
      This means that the SQL thread might have already started to apply the
      current group but, as the IO thread had to reconnect, it left this
      group incomplete and will start it again from the beginning.
      So, before applying this FORMAT_DESCRIPTION_EVENT, we must let the
      worker roll back the current group and gracefully finish its work,
      before starting to apply the new (complete) copy of the group.
    */
    if (ev->get_type_code() == binary_log::FORMAT_DESCRIPTION_EVENT &&
        ev->server_id != ::server_id && ev->common_header->log_pos != 0 &&
        rli->is_parallel_exec() && rli->curr_group_seen_gtid)
    {
      if (coord_handle_partial_binlogged_transaction(rli, ev))
        /*
          In the case of an error, coord_handle_partial_binlogged_transaction
          will not try to get the rli->data_lock again.
        */
        DBUG_RETURN(1);
    }

    /* ptr_ev can change to NULL indicating MTS coorinator passed to a Worker */
    exec_res= apply_event_and_update_pos(ptr_ev, thd, rli);
    /*
      Note: the above call to apply_event_and_update_pos executes
      mysql_mutex_unlock(&rli->data_lock);
    */

    /* For deferred events, the ptr_ev is set to NULL
        in Deferred_log_events::add() function.
        Hence deferred events wont be deleted here.
        They will be deleted in Deferred_log_events::rewind() funciton.
    */
    if (*ptr_ev)
    {
      DBUG_ASSERT(*ptr_ev == ev); // event remains to belong to Coordinator

      DBUG_EXECUTE_IF("dbug.calculate_sbm_after_previous_gtid_log_event",
                    {
                      if (ev->get_type_code() == binary_log::PREVIOUS_GTIDS_LOG_EVENT)
                      {
                        const char act[]= "now signal signal.reached wait_for signal.done_sbm_calculation";
                        DBUG_ASSERT(opt_debug_sync_timeout > 0);
                        DBUG_ASSERT(!debug_sync_set_action(thd, STRING_WITH_LEN(act)));
                      }
                    };);
      /*
        Format_description_log_event should not be deleted because it will be
        used to read info about the relay log's format; it will be deleted when
        the SQL thread does not need it, i.e. when this thread terminates.
        ROWS_QUERY_LOG_EVENT is destroyed at the end of the current statement
        clean-up routine.
      */
      if (ev->get_type_code() != binary_log::FORMAT_DESCRIPTION_EVENT &&
          ev->get_type_code() != binary_log::ROWS_QUERY_LOG_EVENT)
      {
        DBUG_PRINT("info", ("Deleting the event after it has been executed"));
        delete ev;
        ev= NULL;
      }
    }

    /*
      exec_res == SLAVE_APPLY_EVENT_AND_UPDATE_POS_UPDATE_POS_ERROR
                  update_log_pos failed: this should not happen, so we
                  don't retry.
      exec_res == SLAVE_APPLY_EVENT_AND_UPDATE_POS_APPEND_JOB_ERROR
                  append_item_to_jobs() failed, this happened because
                  thread was killed while waiting for enqueue on worker.
    */
    if (exec_res >= SLAVE_APPLY_EVENT_AND_UPDATE_POS_UPDATE_POS_ERROR)
    {
      delete ev;
      DBUG_RETURN(1);
    }

    if (slave_trans_retries)
    {
      int temp_err= 0;
      bool silent= false;
      if (exec_res && !is_mts_worker(thd) /* no reexecution in MTS mode */ &&
          (temp_err= rli->has_temporary_error(thd, 0, &silent)) &&
          !thd->get_transaction()->cannot_safely_rollback(
              Transaction_ctx::SESSION))
      {
        const char *errmsg;
        /*
          We were in a transaction which has been rolled back because of a
          temporary error;
          let's seek back to BEGIN log event and retry it all again.
	  Note, if lock wait timeout (innodb_lock_wait_timeout exceeded)
	  there is no rollback since 5.0.13 (ref: manual).
          We have to not only seek but also
          a) init_info(), to seek back to hot relay log's start for later
          (for when we will come back to this hot log after re-processing the
          possibly existing old logs where BEGIN is: check_binlog_magic() will
          then need the cache to be at position 0 (see comments at beginning of
          init_info()).
          b) init_relay_log_pos(), because the BEGIN may be an older relay log.
        */
        if (rli->trans_retries < slave_trans_retries)
        {
          /*
            The transactions has to be rolled back before global_init_info is
            called. Because global_init_info will starts a new transaction if
            master_info_repository is TABLE.
          */
          rli->cleanup_context(thd, 1);
          /*
             We need to figure out if there is a test case that covers
             this part. \Alfranio.
          */
          if (global_init_info(rli->mi, false, SLAVE_SQL))
            sql_print_error("Failed to initialize the master info structure%s",
                            rli->get_for_channel_str());
          else if (rli->init_relay_log_pos(rli->get_group_relay_log_name(),
                                           rli->get_group_relay_log_pos(),
                                           true/*need_data_lock=true*/,
                                           &errmsg, 1))
            sql_print_error("Error initializing relay log position%s: %s",
                            rli->get_for_channel_str(), errmsg);
          else
          {
            exec_res= SLAVE_APPLY_EVENT_AND_UPDATE_POS_OK;
            /* chance for concurrent connection to get more locks */
            slave_sleep(thd, min<ulong>(rli->trans_retries, MAX_SLAVE_RETRY_PAUSE),
                        sql_slave_killed, rli);
            mysql_mutex_lock(&rli->data_lock); // because of SHOW STATUS
            if (!silent)
              rli->trans_retries++;
            
            rli->retried_trans++;
            mysql_mutex_unlock(&rli->data_lock);
            DBUG_PRINT("info", ("Slave retries transaction "
                                "rli->trans_retries: %lu", rli->trans_retries));
          }
        }
        else
        {
          thd->is_fatal_error= 1;
          rli->report(ERROR_LEVEL, thd->get_stmt_da()->mysql_errno(),
                      "Slave SQL thread retried transaction %lu time(s) "
                      "in vain, giving up. Consider raising the value of "
                      "the slave_transaction_retries variable.", rli->trans_retries);
        }
      }
      else if ((exec_res && !temp_err) ||
               (opt_using_transactions &&
                rli->get_group_relay_log_pos() == rli->get_event_relay_log_pos()))
      {
        /*
          Only reset the retry counter if the entire group succeeded
          or failed with a non-transient error.  On a successful
          event, the execution will proceed as usual; in the case of a
          non-transient error, the slave will stop with an error.
         */
        rli->trans_retries= 0; // restart from fresh
        DBUG_PRINT("info", ("Resetting retry counter, rli->trans_retries: %lu",
                            rli->trans_retries));
      }
    }
    if (exec_res)
      delete ev;
    DBUG_RETURN(exec_res);
  }
  mysql_mutex_unlock(&rli->data_lock);
  rli->report(ERROR_LEVEL, ER_SLAVE_RELAY_LOG_READ_FAILURE,
              ER_THD(thd, ER_SLAVE_RELAY_LOG_READ_FAILURE), "\
Could not parse relay log event entry. The possible reasons are: the master's \
binary log is corrupted (you can check this by running 'mysqlbinlog' on the \
binary log), the slave's relay log is corrupted (you can check this by running \
'mysqlbinlog' on the relay log), a network problem, or a bug in the master's \
or slave's MySQL code. If you want to check the master's binary log or slave's \
relay log, you will be able to know their names by issuing 'SHOW SLAVE STATUS' \
on this slave.\
");
  DBUG_RETURN(1);
}

static bool check_io_slave_killed(THD *thd, Master_info *mi, const char *info)
{
  if (io_slave_killed(thd, mi))
  {
    if (info)
      sql_print_information("%s%s", info, mi->get_for_channel_str());
    return TRUE;
  }
  return FALSE;
}

/**
  @brief Try to reconnect slave IO thread.

  @details Terminates current connection to master, sleeps for
  @c mi->connect_retry msecs and initiates new connection with
  @c safe_reconnect(). Variable pointed by @c retry_count is increased -
  if it exceeds @c mi->retry_count then connection is not re-established
  and function signals error.
  Unless @c suppres_warnings is TRUE, a warning is put in the server error log
  when reconnecting. The warning message and messages used to report errors
  are taken from @c messages array. In case @c mi->retry_count is exceeded,
  no messages are added to the log.

  @param[in]     thd                 Thread context.
  @param[in]     mysql               MySQL connection.
  @param[in]     mi                  Master connection information.
  @param[in,out] retry_count         Number of attempts to reconnect.
  @param[in]     suppress_warnings   TRUE when a normal net read timeout 
                                     has caused to reconnecting.
  @param[in]     messages            Messages to print/log, see 
                                     reconnect_messages[] array.

  @retval        0                   OK.
  @retval        1                   There was an error.
*/

static int try_to_reconnect(THD *thd, MYSQL *mysql, Master_info *mi,
                            uint *retry_count, bool suppress_warnings,
                            const char *messages[SLAVE_RECON_MSG_MAX])
{
  mi->slave_running= MYSQL_SLAVE_RUN_NOT_CONNECT;
  thd->proc_info= messages[SLAVE_RECON_MSG_WAIT];
  thd->clear_active_vio();
  end_server(mysql);
  if ((*retry_count)++)
  {
    if (*retry_count > mi->retry_count)
      return 1;                             // Don't retry forever
    slave_sleep(thd, mi->connect_retry, io_slave_killed, mi);
  }
  if (check_io_slave_killed(thd, mi, messages[SLAVE_RECON_MSG_KILLED_WAITING]))
    return 1;
  thd->proc_info = messages[SLAVE_RECON_MSG_AFTER];
  if (!suppress_warnings) 
  {
    char buf[256], llbuff[22];
    my_snprintf(buf, sizeof(buf), messages[SLAVE_RECON_MSG_FAILED], 
                mi->get_io_rpl_log_name(), llstr(mi->get_master_log_pos(),
                llbuff));
    /* 
      Raise a warining during registering on master/requesting dump.
      Log a message reading event.
    */
    if (messages[SLAVE_RECON_MSG_COMMAND][0])
    {
      mi->report(WARNING_LEVEL, ER_SLAVE_MASTER_COM_FAILURE,
                 ER_THD(thd, ER_SLAVE_MASTER_COM_FAILURE), 
                 messages[SLAVE_RECON_MSG_COMMAND], buf);
    }
    else
    {
      sql_print_information("%s%s", buf, mi->get_for_channel_str());
    }
  }
  if (safe_reconnect(thd, mysql, mi, 1) || io_slave_killed(thd, mi))
  {
    sql_print_information("%s", messages[SLAVE_RECON_MSG_KILLED_AFTER]);
    return 1;
  }
  return 0;
}


/**
  Slave IO thread entry point.

  @param arg Pointer to Master_info struct that holds information for
  the IO thread.

  @return Always 0.
*/
extern "C" void *handle_slave_io(void *arg)
{
  THD *thd= NULL; // needs to be first for thread_stack
  bool thd_added= false;
  MYSQL *mysql;
  Master_info *mi = (Master_info*)arg;
  Relay_log_info *rli= mi->rli;
  char llbuff[22];
  uint retry_count;
  bool suppress_warnings;
  int ret;
  int binlog_version;
#ifndef DBUG_OFF
  uint retry_count_reg= 0, retry_count_dump= 0, retry_count_event= 0;
#endif
  Global_THD_manager *thd_manager= Global_THD_manager::get_instance();
  // needs to call my_thread_init(), otherwise we get a coredump in DBUG_ stuff
  my_thread_init();
  DBUG_ENTER("handle_slave_io");

  DBUG_ASSERT(mi->inited);
  mysql= NULL ;
  retry_count= 0;

  mysql_mutex_lock(&mi->run_lock);
  /* Inform waiting threads that slave has started */
  mi->slave_run_id++;

#ifndef DBUG_OFF
  mi->events_until_exit = disconnect_slave_event_count;
#endif

  thd= new THD; // note that contructor of THD uses DBUG_ !
  THD_CHECK_SENTRY(thd);
  mi->info_thd = thd;

  #ifdef HAVE_PSI_INTERFACE
  // save the instrumentation for IO thread in mi->info_thd
  struct PSI_thread *psi= PSI_THREAD_CALL(get_thread)();
  thd_set_psi(mi->info_thd, psi);
  #endif

  thd->thread_stack= (char*) &thd; // remember where our stack is
  mi->clear_error();
  mi->slave_running = 1;
  if (init_slave_thread(thd, SLAVE_THD_IO))
  {
    mysql_cond_broadcast(&mi->start_cond);
    mysql_mutex_unlock(&mi->run_lock);
    mi->report(ERROR_LEVEL, ER_SLAVE_FATAL_ERROR,
               ER_THD(thd, ER_SLAVE_FATAL_ERROR),
               "Failed during slave I/O thread initialization ");
    goto err;
  }

  thd_manager->add_thd(thd);
  thd_added= true;

  mi->abort_slave = 0;
  mysql_mutex_unlock(&mi->run_lock);
  mysql_cond_broadcast(&mi->start_cond);

  DBUG_PRINT("master_info",("log_file_name: '%s'  position: %s",
                            mi->get_master_log_name(),
                            llstr(mi->get_master_log_pos(), llbuff)));

  /* This must be called before run any binlog_relay_io hooks */
  my_set_thread_local(RPL_MASTER_INFO, mi);

  if (RUN_HOOK(binlog_relay_io, thread_start, (thd, mi)))
  {
    mi->report(ERROR_LEVEL, ER_SLAVE_FATAL_ERROR,
               ER_THD(thd, ER_SLAVE_FATAL_ERROR),
               "Failed to run 'thread_start' hook");
    goto err;
  }

  if (!(mi->mysql = mysql = mysql_init(NULL)))
  {
    mi->report(ERROR_LEVEL, ER_SLAVE_FATAL_ERROR,
               ER_THD(thd, ER_SLAVE_FATAL_ERROR), "error in mysql_init()");
    goto err;
  }

  THD_STAGE_INFO(thd, stage_connecting_to_master);
  // we can get killed during safe_connect
  if (!safe_connect(thd, mysql, mi))
  {
    sql_print_information("Slave I/O thread%s: connected to master '%s@%s:%d',"
                          "replication started in log '%s' at position %s",
                          mi->get_for_channel_str(),
                          mi->get_user(), mi->host, mi->port,
			  mi->get_io_rpl_log_name(),
			  llstr(mi->get_master_log_pos(), llbuff));
  }
  else
  {
    sql_print_information("Slave I/O thread%s killed while connecting to master",
                          mi->get_for_channel_str());
    goto err;
  }

connected:

  /*
    When using auto positioning, the slave IO thread will always start reading
    a transaction from the beginning of the transaction (transaction's first
    event). So, we have to reset the transaction boundary parser after
    (re)connecting.
    If not using auto positioning, the Relay_log_info::rli_init_info() took
    care of putting the mi->transaction_parser in the correct state when
    initializing Received_gtid_set from relay log during slave server starts,
    as the IO thread might had stopped in the middle of a transaction.
  */
  if (mi->is_auto_position())
  {
    mi->transaction_parser.reset();
    mi->clear_last_gtid_queued();
  }

    DBUG_EXECUTE_IF("dbug.before_get_running_status_yes",
                    {
                      const char act[]=
                        "now "
                        "wait_for signal.io_thread_let_running";
                      DBUG_ASSERT(opt_debug_sync_timeout > 0);
                      DBUG_ASSERT(!debug_sync_set_action(thd, 
                                                         STRING_WITH_LEN(act)));
                    };);
    DBUG_EXECUTE_IF("dbug.calculate_sbm_after_previous_gtid_log_event",
                    {
                      /* Fake that thread started 3 mints ago */
                      thd->start_time.tv_sec-=180;
                    };);
  mysql_mutex_lock(&mi->run_lock);
  mi->slave_running= MYSQL_SLAVE_RUN_CONNECT;
  mysql_mutex_unlock(&mi->run_lock);

  thd->slave_net = &mysql->net;
  THD_STAGE_INFO(thd, stage_checking_master_version);
  ret= get_master_version_and_clock(mysql, mi);
  if (!ret)
    ret= get_master_uuid(mysql, mi);
  if (!ret)
    ret= io_thread_init_commands(mysql, mi);

  if (ret == 1)
    /* Fatal error */
    goto err;

  if (ret == 2) 
  { 
    if (check_io_slave_killed(mi->info_thd, mi, "Slave I/O thread killed "
                              "while calling get_master_version_and_clock(...)"))
      goto err;
    suppress_warnings= FALSE;
    /* Try to reconnect because the error was caused by a transient network problem */
    if (try_to_reconnect(thd, mysql, mi, &retry_count, suppress_warnings,
                             reconnect_messages[SLAVE_RECON_ACT_REG]))
      goto err;
    goto connected;
  } 

  mysql_mutex_lock(&mi->data_lock);
  binlog_version= mi->get_mi_description_event()->binlog_version;
  mysql_mutex_unlock(&mi->data_lock);

  if (binlog_version > 1)
  {
    /*
      Register ourselves with the master.
    */
    THD_STAGE_INFO(thd, stage_registering_slave_on_master);
    if (register_slave_on_master(mysql, mi, &suppress_warnings))
    {
      if (!check_io_slave_killed(thd, mi, "Slave I/O thread killed "
                                "while registering slave on master"))
      {
        sql_print_error("Slave I/O thread couldn't register on master");
        if (try_to_reconnect(thd, mysql, mi, &retry_count, suppress_warnings,
                             reconnect_messages[SLAVE_RECON_ACT_REG]))
          goto err;
      }
      else
        goto err;
      goto connected;
    }
    DBUG_EXECUTE_IF("FORCE_SLAVE_TO_RECONNECT_REG", 
      if (!retry_count_reg)
      {
        retry_count_reg++;
        sql_print_information("Forcing to reconnect slave I/O thread%s",
                              mi->get_for_channel_str());
        if (try_to_reconnect(thd, mysql, mi, &retry_count, suppress_warnings,
                             reconnect_messages[SLAVE_RECON_ACT_REG]))
          goto err;
        goto connected;
      });
  }

  DBUG_PRINT("info",("Starting reading binary log from master"));
  while (!io_slave_killed(thd,mi))
  {
    THD_STAGE_INFO(thd, stage_requesting_binlog_dump);
    if (request_dump(thd, mysql, mi, &suppress_warnings))
    {
      sql_print_error("Failed on request_dump()%s", mi->get_for_channel_str());
      if (check_io_slave_killed(thd, mi, "Slave I/O thread killed while \
requesting master dump") ||
          try_to_reconnect(thd, mysql, mi, &retry_count, suppress_warnings,
                           reconnect_messages[SLAVE_RECON_ACT_DUMP]))
        goto err;
      goto connected;
    }
    DBUG_EXECUTE_IF("FORCE_SLAVE_TO_RECONNECT_DUMP", 
      if (!retry_count_dump)
      {
        retry_count_dump++;
        sql_print_information("Forcing to reconnect slave I/O thread%s",
                              mi->get_for_channel_str());
        if (try_to_reconnect(thd, mysql, mi, &retry_count, suppress_warnings,
                             reconnect_messages[SLAVE_RECON_ACT_DUMP]))
          goto err;
        goto connected;
      });
    const char *event_buf;

    DBUG_ASSERT(mi->last_error().number == 0);
    while (!io_slave_killed(thd,mi))
    {
      ulong event_len;
      /*
         We say "waiting" because read_event() will wait if there's nothing to
         read. But if there's something to read, it will not wait. The
         important thing is to not confuse users by saying "reading" whereas
         we're in fact receiving nothing.
      */
      THD_STAGE_INFO(thd, stage_waiting_for_master_to_send_event);
      event_len= read_event(mysql, mi, &suppress_warnings);
      if (check_io_slave_killed(thd, mi, "Slave I/O thread killed while \
reading event"))
        goto err;
      DBUG_EXECUTE_IF("FORCE_SLAVE_TO_RECONNECT_EVENT",
        if (!retry_count_event)
        {
          retry_count_event++;
          sql_print_information("Forcing to reconnect slave I/O thread%s",
                                mi->get_for_channel_str());
          if (try_to_reconnect(thd, mysql, mi, &retry_count, suppress_warnings,
                               reconnect_messages[SLAVE_RECON_ACT_EVENT]))
            goto err;
          goto connected;
        });

      if (event_len == packet_error)
      {
        uint mysql_error_number= mysql_errno(mysql);
        switch (mysql_error_number) {
        case CR_NET_PACKET_TOO_LARGE:
          sql_print_error("\
Log entry on master is longer than slave_max_allowed_packet (%lu) on \
slave. If the entry is correct, restart the server with a higher value of \
slave_max_allowed_packet",
                         slave_max_allowed_packet);
          mi->report(ERROR_LEVEL, ER_NET_PACKET_TOO_LARGE,
                     "%s", "Got a packet bigger than 'slave_max_allowed_packet' bytes");
          goto err;
        case ER_MASTER_FATAL_ERROR_READING_BINLOG:
          mi->report(ERROR_LEVEL, ER_MASTER_FATAL_ERROR_READING_BINLOG,
                     ER_THD(thd, ER_MASTER_FATAL_ERROR_READING_BINLOG),
                     mysql_error_number, mysql_error(mysql));
          goto err;
        case ER_OUT_OF_RESOURCES:
          sql_print_error("\
Stopping slave I/O thread due to out-of-memory error from master");
          mi->report(ERROR_LEVEL, ER_OUT_OF_RESOURCES,
                     "%s", ER_THD(thd, ER_OUT_OF_RESOURCES));
          goto err;
        }
        if (try_to_reconnect(thd, mysql, mi, &retry_count, suppress_warnings,
                             reconnect_messages[SLAVE_RECON_ACT_EVENT]))
          goto err;
        goto connected;
      } // if (event_len == packet_error)

      retry_count=0;                    // ok event, reset retry counter
      THD_STAGE_INFO(thd, stage_queueing_master_event_to_the_relay_log);
      event_buf= (const char*)mysql->net.read_pos + 1;
      DBUG_PRINT("info", ("IO thread received event of type %s",
                 Log_event::get_type_str(
                            (Log_event_type)event_buf[EVENT_TYPE_OFFSET])));
      if (RUN_HOOK(binlog_relay_io, after_read_event,
                   (thd, mi,(const char*)mysql->net.read_pos + 1,
                    event_len, &event_buf, &event_len)))
      {
        mi->report(ERROR_LEVEL, ER_SLAVE_FATAL_ERROR,
                   ER_THD(thd, ER_SLAVE_FATAL_ERROR),
                   "Failed to run 'after_read_event' hook");
        goto err;
      }

      /* XXX: 'synced' should be updated by queue_event to indicate
         whether event has been synced to disk */
      bool synced= 0;
      if (queue_event(mi, event_buf, event_len))
      {
        mi->report(ERROR_LEVEL, ER_SLAVE_RELAY_LOG_WRITE_FAILURE,
                   ER_THD(thd, ER_SLAVE_RELAY_LOG_WRITE_FAILURE),
                   "could not queue event from master");
        goto err;
      }
      if (RUN_HOOK(binlog_relay_io, after_queue_event,
                   (thd, mi, event_buf, event_len, synced)))
      {
        mi->report(ERROR_LEVEL, ER_SLAVE_FATAL_ERROR,
                   ER_THD(thd, ER_SLAVE_FATAL_ERROR),
                   "Failed to run 'after_queue_event' hook");
        goto err;
      }

      mysql_mutex_lock(&mi->data_lock);
      if (flush_master_info(mi, FALSE))
      {
        mi->report(ERROR_LEVEL, ER_SLAVE_FATAL_ERROR,
                   ER_THD(thd, ER_SLAVE_FATAL_ERROR),
                   "Failed to flush master info.");
        mysql_mutex_unlock(&mi->data_lock);
        goto err;
      }
      mysql_mutex_unlock(&mi->data_lock);

      /*
        Pause the IO thread execution and wait for
        'continue_after_queue_event' signal to continue IO thread
        execution.
      */
      DBUG_EXECUTE_IF("pause_after_queue_event",
                      {
                        const char act[]=
                          "now SIGNAL reached_after_queue_event "
                          "WAIT_FOR continue_after_queue_event";
                        DBUG_ASSERT(!debug_sync_set_action(current_thd,
                                                           STRING_WITH_LEN(act)));
                      };);

      /*
        See if the relay logs take too much space.
        We don't lock mi->rli->log_space_lock here; this dirty read saves time
        and does not introduce any problem:
        - if mi->rli->ignore_log_space_limit is 1 but becomes 0 just after (so
        the clean value is 0), then we are reading only one more event as we
        should, and we'll block only at the next event. No big deal.
        - if mi->rli->ignore_log_space_limit is 0 but becomes 1 just after (so
        the clean value is 1), then we are going into wait_for_relay_log_space()
        for no reason, but this function will do a clean read, notice the clean
        value and exit immediately.
      */
#ifndef DBUG_OFF
      {
        char llbuf1[22], llbuf2[22];
        DBUG_PRINT("info", ("log_space_limit=%s log_space_total=%s \
ignore_log_space_limit=%d",
                            llstr(rli->log_space_limit,llbuf1),
                            llstr(rli->log_space_total,llbuf2),
                            (int) rli->ignore_log_space_limit));
      }
#endif

      if (rli->log_space_limit && rli->log_space_limit <
          rli->log_space_total &&
          !rli->ignore_log_space_limit)
        if (wait_for_relay_log_space(rli))
        {
          sql_print_error("Slave I/O thread aborted while waiting for relay"
                          " log space");
          goto err;
        }
      DBUG_EXECUTE_IF("flush_after_reading_user_var_event",
                      {
                      if (event_buf[EVENT_TYPE_OFFSET] == binary_log::USER_VAR_EVENT)
                      {
                      const char act[]= "now signal Reached wait_for signal.flush_complete_continue";
                      DBUG_ASSERT(opt_debug_sync_timeout > 0);
                      DBUG_ASSERT(!debug_sync_set_action(current_thd,
                                                         STRING_WITH_LEN(act)));

                      }
                      });
      DBUG_EXECUTE_IF("stop_io_after_reading_gtid_log_event",
        if (event_buf[EVENT_TYPE_OFFSET] == binary_log::GTID_LOG_EVENT)
          thd->killed= THD::KILLED_NO_VALUE;
      );
      DBUG_EXECUTE_IF("stop_io_after_reading_query_log_event",
        if (event_buf[EVENT_TYPE_OFFSET] == binary_log::QUERY_EVENT)
          thd->killed= THD::KILLED_NO_VALUE;
      );
      DBUG_EXECUTE_IF("stop_io_after_reading_user_var_log_event",
        if (event_buf[EVENT_TYPE_OFFSET] == binary_log::USER_VAR_EVENT)
          thd->killed= THD::KILLED_NO_VALUE;
      );
      DBUG_EXECUTE_IF("stop_io_after_reading_table_map_event",
        if (event_buf[EVENT_TYPE_OFFSET] == binary_log::TABLE_MAP_EVENT)
          thd->killed= THD::KILLED_NO_VALUE;
      );
      DBUG_EXECUTE_IF("stop_io_after_reading_xid_log_event",
        if (event_buf[EVENT_TYPE_OFFSET] == binary_log::XID_EVENT)
          thd->killed= THD::KILLED_NO_VALUE;
      );
      DBUG_EXECUTE_IF("stop_io_after_reading_write_rows_log_event",
        if (event_buf[EVENT_TYPE_OFFSET] == binary_log::WRITE_ROWS_EVENT)
          thd->killed= THD::KILLED_NO_VALUE;
      );
      DBUG_EXECUTE_IF("stop_io_after_reading_unknown_event",
        if (event_buf[EVENT_TYPE_OFFSET] >= binary_log::ENUM_END_EVENT)
          thd->killed= THD::KILLED_NO_VALUE;
      );
      DBUG_EXECUTE_IF("stop_io_after_queuing_event",
        thd->killed= THD::KILLED_NO_VALUE;
      );
      /*
        After event is flushed to relay log file, memory used
        by thread's mem_root is not required any more.
        Hence adding free_root(thd->mem_root,...) to do the
        cleanup, otherwise a long running IO thread can
        cause OOM error.
      */
      free_root(thd->mem_root, MYF(MY_KEEP_PREALLOC));
    }
  }

  // error = 0;
err:
  // print the current replication position
  sql_print_information("Slave I/O thread exiting%s, read up to log '%s', position %s",
                        mi->get_for_channel_str(), mi->get_io_rpl_log_name(),
                        llstr(mi->get_master_log_pos(), llbuff));
  (void) RUN_HOOK(binlog_relay_io, thread_stop, (thd, mi));
  thd->reset_query();
  thd->reset_db(NULL_CSTR);
  if (mysql)
  {
    /*
      Here we need to clear the active VIO before closing the
      connection with the master.  The reason is that THD::awake()
      might be called from terminate_slave_thread() because somebody
      issued a STOP SLAVE.  If that happends, the shutdown_active_vio()
      can be called in the middle of closing the VIO associated with
      the 'mysql' object, causing a crash.
    */
    thd->clear_active_vio();
    mysql_close(mysql);
    mi->mysql=0;
  }
  mysql_mutex_lock(&mi->data_lock);
  write_ignored_events_info_to_relay_log(thd, mi);
  mysql_mutex_unlock(&mi->data_lock);
  THD_STAGE_INFO(thd, stage_waiting_for_slave_mutex_on_exit);
  mysql_mutex_lock(&mi->run_lock);
  /*
    Clean information used to start slave in order to avoid
    security issues.
  */
  mi->reset_start_info();
  /* Forget the relay log's format */
  mysql_mutex_lock(&mi->data_lock);
  mi->set_mi_description_event(NULL);
  mysql_mutex_unlock(&mi->data_lock);

  // destructor will not free it, because net.vio is 0
  thd->get_protocol_classic()->end_net();

  thd->release_resources();
  THD_CHECK_SENTRY(thd);
  if (thd_added)
    thd_manager->remove_thd(thd);

  mi->abort_slave= 0;
  mi->slave_running= 0;
  mysql_mutex_lock(&mi->info_thd_lock);
  mi->info_thd= NULL;
  mysql_mutex_unlock(&mi->info_thd_lock);

  /*
    The thd can only be destructed after indirect references
    through mi->info_thd are cleared: mi->info_thd= NULL.

    For instance, user thread might be issuing show_slave_status
    and attempting to read mi->info_thd->get_proc_info().
    Therefore thd must only be deleted after info_thd is set
    to NULL.
  */
  delete thd;

  /*
    Note: the order of the two following calls (first broadcast, then unlock)
    is important. Otherwise a killer_thread can execute between the calls and
    delete the mi structure leading to a crash! (see BUG#25306 for details)
   */ 
  mysql_cond_broadcast(&mi->stop_cond);       // tell the world we are done
  DBUG_EXECUTE_IF("simulate_slave_delay_at_terminate_bug38694", sleep(5););
  mysql_mutex_unlock(&mi->run_lock);
  DBUG_LEAVE;                                   // Must match DBUG_ENTER()
  my_thread_end();
  ERR_remove_state(0);
  my_thread_exit(0);
  return(0);                                    // Avoid compiler warnings
}

/*
  Check the temporary directory used by commands like
  LOAD DATA INFILE.
 */
static 
int check_temp_dir(char* tmp_file, const char *channel_name)
{
  int fd;
  MY_DIR *dirp;
  char tmp_dir[FN_REFLEN];
  size_t tmp_dir_size;

  DBUG_ENTER("check_temp_dir");

  /*
    Get the directory from the temporary file.
  */
  dirname_part(tmp_dir, tmp_file, &tmp_dir_size);

  /*
    Check if the directory exists.
   */
  if (!(dirp=my_dir(tmp_dir,MYF(MY_WME))))
    DBUG_RETURN(1);
  my_dirend(dirp);

  /*
    Check permissions to create a file.
   */
  //append the server UUID to the temp file name.
  uint size_of_tmp_file_name= FN_REFLEN+TEMP_FILE_MAX_LEN * sizeof(char);
  char *unique_tmp_file_name= (char*)my_malloc(key_memory_rpl_slave_check_temp_dir,
                                               size_of_tmp_file_name, MYF(0));
  /*
    In the case of Multisource replication, the file create
    sometimes fail because of there is a race that a second SQL
    thread might create the same file and the creation fails.
    TO overcome this, we add a channel name to get a unique file name.
  */

  /* @TODO: dangerous. Prevent this buffer flow */
  my_snprintf(unique_tmp_file_name, size_of_tmp_file_name,
              "%s%s%s", tmp_file, channel_name, server_uuid);
  if ((fd= mysql_file_create(key_file_misc,
                             unique_tmp_file_name, CREATE_MODE,
                             O_WRONLY | O_BINARY | O_EXCL | O_NOFOLLOW,
                             MYF(MY_WME))) < 0)
  DBUG_RETURN(1);

  /*
    Clean up.
   */
  mysql_file_close(fd, MYF(0));

  mysql_file_delete(key_file_misc, unique_tmp_file_name, MYF(0));
  my_free(unique_tmp_file_name);
  DBUG_RETURN(0);
}

/*
  Worker thread for the parallel execution of the replication events.
*/
extern "C" {
static void *handle_slave_worker(void *arg)
{
  THD *thd;                     /* needs to be first for thread_stack */
  bool thd_added= false;
  int error= 0;
  Slave_worker *w= (Slave_worker *) arg;
  Relay_log_info* rli= w->c_rli;
  ulong purge_cnt= 0;
  ulonglong purge_size= 0;
  struct slave_job_item _item, *job_item= &_item;
  Global_THD_manager *thd_manager= Global_THD_manager::get_instance();
  #ifdef HAVE_PSI_INTERFACE
  struct PSI_thread *psi;
  #endif

  my_thread_init();
  DBUG_ENTER("handle_slave_worker");

  thd= new THD;
  if (!thd)
  {
    sql_print_error("Failed during slave worker initialization%s",
                    rli->get_for_channel_str());
    goto err;
  }
  mysql_mutex_lock(&w->info_thd_lock);
  w->info_thd= thd;
  mysql_mutex_unlock(&w->info_thd_lock);
  thd->thread_stack = (char*)&thd;

  #ifdef HAVE_PSI_INTERFACE
  // save the instrumentation for worker thread in w->info_thd
  psi= PSI_THREAD_CALL(get_thread)();
  thd_set_psi(w->info_thd, psi);
  #endif

  if (init_slave_thread(thd, SLAVE_THD_WORKER))
  {
    // todo make SQL thread killed
    sql_print_error("Failed during slave worker initialization%s",
                    rli->get_for_channel_str());
    goto err;
  }
  thd->rli_slave= w;
  thd->init_for_queries(w);
  /* Set applier thread InnoDB priority */
  set_thd_tx_priority(thd, rli->get_thd_tx_priority());

  thd_manager->add_thd(thd);
  thd_added= true;

  if (w->update_is_transactional())
  {
    rli->report(ERROR_LEVEL, ER_SLAVE_FATAL_ERROR,
                ER_THD(thd, ER_SLAVE_FATAL_ERROR),
                "Error checking if the worker repository is transactional.");
    goto err;
  }

  mysql_mutex_lock(&w->jobs_lock);
  w->running_status= Slave_worker::RUNNING;
  mysql_cond_signal(&w->jobs_cond);

  mysql_mutex_unlock(&w->jobs_lock);

  DBUG_ASSERT(thd->is_slave_error == 0);

  w->stats_exec_time= w->stats_read_time= 0;
  set_timespec_nsec(&w->ts_exec[0], 0);
  set_timespec_nsec(&w->ts_exec[1], 0);
  set_timespec_nsec(&w->stats_begin, 0);

  while (!error)
  {
    error= slave_worker_exec_job_group(w, rli);
  }

  /*
     Cleanup after an error requires clear_error() go first.
     Otherwise assert(!all) in binlog_rollback()
  */
  thd->clear_error();
  w->cleanup_context(thd, error);

  mysql_mutex_lock(&w->jobs_lock);

  while(de_queue(&w->jobs, job_item))
  {
    purge_cnt++;
    purge_size += job_item->data->common_header->data_written;
    DBUG_ASSERT(job_item->data);
    delete job_item->data;
  }

  DBUG_ASSERT(w->jobs.len == 0);

  mysql_mutex_unlock(&w->jobs_lock);

  mysql_mutex_lock(&rli->pending_jobs_lock);
  rli->pending_jobs -= purge_cnt;
  rli->mts_pending_jobs_size -= purge_size;
  DBUG_ASSERT(rli->mts_pending_jobs_size < rli->mts_pending_jobs_size_max);

  mysql_mutex_unlock(&rli->pending_jobs_lock);

  /*
     In MTS case cleanup_after_session() has be called explicitly.
     TODO: to make worker thd be deleted before Slave_worker instance.
  */
  if (thd->rli_slave)
  {
    w->cleanup_after_session();
    thd->rli_slave= NULL;
  }
  mysql_mutex_lock(&w->jobs_lock);

  struct timespec stats_end;
  set_timespec_nsec(&stats_end, 0);
  DBUG_PRINT("info", ("Worker %lu statistics: "
                      "events processed = %lu "
                      "online time = %llu "
                      "events exec time = %llu "
                      "events read time = %llu "
                      "hungry waits = %lu "
                      "priv queue overfills = %llu ",
                      w->id, w->events_done,
                      diff_timespec(&stats_end, &w->stats_begin),
                      w->stats_exec_time,
                      w->stats_read_time,
                      w->wq_empty_waits,
                      w->jobs.waited_overfill));

  w->running_status= Slave_worker::NOT_RUNNING;
  mysql_cond_signal(&w->jobs_cond);  // famous last goodbye

  mysql_mutex_unlock(&w->jobs_lock);

err:

  if (thd)
  {
    /*
       The slave code is very bad. Notice that it is missing
       several clean up calls here. I've just added what was
       necessary to avoid valgrind errors.
 
       /Alfranio
    */
    thd->get_protocol_classic()->end_net();

    /*
      to avoid close_temporary_tables() closing temp tables as those
      are Coordinator's burden.
    */
    thd->system_thread= NON_SYSTEM_THREAD;
    thd->release_resources();

    THD_CHECK_SENTRY(thd);
    if (thd_added)
      thd_manager->remove_thd(thd);
    delete thd;
  }

  my_thread_end();
  ERR_remove_state(0);
  my_thread_exit(0);
  DBUG_RETURN(0); 
}
} // extern "C"

/**
   Orders jobs by comparing relay log information.
*/

int mts_event_coord_cmp(LOG_POS_COORD *id1, LOG_POS_COORD *id2)
{
  longlong filecmp= strcmp(id1->file_name, id2->file_name);
  longlong poscmp= id1->pos - id2->pos;
  return (filecmp < 0  ? -1 : (filecmp > 0  ?  1 :
         (poscmp  < 0  ? -1 : (poscmp  > 0  ?  1 : 0))));
}

bool mts_recovery_groups(Relay_log_info *rli)
{ 
  Log_event *ev= NULL;
  bool is_error= false;
  const char *errmsg= NULL;
  bool flag_group_seen_begin= FALSE;
  uint recovery_group_cnt= 0;
  bool not_reached_commit= true;

  // Value-initialization, to avoid compiler warnings on push_back.
  Slave_job_group job_worker= Slave_job_group();

  IO_CACHE log;
  File file;
  LOG_INFO linfo;
  my_off_t offset= 0;
  MY_BITMAP *groups= &rli->recovery_groups;
  THD *thd= current_thd;

  DBUG_ENTER("mts_recovery_groups");

  DBUG_ASSERT(rli->slave_parallel_workers == 0);

  /* 
     Although mts_recovery_groups() is reentrant it returns
     early if the previous invocation raised any bit in 
     recovery_groups bitmap.
  */
  if (rli->is_mts_recovery())
    DBUG_RETURN(0);

  /*
    Parallel applier recovery is based on master log name and
    position, on Group Replication we have several masters what
    makes impossible to recover parallel applier from that information.
    Since we always have GTID_MODE=ON on Group Replication, we can
    ignore the positions completely, seek the current relay log to the
    beginning and start from there. Already applied transactions will be
    skipped due to GTIDs auto skip feature and applier will resume from
    the last applied transaction.
  */
  if (channel_map.is_group_replication_channel_name(rli->get_channel(), true))
  {
    rli->recovery_parallel_workers= 0;
    rli->mts_recovery_group_cnt= 0;
    rli->set_group_relay_log_pos(BIN_LOG_HEADER_SIZE);
    rli->set_event_relay_log_pos(BIN_LOG_HEADER_SIZE);
    DBUG_RETURN(0);
  }

  /*
    Save relay log position to compare with worker's position.
  */
  LOG_POS_COORD cp=
  {
    (char *) rli->get_group_master_log_name(),
    rli->get_group_master_log_pos()
  };

  Format_description_log_event fdle(BINLOG_VERSION), *p_fdle= &fdle;
  DBUG_ASSERT(p_fdle->is_valid());

  /*
    Gathers information on valuable workers and stores it in 
    above_lwm_jobs in asc ordered by the master binlog coordinates.
  */
  Prealloced_array<Slave_job_group, 16, true>
    above_lwm_jobs(PSI_NOT_INSTRUMENTED);
  above_lwm_jobs.reserve(rli->recovery_parallel_workers);

  /*
    When info tables are used and autocommit= 0 we force a new
    transaction start to avoid table access deadlocks when START SLAVE
    is executed after STOP SLAVE with MTS enabled.
  */
  if (is_autocommit_off_and_infotables(thd))
    if (trans_begin(thd))
      goto err;

  for (uint id= 0; id < rli->recovery_parallel_workers; id++)
  {
    Slave_worker *worker=
      Rpl_info_factory::create_worker(opt_rli_repository_id, id, rli, true);

    if (!worker)
    {
      if (is_autocommit_off_and_infotables(thd))
        trans_rollback(thd);
      goto err;
    }

    LOG_POS_COORD w_last= { const_cast<char*>(worker->get_group_master_log_name()),
                            worker->get_group_master_log_pos() };
    if (mts_event_coord_cmp(&w_last, &cp) > 0)
    {
      /*
        Inserts information into a dynamic array for further processing.
        The jobs/workers are ordered by the last checkpoint positions
        workers have seen.
      */
      job_worker.worker= worker;
      job_worker.checkpoint_log_pos= worker->checkpoint_master_log_pos;
      job_worker.checkpoint_log_name= worker->checkpoint_master_log_name;

      above_lwm_jobs.push_back(job_worker);
    }
    else
    {
      /*
        Deletes the worker because its jobs are included in the latest
        checkpoint.
      */
      delete worker;
    }
  }

  /*
    When info tables are used and autocommit= 0 we force transaction
    commit to avoid table access deadlocks when START SLAVE is executed
    after STOP SLAVE with MTS enabled.
  */
  if (is_autocommit_off_and_infotables(thd))
    if (trans_commit(thd))
      goto err;

  /*
    In what follows, the group Recovery Bitmap is constructed.

     seek(lwm);

     while(w= next(above_lwm_w))
       do
         read G
         if G == w->last_comm
           w.B << group_cnt++;
           RB |= w.B;
            break;
         else
           group_cnt++;
        while(!eof);
        continue;
  */
  DBUG_ASSERT(!rli->recovery_groups_inited);

  if (!above_lwm_jobs.empty())
  {
    bitmap_init(groups, NULL, MTS_MAX_BITS_IN_GROUP, FALSE);
    rli->recovery_groups_inited= true;
    bitmap_clear_all(groups);
  }
  rli->mts_recovery_group_cnt= 0;
  for (Slave_job_group *jg= above_lwm_jobs.begin();
       jg != above_lwm_jobs.end(); ++jg)
  {
    Slave_worker *w= jg->worker;
    LOG_POS_COORD w_last= { const_cast<char*>(w->get_group_master_log_name()),
                            w->get_group_master_log_pos() };
    bool checksum_detected= FALSE;

    sql_print_information("Slave: MTS group recovery relay log info based on "
                          "Worker-Id %lu, "
                          "group_relay_log_name %s, group_relay_log_pos %llu "
                          "group_master_log_name %s, group_master_log_pos %llu",
                          w->id,
                          w->get_group_relay_log_name(),
                          w->get_group_relay_log_pos(),
                          w->get_group_master_log_name(),
                          w->get_group_master_log_pos());

    recovery_group_cnt= 0;
    not_reached_commit= true;
    if (rli->relay_log.find_log_pos(&linfo, rli->get_group_relay_log_name(), 1))
    {
      sql_print_error("Error looking for %s.", rli->get_group_relay_log_name());
      goto err;
    }
    offset= rli->get_group_relay_log_pos();
    for (int checking= 0 ; not_reached_commit; checking++)
    {
      if ((file= open_binlog_file(&log, linfo.log_file_name, &errmsg)) < 0)
      {
        sql_print_error("%s", errmsg);
        goto err;
      }
      /*
        Looking for the actual relay checksum algorithm that is present in
        a FD at head events of the relay log.
      */
      if (!checksum_detected)
      {
        int i= 0;
        while (i < 4 && (ev= Log_event::read_log_event(&log,
               (mysql_mutex_t*) 0, p_fdle, 0)))
        {
          if (ev->get_type_code() == binary_log::FORMAT_DESCRIPTION_EVENT)
          {
            p_fdle->common_footer->checksum_alg=
                                   ev->common_footer->checksum_alg;
            checksum_detected= TRUE;
          }
          delete ev;
          i++;
        }
        if (!checksum_detected)
        {
          sql_print_error("%s", "malformed or very old relay log which "
                          "does not have FormatDescriptor");
          goto err;
        }
      }

      my_b_seek(&log, offset);

      while (not_reached_commit &&
             (ev= Log_event::read_log_event(&log, 0, p_fdle,
                                            opt_slave_sql_verify_checksum)))
      {
        DBUG_ASSERT(ev->is_valid());

        if (ev->get_type_code() == binary_log::FORMAT_DESCRIPTION_EVENT)
          p_fdle->common_footer->checksum_alg= ev->common_footer->checksum_alg;

        if (ev->get_type_code() == binary_log::ROTATE_EVENT ||
            ev->get_type_code() == binary_log::FORMAT_DESCRIPTION_EVENT ||
            ev->get_type_code() == binary_log::PREVIOUS_GTIDS_LOG_EVENT)
        {
          delete ev;
          ev= NULL;
          continue;
        }

        DBUG_PRINT("mts", ("Event Recoverying relay log info "
                   "group_mster_log_name %s, event_master_log_pos %llu type code %u.",
                   linfo.log_file_name, ev->common_header->log_pos,
                   ev->get_type_code()));

        if (ev->starts_group())
        {
          flag_group_seen_begin= true;
        }
        else if ((ev->ends_group() || !flag_group_seen_begin) &&
                 !is_gtid_event(ev))
        {
          int ret= 0;
          LOG_POS_COORD ev_coord= { (char *) rli->get_group_master_log_name(),
                                      ev->common_header->log_pos };
          flag_group_seen_begin= false;
          recovery_group_cnt++;

          sql_print_information("Slave: MTS group recovery relay log info "
                                "group_master_log_name %s, "
                                "event_master_log_pos %llu.",
                                rli->get_group_master_log_name(),
                                ev->common_header->log_pos);
          if ((ret= mts_event_coord_cmp(&ev_coord, &w_last)) == 0)
          {
#ifndef DBUG_OFF
            for (uint i= 0; i <= w->checkpoint_seqno; i++)
            {
              if (bitmap_is_set(&w->group_executed, i))
                DBUG_PRINT("mts", ("Bit %u is set.", i));
              else
                DBUG_PRINT("mts", ("Bit %u is not set.", i));
            }
#endif
            DBUG_PRINT("mts",
                       ("Doing a shift ini(%lu) end(%lu).",
                       (w->checkpoint_seqno + 1) - recovery_group_cnt,
                        w->checkpoint_seqno));

            for (uint i= (w->checkpoint_seqno + 1) - recovery_group_cnt,
                 j= 0; i <= w->checkpoint_seqno; i++, j++)
            {
              if (bitmap_is_set(&w->group_executed, i))
              {
                DBUG_PRINT("mts", ("Setting bit %u.", j));
                bitmap_fast_test_and_set(groups, j);
              }
            }
            not_reached_commit= false;
          }
          else
            DBUG_ASSERT(ret < 0);
        }
        delete ev;
        ev= NULL;
      }
      end_io_cache(&log);
      mysql_file_close(file, MYF(MY_WME));
      offset= BIN_LOG_HEADER_SIZE;
      if (not_reached_commit && rli->relay_log.find_next_log(&linfo, 1))
      {
         sql_print_error("Error looking for file after %s.", linfo.log_file_name);
         goto err;
      }
    }

    rli->mts_recovery_group_cnt= (rli->mts_recovery_group_cnt < recovery_group_cnt ?
      recovery_group_cnt : rli->mts_recovery_group_cnt);
  }

  DBUG_ASSERT(!rli->recovery_groups_inited ||
              rli->mts_recovery_group_cnt <= groups->n_bits);

  goto end;
err:
  is_error= true;
end:
  
  for (Slave_job_group *jg= above_lwm_jobs.begin();
       jg != above_lwm_jobs.end(); ++jg)
  {
    delete jg->worker;
  }

  if (rli->mts_recovery_group_cnt == 0)
    rli->clear_mts_recovery_groups();

  DBUG_RETURN(is_error);
}

/**
   Processing rli->gaq to find out the low-water-mark (lwm) coordinates
   which is stored into the cental recovery table.

   @param rli            pointer to Relay-log-info of Coordinator
   @param period         period of processing GAQ, normally derived from
                         @c mts_checkpoint_period
   @param force          if TRUE then hang in a loop till some progress
   @param need_data_lock False if rli->data_lock mutex is aquired by
                         the caller.

   @return FALSE success, TRUE otherwise
*/
bool mts_checkpoint_routine(Relay_log_info *rli, ulonglong period,
                            bool force, bool need_data_lock)
{
  ulong cnt;
  bool error= FALSE;
  struct timespec curr_clock;

  DBUG_ENTER("checkpoint_routine");

#ifndef DBUG_OFF
  if (DBUG_EVALUATE_IF("check_slave_debug_group", 1, 0))
  {
    if (!rli->gaq->count_done(rli))
      DBUG_RETURN(FALSE);
  }
#endif

  /*
    rli->checkpoint_group can have two possible values due to
    two possible status of the last (being scheduled) group. 
  */
  DBUG_ASSERT(!rli->gaq->full() ||
              ((rli->checkpoint_seqno == rli->checkpoint_group -1 &&
                rli->mts_group_status == Relay_log_info::MTS_IN_GROUP) ||
               rli->checkpoint_seqno == rli->checkpoint_group));

  /*
    Currently, the checkpoint routine is being called by the SQL Thread.
    For that reason, this function is called call from appropriate points
    in the SQL Thread's execution path and the elapsed time is calculated
    here to check if it is time to execute it.
  */
  set_timespec_nsec(&curr_clock, 0);
  ulonglong diff= diff_timespec(&curr_clock, &rli->last_clock);
  if (!force && diff < period)
  {
    /*
      We do not need to execute the checkpoint now because
      the time elapsed is not enough.
    */
    DBUG_RETURN(FALSE);
  }

 do
  {
    if (!is_mts_db_partitioned(rli))
      mysql_mutex_lock(&rli->mts_gaq_LOCK);

    cnt= rli->gaq->move_queue_head(&rli->workers);

    if (!is_mts_db_partitioned(rli))
      mysql_mutex_unlock(&rli->mts_gaq_LOCK);
#ifndef DBUG_OFF
    if (DBUG_EVALUATE_IF("check_slave_debug_group", 1, 0) &&
        cnt != opt_mts_checkpoint_period)
      sql_print_error("This an error cnt != mts_checkpoint_period");
#endif
  } while (!sql_slave_killed(rli->info_thd, rli) &&
           cnt == 0 && force &&
           !DBUG_EVALUATE_IF("check_slave_debug_group", 1, 0) &&
           (my_sleep(rli->mts_coordinator_basic_nap), 1));
  /*
    This checks how many consecutive jobs where processed.
    If this value is different than zero the checkpoint
    routine can proceed. Otherwise, there is nothing to be
    done.
  */
  if (cnt == 0)
    goto end;

 /*
    The workers have completed  cnt jobs from the gaq. This means that we
    should increment C->jobs_done by cnt.
  */
  if (!is_mts_worker(rli->info_thd) &&
      !is_mts_db_partitioned(rli))
  {
    DBUG_PRINT("info", ("jobs_done this itr=%ld", cnt));
    static_cast<Mts_submode_logical_clock*>
      (rli->current_mts_submode)->jobs_done+= cnt;
  }

  /* TODO: 
     to turn the least occupied selection in terms of jobs pieces
  */
  for (Slave_worker **it= rli->workers.begin();
       it != rli->workers.begin(); ++it)
  {
    Slave_worker *w_i= *it;
    rli->least_occupied_workers[w_i->id]= w_i->jobs.len;
  };
  std::sort(rli->least_occupied_workers.begin(),
            rli->least_occupied_workers.end());

  if (need_data_lock)
    mysql_mutex_lock(&rli->data_lock);
  else
    mysql_mutex_assert_owner(&rli->data_lock);

  /*
    "Coordinator::commit_positions"

    rli->gaq->lwm has been updated in move_queue_head() and
    to contain all but rli->group_master_log_name which
    is altered solely by Coordinator at special checkpoints.
  */
  rli->set_group_master_log_pos(rli->gaq->lwm.group_master_log_pos);
  rli->set_group_relay_log_pos(rli->gaq->lwm.group_relay_log_pos);
  DBUG_PRINT("mts", ("New checkpoint %llu %llu %s",
             rli->gaq->lwm.group_master_log_pos,
             rli->gaq->lwm.group_relay_log_pos,
             rli->gaq->lwm.group_relay_log_name));

  if (rli->gaq->lwm.group_relay_log_name[0] != 0)
    rli->set_group_relay_log_name(rli->gaq->lwm.group_relay_log_name);

  /* 
     todo: uncomment notifies when UNTIL will be supported

     rli->notify_group_master_log_name_update();
     rli->notify_group_relay_log_name_update();

     Todo: optimize with if (wait_flag) broadcast
         waiter: set wait_flag; waits....; drops wait_flag;
  */

  error= rli->flush_info(TRUE);

  mysql_cond_broadcast(&rli->data_cond);
  if (need_data_lock)
    mysql_mutex_unlock(&rli->data_lock);

  /*
    We need to ensure that this is never called at this point when
    cnt is zero. This value means that the checkpoint information
    will be completely reset.
  */
  rli->reset_notified_checkpoint(cnt, rli->gaq->lwm.ts, need_data_lock);

  /* end-of "Coordinator::"commit_positions" */

end:
#ifndef DBUG_OFF
  if (DBUG_EVALUATE_IF("check_slave_debug_group", 1, 0))
    DBUG_SUICIDE();
#endif
  set_timespec_nsec(&rli->last_clock, 0);

  DBUG_RETURN(error);
}

/**
   Instantiation of a Slave_worker and forking out a single Worker thread.
   
   @param  rli  Coordinator's Relay_log_info pointer
   @param  i    identifier of the Worker

   @return 0 suppress or 1 if fails
*/
static int slave_start_single_worker(Relay_log_info *rli, ulong i)
{
  int error= 0;
  my_thread_handle th;
  Slave_worker *w= NULL;

  mysql_mutex_assert_owner(&rli->run_lock);

  if (!(w=
        Rpl_info_factory::create_worker(opt_rli_repository_id, i, rli, false)))
  {
    sql_print_error("Failed during slave worker thread creation%s",
                    rli->get_for_channel_str());
    error= 1;
    goto err;
  }

  if (w->init_worker(rli, i))
  {
    sql_print_error("Failed during slave worker thread creation%s",
                    rli->get_for_channel_str());
    error= 1;
    goto err;
  }

  // We assume that workers are added in sequential order here.
  DBUG_ASSERT(i == rli->workers.size());
  if (i >= rli->workers.size())
    rli->workers.resize(i+1);
  rli->workers[i]= w;

  w->currently_executing_gtid.set_automatic();

  if (DBUG_EVALUATE_IF("mts_worker_thread_fails", i == 1, 0) ||
      (error= mysql_thread_create(key_thread_slave_worker, &th,
                                  &connection_attrib, handle_slave_worker,
                                  (void*) w)))
  {
    sql_print_error("Failed during slave worker thread creation%s (errno= %d)",
                    rli->get_for_channel_str(), error);
    error= 1;
    goto err;
  }
  
  mysql_mutex_lock(&w->jobs_lock);
  if (w->running_status == Slave_worker::NOT_RUNNING)
    mysql_cond_wait(&w->jobs_cond, &w->jobs_lock);
  mysql_mutex_unlock(&w->jobs_lock);
  // Least occupied inited with zero
  {
    ulong jobs_len= w->jobs.len;
    rli->least_occupied_workers.push_back(jobs_len);
  }
err:
  if (error && w)
  {
    delete w;
    /*
      Any failure after array inserted must follow with deletion
      of just created item.
    */
    if (rli->workers.size() == i + 1)
      rli->workers.erase(i);
  }
  return error;
}

/**
   Initialization of the central rli members for Coordinator's role,
   communication channels such as Assigned Partition Hash (APH),
   and starting the Worker pool.

   @param rli             Pointer to Coordinator's Relay_log_info instance.
   @param n               Number of configured Workers in the upcoming session.
   @param[out] mts_inited If the initialization processed was started.

   @return 0         success
           non-zero  as failure
*/
static int slave_start_workers(Relay_log_info *rli, ulong n, bool *mts_inited)
{
  uint i;
  int error= 0;

  mysql_mutex_assert_owner(&rli->run_lock);

  if (n == 0 && rli->mts_recovery_group_cnt == 0)
  {
    rli->workers.clear();
    goto end;
  }

  *mts_inited= true;

  /*
    The requested through argument number of Workers can be different 
     from the previous time which ended with an error. Thereby
     the effective number of configured Workers is max of the two.
  */
  rli->init_workers(max(n, rli->recovery_parallel_workers));

  rli->last_assigned_worker= NULL;     // associated with curr_group_assigned
  // Least_occupied_workers array to hold items size of Slave_jobs_queue::len
  rli->least_occupied_workers.resize(n); 

  /* 
     GAQ  queue holds seqno:s of scheduled groups. C polls workers in 
     @c opt_mts_checkpoint_period to update GAQ (see @c next_event())
     The length of GAQ is set to be equal to checkpoint_group.
     Notice, the size matters for mts_checkpoint_routine's progress loop.
  */

  rli->gaq= new Slave_committed_queue(rli->get_group_master_log_name(),
                                      rli->checkpoint_group, n);
  if (!rli->gaq->inited)
    return 1;

  // length of WQ is actually constant though can be made configurable
  rli->mts_slave_worker_queue_len_max= mts_slave_worker_queue_len_max;
  rli->mts_pending_jobs_size= 0;
  rli->mts_pending_jobs_size_max= ::opt_mts_pending_jobs_size_max;
  rli->mts_wq_underrun_w_id= MTS_WORKER_UNDEF;
  rli->mts_wq_excess_cnt= 0;
  rli->mts_wq_overrun_cnt= 0;
  rli->mts_wq_oversize= FALSE;
  rli->mts_coordinator_basic_nap= mts_coordinator_basic_nap;
  rli->mts_worker_underrun_level= mts_worker_underrun_level;
  rli->curr_group_seen_begin= rli->curr_group_seen_gtid= false;
  rli->curr_group_isolated= FALSE;
  rli->checkpoint_seqno= 0;
  rli->mts_last_online_stat= my_time(0);
  rli->mts_group_status= Relay_log_info::MTS_NOT_IN_GROUP;

  if (init_hash_workers(rli))  // MTS: mapping_db_to_worker
  {
    sql_print_error("Failed to init partitions hash");
    error= 1;
    goto err;
  }

  for (i= 0; i < n; i++)
  {
    if ((error= slave_start_single_worker(rli, i)))
      goto err;
  }

end:
  /*
    Free the buffer that was being used to report worker's status through
    the table performance_schema.table_replication_applier_status_by_worker
    between stop slave and next start slave.
  */
  for (int i= static_cast<int>(rli->workers_copy_pfs.size()) - 1; i >= 0; i--)
    delete rli->workers_copy_pfs[i];
  rli->workers_copy_pfs.clear();

  rli->slave_parallel_workers= n;
  // Effective end of the recovery right now when there is no gaps
  if (!error && rli->mts_recovery_group_cnt == 0)
  {
    if ((error= rli->mts_finalize_recovery()))
      (void) Rpl_info_factory::reset_workers(rli);
    if (!error)
      error= rli->flush_info(TRUE);
  }

err:
  return error;
}

/* 
   Ending Worker threads.

   Not in case Coordinator is killed itself, it first waits for
   Workers have finished their assignements, and then updates checkpoint. 
   Workers are notified with setting KILLED status
   and waited for their acknowledgment as specified by
   worker's running_status.
   Coordinator finalizes with its MTS running status to reset few objects.
*/
static void slave_stop_workers(Relay_log_info *rli, bool *mts_inited)
{
  THD *thd= rli->info_thd;

  if (!*mts_inited)
    return;
  else if (rli->slave_parallel_workers == 0)
    goto end;

  /*
    If request for stop slave is received notify worker
    to stop.
  */
  // Initialize worker exit count and max_updated_index to 0 during each stop.
  rli->exit_counter= 0;
  rli->max_updated_index= (rli->until_condition !=
                           Relay_log_info::UNTIL_NONE)?
                           rli->mts_groups_assigned:0;
  if (!rli->workers.empty())
  {
    for (int i= static_cast<int>(rli->workers.size()) - 1; i >= 0; i--)
    {
      Slave_worker *w= rli->workers[i];
      struct slave_job_item item= {NULL, 0, 0};
      struct slave_job_item *job_item= &item;
      mysql_mutex_lock(&w->jobs_lock);

      if (w->running_status != Slave_worker::RUNNING)
      {
        mysql_mutex_unlock(&w->jobs_lock);
        continue;
      }

      w->running_status= Slave_worker::STOP;
      (void) set_max_updated_index_on_stop(w, job_item);
      mysql_cond_signal(&w->jobs_cond);

      mysql_mutex_unlock(&w->jobs_lock);

      DBUG_PRINT("info",
                 ("Notifying worker %lu%s to exit, thd %p", w->id,
                  w->get_for_channel_str(), w->info_thd));
    }
  }
  thd_proc_info(thd, "Waiting for workers to exit");

  for (Slave_worker **it= rli->workers.begin(); it != rli->workers.end(); ++it)
  {
    Slave_worker *w= *it;

    /*
      Make copies for reporting through the performance schema tables.
      This is preserved until the next START SLAVE.
    */
    Slave_worker *worker_copy=new Slave_worker(NULL
    #ifdef HAVE_PSI_INTERFACE
                                               ,&key_relay_log_info_run_lock,
                                               &key_relay_log_info_data_lock,
                                               &key_relay_log_info_sleep_lock,
                                               &key_relay_log_info_thd_lock,
                                               &key_relay_log_info_data_cond,
                                               &key_relay_log_info_start_cond,
                                               &key_relay_log_info_stop_cond,
                                               &key_relay_log_info_sleep_cond
    #endif
                                               ,w->id, rli->get_channel());
    worker_copy->copy_values_for_PFS(w->id, w->running_status, w->info_thd,
                                     w->last_error(),
                                     w->currently_executing_gtid);
    rli->workers_copy_pfs.push_back(worker_copy);
  }

  for (Slave_worker **it= rli->workers.begin(); it != rli->workers.end(); ++it)
  {
    Slave_worker *w= *it;
    mysql_mutex_lock(&w->jobs_lock);
    while (w->running_status != Slave_worker::NOT_RUNNING)
    {
      PSI_stage_info old_stage;
      DBUG_ASSERT(w->running_status == Slave_worker::ERROR_LEAVING ||
                  w->running_status == Slave_worker::STOP ||
                  w->running_status == Slave_worker::STOP_ACCEPTED);

      thd->ENTER_COND(&w->jobs_cond, &w->jobs_lock,
                      &stage_slave_waiting_workers_to_exit, &old_stage);
      mysql_cond_wait(&w->jobs_cond, &w->jobs_lock);
      mysql_mutex_unlock(&w->jobs_lock);
      thd->EXIT_COND(&old_stage);
      mysql_mutex_lock(&w->jobs_lock);
    }
    mysql_mutex_unlock(&w->jobs_lock);
  }

  if (thd->killed == THD::NOT_KILLED)
    (void) mts_checkpoint_routine(rli, 0, false, true/*need_data_lock=true*/); // TODO:consider to propagate an error out of the function

  while (!rli->workers.empty())
  {
    Slave_worker *w= rli->workers.back();
    // Free the current submode object
    delete w->current_mts_submode;
    w->current_mts_submode= 0;
    rli->workers.pop_back();
    delete w;
  }
  struct timespec stats_end;
  set_timespec_nsec(&stats_end, 0);

  DBUG_PRINT("info", ("Total MTS session statistics: "
                      "events processed = %llu; "
                      "online time = %llu "
                      "worker queues filled over overrun level = %lu "
                      "waited due a Worker queue full = %lu "
                      "waited due the total size = %lu "
                      "total wait at clock conflicts = %llu "
                      "found (count) workers occupied = %lu "
                      "waited when workers occupied = %llu",
                      rli->mts_events_assigned,
                      diff_timespec(&stats_end, &rli->stats_begin),
                      rli->mts_wq_overrun_cnt,
                      rli->mts_wq_overfill_cnt, rli->wq_size_waits_cnt,
                      rli->mts_total_wait_overlap,
                      rli->mts_wq_no_underrun_cnt,
                      rli->mts_total_wait_worker_avail));

  DBUG_ASSERT(rli->pending_jobs == 0);
  DBUG_ASSERT(rli->mts_pending_jobs_size == 0);

end:
  rli->mts_group_status= Relay_log_info::MTS_NOT_IN_GROUP;
  destroy_hash_workers(rli);
  delete rli->gaq;
  rli->least_occupied_workers.clear();

  // Destroy buffered events of the current group prior to exit.
  for (uint i= 0; i < rli->curr_group_da.size(); i++)
    delete rli->curr_group_da[i].data;
  rli->curr_group_da.clear();                      // GCDA

  rli->curr_group_assigned_parts.clear();          // GCAP
  rli->deinit_workers();
  rli->workers_array_initialized= false;
  rli->slave_parallel_workers= 0;

  *mts_inited= false;
}


/**
  Slave SQL thread entry point.

  @param arg Pointer to Relay_log_info object that holds information
  for the SQL thread.

  @return Always 0.
*/
extern "C" void *handle_slave_sql(void *arg)
{
  THD *thd;                     /* needs to be first for thread_stack */
  bool thd_added= false;
  char llbuff[22],llbuff1[22];
  char saved_log_name[FN_REFLEN];
  char saved_master_log_name[FN_REFLEN];
  my_off_t saved_log_pos= 0;
  my_off_t saved_master_log_pos= 0;
  my_off_t saved_skip= 0;

  Relay_log_info* rli = ((Master_info*)arg)->rli;
  const char *errmsg;
  bool mts_inited= false;
  Global_THD_manager *thd_manager= Global_THD_manager::get_instance();
  Commit_order_manager *commit_order_mngr= NULL;

  // needs to call my_thread_init(), otherwise we get a coredump in DBUG_ stuff
  my_thread_init();
  DBUG_ENTER("handle_slave_sql");

  DBUG_ASSERT(rli->inited);
  mysql_mutex_lock(&rli->run_lock);
  DBUG_ASSERT(!rli->slave_running);
  errmsg= 0;
#ifndef DBUG_OFF
  rli->events_until_exit = abort_slave_event_count;
#endif

  thd = new THD; // note that contructor of THD uses DBUG_ !
  thd->thread_stack = (char*)&thd; // remember where our stack is
  mysql_mutex_lock(&rli->info_thd_lock);
  rli->info_thd= thd;

  #ifdef HAVE_PSI_INTERFACE
  // save the instrumentation for SQL thread in rli->info_thd
  struct PSI_thread *psi= PSI_THREAD_CALL(get_thread)();
  thd_set_psi(rli->info_thd, psi);
  #endif

 if (rli->channel_mts_submode != MTS_PARALLEL_TYPE_DB_NAME)
   rli->current_mts_submode= new Mts_submode_logical_clock();
 else
   rli->current_mts_submode= new Mts_submode_database();

  if (opt_slave_preserve_commit_order && rli->opt_slave_parallel_workers > 0 &&
      opt_bin_log && opt_log_slave_updates)
    commit_order_mngr= new Commit_order_manager(rli->opt_slave_parallel_workers);

  rli->set_commit_order_manager(commit_order_mngr);

  mysql_mutex_unlock(&rli->info_thd_lock);

  /* Inform waiting threads that slave has started */
  rli->slave_run_id++;
  rli->slave_running = 1;
  rli->reported_unsafe_warning= false;
  rli->sql_thread_kill_accepted= false;

  if (init_slave_thread(thd, SLAVE_THD_SQL))
  {
    /*
      TODO: this is currently broken - slave start and change master
      will be stuck if we fail here
    */
    mysql_cond_broadcast(&rli->start_cond);
    mysql_mutex_unlock(&rli->run_lock);
    rli->report(ERROR_LEVEL, ER_SLAVE_FATAL_ERROR,
                ER_THD(thd, ER_SLAVE_FATAL_ERROR),
                "Failed during slave thread initialization");
    goto err;
  }
  thd->init_for_queries(rli);
  thd->temporary_tables = rli->save_temporary_tables; // restore temp tables
  set_thd_in_use_temporary_tables(rli);   // (re)set sql_thd in use for saved temp tables
  /* Set applier thread InnoDB priority */
  set_thd_tx_priority(thd, rli->get_thd_tx_priority());

  thd_manager->add_thd(thd);
  thd_added= true;

  rli->stats_exec_time= rli->stats_read_time= 0;
  set_timespec_nsec(&rli->ts_exec[0], 0);
  set_timespec_nsec(&rli->ts_exec[1], 0);
  set_timespec_nsec(&rli->stats_begin, 0);
  rli->currently_executing_gtid.set_automatic();

  /* MTS: starting the worker pool */
  if (slave_start_workers(rli, rli->opt_slave_parallel_workers, &mts_inited) != 0)
  {
    mysql_cond_broadcast(&rli->start_cond);
    mysql_mutex_unlock(&rli->run_lock);
    rli->report(ERROR_LEVEL, ER_SLAVE_FATAL_ERROR,
                ER_THD(thd, ER_SLAVE_FATAL_ERROR),
                "Failed during slave workers initialization");
    goto err;
  }
  /*
    We are going to set slave_running to 1. Assuming slave I/O thread is
    alive and connected, this is going to make Seconds_Behind_Master be 0
    i.e. "caught up". Even if we're just at start of thread. Well it's ok, at
    the moment we start we can think we are caught up, and the next second we
    start receiving data so we realize we are not caught up and
    Seconds_Behind_Master grows. No big deal.
  */
  rli->abort_slave = 0;

  /*
    Reset errors for a clean start (otherwise, if the master is idle, the SQL
    thread may execute no Query_log_event, so the error will remain even
    though there's no problem anymore). Do not reset the master timestamp
    (imagine the slave has caught everything, the STOP SLAVE and START SLAVE:
    as we are not sure that we are going to receive a query, we want to
    remember the last master timestamp (to say how many seconds behind we are
    now.
    But the master timestamp is reset by RESET SLAVE & CHANGE MASTER.
  */
  rli->clear_error();
  if (rli->workers_array_initialized)
  {
    for(size_t i= 0; i<rli->get_worker_count(); i++)
    {
      rli->get_worker(i)->clear_error();
    }
  }

  if (rli->update_is_transactional())
  {
    mysql_cond_broadcast(&rli->start_cond);
    mysql_mutex_unlock(&rli->run_lock);
    rli->report(ERROR_LEVEL, ER_SLAVE_FATAL_ERROR,
                ER_THD(thd, ER_SLAVE_FATAL_ERROR),
                "Error checking if the relay log repository is transactional.");
    goto err;
  }

  if (!rli->is_transactional())
    rli->report(WARNING_LEVEL, 0,
    "If a crash happens this configuration does not guarantee that the relay "
    "log info will be consistent");

  mysql_mutex_unlock(&rli->run_lock);
  mysql_cond_broadcast(&rli->start_cond);

  DEBUG_SYNC(thd, "after_start_slave");

  //tell the I/O thread to take relay_log_space_limit into account from now on
  mysql_mutex_lock(&rli->log_space_lock);
  rli->ignore_log_space_limit= 0;
  mysql_mutex_unlock(&rli->log_space_lock);
  rli->trans_retries= 0; // start from "no error"
  DBUG_PRINT("info", ("rli->trans_retries: %lu", rli->trans_retries));

  if (rli->init_relay_log_pos(rli->get_group_relay_log_name(),
                              rli->get_group_relay_log_pos(),
                              true/*need_data_lock=true*/, &errmsg,
                              1 /*look for a description_event*/))
  { 
    rli->report(ERROR_LEVEL, ER_SLAVE_FATAL_ERROR, 
                "Error initializing relay log position: %s", errmsg);
    goto err;
  }
  THD_CHECK_SENTRY(thd);
#ifndef DBUG_OFF
  {
    char llbuf1[22], llbuf2[22];
    DBUG_PRINT("info", ("my_b_tell(rli->cur_log)=%s rli->event_relay_log_pos=%s",
                        llstr(my_b_tell(rli->cur_log),llbuf1),
                        llstr(rli->get_event_relay_log_pos(),llbuf2)));
    DBUG_ASSERT(rli->get_event_relay_log_pos() >= BIN_LOG_HEADER_SIZE);
    /*
      Wonder if this is correct. I (Guilhem) wonder if my_b_tell() returns the
      correct position when it's called just after my_b_seek() (the questionable
      stuff is those "seek is done on next read" comments in the my_b_seek()
      source code).
      The crude reality is that this assertion randomly fails whereas
      replication seems to work fine. And there is no easy explanation why it
      fails (as we my_b_seek(rli->event_relay_log_pos) at the very end of
      init_relay_log_pos() called above). Maybe the assertion would be
      meaningful if we held rli->data_lock between the my_b_seek() and the
      DBUG_ASSERT().

      DBUG_ASSERT(my_b_tell(rli->cur_log) == rli->get_event_relay_log_pos());
    */
  }
#endif
  DBUG_ASSERT(rli->info_thd == thd);

#ifdef WITH_NDBCLUSTER_STORAGE_ENGINE
  /* engine specific hook, to be made generic */
  if (ndb_wait_setup_func && ndb_wait_setup_func(opt_ndb_wait_setup))
  {
    sql_print_warning("Slave SQL thread : NDB : Tables not available after %lu"
                      " seconds.  Consider increasing --ndb-wait-setup value",
                      opt_ndb_wait_setup);
  }
#endif

  DBUG_PRINT("master_info",("log_file_name: %s  position: %s",
                            rli->get_group_master_log_name(),
                            llstr(rli->get_group_master_log_pos(),llbuff)));
  sql_print_information("Slave SQL thread%s initialized, starting replication in"
                        " log '%s' at position %s, relay log '%s' position: %s",
                        rli->get_for_channel_str(), rli->get_rpl_log_name(),
                        llstr(rli->get_group_master_log_pos(),llbuff),
                        rli->get_group_relay_log_name(),
                        llstr(rli->get_group_relay_log_pos(),llbuff1));

  if (check_temp_dir(rli->slave_patternload_file, rli->get_channel()))
  {
    rli->report(ERROR_LEVEL, thd->get_stmt_da()->mysql_errno(),
                "Unable to use slave's temporary directory %s - %s", 
                slave_load_tmpdir, thd->get_stmt_da()->message_text());
    goto err;
  }

  /* execute init_slave variable */
  if (opt_init_slave.length)
  {
    execute_init_command(thd, &opt_init_slave, &LOCK_sys_init_slave);
    if (thd->is_slave_error)
    {
      rli->report(ERROR_LEVEL, thd->get_stmt_da()->mysql_errno(),
                  "Slave SQL thread aborted. Can't execute init_slave query,"
                  "'%s'", thd->get_stmt_da()->message_text());
      goto err;
    }
  }

  /*
    First check until condition - probably there is nothing to execute. We
    do not want to wait for next event in this case.
  */
  mysql_mutex_lock(&rli->data_lock);
  if (rli->slave_skip_counter)
  {
    strmake(saved_log_name, rli->get_group_relay_log_name(), FN_REFLEN - 1);
    strmake(saved_master_log_name, rli->get_group_master_log_name(), FN_REFLEN - 1);
    saved_log_pos= rli->get_group_relay_log_pos();
    saved_master_log_pos= rli->get_group_master_log_pos();
    saved_skip= rli->slave_skip_counter;
  }
  if (rli->until_condition != Relay_log_info::UNTIL_NONE &&
      rli->is_until_satisfied(thd, NULL))
  {
    mysql_mutex_unlock(&rli->data_lock);
    goto err;
  }
  mysql_mutex_unlock(&rli->data_lock);

  /* Read queries from the IO/THREAD until this thread is killed */

  while (!sql_slave_killed(thd,rli))
  {
    THD_STAGE_INFO(thd, stage_reading_event_from_the_relay_log);
    DBUG_ASSERT(rli->info_thd == thd);
    THD_CHECK_SENTRY(thd);

    if (saved_skip && rli->slave_skip_counter == 0)
    {
      sql_print_information("'SQL_SLAVE_SKIP_COUNTER=%ld' executed at "
        "relay_log_file='%s', relay_log_pos='%ld', master_log_name='%s', "
        "master_log_pos='%ld' and new position at "
        "relay_log_file='%s', relay_log_pos='%ld', master_log_name='%s', "
        "master_log_pos='%ld' ",
        (ulong) saved_skip, saved_log_name, (ulong) saved_log_pos,
        saved_master_log_name, (ulong) saved_master_log_pos,
        rli->get_group_relay_log_name(), (ulong) rli->get_group_relay_log_pos(),
        rli->get_group_master_log_name(), (ulong) rli->get_group_master_log_pos());
      saved_skip= 0;
    }
    
    if (exec_relay_log_event(thd,rli))
    {
      DBUG_PRINT("info", ("exec_relay_log_event() failed"));
      // do not scare the user if SQL thread was simply killed or stopped
      if (!sql_slave_killed(thd,rli))
      {
        /*
          retrieve as much info as possible from the thd and, error
          codes and warnings and print this to the error log as to
          allow the user to locate the error
        */
        uint32 const last_errno= rli->last_error().number;

        if (thd->is_error())
        {
          char const *const errmsg= thd->get_stmt_da()->message_text();

          DBUG_PRINT("info",
                     ("thd->get_stmt_da()->get_mysql_errno()=%d; "
                      "rli->last_error.number=%d",
                      thd->get_stmt_da()->mysql_errno(), last_errno));
          if (last_errno == 0)
          {
            /*
 	      This function is reporting an error which was not reported
 	      while executing exec_relay_log_event().
 	    */ 
            rli->report(ERROR_LEVEL, thd->get_stmt_da()->mysql_errno(),
                        "%s", errmsg);
          }
          else if (last_errno != thd->get_stmt_da()->mysql_errno())
          {
            /*
             * An error was reported while executing exec_relay_log_event()
             * however the error code differs from what is in the thread.
             * This function prints out more information to help finding
             * what caused the problem.
             */  
            sql_print_error("Slave (additional info): %s Error_code: %d",
                            errmsg, thd->get_stmt_da()->mysql_errno());
          }
        }

        /* Print any warnings issued */
        Diagnostics_area::Sql_condition_iterator it=
          thd->get_stmt_da()->sql_conditions();
        const Sql_condition *err;
        /*
          Added controlled slave thread cancel for replication
          of user-defined variables.
        */
        bool udf_error = false;
        while ((err= it++))
        {
          if (err->mysql_errno() == ER_CANT_OPEN_LIBRARY)
            udf_error = true;
          sql_print_warning("Slave: %s Error_code: %d",
                            err->message_text(), err->mysql_errno());
        }
        if (udf_error)
          sql_print_error("Error loading user-defined library, slave SQL "
            "thread aborted. Install the missing library, and restart the "
            "slave SQL thread with \"SLAVE START\". We stopped at log '%s' "
            "position %s", rli->get_rpl_log_name(),
            llstr(rli->get_group_master_log_pos(), llbuff));
        else
          sql_print_error("\
Error running query, slave SQL thread aborted. Fix the problem, and restart \
the slave SQL thread with \"SLAVE START\". We stopped at log \
'%s' position %s", rli->get_rpl_log_name(),
llstr(rli->get_group_master_log_pos(), llbuff));
      }
      goto err;
    }
  }

  /* Thread stopped. Print the current replication position to the log */
  sql_print_information("Slave SQL thread%s exiting, replication stopped in log "
                        "'%s' at position %s",
                        rli->get_for_channel_str(),
                        rli->get_rpl_log_name(),
                        llstr(rli->get_group_master_log_pos(), llbuff));

 err:

  (void) RUN_HOOK(binlog_relay_io, applier_stop,
                  (thd, rli->mi,
                   (connection_events_loop_aborted() || thd->killed || rli->abort_slave)));

  slave_stop_workers(rli, &mts_inited); // stopping worker pool
  delete rli->current_mts_submode;
  rli->current_mts_submode= 0;
  rli->clear_mts_recovery_groups();

  /*
    Some events set some playgrounds, which won't be cleared because thread
    stops. Stopping of this thread may not be known to these events ("stop"
    request is detected only by the present function, not by events), so we
    must "proactively" clear playgrounds:
  */
  thd->clear_error();
  rli->cleanup_context(thd, 1);
  /*
    Some extra safety, which should not been needed (normally, event deletion
    should already have done these assignments (each event which sets these
    variables is supposed to set them to 0 before terminating)).
  */
  thd->set_catalog(NULL_CSTR);
  thd->reset_query();
  thd->reset_db(NULL_CSTR);

  THD_STAGE_INFO(thd, stage_waiting_for_slave_mutex_on_exit);
  mysql_mutex_lock(&rli->run_lock);
  /* We need data_lock, at least to wake up any waiting master_pos_wait() */
  mysql_mutex_lock(&rli->data_lock);
  DBUG_ASSERT(rli->slave_running == 1); // tracking buffer overrun
  /* When master_pos_wait() wakes up it will check this and terminate */
  rli->slave_running= 0;
  /* Forget the relay log's format */
  rli->set_rli_description_event(NULL);
  /* Wake up master_pos_wait() */
  mysql_mutex_unlock(&rli->data_lock);
  DBUG_PRINT("info",("Signaling possibly waiting master_pos_wait() functions"));
  mysql_cond_broadcast(&rli->data_cond);
  rli->ignore_log_space_limit= 0; /* don't need any lock */
  /* we die so won't remember charset - re-update them on next thread start */
  rli->cached_charset_invalidate();
  rli->save_temporary_tables = thd->temporary_tables;

  /*
    TODO: see if we can do this conditionally in next_event() instead
    to avoid unneeded position re-init
  */
  thd->temporary_tables = 0; // remove tempation from destructor to close them
  // destructor will not free it, because we are weird
  thd->get_protocol_classic()->end_net();
  DBUG_ASSERT(rli->info_thd == thd);
  THD_CHECK_SENTRY(thd);
  mysql_mutex_lock(&rli->info_thd_lock);
  rli->info_thd= NULL;
  if (commit_order_mngr)
  {
    delete commit_order_mngr;
    rli->set_commit_order_manager(NULL);
  }

  mysql_mutex_unlock(&rli->info_thd_lock);
  set_thd_in_use_temporary_tables(rli);  // (re)set info_thd in use for saved temp tables

  thd->release_resources();
  THD_CHECK_SENTRY(thd);
  if (thd_added)
    thd_manager->remove_thd(thd);

  /*
    The thd can only be destructed after indirect references
    through mi->rli->info_thd are cleared: mi->rli->info_thd= NULL.

    For instance, user thread might be issuing show_slave_status
    and attempting to read mi->rli->info_thd->get_proc_info().
    Therefore thd must only be deleted after info_thd is set
    to NULL.
  */
  delete thd;

 /*
  Note: the order of the broadcast and unlock calls below (first broadcast, then unlock)
  is important. Otherwise a killer_thread can execute between the calls and
  delete the mi structure leading to a crash! (see BUG#25306 for details)
 */ 
  mysql_cond_broadcast(&rli->stop_cond);
  DBUG_EXECUTE_IF("simulate_slave_delay_at_terminate_bug38694", sleep(5););
  mysql_mutex_unlock(&rli->run_lock);  // tell the world we are done

  DBUG_LEAVE;                            // Must match DBUG_ENTER()
  my_thread_end();
  ERR_remove_state(0);
  my_thread_exit(0);
  return 0;                             // Avoid compiler warnings
}


/*
  process_io_create_file()
*/

static int process_io_create_file(Master_info* mi, Create_file_log_event* cev)
{
  int error = 1;
  ulong num_bytes;
  bool cev_not_written;
  THD *thd = mi->info_thd;
  NET *net = &mi->mysql->net;
  DBUG_ENTER("process_io_create_file");

  mysql_mutex_assert_owner(&mi->data_lock);

  if (unlikely(!cev->is_valid()))
    DBUG_RETURN(1);

  if (!rpl_filter->db_ok(cev->db))
  {
    skip_load_data_infile(net);
    DBUG_RETURN(0);
  }
  DBUG_ASSERT(cev->inited_from_old);
  thd->file_id = cev->file_id = mi->file_id++;
  thd->server_id = cev->server_id;
  cev_not_written = 1;

  if (unlikely(net_request_file(net,cev->fname)))
  {
    sql_print_error("Slave I/O: failed requesting download of '%s'",
                    cev->fname);
    goto err;
  }

  /*
    This dummy block is so we could instantiate Append_block_log_event
    once and then modify it slightly instead of doing it multiple times
    in the loop
  */
  {
    Append_block_log_event aev(thd,0,0,0,0);

    for (;;)
    {
      if (unlikely((num_bytes=my_net_read(net)) == packet_error))
      {
        sql_print_error("Network read error downloading '%s' from master",
                        cev->fname);
        goto err;
      }
      if (unlikely(!num_bytes)) /* eof */
      {
	/* 3.23 master wants it */
        net_write_command(net, 0, (uchar*) "", 0, (uchar*) "", 0);
        /*
          If we wrote Create_file_log_event, then we need to write
          Execute_load_log_event. If we did not write Create_file_log_event,
          then this is an empty file and we can just do as if the LOAD DATA
          INFILE had not existed, i.e. write nothing.
        */
        if (unlikely(cev_not_written))
          break;
        Execute_load_log_event xev(thd,0,0);
        xev.common_header->log_pos = cev->common_header->log_pos;
        if (unlikely(mi->rli->relay_log.append_event(&xev, mi) != 0))
        {
          mi->report(ERROR_LEVEL, ER_SLAVE_RELAY_LOG_WRITE_FAILURE,
                     ER_THD(thd, ER_SLAVE_RELAY_LOG_WRITE_FAILURE),
                     "error writing Exec_load event to relay log");
          goto err;
        }
        mi->rli->relay_log.harvest_bytes_written(&mi->rli->log_space_total);
        break;
      }
      if (unlikely(cev_not_written))
      {
        cev->block = net->read_pos;
        cev->block_len = num_bytes;
        if (unlikely(mi->rli->relay_log.append_event(cev, mi) != 0))
        {
          mi->report(ERROR_LEVEL, ER_SLAVE_RELAY_LOG_WRITE_FAILURE,
                     ER_THD(thd, ER_SLAVE_RELAY_LOG_WRITE_FAILURE),
                     "error writing Create_file event to relay log");
          goto err;
        }
        cev_not_written=0;
        mi->rli->relay_log.harvest_bytes_written(&mi->rli->log_space_total);
      }
      else
      {
        aev.block = net->read_pos;
        aev.block_len = num_bytes;
        aev.common_header->log_pos= cev->common_header->log_pos;
        if (unlikely(mi->rli->relay_log.append_event(&aev, mi) != 0))
        {
          mi->report(ERROR_LEVEL, ER_SLAVE_RELAY_LOG_WRITE_FAILURE,
                     ER_THD(thd, ER_SLAVE_RELAY_LOG_WRITE_FAILURE),
                     "error writing Append_block event to relay log");
          goto err;
        }
        mi->rli->relay_log.harvest_bytes_written(&mi->rli->log_space_total);
      }
    }
  }
  error=0;
err:
  DBUG_RETURN(error);
}


/**
  Used by the slave IO thread when it receives a rotate event from the
  master.

  Updates the master info with the place in the next binary log where
  we should start reading.  Rotate the relay log to avoid mixed-format
  relay logs.

  @param mi master_info for the slave
  @param rev The rotate log event read from the master

  @note The caller must hold mi->data_lock before invoking this function.

  @retval 0 ok
  @retval 1 error
*/
static int process_io_rotate(Master_info *mi, Rotate_log_event *rev)
{
  DBUG_ENTER("process_io_rotate");
  mysql_mutex_assert_owner(&mi->data_lock);

  if (unlikely(!rev->is_valid()))
    DBUG_RETURN(1);

  /* Safe copy as 'rev' has been "sanitized" in Rotate_log_event's ctor */
  memcpy(const_cast<char *>(mi->get_master_log_name()),
         rev->new_log_ident, rev->ident_len + 1);
  mi->set_master_log_pos(rev->pos);
  DBUG_PRINT("info", ("new (master_log_name, master_log_pos): ('%s', %lu)",
                      mi->get_master_log_name(), (ulong) mi->get_master_log_pos()));
#ifndef DBUG_OFF
  /*
    If we do not do this, we will be getting the first
    rotate event forever, so we need to not disconnect after one.
  */
  if (disconnect_slave_event_count)
    mi->events_until_exit++;
#endif

  /*
    If mi_description_event is format <4, there is conversion in the
    relay log to the slave's format (4). And Rotate can mean upgrade or
    nothing. If upgrade, it's to 5.0 or newer, so we will get a Format_desc, so
    no need to reset mi_description_event now. And if it's nothing (same
    master version as before), no need (still using the slave's format).
  */
  Format_description_log_event *old_fdle= mi->get_mi_description_event();
  if (old_fdle->binlog_version >= 4)
  {
    DBUG_ASSERT(old_fdle->common_footer->checksum_alg ==
                mi->rli->relay_log.relay_log_checksum_alg);
    Format_description_log_event *new_fdle= new
      Format_description_log_event(3);
    new_fdle->common_footer->checksum_alg=
                             mi->rli->relay_log.relay_log_checksum_alg;
    mi->set_mi_description_event(new_fdle);
  }
  /*
    Rotate the relay log makes binlog format detection easier (at next slave
    start or mysqlbinlog)
  */
  int ret= rotate_relay_log(mi);
  DBUG_RETURN(ret);
}

/**
  Reads a 3.23 event and converts it to the slave's format. This code was
  copied from MySQL 4.0.

  @note The caller must hold mi->data_lock before invoking this function.
*/
static int queue_binlog_ver_1_event(Master_info *mi, const char *buf,
                                    ulong event_len)
{
  const char *errmsg = 0;
  ulong inc_pos;
  bool ignore_event= 0;
  char *tmp_buf = 0;
  Relay_log_info *rli= mi->rli;
  DBUG_ENTER("queue_binlog_ver_1_event");

  mysql_mutex_assert_owner(&mi->data_lock);

  /*
    If we get Load event, we need to pass a non-reusable buffer
    to read_log_event, so we do a trick
  */
  if (buf[EVENT_TYPE_OFFSET] == binary_log::LOAD_EVENT)
  {
    if (unlikely(!(tmp_buf=(char*)my_malloc(key_memory_binlog_ver_1_event,
                                            event_len+1,MYF(MY_WME)))))
    {
      mi->report(ERROR_LEVEL, ER_SLAVE_FATAL_ERROR,
                 ER_THD(current_thd, ER_SLAVE_FATAL_ERROR), "Memory allocation failed");
      DBUG_RETURN(1);
    }
    memcpy(tmp_buf,buf,event_len);
    /*
      Create_file constructor wants a 0 as last char of buffer, this 0 will
      serve as the string-termination char for the file's name (which is at the
      end of the buffer)
      We must increment event_len, otherwise the event constructor will not see
      this end 0, which leads to segfault.
    */
    tmp_buf[event_len++]=0;
    int4store(tmp_buf+EVENT_LEN_OFFSET, event_len);
    buf = (const char*)tmp_buf;
  }
  /*
    This will transform LOAD_EVENT into CREATE_FILE_EVENT, ask the master to
    send the loaded file, and write it to the relay log in the form of
    Append_block/Exec_load (the SQL thread needs the data, as that thread is not
    connected to the master).
  */
  Log_event *ev=
    Log_event::read_log_event(buf, event_len, &errmsg,
                              mi->get_mi_description_event(), 0);
  if (unlikely(!ev))
  {
    sql_print_error("Read invalid event from master: '%s',\
 master could be corrupt but a more likely cause of this is a bug",
                    errmsg);
    my_free(tmp_buf);
    DBUG_RETURN(1);
  }
  /* 3.23 events don't contain log_pos */
  mi->set_master_log_pos(ev->common_header->log_pos);
  switch (ev->get_type_code()) {
  case binary_log::STOP_EVENT:
    ignore_event= 1;
    inc_pos= event_len;
    break;
  case binary_log::ROTATE_EVENT:
    if (unlikely(process_io_rotate(mi,(Rotate_log_event*)ev)))
    {
      delete ev;
      DBUG_RETURN(1);
    }
    inc_pos= 0;
    break;
  case binary_log::CREATE_FILE_EVENT:
    /*
      Yes it's possible to have CREATE_FILE_EVENT here, even if we're in
      queue_old_event() which is for 3.23 events which don't comprise
      CREATE_FILE_EVENT. This is because read_log_event() above has just
      transformed LOAD_EVENT into CREATE_FILE_EVENT.
    */
  {
    /* We come here when and only when tmp_buf != 0 */
    DBUG_ASSERT(tmp_buf != 0);
    inc_pos=event_len;
    ev->common_header->log_pos+= inc_pos;
    int error = process_io_create_file(mi,(Create_file_log_event*)ev);
    delete ev;
    mi->set_master_log_pos(mi->get_master_log_pos() + inc_pos);
    DBUG_PRINT("info", ("master_log_pos: %lu", (ulong) mi->get_master_log_pos()));
    my_free(tmp_buf);
    DBUG_RETURN(error);
  }
  default:
    inc_pos= event_len;
    break;
  }
  if (likely(!ignore_event))
  {
    if (ev->common_header->log_pos)
      /*
         Don't do it for fake Rotate events (see comment in
      Log_event::Log_event(const char* buf...) in log_event.cc).
      */
      /* make log_pos be the pos of the end of the event */
      ev->common_header->log_pos+= event_len;
    if (unlikely(rli->relay_log.append_event(ev, mi) != 0))
    {
      delete ev;
      DBUG_RETURN(1);
    }
    rli->relay_log.harvest_bytes_written(&rli->log_space_total);
  }
  delete ev;
  mi->set_master_log_pos(mi->get_master_log_pos() + inc_pos);
  DBUG_PRINT("info", ("master_log_pos: %lu", (ulong) mi->get_master_log_pos()));
  DBUG_RETURN(0);
}

/**
  Reads a 4.0 event and converts it to the slave's format. This code was copied
  from queue_binlog_ver_1_event(), with some affordable simplifications.

  @note The caller must hold mi->data_lock before invoking this function.
*/
static int queue_binlog_ver_3_event(Master_info *mi, const char *buf,
                                    ulong event_len)
{
  const char *errmsg = 0;
  ulong inc_pos;
  char *tmp_buf = 0;
  Relay_log_info *rli= mi->rli;
  DBUG_ENTER("queue_binlog_ver_3_event");

  mysql_mutex_assert_owner(&mi->data_lock);

  /* read_log_event() will adjust log_pos to be end_log_pos */
  Log_event *ev=
    Log_event::read_log_event(buf, event_len, &errmsg,
                              mi->get_mi_description_event(), 0);
  if (unlikely(!ev))
  {
    sql_print_error("Read invalid event from master: '%s',\
 master could be corrupt but a more likely cause of this is a bug",
                    errmsg);
    my_free(tmp_buf);
    DBUG_RETURN(1);
  }
  switch (ev->get_type_code()) {
  case binary_log::STOP_EVENT:
    goto err;
  case binary_log::ROTATE_EVENT:
    if (unlikely(process_io_rotate(mi,(Rotate_log_event*)ev)))
    {
      delete ev;
      DBUG_RETURN(1);
    }
    inc_pos= 0;
    break;
  default:
    inc_pos= event_len;
    break;
  }

  if (unlikely(rli->relay_log.append_event(ev, mi) != 0))
  {
    delete ev;
    DBUG_RETURN(1);
  }
  rli->relay_log.harvest_bytes_written(&rli->log_space_total);
  delete ev;
  mi->set_master_log_pos(mi->get_master_log_pos() + inc_pos);
err:
  DBUG_PRINT("info", ("master_log_pos: %lu", (ulong) mi->get_master_log_pos()));
  DBUG_RETURN(0);
}

/*
  queue_old_event()

  Writes a 3.23 or 4.0 event to the relay log, after converting it to the 5.0
  (exactly, slave's) format. To do the conversion, we create a 5.0 event from
  the 3.23/4.0 bytes, then write this event to the relay log.

  TODO:
    Test this code before release - it has to be tested on a separate
    setup with 3.23 master or 4.0 master
*/

static int queue_old_event(Master_info *mi, const char *buf,
                           ulong event_len)
{
  DBUG_ENTER("queue_old_event");

  mysql_mutex_assert_owner(&mi->data_lock);

  switch (mi->get_mi_description_event()->binlog_version)
  {
  case 1:
      DBUG_RETURN(queue_binlog_ver_1_event(mi,buf,event_len));
  case 3:
      DBUG_RETURN(queue_binlog_ver_3_event(mi,buf,event_len));
  default: /* unsupported format; eg version 2 */
    DBUG_PRINT("info",("unsupported binlog format %d in queue_old_event()",
                       mi->get_mi_description_event()->binlog_version));
    DBUG_RETURN(1);
  }
}

/**
  Store an event received from the master connection into the relay
  log.

  @param mi The Master_info object representing this connection.
  @param buf Pointer to the event data.
  @param event_len Length of event data.

  @retval true Error.
  @retval false Success.

  @note
  If the event is 3.23/4.0, passes it to queue_old_event() which will convert
  it. Otherwise, writes a 5.0 (or newer) event to the relay log. Then there is
  no format conversion, it's pure read/write of bytes.
  So a 5.0.0 slave's relay log can contain events in the slave's format or in
  any >=5.0.0 format.

  @todo Make this a member of Master_info.
*/
bool queue_event(Master_info* mi,const char* buf, ulong event_len)
{
  bool error= false;
  ulong inc_pos= 0;
  Relay_log_info *rli= mi->rli;
  mysql_mutex_t *log_lock= rli->relay_log.get_log_lock();
  ulong s_id;
  int lock_count= 0;
  /*
    FD_q must have been prepared for the first R_a event
    inside get_master_version_and_clock()
    Show-up of FD:s affects checksum_alg at once because
    that changes FD_queue.
  */
  enum_binlog_checksum_alg checksum_alg= mi->checksum_alg_before_fd !=
                                         binary_log::BINLOG_CHECKSUM_ALG_UNDEF ?
    mi->checksum_alg_before_fd :
    mi->rli->relay_log.relay_log_checksum_alg;

  char *save_buf= NULL; // needed for checksumming the fake Rotate event
  char rot_buf[LOG_EVENT_HEADER_LEN + Binary_log_event::ROTATE_HEADER_LEN + FN_REFLEN];
  Gtid gtid= { 0, 0 };
  Log_event_type event_type= (Log_event_type)buf[EVENT_TYPE_OFFSET];

  DBUG_ASSERT(checksum_alg == binary_log::BINLOG_CHECKSUM_ALG_OFF || 
              checksum_alg == binary_log::BINLOG_CHECKSUM_ALG_UNDEF || 
              checksum_alg == binary_log::BINLOG_CHECKSUM_ALG_CRC32); 

  DBUG_ENTER("queue_event");

  /*
    Pause the IO thread execution and wait for 'continue_queuing_event'
    signal to continue IO thread execution.
  */
  DBUG_EXECUTE_IF("pause_on_queuing_event",
                  {
                    const char act[]= "now SIGNAL reached_queuing_event "
                                      "WAIT_FOR continue_queuing_event";
                    DBUG_ASSERT(!debug_sync_set_action(current_thd,
                                                       STRING_WITH_LEN(act)));
                  };);

  /*
    FD_queue checksum alg description does not apply in a case of
    FD itself. The one carries both parts of the checksum data.
  */
  if (event_type == binary_log::FORMAT_DESCRIPTION_EVENT)
  {
    checksum_alg= Log_event_footer::get_checksum_alg(buf, event_len);
  }
  else if (event_type == binary_log::START_EVENT_V3)
  {
    // checksum behaviour is similar to the pre-checksum FD handling
    mi->checksum_alg_before_fd= binary_log::BINLOG_CHECKSUM_ALG_UNDEF;
    mysql_mutex_lock(&mi->data_lock);
    mi->get_mi_description_event()->common_footer->checksum_alg=
      mi->rli->relay_log.relay_log_checksum_alg= checksum_alg=
      binary_log::BINLOG_CHECKSUM_ALG_OFF;
    mysql_mutex_unlock(&mi->data_lock);
  }

  // does not hold always because of old binlog can work with NM 
  // DBUG_ASSERT(checksum_alg != BINLOG_CHECKSUM_ALG_UNDEF);

  // should hold unless manipulations with RL. Tests that do that
  // will have to refine the clause.
  DBUG_ASSERT(mi->rli->relay_log.relay_log_checksum_alg !=
              binary_log::BINLOG_CHECKSUM_ALG_UNDEF);
              
  // Emulate the network corruption
  DBUG_EXECUTE_IF("corrupt_queue_event",
    if (event_type != binary_log::FORMAT_DESCRIPTION_EVENT)
    {
      char *debug_event_buf_c = (char*) buf;
      int debug_cor_pos = rand() % (event_len - BINLOG_CHECKSUM_LEN);
      debug_event_buf_c[debug_cor_pos] =~ debug_event_buf_c[debug_cor_pos];
      DBUG_PRINT("info", ("Corrupt the event at queue_event: byte on position %d", debug_cor_pos));
      DBUG_SET("");
    }
  );
  binary_log_debug::debug_checksum_test=
    DBUG_EVALUATE_IF("simulate_checksum_test_failure", true, false);
  if (Log_event_footer::event_checksum_test((uchar *) buf,
                                            event_len, checksum_alg))
  {
    mi->report(ERROR_LEVEL, ER_NETWORK_READ_EVENT_CHECKSUM_FAILURE,
               "%s", ER_THD(current_thd,
                            ER_NETWORK_READ_EVENT_CHECKSUM_FAILURE));
    goto err;
  }

  mysql_mutex_lock(&mi->data_lock);
  DBUG_ASSERT(lock_count == 0);
  lock_count= 1;

  if (mi->get_mi_description_event() == NULL)
  {
    sql_print_error("The queue event failed for channel '%s' as its "
                    "configuration is invalid.", mi->get_channel());
    goto err;
  }

  /*
    Simulate an unknown ignorable log event by rewriting a Xid
    log event before queuing it into relay log.
  */
  DBUG_EXECUTE_IF("simulate_unknown_ignorable_log_event_with_xid",
    if (event_type == binary_log::XID_EVENT)
    {
      uchar* ev_buf= (uchar*)buf;
      /* Overwrite the log event type with an unknown type. */
      ev_buf[EVENT_TYPE_OFFSET]= binary_log::ENUM_END_EVENT + 1;
      /* Set LOG_EVENT_IGNORABLE_F for the log event. */
      int2store(ev_buf + FLAGS_OFFSET,
                uint2korr(ev_buf + FLAGS_OFFSET) | LOG_EVENT_IGNORABLE_F);
      /* Recalc event's CRC */
      ha_checksum ev_crc= checksum_crc32(0L, NULL, 0);
      ev_crc= checksum_crc32(ev_crc, (const uchar *) ev_buf,
                             event_len - BINLOG_CHECKSUM_LEN);
      int4store(&ev_buf[event_len - BINLOG_CHECKSUM_LEN], ev_crc);
      /*
        We will skip writing this event to the relay log in order to let
        the startup procedure to not finding it and assuming this transaction
        is incomplete.
        But we have to keep the unknown ignorable error to let the
        "stop_io_after_reading_unknown_event" debug point to work after
        "queuing" this event.
      */
      mi->set_master_log_pos(mi->get_master_log_pos() + event_len);
      goto end;
    }
  );

  /*
    This transaction parser is used to ensure that the GTID of the transaction
    (if it has one) will only be added to the Retrieved_Gtid_Set after the
    last event of the transaction be queued.
    It will also be used to avoid rotating the relay log in the middle of
    a transaction.
  */
  if (mi->transaction_parser.feed_event(buf, event_len,
                                        mi->get_mi_description_event(), true))
  {
    /*
      The transaction parser detected a problem while changing state and threw
      a warning message. We are taking care of avoiding transaction boundary
      issues, but it can happen.

      Transaction boundary errors might happen only because of bad master
      positioning in 'CHANGE MASTER TO' (or bad manipulation of master.info)
      when GTID auto positioning is off.

      The IO thread will keep working and queuing events regardless of the
      transaction parser error, but we will throw another warning message to
      log the relay log file and position of the parser error to help
      forensics.
    */
    sql_print_warning(
      "An unexpected event sequence was detected by the IO thread while "
      "queuing the event received from master '%s' binary log file, at "
      "position %llu.", mi->get_master_log_name(), mi->get_master_log_pos());

    DBUG_ASSERT(!mi->is_auto_position());
  }

  if (mi->get_mi_description_event()->binlog_version < 4 &&
      event_type != binary_log::FORMAT_DESCRIPTION_EVENT /* a way to escape */)
  {
    if (queue_old_event(mi,buf,event_len))
      goto err;
    else
      goto end;
  }
  switch (event_type) {
  case binary_log::STOP_EVENT:
    /*
      We needn't write this event to the relay log. Indeed, it just indicates a
      master server shutdown. The only thing this does is cleaning. But
      cleaning is already done on a per-master-thread basis (as the master
      server is shutting down cleanly, it has written all DROP TEMPORARY TABLE
      prepared statements' deletion are TODO only when we binlog prep stmts).

      We don't even increment mi->get_master_log_pos(), because we may be just after
      a Rotate event. Btw, in a few milliseconds we are going to have a Start
      event from the next binlog (unless the master is presently running
      without --log-bin).
    */
    goto end;
  case binary_log::ROTATE_EVENT:
  {
    Rotate_log_event rev(buf, checksum_alg != binary_log::BINLOG_CHECKSUM_ALG_OFF ?
                         event_len - BINLOG_CHECKSUM_LEN : event_len,
                         mi->get_mi_description_event());

    if (unlikely(process_io_rotate(mi, &rev)))
    {
      mi->report(ERROR_LEVEL, ER_SLAVE_RELAY_LOG_WRITE_FAILURE,
                 ER_THD(current_thd, ER_SLAVE_RELAY_LOG_WRITE_FAILURE),
                 "could not queue event from master");
      goto err;
    }
    /* 
       Checksum special cases for the fake Rotate (R_f) event caused by the protocol
       of events generation and serialization in RL where Rotate of master is 
       queued right next to FD of slave.
       Since it's only FD that carries the alg desc of FD_s has to apply to R_m.
       Two special rules apply only to the first R_f which comes in before any FD_m.
       The 2nd R_f should be compatible with the FD_s that must have taken over
       the last seen FD_m's (A).
       
       RSC_1: If OM \and fake Rotate \and slave is configured to
              to compute checksum for its first FD event for RL
              the fake Rotate gets checksummed here.
    */
    if (uint4korr(&buf[0]) == 0 && checksum_alg ==
                  binary_log::BINLOG_CHECKSUM_ALG_OFF &&
                  mi->rli->relay_log.relay_log_checksum_alg !=
                  binary_log::BINLOG_CHECKSUM_ALG_OFF)
    {
      ha_checksum rot_crc= checksum_crc32(0L, NULL, 0);
      event_len += BINLOG_CHECKSUM_LEN;
      memcpy(rot_buf, buf, event_len - BINLOG_CHECKSUM_LEN);
      int4store(&rot_buf[EVENT_LEN_OFFSET],
                uint4korr(rot_buf + EVENT_LEN_OFFSET) +
                BINLOG_CHECKSUM_LEN);
      rot_crc= checksum_crc32(rot_crc, (const uchar *) rot_buf,
                           event_len - BINLOG_CHECKSUM_LEN);
      int4store(&rot_buf[event_len - BINLOG_CHECKSUM_LEN], rot_crc);
      DBUG_ASSERT(event_len == uint4korr(&rot_buf[EVENT_LEN_OFFSET]));
      DBUG_ASSERT(mi->get_mi_description_event()->common_footer->checksum_alg ==
                  mi->rli->relay_log.relay_log_checksum_alg);
      /* the first one */
      DBUG_ASSERT(mi->checksum_alg_before_fd !=
                  binary_log::BINLOG_CHECKSUM_ALG_UNDEF);
      save_buf= (char *) buf;
      buf= rot_buf;
    }
    else
      /*
        RSC_2: If NM \and fake Rotate \and slave does not compute checksum
        the fake Rotate's checksum is stripped off before relay-logging.
      */
      if (uint4korr(&buf[0]) == 0 && checksum_alg !=
                    binary_log::BINLOG_CHECKSUM_ALG_OFF &&
                    mi->rli->relay_log.relay_log_checksum_alg ==
                    binary_log::BINLOG_CHECKSUM_ALG_OFF)
      {
        event_len -= BINLOG_CHECKSUM_LEN;
        memcpy(rot_buf, buf, event_len);
        int4store(&rot_buf[EVENT_LEN_OFFSET],
                  uint4korr(rot_buf + EVENT_LEN_OFFSET) -
                  BINLOG_CHECKSUM_LEN);
        DBUG_ASSERT(event_len == uint4korr(&rot_buf[EVENT_LEN_OFFSET]));
        DBUG_ASSERT(mi->get_mi_description_event()->common_footer->checksum_alg ==
                    mi->rli->relay_log.relay_log_checksum_alg);
        /* the first one */
        DBUG_ASSERT(mi->checksum_alg_before_fd !=
                    binary_log::BINLOG_CHECKSUM_ALG_UNDEF);
        save_buf= (char *) buf;
        buf= rot_buf;
      }
    /*
      Now the I/O thread has just changed its mi->get_master_log_name(), so
      incrementing mi->get_master_log_pos() is nonsense.
    */
    inc_pos= 0;
    break;
  }
  case binary_log::FORMAT_DESCRIPTION_EVENT:
  {
    /*
      Create an event, and save it (when we rotate the relay log, we will have
      to write this event again).
    */
    /*
      We are the only thread which reads/writes mi_description_event.
      The relay_log struct does not move (though some members of it can
      change), so we needn't any lock (no rli->data_lock, no log lock).
    */
    const char* errmsg_unused;
    // mark it as undefined that is irrelevant anymore
    mi->checksum_alg_before_fd= binary_log::BINLOG_CHECKSUM_ALG_UNDEF;
    Format_description_log_event *new_fdle=
      (Format_description_log_event*)
      Log_event::read_log_event(buf, event_len, &errmsg_unused,
                                mi->get_mi_description_event(), 1);
    /// @todo: don't ignore 'errmsg_unused'; instead report correct error here
    if (new_fdle == NULL)
    {
      mi->report(ERROR_LEVEL, ER_SLAVE_RELAY_LOG_WRITE_FAILURE,
                 ER_THD(current_thd, ER_SLAVE_RELAY_LOG_WRITE_FAILURE),
                 "could not queue event from master");
      goto err;
    }
    if (new_fdle->common_footer->checksum_alg ==
                                 binary_log::BINLOG_CHECKSUM_ALG_UNDEF)
      new_fdle->common_footer->checksum_alg= binary_log::BINLOG_CHECKSUM_ALG_OFF;

    mi->set_mi_description_event(new_fdle);

    /* installing new value of checksum Alg for relay log */
    mi->rli->relay_log.relay_log_checksum_alg= new_fdle->common_footer->checksum_alg;

    /*
       Though this does some conversion to the slave's format, this will
       preserve the master's binlog format version, and number of event types.
    */
    /*
       If the event was not requested by the slave (the slave did not ask for
       it), i.e. has end_log_pos=0, we do not increment mi->get_master_log_pos()
    */
    inc_pos= uint4korr(buf+LOG_POS_OFFSET) ? event_len : 0;
    DBUG_PRINT("info",("binlog format is now %d",
                       mi->get_mi_description_event()->binlog_version));

  }
  break;

  case binary_log::HEARTBEAT_LOG_EVENT:
  {
    /*
      HB (heartbeat) cannot come before RL (Relay)
    */
    Heartbeat_log_event hb(buf,
                           mi->rli->relay_log.relay_log_checksum_alg
                           != binary_log::BINLOG_CHECKSUM_ALG_OFF ?
                           event_len - BINLOG_CHECKSUM_LEN : event_len,
                           mi->get_mi_description_event());
    if (!hb.is_valid())
    {
      char errbuf[1024];
      char llbuf[22];
      sprintf(errbuf, "inconsistent heartbeat event content; the event's data: "
              "log_file_name %-.512s log_pos %s",
              hb.get_log_ident(), llstr(hb.common_header->log_pos, llbuf));
      mi->report(ERROR_LEVEL, ER_SLAVE_HEARTBEAT_FAILURE,
                 ER_THD(current_thd, ER_SLAVE_HEARTBEAT_FAILURE), errbuf);
      goto err;
    }
    mi->received_heartbeats++;
    mi->last_heartbeat= my_time(0);


    /*
      During GTID protocol, if the master skips transactions,
      a heartbeat event is sent to the slave at the end of last
      skipped transaction to update coordinates.

      I/O thread receives the heartbeat event and updates mi
      only if the received heartbeat position is greater than
      mi->get_master_log_pos(). This event is written to the
      relay log as an ignored Rotate event. SQL thread reads
      the rotate event only to update the coordinates corresponding
      to the last skipped transaction. Note that,
      we update only the positions and not the file names, as a ROTATE
      EVENT from the master prior to this will update the file name.
    */
    if (mi->is_auto_position()  && mi->get_master_log_pos() <
       hb.common_header->log_pos &&  mi->get_master_log_name() != NULL)
    {

      DBUG_ASSERT(memcmp(const_cast<char*>(mi->get_master_log_name()),
                         hb.get_log_ident(), hb.get_ident_len()) == 0);

      mi->set_master_log_pos(hb.common_header->log_pos);

      /*
         Put this heartbeat event in the relay log as a Rotate Event.
      */
      inc_pos= 0;
      memcpy(rli->ign_master_log_name_end, mi->get_master_log_name(),
             FN_REFLEN);
      rli->ign_master_log_pos_end = mi->get_master_log_pos();

      if (write_ignored_events_info_to_relay_log(mi->info_thd, mi))
        goto end;
    }

    /* 
       compare local and event's versions of log_file, log_pos.
       
       Heartbeat is sent only after an event corresponding to the corrdinates
       the heartbeat carries.
       Slave can not have a difference in coordinates except in the only
       special case when mi->get_master_log_name(), mi->get_master_log_pos() have never
       been updated by Rotate event i.e when slave does not have any history
       with the master (and thereafter mi->get_master_log_pos() is NULL).

       TODO: handling `when' for SHOW SLAVE STATUS' snds behind
    */
    if (memcmp(const_cast<char *>(mi->get_master_log_name()),
               hb.get_log_ident(), hb.get_ident_len())
        || (mi->get_master_log_pos() > hb.common_header->log_pos))
    {
      /* missed events of heartbeat from the past */
      char errbuf[1024];
      char llbuf[22];
      sprintf(errbuf, "heartbeat is not compatible with local info; "
              "the event's data: log_file_name %-.512s log_pos %s",
              hb.get_log_ident(), llstr(hb.common_header->log_pos, llbuf));
      mi->report(ERROR_LEVEL, ER_SLAVE_HEARTBEAT_FAILURE,
                 ER_THD(current_thd, ER_SLAVE_HEARTBEAT_FAILURE), errbuf);
      goto err;
    }
    goto end;
  }
  break;

  case binary_log::PREVIOUS_GTIDS_LOG_EVENT:
  {
    /*
      This event does not have any meaning for the slave and
      was just sent to show the slave the master is making
      progress and avoid possible deadlocks.
      So at this point, the event is replaced by a rotate
      event what will make the slave to update what it knows
      about the master's coordinates.
    */
    inc_pos= 0;
    mi->set_master_log_pos(mi->get_master_log_pos() + event_len);
    memcpy(rli->ign_master_log_name_end, mi->get_master_log_name(), FN_REFLEN);
    rli->ign_master_log_pos_end= mi->get_master_log_pos();

    if (write_ignored_events_info_to_relay_log(mi->info_thd, mi))
      goto err;

    goto end;
  }
  break;

  case binary_log::GTID_LOG_EVENT:
  {
    global_sid_lock->rdlock();
    /*
      This can happen if the master uses GTID_MODE=OFF_PERMISSIVE, and
      sends GTID events to the slave. A possible scenario is that user
      does not follow the upgrade procedure for GTIDs, and creates a
      topology like A->B->C, where A uses GTID_MODE=ON_PERMISSIVE, B
      uses GTID_MODE=OFF_PERMISSIVE, and C uses GTID_MODE=OFF.  Each
      connection is allowed, but the master A will generate GTID
      transactions which will be sent through B to C.  Then C will hit
      this error.
    */
    if (get_gtid_mode(GTID_MODE_LOCK_SID) == GTID_MODE_OFF)
    {
      global_sid_lock->unlock();
      mi->report(ERROR_LEVEL, ER_CANT_REPLICATE_GTID_WITH_GTID_MODE_OFF,
                 ER_THD(current_thd, ER_CANT_REPLICATE_GTID_WITH_GTID_MODE_OFF),
                 mi->get_master_log_name(), mi->get_master_log_pos());
      goto err;
    }
    Gtid_log_event gtid_ev(buf,
                           checksum_alg != binary_log::BINLOG_CHECKSUM_ALG_OFF ?
                           event_len - BINLOG_CHECKSUM_LEN : event_len,
                           mi->get_mi_description_event());
    gtid.sidno= gtid_ev.get_sidno(false);
    global_sid_lock->unlock();
    if (gtid.sidno < 0)
      goto err;
    gtid.gno= gtid_ev.get_gno();
    inc_pos= event_len;
  }
  break;

  case binary_log::ANONYMOUS_GTID_LOG_EVENT:
    /*
      This cannot normally happen, because the master has a check that
      prevents it from sending anonymous events when auto_position is
      enabled.  However, the master could be something else than
      mysqld, which could contain bugs that we have no control over.
      So we need this check on the slave to be sure that whoever is on
      the other side of the protocol does not break the protocol.
    */
    if (mi->is_auto_position())
    {
      mi->report(ERROR_LEVEL, ER_CANT_REPLICATE_ANONYMOUS_WITH_AUTO_POSITION,
                 ER_THD(current_thd, ER_CANT_REPLICATE_ANONYMOUS_WITH_AUTO_POSITION),
                 mi->get_master_log_name(), mi->get_master_log_pos());
      goto err;
    }
    /*
      This can happen if the master uses GTID_MODE=ON_PERMISSIVE, and
      sends an anonymous event to the slave. A possible scenario is
      that user does not follow the upgrade procedure for GTIDs, and
      creates a topology like A->B->C, where A uses
      GTID_MODE=OFF_PERMISSIVE, B uses GTID_MODE=ON_PERMISSIVE, and C
      uses GTID_MODE=ON.  Each connection is allowed, but the master A
      will generate anonymous transactions which will be sent through
      B to C.  Then C will hit this error.
    */
    else if (get_gtid_mode(GTID_MODE_LOCK_NONE) == GTID_MODE_ON)
    {
      mi->report(ERROR_LEVEL, ER_CANT_REPLICATE_ANONYMOUS_WITH_GTID_MODE_ON,
                 ER_THD(current_thd, ER_CANT_REPLICATE_ANONYMOUS_WITH_GTID_MODE_ON),
                 mi->get_master_log_name(), mi->get_master_log_pos());
      goto err;
    }
    /* fall through */

  default:
    inc_pos= event_len;
  break;
  }

  /*
    Simulate an unknown ignorable log event by rewriting the write_rows log
    event and previous_gtids log event before writing them in relay log.
  */
  DBUG_EXECUTE_IF("simulate_unknown_ignorable_log_event",
    if (event_type == binary_log::WRITE_ROWS_EVENT ||
        event_type == binary_log::PREVIOUS_GTIDS_LOG_EVENT)
    {
      char *event_buf= const_cast<char*>(buf);
      /* Overwrite the log event type with an unknown type. */
      event_buf[EVENT_TYPE_OFFSET]= binary_log::ENUM_END_EVENT + 1;
      /* Set LOG_EVENT_IGNORABLE_F for the log event. */
      int2store(event_buf + FLAGS_OFFSET,
                uint2korr(event_buf + FLAGS_OFFSET) | LOG_EVENT_IGNORABLE_F);
    }
  );

  /*
     If this event is originating from this server, don't queue it.
     We don't check this for 3.23 events because it's simpler like this; 3.23
     will be filtered anyway by the SQL slave thread which also tests the
     server id (we must also keep this test in the SQL thread, in case somebody
     upgrades a 4.0 slave which has a not-filtered relay log).

     ANY event coming from ourselves can be ignored: it is obvious for queries;
     for STOP_EVENT/ROTATE_EVENT/START_EVENT: these cannot come from ourselves
     (--log-slave-updates would not log that) unless this slave is also its
     direct master (an unsupported, useless setup!).
  */

  mysql_mutex_lock(log_lock);
  DBUG_ASSERT(lock_count == 1);
  lock_count= 2;

  s_id= uint4korr(buf + SERVER_ID_OFFSET);

  /*
    If server_id_bits option is set we need to mask out irrelevant bits
    when checking server_id, but we still put the full unmasked server_id
    into the Relay log so that it can be accessed when applying the event
  */
  s_id&= opt_server_id_mask;

  if ((s_id == ::server_id && !mi->rli->replicate_same_server_id) ||
      /*
        the following conjunction deals with IGNORE_SERVER_IDS, if set
        If the master is on the ignore list, execution of
        format description log events and rotate events is necessary.
      */
      (mi->ignore_server_ids->dynamic_ids.size() > 0 &&
       mi->shall_ignore_server_id(s_id) &&
       /* everything is filtered out from non-master */
       (s_id != mi->master_id ||
        /* for the master meta information is necessary */
        (event_type != binary_log::FORMAT_DESCRIPTION_EVENT &&
         event_type != binary_log::ROTATE_EVENT))))
  {
    /*
      Do not write it to the relay log.
      a) We still want to increment mi->get_master_log_pos(), so that we won't
      re-read this event from the master if the slave IO thread is now
      stopped/restarted (more efficient if the events we are ignoring are big
      LOAD DATA INFILE).
      b) We want to record that we are skipping events, for the information of
      the slave SQL thread, otherwise that thread may let
      rli->group_relay_log_pos stay too small if the last binlog's event is
      ignored.
      But events which were generated by this slave and which do not exist in
      the master's binlog (i.e. Format_desc, Rotate & Stop) should not increment
      mi->get_master_log_pos().
      If the event is originated remotely and is being filtered out by
      IGNORE_SERVER_IDS it increments mi->get_master_log_pos()
      as well as rli->group_relay_log_pos.
    */
    if (!(s_id == ::server_id && !mi->rli->replicate_same_server_id) ||
        (event_type != binary_log::FORMAT_DESCRIPTION_EVENT &&
         event_type != binary_log::ROTATE_EVENT &&
         event_type != binary_log::STOP_EVENT))
    {
      mi->set_master_log_pos(mi->get_master_log_pos() + inc_pos);
      memcpy(rli->ign_master_log_name_end, mi->get_master_log_name(), FN_REFLEN);
      DBUG_ASSERT(rli->ign_master_log_name_end[0]);
      rli->ign_master_log_pos_end= mi->get_master_log_pos();
    }
    rli->relay_log.signal_update(); // the slave SQL thread needs to re-check
    DBUG_PRINT("info", ("master_log_pos: %lu, event originating from %u server, ignored",
                        (ulong) mi->get_master_log_pos(), uint4korr(buf + SERVER_ID_OFFSET)));
  }
  else
  {
    bool is_error= false;
    /* write the event to the relay log */
    if (likely(rli->relay_log.append_buffer(buf, event_len, mi) == 0))
    {
      mi->set_master_log_pos(mi->get_master_log_pos() + inc_pos);
      DBUG_PRINT("info", ("master_log_pos: %lu", (ulong) mi->get_master_log_pos()));
      rli->relay_log.harvest_bytes_written(&rli->log_space_total);

      /*
        If this event is GTID_LOG_EVENT we store its GTID to add to the
        Retrieved_Gtid_Set later, when the last event of the transaction be
        queued.
      */
      if (event_type == binary_log::GTID_LOG_EVENT)
      {
        mi->set_last_gtid_queued(gtid);
      }

      /*
        If we are starting an anonymous transaction, we have to discard
        the GTID of the partial transaction that was not finished (if
        there is one).
        */
      if (event_type == binary_log::ANONYMOUS_GTID_LOG_EVENT)
      {
#ifndef DBUG_OFF
        if (!mi->get_last_gtid_queued()->is_empty())
        {
          DBUG_PRINT("info", ("Discarding Gtid(%d, %lld) as the transaction "
                              "wasn't complete and we found an "
                              "ANONYMOUS_GTID_LOG_EVENT.",
                              mi->get_last_gtid_queued()->sidno,
                              mi->get_last_gtid_queued()->gno));
        }
#endif
        mi->clear_last_gtid_queued();
      }
    }
    else
      is_error= true;
    rli->ign_master_log_name_end[0]= 0; // last event is not ignored
    if (save_buf != NULL)
      buf= save_buf;
    if (is_error)
    {
      mi->report(ERROR_LEVEL, ER_SLAVE_RELAY_LOG_WRITE_FAILURE,
                 ER_THD(current_thd, ER_SLAVE_RELAY_LOG_WRITE_FAILURE),
                 "could not queue event from master");
      goto err;
    }
  }
  goto end;

err:
  error= true;

end:
  if (lock_count >= 1)
    mysql_mutex_unlock(&mi->data_lock);
  if (lock_count >= 2)
    mysql_mutex_unlock(log_lock);
  DBUG_PRINT("info", ("error: %d", error));
  DBUG_RETURN(error);
}

/**
  Hook to detach the active VIO before closing a connection handle.

  The client API might close the connection (and associated data)
  in case it encounters a unrecoverable (network) error. This hook
  is called from the client code before the VIO handle is deleted
  allows the thread to detach the active vio so it does not point
  to freed memory.

  Other calls to THD::clear_active_vio throughout this module are
  redundant due to the hook but are left in place for illustrative
  purposes.
*/

extern "C" void slave_io_thread_detach_vio()
{
  THD *thd= current_thd;
  if (thd && thd->slave_thread)
    thd->clear_active_vio();
}


/*
  Try to connect until successful or slave killed

  SYNPOSIS
    safe_connect()
    thd                 Thread handler for slave
    mysql               MySQL connection handle
    mi                  Replication handle

  RETURN
    0   ok
    #   Error
*/

static int safe_connect(THD* thd, MYSQL* mysql, Master_info* mi)
{
  DBUG_ENTER("safe_connect");

  DBUG_RETURN(connect_to_master(thd, mysql, mi, 0, 0));
}


/*
  SYNPOSIS
    connect_to_master()

  IMPLEMENTATION
    Try to connect until successful or slave killed or we have retried
    mi->retry_count times
*/

static int connect_to_master(THD* thd, MYSQL* mysql, Master_info* mi,
                             bool reconnect, bool suppress_warnings)
{
  int slave_was_killed= 0;
  int last_errno= -2;                           // impossible error
  ulong err_count=0;
  char llbuff[22];
  char password[MAX_PASSWORD_LENGTH + 1];
  size_t password_size= sizeof(password);
  DBUG_ENTER("connect_to_master");
  set_slave_max_allowed_packet(thd, mysql);
#ifndef DBUG_OFF
  mi->events_until_exit = disconnect_slave_event_count;
#endif
  ulong client_flag= CLIENT_REMEMBER_OPTIONS;
  if (opt_slave_compressed_protocol)
    client_flag|= CLIENT_COMPRESS;              /* We will use compression */

  mysql_options(mysql, MYSQL_OPT_CONNECT_TIMEOUT, (char *) &slave_net_timeout);
  mysql_options(mysql, MYSQL_OPT_READ_TIMEOUT, (char *) &slave_net_timeout);

  if (mi->bind_addr[0])
  {
    DBUG_PRINT("info",("bind_addr: %s", mi->bind_addr));
    mysql_options(mysql, MYSQL_OPT_BIND, mi->bind_addr);
  }

#ifdef HAVE_OPENSSL
  if (mi->ssl)
  {
    mysql_ssl_set(mysql,
                  mi->ssl_key[0]?mi->ssl_key:0,
                  mi->ssl_cert[0]?mi->ssl_cert:0,
                  mi->ssl_ca[0]?mi->ssl_ca:0,
                  mi->ssl_capath[0]?mi->ssl_capath:0,
                  mi->ssl_cipher[0]?mi->ssl_cipher:0);
#ifdef HAVE_YASSL
    mi->ssl_crl[0]= '\0';
    mi->ssl_crlpath[0]= '\0';
#endif
    mysql_options(mysql, MYSQL_OPT_SSL_CRL,
                  mi->ssl_crl[0] ? mi->ssl_crl : 0);
    mysql_options(mysql, MYSQL_OPT_TLS_VERSION,
                  mi->tls_version[0] ? mi->tls_version : 0);
    mysql_options(mysql, MYSQL_OPT_SSL_CRLPATH,
                  mi->ssl_crlpath[0] ? mi->ssl_crlpath : 0);
    enum mysql_ssl_mode ssl_mode;
    if (mi->ssl_verify_server_cert)
      ssl_mode= SSL_MODE_VERIFY_IDENTITY;
    else if (mi->ssl_ca[0] || mi->ssl_capath[0])
      ssl_mode= SSL_MODE_VERIFY_CA;
    else
      ssl_mode= SSL_MODE_REQUIRED;
    mysql_options(mysql, MYSQL_OPT_SSL_MODE, &ssl_mode);
  }
#endif

  /*
    If server's default charset is not supported (like utf16, utf32) as client
    charset, then set client charset to 'latin1' (default client charset).
  */
  if (is_supported_parser_charset(default_charset_info))
    mysql_options(mysql, MYSQL_SET_CHARSET_NAME, default_charset_info->csname);
  else
  {
    sql_print_information("'%s' can not be used as client character set. "
                          "'%s' will be used as default client character set "
                          "while connecting to master.",
                          default_charset_info->csname,
                          default_client_charset_info->csname);
    mysql_options(mysql, MYSQL_SET_CHARSET_NAME,
                  default_client_charset_info->csname);
  }


  /* This one is not strictly needed but we have it here for completeness */
  mysql_options(mysql, MYSQL_SET_CHARSET_DIR, (char *) charsets_dir);

  if (mi->is_start_plugin_auth_configured())
  {
    DBUG_PRINT("info", ("Slaving is using MYSQL_DEFAULT_AUTH %s",
                        mi->get_start_plugin_auth()));
    mysql_options(mysql, MYSQL_DEFAULT_AUTH, mi->get_start_plugin_auth());
  }
  
  if (mi->is_start_plugin_dir_configured())
  {
    DBUG_PRINT("info", ("Slaving is using MYSQL_PLUGIN_DIR %s",
                        mi->get_start_plugin_dir()));
    mysql_options(mysql, MYSQL_PLUGIN_DIR, mi->get_start_plugin_dir());
  }
  /* Set MYSQL_PLUGIN_DIR in case master asks for an external authentication plugin */
  else if (opt_plugin_dir_ptr && *opt_plugin_dir_ptr)
    mysql_options(mysql, MYSQL_PLUGIN_DIR, opt_plugin_dir_ptr);
  
  if (!mi->is_start_user_configured())
    sql_print_warning("%s", ER_DEFAULT(ER_INSECURE_CHANGE_MASTER));

  if (mi->get_password(password, &password_size))
  {
    mi->report(ERROR_LEVEL, ER_SLAVE_FATAL_ERROR,
               ER_THD(thd, ER_SLAVE_FATAL_ERROR),
               "Unable to configure password when attempting to "
               "connect to the master server. Connection attempt "
               "terminated.");
    DBUG_RETURN(1);
  }

  const char* user= mi->get_user();
  if (user == NULL || user[0] == 0)
  {
    mi->report(ERROR_LEVEL, ER_SLAVE_FATAL_ERROR,
               ER_THD(thd, ER_SLAVE_FATAL_ERROR),
               "Invalid (empty) username when attempting to "
               "connect to the master server. Connection attempt "
               "terminated.");
    DBUG_RETURN(1);
  }

  mysql_options4(mysql, MYSQL_OPT_CONNECT_ATTR_ADD,
                "program_name", "mysqld");
  mysql_options4(mysql, MYSQL_OPT_CONNECT_ATTR_ADD,
                "_client_role", "binary_log_listener");
  mysql_options4(mysql, MYSQL_OPT_CONNECT_ATTR_ADD,
                "_client_replication_channel_name", mi->get_channel());

  while (!(slave_was_killed = io_slave_killed(thd,mi))
         && (reconnect ? mysql_reconnect(mysql) != 0 :
             mysql_real_connect(mysql, mi->host, user,
                                password, 0, mi->port, 0, client_flag) == 0))
  {
    /*
       SHOW SLAVE STATUS will display the number of retries which
       would be real retry counts instead of mi->retry_count for
       each connection attempt by 'Last_IO_Error' entry.
    */
    last_errno=mysql_errno(mysql);
    suppress_warnings= 0;
    mi->report(ERROR_LEVEL, last_errno,
               "error %s to master '%s@%s:%d'"
               " - retry-time: %d  retries: %lu",
               (reconnect ? "reconnecting" : "connecting"),
               mi->get_user(), mi->host, mi->port,
               mi->connect_retry, err_count + 1);
    /*
      By default we try forever. The reason is that failure will trigger
      master election, so if the user did not set mi->retry_count we
      do not want to have election triggered on the first failure to
      connect
    */
    if (++err_count == mi->retry_count)
    {
      slave_was_killed=1;
      break;
    }
    slave_sleep(thd, mi->connect_retry, io_slave_killed, mi);
  }

  if (!slave_was_killed)
  {
    mi->clear_error(); // clear possible left over reconnect error
    if (reconnect)
    {
      if (!suppress_warnings)
        sql_print_information("Slave%s: connected to master '%s@%s:%d',"
                              "replication resumed in log '%s' at position %s",
                              mi->get_for_channel_str(), mi->get_user(),
                              mi->host, mi->port,
                              mi->get_io_rpl_log_name(),
                              llstr(mi->get_master_log_pos(),llbuff));
    }
    else
    {
      query_logger.general_log_print(thd, COM_CONNECT_OUT, "%s@%s:%d",
                                     mi->get_user(), mi->host, mi->port);
    }

    thd->set_active_vio(mysql->net.vio);
  }
  mysql->reconnect= 1;
  DBUG_PRINT("exit",("slave_was_killed: %d", slave_was_killed));
  DBUG_RETURN(slave_was_killed);
}


/*
  safe_reconnect()

  IMPLEMENTATION
    Try to connect until successful or slave killed or we have retried
    mi->retry_count times
*/

static int safe_reconnect(THD* thd, MYSQL* mysql, Master_info* mi,
                          bool suppress_warnings)
{
  DBUG_ENTER("safe_reconnect");
  DBUG_RETURN(connect_to_master(thd, mysql, mi, 1, suppress_warnings));
}


/*
  Called when we notice that the current "hot" log got rotated under our feet.
*/

static IO_CACHE *reopen_relay_log(Relay_log_info *rli, const char **errmsg)
{
  DBUG_ENTER("reopen_relay_log");
  DBUG_ASSERT(rli->cur_log != &rli->cache_buf);
  DBUG_ASSERT(rli->cur_log_fd == -1);

  IO_CACHE *cur_log = rli->cur_log=&rli->cache_buf;
  if ((rli->cur_log_fd=open_binlog_file(cur_log,rli->get_event_relay_log_name(),
                                        errmsg)) <0)
    DBUG_RETURN(0);
  /*
    We want to start exactly where we was before:
    relay_log_pos       Current log pos
    pending             Number of bytes already processed from the event
  */
  rli->set_event_relay_log_pos(max<ulonglong>(rli->get_event_relay_log_pos(),
                                              BIN_LOG_HEADER_SIZE));
  my_b_seek(cur_log,rli->get_event_relay_log_pos());
  DBUG_RETURN(cur_log);
}


/**
  Reads next event from the relay log.  Should be called from the
  slave IO thread.

  @param rli Relay_log_info structure for the slave IO thread.

  @return The event read, or NULL on error.  If an error occurs, the
  error is reported through the sql_print_information() or
  sql_print_error() functions.
*/
static Log_event* next_event(Relay_log_info* rli)
{
  Log_event* ev;
  IO_CACHE* cur_log = rli->cur_log;
  mysql_mutex_t *log_lock = rli->relay_log.get_log_lock();
  const char* errmsg=0;
  THD* thd = rli->info_thd;
  DBUG_ENTER("next_event");

  DBUG_ASSERT(thd != 0);

#ifndef DBUG_OFF
  if (abort_slave_event_count && !rli->events_until_exit--)
    DBUG_RETURN(0);
#endif

  /*
    For most operations we need to protect rli members with data_lock,
    so we assume calling function acquired this mutex for us and we will
    hold it for the most of the loop below However, we will release it
    whenever it is worth the hassle,  and in the cases when we go into a
    mysql_cond_wait() with the non-data_lock mutex
  */
  mysql_mutex_assert_owner(&rli->data_lock);

  while (!sql_slave_killed(thd,rli))
  {
    /*
      We can have two kinds of log reading:
      hot_log:
        rli->cur_log points at the IO_CACHE of relay_log, which
        is actively being updated by the I/O thread. We need to be careful
        in this case and make sure that we are not looking at a stale log that
        has already been rotated. If it has been, we reopen the log.

      The other case is much simpler:
        We just have a read only log that nobody else will be updating.
    */
    bool hot_log;
    if ((hot_log = (cur_log != &rli->cache_buf)))
    {
      DBUG_ASSERT(rli->cur_log_fd == -1); // foreign descriptor
      mysql_mutex_lock(log_lock);

      /*
        Reading xxx_file_id is safe because the log will only
        be rotated when we hold relay_log.LOCK_log
      */
      if (rli->relay_log.get_open_count() != rli->cur_log_old_open_count)
      {
        // The master has switched to a new log file; Reopen the old log file
        cur_log=reopen_relay_log(rli, &errmsg);
        mysql_mutex_unlock(log_lock);
        if (!cur_log)                           // No more log files
          goto err;
        hot_log=0;                              // Using old binary log
      }
    }
    /* 
      As there is no guarantee that the relay is open (for example, an I/O
      error during a write by the slave I/O thread may have closed it), we
      have to test it.
    */
    if (!my_b_inited(cur_log))
      goto err;
#ifndef DBUG_OFF
    {
      DBUG_PRINT("info", ("assertion skip %lu file pos %lu event relay log pos %lu file %s\n",
        (ulong) rli->slave_skip_counter, (ulong) my_b_tell(cur_log),
        (ulong) rli->get_event_relay_log_pos(),
        rli->get_event_relay_log_name()));

      /* This is an assertion which sometimes fails, let's try to track it */
      char llbuf1[22], llbuf2[22];
      DBUG_PRINT("info", ("my_b_tell(cur_log)=%s rli->event_relay_log_pos=%s",
                          llstr(my_b_tell(cur_log),llbuf1),
                          llstr(rli->get_event_relay_log_pos(),llbuf2)));

      DBUG_ASSERT(my_b_tell(cur_log) >= BIN_LOG_HEADER_SIZE);
      DBUG_ASSERT(my_b_tell(cur_log) == rli->get_event_relay_log_pos() || rli->is_parallel_exec());

      DBUG_PRINT("info", ("next_event group master %s %lu group relay %s %lu event %s %lu\n",
        rli->get_group_master_log_name(),
        (ulong) rli->get_group_master_log_pos(),
        rli->get_group_relay_log_name(),
        (ulong) rli->get_group_relay_log_pos(),
        rli->get_event_relay_log_name(),
        (ulong) rli->get_event_relay_log_pos()));
    }
#endif
    rli->set_event_start_pos(my_b_tell(cur_log));
    /*
      Relay log is always in new format - if the master is 3.23, the
      I/O thread will convert the format for us.
      A problem: the description event may be in a previous relay log. So if
      the slave has been shutdown meanwhile, we would have to look in old relay
      logs, which may even have been deleted. So we need to write this
      description event at the beginning of the relay log.
      When the relay log is created when the I/O thread starts, easy: the
      master will send the description event and we will queue it.
      But if the relay log is created by new_file(): then the solution is:
      MYSQL_BIN_LOG::open() will write the buffered description event.
    */
    if ((ev= Log_event::read_log_event(cur_log, 0,
                                       rli->get_rli_description_event(),
                                       opt_slave_sql_verify_checksum)))
    {
      DBUG_ASSERT(thd==rli->info_thd);
      /*
        read it while we have a lock, to avoid a mutex lock in
        inc_event_relay_log_pos()
      */
      rli->set_future_event_relay_log_pos(my_b_tell(cur_log));
      ev->future_event_relay_log_pos= rli->get_future_event_relay_log_pos();

      if (hot_log)
        mysql_mutex_unlock(log_lock);
      /*
         MTS checkpoint in the successful read branch.
         The following block makes sure that
         a. GAQ the job assignment control resource is not run out of space, and
         b. Last executed transaction coordinates are advanced whenever
            there's been progress by Workers.
         Notice, MTS logical clock scheduler does not introduce any
         own specfics even though internally it may need to learn about
         the done status of a job.
      */
      bool force= (rli->checkpoint_seqno > (rli->checkpoint_group - 1));
      if (rli->is_parallel_exec() && (opt_mts_checkpoint_period != 0 || force))
      {
        ulonglong period= static_cast<ulonglong>(opt_mts_checkpoint_period * 1000000ULL);
        mysql_mutex_unlock(&rli->data_lock);
        /*
          At this point the coordinator has is delegating jobs to workers and
          the checkpoint routine must be periodically invoked.
        */
        (void) mts_checkpoint_routine(rli, period, force, true/*need_data_lock=true*/); // TODO: ALFRANIO ERROR
        DBUG_ASSERT(!force ||
                    (force && (rli->checkpoint_seqno <= (rli->checkpoint_group - 1))) ||
                    sql_slave_killed(thd, rli));
        mysql_mutex_lock(&rli->data_lock);
      }
      DBUG_RETURN(ev);
    }
    DBUG_ASSERT(thd==rli->info_thd);
    if (opt_reckless_slave)                     // For mysql-test
      cur_log->error = 0;
    if (cur_log->error < 0)
    {
      errmsg = "slave SQL thread aborted because of I/O error";
      if (rli->mts_group_status == Relay_log_info::MTS_IN_GROUP)
        /*
          MTS group status is set to MTS_KILLED_GROUP, whenever a read event
          error happens and there was already a non-terminal event scheduled.
        */
        rli->mts_group_status= Relay_log_info::MTS_KILLED_GROUP;
      if (hot_log)
        mysql_mutex_unlock(log_lock);
      goto err;
    }
    if (!cur_log->error) /* EOF */
    {
      /*
        On a hot log, EOF means that there are no more updates to
        process and we must block until I/O thread adds some and
        signals us to continue
      */
      if (hot_log)
      {
        /*
          We say in Seconds_Behind_Master that we have "caught up". Note that
          for example if network link is broken but I/O slave thread hasn't
          noticed it (slave_net_timeout not elapsed), then we'll say "caught
          up" whereas we're not really caught up. Fixing that would require
          internally cutting timeout in smaller pieces in network read, no
          thanks. Another example: SQL has caught up on I/O, now I/O has read
          a new event and is queuing it; the false "0" will exist until SQL
          finishes executing the new event; it will be look abnormal only if
          the events have old timestamps (then you get "many", 0, "many").

          Transient phases like this can be fixed with implemeting
          Heartbeat event which provides the slave the status of the
          master at time the master does not have any new update to send.
          Seconds_Behind_Master would be zero only when master has no
          more updates in binlog for slave. The heartbeat can be sent
          in a (small) fraction of slave_net_timeout. Until it's done
          rli->last_master_timestamp is temporarely (for time of
          waiting for the following event) reset whenever EOF is
          reached.
        */

        /* shows zero while it is sleeping (and until the next event
           is about to be executed).  Note, in MTS case
           Seconds_Behind_Master resetting follows slightly different
           schema where reaching EOF is not enough.  The status
           parameter is updated per some number of processed group of
           events. The number can't be greater than
           @@global.slave_checkpoint_group and anyway SBM updating
           rate does not exceed @@global.slave_checkpoint_period.
           Notice that SBM is set to a new value after processing the
           terminal event (e.g Commit) of a group.  Coordinator resets
           SBM when notices no more groups left neither to read from
           Relay-log nor to process by Workers.
        */
        if (!rli->is_parallel_exec())
          rli->last_master_timestamp= 0;

        DBUG_ASSERT(rli->relay_log.get_open_count() ==
                    rli->cur_log_old_open_count);

        if (rli->ign_master_log_name_end[0])
        {
          /* We generate and return a Rotate, to make our positions advance */
          DBUG_PRINT("info",("seeing an ignored end segment"));
          ev= new Rotate_log_event(rli->ign_master_log_name_end,
                                   0, rli->ign_master_log_pos_end,
                                   Rotate_log_event::DUP_NAME);
          rli->ign_master_log_name_end[0]= 0;
          mysql_mutex_unlock(log_lock);
          if (unlikely(!ev))
          {
            errmsg= "Slave SQL thread failed to create a Rotate event "
              "(out of memory?), SHOW SLAVE STATUS may be inaccurate";
            goto err;
          }
          ev->server_id= 0; // don't be ignored by slave SQL thread
          DBUG_RETURN(ev);
        }

        /*
          We can, and should release data_lock while we are waiting for
          update. If we do not, show slave status will block
        */
        mysql_mutex_unlock(&rli->data_lock);

        /*
          Possible deadlock :
          - the I/O thread has reached log_space_limit
          - the SQL thread has read all relay logs, but cannot purge for some
          reason:
            * it has already purged all logs except the current one
            * there are other logs than the current one but they're involved in
            a transaction that finishes in the current one (or is not finished)
          Solution :
          Wake up the possibly waiting I/O thread, and set a boolean asking
          the I/O thread to temporarily ignore the log_space_limit
          constraint, because we do not want the I/O thread to block because of
          space (it's ok if it blocks for any other reason (e.g. because the
          master does not send anything). Then the I/O thread stops waiting
          and reads one more event and starts honoring log_space_limit again.

          If the SQL thread needs more events to be able to rotate the log (it
          might need to finish the current group first), then it can ask for one
          more at a time. Thus we don't outgrow the relay log indefinitely,
          but rather in a controlled manner, until the next rotate.

          When the SQL thread starts it sets ignore_log_space_limit to false. 
          We should also reset ignore_log_space_limit to 0 when the user does 
          RESET SLAVE, but in fact, no need as RESET SLAVE requires that the slave
          be stopped, and the SQL thread sets ignore_log_space_limit to 0 when
          it stops.
        */
        mysql_mutex_lock(&rli->log_space_lock);

        /* 
          If we have reached the limit of the relay space and we
          are going to sleep, waiting for more events:

          1. If outside a group, SQL thread asks the IO thread 
             to force a rotation so that the SQL thread purges 
             logs next time it processes an event (thus space is
             freed).

          2. If in a group, SQL thread asks the IO thread to 
             ignore the limit and queues yet one more event 
             so that the SQL thread finishes the group and 
             is are able to rotate and purge sometime soon.
         */
        if (rli->log_space_limit && 
            rli->log_space_limit < rli->log_space_total)
        {
          /* force rotation if not in an unfinished group */
          if (!rli->is_parallel_exec())
          {
            rli->sql_force_rotate_relay= !rli->is_in_group();
          }
          else
          {
            rli->sql_force_rotate_relay=
              (rli->mts_group_status != Relay_log_info::MTS_IN_GROUP);
          }
          /* ask for one more event */
          rli->ignore_log_space_limit= true;
        }

        /*
          If the I/O thread is blocked, unblock it.  Ok to broadcast
          after unlock, because the mutex is only destroyed in
          ~Relay_log_info(), i.e. when rli is destroyed, and rli will
          not be destroyed before we exit the present function.
        */
        mysql_mutex_unlock(&rli->log_space_lock);
        mysql_cond_broadcast(&rli->log_space_cond);
        // Note that wait_for_update_relay_log unlocks lock_log !

        if (rli->is_parallel_exec() && (opt_mts_checkpoint_period != 0 ||
            DBUG_EVALUATE_IF("check_slave_debug_group", 1, 0)))
        {
          int ret= 0;
          struct timespec waittime;
          ulonglong period= static_cast<ulonglong>(opt_mts_checkpoint_period * 1000000ULL);
          ulong signal_cnt= rli->relay_log.signal_cnt;

          mysql_mutex_unlock(log_lock);
          do
          {
            /*
              At this point the coordinator has no job to delegate to workers.
              However, workers are executing their assigned jobs and as such
              the checkpoint routine must be periodically invoked.
            */
            (void) mts_checkpoint_routine(rli, period, false, true/*need_data_lock=true*/); // TODO: ALFRANIO ERROR
            mysql_mutex_lock(log_lock);
            // More to the empty relay-log all assigned events done so reset it.
            if (rli->gaq->empty())
              rli->last_master_timestamp= 0;

            if (DBUG_EVALUATE_IF("check_slave_debug_group", 1, 0))
              period= 10000000ULL;

            set_timespec_nsec(&waittime, period);
            ret= rli->relay_log.wait_for_update_relay_log(thd, &waittime);
          } while ((ret == ETIMEDOUT || ret == ETIME) /* todo:remove */ &&
                   signal_cnt == rli->relay_log.signal_cnt && !thd->killed);
        }
        else
        {
          rli->relay_log.wait_for_update_relay_log(thd, NULL);
        }
        
        // re-acquire data lock since we released it earlier
        mysql_mutex_lock(&rli->data_lock);
        continue;
      }
      /*
        If the log was not hot, we need to move to the next log in
        sequence. The next log could be hot or cold, we deal with both
        cases separately after doing some common initialization
      */
      end_io_cache(cur_log);
      DBUG_ASSERT(rli->cur_log_fd >= 0);
      mysql_file_close(rli->cur_log_fd, MYF(MY_WME));
      rli->cur_log_fd = -1;

      if (relay_log_purge)
      {
        /*
          purge_first_log will properly set up relay log coordinates in rli.
          If the group's coordinates are equal to the event's coordinates
          (i.e. the relay log was not rotated in the middle of a group),
          we can purge this relay log too.
          We do ulonglong and string comparisons, this may be slow but
          - purging the last relay log is nice (it can save 1GB of disk), so we
          like to detect the case where we can do it, and given this,
          - I see no better detection method
          - purge_first_log is not called that often
        */
        if (rli->relay_log.purge_first_log
            (rli,
             rli->get_group_relay_log_pos() == rli->get_event_relay_log_pos()
             && !strcmp(rli->get_group_relay_log_name(),rli->get_event_relay_log_name())))
        {
          errmsg = "Error purging processed logs";
          goto err;
        }
        DBUG_PRINT("info", ("next_event group master %s %lu  group relay %s %lu event %s %lu\n",
          rli->get_group_master_log_name(),
          (ulong) rli->get_group_master_log_pos(),
          rli->get_group_relay_log_name(),
          (ulong) rli->get_group_relay_log_pos(),
          rli->get_event_relay_log_name(),
          (ulong) rli->get_event_relay_log_pos()));
      }
      else
      {
        /*
          If hot_log is set, then we already have a lock on
          LOCK_log.  If not, we have to get the lock.

          According to Sasha, the only time this code will ever be executed
          is if we are recovering from a bug.
        */
        if (rli->relay_log.find_next_log(&rli->linfo, !hot_log))
        {
          errmsg = "error switching to the next log";
          goto err;
        }
        rli->set_event_relay_log_pos(BIN_LOG_HEADER_SIZE);
        rli->set_event_relay_log_name(rli->linfo.log_file_name);
        /*
          We may update the worker here but this is not extremlly
          necessary. /Alfranio
        */
        rli->flush_info();
      }

      /* Reset the relay-log-change-notified status of  Slave Workers */
      if (rli->is_parallel_exec())
      {
        DBUG_PRINT("info", ("next_event: MTS group relay log changes to %s %lu\n",
                            rli->get_group_relay_log_name(),
                            (ulong) rli->get_group_relay_log_pos()));
        rli->reset_notified_relay_log_change();
      }

      /*
        Now we want to open this next log. To know if it's a hot log (the one
        being written by the I/O thread now) or a cold log, we can use
        is_active(); if it is hot, we use the I/O cache; if it's cold we open
        the file normally. But if is_active() reports that the log is hot, this
        may change between the test and the consequence of the test. So we may
        open the I/O cache whereas the log is now cold, which is nonsense.
        To guard against this, we need to have LOCK_log.
      */

      DBUG_PRINT("info",("hot_log: %d",hot_log));
      if (!hot_log) /* if hot_log, we already have this mutex */
        mysql_mutex_lock(log_lock);
      if (rli->relay_log.is_active(rli->linfo.log_file_name))
      {
#ifdef EXTRA_DEBUG
        sql_print_information("next log '%s' is currently active",
                              rli->linfo.log_file_name);
#endif
        rli->cur_log= cur_log= rli->relay_log.get_log_file();
        rli->cur_log_old_open_count= rli->relay_log.get_open_count();
        DBUG_ASSERT(rli->cur_log_fd == -1);

        /*
           When the SQL thread is [stopped and] (re)started the
           following may happen:

           1. Log was hot at stop time and remains hot at restart

              SQL thread reads again from hot_log (SQL thread was
              reading from the active log when it was stopped and the
              very same log is still active on SQL thread restart).

              In this case, my_b_seek is performed on cur_log, while
              cur_log points to relay_log.get_log_file();

           2. Log was hot at stop time but got cold before restart

              The log was hot when SQL thread stopped, but it is not
              anymore when the SQL thread restarts.

              In this case, the SQL thread reopens the log, using
              cache_buf, ie, cur_log points to &cache_buf, and thence
              its coordinates are reset.

           3. Log was already cold at stop time

              The log was not hot when the SQL thread stopped, and, of
              course, it will not be hot when it restarts.

              In this case, the SQL thread opens the cold log again,
              using cache_buf, ie, cur_log points to &cache_buf, and
              thence its coordinates are reset.

           4. Log was hot at stop time, DBA changes to previous cold
              log and restarts SQL thread

              The log was hot when the SQL thread was stopped, but the
              user changed the coordinates of the SQL thread to
              restart from a previous cold log.

              In this case, at start time, cur_log points to a cold
              log, opened using &cache_buf as cache, and coordinates
              are reset. However, as it moves on to the next logs, it
              will eventually reach the hot log. If the hot log is the
              same at the time the SQL thread was stopped, then
              coordinates were not reset - the cur_log will point to
              relay_log.get_log_file(), and not a freshly opened
              IO_CACHE through cache_buf. For this reason we need to
              deploy a my_b_seek before calling check_binlog_magic at
              this point of the code (see: BUG#55263 for more
              details).
          
          NOTES: 
            - We must keep the LOCK_log to read the 4 first bytes, as
              this is a hot log (same as when we call read_log_event()
              above: for a hot log we take the mutex).

            - Because of scenario #4 above, we need to have a
              my_b_seek here. Otherwise, we might hit the assertion
              inside check_binlog_magic.
        */

        my_b_seek(cur_log, (my_off_t) 0);
        if (check_binlog_magic(cur_log,&errmsg))
        {
          if (!hot_log)
            mysql_mutex_unlock(log_lock);
          goto err;
        }
        if (!hot_log)
          mysql_mutex_unlock(log_lock);
        continue;
      }
      if (!hot_log)
        mysql_mutex_unlock(log_lock);
      /*
        if we get here, the log was not hot, so we will have to open it
        ourselves. We are sure that the log is still not hot now (a log can get
        from hot to cold, but not from cold to hot). No need for LOCK_log.
      */
#ifdef EXTRA_DEBUG
      sql_print_information("next log '%s' is not active",
                            rli->linfo.log_file_name);
#endif
      // open_binlog_file() will check the magic header
      if ((rli->cur_log_fd=open_binlog_file(cur_log,rli->linfo.log_file_name,
                                            &errmsg)) <0)
        goto err;
    }
    else
    {
      /*
        Read failed with a non-EOF error.
        TODO: come up with something better to handle this error
      */
      if (hot_log)
        mysql_mutex_unlock(log_lock);
      sql_print_error("Slave SQL thread%s: I/O error reading "
                      "event(errno: %d  cur_log->error: %d)",
                      rli->get_for_channel_str(), my_errno(),cur_log->error);
      // set read position to the beginning of the event
      my_b_seek(cur_log,rli->get_event_relay_log_pos());
      /* otherwise, we have had a partial read */
      errmsg = "Aborting slave SQL thread because of partial event read";
      break;                                    // To end of function
    }
  }
  if (!errmsg)
  {
    sql_print_information("Error reading relay log event%s: %s",
                          rli->get_for_channel_str(), "slave SQL thread was killed");
    DBUG_RETURN(0);
  }

err:
  if (errmsg)
    sql_print_error("Error reading relay log event%s: %s", rli->get_for_channel_str(), errmsg);
  DBUG_RETURN(0);
}

/*
  Rotate a relay log (this is used only by FLUSH LOGS; the automatic rotation
  because of size is simpler because when we do it we already have all relevant
  locks; here we don't, so this function is mainly taking locks).
  Returns nothing as we cannot catch any error (MYSQL_BIN_LOG::new_file()
  is void).
*/

int rotate_relay_log(Master_info* mi)
{
  DBUG_ENTER("rotate_relay_log");

  mysql_mutex_assert_owner(&mi->data_lock);
  DBUG_EXECUTE_IF("crash_before_rotate_relaylog", DBUG_SUICIDE(););

  Relay_log_info* rli= mi->rli;
  int error= 0;

  /*
     We need to test inited because otherwise, new_file() will attempt to lock
     LOCK_log, which may not be inited (if we're not a slave).
  */
  if (!rli->inited)
  {
    DBUG_PRINT("info", ("rli->inited == 0"));
    goto end;
  }

  /* If the relay log is closed, new_file() will do nothing. */
  error= rli->relay_log.new_file(mi->get_mi_description_event());
  if (error != 0)
    goto end;

  /*
    We harvest now, because otherwise BIN_LOG_HEADER_SIZE will not immediately
    be counted, so imagine a succession of FLUSH LOGS  and assume the slave
    threads are started:
    relay_log_space decreases by the size of the deleted relay log, but does
    not increase, so flush-after-flush we may become negative, which is wrong.
    Even if this will be corrected as soon as a query is replicated on the
    slave (because the I/O thread will then call harvest_bytes_written() which
    will harvest all these BIN_LOG_HEADER_SIZE we forgot), it may give strange
    output in SHOW SLAVE STATUS meanwhile. So we harvest now.
    If the log is closed, then this will just harvest the last writes, probably
    0 as they probably have been harvested.
  */
  rli->relay_log.harvest_bytes_written(&rli->log_space_total);
end:
  DBUG_RETURN(error);
}


/**
  flushes the relay logs of a replication channel.

  @param[in]         mi      Master_info corresponding to the
                             channel.
  @return
    @retval          true     fail
    @retval          false     ok.
*/
bool flush_relay_logs(Master_info *mi)
{
  DBUG_ENTER("flush_relay_logs");
  bool error= false;

  if (mi)
  {
    mysql_mutex_lock(&mi->data_lock);
    if (rotate_relay_log(mi))
      error= true;
    mysql_mutex_unlock(&mi->data_lock);
  }
  DBUG_RETURN(error);
}


/**
   Entry point for FLUSH RELAYLOGS command or to flush relaylogs for
   the FLUSH LOGS command.
   FLUSH LOGS or FLUSH RELAYLOGS needs to flush the relaylogs of all
   the replciaiton channels in multisource replication.
   FLUSH RELAYLOGS FOR CHANNEL flushes only the relaylogs pertaining to
   a channel.

   @param[in]         thd              the client thread carrying the command.

   @return
     @retval           true                fail
     @retval           false              success
*/
bool flush_relay_logs_cmd(THD *thd)
{
  DBUG_ENTER("flush_relay_logs_cmd");
  Master_info *mi= 0;
  LEX *lex= thd->lex;
  bool error =false;

  channel_map.wrlock();

  /*
     lex->mi.channel is NULL, for FLUSH LOGS or when the client thread
     is not present. (See tmp_thd in  the caller).
     When channel is not provided, lex->mi.for_channel is false.
  */
  if (!lex->mi.channel || !lex->mi.for_channel)
  {
    for (mi_map::iterator it= channel_map.begin(); it!= channel_map.end(); it++)
    {
      mi= it->second;

      if ((error = flush_relay_logs(mi)))
        break;
    }
  }
  else
  {

    mi= channel_map.get_mi(lex->mi.channel);

    if (mi)
    {
      /*
        Disallow flush on Group Replication applier channel to avoid
        split transactions among relay log files due to DBA action.
      */
      if (channel_map.is_group_replication_channel_name(lex->mi.channel, true))
      {
        if (thd->system_thread == SYSTEM_THREAD_SLAVE_SQL ||
            thd->system_thread == SYSTEM_THREAD_SLAVE_WORKER)
        {
          /*
            Log warning on SQL or worker threads.
          */
          sql_print_warning(ER_DEFAULT(ER_SLAVE_CHANNEL_OPERATION_NOT_ALLOWED),
                            "FLUSH RELAY LOGS", lex->mi.channel);
        }
        else
        {
          /*
            Return error on client sessions.
          */
          error= true;
          my_error(ER_SLAVE_CHANNEL_OPERATION_NOT_ALLOWED,
                   MYF(0), "FLUSH RELAY LOGS", lex->mi.channel);
        }
      }
      else
        error= flush_relay_logs(mi);
    }
    else
    {
      if (thd->system_thread == SYSTEM_THREAD_SLAVE_SQL ||
          thd->system_thread == SYSTEM_THREAD_SLAVE_WORKER)
      {
        /*
          Log warning on SQL or worker threads.
        */
        sql_print_warning(ER_DEFAULT(ER_SLAVE_CHANNEL_DOES_NOT_EXIST),
                          lex->mi.channel);
      }
      else
      {
        /*
          Return error on client sessions.
        */
        error= true;
        my_error(ER_SLAVE_CHANNEL_DOES_NOT_EXIST, MYF(0), lex->mi.channel);
      }
    }
  }

  channel_map.unlock();

  DBUG_RETURN(error);
}


/**
   Detects, based on master's version (as found in the relay log), if master
   has a certain bug.
   @param rli Relay_log_info which tells the master's version
   @param bug_id Number of the bug as found in bugs.mysql.com
   @param report bool report error message, default TRUE

   @param pred Predicate function that will be called with @c param to
   check for the bug. If the function return @c true, the bug is present,
   otherwise, it is not.

   @param param  State passed to @c pred function.

   @return TRUE if master has the bug, FALSE if it does not.
*/
bool rpl_master_has_bug(const Relay_log_info *rli, uint bug_id, bool report,
                        bool (*pred)(const void *), const void *param)
{
  struct st_version_range_for_one_bug {
    uint        bug_id;
    const uchar introduced_in[3]; // first version with bug
    const uchar fixed_in[3];      // first version with fix
  };
  static struct st_version_range_for_one_bug versions_for_all_bugs[]=
  {
    {24432, { 5, 0, 24 }, { 5, 0, 38 } },
    {24432, { 5, 1, 12 }, { 5, 1, 17 } },
    {33029, { 5, 0,  0 }, { 5, 0, 58 } },
    {33029, { 5, 1,  0 }, { 5, 1, 12 } },
    {37426, { 5, 1,  0 }, { 5, 1, 26 } },
  };
  const uchar *master_ver=
    rli->get_rli_description_event()->server_version_split;

  DBUG_ASSERT(sizeof(rli->get_rli_description_event()->server_version_split) == 3);

  for (uint i= 0;
       i < sizeof(versions_for_all_bugs)/sizeof(*versions_for_all_bugs);i++)
  {
    const uchar *introduced_in= versions_for_all_bugs[i].introduced_in,
      *fixed_in= versions_for_all_bugs[i].fixed_in;
    if ((versions_for_all_bugs[i].bug_id == bug_id) &&
        (memcmp(introduced_in, master_ver, 3) <= 0) &&
        (memcmp(fixed_in,      master_ver, 3) >  0) &&
        (pred == NULL || (*pred)(param)))
    {
      if (!report)
	return TRUE;
      // a short message for SHOW SLAVE STATUS (message length constraints)
      my_printf_error(ER_UNKNOWN_ERROR, "master may suffer from"
                      " http://bugs.mysql.com/bug.php?id=%u"
                      " so slave stops; check error log on slave"
                      " for more info", MYF(0), bug_id);
      // a verbose message for the error log
      rli->report(ERROR_LEVEL, ER_UNKNOWN_ERROR,
                  "According to the master's version ('%s'),"
                  " it is probable that master suffers from this bug:"
                  " http://bugs.mysql.com/bug.php?id=%u"
                  " and thus replicating the current binary log event"
                  " may make the slave's data become different from the"
                  " master's data."
                  " To take no risk, slave refuses to replicate"
                  " this event and stops."
                  " We recommend that all updates be stopped on the"
                  " master and slave, that the data of both be"
                  " manually synchronized,"
                  " that master's binary logs be deleted,"
                  " that master be upgraded to a version at least"
                  " equal to '%d.%d.%d'. Then replication can be"
                  " restarted.",
                  rli->get_rli_description_event()->server_version,
                  bug_id,
                  fixed_in[0], fixed_in[1], fixed_in[2]);
      return TRUE;
    }
  }
  return FALSE;
}

/**
   BUG#33029, For all 5.0 up to 5.0.58 exclusive, and 5.1 up to 5.1.12
   exclusive, if one statement in a SP generated AUTO_INCREMENT value
   by the top statement, all statements after it would be considered
   generated AUTO_INCREMENT value by the top statement, and a
   erroneous INSERT_ID value might be associated with these statement,
   which could cause duplicate entry error and stop the slave.

   Detect buggy master to work around.
 */
bool rpl_master_erroneous_autoinc(THD *thd)
{
  if (thd->rli_slave && thd->rli_slave->info_thd == thd)
  {
    Relay_log_info *c_rli= thd->rli_slave->get_c_rli();

    DBUG_EXECUTE_IF("simulate_bug33029", return TRUE;);
    return rpl_master_has_bug(c_rli, 33029, FALSE, NULL, NULL);
  }
  return FALSE;
}

/**
  a copy of active_mi->rli->slave_skip_counter, for showing in SHOW GLOBAL VARIABLES,
  INFORMATION_SCHEMA.GLOBAL_VARIABLES and @@sql_slave_skip_counter without
  taking all the mutexes needed to access active_mi->rli->slave_skip_counter
  properly.
*/
uint sql_slave_skip_counter;

/**
   Executes a START SLAVE statement.

  @param thd                 Pointer to THD object for the client thread
                             executing the statement.

   @param connection_param   Connection parameters for starting threads

   @param master_param       Master parameters used for starting threads

   @param thread_mask_input  The thread mask that identifies which threads to
                             start. If 0 is passed (start no thread) then this
                             parameter is ignored and all stopped threads are
                             started

   @param mi                 Pointer to Master_info object for the slave's IO
                             thread.

   @param set_mts_settings   If true, the channel uses the server MTS
                             configured settings when starting the applier
                             thread.

   @retval false success
   @retval true error
*/
bool start_slave(THD* thd,
                 LEX_SLAVE_CONNECTION* connection_param,
                 LEX_MASTER_INFO* master_param,
                 int thread_mask_input,
                 Master_info* mi,
                 bool set_mts_settings)
{
  bool is_error= false;
  int thread_mask;

  DBUG_ENTER("start_slave(THD, lex, lex, int, Master_info, bool");

  if (check_access(thd, SUPER_ACL, any_db, NULL, NULL, 0, 0))
    DBUG_RETURN(1);

  mi->channel_wrlock();

  if (connection_param->user ||
      connection_param->password)
  {
#if defined(HAVE_OPENSSL) && !defined(EMBEDDED_LIBRARY)
    if (!thd->get_protocol()->get_ssl())
      push_warning(thd, Sql_condition::SL_NOTE,
                   ER_INSECURE_PLAIN_TEXT,
                   ER_THD(thd, ER_INSECURE_PLAIN_TEXT));
#endif
#if !defined(HAVE_OPENSSL) && !defined(EMBEDDED_LIBRARY)
    push_warning(thd, Sql_condition::SL_NOTE,
                 ER_INSECURE_PLAIN_TEXT,
                 ER_THD(thd, ER_INSECURE_PLAIN_TEXT));
#endif
  }

  lock_slave_threads(mi);  // this allows us to cleanly read slave_running
  // Get a mask of _stopped_ threads
  init_thread_mask(&thread_mask,mi,1 /* inverse */);
  /*
    Below we will start all stopped threads.  But if the user wants to
    start only one thread, do as if the other thread was running (as we
    don't wan't to touch the other thread), so set the bit to 0 for the
    other thread
  */
  if (thread_mask_input)
  {
    thread_mask&= thread_mask_input;
  }
  if (thread_mask) //some threads are stopped, start them
  {
    if (global_init_info(mi, false, thread_mask))
    {
      is_error= true;
      my_error(ER_MASTER_INFO, MYF(0));
    }
    else if (server_id_supplied && (*mi->host || !(thread_mask & SLAVE_IO)))
    {
      /*
        If we will start IO thread we need to take care of possible
        options provided through the START SLAVE if there is any.
      */
      if (thread_mask & SLAVE_IO)
      {
        if (connection_param->user)
        {
          mi->set_start_user_configured(true);
          mi->set_user(connection_param->user);
        }
        if (connection_param->password)
        {
          mi->set_start_user_configured(true);
          mi->set_password(connection_param->password);
        }
        if (connection_param->plugin_auth)
          mi->set_plugin_auth(connection_param->plugin_auth);
        if (connection_param->plugin_dir)
          mi->set_plugin_dir(connection_param->plugin_dir);
      }

      /*
        If we will start SQL thread we will care about UNTIL options If
        not and they are specified we will ignore them and warn user
        about this fact.
      */
      if (thread_mask & SLAVE_SQL)
      {
        /*
          sql_slave_skip_counter only effects the applier thread which is
          first started. So after sql_slave_skip_counter is copied to
          rli->slave_skip_counter, it is reset to 0.
        */
        mysql_mutex_lock(&LOCK_sql_slave_skip_counter);
        mi->rli->slave_skip_counter= sql_slave_skip_counter;
        sql_slave_skip_counter= 0;
        mysql_mutex_unlock(&LOCK_sql_slave_skip_counter);
        /*
          To cache the MTS system var values and used them in the following
          runtime. The system vars can change meanwhile but having no other
          effects.
          It also allows the per channel definition of this variables.
        */
        if (set_mts_settings)
        {
          mi->rli->opt_slave_parallel_workers= opt_mts_slave_parallel_workers;
          if (mts_parallel_option == MTS_PARALLEL_TYPE_DB_NAME)
            mi->rli->channel_mts_submode = MTS_PARALLEL_TYPE_DB_NAME;
          else
            mi->rli->channel_mts_submode = MTS_PARALLEL_TYPE_LOGICAL_CLOCK;

#ifndef DBUG_OFF
        if (!DBUG_EVALUATE_IF("check_slave_debug_group", 1, 0))
#endif
          mi->rli->checkpoint_group= opt_mts_checkpoint_group;
        }

        mysql_mutex_lock(&mi->rli->data_lock);

        if (master_param->pos)
        {
          if (master_param->relay_log_pos)
          {
            is_error= true;
            my_error(ER_BAD_SLAVE_UNTIL_COND, MYF(0));
          }
          mi->rli->until_condition= Relay_log_info::UNTIL_MASTER_POS;
          mi->rli->until_log_pos= master_param->pos;
          /*
             We don't check thd->lex->mi.log_file_name for NULL here
             since it is checked in sql_yacc.yy
          */
          strmake(mi->rli->until_log_name, master_param->log_file_name,
                  sizeof(mi->rli->until_log_name)-1);
        }
        else if (master_param->relay_log_pos)
        {
          if (master_param->pos)
          {
            is_error= true;
            my_error(ER_BAD_SLAVE_UNTIL_COND, MYF(0));
          }
          mi->rli->until_condition= Relay_log_info::UNTIL_RELAY_POS;
          mi->rli->until_log_pos= master_param->relay_log_pos;
          strmake(mi->rli->until_log_name, master_param->relay_log_name,
                  sizeof(mi->rli->until_log_name)-1);
        }
        else if (master_param->gtid)
        {
          global_sid_lock->wrlock();
          mi->rli->clear_until_condition();
          if (mi->rli->until_sql_gtids.add_gtid_text(master_param->gtid)
              != RETURN_STATUS_OK)
          {
            is_error= true;
            my_error(ER_BAD_SLAVE_UNTIL_COND, MYF(0));
          }
          else
          {
            mi->rli->until_condition=
              LEX_MASTER_INFO::UNTIL_SQL_BEFORE_GTIDS == master_param->gtid_until_condition
              ? Relay_log_info::UNTIL_SQL_BEFORE_GTIDS
              : Relay_log_info::UNTIL_SQL_AFTER_GTIDS;
            if ((mi->rli->until_condition ==
               Relay_log_info::UNTIL_SQL_AFTER_GTIDS) &&
               mi->rli->opt_slave_parallel_workers != 0)
            {
              mi->rli->opt_slave_parallel_workers= 0;
              push_warning_printf(thd, Sql_condition::SL_NOTE,
                                  ER_MTS_FEATURE_IS_NOT_SUPPORTED,
                                  ER_THD(thd, ER_MTS_FEATURE_IS_NOT_SUPPORTED),
                                  "UNTIL condtion",
                                  "Slave is started in the sequential execution mode.");
            }
          }
          global_sid_lock->unlock();
        }
        else if (master_param->until_after_gaps)
        {
            mi->rli->until_condition= Relay_log_info::UNTIL_SQL_AFTER_MTS_GAPS;
            mi->rli->opt_slave_parallel_workers=
              mi->rli->recovery_parallel_workers;
        }
        else if (master_param->view_id)
        {
          mi->rli->until_condition= Relay_log_info::UNTIL_SQL_VIEW_ID;
          mi->rli->until_view_id.clear();
          mi->rli->until_view_id.append(master_param->view_id);
          mi->rli->until_view_id_found= false;
          mi->rli->until_view_id_commit_found= false;
        }
        else
          mi->rli->clear_until_condition();

        if (mi->rli->until_condition == Relay_log_info::UNTIL_MASTER_POS ||
            mi->rli->until_condition == Relay_log_info::UNTIL_RELAY_POS)
        {
          /* Preparing members for effective until condition checking */
          const char *p= fn_ext(mi->rli->until_log_name);
          char *p_end;
          if (*p)
          {
            //p points to '.'
            mi->rli->until_log_name_extension= strtoul(++p,&p_end, 10);
            /*
              p_end points to the first invalid character. If it equals
              to p, no digits were found, error. If it contains '\0' it
              means  conversion went ok.
            */
            if (p_end==p || *p_end)
            {
              is_error= true;
              my_error(ER_BAD_SLAVE_UNTIL_COND, MYF(0));
            }
          }
          else
          {
            is_error= true;
            my_error(ER_BAD_SLAVE_UNTIL_COND, MYF(0));
          }

          /* mark the cached result of the UNTIL comparison as "undefined" */
          mi->rli->until_log_names_cmp_result=
            Relay_log_info::UNTIL_LOG_NAMES_CMP_UNKNOWN;

          /* Issuing warning then started without --skip-slave-start */
          if (!opt_skip_slave_start)
            push_warning(thd, Sql_condition::SL_NOTE,
                         ER_MISSING_SKIP_SLAVE,
                         ER_THD(thd, ER_MISSING_SKIP_SLAVE));
          if (mi->rli->opt_slave_parallel_workers != 0)
          {
            mi->rli->opt_slave_parallel_workers= 0;
            push_warning_printf(thd, Sql_condition::SL_NOTE,
                                ER_MTS_FEATURE_IS_NOT_SUPPORTED,
                                ER_THD(thd, ER_MTS_FEATURE_IS_NOT_SUPPORTED),
                                "UNTIL condtion",
                                "Slave is started in the sequential execution mode.");
          }
        }

        mysql_mutex_unlock(&mi->rli->data_lock);

        if (!is_error)
          is_error= check_slave_sql_config_conflict(mi->rli);
      }
      else if (master_param->pos || master_param->relay_log_pos || master_param->gtid)
        push_warning(thd, Sql_condition::SL_NOTE, ER_UNTIL_COND_IGNORED,
                     ER_THD(thd, ER_UNTIL_COND_IGNORED));

      if (!is_error)
        is_error= start_slave_threads(false/*need_lock_slave=false*/,
                                      true/*wait_for_start=true*/,
                                      mi, thread_mask);
    }
    else
    {
      is_error= true;
      my_error(ER_BAD_SLAVE, MYF(0));
    }
  }
  else
  {
    /* no error if all threads are already started, only a warning */
    push_warning_printf(thd, Sql_condition::SL_NOTE,
                        ER_SLAVE_CHANNEL_WAS_RUNNING,
                        ER_THD(thd, ER_SLAVE_CHANNEL_WAS_RUNNING),
                        mi->get_channel());
  }

  /*
    Clean up start information if there was an attempt to start
    the IO thread to avoid any security issue.
  */
  if (is_error && (thread_mask & SLAVE_IO) == SLAVE_IO)
    mi->reset_start_info();

  unlock_slave_threads(mi);

  mi->channel_unlock();

  DBUG_RETURN(is_error);
}


/**
  Execute a STOP SLAVE statement.

  @param thd              Pointer to THD object for the client thread executing
                          the statement.

  @param mi               Pointer to Master_info object for the slave's IO
                          thread.

  @param net_report       If true, saves the exit status into Diagnostics_area.

  @param for_one_channel  If the method is being invoked only for one channel

  @param push_temp_tables_warning  If it should push a "have temp tables
                                   warning" once having open temp tables. This
                                   avoids multiple warnings when there is more
                                   than one channel with open temp tables.
                                   This parameter can be removed when the
                                   warning is issued with per-channel
                                   information.

  @retval 0 success
  @retval 1 error
*/
int stop_slave(THD* thd, Master_info* mi, bool net_report, bool for_one_channel,
               bool* push_temp_tables_warning)
{
  DBUG_ENTER("stop_slave(THD, Master_info, bool, bool");

  int slave_errno;
  if (!thd)
    thd = current_thd;

  if (check_access(thd, SUPER_ACL, any_db, NULL, NULL, 0, 0))
    DBUG_RETURN(1);

  mi->channel_wrlock();

  THD_STAGE_INFO(thd, stage_killing_slave);
  int thread_mask;
  lock_slave_threads(mi);

  DBUG_EXECUTE_IF("simulate_hold_run_locks_on_stop_slave",
                  my_sleep(10000000););

  // Get a mask of _running_ threads
  init_thread_mask(&thread_mask,mi,0 /* not inverse*/);

  /*
    Below we will stop all running threads.
    But if the user wants to stop only one thread, do as if the other thread
    was stopped (as we don't wan't to touch the other thread), so set the
    bit to 0 for the other thread
  */
  if (thd->lex->slave_thd_opt)
    thread_mask &= thd->lex->slave_thd_opt;

  if (thread_mask)
  {
    slave_errno= terminate_slave_threads(mi,thread_mask,
                                         rpl_stop_slave_timeout,
                                         false/*need_lock_term=false*/);
  }
  else
  {
    //no error if both threads are already stopped, only a warning
    slave_errno= 0;
    push_warning_printf(thd, Sql_condition::SL_NOTE,
                        ER_SLAVE_CHANNEL_WAS_NOT_RUNNING,
                        ER_THD(thd, ER_SLAVE_CHANNEL_WAS_NOT_RUNNING),
                        mi->get_channel());
  }

  /*
    If the slave has open temp tables and there is a following CHANGE MASTER
    there is a possibility that the temporary tables are left open forever.
    Though we dont restrict failover here, we do warn users. In future, we
    should have a command to delete open temp tables the slave has replicated.
    See WL#7441 regarding this command.
  */

  if (mi->rli->channel_open_temp_tables.atomic_get() &&
      *push_temp_tables_warning)
  {
    push_warning(thd, Sql_condition::SL_WARNING,
                 ER_WARN_OPEN_TEMP_TABLES_MUST_BE_ZERO,
                 ER_THD(thd, ER_WARN_OPEN_TEMP_TABLES_MUST_BE_ZERO));
    *push_temp_tables_warning= false;
  }

  unlock_slave_threads(mi);

  mi->channel_unlock();

  if (slave_errno)
  {
    if ((slave_errno == ER_STOP_SLAVE_SQL_THREAD_TIMEOUT) ||
        (slave_errno == ER_STOP_SLAVE_IO_THREAD_TIMEOUT))
    {
      push_warning(thd, Sql_condition::SL_NOTE, slave_errno,
                   ER_THD(thd, slave_errno));
      sql_print_warning("%s",ER_DEFAULT(slave_errno));
    }
    if (net_report)
      my_error(slave_errno, MYF(0));
    DBUG_RETURN(1);
  }
  else if (net_report && for_one_channel)
    my_ok(thd);

  DBUG_RETURN(0);
}

/**
  Execute a RESET SLAVE (for all channels), used in Multisource replication.
  If resetting of a particular channel fails, it exits out.

  @param[in]  thd  THD object of the client.

  @retval     0    success
  @retval     1    error
 */

int reset_slave(THD *thd)
{
  DBUG_ENTER("reset_slave(THD)");

  channel_map.assert_some_wrlock();

  Master_info *mi= 0;
  int result= 0;
  mi_map::iterator it;
  if (thd->lex->reset_slave_info.all)
  {
    /* First do reset_slave for default channel */
    mi= channel_map.get_default_channel_mi();
    if (mi && reset_slave(thd, mi, thd->lex->reset_slave_info.all))
      DBUG_RETURN(1);
    /* Do while iteration for rest of the channels */
    it= channel_map.begin();
    while (it != channel_map.end())
    {
      if (!it->first.compare(channel_map.get_default_channel()))
      {
        it++;
        continue;
      }
      mi= it->second;
      DBUG_ASSERT(mi);
      if ((result= reset_slave(thd, mi, thd->lex->reset_slave_info.all)))
        break;
      it= channel_map.begin();
    }
  }
  else
  {
    it= channel_map.begin();
    while (it != channel_map.end())
    {
      mi= it->second;
      DBUG_ASSERT(mi);
      if ((result= reset_slave(thd, mi, thd->lex->reset_slave_info.all)))
        break;
      it++;
    }
  }
  DBUG_RETURN(result);

}


/**
  Execute a RESET SLAVE statement.
  Locks slave threads and unlocks the slave threads after executing
  reset slave.

  @param thd        Pointer to THD object of the client thread executing the
                    statement.

  @param mi         Pointer to Master_info object for the slave.

  @param reset_all  Do a full reset or only clean master info structures

  @retval 0   success
  @retval !=0 error
*/
int reset_slave(THD *thd, Master_info* mi, bool reset_all)
{
  int thread_mask= 0, error= 0;
  const char* errmsg= "Unknown error occured while reseting slave";
  DBUG_ENTER("reset_slave");

  bool no_init_after_delete= false;

  mi->channel_wrlock();

  lock_slave_threads(mi);
  init_thread_mask(&thread_mask,mi,0 /* not inverse */);
  if (thread_mask) // We refuse if any slave thread is running
  {
    my_error(ER_SLAVE_CHANNEL_MUST_STOP, MYF(0), mi->get_channel());
    error=ER_SLAVE_CHANNEL_MUST_STOP;
    unlock_slave_threads(mi);
    mi->channel_unlock();
    goto err;
  }

  ha_reset_slave(thd);


  // delete relay logs, clear relay log coordinates

  /*
     For named channels, we have to delete the index and log files
     and not init them
  */
  if (strcmp(mi->get_channel(), channel_map.get_default_channel()))
    no_init_after_delete= true;

  if ((error= mi->rli->purge_relay_logs(thd,
                                        1 /* just reset */,
                                        &errmsg,
                                        no_init_after_delete)))
  {
    my_error(ER_RELAY_LOG_FAIL, MYF(0), errmsg);
    error= ER_RELAY_LOG_FAIL;
    unlock_slave_threads(mi);
    mi->channel_unlock();
    goto err;
  }

  /* Clear master's log coordinates and associated information */
  DBUG_ASSERT(!mi->rli || !mi->rli->slave_running); // none writes in rli table
  if (remove_info(mi))
  {
    error= ER_UNKNOWN_ERROR;
    my_error(ER_UNKNOWN_ERROR, MYF(0));
    unlock_slave_threads(mi);
    mi->channel_unlock();
    goto err;
  }
  if (!reset_all)
    mi->init_master_log_pos();

  unlock_slave_threads(mi);

  (void) RUN_HOOK(binlog_relay_io, after_reset_slave, (thd, mi));

  /*
     RESET SLAVE ALL deletes the channels(except default channel), so their mi
     and rli objects are removed. For default channel, its mi and rli are
     deleted and recreated to keep in clear status.
  */
  if (reset_all)
  {
    bool is_default= !strcmp(mi->get_channel(), channel_map.get_default_channel());

    channel_map.delete_mi(mi->get_channel());

    if (is_default)
    {
      if (Rpl_info_factory::
          create_slave_per_channel(opt_mi_repository_id, opt_rli_repository_id,
                                   channel_map.get_default_channel(),
                                   true, &channel_map, SLAVE_REPLICATION_CHANNEL)
          == NULL)
      {
        error= ER_MASTER_INFO;
        my_message(ER_MASTER_INFO, ER_THD(thd, ER_MASTER_INFO), MYF(0));
      }
    }
  }
  else
  {
    mi->channel_unlock();
  }

err:
  DBUG_RETURN(error);
}


/**
  Entry function for RESET SLAVE command. Function either resets
  the slave for all channels or for a single channel.
  When RESET SLAVE ALL is given, the slave_info_objects (mi, rli & workers)
  are destroyed.

  @param[in]           thd          the client thread with the command.

  @return
    @retval            false            OK
    @retval            true            not OK
*/
bool reset_slave_cmd(THD *thd)
{
  DBUG_ENTER("reset_slave_cmd");

  Master_info *mi;
  LEX *lex= thd->lex;
  bool res= true;  // default, an error

  channel_map.wrlock();

  if (!is_slave_configured())
  {
    my_error(ER_SLAVE_CONFIGURATION, MYF(0));
    channel_map.unlock();
    DBUG_RETURN(res= true);
  }

  if (!lex->mi.for_channel)
    res= reset_slave(thd);
  else
  {
    mi= channel_map.get_mi(lex->mi.channel);
    /*
      If the channel being used is a group replication channel and
      group_replication is still running we need to disable RESET SLAVE [ALL]
      command.
    */
    if (mi && channel_map.is_group_replication_channel_name(mi->get_channel(), true)
        && is_group_replication_running())
    {
      my_error(ER_SLAVE_CHANNEL_OPERATION_NOT_ALLOWED, MYF(0),
               "RESET SLAVE [ALL] FOR CHANNEL", mi->get_channel());
      channel_map.unlock();
      DBUG_RETURN(true);
    }

    if (mi)
      res= reset_slave(thd, mi, thd->lex->reset_slave_info.all);
    else if (strcmp(channel_map.get_default_channel(), lex->mi.channel))
      my_error(ER_SLAVE_CHANNEL_DOES_NOT_EXIST, MYF(0), lex->mi.channel);
  }

  channel_map.unlock();

  DBUG_RETURN(res);
}


/**
   This function checks if the given CHANGE MASTER command has any receive
   option being set or changed.

   - used in change_master().

  @param  lex_mi structure that holds all change master options given on the
          change master command.

  @retval false No change master receive option.
  @retval true  At least one receive option was there.
*/

static bool have_change_master_receive_option(const LEX_MASTER_INFO* lex_mi)
{
  bool have_receive_option= false;

  DBUG_ENTER("have_change_master_receive_option");

  /* Check if *at least one* receive option is given on change master command*/
  if (lex_mi->host ||
      lex_mi->user ||
      lex_mi->password ||
      lex_mi->log_file_name ||
      lex_mi->pos ||
      lex_mi->bind_addr ||
      lex_mi->port ||
      lex_mi->connect_retry ||
      lex_mi->server_id ||
      lex_mi->ssl != LEX_MASTER_INFO::LEX_MI_UNCHANGED ||
      lex_mi->ssl_verify_server_cert != LEX_MASTER_INFO::LEX_MI_UNCHANGED ||
      lex_mi->heartbeat_opt != LEX_MASTER_INFO::LEX_MI_UNCHANGED ||
      lex_mi->retry_count_opt !=  LEX_MASTER_INFO::LEX_MI_UNCHANGED ||
      lex_mi->ssl_key ||
      lex_mi->ssl_cert ||
      lex_mi->ssl_ca ||
      lex_mi->ssl_capath ||
      lex_mi->tls_version ||
      lex_mi->ssl_cipher ||
      lex_mi->ssl_crl ||
      lex_mi->ssl_crlpath ||
      lex_mi->repl_ignore_server_ids_opt == LEX_MASTER_INFO::LEX_MI_ENABLE)
    have_receive_option= true;

  DBUG_RETURN(have_receive_option);
}

/**
   This function checks if the given CHANGE MASTER command has any execute
   option being set or changed.

   - used in change_master().

  @param  lex_mi structure that holds all change master options given on the
          change master command.

  @param[out] need_relay_log_purge
              - If relay_log_file/relay_log_pos options are used,
                we wont delete relaylogs. We set this boolean flag to false.
              - If relay_log_file/relay_log_pos options are NOT used,
                we return the boolean flag UNCHANGED.
              - Used in change_receive_options() and change_master().

  @retval false No change master execute option.
  @retval true  At least one execute option was there.
*/

static bool have_change_master_execute_option(const LEX_MASTER_INFO* lex_mi,
                                              bool* need_relay_log_purge )
{
  bool have_execute_option= false;

  DBUG_ENTER("have_change_master_execute_option");

  /* Check if *at least one* execute option is given on change master command*/
  if (lex_mi->relay_log_name ||
      lex_mi->relay_log_pos ||
      lex_mi->sql_delay != -1)
    have_execute_option= true;

  if (lex_mi->relay_log_name || lex_mi->relay_log_pos)
    *need_relay_log_purge= false;

  DBUG_RETURN(have_execute_option);
}

/**
   This function is called if the change master command had at least one
   receive option. This function then sets or alters the receive option(s)
   given in the command. The execute options are handled in the function
   change_execute_options()

   - used in change_master().
   - Receiver threads should be stopped when this function is called.

  @param thd    Pointer to THD object for the client thread executing the
                statement.

  @param lex_mi structure that holds all change master options given on the
                change master command.
                Coming from the an executing statement or set directly this
                shall contain connection settings like hostname, user, password
                and other settings like the number of connection retries.

  @param mi     Pointer to Master_info object belonging to the slave's IO
                thread.

  @param need_relay_log_purge If the slave need to purge the current relay log

  @retval 0    no error i.e., success.
  @retval !=0  error.
*/

static int change_receive_options(THD* thd, LEX_MASTER_INFO* lex_mi,
                                  Master_info* mi, bool need_relay_log_purge)
{
  int ret= 0; /* return value. Set if there is an error. */

  DBUG_ENTER("change_receive_options");

  /*
    We want to save the old receive configurations so that we can use them to
    print the changes in these configurations (from-to form). This is used in
    sql_print_information() later.
  */
  char saved_host[HOSTNAME_LENGTH + 1], saved_bind_addr[HOSTNAME_LENGTH + 1];
  uint saved_port= 0;
  char saved_log_name[FN_REFLEN];
  my_off_t saved_log_pos= 0;

  strmake(saved_host, mi->host, HOSTNAME_LENGTH);
  strmake(saved_bind_addr, mi->bind_addr, HOSTNAME_LENGTH);
  saved_port= mi->port;
  strmake(saved_log_name, mi->get_master_log_name(), FN_REFLEN - 1);
  saved_log_pos= mi->get_master_log_pos();

  /*
    If the user specified host or port without binlog or position,
    reset binlog's name to FIRST and position to 4.
  */

  if ((lex_mi->host && strcmp(lex_mi->host, mi->host)) ||
      (lex_mi->port && lex_mi->port != mi->port))
  {
    /*
      This is necessary because the primary key, i.e. host or port, has
      changed.

      The repository does not support direct changes on the primary key,
      so the row is dropped and re-inserted with a new primary key. If we
      don't do that, the master info repository we will end up with several
      rows.
    */
    if (mi->clean_info())
    {
      ret= 1;
      goto err;
    }
    mi->master_uuid[0]= 0;
    mi->master_id= 0;
  }

  if ((lex_mi->host || lex_mi->port) && !lex_mi->log_file_name && !lex_mi->pos)
  {
    char *var_master_log_name= NULL;
    var_master_log_name= const_cast<char*>(mi->get_master_log_name());
    var_master_log_name[0]= '\0';
    mi->set_master_log_pos(BIN_LOG_HEADER_SIZE);
  }

  if (lex_mi->log_file_name)
    mi->set_master_log_name(lex_mi->log_file_name);
  if (lex_mi->pos)
  {
    mi->set_master_log_pos(lex_mi->pos);
  }

  if (lex_mi->log_file_name && !lex_mi->pos)
    push_warning(thd, Sql_condition::SL_WARNING,
                 ER_WARN_ONLY_MASTER_LOG_FILE_NO_POS,
                 ER_THD(thd, ER_WARN_ONLY_MASTER_LOG_FILE_NO_POS));

  DBUG_PRINT("info", ("master_log_pos: %lu", (ulong) mi->get_master_log_pos()));

  if (lex_mi->user || lex_mi->password)
  {
#if defined(HAVE_OPENSSL) && !defined(EMBEDDED_LIBRARY)
    if (!thd->get_protocol()->get_ssl())
      push_warning(thd, Sql_condition::SL_NOTE,
                   ER_INSECURE_PLAIN_TEXT,
                   ER_THD(thd, ER_INSECURE_PLAIN_TEXT));
#endif
#if !defined(HAVE_OPENSSL) && !defined(EMBEDDED_LIBRARY)
    push_warning(thd, Sql_condition::SL_NOTE,
                 ER_INSECURE_PLAIN_TEXT,
                 ER_THD(thd, ER_INSECURE_PLAIN_TEXT));
#endif
    push_warning(thd, Sql_condition::SL_NOTE,
                 ER_INSECURE_CHANGE_MASTER,
                 ER_THD(thd, ER_INSECURE_CHANGE_MASTER));
  }

  if (lex_mi->user)
    mi->set_user(lex_mi->user);
  if (lex_mi->password)
    mi->set_password(lex_mi->password);
  if (lex_mi->host)
    strmake(mi->host, lex_mi->host, sizeof(mi->host)-1);
  if (lex_mi->bind_addr)
    strmake(mi->bind_addr, lex_mi->bind_addr, sizeof(mi->bind_addr)-1);
  if (lex_mi->port)
    mi->port = lex_mi->port;
  if (lex_mi->connect_retry)
    mi->connect_retry = lex_mi->connect_retry;
  if (lex_mi->retry_count_opt !=  LEX_MASTER_INFO::LEX_MI_UNCHANGED)
    mi->retry_count = lex_mi->retry_count;

  if (lex_mi->heartbeat_opt != LEX_MASTER_INFO::LEX_MI_UNCHANGED)
    mi->heartbeat_period = lex_mi->heartbeat_period;
  else if (lex_mi->host || lex_mi->port)
  {
    /*
      If the user specified host or port or both without heartbeat_period,
      we use default value for heartbeat_period. By default, We want to always
      have heartbeat enabled when we switch master unless
      master_heartbeat_period is explicitly set to zero (heartbeat disabled).

      Here is the default value for heartbeat period if CHANGE MASTER did not
      specify it.  (no data loss in conversion as hb period has a max)
    */
    mi->heartbeat_period= min<float>(SLAVE_MAX_HEARTBEAT_PERIOD,
                                     (slave_net_timeout/2.0f));
    DBUG_ASSERT(mi->heartbeat_period > (float) 0.001
                || mi->heartbeat_period == 0);

    // counter is cleared if master is CHANGED.
    mi->received_heartbeats= 0;
    // clear timestamp of last heartbeat as well.
    mi->last_heartbeat= 0;
  }

  /*
    reset the last time server_id list if the current CHANGE MASTER
    is mentioning IGNORE_SERVER_IDS= (...)
  */
  if (lex_mi->repl_ignore_server_ids_opt == LEX_MASTER_INFO::LEX_MI_ENABLE)
    mi->ignore_server_ids->dynamic_ids.clear();
  for (size_t i= 0; i < lex_mi->repl_ignore_server_ids.size(); i++)
  {
    ulong s_id= lex_mi->repl_ignore_server_ids[i];
    if (s_id == ::server_id && replicate_same_server_id)
    {
      ret= ER_SLAVE_IGNORE_SERVER_IDS;
      my_error(ER_SLAVE_IGNORE_SERVER_IDS, MYF(0), static_cast<int>(s_id));
      goto err;
    }
    else
    {
      // Keep the array sorted, ignore duplicates.
      mi->ignore_server_ids->dynamic_ids.insert_unique(s_id);
    }
  }

  if (lex_mi->ssl != LEX_MASTER_INFO::LEX_MI_UNCHANGED)
    mi->ssl= (lex_mi->ssl == LEX_MASTER_INFO::LEX_MI_ENABLE);

  if (lex_mi->ssl_verify_server_cert != LEX_MASTER_INFO::LEX_MI_UNCHANGED)
    mi->ssl_verify_server_cert=
      (lex_mi->ssl_verify_server_cert == LEX_MASTER_INFO::LEX_MI_ENABLE);

  if (lex_mi->ssl_ca)
    strmake(mi->ssl_ca, lex_mi->ssl_ca, sizeof(mi->ssl_ca)-1);
  if (lex_mi->ssl_capath)
    strmake(mi->ssl_capath, lex_mi->ssl_capath, sizeof(mi->ssl_capath)-1);
  if (lex_mi->tls_version)
    strmake(mi->tls_version, lex_mi->tls_version, sizeof(mi->tls_version)-1);
  if (lex_mi->ssl_cert)
    strmake(mi->ssl_cert, lex_mi->ssl_cert, sizeof(mi->ssl_cert)-1);
  if (lex_mi->ssl_cipher)
    strmake(mi->ssl_cipher, lex_mi->ssl_cipher, sizeof(mi->ssl_cipher)-1);
  if (lex_mi->ssl_key)
    strmake(mi->ssl_key, lex_mi->ssl_key, sizeof(mi->ssl_key)-1);
  if (lex_mi->ssl_crl)
    strmake(mi->ssl_crl, lex_mi->ssl_crl, sizeof(mi->ssl_crl)-1);
  if (lex_mi->ssl_crlpath)
    strmake(mi->ssl_crlpath, lex_mi->ssl_crlpath, sizeof(mi->ssl_crlpath)-1);
#ifndef HAVE_OPENSSL
  if (lex_mi->ssl || lex_mi->ssl_ca || lex_mi->ssl_capath ||
      lex_mi->ssl_cert || lex_mi->ssl_cipher || lex_mi->ssl_key ||
      lex_mi->ssl_verify_server_cert || lex_mi->ssl_crl || lex_mi->ssl_crlpath || lex_mi->tls_version)
    push_warning(thd, Sql_condition::SL_NOTE,
                 ER_SLAVE_IGNORED_SSL_PARAMS, ER_THD(thd, ER_SLAVE_IGNORED_SSL_PARAMS));
#endif

  /*
    If user did specify neither host nor port nor any log name nor any log
    pos, i.e. he specified only user/password/master_connect_retry, he probably
    wants replication to resume from where it had left, i.e. from the
    coordinates of the **SQL** thread (imagine the case where the I/O is ahead
    of the SQL; restarting from the coordinates of the I/O would lose some
    events which is probably unwanted when you are just doing minor changes
    like changing master_connect_retry).
    A side-effect is that if only the I/O thread was started, this thread may
    restart from ''/4 after the CHANGE MASTER. That's a minor problem (it is a
    much more unlikely situation than the one we are fixing here).
    Note: coordinates of the SQL thread must be read here, before the
    'if (need_relay_log_purge)' block which resets them.
  */
  if (!lex_mi->host && !lex_mi->port &&
      !lex_mi->log_file_name && !lex_mi->pos &&
      need_relay_log_purge)
  {
    /*
      Sometimes mi->rli->master_log_pos == 0 (it happens when the SQL thread is
      not initialized), so we use a max().
      What happens to mi->rli->master_log_pos during the initialization stages
      of replication is not 100% clear, so we guard against problems using
      max().
    */
    mi->set_master_log_pos(max<ulonglong>(BIN_LOG_HEADER_SIZE,
                                          mi->rli->get_group_master_log_pos()));
    mi->set_master_log_name(mi->rli->get_group_master_log_name());
  }

  sql_print_information("'CHANGE MASTER TO%s executed'. "
    "Previous state master_host='%s', master_port= %u, master_log_file='%s', "
    "master_log_pos= %ld, master_bind='%s'. "
    "New state master_host='%s', master_port= %u, master_log_file='%s', "
    "master_log_pos= %ld, master_bind='%s'.",
    mi->get_for_channel_str(true),
    saved_host, saved_port, saved_log_name, (ulong) saved_log_pos,
    saved_bind_addr, mi->host, mi->port, mi->get_master_log_name(),
    (ulong) mi->get_master_log_pos(), mi->bind_addr);

err:
  DBUG_RETURN(ret);
}

/**
   This function is called if the change master command had at least one
   execute option. This function then sets or alters the execute option(s)
   given in the command. The receive options are handled in the function
   change_receive_options()

   - used in change_master().
   - Execute threads should be stopped before this function is called.

  @param lex_mi structure that holds all change master options given on the
                change master command.
                Coming from the an executing statement or set directly this
                shall contain connection settings like hostname, user, password
                and other settings like the number of connection retries.

  @param mi     Pointer to Master_info object belonging to the slave's IO
                thread.
*/

static void change_execute_options(LEX_MASTER_INFO* lex_mi, Master_info* mi)
{
  DBUG_ENTER("change_execute_options");

  if (lex_mi->relay_log_name)
  {
    char relay_log_name[FN_REFLEN];
    mi->rli->relay_log.make_log_name(relay_log_name, lex_mi->relay_log_name);
    mi->rli->set_group_relay_log_name(relay_log_name);
    mi->rli->set_event_relay_log_name(relay_log_name);
    mi->rli->is_group_master_log_pos_invalid= true;
  }

  if (lex_mi->relay_log_pos)
  {
    mi->rli->set_group_relay_log_pos(lex_mi->relay_log_pos);
    mi->rli->set_event_relay_log_pos(lex_mi->relay_log_pos);
    mi->rli->is_group_master_log_pos_invalid= true;
  }

  if (lex_mi->sql_delay != -1)
    mi->rli->set_sql_delay(lex_mi->sql_delay);

  DBUG_VOID_RETURN;
}

/**
  Execute a CHANGE MASTER statement.

  Apart from changing the receive/execute configurations/positions,
  this function also does the following:
  - May leave replicated open temporary table after warning.
  - Purges relay logs if no threads running and no relay log file/pos options.
  - Delete worker info in mysql.slave_worker_info table if applier not running.

  @param thd            Pointer to THD object for the client thread executing
                        the statement.

  @param mi             Pointer to Master_info object belonging to the slave's
                        IO thread.

  @param lex_mi         Lex information with master connection data.
                        Coming from the an executing statement or set directly
                        this shall contain connection settings like hostname,
                        user, password and other settings like the number of
                        connection retries.

  @param preserve_logs  If the decision of purging the logs should be always be
                        false even if a relay log name is given to the method.

  @retval 0   success
  @retval !=0 error
*/
int change_master(THD* thd, Master_info* mi, LEX_MASTER_INFO* lex_mi,
                  bool preserve_logs)
{
  int error= 0;

  /* Do we have at least one receive related (IO thread) option? */
  bool have_receive_option= false;
  /* Do we have at least one execute related (SQL/coord/worker) option? */
  bool have_execute_option= false;
  /* If there are no mts gaps, we delete the rows in this table. */
  bool mts_remove_worker_info= false;
  /* used as a bit mask to indicate running slave threads. */
  int thread_mask;
  /*
    Relay logs are purged only if both receive and execute threads are
    stopped before executing CHANGE MASTER and relay_log_file/relay_log_pos
    options are not used.
  */
  bool need_relay_log_purge= 1;

  DBUG_ENTER("change_master");

  mi->channel_wrlock();
  /*
    When we change master, we first decide which thread is running and
    which is not. We dont want this assumption to break while we change master.

    Suppose we decide that receiver thread is running and thus it is
    safe to change receive related options in mi. By this time if
    the receive thread is started, we may have a race condition between
    the client thread and receiver thread.
  */
  lock_slave_threads(mi);

  /*
    Get a bit mask for the slave threads that are running.
    Since the third argument is 0, thread_mask after the function
    returns stands for running threads.
  */
  init_thread_mask(&thread_mask, mi, 0);

  /*
    change master with master_auto_position=1 requires stopping both
    receiver and applier threads. If any slave thread is running,
    we report an error.
  */
  if (thread_mask) /* If any thread is running */
  {
    if (lex_mi->auto_position != LEX_MASTER_INFO::LEX_MI_UNCHANGED)
    {
      error= ER_SLAVE_CHANNEL_MUST_STOP;
      my_error(ER_SLAVE_CHANNEL_MUST_STOP, MYF(0), mi->get_channel());
      goto err;
    }
    /*
      Prior to WL#6120, we imposed the condition that STOP SLAVE is required
      before CHANGE MASTER. Since the slave threads die on STOP SLAVE, it was
      fine if we purged relay logs.

      Now that we do allow CHANGE MASTER with a running receiver/applier thread,
      we need to make sure that the relay logs are purged only if both
      receiver and applier threads are stopped otherwise we could lose events.

      The idea behind purging relay logs if both the threads are stopped is to
      keep consistency with the old behavior. If the user/application is doing
      a CHANGE MASTER without stopping any one thread, the relay log purge
      should be controlled via the 'relay_log_purge' option.
    */
    need_relay_log_purge= 0;
  }

  /*
    We cannot specify auto position and set either the coordinates
    on master or slave. If we try to do so, an error message is
    printed out.
  */
  if (lex_mi->log_file_name != NULL || lex_mi->pos != 0 ||
      lex_mi->relay_log_name != NULL || lex_mi->relay_log_pos != 0)
  {
    if (lex_mi->auto_position == LEX_MASTER_INFO::LEX_MI_ENABLE ||
        (lex_mi->auto_position != LEX_MASTER_INFO::LEX_MI_DISABLE &&
         mi->is_auto_position()))
    {
      error= ER_BAD_SLAVE_AUTO_POSITION;
      my_error(ER_BAD_SLAVE_AUTO_POSITION, MYF(0));
      goto err;
    }
  }

  /* CHANGE MASTER TO MASTER_AUTO_POSITION = 1 requires GTID_MODE != OFF */
  if (lex_mi->auto_position == LEX_MASTER_INFO::LEX_MI_ENABLE &&
      /*
        We hold channel_map lock for the duration of the CHANGE MASTER.
        This is important since it prevents that a concurrent
        connection changes to GTID_MODE=OFF between this check and the
        point where AUTO_POSITION is stored in the table and in mi.
      */
      get_gtid_mode(GTID_MODE_LOCK_CHANNEL_MAP) == GTID_MODE_OFF)
  {
    error= ER_AUTO_POSITION_REQUIRES_GTID_MODE_NOT_OFF;
    my_error(ER_AUTO_POSITION_REQUIRES_GTID_MODE_NOT_OFF, MYF(0));
    goto err;
  }

  /* Check if at least one receive option is given on change master */
  have_receive_option= have_change_master_receive_option(lex_mi);

  /* Check if at least one execute option is given on change master */
  have_execute_option= have_change_master_execute_option(lex_mi,
                                                         &need_relay_log_purge);

  if (preserve_logs && need_relay_log_purge)
  {
    need_relay_log_purge= false;
  }

  /* With receiver thread running, we dont allow changing receive options. */
  if (have_receive_option && (thread_mask & SLAVE_IO))
  {
    error= ER_SLAVE_CHANNEL_IO_THREAD_MUST_STOP;
    my_error(ER_SLAVE_CHANNEL_IO_THREAD_MUST_STOP, MYF(0), mi->get_channel());
    goto err;
  }

  /* With an execute thread running, we don't allow changing execute options. */
  if (have_execute_option && (thread_mask & SLAVE_SQL))
  {
    error= ER_SLAVE_CHANNEL_SQL_THREAD_MUST_STOP;
    my_error(ER_SLAVE_CHANNEL_SQL_THREAD_MUST_STOP, MYF(0), mi->get_channel());
    goto err;
  }

  /*
    We need to check if there is an empty master_host. Otherwise
    change master succeeds, a master.info file is created containing
    empty master_host string and when issuing: start slave; an error
    is thrown stating that the server is not configured as slave.
    (See BUG#28796).
  */
  if (lex_mi->host && !*lex_mi->host)
  {
    error= ER_WRONG_ARGUMENTS;
    my_error(ER_WRONG_ARGUMENTS, MYF(0), "MASTER_HOST");
    goto err;
  }

  THD_STAGE_INFO(thd, stage_changing_master);

  int thread_mask_stopped_threads;

  /*
    Before global_init_info() call, get a bit mask to indicate stopped threads
    in thread_mask_stopped_threads. Since the third argguement is 1,
    thread_mask when the function returns stands for stopped threads.
  */

  init_thread_mask(&thread_mask_stopped_threads, mi, 1);

  if (global_init_info(mi, false, thread_mask_stopped_threads))
  {
    error= ER_MASTER_INFO;
    my_error(ER_MASTER_INFO, MYF(0));
    goto err;
  }

  if ((thread_mask & SLAVE_SQL) == 0) // If execute threads are stopped
  {
    if (mi->rli->mts_recovery_group_cnt)
    {
      /*
        Change-Master can't be done if there is a mts group gap.
        That requires mts-recovery which START SLAVE provides.
      */
      DBUG_ASSERT(mi->rli->recovery_parallel_workers);

      error= ER_MTS_CHANGE_MASTER_CANT_RUN_WITH_GAPS;
      my_error(ER_MTS_CHANGE_MASTER_CANT_RUN_WITH_GAPS, MYF(0));
      goto err;
    }
    else
    {
      /*
        Lack of mts group gaps makes Workers info stale regardless of
        need_relay_log_purge computation. We set the mts_remove_worker_info
        flag here and call reset_workers() later to delete the worker info
        in mysql.slave_worker_info table.
      */
      if (mi->rli->recovery_parallel_workers)
        mts_remove_worker_info= true;
    }
  }

  /*
    When give a warning?
    CHANGE MASTER command is used in three ways:
    a) To change a connection configuration but remain connected to
       the same master.
    b) To change positions in binary or relay log(eg: master_log_pos).
    c) To change the master you are replicating from.
    We give a warning in cases b and c.
  */
  if ((lex_mi->host || lex_mi->port || lex_mi->log_file_name || lex_mi->pos ||
       lex_mi->relay_log_name || lex_mi->relay_log_pos) &&
      (mi->rli->channel_open_temp_tables.atomic_get() > 0))
    push_warning(thd, Sql_condition::SL_WARNING,
                 ER_WARN_OPEN_TEMP_TABLES_MUST_BE_ZERO,
                 ER_THD(thd, ER_WARN_OPEN_TEMP_TABLES_MUST_BE_ZERO));

  /*
    auto_position is the only option that affects both receive
    and execute sections of replication. So, this code is kept
    outside both if (have_receive_option) and if (have_execute_option)

    Here, we check if the auto_position option was used and set the flag
    if the slave should connect to the master and look for GTIDs.
  */
  if (lex_mi->auto_position != LEX_MASTER_INFO::LEX_MI_UNCHANGED)
    mi->set_auto_position(
      (lex_mi->auto_position == LEX_MASTER_INFO::LEX_MI_ENABLE));

  if (have_receive_option)
  {
    if ((error= change_receive_options(thd, lex_mi, mi, need_relay_log_purge)))
    {
      goto err;
    }
  }

  if (have_execute_option)
    change_execute_options(lex_mi, mi);

  /* If the receiver is stopped, flush master_info to disk. */
  if ((thread_mask & SLAVE_IO) == 0 && flush_master_info(mi, true))
  {
    error= ER_RELAY_LOG_INIT;
    my_error(ER_RELAY_LOG_INIT, MYF(0), "Failed to flush master info file");
    goto err;
  }

  if ((thread_mask & SLAVE_SQL) == 0) /* Applier module is not executing */
  {

    /*
      The following code for purging logs can be improved. We currently use
      3 flags-
      1) need_relay_log_purge,
      2) relay_log_purge(global) and
      3) save_relay_log_purge.

      The use of the global variable 'relay_log_purge' is bad. So, when
      refactoring the code for purge logs, please consider improving this code.
    */

    /*
      Used as a temporary variable while logs are being purged.

      We save the value of the global variable 'relay_log_purge' here and then
      set/unset it as required in if (need_relay_log_purge){}else{} block
      following which we restore relay_log_purge value from its saved value.
    */
    bool save_relay_log_purge= relay_log_purge;

    if (need_relay_log_purge)
    {
      /*
        'if (need_relay_log_purge)' implicitly means that all slave threads are
        stopped and there is no use of relay_log_file/relay_log_pos options.
        We need not check these here again.
      */

      /* purge_relay_log() returns pointer to an error message here. */
      const char* errmsg= 0;
      /*
        purge_relay_log() assumes that we have run_lock and no slave threads
        are running.
      */
      relay_log_purge= 1;
      THD_STAGE_INFO(thd, stage_purging_old_relay_logs);
      if (mi->rli->purge_relay_logs(thd,
                                    0 /* not only reset, but also reinit */,
                                    &errmsg))
      {
        error= ER_RELAY_LOG_FAIL;
        my_error(ER_RELAY_LOG_FAIL, MYF(0), errmsg);
        goto err;
      }
    }
    else
    {
      /*
        If our applier module is executing and we want to switch to another
        master without disturbing it, relay log position need not be disturbed.
        The SQL/coordinator thread will continue reasding whereever it is
        placed at the moement, finish events from the old master and
        then start with the new relay log containing events from new master
        on its own. So we only  do this when the relay logs are not purged.

        execute this when the applier is NOT executing.
      */
      const char* msg;
      relay_log_purge= 0;
      /* Relay log is already initialized */

      if (mi->rli->init_relay_log_pos(mi->rli->get_group_relay_log_name(),
                                      mi->rli->get_group_relay_log_pos(),
                                      true/*we do need mi->rli->data_lock*/,
                                      &msg, 0))
      {
        error= ER_RELAY_LOG_INIT;
        my_error(ER_RELAY_LOG_INIT, MYF(0), msg);
        goto err;
      }
    }

    relay_log_purge= save_relay_log_purge;

    /*
      Coordinates in rli were spoilt by the 'if (need_relay_log_purge)' block,
      so restore them to good values. If we left them to ''/0, that would work;
      but that would fail in the case of 2 successive CHANGE MASTER (without a
      START SLAVE in between): because first one would set the coords in mi to
      the good values of those in rli, then set those i>n rli to ''/0, then
      second CHANGE MASTER would set the coords in mi to those of rli, i.e. to
      ''/0: we have lost all copies of the original good coordinates.
      That's why we always save good coords in rli.
    */
    if (need_relay_log_purge)
    {
      mi->rli->set_group_master_log_pos(mi->get_master_log_pos());
      DBUG_PRINT("info", ("master_log_pos: %lu", (ulong) mi->get_master_log_pos()));
      mi->rli->set_group_master_log_name(mi->get_master_log_name());
    }

    char *var_group_master_log_name=
      const_cast<char *>(mi->rli->get_group_master_log_name());

    if (!var_group_master_log_name[0]) // uninitialized case
      mi->rli->set_group_master_log_pos(0);

    mi->rli->abort_pos_wait++; /* for MASTER_POS_WAIT() to abort */

    /* Clear the errors, for a clean start */
    mi->rli->clear_error();
    if (mi->rli->workers_array_initialized)
    {
      for(size_t i= 0; i < mi->rli->get_worker_count(); i++)
      {
        mi->rli->get_worker(i)->clear_error();
      }
    }

    mi->rli->clear_until_condition();

    /*
      If we don't write new coordinates to disk now, then old will remain in
      relay-log.info until START SLAVE is issued; but if mysqld is shutdown
      before START SLAVE, then old will remain in relay-log.info, and will be the
      in-memory value at restart (thus causing errors, as the old relay log does
      not exist anymore).

      Notice that the rli table is available exclusively as slave is not
      running.
    */
    if (mi->rli->flush_info(true))
    {
      error= ER_RELAY_LOG_INIT;
      my_error(ER_RELAY_LOG_INIT, MYF(0), "Failed to flush relay info file.");
      goto err;
    }

  } /* end 'if (thread_mask & SLAVE_SQL == 0)' */

  if (mts_remove_worker_info)
    if (Rpl_info_factory::reset_workers(mi->rli))
    {
      error= ER_MTS_RESET_WORKERS;
      my_error(ER_MTS_RESET_WORKERS, MYF(0));
      goto err;
    }

err:

  unlock_slave_threads(mi);
  mi->channel_unlock();
  DBUG_RETURN(error);
}


/**
   This function is first called when the Master_info object
   corresponding to a channel in a multisourced slave does not
   exist. But before a new channel is created, certain
   conditions have to be met. The below function apriorily
   checks if all such conditions are met. If all the
   conditions are met then it creates a channel i.e
   mi<->rli

   @param[in,out]  mi                When new {mi,rli} are created,
                                     the reference is stored in *mi
   @param[in]      channel           The channel on which the change
                                     master was introduced.
   @param[in]      channel_type      The channel type to be added.
*/
int add_new_channel(Master_info** mi, const char* channel,
                    enum_channel_type channel_type)
{
  DBUG_ENTER("add_new_channel");

  int error= 0;
  enum_ident_name_check ident_check_status;

  /*
    Refuse to create a new channel if the repositories does not support this.
  */

  if (opt_mi_repository_id == INFO_REPOSITORY_FILE ||
      opt_rli_repository_id == INFO_REPOSITORY_FILE)
  {
    sql_print_error("Slave: Cannot create new master info structure when"
                    " repositories are of type FILE. Convert slave"
                    " repositories  to TABLE to replicate from multiple"
                    " sources.");
    error= ER_SLAVE_NEW_CHANNEL_WRONG_REPOSITORY;
    my_error(ER_SLAVE_NEW_CHANNEL_WRONG_REPOSITORY, MYF(0));
    goto err;
  }

  /*
    Return if max num of replication channels exceeded already.
  */

  if (!channel_map.is_valid_channel_count())
  {
    error= ER_SLAVE_MAX_CHANNELS_EXCEEDED;
    my_error(ER_SLAVE_MAX_CHANNELS_EXCEEDED, MYF(0));
    goto err;
  }

 /*
   Now check the sanity of the channel name. It's length etc. The channel
   identifier is similar to table names. So, use  check_table_function.
 */
  if (channel)
  {
    ident_check_status= check_table_name(channel, strlen(channel));
  }
  else
    ident_check_status= IDENT_NAME_WRONG;

  if (ident_check_status != IDENT_NAME_OK)
  {
    error= ER_SLAVE_CHANNEL_NAME_INVALID_OR_TOO_LONG;
    my_error(ER_SLAVE_CHANNEL_NAME_INVALID_OR_TOO_LONG, MYF(0));
    goto err;
  }

  if (!((*mi)=Rpl_info_factory::create_slave_per_channel(
                                             opt_mi_repository_id,
                                             opt_rli_repository_id,
                                             channel, false, &channel_map,
                                             channel_type)))
  {
    error= ER_MASTER_INFO;
    my_error(ER_MASTER_INFO, MYF(0));
    goto err;
  }

err:

  DBUG_RETURN(error);

}

/**
  Entry point for the CHANGE MASTER command. Function
  decides to create a new channel or create an existing one.

  @param[in]        thd        the client thread that issued the command.

  @return
    @retval         true        fail
    @retval         false       success.
*/
bool change_master_cmd(THD *thd)
{
  DBUG_ENTER("change_master_cmd");

  Master_info *mi= 0;
  LEX *lex= thd->lex;
  bool res=false;

  channel_map.wrlock();

  /* The slave must have been initialized to allow CHANGE MASTER statements */
  if (!is_slave_configured())
  {
    my_error(ER_SLAVE_CONFIGURATION, MYF(0));
    res= true;
    goto err;
  }

  //If the chosen name is a group replication reserved name abort
  if (channel_map.is_group_replication_channel_name(lex->mi.channel))
  {
    my_error(ER_SLAVE_CHANNEL_NAME_INVALID_OR_TOO_LONG, MYF(0));
    res= true;
    goto err;
  }

  /*
    Error out if number of replication channels are > 1 if FOR CHANNEL
    clause is not provided in the CHANGE MASTER command.
  */
  if (!lex->mi.for_channel && channel_map.get_num_instances() > 1)
  {
    my_error(ER_SLAVE_MULTIPLE_CHANNELS_CMD, MYF(0));
    res= true;
    goto err;
  }

  /* Get the Master_info of the channel */
  mi= channel_map.get_mi(lex->mi.channel);

  /* create a new channel if doesn't exist */
  if (!mi && strcmp(lex->mi.channel, channel_map.get_default_channel()))
  {
    /* The mi will be returned holding mi->channel_lock for writing */
    if (add_new_channel(&mi, lex->mi.channel))
      goto err;
  }

  if (mi)
  {
    if (!(res= change_master(thd, mi, &thd->lex->mi)))
    {
      my_ok(thd);
    }
  }
  else
  {
    /*
       Even default channel does not exist. So issue a previous
       backward compatible  error message (till 5.6).
       @TODO: This error message shall be improved.
    */
    my_error(ER_SLAVE_CONFIGURATION, MYF(0));
  }

err:
  channel_map.unlock();

  DBUG_RETURN(res);
}


/**
  Check if there is any slave SQL config conflict.

  @param[in] rli The slave's rli object.

  @return 0 is returned if there is no conflict, otherwise 1 is returned.
 */
static int check_slave_sql_config_conflict(const Relay_log_info *rli)
{
  int channel_mts_submode, slave_parallel_workers;

  if (rli)
  {
    channel_mts_submode= rli->channel_mts_submode;
    slave_parallel_workers= rli->opt_slave_parallel_workers;
  }
  else
  {
    /*
      When the slave is first initialized, we collect the values from the
      command line options
    */
    channel_mts_submode= mts_parallel_option;
    slave_parallel_workers= opt_mts_slave_parallel_workers;
  }

  if (opt_slave_preserve_commit_order && slave_parallel_workers > 0)
  {
    if (channel_mts_submode == MTS_PARALLEL_TYPE_DB_NAME)
    {
      my_error(ER_DONT_SUPPORT_SLAVE_PRESERVE_COMMIT_ORDER, MYF(0),
               "when slave_parallel_type is DATABASE");
      return ER_DONT_SUPPORT_SLAVE_PRESERVE_COMMIT_ORDER;
    }

    if ((!opt_bin_log || !opt_log_slave_updates) &&
        channel_mts_submode == MTS_PARALLEL_TYPE_LOGICAL_CLOCK)
    {
      my_error(ER_DONT_SUPPORT_SLAVE_PRESERVE_COMMIT_ORDER, MYF(0),
               "unless the binlog and log_slave update options are "
               "both enabled");
      return ER_DONT_SUPPORT_SLAVE_PRESERVE_COMMIT_ORDER;
    }
  }

  if (rli)
  {
    const char* channel= const_cast<Relay_log_info*>(rli)->get_channel();
    if (slave_parallel_workers > 0 &&
        channel_mts_submode != MTS_PARALLEL_TYPE_LOGICAL_CLOCK &&
        channel_map.is_group_replication_channel_name(channel, true))
    {
        my_error(ER_SLAVE_CHANNEL_OPERATION_NOT_ALLOWED, MYF(0),
                 "START SLAVE SQL_THREAD when SLAVE_PARALLEL_WORKERS > 0 "
                 "and SLAVE_PARALLEL_TYPE != LOGICAL_CLOCK", channel);
        return ER_SLAVE_CHANNEL_OPERATION_NOT_ALLOWED;
    }
  }

  return 0;
}


/**
  Checks if any slave threads of any channel is running in Multisource
  replication.
  @note: The caller shall possess channel_map lock before calling this function.

  @param[in]        thread_mask       type of slave thread- IO/SQL or any
  @param[in]        already_locked_mi the mi that has its run_lock already
                                      taken.

  @return
    @retval          true               atleast one channel threads are running.
    @retval          false              none of the the channels are running.
*/
bool is_any_slave_channel_running(int thread_mask,
                                  Master_info* already_locked_mi)
{
  DBUG_ENTER("is_any_slave_channel_running");
  Master_info *mi= 0;
  bool is_running;

  channel_map.assert_some_lock();

  for (mi_map::iterator it= channel_map.begin(); it != channel_map.end(); it++)
  {
    mi= it->second;

    if (mi)
    {
      if ((thread_mask & SLAVE_IO) != 0)
      {
        /*
          start_slave() might call this function after already locking the
          rli->run_lock for a slave channel that is going to be started.
          In this case, we just assert that the lock is taken.
        */
        if (mi != already_locked_mi)
          mysql_mutex_lock(&mi->run_lock);
        else
        {
          mysql_mutex_assert_owner(&mi->run_lock);
        }
        is_running= mi->slave_running;
        if (mi != already_locked_mi)
          mysql_mutex_unlock(&mi->run_lock);
        if (is_running)
          DBUG_RETURN(true);
      }

      if ((thread_mask & SLAVE_SQL) != 0)
      {
        /*
          start_slave() might call this function after already locking the
          rli->run_lock for a slave channel that is going to be started.
          In this case, we just assert that the lock is taken.
        */
        if (mi != already_locked_mi)
          mysql_mutex_lock(&mi->rli->run_lock);
        else
        {
          mysql_mutex_assert_owner(&mi->rli->run_lock);
        }
        is_running= mi->rli->slave_running;
        if (mi != already_locked_mi)
          mysql_mutex_unlock(&mi->rli->run_lock);
        if (is_running)
          DBUG_RETURN(true);
      }
    }

  }

  DBUG_RETURN(false);
}

#endif /* HAVE_REPLICATION */

/**
  @} (end of group Replication)
*/<|MERGE_RESOLUTION|>--- conflicted
+++ resolved
@@ -2035,13 +2035,9 @@
 
   DBUG_ASSERT(rli->info_thd == thd);
   DBUG_ASSERT(rli->slave_running == 1);
-<<<<<<< HEAD
-  if (connection_events_loop_aborted() || thd->killed || rli->abort_slave)
-=======
   if (rli->sql_thread_kill_accepted)
     DBUG_RETURN(true);
-  if (abort_loop || thd->killed || rli->abort_slave)
->>>>>>> d0950511
+  if (connection_events_loop_aborted() || thd->killed || rli->abort_slave)
   {
     rli->sql_thread_kill_accepted= true;
     is_parallel_warn= (rli->is_parallel_exec() &&
