/* Copyright (c) 2000, 2015, Oracle and/or its affiliates. All rights reserved.

   This program is free software; you can redistribute it and/or modify
   it under the terms of the GNU General Public License as published by
   the Free Software Foundation; version 2 of the License.

   This program is distributed in the hope that it will be useful,
   but WITHOUT ANY WARRANTY; without even the implied warranty of
   MERCHANTABILITY or FITNESS FOR A PARTICULAR PURPOSE.  See the
   GNU General Public License for more details.

   You should have received a copy of the GNU General Public License
   along with this program; if not, write to the Free Software Foundation,
   51 Franklin Street, Fifth Floor, Boston, MA  02110-1301, USA */


/**
  @addtogroup Replication
  @{

  @file

  @brief Code to run the io thread and the sql thread on the
  replication slave.
*/

#ifdef HAVE_REPLICATION
#include "rpl_slave.h"

#include "my_bitmap.h"                         // MY_BITMAP
#include "my_thread_local.h"                   // thread_local_key_t
#include "mysql.h"                             // MYSQL
#include "sql_common.h"                        // end_server
#include "auth_common.h"                       // any_db
#include "debug_sync.h"                        // DEBUG_SYNC
#include "dynamic_ids.h"                       // Server_ids
#include "log.h"                               // sql_print_error
#include "log_event.h"                         // Rotate_log_event
#include "mysqld.h"                            // ER
#include "mysqld_thd_manager.h"                // Global_THD_manager
#include "rpl_constants.h"                     // BINLOG_FLAGS_INFO_SIZE
#include "rpl_handler.h"                       // RUN_HOOK
#include "rpl_info_factory.h"                  // Rpl_info_factory
#include "rpl_msr.h"                           // Multisource_info
#include "rpl_rli.h"                           // Relay_log_info
#include "rpl_rli_pdb.h"                       // Slave_worker
#include "rpl_slave_commit_order_manager.h"    // Commit_order_manager
#include "sql_class.h"                         // THD
#include "sql_parse.h"                         // execute_init_command
#include "sql_plugin.h"                        // opt_plugin_dir_ptr
#include "transaction.h"                       // trans_begin
#include "tztime.h"                            // Time_zone

// Sic: Must be after mysqld.h to get the right ER macro.
#include "errmsg.h"                            // CR_*

#include "pfs_file_provider.h"
#include "mysql/psi/mysql_file.h"

#include <signal.h>
#include <algorithm>

using std::min;
using std::max;
using binary_log::checksum_crc32;
using binary_log::Log_event_header;

#define FLAGSTR(V,F) ((V)&(F)?#F" ":"")

/*
  a parameter of sql_slave_killed() to defer the killed status
*/
#define SLAVE_WAIT_GROUP_DONE 60
bool use_slave_mask = 0;
MY_BITMAP slave_error_mask;
char slave_skip_error_names[SHOW_VAR_FUNC_BUFF_SIZE];

char* slave_load_tmpdir = 0;
Master_info *active_mi= 0;
my_bool replicate_same_server_id;
ulonglong relay_log_space_limit = 0;

/* object for multisource replication */
Multisource_info msr_map;

const char *relay_log_index= 0;
const char *relay_log_basename= 0;

/*
  MTS load-ballancing parameter.
  Max length of one MTS Worker queue. The value also determines the size
  of Relay_log_info::gaq (see @c slave_start_workers()).
  It can be set to any value in [1, ULONG_MAX - 1] range.
*/
const ulong mts_slave_worker_queue_len_max= 16384;

/*
  Statistics go to the error log every # of seconds when --log-warnings > 1
*/
const long mts_online_stat_period= 60 * 2;


/*
  MTS load-ballancing parameter.
  Time unit in microsecs to sleep by MTS Coordinator to avoid extra thread
  signalling in the case of Worker queues are close to be filled up.
*/
const ulong mts_coordinator_basic_nap= 5;

/*
  MTS load-ballancing parameter.
  Percent of Worker queue size at which Worker is considered to become
  hungry.

  C enqueues --+                   . underrun level
               V                   "
   +----------+-+------------------+--------------+
   | empty    |.|::::::::::::::::::|xxxxxxxxxxxxxx| ---> Worker dequeues
   +----------+-+------------------+--------------+

   Like in the above diagram enqueuing to the x-d area would indicate
   actual underrruning by Worker.
*/
const ulong mts_worker_underrun_level= 10;


/*
  When slave thread exits, we need to remember the temporary tables so we
  can re-use them on slave start.

  TODO: move the vars below under Master_info
*/

int disconnect_slave_event_count = 0, abort_slave_event_count = 0;

static thread_local_key_t RPL_MASTER_INFO;

static bool inline is_slave_configured();

enum enum_slave_reconnect_actions
{
  SLAVE_RECON_ACT_REG= 0,
  SLAVE_RECON_ACT_DUMP= 1,
  SLAVE_RECON_ACT_EVENT= 2,
  SLAVE_RECON_ACT_MAX
};

enum enum_slave_reconnect_messages
{
  SLAVE_RECON_MSG_WAIT= 0,
  SLAVE_RECON_MSG_KILLED_WAITING= 1,
  SLAVE_RECON_MSG_AFTER= 2,
  SLAVE_RECON_MSG_FAILED= 3,
  SLAVE_RECON_MSG_COMMAND= 4,
  SLAVE_RECON_MSG_KILLED_AFTER= 5,
  SLAVE_RECON_MSG_MAX
};

static const char *reconnect_messages[SLAVE_RECON_ACT_MAX][SLAVE_RECON_MSG_MAX]=
{
  {
    "Waiting to reconnect after a failed registration on master",
    "Slave I/O thread killed while waiting to reconnect after a failed \
registration on master",
    "Reconnecting after a failed registration on master",
    "failed registering on master, reconnecting to try again, \
log '%s' at position %s",
    "COM_REGISTER_SLAVE",
    "Slave I/O thread killed during or after reconnect"
  },
  {
    "Waiting to reconnect after a failed binlog dump request",
    "Slave I/O thread killed while retrying master dump",
    "Reconnecting after a failed binlog dump request",
    "failed dump request, reconnecting to try again, log '%s' at position %s",
    "COM_BINLOG_DUMP",
    "Slave I/O thread killed during or after reconnect"
  },
  {
    "Waiting to reconnect after a failed master event read",
    "Slave I/O thread killed while waiting to reconnect after a failed read",
    "Reconnecting after a failed master event read",
    "Slave I/O thread: Failed reading log event, reconnecting to retry, \
log '%s' at position %s",
    "",
    "Slave I/O thread killed during or after a reconnect done to recover from \
failed read"
  }
};

enum enum_slave_apply_event_and_update_pos_retval
{
  SLAVE_APPLY_EVENT_AND_UPDATE_POS_OK= 0,
  SLAVE_APPLY_EVENT_AND_UPDATE_POS_APPLY_ERROR= 1,
  SLAVE_APPLY_EVENT_AND_UPDATE_POS_UPDATE_POS_ERROR= 2,
  SLAVE_APPLY_EVENT_AND_UPDATE_POS_APPEND_JOB_ERROR= 3,
  SLAVE_APPLY_EVENT_AND_UPDATE_POS_MAX
};


static int process_io_rotate(Master_info* mi, Rotate_log_event* rev);
static int process_io_create_file(Master_info* mi, Create_file_log_event* cev);
static bool wait_for_relay_log_space(Relay_log_info* rli);
static inline bool io_slave_killed(THD* thd,Master_info* mi);
static int init_slave_thread(THD* thd, SLAVE_THD_TYPE thd_type);
static void print_slave_skip_errors(void);
static int safe_connect(THD* thd, MYSQL* mysql, Master_info* mi);
static int safe_reconnect(THD* thd, MYSQL* mysql, Master_info* mi,
                          bool suppress_warnings);
static int connect_to_master(THD* thd, MYSQL* mysql, Master_info* mi,
                             bool reconnect, bool suppress_warnings);
static int get_master_version_and_clock(MYSQL* mysql, Master_info* mi);
static int get_master_uuid(MYSQL *mysql, Master_info *mi);
int io_thread_init_commands(MYSQL *mysql, Master_info *mi);
static Log_event* next_event(Relay_log_info* rli);
int queue_event(Master_info* mi,const char* buf,ulong event_len);
static int terminate_slave_thread(THD *thd,
                                  mysql_mutex_t *term_lock,
                                  mysql_cond_t *term_cond,
                                  volatile uint *slave_running,
                                  ulong *stop_wait_timeout,
                                  bool need_lock_term);
static bool check_io_slave_killed(THD *thd, Master_info *mi, const char *info);
int slave_worker_exec_job_group(Slave_worker *w, Relay_log_info *rli);
static int mts_event_coord_cmp(LOG_POS_COORD *id1, LOG_POS_COORD *id2);

static int check_slave_sql_config_conflict(THD *thd, const Relay_log_info *rli);

/*
  Applier thread InnoDB priority.
  When two transactions conflict inside InnoDB, the one with
  greater priority wins.

  @param thd       Thread handler for slave
  @param priority  Thread priority
*/
static void set_thd_tx_priority(THD* thd, int priority)
{
  DBUG_ENTER("set_thd_tx_priority");
  DBUG_ASSERT(thd->system_thread == SYSTEM_THREAD_SLAVE_SQL ||
              thd->system_thread == SYSTEM_THREAD_SLAVE_WORKER);

  thd->thd_tx_priority= priority;
  DBUG_EXECUTE_IF("dbug_set_high_prio_sql_thread",
  {
    thd->thd_tx_priority= 1;
  });

  DBUG_VOID_RETURN;
}

/*
  Function to set the slave's max_allowed_packet based on the value
  of slave_max_allowed_packet.

    @in_param    thd    Thread handler for slave
    @in_param    mysql  MySQL connection handle
*/

static void set_slave_max_allowed_packet(THD *thd, MYSQL *mysql)
{
  DBUG_ENTER("set_slave_max_allowed_packet");
  // thd and mysql must be valid
  DBUG_ASSERT(thd && mysql);

  thd->variables.max_allowed_packet= slave_max_allowed_packet;
  /*
    Adding MAX_LOG_EVENT_HEADER_LEN to the max_packet_size on the I/O
    thread and the mysql->option max_allowed_packet, since a
    replication event can become this much  larger than
    the corresponding packet (query) sent from client to master.
  */
  thd->get_protocol_classic()->set_max_packet_size(
    slave_max_allowed_packet + MAX_LOG_EVENT_HEADER);
  /*
    Skipping the setting of mysql->net.max_packet size to slave
    max_allowed_packet since this is done during mysql_real_connect.
  */
  mysql->options.max_allowed_packet=
    slave_max_allowed_packet+MAX_LOG_EVENT_HEADER;
  DBUG_VOID_RETURN;
}

/*
  Find out which replications threads are running

  SYNOPSIS
    init_thread_mask()
    mask                Return value here
    mi                  master_info for slave
    inverse             If set, returns which threads are not running

  IMPLEMENTATION
    Get a bit mask for which threads are running so that we can later restart
    these threads.

  RETURN
    mask        If inverse == 0, running threads
                If inverse == 1, stopped threads
*/

void init_thread_mask(int* mask, Master_info* mi, bool inverse)
{
  bool set_io = mi->slave_running, set_sql = mi->rli->slave_running;
  int tmp_mask=0;
  DBUG_ENTER("init_thread_mask");

  if (set_io)
    tmp_mask |= SLAVE_IO;
  if (set_sql)
    tmp_mask |= SLAVE_SQL;
  if (inverse)
    tmp_mask^= (SLAVE_IO | SLAVE_SQL);
  *mask = tmp_mask;
  DBUG_VOID_RETURN;
}


/*
  lock_slave_threads()
*/

void lock_slave_threads(Master_info* mi)
{
  DBUG_ENTER("lock_slave_threads");

  //TODO: see if we can do this without dual mutex
  mysql_mutex_lock(&mi->run_lock);
  mysql_mutex_lock(&mi->rli->run_lock);
  DBUG_VOID_RETURN;
}


/*
  unlock_slave_threads()
*/

void unlock_slave_threads(Master_info* mi)
{
  DBUG_ENTER("unlock_slave_threads");

  //TODO: see if we can do this without dual mutex
  mysql_mutex_unlock(&mi->rli->run_lock);
  mysql_mutex_unlock(&mi->run_lock);
  DBUG_VOID_RETURN;
}

#ifdef HAVE_PSI_INTERFACE

static PSI_memory_key key_memory_rli_mts_coor;

static PSI_thread_key key_thread_slave_io, key_thread_slave_sql, key_thread_slave_worker;

static PSI_thread_info all_slave_threads[]=
{
  { &key_thread_slave_io, "slave_io", PSI_FLAG_GLOBAL},
  { &key_thread_slave_sql, "slave_sql", PSI_FLAG_GLOBAL},
  { &key_thread_slave_worker, "slave_worker", PSI_FLAG_GLOBAL}
};

static PSI_memory_info all_slave_memory[]=
{
  { &key_memory_rli_mts_coor, "Relay_log_info::mts_coor", 0}
};

static void init_slave_psi_keys(void)
{
  const char* category= "sql";
  int count;

  count= array_elements(all_slave_threads);
  mysql_thread_register(category, all_slave_threads, count);

  count= array_elements(all_slave_memory);
  mysql_memory_register(category, all_slave_memory, count);
}
#endif /* HAVE_PSI_INTERFACE */

/* Initialize slave structures */

int init_slave()
{
  DBUG_ENTER("init_slave");
  int error= 0;
  int thread_mask= SLAVE_SQL | SLAVE_IO;
  Master_info *mi= NULL;

#ifdef HAVE_PSI_INTERFACE
  init_slave_psi_keys();
#endif

  /*
    This is called when mysqld starts. Before client connections are
    accepted. However bootstrap may conflict with us if it does START SLAVE.
    So it's safer to take the lock.
  */
  mysql_mutex_lock(&LOCK_msr_map);

  if (my_create_thread_local_key(&RPL_MASTER_INFO, NULL))
    DBUG_RETURN(1);

  /*
    Create slave info objects by reading repositories of individual
    channels and add them into msr_map
  */
  if ((error= Rpl_info_factory::create_slave_info_objects(opt_mi_repository_id,
                                                        opt_rli_repository_id,
                                                        thread_mask, &msr_map)))
  {
    sql_print_error("Failed to create or recover replication info repositories.");
    error = 1;
    goto err;
  }

  /*
     for only ndb, create active_mi. we removed
     active_mi from other part of the code except names and comments.
   */

  active_mi= msr_map.get_mi(msr_map.get_default_channel());


  /* @todo: Print it for all the channels */
  {
    Master_info *default_mi;
    default_mi= msr_map.get_mi(msr_map.get_default_channel());
    if (default_mi && default_mi->rli)
    {
      DBUG_PRINT("info", ("init group master %s %lu  group relay %s %lu event %s %lu\n",
                          default_mi->rli->get_group_master_log_name(),
                          (ulong) default_mi->rli->get_group_master_log_pos(),
                          default_mi->rli->get_group_relay_log_name(),
                          (ulong) default_mi->rli->get_group_relay_log_pos(),
                          default_mi->rli->get_event_relay_log_name(),
                          (ulong) default_mi->rli->get_event_relay_log_pos()));
    }
  }

  if (get_gtid_mode(GTID_MODE_LOCK_MSR_MAP) == GTID_MODE_OFF)
  {
    for (mi_map::iterator it= msr_map.begin(); it != msr_map.end(); it++)
    {
      Master_info *mi= it->second;
      if (mi != NULL && mi->is_auto_position())
      {
        sql_print_warning("Detected misconfiguration: replication channel "
                          "'%.192s' was configured with AUTO_POSITION = 1, "
                          "but the server was started with --gtid-mode=off. "
                          "Either reconfigure replication using "
                          "CHANGE MASTER TO MASTER_AUTO_POSITION = 0 "
                          "FOR CHANNEL '%.192s', or change GTID_MODE to some "
                          "value other than OFF, before starting the slave "
                          "receiver thread.",
                          mi->get_channel(), mi->get_channel());
      }
    }
  }

  /*
    Loop through the msr_map and start slave threads for each channel.
  */
  if (!opt_skip_slave_start)
  {
    for (mi_map::iterator it= msr_map.begin(); it!=msr_map.end(); it++)
    {
      mi= it->second;

      /* If server id is not set, start_slave_thread() will say it */
      if (mi && mi->host[0])
      {
        /* same as in start_slave() cache the global var values into rli's members */
        mi->rli->opt_slave_parallel_workers= opt_mts_slave_parallel_workers;
        mi->rli->checkpoint_group= opt_mts_checkpoint_group;
        if (mts_parallel_option == MTS_PARALLEL_TYPE_DB_NAME)
          mi->rli->channel_mts_submode = MTS_PARALLEL_TYPE_DB_NAME;
        else
          mi->rli->channel_mts_submode = MTS_PARALLEL_TYPE_LOGICAL_CLOCK;
        if (start_slave_threads(true/*need_lock_slave=true*/,
                                false/*wait_for_start=false*/,
                                mi,
                                thread_mask))
        {
          /*
            Creation of slave threads for subsequent channels are stopped
            if a failure occurs in this iteration.
            @todo:have an option if the user wants to continue
            the replication for other channels.
          */
          sql_print_error("Failed to create slave threads");
          error= 1;
          goto err;
        }
      }
    }
  }

err:

  mysql_mutex_unlock(&LOCK_msr_map);
  if (error)
    sql_print_information("Check error log for additional messages. "
                          "You will not be able to start replication until "
                          "the issue is resolved and the server restarted.");
  DBUG_RETURN(error);
}


/**
   Function to start a slave for all channels.
   Used in Multisource replication.
   @param[in]        THD           THD object of the client.

   @return
    @retval           0            success
    @retval           !0           error

    @todo: It is good to continue to start other channels
           when a slave start failed for other channels.

    @todo: The problem with the below code is if the slave is already
           stared, we would multple warnings called
           "Slave was already running" for each channel.
           A nice warning message  would be to add
           "Slave for channel '%s" was already running"
           but error messages are in different languages and cannot be tampered
           with so, we have to handle it case by case basis, whether
           only default channel exists or not and properly continue with
           starting other channels if one channel fails clearly giving
           an error message by displaying failed channels.
*/
int start_slave(THD *thd)
{

  DBUG_ENTER("start_slave(THD)");
  Master_info *mi;
  int error= 0;
  bool channel_configured;

  if (msr_map.get_num_instances() == 1)
  {
    mi= msr_map.get_mi(msr_map.get_default_channel());
    DBUG_ASSERT(mi);
    if ((error= start_slave(thd, &thd->lex->slave_connection,
                                 &thd->lex->mi,
                                 thd->lex->slave_thd_opt,
                                 mi, true, 1)))
    {
      goto err;
    }
  }
  else
  {
    /*
      Users cannot start more than one channel's applier thread
      if sql_slave_skip_counter > 0. It throws an error to the session.
    */
    mysql_mutex_lock(&LOCK_sql_slave_skip_counter);
    /* sql_slave_skip_counter > 0 && !(START SLAVE IO_THREAD) */
    if (sql_slave_skip_counter > 0 && !(thd->lex->slave_thd_opt & SLAVE_IO))
    {
      error= ER_SLAVE_CHANNEL_SQL_SKIP_COUNTER;
      my_error(error, MYF(0));
      mysql_mutex_unlock(&LOCK_sql_slave_skip_counter);
      goto err;
    }
    mysql_mutex_unlock(&LOCK_sql_slave_skip_counter);

    for (mi_map::iterator it= msr_map.begin(); it!= msr_map.end(); it++)
    {
      mi= it->second;

      channel_configured= mi && mi->inited && mi->host[0];   // channel properly configured.

      if (channel_configured)
      {
        error= start_slave(thd, &thd->lex->slave_connection,
                           &thd->lex->mi,
                           thd->lex->slave_thd_opt, mi, true, 1);
        if (error)
        {
          sql_print_error("Slave: Could not start slave for channel '%s'."
                          " operation discontinued", mi->get_channel());
          goto err;
        }
      }
    }
  }
  /* no error */
  my_ok(thd);

err:

  DBUG_RETURN(error);
}


/**
   Function to stop a slave for all channels.
   Used in Multisource replication.
   @param[in]        THD           THD object of the client.

   @return
    @retval           0            success
    @retval           1           error

    @todo: It is good to continue to stop other channels
           when a slave start failed for other channels.
*/
int stop_slave(THD *thd)
{
   DBUG_ENTER("stop_slave(THD)");
   Master_info *mi=0;
   int error= 0;
   bool channel_configured;

   if (msr_map.get_num_instances() == 1)
   {
     mi= msr_map.get_mi(msr_map.get_default_channel());

     DBUG_ASSERT(!strcmp(mi->get_channel(),
                         msr_map.get_default_channel()));

     error= stop_slave(thd, mi, 1, false);

     if (error)
       goto err;
   }
   else
   {
     for(mi_map::iterator it= msr_map.begin(); it!= msr_map.end(); it++)
     {
       mi= it->second;

       channel_configured= mi && mi->host[0];

       if (channel_configured)
       {
         error= stop_slave(thd, mi, 1, false);

         if (error)
         {
           sql_print_error("Slave: Could not stop slave for channel '%s'"
                           " operation discontinued", mi->get_channel());
           goto err;
         }
       }
     }
   }
   /* no error */
   my_ok(thd);

err:
   DBUG_RETURN(error);
}


/**
  Entry point to the START SLAVE command. The function
  decides to start replication threads on several channels
  or a single given channel.

  @param[in]   thd        the client thread carrying the command.

  @return
    @retval      false      ok
    @retval      true       not ok.
*/
bool start_slave_cmd(THD *thd)
{
  DBUG_ENTER("start_slave_cmd");

  Master_info *mi;
  LEX *lex= thd->lex;
  bool res= true;  /* default, an error */

  mysql_mutex_lock(&LOCK_msr_map);

  if (!is_slave_configured())
  {
    my_message(ER_SLAVE_CONFIGURATION, ER(ER_SLAVE_CONFIGURATION), MYF(0));
    goto err;
  }


  if (!lex->mi.for_channel)
  {
    /*
      If slave_until options are provided when multiple channels exist
      without explicitly providing FOR CHANNEL clause, error out.
    */
    if (lex->mi.slave_until && msr_map.get_num_instances() > 1)
    {
      my_error(ER_SLAVE_MULTIPLE_CHANNELS_CMD, MYF(0));
      goto err;
    }

    res= start_slave(thd);
  }
  else
  {
    mi= msr_map.get_mi(lex->mi.channel);

    if (mi)
      res= start_slave(thd, &thd->lex->slave_connection,
                       &thd->lex->mi, thd->lex->slave_thd_opt, mi, true, 1);
    else if (strcmp(msr_map.get_default_channel(), lex->mi.channel))
      my_error(ER_SLAVE_CHANNEL_DOES_NOT_EXIST, MYF(0), lex->mi.channel);

    if (!res)
      my_ok(thd);

  }
err:
  mysql_mutex_unlock(&LOCK_msr_map);
  DBUG_RETURN(res);
}


/**
  Entry point for the STOP SLAVE command. This function stops replication
  threads for all channels or a single channel based on the  command
  options supplied.

  @param[in]     thd         the client thread.

  @return
   @retval       false            ok
   @retval       true             not ok.
*/
bool stop_slave_cmd(THD *thd)
{
  DBUG_ENTER("stop_slave_cmd");

  Master_info* mi;
  LEX *lex= thd->lex;
  bool res= true;    /*default, an error */

  mysql_mutex_lock(&LOCK_msr_map);

  if (!is_slave_configured())
  {
    my_message(ER_SLAVE_CONFIGURATION, ER(ER_SLAVE_CONFIGURATION), MYF(0));
    mysql_mutex_unlock(&LOCK_msr_map);
    DBUG_RETURN(res= true);
  }

  if (!lex->mi.for_channel)
    res= stop_slave(thd);
  else
  {
    mi= msr_map.get_mi(lex->mi.channel);

    if (mi)
      res= stop_slave(thd, mi, 1 /*net report */);
    else if (strcmp(msr_map.get_default_channel(), lex->mi.channel))
      my_error(ER_SLAVE_CHANNEL_DOES_NOT_EXIST, MYF(0), lex->mi.channel);
  }

  mysql_mutex_unlock(&LOCK_msr_map);

  DBUG_RETURN(res);
}

/**
   Parse the given relay log and identify the rotate event from the master.
   Ignore the Format description event, Previous_gtid log event and ignorable
   events within the relay log. When a rotate event is found check if it is a
   rotate that is originated from the master or not based on the server_id. If
   the rotate is from slave or if it is a fake rotate event ignore the event.
   If any other events are encountered apart from the above events generate an
   error. From the rotate event extract the master's binary log name and
   position.

   @param filename
          Relay log name which needs to be parsed.

   @param[OUT] master_log_file
          Set the master_log_file to the log file name that is extracted from
          rotate event. The master_log_file should contain string of len
          FN_REFLEN.

   @param[OUT] master_log_pos
          Set the master_log_pos to the log position extracted from rotate
          event.

   @retval FOUND_ROTATE: When rotate event is found in the relay log
   @retval NOT_FOUND_ROTATE: When rotate event is not found in the relay log
   @retval ERROR: On error
 */
enum enum_read_rotate_from_relay_log_status
{ FOUND_ROTATE, NOT_FOUND_ROTATE, ERROR };

static enum_read_rotate_from_relay_log_status
read_rotate_from_relay_log(char *filename, char *master_log_file,
                           my_off_t *master_log_pos)
{
  DBUG_ENTER("read_rotate_from_relay_log");
  /*
    Create a Format_description_log_event that is used to read the
    first event of the log.
   */
  Format_description_log_event fd_ev(BINLOG_VERSION), *fd_ev_p= &fd_ev;
  DBUG_ASSERT(fd_ev.is_valid());
  IO_CACHE log;
  const char *errmsg= NULL;
  File file= open_binlog_file(&log, filename, &errmsg);
  if (file < 0)
  {
    sql_print_error("Error during --relay-log-recovery: %s", errmsg);
    DBUG_RETURN(ERROR);
  }
  my_b_seek(&log, BIN_LOG_HEADER_SIZE);
  Log_event *ev= NULL;
  bool done= false;
  enum_read_rotate_from_relay_log_status ret= NOT_FOUND_ROTATE;
  while (!done &&
         (ev= Log_event::read_log_event(&log, 0, fd_ev_p, opt_slave_sql_verify_checksum)) !=
         NULL)
  {
    DBUG_PRINT("info", ("Read event of type %s", ev->get_type_str()));
    switch (ev->get_type_code())
    {
    case binary_log::FORMAT_DESCRIPTION_EVENT:
      if (fd_ev_p != &fd_ev)
        delete fd_ev_p;
      fd_ev_p= (Format_description_log_event *)ev;
      break;
    case binary_log::ROTATE_EVENT:
      /*
        Check for rotate event from the master. Ignore the ROTATE event if it
        is a fake rotate event with server_id=0.
       */
      if (ev->server_id && ev->server_id != ::server_id)
      {
        Rotate_log_event *rotate_ev= (Rotate_log_event *)ev;
        DBUG_ASSERT(FN_REFLEN >= rotate_ev->ident_len + 1);
        memcpy(master_log_file, rotate_ev->new_log_ident, rotate_ev->ident_len + 1);
        *master_log_pos= rotate_ev->pos;
        ret= FOUND_ROTATE;
        done= true;
      }
      break;
    case binary_log::PREVIOUS_GTIDS_LOG_EVENT:
      break;
    case binary_log::IGNORABLE_LOG_EVENT:
      break;
    default:
      sql_print_error("Error during --relay-log-recovery: Could not locate "
                      "rotate event from the master.");
      ret= ERROR;
      done= true;
      break;
    }
    if (ev != fd_ev_p)
      delete ev;
  }
  if (log.error < 0)
  {
    sql_print_error("Error during --relay-log-recovery: Error reading events from relay log: %d",
                    log.error);
    DBUG_RETURN(ERROR);
  }

  if (fd_ev_p != &fd_ev)
  {
    delete fd_ev_p;
    fd_ev_p= &fd_ev;
  }

  if (mysql_file_close(file, MYF(MY_WME)))
    DBUG_RETURN(ERROR);
  if (end_io_cache(&log))
  {
    sql_print_error("Error during --relay-log-recovery: Error while freeing "
                    "IO_CACHE object");
    DBUG_RETURN(ERROR);
  }
  DBUG_RETURN(ret);
}

/**
   Reads relay logs one by one starting from the first relay log. Looks for
   the first rotate event from the master. If rotate is not found in the relay
   log search continues to next relay log. If rotate event from master is
   found then the extracted master_log_file and master_log_pos are used to set
   rli->group_master_log_name and rli->group_master_log_pos. If an error has
   occurred the error code is retuned back.

   @param rli
          Relay_log_info object to read relay log files and to set
          group_master_log_name and group_master_log_pos.

   @retval 0 On success
   @retval 1 On failure
 */
static int
find_first_relay_log_with_rotate_from_master(Relay_log_info* rli)
{
  DBUG_ENTER("find_first_relay_log_with_rotate_from_master");
  int error= 0;
  LOG_INFO linfo;
  bool got_rotate_from_master= false;
  int pos;
  char master_log_file[FN_REFLEN];
  my_off_t master_log_pos= 0;

  for (pos= rli->relay_log.find_log_pos(&linfo, NULL, true);
       !pos;
       pos= rli->relay_log.find_next_log(&linfo, true))
  {
    switch (read_rotate_from_relay_log(linfo.log_file_name, master_log_file,
                                       &master_log_pos))
    {
    case ERROR:
      error= 1;
      break;
    case FOUND_ROTATE:
      got_rotate_from_master= true;
      break;
    case NOT_FOUND_ROTATE:
      break;
    }
    if (error || got_rotate_from_master)
      break;
  }
  if (pos== LOG_INFO_IO)
  {
    error= 1;
    sql_print_error("Error during --relay-log-recovery: Could not read "
                    "relay log index file due to an IO error.");
    goto err;
  }
  if (pos== LOG_INFO_EOF)
  {
    error= 1;
    sql_print_error("Error during --relay-log-recovery: Could not locate "
                    "rotate event from master in relay log file.");
    goto err;
  }
  if (!error && got_rotate_from_master)
  {
    rli->set_group_master_log_name(master_log_file);
    rli->set_group_master_log_pos(master_log_pos);
  }
err:
  DBUG_RETURN(error);
}

/*
  Updates the master info based on the information stored in the
  relay info and ignores relay logs previously retrieved by the IO
  thread, which thus starts fetching again based on to the
  master_log_pos and master_log_name. Eventually, the old
  relay logs will be purged by the normal purge mechanism.

  There can be a special case where rli->group_master_log_name and
  rli->group_master_log_pos are not intialized, as the sql thread was never
  started at all. In those cases all the existing relay logs are parsed
  starting from the first one and the initial rotate event that was received
  from the master is identified. From the rotate event master_log_name and
  master_log_pos are extracted and they are set to rli->group_master_log_name
  and rli->group_master_log_pos.

  In the feature, we should improve this routine in order to avoid throwing
  away logs that are safely stored in the disk. Note also that this recovery
  routine relies on the correctness of the relay-log.info and only tolerates
  coordinate problems in master.info.

  In this function, there is no need for a mutex as the caller
  (i.e. init_slave) already has one acquired.

  Specifically, the following structures are updated:

  1 - mi->master_log_pos  <-- rli->group_master_log_pos
  2 - mi->master_log_name <-- rli->group_master_log_name
  3 - It moves the relay log to the new relay log file, by
      rli->group_relay_log_pos  <-- BIN_LOG_HEADER_SIZE;
      rli->event_relay_log_pos  <-- BIN_LOG_HEADER_SIZE;
      rli->group_relay_log_name <-- rli->relay_log.get_log_fname();
      rli->event_relay_log_name <-- rli->relay_log.get_log_fname();

   If there is an error, it returns (1), otherwise returns (0).
 */
int init_recovery(Master_info* mi, const char** errmsg)
{
  DBUG_ENTER("init_recovery");

  int error= 0;
  Relay_log_info *rli= mi->rli;
  char *group_master_log_name= NULL;

  if (rli->recovery_parallel_workers)
  {
    /*
      This is not idempotent and a crash after this function and before
      the recovery is actually done may lead the system to an inconsistent
      state.

      This may happen because the gap is not persitent stored anywhere
      and eventually old relay log files will be removed and further
      calculations on the gaps will be impossible.

      We need to improve this. /Alfranio.
    */
    error= mts_recovery_groups(rli);
    if (rli->mts_recovery_group_cnt)
    {
      if (get_gtid_mode(GTID_MODE_LOCK_NONE) == GTID_MODE_ON)
      {
        rli->recovery_parallel_workers= 0;
        rli->clear_mts_recovery_groups();
      }
      else
      {
        error= 1;
        sql_print_error("--relay-log-recovery cannot be executed when the slave "
                        "was stopped with an error or killed in MTS mode; "
                        "consider using RESET SLAVE or restart the server "
                        "with --relay-log-recovery = 0 followed by "
                        "START SLAVE UNTIL SQL_AFTER_MTS_GAPS");
      }
    }
  }

  group_master_log_name= const_cast<char *>(rli->get_group_master_log_name());
  if (!error)
  {
    if (!group_master_log_name[0])
    {
      if (rli->replicate_same_server_id)
      {
        error= 1;
        sql_print_error("Error during --relay-log-recovery: "
                        "replicate_same_server_id is in use and sql thread's "
                        "positions are not initialized, hence relay log "
                        "recovery cannot happen.");
        DBUG_RETURN(error);
      }
      error= find_first_relay_log_with_rotate_from_master(rli);
      if (error)
        DBUG_RETURN(error);
    }
    mi->set_master_log_pos(max<ulonglong>(BIN_LOG_HEADER_SIZE,
                                               rli->get_group_master_log_pos()));
    mi->set_master_log_name(rli->get_group_master_log_name());

    sql_print_warning("Recovery from master pos %ld and file %s%s. "
                      "Previous relay log pos and relay log file had "
                      "been set to %lld, %s respectively.",
                      (ulong) mi->get_master_log_pos(), mi->get_master_log_name(),
                      mi->get_for_channel_str(),
                      rli->get_group_relay_log_pos(), rli->get_group_relay_log_name());

    rli->set_group_relay_log_name(rli->relay_log.get_log_fname());
    rli->set_event_relay_log_name(rli->relay_log.get_log_fname());
    rli->set_group_relay_log_pos(BIN_LOG_HEADER_SIZE);
    rli->set_event_relay_log_pos(BIN_LOG_HEADER_SIZE);
  }

  /*
    Clear the retrieved GTID set so that events that are written partially
    will be fetched again.
    */
  global_sid_lock->wrlock();
  (const_cast<Gtid_set *>(rli->get_gtid_set()))->clear();
  global_sid_lock->unlock();
  DBUG_RETURN(error);
}

int global_init_info(Master_info* mi, bool ignore_if_no_info, int thread_mask)
{
  DBUG_ENTER("init_info");
  DBUG_ASSERT(mi != NULL && mi->rli != NULL);
  int init_error= 0;
  enum_return_check check_return= ERROR_CHECKING_REPOSITORY;
  THD *thd= current_thd;
  bool binlog_prot_acquired= false;

  if (thd && !thd->backup_binlog_lock.is_acquired())
  {
    const ulong timeout= thd->variables.lock_wait_timeout;

    DBUG_PRINT("debug", ("Acquiring binlog protection lock"));
    mysql_mutex_assert_not_owner(&mi->rli->data_lock);

    if (thd->backup_binlog_lock.acquire_protection(thd, MDL_EXPLICIT,
                                                   timeout))
      DBUG_RETURN(1);

    binlog_prot_acquired= true;
  }

  /*
    We need a mutex while we are changing master info parameters to
    keep other threads from reading bogus info
  */
  mysql_mutex_lock(&mi->data_lock);
  mysql_mutex_lock(&mi->rli->data_lock);

  /*
    When info tables are used and autocommit= 0 we force a new
    transaction start to avoid table access deadlocks when START SLAVE
    is executed after RESET SLAVE.
  */
  if (thd && thd->in_multi_stmt_transaction_mode() &&
      (opt_mi_repository_id == INFO_REPOSITORY_TABLE ||
       opt_rli_repository_id == INFO_REPOSITORY_TABLE))
    if (trans_begin(thd))
    {
      init_error= 1;
      goto end;
    }

  /*
    This takes care of the startup dependency between the master_info
    and relay_info. It initializes the master info if the SLAVE_IO
    thread is being started and the relay log info if either the
    SLAVE_SQL thread is being started or was not initialized as it is
    required by the SLAVE_IO thread.
  */
  check_return= mi->check_info();
  if (check_return == ERROR_CHECKING_REPOSITORY)
    goto end;

  if (!(ignore_if_no_info && check_return == REPOSITORY_DOES_NOT_EXIST))
  {
    if ((thread_mask & SLAVE_IO) != 0 && mi->mi_init_info())
      init_error= 1;
  }

  check_return= mi->rli->check_info();
  if (check_return == ERROR_CHECKING_REPOSITORY)
    goto end;
  if (!(ignore_if_no_info && check_return == REPOSITORY_DOES_NOT_EXIST))
  {
    if (((thread_mask & SLAVE_SQL) != 0 || !(mi->rli->inited))
        && mi->rli->rli_init_info())
      init_error= 1;
  }

end:
  /*
    When info tables are used and autocommit= 0 we force transaction
    commit to avoid table access deadlocks when START SLAVE is executed
    after RESET SLAVE.
  */
  if (thd && thd->in_multi_stmt_transaction_mode() &&
      (opt_mi_repository_id == INFO_REPOSITORY_TABLE ||
       opt_rli_repository_id == INFO_REPOSITORY_TABLE))
    if (trans_commit(thd))
      init_error= 1;

  mysql_mutex_unlock(&mi->rli->data_lock);
  mysql_mutex_unlock(&mi->data_lock);

  if (binlog_prot_acquired)
  {
      DBUG_PRINT("debug", ("Releasing binlog protection lock"));
      thd->backup_binlog_lock.release_protection(thd);
  }

  DBUG_RETURN(check_return == ERROR_CHECKING_REPOSITORY || init_error);
}

void end_info(Master_info* mi)
{
  DBUG_ENTER("end_info");
  DBUG_ASSERT(mi != NULL && mi->rli != NULL);

  /*
    The previous implementation was not acquiring locks.  We do the same here.
    However, this is quite strange.
  */
  mi->end_info();
  mi->rli->end_info();

  DBUG_VOID_RETURN;
}

int remove_info(Master_info* mi)
{
  int error= 1;
  DBUG_ENTER("remove_info");
  DBUG_ASSERT(mi != NULL && mi->rli != NULL);

  /*
    The previous implementation was not acquiring locks.
    We do the same here. However, this is quite strange.
  */
  /*
    Reset errors (the idea is that we forget about the
    old master).
  */
  mi->clear_error();
  mi->rli->clear_error();
  if (mi->rli->workers_array_initialized)
  {
    for(size_t i= 0; i < mi->rli->get_worker_count(); i++)
    {
      mi->rli->get_worker(i)->clear_error();
    }
  }
  mi->rli->clear_until_condition();
  mi->rli->clear_sql_delay();

  mi->end_info();
  mi->rli->end_info();

  if (mi->remove_info() || Rpl_info_factory::reset_workers(mi->rli) ||
      mi->rli->remove_info())
    goto err;

  error= 0;

err:
  DBUG_RETURN(error);
}

int flush_master_info(Master_info* mi, bool force)
{
  DBUG_ENTER("flush_master_info");
  DBUG_ASSERT(mi != NULL && mi->rli != NULL);
  /*
    The previous implementation was not acquiring locks.
    We do the same here. However, this is quite strange.
  */
  /*
    With the appropriate recovery process, we will not need to flush
    the content of the current log.

    For now, we flush the relay log BEFORE the master.info file, because
    if we crash, we will get a duplicate event in the relay log at restart.
    If we change the order, there might be missing events.

    If we don't do this and the slave server dies when the relay log has
    some parts (its last kilobytes) in memory only, with, say, from master's
    position 100 to 150 in memory only (not on disk), and with position 150
    in master.info, there will be missing information. When the slave restarts,
    the I/O thread will fetch binlogs from 150, so in the relay log we will
    have "[0, 100] U [150, infinity[" and nobody will notice it, so the SQL
    thread will jump from 100 to 150, and replication will silently break.
  */
  mysql_mutex_t *log_lock= mi->rli->relay_log.get_log_lock();

  mysql_mutex_lock(log_lock);

  int err=  (mi->rli->flush_current_log() ||
             mi->flush_info(force));

  mysql_mutex_unlock(log_lock);

  DBUG_RETURN (err);
}

/**
  Convert slave skip errors bitmap into a printable string.
*/

static void print_slave_skip_errors(void)
{
  /*
    To be safe, we want 10 characters of room in the buffer for a number
    plus terminators. Also, we need some space for constant strings.
    10 characters must be sufficient for a number plus {',' | '...'}
    plus a NUL terminator. That is a max 6 digit number.
  */
  const size_t MIN_ROOM= 10;
  DBUG_ENTER("print_slave_skip_errors");
  DBUG_ASSERT(sizeof(slave_skip_error_names) > MIN_ROOM);
  DBUG_ASSERT(MAX_SLAVE_ERROR <= 999999); // 6 digits

  if (!use_slave_mask || bitmap_is_clear_all(&slave_error_mask))
  {
    /* purecov: begin tested */
    memcpy(slave_skip_error_names, STRING_WITH_LEN("OFF"));
    /* purecov: end */
  }
  else if (bitmap_is_set_all(&slave_error_mask))
  {
    /* purecov: begin tested */
    memcpy(slave_skip_error_names, STRING_WITH_LEN("ALL"));
    /* purecov: end */
  }
  else
  {
    char *buff= slave_skip_error_names;
    char *bend= buff + sizeof(slave_skip_error_names);
    int  errnum;

    for (errnum= 0; errnum < MAX_SLAVE_ERROR; errnum++)
    {
      if (bitmap_is_set(&slave_error_mask, errnum))
      {
        if (buff + MIN_ROOM >= bend)
          break; /* purecov: tested */
        buff= int10_to_str(errnum, buff, 10);
        *buff++= ',';
      }
    }
    if (buff != slave_skip_error_names)
      buff--; // Remove last ','
    if (errnum < MAX_SLAVE_ERROR)
    {
      /* Couldn't show all errors */
      buff= my_stpcpy(buff, "..."); /* purecov: tested */
    }
    *buff=0;
  }
  DBUG_PRINT("init", ("error_names: '%s'", slave_skip_error_names));
  DBUG_VOID_RETURN;
}

/**
 Change arg to the string with the nice, human-readable skip error values.
   @param slave_skip_errors_ptr
          The pointer to be changed
*/
void set_slave_skip_errors(char** slave_skip_errors_ptr)
{
  DBUG_ENTER("set_slave_skip_errors");
  print_slave_skip_errors();
  *slave_skip_errors_ptr= slave_skip_error_names;
  DBUG_VOID_RETURN;
}

/**
  Init function to set up array for errors that should be skipped for slave
*/
static void init_slave_skip_errors()
{
  DBUG_ENTER("init_slave_skip_errors");
  DBUG_ASSERT(!use_slave_mask); // not already initialized

  if (bitmap_init(&slave_error_mask,0,MAX_SLAVE_ERROR,0))
  {
    fprintf(stderr, "Badly out of memory, please check your system status\n");
    exit(MYSQLD_ABORT_EXIT);
  }
  use_slave_mask = 1;
  DBUG_VOID_RETURN;
}

static void add_slave_skip_errors(const uint* errors, uint n_errors)
{
  DBUG_ENTER("add_slave_skip_errors");
  DBUG_ASSERT(errors);
  DBUG_ASSERT(use_slave_mask);

  for (uint i = 0; i < n_errors; i++)
  {
    const uint err_code = errors[i];
    if (err_code < MAX_SLAVE_ERROR)
       bitmap_set_bit(&slave_error_mask, err_code);
  }
  DBUG_VOID_RETURN;
}

/*
  Add errors that should be skipped for slave

  SYNOPSIS
    add_slave_skip_errors()
    arg         List of errors numbers to be added to skip, separated with ','

  NOTES
    Called from get_options() in mysqld.cc on start-up
*/

void add_slave_skip_errors(const char* arg)
{
  const char *p= NULL;
  /*
    ALL is only valid when nothing else is provided.
  */
  const uchar SKIP_ALL[]= "all";
  size_t SIZE_SKIP_ALL= strlen((const char *) SKIP_ALL) + 1;
  /*
    IGNORE_DDL_ERRORS can be combined with other parameters
    but must be the first one provided.
  */
  const uchar SKIP_DDL_ERRORS[]= "ddl_exist_errors";
  size_t SIZE_SKIP_DDL_ERRORS= strlen((const char *) SKIP_DDL_ERRORS);
  DBUG_ENTER("add_slave_skip_errors");

  // initialize mask if not done yet
  if (!use_slave_mask)
    init_slave_skip_errors();

  for (; my_isspace(system_charset_info,*arg); ++arg)
    /* empty */;
  if (!my_strnncoll(system_charset_info, (uchar*)arg, SIZE_SKIP_ALL,
                    SKIP_ALL, SIZE_SKIP_ALL))
  {
    bitmap_set_all(&slave_error_mask);
    DBUG_VOID_RETURN;
  }
  if (!my_strnncoll(system_charset_info, (uchar*)arg, SIZE_SKIP_DDL_ERRORS,
                    SKIP_DDL_ERRORS, SIZE_SKIP_DDL_ERRORS))
  {
    // DDL errors to be skipped for relaxed 'exist' handling
    const uint ddl_errors[] = {
      // error codes with create/add <schema object>
      ER_DB_CREATE_EXISTS, ER_TABLE_EXISTS_ERROR, ER_DUP_KEYNAME,
      ER_MULTIPLE_PRI_KEY,
      // error codes with change/rename <schema object>
      ER_BAD_FIELD_ERROR, ER_NO_SUCH_TABLE, ER_DUP_FIELDNAME,
      // error codes with drop <schema object>
      ER_DB_DROP_EXISTS, ER_BAD_TABLE_ERROR, ER_CANT_DROP_FIELD_OR_KEY
    };

    add_slave_skip_errors(ddl_errors,
                          sizeof(ddl_errors)/sizeof(ddl_errors[0]));
    /*
      After processing the SKIP_DDL_ERRORS, the pointer is
      increased to the position after the comma.
    */
    if (strlen(arg) > SIZE_SKIP_DDL_ERRORS + 1)
      arg+= SIZE_SKIP_DDL_ERRORS + 1;
  }
  for (p= arg ; *p; )
  {
    long err_code;
    if (!(p= str2int(p, 10, 0, LONG_MAX, &err_code)))
      break;
    if (err_code < MAX_SLAVE_ERROR)
       bitmap_set_bit(&slave_error_mask,(uint)err_code);
    while (!my_isdigit(system_charset_info,*p) && *p)
      p++;
  }
  DBUG_VOID_RETURN;
}

static void set_thd_in_use_temporary_tables(Relay_log_info *rli)
{
  TABLE *table;

  for (table= rli->save_temporary_tables ; table ; table= table->next)
  {
    table->in_use= rli->info_thd;
    if (table->file != NULL)
    {
      /*
        Since we are stealing opened temporary tables from one thread to another,
        we need to let the performance schema know that,
        for aggregates per thread to work properly.
      */
      table->file->unbind_psi();
      table->file->rebind_psi();
    }
  }
}

int terminate_slave_threads(Master_info* mi, int thread_mask,
                            ulong stop_wait_timeout, bool need_lock_term)
{
  DBUG_ENTER("terminate_slave_threads");

  if (!mi->inited)
    DBUG_RETURN(0); /* successfully do nothing */
  int error,force_all = (thread_mask & SLAVE_FORCE_ALL);
  mysql_mutex_t *sql_lock = &mi->rli->run_lock, *io_lock = &mi->run_lock;
  mysql_mutex_t *log_lock= mi->rli->relay_log.get_log_lock();
  /*
    Set it to a variable, so the value is shared by both stop methods.
    This guarantees that the user defined value for the timeout value is for
    the time the 2 threads take to shutdown, and not the time of each thread
    stop operation.
  */
  ulong total_stop_wait_timeout= stop_wait_timeout;

  if (thread_mask & (SLAVE_SQL|SLAVE_FORCE_ALL))
  {
    DBUG_PRINT("info",("Terminating SQL thread"));
    mi->rli->abort_slave= 1;
    if ((error=terminate_slave_thread(mi->rli->info_thd, sql_lock,
                                      &mi->rli->stop_cond,
                                      &mi->rli->slave_running,
                                      &total_stop_wait_timeout,
                                      need_lock_term)) &&
        !force_all)
    {
      if (error == 1)
      {
        DBUG_RETURN(ER_STOP_SLAVE_SQL_THREAD_TIMEOUT);
      }
      DBUG_RETURN(error);
    }
    mysql_mutex_lock(log_lock);

    DBUG_PRINT("info",("Flushing relay-log info file."));
    if (current_thd)
      THD_STAGE_INFO(current_thd, stage_flushing_relay_log_info_file);

    /*
      Flushes the relay log info regardles of the sync_relay_log_info option.
    */
    if (mi->rli->flush_info(TRUE))
    {
      mysql_mutex_unlock(log_lock);
      DBUG_RETURN(ER_ERROR_DURING_FLUSH_LOGS);
    }

    mysql_mutex_unlock(log_lock);
  }
  if (thread_mask & (SLAVE_IO|SLAVE_FORCE_ALL))
  {
    DBUG_PRINT("info",("Terminating IO thread"));
    mi->abort_slave=1;
    if ((error=terminate_slave_thread(mi->info_thd,io_lock,
                                      &mi->stop_cond,
                                      &mi->slave_running,
                                      &total_stop_wait_timeout,
                                      need_lock_term)) &&
        !force_all)
    {
      if (error == 1)
      {
        DBUG_RETURN(ER_STOP_SLAVE_IO_THREAD_TIMEOUT);
      }
      DBUG_RETURN(error);
    }
    mysql_mutex_lock(log_lock);

    DBUG_PRINT("info",("Flushing relay log and master info repository."));
    if (current_thd)
      THD_STAGE_INFO(current_thd, stage_flushing_relay_log_and_master_info_repository);

    /*
      Flushes the master info regardles of the sync_master_info option.
    */
    if (mi->flush_info(TRUE))
    {
      mysql_mutex_unlock(log_lock);
      DBUG_RETURN(ER_ERROR_DURING_FLUSH_LOGS);
    }

    /*
      Flushes the relay log regardles of the sync_relay_log option.
    */
    if (mi->rli->relay_log.is_open() &&
        mi->rli->relay_log.flush_and_sync(true))
    {
      mysql_mutex_unlock(log_lock);
      DBUG_RETURN(ER_ERROR_DURING_FLUSH_LOGS);
    }

    mysql_mutex_unlock(log_lock);
  }
  DBUG_RETURN(0);
}


/**
   Wait for a slave thread to terminate.

   This function is called after requesting the thread to terminate
   (by setting @c abort_slave member of @c Relay_log_info or @c
   Master_info structure to 1). Termination of the thread is
   controlled with the the predicate <code>*slave_running</code>.

   Function will acquire @c term_lock before waiting on the condition
   unless @c need_lock_term is false in which case the mutex should be
   owned by the caller of this function and will remain acquired after
   return from the function.

   @param term_lock
          Associated lock to use when waiting for @c term_cond

   @param term_cond
          Condition that is signalled when the thread has terminated

   @param slave_running
          Pointer to predicate to check for slave thread termination

   @param stop_wait_timeout
          A pointer to a variable that denotes the time the thread has
          to stop before we time out and throw an error.

   @param need_lock_term
          If @c false the lock will not be acquired before waiting on
          the condition. In this case, it is assumed that the calling
          function acquires the lock before calling this function.

   @retval 0 All OK, 1 on "STOP SLAVE" command timeout, ER_SLAVE_CHANNEL_NOT_RUNNING otherwise.

   @note  If the executing thread has to acquire term_lock
          (need_lock_term is true, the negative running status does not
          represent any issue therefore no error is reported.

 */
static int
terminate_slave_thread(THD *thd,
                       mysql_mutex_t *term_lock,
                       mysql_cond_t *term_cond,
                       volatile uint *slave_running,
                       ulong *stop_wait_timeout,
                       bool need_lock_term)
{
  DBUG_ENTER("terminate_slave_thread");
  if (need_lock_term)
  {
    mysql_mutex_lock(term_lock);
  }
  else
  {
    mysql_mutex_assert_owner(term_lock);
  }
  if (!*slave_running)
  {
    if (need_lock_term)
    {
      /*
        if run_lock (term_lock) is acquired locally then either
        slave_running status is fine
      */
      mysql_mutex_unlock(term_lock);
      DBUG_RETURN(0);
    }
    else
    {
      DBUG_RETURN(ER_SLAVE_CHANNEL_NOT_RUNNING);
    }
  }
  DBUG_ASSERT(thd != 0);
  THD_CHECK_SENTRY(thd);

  /*
    Is is critical to test if the slave is running. Otherwise, we might
    be referening freed memory trying to kick it
  */

  while (*slave_running)                        // Should always be true
  {
    DBUG_PRINT("loop", ("killing slave thread"));

    mysql_mutex_lock(&thd->LOCK_thd_data);
    /*
      Error codes from pthread_kill are:
      EINVAL: invalid signal number (can't happen)
      ESRCH: thread already killed (can happen, should be ignored)
    */
#ifndef _WIN32
    int err __attribute__((unused))= pthread_kill(thd->real_id, SIGUSR1);
    DBUG_ASSERT(err != EINVAL);
#endif
    thd->awake(THD::NOT_KILLED);
    mysql_mutex_unlock(&thd->LOCK_thd_data);

    /*
      There is a small chance that slave thread might miss the first
      alarm. To protect againts it, resend the signal until it reacts
    */
    struct timespec abstime;
    set_timespec(&abstime,2);
#ifndef DBUG_OFF
    int error=
#endif
      mysql_cond_timedwait(term_cond, term_lock, &abstime);
    if ((*stop_wait_timeout) >= 2)
      (*stop_wait_timeout)= (*stop_wait_timeout) - 2;
    else if (*slave_running)
    {
      if (need_lock_term)
        mysql_mutex_unlock(term_lock);
      DBUG_RETURN (1);
    }
    DBUG_ASSERT(error == ETIMEDOUT || error == 0);
  }

  DBUG_ASSERT(*slave_running == 0);

  if (need_lock_term)
    mysql_mutex_unlock(term_lock);
  DBUG_RETURN(0);
}


int start_slave_thread(
#ifdef HAVE_PSI_INTERFACE
                       PSI_thread_key thread_key,
#endif
                       my_start_routine h_func, mysql_mutex_t *start_lock,
                       mysql_mutex_t *cond_lock,
                       mysql_cond_t *start_cond,
                       volatile uint *slave_running,
                       volatile ulong *slave_run_id,
                       Master_info* mi)
{
  my_thread_handle th;
  ulong start_id;
  int error;
  DBUG_ENTER("start_slave_thread");

  if (start_lock)
    mysql_mutex_lock(start_lock);
  if (!server_id)
  {
    if (start_cond)
      mysql_cond_broadcast(start_cond);
    if (start_lock)
      mysql_mutex_unlock(start_lock);
    sql_print_error("Server id not set, will not start slave%s",
                    mi->get_for_channel_str());
    DBUG_RETURN(ER_BAD_SLAVE);
  }

  if (*slave_running)
  {
    if (start_cond)
      mysql_cond_broadcast(start_cond);
    if (start_lock)
      mysql_mutex_unlock(start_lock);
    DBUG_RETURN(ER_SLAVE_CHANNEL_MUST_STOP);
  }
  start_id= *slave_run_id;
  DBUG_PRINT("info",("Creating new slave thread"));
  if ((error= mysql_thread_create(thread_key,
                                  &th, &connection_attrib, h_func, (void*)mi)))
  {
    sql_print_error("Can't create slave thread%s (errno= %d).",
                    mi->get_for_channel_str(), error);
    if (start_lock)
      mysql_mutex_unlock(start_lock);
    DBUG_RETURN(ER_SLAVE_THREAD);
  }
  if (start_cond && cond_lock) // caller has cond_lock
  {
    THD* thd = current_thd;
    while (start_id == *slave_run_id && thd != NULL)
    {
      DBUG_PRINT("sleep",("Waiting for slave thread to start"));
      PSI_stage_info saved_stage= {0, "", 0};
      thd->ENTER_COND(start_cond, cond_lock,
                      & stage_waiting_for_slave_thread_to_start,
                      & saved_stage);
      /*
        It is not sufficient to test this at loop bottom. We must test
        it after registering the mutex in enter_cond(). If the kill
        happens after testing of thd->killed and before the mutex is
        registered, we could otherwise go waiting though thd->killed is
        set.
      */
      if (!thd->killed)
        mysql_cond_wait(start_cond, cond_lock);
      mysql_mutex_unlock(cond_lock);
      thd->EXIT_COND(& saved_stage);
      mysql_mutex_lock(cond_lock); // re-acquire it
      if (thd->killed)
      {
        if (start_lock)
          mysql_mutex_unlock(start_lock);
        DBUG_RETURN(thd->killed_errno());
      }
    }
  }
  if (start_lock)
    mysql_mutex_unlock(start_lock);
  DBUG_RETURN(0);
}


/*
  start_slave_threads()

  NOTES
    SLAVE_FORCE_ALL is not implemented here on purpose since it does not make
    sense to do that for starting a slave--we always care if it actually
    started the threads that were not previously running
*/

int start_slave_threads(bool need_lock_slave, bool wait_for_start,
                        Master_info* mi, int thread_mask)
{
  mysql_mutex_t *lock_io=0, *lock_sql=0, *lock_cond_io=0, *lock_cond_sql=0;
  mysql_cond_t* cond_io=0, *cond_sql=0;
  int error=0;
  DBUG_ENTER("start_slave_threads");
  DBUG_EXECUTE_IF("uninitialized_master-info_structure",
                   mi->inited= FALSE;);

  if (!mi->inited || !mi->rli->inited)
  {
    error= !mi->inited ? ER_SLAVE_MI_INIT_REPOSITORY :
                         ER_SLAVE_RLI_INIT_REPOSITORY;
    Rpl_info *info= (!mi->inited ?  mi : static_cast<Rpl_info *>(mi->rli));
    const char* prefix= current_thd ? ER(error) : ER_DEFAULT(error);
    info->report(ERROR_LEVEL, error, prefix, NULL);

    DBUG_RETURN(error);
  }

  if (mi->is_auto_position() && (thread_mask & SLAVE_IO) &&
      get_gtid_mode(GTID_MODE_LOCK_NONE) == GTID_MODE_OFF)
  {
    DBUG_RETURN(ER_CANT_USE_AUTO_POSITION_WITH_GTID_MODE_OFF);
  }

  if (need_lock_slave)
  {
    lock_io = &mi->run_lock;
    lock_sql = &mi->rli->run_lock;
  }
  if (wait_for_start)
  {
    cond_io = &mi->start_cond;
    cond_sql = &mi->rli->start_cond;
    lock_cond_io = &mi->run_lock;
    lock_cond_sql = &mi->rli->run_lock;
  }

  if (thread_mask & SLAVE_IO)
    error= start_slave_thread(
#ifdef HAVE_PSI_INTERFACE
                              key_thread_slave_io,
#endif
                              handle_slave_io, lock_io, lock_cond_io,
                              cond_io,
                              &mi->slave_running, &mi->slave_run_id,
                              mi);
  if (!error && (thread_mask & SLAVE_SQL))
  {
    /*
      MTS-recovery gaps gathering is placed onto common execution path
      for either START-SLAVE and --skip-start-slave= 0 
    */
    if (mi->rli->recovery_parallel_workers != 0)
      error= mts_recovery_groups(mi->rli);
    if (!error)
      error= start_slave_thread(
#ifdef HAVE_PSI_INTERFACE
                                key_thread_slave_sql,
#endif
                                handle_slave_sql, lock_sql, lock_cond_sql,
                                cond_sql,
                                &mi->rli->slave_running, &mi->rli->slave_run_id,
                                mi);
    if (error)
      terminate_slave_threads(mi, thread_mask & SLAVE_IO,
                              rpl_stop_slave_timeout, need_lock_slave);
  }
  DBUG_RETURN(error);
}

/*
  Release slave threads at time of executing shutdown.

  SYNOPSIS
    end_slave()
*/

void end_slave()
{
  DBUG_ENTER("end_slave");

  Master_info *mi= 0;

  /*
    This is called when the server terminates, in close_connections().
    It terminates slave threads. However, some CHANGE MASTER etc may still be
    running presently. If a START SLAVE was in progress, the mutex lock below
    will make us wait until slave threads have started, and START SLAVE
    returns, then we terminate them here.
  */
  mysql_mutex_lock(&LOCK_msr_map);

  /* traverse through the map and terminate the threads */
  for(mi_map::iterator it= msr_map.begin(); it!=msr_map.end(); it++)
  {
    mi= it->second;

    if (mi)
      terminate_slave_threads(mi,SLAVE_FORCE_ALL,
                              rpl_stop_slave_timeout);
  }
  mysql_mutex_unlock(&LOCK_msr_map);
  DBUG_VOID_RETURN;
}

/**
   Free all resources used by slave threads at time of executing shutdown.
   The routine must be called after all possible users of msr_map
   have left.

*/
void delete_slave_info_objects()
{
  DBUG_ENTER("delete_slave_info_objects");

  Master_info *mi= 0;

  mysql_mutex_lock(&LOCK_msr_map);

  for (mi_map::iterator it= msr_map.begin(); it!=msr_map.end(); it++)
  {
    mi= it->second;

    if (mi)
    {
      end_info(mi);
      if (mi->rli)
        delete mi->rli;
      delete mi;
      it->second= 0;
    }
  }

  //Clean other types of channel
  for (mi_map::iterator it= msr_map.begin(GROUP_REPLICATION_CHANNEL);
           it!=msr_map.end(GROUP_REPLICATION_CHANNEL); it++)
  {
    mi= it->second;

    if (mi)
    {
      end_info(mi);
      if (mi->rli)
        delete mi->rli;
      delete mi;
      it->second= 0;
    }
  }

  mysql_mutex_unlock(&LOCK_msr_map);

  DBUG_VOID_RETURN;
}

static bool io_slave_killed(THD* thd, Master_info* mi)
{
  DBUG_ENTER("io_slave_killed");

  DBUG_ASSERT(mi->info_thd == thd);
  DBUG_ASSERT(mi->slave_running); // tracking buffer overrun
  DBUG_RETURN(mi->abort_slave || abort_loop || thd->killed);
}

/**
   The function analyzes a possible killed status and makes
   a decision whether to accept it or not.
   Normally upon accepting the sql thread goes to shutdown.
   In the event of deferring decision @rli->last_event_start_time waiting
   timer is set to force the killed status be accepted upon its expiration.

   Notice Multi-Threaded-Slave behaves similarly in that when it's being
   stopped and the current group of assigned events has not yet scheduled 
   completely, Coordinator defers to accept to leave its read-distribute
   state. The above timeout ensures waiting won't last endlessly, and in
   such case an error is reported.

   @param thd   pointer to a THD instance
   @param rli   pointer to Relay_log_info instance

   @return TRUE the killed status is recognized, FALSE a possible killed
           status is deferred.
*/
bool sql_slave_killed(THD* thd, Relay_log_info* rli)
{
  bool ret= FALSE;
  bool is_parallel_warn= FALSE;

  DBUG_ENTER("sql_slave_killed");

  DBUG_ASSERT(rli->info_thd == thd);
  DBUG_ASSERT(rli->slave_running == 1);
  if (abort_loop || thd->killed || rli->abort_slave)
  {
    is_parallel_warn= (rli->is_parallel_exec() && 
                       (rli->is_mts_in_group() || thd->killed));
    /*
      Slave can execute stop being in one of two MTS or Single-Threaded mode.
      The modes define different criteria to accept the stop.
      In particular that relates to the concept of groupping.
      Killed Coordinator thread expects the worst so it warns on
      possible consistency issue.
    */
    if (is_parallel_warn ||
        (!rli->is_parallel_exec() &&
         thd->get_transaction()->cannot_safely_rollback(
             Transaction_ctx::SESSION) &&
         rli->is_in_group()))
    {
      char msg_stopped[]=
        "... Slave SQL Thread stopped with incomplete event group "
        "having non-transactional changes. "
        "If the group consists solely of row-based events, you can try "
        "to restart the slave with --slave-exec-mode=IDEMPOTENT, which "
        "ignores duplicate key, key not found, and similar errors (see "
        "documentation for details).";
      char msg_stopped_mts[]=
        "... The slave coordinator and worker threads are stopped, possibly "
        "leaving data in inconsistent state. A restart should "
        "restore consistency automatically, although using non-transactional "
        "storage for data or info tables or DDL queries could lead to problems. "
        "In such cases you have to examine your data (see documentation for "
        "details).";

      ret= TRUE;
      if (rli->abort_slave)
      {
        DBUG_PRINT("info", ("Request to stop slave SQL Thread received while "
                            "applying an MTS group or a group that "
                            "has non-transactional "
                            "changes; waiting for completion of the group ... "));

        /*
          Slave sql thread shutdown in face of unfinished group modified 
          Non-trans table is handled via a timer. The slave may eventually
          give out to complete the current group and in that case there
          might be issues at consequent slave restart, see the error message.
          WL#2975 offers a robust solution requiring to store the last exectuted
          event's coordinates along with the group's coordianates
          instead of waiting with @c last_event_start_time the timer.
        */

        if (rli->last_event_start_time == 0)
          rli->last_event_start_time= my_time(0);
        ret= difftime(my_time(0), rli->last_event_start_time) <=
          SLAVE_WAIT_GROUP_DONE ? FALSE : TRUE;

        DBUG_EXECUTE_IF("stop_slave_middle_group", 
                        DBUG_EXECUTE_IF("incomplete_group_in_relay_log",
                                        ret= TRUE;);); // time is over

        if (!ret && !rli->reported_unsafe_warning)
        {
          rli->report(WARNING_LEVEL, 0,
                      !is_parallel_warn ?
                      "Request to stop slave SQL Thread received while "
                      "applying a group that has non-transactional "
                      "changes; waiting for completion of the group ... "
                      :
                      "Coordinator thread of multi-threaded slave is being "
                      "stopped in the middle of assigning a group of events; "
                      "deferring to exit until the group completion ... ");
          rli->reported_unsafe_warning= true;
        }
      }
      if (ret)
      {
        if (is_parallel_warn)
          rli->report(!rli->is_error() ? ERROR_LEVEL :
                      WARNING_LEVEL,    // an error was reported by Worker
                      ER_MTS_INCONSISTENT_DATA,
                      ER(ER_MTS_INCONSISTENT_DATA),
                      msg_stopped_mts);
        else
          rli->report(ERROR_LEVEL, ER_SLAVE_FATAL_ERROR,
                      ER(ER_SLAVE_FATAL_ERROR), msg_stopped);
      }
    }
    else
    {
      ret= TRUE;
    }
  }
  if (ret)
  {
    rli->last_event_start_time= 0;
    if (rli->mts_group_status == Relay_log_info::MTS_IN_GROUP)
    {
      rli->mts_group_status= Relay_log_info::MTS_KILLED_GROUP;
    }
  }
  
  DBUG_RETURN(ret);
}


/*
  skip_load_data_infile()

  NOTES
    This is used to tell a 3.23 master to break send_file()
*/

void skip_load_data_infile(NET *net)
{
  DBUG_ENTER("skip_load_data_infile");

  (void)net_request_file(net, "/dev/null");
  (void)my_net_read(net);                               // discard response
  (void)net_write_command(net, 0, (uchar*) "", 0, (uchar*) "", 0); // ok
  DBUG_VOID_RETURN;
}


bool net_request_file(NET* net, const char* fname)
{
  DBUG_ENTER("net_request_file");
  DBUG_RETURN(net_write_command(net, 251, (uchar*) fname, strlen(fname),
                                (uchar*) "", 0));
}

/*
  From other comments and tests in code, it looks like
  sometimes Query_log_event and Load_log_event can have db == 0
  (see rewrite_db() above for example)
  (cases where this happens are unclear; it may be when the master is 3.23).
*/

const char *print_slave_db_safe(const char* db)
{
  DBUG_ENTER("*print_slave_db_safe");

  DBUG_RETURN((db ? db : ""));
}

/*
  Check if the error is caused by network.
  @param[in]   errorno   Number of the error.
  RETURNS:
  TRUE         network error
  FALSE        not network error
*/

static bool is_network_error(uint errorno)
<<<<<<< HEAD
{ 
  return (errorno == CR_CONNECTION_ERROR ||
=======
{
  return errorno == CR_CONNECTION_ERROR ||
>>>>>>> a2757a60
      errorno == CR_CONN_HOST_ERROR ||
      errorno == CR_SERVER_GONE_ERROR ||
      errorno == CR_SERVER_LOST ||
      errorno == ER_CON_COUNT_ERROR ||
      errorno == ER_SERVER_SHUTDOWN ||
<<<<<<< HEAD
      errorno == ER_NET_READ_INTERRUPTED);
=======
      errorno == ER_NET_READ_INTERRUPTED ||
      errorno == ER_NET_WRITE_INTERRUPTED;
>>>>>>> a2757a60
}


/**
  Execute an initialization query for the IO thread.

  If there is an error, then this function calls mysql_free_result;
  otherwise the MYSQL object holds the result after this call.  If
  there is an error other than allowed_error, then this function
  prints a message and returns -1.

  @param mysql MYSQL object.
  @param query Query string.
  @param allowed_error Allowed error code, or 0 if no errors are allowed.
  @param[out] master_res If this is not NULL and there is no error, then
  mysql_store_result() will be called and the result stored in this pointer.
  @param[out] master_row If this is not NULL and there is no error, then
  mysql_fetch_row() will be called and the result stored in this pointer.

  @retval COMMAND_STATUS_OK No error.
  @retval COMMAND_STATUS_ALLOWED_ERROR There was an error and the
  error code was 'allowed_error'.
  @retval COMMAND_STATUS_ERROR There was an error and the error code
  was not 'allowed_error'.
*/
enum enum_command_status
{ COMMAND_STATUS_OK, COMMAND_STATUS_ERROR, COMMAND_STATUS_ALLOWED_ERROR };
static enum_command_status
io_thread_init_command(Master_info *mi, const char *query, int allowed_error,
                       MYSQL_RES **master_res= NULL,
                       MYSQL_ROW *master_row= NULL)
{
  DBUG_ENTER("io_thread_init_command");
  DBUG_PRINT("info", ("IO thread initialization command: '%s'", query));
  MYSQL *mysql= mi->mysql;
  int ret= mysql_real_query(mysql, query, static_cast<ulong>(strlen(query)));
  if (io_slave_killed(mi->info_thd, mi))
  {
    sql_print_information("The slave IO thread%s was killed while executing "
                          "initialization query '%s'",
                          mi->get_for_channel_str(), query);
    mysql_free_result(mysql_store_result(mysql));
    DBUG_RETURN(COMMAND_STATUS_ERROR);
  }
  if (ret != 0)
  {
    int err= mysql_errno(mysql);
    mysql_free_result(mysql_store_result(mysql));
    if (!err || err != allowed_error)
    {
      mi->report(is_network_error(err) ? WARNING_LEVEL : ERROR_LEVEL, err,
                 "The slave IO thread stops because the initialization query "
                 "'%s' failed with error '%s'.",
                 query, mysql_error(mysql));
      DBUG_RETURN(COMMAND_STATUS_ERROR);
    }
    DBUG_RETURN(COMMAND_STATUS_ALLOWED_ERROR);
  }
  if (master_res != NULL)
  {
    if ((*master_res= mysql_store_result(mysql)) == NULL)
    {
      mi->report(WARNING_LEVEL, mysql_errno(mysql),
                 "The slave IO thread stops because the initialization query "
                 "'%s' did not return any result.",
                 query);
      DBUG_RETURN(COMMAND_STATUS_ERROR);
    }
    if (master_row != NULL)
    {
      if ((*master_row= mysql_fetch_row(*master_res)) == NULL)
      {
        mysql_free_result(*master_res);
        mi->report(WARNING_LEVEL, mysql_errno(mysql),
                   "The slave IO thread stops because the initialization query "
                   "'%s' did not return any row.",
                   query);
        DBUG_RETURN(COMMAND_STATUS_ERROR);
      }
    }
  }
  else
    DBUG_ASSERT(master_row == NULL);
  DBUG_RETURN(COMMAND_STATUS_OK);
}


/**
  Set user variables after connecting to the master.

  @param  mysql MYSQL to request uuid from master.
  @param  mi    Master_info to set master_uuid

  @return 0: Success, 1: Fatal error, 2: Transient network error.
 */
int io_thread_init_commands(MYSQL *mysql, Master_info *mi)
{
  char query[256];
  int ret= 0;

  sprintf(query, "SET @slave_uuid= '%s'", server_uuid);
  if (mysql_real_query(mysql, query, static_cast<ulong>(strlen(query)))
      && !check_io_slave_killed(mi->info_thd, mi, NULL))
    goto err;

  mysql_free_result(mysql_store_result(mysql));
  return ret;

err:
  if (mysql_errno(mysql) && is_network_error(mysql_errno(mysql)))
  {
    mi->report(WARNING_LEVEL, mysql_errno(mysql),
               "The initialization command '%s' failed with the following"
               " error: '%s'.", query, mysql_error(mysql));
    ret= 2;
  }
  else
  {
    char errmsg[512];
    const char *errmsg_fmt=
      "The slave I/O thread stops because a fatal error is encountered "
      "when it tries to send query to master(query: %s).";

    sprintf(errmsg, errmsg_fmt, query);
    mi->report(ERROR_LEVEL, ER_SLAVE_FATAL_ERROR, ER(ER_SLAVE_FATAL_ERROR),
               errmsg);
    ret= 1;
  }
  mysql_free_result(mysql_store_result(mysql));
  return ret;
}

/**
  Get master's uuid on connecting.

  @param  mysql MYSQL to request uuid from master.
  @param  mi    Master_info to set master_uuid

  @return 0: Success, 1: Fatal error, 2: Transient network error.
*/
static int get_master_uuid(MYSQL *mysql, Master_info *mi)
{
  const char *errmsg;
  MYSQL_RES *master_res= NULL;
  MYSQL_ROW master_row= NULL;
  int ret= 0;

  DBUG_EXECUTE_IF("dbug.return_null_MASTER_UUID",
                  {
                    mi->master_uuid[0]= 0;
                    return 0;
                  };);

  DBUG_EXECUTE_IF("dbug.before_get_MASTER_UUID",
                  {
                    const char act[]= "now wait_for signal.get_master_uuid";
                    DBUG_ASSERT(opt_debug_sync_timeout > 0);
                    DBUG_ASSERT(!debug_sync_set_action(current_thd,
                                                       STRING_WITH_LEN(act)));
                  };);

  DBUG_EXECUTE_IF("dbug.simulate_busy_io",
                  {
                    const char act[]= "now signal Reached wait_for signal.got_stop_slave";
                    DBUG_ASSERT(opt_debug_sync_timeout > 0);
                    DBUG_ASSERT(!debug_sync_set_action(current_thd,
                                                       STRING_WITH_LEN(act)));
                  };);
  if (!mysql_real_query(mysql,
                        STRING_WITH_LEN("SHOW GLOBAL VARIABLES LIKE 'SERVER_UUID'")) &&
      (master_res= mysql_store_result(mysql)) &&
      (master_row= mysql_fetch_row(master_res)))
  {
    if (!strcmp(::server_uuid, master_row[1]) &&
        !mi->rli->replicate_same_server_id)
    {
      errmsg= "The slave I/O thread stops because master and slave have equal "
              "MySQL server UUIDs; these UUIDs must be different for "
              "replication to work.";
      mi->report(ERROR_LEVEL, ER_SLAVE_FATAL_ERROR, ER(ER_SLAVE_FATAL_ERROR),
                 errmsg);
      // Fatal error
      ret= 1;
    }
    else
    {
      if (mi->master_uuid[0] != 0 && strcmp(mi->master_uuid, master_row[1]))
        sql_print_warning("The master's UUID has changed, although this should"
                          " not happen unless you have changed it manually."
                          " The old UUID was %s.",
                          mi->master_uuid);
      strncpy(mi->master_uuid, master_row[1], UUID_LENGTH);
      mi->master_uuid[UUID_LENGTH]= 0;
    }
  }
  else if (mysql_errno(mysql))
  {
    if (is_network_error(mysql_errno(mysql)))
    {
      mi->report(WARNING_LEVEL, mysql_errno(mysql),
                 "Get master SERVER_UUID failed with error: %s",
                 mysql_error(mysql));
      ret= 2;
    }
    else
    {
      /* Fatal error */
      errmsg= "The slave I/O thread stops because a fatal error is encountered "
        "when it tries to get the value of SERVER_UUID variable from master.";
      mi->report(ERROR_LEVEL, ER_SLAVE_FATAL_ERROR, ER(ER_SLAVE_FATAL_ERROR),
                 errmsg);
      ret= 1;
    }
  }
  else if (!master_row && master_res)
  {
    mi->master_uuid[0]= 0;
    mi->report(WARNING_LEVEL, ER_UNKNOWN_SYSTEM_VARIABLE,
               "Unknown system variable 'SERVER_UUID' on master. "
               "A probable cause is that the variable is not supported on the "
               "master (version: %s), even though it is on the slave (version: %s)",
               mysql->server_version, server_version);
  }

  if (master_res)
    mysql_free_result(master_res);
  return ret;
}


/**
  Determine, case-sensitively, if short_string is equal to
  long_string, or a true prefix of long_string, or not a prefix.

  @retval 0 short_string is not a prefix of long_string.
  @retval 1 short_string is a true prefix of long_string (not equal).
  @retval 2 short_string is equal to long_string.
*/
static int is_str_prefix_case(const char *short_string, const char *long_string)
{
  int i;
  for (i= 0; short_string[i]; i++)
    if (my_toupper(system_charset_info, short_string[i]) !=
        my_toupper(system_charset_info, long_string[i]))
      return 0;
  return long_string[i] ? 1 : 2;
}

/*
  Note that we rely on the master's version (3.23, 4.0.14 etc) instead of
  relying on the binlog's version. This is not perfect: imagine an upgrade
  of the master without waiting that all slaves are in sync with the master;
  then a slave could be fooled about the binlog's format. This is what happens
  when people upgrade a 3.23 master to 4.0 without doing RESET MASTER: 4.0
  slaves are fooled. So we do this only to distinguish between 3.23 and more
  recent masters (it's too late to change things for 3.23).

  RETURNS
  0       ok
  1       error
  2       transient network problem, the caller should try to reconnect
*/

static int get_master_version_and_clock(MYSQL* mysql, Master_info* mi)
{
  char err_buff[MAX_SLAVE_ERRMSG];
  const char* errmsg= 0;
  int err_code= 0;
  int version_number=0;
  version_number= atoi(mysql->server_version);

  MYSQL_RES *master_res= 0;
  MYSQL_ROW master_row;
  DBUG_ENTER("get_master_version_and_clock");

  /*
    Free old mi_description_event (that is needed if we are in
    a reconnection).
  */
  DBUG_EXECUTE_IF("unrecognized_master_version",
                 {
                   version_number= 1;
                 };);
  mysql_mutex_lock(&mi->data_lock);
  mi->set_mi_description_event(NULL);

  if (!my_isdigit(&my_charset_bin,*mysql->server_version))
  {
    errmsg = "Master reported unrecognized MySQL version";
    err_code= ER_SLAVE_FATAL_ERROR;
    sprintf(err_buff, ER(err_code), errmsg);
  }
  else
  {
    /*
      Note the following switch will bug when we have MySQL branch 30 ;)
    */
    switch (version_number)
    {
    case 0:
    case 1:
    case 2:
      errmsg = "Master reported unrecognized MySQL version";
      err_code= ER_SLAVE_FATAL_ERROR;
      sprintf(err_buff, ER(err_code), errmsg);
      break;
    case 3:
      mi->set_mi_description_event(new
        Format_description_log_event(1, mysql->server_version));
      break;
    case 4:
      mi->set_mi_description_event(new
        Format_description_log_event(3, mysql->server_version));
      break;
    default:
      /*
        Master is MySQL >=5.0. Give a default Format_desc event, so that we can
        take the early steps (like tests for "is this a 3.23 master") which we
        have to take before we receive the real master's Format_desc which will
        override this one. Note that the Format_desc we create below is garbage
        (it has the format of the *slave*); it's only good to help know if the
        master is 3.23, 4.0, etc.
      */
      mi->set_mi_description_event(new
        Format_description_log_event(4, mysql->server_version));
      break;
    }
  }

  /*
     This does not mean that a 5.0 slave will be able to read a 5.5 master; but
     as we don't know yet, we don't want to forbid this for now. If a 5.0 slave
     can't read a 5.5 master, this will show up when the slave can't read some
     events sent by the master, and there will be error messages.
  */

  if (errmsg)
  {
    /* unlock the mutex on master info structure */
    mysql_mutex_unlock(&mi->data_lock);
    goto err;
  }

  /* as we are here, we tried to allocate the event */
  if (mi->get_mi_description_event() == NULL)
  {
    mysql_mutex_unlock(&mi->data_lock);
    errmsg= "default Format_description_log_event";
    err_code= ER_SLAVE_CREATE_EVENT_FAILURE;
    sprintf(err_buff, ER(err_code), errmsg);
    goto err;
  }

  if (mi->get_mi_description_event()->binlog_version < 4 &&
      opt_slave_sql_verify_checksum)
  {
    sql_print_warning("Found a master with MySQL server version older than "
                      "5.0. With checksums enabled on the slave, replication "
                      "might not work correctly. To ensure correct "
                      "replication, restart the slave server with "
                      "--slave_sql_verify_checksum=0.");
  }
  /*
    FD_q's (A) is set initially from RL's (A): FD_q.(A) := RL.(A).
    It's necessary to adjust FD_q.(A) at this point because in the following
    course FD_q is going to be dumped to RL.
    Generally FD_q is derived from a received FD_m (roughly FD_q := FD_m) 
    in queue_event and the master's (A) is installed.
    At one step with the assignment the Relay-Log's checksum alg is set to 
    a new value: RL.(A) := FD_q.(A). If the slave service is stopped
    the last time assigned RL.(A) will be passed over to the restarting
    service (to the current execution point).
    RL.A is a "codec" to verify checksum in queue_event() almost all the time
    the first fake Rotate event.
    Starting from this point IO thread will executes the following checksum
    warmup sequence  of actions:

    FD_q.A := RL.A,
    A_m^0 := master.@@global.binlog_checksum,
    {queue_event(R_f): verifies(R_f, A_m^0)},
    {queue_event(FD_m): verifies(FD_m, FD_m.A), dump(FD_q), rotate(RL),
                        FD_q := FD_m, RL.A := FD_q.A)}

    See legends definition on MYSQL_BIN_LOG::relay_log_checksum_alg
    docs lines (binlog.h).
    In above A_m^0 - the value of master's
    @@binlog_checksum determined in the upcoming handshake (stored in
    mi->checksum_alg_before_fd).


    After the warm-up sequence IO gets to "normal" checksum verification mode
    to use RL.A in

    {queue_event(E_m): verifies(E_m, RL.A)}

    until it has received a new FD_m.
  */
  mi->get_mi_description_event()->common_footer->checksum_alg=
    mi->rli->relay_log.relay_log_checksum_alg;

  DBUG_ASSERT(mi->get_mi_description_event()->common_footer->checksum_alg !=
              binary_log::BINLOG_CHECKSUM_ALG_UNDEF);
  DBUG_ASSERT(mi->rli->relay_log.relay_log_checksum_alg !=
              binary_log::BINLOG_CHECKSUM_ALG_UNDEF);

  mysql_mutex_unlock(&mi->data_lock);

  /*
    Compare the master and slave's clock. Do not die if master's clock is
    unavailable (very old master not supporting UNIX_TIMESTAMP()?).
  */

  DBUG_EXECUTE_IF("dbug.before_get_UNIX_TIMESTAMP",
                  {
                    const char act[]=
                      "now "
                      "wait_for signal.get_unix_timestamp";
                    DBUG_ASSERT(opt_debug_sync_timeout > 0);
                    DBUG_ASSERT(!debug_sync_set_action(current_thd,
                                                       STRING_WITH_LEN(act)));
                  };);

  master_res= NULL;
  DBUG_EXECUTE_IF("get_master_version.timestamp.ER_NET_READ_INTERRUPTED",
                   {
                     DBUG_SET("+d,inject_ER_NET_READ_INTERRUPTED");
                     DBUG_SET("-d,get_master_version.timestamp."
                             "ER_NET_READ_INTERRUPTED");
                   });
  if (!mysql_real_query(mysql, STRING_WITH_LEN("SELECT UNIX_TIMESTAMP()")) &&
      (master_res= mysql_store_result(mysql)) &&
      (master_row= mysql_fetch_row(master_res)))
  {
    mysql_mutex_lock(&mi->data_lock);
    mi->clock_diff_with_master=
      (long) (time((time_t*) 0) - strtoul(master_row[0], 0, 10));
    mysql_mutex_unlock(&mi->data_lock);
  }
  else if (check_io_slave_killed(mi->info_thd, mi, NULL))
    goto slave_killed_err;
  else if (is_network_error(mysql_errno(mysql)))
  {
    mi->report(WARNING_LEVEL, mysql_errno(mysql),
               "Get master clock failed with error: %s", mysql_error(mysql));
    goto network_err;
  }
  else 
  {
    mysql_mutex_lock(&mi->data_lock);
    mi->clock_diff_with_master= 0; /* The "most sensible" value */
    mysql_mutex_unlock(&mi->data_lock);
    sql_print_warning("\"SELECT UNIX_TIMESTAMP()\" failed on master, "
                      "do not trust column Seconds_Behind_Master of SHOW "
                      "SLAVE STATUS. Error: %s (%d)",
                      mysql_error(mysql), mysql_errno(mysql));
  }
  if (master_res)
  {
    mysql_free_result(master_res);
    master_res= NULL;
  }

  /*
    Check that the master's server id and ours are different. Because if they
    are equal (which can result from a simple copy of master's datadir to slave,
    thus copying some my.cnf), replication will work but all events will be
    skipped.
    Do not die if SHOW GLOBAL VARIABLES LIKE 'SERVER_ID' fails on master (very old
    master?).
    Note: we could have put a @@SERVER_ID in the previous SELECT
    UNIX_TIMESTAMP() instead, but this would not have worked on 3.23 masters.
  */
  DBUG_EXECUTE_IF("dbug.before_get_SERVER_ID",
                  {
                    const char act[]=
                      "now "
                      "wait_for signal.get_server_id";
                    DBUG_ASSERT(opt_debug_sync_timeout > 0);
                    DBUG_ASSERT(!debug_sync_set_action(current_thd, 
                                                       STRING_WITH_LEN(act)));
                  };);
  master_res= NULL;
  master_row= NULL;
<<<<<<< HEAD
  DBUG_EXECUTE_IF("get_master_version.server_id.ER_NET_READ_INTERRUPTED",
                  {
                    DBUG_SET("+d,inject_ER_NET_READ_INTERRUPTED");
                    DBUG_SET("-d,get_master_version.server_id."
=======
  DBUG_EXECUTE_IF("get_master_server_id.ER_NET_READ_INTERRUPTED",
                  {
                    DBUG_SET("+d,inject_ER_NET_READ_INTERRUPTED");
                    DBUG_SET("-d,get_master_server_id."
>>>>>>> a2757a60
                             "ER_NET_READ_INTERRUPTED");
                  });
  if (!mysql_real_query(mysql,
                        STRING_WITH_LEN("SHOW GLOBAL VARIABLES LIKE 'SERVER_ID'")) &&
      (master_res= mysql_store_result(mysql)) &&
      (master_row= mysql_fetch_row(master_res)))
  {
    if ((::server_id == (mi->master_id= strtoul(master_row[1], 0, 10))) &&
        !mi->rli->replicate_same_server_id)
    {
      errmsg= "The slave I/O thread stops because master and slave have equal \
MySQL server ids; these ids must be different for replication to work (or \
the --replicate-same-server-id option must be used on slave but this does \
not always make sense; please check the manual before using it).";
      err_code= ER_SLAVE_FATAL_ERROR;
      sprintf(err_buff, ER(err_code), errmsg);
      goto err;
    }
  }
  else if (mysql_errno(mysql))
  {
    if (check_io_slave_killed(mi->info_thd, mi, NULL))
      goto slave_killed_err;
    else if (is_network_error(mysql_errno(mysql)))
    {
      mi->report(WARNING_LEVEL, mysql_errno(mysql),
                 "Get master SERVER_ID failed with error: %s", mysql_error(mysql));
      goto network_err;
    }
    /* Fatal error */
    errmsg= "The slave I/O thread stops because a fatal error is encountered \
when it try to get the value of SERVER_ID variable from master.";
    err_code= mysql_errno(mysql);
    sprintf(err_buff, "%s Error: %s", errmsg, mysql_error(mysql));
    goto err;
  }
  else if (!master_row && master_res)
  {
    mi->report(WARNING_LEVEL, ER_UNKNOWN_SYSTEM_VARIABLE,
               "Unknown system variable 'SERVER_ID' on master, \
maybe it is a *VERY OLD MASTER*.");
  }
  if (master_res)
  {
    mysql_free_result(master_res);
    master_res= NULL;
  }
  if (mi->master_id == 0 && mi->ignore_server_ids->dynamic_ids.size() > 0)
  {
    errmsg= "Slave configured with server id filtering could not detect the master server id.";
    err_code= ER_SLAVE_FATAL_ERROR;
    sprintf(err_buff, ER(err_code), errmsg);
    goto err;
  }

  /*
    Check that the master's global character_set_server and ours are the same.
    Not fatal if query fails (old master?).
    Note that we don't check for equality of global character_set_client and
    collation_connection (neither do we prevent their setting in
    set_var.cc). That's because from what I (Guilhem) have tested, the global
    values of these 2 are never used (new connections don't use them).
    We don't test equality of global collation_database either as it's is
    going to be deprecated (made read-only) in 4.1 very soon.
    The test is only relevant if master < 5.0.3 (we'll test only if it's older
    than the 5 branch; < 5.0.3 was alpha...), as >= 5.0.3 master stores
    charset info in each binlog event.
    We don't do it for 3.23 because masters <3.23.50 hang on
    SELECT @@unknown_var (BUG#7965 - see changelog of 3.23.50). So finally we
    test only if master is 4.x.
  */

  /* redundant with rest of code but safer against later additions */
  if (*mysql->server_version == '3')
    goto err;

  if (*mysql->server_version == '4')
  {
    master_res= NULL;
    if (!mysql_real_query(mysql,
                          STRING_WITH_LEN("SELECT @@GLOBAL.COLLATION_SERVER")) &&
        (master_res= mysql_store_result(mysql)) &&
        (master_row= mysql_fetch_row(master_res)))
    {
      if (strcmp(master_row[0], global_system_variables.collation_server->name))
      {
        errmsg= "The slave I/O thread stops because master and slave have \
different values for the COLLATION_SERVER global variable. The values must \
be equal for the Statement-format replication to work";
        err_code= ER_SLAVE_FATAL_ERROR;
        sprintf(err_buff, ER(err_code), errmsg);
        goto err;
      }
    }
    else if (check_io_slave_killed(mi->info_thd, mi, NULL))
      goto slave_killed_err;
    else if (is_network_error(mysql_errno(mysql)))
    {
      mi->report(WARNING_LEVEL, mysql_errno(mysql),
                 "Get master COLLATION_SERVER failed with error: %s", mysql_error(mysql));
      goto network_err;
    }
    else if (mysql_errno(mysql) != ER_UNKNOWN_SYSTEM_VARIABLE)
    {
      /* Fatal error */
      errmsg= "The slave I/O thread stops because a fatal error is encountered \
when it try to get the value of COLLATION_SERVER global variable from master.";
      err_code= mysql_errno(mysql);
      sprintf(err_buff, "%s Error: %s", errmsg, mysql_error(mysql));
      goto err;
    }
    else
      mi->report(WARNING_LEVEL, ER_UNKNOWN_SYSTEM_VARIABLE,
                 "Unknown system variable 'COLLATION_SERVER' on master, \
maybe it is a *VERY OLD MASTER*. *NOTE*: slave may experience \
inconsistency if replicated data deals with collation.");

    if (master_res)
    {
      mysql_free_result(master_res);
      master_res= NULL;
    }
  }

  /*
    Perform analogous check for time zone. Theoretically we also should
    perform check here to verify that SYSTEM time zones are the same on
    slave and master, but we can't rely on value of @@system_time_zone
    variable (it is time zone abbreviation) since it determined at start
    time and so could differ for slave and master even if they are really
    in the same system time zone. So we are omiting this check and just
    relying on documentation. Also according to Monty there are many users
    who are using replication between servers in various time zones. Hence
    such check will broke everything for them. (And now everything will
    work for them because by default both their master and slave will have
    'SYSTEM' time zone).
    This check is only necessary for 4.x masters (and < 5.0.4 masters but
    those were alpha).
  */
  if (*mysql->server_version == '4')
  {
    master_res= NULL;
    if (!mysql_real_query(mysql, STRING_WITH_LEN("SELECT @@GLOBAL.TIME_ZONE")) &&
        (master_res= mysql_store_result(mysql)) &&
        (master_row= mysql_fetch_row(master_res)))
    {
      if (strcmp(master_row[0],
                 global_system_variables.time_zone->get_name()->ptr()))
      {
        errmsg= "The slave I/O thread stops because master and slave have \
different values for the TIME_ZONE global variable. The values must \
be equal for the Statement-format replication to work";
        err_code= ER_SLAVE_FATAL_ERROR;
        sprintf(err_buff, ER(err_code), errmsg);
        goto err;
      }
    }
    else if (check_io_slave_killed(mi->info_thd, mi, NULL))
      goto slave_killed_err;
    else if (is_network_error(mysql_errno(mysql)))
    {
      mi->report(WARNING_LEVEL, mysql_errno(mysql),
                 "Get master TIME_ZONE failed with error: %s", mysql_error(mysql));
      goto network_err;
    } 
    else
    {
      /* Fatal error */
      errmsg= "The slave I/O thread stops because a fatal error is encountered \
when it try to get the value of TIME_ZONE global variable from master.";
      err_code= mysql_errno(mysql);
      sprintf(err_buff, "%s Error: %s", errmsg, mysql_error(mysql));
      goto err;
    }
    if (master_res)
    {
      mysql_free_result(master_res);
      master_res= NULL;
    }
  }

  if (mi->heartbeat_period != 0.0)
  {
    char llbuf[22];
    const char query_format[]= "SET @master_heartbeat_period= %s";
    char query[sizeof(query_format) - 2 + sizeof(llbuf)];
    /* 
       the period is an ulonglong of nano-secs. 
    */
    llstr((ulonglong) (mi->heartbeat_period*1000000000UL), llbuf);
    sprintf(query, query_format, llbuf);

    DBUG_EXECUTE_IF("get_master_version.heartbeat.ER_NET_READ_INTERRUPTED",
                    {
                      DBUG_SET("+d,inject_ER_NET_READ_INTERRUPTED");
                      DBUG_SET("-d,get_master_version.heartbeat."
                               "ER_NET_READ_INTERRUPTED");
                    });
    if (mysql_real_query(mysql, query, static_cast<ulong>(strlen(query))))
    {
      if (check_io_slave_killed(mi->info_thd, mi, NULL))
        goto slave_killed_err;

      if (is_network_error(mysql_errno(mysql)))
      {
        mi->report(WARNING_LEVEL, mysql_errno(mysql),
                   "SET @master_heartbeat_period to master failed with error: %s",
                   mysql_error(mysql));
        mysql_free_result(mysql_store_result(mysql));
        goto network_err;
      }
      else
      {
        /* Fatal error */
        errmsg= "The slave I/O thread stops because a fatal error is encountered "
          " when it tries to SET @master_heartbeat_period on master.";
        err_code= ER_SLAVE_FATAL_ERROR;
        sprintf(err_buff, "%s Error: %s", errmsg, mysql_error(mysql));
        mysql_free_result(mysql_store_result(mysql));
        goto err;
      }
    }
    mysql_free_result(mysql_store_result(mysql));
  }

  /*
    Querying if master is capable to checksum and notifying it about own
    CRC-awareness. The master's side instant value of @@global.binlog_checksum 
    is stored in the dump thread's uservar area as well as cached locally
    to become known in consensus by master and slave.
  */
  if (DBUG_EVALUATE_IF("simulate_slave_unaware_checksum", 0, 1))
  {
    int rc;
    const char query[]= "SET @master_binlog_checksum= @@global.binlog_checksum";
    master_res= NULL;
    //initially undefined
    mi->checksum_alg_before_fd= binary_log::BINLOG_CHECKSUM_ALG_UNDEF;
    /*
      @c checksum_alg_before_fd is queried from master in this block.
      If master is old checksum-unaware the value stays undefined.
      Once the first FD will be received its alg descriptor will replace
      the being queried one.
    */
    rc= mysql_real_query(mysql, query, static_cast<ulong>(strlen(query)));
    if (rc != 0)
    {
      mi->checksum_alg_before_fd= binary_log::BINLOG_CHECKSUM_ALG_OFF;
      if (check_io_slave_killed(mi->info_thd, mi, NULL))
        goto slave_killed_err;

      if (mysql_errno(mysql) == ER_UNKNOWN_SYSTEM_VARIABLE)
      {
        // this is tolerable as OM -> NS is supported
        mi->report(WARNING_LEVEL, mysql_errno(mysql),
                   "Notifying master by %s failed with "
                   "error: %s", query, mysql_error(mysql));
      }
      else
      {
        if (is_network_error(mysql_errno(mysql)))
        {
          mi->report(WARNING_LEVEL, mysql_errno(mysql),
                     "Notifying master by %s failed with "
                     "error: %s", query, mysql_error(mysql));
          mysql_free_result(mysql_store_result(mysql));
          goto network_err;
        }
        else
        {
          errmsg= "The slave I/O thread stops because a fatal error is encountered "
            "when it tried to SET @master_binlog_checksum on master.";
          err_code= ER_SLAVE_FATAL_ERROR;
          sprintf(err_buff, "%s Error: %s", errmsg, mysql_error(mysql));
          mysql_free_result(mysql_store_result(mysql));
          goto err;
        }
      }
    }
    else
    {
      mysql_free_result(mysql_store_result(mysql));
      if (!mysql_real_query(mysql,
                            STRING_WITH_LEN("SELECT @master_binlog_checksum")) &&
          (master_res= mysql_store_result(mysql)) &&
          (master_row= mysql_fetch_row(master_res)) &&
          (master_row[0] != NULL))
      {
        mi->checksum_alg_before_fd= static_cast<enum_binlog_checksum_alg>
          (find_type(master_row[0], &binlog_checksum_typelib, 1) - 1);

       DBUG_EXECUTE_IF("undefined_algorithm_on_slave",
        mi->checksum_alg_before_fd = binary_log::BINLOG_CHECKSUM_ALG_UNDEF;);
       if(mi->checksum_alg_before_fd == binary_log::BINLOG_CHECKSUM_ALG_UNDEF)
       {
         errmsg= "The slave I/O thread was stopped because a fatal error is encountered "
                 "The checksum algorithm used by master is unknown to slave.";
         err_code= ER_SLAVE_FATAL_ERROR;
         sprintf(err_buff, "%s Error: %s", errmsg, mysql_error(mysql));
         mysql_free_result(mysql_store_result(mysql));
         goto err;
       }

        // valid outcome is either of
        DBUG_ASSERT(mi->checksum_alg_before_fd ==
                    binary_log::BINLOG_CHECKSUM_ALG_OFF ||
                    mi->checksum_alg_before_fd ==
                    binary_log::BINLOG_CHECKSUM_ALG_CRC32);
      }
      else if (check_io_slave_killed(mi->info_thd, mi, NULL))
        goto slave_killed_err;
      else if (is_network_error(mysql_errno(mysql)))
      {
        mi->report(WARNING_LEVEL, mysql_errno(mysql),
                   "Get master BINLOG_CHECKSUM failed with error: %s", mysql_error(mysql));
        goto network_err;
      }
      else
      {
        errmsg= "The slave I/O thread stops because a fatal error is encountered "
          "when it tried to SELECT @master_binlog_checksum.";
        err_code= ER_SLAVE_FATAL_ERROR;
        sprintf(err_buff, "%s Error: %s", errmsg, mysql_error(mysql));
        mysql_free_result(mysql_store_result(mysql));
        goto err;
      }
    }
    if (master_res)
    {
      mysql_free_result(master_res);
      master_res= NULL;
    }
  }
  else
    mi->checksum_alg_before_fd= binary_log::BINLOG_CHECKSUM_ALG_OFF;

  if (DBUG_EVALUATE_IF("simulate_slave_unaware_gtid", 0, 1))
  {
    enum_gtid_mode master_gtid_mode= GTID_MODE_OFF;
    enum_gtid_mode slave_gtid_mode= get_gtid_mode(GTID_MODE_LOCK_NONE);
    switch (io_thread_init_command(mi, "SELECT @@GLOBAL.GTID_MODE",
                                   ER_UNKNOWN_SYSTEM_VARIABLE,
                                   &master_res, &master_row))
    {
    case COMMAND_STATUS_ERROR:
      DBUG_RETURN(2);
    case COMMAND_STATUS_ALLOWED_ERROR:
      // master is old and does not have @@GLOBAL.GTID_MODE
      master_gtid_mode= GTID_MODE_OFF;
      break;
    case COMMAND_STATUS_OK:
    {
      bool error= false;
      const char *master_gtid_mode_string= master_row[0];
      DBUG_EXECUTE_IF("simulate_master_has_gtid_mode_on_something",
                      { master_gtid_mode_string= "on_something"; });
      DBUG_EXECUTE_IF("simulate_master_has_gtid_mode_off_something",
                      { master_gtid_mode_string= "off_something"; });
      DBUG_EXECUTE_IF("simulate_master_has_unknown_gtid_mode",
                      { master_gtid_mode_string= "Krakel Spektakel"; });
      master_gtid_mode= get_gtid_mode(master_gtid_mode_string, &error);
      if (error)
      {
        // For potential future compatibility, allow unknown
        // GTID_MODEs that begin with ON/OFF (treating them as ON/OFF
        // respectively).
        enum_gtid_mode mode= GTID_MODE_OFF;
        for (int i= 0; i < 2; i++)
        {
          switch (is_str_prefix_case(get_gtid_mode_string(mode),
                                     master_gtid_mode_string))
          {
          case 0: // is not a prefix; continue loop
            break;
          case 1: // is a true prefix, i.e. not equal
            mi->report(WARNING_LEVEL, ER_UNKNOWN_ERROR,
                       "The master uses an unknown GTID_MODE '%s'. "
                       "Treating it as '%s'.",
                       master_gtid_mode_string,
                       get_gtid_mode_string(mode));
            // fall through
          case 2: // is equal
            error= false;
            master_gtid_mode= mode;
            break;
          }
          mode= GTID_MODE_ON;
        }
      }
      if (error)
      {
        mi->report(ERROR_LEVEL, ER_SLAVE_FATAL_ERROR,
                   "The slave IO thread stops because the master has "
                   "an unknown @@GLOBAL.GTID_MODE '%s'.",
                   master_gtid_mode_string);
        mysql_free_result(master_res);
        DBUG_RETURN(1);
      }
      mysql_free_result(master_res);
      break;
    }
    }
    if ((slave_gtid_mode == GTID_MODE_OFF &&
         master_gtid_mode >= GTID_MODE_ON_PERMISSIVE) ||
        (slave_gtid_mode == GTID_MODE_ON &&
         master_gtid_mode <= GTID_MODE_OFF_PERMISSIVE))
    {
      mi->report(ERROR_LEVEL, ER_SLAVE_FATAL_ERROR,
                 "The replication receiver thread cannot start because "
                 "the master has GTID_MODE = %.192s and this server has "
                 "GTID_MODE = %.192s.",
                 get_gtid_mode_string(master_gtid_mode),
                 get_gtid_mode_string(slave_gtid_mode));
      DBUG_RETURN(1);
    }
    if (mi->is_auto_position() && master_gtid_mode != GTID_MODE_ON)
    {
      mi->report(ERROR_LEVEL, ER_SLAVE_FATAL_ERROR,
                 "The replication receiver thread cannot start in "
                 "AUTO_POSITION mode: the master has GTID_MODE = %.192s "
                 "instead of ON.",
                 get_gtid_mode_string(master_gtid_mode));
      DBUG_RETURN(1);
    }
  }

err:
  if (errmsg)
  {
    if (master_res)
      mysql_free_result(master_res);
    DBUG_ASSERT(err_code != 0);
    mi->report(ERROR_LEVEL, err_code, "%s", err_buff);
    DBUG_RETURN(1);
  }

  DBUG_RETURN(0);

network_err:
  if (master_res)
    mysql_free_result(master_res);
  DBUG_RETURN(2);

slave_killed_err:
  if (master_res)
    mysql_free_result(master_res);
  DBUG_RETURN(2);
}

static bool wait_for_relay_log_space(Relay_log_info* rli)
{
  bool slave_killed=0;
  Master_info* mi = rli->mi;
  PSI_stage_info old_stage;
  THD* thd = mi->info_thd;
  DBUG_ENTER("wait_for_relay_log_space");

  mysql_mutex_lock(&rli->log_space_lock);
  thd->ENTER_COND(&rli->log_space_cond,
                  &rli->log_space_lock,
                  &stage_waiting_for_relay_log_space,
                  &old_stage);
  while (rli->log_space_limit < rli->log_space_total &&
         !(slave_killed=io_slave_killed(thd,mi)) &&
         !rli->ignore_log_space_limit)
    mysql_cond_wait(&rli->log_space_cond, &rli->log_space_lock);

  /* 
    Makes the IO thread read only one event at a time
    until the SQL thread is able to purge the relay 
    logs, freeing some space.

    Therefore, once the SQL thread processes this next 
    event, it goes to sleep (no more events in the queue),
    sets ignore_log_space_limit=true and wakes the IO thread. 
    However, this event may have been enough already for 
    the SQL thread to purge some log files, freeing 
    rli->log_space_total .

    This guarantees that the SQL and IO thread move
    forward only one event at a time (to avoid deadlocks), 
    when the relay space limit is reached. It also 
    guarantees that when the SQL thread is prepared to
    rotate (to be able to purge some logs), the IO thread
    will know about it and will rotate.

    NOTE: The ignore_log_space_limit is only set when the SQL
          thread sleeps waiting for events.

   */
  if (rli->ignore_log_space_limit)
  {
#ifndef DBUG_OFF
    {
      char llbuf1[22], llbuf2[22];
      DBUG_PRINT("info", ("log_space_limit=%s "
                          "log_space_total=%s "
                          "ignore_log_space_limit=%d "
                          "sql_force_rotate_relay=%d", 
                        llstr(rli->log_space_limit,llbuf1),
                        llstr(rli->log_space_total,llbuf2),
                        (int) rli->ignore_log_space_limit,
                        (int) rli->sql_force_rotate_relay));
    }
#endif
    if (rli->sql_force_rotate_relay)
    {
      mysql_mutex_lock(&mi->data_lock);
      rotate_relay_log(mi);
      mysql_mutex_unlock(&mi->data_lock);
      rli->sql_force_rotate_relay= false;
    }

    rli->ignore_log_space_limit= false;
  }

  mysql_mutex_unlock(&rli->log_space_lock);
  thd->EXIT_COND(&old_stage);
  DBUG_RETURN(slave_killed);
}


/*
  Builds a Rotate from the ignored events' info and writes it to relay log.

  The caller must hold mi->data_lock before invoking this function.

  @param thd pointer to I/O Thread's Thd.
  @param mi  point to I/O Thread metadata class.

  @return 0 if everything went fine, 1 otherwise.
*/
static int write_ignored_events_info_to_relay_log(THD *thd, Master_info *mi)
{
  Relay_log_info *rli= mi->rli;
  mysql_mutex_t *log_lock= rli->relay_log.get_log_lock();
  int error= 0;
  DBUG_ENTER("write_ignored_events_info_to_relay_log");

  DBUG_ASSERT(thd == mi->info_thd);
  mysql_mutex_assert_owner(&mi->data_lock);
  mysql_mutex_lock(log_lock);
  if (rli->ign_master_log_name_end[0])
  {
    DBUG_PRINT("info",("writing a Rotate event to track down ignored events"));
    Rotate_log_event *ev= new Rotate_log_event(rli->ign_master_log_name_end,
                                               0, rli->ign_master_log_pos_end,
                                               Rotate_log_event::DUP_NAME);
    if (mi->get_mi_description_event() != NULL)
      ev->common_footer->checksum_alg=
                   mi->get_mi_description_event()->common_footer->checksum_alg;

    rli->ign_master_log_name_end[0]= 0;
    /* can unlock before writing as slave SQL thd will soon see our Rotate */
    mysql_mutex_unlock(log_lock);
    if (likely((bool)ev))
    {
      ev->server_id= 0; // don't be ignored by slave SQL thread
      if (unlikely(rli->relay_log.append_event(ev, mi) != 0))
        mi->report(ERROR_LEVEL, ER_SLAVE_RELAY_LOG_WRITE_FAILURE,
                   ER(ER_SLAVE_RELAY_LOG_WRITE_FAILURE),
                   "failed to write a Rotate event"
                   " to the relay log, SHOW SLAVE STATUS may be"
                   " inaccurate");
      rli->relay_log.harvest_bytes_written(&rli->log_space_total);
      if (flush_master_info(mi, TRUE))
      {
        error= 1;
        sql_print_error("Failed to flush master info file.");
      }
      delete ev;
    }
    else
    {
      error= 1;
      mi->report(ERROR_LEVEL, ER_SLAVE_CREATE_EVENT_FAILURE,
                 ER(ER_SLAVE_CREATE_EVENT_FAILURE),
                 "Rotate_event (out of memory?),"
                 " SHOW SLAVE STATUS may be inaccurate");
    }
  }
  else
    mysql_mutex_unlock(log_lock);

  DBUG_RETURN(error);
}


int register_slave_on_master(MYSQL* mysql, Master_info *mi,
                             bool *suppress_warnings)
{
  uchar buf[1024], *pos= buf;
  size_t report_host_len=0, report_user_len=0, report_password_len=0;
  DBUG_ENTER("register_slave_on_master");

  *suppress_warnings= FALSE;
  if (report_host)
    report_host_len= strlen(report_host);
  if (report_host_len > HOSTNAME_LENGTH)
  {
    sql_print_warning("The length of report_host is %zu. "
                      "It is larger than the max length(%d), so this "
                      "slave cannot be registered to the master%s.",
                      report_host_len, HOSTNAME_LENGTH,
                      mi->get_for_channel_str());
    DBUG_RETURN(0);
  }

  if (report_user)
    report_user_len= strlen(report_user);
  if (report_user_len > USERNAME_LENGTH)
  {
    sql_print_warning("The length of report_user is %zu. "
                      "It is larger than the max length(%d), so this "
                      "slave cannot be registered to the master%s.",
                      report_user_len, USERNAME_LENGTH, mi->get_for_channel_str());
    DBUG_RETURN(0);
  }

  if (report_password)
    report_password_len= strlen(report_password);
  if (report_password_len > MAX_PASSWORD_LENGTH)
  {
    sql_print_warning("The length of report_password is %zu. "
                      "It is larger than the max length(%d), so this "
                      "slave cannot be registered to the master%s.",
                      report_password_len, MAX_PASSWORD_LENGTH,
                      mi->get_for_channel_str());
    DBUG_RETURN(0);
  }

  int4store(pos, server_id); pos+= 4;
  pos= net_store_data(pos, (uchar*) report_host, report_host_len);
  pos= net_store_data(pos, (uchar*) report_user, report_user_len);
  pos= net_store_data(pos, (uchar*) report_password, report_password_len);
  int2store(pos, (uint16) report_port); pos+= 2;
  /* 
    Fake rpl_recovery_rank, which was removed in BUG#13963,
    so that this server can register itself on old servers,
    see BUG#49259.
   */
  int4store(pos, /* rpl_recovery_rank */ 0);    pos+= 4;
  /* The master will fill in master_id */
  int4store(pos, 0);                    pos+= 4;

  if (simple_command(mysql, COM_REGISTER_SLAVE, buf, (size_t) (pos- buf), 0))
  {
    if (mysql_errno(mysql) == ER_NET_READ_INTERRUPTED)
    {
      *suppress_warnings= TRUE;                 // Suppress reconnect warning
    }
    else if (!check_io_slave_killed(mi->info_thd, mi, NULL))
    {
      char buf[256];
      my_snprintf(buf, sizeof(buf), "%s (Errno: %d)", mysql_error(mysql), 
                  mysql_errno(mysql));
      mi->report(ERROR_LEVEL, ER_SLAVE_MASTER_COM_FAILURE,
                 ER(ER_SLAVE_MASTER_COM_FAILURE), "COM_REGISTER_SLAVE", buf);
    }
    DBUG_RETURN(1);
  }
  DBUG_RETURN(0);
}


/**
    Function that fills the metadata required for SHOW SLAVE STATUS.
    This function shall be used in two cases:
     1) SHOW SLAVE STATUS FOR ALL CHANNELS
     2) SHOW SLAVE STATUS for a channel

     @param[in,out]  field_list        field_list to fill the metadata
     @param[in]      io_gtid_set_size  the size to be allocated to store
                                       the retrieved gtid set
     @param[in]      sql_gtid_set_size the size to be allocated to store
                                       the executed gtid set

     @TODO: return a bool after adding catching the exceptions to the
            push_back() methods for field_list
*/

void show_slave_status_metadata(List<Item> &field_list,
                                int io_gtid_set_size, int sql_gtid_set_size)
{

  field_list.push_back(new Item_empty_string("Slave_IO_State", 14));
  field_list.push_back(new Item_empty_string("Master_Host",
                                             HOSTNAME_LENGTH+1));
  field_list.push_back(new Item_empty_string("Master_User",
                                             USERNAME_LENGTH+1));
  field_list.push_back(new Item_return_int("Master_Port", 7,MYSQL_TYPE_LONG));
  field_list.push_back(new Item_return_int("Connect_Retry", 10,
                                           MYSQL_TYPE_LONG));
  field_list.push_back(new Item_empty_string("Master_Log_File", FN_REFLEN));
  field_list.push_back(new Item_return_int("Read_Master_Log_Pos", 10,
                                           MYSQL_TYPE_LONGLONG));
  field_list.push_back(new Item_empty_string("Relay_Log_File", FN_REFLEN));
  field_list.push_back(new Item_return_int("Relay_Log_Pos", 10,
                                           MYSQL_TYPE_LONGLONG));
  field_list.push_back(new Item_empty_string("Relay_Master_Log_File",
                                             FN_REFLEN));
  field_list.push_back(new Item_empty_string("Slave_IO_Running", 3));
  field_list.push_back(new Item_empty_string("Slave_SQL_Running", 3));
  field_list.push_back(new Item_empty_string("Replicate_Do_DB", 20));
  field_list.push_back(new Item_empty_string("Replicate_Ignore_DB", 20));
  field_list.push_back(new Item_empty_string("Replicate_Do_Table", 20));
  field_list.push_back(new Item_empty_string("Replicate_Ignore_Table", 23));
  field_list.push_back(new Item_empty_string("Replicate_Wild_Do_Table", 24));
  field_list.push_back(new Item_empty_string("Replicate_Wild_Ignore_Table",
                                             28));
  field_list.push_back(new Item_return_int("Last_Errno", 4, MYSQL_TYPE_LONG));
  field_list.push_back(new Item_empty_string("Last_Error", 20));
  field_list.push_back(new Item_return_int("Skip_Counter", 10,
                                           MYSQL_TYPE_LONG));
  field_list.push_back(new Item_return_int("Exec_Master_Log_Pos", 10,
                                           MYSQL_TYPE_LONGLONG));
  field_list.push_back(new Item_return_int("Relay_Log_Space", 10,
                                           MYSQL_TYPE_LONGLONG));
  field_list.push_back(new Item_empty_string("Until_Condition", 6));
  field_list.push_back(new Item_empty_string("Until_Log_File", FN_REFLEN));
  field_list.push_back(new Item_return_int("Until_Log_Pos", 10,
                                           MYSQL_TYPE_LONGLONG));
  field_list.push_back(new Item_empty_string("Master_SSL_Allowed", 7));
  field_list.push_back(new Item_empty_string("Master_SSL_CA_File", FN_REFLEN));
  field_list.push_back(new Item_empty_string("Master_SSL_CA_Path", FN_REFLEN));
  field_list.push_back(new Item_empty_string("Master_SSL_Cert", FN_REFLEN));
  field_list.push_back(new Item_empty_string("Master_SSL_Cipher", FN_REFLEN));
  field_list.push_back(new Item_empty_string("Master_SSL_Key", FN_REFLEN));
  field_list.push_back(new Item_return_int("Seconds_Behind_Master", 10,
                                           MYSQL_TYPE_LONGLONG));
  field_list.push_back(new Item_empty_string("Master_SSL_Verify_Server_Cert",
                                             3));
  field_list.push_back(new Item_return_int("Last_IO_Errno", 4, MYSQL_TYPE_LONG));
  field_list.push_back(new Item_empty_string("Last_IO_Error", 20));
  field_list.push_back(new Item_return_int("Last_SQL_Errno", 4, MYSQL_TYPE_LONG));
  field_list.push_back(new Item_empty_string("Last_SQL_Error", 20));
  field_list.push_back(new Item_empty_string("Replicate_Ignore_Server_Ids",
                                             FN_REFLEN));
  field_list.push_back(new Item_return_int("Master_Server_Id", sizeof(ulong),
                                           MYSQL_TYPE_LONG));
  field_list.push_back(new Item_empty_string("Master_UUID", UUID_LENGTH));
  field_list.push_back(new Item_empty_string("Master_Info_File",
                                             2 * FN_REFLEN));
  field_list.push_back(new Item_return_int("SQL_Delay", 10, MYSQL_TYPE_LONG));
  field_list.push_back(new Item_return_int("SQL_Remaining_Delay", 8, MYSQL_TYPE_LONG));
  field_list.push_back(new Item_empty_string("Slave_SQL_Running_State", 20));
  field_list.push_back(new Item_return_int("Master_Retry_Count", 10,
                                           MYSQL_TYPE_LONGLONG));
  field_list.push_back(new Item_empty_string("Master_Bind", HOSTNAME_LENGTH+1));
  field_list.push_back(new Item_empty_string("Last_IO_Error_Timestamp", 20));
  field_list.push_back(new Item_empty_string("Last_SQL_Error_Timestamp", 20));
  field_list.push_back(new Item_empty_string("Master_SSL_Crl", FN_REFLEN));
  field_list.push_back(new Item_empty_string("Master_SSL_Crlpath", FN_REFLEN));
  field_list.push_back(new Item_empty_string("Retrieved_Gtid_Set",
                                             io_gtid_set_size));
  field_list.push_back(new Item_empty_string("Executed_Gtid_Set",
                                             sql_gtid_set_size));
  field_list.push_back(new Item_return_int("Auto_Position", sizeof(ulong),
                                           MYSQL_TYPE_LONG));
  field_list.push_back(new Item_empty_string("Replicate_Rewrite_DB", 24));
  field_list.push_back(new Item_empty_string("Channel_Name", CHANNEL_NAME_LENGTH));

}


/**
    Send the data to the client of a Master_info during show_slave_status()
    This function has to be called after calling show_slave_status_metadata().
    Just before sending the data, thd->get_protocol() is prepared to (re)send;

    @param[in]     thd         client thread
    @param[in]     mi          the master info. In the case of multisource
                               replication, this master info corresponds to a
                                channel.

    @param[in]     io_gtid_set_buffer    buffer related to Retrieved GTID set
                                          for each channel.
    @param[in]     sql_gtid_set_buffer   buffer related to Executed GTID set
                                           for each channel.
    @return
     @retval        0     success
     @retval        1     Error
*/

bool show_slave_status_send_data(THD *thd, Master_info *mi,
                                 char* io_gtid_set_buffer,
                                 char* sql_gtid_set_buffer)
{
  DBUG_ENTER("show_slave_status_send_data");

  Protocol *protocol = thd->get_protocol();
  char* slave_sql_running_state= NULL;

  DBUG_PRINT("info",("host is set: '%s'", mi->host));

  protocol->start_row();

  /*
    slave_running can be accessed without run_lock but not other
    non-volatile members like mi->info_thd or rli->info_thd, for
    them either info_thd_lock or run_lock hold is required.
  */
  mysql_mutex_lock(&mi->info_thd_lock);
  protocol->store(mi->info_thd ? mi->info_thd->get_proc_info() : "",
                  &my_charset_bin);
  mysql_mutex_unlock(&mi->info_thd_lock);

  mysql_mutex_lock(&mi->rli->info_thd_lock);
  slave_sql_running_state= const_cast<char *>(mi->rli->info_thd ? mi->rli->info_thd->get_proc_info() : "");
  mysql_mutex_unlock(&mi->rli->info_thd_lock);

  mysql_mutex_lock(&mi->data_lock);
  mysql_mutex_lock(&mi->rli->data_lock);
  mysql_mutex_lock(&mi->err_lock);
  mysql_mutex_lock(&mi->rli->err_lock);

  DEBUG_SYNC(thd, "wait_after_lock_active_mi_and_rli_data_lock_is_acquired");
  protocol->store(mi->host, &my_charset_bin);
  protocol->store(mi->get_user(), &my_charset_bin);
  protocol->store((uint32) mi->port);
  protocol->store((uint32) mi->connect_retry);
  protocol->store(mi->get_master_log_name(), &my_charset_bin);
  protocol->store((ulonglong) mi->get_master_log_pos());
  protocol->store(mi->rli->get_group_relay_log_name() +
                  dirname_length(mi->rli->get_group_relay_log_name()),
                  &my_charset_bin);
  protocol->store((ulonglong) mi->rli->get_group_relay_log_pos());
  protocol->store(mi->rli->get_group_master_log_name(), &my_charset_bin);
  protocol->store(mi->slave_running == MYSQL_SLAVE_RUN_CONNECT ?
                  "Yes" : (mi->slave_running == MYSQL_SLAVE_RUN_NOT_CONNECT ?
                           "Connecting" : "No"), &my_charset_bin);
  protocol->store(mi->rli->slave_running ? "Yes":"No", &my_charset_bin);
  store(protocol, rpl_filter->get_do_db());
  store(protocol, rpl_filter->get_ignore_db());

  char buf[256];
  String tmp(buf, sizeof(buf), &my_charset_bin);
  rpl_filter->get_do_table(&tmp);
  protocol->store(&tmp);
  rpl_filter->get_ignore_table(&tmp);
  protocol->store(&tmp);
  rpl_filter->get_wild_do_table(&tmp);
  protocol->store(&tmp);
  rpl_filter->get_wild_ignore_table(&tmp);
  protocol->store(&tmp);

  protocol->store(mi->rli->last_error().number);
  protocol->store(mi->rli->last_error().message, &my_charset_bin);
  protocol->store((uint32) mi->rli->slave_skip_counter);
  protocol->store((ulonglong) mi->rli->get_group_master_log_pos());
  protocol->store((ulonglong) mi->rli->log_space_total);


  const char *until_type= "";

  switch (mi->rli->until_condition)
  {
  case Relay_log_info::UNTIL_NONE:
    until_type= "None";
    break;
  case Relay_log_info::UNTIL_MASTER_POS:
    until_type= "Master";
    break;
  case Relay_log_info::UNTIL_RELAY_POS:
    until_type= "Relay";
    break;
  case Relay_log_info::UNTIL_SQL_BEFORE_GTIDS:
    until_type= "SQL_BEFORE_GTIDS";
    break;
  case Relay_log_info::UNTIL_SQL_AFTER_GTIDS:
    until_type= "SQL_AFTER_GTIDS";
    break;
  case Relay_log_info::UNTIL_SQL_AFTER_MTS_GAPS:
    until_type= "SQL_AFTER_MTS_GAPS";
#ifndef DBUG_OFF
  case Relay_log_info::UNTIL_DONE:
    until_type= "DONE";
    break;
#endif
  default:
    DBUG_ASSERT(0);
  }
  protocol->store(until_type, &my_charset_bin);
  protocol->store(mi->rli->until_log_name, &my_charset_bin);
  protocol->store((ulonglong) mi->rli->until_log_pos);

#ifdef HAVE_OPENSSL
  protocol->store(mi->ssl? "Yes":"No", &my_charset_bin);
#else
  protocol->store(mi->ssl? "Ignored":"No", &my_charset_bin);
#endif
  protocol->store(mi->ssl_ca, &my_charset_bin);
  protocol->store(mi->ssl_capath, &my_charset_bin);
  protocol->store(mi->ssl_cert, &my_charset_bin);
  protocol->store(mi->ssl_cipher, &my_charset_bin);
  protocol->store(mi->ssl_key, &my_charset_bin);

  /*
     The pseudo code to compute Seconds_Behind_Master:
     if (SQL thread is running)
     {
       if (SQL thread processed all the available relay log)
       {
         if (IO thread is running)
            print 0;
         else
            print NULL;
       }
        else
          compute Seconds_Behind_Master;
      }
      else
       print NULL;
  */

  if (mi->rli->slave_running)
  {
    /*
       Check if SQL thread is at the end of relay log
       Checking should be done using two conditions
       condition1: compare the log positions and
       condition2: compare the file names (to handle rotation case)
    */
    if ((mi->get_master_log_pos() == mi->rli->get_group_master_log_pos()) &&
        (!strcmp(mi->get_master_log_name(), mi->rli->get_group_master_log_name())))
    {
      if (mi->slave_running == MYSQL_SLAVE_RUN_CONNECT)
        protocol->store(0LL);
      else
        protocol->store_null();
    }
    else
    {
      long time_diff= ((long)(time(0) - mi->rli->last_master_timestamp)
                       - mi->clock_diff_with_master);
      /*
        Apparently on some systems time_diff can be <0. Here are possible
        reasons related to MySQL:
        - the master is itself a slave of another master whose time is ahead.
        - somebody used an explicit SET TIMESTAMP on the master.
        Possible reason related to granularity-to-second of time functions
        (nothing to do with MySQL), which can explain a value of -1:
        assume the master's and slave's time are perfectly synchronized, and
        that at slave's connection time, when the master's timestamp is read,
        it is at the very end of second 1, and (a very short time later) when
        the slave's timestamp is read it is at the very beginning of second
        2. Then the recorded value for master is 1 and the recorded value for
        slave is 2. At SHOW SLAVE STATUS time, assume that the difference
        between timestamp of slave and rli->last_master_timestamp is 0
        (i.e. they are in the same second), then we get 0-(2-1)=-1 as a result.
        This confuses users, so we don't go below 0: hence the max().

        last_master_timestamp == 0 (an "impossible" timestamp 1970) is a
        special marker to say "consider we have caught up".
      */
      protocol->store((longlong)(mi->rli->last_master_timestamp ?
                                   max(0L, time_diff) : 0));
    }
  }
  else
  {
    protocol->store_null();
  }
  protocol->store(mi->ssl_verify_server_cert? "Yes":"No", &my_charset_bin);

  // Last_IO_Errno
  protocol->store(mi->last_error().number);
  // Last_IO_Error
  protocol->store(mi->last_error().message, &my_charset_bin);
  // Last_SQL_Errno
  protocol->store(mi->rli->last_error().number);
  // Last_SQL_Error
  protocol->store(mi->rli->last_error().message, &my_charset_bin);
  // Replicate_Ignore_Server_Ids
  {
    char buff[FN_REFLEN];
    ulong i, cur_len;
    for (i= 0, buff[0]= 0, cur_len= 0;
         i < mi->ignore_server_ids->dynamic_ids.size(); i++)
    {
      ulong s_id, slen;
      char sbuff[FN_REFLEN];
      s_id= mi->ignore_server_ids->dynamic_ids[i];
      slen= sprintf(sbuff, (i == 0 ? "%lu" : ", %lu"), s_id);
      if (cur_len + slen + 4 > FN_REFLEN)
      {
        /*
          break the loop whenever remained space could not fit
          ellipses on the next cycle
        */
        sprintf(buff + cur_len, "...");
        break;
      }
      cur_len += sprintf(buff + cur_len, "%s", sbuff);
    }
    protocol->store(buff, &my_charset_bin);
  }
  // Master_Server_id
  protocol->store((uint32) mi->master_id);
  protocol->store(mi->master_uuid, &my_charset_bin);
  // Master_Info_File
  protocol->store(mi->get_description_info(), &my_charset_bin);
  // SQL_Delay
  protocol->store((uint32) mi->rli->get_sql_delay());
  // SQL_Remaining_Delay
  if (slave_sql_running_state == stage_sql_thd_waiting_until_delay.m_name)
  {
    time_t t= my_time(0), sql_delay_end= mi->rli->get_sql_delay_end();
    protocol->store((uint32)(t < sql_delay_end ? sql_delay_end - t : 0));
  }
  else
    protocol->store_null();
  // Slave_SQL_Running_State
  protocol->store(slave_sql_running_state, &my_charset_bin);
  // Master_Retry_Count
  protocol->store((ulonglong) mi->retry_count);
  // Master_Bind
  protocol->store(mi->bind_addr, &my_charset_bin);
  // Last_IO_Error_Timestamp
  protocol->store(mi->last_error().timestamp, &my_charset_bin);
  // Last_SQL_Error_Timestamp
  protocol->store(mi->rli->last_error().timestamp, &my_charset_bin);
  // Master_Ssl_Crl
  protocol->store(mi->ssl_crl, &my_charset_bin);
  // Master_Ssl_Crlpath
  protocol->store(mi->ssl_crlpath, &my_charset_bin);
  // Retrieved_Gtid_Set
  protocol->store(io_gtid_set_buffer, &my_charset_bin);
  // Executed_Gtid_Set
  protocol->store(sql_gtid_set_buffer, &my_charset_bin);
  // Auto_Position
  protocol->store(mi->is_auto_position() ? 1 : 0);
  // Replicate_Rewrite_DB
  rpl_filter->get_rewrite_db(&tmp);
  protocol->store(&tmp);
  // channel_name
  protocol->store(mi->get_channel(), &my_charset_bin);

  mysql_mutex_unlock(&mi->rli->err_lock);
  mysql_mutex_unlock(&mi->err_lock);
  mysql_mutex_unlock(&mi->rli->data_lock);
  mysql_mutex_unlock(&mi->data_lock);

  DBUG_RETURN(false);
}


/**
   Method to the show the replication status in all channels.

   @param[in]       thd        the client thread

   @return
     @retval        0           success
     @retval        1           Error

*/
bool show_slave_status(THD *thd)
{
  List<Item> field_list;
  Protocol *protocol= thd->get_protocol();
  int sql_gtid_set_size= 0, io_gtid_set_size= 0;
  Master_info *mi= NULL;
  char* sql_gtid_set_buffer= NULL;
  char** io_gtid_set_buffer_array;
  /*
    We need the maximum size of the retrieved gtid set (i.e io_gtid_set_size).
    This size is needed to reserve the place in show_slave_status_metadata().
    So, we travel all the mi's and find out the maximum size of io_gtid_set_size
    and pass it through show_slave_status_metadata()
  */
  int max_io_gtid_set_size= io_gtid_set_size;
  uint idx;
  uint num_io_gtid_sets;
  bool ret= true;

  DBUG_ENTER("show_slave_status(THD)");

  mysql_mutex_assert_owner(&LOCK_msr_map);

  num_io_gtid_sets= msr_map.get_num_instances();


  io_gtid_set_buffer_array=
    (char**)my_malloc(key_memory_show_slave_status_io_gtid_set,
                      num_io_gtid_sets * sizeof(char*), MYF(MY_WME));

  if (io_gtid_set_buffer_array == NULL)
     DBUG_RETURN(true);

  global_sid_lock->wrlock();

  const Gtid_set *sql_gtid_set= gtid_state->get_executed_gtids();
  sql_gtid_set_size= sql_gtid_set->to_string(&sql_gtid_set_buffer);

  idx= 0;
  for (mi_map::iterator it= msr_map.begin(); it!=msr_map.end(); it++)
  {
    mi= it->second;
    /*
      The following statement is needed because, when mi->host[0]=0
      we don't alloc memory for retried_gtid_set. However, we try
      to free it at the end, causing a crash. To be on safeside,
      we initialize it to NULL, so that my_free() takes care of it.
    */
    io_gtid_set_buffer_array[idx]= NULL;

    if (mi != NULL && mi->host[0])
    {
      const Gtid_set*  io_gtid_set= mi->rli->get_gtid_set();

      /*
         @todo: a single memory allocation improves speed,
         instead of doing it for each loop
      */

      if ((io_gtid_set_size=
           io_gtid_set->to_string(&io_gtid_set_buffer_array[idx])) < 0)
      {
        my_eof(thd);
        my_free(sql_gtid_set_buffer);

        for (uint i= 0; i < idx -1; i++)
        {
          my_free(io_gtid_set_buffer_array[i]);
        }
        my_free(io_gtid_set_buffer_array);

        global_sid_lock->unlock();
        DBUG_RETURN(true);
      }
      else
        max_io_gtid_set_size= max_io_gtid_set_size > io_gtid_set_size ?
                              max_io_gtid_set_size : io_gtid_set_size;
    }
    idx++;
  }
  global_sid_lock->unlock();


  show_slave_status_metadata(field_list, max_io_gtid_set_size,
                             sql_gtid_set_size);

  if (thd->send_result_metadata(&field_list,
                                Protocol::SEND_NUM_ROWS | Protocol::SEND_EOF))
  {
    goto err;
  }

  /* Run through each mi */

  idx=0;
  for (mi_map::iterator it= msr_map.begin(); it!=msr_map.end(); it++)
  {
    mi= it->second;

    if (mi != NULL && mi->host[0])
    {
      if (show_slave_status_send_data(thd, mi, io_gtid_set_buffer_array[idx],
                                 sql_gtid_set_buffer))
        goto err;

      if (protocol->end_row())
        goto err;
    }
    idx++;
  }

  ret= false;
err:
  my_eof(thd);
  for (uint i= 0; i < num_io_gtid_sets; i++)
  {
    my_free(io_gtid_set_buffer_array[i]);
  }
  my_free(io_gtid_set_buffer_array);
  my_free(sql_gtid_set_buffer);

  DBUG_RETURN(ret);

}


/**
  Execute a SHOW SLAVE STATUS statement.

  @param thd Pointer to THD object for the client thread executing the
  statement.

  @param mi Pointer to Master_info object for the IO thread.

  @retval FALSE success
  @retval TRUE failure

  Currently, show slave status works for a channel too, in multisource
  replication. But using performance schema tables is better.

*/
bool show_slave_status(THD* thd, Master_info* mi)
{
  List<Item> field_list;
  Protocol *protocol= thd->get_protocol();
  char *sql_gtid_set_buffer= NULL, *io_gtid_set_buffer= NULL;
  int sql_gtid_set_size= 0, io_gtid_set_size= 0;
  DBUG_ENTER("show_slave_status(THD, Master_info)");
 
  if (mi != NULL)
  { 
    global_sid_lock->wrlock();
    const Gtid_set* sql_gtid_set= gtid_state->get_executed_gtids();
    const Gtid_set* io_gtid_set= mi->rli->get_gtid_set();
    if ((sql_gtid_set_size= sql_gtid_set->to_string(&sql_gtid_set_buffer)) < 0 ||
        (io_gtid_set_size= io_gtid_set->to_string(&io_gtid_set_buffer)) < 0)
    {
      my_eof(thd);
      my_free(sql_gtid_set_buffer);
      my_free(io_gtid_set_buffer);
      global_sid_lock->unlock();
      DBUG_RETURN(true);
    }
    global_sid_lock->unlock();
  }

  /* Fill the metadata required for show slave status. */

  show_slave_status_metadata(field_list, io_gtid_set_size, sql_gtid_set_size);

  if (thd->send_result_metadata(&field_list,
                                Protocol::SEND_NUM_ROWS | Protocol::SEND_EOF))
  {
    my_free(sql_gtid_set_buffer);
    my_free(io_gtid_set_buffer);
    DBUG_RETURN(true);
  }

  if (mi != NULL && mi->host[0])
  {

    if (show_slave_status_send_data(thd, mi,
                                    io_gtid_set_buffer, sql_gtid_set_buffer))
      DBUG_RETURN(true);

    if (protocol->end_row())
    {
      my_free(sql_gtid_set_buffer);
      my_free(io_gtid_set_buffer);
      DBUG_RETURN(true);
    }
  }
  my_eof(thd);
  my_free(sql_gtid_set_buffer);
  my_free(io_gtid_set_buffer);
  DBUG_RETURN(false);
}


/**
  Entry point for SHOW SLAVE STATUS command. Function displayes
  the slave status for all channels or for a single channel
  based on the FOR CHANNEL  clause.

  @param[in]       thd          the client thread.

  @return
    @retval        false          ok
    @retval        true          not ok
*/
bool show_slave_status_cmd(THD *thd)
{
  Master_info *mi= 0;
  LEX *lex= thd->lex;
  bool res;

  DBUG_ENTER("show_slave_status_cmd");

  mysql_mutex_lock(&LOCK_msr_map);

  if (!lex->mi.for_channel)
    res= show_slave_status(thd);
  else
  {
    /* when mi is 0, i.e mi doesn't exist, SSS will return an empty set */
    mi= msr_map.get_mi(lex->mi.channel);
    res= show_slave_status(thd, mi);
  }

  mysql_mutex_unlock(&LOCK_msr_map);

  DBUG_RETURN(res);
}

<<<<<<< HEAD
=======

void set_slave_thread_options(THD* thd)
{
  DBUG_ENTER("set_slave_thread_options");
  /*
     It's nonsense to constrain the slave threads with max_join_size; if a
     query succeeded on master, we HAVE to execute it. So set
     OPTION_BIG_SELECTS. Setting max_join_size to HA_POS_ERROR is not enough
     (and it's not needed if we have OPTION_BIG_SELECTS) because an INSERT
     SELECT examining more than 4 billion rows would still fail (yes, because
     when max_join_size is 4G, OPTION_BIG_SELECTS is automatically set, but
     only for client threads.
  */
  ulonglong options= thd->variables.option_bits | OPTION_BIG_SELECTS;
  if (opt_log_slave_updates)
    options|= OPTION_BIN_LOG;
  else
    options&= ~OPTION_BIN_LOG;
  thd->variables.option_bits= options;
  thd->variables.completion_type= 0;

  /*
    Set autocommit= 1 when info tables are used and autocommit == 0 to
    avoid trigger asserts on mysql_execute_command(THD *thd) caused by
    info tables updates which do not commit, like Rotate, Stop and
    skipped events handling.
  */
  if ((thd->variables.option_bits & OPTION_NOT_AUTOCOMMIT) &&
      (opt_mi_repository_id == INFO_REPOSITORY_TABLE ||
       opt_rli_repository_id == INFO_REPOSITORY_TABLE))
  {
    thd->variables.option_bits|= OPTION_AUTOCOMMIT;
    thd->variables.option_bits&= ~OPTION_NOT_AUTOCOMMIT;
    thd->server_status|= SERVER_STATUS_AUTOCOMMIT;
  }

  /*
    Set thread InnoDB high priority.
  */
  DBUG_EXECUTE_IF("dbug_set_high_prio_sql_thread",
    {
      if (thd->system_thread == SYSTEM_THREAD_SLAVE_SQL ||
          thd->system_thread == SYSTEM_THREAD_SLAVE_WORKER)
        thd->thd_tx_priority= 1;
    });

  DBUG_VOID_RETURN;
}

void set_slave_thread_default_charset(THD* thd, Relay_log_info const *rli)
{
  DBUG_ENTER("set_slave_thread_default_charset");

  thd->variables.character_set_client=
    global_system_variables.character_set_client;
  thd->variables.collation_connection=
    global_system_variables.collation_connection;
  thd->variables.collation_server=
    global_system_variables.collation_server;
  thd->update_charset();

  /*
    We use a const cast here since the conceptual (and externally
    visible) behavior of the function is to set the default charset of
    the thread.  That the cache has to be invalidated is a secondary
    effect.
   */
  const_cast<Relay_log_info*>(rli)->cached_charset_invalidate();
  DBUG_VOID_RETURN;
}

/*
  init_slave_thread()
*/

>>>>>>> a2757a60
static int init_slave_thread(THD* thd, SLAVE_THD_TYPE thd_type)
{
  DBUG_ENTER("init_slave_thread");
#if !defined(DBUG_OFF)
  int simulate_error= 0;
#endif
  thd->system_thread= (thd_type == SLAVE_THD_WORKER) ? 
    SYSTEM_THREAD_SLAVE_WORKER : (thd_type == SLAVE_THD_SQL) ?
    SYSTEM_THREAD_SLAVE_SQL : SYSTEM_THREAD_SLAVE_IO;
<<<<<<< HEAD
  thd->security_ctx->skip_grants();
  my_net_init(&thd->net, 0);
  thd->slave_thread = 1;
  thd->enable_slow_log= TRUE;
  set_slave_thread_options(thd);
  thd->client_capabilities = CLIENT_LOCAL_FILES;
=======
  thd->security_context()->skip_grants();
  thd->get_protocol_classic()->init_net(0);
  thd->slave_thread = 1;
  thd->enable_slow_log= opt_log_slow_slave_statements;
  set_slave_thread_options(thd);
  thd->get_protocol_classic()->set_client_capabilities(
      CLIENT_LOCAL_FILES);
>>>>>>> a2757a60

  /*
    Replication threads are:
    - background threads in the server, not user sessions,
    - yet still assigned a PROCESSLIST_ID,
      for historical reasons (displayed in SHOW PROCESSLIST).
  */
  thd->set_new_thread_id();

#ifdef HAVE_PSI_INTERFACE
  /*
    Populate the PROCESSLIST_ID in the instrumentation.
  */
  struct PSI_thread *psi= PSI_THREAD_CALL(get_thread)();
  PSI_THREAD_CALL(set_thread_id)(psi, thd->thread_id());
#endif /* HAVE_PSI_INTERFACE */

  DBUG_EXECUTE_IF("simulate_io_slave_error_on_init",
                  simulate_error|= (1 << SLAVE_THD_IO););
  DBUG_EXECUTE_IF("simulate_sql_slave_error_on_init",
                  simulate_error|= (1 << SLAVE_THD_SQL););
#if !defined(DBUG_OFF)
  if (thd->store_globals() || simulate_error & (1<< thd_type))
#else
  if (thd->store_globals())
#endif
  {
    DBUG_RETURN(-1);
  }

  if (thd_type == SLAVE_THD_SQL)
  {
    THD_STAGE_INFO(thd, stage_waiting_for_the_next_event_in_relay_log);
  }
  else
  {
    THD_STAGE_INFO(thd, stage_waiting_for_master_update);
  }
  thd->set_time();
  /* Do not use user-supplied timeout value for system threads. */
  thd->variables.lock_wait_timeout= LONG_TIMEOUT;
  DBUG_RETURN(0);
}


/**
  Sleep for a given amount of time or until killed.

  @param thd        Thread context of the current thread.
  @param seconds    The number of seconds to sleep.
  @param func       Function object to check if the thread has been killed.
  @param info       The Rpl_info object associated with this sleep.

  @retval True if the thread has been killed, false otherwise.
*/
template <typename killed_func, typename rpl_info>
static inline bool slave_sleep(THD *thd, time_t seconds,
                               killed_func func, rpl_info info)
{
  bool ret;
  struct timespec abstime;
  mysql_mutex_t *lock= &info->sleep_lock;
  mysql_cond_t *cond= &info->sleep_cond;

  /* Absolute system time at which the sleep time expires. */
  set_timespec(&abstime, seconds);

  mysql_mutex_lock(lock);
  thd->ENTER_COND(cond, lock, NULL, NULL);

  while (! (ret= func(thd, info)))
  {
    int error= mysql_cond_timedwait(cond, lock, &abstime);
    if (error == ETIMEDOUT || error == ETIME)
      break;
  }

  mysql_mutex_unlock(lock);
  thd->EXIT_COND(NULL);

  return ret;
}

static int request_dump(THD *thd, MYSQL* mysql, Master_info* mi,
                        bool *suppress_warnings)
{
  DBUG_ENTER("request_dump");

  const size_t BINLOG_NAME_INFO_SIZE= strlen(mi->get_master_log_name());
  int error= 1;
  size_t command_size= 0;
  enum_server_command command= mi->is_auto_position() ?
    COM_BINLOG_DUMP_GTID : COM_BINLOG_DUMP;
  uchar* command_buffer= NULL;
  ushort binlog_flags= 0;

  if (RUN_HOOK(binlog_relay_io,
               before_request_transmit,
               (thd, mi, binlog_flags)))
    goto err;

  *suppress_warnings= false;
  if (command == COM_BINLOG_DUMP_GTID)
  {
    // get set of GTIDs
    Sid_map sid_map(NULL/*no lock needed*/);
    Gtid_set gtid_executed(&sid_map);
    global_sid_lock->wrlock();
    gtid_state->dbug_print();

    if (gtid_executed.add_gtid_set(mi->rli->get_gtid_set()) != RETURN_STATUS_OK ||
        gtid_executed.add_gtid_set(gtid_state->get_executed_gtids()) !=
        RETURN_STATUS_OK)
    {
      global_sid_lock->unlock();
      goto err;
    }
    global_sid_lock->unlock();
     
    // allocate buffer
    size_t encoded_data_size= gtid_executed.get_encoded_length();
    size_t allocation_size= 
      ::BINLOG_FLAGS_INFO_SIZE + ::BINLOG_SERVER_ID_INFO_SIZE +
      ::BINLOG_NAME_SIZE_INFO_SIZE + BINLOG_NAME_INFO_SIZE +
      ::BINLOG_POS_INFO_SIZE + ::BINLOG_DATA_SIZE_INFO_SIZE +
      encoded_data_size + 1;
    if (!(command_buffer= (uchar *) my_malloc(key_memory_rpl_slave_command_buffer,
                                              allocation_size, MYF(MY_WME))))
      goto err;
    uchar* ptr_buffer= command_buffer;

    DBUG_PRINT("info", ("Do I know something about the master? (binary log's name %s - auto position %d).",
               mi->get_master_log_name(), mi->is_auto_position()));
    /*
      Note: binlog_flags is always 0.  However, in versions up to 5.6
      RC, the master would check the lowest bit and do something
      unexpected if it was set; in early versions of 5.6 it would also
      use the two next bits.  Therefore, for backward compatibility,
      if we ever start to use the flags, we should leave the three
      lowest bits unused.
    */
    int2store(ptr_buffer, binlog_flags);
    ptr_buffer+= ::BINLOG_FLAGS_INFO_SIZE;
    int4store(ptr_buffer, server_id);
    ptr_buffer+= ::BINLOG_SERVER_ID_INFO_SIZE;
    int4store(ptr_buffer, static_cast<uint32>(BINLOG_NAME_INFO_SIZE));
    ptr_buffer+= ::BINLOG_NAME_SIZE_INFO_SIZE;
    memset(ptr_buffer, 0, BINLOG_NAME_INFO_SIZE);
    ptr_buffer+= BINLOG_NAME_INFO_SIZE;
    int8store(ptr_buffer, 4LL);
    ptr_buffer+= ::BINLOG_POS_INFO_SIZE;

    int4store(ptr_buffer, static_cast<uint32>(encoded_data_size));
    ptr_buffer+= ::BINLOG_DATA_SIZE_INFO_SIZE;
    gtid_executed.encode(ptr_buffer);
    ptr_buffer+= encoded_data_size;

    command_size= ptr_buffer - command_buffer;
    DBUG_ASSERT(command_size == (allocation_size - 1));
  }
  else
  {
    size_t allocation_size= ::BINLOG_POS_OLD_INFO_SIZE +
      BINLOG_NAME_INFO_SIZE + ::BINLOG_FLAGS_INFO_SIZE +
      ::BINLOG_SERVER_ID_INFO_SIZE + 1;
    if (!(command_buffer= (uchar *) my_malloc(key_memory_rpl_slave_command_buffer,
                                              allocation_size, MYF(MY_WME))))
      goto err;
    uchar* ptr_buffer= command_buffer;
  
    int4store(ptr_buffer, DBUG_EVALUATE_IF("request_master_log_pos_3", 3,
                                           static_cast<uint32>(mi->get_master_log_pos())));
    ptr_buffer+= ::BINLOG_POS_OLD_INFO_SIZE;
    // See comment regarding binlog_flags above.
    int2store(ptr_buffer, binlog_flags);
    ptr_buffer+= ::BINLOG_FLAGS_INFO_SIZE;
    int4store(ptr_buffer, server_id);
    ptr_buffer+= ::BINLOG_SERVER_ID_INFO_SIZE;
    memcpy(ptr_buffer, mi->get_master_log_name(), BINLOG_NAME_INFO_SIZE);
    ptr_buffer+= BINLOG_NAME_INFO_SIZE;

    command_size= ptr_buffer - command_buffer;
    DBUG_ASSERT(command_size == (allocation_size - 1));
  }

  if (simple_command(mysql, command, command_buffer, command_size, 1))
  {
    /*
      Something went wrong, so we will just reconnect and retry later
      in the future, we should do a better error analysis, but for
      now we just fill up the error log :-)
    */
    if (mysql_errno(mysql) == ER_NET_READ_INTERRUPTED)
      *suppress_warnings= true;                 // Suppress reconnect warning
    else
      sql_print_error("Error on %s: %d  %s, will retry in %d secs",
                      command_name[command].str,
                      mysql_errno(mysql), mysql_error(mysql),
                      mi->connect_retry);
    goto err;
  }
  error= 0;

err:
  my_free(command_buffer);
  DBUG_RETURN(error);
}


/*
  Read one event from the master

  SYNOPSIS
    read_event()
    mysql               MySQL connection
    mi                  Master connection information
    suppress_warnings   TRUE when a normal net read timeout has caused us to
                        try a reconnect.  We do not want to print anything to
                        the error log in this case because this a anormal
                        event in an idle server.

    RETURN VALUES
    'packet_error'      Error
    number              Length of packet
*/

static ulong read_event(MYSQL* mysql, Master_info *mi, bool* suppress_warnings)
{
  ulong len;
  DBUG_ENTER("read_event");

  *suppress_warnings= FALSE;
  /*
    my_real_read() will time us out
    We check if we were told to die, and if not, try reading again
  */
#ifndef DBUG_OFF
  if (disconnect_slave_event_count && !(mi->events_until_exit--))
    DBUG_RETURN(packet_error);
#endif

  len= cli_safe_read(mysql, NULL);
  if (len == packet_error || (long) len < 1)
  {
    if (mysql_errno(mysql) == ER_NET_READ_INTERRUPTED)
    {
      /*
        We are trying a normal reconnect after a read timeout;
        we suppress prints to .err file as long as the reconnect
        happens without problems
      */
      *suppress_warnings= TRUE;
    }
    else
    {
      if (!mi->rli->abort_slave) 
      {
        sql_print_error("Error reading packet from server%s: %s (server_errno=%d)",
                        mi->get_for_channel_str(), mysql_error(mysql),
                        mysql_errno(mysql));
      }
    }
    DBUG_RETURN(packet_error);
  }

  /* Check if eof packet */
  if (len < 8 && mysql->net.read_pos[0] == 254)
  {
     sql_print_information("Slave%s: received end packet from server due to dump "
                           "thread being killed on master. Dump threads are "
                           "killed for example during master shutdown, "
                           "explicitly by a user, or when the master receives "
                           "a binlog send request from a duplicate server "
                           "UUID <%s> : Error %s", mi->get_for_channel_str(),
                           ::server_uuid,
                           mysql_error(mysql));
     DBUG_RETURN(packet_error);
  }

  DBUG_PRINT("exit", ("len: %lu  net->read_pos[4]: %d",
                      len, mysql->net.read_pos[4]));
  DBUG_RETURN(len - 1);
}


/**
  If this is a lagging slave (specified with CHANGE MASTER TO MASTER_DELAY = X), delays accordingly. Also unlocks rli->data_lock.

  Design note: this is the place to unlock rli->data_lock. The lock
  must be held when reading delay info from rli, but it should not be
  held while sleeping.

  @param ev Event that is about to be executed.

  @param thd The sql thread's THD object.

  @param rli The sql thread's Relay_log_info structure.

  @retval 0 If the delay timed out and the event shall be executed.

  @retval nonzero If the delay was interrupted and the event shall be skipped.
*/
static int sql_delay_event(Log_event *ev, THD *thd, Relay_log_info *rli)
{
  time_t sql_delay= rli->get_sql_delay();

  DBUG_ENTER("sql_delay_event");
  mysql_mutex_assert_owner(&rli->data_lock);
  DBUG_ASSERT(!rli->belongs_to_client());

  int type= ev->get_type_code();
  if (sql_delay && type != binary_log::ROTATE_EVENT &&
      type != binary_log::FORMAT_DESCRIPTION_EVENT &&
      type != binary_log::START_EVENT_V3)
  {
    // The time when we should execute the event.
    time_t sql_delay_end=
      ev->common_header->when.tv_sec + rli->mi->clock_diff_with_master + sql_delay;
    // The current time.
    time_t now= my_time(0);
    // The time we will have to sleep before executing the event.
    time_t nap_time= 0;
    if (sql_delay_end > now)
      nap_time= sql_delay_end - now;

    DBUG_PRINT("info", ("sql_delay= %lu "
                        "ev->when= %lu "
                        "rli->mi->clock_diff_with_master= %lu "
                        "now= %ld "
                        "sql_delay_end= %ld "
                        "nap_time= %ld",
                        sql_delay, (long) ev->common_header->when.tv_sec,
                        rli->mi->clock_diff_with_master,
                        (long)now, (long)sql_delay_end, (long)nap_time));

    if (sql_delay_end > now)
    {
      DBUG_PRINT("info", ("delaying replication event %lu secs",
                          nap_time));
      rli->start_sql_delay(sql_delay_end);
      mysql_mutex_unlock(&rli->data_lock);
      DBUG_RETURN(slave_sleep(thd, nap_time, sql_slave_killed, rli));
    }
  }

  mysql_mutex_unlock(&rli->data_lock);

  DBUG_RETURN(0);
}


/**
  Applies the given event and advances the relay log position.

  This is needed by the sql thread to execute events from the binlog,
  and by clients executing BINLOG statements.  Conceptually, this
  function does:

  @code
    ev->apply_event(rli);
    ev->update_pos(rli);
  @endcode

  It also does the following maintainance:

   - Initializes the thread's server_id and time; and the event's
     thread.

   - If !rli->belongs_to_client() (i.e., if it belongs to the slave
     sql thread instead of being used for executing BINLOG
     statements), it does the following things: (1) skips events if it
     is needed according to the server id or slave_skip_counter; (2)
     unlocks rli->data_lock; (3) sleeps if required by 'CHANGE MASTER
     TO MASTER_DELAY=X'; (4) maintains the running state of the sql
     thread (rli->thread_state).

   - Reports errors as needed.

  @param ptr_ev a pointer to a reference to the event to apply.

  @param thd The client thread that executes the event (i.e., the
  slave sql thread if called from a replication slave, or the client
  thread if called to execute a BINLOG statement).

  @param rli The relay log info (i.e., the slave's rli if called from
  a replication slave, or the client's thd->rli_fake if called to
  execute a BINLOG statement).

  @note MTS can store NULL to @c ptr_ev location to indicate
        the event is taken over by a Worker.

  @retval SLAVE_APPLY_EVENT_AND_UPDATE_POS_OK
          OK.

  @retval SLAVE_APPLY_EVENT_AND_UPDATE_POS_APPLY_ERROR
          Error calling ev->apply_event().

  @retval SLAVE_APPLY_EVENT_AND_UPDATE_POS_UPDATE_POS_ERROR
          No error calling ev->apply_event(), but error calling
          ev->update_pos().

  @retval SLAVE_APPLY_EVENT_AND_UPDATE_POS_APPEND_JOB_ERROR
          append_item_to_jobs() failed, thread was killed while waiting
          for successful enqueue on worker.
*/
enum enum_slave_apply_event_and_update_pos_retval
apply_event_and_update_pos(Log_event** ptr_ev, THD* thd, Relay_log_info* rli)
{
  int exec_res= 0;
  bool skip_event= FALSE;
  Log_event *ev= *ptr_ev;
  Log_event::enum_skip_reason reason= Log_event::EVENT_SKIP_NOT;

  DBUG_ENTER("apply_event_and_update_pos");

  DBUG_PRINT("exec_event",("%s(type_code: %d; server_id: %d)",
                           ev->get_type_str(), ev->get_type_code(),
                           ev->server_id));
  DBUG_PRINT("info", ("thd->options: %s%s; rli->last_event_start_time: %lu",
                      FLAGSTR(thd->variables.option_bits, OPTION_NOT_AUTOCOMMIT),
                      FLAGSTR(thd->variables.option_bits, OPTION_BEGIN),
                      (ulong) rli->last_event_start_time));

  /*
    Execute the event to change the database and update the binary
    log coordinates, but first we set some data that is needed for
    the thread.

    The event will be executed unless it is supposed to be skipped.

    Queries originating from this server must be skipped.  Low-level
    events (Format_description_log_event, Rotate_log_event,
    Stop_log_event) from this server must also be skipped. But for
    those we don't want to modify 'group_master_log_pos', because
    these events did not exist on the master.
    Format_description_log_event is not completely skipped.

    Skip queries specified by the user in 'slave_skip_counter'.  We
    can't however skip events that has something to do with the log
    files themselves.

    Filtering on own server id is extremely important, to ignore
    execution of events created by the creation/rotation of the relay
    log (remember that now the relay log starts with its Format_desc,
    has a Rotate etc).
  */
  /*
     Set the unmasked and actual server ids from the event
   */
  thd->server_id = ev->server_id; // use the original server id for logging
  thd->unmasked_server_id = ev->common_header->unmasked_server_id;
  thd->set_time();                            // time the query
  thd->lex->set_current_select(0);
  if (!ev->common_header->when.tv_sec)
    my_micro_time_to_timeval(my_micro_time(), &ev->common_header->when);
  ev->thd = thd; // because up to this point, ev->thd == 0

  if (!(rli->is_mts_recovery() && bitmap_is_set(&rli->recovery_groups,
                                                rli->mts_recovery_index)))
  {
    reason= ev->shall_skip(rli);
  }
#ifndef DBUG_OFF
  if (rli->is_mts_recovery())
  {
    DBUG_PRINT("mts", ("Mts is recovering %d, number of bits set %d, "
                       "bitmap is set %d, index %lu.\n",
                       rli->is_mts_recovery(),
                       bitmap_bits_set(&rli->recovery_groups),
                       bitmap_is_set(&rli->recovery_groups,
                                     rli->mts_recovery_index),
                       rli->mts_recovery_index));
  }
#endif
  if (reason == Log_event::EVENT_SKIP_COUNT)
  {
    --rli->slave_skip_counter;
    skip_event= TRUE;
  }
  set_timespec_nsec(&rli->ts_exec[0], 0);
  rli->stats_read_time += diff_timespec(&rli->ts_exec[0], &rli->ts_exec[1]);

  if (reason == Log_event::EVENT_SKIP_NOT)
  {
    // Sleeps if needed, and unlocks rli->data_lock.
    if (sql_delay_event(ev, thd, rli))
      DBUG_RETURN(SLAVE_APPLY_EVENT_AND_UPDATE_POS_OK);

    exec_res= ev->apply_event(rli);

    if (!exec_res && (ev->worker != rli))
    {
      if (ev->worker)
      {
        Slave_job_item item= {ev, rli->get_event_relay_log_number(),
                              rli->get_event_start_pos() };
        Slave_job_item *job_item= &item;
        Slave_worker *w= (Slave_worker *) ev->worker;
        // specially marked group typically with OVER_MAX_DBS_IN_EVENT_MTS db:s
        bool need_sync= ev->is_mts_group_isolated();

        // all events except BEGIN-query must be marked with a non-NULL Worker
        DBUG_ASSERT(((Slave_worker*) ev->worker) == rli->last_assigned_worker);

        DBUG_PRINT("Log_event::apply_event:",
                   ("-> job item data %p to W_%lu", job_item->data, w->id));

        // Reset mts in-group state
        if (rli->mts_group_status == Relay_log_info::MTS_END_GROUP)
        {
          // CGAP cleanup
          rli->curr_group_assigned_parts.clear();
          // reset the B-group and Gtid-group marker
          rli->curr_group_seen_begin= rli->curr_group_seen_gtid= false;
          rli->last_assigned_worker= NULL;
        }
        /*
           Stroring GAQ index of the group that the event belongs to
           in the event. Deferred events are handled similarly below.
        */
        ev->mts_group_idx= rli->gaq->assigned_group_index;

        bool append_item_to_jobs_error= false;
        if (rli->curr_group_da.size() > 0)
        {
          /*
            the current event sorted out which partion the current group
            belongs to. It's time now to processed deferred array events.
          */
          for (uint i= 0; i < rli->curr_group_da.size(); i++)
          {
            Slave_job_item da_item= rli->curr_group_da[i];
            DBUG_PRINT("mts", ("Assigning job %llu to worker %lu",
                      (da_item.data)->common_header->log_pos, w->id));
            da_item.data->mts_group_idx=
              rli->gaq->assigned_group_index; // similarly to above
            if (!append_item_to_jobs_error)
              append_item_to_jobs_error= append_item_to_jobs(&da_item, w, rli);
            if (append_item_to_jobs_error)
              delete da_item.data;
          }
          rli->curr_group_da.clear();
        }
        if (append_item_to_jobs_error)
          DBUG_RETURN(SLAVE_APPLY_EVENT_AND_UPDATE_POS_APPEND_JOB_ERROR);

        DBUG_PRINT("mts", ("Assigning job %llu to worker %lu\n",
                   job_item->data->common_header->log_pos, w->id));

        /* Notice `ev' instance can be destoyed after `append()' */
        if (append_item_to_jobs(job_item, w, rli))
          DBUG_RETURN(SLAVE_APPLY_EVENT_AND_UPDATE_POS_APPEND_JOB_ERROR);
        if (need_sync)
        {
          /*
            combination of over-max db:s and end of the current group
            forces to wait for the assigned groups completion by assigned
            to the event worker.
            Indeed MTS group status could be safely set to MTS_NOT_IN_GROUP
            after wait_() returns.
            No need to know a possible error out of synchronization call.
          */
          (void)rli->current_mts_submode->wait_for_workers_to_finish(rli);
        }

      }
      *ptr_ev= NULL; // announcing the event is passed to w-worker

      if (rli->is_parallel_exec() && rli->mts_events_assigned % 1024 == 1)
      {
        time_t my_now= my_time(0);

        if ((my_now - rli->mts_last_online_stat) >=
            mts_online_stat_period)
        {
          sql_print_information("Multi-threaded slave statistics%s: "
                                "seconds elapsed = %lu; "
                                "events assigned = %llu; "
                                "worker queues filled over overrun level = %lu; "
                                "waited due a Worker queue full = %lu; "
                                "waited due the total size = %lu; "
                                "waited at clock conflicts = %llu "
                                "waited (count) when Workers occupied = %lu "
                                "waited when Workers occupied = %llu",
                                rli->get_for_channel_str(),
                                static_cast<unsigned long>
                                (my_now - rli->mts_last_online_stat),
                                rli->mts_events_assigned,
                                rli->mts_wq_overrun_cnt,
                                rli->mts_wq_overfill_cnt,
                                rli->wq_size_waits_cnt,
                                rli->mts_total_wait_overlap,
                                rli->mts_wq_no_underrun_cnt,
                                rli->mts_total_wait_worker_avail);
          rli->mts_last_online_stat= my_now;
        }
      }
    }
  }
  else
    mysql_mutex_unlock(&rli->data_lock);

  set_timespec_nsec(&rli->ts_exec[1], 0);
  rli->stats_exec_time += diff_timespec(&rli->ts_exec[1], &rli->ts_exec[0]);

  DBUG_PRINT("info", ("apply_event error = %d", exec_res));
  if (exec_res == 0)
  {
    /*
      Positions are not updated here when an XID is processed. To make
      a slave crash-safe, positions must be updated while processing a
      XID event and as such do not need to be updated here again.

      However, if the event needs to be skipped, this means that it
      will not be processed and then positions need to be updated here.

      See sql/rpl_rli.h for further details.
    */
    int error= 0;
    if (*ptr_ev &&
        (ev->get_type_code() != binary_log::XID_EVENT ||
         skip_event || (rli->is_mts_recovery() && !is_gtid_event(ev) &&
         (ev->ends_group() || !rli->mts_recovery_group_seen_begin) &&
          bitmap_is_set(&rli->recovery_groups, rli->mts_recovery_index))))
    {
#ifndef DBUG_OFF
      /*
        This only prints information to the debug trace.
        
        TODO: Print an informational message to the error log?
      */
      static const char *const explain[] = {
        // EVENT_SKIP_NOT,
        "not skipped",
        // EVENT_SKIP_IGNORE,
        "skipped because event should be ignored",
        // EVENT_SKIP_COUNT
        "skipped because event skip counter was non-zero"
      };
      DBUG_PRINT("info", ("OPTION_BEGIN: %d; IN_STMT: %d",
                          MY_TEST(thd->variables.option_bits & OPTION_BEGIN),
                          rli->get_flag(Relay_log_info::IN_STMT)));
      DBUG_PRINT("skip_event", ("%s event was %s",
                                ev->get_type_str(), explain[reason]));
#endif

      error= ev->update_pos(rli);

#ifndef DBUG_OFF
      DBUG_PRINT("info", ("update_pos error = %d", error));
      if (!rli->belongs_to_client())
      {
        char buf[22];
        DBUG_PRINT("info", ("group %s %s",
                            llstr(rli->get_group_relay_log_pos(), buf),
                            rli->get_group_relay_log_name()));
        DBUG_PRINT("info", ("event %s %s",
                            llstr(rli->get_event_relay_log_pos(), buf),
                            rli->get_event_relay_log_name()));
      }
#endif
    }
    else
    {
      /*
        INTVAR_EVENT, RAND_EVENT, USER_VAR_EVENT and ROWS_QUERY_LOG_EVENT are
        deferred event. It means ev->worker is NULL.
      */
      DBUG_ASSERT(*ptr_ev == ev || rli->is_parallel_exec() ||
		  (!ev->worker &&
		   (ev->get_type_code() == binary_log::INTVAR_EVENT ||
		    ev->get_type_code() == binary_log::RAND_EVENT ||
		    ev->get_type_code() == binary_log::USER_VAR_EVENT ||
                    ev->get_type_code() == binary_log::ROWS_QUERY_LOG_EVENT)));

      rli->inc_event_relay_log_pos();
    }

    if (!error && rli->is_mts_recovery() &&
        ev->get_type_code() != binary_log::ROTATE_EVENT &&
        ev->get_type_code() != binary_log::FORMAT_DESCRIPTION_EVENT &&
        ev->get_type_code() != binary_log::PREVIOUS_GTIDS_LOG_EVENT)
    {
      if (ev->starts_group())
      {
        rli->mts_recovery_group_seen_begin= true;
      }
      else if ((ev->ends_group() || !rli->mts_recovery_group_seen_begin) &&
               !is_gtid_event(ev))
      {
        rli->mts_recovery_index++;
        if (--rli->mts_recovery_group_cnt == 0)
        {
          rli->mts_recovery_index= 0;
          sql_print_information("Slave%s: MTS Recovery has completed at "
                                "relay log %s, position %llu "
                                "master log %s, position %llu.",
                                rli->get_for_channel_str(),
                                rli->get_group_relay_log_name(),
                                rli->get_group_relay_log_pos(),
                                rli->get_group_master_log_name(),
                                rli->get_group_master_log_pos());
#ifndef DBUG_OFF
          /* 
             Few tests wait for UNTIL_SQL_AFTER_MTS_GAPS completion.
             Due to exisiting convention the status won't change 
             prior to slave restarts.
             So making of UNTIL_SQL_AFTER_MTS_GAPS completion isdone here,
             and only in the debug build to make the test to catch the change
             despite a faulty design of UNTIL checking before execution.
          */
          if (rli->until_condition == Relay_log_info::UNTIL_SQL_AFTER_MTS_GAPS)
          {
            rli->until_condition= Relay_log_info::UNTIL_DONE;
          }
#endif
          // reset the Worker tables to remove last slave session time info
          if ((error= rli->mts_finalize_recovery()))
          {
            (void) Rpl_info_factory::reset_workers(rli);
          }
        }
        rli->mts_recovery_group_seen_begin= false;
        if (!error)
          error= rli->flush_info(true);
      }
    }

    if (error)
    {
      /*
        The update should not fail, so print an error message and
        return an error code.
        
        TODO: Replace this with a decent error message when merged
        with BUG#24954 (which adds several new error message).
      */
      char buf[22];
      rli->report(ERROR_LEVEL, ER_UNKNOWN_ERROR,
                  "It was not possible to update the positions"
                  " of the relay log information: the slave may"
                  " be in an inconsistent state."
                  " Stopped in %s position %s",
                  rli->get_group_relay_log_name(),
                  llstr(rli->get_group_relay_log_pos(), buf));
      DBUG_RETURN(SLAVE_APPLY_EVENT_AND_UPDATE_POS_UPDATE_POS_ERROR);
    }
  }

  DBUG_RETURN(exec_res ? SLAVE_APPLY_EVENT_AND_UPDATE_POS_APPLY_ERROR :
                         SLAVE_APPLY_EVENT_AND_UPDATE_POS_OK);
}

/**
  Let the worker applying the current group to rollback and gracefully
  finish its work before.

  @param rli The slave's relay log info.

  @param ev a pointer to the event on hold before applying this rollback
  procedure.

  @retval false The rollback succeeded.

  @retval true  There was an error while injecting events.
*/
static bool coord_handle_partial_binlogged_transaction(Relay_log_info *rli,
                                                       const Log_event *ev)
{
  DBUG_ENTER("coord_handle_partial_binlogged_transaction");
  /*
    This function is called holding the rli->data_lock.
    We must return it still holding this lock, except in the case of returning
    error.
  */
  mysql_mutex_assert_owner(&rli->data_lock);
  THD *thd= rli->info_thd;

  if (!rli->curr_group_seen_begin)
  {
    DBUG_PRINT("info",("Injecting QUERY(BEGIN) to rollback worker"));
    Log_event *begin_event= new Query_log_event(thd,
                                                STRING_WITH_LEN("BEGIN"),
                                                true, /* using_trans */
                                                false, /* immediate */
                                                true, /* suppress_use */
                                                0, /* error */
                                                true /* ignore_command */);
    ((Query_log_event*) begin_event)->db= "";
    begin_event->common_header->data_written= 0;
    begin_event->server_id= ev->server_id;
    /*
      We must be careful to avoid SQL thread increasing its position
      farther than the event that triggered this QUERY(BEGIN).
    */
    begin_event->common_header->log_pos= ev->common_header->log_pos;
    begin_event->future_event_relay_log_pos= ev->future_event_relay_log_pos;

    if (apply_event_and_update_pos(&begin_event, thd, rli) !=
        SLAVE_APPLY_EVENT_AND_UPDATE_POS_OK)
    {
      delete begin_event;
      DBUG_RETURN(true);
    }
    mysql_mutex_lock(&rli->data_lock);
  }

  DBUG_PRINT("info",("Injecting QUERY(ROLLBACK) to rollback worker"));
  Log_event *rollback_event= new Query_log_event(thd,
                                                 STRING_WITH_LEN("ROLLBACK"),
                                                 true, /* using_trans */
                                                 false, /* immediate */
                                                 true, /* suppress_use */
                                                 0, /* error */
                                                 true /* ignore_command */);
  ((Query_log_event*) rollback_event)->db= "";
  rollback_event->common_header->data_written= 0;
  rollback_event->server_id= ev->server_id;
  /*
    We must be careful to avoid SQL thread increasing its position
    farther than the event that triggered this QUERY(ROLLBACK).
  */
  rollback_event->common_header->log_pos= ev->common_header->log_pos;
  rollback_event->future_event_relay_log_pos= ev->future_event_relay_log_pos;

  if (apply_event_and_update_pos(&rollback_event, thd, rli) !=
      SLAVE_APPLY_EVENT_AND_UPDATE_POS_OK)
  {
    delete rollback_event;
    DBUG_RETURN(true);
  }
  mysql_mutex_lock(&rli->data_lock);

  DBUG_RETURN(false);
}

/**
  Top-level function for executing the next event in the relay log.
  This is called from the SQL thread.

  This function reads the event from the relay log, executes it, and
  advances the relay log position.  It also handles errors, etc.

  This function may fail to apply the event for the following reasons:

   - The position specfied by the UNTIL condition of the START SLAVE
     command is reached.

   - It was not possible to read the event from the log.

   - The slave is killed.

   - An error occurred when applying the event, and the event has been
     tried slave_trans_retries times.  If the event has been retried
     fewer times, 0 is returned.

   - init_info or init_relay_log_pos failed. (These are called
     if a failure occurs when applying the event.)

   - An error occurred when updating the binlog position.

  @retval 0 The event was applied.

  @retval 1 The event was not applied.
*/
static int exec_relay_log_event(THD* thd, Relay_log_info* rli)
{
  DBUG_ENTER("exec_relay_log_event");

  /*
     We acquire this mutex since we need it for all operations except
     event execution. But we will release it in places where we will
     wait for something for example inside of next_event().
   */
  mysql_mutex_lock(&rli->data_lock);

  /*
    UNTIL_SQL_AFTER_GTIDS, UNTIL_MASTER_POS and UNTIL_RELAY_POS require
    special handling since we have to check whether the until_condition is
    satisfied *before* the SQL threads goes on a wait inside next_event()
    for the relay log to grow.
    This is required in the following case: We have already applied the last
    event in the waiting set, but the relay log ends after this event. Then it
    is not enough to check the condition in next_event; we also have to check
    it here, before going to sleep. Otherwise, if no updates were coming from
    the master, we would sleep forever despite having reached the required
    position.
  */
  if ((rli->until_condition == Relay_log_info::UNTIL_SQL_AFTER_GTIDS ||
       rli->until_condition == Relay_log_info::UNTIL_MASTER_POS ||
       rli->until_condition == Relay_log_info::UNTIL_RELAY_POS ||
       rli->until_condition == Relay_log_info::UNTIL_SQL_VIEW_ID) &&
       rli->is_until_satisfied(thd, NULL))
  {
    rli->abort_slave= 1;
    mysql_mutex_unlock(&rli->data_lock);
    DBUG_RETURN(1);
  }

  Log_event *ev = next_event(rli), **ptr_ev;

  DBUG_ASSERT(rli->info_thd==thd);

  if (sql_slave_killed(thd,rli))
  {
    mysql_mutex_unlock(&rli->data_lock);
    delete ev;
    DBUG_RETURN(1);
  }
  if (ev)
  {
    enum enum_slave_apply_event_and_update_pos_retval exec_res;

    ptr_ev= &ev;
    /*
      Even if we don't execute this event, we keep the master timestamp,
      so that seconds behind master shows correct delta (there are events
      that are not replayed, so we keep falling behind).

      If it is an artificial event, or a relay log event (IO thread generated
      event) or ev->when is set to 0, or a FD from master, or a heartbeat
      event with server_id '0' then  we don't update the last_master_timestamp.
    */
    if (!(rli->is_parallel_exec() ||
          ev->is_artificial_event() || ev->is_relay_log_event() ||
          (ev->common_header->when.tv_sec == 0) ||
          ev->get_type_code() == binary_log::FORMAT_DESCRIPTION_EVENT ||
          ev->server_id == 0))
    {
      rli->last_master_timestamp= ev->common_header->when.tv_sec +
                                  (time_t) ev->exec_time;
      DBUG_ASSERT(rli->last_master_timestamp >= 0);
    }

    /*
      This tests if the position of the beginning of the current event
      hits the UNTIL barrier.
      MTS: since the master and the relay-group coordinates change 
      asynchronously logics of rli->is_until_satisfied() can't apply.
      A special UNTIL_SQL_AFTER_MTS_GAPS is still deployed here
      temporarily (see is_until_satisfied todo).
    */
    if (rli->until_condition != Relay_log_info::UNTIL_NONE &&
        rli->until_condition != Relay_log_info::UNTIL_SQL_AFTER_GTIDS &&
        rli->is_until_satisfied(thd, ev))
    {
      /*
        Setting abort_slave flag because we do not want additional message about
        error in query execution to be printed.
      */
      rli->abort_slave= 1;
      mysql_mutex_unlock(&rli->data_lock);
      delete ev;
      DBUG_RETURN(1);
    }

    { /**
         The following failure injecion works in cooperation with tests 
         setting @@global.debug= 'd,incomplete_group_in_relay_log'.
         Xid or Commit events are not executed to force the slave sql
         read hanging if the realy log does not have any more events.
      */
      DBUG_EXECUTE_IF("incomplete_group_in_relay_log",
                      if ((ev->get_type_code() == binary_log::XID_EVENT) ||
                          ((ev->get_type_code() == binary_log::QUERY_EVENT) &&
                           strcmp("COMMIT", ((Query_log_event *) ev)->query) == 0))
                      {
                        DBUG_ASSERT(thd->get_transaction()->cannot_safely_rollback(
                            Transaction_ctx::SESSION));
                        rli->abort_slave= 1;
                        mysql_mutex_unlock(&rli->data_lock);
                        delete ev;
                        rli->inc_event_relay_log_pos();
                        DBUG_RETURN(0);
                      };);
    }

    /*
      GTID protocol will put a FORMAT_DESCRIPTION_EVENT from the master with
      log_pos != 0 after each (re)connection if auto positioning is enabled.
      This means that the SQL thread might have already started to apply the
      current group but, as the IO thread had to reconnect, it left this
      group incomplete and will start it again from the beginning.
      So, before applying this FORMAT_DESCRIPTION_EVENT, we must let the
      worker roll back the current group and gracefully finish its work,
      before starting to apply the new (complete) copy of the group.
    */
    if (ev->get_type_code() == binary_log::FORMAT_DESCRIPTION_EVENT &&
        ev->server_id != ::server_id && ev->common_header->log_pos != 0 &&
        rli->is_parallel_exec() && rli->curr_group_seen_gtid)
    {
      if (coord_handle_partial_binlogged_transaction(rli, ev))
        /*
          In the case of an error, coord_handle_partial_binlogged_transaction
          will not try to get the rli->data_lock again.
        */
        DBUG_RETURN(1);
    }

    /* ptr_ev can change to NULL indicating MTS coorinator passed to a Worker */
    exec_res= apply_event_and_update_pos(ptr_ev, thd, rli);
    /*
      Note: the above call to apply_event_and_update_pos executes
      mysql_mutex_unlock(&rli->data_lock);
    */

    /* For deferred events, the ptr_ev is set to NULL
        in Deferred_log_events::add() function.
        Hence deferred events wont be deleted here.
        They will be deleted in Deferred_log_events::rewind() funciton.
    */
    if (*ptr_ev)
    {
      DBUG_ASSERT(*ptr_ev == ev); // event remains to belong to Coordinator

      DBUG_EXECUTE_IF("dbug.calculate_sbm_after_previous_gtid_log_event",
                    {
                      if (ev->get_type_code() == binary_log::PREVIOUS_GTIDS_LOG_EVENT)
                      {
                        const char act[]= "now signal signal.reached wait_for signal.done_sbm_calculation";
                        DBUG_ASSERT(opt_debug_sync_timeout > 0);
                        DBUG_ASSERT(!debug_sync_set_action(thd, STRING_WITH_LEN(act)));
                      }
                    };);
      /*
        Format_description_log_event should not be deleted because it will be
        used to read info about the relay log's format; it will be deleted when
        the SQL thread does not need it, i.e. when this thread terminates.
        ROWS_QUERY_LOG_EVENT is destroyed at the end of the current statement
        clean-up routine.
      */
      if (ev->get_type_code() != binary_log::FORMAT_DESCRIPTION_EVENT &&
          ev->get_type_code() != binary_log::ROWS_QUERY_LOG_EVENT)
      {
        DBUG_PRINT("info", ("Deleting the event after it has been executed"));
        delete ev;
        ev= NULL;
      }
    }

    /*
      exec_res == SLAVE_APPLY_EVENT_AND_UPDATE_POS_UPDATE_POS_ERROR
                  update_log_pos failed: this should not happen, so we
                  don't retry.
      exec_res == SLAVE_APPLY_EVENT_AND_UPDATE_POS_APPEND_JOB_ERROR
                  append_item_to_jobs() failed, this happened because
                  thread was killed while waiting for enqueue on worker.
    */
    if (exec_res >= SLAVE_APPLY_EVENT_AND_UPDATE_POS_UPDATE_POS_ERROR)
    {
      delete ev;
      DBUG_RETURN(1);
    }

    if (slave_trans_retries)
    {
      int temp_err= 0;
      bool silent= false;
      if (exec_res && !is_mts_worker(thd) /* no reexecution in MTS mode */ &&
          (temp_err= rli->has_temporary_error(thd, 0, &silent)) &&
          !thd->get_transaction()->cannot_safely_rollback(
              Transaction_ctx::SESSION))
      {
        const char *errmsg;
        /*
          We were in a transaction which has been rolled back because of a
          temporary error;
          let's seek back to BEGIN log event and retry it all again.
	  Note, if lock wait timeout (innodb_lock_wait_timeout exceeded)
	  there is no rollback since 5.0.13 (ref: manual).
          We have to not only seek but also
          a) init_info(), to seek back to hot relay log's start for later
          (for when we will come back to this hot log after re-processing the
          possibly existing old logs where BEGIN is: check_binlog_magic() will
          then need the cache to be at position 0 (see comments at beginning of
          init_info()).
          b) init_relay_log_pos(), because the BEGIN may be an older relay log.
        */
        if (rli->trans_retries < slave_trans_retries)
        {
          /*
            The transactions has to be rolled back before global_init_info is
            called. Because global_init_info will starts a new transaction if
            master_info_repository is TABLE.
          */
          rli->cleanup_context(thd, 1);
          /*
             We need to figure out if there is a test case that covers
             this part. \Alfranio.
          */
          if (global_init_info(rli->mi, false, SLAVE_SQL))
            sql_print_error("Failed to initialize the master info structure%s",
                            rli->get_for_channel_str());
          else if (rli->init_relay_log_pos(rli->get_group_relay_log_name(),
                                           rli->get_group_relay_log_pos(),
                                           true/*need_data_lock=true*/,
                                           &errmsg, 1))
            sql_print_error("Error initializing relay log position%s: %s",
                            rli->get_for_channel_str(), errmsg);
          else
          {
            exec_res= SLAVE_APPLY_EVENT_AND_UPDATE_POS_OK;
            /* chance for concurrent connection to get more locks */
            slave_sleep(thd, min<ulong>(rli->trans_retries, MAX_SLAVE_RETRY_PAUSE),
                        sql_slave_killed, rli);
            mysql_mutex_lock(&rli->data_lock); // because of SHOW STATUS
            if (!silent)
              rli->trans_retries++;
            
            rli->retried_trans++;
            mysql_mutex_unlock(&rli->data_lock);
            DBUG_PRINT("info", ("Slave retries transaction "
                                "rli->trans_retries: %lu", rli->trans_retries));
          }
        }
        else
        {
          thd->is_fatal_error= 1;
          rli->report(ERROR_LEVEL, thd->get_stmt_da()->mysql_errno(),
                      "Slave SQL thread retried transaction %lu time(s) "
                      "in vain, giving up. Consider raising the value of "
                      "the slave_transaction_retries variable.", rli->trans_retries);
        }
      }
      else if ((exec_res && !temp_err) ||
               (opt_using_transactions &&
                rli->get_group_relay_log_pos() == rli->get_event_relay_log_pos()))
      {
        /*
          Only reset the retry counter if the entire group succeeded
          or failed with a non-transient error.  On a successful
          event, the execution will proceed as usual; in the case of a
          non-transient error, the slave will stop with an error.
         */
        rli->trans_retries= 0; // restart from fresh
        DBUG_PRINT("info", ("Resetting retry counter, rli->trans_retries: %lu",
                            rli->trans_retries));
      }
    }
    if (exec_res)
      delete ev;
    DBUG_RETURN(exec_res);
  }
  mysql_mutex_unlock(&rli->data_lock);
  rli->report(ERROR_LEVEL, ER_SLAVE_RELAY_LOG_READ_FAILURE,
              ER(ER_SLAVE_RELAY_LOG_READ_FAILURE), "\
Could not parse relay log event entry. The possible reasons are: the master's \
binary log is corrupted (you can check this by running 'mysqlbinlog' on the \
binary log), the slave's relay log is corrupted (you can check this by running \
'mysqlbinlog' on the relay log), a network problem, or a bug in the master's \
or slave's MySQL code. If you want to check the master's binary log or slave's \
relay log, you will be able to know their names by issuing 'SHOW SLAVE STATUS' \
on this slave.\
");
  DBUG_RETURN(1);
}

static bool check_io_slave_killed(THD *thd, Master_info *mi, const char *info)
{
  if (io_slave_killed(thd, mi))
  {
    if (info)
      sql_print_information("%s%s", info, mi->get_for_channel_str());
    return TRUE;
  }
  return FALSE;
}

/**
  @brief Try to reconnect slave IO thread.

  @details Terminates current connection to master, sleeps for
  @c mi->connect_retry msecs and initiates new connection with
  @c safe_reconnect(). Variable pointed by @c retry_count is increased -
  if it exceeds @c mi->retry_count then connection is not re-established
  and function signals error.
  Unless @c suppres_warnings is TRUE, a warning is put in the server error log
  when reconnecting. The warning message and messages used to report errors
  are taken from @c messages array. In case @c mi->retry_count is exceeded,
  no messages are added to the log.

  @param[in]     thd                 Thread context.
  @param[in]     mysql               MySQL connection.
  @param[in]     mi                  Master connection information.
  @param[in,out] retry_count         Number of attempts to reconnect.
  @param[in]     suppress_warnings   TRUE when a normal net read timeout 
                                     has caused to reconnecting.
  @param[in]     messages            Messages to print/log, see 
                                     reconnect_messages[] array.

  @retval        0                   OK.
  @retval        1                   There was an error.
*/

static int try_to_reconnect(THD *thd, MYSQL *mysql, Master_info *mi,
                            uint *retry_count, bool suppress_warnings,
                            const char *messages[SLAVE_RECON_MSG_MAX])
{
  mi->slave_running= MYSQL_SLAVE_RUN_NOT_CONNECT;
  thd->proc_info= messages[SLAVE_RECON_MSG_WAIT];
  thd->clear_active_vio();
  end_server(mysql);
  if ((*retry_count)++)
  {
    if (*retry_count > mi->retry_count)
      return 1;                             // Don't retry forever
    slave_sleep(thd, mi->connect_retry, io_slave_killed, mi);
  }
  if (check_io_slave_killed(thd, mi, messages[SLAVE_RECON_MSG_KILLED_WAITING]))
    return 1;
  thd->proc_info = messages[SLAVE_RECON_MSG_AFTER];
  if (!suppress_warnings) 
  {
    char buf[256], llbuff[22];
    my_snprintf(buf, sizeof(buf), messages[SLAVE_RECON_MSG_FAILED], 
                mi->get_io_rpl_log_name(), llstr(mi->get_master_log_pos(),
                llbuff));
    /* 
      Raise a warining during registering on master/requesting dump.
      Log a message reading event.
    */
    if (messages[SLAVE_RECON_MSG_COMMAND][0])
    {
      mi->report(WARNING_LEVEL, ER_SLAVE_MASTER_COM_FAILURE,
                 ER(ER_SLAVE_MASTER_COM_FAILURE), 
                 messages[SLAVE_RECON_MSG_COMMAND], buf);
    }
    else
    {
      sql_print_information("%s%s", buf, mi->get_for_channel_str());
    }
  }
  if (safe_reconnect(thd, mysql, mi, 1) || io_slave_killed(thd, mi))
  {
    sql_print_information("%s", messages[SLAVE_RECON_MSG_KILLED_AFTER]);
    return 1;
  }
  return 0;
}


/**
  Slave IO thread entry point.

  @param arg Pointer to Master_info struct that holds information for
  the IO thread.

  @return Always 0.
*/
extern "C" void *handle_slave_io(void *arg)
{
  THD *thd= NULL; // needs to be first for thread_stack
  bool thd_added= false;
  MYSQL *mysql;
  Master_info *mi = (Master_info*)arg;
  Relay_log_info *rli= mi->rli;
  char llbuff[22];
  uint retry_count;
  bool suppress_warnings;
  int ret;
  int binlog_version;
#ifndef DBUG_OFF
  uint retry_count_reg= 0, retry_count_dump= 0, retry_count_event= 0;
#endif
  Global_THD_manager *thd_manager= Global_THD_manager::get_instance();
  // needs to call my_thread_init(), otherwise we get a coredump in DBUG_ stuff
  my_thread_init();
  DBUG_ENTER("handle_slave_io");

  DBUG_ASSERT(mi->inited);
  mysql= NULL ;
  retry_count= 0;

  mysql_mutex_lock(&mi->run_lock);
  /* Inform waiting threads that slave has started */
  mi->slave_run_id++;

#ifndef DBUG_OFF
  mi->events_until_exit = disconnect_slave_event_count;
#endif

  thd= new THD; // note that contructor of THD uses DBUG_ !
  THD_CHECK_SENTRY(thd);
  mi->info_thd = thd;

  #ifdef HAVE_PSI_INTERFACE
  // save the instrumentation for IO thread in mi->info_thd->scheduler
  struct PSI_thread *psi= PSI_THREAD_CALL(get_thread)();
  thd_set_psi(mi->info_thd, psi);
  #endif

  thd->thread_stack= (char*) &thd; // remember where our stack is
  mi->clear_error();
  mi->slave_running = 1;
  if (init_slave_thread(thd, SLAVE_THD_IO))
  {
    mysql_cond_broadcast(&mi->start_cond);
    mysql_mutex_unlock(&mi->run_lock);
    mi->report(ERROR_LEVEL, ER_SLAVE_FATAL_ERROR,
               ER_THD(thd, ER_SLAVE_FATAL_ERROR),
               "Failed during slave I/O thread initialization ");
    goto err;
  }

  thd_manager->add_thd(thd);
  thd_added= true;

  mi->abort_slave = 0;
  mysql_mutex_unlock(&mi->run_lock);
  mysql_cond_broadcast(&mi->start_cond);

  DBUG_PRINT("master_info",("log_file_name: '%s'  position: %s",
                            mi->get_master_log_name(),
                            llstr(mi->get_master_log_pos(), llbuff)));

  /* This must be called before run any binlog_relay_io hooks */
  my_set_thread_local(RPL_MASTER_INFO, mi);

  if (RUN_HOOK(binlog_relay_io, thread_start, (thd, mi)))
  {
    mi->report(ERROR_LEVEL, ER_SLAVE_FATAL_ERROR,
               ER(ER_SLAVE_FATAL_ERROR), "Failed to run 'thread_start' hook");
    goto err;
  }

  if (!(mi->mysql = mysql = mysql_init(NULL)))
  {
    mi->report(ERROR_LEVEL, ER_SLAVE_FATAL_ERROR,
               ER(ER_SLAVE_FATAL_ERROR), "error in mysql_init()");
    goto err;
  }

  THD_STAGE_INFO(thd, stage_connecting_to_master);
  // we can get killed during safe_connect
  if (!safe_connect(thd, mysql, mi))
  {
    sql_print_information("Slave I/O thread%s: connected to master '%s@%s:%d',"
                          "replication started in log '%s' at position %s",
                          mi->get_for_channel_str(),
                          mi->get_user(), mi->host, mi->port,
			  mi->get_io_rpl_log_name(),
			  llstr(mi->get_master_log_pos(), llbuff));
  }
  else
  {
    sql_print_information("Slave I/O thread%s killed while connecting to master",
                          mi->get_for_channel_str());
    goto err;
  }

connected:

  /*
    When using auto positioning, the slave IO thread will always start reading
    a transaction from the beginning of the transaction (transaction's first
    event). So, we have to reset the transaction boundary parser after
    (re)connecting.
    If not using auto positioning, the Relay_log_info::rli_init_info() took
    care of putting the mi->transaction_parser in the correct state when
    initializing Received_gtid_set from relay log during slave server starts,
    as the IO thread might had stopped in the middle of a transaction.
  */
  if (mi->is_auto_position())
  {
    mi->transaction_parser.reset();
    mi->clear_last_gtid_queued();
  }

    DBUG_EXECUTE_IF("dbug.before_get_running_status_yes",
                    {
                      const char act[]=
                        "now "
                        "wait_for signal.io_thread_let_running";
                      DBUG_ASSERT(opt_debug_sync_timeout > 0);
                      DBUG_ASSERT(!debug_sync_set_action(thd, 
                                                         STRING_WITH_LEN(act)));
                    };);
    DBUG_EXECUTE_IF("dbug.calculate_sbm_after_previous_gtid_log_event",
                    {
                      /* Fake that thread started 3 mints ago */
                      thd->start_time.tv_sec-=180;
                    };);
  mysql_mutex_lock(&mi->run_lock);
  mi->slave_running= MYSQL_SLAVE_RUN_CONNECT;
  mysql_mutex_unlock(&mi->run_lock);

  thd->slave_net = &mysql->net;
  THD_STAGE_INFO(thd, stage_checking_master_version);
  ret= get_master_version_and_clock(mysql, mi);
  if (!ret)
    ret= get_master_uuid(mysql, mi);
  if (!ret)
    ret= io_thread_init_commands(mysql, mi);

  if (ret == 1)
    /* Fatal error */
    goto err;

  if (ret == 2) 
  { 
    if (check_io_slave_killed(mi->info_thd, mi, "Slave I/O thread killed "
                              "while calling get_master_version_and_clock(...)"))
      goto err;
    suppress_warnings= FALSE;
    /* Try to reconnect because the error was caused by a transient network problem */
    if (try_to_reconnect(thd, mysql, mi, &retry_count, suppress_warnings,
                             reconnect_messages[SLAVE_RECON_ACT_REG]))
      goto err;
    goto connected;
  } 

  mysql_mutex_lock(&mi->data_lock);
  binlog_version= mi->get_mi_description_event()->binlog_version;
  mysql_mutex_unlock(&mi->data_lock);

  if (binlog_version > 1)
  {
    /*
      Register ourselves with the master.
    */
    THD_STAGE_INFO(thd, stage_registering_slave_on_master);
    if (register_slave_on_master(mysql, mi, &suppress_warnings))
    {
      if (!check_io_slave_killed(thd, mi, "Slave I/O thread killed "
                                "while registering slave on master"))
      {
        sql_print_error("Slave I/O thread couldn't register on master");
        if (try_to_reconnect(thd, mysql, mi, &retry_count, suppress_warnings,
                             reconnect_messages[SLAVE_RECON_ACT_REG]))
          goto err;
      }
      else
        goto err;
      goto connected;
    }
    DBUG_EXECUTE_IF("FORCE_SLAVE_TO_RECONNECT_REG", 
      if (!retry_count_reg)
      {
        retry_count_reg++;
        sql_print_information("Forcing to reconnect slave I/O thread%s",
                              mi->get_for_channel_str());
        if (try_to_reconnect(thd, mysql, mi, &retry_count, suppress_warnings,
                             reconnect_messages[SLAVE_RECON_ACT_REG]))
          goto err;
        goto connected;
      });
  }

  DBUG_PRINT("info",("Starting reading binary log from master"));
  while (!io_slave_killed(thd,mi))
  {
    THD_STAGE_INFO(thd, stage_requesting_binlog_dump);
    if (request_dump(thd, mysql, mi, &suppress_warnings))
    {
      sql_print_error("Failed on request_dump()%s", mi->get_for_channel_str());
      if (check_io_slave_killed(thd, mi, "Slave I/O thread killed while \
requesting master dump") ||
          try_to_reconnect(thd, mysql, mi, &retry_count, suppress_warnings,
                           reconnect_messages[SLAVE_RECON_ACT_DUMP]))
        goto err;
      goto connected;
    }
    DBUG_EXECUTE_IF("FORCE_SLAVE_TO_RECONNECT_DUMP", 
      if (!retry_count_dump)
      {
        retry_count_dump++;
        sql_print_information("Forcing to reconnect slave I/O thread%s",
                              mi->get_for_channel_str());
        if (try_to_reconnect(thd, mysql, mi, &retry_count, suppress_warnings,
                             reconnect_messages[SLAVE_RECON_ACT_DUMP]))
          goto err;
        goto connected;
      });
    const char *event_buf;

    DBUG_ASSERT(mi->last_error().number == 0);
    while (!io_slave_killed(thd,mi))
    {
      ulong event_len;
      /*
         We say "waiting" because read_event() will wait if there's nothing to
         read. But if there's something to read, it will not wait. The
         important thing is to not confuse users by saying "reading" whereas
         we're in fact receiving nothing.
      */
      THD_STAGE_INFO(thd, stage_waiting_for_master_to_send_event);
      event_len= read_event(mysql, mi, &suppress_warnings);

      DBUG_EXECUTE_IF("relay_xid_trigger",
        if (event_len != packet_error)
        {
          const char* event_buf= (const char*)mysql->net.read_pos + 1;
          Log_event_type event_type= (Log_event_type)
                                        event_buf[EVENT_TYPE_OFFSET];
          if (event_type == XID_EVENT)
          {
            const char act[]= "now signal relay_xid_reached wait_for resume";
            DBUG_ASSERT(!debug_sync_set_action(current_thd,
                                               STRING_WITH_LEN(act)));
          }
        }
      );

      if (check_io_slave_killed(thd, mi, "Slave I/O thread killed while \
reading event"))
        goto err;
      DBUG_EXECUTE_IF("FORCE_SLAVE_TO_RECONNECT_EVENT",
        if (!retry_count_event)
        {
          retry_count_event++;
          sql_print_information("Forcing to reconnect slave I/O thread%s",
                                mi->get_for_channel_str());
          if (try_to_reconnect(thd, mysql, mi, &retry_count, suppress_warnings,
                               reconnect_messages[SLAVE_RECON_ACT_EVENT]))
            goto err;
          goto connected;
        });

      if (event_len == packet_error)
      {
        uint mysql_error_number= mysql_errno(mysql);
        switch (mysql_error_number) {
        case CR_NET_PACKET_TOO_LARGE:
          sql_print_error("\
Log entry on master is longer than slave_max_allowed_packet (%lu) on \
slave. If the entry is correct, restart the server with a higher value of \
slave_max_allowed_packet",
                         slave_max_allowed_packet);
          mi->report(ERROR_LEVEL, ER_NET_PACKET_TOO_LARGE,
                     "%s", "Got a packet bigger than 'slave_max_allowed_packet' bytes");
          goto err;
        case ER_MASTER_FATAL_ERROR_READING_BINLOG:
          mi->report(ERROR_LEVEL, ER_MASTER_FATAL_ERROR_READING_BINLOG,
                     ER(ER_MASTER_FATAL_ERROR_READING_BINLOG),
                     mysql_error_number, mysql_error(mysql));
          goto err;
        case ER_OUT_OF_RESOURCES:
          sql_print_error("\
Stopping slave I/O thread due to out-of-memory error from master");
          mi->report(ERROR_LEVEL, ER_OUT_OF_RESOURCES,
                     "%s", ER(ER_OUT_OF_RESOURCES));
          goto err;
        }
        if (try_to_reconnect(thd, mysql, mi, &retry_count, suppress_warnings,
                             reconnect_messages[SLAVE_RECON_ACT_EVENT]))
          goto err;
        goto connected;
      } // if (event_len == packet_error)

      retry_count=0;                    // ok event, reset retry counter
      THD_STAGE_INFO(thd, stage_queueing_master_event_to_the_relay_log);
      event_buf= (const char*)mysql->net.read_pos + 1;
      DBUG_PRINT("info", ("IO thread received event of type %s",
                 Log_event::get_type_str(
                            (Log_event_type)event_buf[EVENT_TYPE_OFFSET])));
      if (RUN_HOOK(binlog_relay_io, after_read_event,
                   (thd, mi,(const char*)mysql->net.read_pos + 1,
                    event_len, &event_buf, &event_len)))
      {
        mi->report(ERROR_LEVEL, ER_SLAVE_FATAL_ERROR,
                   ER(ER_SLAVE_FATAL_ERROR),
                   "Failed to run 'after_read_event' hook");
        goto err;
      }

      /* XXX: 'synced' should be updated by queue_event to indicate
         whether event has been synced to disk */
      bool synced= 0;
      if (queue_event(mi, event_buf, event_len))
      {
        mi->report(ERROR_LEVEL, ER_SLAVE_RELAY_LOG_WRITE_FAILURE,
                   ER(ER_SLAVE_RELAY_LOG_WRITE_FAILURE),
                   "could not queue event from master");
        goto err;
      }
      if (RUN_HOOK(binlog_relay_io, after_queue_event,
                   (thd, mi, event_buf, event_len, synced)))
      {
        mi->report(ERROR_LEVEL, ER_SLAVE_FATAL_ERROR,
                   ER(ER_SLAVE_FATAL_ERROR),
                   "Failed to run 'after_queue_event' hook");
        goto err;
      }

      mysql_mutex_lock(&mi->data_lock);
      if (flush_master_info(mi, FALSE))
      {
        mi->report(ERROR_LEVEL, ER_SLAVE_FATAL_ERROR,
                   ER(ER_SLAVE_FATAL_ERROR),
                   "Failed to flush master info.");
        mysql_mutex_unlock(&mi->data_lock);
        goto err;
      }
      mysql_mutex_unlock(&mi->data_lock);

      /*
        Pause the IO thread execution and wait for
        'continue_after_queue_event' signal to continue IO thread
        execution.
      */
      DBUG_EXECUTE_IF("pause_after_queue_event",
                      {
                        const char act[]=
                          "now SIGNAL reached_after_queue_event "
                          "WAIT_FOR continue_after_queue_event";
                        DBUG_ASSERT(!debug_sync_set_action(current_thd,
                                                           STRING_WITH_LEN(act)));
                      };);

      /*
        See if the relay logs take too much space.
        We don't lock mi->rli->log_space_lock here; this dirty read saves time
        and does not introduce any problem:
        - if mi->rli->ignore_log_space_limit is 1 but becomes 0 just after (so
        the clean value is 0), then we are reading only one more event as we
        should, and we'll block only at the next event. No big deal.
        - if mi->rli->ignore_log_space_limit is 0 but becomes 1 just after (so
        the clean value is 1), then we are going into wait_for_relay_log_space()
        for no reason, but this function will do a clean read, notice the clean
        value and exit immediately.
      */
#ifndef DBUG_OFF
      {
        char llbuf1[22], llbuf2[22];
        DBUG_PRINT("info", ("log_space_limit=%s log_space_total=%s \
ignore_log_space_limit=%d",
                            llstr(rli->log_space_limit,llbuf1),
                            llstr(rli->log_space_total,llbuf2),
                            (int) rli->ignore_log_space_limit));
      }
#endif

      if (rli->log_space_limit && rli->log_space_limit <
          rli->log_space_total &&
          !rli->ignore_log_space_limit)
        if (wait_for_relay_log_space(rli))
        {
          sql_print_error("Slave I/O thread aborted while waiting for relay"
                          " log space");
          goto err;
        }
      DBUG_EXECUTE_IF("flush_after_reading_user_var_event",
                      {
                      if (event_buf[EVENT_TYPE_OFFSET] == binary_log::USER_VAR_EVENT)
                      {
                      const char act[]= "now signal Reached wait_for signal.flush_complete_continue";
                      DBUG_ASSERT(opt_debug_sync_timeout > 0);
                      DBUG_ASSERT(!debug_sync_set_action(current_thd,
                                                         STRING_WITH_LEN(act)));

                      }
                      });
      DBUG_EXECUTE_IF("stop_io_after_reading_gtid_log_event",
        if (event_buf[EVENT_TYPE_OFFSET] == binary_log::GTID_LOG_EVENT)
          thd->killed= THD::KILLED_NO_VALUE;
      );
      DBUG_EXECUTE_IF("stop_io_after_reading_query_log_event",
        if (event_buf[EVENT_TYPE_OFFSET] == binary_log::QUERY_EVENT)
          thd->killed= THD::KILLED_NO_VALUE;
      );
      DBUG_EXECUTE_IF("stop_io_after_reading_user_var_log_event",
        if (event_buf[EVENT_TYPE_OFFSET] == binary_log::USER_VAR_EVENT)
          thd->killed= THD::KILLED_NO_VALUE;
      );
      DBUG_EXECUTE_IF("stop_io_after_reading_table_map_event",
        if (event_buf[EVENT_TYPE_OFFSET] == binary_log::TABLE_MAP_EVENT)
          thd->killed= THD::KILLED_NO_VALUE;
      );
      DBUG_EXECUTE_IF("stop_io_after_reading_xid_log_event",
        if (event_buf[EVENT_TYPE_OFFSET] == binary_log::XID_EVENT)
          thd->killed= THD::KILLED_NO_VALUE;
      );
      DBUG_EXECUTE_IF("stop_io_after_reading_write_rows_log_event",
        if (event_buf[EVENT_TYPE_OFFSET] == binary_log::WRITE_ROWS_EVENT)
          thd->killed= THD::KILLED_NO_VALUE;
      );
      DBUG_EXECUTE_IF("stop_io_after_reading_unknown_event",
        if (event_buf[EVENT_TYPE_OFFSET] >= binary_log::ENUM_END_EVENT)
          thd->killed= THD::KILLED_NO_VALUE;
      );
      DBUG_EXECUTE_IF("stop_io_after_queuing_event",
        thd->killed= THD::KILLED_NO_VALUE;
      );
      /*
        After event is flushed to relay log file, memory used
        by thread's mem_root is not required any more.
        Hence adding free_root(thd->mem_root,...) to do the
        cleanup, otherwise a long running IO thread can
        cause OOM error.
      */
      free_root(thd->mem_root, MYF(MY_KEEP_PREALLOC));
    }
  }

  // error = 0;
err:
  // print the current replication position
  sql_print_information("Slave I/O thread exiting%s, read up to log '%s', position %s",
                        mi->get_for_channel_str(), mi->get_io_rpl_log_name(),
                        llstr(mi->get_master_log_pos(), llbuff));
  (void) RUN_HOOK(binlog_relay_io, thread_stop, (thd, mi));
  thd->reset_query();
  thd->reset_db(NULL_CSTR);
  if (mysql)
  {
    /*
      Here we need to clear the active VIO before closing the
      connection with the master.  The reason is that THD::awake()
      might be called from terminate_slave_thread() because somebody
      issued a STOP SLAVE.  If that happends, the shutdown_active_vio()
      can be called in the middle of closing the VIO associated with
      the 'mysql' object, causing a crash.
    */
    thd->clear_active_vio();
    mysql_close(mysql);
    mi->mysql=0;
  }
  mysql_mutex_lock(&mi->data_lock);
  write_ignored_events_info_to_relay_log(thd, mi);
  mysql_mutex_unlock(&mi->data_lock);
  THD_STAGE_INFO(thd, stage_waiting_for_slave_mutex_on_exit);
  mysql_mutex_lock(&mi->run_lock);
  /*
    Clean information used to start slave in order to avoid
    security issues.
  */
  mi->reset_start_info();
  /* Forget the relay log's format */
  mysql_mutex_lock(&mi->data_lock);
  mi->set_mi_description_event(NULL);
  mysql_mutex_unlock(&mi->data_lock);

  // destructor will not free it, because net.vio is 0
  thd->get_protocol_classic()->end_net();

  thd->release_resources();
  THD_CHECK_SENTRY(thd);
  if (thd_added)
    thd_manager->remove_thd(thd);

  mi->abort_slave= 0;
  mi->slave_running= 0;
  mysql_mutex_lock(&mi->info_thd_lock);
  mi->info_thd= NULL;
  mysql_mutex_unlock(&mi->info_thd_lock);

  /*
    The thd can only be destructed after indirect references
    through mi->info_thd are cleared: mi->info_thd= NULL.

    For instance, user thread might be issuing show_slave_status
    and attempting to read mi->info_thd->get_proc_info().
    Therefore thd must only be deleted after info_thd is set
    to NULL.
  */
  delete thd;

  /*
    Note: the order of the two following calls (first broadcast, then unlock)
    is important. Otherwise a killer_thread can execute between the calls and
    delete the mi structure leading to a crash! (see BUG#25306 for details)
   */ 
  mysql_cond_broadcast(&mi->stop_cond);       // tell the world we are done
  DBUG_EXECUTE_IF("simulate_slave_delay_at_terminate_bug38694", sleep(5););
  mysql_mutex_unlock(&mi->run_lock);
  DBUG_LEAVE;                                   // Must match DBUG_ENTER()
  my_thread_end();
  ERR_remove_state(0);
  my_thread_exit(0);
  return(0);                                    // Avoid compiler warnings
}

/*
  Check the temporary directory used by commands like
  LOAD DATA INFILE.
 */
static 
int check_temp_dir(char* tmp_file, const char *channel_name)
{
  int fd;
  MY_DIR *dirp;
  char tmp_dir[FN_REFLEN];
  size_t tmp_dir_size;

  DBUG_ENTER("check_temp_dir");

  /*
    Get the directory from the temporary file.
  */
  dirname_part(tmp_dir, tmp_file, &tmp_dir_size);

  /*
    Check if the directory exists.
   */
  if (!(dirp=my_dir(tmp_dir,MYF(MY_WME))))
    DBUG_RETURN(1);
  my_dirend(dirp);

  /*
    Check permissions to create a file.
   */
  //append the server UUID to the temp file name.
  uint size_of_tmp_file_name= FN_REFLEN+TEMP_FILE_MAX_LEN * sizeof(char);
  char *unique_tmp_file_name= (char*)my_malloc(key_memory_rpl_slave_check_temp_dir,
                                               size_of_tmp_file_name, MYF(0));
  /*
    In the case of Multisource replication, the file create
    sometimes fail because of there is a race that a second SQL
    thread might create the same file and the creation fails.
    TO overcome this, we add a channel name to get a unique file name.
  */

  /* @TODO: dangerous. Prevent this buffer flow */
  my_snprintf(unique_tmp_file_name, size_of_tmp_file_name,
              "%s%s%s", tmp_file, channel_name, server_uuid);
  if ((fd= mysql_file_create(key_file_misc,
                             unique_tmp_file_name, CREATE_MODE,
                             O_WRONLY | O_BINARY | O_EXCL | O_NOFOLLOW,
                             MYF(MY_WME))) < 0)
  DBUG_RETURN(1);

  /*
    Clean up.
   */
  mysql_file_close(fd, MYF(0));

  mysql_file_delete(key_file_misc, unique_tmp_file_name, MYF(0));
  my_free(unique_tmp_file_name);
  DBUG_RETURN(0);
}

/*
  Worker thread for the parallel execution of the replication events.
*/
extern "C" void *handle_slave_worker(void *arg)
{
  THD *thd;                     /* needs to be first for thread_stack */
  bool thd_added= false;
  int error= 0;
  Slave_worker *w= (Slave_worker *) arg;
  Relay_log_info* rli= w->c_rli;
  ulong purge_cnt= 0;
  ulonglong purge_size= 0;
  struct slave_job_item _item, *job_item= &_item;
  Global_THD_manager *thd_manager= Global_THD_manager::get_instance();
  #ifdef HAVE_PSI_INTERFACE
  struct PSI_thread *psi;
  #endif

  my_thread_init();
  DBUG_ENTER("handle_slave_worker");

  thd= new THD;
  if (!thd)
  {
    sql_print_error("Failed during slave worker initialization%s",
                    rli->get_for_channel_str());
    goto err;
  }
  mysql_mutex_lock(&w->info_thd_lock);
  w->info_thd= thd;
  mysql_mutex_unlock(&w->info_thd_lock);
  thd->thread_stack = (char*)&thd;

  #ifdef HAVE_PSI_INTERFACE
  // save the instrumentation for worker thread in w->info_thd->scheduler
  psi= PSI_THREAD_CALL(get_thread)();
  thd_set_psi(w->info_thd, psi);
  #endif

  if (init_slave_thread(thd, SLAVE_THD_WORKER))
  {
    // todo make SQL thread killed
    sql_print_error("Failed during slave worker initialization%s",
                    rli->get_for_channel_str());
    goto err;
  }
  thd->rli_slave= w;
  thd->init_for_queries(w);
  /* Set applier thread InnoDB priority */
  set_thd_tx_priority(thd, rli->get_thd_tx_priority());

  thd_manager->add_thd(thd);
  thd_added= true;

  if (w->update_is_transactional())
  {
    rli->report(ERROR_LEVEL, ER_SLAVE_FATAL_ERROR, ER(ER_SLAVE_FATAL_ERROR),
                "Error checking if the worker repository is transactional.");
    goto err;
  }

  mysql_mutex_lock(&w->jobs_lock);
  w->running_status= Slave_worker::RUNNING;
  mysql_cond_signal(&w->jobs_cond);

  mysql_mutex_unlock(&w->jobs_lock);

  DBUG_ASSERT(thd->is_slave_error == 0);

  w->stats_exec_time= w->stats_read_time= 0;
  set_timespec_nsec(&w->ts_exec[0], 0);
  set_timespec_nsec(&w->ts_exec[1], 0);
  set_timespec_nsec(&w->stats_begin, 0);

  while (!error)
  {
    error= slave_worker_exec_job_group(w, rli);
  }

  /*
     Cleanup after an error requires clear_error() go first.
     Otherwise assert(!all) in binlog_rollback()
  */
  thd->clear_error();
  w->cleanup_context(thd, error);

  mysql_mutex_lock(&w->jobs_lock);

  while(de_queue(&w->jobs, job_item))
  {
    purge_cnt++;
    purge_size += job_item->data->common_header->data_written;
    DBUG_ASSERT(job_item->data);
    delete job_item->data;
  }

  DBUG_ASSERT(w->jobs.len == 0);

  mysql_mutex_unlock(&w->jobs_lock);

  mysql_mutex_lock(&rli->pending_jobs_lock);
  rli->pending_jobs -= purge_cnt;
  rli->mts_pending_jobs_size -= purge_size;
  DBUG_ASSERT(rli->mts_pending_jobs_size < rli->mts_pending_jobs_size_max);

  mysql_mutex_unlock(&rli->pending_jobs_lock);

  /*
     In MTS case cleanup_after_session() has be called explicitly.
     TODO: to make worker thd be deleted before Slave_worker instance.
  */
  if (thd->rli_slave)
  {
    w->cleanup_after_session();
    thd->rli_slave= NULL;
  }
  mysql_mutex_lock(&w->jobs_lock);

  struct timespec stats_end;
  set_timespec_nsec(&stats_end, 0);
  DBUG_PRINT("info", ("Worker %lu statistics: "
                      "events processed = %lu "
                      "online time = %llu "
                      "events exec time = %llu "
                      "events read time = %llu "
                      "hungry waits = %lu "
                      "priv queue overfills = %llu ",
                      w->id, w->events_done,
                      diff_timespec(&stats_end, &w->stats_begin),
                      w->stats_exec_time,
                      w->stats_read_time,
                      w->wq_empty_waits,
                      w->jobs.waited_overfill));

  w->running_status= Slave_worker::NOT_RUNNING;
  mysql_cond_signal(&w->jobs_cond);  // famous last goodbye

  mysql_mutex_unlock(&w->jobs_lock);

err:

  if (thd)
  {
    /*
       The slave code is very bad. Notice that it is missing
       several clean up calls here. I've just added what was
       necessary to avoid valgrind errors.
 
       /Alfranio
    */
    thd->get_protocol_classic()->end_net();

    /*
      to avoid close_temporary_tables() closing temp tables as those
      are Coordinator's burden.
    */
    thd->system_thread= NON_SYSTEM_THREAD;
    thd->release_resources();

    THD_CHECK_SENTRY(thd);
    if (thd_added)
      thd_manager->remove_thd(thd);
    delete thd;
  }

  my_thread_end();
  ERR_remove_state(0);
  my_thread_exit(0);
  DBUG_RETURN(0); 
}

/**
   Orders jobs by comparing relay log information.
*/

int mts_event_coord_cmp(LOG_POS_COORD *id1, LOG_POS_COORD *id2)
{
  longlong filecmp= strcmp(id1->file_name, id2->file_name);
  longlong poscmp= id1->pos - id2->pos;
  return (filecmp < 0  ? -1 : (filecmp > 0  ?  1 :
         (poscmp  < 0  ? -1 : (poscmp  > 0  ?  1 : 0))));
}

int mts_recovery_groups(Relay_log_info *rli)
{ 
  Log_event *ev= NULL;
  const char *errmsg= NULL;
  bool error= FALSE;
  bool flag_group_seen_begin= FALSE;
  uint recovery_group_cnt= 0;
  bool not_reached_commit= true;

  // Value-initialization, to avoid compiler warnings on push_back.
  Slave_job_group job_worker= Slave_job_group();

  IO_CACHE log;
  File file;
  LOG_INFO linfo;
  my_off_t offset= 0;
  MY_BITMAP *groups= &rli->recovery_groups;

  DBUG_ENTER("mts_recovery_groups");

  DBUG_ASSERT(rli->slave_parallel_workers == 0);

  /* 
     Although mts_recovery_groups() is reentrant it returns
     early if the previous invocation raised any bit in 
     recovery_groups bitmap.
  */
  if (rli->is_mts_recovery())
    DBUG_RETURN(0);

  /*
    Parallel applier recovery is based on master log name and
    position, on Group Replication we have several masters what
    makes impossible to recover parallel applier from that information.
    Since we always have GTID_MODE=ON on Group Replication, we can
    ignore the positions completely, seek the current relay log to the
    beginning and start from there. Already applied transactions will be
    skipped due to GTIDs auto skip feature and applier will resume from
    the last applied transaction.
  */
  if (msr_map.is_group_replication_channel_name(rli->get_channel(), true))
  {
    rli->recovery_parallel_workers= 0;
    rli->mts_recovery_group_cnt= 0;
    rli->set_group_relay_log_pos(BIN_LOG_HEADER_SIZE);
    rli->set_event_relay_log_pos(BIN_LOG_HEADER_SIZE);
    DBUG_RETURN(0);
  }

  /*
    Save relay log position to compare with worker's position.
  */
  LOG_POS_COORD cp=
  {
    (char *) rli->get_group_master_log_name(),
    rli->get_group_master_log_pos()
  };

  Format_description_log_event fdle(BINLOG_VERSION), *p_fdle= &fdle;

  if (!p_fdle->is_valid())
    DBUG_RETURN(TRUE);

  /*
    Gathers information on valuable workers and stores it in 
    above_lwm_jobs in asc ordered by the master binlog coordinates.
  */
  Prealloced_array<Slave_job_group, 16, true>
    above_lwm_jobs(PSI_NOT_INSTRUMENTED);
  above_lwm_jobs.reserve(rli->recovery_parallel_workers);

  for (uint id= 0; id < rli->recovery_parallel_workers; id++)
  {
    Slave_worker *worker=
      Rpl_info_factory::create_worker(opt_rli_repository_id, id, rli, true);

    if (!worker)
    {
      error= TRUE;
      goto err;
    }

    LOG_POS_COORD w_last= { const_cast<char*>(worker->get_group_master_log_name()),
                            worker->get_group_master_log_pos() };
    if (mts_event_coord_cmp(&w_last, &cp) > 0)
    {
      /*
        Inserts information into a dynamic array for further processing.
        The jobs/workers are ordered by the last checkpoint positions
        workers have seen.
      */
      job_worker.worker= worker;
      job_worker.checkpoint_log_pos= worker->checkpoint_master_log_pos;
      job_worker.checkpoint_log_name= worker->checkpoint_master_log_name;

      above_lwm_jobs.push_back(job_worker);
    }
    else
    {
      /*
        Deletes the worker because its jobs are included in the latest
        checkpoint.
      */
      delete worker;
    }
  }

  /*
    In what follows, the group Recovery Bitmap is constructed.

     seek(lwm);

     while(w= next(above_lwm_w))
       do
         read G
         if G == w->last_comm
           w.B << group_cnt++;
           RB |= w.B;
            break;
         else
           group_cnt++;
        while(!eof);
        continue;
  */
  DBUG_ASSERT(!rli->recovery_groups_inited);

  if (!above_lwm_jobs.empty())
  {
    bitmap_init(groups, NULL, MTS_MAX_BITS_IN_GROUP, FALSE);
    rli->recovery_groups_inited= true;
    bitmap_clear_all(groups);
  }
  rli->mts_recovery_group_cnt= 0;
  for (Slave_job_group *jg= above_lwm_jobs.begin();
       jg != above_lwm_jobs.end(); ++jg)
  {
    Slave_worker *w= jg->worker;
    LOG_POS_COORD w_last= { const_cast<char*>(w->get_group_master_log_name()),
                            w->get_group_master_log_pos() };
    bool checksum_detected= FALSE;

    sql_print_information("Slave: MTS group recovery relay log info based on "
                          "Worker-Id %lu, "
                          "group_relay_log_name %s, group_relay_log_pos %llu "
                          "group_master_log_name %s, group_master_log_pos %llu",
                          w->id,
                          w->get_group_relay_log_name(),
                          w->get_group_relay_log_pos(),
                          w->get_group_master_log_name(),
                          w->get_group_master_log_pos());

    recovery_group_cnt= 0;
    not_reached_commit= true;
    if (rli->relay_log.find_log_pos(&linfo, rli->get_group_relay_log_name(), 1))
    {
      error= TRUE;
      sql_print_error("Error looking for %s.", rli->get_group_relay_log_name());
      goto err;
    }
    offset= rli->get_group_relay_log_pos();
    for (int checking= 0 ; not_reached_commit; checking++)
    {
      if ((file= open_binlog_file(&log, linfo.log_file_name, &errmsg)) < 0)
      {
        error= TRUE;
        sql_print_error("%s", errmsg);
        goto err;
      }
      /*
        Looking for the actual relay checksum algorithm that is present in
        a FD at head events of the relay log.
      */
      if (!checksum_detected)
      {
        int i= 0;
        while (i < 4 && (ev= Log_event::read_log_event(&log,
               (mysql_mutex_t*) 0, p_fdle, 0)))
        {
          if (ev->get_type_code() == binary_log::FORMAT_DESCRIPTION_EVENT)
          {
            p_fdle->common_footer->checksum_alg=
                                   ev->common_footer->checksum_alg;
            checksum_detected= TRUE;
          }
          delete ev;
          i++;
        }
        if (!checksum_detected)
        {
          error= TRUE;
          sql_print_error("%s", "malformed or very old relay log which "
                          "does not have FormatDescriptor");
          goto err;
        }
      }

      my_b_seek(&log, offset);

      while (not_reached_commit &&
             (ev= Log_event::read_log_event(&log, 0, p_fdle,
                                            opt_slave_sql_verify_checksum)))
      {
        DBUG_ASSERT(ev->is_valid());

        if (ev->get_type_code() == binary_log::FORMAT_DESCRIPTION_EVENT)
          p_fdle->common_footer->checksum_alg= ev->common_footer->checksum_alg;

        if (ev->get_type_code() == binary_log::ROTATE_EVENT ||
            ev->get_type_code() == binary_log::FORMAT_DESCRIPTION_EVENT ||
            ev->get_type_code() == binary_log::PREVIOUS_GTIDS_LOG_EVENT)
        {
          delete ev;
          ev= NULL;
          continue;
        }

        DBUG_PRINT("mts", ("Event Recoverying relay log info "
                   "group_mster_log_name %s, event_master_log_pos %llu type code %u.",
                   linfo.log_file_name, ev->common_header->log_pos,
                   ev->get_type_code()));

        if (ev->starts_group())
        {
          flag_group_seen_begin= true;
        }
        else if ((ev->ends_group() || !flag_group_seen_begin) &&
                 !is_gtid_event(ev))
        {
          int ret= 0;
          LOG_POS_COORD ev_coord= { (char *) rli->get_group_master_log_name(),
                                      ev->common_header->log_pos };
          flag_group_seen_begin= false;
          recovery_group_cnt++;

          sql_print_information("Slave: MTS group recovery relay log info "
                                "group_master_log_name %s, "
                                "event_master_log_pos %llu.",
                                rli->get_group_master_log_name(),
                                ev->common_header->log_pos);
          if ((ret= mts_event_coord_cmp(&ev_coord, &w_last)) == 0)
          {
#ifndef DBUG_OFF
            for (uint i= 0; i <= w->checkpoint_seqno; i++)
            {
              if (bitmap_is_set(&w->group_executed, i))
                DBUG_PRINT("mts", ("Bit %u is set.", i));
              else
                DBUG_PRINT("mts", ("Bit %u is not set.", i));
            }
#endif
            DBUG_PRINT("mts",
                       ("Doing a shift ini(%lu) end(%lu).",
                       (w->checkpoint_seqno + 1) - recovery_group_cnt,
                        w->checkpoint_seqno));

            for (uint i= (w->checkpoint_seqno + 1) - recovery_group_cnt,
                 j= 0; i <= w->checkpoint_seqno; i++, j++)
            {
              if (bitmap_is_set(&w->group_executed, i))
              {
                DBUG_PRINT("mts", ("Setting bit %u.", j));
                bitmap_fast_test_and_set(groups, j);
              }
            }
            not_reached_commit= false;
          }
          else
            DBUG_ASSERT(ret < 0);
        }
        delete ev;
        ev= NULL;
      }
      end_io_cache(&log);
      mysql_file_close(file, MYF(MY_WME));
      offset= BIN_LOG_HEADER_SIZE;
      if (not_reached_commit && rli->relay_log.find_next_log(&linfo, 1))
      {
         error= TRUE;
         sql_print_error("Error looking for file after %s.", linfo.log_file_name);
         goto err;
      }
    }

    rli->mts_recovery_group_cnt= (rli->mts_recovery_group_cnt < recovery_group_cnt ?
      recovery_group_cnt : rli->mts_recovery_group_cnt);
  }

  DBUG_ASSERT(!rli->recovery_groups_inited ||
              rli->mts_recovery_group_cnt <= groups->n_bits);

err:
  
  for (Slave_job_group *jg= above_lwm_jobs.begin();
       jg != above_lwm_jobs.end(); ++jg)
  {
    delete jg->worker;
  }

  if (rli->mts_recovery_group_cnt == 0)
    rli->clear_mts_recovery_groups();

  DBUG_RETURN(error ? ER_MTS_RECOVERY_FAILURE : 0);
}

/**
   Processing rli->gaq to find out the low-water-mark (lwm) coordinates
   which is stored into the cental recovery table.

   @param rli            pointer to Relay-log-info of Coordinator
   @param period         period of processing GAQ, normally derived from
                         @c mts_checkpoint_period
   @param force          if TRUE then hang in a loop till some progress
   @param need_data_lock False if rli->data_lock mutex is aquired by
                         the caller.

   @return FALSE success, TRUE otherwise
*/
bool mts_checkpoint_routine(Relay_log_info *rli, ulonglong period,
                            bool force, bool need_data_lock)
{
  ulong cnt;
  bool error= FALSE;
  struct timespec curr_clock;
  bool binlog_prot_acquired= false;

  DBUG_ENTER("checkpoint_routine");

#ifndef DBUG_OFF
  if (DBUG_EVALUATE_IF("check_slave_debug_group", 1, 0))
  {
    if (!rli->gaq->count_done(rli))
      DBUG_RETURN(FALSE);
  }
#endif

  /*
    rli->checkpoint_group can have two possible values due to
    two possible status of the last (being scheduled) group. 
  */
  DBUG_ASSERT(!rli->gaq->full() ||
              ((rli->checkpoint_seqno == rli->checkpoint_group -1 &&
                rli->mts_group_status == Relay_log_info::MTS_IN_GROUP) ||
               rli->checkpoint_seqno == rli->checkpoint_group));

  /*
    Currently, the checkpoint routine is being called by the SQL Thread.
    For that reason, this function is called call from appropriate points
    in the SQL Thread's execution path and the elapsed time is calculated
    here to check if it is time to execute it.
  */
  set_timespec_nsec(&curr_clock, 0);
  ulonglong diff= diff_timespec(&curr_clock, &rli->last_clock);
  if (!force && diff < period)
  {
    /*
      We do not need to execute the checkpoint now because
      the time elapsed is not enough.
    */
    DBUG_RETURN(FALSE);
  }

 do
  {
    if (!is_mts_db_partitioned(rli))
      mysql_mutex_lock(&rli->mts_gaq_LOCK);

    cnt= rli->gaq->move_queue_head(&rli->workers);

    if (!is_mts_db_partitioned(rli))
      mysql_mutex_unlock(&rli->mts_gaq_LOCK);
#ifndef DBUG_OFF
    if (DBUG_EVALUATE_IF("check_slave_debug_group", 1, 0) &&
        cnt != opt_mts_checkpoint_period)
      sql_print_error("This an error cnt != mts_checkpoint_period");
#endif
  } while (!sql_slave_killed(rli->info_thd, rli) &&
           cnt == 0 && force &&
           !DBUG_EVALUATE_IF("check_slave_debug_group", 1, 0) &&
           (my_sleep(rli->mts_coordinator_basic_nap), 1));
  /*
    This checks how many consecutive jobs where processed.
    If this value is different than zero the checkpoint
    routine can proceed. Otherwise, there is nothing to be
    done.
  */
  if (cnt == 0)
    goto end;

 /*
    The workers have completed  cnt jobs from the gaq. This means that we
    should increment C->jobs_done by cnt.
  */
  if (!is_mts_worker(rli->info_thd) &&
      !is_mts_db_partitioned(rli))
  {
    DBUG_PRINT("info", ("jobs_done this itr=%ld", cnt));
    static_cast<Mts_submode_logical_clock*>
      (rli->current_mts_submode)->jobs_done+= cnt;
  }

  /* TODO: 
     to turn the least occupied selection in terms of jobs pieces
  */
  for (Slave_worker **it= rli->workers.begin();
       it != rli->workers.begin(); ++it)
  {
    Slave_worker *w_i= *it;
    rli->least_occupied_workers[w_i->id]= w_i->jobs.len;
  };
  std::sort(rli->least_occupied_workers.begin(),
            rli->least_occupied_workers.end());

  if (need_data_lock)
  {
    THD * const info_thd= rli->info_thd;
    const ulong timeout= info_thd->variables.lock_wait_timeout;

    /*
      Acquire protection against global BINLOG lock before rli->data_lock is
      locked (otherwise we would also block SHOW SLAVE STATUS).
    */
    DBUG_ASSERT(!info_thd->backup_binlog_lock.is_acquired());
    DBUG_PRINT("debug", ("Acquiring binlog protection lock"));
    mysql_mutex_assert_not_owner(&rli->data_lock);
    error= info_thd->backup_binlog_lock.acquire_protection(info_thd,
                                                           MDL_EXPLICIT,
                                                           timeout);
    if (error)
      goto end;

    binlog_prot_acquired= true;

    mysql_mutex_lock(&rli->data_lock);
  }
  else
  {
    mysql_mutex_assert_owner(&rli->data_lock);
    DBUG_ASSERT(rli->info_thd->backup_binlog_lock.is_protection_acquired());
  }

  /*
    "Coordinator::commit_positions" {

    rli->gaq->lwm has been updated in move_queue_head() and
    to contain all but rli->group_master_log_name which
    is altered solely by Coordinator at special checkpoints.
  */
  rli->set_group_master_log_pos(rli->gaq->lwm.group_master_log_pos);
  rli->set_group_relay_log_pos(rli->gaq->lwm.group_relay_log_pos);
  DBUG_PRINT("mts", ("New checkpoint %llu %llu %s",
             rli->gaq->lwm.group_master_log_pos,
             rli->gaq->lwm.group_relay_log_pos,
             rli->gaq->lwm.group_relay_log_name));

  if (rli->gaq->lwm.group_relay_log_name[0] != 0)
    rli->set_group_relay_log_name(rli->gaq->lwm.group_relay_log_name);

  /* 
     todo: uncomment notifies when UNTIL will be supported

     rli->notify_group_master_log_name_update();
     rli->notify_group_relay_log_name_update();

     Todo: optimize with if (wait_flag) broadcast
         waiter: set wait_flag; waits....; drops wait_flag;
  */

  error= rli->flush_info(TRUE);

  mysql_cond_broadcast(&rli->data_cond);
  if (need_data_lock)
    mysql_mutex_unlock(&rli->data_lock);

  /*
    We need to ensure that this is never called at this point when
    cnt is zero. This value means that the checkpoint information
    will be completely reset.
  */
  rli->reset_notified_checkpoint(cnt, rli->gaq->lwm.ts, need_data_lock);

  /* end-of "Coordinator::"commit_positions" */

end:

  if (binlog_prot_acquired)
  {
    DBUG_PRINT("debug", ("Releasing binlog protection lock"));
    rli->info_thd->backup_binlog_lock.release_protection(rli->info_thd);
  }

#ifndef DBUG_OFF
  if (DBUG_EVALUATE_IF("check_slave_debug_group", 1, 0))
    DBUG_SUICIDE();
#endif
  set_timespec_nsec(&rli->last_clock, 0);

  DBUG_RETURN(error);
}

/**
   Instantiation of a Slave_worker and forking out a single Worker thread.
   
   @param  rli  Coordinator's Relay_log_info pointer
   @param  i    identifier of the Worker

   @return 0 suppress or 1 if fails
*/
int slave_start_single_worker(Relay_log_info *rli, ulong i)
{
  int error= 0;
  my_thread_handle th;
  Slave_worker *w= NULL;

  mysql_mutex_assert_owner(&rli->run_lock);

  if (!(w=
        Rpl_info_factory::create_worker(opt_rli_repository_id, i, rli, false)))
  {
    sql_print_error("Failed during slave worker thread creation%s",
                    rli->get_for_channel_str());
    error= 1;
    goto err;
  }

  if (w->init_worker(rli, i))
  {
    sql_print_error("Failed during slave worker thread creation%s",
                    rli->get_for_channel_str());
    error= 1;
    goto err;
  }

  // We assume that workers are added in sequential order here.
  DBUG_ASSERT(i == rli->workers.size());
  if (i >= rli->workers.size())
    rli->workers.resize(i+1);
  rli->workers[i]= w;

  w->currently_executing_gtid.set_automatic();

  if (DBUG_EVALUATE_IF("mts_worker_thread_fails", i == 1, 0) ||
      (error= mysql_thread_create(key_thread_slave_worker, &th,
                                  &connection_attrib, handle_slave_worker,
                                  (void*) w)))
  {
    sql_print_error("Failed during slave worker thread creation%s (errno= %d)",
                    rli->get_for_channel_str(), error);
    error= 1;
    goto err;
  }
  
  mysql_mutex_lock(&w->jobs_lock);
  if (w->running_status == Slave_worker::NOT_RUNNING)
    mysql_cond_wait(&w->jobs_cond, &w->jobs_lock);
  mysql_mutex_unlock(&w->jobs_lock);
  // Least occupied inited with zero
  {
    ulong jobs_len= w->jobs.len;
    rli->least_occupied_workers.push_back(jobs_len);
  }
err:
  if (error && w)
  {
    delete w;
    /*
      Any failure after array inserted must follow with deletion
      of just created item.
    */
    if (rli->workers.size() == i + 1)
      rli->workers.erase(i);
  }
  return error;
}

/**
   Initialization of the central rli members for Coordinator's role,
   communication channels such as Assigned Partition Hash (APH),
   and starting the Worker pool.

   @param  n   Number of configured Workers in the upcoming session.

   @return 0         success
           non-zero  as failure
*/
int slave_start_workers(Relay_log_info *rli, ulong n, bool *mts_inited)
{
  uint i;
  int error= 0;

  mysql_mutex_assert_owner(&rli->run_lock);

  if (n == 0 && rli->mts_recovery_group_cnt == 0)
  {
    rli->workers.clear();
    goto end;
  }

  *mts_inited= true;

  /*
    The requested through argument number of Workers can be different 
     from the previous time which ended with an error. Thereby
     the effective number of configured Workers is max of the two.
  */
  rli->init_workers(max(n, rli->recovery_parallel_workers));

  rli->last_assigned_worker= NULL;     // associated with curr_group_assigned
  // Least_occupied_workers array to hold items size of Slave_jobs_queue::len
  rli->least_occupied_workers.resize(n); 

  /* 
     GAQ  queue holds seqno:s of scheduled groups. C polls workers in 
     @c opt_mts_checkpoint_period to update GAQ (see @c next_event())
     The length of GAQ is set to be equal to checkpoint_group.
     Notice, the size matters for mts_checkpoint_routine's progress loop.
  */

  rli->gaq= new Slave_committed_queue(rli->get_group_master_log_name(),
                                      rli->checkpoint_group, n);
  if (!rli->gaq->inited)
    return 1;

  // length of WQ is actually constant though can be made configurable
  rli->mts_slave_worker_queue_len_max= mts_slave_worker_queue_len_max;
  rli->mts_pending_jobs_size= 0;
  rli->mts_pending_jobs_size_max= ::opt_mts_pending_jobs_size_max;
  rli->mts_wq_underrun_w_id= MTS_WORKER_UNDEF;
  rli->mts_wq_excess_cnt= 0;
  rli->mts_wq_overrun_cnt= 0;
  rli->mts_wq_oversize= FALSE;
  rli->mts_coordinator_basic_nap= mts_coordinator_basic_nap;
  rli->mts_worker_underrun_level= mts_worker_underrun_level;
  rli->curr_group_seen_begin= rli->curr_group_seen_gtid= false;
  rli->curr_group_isolated= FALSE;
  rli->checkpoint_seqno= 0;
  rli->mts_last_online_stat= my_time(0);
  rli->mts_group_status= Relay_log_info::MTS_NOT_IN_GROUP;

  if (init_hash_workers(rli))  // MTS: mapping_db_to_worker
  {
    sql_print_error("Failed to init partitions hash");
    error= 1;
    goto err;
  }

  for (i= 0; i < n; i++)
  {
    if ((error= slave_start_single_worker(rli, i)))
      goto err;
  }

end:
  /*
    Free the buffer that was being used to report worker's status through
    the table performance_schema.table_replication_applier_status_by_worker
    between stop slave and next start slave.
  */
  for (int i= static_cast<int>(rli->workers_copy_pfs.size()) - 1; i >= 0; i--)
    delete rli->workers_copy_pfs[i];
  rli->workers_copy_pfs.clear();

  rli->slave_parallel_workers= n;
  // Effective end of the recovery right now when there is no gaps
  if (!error && rli->mts_recovery_group_cnt == 0)
  {
    if ((error= rli->mts_finalize_recovery()))
      (void) Rpl_info_factory::reset_workers(rli);
    if (!error)
      error= rli->flush_info(TRUE);
  }

err:
  return error;
}

/* 
   Ending Worker threads.

   Not in case Coordinator is killed itself, it first waits for
   Workers have finished their assignements, and then updates checkpoint. 
   Workers are notified with setting KILLED status
   and waited for their acknowledgment as specified by
   worker's running_status.
   Coordinator finalizes with its MTS running status to reset few objects.
*/
void slave_stop_workers(Relay_log_info *rli, bool *mts_inited)
{
  THD *thd= rli->info_thd;

  if (!*mts_inited)
    return;
  else if (rli->slave_parallel_workers == 0)
    goto end;

  /*
    If request for stop slave is received notify worker
    to stop.
  */
  // Initialize worker exit count and max_updated_index to 0 during each stop.
  rli->exit_counter= 0;
  rli->max_updated_index= (rli->until_condition !=
                           Relay_log_info::UNTIL_NONE)?
                           rli->mts_groups_assigned:0;
  if (!rli->workers.empty())
  {
    for (int i= static_cast<int>(rli->workers.size()) - 1; i >= 0; i--)
    {
      Slave_worker *w= rli->workers[i];
      struct slave_job_item item= {NULL, 0, 0};
      struct slave_job_item *job_item= &item;
      mysql_mutex_lock(&w->jobs_lock);

      if (w->running_status != Slave_worker::RUNNING)
      {
        mysql_mutex_unlock(&w->jobs_lock);
        continue;
      }

      w->running_status= Slave_worker::STOP;
      (void) set_max_updated_index_on_stop(w, job_item);
      mysql_cond_signal(&w->jobs_cond);

      mysql_mutex_unlock(&w->jobs_lock);

      DBUG_PRINT("info",
                 ("Notifying worker %lu%s to exit, thd %p", w->id,
                  w->get_for_channel_str(), w->info_thd));
    }
  }
  thd_proc_info(thd, "Waiting for workers to exit");

  for (Slave_worker **it= rli->workers.begin(); it != rli->workers.end(); ++it)
  {
    Slave_worker *w= *it;

    /*
      Make copies for reporting through the performance schema tables.
      This is preserved until the next START SLAVE.
    */
    Slave_worker *worker_copy=new Slave_worker(NULL
    #ifdef HAVE_PSI_INTERFACE
                                               ,&key_relay_log_info_run_lock,
                                               &key_relay_log_info_data_lock,
                                               &key_relay_log_info_sleep_lock,
                                               &key_relay_log_info_thd_lock,
                                               &key_relay_log_info_data_cond,
                                               &key_relay_log_info_start_cond,
                                               &key_relay_log_info_stop_cond,
                                               &key_relay_log_info_sleep_cond
    #endif
                                               ,w->id, rli->get_channel());
    worker_copy->copy_values_for_PFS(w->id, w->running_status, w->info_thd,
                                     w->last_error(),
                                     w->currently_executing_gtid);
    rli->workers_copy_pfs.push_back(worker_copy);
  }

  for (Slave_worker **it= rli->workers.begin(); it != rli->workers.end(); ++it)
  {
    Slave_worker *w= *it;
    mysql_mutex_lock(&w->jobs_lock);
    while (w->running_status != Slave_worker::NOT_RUNNING)
    {
      PSI_stage_info old_stage;
      DBUG_ASSERT(w->running_status == Slave_worker::ERROR_LEAVING ||
                  w->running_status == Slave_worker::STOP ||
                  w->running_status == Slave_worker::STOP_ACCEPTED);

      thd->ENTER_COND(&w->jobs_cond, &w->jobs_lock,
                      &stage_slave_waiting_workers_to_exit, &old_stage);
      mysql_cond_wait(&w->jobs_cond, &w->jobs_lock);
      mysql_mutex_unlock(&w->jobs_lock);
      thd->EXIT_COND(&old_stage);
      mysql_mutex_lock(&w->jobs_lock);
    }
    mysql_mutex_unlock(&w->jobs_lock);
  }

  if (thd->killed == THD::NOT_KILLED)
    (void) mts_checkpoint_routine(rli, 0, false, true/*need_data_lock=true*/); // TODO:consider to propagate an error out of the function

  while (!rli->workers.empty())
  {
    Slave_worker *w= rli->workers.back();
    // Free the current submode object
    delete w->current_mts_submode;
    w->current_mts_submode= 0;
    rli->workers.pop_back();
    delete w;
  }
  struct timespec stats_end;
  set_timespec_nsec(&stats_end, 0);

  DBUG_PRINT("info", ("Total MTS session statistics: "
                      "events processed = %llu; "
                      "online time = %llu "
                      "worker queues filled over overrun level = %lu "
                      "waited due a Worker queue full = %lu "
                      "waited due the total size = %lu "
                      "total wait at clock conflicts = %llu "
                      "found (count) workers occupied = %lu "
                      "waited when workers occupied = %llu",
                      rli->mts_events_assigned,
                      diff_timespec(&stats_end, &rli->stats_begin),
                      rli->mts_wq_overrun_cnt,
                      rli->mts_wq_overfill_cnt, rli->wq_size_waits_cnt,
                      rli->mts_total_wait_overlap,
                      rli->mts_wq_no_underrun_cnt,
                      rli->mts_total_wait_worker_avail));

  DBUG_ASSERT(rli->pending_jobs == 0);
  DBUG_ASSERT(rli->mts_pending_jobs_size == 0);

end:
  rli->mts_group_status= Relay_log_info::MTS_NOT_IN_GROUP;
  destroy_hash_workers(rli);
  delete rli->gaq;
  rli->least_occupied_workers.clear();

  // Destroy buffered events of the current group prior to exit.
  for (uint i= 0; i < rli->curr_group_da.size(); i++)
    delete rli->curr_group_da[i].data;
  rli->curr_group_da.clear();                      // GCDA

  rli->curr_group_assigned_parts.clear();          // GCAP
  rli->deinit_workers();
  rli->workers_array_initialized= false;
  rli->slave_parallel_workers= 0;

  *mts_inited= false;
}


/**
  Slave SQL thread entry point.

  @param arg Pointer to Relay_log_info object that holds information
  for the SQL thread.

  @return Always 0.
*/
extern "C" void *handle_slave_sql(void *arg)
{
  THD *thd;                     /* needs to be first for thread_stack */
  bool thd_added= false;
  char llbuff[22],llbuff1[22];
  char saved_log_name[FN_REFLEN];
  char saved_master_log_name[FN_REFLEN];
  my_off_t saved_log_pos= 0;
  my_off_t saved_master_log_pos= 0;
  my_off_t saved_skip= 0;

  Relay_log_info* rli = ((Master_info*)arg)->rli;
  const char *errmsg;
  bool mts_inited= false;
  Global_THD_manager *thd_manager= Global_THD_manager::get_instance();
  Commit_order_manager *commit_order_mngr= NULL;

  // needs to call my_thread_init(), otherwise we get a coredump in DBUG_ stuff
  my_thread_init();
  DBUG_ENTER("handle_slave_sql");

  DBUG_ASSERT(rli->inited);
  mysql_mutex_lock(&rli->run_lock);
  DBUG_ASSERT(!rli->slave_running);
  errmsg= 0;
#ifndef DBUG_OFF
  rli->events_until_exit = abort_slave_event_count;
#endif

  thd = new THD; // note that contructor of THD uses DBUG_ !
  thd->thread_stack = (char*)&thd; // remember where our stack is
  mysql_mutex_lock(&rli->info_thd_lock);
  rli->info_thd= thd;

  #ifdef HAVE_PSI_INTERFACE
  // save the instrumentation for SQL thread in rli->info_thd->scheduler
  struct PSI_thread *psi= PSI_THREAD_CALL(get_thread)();
  thd_set_psi(rli->info_thd, psi);
  #endif

 if (rli->channel_mts_submode != MTS_PARALLEL_TYPE_DB_NAME)
   rli->current_mts_submode= new Mts_submode_logical_clock();
 else
   rli->current_mts_submode= new Mts_submode_database();

  if (opt_slave_preserve_commit_order && rli->opt_slave_parallel_workers > 0 &&
      opt_bin_log && opt_log_slave_updates)
    commit_order_mngr= new Commit_order_manager(rli->opt_slave_parallel_workers);

  rli->set_commit_order_manager(commit_order_mngr);

  mysql_mutex_unlock(&rli->info_thd_lock);

  /* Inform waiting threads that slave has started */
  rli->slave_run_id++;
  rli->slave_running = 1;
  rli->reported_unsafe_warning= false;

  if (init_slave_thread(thd, SLAVE_THD_SQL))
  {
    /*
      TODO: this is currently broken - slave start and change master
      will be stuck if we fail here
    */
    mysql_cond_broadcast(&rli->start_cond);
    mysql_mutex_unlock(&rli->run_lock);
    rli->report(ERROR_LEVEL, ER_SLAVE_FATAL_ERROR, ER(ER_SLAVE_FATAL_ERROR),
                "Failed during slave thread initialization");
    goto err;
  }
  thd->init_for_queries(rli);
  thd->temporary_tables = rli->save_temporary_tables; // restore temp tables
  set_thd_in_use_temporary_tables(rli);   // (re)set sql_thd in use for saved temp tables
  /* Set applier thread InnoDB priority */
  set_thd_tx_priority(thd, rli->get_thd_tx_priority());

  thd_manager->add_thd(thd);
  thd_added= true;

  rli->stats_exec_time= rli->stats_read_time= 0;
  set_timespec_nsec(&rli->ts_exec[0], 0);
  set_timespec_nsec(&rli->ts_exec[1], 0);
  set_timespec_nsec(&rli->stats_begin, 0);

  /* MTS: starting the worker pool */
  if (slave_start_workers(rli, rli->opt_slave_parallel_workers, &mts_inited) != 0)
  {
    mysql_cond_broadcast(&rli->start_cond);
    mysql_mutex_unlock(&rli->run_lock);
    rli->report(ERROR_LEVEL, ER_SLAVE_FATAL_ERROR, ER(ER_SLAVE_FATAL_ERROR),
                "Failed during slave workers initialization");
    goto err;
  }
  /*
    We are going to set slave_running to 1. Assuming slave I/O thread is
    alive and connected, this is going to make Seconds_Behind_Master be 0
    i.e. "caught up". Even if we're just at start of thread. Well it's ok, at
    the moment we start we can think we are caught up, and the next second we
    start receiving data so we realize we are not caught up and
    Seconds_Behind_Master grows. No big deal.
  */
  rli->abort_slave = 0;

  /*
    Reset errors for a clean start (otherwise, if the master is idle, the SQL
    thread may execute no Query_log_event, so the error will remain even
    though there's no problem anymore). Do not reset the master timestamp
    (imagine the slave has caught everything, the STOP SLAVE and START SLAVE:
    as we are not sure that we are going to receive a query, we want to
    remember the last master timestamp (to say how many seconds behind we are
    now.
    But the master timestamp is reset by RESET SLAVE & CHANGE MASTER.
  */
  rli->clear_error();
  if (rli->workers_array_initialized)
  {
    for(size_t i= 0; i<rli->get_worker_count(); i++)
    {
      rli->get_worker(i)->clear_error();
    }
  }

  if (rli->update_is_transactional())
  {
    mysql_cond_broadcast(&rli->start_cond);
    mysql_mutex_unlock(&rli->run_lock);
    rli->report(ERROR_LEVEL, ER_SLAVE_FATAL_ERROR, ER(ER_SLAVE_FATAL_ERROR),
                "Error checking if the relay log repository is transactional.");
    goto err;
  }

  if (!rli->is_transactional())
    rli->report(WARNING_LEVEL, 0,
    "If a crash happens this configuration does not guarantee that the relay "
    "log info will be consistent");

  mysql_mutex_unlock(&rli->run_lock);
  mysql_cond_broadcast(&rli->start_cond);

  DEBUG_SYNC(thd, "after_start_slave");

  //tell the I/O thread to take relay_log_space_limit into account from now on
  mysql_mutex_lock(&rli->log_space_lock);
  rli->ignore_log_space_limit= 0;
  mysql_mutex_unlock(&rli->log_space_lock);
  rli->trans_retries= 0; // start from "no error"
  DBUG_PRINT("info", ("rli->trans_retries: %lu", rli->trans_retries));

  if (rli->init_relay_log_pos(rli->get_group_relay_log_name(),
                              rli->get_group_relay_log_pos(),
                              true/*need_data_lock=true*/, &errmsg,
                              1 /*look for a description_event*/))
  { 
    rli->report(ERROR_LEVEL, ER_SLAVE_FATAL_ERROR, 
                "Error initializing relay log position: %s", errmsg);
    goto err;
  }
  THD_CHECK_SENTRY(thd);
#ifndef DBUG_OFF
  {
    char llbuf1[22], llbuf2[22];
    DBUG_PRINT("info", ("my_b_tell(rli->cur_log)=%s rli->event_relay_log_pos=%s",
                        llstr(my_b_tell(rli->cur_log),llbuf1),
                        llstr(rli->get_event_relay_log_pos(),llbuf2)));
    DBUG_ASSERT(rli->get_event_relay_log_pos() >= BIN_LOG_HEADER_SIZE);
    /*
      Wonder if this is correct. I (Guilhem) wonder if my_b_tell() returns the
      correct position when it's called just after my_b_seek() (the questionable
      stuff is those "seek is done on next read" comments in the my_b_seek()
      source code).
      The crude reality is that this assertion randomly fails whereas
      replication seems to work fine. And there is no easy explanation why it
      fails (as we my_b_seek(rli->event_relay_log_pos) at the very end of
      init_relay_log_pos() called above). Maybe the assertion would be
      meaningful if we held rli->data_lock between the my_b_seek() and the
      DBUG_ASSERT().

      DBUG_ASSERT(my_b_tell(rli->cur_log) == rli->get_event_relay_log_pos());
    */
  }
#endif
  DBUG_ASSERT(rli->info_thd == thd);

#ifdef WITH_NDBCLUSTER_STORAGE_ENGINE
  /* engine specific hook, to be made generic */
  if (ndb_wait_setup_func && ndb_wait_setup_func(opt_ndb_wait_setup))
  {
    sql_print_warning("Slave SQL thread : NDB : Tables not available after %lu"
                      " seconds.  Consider increasing --ndb-wait-setup value",
                      opt_ndb_wait_setup);
  }
#endif

  DBUG_PRINT("master_info",("log_file_name: %s  position: %s",
                            rli->get_group_master_log_name(),
                            llstr(rli->get_group_master_log_pos(),llbuff)));
  sql_print_information("Slave SQL thread%s initialized, starting replication in"
                        " log '%s' at position %s, relay log '%s' position: %s",
                        rli->get_for_channel_str(), rli->get_rpl_log_name(),
                        llstr(rli->get_group_master_log_pos(),llbuff),
                        rli->get_group_relay_log_name(),
                        llstr(rli->get_group_relay_log_pos(),llbuff1));

  if (check_temp_dir(rli->slave_patternload_file, rli->get_channel()))
  {
    rli->report(ERROR_LEVEL, thd->get_stmt_da()->mysql_errno(),
                "Unable to use slave's temporary directory %s - %s", 
                slave_load_tmpdir, thd->get_stmt_da()->message_text());
    goto err;
  }

  /* execute init_slave variable */
  if (opt_init_slave.length)
  {
    execute_init_command(thd, &opt_init_slave, &LOCK_sys_init_slave);
    if (thd->is_slave_error)
    {
      rli->report(ERROR_LEVEL, thd->get_stmt_da()->mysql_errno(),
                  "Slave SQL thread aborted. Can't execute init_slave query,"
                  "'%s'", thd->get_stmt_da()->message_text());
      goto err;
    }
  }

  /*
    First check until condition - probably there is nothing to execute. We
    do not want to wait for next event in this case.
  */
  mysql_mutex_lock(&rli->data_lock);
  if (rli->slave_skip_counter)
  {
    strmake(saved_log_name, rli->get_group_relay_log_name(), FN_REFLEN - 1);
    strmake(saved_master_log_name, rli->get_group_master_log_name(), FN_REFLEN - 1);
    saved_log_pos= rli->get_group_relay_log_pos();
    saved_master_log_pos= rli->get_group_master_log_pos();
    saved_skip= rli->slave_skip_counter;
  }
  if (rli->until_condition != Relay_log_info::UNTIL_NONE &&
      rli->is_until_satisfied(thd, NULL))
  {
    mysql_mutex_unlock(&rli->data_lock);
    goto err;
  }
  mysql_mutex_unlock(&rli->data_lock);

  /* Read queries from the IO/THREAD until this thread is killed */

  while (!sql_slave_killed(thd,rli))
  {
    THD_STAGE_INFO(thd, stage_reading_event_from_the_relay_log);
    DBUG_ASSERT(rli->info_thd == thd);
    THD_CHECK_SENTRY(thd);

    if (saved_skip && rli->slave_skip_counter == 0)
    {
      sql_print_information("'SQL_SLAVE_SKIP_COUNTER=%ld' executed at "
        "relay_log_file='%s', relay_log_pos='%ld', master_log_name='%s', "
        "master_log_pos='%ld' and new position at "
        "relay_log_file='%s', relay_log_pos='%ld', master_log_name='%s', "
        "master_log_pos='%ld' ",
        (ulong) saved_skip, saved_log_name, (ulong) saved_log_pos,
        saved_master_log_name, (ulong) saved_master_log_pos,
        rli->get_group_relay_log_name(), (ulong) rli->get_group_relay_log_pos(),
        rli->get_group_master_log_name(), (ulong) rli->get_group_master_log_pos());
      saved_skip= 0;
    }
    
    if (exec_relay_log_event(thd,rli))
    {
      DBUG_PRINT("info", ("exec_relay_log_event() failed"));
      // do not scare the user if SQL thread was simply killed or stopped
      if (!sql_slave_killed(thd,rli))
      {
        /*
          retrieve as much info as possible from the thd and, error
          codes and warnings and print this to the error log as to
          allow the user to locate the error
        */
        uint32 const last_errno= rli->last_error().number;

        if (thd->is_error())
        {
          char const *const errmsg= thd->get_stmt_da()->message_text();

          DBUG_PRINT("info",
                     ("thd->get_stmt_da()->get_mysql_errno()=%d; "
                      "rli->last_error.number=%d",
                      thd->get_stmt_da()->mysql_errno(), last_errno));
          if (last_errno == 0)
          {
            /*
 	      This function is reporting an error which was not reported
 	      while executing exec_relay_log_event().
 	    */ 
            rli->report(ERROR_LEVEL, thd->get_stmt_da()->mysql_errno(),
                        "%s", errmsg);
          }
          else if (last_errno != thd->get_stmt_da()->mysql_errno())
          {
            /*
             * An error was reported while executing exec_relay_log_event()
             * however the error code differs from what is in the thread.
             * This function prints out more information to help finding
             * what caused the problem.
             */  
            sql_print_error("Slave (additional info): %s Error_code: %d",
                            errmsg, thd->get_stmt_da()->mysql_errno());
          }
        }

        /* Print any warnings issued */
        Diagnostics_area::Sql_condition_iterator it=
          thd->get_stmt_da()->sql_conditions();
        const Sql_condition *err;
        /*
          Added controlled slave thread cancel for replication
          of user-defined variables.
        */
        bool udf_error = false;
        while ((err= it++))
        {
          if (err->mysql_errno() == ER_CANT_OPEN_LIBRARY)
            udf_error = true;
          sql_print_warning("Slave: %s Error_code: %d",
                            err->message_text(), err->mysql_errno());
        }
        if (udf_error)
          sql_print_error("Error loading user-defined library, slave SQL "
            "thread aborted. Install the missing library, and restart the "
            "slave SQL thread with \"SLAVE START\". We stopped at log '%s' "
            "position %s", rli->get_rpl_log_name(),
            llstr(rli->get_group_master_log_pos(), llbuff));
        else
          sql_print_error("\
Error running query, slave SQL thread aborted. Fix the problem, and restart \
the slave SQL thread with \"SLAVE START\". We stopped at log \
'%s' position %s", rli->get_rpl_log_name(),
llstr(rli->get_group_master_log_pos(), llbuff));
      }
      goto err;
    }
  }

  /* Thread stopped. Print the current replication position to the log */
  sql_print_information("Slave SQL thread%s exiting, replication stopped in log "
                        "'%s' at position %s",
                        rli->get_for_channel_str(),
                        rli->get_rpl_log_name(),
                        llstr(rli->get_group_master_log_pos(), llbuff));

 err:

  (void) RUN_HOOK(binlog_relay_io, applier_stop,
                  (thd, rli->mi,
                   (abort_loop || thd->killed || rli->abort_slave)));

  slave_stop_workers(rli, &mts_inited); // stopping worker pool
  delete rli->current_mts_submode;
  rli->current_mts_submode= 0;
  rli->clear_mts_recovery_groups();

  /*
    Some events set some playgrounds, which won't be cleared because thread
    stops. Stopping of this thread may not be known to these events ("stop"
    request is detected only by the present function, not by events), so we
    must "proactively" clear playgrounds:
  */
  thd->clear_error();
  rli->cleanup_context(thd, 1);
  /*
    Some extra safety, which should not been needed (normally, event deletion
    should already have done these assignments (each event which sets these
    variables is supposed to set them to 0 before terminating)).
  */
  thd->set_catalog(NULL_CSTR);
  thd->reset_query();
  thd->reset_db(NULL_CSTR);

  THD_STAGE_INFO(thd, stage_waiting_for_slave_mutex_on_exit);
  mysql_mutex_lock(&rli->run_lock);
  /* We need data_lock, at least to wake up any waiting master_pos_wait() */
  mysql_mutex_lock(&rli->data_lock);
  DBUG_ASSERT(rli->slave_running == 1); // tracking buffer overrun
  /* When master_pos_wait() wakes up it will check this and terminate */
  rli->slave_running= 0;
  /* Forget the relay log's format */
  rli->set_rli_description_event(NULL);
  /* Wake up master_pos_wait() */
  mysql_mutex_unlock(&rli->data_lock);
  DBUG_PRINT("info",("Signaling possibly waiting master_pos_wait() functions"));
  mysql_cond_broadcast(&rli->data_cond);
  rli->ignore_log_space_limit= 0; /* don't need any lock */
  /* we die so won't remember charset - re-update them on next thread start */
  rli->cached_charset_invalidate();
  rli->save_temporary_tables = thd->temporary_tables;

  /*
    TODO: see if we can do this conditionally in next_event() instead
    to avoid unneeded position re-init
  */
  thd->temporary_tables = 0; // remove tempation from destructor to close them
  // destructor will not free it, because we are weird
  thd->get_protocol_classic()->end_net();
  DBUG_ASSERT(rli->info_thd == thd);
  THD_CHECK_SENTRY(thd);
  mysql_mutex_lock(&rli->info_thd_lock);
  rli->info_thd= NULL;
  if (commit_order_mngr)
  {
    delete commit_order_mngr;
    rli->set_commit_order_manager(NULL);
  }

  mysql_mutex_unlock(&rli->info_thd_lock);
  set_thd_in_use_temporary_tables(rli);  // (re)set info_thd in use for saved temp tables

  thd->release_resources();
  THD_CHECK_SENTRY(thd);
  if (thd_added)
    thd_manager->remove_thd(thd);

  /*
    The thd can only be destructed after indirect references
    through mi->rli->info_thd are cleared: mi->rli->info_thd= NULL.

    For instance, user thread might be issuing show_slave_status
    and attempting to read mi->rli->info_thd->get_proc_info().
    Therefore thd must only be deleted after info_thd is set
    to NULL.
  */
  delete thd;

 /*
  Note: the order of the broadcast and unlock calls below (first broadcast, then unlock)
  is important. Otherwise a killer_thread can execute between the calls and
  delete the mi structure leading to a crash! (see BUG#25306 for details)
 */ 
  mysql_cond_broadcast(&rli->stop_cond);
  DBUG_EXECUTE_IF("simulate_slave_delay_at_terminate_bug38694", sleep(5););
  mysql_mutex_unlock(&rli->run_lock);  // tell the world we are done

  DBUG_LEAVE;                            // Must match DBUG_ENTER()
  my_thread_end();
  ERR_remove_state(0);
  my_thread_exit(0);
  return 0;                             // Avoid compiler warnings
}


/*
  process_io_create_file()
*/

static int process_io_create_file(Master_info* mi, Create_file_log_event* cev)
{
  int error = 1;
  ulong num_bytes;
  bool cev_not_written;
  THD *thd = mi->info_thd;
  NET *net = &mi->mysql->net;
  DBUG_ENTER("process_io_create_file");

  mysql_mutex_assert_owner(&mi->data_lock);

  if (unlikely(!cev->is_valid()))
    DBUG_RETURN(1);

  if (!rpl_filter->db_ok(cev->db))
  {
    skip_load_data_infile(net);
    DBUG_RETURN(0);
  }
  DBUG_ASSERT(cev->inited_from_old);
  thd->file_id = cev->file_id = mi->file_id++;
  thd->server_id = cev->server_id;
  cev_not_written = 1;

  if (unlikely(net_request_file(net,cev->fname)))
  {
    sql_print_error("Slave I/O: failed requesting download of '%s'",
                    cev->fname);
    goto err;
  }

  /*
    This dummy block is so we could instantiate Append_block_log_event
    once and then modify it slightly instead of doing it multiple times
    in the loop
  */
  {
    Append_block_log_event aev(thd,0,0,0,0);

    for (;;)
    {
      if (unlikely((num_bytes=my_net_read(net)) == packet_error))
      {
        sql_print_error("Network read error downloading '%s' from master",
                        cev->fname);
        goto err;
      }
      if (unlikely(!num_bytes)) /* eof */
      {
	/* 3.23 master wants it */
        net_write_command(net, 0, (uchar*) "", 0, (uchar*) "", 0);
        /*
          If we wrote Create_file_log_event, then we need to write
          Execute_load_log_event. If we did not write Create_file_log_event,
          then this is an empty file and we can just do as if the LOAD DATA
          INFILE had not existed, i.e. write nothing.
        */
        if (unlikely(cev_not_written))
          break;
        Execute_load_log_event xev(thd,0,0);
        xev.common_header->log_pos = cev->common_header->log_pos;
        if (unlikely(mi->rli->relay_log.append_event(&xev, mi) != 0))
        {
          mi->report(ERROR_LEVEL, ER_SLAVE_RELAY_LOG_WRITE_FAILURE,
                     ER(ER_SLAVE_RELAY_LOG_WRITE_FAILURE),
                     "error writing Exec_load event to relay log");
          goto err;
        }
        mi->rli->relay_log.harvest_bytes_written(&mi->rli->log_space_total);
        break;
      }
      if (unlikely(cev_not_written))
      {
        cev->block = net->read_pos;
        cev->block_len = num_bytes;
        if (unlikely(mi->rli->relay_log.append_event(cev, mi) != 0))
        {
          mi->report(ERROR_LEVEL, ER_SLAVE_RELAY_LOG_WRITE_FAILURE,
                     ER(ER_SLAVE_RELAY_LOG_WRITE_FAILURE),
                     "error writing Create_file event to relay log");
          goto err;
        }
        cev_not_written=0;
        mi->rli->relay_log.harvest_bytes_written(&mi->rli->log_space_total);
      }
      else
      {
        aev.block = net->read_pos;
        aev.block_len = num_bytes;
        aev.common_header->log_pos= cev->common_header->log_pos;
        if (unlikely(mi->rli->relay_log.append_event(&aev, mi) != 0))
        {
          mi->report(ERROR_LEVEL, ER_SLAVE_RELAY_LOG_WRITE_FAILURE,
                     ER(ER_SLAVE_RELAY_LOG_WRITE_FAILURE),
                     "error writing Append_block event to relay log");
          goto err;
        }
        mi->rli->relay_log.harvest_bytes_written(&mi->rli->log_space_total);
      }
    }
  }
  error=0;
err:
  DBUG_RETURN(error);
}


/**
  Used by the slave IO thread when it receives a rotate event from the
  master.

  Updates the master info with the place in the next binary log where
  we should start reading.  Rotate the relay log to avoid mixed-format
  relay logs.

  @param mi master_info for the slave
  @param rev The rotate log event read from the master

  @note The caller must hold mi->data_lock before invoking this function.

  @retval 0 ok
  @retval 1 error
*/
static int process_io_rotate(Master_info *mi, Rotate_log_event *rev)
{
  DBUG_ENTER("process_io_rotate");
  mysql_mutex_assert_owner(&mi->data_lock);

  if (unlikely(!rev->is_valid()))
    DBUG_RETURN(1);

  /* Safe copy as 'rev' has been "sanitized" in Rotate_log_event's ctor */
  memcpy(const_cast<char *>(mi->get_master_log_name()),
         rev->new_log_ident, rev->ident_len + 1);
  mi->set_master_log_pos(rev->pos);
  DBUG_PRINT("info", ("new (master_log_name, master_log_pos): ('%s', %lu)",
                      mi->get_master_log_name(), (ulong) mi->get_master_log_pos()));
#ifndef DBUG_OFF
  /*
    If we do not do this, we will be getting the first
    rotate event forever, so we need to not disconnect after one.
  */
  if (disconnect_slave_event_count)
    mi->events_until_exit++;
#endif

  /*
    If mi_description_event is format <4, there is conversion in the
    relay log to the slave's format (4). And Rotate can mean upgrade or
    nothing. If upgrade, it's to 5.0 or newer, so we will get a Format_desc, so
    no need to reset mi_description_event now. And if it's nothing (same
    master version as before), no need (still using the slave's format).
  */
  Format_description_log_event *old_fdle= mi->get_mi_description_event();
  if (old_fdle->binlog_version >= 4)
  {
    DBUG_ASSERT(old_fdle->common_footer->checksum_alg ==
                mi->rli->relay_log.relay_log_checksum_alg);
    Format_description_log_event *new_fdle= new
      Format_description_log_event(3);
    new_fdle->common_footer->checksum_alg=
                             mi->rli->relay_log.relay_log_checksum_alg;
    mi->set_mi_description_event(new_fdle);
  }
  /*
    Rotate the relay log makes binlog format detection easier (at next slave
    start or mysqlbinlog)
  */
  int ret= rotate_relay_log(mi);
  DBUG_RETURN(ret);
}

/**
  Reads a 3.23 event and converts it to the slave's format. This code was
  copied from MySQL 4.0.

  @note The caller must hold mi->data_lock before invoking this function.
*/
static int queue_binlog_ver_1_event(Master_info *mi, const char *buf,
                                    ulong event_len)
{
  const char *errmsg = 0;
  ulong inc_pos;
  bool ignore_event= 0;
  char *tmp_buf = 0;
  Relay_log_info *rli= mi->rli;
  DBUG_ENTER("queue_binlog_ver_1_event");

  mysql_mutex_assert_owner(&mi->data_lock);

  /*
    If we get Load event, we need to pass a non-reusable buffer
    to read_log_event, so we do a trick
  */
  if (buf[EVENT_TYPE_OFFSET] == binary_log::LOAD_EVENT)
  {
    if (unlikely(!(tmp_buf=(char*)my_malloc(key_memory_binlog_ver_1_event,
                                            event_len+1,MYF(MY_WME)))))
    {
      mi->report(ERROR_LEVEL, ER_SLAVE_FATAL_ERROR,
                 ER(ER_SLAVE_FATAL_ERROR), "Memory allocation failed");
      DBUG_RETURN(1);
    }
    memcpy(tmp_buf,buf,event_len);
    /*
      Create_file constructor wants a 0 as last char of buffer, this 0 will
      serve as the string-termination char for the file's name (which is at the
      end of the buffer)
      We must increment event_len, otherwise the event constructor will not see
      this end 0, which leads to segfault.
    */
    tmp_buf[event_len++]=0;
    int4store(tmp_buf+EVENT_LEN_OFFSET, event_len);
    buf = (const char*)tmp_buf;
  }
  /*
    This will transform LOAD_EVENT into CREATE_FILE_EVENT, ask the master to
    send the loaded file, and write it to the relay log in the form of
    Append_block/Exec_load (the SQL thread needs the data, as that thread is not
    connected to the master).
  */
  Log_event *ev=
    Log_event::read_log_event(buf, event_len, &errmsg,
                              mi->get_mi_description_event(), 0);
  if (unlikely(!ev))
  {
    sql_print_error("Read invalid event from master: '%s',\
 master could be corrupt but a more likely cause of this is a bug",
                    errmsg);
    my_free(tmp_buf);
    DBUG_RETURN(1);
  }
  /* 3.23 events don't contain log_pos */
  mi->set_master_log_pos(ev->common_header->log_pos);
  switch (ev->get_type_code()) {
  case binary_log::STOP_EVENT:
    ignore_event= 1;
    inc_pos= event_len;
    break;
  case binary_log::ROTATE_EVENT:
    if (unlikely(process_io_rotate(mi,(Rotate_log_event*)ev)))
    {
      delete ev;
      DBUG_RETURN(1);
    }
    inc_pos= 0;
    break;
  case binary_log::CREATE_FILE_EVENT:
    /*
      Yes it's possible to have CREATE_FILE_EVENT here, even if we're in
      queue_old_event() which is for 3.23 events which don't comprise
      CREATE_FILE_EVENT. This is because read_log_event() above has just
      transformed LOAD_EVENT into CREATE_FILE_EVENT.
    */
  {
    /* We come here when and only when tmp_buf != 0 */
    DBUG_ASSERT(tmp_buf != 0);
    inc_pos=event_len;
    ev->common_header->log_pos+= inc_pos;
    int error = process_io_create_file(mi,(Create_file_log_event*)ev);
    delete ev;
    mi->set_master_log_pos(mi->get_master_log_pos() + inc_pos);
    DBUG_PRINT("info", ("master_log_pos: %lu", (ulong) mi->get_master_log_pos()));
    my_free(tmp_buf);
    DBUG_RETURN(error);
  }
  default:
    inc_pos= event_len;
    break;
  }
  if (likely(!ignore_event))
  {
    if (ev->common_header->log_pos)
      /*
         Don't do it for fake Rotate events (see comment in
      Log_event::Log_event(const char* buf...) in log_event.cc).
      */
      /* make log_pos be the pos of the end of the event */
      ev->common_header->log_pos+= event_len;
    if (unlikely(rli->relay_log.append_event(ev, mi) != 0))
    {
      delete ev;
      DBUG_RETURN(1);
    }
    rli->relay_log.harvest_bytes_written(&rli->log_space_total);
  }
  delete ev;
  mi->set_master_log_pos(mi->get_master_log_pos() + inc_pos);
  DBUG_PRINT("info", ("master_log_pos: %lu", (ulong) mi->get_master_log_pos()));
  DBUG_RETURN(0);
}

/**
  Reads a 4.0 event and converts it to the slave's format. This code was copied
  from queue_binlog_ver_1_event(), with some affordable simplifications.

  @note The caller must hold mi->data_lock before invoking this function.
*/
static int queue_binlog_ver_3_event(Master_info *mi, const char *buf,
                                    ulong event_len)
{
  const char *errmsg = 0;
  ulong inc_pos;
  char *tmp_buf = 0;
  Relay_log_info *rli= mi->rli;
  DBUG_ENTER("queue_binlog_ver_3_event");

  mysql_mutex_assert_owner(&mi->data_lock);

  /* read_log_event() will adjust log_pos to be end_log_pos */
  Log_event *ev=
    Log_event::read_log_event(buf, event_len, &errmsg,
                              mi->get_mi_description_event(), 0);
  if (unlikely(!ev))
  {
    sql_print_error("Read invalid event from master: '%s',\
 master could be corrupt but a more likely cause of this is a bug",
                    errmsg);
    my_free(tmp_buf);
    DBUG_RETURN(1);
  }
  switch (ev->get_type_code()) {
  case binary_log::STOP_EVENT:
    goto err;
  case binary_log::ROTATE_EVENT:
    if (unlikely(process_io_rotate(mi,(Rotate_log_event*)ev)))
    {
      delete ev;
      DBUG_RETURN(1);
    }
    inc_pos= 0;
    break;
  default:
    inc_pos= event_len;
    break;
  }

  if (unlikely(rli->relay_log.append_event(ev, mi) != 0))
  {
    delete ev;
    DBUG_RETURN(1);
  }
  rli->relay_log.harvest_bytes_written(&rli->log_space_total);
  delete ev;
  mi->set_master_log_pos(mi->get_master_log_pos() + inc_pos);
err:
  DBUG_PRINT("info", ("master_log_pos: %lu", (ulong) mi->get_master_log_pos()));
  DBUG_RETURN(0);
}

/*
  queue_old_event()

  Writes a 3.23 or 4.0 event to the relay log, after converting it to the 5.0
  (exactly, slave's) format. To do the conversion, we create a 5.0 event from
  the 3.23/4.0 bytes, then write this event to the relay log.

  TODO:
    Test this code before release - it has to be tested on a separate
    setup with 3.23 master or 4.0 master
*/

static int queue_old_event(Master_info *mi, const char *buf,
                           ulong event_len)
{
  DBUG_ENTER("queue_old_event");

  mysql_mutex_assert_owner(&mi->data_lock);

  switch (mi->get_mi_description_event()->binlog_version)
  {
  case 1:
      DBUG_RETURN(queue_binlog_ver_1_event(mi,buf,event_len));
  case 3:
      DBUG_RETURN(queue_binlog_ver_3_event(mi,buf,event_len));
  default: /* unsupported format; eg version 2 */
    DBUG_PRINT("info",("unsupported binlog format %d in queue_old_event()",
                       mi->get_mi_description_event()->binlog_version));
    DBUG_RETURN(1);
  }
}

/*
  queue_event()

  If the event is 3.23/4.0, passes it to queue_old_event() which will convert
  it. Otherwise, writes a 5.0 (or newer) event to the relay log. Then there is
  no format conversion, it's pure read/write of bytes.
  So a 5.0.0 slave's relay log can contain events in the slave's format or in
  any >=5.0.0 format.
*/

int queue_event(Master_info* mi,const char* buf, ulong event_len)
{
  bool reported_error= false;
  int error= 0;
  String error_msg;
  ulong inc_pos= 0;
  Relay_log_info *rli= mi->rli;
  mysql_mutex_t *log_lock= rli->relay_log.get_log_lock();
  ulong s_id;
  bool unlock_data_lock= TRUE;
  /*
    FD_q must have been prepared for the first R_a event
    inside get_master_version_and_clock()
    Show-up of FD:s affects checksum_alg at once because
    that changes FD_queue.
  */
  enum_binlog_checksum_alg checksum_alg= mi->checksum_alg_before_fd !=
                                         binary_log::BINLOG_CHECKSUM_ALG_UNDEF ?
    mi->checksum_alg_before_fd :
    mi->rli->relay_log.relay_log_checksum_alg;

  char *save_buf= NULL; // needed for checksumming the fake Rotate event
  char rot_buf[LOG_EVENT_HEADER_LEN + Binary_log_event::ROTATE_HEADER_LEN + FN_REFLEN];
  Gtid gtid= { 0, 0 };
  Log_event_type event_type= (Log_event_type)buf[EVENT_TYPE_OFFSET];

  DBUG_ASSERT(checksum_alg == binary_log::BINLOG_CHECKSUM_ALG_OFF || 
              checksum_alg == binary_log::BINLOG_CHECKSUM_ALG_UNDEF || 
              checksum_alg == binary_log::BINLOG_CHECKSUM_ALG_CRC32); 

  DBUG_ENTER("queue_event");

  /*
    Pause the IO thread execution and wait for 'continue_queuing_event'
    signal to continue IO thread execution.
  */
  DBUG_EXECUTE_IF("pause_on_queuing_event",
                  {
                    const char act[]= "now SIGNAL reached_queuing_event "
                                      "WAIT_FOR continue_queuing_event";
                    DBUG_ASSERT(!debug_sync_set_action(current_thd,
                                                       STRING_WITH_LEN(act)));
                  };);

  /*
    FD_queue checksum alg description does not apply in a case of
    FD itself. The one carries both parts of the checksum data.
  */
  if (event_type == binary_log::FORMAT_DESCRIPTION_EVENT)
  {
    checksum_alg= Log_event_footer::get_checksum_alg(buf, event_len);
  }
  else if (event_type == binary_log::START_EVENT_V3)
  {
    // checksum behaviour is similar to the pre-checksum FD handling
    mi->checksum_alg_before_fd= binary_log::BINLOG_CHECKSUM_ALG_UNDEF;
    mysql_mutex_lock(&mi->data_lock);
    mi->get_mi_description_event()->common_footer->checksum_alg=
      mi->rli->relay_log.relay_log_checksum_alg= checksum_alg=
      binary_log::BINLOG_CHECKSUM_ALG_OFF;
    mysql_mutex_unlock(&mi->data_lock);
  }

  // does not hold always because of old binlog can work with NM 
  // DBUG_ASSERT(checksum_alg != BINLOG_CHECKSUM_ALG_UNDEF);

  // should hold unless manipulations with RL. Tests that do that
  // will have to refine the clause.
  DBUG_ASSERT(mi->rli->relay_log.relay_log_checksum_alg !=
              binary_log::BINLOG_CHECKSUM_ALG_UNDEF);
              
  // Emulate the network corruption
  DBUG_EXECUTE_IF("corrupt_queue_event",
    if (event_type != binary_log::FORMAT_DESCRIPTION_EVENT)
    {
      char *debug_event_buf_c = (char*) buf;
      int debug_cor_pos = rand() % (event_len - BINLOG_CHECKSUM_LEN);
      debug_event_buf_c[debug_cor_pos] =~ debug_event_buf_c[debug_cor_pos];
      DBUG_PRINT("info", ("Corrupt the event at queue_event: byte on position %d", debug_cor_pos));
      DBUG_SET("");
    }
  );
  binary_log_debug::debug_checksum_test=
    DBUG_EVALUATE_IF("simulate_checksum_test_failure", true, false);
  if (Log_event_footer::event_checksum_test((uchar *) buf,
                                            event_len, checksum_alg))
  {
    error= ER_NETWORK_READ_EVENT_CHECKSUM_FAILURE;
    unlock_data_lock= FALSE;
    goto err;
  }

  mysql_mutex_lock(&mi->data_lock);

  /*
    Simulate an unknown ignorable log event by rewriting a Xid
    log event before queuing it into relay log.
  */
  DBUG_EXECUTE_IF("simulate_unknown_ignorable_log_event_with_xid",
    if (event_type == binary_log::XID_EVENT)
    {
      uchar* ev_buf= (uchar*)buf;
      /* Overwrite the log event type with an unknown type. */
      ev_buf[EVENT_TYPE_OFFSET]= binary_log::ENUM_END_EVENT + 1;
      /* Set LOG_EVENT_IGNORABLE_F for the log event. */
      int2store(ev_buf + FLAGS_OFFSET,
                uint2korr(ev_buf + FLAGS_OFFSET) | LOG_EVENT_IGNORABLE_F);
      /* Recalc event's CRC */
      ha_checksum ev_crc= checksum_crc32(0L, NULL, 0);
      ev_crc= checksum_crc32(ev_crc, (const uchar *) ev_buf,
                             event_len - BINLOG_CHECKSUM_LEN);
      int4store(&ev_buf[event_len - BINLOG_CHECKSUM_LEN], ev_crc);
      /*
        We will skip writing this event to the relay log in order to let
        the startup procedure to not finding it and assuming this transaction
        is incomplete.
        But we have to keep the unknown ignorable error to let the
        "stop_io_after_reading_unknown_event" debug point to work after
        "queuing" this event.
      */
      mi->set_master_log_pos(mi->get_master_log_pos() + event_len);
      goto skip_relay_logging;
    }
  );

  /*
    This transaction parser is used to ensure that the GTID of the transaction
    (if it has one) will only be added to the Retrieved_Gtid_Set after the
    last event of the transaction be queued.
    It will also be used to avoid rotating the relay log in the middle of
    a transaction.
  */
  if (mi->transaction_parser.feed_event(buf, event_len,
                                        mi->get_mi_description_event(), true))
  {
    /*
      The transaction parser detected a problem while changing state and threw
      a warning message. We are taking care of avoiding transaction boundary
      issues, but it can happen.

      Transaction boundary errors might happen only because of bad master
      positioning in 'CHANGE MASTER TO' (or bad manipulation of master.info)
      when GTID auto positioning is off.

      The IO thread will keep working and queuing events regardless of the
      transaction parser error, but we will throw another warning message to
      log the relay log file and position of the parser error to help
      forensics.
    */
    sql_print_warning(
      "An unexpected event sequence was detected by the IO thread while "
      "queuing the event received from master '%s' binary log file, at "
      "position %llu.", mi->get_master_log_name(), mi->get_master_log_pos());

    DBUG_ASSERT(!mi->is_auto_position());
  }

  if (mi->get_mi_description_event()->binlog_version < 4 &&
      event_type != binary_log::FORMAT_DESCRIPTION_EVENT /* a way to escape */)
  {
    int ret= queue_old_event(mi,buf,event_len);
    mysql_mutex_unlock(&mi->data_lock);
    DBUG_RETURN(ret);
  }
  switch (event_type) {
  case binary_log::STOP_EVENT:
    /*
      We needn't write this event to the relay log. Indeed, it just indicates a
      master server shutdown. The only thing this does is cleaning. But
      cleaning is already done on a per-master-thread basis (as the master
      server is shutting down cleanly, it has written all DROP TEMPORARY TABLE
      prepared statements' deletion are TODO only when we binlog prep stmts).

      We don't even increment mi->get_master_log_pos(), because we may be just after
      a Rotate event. Btw, in a few milliseconds we are going to have a Start
      event from the next binlog (unless the master is presently running
      without --log-bin).
    */
    goto err;
  case binary_log::ROTATE_EVENT:
  {
    Rotate_log_event rev(buf, checksum_alg != binary_log::BINLOG_CHECKSUM_ALG_OFF ?
                         event_len - BINLOG_CHECKSUM_LEN : event_len,
                         mi->get_mi_description_event());

    if (unlikely(process_io_rotate(mi, &rev)))
    {
      error= ER_SLAVE_RELAY_LOG_WRITE_FAILURE;
      goto err;
    }
    /* 
       Checksum special cases for the fake Rotate (R_f) event caused by the protocol
       of events generation and serialization in RL where Rotate of master is 
       queued right next to FD of slave.
       Since it's only FD that carries the alg desc of FD_s has to apply to R_m.
       Two special rules apply only to the first R_f which comes in before any FD_m.
       The 2nd R_f should be compatible with the FD_s that must have taken over
       the last seen FD_m's (A).
       
       RSC_1: If OM \and fake Rotate \and slave is configured to
              to compute checksum for its first FD event for RL
              the fake Rotate gets checksummed here.
    */
    if (uint4korr(&buf[0]) == 0 && checksum_alg ==
                  binary_log::BINLOG_CHECKSUM_ALG_OFF &&
                  mi->rli->relay_log.relay_log_checksum_alg !=
                  binary_log::BINLOG_CHECKSUM_ALG_OFF)
    {
      ha_checksum rot_crc= checksum_crc32(0L, NULL, 0);
      event_len += BINLOG_CHECKSUM_LEN;
      memcpy(rot_buf, buf, event_len - BINLOG_CHECKSUM_LEN);
      int4store(&rot_buf[EVENT_LEN_OFFSET],
                uint4korr(rot_buf + EVENT_LEN_OFFSET) +
                BINLOG_CHECKSUM_LEN);
      rot_crc= checksum_crc32(rot_crc, (const uchar *) rot_buf,
                           event_len - BINLOG_CHECKSUM_LEN);
      int4store(&rot_buf[event_len - BINLOG_CHECKSUM_LEN], rot_crc);
      DBUG_ASSERT(event_len == uint4korr(&rot_buf[EVENT_LEN_OFFSET]));
      DBUG_ASSERT(mi->get_mi_description_event()->common_footer->checksum_alg ==
                  mi->rli->relay_log.relay_log_checksum_alg);
      /* the first one */
      DBUG_ASSERT(mi->checksum_alg_before_fd !=
                  binary_log::BINLOG_CHECKSUM_ALG_UNDEF);
      save_buf= (char *) buf;
      buf= rot_buf;
    }
    else
      /*
        RSC_2: If NM \and fake Rotate \and slave does not compute checksum
        the fake Rotate's checksum is stripped off before relay-logging.
      */
      if (uint4korr(&buf[0]) == 0 && checksum_alg !=
                    binary_log::BINLOG_CHECKSUM_ALG_OFF &&
                    mi->rli->relay_log.relay_log_checksum_alg ==
                    binary_log::BINLOG_CHECKSUM_ALG_OFF)
      {
        event_len -= BINLOG_CHECKSUM_LEN;
        memcpy(rot_buf, buf, event_len);
        int4store(&rot_buf[EVENT_LEN_OFFSET],
                  uint4korr(rot_buf + EVENT_LEN_OFFSET) -
                  BINLOG_CHECKSUM_LEN);
        DBUG_ASSERT(event_len == uint4korr(&rot_buf[EVENT_LEN_OFFSET]));
        DBUG_ASSERT(mi->get_mi_description_event()->common_footer->checksum_alg ==
                    mi->rli->relay_log.relay_log_checksum_alg);
        /* the first one */
        DBUG_ASSERT(mi->checksum_alg_before_fd !=
                    binary_log::BINLOG_CHECKSUM_ALG_UNDEF);
        save_buf= (char *) buf;
        buf= rot_buf;
      }
    /*
      Now the I/O thread has just changed its mi->get_master_log_name(), so
      incrementing mi->get_master_log_pos() is nonsense.
    */
    inc_pos= 0;
    break;
  }
  case binary_log::FORMAT_DESCRIPTION_EVENT:
  {
    /*
      Create an event, and save it (when we rotate the relay log, we will have
      to write this event again).
    */
    /*
      We are the only thread which reads/writes mi_description_event.
      The relay_log struct does not move (though some members of it can
      change), so we needn't any lock (no rli->data_lock, no log lock).
    */
    const char* errmsg;
    // mark it as undefined that is irrelevant anymore
    mi->checksum_alg_before_fd= binary_log::BINLOG_CHECKSUM_ALG_UNDEF;
    Format_description_log_event *new_fdle=
      (Format_description_log_event*)
      Log_event::read_log_event(buf, event_len, &errmsg,
                                mi->get_mi_description_event(), 1);
    if (new_fdle == NULL)
    {
      error= ER_SLAVE_RELAY_LOG_WRITE_FAILURE;
      goto err;
    }
    if (new_fdle->common_footer->checksum_alg ==
                                 binary_log::BINLOG_CHECKSUM_ALG_UNDEF)
      new_fdle->common_footer->checksum_alg= binary_log::BINLOG_CHECKSUM_ALG_OFF;

    mi->set_mi_description_event(new_fdle);

    /* installing new value of checksum Alg for relay log */
    mi->rli->relay_log.relay_log_checksum_alg= new_fdle->common_footer->checksum_alg;

    /*
       Though this does some conversion to the slave's format, this will
       preserve the master's binlog format version, and number of event types.
    */
    /*
       If the event was not requested by the slave (the slave did not ask for
       it), i.e. has end_log_pos=0, we do not increment mi->get_master_log_pos()
    */
    inc_pos= uint4korr(buf+LOG_POS_OFFSET) ? event_len : 0;
    DBUG_PRINT("info",("binlog format is now %d",
                       mi->get_mi_description_event()->binlog_version));

  }
  break;

  case binary_log::HEARTBEAT_LOG_EVENT:
  {
    /*
      HB (heartbeat) cannot come before RL (Relay)
    */
    char  llbuf[22];
    Heartbeat_log_event hb(buf,
                           mi->rli->relay_log.relay_log_checksum_alg
                           != binary_log::BINLOG_CHECKSUM_ALG_OFF ?
                           event_len - BINLOG_CHECKSUM_LEN : event_len,
                           mi->get_mi_description_event());
    if (!hb.is_valid())
    {
      error= ER_SLAVE_HEARTBEAT_FAILURE;
      error_msg.append(STRING_WITH_LEN("inconsistent heartbeat event content;"));
      error_msg.append(STRING_WITH_LEN("the event's data: log_file_name "));
      error_msg.append(hb.get_log_ident(), strlen(hb.get_log_ident()));
      error_msg.append(STRING_WITH_LEN(" log_pos "));
      llstr(hb.common_header->log_pos, llbuf);
      error_msg.append(llbuf, strlen(llbuf));
      goto err;
    }
    mi->received_heartbeats++;
    mi->last_heartbeat= my_time(0);


    /*
      During GTID protocol, if the master skips transactions,
      a heartbeat event is sent to the slave at the end of last
      skipped transaction to update coordinates.

      I/O thread receives the heartbeat event and updates mi
      only if the received heartbeat position is greater than
      mi->get_master_log_pos(). This event is written to the
      relay log as an ignored Rotate event. SQL thread reads
      the rotate event only to update the coordinates corresponding
      to the last skipped transaction. Note that,
      we update only the positions and not the file names, as a ROTATE
      EVENT from the master prior to this will update the file name.
    */
    if (mi->is_auto_position()  && mi->get_master_log_pos() <
       hb.common_header->log_pos &&  mi->get_master_log_name() != NULL)
    {

      DBUG_ASSERT(memcmp(const_cast<char*>(mi->get_master_log_name()),
                         hb.get_log_ident(), hb.get_ident_len()) == 0);

      mi->set_master_log_pos(hb.common_header->log_pos);

      /*
         Put this heartbeat event in the relay log as a Rotate Event.
      */
      inc_pos= 0;
      memcpy(rli->ign_master_log_name_end, mi->get_master_log_name(),
             FN_REFLEN);
      rli->ign_master_log_pos_end = mi->get_master_log_pos();

      if (write_ignored_events_info_to_relay_log(mi->info_thd, mi))
        goto err;
    }

    /* 
       compare local and event's versions of log_file, log_pos.
       
       Heartbeat is sent only after an event corresponding to the corrdinates
       the heartbeat carries.
       Slave can not have a difference in coordinates except in the only
       special case when mi->get_master_log_name(), mi->get_master_log_pos() have never
       been updated by Rotate event i.e when slave does not have any history
       with the master (and thereafter mi->get_master_log_pos() is NULL).

       TODO: handling `when' for SHOW SLAVE STATUS' snds behind
    */
    if (memcmp(const_cast<char *>(mi->get_master_log_name()),
               hb.get_log_ident(), hb.get_ident_len())
        || (mi->get_master_log_pos() > hb.common_header->log_pos))
    {
      /* missed events of heartbeat from the past */
      error= ER_SLAVE_HEARTBEAT_FAILURE;
      error_msg.append(STRING_WITH_LEN("heartbeat is not compatible with local info; "));
      error_msg.append(STRING_WITH_LEN("the event's data: log_file_name "));
      error_msg.append(hb.get_log_ident(), strlen(hb.get_log_ident()));
      error_msg.append(STRING_WITH_LEN(" log_pos "));
      llstr(hb.common_header->log_pos, llbuf);
      error_msg.append(llbuf, strlen(llbuf));
      goto err;
    }
    goto skip_relay_logging;
  }
  break;

  case binary_log::PREVIOUS_GTIDS_LOG_EVENT:
  {
    /*
      This event does not have any meaning for the slave and
      was just sent to show the slave the master is making
      progress and avoid possible deadlocks.
      So at this point, the event is replaced by a rotate
      event what will make the slave to update what it knows
      about the master's coordinates.
    */
    inc_pos= 0;
    mi->set_master_log_pos(mi->get_master_log_pos() + event_len);
    memcpy(rli->ign_master_log_name_end, mi->get_master_log_name(), FN_REFLEN);
    rli->ign_master_log_pos_end= mi->get_master_log_pos();

    if (write_ignored_events_info_to_relay_log(mi->info_thd, mi))
      goto err;

    goto skip_relay_logging;
  }
  break;

  case binary_log::GTID_LOG_EVENT:
  {
    global_sid_lock->rdlock();
    /*
      This can happen if the master uses GTID_MODE=OFF_PERMISSIVE, and
      sends GTID events to the slave. A possible scenario is that user
      does not follow the upgrade procedure for GTIDs, and creates a
      topology like A->B->C, where A uses GTID_MODE=ON_PERMISSIVE, B
      uses GTID_MODE=OFF_PERMISSIVE, and C uses GTID_MODE=OFF.  Each
      connection is allowed, but the master A will generate GTID
      transactions which will be sent through B to C.  Then C will hit
      this error.
    */
    if (get_gtid_mode(GTID_MODE_LOCK_SID) == GTID_MODE_OFF)
    {
      global_sid_lock->unlock();
      error= ER_CANT_REPLICATE_GTID_WITH_GTID_MODE_OFF;
      reported_error= true;
      mi->report(ERROR_LEVEL, ER_CANT_REPLICATE_GTID_WITH_GTID_MODE_OFF,
                 ER(ER_CANT_REPLICATE_GTID_WITH_GTID_MODE_OFF),
                 mi->get_master_log_name(), mi->get_master_log_pos());
      goto err;
    }
    Gtid_log_event gtid_ev(buf,
                           checksum_alg != binary_log::BINLOG_CHECKSUM_ALG_OFF ?
                           event_len - BINLOG_CHECKSUM_LEN : event_len,
                           mi->get_mi_description_event());
    gtid.sidno= gtid_ev.get_sidno(false);
    global_sid_lock->unlock();
    if (gtid.sidno < 0)
      goto err;
    gtid.gno= gtid_ev.get_gno();
    inc_pos= event_len;
  }
  break;

  case binary_log::ANONYMOUS_GTID_LOG_EVENT:
    /*
      This cannot normally happen, because the master has a check that
      prevents it from sending anonymous events when auto_position is
      enabled.  However, the master could be something else than
      mysqld, which could contain bugs that we have no control over.
      So we need this check on the slave to be sure that whoever is on
      the other side of the protocol does not break the protocol.
    */
    if (mi->is_auto_position())
    {
      error= ER_CANT_REPLICATE_ANONYMOUS_WITH_AUTO_POSITION;
      reported_error= true;
      mi->report(ERROR_LEVEL, ER_CANT_REPLICATE_ANONYMOUS_WITH_AUTO_POSITION,
                 ER(ER_CANT_REPLICATE_ANONYMOUS_WITH_AUTO_POSITION),
                 mi->get_master_log_name(), mi->get_master_log_pos());
      goto err;
    }
    /*
      This can happen if the master uses GTID_MODE=ON_PERMISSIVE, and
      sends an anonymous event to the slave. A possible scenario is
      that user does not follow the upgrade procedure for GTIDs, and
      creates a topology like A->B->C, where A uses
      GTID_MODE=OFF_PERMISSIVE, B uses GTID_MODE=ON_PERMISSIVE, and C
      uses GTID_MODE=ON.  Each connection is allowed, but the master A
      will generate anonymous transactions which will be sent through
      B to C.  Then C will hit this error.
    */
    else if (get_gtid_mode(GTID_MODE_LOCK_NONE) == GTID_MODE_ON)
    {
      error= ER_CANT_REPLICATE_ANONYMOUS_WITH_GTID_MODE_ON;
      reported_error= true;
      mi->report(ERROR_LEVEL, ER_CANT_REPLICATE_ANONYMOUS_WITH_GTID_MODE_ON,
                 ER(ER_CANT_REPLICATE_ANONYMOUS_WITH_GTID_MODE_ON),
                 mi->get_master_log_name(), mi->get_master_log_pos());
      goto err;
    }
    /* fall through */

  default:
    inc_pos= event_len;
  break;
  }

  /*
    Simulate an unknown ignorable log event by rewriting the write_rows log
    event and previous_gtids log event before writing them in relay log.
  */
  DBUG_EXECUTE_IF("simulate_unknown_ignorable_log_event",
    if (event_type == binary_log::WRITE_ROWS_EVENT ||
        event_type == binary_log::PREVIOUS_GTIDS_LOG_EVENT)
    {
      char *event_buf= const_cast<char*>(buf);
      /* Overwrite the log event type with an unknown type. */
      event_buf[EVENT_TYPE_OFFSET]= binary_log::ENUM_END_EVENT + 1;
      /* Set LOG_EVENT_IGNORABLE_F for the log event. */
      int2store(event_buf + FLAGS_OFFSET,
                uint2korr(event_buf + FLAGS_OFFSET) | LOG_EVENT_IGNORABLE_F);
    }
  );

  /*
     If this event is originating from this server, don't queue it.
     We don't check this for 3.23 events because it's simpler like this; 3.23
     will be filtered anyway by the SQL slave thread which also tests the
     server id (we must also keep this test in the SQL thread, in case somebody
     upgrades a 4.0 slave which has a not-filtered relay log).

     ANY event coming from ourselves can be ignored: it is obvious for queries;
     for STOP_EVENT/ROTATE_EVENT/START_EVENT: these cannot come from ourselves
     (--log-slave-updates would not log that) unless this slave is also its
     direct master (an unsupported, useless setup!).
  */

  mysql_mutex_lock(log_lock);
  s_id= uint4korr(buf + SERVER_ID_OFFSET);

  /*
    If server_id_bits option is set we need to mask out irrelevant bits
    when checking server_id, but we still put the full unmasked server_id
    into the Relay log so that it can be accessed when applying the event
  */
  s_id&= opt_server_id_mask;

  if ((s_id == ::server_id && !mi->rli->replicate_same_server_id) ||
      /*
        the following conjunction deals with IGNORE_SERVER_IDS, if set
        If the master is on the ignore list, execution of
        format description log events and rotate events is necessary.
      */
      (mi->ignore_server_ids->dynamic_ids.size() > 0 &&
       mi->shall_ignore_server_id(s_id) &&
       /* everything is filtered out from non-master */
       (s_id != mi->master_id ||
        /* for the master meta information is necessary */
        (event_type != binary_log::FORMAT_DESCRIPTION_EVENT &&
         event_type != binary_log::ROTATE_EVENT))))
  {
    /*
      Do not write it to the relay log.
      a) We still want to increment mi->get_master_log_pos(), so that we won't
      re-read this event from the master if the slave IO thread is now
      stopped/restarted (more efficient if the events we are ignoring are big
      LOAD DATA INFILE).
      b) We want to record that we are skipping events, for the information of
      the slave SQL thread, otherwise that thread may let
      rli->group_relay_log_pos stay too small if the last binlog's event is
      ignored.
      But events which were generated by this slave and which do not exist in
      the master's binlog (i.e. Format_desc, Rotate & Stop) should not increment
      mi->get_master_log_pos().
      If the event is originated remotely and is being filtered out by
      IGNORE_SERVER_IDS it increments mi->get_master_log_pos()
      as well as rli->group_relay_log_pos.
    */
    if (!(s_id == ::server_id && !mi->rli->replicate_same_server_id) ||
        (event_type != binary_log::FORMAT_DESCRIPTION_EVENT &&
         event_type != binary_log::ROTATE_EVENT &&
         event_type != binary_log::STOP_EVENT))
    {
      mi->set_master_log_pos(mi->get_master_log_pos() + inc_pos);
      memcpy(rli->ign_master_log_name_end, mi->get_master_log_name(), FN_REFLEN);
      DBUG_ASSERT(rli->ign_master_log_name_end[0]);
      rli->ign_master_log_pos_end= mi->get_master_log_pos();
    }
    rli->relay_log.signal_update(); // the slave SQL thread needs to re-check
    DBUG_PRINT("info", ("master_log_pos: %lu, event originating from %u server, ignored",
                        (ulong) mi->get_master_log_pos(), uint4korr(buf + SERVER_ID_OFFSET)));
  }
  else
  {
    /* write the event to the relay log */
    if (likely(rli->relay_log.append_buffer(buf, event_len, mi) == 0))
    {
      mi->set_master_log_pos(mi->get_master_log_pos() + inc_pos);
      DBUG_PRINT("info", ("master_log_pos: %lu", (ulong) mi->get_master_log_pos()));
      rli->relay_log.harvest_bytes_written(&rli->log_space_total);

      /*
        If this event is GTID_LOG_EVENT we store its GTID to add to the
        Retrieved_Gtid_Set later, when the last event of the transaction be
        queued.
      */
      if (event_type == binary_log::GTID_LOG_EVENT)
      {
        mi->set_last_gtid_queued(gtid);
      }

      /*
        If we are starting an anonymous transaction, we have to discard
        the GTID of the partial transaction that was not finished (if
        there is one).
        */
      if (event_type == binary_log::ANONYMOUS_GTID_LOG_EVENT)
      {
#ifndef DBUG_OFF
        if (!mi->get_last_gtid_queued()->is_empty())
        {
          DBUG_PRINT("info", ("Discarding Gtid(%d, %lld) as the transaction "
                              "wasn't complete and we found an "
                              "ANONYMOUS_GTID_LOG_EVENT.",
                              mi->get_last_gtid_queued()->sidno,
                              mi->get_last_gtid_queued()->gno));
        }
#endif
        mi->clear_last_gtid_queued();
      }
    }
    else
    {
      error= ER_SLAVE_RELAY_LOG_WRITE_FAILURE;
    }
    rli->ign_master_log_name_end[0]= 0; // last event is not ignored
    if (save_buf != NULL)
      buf= save_buf;
  }
  mysql_mutex_unlock(log_lock);
skip_relay_logging:

err:
  if (unlock_data_lock)
    mysql_mutex_unlock(&mi->data_lock);
  DBUG_PRINT("info", ("error: %d", error));
  if (error && !reported_error)
    mi->report(ERROR_LEVEL, error, ER(error), 
               (error == ER_SLAVE_RELAY_LOG_WRITE_FAILURE)?
               "could not queue event from master" :
               error_msg.ptr());
  DBUG_RETURN(error);
}

/**
  Hook to detach the active VIO before closing a connection handle.

  The client API might close the connection (and associated data)
  in case it encounters a unrecoverable (network) error. This hook
  is called from the client code before the VIO handle is deleted
  allows the thread to detach the active vio so it does not point
  to freed memory.

  Other calls to THD::clear_active_vio throughout this module are
  redundant due to the hook but are left in place for illustrative
  purposes.
*/

extern "C" void slave_io_thread_detach_vio()
{
  THD *thd= current_thd;
  if (thd && thd->slave_thread)
    thd->clear_active_vio();
}


/*
  Try to connect until successful or slave killed

  SYNPOSIS
    safe_connect()
    thd                 Thread handler for slave
    mysql               MySQL connection handle
    mi                  Replication handle

  RETURN
    0   ok
    #   Error
*/

static int safe_connect(THD* thd, MYSQL* mysql, Master_info* mi)
{
  DBUG_ENTER("safe_connect");

  DBUG_RETURN(connect_to_master(thd, mysql, mi, 0, 0));
}


/*
  SYNPOSIS
    connect_to_master()

  IMPLEMENTATION
    Try to connect until successful or slave killed or we have retried
    mi->retry_count times
*/

static int connect_to_master(THD* thd, MYSQL* mysql, Master_info* mi,
                             bool reconnect, bool suppress_warnings)
{
  int slave_was_killed= 0;
  int last_errno= -2;                           // impossible error
  ulong err_count=0;
  char llbuff[22];
  char password[MAX_PASSWORD_LENGTH + 1];
  size_t password_size= sizeof(password);
  DBUG_ENTER("connect_to_master");
  set_slave_max_allowed_packet(thd, mysql);
#ifndef DBUG_OFF
  mi->events_until_exit = disconnect_slave_event_count;
#endif
  ulong client_flag= CLIENT_REMEMBER_OPTIONS;
  if (opt_slave_compressed_protocol)
    client_flag|= CLIENT_COMPRESS;              /* We will use compression */

  mysql_options(mysql, MYSQL_OPT_CONNECT_TIMEOUT, (char *) &slave_net_timeout);
  mysql_options(mysql, MYSQL_OPT_READ_TIMEOUT, (char *) &slave_net_timeout);

  if (mi->bind_addr[0])
  {
    DBUG_PRINT("info",("bind_addr: %s", mi->bind_addr));
    mysql_options(mysql, MYSQL_OPT_BIND, mi->bind_addr);
  }

#ifdef HAVE_OPENSSL
  if (mi->ssl)
  {
    const static my_bool ssl_enforce_true= TRUE;
    mysql_ssl_set(mysql,
                  mi->ssl_key[0]?mi->ssl_key:0,
                  mi->ssl_cert[0]?mi->ssl_cert:0,
                  mi->ssl_ca[0]?mi->ssl_ca:0,
                  mi->ssl_capath[0]?mi->ssl_capath:0,
                  mi->ssl_cipher[0]?mi->ssl_cipher:0);
#ifdef HAVE_YASSL
    mi->ssl_crl[0]= '\0';
    mi->ssl_crlpath[0]= '\0';
#endif
    mysql_options(mysql, MYSQL_OPT_SSL_CRL,
                  mi->ssl_crl[0] ? mi->ssl_crl : 0);
    mysql_options(mysql, MYSQL_OPT_SSL_CRLPATH,
                  mi->ssl_crlpath[0] ? mi->ssl_crlpath : 0);
    mysql_options(mysql, MYSQL_OPT_SSL_VERIFY_SERVER_CERT,
                  &mi->ssl_verify_server_cert);
    /* we always enforce SSL if SSL is turned on */
    mysql_options(mysql, MYSQL_OPT_SSL_ENFORCE, &ssl_enforce_true);
  }
#endif

  /*
    If server's default charset is not supported (like utf16, utf32) as client
    charset, then set client charset to 'latin1' (default client charset).
  */
  if (is_supported_parser_charset(default_charset_info))
    mysql_options(mysql, MYSQL_SET_CHARSET_NAME, default_charset_info->csname);
  else
  {
    sql_print_information("'%s' can not be used as client character set. "
                          "'%s' will be used as default client character set "
                          "while connecting to master.",
                          default_charset_info->csname,
                          default_client_charset_info->csname);
    mysql_options(mysql, MYSQL_SET_CHARSET_NAME,
                  default_client_charset_info->csname);
  }


  /* This one is not strictly needed but we have it here for completeness */
  mysql_options(mysql, MYSQL_SET_CHARSET_DIR, (char *) charsets_dir);

  if (mi->is_start_plugin_auth_configured())
  {
    DBUG_PRINT("info", ("Slaving is using MYSQL_DEFAULT_AUTH %s",
                        mi->get_start_plugin_auth()));
    mysql_options(mysql, MYSQL_DEFAULT_AUTH, mi->get_start_plugin_auth());
  }
  
  if (mi->is_start_plugin_dir_configured())
  {
    DBUG_PRINT("info", ("Slaving is using MYSQL_PLUGIN_DIR %s",
                        mi->get_start_plugin_dir()));
    mysql_options(mysql, MYSQL_PLUGIN_DIR, mi->get_start_plugin_dir());
  }
  /* Set MYSQL_PLUGIN_DIR in case master asks for an external authentication plugin */
  else if (opt_plugin_dir_ptr && *opt_plugin_dir_ptr)
    mysql_options(mysql, MYSQL_PLUGIN_DIR, opt_plugin_dir_ptr);
  
  if (!mi->is_start_user_configured())
    sql_print_warning("%s", ER(ER_INSECURE_CHANGE_MASTER));

  if (mi->get_password(password, &password_size))
  {
    mi->report(ERROR_LEVEL, ER_SLAVE_FATAL_ERROR,
               ER(ER_SLAVE_FATAL_ERROR),
               "Unable to configure password when attempting to "
               "connect to the master server. Connection attempt "
               "terminated.");
    DBUG_RETURN(1);
  }

  const char* user= mi->get_user();
  if (user == NULL || user[0] == 0)
  {
    mi->report(ERROR_LEVEL, ER_SLAVE_FATAL_ERROR,
               ER(ER_SLAVE_FATAL_ERROR),
               "Invalid (empty) username when attempting to "
               "connect to the master server. Connection attempt "
               "terminated.");
    DBUG_RETURN(1);
  }

  mysql_options4(mysql, MYSQL_OPT_CONNECT_ATTR_ADD,
                "program_name", "mysqld");
  mysql_options4(mysql, MYSQL_OPT_CONNECT_ATTR_ADD,
                "_client_role", "binary_log_listener");
  mysql_options4(mysql, MYSQL_OPT_CONNECT_ATTR_ADD,
                "_client_replication_channel_name", mi->get_channel());

  while (!(slave_was_killed = io_slave_killed(thd,mi))
         && (reconnect ? mysql_reconnect(mysql) != 0 :
             mysql_real_connect(mysql, mi->host, user,
                                password, 0, mi->port, 0, client_flag) == 0))
  {
    /*
       SHOW SLAVE STATUS will display the number of retries which
       would be real retry counts instead of mi->retry_count for
       each connection attempt by 'Last_IO_Error' entry.
    */
    last_errno=mysql_errno(mysql);
    suppress_warnings= 0;
    mi->report(ERROR_LEVEL, last_errno,
               "error %s to master '%s@%s:%d'"
               " - retry-time: %d  retries: %lu",
               (reconnect ? "reconnecting" : "connecting"),
               mi->get_user(), mi->host, mi->port,
               mi->connect_retry, err_count + 1);
    /*
      By default we try forever. The reason is that failure will trigger
      master election, so if the user did not set mi->retry_count we
      do not want to have election triggered on the first failure to
      connect
    */
    if (++err_count == mi->retry_count)
    {
      slave_was_killed=1;
      break;
    }
    slave_sleep(thd, mi->connect_retry, io_slave_killed, mi);
  }

  if (!slave_was_killed)
  {
    mi->clear_error(); // clear possible left over reconnect error
    if (reconnect)
    {
      if (!suppress_warnings)
        sql_print_information("Slave%s: connected to master '%s@%s:%d',"
                              "replication resumed in log '%s' at position %s",
                              mi->get_for_channel_str(), mi->get_user(),
                              mi->host, mi->port,
                              mi->get_io_rpl_log_name(),
                              llstr(mi->get_master_log_pos(),llbuff));
    }
    else
    {
      query_logger.general_log_print(thd, COM_CONNECT_OUT, "%s@%s:%d",
                                     mi->get_user(), mi->host, mi->port);
    }

    thd->set_active_vio(mysql->net.vio);
  }
  mysql->reconnect= 1;
  DBUG_PRINT("exit",("slave_was_killed: %d", slave_was_killed));
  DBUG_RETURN(slave_was_killed);
}


/*
  safe_reconnect()

  IMPLEMENTATION
    Try to connect until successful or slave killed or we have retried
    mi->retry_count times
*/

static int safe_reconnect(THD* thd, MYSQL* mysql, Master_info* mi,
                          bool suppress_warnings)
{
  DBUG_ENTER("safe_reconnect");
  DBUG_RETURN(connect_to_master(thd, mysql, mi, 1, suppress_warnings));
}


/*
  Called when we notice that the current "hot" log got rotated under our feet.
*/

static IO_CACHE *reopen_relay_log(Relay_log_info *rli, const char **errmsg)
{
  DBUG_ENTER("reopen_relay_log");
  DBUG_ASSERT(rli->cur_log != &rli->cache_buf);
  DBUG_ASSERT(rli->cur_log_fd == -1);

  IO_CACHE *cur_log = rli->cur_log=&rli->cache_buf;
  if ((rli->cur_log_fd=open_binlog_file(cur_log,rli->get_event_relay_log_name(),
                                        errmsg)) <0)
    DBUG_RETURN(0);
  /*
    We want to start exactly where we was before:
    relay_log_pos       Current log pos
    pending             Number of bytes already processed from the event
  */
  rli->set_event_relay_log_pos(max<ulonglong>(rli->get_event_relay_log_pos(),
                                              BIN_LOG_HEADER_SIZE));
  my_b_seek(cur_log,rli->get_event_relay_log_pos());
  DBUG_RETURN(cur_log);
}


/**
  Reads next event from the relay log.  Should be called from the
  slave IO thread.

  @param rli Relay_log_info structure for the slave IO thread.

  @return The event read, or NULL on error.  If an error occurs, the
  error is reported through the sql_print_information() or
  sql_print_error() functions.
*/
static Log_event* next_event(Relay_log_info* rli)
{
  Log_event* ev;
  IO_CACHE* cur_log = rli->cur_log;
  mysql_mutex_t *log_lock = rli->relay_log.get_log_lock();
  const char* errmsg=0;
  THD* thd = rli->info_thd;
  DBUG_ENTER("next_event");

  DBUG_ASSERT(thd != 0);

#ifndef DBUG_OFF
  if (abort_slave_event_count && !rli->events_until_exit--)
    DBUG_RETURN(0);
#endif

  /*
    For most operations we need to protect rli members with data_lock,
    so we assume calling function acquired this mutex for us and we will
    hold it for the most of the loop below However, we will release it
    whenever it is worth the hassle,  and in the cases when we go into a
    mysql_cond_wait() with the non-data_lock mutex
  */
  mysql_mutex_assert_owner(&rli->data_lock);

  while (!sql_slave_killed(thd,rli))
  {
    /*
      We can have two kinds of log reading:
      hot_log:
        rli->cur_log points at the IO_CACHE of relay_log, which
        is actively being updated by the I/O thread. We need to be careful
        in this case and make sure that we are not looking at a stale log that
        has already been rotated. If it has been, we reopen the log.

      The other case is much simpler:
        We just have a read only log that nobody else will be updating.
    */
    bool hot_log;
    if ((hot_log = (cur_log != &rli->cache_buf)))
    {
      DBUG_ASSERT(rli->cur_log_fd == -1); // foreign descriptor
      mysql_mutex_lock(log_lock);

      /*
        Reading xxx_file_id is safe because the log will only
        be rotated when we hold relay_log.LOCK_log
      */
      if (rli->relay_log.get_open_count() != rli->cur_log_old_open_count)
      {
        // The master has switched to a new log file; Reopen the old log file
        cur_log=reopen_relay_log(rli, &errmsg);
        mysql_mutex_unlock(log_lock);
        if (!cur_log)                           // No more log files
          goto err;
        hot_log=0;                              // Using old binary log
      }
    }
    /* 
      As there is no guarantee that the relay is open (for example, an I/O
      error during a write by the slave I/O thread may have closed it), we
      have to test it.
    */
    if (!my_b_inited(cur_log))
      goto err;
#ifndef DBUG_OFF
    {
      DBUG_PRINT("info", ("assertion skip %lu file pos %lu event relay log pos %lu file %s\n",
        (ulong) rli->slave_skip_counter, (ulong) my_b_tell(cur_log),
        (ulong) rli->get_event_relay_log_pos(),
        rli->get_event_relay_log_name()));

      /* This is an assertion which sometimes fails, let's try to track it */
      char llbuf1[22], llbuf2[22];
      DBUG_PRINT("info", ("my_b_tell(cur_log)=%s rli->event_relay_log_pos=%s",
                          llstr(my_b_tell(cur_log),llbuf1),
                          llstr(rli->get_event_relay_log_pos(),llbuf2)));

      DBUG_ASSERT(my_b_tell(cur_log) >= BIN_LOG_HEADER_SIZE);
      DBUG_ASSERT(my_b_tell(cur_log) == rli->get_event_relay_log_pos() || rli->is_parallel_exec());

      DBUG_PRINT("info", ("next_event group master %s %lu group relay %s %lu event %s %lu\n",
        rli->get_group_master_log_name(),
        (ulong) rli->get_group_master_log_pos(),
        rli->get_group_relay_log_name(),
        (ulong) rli->get_group_relay_log_pos(),
        rli->get_event_relay_log_name(),
        (ulong) rli->get_event_relay_log_pos()));
    }
#endif
    rli->set_event_start_pos(my_b_tell(cur_log));
    /*
      Relay log is always in new format - if the master is 3.23, the
      I/O thread will convert the format for us.
      A problem: the description event may be in a previous relay log. So if
      the slave has been shutdown meanwhile, we would have to look in old relay
      logs, which may even have been deleted. So we need to write this
      description event at the beginning of the relay log.
      When the relay log is created when the I/O thread starts, easy: the
      master will send the description event and we will queue it.
      But if the relay log is created by new_file(): then the solution is:
      MYSQL_BIN_LOG::open() will write the buffered description event.
    */
    if ((ev= Log_event::read_log_event(cur_log, 0,
                                       rli->get_rli_description_event(),
                                       opt_slave_sql_verify_checksum)))
    {
      DBUG_ASSERT(thd==rli->info_thd);
      /*
        read it while we have a lock, to avoid a mutex lock in
        inc_event_relay_log_pos()
      */
      rli->set_future_event_relay_log_pos(my_b_tell(cur_log));
      ev->future_event_relay_log_pos= rli->get_future_event_relay_log_pos();

      if (hot_log)
        mysql_mutex_unlock(log_lock);
      /*
         MTS checkpoint in the successful read branch.
         The following block makes sure that
         a. GAQ the job assignment control resource is not run out of space, and
         b. Last executed transaction coordinates are advanced whenever
            there's been progress by Workers.
         Notice, MTS logical clock scheduler does not introduce any
         own specfics even though internally it may need to learn about
         the done status of a job.
      */
      bool force= (rli->checkpoint_seqno > (rli->checkpoint_group - 1));
      if (rli->is_parallel_exec() && (opt_mts_checkpoint_period != 0 || force))
      {
        ulonglong period= static_cast<ulonglong>(opt_mts_checkpoint_period * 1000000ULL);
        mysql_mutex_unlock(&rli->data_lock);
        /*
          At this point the coordinator has is delegating jobs to workers and
          the checkpoint routine must be periodically invoked.
        */
        (void) mts_checkpoint_routine(rli, period, force, true/*need_data_lock=true*/); // TODO: ALFRANIO ERROR
        DBUG_ASSERT(!force ||
                    (force && (rli->checkpoint_seqno <= (rli->checkpoint_group - 1))) ||
                    sql_slave_killed(thd, rli));
        mysql_mutex_lock(&rli->data_lock);
      }
      DBUG_RETURN(ev);
    }
    DBUG_ASSERT(thd==rli->info_thd);
    if (opt_reckless_slave)                     // For mysql-test
      cur_log->error = 0;
    if (cur_log->error < 0)
    {
      errmsg = "slave SQL thread aborted because of I/O error";
      if (rli->mts_group_status == Relay_log_info::MTS_IN_GROUP)
        /*
          MTS group status is set to MTS_KILLED_GROUP, whenever a read event
          error happens and there was already a non-terminal event scheduled.
        */
        rli->mts_group_status= Relay_log_info::MTS_KILLED_GROUP;
      if (hot_log)
        mysql_mutex_unlock(log_lock);
      goto err;
    }
    if (!cur_log->error) /* EOF */
    {
      /*
        On a hot log, EOF means that there are no more updates to
        process and we must block until I/O thread adds some and
        signals us to continue
      */
      if (hot_log)
      {
        /*
          We say in Seconds_Behind_Master that we have "caught up". Note that
          for example if network link is broken but I/O slave thread hasn't
          noticed it (slave_net_timeout not elapsed), then we'll say "caught
          up" whereas we're not really caught up. Fixing that would require
          internally cutting timeout in smaller pieces in network read, no
          thanks. Another example: SQL has caught up on I/O, now I/O has read
          a new event and is queuing it; the false "0" will exist until SQL
          finishes executing the new event; it will be look abnormal only if
          the events have old timestamps (then you get "many", 0, "many").

          Transient phases like this can be fixed with implemeting
          Heartbeat event which provides the slave the status of the
          master at time the master does not have any new update to send.
          Seconds_Behind_Master would be zero only when master has no
          more updates in binlog for slave. The heartbeat can be sent
          in a (small) fraction of slave_net_timeout. Until it's done
          rli->last_master_timestamp is temporarely (for time of
          waiting for the following event) reset whenever EOF is
          reached.
        */

        /* shows zero while it is sleeping (and until the next event
           is about to be executed).  Note, in MTS case
           Seconds_Behind_Master resetting follows slightly different
           schema where reaching EOF is not enough.  The status
           parameter is updated per some number of processed group of
           events. The number can't be greater than
           @@global.slave_checkpoint_group and anyway SBM updating
           rate does not exceed @@global.slave_checkpoint_period.
           Notice that SBM is set to a new value after processing the
           terminal event (e.g Commit) of a group.  Coordinator resets
           SBM when notices no more groups left neither to read from
           Relay-log nor to process by Workers.
        */
        if (!rli->is_parallel_exec())
          rli->last_master_timestamp= 0;

        DBUG_ASSERT(rli->relay_log.get_open_count() ==
                    rli->cur_log_old_open_count);

        if (rli->ign_master_log_name_end[0])
        {
          /* We generate and return a Rotate, to make our positions advance */
          DBUG_PRINT("info",("seeing an ignored end segment"));
          ev= new Rotate_log_event(rli->ign_master_log_name_end,
                                   0, rli->ign_master_log_pos_end,
                                   Rotate_log_event::DUP_NAME);
          rli->ign_master_log_name_end[0]= 0;
          mysql_mutex_unlock(log_lock);
          if (unlikely(!ev))
          {
            errmsg= "Slave SQL thread failed to create a Rotate event "
              "(out of memory?), SHOW SLAVE STATUS may be inaccurate";
            goto err;
          }
          ev->server_id= 0; // don't be ignored by slave SQL thread
          DBUG_RETURN(ev);
        }

        /*
          We can, and should release data_lock while we are waiting for
          update. If we do not, show slave status will block
        */
        mysql_mutex_unlock(&rli->data_lock);

        /*
          Possible deadlock :
          - the I/O thread has reached log_space_limit
          - the SQL thread has read all relay logs, but cannot purge for some
          reason:
            * it has already purged all logs except the current one
            * there are other logs than the current one but they're involved in
            a transaction that finishes in the current one (or is not finished)
          Solution :
          Wake up the possibly waiting I/O thread, and set a boolean asking
          the I/O thread to temporarily ignore the log_space_limit
          constraint, because we do not want the I/O thread to block because of
          space (it's ok if it blocks for any other reason (e.g. because the
          master does not send anything). Then the I/O thread stops waiting
          and reads one more event and starts honoring log_space_limit again.

          If the SQL thread needs more events to be able to rotate the log (it
          might need to finish the current group first), then it can ask for one
          more at a time. Thus we don't outgrow the relay log indefinitely,
          but rather in a controlled manner, until the next rotate.

          When the SQL thread starts it sets ignore_log_space_limit to false. 
          We should also reset ignore_log_space_limit to 0 when the user does 
          RESET SLAVE, but in fact, no need as RESET SLAVE requires that the slave
          be stopped, and the SQL thread sets ignore_log_space_limit to 0 when
          it stops.
        */
        mysql_mutex_lock(&rli->log_space_lock);

        /* 
          If we have reached the limit of the relay space and we
          are going to sleep, waiting for more events:

          1. If outside a group, SQL thread asks the IO thread 
             to force a rotation so that the SQL thread purges 
             logs next time it processes an event (thus space is
             freed).

          2. If in a group, SQL thread asks the IO thread to 
             ignore the limit and queues yet one more event 
             so that the SQL thread finishes the group and 
             is are able to rotate and purge sometime soon.
         */
        if (rli->log_space_limit && 
            rli->log_space_limit < rli->log_space_total)
        {
          /* force rotation if not in an unfinished group */
          if (!rli->is_parallel_exec())
          {
            rli->sql_force_rotate_relay= !rli->is_in_group();
          }
          else
          {
            rli->sql_force_rotate_relay=
              (rli->mts_group_status != Relay_log_info::MTS_IN_GROUP);
          }
          /* ask for one more event */
          rli->ignore_log_space_limit= true;
        }

        /*
          If the I/O thread is blocked, unblock it.  Ok to broadcast
          after unlock, because the mutex is only destroyed in
          ~Relay_log_info(), i.e. when rli is destroyed, and rli will
          not be destroyed before we exit the present function.
        */
        mysql_mutex_unlock(&rli->log_space_lock);
        mysql_cond_broadcast(&rli->log_space_cond);
        // Note that wait_for_update_relay_log unlocks lock_log !

        if (rli->is_parallel_exec() && (opt_mts_checkpoint_period != 0 ||
            DBUG_EVALUATE_IF("check_slave_debug_group", 1, 0)))
        {
          int ret= 0;
          struct timespec waittime;
          ulonglong period= static_cast<ulonglong>(opt_mts_checkpoint_period * 1000000ULL);
          ulong signal_cnt= rli->relay_log.signal_cnt;

          mysql_mutex_unlock(log_lock);
          do
          {
            /*
              At this point the coordinator has no job to delegate to workers.
              However, workers are executing their assigned jobs and as such
              the checkpoint routine must be periodically invoked.
            */
            (void) mts_checkpoint_routine(rli, period, false, true/*need_data_lock=true*/); // TODO: ALFRANIO ERROR
            mysql_mutex_lock(log_lock);
            // More to the empty relay-log all assigned events done so reset it.
            if (rli->gaq->empty())
              rli->last_master_timestamp= 0;

            if (DBUG_EVALUATE_IF("check_slave_debug_group", 1, 0))
              period= 10000000ULL;

            set_timespec_nsec(&waittime, period);
            ret= rli->relay_log.wait_for_update_relay_log(thd, &waittime);
          } while ((ret == ETIMEDOUT || ret == ETIME) /* todo:remove */ &&
                   signal_cnt == rli->relay_log.signal_cnt && !thd->killed);
        }
        else
        {
          rli->relay_log.wait_for_update_relay_log(thd, NULL);
        }
        
        // re-acquire data lock since we released it earlier
        mysql_mutex_lock(&rli->data_lock);
        continue;
      }
      /*
        If the log was not hot, we need to move to the next log in
        sequence. The next log could be hot or cold, we deal with both
        cases separately after doing some common initialization
      */
      end_io_cache(cur_log);
      DBUG_ASSERT(rli->cur_log_fd >= 0);
      mysql_file_close(rli->cur_log_fd, MYF(MY_WME));
      rli->cur_log_fd = -1;

      if (relay_log_purge)
      {
        /*
          purge_first_log will properly set up relay log coordinates in rli.
          If the group's coordinates are equal to the event's coordinates
          (i.e. the relay log was not rotated in the middle of a group),
          we can purge this relay log too.
          We do ulonglong and string comparisons, this may be slow but
          - purging the last relay log is nice (it can save 1GB of disk), so we
          like to detect the case where we can do it, and given this,
          - I see no better detection method
          - purge_first_log is not called that often
        */
        if (rli->relay_log.purge_first_log
            (rli,
             rli->get_group_relay_log_pos() == rli->get_event_relay_log_pos()
             && !strcmp(rli->get_group_relay_log_name(),rli->get_event_relay_log_name())))
        {
          errmsg = "Error purging processed logs";
          goto err;
        }
        DBUG_PRINT("info", ("next_event group master %s %lu  group relay %s %lu event %s %lu\n",
          rli->get_group_master_log_name(),
          (ulong) rli->get_group_master_log_pos(),
          rli->get_group_relay_log_name(),
          (ulong) rli->get_group_relay_log_pos(),
          rli->get_event_relay_log_name(),
          (ulong) rli->get_event_relay_log_pos()));
      }
      else
      {
        /*
          If hot_log is set, then we already have a lock on
          LOCK_log.  If not, we have to get the lock.

          According to Sasha, the only time this code will ever be executed
          is if we are recovering from a bug.
        */
        if (rli->relay_log.find_next_log(&rli->linfo, !hot_log))
        {
          errmsg = "error switching to the next log";
          goto err;
        }
        rli->set_event_relay_log_pos(BIN_LOG_HEADER_SIZE);
        rli->set_event_relay_log_name(rli->linfo.log_file_name);
        /*
          We may update the worker here but this is not extremlly
          necessary. /Alfranio
        */
        rli->flush_info();
      }

      /* Reset the relay-log-change-notified status of  Slave Workers */
      if (rli->is_parallel_exec())
      {
        DBUG_PRINT("info", ("next_event: MTS group relay log changes to %s %lu\n",
                            rli->get_group_relay_log_name(),
                            (ulong) rli->get_group_relay_log_pos()));
        rli->reset_notified_relay_log_change();
      }

      /*
        Now we want to open this next log. To know if it's a hot log (the one
        being written by the I/O thread now) or a cold log, we can use
        is_active(); if it is hot, we use the I/O cache; if it's cold we open
        the file normally. But if is_active() reports that the log is hot, this
        may change between the test and the consequence of the test. So we may
        open the I/O cache whereas the log is now cold, which is nonsense.
        To guard against this, we need to have LOCK_log.
      */

      DBUG_PRINT("info",("hot_log: %d",hot_log));
      if (!hot_log) /* if hot_log, we already have this mutex */
        mysql_mutex_lock(log_lock);
      if (rli->relay_log.is_active(rli->linfo.log_file_name))
      {
#ifdef EXTRA_DEBUG
        sql_print_information("next log '%s' is currently active",
                              rli->linfo.log_file_name);
#endif
        rli->cur_log= cur_log= rli->relay_log.get_log_file();
        rli->cur_log_old_open_count= rli->relay_log.get_open_count();
        DBUG_ASSERT(rli->cur_log_fd == -1);

        /*
           When the SQL thread is [stopped and] (re)started the
           following may happen:

           1. Log was hot at stop time and remains hot at restart

              SQL thread reads again from hot_log (SQL thread was
              reading from the active log when it was stopped and the
              very same log is still active on SQL thread restart).

              In this case, my_b_seek is performed on cur_log, while
              cur_log points to relay_log.get_log_file();

           2. Log was hot at stop time but got cold before restart

              The log was hot when SQL thread stopped, but it is not
              anymore when the SQL thread restarts.

              In this case, the SQL thread reopens the log, using
              cache_buf, ie, cur_log points to &cache_buf, and thence
              its coordinates are reset.

           3. Log was already cold at stop time

              The log was not hot when the SQL thread stopped, and, of
              course, it will not be hot when it restarts.

              In this case, the SQL thread opens the cold log again,
              using cache_buf, ie, cur_log points to &cache_buf, and
              thence its coordinates are reset.

           4. Log was hot at stop time, DBA changes to previous cold
              log and restarts SQL thread

              The log was hot when the SQL thread was stopped, but the
              user changed the coordinates of the SQL thread to
              restart from a previous cold log.

              In this case, at start time, cur_log points to a cold
              log, opened using &cache_buf as cache, and coordinates
              are reset. However, as it moves on to the next logs, it
              will eventually reach the hot log. If the hot log is the
              same at the time the SQL thread was stopped, then
              coordinates were not reset - the cur_log will point to
              relay_log.get_log_file(), and not a freshly opened
              IO_CACHE through cache_buf. For this reason we need to
              deploy a my_b_seek before calling check_binlog_magic at
              this point of the code (see: BUG#55263 for more
              details).
          
          NOTES: 
            - We must keep the LOCK_log to read the 4 first bytes, as
              this is a hot log (same as when we call read_log_event()
              above: for a hot log we take the mutex).

            - Because of scenario #4 above, we need to have a
              my_b_seek here. Otherwise, we might hit the assertion
              inside check_binlog_magic.
        */

        my_b_seek(cur_log, (my_off_t) 0);
        if (check_binlog_magic(cur_log,&errmsg))
        {
          if (!hot_log)
            mysql_mutex_unlock(log_lock);
          goto err;
        }
        if (!hot_log)
          mysql_mutex_unlock(log_lock);
        continue;
      }
      if (!hot_log)
        mysql_mutex_unlock(log_lock);
      /*
        if we get here, the log was not hot, so we will have to open it
        ourselves. We are sure that the log is still not hot now (a log can get
        from hot to cold, but not from cold to hot). No need for LOCK_log.
      */
#ifdef EXTRA_DEBUG
      sql_print_information("next log '%s' is not active",
                            rli->linfo.log_file_name);
#endif
      // open_binlog_file() will check the magic header
      if ((rli->cur_log_fd=open_binlog_file(cur_log,rli->linfo.log_file_name,
                                            &errmsg)) <0)
        goto err;
    }
    else
    {
      /*
        Read failed with a non-EOF error.
        TODO: come up with something better to handle this error
      */
      if (hot_log)
        mysql_mutex_unlock(log_lock);
      sql_print_error("Slave SQL thread%s: I/O error reading "
                      "event(errno: %d  cur_log->error: %d)",
                      rli->get_for_channel_str(), my_errno,cur_log->error);
      // set read position to the beginning of the event
      my_b_seek(cur_log,rli->get_event_relay_log_pos());
      /* otherwise, we have had a partial read */
      errmsg = "Aborting slave SQL thread because of partial event read";
      break;                                    // To end of function
    }
  }
  if (!errmsg)
  {
    sql_print_information("Error reading relay log event%s: %s",
                          rli->get_for_channel_str(), "slave SQL thread was killed");
    DBUG_RETURN(0);
  }

err:
  if (errmsg)
    sql_print_error("Error reading relay log event%s: %s", rli->get_for_channel_str(), errmsg);
  DBUG_RETURN(0);
}

/*
  Rotate a relay log (this is used only by FLUSH LOGS; the automatic rotation
  because of size is simpler because when we do it we already have all relevant
  locks; here we don't, so this function is mainly taking locks).
  Returns nothing as we cannot catch any error (MYSQL_BIN_LOG::new_file()
  is void).
*/

int rotate_relay_log(Master_info* mi)
{
  DBUG_ENTER("rotate_relay_log");

  mysql_mutex_assert_owner(&mi->data_lock);
  DBUG_EXECUTE_IF("crash_before_rotate_relaylog", DBUG_SUICIDE(););

  Relay_log_info* rli= mi->rli;
  int error= 0;

  /*
     We need to test inited because otherwise, new_file() will attempt to lock
     LOCK_log, which may not be inited (if we're not a slave).
  */
  if (!rli->inited)
  {
    DBUG_PRINT("info", ("rli->inited == 0"));
    goto end;
  }

  /* If the relay log is closed, new_file() will do nothing. */
  error= rli->relay_log.new_file(mi->get_mi_description_event());
  if (error != 0)
    goto end;

  /*
    We harvest now, because otherwise BIN_LOG_HEADER_SIZE will not immediately
    be counted, so imagine a succession of FLUSH LOGS  and assume the slave
    threads are started:
    relay_log_space decreases by the size of the deleted relay log, but does
    not increase, so flush-after-flush we may become negative, which is wrong.
    Even if this will be corrected as soon as a query is replicated on the
    slave (because the I/O thread will then call harvest_bytes_written() which
    will harvest all these BIN_LOG_HEADER_SIZE we forgot), it may give strange
    output in SHOW SLAVE STATUS meanwhile. So we harvest now.
    If the log is closed, then this will just harvest the last writes, probably
    0 as they probably have been harvested.
  */
  rli->relay_log.harvest_bytes_written(&rli->log_space_total);
end:
  DBUG_RETURN(error);
}


/**
  flushes the relay logs of a replication channel.

  @param[in]         mi      Master_info corresponding to the
                             channel.
  @return
    @retval          true     fail
    @retval          false     ok.
*/
bool flush_relay_logs(Master_info *mi)
{
  DBUG_ENTER("flush_relay_logs");
  bool error= false;

  if (mi)
  {
    mysql_mutex_lock(&mi->data_lock);
    if (rotate_relay_log(mi))
      error= true;
    mysql_mutex_unlock(&mi->data_lock);
  }
  DBUG_RETURN(error);
}


/**
   Entry point for FLUSH RELAYLOGS command or to flush relaylogs for
   the FLUSH LOGS command.
   FLUSH LOGS or FLUSH RELAYLOGS needs to flush the relaylogs of all
   the replciaiton channels in multisource replication.
   FLUSH RELAYLOGS FOR CHANNEL flushes only the relaylogs pertaining to
   a channel.

   @param[in]         thd              the client thread carrying the command.

   @return
     @retval           true                fail
     @retval           false              success
*/
bool flush_relay_logs_cmd(THD *thd)
{
  DBUG_ENTER("flush_relay_logs_cmd");
  Master_info *mi= 0;
  LEX *lex= thd->lex;
  bool error =false;

  mysql_mutex_lock(&LOCK_msr_map);

  /*
     lex->mi.channel is NULL, for FLUSH LOGS or when the client thread
     is not present. (See tmp_thd in  the caller).
     When channel is not provided, lex->mi.for_channel is false.
  */
  if (!lex->mi.channel || !lex->mi.for_channel)
  {
    for (mi_map::iterator it= msr_map.begin(); it!= msr_map.end(); it++)
    {
      mi= it->second;

      if ((error = flush_relay_logs(mi)))
        break;
    }
  }
  else
  {

    mi= msr_map.get_mi(lex->mi.channel);

    if (mi)
    {
      /*
        Disallow flush on Group Replication applier channel to avoid
        split transactions among relay log files due to DBA action.
      */
      if (msr_map.is_group_replication_channel_name(lex->mi.channel, true))
      {
        if (thd->system_thread == SYSTEM_THREAD_SLAVE_SQL ||
            thd->system_thread == SYSTEM_THREAD_SLAVE_WORKER)
        {
          /*
            Log warning on SQL or worker threads.
          */
          sql_print_warning(ER(ER_SLAVE_CHANNEL_OPERATION_NOT_ALLOWED),
                            "FLUSH RELAY LOGS", lex->mi.channel);
        }
        else
        {
          /*
            Return error on client sessions.
          */
          error= true;
          my_error(ER_SLAVE_CHANNEL_OPERATION_NOT_ALLOWED,
                   MYF(0), "FLUSH RELAY LOGS", lex->mi.channel);
        }
      }
      else
        error= flush_relay_logs(mi);
    }
    else
    {
      if (thd->system_thread == SYSTEM_THREAD_SLAVE_SQL ||
          thd->system_thread == SYSTEM_THREAD_SLAVE_WORKER)
      {
        /*
          Log warning on SQL or worker threads.
        */
        sql_print_warning(ER(ER_SLAVE_CHANNEL_DOES_NOT_EXIST),
                          lex->mi.channel);
      }
      else
      {
        /*
          Return error on client sessions.
        */
        error= true;
        my_error(ER_SLAVE_CHANNEL_DOES_NOT_EXIST, MYF(0), lex->mi.channel);
      }
    }
  }

  mysql_mutex_unlock(&LOCK_msr_map);

  DBUG_RETURN(error);
}


/**
   Detects, based on master's version (as found in the relay log), if master
   has a certain bug.
   @param rli Relay_log_info which tells the master's version
   @param bug_id Number of the bug as found in bugs.mysql.com
   @param report bool report error message, default TRUE

   @param pred Predicate function that will be called with @c param to
   check for the bug. If the function return @c true, the bug is present,
   otherwise, it is not.

   @param param  State passed to @c pred function.

   @return TRUE if master has the bug, FALSE if it does not.
*/
bool rpl_master_has_bug(const Relay_log_info *rli, uint bug_id, bool report,
                        bool (*pred)(const void *), const void *param)
{
  struct st_version_range_for_one_bug {
    uint        bug_id;
    const uchar introduced_in[3]; // first version with bug
    const uchar fixed_in[3];      // first version with fix
  };
  static struct st_version_range_for_one_bug versions_for_all_bugs[]=
  {
    {24432, { 5, 0, 24 }, { 5, 0, 38 } },
    {24432, { 5, 1, 12 }, { 5, 1, 17 } },
    {33029, { 5, 0,  0 }, { 5, 0, 58 } },
    {33029, { 5, 1,  0 }, { 5, 1, 12 } },
    {37426, { 5, 1,  0 }, { 5, 1, 26 } },
  };
  const uchar *master_ver=
    rli->get_rli_description_event()->server_version_split;

  DBUG_ASSERT(sizeof(rli->get_rli_description_event()->server_version_split) == 3);

  for (uint i= 0;
       i < sizeof(versions_for_all_bugs)/sizeof(*versions_for_all_bugs);i++)
  {
    const uchar *introduced_in= versions_for_all_bugs[i].introduced_in,
      *fixed_in= versions_for_all_bugs[i].fixed_in;
    if ((versions_for_all_bugs[i].bug_id == bug_id) &&
        (memcmp(introduced_in, master_ver, 3) <= 0) &&
        (memcmp(fixed_in,      master_ver, 3) >  0) &&
        (pred == NULL || (*pred)(param)))
    {
      if (!report)
	return TRUE;
      // a short message for SHOW SLAVE STATUS (message length constraints)
      my_printf_error(ER_UNKNOWN_ERROR, "master may suffer from"
                      " http://bugs.mysql.com/bug.php?id=%u"
                      " so slave stops; check error log on slave"
                      " for more info", MYF(0), bug_id);
      // a verbose message for the error log
      rli->report(ERROR_LEVEL, ER_UNKNOWN_ERROR,
                  "According to the master's version ('%s'),"
                  " it is probable that master suffers from this bug:"
                  " http://bugs.mysql.com/bug.php?id=%u"
                  " and thus replicating the current binary log event"
                  " may make the slave's data become different from the"
                  " master's data."
                  " To take no risk, slave refuses to replicate"
                  " this event and stops."
                  " We recommend that all updates be stopped on the"
                  " master and slave, that the data of both be"
                  " manually synchronized,"
                  " that master's binary logs be deleted,"
                  " that master be upgraded to a version at least"
                  " equal to '%d.%d.%d'. Then replication can be"
                  " restarted.",
                  rli->get_rli_description_event()->server_version,
                  bug_id,
                  fixed_in[0], fixed_in[1], fixed_in[2]);
      return TRUE;
    }
  }
  return FALSE;
}

/**
   BUG#33029, For all 5.0 up to 5.0.58 exclusive, and 5.1 up to 5.1.12
   exclusive, if one statement in a SP generated AUTO_INCREMENT value
   by the top statement, all statements after it would be considered
   generated AUTO_INCREMENT value by the top statement, and a
   erroneous INSERT_ID value might be associated with these statement,
   which could cause duplicate entry error and stop the slave.

   Detect buggy master to work around.
 */
bool rpl_master_erroneous_autoinc(THD *thd)
{
  if (thd->rli_slave && thd->rli_slave->info_thd == thd)
  {
    Relay_log_info *c_rli= thd->rli_slave->get_c_rli();

    DBUG_EXECUTE_IF("simulate_bug33029", return TRUE;);
    return rpl_master_has_bug(c_rli, 33029, FALSE, NULL, NULL);
  }
  return FALSE;
}

/**
  a copy of active_mi->rli->slave_skip_counter, for showing in SHOW GLOBAL VARIABLES,
  INFORMATION_SCHEMA.GLOBAL_VARIABLES and @@sql_slave_skip_counter without
  taking all the mutexes needed to access active_mi->rli->slave_skip_counter
  properly.
*/
uint sql_slave_skip_counter;

/**
   Executes a START SLAVE statement.

  @param thd                 Pointer to THD object for the client thread
                             executing the statement.

   @param connection_param   Connection parameters for starting threads

   @param master_param       Master parameters used for starting threads

   @param thread_mask_input  The thread mask that identifies which threads to
                             start. If 0 is passed (start no thread) then this
                             parameter is ignored and all stopped threads are
                             started

   @param mi                 Pointer to Master_info object for the slave's IO
                             thread.

   @param set_mts_settings   If true, the channel uses the server MTS
                             configured settings when starting the applier
                             thread.

   @param net_report         If true, saves the exit status into the
                             Diagnostics_area.

   @return
    @retval 0   success
    @retval !=0 error
*/
int start_slave(THD* thd,
                LEX_SLAVE_CONNECTION* connection_param,
                LEX_MASTER_INFO* master_param,
                int thread_mask_input,
                Master_info* mi,
                bool set_mts_settings,
                bool net_report)
{
  int slave_errno= 0;
  int thread_mask;
  bool error_reported= false;

  DBUG_ENTER("start_slave(THD, lex, lex, int ,Master_info, bool, bool");

  if (check_access(thd, SUPER_ACL, any_db, NULL, NULL, 0, 0))
    DBUG_RETURN(1);

  if (connection_param->user ||
      connection_param->password)
  {
#if defined(HAVE_OPENSSL) && !defined(EMBEDDED_LIBRARY)
    if (!thd->get_protocol()->get_ssl())
      push_warning(thd, Sql_condition::SL_NOTE,
                   ER_INSECURE_PLAIN_TEXT,
                   ER(ER_INSECURE_PLAIN_TEXT));
#endif
#if !defined(HAVE_OPENSSL) && !defined(EMBEDDED_LIBRARY)
    push_warning(thd, Sql_condition::SL_NOTE,
                 ER_INSECURE_PLAIN_TEXT,
                 ER(ER_INSECURE_PLAIN_TEXT));
#endif
  }

  lock_slave_threads(mi);  // this allows us to cleanly read slave_running
  // Get a mask of _stopped_ threads
  init_thread_mask(&thread_mask,mi,1 /* inverse */);
  /*
    Below we will start all stopped threads.  But if the user wants to
    start only one thread, do as if the other thread was running (as we
    don't wan't to touch the other thread), so set the bit to 0 for the
    other thread
  */
  if (thread_mask_input)
  {
    thread_mask&= thread_mask_input;
  }
  if (thread_mask) //some threads are stopped, start them
  {
    if (global_init_info(mi, false, thread_mask))
      slave_errno=ER_MASTER_INFO;
    else if (server_id_supplied && (*mi->host || !(thread_mask & SLAVE_IO)))
    {
      /*
        If we will start IO thread we need to take care of possible
        options provided through the START SLAVE if there is any.
      */
      if (thread_mask & SLAVE_IO)
      {
        if (connection_param->user)
        {
          mi->set_start_user_configured(true);
          mi->set_user(connection_param->user);
        }
        if (connection_param->password)
        {
          mi->set_start_user_configured(true);
          mi->set_password(connection_param->password);
        }
        if (connection_param->plugin_auth)
          mi->set_plugin_auth(connection_param->plugin_auth);
        if (connection_param->plugin_dir)
          mi->set_plugin_dir(connection_param->plugin_dir);
      }

      /*
        If we will start SQL thread we will care about UNTIL options If
        not and they are specified we will ignore them and warn user
        about this fact.
      */
      if (thread_mask & SLAVE_SQL)
      {
        /*
          sql_slave_skip_counter only effects the applier thread which is
          first started. So after sql_slave_skip_counter is copied to
          rli->slave_skip_counter, it is reset to 0.
        */
        mysql_mutex_lock(&LOCK_sql_slave_skip_counter);
        mi->rli->slave_skip_counter= sql_slave_skip_counter;
        sql_slave_skip_counter= 0;
        mysql_mutex_unlock(&LOCK_sql_slave_skip_counter);
        /*
          To cache the MTS system var values and used them in the following
          runtime. The system vars can change meanwhile but having no other
          effects.
          It also allows the per channel definition of this variables.
        */
        if (set_mts_settings)
        {
          mi->rli->opt_slave_parallel_workers= opt_mts_slave_parallel_workers;
          if (mts_parallel_option == MTS_PARALLEL_TYPE_DB_NAME)
            mi->rli->channel_mts_submode = MTS_PARALLEL_TYPE_DB_NAME;
          else
            mi->rli->channel_mts_submode = MTS_PARALLEL_TYPE_LOGICAL_CLOCK;

#ifndef DBUG_OFF
        if (!DBUG_EVALUATE_IF("check_slave_debug_group", 1, 0))
#endif
          mi->rli->checkpoint_group= opt_mts_checkpoint_group;
        }

        mysql_mutex_lock(&mi->rli->data_lock);

        if (master_param->pos)
        {
          if (master_param->relay_log_pos)
            slave_errno= ER_BAD_SLAVE_UNTIL_COND;
          mi->rli->until_condition= Relay_log_info::UNTIL_MASTER_POS;
          mi->rli->until_log_pos= master_param->pos;
          /*
             We don't check thd->lex->mi.log_file_name for NULL here
             since it is checked in sql_yacc.yy
          */
          strmake(mi->rli->until_log_name, master_param->log_file_name,
                  sizeof(mi->rli->until_log_name)-1);
        }
        else if (master_param->relay_log_pos)
        {
          if (master_param->pos)
            slave_errno= ER_BAD_SLAVE_UNTIL_COND;
          mi->rli->until_condition= Relay_log_info::UNTIL_RELAY_POS;
          mi->rli->until_log_pos= master_param->relay_log_pos;
          strmake(mi->rli->until_log_name, master_param->relay_log_name,
                  sizeof(mi->rli->until_log_name)-1);
        }
        else if (master_param->gtid)
        {
          global_sid_lock->wrlock();
          mi->rli->clear_until_condition();
          if (mi->rli->until_sql_gtids.add_gtid_text(master_param->gtid)
              != RETURN_STATUS_OK)
            slave_errno= ER_BAD_SLAVE_UNTIL_COND;
          else {
            mi->rli->until_condition=
              LEX_MASTER_INFO::UNTIL_SQL_BEFORE_GTIDS == master_param->gtid_until_condition
              ? Relay_log_info::UNTIL_SQL_BEFORE_GTIDS
              : Relay_log_info::UNTIL_SQL_AFTER_GTIDS;
            if ((mi->rli->until_condition ==
               Relay_log_info::UNTIL_SQL_AFTER_GTIDS) &&
               mi->rli->opt_slave_parallel_workers != 0)
            {
              mi->rli->opt_slave_parallel_workers= 0;
              push_warning_printf(thd, Sql_condition::SL_NOTE,
                                  ER_MTS_FEATURE_IS_NOT_SUPPORTED,
                                  ER(ER_MTS_FEATURE_IS_NOT_SUPPORTED),
                                  "UNTIL condtion",
                                  "Slave is started in the sequential execution mode.");
            }
          }
          global_sid_lock->unlock();
        }
        else if (master_param->until_after_gaps)
        {
            mi->rli->until_condition= Relay_log_info::UNTIL_SQL_AFTER_MTS_GAPS;
            mi->rli->opt_slave_parallel_workers=
              mi->rli->recovery_parallel_workers;
        }
        else if (master_param->view_id)
        {
          mi->rli->until_condition= Relay_log_info::UNTIL_SQL_VIEW_ID;
          mi->rli->until_view_id.clear();
          mi->rli->until_view_id.append(master_param->view_id);
          mi->rli->until_view_id_found= false;
          mi->rli->until_view_id_commit_found= false;
        }
        else
          mi->rli->clear_until_condition();

        if (mi->rli->until_condition == Relay_log_info::UNTIL_MASTER_POS ||
            mi->rli->until_condition == Relay_log_info::UNTIL_RELAY_POS)
        {
          /* Preparing members for effective until condition checking */
          const char *p= fn_ext(mi->rli->until_log_name);
          char *p_end;
          if (*p)
          {
            //p points to '.'
            mi->rli->until_log_name_extension= strtoul(++p,&p_end, 10);
            /*
              p_end points to the first invalid character. If it equals
              to p, no digits were found, error. If it contains '\0' it
              means  conversion went ok.
            */
            if (p_end==p || *p_end)
              slave_errno=ER_BAD_SLAVE_UNTIL_COND;
          }
          else
            slave_errno=ER_BAD_SLAVE_UNTIL_COND;

          /* mark the cached result of the UNTIL comparison as "undefined" */
          mi->rli->until_log_names_cmp_result=
            Relay_log_info::UNTIL_LOG_NAMES_CMP_UNKNOWN;

          /* Issuing warning then started without --skip-slave-start */
          if (!opt_skip_slave_start)
            push_warning(thd, Sql_condition::SL_NOTE,
                         ER_MISSING_SKIP_SLAVE,
                         ER(ER_MISSING_SKIP_SLAVE));
          if (mi->rli->opt_slave_parallel_workers != 0)
          {
            mi->rli->opt_slave_parallel_workers= 0;
            push_warning_printf(thd, Sql_condition::SL_NOTE,
                                ER_MTS_FEATURE_IS_NOT_SUPPORTED,
                                ER(ER_MTS_FEATURE_IS_NOT_SUPPORTED),
                                "UNTIL condtion",
                                "Slave is started in the sequential execution mode.");
          }
        }

        mysql_mutex_unlock(&mi->rli->data_lock);

        if (!slave_errno)
        {
          slave_errno= check_slave_sql_config_conflict(thd, mi->rli);
          if (slave_errno)
            error_reported= true;
        }
      }
      else if (master_param->pos || master_param->relay_log_pos || master_param->gtid)
        push_warning(thd, Sql_condition::SL_NOTE, ER_UNTIL_COND_IGNORED,
                     ER(ER_UNTIL_COND_IGNORED));

      if (!slave_errno)
        slave_errno = start_slave_threads(false/*need_lock_slave=false*/,
                                          true/*wait_for_start=true*/,
                                          mi,
                                          thread_mask);
    }
    else
      slave_errno = ER_BAD_SLAVE;
  }
  else
  {
    /* no error if all threads are already started, only a warning */
    push_warning_printf(thd, Sql_condition::SL_NOTE,
                        ER_SLAVE_CHANNEL_WAS_RUNNING,
                        ER(ER_SLAVE_CHANNEL_WAS_RUNNING),
                        mi->get_channel());
  }

  /*
    Clean up start information if there was an attempt to start
    the IO thread to avoid any security issue.
  */
  if (slave_errno &&
      (thread_mask & SLAVE_IO) == SLAVE_IO)
    mi->reset_start_info();

  unlock_slave_threads(mi);

  if (slave_errno)
  {
    if (net_report && !error_reported)
    {
      if ((slave_errno==ER_SLAVE_CHANNEL_NOT_RUNNING)||
          (slave_errno==ER_SLAVE_CHANNEL_MUST_STOP))
        my_error(slave_errno, MYF(0), mi->get_channel());
      else
        my_message(slave_errno, ER(slave_errno), MYF(0));
    }
    DBUG_RETURN(slave_errno);
  }

  DBUG_RETURN(0);
}


/**
  Execute a STOP SLAVE statement.

  @param thd              Pointer to THD object for the client thread executing
                          the statement.

  @param mi               Pointer to Master_info object for the slave's IO
                          thread.

  @param net_report       If true, saves the exit status into Diagnostics_area.

  @param for_one_channel  If the method is being invoked only for one channel

  @retval 0 success
  @retval 1 error
*/
int stop_slave(THD* thd, Master_info* mi, bool net_report, bool for_one_channel)
{
  DBUG_ENTER("stop_slave(THD, Master_info, bool, bool");

  int slave_errno;
  if (!thd)
    thd = current_thd;

  if (check_access(thd, SUPER_ACL, any_db, NULL, NULL, 0, 0))
    DBUG_RETURN(1);

  THD_STAGE_INFO(thd, stage_killing_slave);
  int thread_mask;
  lock_slave_threads(mi);

  DBUG_EXECUTE_IF("simulate_hold_run_locks_on_stop_slave",
                  my_sleep(10000000););

  // Get a mask of _running_ threads
  init_thread_mask(&thread_mask,mi,0 /* not inverse*/);

  /*
    Below we will stop all running threads.
    But if the user wants to stop only one thread, do as if the other thread
    was stopped (as we don't wan't to touch the other thread), so set the
    bit to 0 for the other thread
  */
  if (thd->lex->slave_thd_opt)
    thread_mask &= thd->lex->slave_thd_opt;

  if (thread_mask)
  {
    slave_errno= terminate_slave_threads(mi,thread_mask,
                                         rpl_stop_slave_timeout,
                                         false/*need_lock_term=false*/);
  }
  else
  {
    //no error if both threads are already stopped, only a warning
    slave_errno= 0;
    push_warning_printf(thd, Sql_condition::SL_NOTE,
                        ER_SLAVE_CHANNEL_WAS_NOT_RUNNING,
                        ER(ER_SLAVE_CHANNEL_WAS_NOT_RUNNING),
                        mi->get_channel());
  }

  /*
    If the slave has open temp tables and there is a following CHANGE MASTER
    there is a possibility that the temporary tables are left open forever.
    Though we dont restrict failover here, we do warn users. In future, we
    should have a command to delete open temp tables the slave has replicated.
    See WL#7441 regarding this command.
  */

  if (slave_open_temp_tables)
    push_warning(thd, Sql_condition::SL_WARNING,
                 ER_WARN_OPEN_TEMP_TABLES_MUST_BE_ZERO,
                 ER(ER_WARN_OPEN_TEMP_TABLES_MUST_BE_ZERO));

  unlock_slave_threads(mi);

  if (slave_errno)
  {
    if ((slave_errno == ER_STOP_SLAVE_SQL_THREAD_TIMEOUT) ||
        (slave_errno == ER_STOP_SLAVE_IO_THREAD_TIMEOUT))
    {
      push_warning(thd, Sql_condition::SL_NOTE, slave_errno,
                   ER(slave_errno));
      sql_print_warning("%s",ER(slave_errno));
    }
    if (net_report)
      my_message(slave_errno, ER(slave_errno), MYF(0));
    DBUG_RETURN(1);
  }
  else if (net_report && for_one_channel)
    my_ok(thd);

  DBUG_RETURN(0);
}

/**
  Execute a RESET SLAVE (for all channels), used in Multisource replication.
  If resetting of a particular channel fails, it exits out.

  @param[in]  THD  THD object of the client.

  @retval     0    success
  @retval     1    error
 */

int reset_slave(THD *thd)
{
  DBUG_ENTER("reset_slave(THD)");

  Master_info *mi= 0;
  int result= 0;
  mi_map::iterator it;
  if (thd->lex->reset_slave_info.all)
  {
    /* First do reset_slave for default channel */
    mi= msr_map.get_mi(msr_map.get_default_channel());
    if (mi && reset_slave(thd, mi, thd->lex->reset_slave_info.all))
      DBUG_RETURN(1);
    /* Do while iteration for rest of the channels */
    it= msr_map.begin();
    while (it != msr_map.end())
    {
      if (!it->first.compare(msr_map.get_default_channel()))
      {
        it++;
        continue;
      }
      mi= it->second;
      DBUG_ASSERT(mi);
      if ((result= reset_slave(thd, mi, thd->lex->reset_slave_info.all)))
        break;
      it= msr_map.begin();
    }
  }
  else
  {
    it= msr_map.begin();
    while (it!= msr_map.end())
    {
      mi= it->second;
      DBUG_ASSERT(mi);
      if ((result= reset_slave(thd, mi, thd->lex->reset_slave_info.all)))
        break;
      it++;
    }
  }
  DBUG_RETURN(result);

}


/**
  Execute a RESET SLAVE statement.
  Locks slave threads and unlocks the slave threads after executing
  reset slave.

  @param thd        Pointer to THD object of the client thread executing the
                    statement.

  @param mi         Pointer to Master_info object for the slave.

  @param reset_all  Do a full reset or only clean master info structures

  @retval 0   success
  @retval !=0 error
*/
int reset_slave(THD *thd, Master_info* mi, bool reset_all)
{
  int thread_mask= 0, error= 0;
  const char* errmsg= "Unknown error occured while reseting slave";
  DBUG_ENTER("reset_slave");

  bool no_init_after_delete= false;

  lock_slave_threads(mi);
  init_thread_mask(&thread_mask,mi,0 /* not inverse */);
  if (thread_mask) // We refuse if any slave thread is running
  {
    my_error(ER_SLAVE_CHANNEL_MUST_STOP, MYF(0), mi->get_channel());
    error=ER_SLAVE_CHANNEL_MUST_STOP;
    unlock_slave_threads(mi);
    goto err;
  }

  ha_reset_slave(thd);


  // delete relay logs, clear relay log coordinates

  /*
     For named channels, we have to delete the index and log files
     and not init them
  */
  if (strcmp(mi->get_channel(), msr_map.get_default_channel()))
    no_init_after_delete= true;

  if ((error= mi->rli->purge_relay_logs(thd,
                                        1 /* just reset */,
                                        &errmsg,
                                        no_init_after_delete)))
  {
    my_error(ER_RELAY_LOG_FAIL, MYF(0), errmsg);
    error= ER_RELAY_LOG_FAIL;
    unlock_slave_threads(mi);
    goto err;
  }

  /* Clear master's log coordinates and associated information */
  DBUG_ASSERT(!mi->rli || !mi->rli->slave_running); // none writes in rli table
  if (remove_info(mi))
  {
    error= ER_UNKNOWN_ERROR;
    my_error(ER_UNKNOWN_ERROR, MYF(0));
    unlock_slave_threads(mi);
    goto err;
  }
  if (!reset_all)
    mi->init_master_log_pos();

  unlock_slave_threads(mi);

  (void) RUN_HOOK(binlog_relay_io, after_reset_slave, (thd, mi));

  /*
     RESET SLAVE ALL deletes the channels(except default channel), so their mi
     and rli objects are removed. For default channel, its mi and rli are
     deleted and recreated to keep in clear status.
  */
  if (reset_all)
  {
    bool is_default= !strcmp(mi->get_channel(), msr_map.get_default_channel());

    msr_map.delete_mi(mi->get_channel());

    if (is_default)
    {
      if (Rpl_info_factory::
          create_slave_per_channel(opt_mi_repository_id, opt_rli_repository_id,
                                   msr_map.get_default_channel(),
                                   true, &msr_map, SLAVE_REPLICATION_CHANNEL)
          == NULL)
      {
        error= ER_MASTER_INFO;
        my_message(ER_MASTER_INFO, ER(ER_MASTER_INFO), MYF(0));
      }
    }
  }

err:
  DBUG_RETURN(error);
}


/**
  Entry function for RESET SLAVE command. Function either resets
  the slave for all channels or for a single channel.
  When RESET SLAVE ALL is given, the slave_info_objects (mi, rli & workers)
  are destroyed.

  @param[in]           thd          the client thread with the command.

  @return
    @retval            false            OK
    @retval            true            not OK
*/
bool reset_slave_cmd(THD *thd)
{
  DBUG_ENTER("reset_slave_cmd");

  Master_info *mi;
  LEX *lex= thd->lex;
  bool res= true;  // default, an error

  mysql_mutex_lock(&LOCK_msr_map);

  if (!is_slave_configured())
  {
    my_message(ER_SLAVE_CONFIGURATION, ER(ER_SLAVE_CONFIGURATION), MYF(0));
    mysql_mutex_unlock(&LOCK_msr_map);
    DBUG_RETURN(res= true);
  }

  if (!lex->mi.for_channel)
    res= reset_slave(thd);
  else
  {
    mi= msr_map.get_mi(lex->mi.channel);

    if (mi)
      res= reset_slave(thd, mi, thd->lex->reset_slave_info.all);
    else if (strcmp(msr_map.get_default_channel(), lex->mi.channel))
      my_error(ER_SLAVE_CHANNEL_DOES_NOT_EXIST, MYF(0), lex->mi.channel);
  }

  mysql_mutex_unlock(&LOCK_msr_map);

  DBUG_RETURN(res);
}


/**
   This function checks if the given CHANGE MASTER command has any receive
   option being set or changed.

   - used in change_master().

  @param  lex_mi structure that holds all change master options given on the
          change master command.

  @retval false No change master receive option.
  @retval true  At least one receive option was there.
*/

static bool have_change_master_receive_option(const LEX_MASTER_INFO* lex_mi)
{
  bool have_receive_option= false;

  DBUG_ENTER("have_change_master_receive_option");

  /* Check if *at least one* receive option is given on change master command*/
  if (lex_mi->host ||
      lex_mi->user ||
      lex_mi->password ||
      lex_mi->log_file_name ||
      lex_mi->pos ||
      lex_mi->bind_addr ||
      lex_mi->port ||
      lex_mi->connect_retry ||
      lex_mi->server_id ||
      lex_mi->ssl != LEX_MASTER_INFO::LEX_MI_UNCHANGED ||
      lex_mi->ssl_verify_server_cert != LEX_MASTER_INFO::LEX_MI_UNCHANGED ||
      lex_mi->heartbeat_opt != LEX_MASTER_INFO::LEX_MI_UNCHANGED ||
      lex_mi->retry_count_opt !=  LEX_MASTER_INFO::LEX_MI_UNCHANGED ||
      lex_mi->ssl_key ||
      lex_mi->ssl_cert ||
      lex_mi->ssl_ca ||
      lex_mi->ssl_capath ||
      lex_mi->ssl_cipher ||
      lex_mi->ssl_crl ||
      lex_mi->ssl_crlpath ||
      lex_mi->repl_ignore_server_ids_opt == LEX_MASTER_INFO::LEX_MI_ENABLE)
    have_receive_option= true;

  DBUG_RETURN(have_receive_option);
}

/**
   This function checks if the given CHANGE MASTER command has any execute
   option being set or changed.

   - used in change_master().

  @param  lex_mi structure that holds all change master options given on the
          change master command.

  @param[OUT] need_relay_log_purge
              - If relay_log_file/relay_log_pos options are used,
                we wont delete relaylogs. We set this boolean flag to false.
              - If relay_log_file/relay_log_pos options are NOT used,
                we return the boolean flag UNCHANGED.
              - Used in change_receive_options() and change_master().

  @retval false No change master execute option.
  @retval true  At least one execute option was there.
*/

static bool have_change_master_execute_option(const LEX_MASTER_INFO* lex_mi,
                                              bool* need_relay_log_purge )
{
  bool have_execute_option= false;

  DBUG_ENTER("have_change_master_execute_option");

  /* Check if *at least one* execute option is given on change master command*/
  if (lex_mi->relay_log_name ||
      lex_mi->relay_log_pos ||
      lex_mi->sql_delay != -1)
    have_execute_option= true;

  if (lex_mi->relay_log_name || lex_mi->relay_log_pos)
    *need_relay_log_purge= false;

  DBUG_RETURN(have_execute_option);
}

/**
   This function is called if the change master command had at least one
   receive option. This function then sets or alters the receive option(s)
   given in the command. The execute options are handled in the function
   change_execute_options()

   - used in change_master().
   - Receiver threads should be stopped when this function is called.

  @param thd    Pointer to THD object for the client thread executing the
                statement.

  @param lex_mi structure that holds all change master options given on the
                change master command.
                Coming from the an executing statement or set directly this
                shall contain connection settings like hostname, user, password
                and other settings like the number of connection retries.

  @param mi     Pointer to Master_info object belonging to the slave's IO
                thread.

  @retval 0    no error i.e., success.
  @retval !=0  error.
*/

static int change_receive_options(THD* thd, LEX_MASTER_INFO* lex_mi,
                                  Master_info* mi, bool need_relay_log_purge)
{
  int ret= 0; /* return value. Set if there is an error. */

  DBUG_ENTER("change_receive_options");

  /*
    We want to save the old receive configurations so that we can use them to
    print the changes in these configurations (from-to form). This is used in
    sql_print_information() later.
  */
  char saved_host[HOSTNAME_LENGTH + 1], saved_bind_addr[HOSTNAME_LENGTH + 1];
  uint saved_port= 0;
  char saved_log_name[FN_REFLEN];
  my_off_t saved_log_pos= 0;

  strmake(saved_host, mi->host, HOSTNAME_LENGTH);
  strmake(saved_bind_addr, mi->bind_addr, HOSTNAME_LENGTH);
  saved_port= mi->port;
  strmake(saved_log_name, mi->get_master_log_name(), FN_REFLEN - 1);
  saved_log_pos= mi->get_master_log_pos();

  /*
    If the user specified host or port without binlog or position,
    reset binlog's name to FIRST and position to 4.
  */

  if ((lex_mi->host && strcmp(lex_mi->host, mi->host)) ||
      (lex_mi->port && lex_mi->port != mi->port))
  {
    /*
      This is necessary because the primary key, i.e. host or port, has
      changed.

      The repository does not support direct changes on the primary key,
      so the row is dropped and re-inserted with a new primary key. If we
      don't do that, the master info repository we will end up with several
      rows.
    */
    if (mi->clean_info())
    {
      ret= 1;
      goto err;
    }
    mi->master_uuid[0]= 0;
    mi->master_id= 0;
  }

  if ((lex_mi->host || lex_mi->port) && !lex_mi->log_file_name && !lex_mi->pos)
  {
    char *var_master_log_name= NULL;
    var_master_log_name= const_cast<char*>(mi->get_master_log_name());
    var_master_log_name[0]= '\0';
    mi->set_master_log_pos(BIN_LOG_HEADER_SIZE);
  }

  if (lex_mi->log_file_name)
    mi->set_master_log_name(lex_mi->log_file_name);
  if (lex_mi->pos)
  {
    mi->set_master_log_pos(lex_mi->pos);
  }

  if (lex_mi->log_file_name && !lex_mi->pos)
    push_warning(thd, Sql_condition::SL_WARNING,
                 ER_WARN_ONLY_MASTER_LOG_FILE_NO_POS,
                 ER(ER_WARN_ONLY_MASTER_LOG_FILE_NO_POS));

  DBUG_PRINT("info", ("master_log_pos: %lu", (ulong) mi->get_master_log_pos()));

  if (lex_mi->user || lex_mi->password)
  {
#if defined(HAVE_OPENSSL) && !defined(EMBEDDED_LIBRARY)
    if (!thd->get_protocol()->get_ssl())
      push_warning(thd, Sql_condition::SL_NOTE,
                   ER_INSECURE_PLAIN_TEXT,
                   ER(ER_INSECURE_PLAIN_TEXT));
#endif
#if !defined(HAVE_OPENSSL) && !defined(EMBEDDED_LIBRARY)
    push_warning(thd, Sql_condition::SL_NOTE,
                 ER_INSECURE_PLAIN_TEXT,
                 ER(ER_INSECURE_PLAIN_TEXT));
#endif
    push_warning(thd, Sql_condition::SL_NOTE,
                 ER_INSECURE_CHANGE_MASTER,
                 ER(ER_INSECURE_CHANGE_MASTER));
  }

  if (lex_mi->user)
    mi->set_user(lex_mi->user);
  if (lex_mi->password)
    mi->set_password(lex_mi->password);
  if (lex_mi->host)
    strmake(mi->host, lex_mi->host, sizeof(mi->host)-1);
  if (lex_mi->bind_addr)
    strmake(mi->bind_addr, lex_mi->bind_addr, sizeof(mi->bind_addr)-1);
  if (lex_mi->port)
    mi->port = lex_mi->port;
  if (lex_mi->connect_retry)
    mi->connect_retry = lex_mi->connect_retry;
  if (lex_mi->retry_count_opt !=  LEX_MASTER_INFO::LEX_MI_UNCHANGED)
    mi->retry_count = lex_mi->retry_count;

  if (lex_mi->heartbeat_opt != LEX_MASTER_INFO::LEX_MI_UNCHANGED)
    mi->heartbeat_period = lex_mi->heartbeat_period;
  else if (lex_mi->host || lex_mi->port)
  {
    /*
      If the user specified host or port or both without heartbeat_period,
      we use default value for heartbeat_period. By default, We want to always
      have heartbeat enabled when we switch master unless
      master_heartbeat_period is explicitly set to zero (heartbeat disabled).

      Here is the default value for heartbeat period if CHANGE MASTER did not
      specify it.  (no data loss in conversion as hb period has a max)
    */
    mi->heartbeat_period= min<float>(SLAVE_MAX_HEARTBEAT_PERIOD,
                                     (slave_net_timeout/2.0f));
    DBUG_ASSERT(mi->heartbeat_period > (float) 0.001
                || mi->heartbeat_period == 0);

    // counter is cleared if master is CHANGED.
    mi->received_heartbeats= 0;
    // clear timestamp of last heartbeat as well.
    mi->last_heartbeat= 0;
  }

  /*
    reset the last time server_id list if the current CHANGE MASTER
    is mentioning IGNORE_SERVER_IDS= (...)
  */
  if (lex_mi->repl_ignore_server_ids_opt == LEX_MASTER_INFO::LEX_MI_ENABLE)
    mi->ignore_server_ids->dynamic_ids.clear();
  for (size_t i= 0; i < lex_mi->repl_ignore_server_ids.size(); i++)
  {
    ulong s_id= lex_mi->repl_ignore_server_ids[i];
    if (s_id == ::server_id && replicate_same_server_id)
    {
      ret= ER_SLAVE_IGNORE_SERVER_IDS;
      my_error(ER_SLAVE_IGNORE_SERVER_IDS, MYF(0), static_cast<int>(s_id));
      goto err;
    }
    else
    {
      // Keep the array sorted, ignore duplicates.
      mi->ignore_server_ids->dynamic_ids.insert_unique(s_id);
    }
  }

  if (lex_mi->ssl != LEX_MASTER_INFO::LEX_MI_UNCHANGED)
    mi->ssl= (lex_mi->ssl == LEX_MASTER_INFO::LEX_MI_ENABLE);

  if (lex_mi->ssl_verify_server_cert != LEX_MASTER_INFO::LEX_MI_UNCHANGED)
    mi->ssl_verify_server_cert=
      (lex_mi->ssl_verify_server_cert == LEX_MASTER_INFO::LEX_MI_ENABLE);

  if (lex_mi->ssl_ca)
    strmake(mi->ssl_ca, lex_mi->ssl_ca, sizeof(mi->ssl_ca)-1);
  if (lex_mi->ssl_capath)
    strmake(mi->ssl_capath, lex_mi->ssl_capath, sizeof(mi->ssl_capath)-1);
  if (lex_mi->ssl_cert)
    strmake(mi->ssl_cert, lex_mi->ssl_cert, sizeof(mi->ssl_cert)-1);
  if (lex_mi->ssl_cipher)
    strmake(mi->ssl_cipher, lex_mi->ssl_cipher, sizeof(mi->ssl_cipher)-1);
  if (lex_mi->ssl_key)
    strmake(mi->ssl_key, lex_mi->ssl_key, sizeof(mi->ssl_key)-1);
  if (lex_mi->ssl_crl)
    strmake(mi->ssl_crl, lex_mi->ssl_crl, sizeof(mi->ssl_crl)-1);
  if (lex_mi->ssl_crlpath)
    strmake(mi->ssl_crlpath, lex_mi->ssl_crlpath, sizeof(mi->ssl_crlpath)-1);
#ifndef HAVE_OPENSSL
  if (lex_mi->ssl || lex_mi->ssl_ca || lex_mi->ssl_capath ||
      lex_mi->ssl_cert || lex_mi->ssl_cipher || lex_mi->ssl_key ||
      lex_mi->ssl_verify_server_cert || lex_mi->ssl_crl || lex_mi->ssl_crlpath)
    push_warning(thd, Sql_condition::SL_NOTE,
                 ER_SLAVE_IGNORED_SSL_PARAMS, ER(ER_SLAVE_IGNORED_SSL_PARAMS));
#endif

  /*
    If user did specify neither host nor port nor any log name nor any log
    pos, i.e. he specified only user/password/master_connect_retry, he probably
    wants replication to resume from where it had left, i.e. from the
    coordinates of the **SQL** thread (imagine the case where the I/O is ahead
    of the SQL; restarting from the coordinates of the I/O would lose some
    events which is probably unwanted when you are just doing minor changes
    like changing master_connect_retry).
    A side-effect is that if only the I/O thread was started, this thread may
    restart from ''/4 after the CHANGE MASTER. That's a minor problem (it is a
    much more unlikely situation than the one we are fixing here).
    Note: coordinates of the SQL thread must be read here, before the
    'if (need_relay_log_purge)' block which resets them.
  */
  if (!lex_mi->host && !lex_mi->port &&
      !lex_mi->log_file_name && !lex_mi->pos &&
      need_relay_log_purge)
  {
    /*
      Sometimes mi->rli->master_log_pos == 0 (it happens when the SQL thread is
      not initialized), so we use a max().
      What happens to mi->rli->master_log_pos during the initialization stages
      of replication is not 100% clear, so we guard against problems using
      max().
    */
    mi->set_master_log_pos(max<ulonglong>(BIN_LOG_HEADER_SIZE,
                                          mi->rli->get_group_master_log_pos()));
    mi->set_master_log_name(mi->rli->get_group_master_log_name());
  }

  sql_print_information("'CHANGE MASTER TO%s executed'. "
    "Previous state master_host='%s', master_port= %u, master_log_file='%s', "
    "master_log_pos= %ld, master_bind='%s'. "
    "New state master_host='%s', master_port= %u, master_log_file='%s', "
    "master_log_pos= %ld, master_bind='%s'.",
    mi->get_for_channel_str(true),
    saved_host, saved_port, saved_log_name, (ulong) saved_log_pos,
    saved_bind_addr, mi->host, mi->port, mi->get_master_log_name(),
    (ulong) mi->get_master_log_pos(), mi->bind_addr);

err:
  DBUG_RETURN(ret);
}

/**
   This function is called if the change master command had at least one
   execute option. This function then sets or alters the execute option(s)
   given in the command. The receive options are handled in the function
   change_receive_options()

   - used in change_master().
   - Execute threads should be stopped before this function is called.

  @param lex_mi structure that holds all change master options given on the
                change master command.
                Coming from the an executing statement or set directly this
                shall contain connection settings like hostname, user, password
                and other settings like the number of connection retries.

  @param mi     Pointer to Master_info object belonging to the slave's IO
                thread.
*/

static void change_execute_options(LEX_MASTER_INFO* lex_mi, Master_info* mi)
{
  DBUG_ENTER("change_execute_options");

  if (lex_mi->relay_log_name)
  {
    char relay_log_name[FN_REFLEN];
    mi->rli->relay_log.make_log_name(relay_log_name, lex_mi->relay_log_name);
    mi->rli->set_group_relay_log_name(relay_log_name);
    mi->rli->set_event_relay_log_name(relay_log_name);
    mi->rli->is_group_master_log_pos_invalid= true;
  }

  if (lex_mi->relay_log_pos)
  {
    mi->rli->set_group_relay_log_pos(lex_mi->relay_log_pos);
    mi->rli->set_event_relay_log_pos(lex_mi->relay_log_pos);
    mi->rli->is_group_master_log_pos_invalid= true;
  }

  if (lex_mi->sql_delay != -1)
    mi->rli->set_sql_delay(lex_mi->sql_delay);

  DBUG_VOID_RETURN;
}

/**
  Execute a CHANGE MASTER statement.

  Apart from changing the receive/execute configurations/positions,
  this function also does the following:
  - May leave replicated open temporary table after warning.
  - Purges relay logs if no threads running and no relay log file/pos options.
  - Delete worker info in mysql.slave_worker_info table if applier not running.

  @param thd            Pointer to THD object for the client thread executing
                        the statement.

  @param mi             Pointer to Master_info object belonging to the slave's
                        IO thread.

  @param lex_mi         Lex information with master connection data.
                        Coming from the an executing statement or set directly
                        this shall contain connection settings like hostname,
                        user, password and other settings like the number of
                        connection retries.

  @param preserve_logs  If the decision of purging the logs should be always be
                        false even if a relay log name is given to the method.

  @retval 0   success
  @retval !=0 error
*/
int change_master(THD* thd, Master_info* mi, LEX_MASTER_INFO* lex_mi,
                  bool preserve_logs)
{
  int error= 0;

  /* Do we have at least one receive related (IO thread) option? */
  bool have_receive_option= false;
  /* Do we have at least one execute related (SQL/coord/worker) option? */
  bool have_execute_option= false;
  /* If there are no mts gaps, we delete the rows in this table. */
  bool mts_remove_worker_info= false;
  /* used as a bit mask to indicate running slave threads. */
  int thread_mask;
  /*
    Relay logs are purged only if both receive and execute threads are
    stopped before executing CHANGE MASTER and relay_log_file/relay_log_pos
    options are not used.
  */
  bool need_relay_log_purge= 1;
  bool binlog_prot_acquired= false;

  DBUG_ENTER("change_master");

  /*
    When we change master, we first decide which thread is running and
    which is not. We dont want this assumption to break while we change master.

    Suppose we decide that receiver thread is running and thus it is
    safe to change receive related options in mi. By this time if
    the receive thread is started, we may have a race condition between
    the client thread and receiver thread.
  */
  lock_slave_threads(mi);

  /*
    Get a bit mask for the slave threads that are running.
    Since the third argument is 0, thread_mask after the function
    returns stands for running threads.
  */
  init_thread_mask(&thread_mask, mi, 0);

  /*
    change master with master_auto_position=1 requires stopping both
    receiver and applier threads. If any slave thread is running,
    we report an error.
  */
  if (thread_mask) /* If any thread is running */
  {
    if (lex_mi->auto_position != LEX_MASTER_INFO::LEX_MI_UNCHANGED)
    {
      error= ER_SLAVE_CHANNEL_MUST_STOP;
      my_error(ER_SLAVE_CHANNEL_MUST_STOP, MYF(0), mi->get_channel());
      goto err;
    }
    /*
      Prior to WL#6120, we imposed the condition that STOP SLAVE is required
      before CHANGE MASTER. Since the slave threads die on STOP SLAVE, it was
      fine if we purged relay logs.

      Now that we do allow CHANGE MASTER with a running receiver/applier thread,
      we need to make sure that the relay logs are purged only if both
      receiver and applier threads are stopped otherwise we could lose events.

      The idea behind purging relay logs if both the threads are stopped is to
      keep consistency with the old behavior. If the user/application is doing
      a CHANGE MASTER without stopping any one thread, the relay log purge
      should be controlled via the 'relay_log_purge' option.
    */
    need_relay_log_purge= 0;
  }

  /*
    We cannot specify auto position and set either the coordinates
    on master or slave. If we try to do so, an error message is
    printed out.
  */
  if (lex_mi->log_file_name != NULL || lex_mi->pos != 0 ||
      lex_mi->relay_log_name != NULL || lex_mi->relay_log_pos != 0)
  {
    if (lex_mi->auto_position == LEX_MASTER_INFO::LEX_MI_ENABLE ||
        (lex_mi->auto_position != LEX_MASTER_INFO::LEX_MI_DISABLE &&
         mi->is_auto_position()))
    {
      error= ER_BAD_SLAVE_AUTO_POSITION;
      my_message(ER_BAD_SLAVE_AUTO_POSITION,
                 ER(ER_BAD_SLAVE_AUTO_POSITION), MYF(0));
      goto err;
    }
  }

  /* CHANGE MASTER TO MASTER_AUTO_POSITION = 1 requires GTID_MODE != OFF */
  if (lex_mi->auto_position == LEX_MASTER_INFO::LEX_MI_ENABLE &&
      /*
        We hold lock_msr_map for the duration of the CHANGE MASTER.
        This is important since it prevents that a concurrent
        connection changes to GTID_MODE=OFF between this check and the
        point where AUTO_POSITION is stored in the table and in mi.
      */
      get_gtid_mode(GTID_MODE_LOCK_MSR_MAP) == GTID_MODE_OFF)
  {
    error= ER_AUTO_POSITION_REQUIRES_GTID_MODE_NOT_OFF;
    my_message(ER_AUTO_POSITION_REQUIRES_GTID_MODE_NOT_OFF,
               ER(ER_AUTO_POSITION_REQUIRES_GTID_MODE_NOT_OFF), MYF(0));
    goto err;
  }

  /* Check if at least one receive option is given on change master */
  have_receive_option= have_change_master_receive_option(lex_mi);

  /* Check if at least one execute option is given on change master */
  have_execute_option= have_change_master_execute_option(lex_mi,
                                                         &need_relay_log_purge);

  if (preserve_logs && need_relay_log_purge)
  {
    need_relay_log_purge= false;
  }

  /* With receiver thread running, we dont allow changing receive options. */
  if (have_receive_option && (thread_mask & SLAVE_IO))
  {
    error= ER_SLAVE_CHANNEL_IO_THREAD_MUST_STOP;
    my_error(ER_SLAVE_CHANNEL_IO_THREAD_MUST_STOP, MYF(0), mi->get_channel());
    goto err;
  }

  /* With an execute thread running, we don't allow changing execute options. */
  if (have_execute_option && (thread_mask & SLAVE_SQL))
  {
    error= ER_SLAVE_CHANNEL_SQL_THREAD_MUST_STOP;
    my_error(ER_SLAVE_CHANNEL_SQL_THREAD_MUST_STOP, MYF(0), mi->get_channel());
    goto err;
  }

  /*
    We need to check if there is an empty master_host. Otherwise
    change master succeeds, a master.info file is created containing
    empty master_host string and when issuing: start slave; an error
    is thrown stating that the server is not configured as slave.
    (See BUG#28796).
  */
  if (lex_mi->host && !*lex_mi->host)
  {
    error= ER_WRONG_ARGUMENTS;
    my_error(ER_WRONG_ARGUMENTS, MYF(0), "MASTER_HOST");
    goto err;
  }

  THD_STAGE_INFO(thd, stage_changing_master);

  int thread_mask_stopped_threads;

  /*
    Before global_init_info() call, get a bit mask to indicate stopped threads
    in thread_mask_stopped_threads. Since the third argguement is 1,
    thread_mask when the function returns stands for stopped threads.
  */

  init_thread_mask(&thread_mask_stopped_threads, mi, 1);

  if (global_init_info(mi, false, thread_mask_stopped_threads))
  {
    error= ER_MASTER_INFO;
    my_message(ER_MASTER_INFO, ER(ER_MASTER_INFO), MYF(0));
    goto err;
  }

  if ((thread_mask & SLAVE_SQL) == 0) // If execute threads are stopped
  {
    if (mi->rli->mts_recovery_group_cnt)
    {
      /*
        Change-Master can't be done if there is a mts group gap.
        That requires mts-recovery which START SLAVE provides.
      */
      DBUG_ASSERT(mi->rli->recovery_parallel_workers);

      error= ER_MTS_CHANGE_MASTER_CANT_RUN_WITH_GAPS;
      my_message(ER_MTS_CHANGE_MASTER_CANT_RUN_WITH_GAPS,
                 ER(ER_MTS_CHANGE_MASTER_CANT_RUN_WITH_GAPS), MYF(0));
      goto err;
    }
    else
    {
      /*
        Lack of mts group gaps makes Workers info stale regardless of
        need_relay_log_purge computation. We set the mts_remove_worker_info
        flag here and call reset_workers() later to delete the worker info
        in mysql.slave_worker_info table.
      */
      if (mi->rli->recovery_parallel_workers)
        mts_remove_worker_info= true;
    }
  }

  /*
    When give a warning?
    CHANGE MASTER command is used in three ways:
    a) To change a connection configuration but remain connected to
       the same master.
    b) To change positions in binary or relay log(eg: master_log_pos).
    c) To change the master you are replicating from.
    We give a warning in cases b and c.
  */
  if ((lex_mi->host || lex_mi->port || lex_mi->log_file_name || lex_mi->pos ||
       lex_mi->relay_log_name || lex_mi->relay_log_pos) &&
      (slave_open_temp_tables > 0))
    push_warning(thd, Sql_condition::SL_WARNING,
                 ER_WARN_OPEN_TEMP_TABLES_MUST_BE_ZERO,
                 ER(ER_WARN_OPEN_TEMP_TABLES_MUST_BE_ZERO));

  /*
    auto_position is the only option that affects both receive
    and execute sections of replication. So, this code is kept
    outside both if (have_receive_option) and if (have_execute_option)

    Here, we check if the auto_position option was used and set the flag
    if the slave should connect to the master and look for GTIDs.
  */
  if (lex_mi->auto_position != LEX_MASTER_INFO::LEX_MI_UNCHANGED)
    mi->set_auto_position(
      (lex_mi->auto_position == LEX_MASTER_INFO::LEX_MI_ENABLE));

  if (have_receive_option)
  {
    if ((error= change_receive_options(thd, lex_mi, mi, need_relay_log_purge)))
    {
      goto err;
    }
  }

  if (have_execute_option)
    change_execute_options(lex_mi, mi);

  /* If the receiver is stopped, flush master_info to disk. */
  if ((thread_mask & SLAVE_IO) == 0 && flush_master_info(mi, true))
  {
    error= ER_RELAY_LOG_INIT;
    my_error(ER_RELAY_LOG_INIT, MYF(0), "Failed to flush master info file");
    goto err;
  }

  if ((thread_mask & SLAVE_SQL) == 0) /* Applier module is not executing */
  {

    /*
      The following code for purging logs can be improved. We currently use
      3 flags-
      1) need_relay_log_purge,
      2) relay_log_purge(global) and
      3) save_relay_log_purge.

      The use of the global variable 'relay_log_purge' is bad. So, when
      refactoring the code for purge logs, please consider improving this code.
    */

    /*
      Used as a temporary variable while logs are being purged.

      We save the value of the global variable 'relay_log_purge' here and then
      set/unset it as required in if (need_relay_log_purge){}else{} block
      following which we restore relay_log_purge value from its saved value.
    */
    bool save_relay_log_purge= relay_log_purge;

    if (need_relay_log_purge)
    {
      /*
        'if (need_relay_log_purge)' implicitly means that all slave threads are
        stopped and there is no use of relay_log_file/relay_log_pos options.
        We need not check these here again.
      */

      /* purge_relay_log() returns pointer to an error message here. */
      const char* errmsg= 0;
      /*
        purge_relay_log() assumes that we have run_lock and no slave threads
        are running.
      */
      relay_log_purge= 1;
      THD_STAGE_INFO(thd, stage_purging_old_relay_logs);
      if (mi->rli->purge_relay_logs(thd,
                                    0 /* not only reset, but also reinit */,
                                    &errmsg))
      {
        error= ER_RELAY_LOG_FAIL;
        my_error(ER_RELAY_LOG_FAIL, MYF(0), errmsg);
        goto err;
      }
    }
    else
    {
      /*
        If our applier module is executing and we want to switch to another
        master without disturbing it, relay log position need not be disturbed.
        The SQL/coordinator thread will continue reasding whereever it is
        placed at the moement, finish events from the old master and
        then start with the new relay log containing events from new master
        on its own. So we only  do this when the relay logs are not purged.

        execute this when the applier is NOT executing.
      */
      const char* msg;
      relay_log_purge= 0;
      /* Relay log is already initialized */

      if (mi->rli->init_relay_log_pos(mi->rli->get_group_relay_log_name(),
                                      mi->rli->get_group_relay_log_pos(),
                                      true/*we do need mi->rli->data_lock*/,
                                      &msg, 0))
      {
        error= ER_RELAY_LOG_INIT;
        my_error(ER_RELAY_LOG_INIT, MYF(0), msg);
        goto err;
      }
    }

    relay_log_purge= save_relay_log_purge;

    if (!thd->backup_binlog_lock.is_acquired())
    {
      const ulong timeout= thd->variables.lock_wait_timeout;

      DBUG_PRINT("debug", ("Acquiring binlog protection lock"));
      mysql_mutex_assert_not_owner(&mi->rli->data_lock);
      if (thd->backup_binlog_lock.acquire_protection(thd, MDL_EXPLICIT,
                                                     timeout))
      {
        goto err;
      }

      binlog_prot_acquired= true;
    }

    /*
      Coordinates in rli were spoilt by the 'if (need_relay_log_purge)' block,
      so restore them to good values. If we left them to ''/0, that would work;
      but that would fail in the case of 2 successive CHANGE MASTER (without a
      START SLAVE in between): because first one would set the coords in mi to
      the good values of those in rli, then set those i>n rli to ''/0, then
      second CHANGE MASTER would set the coords in mi to those of rli, i.e. to
      ''/0: we have lost all copies of the original good coordinates.
      That's why we always save good coords in rli.
    */
    if (need_relay_log_purge)
    {
      mi->rli->set_group_master_log_pos(mi->get_master_log_pos());
      DBUG_PRINT("info", ("master_log_pos: %lu", (ulong) mi->get_master_log_pos()));
      mi->rli->set_group_master_log_name(mi->get_master_log_name());
    }

    char *var_group_master_log_name=
      const_cast<char *>(mi->rli->get_group_master_log_name());

    if (!var_group_master_log_name[0]) // uninitialized case
      mi->rli->set_group_master_log_pos(0);

    mi->rli->abort_pos_wait++; /* for MASTER_POS_WAIT() to abort */

    /* Clear the errors, for a clean start */
    mi->rli->clear_error();
    if (mi->rli->workers_array_initialized)
    {
      for(size_t i= 0; i < mi->rli->get_worker_count(); i++)
      {
        mi->rli->get_worker(i)->clear_error();
      }
    }

    mi->rli->clear_until_condition();

    /*
      If we don't write new coordinates to disk now, then old will remain in
      relay-log.info until START SLAVE is issued; but if mysqld is shutdown
      before START SLAVE, then old will remain in relay-log.info, and will be the
      in-memory value at restart (thus causing errors, as the old relay log does
      not exist anymore).

      Notice that the rli table is available exclusively as slave is not
      running.
    */
    if (mi->rli->flush_info(true))
    {
      error= ER_RELAY_LOG_INIT;
      my_error(ER_RELAY_LOG_INIT, MYF(0), "Failed to flush relay info file.");
      goto err;
    }

  } /* end 'if (thread_mask & SLAVE_SQL == 0)' */

  if (mts_remove_worker_info)
    if (Rpl_info_factory::reset_workers(mi->rli))
    {
      error= ER_MTS_RESET_WORKERS;
      my_error(ER_MTS_RESET_WORKERS, MYF(0));
      goto err;
    }

err:

  unlock_slave_threads(mi);
  DBUG_RETURN(error);
}


/**
   This function is first called when the Master_info object
   corresponding to a channel in a multisourced slave does not
   exist. But before a new channel is created, certain
   conditions have to be met. The below function apriorily
   checks if all such conditions are met. If all the
   conditions are met then it creates a channel i.e
   mi<->rli

   @param[in,out]  mi                When new {mi,rli} are created,
                                     the reference is stored in *mi
   @param[in]      channel           The channel on which the change
                                     master was introduced.
   @param[in]      channel_type      The channel type to be added.
*/
int add_new_channel(Master_info** mi, const char* channel,
                    enum_channel_type channel_type)
{
  DBUG_ENTER("add_new_channel");

  int error= 0;
  enum_ident_name_check ident_check_status;

  /*
    Refuse to create a new channel if the repositories does not support this.
  */
<<<<<<< HEAD
  if (binlog_prot_acquired)
  {
    DBUG_PRINT("debug", ("Releasing binlog protection lock"));
    thd->backup_binlog_lock.release_protection(thd);
  }
  unlock_slave_threads(mi);
  DBUG_RETURN(false);
=======

  if (opt_mi_repository_id == INFO_REPOSITORY_FILE ||
      opt_rli_repository_id == INFO_REPOSITORY_FILE)
  {
    sql_print_error("Slave: Cannot create new master info structure when"
                    " repositories are of type FILE. Convert slave"
                    " repositories  to TABLE to replicate from multiple"
                    " sources.");
    error= ER_SLAVE_NEW_CHANNEL_WRONG_REPOSITORY;
    my_error(ER_SLAVE_NEW_CHANNEL_WRONG_REPOSITORY, MYF(0));
    goto err;
  }

  /*
    Return if max num of replication channels exceeded already.
  */

  if (!msr_map.is_valid_channel_count())
  {
    error= ER_SLAVE_MAX_CHANNELS_EXCEEDED;
    my_error(ER_SLAVE_MAX_CHANNELS_EXCEEDED, MYF(0));
    goto err;
  }

 /*
   Now check the sanity of the channel name. It's length etc. The channel
   identifier is similar to table names. So, use  check_table_function.
 */
  if (channel)
  {
    ident_check_status= check_table_name(channel, strlen(channel), false);
  }
  else
    ident_check_status= IDENT_NAME_WRONG;

  if (ident_check_status != IDENT_NAME_OK)
  {
    error= ER_SLAVE_CHANNEL_NAME_INVALID_OR_TOO_LONG;
    my_error(ER_SLAVE_CHANNEL_NAME_INVALID_OR_TOO_LONG, MYF(0));
    goto err;
  }

  if (!((*mi)=Rpl_info_factory::create_slave_per_channel(
                                             opt_mi_repository_id,
                                             opt_rli_repository_id,
                                             channel, false, &msr_map,
                                             channel_type)))
  {
    error= ER_MASTER_INFO;
    my_message(ER_MASTER_INFO, ER(ER_MASTER_INFO), MYF(0));
    goto err;
  }
>>>>>>> a2757a60

err:

  DBUG_RETURN(error);

}

/**
  Entry point for the CHANGE MASTER command. Function
  decides to create a new channel or create an existing one.

  @param[in]        thd        the client thread that issued the command.

  @return
    @retval         true        fail
    @retval         false       success.
*/
bool change_master_cmd(THD *thd)
{
  DBUG_ENTER("change_master_cmd");

  Master_info *mi= 0;
  LEX *lex= thd->lex;
  bool res=false;

  mysql_mutex_lock(&LOCK_msr_map);

  /* The slave must have been initialized to allow CHANGE MASTER statements */
  if (!is_slave_configured())
  {
    my_message(ER_SLAVE_CONFIGURATION, ER(ER_SLAVE_CONFIGURATION), MYF(0));
    res= true;
    goto err;
  }

  //If the chosen name is a group replication reserved name abort
  if (msr_map.is_group_replication_channel_name(lex->mi.channel))
  {
    my_error(ER_SLAVE_CHANNEL_NAME_INVALID_OR_TOO_LONG, MYF(0));
    res= true;
    goto err;
  }

  /*
    Error out if number of replication channels are > 1 if FOR CHANNEL
    clause is not provided in the CHANGE MASTER command.
  */
<<<<<<< HEAD

  if (binlog_prot_acquired)
  {
    DBUG_PRINT("debug", ("Releasing binlog protection lock"));
    thd->backup_binlog_lock.release_protection(thd);
  }

  unlock_slave_threads(mi);
  DBUG_RETURN(true);
=======
  if (!lex->mi.for_channel && msr_map.get_num_instances() > 1)
  {
    my_error(ER_SLAVE_MULTIPLE_CHANNELS_CMD, MYF(0));
    res= true;
    goto err;
  }

  /* Get the Master_info of the channel */
  mi= msr_map.get_mi(lex->mi.channel);

  /* create a new channel if doesn't exist */
  if (!mi  && strcmp(lex->mi.channel, msr_map.get_default_channel()))
  {
    if (add_new_channel(&mi, lex->mi.channel))
      goto err;
    }

  if (mi)
  {
    if (!(res= change_master(thd, mi, &thd->lex->mi)))
    {
      my_ok(thd);
    }
  }
  else
  {
    /*
       Even default channel does not exist. So issue a previous
       backward compatible  error message (till 5.6).
       @TODO: This error message shall be improved.
    */
    my_message(ER_SLAVE_CONFIGURATION, ER(ER_SLAVE_CONFIGURATION), MYF(0));
  }

err:
  mysql_mutex_unlock(&LOCK_msr_map);

  DBUG_RETURN(res);
>>>>>>> a2757a60
}


/**
  Check if there is any slave SQL config conflict.

  @param[in] thd The THD object of current session.
  @param[in] rli The slave's rli object.

  @return 0 is returned if there is no conflict, otherwise 1 is returned.
 */
static int check_slave_sql_config_conflict(THD *thd, const Relay_log_info *rli)
{
  if (opt_slave_preserve_commit_order && rli->opt_slave_parallel_workers > 0)
  {
    if (rli->channel_mts_submode == MTS_PARALLEL_TYPE_DB_NAME)
    {
      my_error(ER_DONT_SUPPORT_SLAVE_PRESERVE_COMMIT_ORDER, MYF(0),
               "when slave_parallel_type is DATABASE");
      return ER_DONT_SUPPORT_SLAVE_PRESERVE_COMMIT_ORDER;
    }

    if ((!opt_bin_log || !opt_log_slave_updates) &&
        rli->channel_mts_submode == MTS_PARALLEL_TYPE_LOGICAL_CLOCK)
    {
      my_error(ER_DONT_SUPPORT_SLAVE_PRESERVE_COMMIT_ORDER, MYF(0),
               "unless the binlog and log_slave update options are "
               "both enabled");
      return ER_DONT_SUPPORT_SLAVE_PRESERVE_COMMIT_ORDER;
    }
  }
  return 0;
}


bool inline is_slave_configured()
{

  /* If msr_map count is zero because of opt_slave_skip_start
     OR
     failure to load slave info repositories because of repository
     mismatch i.e Assume slave had a multisource replication with several
     channels setup  with TABLE repository. Then if the slave is restarted
     with FILE repository, we fail to load any of the slave repositories.
     Hence, msr_map.get_num_instances() will be 0
  */

  return (msr_map.get_num_instances() > 0);

}

/**
  Checks if any slave threads of any channel is running in Multisource
  replication.
  @note: The caller shall possess LOCK_msr_map before calling this function.

  @param[in]        thread_mask       type of slave thread- IO/SQL or any
  @param[in]        already_locked_mi the mi that has its run_lock already
                                      taken.

  @return
    @retval          true               atleast one channel threads are running.
    @retval          false              none of the the channels are running.
*/
bool is_any_slave_channel_running(int thread_mask,
                                  Master_info* already_locked_mi)
{
  DBUG_ENTER("is_any_slave_channel_running");
  Master_info *mi= 0;
  bool is_running;

  mysql_mutex_assert_owner(&LOCK_msr_map);

  for (mi_map::iterator it= msr_map.begin(); it != msr_map.end(); it++)
  {
    mi= it->second;

    if (mi)
    {
      if ((thread_mask & SLAVE_IO) != 0)
      {
        /*
          start_slave() might call this function after already locking the
          rli->run_lock for a slave channel that is going to be started.
          In this case, we just assert that the lock is taken.
        */
        if (mi != already_locked_mi)
          mysql_mutex_lock(&mi->run_lock);
        else
        {
          mysql_mutex_assert_owner(&mi->run_lock);
        }
        is_running= mi->slave_running;
        if (mi != already_locked_mi)
          mysql_mutex_unlock(&mi->run_lock);
        if (is_running)
          DBUG_RETURN(true);
      }

      if ((thread_mask & SLAVE_SQL) != 0)
      {
        /*
          start_slave() might call this function after already locking the
          rli->run_lock for a slave channel that is going to be started.
          In this case, we just assert that the lock is taken.
        */
        if (mi != already_locked_mi)
          mysql_mutex_lock(&mi->rli->run_lock);
        else
        {
          mysql_mutex_assert_owner(&mi->rli->run_lock);
        }
        is_running= mi->rli->slave_running;
        if (mi != already_locked_mi)
          mysql_mutex_unlock(&mi->rli->run_lock);
        if (is_running)
          DBUG_RETURN(true);
      }
    }

  }

  DBUG_RETURN(false);
}


/**
  @} (end of group Replication)
*/
#endif /* HAVE_REPLICATION */<|MERGE_RESOLUTION|>--- conflicted
+++ resolved
@@ -2114,24 +2114,15 @@
 */
 
 static bool is_network_error(uint errorno)
-<<<<<<< HEAD
-{ 
-  return (errorno == CR_CONNECTION_ERROR ||
-=======
 {
   return errorno == CR_CONNECTION_ERROR ||
->>>>>>> a2757a60
       errorno == CR_CONN_HOST_ERROR ||
       errorno == CR_SERVER_GONE_ERROR ||
       errorno == CR_SERVER_LOST ||
       errorno == ER_CON_COUNT_ERROR ||
       errorno == ER_SERVER_SHUTDOWN ||
-<<<<<<< HEAD
-      errorno == ER_NET_READ_INTERRUPTED);
-=======
       errorno == ER_NET_READ_INTERRUPTED ||
       errorno == ER_NET_WRITE_INTERRUPTED;
->>>>>>> a2757a60
 }
 
 
@@ -2615,17 +2606,10 @@
                   };);
   master_res= NULL;
   master_row= NULL;
-<<<<<<< HEAD
-  DBUG_EXECUTE_IF("get_master_version.server_id.ER_NET_READ_INTERRUPTED",
-                  {
-                    DBUG_SET("+d,inject_ER_NET_READ_INTERRUPTED");
-                    DBUG_SET("-d,get_master_version.server_id."
-=======
   DBUG_EXECUTE_IF("get_master_server_id.ER_NET_READ_INTERRUPTED",
                   {
                     DBUG_SET("+d,inject_ER_NET_READ_INTERRUPTED");
                     DBUG_SET("-d,get_master_server_id."
->>>>>>> a2757a60
                              "ER_NET_READ_INTERRUPTED");
                   });
   if (!mysql_real_query(mysql,
@@ -3917,8 +3901,6 @@
   DBUG_RETURN(res);
 }
 
-<<<<<<< HEAD
-=======
 
 void set_slave_thread_options(THD* thd)
 {
@@ -3994,7 +3976,6 @@
   init_slave_thread()
 */
 
->>>>>>> a2757a60
 static int init_slave_thread(THD* thd, SLAVE_THD_TYPE thd_type)
 {
   DBUG_ENTER("init_slave_thread");
@@ -4004,14 +3985,6 @@
   thd->system_thread= (thd_type == SLAVE_THD_WORKER) ? 
     SYSTEM_THREAD_SLAVE_WORKER : (thd_type == SLAVE_THD_SQL) ?
     SYSTEM_THREAD_SLAVE_SQL : SYSTEM_THREAD_SLAVE_IO;
-<<<<<<< HEAD
-  thd->security_ctx->skip_grants();
-  my_net_init(&thd->net, 0);
-  thd->slave_thread = 1;
-  thd->enable_slow_log= TRUE;
-  set_slave_thread_options(thd);
-  thd->client_capabilities = CLIENT_LOCAL_FILES;
-=======
   thd->security_context()->skip_grants();
   thd->get_protocol_classic()->init_net(0);
   thd->slave_thread = 1;
@@ -4019,7 +3992,6 @@
   set_slave_thread_options(thd);
   thd->get_protocol_classic()->set_client_capabilities(
       CLIENT_LOCAL_FILES);
->>>>>>> a2757a60
 
   /*
     Replication threads are:
@@ -5514,7 +5486,7 @@
           const char* event_buf= (const char*)mysql->net.read_pos + 1;
           Log_event_type event_type= (Log_event_type)
                                         event_buf[EVENT_TYPE_OFFSET];
-          if (event_type == XID_EVENT)
+          if (event_type == binary_log::XID_EVENT)
           {
             const char act[]= "now signal relay_xid_reached wait_for resume";
             DBUG_ASSERT(!debug_sync_set_action(current_thd,
@@ -10901,7 +10873,21 @@
       goto err;
     }
 
+  if (binlog_prot_acquired)
+  {
+    DBUG_PRINT("debug", ("Releasing binlog protection lock"));
+    thd->backup_binlog_lock.release_protection(thd);
+  }
+
+  unlock_slave_threads(mi);
+  DBUG_RETURN(false);
+
 err:
+  if (binlog_prot_acquired)
+  {
+    DBUG_PRINT("debug", ("Releasing binlog protection lock"));
+    thd->backup_binlog_lock.release_protection(thd);
+  }
 
   unlock_slave_threads(mi);
   DBUG_RETURN(error);
@@ -10934,15 +10920,6 @@
   /*
     Refuse to create a new channel if the repositories does not support this.
   */
-<<<<<<< HEAD
-  if (binlog_prot_acquired)
-  {
-    DBUG_PRINT("debug", ("Releasing binlog protection lock"));
-    thd->backup_binlog_lock.release_protection(thd);
-  }
-  unlock_slave_threads(mi);
-  DBUG_RETURN(false);
-=======
 
   if (opt_mi_repository_id == INFO_REPOSITORY_FILE ||
       opt_rli_repository_id == INFO_REPOSITORY_FILE)
@@ -10995,7 +10972,6 @@
     my_message(ER_MASTER_INFO, ER(ER_MASTER_INFO), MYF(0));
     goto err;
   }
->>>>>>> a2757a60
 
 err:
 
@@ -11043,17 +11019,6 @@
     Error out if number of replication channels are > 1 if FOR CHANNEL
     clause is not provided in the CHANGE MASTER command.
   */
-<<<<<<< HEAD
-
-  if (binlog_prot_acquired)
-  {
-    DBUG_PRINT("debug", ("Releasing binlog protection lock"));
-    thd->backup_binlog_lock.release_protection(thd);
-  }
-
-  unlock_slave_threads(mi);
-  DBUG_RETURN(true);
-=======
   if (!lex->mi.for_channel && msr_map.get_num_instances() > 1)
   {
     my_error(ER_SLAVE_MULTIPLE_CHANNELS_CMD, MYF(0));
@@ -11092,7 +11057,6 @@
   mysql_mutex_unlock(&LOCK_msr_map);
 
   DBUG_RETURN(res);
->>>>>>> a2757a60
 }
 
 
