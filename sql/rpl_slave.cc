--- conflicted
+++ resolved
@@ -8613,20 +8613,8 @@
   ha_reset_slave(thd);
 
   // delete relay logs, clear relay log coordinates
-<<<<<<< HEAD
-
-  /*
-     For named channels, we have to delete the index and log files
-     and not init them
-  */
-  if (strcmp(mi->get_channel(), channel_map.get_default_channel()))
-    no_init_after_delete = true;
-
-  if ((error = mi->rli->purge_relay_logs(thd, &errmsg, no_init_after_delete))) {
-=======
-  if ((error = mi->rli->purge_relay_logs(thd, 1 /* just reset */, &errmsg,
+  if ((error = mi->rli->purge_relay_logs(thd, &errmsg,
                                          reset_all && !is_default_channel))) {
->>>>>>> f50f1bf7
     my_error(ER_RELAY_LOG_FAIL, MYF(0), errmsg);
     error = ER_RELAY_LOG_FAIL;
     unlock_slave_threads(mi);
