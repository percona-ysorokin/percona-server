/* Copyright (c) 2000, 2018, Oracle and/or its affiliates. All rights reserved.

   This program is free software; you can redistribute it and/or modify
   it under the terms of the GNU General Public License, version 2.0,
   as published by the Free Software Foundation.

   This program is also distributed with certain software (including
   but not limited to OpenSSL) that is licensed under separate terms,
   as designated in a particular file or component or in included license
   documentation.  The authors of MySQL hereby grant you an additional
   permission to link the program and your derivative works with the
   separately licensed software that they have included with MySQL.

   This program is distributed in the hope that it will be useful,
   but WITHOUT ANY WARRANTY; without even the implied warranty of
   MERCHANTABILITY or FITNESS FOR A PARTICULAR PURPOSE.  See the
   GNU General Public License, version 2.0, for more details.

   You should have received a copy of the GNU General Public License
   along with this program; if not, write to the Free Software
   Foundation, Inc., 51 Franklin St, Fifth Floor, Boston, MA 02110-1301  USA */

/**
  @addtogroup Replication
  @{

  @file sql/rpl_slave.cc

  @brief Code to run the io thread and the sql thread on the
  replication slave.
*/

#include "sql/rpl_slave.h"

#include "my_config.h"

#include <errno.h>
#include <fcntl.h>
#include <math.h>
#include <signal.h>
#include <stdio.h>
#include <stdlib.h>
#include <string.h>

#include "mysql/components/services/log_builtins.h"
#include "mysql/components/services/psi_memory_bits.h"
#include "mysql/components/services/psi_stage_bits.h"
#include "mysql/plugin.h"
#include "mysql/psi/mysql_cond.h"
#include "mysql/psi/mysql_mutex.h"
#include "mysql/psi/psi_base.h"
#include "mysql/status_var.h"
#include "sql/rpl_channel_service_interface.h"
#ifdef HAVE_SYS_TIME_H
#include <sys/time.h>
#endif
#include <time.h>
#ifdef HAVE_UNISTD_H
#include <unistd.h>
#endif
#include <algorithm>
#include <atomic>
#include <map>
#include <string>
#include <utility>
#include <vector>

#include "binary_log_types.h"
#include "binlog_event.h"
#include "control_events.h"
#include "debug_vars.h"
#include "errmsg.h"  // CR_*
#include "lex_string.h"
#include "m_ctype.h"
#include "m_string.h"
#include "my_bitmap.h"  // MY_BITMAP
#include "my_byteorder.h"
#include "my_command.h"
#include "my_compiler.h"
#include "my_dbug.h"
#include "my_dir.h"
#include "my_io.h"
#include "my_loglevel.h"
#include "my_macros.h"
#include "my_sys.h"
#include "my_systime.h"
#include "my_thread_local.h"  // thread_local_key_t
#include "mysql.h"            // MYSQL
#include "mysql/psi/mysql_file.h"
#include "mysql/psi/mysql_memory.h"
#include "mysql/psi/mysql_thread.h"
#include "mysql/service_mysql_alloc.h"
#include "mysql/thread_type.h"
#include "mysql_com.h"
#include "mysqld_error.h"
#include "pfs_thread_provider.h"
#include "prealloced_array.h"
#include "sql/auth/auth_acls.h"
#include "sql/auth/sql_security_ctx.h"
#include "sql/binlog.h"
#include "sql/binlog_reader.h"
#include "sql/current_thd.h"
#include "sql/debug_sync.h"   // DEBUG_SYNC
#include "sql/derror.h"       // ER_THD
#include "sql/dynamic_ids.h"  // Server_ids
#include "sql/handler.h"
#include "sql/item.h"
#include "sql/log.h"
#include "sql/log_event.h"  // Rotate_log_event
#include "sql/mdl.h"
#include "sql/mysqld.h"              // ER
#include "sql/mysqld_thd_manager.h"  // Global_THD_manager
#include "sql/protocol.h"
#include "sql/protocol_classic.h"
#include "sql/psi_memory_key.h"
#include "sql/query_options.h"
#include "sql/rpl_applier_reader.h"
#include "sql/rpl_filter.h"
#include "sql/rpl_group_replication.h"
#include "sql/rpl_gtid.h"
#include "sql/rpl_handler.h"  // RUN_HOOK
#include "sql/rpl_info.h"
#include "sql/rpl_info_factory.h"  // Rpl_info_factory
#include "sql/rpl_info_handler.h"
#include "sql/rpl_mi.h"
#include "sql/rpl_msr.h"  // Multisource_info
#include "sql/rpl_mts_submode.h"
#include "sql/rpl_reporting.h"
#include "sql/rpl_rli.h"                         // Relay_log_info
#include "sql/rpl_rli_pdb.h"                     // Slave_worker
#include "sql/rpl_slave_commit_order_manager.h"  // Commit_order_manager
#include "sql/rpl_slave_until_options.h"
#include "sql/rpl_trx_boundary_parser.h"
#include "sql/rpl_utility.h"
#include "sql/sql_backup_lock.h"  // is_instance_backup_locked
#include "sql/sql_class.h"        // THD
#include "sql/sql_const.h"
#include "sql/sql_error.h"
#include "sql/sql_lex.h"
#include "sql/sql_list.h"
#include "sql/sql_parse.h"   // execute_init_command
#include "sql/sql_plugin.h"  // opt_plugin_dir_ptr
#include "sql/system_variables.h"
#include "sql/table.h"
#include "sql/transaction.h"  // trans_begin
#include "sql/transaction_info.h"
#include "sql_common.h"  // end_server
#include "sql_string.h"
#include "typelib.h"

struct mysql_cond_t;
struct mysql_mutex_t;

using binary_log::Log_event_header;
using binary_log::checksum_crc32;
using std::max;
using std::min;

#define FLAGSTR(V, F) ((V) & (F) ? #F " " : "")

/*
  a parameter of sql_slave_killed() to defer the killed status
*/
#define SLAVE_WAIT_GROUP_DONE 60
bool use_slave_mask = 0;
MY_BITMAP slave_error_mask;
char slave_skip_error_names[SHOW_VAR_FUNC_BUFF_SIZE];

char *slave_load_tmpdir = 0;
bool replicate_same_server_id;
ulonglong relay_log_space_limit = 0;

const char *relay_log_index = 0;
const char *relay_log_basename = 0;

/*
  MTS load-ballancing parameter.
  Max length of one MTS Worker queue. The value also determines the size
  of Relay_log_info::gaq (see @c slave_start_workers()).
  It can be set to any value in [1, ULONG_MAX - 1] range.
*/
const ulong mts_slave_worker_queue_len_max = 16384;

/*
  Statistics go to the error log every # of seconds when
  --log_error_verbosity > 2
*/
const long mts_online_stat_period = 60 * 2;

/*
  MTS load-ballancing parameter.
  Time unit in microsecs to sleep by MTS Coordinator to avoid extra thread
  signalling in the case of Worker queues are close to be filled up.
*/
const ulong mts_coordinator_basic_nap = 5;

/*
  MTS load-ballancing parameter.
  Percent of Worker queue size at which Worker is considered to become
  hungry.

  C enqueues --+                   . underrun level
               V                   "
   +----------+-+------------------+--------------+
   | empty    |.|::::::::::::::::::|xxxxxxxxxxxxxx| ---> Worker dequeues
   +----------+-+------------------+--------------+

   Like in the above diagram enqueuing to the x-d area would indicate
   actual underrruning by Worker.
*/
const ulong mts_worker_underrun_level = 10;

/*
  When slave thread exits, we need to remember the temporary tables so we
  can re-use them on slave start.

  TODO: move the vars below under Master_info
*/

int disconnect_slave_event_count = 0, abort_slave_event_count = 0;

static thread_local Master_info *RPL_MASTER_INFO = nullptr;

enum enum_slave_reconnect_actions {
  SLAVE_RECON_ACT_REG = 0,
  SLAVE_RECON_ACT_DUMP = 1,
  SLAVE_RECON_ACT_EVENT = 2,
  SLAVE_RECON_ACT_MAX
};

enum enum_slave_reconnect_messages {
  SLAVE_RECON_MSG_WAIT = 0,
  SLAVE_RECON_MSG_KILLED_WAITING = 1,
  SLAVE_RECON_MSG_AFTER = 2,
  SLAVE_RECON_MSG_FAILED = 3,
  SLAVE_RECON_MSG_COMMAND = 4,
  SLAVE_RECON_MSG_KILLED_AFTER = 5,
  SLAVE_RECON_MSG_MAX
};

static const char *reconnect_messages[SLAVE_RECON_ACT_MAX][SLAVE_RECON_MSG_MAX] =
    {{"Waiting to reconnect after a failed registration on master",
      "Slave I/O thread killed while waiting to reconnect after a failed \
registration on master",
      "Reconnecting after a failed registration on master",
      "failed registering on master, reconnecting to try again, \
log '%s' at position %s",
      "COM_REGISTER_SLAVE",
      "Slave I/O thread killed during or after reconnect"},
     {"Waiting to reconnect after a failed binlog dump request",
      "Slave I/O thread killed while retrying master dump",
      "Reconnecting after a failed binlog dump request",
      "failed dump request, reconnecting to try again, log '%s' at position %s",
      "COM_BINLOG_DUMP", "Slave I/O thread killed during or after reconnect"},
     {"Waiting to reconnect after a failed master event read",
      "Slave I/O thread killed while waiting to reconnect after a failed read",
      "Reconnecting after a failed master event read",
      "Slave I/O thread: Failed reading log event, reconnecting to retry, \
log '%s' at position %s",
      "",
      "Slave I/O thread killed during or after a reconnect done to recover from \
failed read"}};

enum enum_slave_apply_event_and_update_pos_retval {
  SLAVE_APPLY_EVENT_AND_UPDATE_POS_OK = 0,
  SLAVE_APPLY_EVENT_AND_UPDATE_POS_APPLY_ERROR = 1,
  SLAVE_APPLY_EVENT_AND_UPDATE_POS_UPDATE_POS_ERROR = 2,
  SLAVE_APPLY_EVENT_AND_UPDATE_POS_APPEND_JOB_ERROR = 3,
  SLAVE_APPLY_EVENT_AND_UPDATE_POS_MAX
};

static int process_io_rotate(Master_info *mi, Rotate_log_event *rev);
static bool wait_for_relay_log_space(Relay_log_info *rli);
static inline bool io_slave_killed(THD *thd, Master_info *mi);
static inline bool is_autocommit_off_and_infotables(THD *thd);
static int init_slave_thread(THD *thd, SLAVE_THD_TYPE thd_type);
static void print_slave_skip_errors(void);
static int safe_connect(THD *thd, MYSQL *mysql, Master_info *mi);
static int safe_reconnect(THD *thd, MYSQL *mysql, Master_info *mi,
                          bool suppress_warnings);
static int connect_to_master(THD *thd, MYSQL *mysql, Master_info *mi,
                             bool reconnect, bool suppress_warnings);
static int get_master_version_and_clock(MYSQL *mysql, Master_info *mi);
static int get_master_uuid(MYSQL *mysql, Master_info *mi);
int io_thread_init_commands(MYSQL *mysql, Master_info *mi);
static int terminate_slave_thread(THD *thd, mysql_mutex_t *term_lock,
                                  mysql_cond_t *term_cond,
                                  std::atomic<uint> *slave_running,
                                  ulong *stop_wait_timeout, bool need_lock_term,
                                  bool force = false);
static bool check_io_slave_killed(THD *thd, Master_info *mi, const char *info);
static int mts_event_coord_cmp(LOG_POS_COORD *id1, LOG_POS_COORD *id2);

static int check_slave_sql_config_conflict(const Relay_log_info *rli);

/*
  Applier thread InnoDB priority.
  When two transactions conflict inside InnoDB, the one with
  greater priority wins.

  @param thd       Thread handler for slave
  @param priority  Thread priority
*/
static void set_thd_tx_priority(THD *thd, int priority) {
  DBUG_ENTER("set_thd_tx_priority");
  DBUG_ASSERT(thd->system_thread == SYSTEM_THREAD_SLAVE_SQL ||
              thd->system_thread == SYSTEM_THREAD_SLAVE_WORKER);

  thd->thd_tx_priority = priority;
  DBUG_EXECUTE_IF("dbug_set_high_prio_sql_thread",
                  { thd->thd_tx_priority = 1; });

  DBUG_VOID_RETURN;
}

/*
  Function to set the slave's max_allowed_packet based on the value
  of slave_max_allowed_packet.

    @in_param    thd    Thread handler for slave
    @in_param    mysql  MySQL connection handle
*/

static void set_slave_max_allowed_packet(THD *thd, MYSQL *mysql) {
  DBUG_ENTER("set_slave_max_allowed_packet");
  // thd and mysql must be valid
  DBUG_ASSERT(thd && mysql);

  thd->variables.max_allowed_packet = slave_max_allowed_packet;
  /*
    Adding MAX_LOG_EVENT_HEADER_LEN to the max_packet_size on the I/O
    thread and the mysql->option max_allowed_packet, since a
    replication event can become this much  larger than
    the corresponding packet (query) sent from client to master.
  */
  thd->get_protocol_classic()->set_max_packet_size(slave_max_allowed_packet +
                                                   MAX_LOG_EVENT_HEADER);
  /*
    Skipping the setting of mysql->net.max_packet size to slave
    max_allowed_packet since this is done during mysql_real_connect.
  */
  mysql->options.max_allowed_packet =
      slave_max_allowed_packet + MAX_LOG_EVENT_HEADER;
  DBUG_VOID_RETURN;
}

/*
  Find out which replications threads are running

  SYNOPSIS
    init_thread_mask()
    mask                Return value here
    mi                  master_info for slave
    inverse             If set, returns which threads are not running

  IMPLEMENTATION
    Get a bit mask for which threads are running so that we can later restart
    these threads.

  RETURN
    mask        If inverse == 0, running threads
                If inverse == 1, stopped threads
*/

void init_thread_mask(int *mask, Master_info *mi, bool inverse) {
  bool set_io = mi->slave_running, set_sql = mi->rli->slave_running;
  int tmp_mask = 0;
  DBUG_ENTER("init_thread_mask");

  if (set_io) tmp_mask |= SLAVE_IO;
  if (set_sql) tmp_mask |= SLAVE_SQL;
  if (inverse) tmp_mask ^= (SLAVE_IO | SLAVE_SQL);
  *mask = tmp_mask;
  DBUG_VOID_RETURN;
}

/*
  lock_slave_threads()
*/

void lock_slave_threads(Master_info *mi) {
  DBUG_ENTER("lock_slave_threads");

  // protection against mixed locking order (see header)
  mi->channel_assert_some_wrlock();

  // TODO: see if we can do this without dual mutex
  mysql_mutex_lock(&mi->run_lock);
  mysql_mutex_lock(&mi->rli->run_lock);
  DBUG_VOID_RETURN;
}

/*
  unlock_slave_threads()
*/

void unlock_slave_threads(Master_info *mi) {
  DBUG_ENTER("unlock_slave_threads");

  // TODO: see if we can do this without dual mutex
  mysql_mutex_unlock(&mi->rli->run_lock);
  mysql_mutex_unlock(&mi->run_lock);
  DBUG_VOID_RETURN;
}

#ifdef HAVE_PSI_INTERFACE

static PSI_memory_key key_memory_rli_mts_coor;

static PSI_thread_key key_thread_slave_io, key_thread_slave_sql,
    key_thread_slave_worker;

static PSI_thread_info all_slave_threads[] = {
    {&key_thread_slave_io, "slave_io", PSI_FLAG_SINGLETON, 0, PSI_DOCUMENT_ME},
    {&key_thread_slave_sql, "slave_sql", PSI_FLAG_SINGLETON, 0,
     PSI_DOCUMENT_ME},
    {&key_thread_slave_worker, "slave_worker", PSI_FLAG_SINGLETON, 0,
     PSI_DOCUMENT_ME}};

static PSI_memory_info all_slave_memory[] = {{&key_memory_rli_mts_coor,
                                              "Relay_log_info::mts_coor", 0, 0,
                                              PSI_DOCUMENT_ME}};

static void init_slave_psi_keys(void) {
  const char *category = "sql";
  int count;

  count = static_cast<int>(array_elements(all_slave_threads));
  mysql_thread_register(category, all_slave_threads, count);

  count = static_cast<int>(array_elements(all_slave_memory));
  mysql_memory_register(category, all_slave_memory, count);
}
#endif /* HAVE_PSI_INTERFACE */

/* Initialize slave structures */

int init_slave() {
  DBUG_ENTER("init_slave");
  int error = 0;
  int thread_mask = SLAVE_SQL | SLAVE_IO;
  Master_info *mi = NULL;

#ifdef HAVE_PSI_INTERFACE
  init_slave_psi_keys();
#endif

  /*
    This is called when mysqld starts. Before client connections are
    accepted. However bootstrap may conflict with us if it does START SLAVE.
    So it's safer to take the lock.
  */
  channel_map.wrlock();

  RPL_MASTER_INFO = nullptr;

  /*
    Create slave info objects by reading repositories of individual
    channels and add them into channel_map
  */
  if ((error = Rpl_info_factory::create_slave_info_objects(
           opt_mi_repository_id, opt_rli_repository_id, thread_mask,
           &channel_map)))
    LogErr(ERROR_LEVEL,
           ER_RPL_SLAVE_FAILED_TO_CREATE_OR_RECOVER_INFO_REPOSITORIES);

#ifndef DBUG_OFF
  /* @todo: Print it for all the channels */
  {
    Master_info *default_mi;
    default_mi = channel_map.get_default_channel_mi();
    if (default_mi && default_mi->rli) {
      DBUG_PRINT("info",
                 ("init group master %s %lu  group relay %s %lu event %s %lu\n",
                  default_mi->rli->get_group_master_log_name(),
                  (ulong)default_mi->rli->get_group_master_log_pos(),
                  default_mi->rli->get_group_relay_log_name(),
                  (ulong)default_mi->rli->get_group_relay_log_pos(),
                  default_mi->rli->get_event_relay_log_name(),
                  (ulong)default_mi->rli->get_event_relay_log_pos()));
    }
  }
#endif

  if (get_gtid_mode(GTID_MODE_LOCK_CHANNEL_MAP) == GTID_MODE_OFF) {
    for (mi_map::iterator it = channel_map.begin(); it != channel_map.end();
         it++) {
      Master_info *mi = it->second;
      if (mi != NULL && mi->is_auto_position()) {
        LogErr(WARNING_LEVEL,
               ER_RPL_SLAVE_AUTO_POSITION_IS_1_AND_GTID_MODE_IS_OFF,
               mi->get_channel(), mi->get_channel());
      }
    }
  }

  if (check_slave_sql_config_conflict(NULL)) {
    error = 1;
    goto err;
  }

  /*
    Loop through the channel_map and start slave threads for each channel.
  */
  if (!opt_skip_slave_start) {
    for (mi_map::iterator it = channel_map.begin(); it != channel_map.end();
         it++) {
      mi = it->second;

      /* If server id is not set, start_slave_thread() will say it */
      if (Master_info::is_configured(mi) && mi->rli->inited) {
        /* same as in start_slave() cache the global var values into rli's
         * members */
        mi->rli->opt_slave_parallel_workers = opt_mts_slave_parallel_workers;
        mi->rli->checkpoint_group = opt_mts_checkpoint_group;
        if (mts_parallel_option == MTS_PARALLEL_TYPE_DB_NAME)
          mi->rli->channel_mts_submode = MTS_PARALLEL_TYPE_DB_NAME;
        else
          mi->rli->channel_mts_submode = MTS_PARALLEL_TYPE_LOGICAL_CLOCK;
        if (start_slave_threads(true /*need_lock_slave=true*/,
                                false /*wait_for_start=false*/, mi,
                                thread_mask)) {
          LogErr(ERROR_LEVEL, ER_FAILED_TO_START_SLAVE_THREAD,
                 mi->get_channel());
        }
      } else {
        LogErr(INFORMATION_LEVEL, ER_FAILED_TO_START_SLAVE_THREAD,
               mi->get_channel());
      }
    }
  }

err:

  channel_map.unlock();
  if (error) LogErr(INFORMATION_LEVEL, ER_SLAVE_NOT_STARTED_ON_SOME_CHANNELS);

  DBUG_RETURN(error);
}

/**
   Function to start a slave for all channels.
   Used in Multisource replication.
   @param[in]        thd           THD object of the client.

   @retval false success
   @retval true error

    @todo  It is good to continue to start other channels
           when a slave start failed for other channels.

    @todo  The problem with the below code is if the slave is already
           stared, we would multple warnings called
           "Slave was already running" for each channel.
           A nice warning message  would be to add
           "Slave for channel '%s" was already running"
           but error messages are in different languages and cannot be tampered
           with so, we have to handle it case by case basis, whether
           only default channel exists or not and properly continue with
           starting other channels if one channel fails clearly giving
           an error message by displaying failed channels.
*/
bool start_slave(THD *thd) {
  DBUG_ENTER("start_slave(THD)");
  Master_info *mi;
  bool channel_configured, error = false;

  if (channel_map.get_num_instances() == 1) {
    mi = channel_map.get_default_channel_mi();
    DBUG_ASSERT(mi);
    if (start_slave(thd, &thd->lex->slave_connection, &thd->lex->mi,
                    thd->lex->slave_thd_opt, mi, true))
      DBUG_RETURN(true);
  } else {
    /*
      Users cannot start more than one channel's applier thread
      if sql_slave_skip_counter > 0. It throws an error to the session.
    */
    mysql_mutex_lock(&LOCK_sql_slave_skip_counter);
    /* sql_slave_skip_counter > 0 && !(START SLAVE IO_THREAD) */
    if (sql_slave_skip_counter > 0 && !(thd->lex->slave_thd_opt & SLAVE_IO)) {
      my_error(ER_SLAVE_CHANNEL_SQL_SKIP_COUNTER, MYF(0));
      mysql_mutex_unlock(&LOCK_sql_slave_skip_counter);
      DBUG_RETURN(true);
    }
    mysql_mutex_unlock(&LOCK_sql_slave_skip_counter);

    for (mi_map::iterator it = channel_map.begin(); it != channel_map.end();
         it++) {
      mi = it->second;

      channel_configured =
          mi &&                      // Master_info exists
          (mi->inited || mi->reset)  // It is inited or was reset
          && mi->host[0];            // host is set

      if (channel_configured) {
        if (start_slave(thd, &thd->lex->slave_connection, &thd->lex->mi,
                        thd->lex->slave_thd_opt, mi, true)) {
          LogErr(ERROR_LEVEL, ER_RPL_SLAVE_CANT_START_SLAVE_FOR_CHANNEL,
                 mi->get_channel());
          error = true;
        }
      }
    }
  }
  if (!error) {
    /* no error */
    my_ok(thd);
  }
  DBUG_RETURN(error);
}

/**
   Function to stop a slave for all channels.
   Used in Multisource replication.
   @param[in]        thd           THD object of the client.

   @return
    @retval           0            success
    @retval           1           error

    @todo  It is good to continue to stop other channels
           when a slave start failed for other channels.
*/
int stop_slave(THD *thd) {
  DBUG_ENTER("stop_slave(THD)");
  bool push_temp_table_warning = true;
  Master_info *mi = 0;
  int error = 0;

  if (channel_map.get_num_instances() == 1) {
    mi = channel_map.get_default_channel_mi();

    DBUG_ASSERT(!strcmp(mi->get_channel(), channel_map.get_default_channel()));

    error = stop_slave(thd, mi, 1, false /*for_one_channel*/,
                       &push_temp_table_warning);
  } else {
    for (mi_map::iterator it = channel_map.begin(); it != channel_map.end();
         it++) {
      mi = it->second;

      if (Master_info::is_configured(mi)) {
        if (stop_slave(thd, mi, 1, false /*for_one_channel*/,
                       &push_temp_table_warning)) {
          LogErr(ERROR_LEVEL, ER_RPL_SLAVE_CANT_STOP_SLAVE_FOR_CHANNEL,
                 mi->get_channel());
          error = 1;
        }
      }
    }
  }

  if (!error) {
    /* no error */
    my_ok(thd);
  }

  DBUG_RETURN(error);
}

/**
  Entry point to the START SLAVE command. The function
  decides to start replication threads on several channels
  or a single given channel.

  @param[in]   thd        the client thread carrying the command.

  @return
    @retval      false      ok
    @retval      true       not ok.
*/
bool start_slave_cmd(THD *thd) {
  DBUG_ENTER("start_slave_cmd");

  Master_info *mi;
  LEX *lex = thd->lex;
  bool res = true; /* default, an error */

  channel_map.wrlock();

  if (!is_slave_configured()) {
    my_error(ER_SLAVE_CONFIGURATION, MYF(0));
    goto err;
  }

  if (!lex->mi.for_channel) {
    /*
      If slave_until options are provided when multiple channels exist
      without explicitly providing FOR CHANNEL clause, error out.
    */
    if (lex->mi.slave_until && channel_map.get_num_instances() > 1) {
      my_error(ER_SLAVE_MULTIPLE_CHANNELS_CMD, MYF(0));
      goto err;
    }

    res = start_slave(thd);
  } else {
    mi = channel_map.get_mi(lex->mi.channel);

    /*
      If the channel being used is a group replication channel we need to
      disable this command here as, in some cases, group replication does not
      support them.

      For channel group_replication_applier we disable START SLAVE [IO_THREAD]
      command.

      For channel group_replication_recovery we disable START SLAVE command
      and its two thread variants.
    */
    if (mi &&
        channel_map.is_group_replication_channel_name(mi->get_channel()) &&
        ((!thd->lex->slave_thd_opt || (thd->lex->slave_thd_opt & SLAVE_IO)) ||
         (!(channel_map.is_group_replication_channel_name(mi->get_channel(),
                                                          true)) &&
          (thd->lex->slave_thd_opt & SLAVE_SQL)))) {
      const char *command = "START SLAVE FOR CHANNEL";
      if (thd->lex->slave_thd_opt & SLAVE_IO)
        command = "START SLAVE IO_THREAD FOR CHANNEL";
      else if (thd->lex->slave_thd_opt & SLAVE_SQL)
        command = "START SLAVE SQL_THREAD FOR CHANNEL";

      my_error(ER_SLAVE_CHANNEL_OPERATION_NOT_ALLOWED, MYF(0), command,
               mi->get_channel(), command);

      goto err;
    }

    if (mi)
      res = start_slave(thd, &thd->lex->slave_connection, &thd->lex->mi,
                        thd->lex->slave_thd_opt, mi, true);
    else if (strcmp(channel_map.get_default_channel(), lex->mi.channel))
      my_error(ER_SLAVE_CHANNEL_DOES_NOT_EXIST, MYF(0), lex->mi.channel);

    if (!res) my_ok(thd);
  }
err:
  channel_map.unlock();
  DBUG_RETURN(res);
}

/**
  Entry point for the STOP SLAVE command. This function stops replication
  threads for all channels or a single channel based on the  command
  options supplied.

  @param[in]     thd         the client thread.

  @return
   @retval       false            ok
   @retval       true             not ok.
*/
bool stop_slave_cmd(THD *thd) {
  DBUG_ENTER("stop_slave_cmd");

  Master_info *mi;
  bool push_temp_table_warning = true;
  LEX *lex = thd->lex;
  bool res = true; /*default, an error */

  channel_map.rdlock();

  if (!is_slave_configured()) {
    my_error(ER_SLAVE_CONFIGURATION, MYF(0));
    channel_map.unlock();
    DBUG_RETURN(res = true);
  }

  if (!lex->mi.for_channel)
    res = stop_slave(thd);
  else {
    mi = channel_map.get_mi(lex->mi.channel);

    /*
      If the channel being used is a group replication channel we need to
      disable this command here as, in some cases, group replication does not
      support them.

      For channel group_replication_applier we disable STOP SLAVE [IO_THREAD]
      command.

      For channel group_replication_recovery we disable STOP SLAVE command
      and its two thread variants.
    */
    if (mi &&
        channel_map.is_group_replication_channel_name(mi->get_channel()) &&
        ((!thd->lex->slave_thd_opt || (thd->lex->slave_thd_opt & SLAVE_IO)) ||
         (!(channel_map.is_group_replication_channel_name(mi->get_channel(),
                                                          true)) &&
          (thd->lex->slave_thd_opt & SLAVE_SQL)))) {
      const char *command = "STOP SLAVE FOR CHANNEL";
      if (thd->lex->slave_thd_opt & SLAVE_IO)
        command = "STOP SLAVE IO_THREAD FOR CHANNEL";
      else if (thd->lex->slave_thd_opt & SLAVE_SQL)
        command = "STOP SLAVE SQL_THREAD FOR CHANNEL";

      my_error(ER_SLAVE_CHANNEL_OPERATION_NOT_ALLOWED, MYF(0), command,
               mi->get_channel(), command);

      channel_map.unlock();
      DBUG_RETURN(true);
    }

    if (mi)
      res = stop_slave(thd, mi, 1 /*net report */, true /*for_one_channel*/,
                       &push_temp_table_warning);
    else if (strcmp(channel_map.get_default_channel(), lex->mi.channel))
      my_error(ER_SLAVE_CHANNEL_DOES_NOT_EXIST, MYF(0), lex->mi.channel);
  }

  channel_map.unlock();

  DBUG_RETURN(res);
}

/**
   Parse the given relay log and identify the rotate event from the master.
   Ignore the Format description event, Previous_gtid log event and ignorable
   events within the relay log. When a rotate event is found check if it is a
   rotate that is originated from the master or not based on the server_id. If
   the rotate is from slave or if it is a fake rotate event ignore the event.
   If any other events are encountered apart from the above events generate an
   error. From the rotate event extract the master's binary log name and
   position.

   @param filename
          Relay log name which needs to be parsed.

   @param[out] master_log_file
          Set the master_log_file to the log file name that is extracted from
          rotate event. The master_log_file should contain string of len
          FN_REFLEN.

   @param[out] master_log_pos
          Set the master_log_pos to the log position extracted from rotate
          event.

   @retval FOUND_ROTATE: When rotate event is found in the relay log
   @retval NOT_FOUND_ROTATE: When rotate event is not found in the relay log
   @retval ERROR: On error
 */
enum enum_read_rotate_from_relay_log_status {
  FOUND_ROTATE,
  NOT_FOUND_ROTATE,
  ERROR
};

static enum_read_rotate_from_relay_log_status read_rotate_from_relay_log(
    char *filename, char *master_log_file, my_off_t *master_log_pos) {
  DBUG_ENTER("read_rotate_from_relay_log");

  Relaylog_file_reader relaylog_file_reader(opt_slave_sql_verify_checksum);
  if (relaylog_file_reader.open(filename)) {
    LogErr(ERROR_LEVEL, ER_RPL_RECOVERY_ERROR,
           relaylog_file_reader.get_error_str());
    DBUG_RETURN(ERROR);
  }

  Log_event *ev = NULL;
  bool done = false;
  enum_read_rotate_from_relay_log_status ret = NOT_FOUND_ROTATE;
  while (!done && (ev = relaylog_file_reader.read_event_object()) != NULL) {
    DBUG_PRINT("info", ("Read event of type %s", ev->get_type_str()));
    switch (ev->get_type_code()) {
      case binary_log::FORMAT_DESCRIPTION_EVENT:
      case binary_log::START_ENCRYPTION_EVENT:
        break;
      case binary_log::ROTATE_EVENT:
        /*
          Check for rotate event from the master. Ignore the ROTATE event if it
          is a fake rotate event with server_id=0.
         */
        if (ev->server_id && ev->server_id != ::server_id) {
          Rotate_log_event *rotate_ev = (Rotate_log_event *)ev;
          DBUG_ASSERT(FN_REFLEN >= rotate_ev->ident_len + 1);
          memcpy(master_log_file, rotate_ev->new_log_ident,
                 rotate_ev->ident_len + 1);
          *master_log_pos = rotate_ev->pos;
          ret = FOUND_ROTATE;
          done = true;
        }
        break;
      case binary_log::PREVIOUS_GTIDS_LOG_EVENT:
        break;
      case binary_log::IGNORABLE_LOG_EVENT:
        break;
      default:
        LogErr(ERROR_LEVEL, ER_RPL_RECOVERY_NO_ROTATE_EVENT_FROM_MASTER);
        ret = ERROR;
        done = true;
        break;
    }
    delete ev;
  }
  if (relaylog_file_reader.has_fatal_error()) {
    LogErr(ERROR_LEVEL, ER_RPL_RECOVERY_ERROR_READ_RELAY_LOG, -1);
    DBUG_RETURN(ERROR);
  }
  DBUG_RETURN(ret);
}

/**
   Reads relay logs one by one starting from the first relay log. Looks for
   the first rotate event from the master. If rotate is not found in the relay
   log search continues to next relay log. If rotate event from master is
   found then the extracted master_log_file and master_log_pos are used to set
   rli->group_master_log_name and rli->group_master_log_pos. If an error has
   occurred the error code is retuned back.

   @param rli
          Relay_log_info object to read relay log files and to set
          group_master_log_name and group_master_log_pos.

   @retval 0 On success
   @retval 1 On failure
 */
static int find_first_relay_log_with_rotate_from_master(Relay_log_info *rli) {
  DBUG_ENTER("find_first_relay_log_with_rotate_from_master");
  int error = 0;
  LOG_INFO linfo;
  bool got_rotate_from_master = false;
  int pos;
  char master_log_file[FN_REFLEN];
  my_off_t master_log_pos = 0;

  if (channel_map.is_group_replication_channel_name(rli->get_channel())) {
    LogErr(INFORMATION_LEVEL,
           ER_RPL_RECOVERY_SKIPPED_GROUP_REPLICATION_CHANNEL);
    goto err;
  }

  for (pos = rli->relay_log.find_log_pos(&linfo, NULL, true); !pos;
       pos = rli->relay_log.find_next_log(&linfo, true)) {
    switch (read_rotate_from_relay_log(linfo.log_file_name, master_log_file,
                                       &master_log_pos)) {
      case ERROR:
        error = 1;
        break;
      case FOUND_ROTATE:
        got_rotate_from_master = true;
        break;
      case NOT_FOUND_ROTATE:
        break;
    }
    if (error || got_rotate_from_master) break;
  }
  if (pos == LOG_INFO_IO) {
    error = 1;
    LogErr(ERROR_LEVEL, ER_RPL_RECOVERY_IO_ERROR_READING_RELAY_LOG_INDEX);
    goto err;
  }
  if (pos == LOG_INFO_EOF) {
    error = 1;
    LogErr(ERROR_LEVEL, ER_RPL_RECOVERY_NO_ROTATE_EVENT_FROM_MASTER);
    goto err;
  }
  if (!error && got_rotate_from_master) {
    rli->set_group_master_log_name(master_log_file);
    rli->set_group_master_log_pos(master_log_pos);
  }
err:
  DBUG_RETURN(error);
}

/*
  Updates the master info based on the information stored in the
  relay info and ignores relay logs previously retrieved by the IO
  thread, which thus starts fetching again based on to the
  master_log_pos and master_log_name. Eventually, the old
  relay logs will be purged by the normal purge mechanism.

  When GTID's are enabled the "Retrieved GTID" set should be cleared
  so that partial read events are discarded and they are
  fetched once again

  @param mi    pointer to Master_info instance
*/
static void recover_relay_log(Master_info *mi) {
  Relay_log_info *rli = mi->rli;
  // Set Receiver Thread's positions as per the recovered Applier Thread.
  mi->set_master_log_pos(
      max<ulonglong>(BIN_LOG_HEADER_SIZE, rli->get_group_master_log_pos()));
  mi->set_master_log_name(rli->get_group_master_log_name());

  LogErr(WARNING_LEVEL, ER_RPL_RECOVERY_FILE_MASTER_POS_INFO,
         (ulong)mi->get_master_log_pos(), mi->get_master_log_name(),
         mi->get_for_channel_str(), rli->get_group_relay_log_pos(),
         rli->get_group_relay_log_name());

  // Start with a fresh relay log.
  rli->set_group_relay_log_name(rli->relay_log.get_log_fname());
  rli->set_group_relay_log_pos(BIN_LOG_HEADER_SIZE);
  /*
    Clear the retrieved GTID set so that events that are written partially
    will be fetched again.
  */
  if (mi->get_gtid_mode_from_copy(GTID_MODE_LOCK_NONE) == GTID_MODE_ON &&
      !channel_map.is_group_replication_channel_name(rli->get_channel())) {
    rli->get_sid_lock()->wrlock();
    (const_cast<Gtid_set *>(rli->get_gtid_set()))->clear_set_and_sid_map();
    rli->get_sid_lock()->unlock();
  }
}

/*
  Updates the master info based on the information stored in the
  relay info and ignores relay logs previously retrieved by the IO
  thread, which thus starts fetching again based on to the
  master_log_pos and master_log_name. Eventually, the old
  relay logs will be purged by the normal purge mechanism.

  There can be a special case where rli->group_master_log_name and
  rli->group_master_log_pos are not intialized, as the sql thread was never
  started at all. In those cases all the existing relay logs are parsed
  starting from the first one and the initial rotate event that was received
  from the master is identified. From the rotate event master_log_name and
  master_log_pos are extracted and they are set to rli->group_master_log_name
  and rli->group_master_log_pos.

  In the feature, we should improve this routine in order to avoid throwing
  away logs that are safely stored in the disk. Note also that this recovery
  routine relies on the correctness of the relay-log.info and only tolerates
  coordinate problems in master.info.

  In this function, there is no need for a mutex as the caller
  (i.e. init_slave) already has one acquired.

  Specifically, the following structures are updated:

  1 - mi->master_log_pos  <-- rli->group_master_log_pos
  2 - mi->master_log_name <-- rli->group_master_log_name
  3 - It moves the relay log to the new relay log file, by
      rli->group_relay_log_pos  <-- BIN_LOG_HEADER_SIZE;
      rli->event_relay_log_pos  <-- BIN_LOG_HEADER_SIZE;
      rli->group_relay_log_name <-- rli->relay_log.get_log_fname();
      rli->event_relay_log_name <-- rli->relay_log.get_log_fname();

   If there is an error, it returns (1), otherwise returns (0).
 */
int init_recovery(Master_info *mi) {
  DBUG_ENTER("init_recovery");

  int error = 0;
  Relay_log_info *rli = mi->rli;
  char *group_master_log_name = NULL;
  if (rli->recovery_parallel_workers) {
    /*
      This is not idempotent and a crash after this function and before
      the recovery is actually done may lead the system to an inconsistent
      state.

      This may happen because the gap is not persitent stored anywhere
      and eventually old relay log files will be removed and further
      calculations on the gaps will be impossible.

      We need to improve this. /Alfranio.
    */
    error = mts_recovery_groups(rli);
    if (rli->mts_recovery_group_cnt) {
      if (mi->get_gtid_mode_from_copy(GTID_MODE_LOCK_NONE) == GTID_MODE_ON) {
        rli->recovery_parallel_workers = 0;
        rli->clear_mts_recovery_groups();
      } else
        DBUG_RETURN(error);
    }
  }

  group_master_log_name = const_cast<char *>(rli->get_group_master_log_name());
  if (!error) {
    if (!group_master_log_name[0]) {
      if (rli->replicate_same_server_id) {
        error = 1;
        LogErr(ERROR_LEVEL,
               ER_RPL_RECOVERY_REPLICATE_SAME_SERVER_ID_REQUIRES_POSITION);
        DBUG_RETURN(error);
      }
      error = find_first_relay_log_with_rotate_from_master(rli);
      if (error) DBUG_RETURN(error);
    }
    recover_relay_log(mi);
  }
  DBUG_RETURN(error);
}

/*
  Relay log recovery in the case of MTS, is handled by the following function.
  Gaps in MTS execution are filled using implicit execution of
  START SLAVE UNTIL SQL_AFTER_MTS_GAPS call. Once slave reaches a consistent
  gapless state receiver thread's positions are initialized to applier thread's
  positions and the old relay logs are discarded. This completes the recovery
  process.

  @param mi    pointer to Master_info instance.

  @retval 0 success
  @retval 1 error
*/
static inline int fill_mts_gaps_and_recover(Master_info *mi) {
  DBUG_ENTER("fill_mts_gaps_and_recover");
  Relay_log_info *rli = mi->rli;
  int recovery_error = 0;
  rli->is_relay_log_recovery = false;
  Until_mts_gap *until_mg = new Until_mts_gap(rli);
  rli->set_until_option(until_mg);
  rli->until_condition = Relay_log_info::UNTIL_SQL_AFTER_MTS_GAPS;
  until_mg->init();
  rli->channel_mts_submode = (mts_parallel_option == MTS_PARALLEL_TYPE_DB_NAME)
                                 ? MTS_PARALLEL_TYPE_DB_NAME
                                 : MTS_PARALLEL_TYPE_LOGICAL_CLOCK;
  LogErr(INFORMATION_LEVEL, ER_RPL_MTS_RECOVERY_STARTING_COORDINATOR);
  recovery_error = start_slave_thread(
#ifdef HAVE_PSI_THREAD_INTERFACE
      key_thread_slave_sql,
#endif
      handle_slave_sql, &rli->run_lock, &rli->run_lock, &rli->start_cond,
      &rli->slave_running, &rli->slave_run_id, mi);

  if (recovery_error) {
    LogErr(WARNING_LEVEL, ER_RPL_MTS_RECOVERY_FAILED_TO_START_COORDINATOR);
    goto err;
  }
  mysql_mutex_lock(&rli->run_lock);
  mysql_cond_wait(&rli->stop_cond, &rli->run_lock);
  mysql_mutex_unlock(&rli->run_lock);
  if (rli->until_condition != Relay_log_info::UNTIL_DONE) {
    LogErr(WARNING_LEVEL, ER_RPL_MTS_AUTOMATIC_RECOVERY_FAILED);
    goto err;
  }
  rli->clear_until_option();
  /*
    We need a mutex while we are changing master info parameters to
    keep other threads from reading bogus info
  */
  mysql_mutex_lock(&mi->data_lock);
  mysql_mutex_lock(&rli->data_lock);
  recover_relay_log(mi);

  if (mi->flush_info(true) || rli->flush_info(true)) {
    recovery_error = 1;
    mysql_mutex_unlock(&mi->data_lock);
    mysql_mutex_unlock(&rli->data_lock);
    goto err;
  }
  rli->inited = 1;
  rli->error_on_rli_init_info = false;
  mysql_mutex_unlock(&mi->data_lock);
  mysql_mutex_unlock(&rli->data_lock);
  LogErr(INFORMATION_LEVEL, ER_RPL_MTS_RECOVERY_SUCCESSFUL);
  DBUG_RETURN(recovery_error);
err:
  /*
    If recovery failed means we failed to initialize rli object in the case
    of MTS. We should not allow the START SLAVE command to work as we do in
    the case of STS. i.e if init_recovery call fails then we set inited=0.
  */
  rli->end_info();
  rli->inited = 0;
  rli->error_on_rli_init_info = true;
  rli->clear_until_option();
  DBUG_RETURN(recovery_error);
}

int load_mi_and_rli_from_repositories(Master_info *mi, bool ignore_if_no_info,
                                      int thread_mask,
                                      bool skip_received_gtid_set_recovery) {
  DBUG_ENTER("init_info");
  DBUG_ASSERT(mi != NULL && mi->rli != NULL);
  int init_error = 0;
  enum_return_check check_return = ERROR_CHECKING_REPOSITORY;
  THD *thd = current_thd;

  /*
    We need a mutex while we are changing master info parameters to
    keep other threads from reading bogus info
  */
  mysql_mutex_lock(&mi->data_lock);
  mysql_mutex_lock(&mi->rli->data_lock);

  /*
    When info tables are used and autocommit= 0 we force a new
    transaction start to avoid table access deadlocks when START SLAVE
    is executed after RESET SLAVE.
  */
  if (is_autocommit_off_and_infotables(thd)) {
    if (trans_begin(thd)) {
      init_error = 1;
      goto end;
    }
  }

  /*
    This takes care of the startup dependency between the master_info
    and relay_info. It initializes the master info if the SLAVE_IO
    thread is being started and the relay log info if either the
    SLAVE_SQL thread is being started or was not initialized as it is
    required by the SLAVE_IO thread.
  */
  check_return = mi->check_info();
  if (check_return == ERROR_CHECKING_REPOSITORY) {
    init_error = 1;
    goto end;
  }

  if (!(ignore_if_no_info && check_return == REPOSITORY_DOES_NOT_EXIST)) {
    if ((thread_mask & SLAVE_IO) != 0 && mi->mi_init_info()) init_error = 1;
  }

  check_return = mi->rli->check_info();
  if (check_return == ERROR_CHECKING_REPOSITORY) {
    init_error = 1;
    goto end;
  }
  if (!(ignore_if_no_info && check_return == REPOSITORY_DOES_NOT_EXIST)) {
    if (((thread_mask & SLAVE_SQL) != 0 || !(mi->rli->inited)) &&
        mi->rli->rli_init_info(skip_received_gtid_set_recovery))
      init_error = 1;
    else {
      /*
        During rli_init_info() above, the relay log is opened (if rli was not
        initialized yet). The function below expects the relay log to be opened
        to get its coordinates and store as the last flushed relay log
        coordinates from I/O thread point of view.
      */
      mi->update_flushed_relay_log_info();
    }
  }

  DBUG_EXECUTE_IF("enable_mts_worker_failure_init",
                  { DBUG_SET("+d,mts_worker_thread_init_fails"); });
end:
  /*
    When info tables are used and autocommit= 0 we force transaction
    commit to avoid table access deadlocks when START SLAVE is executed
    after RESET SLAVE.
  */
  if (is_autocommit_off_and_infotables(thd))
    if (trans_commit(thd)) init_error = 1;

  mysql_mutex_unlock(&mi->rli->data_lock);
  mysql_mutex_unlock(&mi->data_lock);

  /*
    Handling MTS Relay-log recovery after successful initialization of mi and
    rli objects.

    MTS Relay-log recovery is handled by SSUG command. In order to start the
    slave applier thread rli needs to be inited and mi->rli->data_lock should
    be in released state. Hence we do the MTS recovery at this point of time
    where both conditions are satisfied.
  */
  if (!init_error && mi->rli->is_relay_log_recovery &&
      mi->rli->mts_recovery_group_cnt)
    init_error = fill_mts_gaps_and_recover(mi);
  DBUG_RETURN(init_error);
}

void end_info(Master_info *mi) {
  DBUG_ENTER("end_info");
  DBUG_ASSERT(mi != NULL && mi->rli != NULL);

  /*
    The previous implementation was not acquiring locks.  We do the same here.
    However, this is quite strange.
  */
  mi->end_info();
  mi->rli->end_info();

  DBUG_VOID_RETURN;
}

int remove_info(Master_info *mi) {
  int error = 1;
  DBUG_ENTER("remove_info");
  DBUG_ASSERT(mi != NULL && mi->rli != NULL);

  /*
    The previous implementation was not acquiring locks.
    We do the same here. However, this is quite strange.
  */
  /*
    Reset errors (the idea is that we forget about the
    old master).
  */
  mi->clear_error();
  mi->rli->clear_error();
  if (mi->rli->workers_array_initialized) {
    for (size_t i = 0; i < mi->rli->get_worker_count(); i++) {
      mi->rli->get_worker(i)->clear_error();
    }
  }
  mi->rli->clear_sql_delay();

  mi->end_info();
  mi->rli->end_info();

  if (mi->remove_info() || Rpl_info_factory::reset_workers(mi->rli) ||
      mi->rli->remove_info())
    goto err;

  error = 0;

err:
  DBUG_RETURN(error);
}

int flush_master_info(Master_info *mi, bool force, bool need_lock,
                      bool do_flush_relay_log) {
  DBUG_ENTER("flush_master_info");
  DBUG_ASSERT(mi != NULL && mi->rli != NULL);
  DBUG_EXECUTE_IF("fail_to_flush_master_info", { DBUG_RETURN(1); });
  /*
    With the appropriate recovery process, we will not need to flush
    the content of the current log.

    For now, we flush the relay log BEFORE the master.info file, because
    if we crash, we will get a duplicate event in the relay log at restart.
    If we change the order, there might be missing events.

    If we don't do this and the slave server dies when the relay log has
    some parts (its last kilobytes) in memory only, with, say, from master's
    position 100 to 150 in memory only (not on disk), and with position 150
    in master.info, there will be missing information. When the slave restarts,
    the I/O thread will fetch binlogs from 150, so in the relay log we will
    have "[0, 100] U [150, infinity[" and nobody will notice it, so the SQL
    thread will jump from 100 to 150, and replication will silently break.
  */
  mysql_mutex_t *log_lock = mi->rli->relay_log.get_log_lock();
  mysql_mutex_t *data_lock = &mi->data_lock;

  if (need_lock) {
    mysql_mutex_lock(log_lock);
    mysql_mutex_lock(data_lock);
  } else {
    mysql_mutex_assert_owner(log_lock);
    mysql_mutex_assert_owner(&mi->data_lock);
  }

  int err = 0;
  /*
    We can skip flushing the relay log when this function is called from
    queue_event(), as after_write_to_relay_log() will already flush it.
  */
  if (do_flush_relay_log) err |= mi->rli->flush_current_log();

  err |= mi->flush_info(force);

  if (need_lock) {
    mysql_mutex_unlock(data_lock);
    mysql_mutex_unlock(log_lock);
  }

  DBUG_RETURN(err);
}

/**
  Convert slave skip errors bitmap into a printable string.
*/

static void print_slave_skip_errors(void) {
  /*
    To be safe, we want 10 characters of room in the buffer for a number
    plus terminators. Also, we need some space for constant strings.
    10 characters must be sufficient for a number plus {',' | '...'}
    plus a NUL terminator. That is a max 6 digit number.
  */
  const size_t MIN_ROOM = 10;
  DBUG_ENTER("print_slave_skip_errors");
  DBUG_ASSERT(sizeof(slave_skip_error_names) > MIN_ROOM);
  DBUG_ASSERT(MAX_SLAVE_ERROR <= 999999);  // 6 digits

  if (!use_slave_mask || bitmap_is_clear_all(&slave_error_mask)) {
    /* purecov: begin tested */
    memcpy(slave_skip_error_names, STRING_WITH_LEN("OFF"));
    /* purecov: end */
  } else if (bitmap_is_set_all(&slave_error_mask)) {
    /* purecov: begin tested */
    memcpy(slave_skip_error_names, STRING_WITH_LEN("ALL"));
    /* purecov: end */
  } else {
    char *buff = slave_skip_error_names;
    char *bend = buff + sizeof(slave_skip_error_names);
    int errnum;

    for (errnum = 0; errnum < MAX_SLAVE_ERROR; errnum++) {
      if (bitmap_is_set(&slave_error_mask, errnum)) {
        if (buff + MIN_ROOM >= bend) break; /* purecov: tested */
        buff = int10_to_str(errnum, buff, 10);
        *buff++ = ',';
      }
    }
    if (buff != slave_skip_error_names) buff--;  // Remove last ','
    /*
      The range for client side error is [2000-2999]
      so if the errnum doesn't lie in that and if less
      than MAX_SLAVE_ERROR[10000] we enter the if loop.
    */
    if (errnum < MAX_SLAVE_ERROR &&
        (errnum < CR_MIN_ERROR || errnum > CR_MAX_ERROR)) {
      /* Couldn't show all errors */
      buff = my_stpcpy(buff, "..."); /* purecov: tested */
    }
    *buff = 0;
  }
  DBUG_PRINT("init", ("error_names: '%s'", slave_skip_error_names));
  DBUG_VOID_RETURN;
}

/**
 Change arg to the string with the nice, human-readable skip error values.
   @param slave_skip_errors_ptr
          The pointer to be changed
*/
void set_slave_skip_errors(char **slave_skip_errors_ptr) {
  DBUG_ENTER("set_slave_skip_errors");
  print_slave_skip_errors();
  *slave_skip_errors_ptr = slave_skip_error_names;
  DBUG_VOID_RETURN;
}

/**
  Init function to set up array for errors that should be skipped for slave
*/
static void init_slave_skip_errors() {
  DBUG_ENTER("init_slave_skip_errors");
  DBUG_ASSERT(!use_slave_mask);  // not already initialized

  if (bitmap_init(&slave_error_mask, 0, MAX_SLAVE_ERROR, 0)) {
    fprintf(stderr, "Badly out of memory, please check your system status\n");
    exit(MYSQLD_ABORT_EXIT);
  }
  use_slave_mask = 1;
  DBUG_VOID_RETURN;
}

static void add_slave_skip_errors(const uint *errors, uint n_errors) {
  DBUG_ENTER("add_slave_skip_errors");
  DBUG_ASSERT(errors);
  DBUG_ASSERT(use_slave_mask);

  for (uint i = 0; i < n_errors; i++) {
    const uint err_code = errors[i];
    /*
      The range for client side error is [2000-2999]
      so if the err_code doesn't lie in that and if less
      than MAX_SLAVE_ERROR[14000] we enter the if loop.
    */
    if (err_code < MAX_SLAVE_ERROR &&
        (err_code < CR_MIN_ERROR || err_code > CR_MAX_ERROR))
      bitmap_set_bit(&slave_error_mask, err_code);
  }
  DBUG_VOID_RETURN;
}

/*
  Add errors that should be skipped for slave

  SYNOPSIS
    add_slave_skip_errors()
    arg         List of errors numbers to be added to skip, separated with ','

  NOTES
    Called from get_options() in mysqld.cc on start-up
*/

void add_slave_skip_errors(const char *arg) {
  const char *p = NULL;
  /*
    ALL is only valid when nothing else is provided.
  */
  const uchar SKIP_ALL[] = "all";
  size_t SIZE_SKIP_ALL = strlen((const char *)SKIP_ALL) + 1;
  /*
    IGNORE_DDL_ERRORS can be combined with other parameters
    but must be the first one provided.
  */
  const uchar SKIP_DDL_ERRORS[] = "ddl_exist_errors";
  size_t SIZE_SKIP_DDL_ERRORS = strlen((const char *)SKIP_DDL_ERRORS);
  DBUG_ENTER("add_slave_skip_errors");

  // initialize mask if not done yet
  if (!use_slave_mask) init_slave_skip_errors();

  for (; my_isspace(system_charset_info, *arg); ++arg) /* empty */
    ;
  if (!my_strnncoll(system_charset_info, (uchar *)arg, SIZE_SKIP_ALL, SKIP_ALL,
                    SIZE_SKIP_ALL)) {
    bitmap_set_all(&slave_error_mask);
    DBUG_VOID_RETURN;
  }
  if (!my_strnncoll(system_charset_info, (uchar *)arg, SIZE_SKIP_DDL_ERRORS,
                    SKIP_DDL_ERRORS, SIZE_SKIP_DDL_ERRORS)) {
    // DDL errors to be skipped for relaxed 'exist' handling
    const uint ddl_errors[] = {
        // error codes with create/add <schema object>
        ER_DB_CREATE_EXISTS, ER_TABLE_EXISTS_ERROR, ER_DUP_KEYNAME,
        ER_MULTIPLE_PRI_KEY,
        // error codes with change/rename <schema object>
        ER_BAD_FIELD_ERROR, ER_NO_SUCH_TABLE, ER_DUP_FIELDNAME,
        // error codes with drop <schema object>
        ER_DB_DROP_EXISTS, ER_BAD_TABLE_ERROR, ER_CANT_DROP_FIELD_OR_KEY};

    add_slave_skip_errors(ddl_errors,
                          sizeof(ddl_errors) / sizeof(ddl_errors[0]));
    /*
      After processing the SKIP_DDL_ERRORS, the pointer is
      increased to the position after the comma.
    */
    if (strlen(arg) > SIZE_SKIP_DDL_ERRORS + 1) arg += SIZE_SKIP_DDL_ERRORS + 1;
  }
  for (p = arg; *p;) {
    long err_code;
    if (!(p = str2int(p, 10, 0, LONG_MAX, &err_code))) break;
    if (err_code < MAX_SLAVE_ERROR)
      bitmap_set_bit(&slave_error_mask, (uint)err_code);
    while (!my_isdigit(system_charset_info, *p) && *p) p++;
  }
  DBUG_VOID_RETURN;
}

static void set_thd_in_use_temporary_tables(Relay_log_info *rli) {
  TABLE *table;

  for (table = rli->save_temporary_tables; table; table = table->next) {
    table->in_use = rli->info_thd;
    if (table->file != NULL) {
      /*
        Since we are stealing opened temporary tables from one thread to
        another, we need to let the performance schema know that, for aggregates
        per thread to work properly.
      */
      table->file->unbind_psi();
      table->file->rebind_psi();
    }
  }
}

int terminate_slave_threads(Master_info *mi, int thread_mask,
                            ulong stop_wait_timeout, bool need_lock_term) {
  DBUG_ENTER("terminate_slave_threads");

  if (!mi->inited) DBUG_RETURN(0); /* successfully do nothing */
  int error, force_all = (thread_mask & SLAVE_FORCE_ALL);
  mysql_mutex_t *sql_lock = &mi->rli->run_lock, *io_lock = &mi->run_lock;
  mysql_mutex_t *log_lock = mi->rli->relay_log.get_log_lock();
  /*
    Set it to a variable, so the value is shared by both stop methods.
    This guarantees that the user defined value for the timeout value is for
    the time the 2 threads take to shutdown, and not the time of each thread
    stop operation.
  */
  ulong total_stop_wait_timeout = stop_wait_timeout;

  if (thread_mask & (SLAVE_SQL | SLAVE_FORCE_ALL)) {
    DBUG_PRINT("info", ("Terminating SQL thread"));
    mi->rli->abort_slave = 1;
    if ((error = terminate_slave_thread(
             mi->rli->info_thd, sql_lock, &mi->rli->stop_cond,
             &mi->rli->slave_running, &total_stop_wait_timeout,
             need_lock_term)) &&
        !force_all) {
      if (error == 1) {
        DBUG_RETURN(ER_STOP_SLAVE_SQL_THREAD_TIMEOUT);
      }
      DBUG_RETURN(error);
    }

    DBUG_PRINT("info", ("Flushing relay-log info file."));
    if (current_thd)
      THD_STAGE_INFO(current_thd, stage_flushing_relay_log_info_file);

    /*
      Flushes the relay log info regardles of the sync_relay_log_info option.
    */
    if (mi->rli->flush_info(true)) {
      DBUG_RETURN(ER_ERROR_DURING_FLUSH_LOGS);
    }
  }
  if (thread_mask & (SLAVE_IO | SLAVE_FORCE_ALL)) {
    DBUG_PRINT("info", ("Terminating IO thread"));
    mi->abort_slave = 1;
    DBUG_EXECUTE_IF("pause_after_queue_event", {
      const char act[] = "now SIGNAL reached_stopping_io_thread";
      DBUG_ASSERT(!debug_sync_set_action(current_thd, STRING_WITH_LEN(act)));
    };);
    /*
      If the I/O thread is running and waiting for disk space,
      the signal above will not make it to stop.
    */
    bool io_waiting_disk_space =
        mi->slave_running && mi->info_thd->is_waiting_for_disk_space();

    /*
      If we are shutting down the server and the I/O thread is waiting for
      disk space, tell the terminate_slave_thread to forcefully kill the I/O
      thread by sending a KILL_CONNECTION signal that will be listened by
      my_write function.
    */
    bool force_io_stop =
        io_waiting_disk_space && (thread_mask & SLAVE_FORCE_ALL);

    // If not shutting down, let the user to decide to abort I/O thread or wait
    if (io_waiting_disk_space && !force_io_stop) {
      LogErr(WARNING_LEVEL, ER_STOP_SLAVE_IO_THREAD_DISK_SPACE,
             mi->get_channel());
      DBUG_EXECUTE_IF("simulate_io_thd_wait_for_disk_space", {
        const char act[] = "now SIGNAL reached_stopping_io_thread";
        DBUG_ASSERT(!debug_sync_set_action(current_thd, STRING_WITH_LEN(act)));
      };);
    }

    if ((error = terminate_slave_thread(
             mi->info_thd, io_lock, &mi->stop_cond, &mi->slave_running,
             &total_stop_wait_timeout, need_lock_term, force_io_stop)) &&
        !force_all) {
      if (error == 1) {
        DBUG_RETURN(ER_STOP_SLAVE_IO_THREAD_TIMEOUT);
      }
      DBUG_RETURN(error);
    }

#ifndef DBUG_OFF
    if (force_io_stop) {
      if (DBUG_EVALUATE_IF("simulate_io_thd_wait_for_disk_space", 1, 0)) {
        DBUG_SET("-d,simulate_io_thd_wait_for_disk_space");
      }
    }
#endif

    mysql_mutex_lock(log_lock);

    DBUG_PRINT("info", ("Flushing relay log and master info repository."));
    if (current_thd)
      THD_STAGE_INFO(current_thd,
                     stage_flushing_relay_log_and_master_info_repository);

    /*
      Flushes the master info regardles of the sync_master_info option.
    */
    mysql_mutex_lock(&mi->data_lock);
    if (mi->flush_info(true)) {
      mysql_mutex_unlock(&mi->data_lock);
      mysql_mutex_unlock(log_lock);
      DBUG_RETURN(ER_ERROR_DURING_FLUSH_LOGS);
    }
    mysql_mutex_unlock(&mi->data_lock);

    /*
      Flushes the relay log regardles of the sync_relay_log option.
    */
    if (mi->rli->relay_log.is_open() &&
        mi->rli->relay_log.flush_and_sync(true)) {
      mysql_mutex_unlock(log_lock);
      DBUG_RETURN(ER_ERROR_DURING_FLUSH_LOGS);
    }

    mysql_mutex_unlock(log_lock);
  }
  DBUG_RETURN(0);
}

/**
   Wait for a slave thread to terminate.

   This function is called after requesting the thread to terminate
   (by setting @c abort_slave member of @c Relay_log_info or @c
   Master_info structure to 1). Termination of the thread is
   controlled with the the predicate <code>*slave_running</code>.

   Function will acquire @c term_lock before waiting on the condition
   unless @c need_lock_term is false in which case the mutex should be
   owned by the caller of this function and will remain acquired after
   return from the function.

   @param thd
          Current session.
   @param term_lock
          Associated lock to use when waiting for @c term_cond

   @param term_cond
          Condition that is signalled when the thread has terminated

   @param slave_running
          Pointer to predicate to check for slave thread termination

   @param stop_wait_timeout
          A pointer to a variable that denotes the time the thread has
          to stop before we time out and throw an error.

   @param need_lock_term
          If @c false the lock will not be acquired before waiting on
          the condition. In this case, it is assumed that the calling
          function acquires the lock before calling this function.

   @param force
          Force the slave thread to stop by sending a KILL_CONNECTION
          signal to it. This is used to forcefully stop the I/O thread
          when it is waiting for disk space and the server is shutting
          down.

   @retval 0 All OK, 1 on "STOP SLAVE" command timeout,
   ER_SLAVE_CHANNEL_NOT_RUNNING otherwise.

   @note  If the executing thread has to acquire term_lock
          (need_lock_term is true, the negative running status does not
          represent any issue therefore no error is reported.

 */
static int terminate_slave_thread(THD *thd, mysql_mutex_t *term_lock,
                                  mysql_cond_t *term_cond,
                                  std::atomic<uint> *slave_running,
                                  ulong *stop_wait_timeout, bool need_lock_term,
                                  bool force) {
  DBUG_ENTER("terminate_slave_thread");
  if (need_lock_term) {
    mysql_mutex_lock(term_lock);
  } else {
    mysql_mutex_assert_owner(term_lock);
  }
  if (!*slave_running) {
    if (need_lock_term) {
      /*
        if run_lock (term_lock) is acquired locally then either
        slave_running status is fine
      */
      mysql_mutex_unlock(term_lock);
      DBUG_RETURN(0);
    } else {
      DBUG_RETURN(ER_SLAVE_CHANNEL_NOT_RUNNING);
    }
  }
  DBUG_ASSERT(thd != 0);
  THD_CHECK_SENTRY(thd);

  /*
    Is is critical to test if the slave is running. Otherwise, we might
    be referening freed memory trying to kick it
  */

  while (*slave_running)  // Should always be true
  {
    DBUG_PRINT("loop", ("killing slave thread"));

    mysql_mutex_lock(&thd->LOCK_thd_data);
    /*
      Error codes from pthread_kill are:
      EINVAL: invalid signal number (can't happen)
      ESRCH: thread already killed (can happen, should be ignored)
    */
#ifndef _WIN32
    int err MY_ATTRIBUTE((unused)) = pthread_kill(thd->real_id, SIGUSR1);
    DBUG_ASSERT(err != EINVAL);
#endif
    if (force)
      thd->awake(THD::KILL_CONNECTION);
    else
      thd->awake(THD::NOT_KILLED);
    mysql_mutex_unlock(&thd->LOCK_thd_data);

    /*
      There is a small chance that slave thread might miss the first
      alarm. To protect againts it, resend the signal until it reacts
    */
    struct timespec abstime;
    set_timespec(&abstime, 2);
#ifndef DBUG_OFF
    int error =
#endif
        mysql_cond_timedwait(term_cond, term_lock, &abstime);
    if ((*stop_wait_timeout) >= 2)
      (*stop_wait_timeout) = (*stop_wait_timeout) - 2;
    else if (*slave_running) {
      if (need_lock_term) mysql_mutex_unlock(term_lock);
      DBUG_RETURN(1);
    }
    DBUG_ASSERT(error == ETIMEDOUT || error == 0);
  }

  DBUG_ASSERT(*slave_running == 0);

  if (need_lock_term) mysql_mutex_unlock(term_lock);
  DBUG_RETURN(0);
}

bool start_slave_thread(
#ifdef HAVE_PSI_THREAD_INTERFACE
    PSI_thread_key thread_key,
#endif
    my_start_routine h_func, mysql_mutex_t *start_lock,
    mysql_mutex_t *cond_lock, mysql_cond_t *start_cond,
    std::atomic<uint> *slave_running, std::atomic<ulong> *slave_run_id,
    Master_info *mi) {
  bool is_error = false;
  my_thread_handle th;
  ulong start_id;
  DBUG_ENTER("start_slave_thread");

  if (start_lock) mysql_mutex_lock(start_lock);
  if (!server_id) {
    if (start_cond) mysql_cond_broadcast(start_cond);
    LogErr(ERROR_LEVEL, ER_RPL_SERVER_ID_MISSING, mi->get_for_channel_str());
    my_error(ER_BAD_SLAVE, MYF(0));
    goto err;
  }

  if (*slave_running) {
    if (start_cond) mysql_cond_broadcast(start_cond);
    my_error(ER_SLAVE_CHANNEL_MUST_STOP, MYF(0), mi->get_channel());
    goto err;
  }
  start_id = *slave_run_id;
  DBUG_PRINT("info", ("Creating new slave thread"));
  if (mysql_thread_create(thread_key, &th, &connection_attrib, h_func,
                          (void *)mi)) {
    LogErr(ERROR_LEVEL, ER_RPL_CANT_CREATE_SLAVE_THREAD,
           mi->get_for_channel_str());
    my_error(ER_SLAVE_THREAD, MYF(0));
    goto err;
  }
  if (start_cond && cond_lock)  // caller has cond_lock
  {
    THD *thd = current_thd;
    while (start_id == *slave_run_id && thd != NULL) {
      DBUG_PRINT("sleep", ("Waiting for slave thread to start"));
      PSI_stage_info saved_stage = {0, "", 0, ""};
      thd->ENTER_COND(start_cond, cond_lock,
                      &stage_waiting_for_slave_thread_to_start, &saved_stage);
      /*
        It is not sufficient to test this at loop bottom. We must test
        it after registering the mutex in enter_cond(). If the kill
        happens after testing of thd->killed and before the mutex is
        registered, we could otherwise go waiting though thd->killed is
        set.
      */
      if (!thd->killed) mysql_cond_wait(start_cond, cond_lock);
      mysql_mutex_unlock(cond_lock);
      thd->EXIT_COND(&saved_stage);
      mysql_mutex_lock(cond_lock);  // re-acquire it
      if (thd->killed) {
        my_error(thd->killed, MYF(0));
        goto err;
      }
    }
  }

  goto end;
err:
  is_error = true;
end:

  if (start_lock) mysql_mutex_unlock(start_lock);
  DBUG_RETURN(is_error);
}

/*
  start_slave_threads()

  NOTES
    SLAVE_FORCE_ALL is not implemented here on purpose since it does not make
    sense to do that for starting a slave--we always care if it actually
    started the threads that were not previously running
*/

bool start_slave_threads(bool need_lock_slave, bool wait_for_start,
                         Master_info *mi, int thread_mask) {
  mysql_mutex_t *lock_io = 0, *lock_sql = 0, *lock_cond_io = 0,
                *lock_cond_sql = 0;
  mysql_cond_t *cond_io = 0, *cond_sql = 0;
  bool is_error = 0;
  DBUG_ENTER("start_slave_threads");
  DBUG_EXECUTE_IF("uninitialized_master-info_structure", mi->inited = false;);

  if (!mi->inited || !mi->rli->inited) {
    int error = (!mi->inited ? ER_SLAVE_MI_INIT_REPOSITORY
                             : ER_SLAVE_RLI_INIT_REPOSITORY);
    Rpl_info *info = (!mi->inited ? mi : static_cast<Rpl_info *>(mi->rli));
    const char *prefix =
        current_thd ? ER_THD(current_thd, error) : ER_DEFAULT(error);
    info->report(ERROR_LEVEL,
                 (!mi->inited ? ER_SERVER_SLAVE_MI_INIT_REPOSITORY
                              : ER_SERVER_SLAVE_RLI_INIT_REPOSITORY),
                 prefix, NULL);
    my_error(error, MYF(0));
    DBUG_RETURN(true);
  }

  if (mi->is_auto_position() && (thread_mask & SLAVE_IO) &&
      mi->get_gtid_mode_from_copy(GTID_MODE_LOCK_NONE) == GTID_MODE_OFF) {
    my_error(ER_CANT_USE_AUTO_POSITION_WITH_GTID_MODE_OFF, MYF(0),
             mi->get_for_channel_str());
    DBUG_RETURN(true);
  }

  if (need_lock_slave) {
    lock_io = &mi->run_lock;
    lock_sql = &mi->rli->run_lock;
  }
  if (wait_for_start) {
    cond_io = &mi->start_cond;
    cond_sql = &mi->rli->start_cond;
    lock_cond_io = &mi->run_lock;
    lock_cond_sql = &mi->rli->run_lock;
  }

  if (thread_mask & SLAVE_IO)
    is_error = start_slave_thread(
#ifdef HAVE_PSI_THREAD_INTERFACE
        key_thread_slave_io,
#endif
        handle_slave_io, lock_io, lock_cond_io, cond_io, &mi->slave_running,
        &mi->slave_run_id, mi);
  if (!is_error && (thread_mask & SLAVE_SQL)) {
    /*
      MTS-recovery gaps gathering is placed onto common execution path
      for either START-SLAVE and --skip-start-slave= 0
    */
    if (mi->rli->recovery_parallel_workers != 0) {
      if (mts_recovery_groups(mi->rli)) {
        is_error = true;
        my_error(ER_MTS_RECOVERY_FAILURE, MYF(0));
      }
    }
    if (!is_error)
      is_error = start_slave_thread(
#ifdef HAVE_PSI_THREAD_INTERFACE
          key_thread_slave_sql,
#endif
          handle_slave_sql, lock_sql, lock_cond_sql, cond_sql,
          &mi->rli->slave_running, &mi->rli->slave_run_id, mi);
    if (is_error)
      terminate_slave_threads(mi, thread_mask & SLAVE_IO,
                              rpl_stop_slave_timeout, need_lock_slave);
  }
  DBUG_RETURN(is_error);
}

/*
  Release slave threads at time of executing shutdown.

  SYNOPSIS
    end_slave()
*/

void end_slave() {
  DBUG_ENTER("end_slave");

  Master_info *mi = 0;

  /*
    This is called when the server terminates, in close_connections().
    It terminates slave threads. However, some CHANGE MASTER etc may still be
    running presently. If a START SLAVE was in progress, the mutex lock below
    will make us wait until slave threads have started, and START SLAVE
    returns, then we terminate them here.
  */
  channel_map.wrlock();

  /* traverse through the map and terminate the threads */
  for (mi_map::iterator it = channel_map.begin(); it != channel_map.end();
       it++) {
    mi = it->second;

    if (mi)
      terminate_slave_threads(mi, SLAVE_FORCE_ALL, rpl_stop_slave_timeout);
  }
  channel_map.unlock();
  DBUG_VOID_RETURN;
}

/**
   Free all resources used by slave threads at time of executing shutdown.
   The routine must be called after all possible users of channel_map
   have left.

*/
void delete_slave_info_objects() {
  DBUG_ENTER("delete_slave_info_objects");

  Master_info *mi = 0;

  channel_map.wrlock();

  for (mi_map::iterator it = channel_map.begin(); it != channel_map.end();
       it++) {
    mi = it->second;

    if (mi) {
      mi->channel_wrlock();
      end_info(mi);
      if (mi->rli) delete mi->rli;
      delete mi;
      it->second = 0;
    }
  }

  // Clean other types of channel
  for (mi_map::iterator it = channel_map.begin(GROUP_REPLICATION_CHANNEL);
       it != channel_map.end(GROUP_REPLICATION_CHANNEL); it++) {
    mi = it->second;

    if (mi) {
      mi->channel_wrlock();
      end_info(mi);
      if (mi->rli) delete mi->rli;
      delete mi;
      it->second = 0;
    }
  }

  channel_map.unlock();

  DBUG_VOID_RETURN;
}

/**
   Check if multi-statement transaction mode and master and slave info
   repositories are set to table.

   @param thd    THD object

   @retval true  Success
   @retval false Failure
*/
static bool is_autocommit_off_and_infotables(THD *thd) {
  DBUG_ENTER("is_autocommit_off_and_infotables");
  DBUG_RETURN((thd && thd->in_multi_stmt_transaction_mode() &&
               (opt_mi_repository_id == INFO_REPOSITORY_TABLE ||
                opt_rli_repository_id == INFO_REPOSITORY_TABLE))
                  ? true
                  : false);
}

static bool io_slave_killed(THD *thd, Master_info *mi) {
  DBUG_ENTER("io_slave_killed");

  DBUG_ASSERT(mi->info_thd == thd);
  DBUG_ASSERT(mi->slave_running);  // tracking buffer overrun
  DBUG_RETURN(mi->abort_slave || connection_events_loop_aborted() ||
              thd->killed);
}

/**
   The function analyzes a possible killed status and makes
   a decision whether to accept it or not.
   Normally upon accepting the sql thread goes to shutdown.
   In the event of deferring decision @c rli->last_event_start_time waiting
   timer is set to force the killed status be accepted upon its expiration.

   Notice Multi-Threaded-Slave behaves similarly in that when it's being
   stopped and the current group of assigned events has not yet scheduled
   completely, Coordinator defers to accept to leave its read-distribute
   state. The above timeout ensures waiting won't last endlessly, and in
   such case an error is reported.

   @param thd   pointer to a THD instance
   @param rli   pointer to Relay_log_info instance

   @return true the killed status is recognized, false a possible killed
           status is deferred.
*/
bool sql_slave_killed(THD *thd, Relay_log_info *rli) {
  bool is_parallel_warn = false;

  DBUG_ENTER("sql_slave_killed");

  DBUG_ASSERT(rli->info_thd == thd);
  DBUG_ASSERT(rli->slave_running == 1);
  if (rli->sql_thread_kill_accepted) DBUG_RETURN(true);
  DBUG_EXECUTE_IF("stop_when_mts_in_group", rli->abort_slave = 1;
                  DBUG_SET("-d,stop_when_mts_in_group");
                  DBUG_SET("-d,simulate_stop_when_mts_in_group");
                  DBUG_RETURN(false););
  if (connection_events_loop_aborted() || thd->killed || rli->abort_slave) {
    rli->sql_thread_kill_accepted = true;
    is_parallel_warn =
        (rli->is_parallel_exec() && (rli->is_mts_in_group() || thd->killed));
    /*
      Slave can execute stop being in one of two MTS or Single-Threaded mode.
      The modes define different criteria to accept the stop.
      In particular that relates to the concept of groupping.
      Killed Coordinator thread expects the worst so it warns on
      possible consistency issue.
    */
    if (is_parallel_warn || (!rli->is_parallel_exec() &&
                             thd->get_transaction()->cannot_safely_rollback(
                                 Transaction_ctx::SESSION) &&
                             rli->is_in_group())) {
      char msg_stopped[] =
          "... Slave SQL Thread stopped with incomplete event group "
          "having non-transactional changes. "
          "If the group consists solely of row-based events, you can try "
          "to restart the slave with --slave-exec-mode=IDEMPOTENT, which "
          "ignores duplicate key, key not found, and similar errors (see "
          "documentation for details).";
      char msg_stopped_mts[] =
          "... The slave coordinator and worker threads are stopped, possibly "
          "leaving data in inconsistent state. A restart should "
          "restore consistency automatically, although using non-transactional "
          "storage for data or info tables or DDL queries could lead to "
          "problems. "
          "In such cases you have to examine your data (see documentation for "
          "details).";

      if (rli->abort_slave) {
        DBUG_PRINT("info",
                   ("Request to stop slave SQL Thread received while "
                    "applying an MTS group or a group that "
                    "has non-transactional "
                    "changes; waiting for completion of the group ... "));

        /*
          Slave sql thread shutdown in face of unfinished group modified
          Non-trans table is handled via a timer. The slave may eventually
          give out to complete the current group and in that case there
          might be issues at consequent slave restart, see the error message.
          WL#2975 offers a robust solution requiring to store the last exectuted
          event's coordinates along with the group's coordianates
          instead of waiting with @c last_event_start_time the timer.
        */

        if (rli->last_event_start_time == 0)
          rli->last_event_start_time = my_time(0);
        rli->sql_thread_kill_accepted =
            difftime(my_time(0), rli->last_event_start_time) <=
                    SLAVE_WAIT_GROUP_DONE
                ? false
                : true;

        DBUG_EXECUTE_IF("stop_slave_middle_group",
                        DBUG_EXECUTE_IF("incomplete_group_in_relay_log",
                                        rli->sql_thread_kill_accepted =
                                            true;););  // time is over

        if (!rli->sql_thread_kill_accepted && !rli->reported_unsafe_warning) {
          rli->report(
              WARNING_LEVEL, 0,
              !is_parallel_warn
                  ? "Request to stop slave SQL Thread received while "
                    "applying a group that has non-transactional "
                    "changes; waiting for completion of the group ... "
                  : "Coordinator thread of multi-threaded slave is being "
                    "stopped in the middle of assigning a group of events; "
                    "deferring to exit until the group completion ... ");
          rli->reported_unsafe_warning = true;
        }
      }
      if (rli->sql_thread_kill_accepted) {
        rli->last_event_start_time = 0;
        if (rli->mts_group_status == Relay_log_info::MTS_IN_GROUP) {
          rli->mts_group_status = Relay_log_info::MTS_KILLED_GROUP;
        }
        if (is_parallel_warn)
          rli->report(!rli->is_error()
                          ? ERROR_LEVEL
                          : WARNING_LEVEL,  // an error was reported by Worker
                      ER_MTS_INCONSISTENT_DATA,
                      ER_THD(thd, ER_MTS_INCONSISTENT_DATA), msg_stopped_mts);
        else
          rli->report(ERROR_LEVEL, ER_SLAVE_FATAL_ERROR,
                      ER_THD(thd, ER_SLAVE_FATAL_ERROR), msg_stopped);
      }
    }
  }
  DBUG_RETURN(rli->sql_thread_kill_accepted);
}

bool net_request_file(NET *net, const char *fname) {
  DBUG_ENTER("net_request_file");
  DBUG_RETURN(net_write_command(net, 251, (uchar *)fname, strlen(fname),
                                (uchar *)"", 0));
}

/*
  From other comments and tests in code, it looks like
  sometimes Query_log_event and Load_log_event can have db == 0
  (see rewrite_db() above for example)
  (cases where this happens are unclear; it may be when the master is 3.23).
*/

const char *print_slave_db_safe(const char *db) {
  DBUG_ENTER("*print_slave_db_safe");

  DBUG_RETURN((db ? db : ""));
}

/*
  Check if the error is caused by network.
  @param[in]   errorno   Number of the error.
  RETURNS:
  true         network error
  false        not network error
*/

static bool is_network_error(uint errorno) {
  return errorno == CR_CONNECTION_ERROR || errorno == CR_CONN_HOST_ERROR ||
         errorno == CR_SERVER_GONE_ERROR || errorno == CR_SERVER_LOST ||
         errorno == ER_CON_COUNT_ERROR || errorno == ER_SERVER_SHUTDOWN ||
         errorno == ER_NET_READ_INTERRUPTED ||
         errorno == ER_NET_WRITE_INTERRUPTED;
}

/**
  Execute an initialization query for the IO thread.

  If there is an error, then this function calls mysql_free_result;
  otherwise the MYSQL object holds the result after this call.  If
  there is an error other than allowed_error, then this function
  prints a message and returns -1.

  @param mysql MYSQL object.
  @param query Query string.
  @param allowed_error Allowed error code, or 0 if no errors are allowed.
  @param[out] master_res If this is not NULL and there is no error, then
  mysql_store_result() will be called and the result stored in this pointer.
  @param[out] master_row If this is not NULL and there is no error, then
  mysql_fetch_row() will be called and the result stored in this pointer.

  @retval COMMAND_STATUS_OK No error.
  @retval COMMAND_STATUS_ALLOWED_ERROR There was an error and the
  error code was 'allowed_error'.
  @retval COMMAND_STATUS_ERROR There was an error and the error code
  was not 'allowed_error'.
*/
enum enum_command_status {
  COMMAND_STATUS_OK,
  COMMAND_STATUS_ERROR,
  COMMAND_STATUS_ALLOWED_ERROR
};
static enum_command_status io_thread_init_command(
    Master_info *mi, const char *query, int allowed_error,
    MYSQL_RES **master_res = NULL, MYSQL_ROW *master_row = NULL) {
  DBUG_ENTER("io_thread_init_command");
  DBUG_PRINT("info", ("IO thread initialization command: '%s'", query));
  MYSQL *mysql = mi->mysql;
  int ret = mysql_real_query(mysql, query, static_cast<ulong>(strlen(query)));
  if (io_slave_killed(mi->info_thd, mi)) {
    LogErr(INFORMATION_LEVEL, ER_RPL_SLAVE_IO_THREAD_WAS_KILLED,
           mi->get_for_channel_str(), query);
    mysql_free_result(mysql_store_result(mysql));
    DBUG_RETURN(COMMAND_STATUS_ERROR);
  }
  if (ret != 0) {
    int err = mysql_errno(mysql);
    mysql_free_result(mysql_store_result(mysql));
    if (!err || err != allowed_error) {
      mi->report(is_network_error(err) ? WARNING_LEVEL : ERROR_LEVEL, err,
                 "The slave IO thread stops because the initialization query "
                 "'%s' failed with error '%s'.",
                 query, mysql_error(mysql));
      DBUG_RETURN(COMMAND_STATUS_ERROR);
    }
    DBUG_RETURN(COMMAND_STATUS_ALLOWED_ERROR);
  }
  if (master_res != NULL) {
    if ((*master_res = mysql_store_result(mysql)) == NULL) {
      mi->report(WARNING_LEVEL, mysql_errno(mysql),
                 "The slave IO thread stops because the initialization query "
                 "'%s' did not return any result.",
                 query);
      DBUG_RETURN(COMMAND_STATUS_ERROR);
    }
    if (master_row != NULL) {
      if ((*master_row = mysql_fetch_row(*master_res)) == NULL) {
        mysql_free_result(*master_res);
        mi->report(WARNING_LEVEL, mysql_errno(mysql),
                   "The slave IO thread stops because the initialization query "
                   "'%s' did not return any row.",
                   query);
        DBUG_RETURN(COMMAND_STATUS_ERROR);
      }
    }
  } else
    DBUG_ASSERT(master_row == NULL);
  DBUG_RETURN(COMMAND_STATUS_OK);
}

/**
  Set user variables after connecting to the master.

  @param  mysql MYSQL to request uuid from master.
  @param  mi    Master_info to set master_uuid

  @return 0: Success, 1: Fatal error, 2: Transient network error.
 */
int io_thread_init_commands(MYSQL *mysql, Master_info *mi) {
  char query[256];
  int ret = 0;
  DBUG_EXECUTE_IF("fake_5_5_version_slave", return ret;);

  sprintf(query, "SET @slave_uuid= '%s'", server_uuid);
  if (mysql_real_query(mysql, query, static_cast<ulong>(strlen(query))) &&
      !check_io_slave_killed(mi->info_thd, mi, NULL))
    goto err;

  mysql_free_result(mysql_store_result(mysql));
  return ret;

err:
  if (mysql_errno(mysql) && is_network_error(mysql_errno(mysql))) {
    mi->report(WARNING_LEVEL, mysql_errno(mysql),
               "The initialization command '%s' failed with the following"
               " error: '%s'.",
               query, mysql_error(mysql));
    ret = 2;
  } else {
    char errmsg[512];
    const char *errmsg_fmt =
        "The slave I/O thread stops because a fatal error is encountered "
        "when it tries to send query to master(query: %s).";

    sprintf(errmsg, errmsg_fmt, query);
    mi->report(ERROR_LEVEL, ER_SLAVE_FATAL_ERROR,
               ER_THD(current_thd, ER_SLAVE_FATAL_ERROR), errmsg);
    ret = 1;
  }
  mysql_free_result(mysql_store_result(mysql));
  return ret;
}

/**
  Get master's uuid on connecting.

  @param  mysql MYSQL to request uuid from master.
  @param  mi    Master_info to set master_uuid

  @return 0: Success, 1: Fatal error, 2: Transient network error.
*/
static int get_master_uuid(MYSQL *mysql, Master_info *mi) {
  const char *errmsg;
  MYSQL_RES *master_res = NULL;
  MYSQL_ROW master_row = NULL;
  int ret = 0;
  char query_buf[] = "SELECT @@GLOBAL.SERVER_UUID";

  DBUG_EXECUTE_IF("dbug.return_null_MASTER_UUID", {
    mi->master_uuid[0] = 0;
    return 0;
  };);

  DBUG_EXECUTE_IF("dbug.before_get_MASTER_UUID", {
    const char act[] =
        "now signal in_get_master_version_and_clock "
        "wait_for signal.get_master_uuid";
    DBUG_ASSERT(opt_debug_sync_timeout > 0);
    DBUG_ASSERT(!debug_sync_set_action(current_thd, STRING_WITH_LEN(act)));
  };);

  DBUG_EXECUTE_IF("dbug.simulate_busy_io", {
    const char act[] = "now signal Reached wait_for signal.got_stop_slave";
    DBUG_ASSERT(opt_debug_sync_timeout > 0);
    DBUG_ASSERT(!debug_sync_set_action(current_thd, STRING_WITH_LEN(act)));
  };);
#ifndef DBUG_OFF
  DBUG_EXECUTE_IF("dbug.simulate_no_such_var_server_uuid", {
    query_buf[strlen(query_buf) - 1] = '_';  // currupt the last char
  });
#endif
  if (!mysql_real_query(mysql, STRING_WITH_LEN(query_buf)) &&
      (master_res = mysql_store_result(mysql)) &&
      (master_row = mysql_fetch_row(master_res))) {
    if (!strcmp(::server_uuid, master_row[0]) &&
        !mi->rli->replicate_same_server_id) {
      errmsg =
          "The slave I/O thread stops because master and slave have equal "
          "MySQL server UUIDs; these UUIDs must be different for "
          "replication to work.";
      mi->report(ERROR_LEVEL, ER_SLAVE_FATAL_ERROR,
                 ER_THD(current_thd, ER_SLAVE_FATAL_ERROR), errmsg);
      // Fatal error
      ret = 1;
    } else {
      if (mi->master_uuid[0] != 0 && strcmp(mi->master_uuid, master_row[0]))
        LogErr(WARNING_LEVEL, ER_RPL_SLAVE_MASTER_UUID_HAS_CHANGED,
               mi->master_uuid);
      strncpy(mi->master_uuid, master_row[0], UUID_LENGTH);
      mi->master_uuid[UUID_LENGTH] = 0;
    }
  } else if (mysql_errno(mysql) != ER_UNKNOWN_SYSTEM_VARIABLE) {
    if (is_network_error(mysql_errno(mysql))) {
      mi->report(WARNING_LEVEL, mysql_errno(mysql),
                 "Get master SERVER_UUID failed with error: %s",
                 mysql_error(mysql));
      ret = 2;
    } else {
      /* Fatal error */
      errmsg =
          "The slave I/O thread stops because a fatal error is encountered "
          "when it tries to get the value of SERVER_UUID variable from master.";
      mi->report(ERROR_LEVEL, ER_SLAVE_FATAL_ERROR,
                 ER_THD(current_thd, ER_SLAVE_FATAL_ERROR), errmsg);
      ret = 1;
    }
  } else {
    mi->master_uuid[0] = 0;
    mi->report(
        WARNING_LEVEL, ER_UNKNOWN_SYSTEM_VARIABLE,
        "Unknown system variable 'SERVER_UUID' on master. "
        "A probable cause is that the variable is not supported on the "
        "master (version: %s), even though it is on the slave (version: %s)",
        mysql->server_version, server_version);
  }

  if (master_res) mysql_free_result(master_res);
  return ret;
}

/**
  Determine, case-sensitively, if short_string is equal to
  long_string, or a true prefix of long_string, or not a prefix.

  @retval 0 short_string is not a prefix of long_string.
  @retval 1 short_string is a true prefix of long_string (not equal).
  @retval 2 short_string is equal to long_string.
*/
static int is_str_prefix_case(const char *short_string,
                              const char *long_string) {
  int i;
  for (i = 0; short_string[i]; i++)
    if (my_toupper(system_charset_info, short_string[i]) !=
        my_toupper(system_charset_info, long_string[i]))
      return 0;
  return long_string[i] ? 1 : 2;
}

/*
  Note that we rely on the master's version (3.23, 4.0.14 etc) instead of
  relying on the binlog's version. This is not perfect: imagine an upgrade
  of the master without waiting that all slaves are in sync with the master;
  then a slave could be fooled about the binlog's format. This is what happens
  when people upgrade a 3.23 master to 4.0 without doing RESET MASTER: 4.0
  slaves are fooled. So we do this only to distinguish between 3.23 and more
  recent masters (it's too late to change things for 3.23).

  RETURNS
  0       ok
  1       error
  2       transient network problem, the caller should try to reconnect
*/

static int get_master_version_and_clock(MYSQL *mysql, Master_info *mi) {
  char err_buff[MAX_SLAVE_ERRMSG];
  const char *errmsg = 0;
  int err_code = 0;
  int version_number = 0;
  version_number = atoi(mysql->server_version);

  MYSQL_RES *master_res = 0;
  MYSQL_ROW master_row;
  DBUG_ENTER("get_master_version_and_clock");

  DBUG_EXECUTE_IF("unrecognized_master_version", { version_number = 1; };);

  if (!my_isdigit(&my_charset_bin, *mysql->server_version) ||
      version_number < 5) {
    errmsg = "Master reported unrecognized MySQL version";
    err_code = ER_SLAVE_FATAL_ERROR;
    sprintf(err_buff, ER_THD(current_thd, err_code), errmsg);
    goto err;
  }

  mysql_mutex_lock(mi->rli->relay_log.get_log_lock());
  mysql_mutex_lock(&mi->data_lock);
  mi->set_mi_description_event(new Format_description_log_event());
  /* as we are here, we tried to allocate the event */
  if (mi->get_mi_description_event() == NULL) {
    mysql_mutex_unlock(&mi->data_lock);
    mysql_mutex_unlock(mi->rli->relay_log.get_log_lock());
    errmsg = "default Format_description_log_event";
    err_code = ER_SLAVE_CREATE_EVENT_FAILURE;
    sprintf(err_buff, ER_THD(current_thd, err_code), errmsg);
    goto err;
  }

  /*
    FD_q's (A) is set initially from RL's (A): FD_q.(A) := RL.(A).
    It's necessary to adjust FD_q.(A) at this point because in the following
    course FD_q is going to be dumped to RL.
    Generally FD_q is derived from a received FD_m (roughly FD_q := FD_m)
    in queue_event and the master's (A) is installed.
    At one step with the assignment the Relay-Log's checksum alg is set to
    a new value: RL.(A) := FD_q.(A). If the slave service is stopped
    the last time assigned RL.(A) will be passed over to the restarting
    service (to the current execution point).
    RL.A is a "codec" to verify checksum in queue_event() almost all the time
    the first fake Rotate event.
    Starting from this point IO thread will executes the following checksum
    warmup sequence  of actions:

    FD_q.A := RL.A,
    A_m^0 := master.@@global.binlog_checksum,
    {queue_event(R_f): verifies(R_f, A_m^0)},
    {queue_event(FD_m): verifies(FD_m, FD_m.A), dump(FD_q), rotate(RL),
                        FD_q := FD_m, RL.A := FD_q.A)}

    See legends definition on MYSQL_BIN_LOG::relay_log_checksum_alg
    docs lines (binlog.h).
    In above A_m^0 - the value of master's
    @@binlog_checksum determined in the upcoming handshake (stored in
    mi->checksum_alg_before_fd).


    After the warm-up sequence IO gets to "normal" checksum verification mode
    to use RL.A in

    {queue_event(E_m): verifies(E_m, RL.A)}

    until it has received a new FD_m.
  */
  mi->get_mi_description_event()->common_footer->checksum_alg =
      mi->rli->relay_log.relay_log_checksum_alg;

  DBUG_ASSERT(mi->get_mi_description_event()->common_footer->checksum_alg !=
              binary_log::BINLOG_CHECKSUM_ALG_UNDEF);
  DBUG_ASSERT(mi->rli->relay_log.relay_log_checksum_alg !=
              binary_log::BINLOG_CHECKSUM_ALG_UNDEF);

  mysql_mutex_unlock(&mi->data_lock);
  mysql_mutex_unlock(mi->rli->relay_log.get_log_lock());

  /*
    Compare the master and slave's clock. Do not die if master's clock is
    unavailable (very old master not supporting UNIX_TIMESTAMP()?).
  */

  DBUG_EXECUTE_IF("dbug.before_get_UNIX_TIMESTAMP", {
    const char act[] =
        "now "
        "wait_for signal.get_unix_timestamp";
    DBUG_ASSERT(opt_debug_sync_timeout > 0);
    DBUG_ASSERT(!debug_sync_set_action(current_thd, STRING_WITH_LEN(act)));
  };);

  master_res = NULL;
  DBUG_EXECUTE_IF("get_master_version.timestamp.ER_NET_READ_INTERRUPTED", {
    DBUG_SET("+d,inject_ER_NET_READ_INTERRUPTED");
    DBUG_SET(
        "-d,get_master_version.timestamp."
        "ER_NET_READ_INTERRUPTED");
  });
  if (!mysql_real_query(mysql, STRING_WITH_LEN("SELECT UNIX_TIMESTAMP()")) &&
      (master_res = mysql_store_result(mysql)) &&
      (master_row = mysql_fetch_row(master_res))) {
    mysql_mutex_lock(&mi->data_lock);
    mi->clock_diff_with_master =
        (long)(time((time_t *)0) - strtoul(master_row[0], 0, 10));
    DBUG_EXECUTE_IF("dbug.mts.force_clock_diff_eq_0",
                    mi->clock_diff_with_master = 0;);
    mysql_mutex_unlock(&mi->data_lock);
  } else if (check_io_slave_killed(mi->info_thd, mi, NULL))
    goto slave_killed_err;
  else if (is_network_error(mysql_errno(mysql))) {
    mi->report(WARNING_LEVEL, mysql_errno(mysql),
               "Get master clock failed with error: %s", mysql_error(mysql));
    goto network_err;
  } else {
    mysql_mutex_lock(&mi->data_lock);
    mi->clock_diff_with_master = 0; /* The "most sensible" value */
    mysql_mutex_unlock(&mi->data_lock);
    LogErr(WARNING_LEVEL, ER_RPL_SLAVE_SECONDS_BEHIND_MASTER_DUBIOUS,
           mysql_error(mysql), mysql_errno(mysql));
  }
  if (master_res) {
    mysql_free_result(master_res);
    master_res = NULL;
  }

  /*
    Check that the master's server id and ours are different. Because if they
    are equal (which can result from a simple copy of master's datadir to slave,
    thus copying some my.cnf), replication will work but all events will be
    skipped.
    Do not die if SELECT @@SERVER_ID fails on master (very old master?).
    Note: we could have put a @@SERVER_ID in the previous SELECT
    UNIX_TIMESTAMP() instead, but this would not have worked on 3.23 masters.
  */
  DBUG_EXECUTE_IF("dbug.before_get_SERVER_ID", {
    const char act[] =
        "now signal in_get_master_version_and_clock "
        "wait_for signal.get_server_id";
    DBUG_ASSERT(opt_debug_sync_timeout > 0);
    DBUG_ASSERT(!debug_sync_set_action(current_thd, STRING_WITH_LEN(act)));
  };);
  master_res = NULL;
  master_row = NULL;
  DBUG_EXECUTE_IF("get_master_server_id.ER_NET_READ_INTERRUPTED", {
    DBUG_SET("+d,inject_ER_NET_READ_INTERRUPTED");
    DBUG_SET(
        "-d,get_master_server_id."
        "ER_NET_READ_INTERRUPTED");
  });
  if (!mysql_real_query(mysql, STRING_WITH_LEN("SELECT @@GLOBAL.SERVER_ID")) &&
      (master_res = mysql_store_result(mysql)) &&
      (master_row = mysql_fetch_row(master_res))) {
    if ((::server_id == (mi->master_id = strtoul(master_row[0], 0, 10))) &&
        !mi->rli->replicate_same_server_id) {
      errmsg =
          "The slave I/O thread stops because master and slave have equal \
MySQL server ids; these ids must be different for replication to work (or \
the --replicate-same-server-id option must be used on slave but this does \
not always make sense; please check the manual before using it).";
      err_code = ER_SLAVE_FATAL_ERROR;
      sprintf(err_buff, ER_THD(current_thd, err_code), errmsg);
      goto err;
    }
  } else if (mysql_errno(mysql) != ER_UNKNOWN_SYSTEM_VARIABLE) {
    if (check_io_slave_killed(mi->info_thd, mi, NULL))
      goto slave_killed_err;
    else if (is_network_error(mysql_errno(mysql))) {
      mi->report(WARNING_LEVEL, mysql_errno(mysql),
                 "Get master SERVER_ID failed with error: %s",
                 mysql_error(mysql));
      goto network_err;
    }
    /* Fatal error */
    errmsg =
        "The slave I/O thread stops because a fatal error is encountered \
when it try to get the value of SERVER_ID variable from master.";
    err_code = mysql_errno(mysql);
    sprintf(err_buff, "%s Error: %s", errmsg, mysql_error(mysql));
    goto err;
  } else {
    mi->report(WARNING_LEVEL, ER_SERVER_UNKNOWN_SYSTEM_VARIABLE,
               "Unknown system variable 'SERVER_ID' on master, \
maybe it is a *VERY OLD MASTER*.");
  }
  if (master_res) {
    mysql_free_result(master_res);
    master_res = NULL;
  }
  if (mi->master_id == 0 && mi->ignore_server_ids->dynamic_ids.size() > 0) {
    errmsg =
        "Slave configured with server id filtering could not detect the master "
        "server id.";
    err_code = ER_SLAVE_FATAL_ERROR;
    sprintf(err_buff, ER_THD(current_thd, err_code), errmsg);
    goto err;
  }

  if (mi->heartbeat_period != 0.0) {
    char llbuf[22];
    const char query_format[] = "SET @master_heartbeat_period= %s";
    char query[sizeof(query_format) - 2 + sizeof(llbuf)];
    /*
       the period is an ulonglong of nano-secs.
    */
    llstr((ulonglong)(mi->heartbeat_period * 1000000000UL), llbuf);
    sprintf(query, query_format, llbuf);

    DBUG_EXECUTE_IF("get_master_version.heartbeat.ER_NET_READ_INTERRUPTED", {
      DBUG_SET("+d,inject_ER_NET_READ_INTERRUPTED");
      DBUG_SET(
          "-d,get_master_version.heartbeat."
          "ER_NET_READ_INTERRUPTED");
    });

    if (mysql_real_query(mysql, query, static_cast<ulong>(strlen(query)))) {
      if (check_io_slave_killed(mi->info_thd, mi, NULL)) goto slave_killed_err;

      if (is_network_error(mysql_errno(mysql))) {
        mi->report(
            WARNING_LEVEL, mysql_errno(mysql),
            "SET @master_heartbeat_period to master failed with error: %s",
            mysql_error(mysql));
        mysql_free_result(mysql_store_result(mysql));
        goto network_err;
      } else {
        /* Fatal error */
        errmsg =
            "The slave I/O thread stops because a fatal error is encountered "
            " when it tries to SET @master_heartbeat_period on master.";
        err_code = ER_SLAVE_FATAL_ERROR;
        sprintf(err_buff, "%s Error: %s", errmsg, mysql_error(mysql));
        mysql_free_result(mysql_store_result(mysql));
        goto err;
      }
    }
    mysql_free_result(mysql_store_result(mysql));
  }

  /*
    Querying if master is capable to checksum and notifying it about own
    CRC-awareness. The master's side instant value of @@global.binlog_checksum
    is stored in the dump thread's uservar area as well as cached locally
    to become known in consensus by master and slave.
  */
  if (DBUG_EVALUATE_IF("simulate_slave_unaware_checksum", 0, 1)) {
    int rc;
    const char query[] =
        "SET @master_binlog_checksum= @@global.binlog_checksum";
    master_res = NULL;
    // initially undefined
    mi->checksum_alg_before_fd = binary_log::BINLOG_CHECKSUM_ALG_UNDEF;
    /*
      @c checksum_alg_before_fd is queried from master in this block.
      If master is old checksum-unaware the value stays undefined.
      Once the first FD will be received its alg descriptor will replace
      the being queried one.
    */
    rc = mysql_real_query(mysql, query, static_cast<ulong>(strlen(query)));
    if (rc != 0) {
      mi->checksum_alg_before_fd = binary_log::BINLOG_CHECKSUM_ALG_OFF;
      if (check_io_slave_killed(mi->info_thd, mi, NULL)) goto slave_killed_err;

      if (mysql_errno(mysql) == ER_UNKNOWN_SYSTEM_VARIABLE) {
        // this is tolerable as OM -> NS is supported
        mi->report(WARNING_LEVEL, mysql_errno(mysql),
                   "Notifying master by %s failed with "
                   "error: %s",
                   query, mysql_error(mysql));
      } else {
        if (is_network_error(mysql_errno(mysql))) {
          mi->report(WARNING_LEVEL, mysql_errno(mysql),
                     "Notifying master by %s failed with "
                     "error: %s",
                     query, mysql_error(mysql));
          mysql_free_result(mysql_store_result(mysql));
          goto network_err;
        } else {
          errmsg =
              "The slave I/O thread stops because a fatal error is encountered "
              "when it tried to SET @master_binlog_checksum on master.";
          err_code = ER_SLAVE_FATAL_ERROR;
          sprintf(err_buff, "%s Error: %s", errmsg, mysql_error(mysql));
          mysql_free_result(mysql_store_result(mysql));
          goto err;
        }
      }
    } else {
      mysql_free_result(mysql_store_result(mysql));
      if (!mysql_real_query(
              mysql, STRING_WITH_LEN("SELECT @master_binlog_checksum")) &&
          (master_res = mysql_store_result(mysql)) &&
          (master_row = mysql_fetch_row(master_res)) &&
          (master_row[0] != NULL)) {
        mi->checksum_alg_before_fd = static_cast<enum_binlog_checksum_alg>(
            find_type(master_row[0], &binlog_checksum_typelib, 1) - 1);

        DBUG_EXECUTE_IF("undefined_algorithm_on_slave",
                        mi->checksum_alg_before_fd =
                            binary_log::BINLOG_CHECKSUM_ALG_UNDEF;);
        if (mi->checksum_alg_before_fd ==
            binary_log::BINLOG_CHECKSUM_ALG_UNDEF) {
          errmsg =
              "The slave I/O thread was stopped because a fatal error is "
              "encountered "
              "The checksum algorithm used by master is unknown to slave.";
          err_code = ER_SLAVE_FATAL_ERROR;
          sprintf(err_buff, "%s Error: %s", errmsg, mysql_error(mysql));
          mysql_free_result(mysql_store_result(mysql));
          goto err;
        }

        // valid outcome is either of
        DBUG_ASSERT(mi->checksum_alg_before_fd ==
                        binary_log::BINLOG_CHECKSUM_ALG_OFF ||
                    mi->checksum_alg_before_fd ==
                        binary_log::BINLOG_CHECKSUM_ALG_CRC32);
      } else if (check_io_slave_killed(mi->info_thd, mi, NULL))
        goto slave_killed_err;
      else if (is_network_error(mysql_errno(mysql))) {
        mi->report(WARNING_LEVEL, mysql_errno(mysql),
                   "Get master BINLOG_CHECKSUM failed with error: %s",
                   mysql_error(mysql));
        goto network_err;
      } else {
        errmsg =
            "The slave I/O thread stops because a fatal error is encountered "
            "when it tried to SELECT @master_binlog_checksum.";
        err_code = ER_SLAVE_FATAL_ERROR;
        sprintf(err_buff, "%s Error: %s", errmsg, mysql_error(mysql));
        mysql_free_result(mysql_store_result(mysql));
        goto err;
      }
    }
    if (master_res) {
      mysql_free_result(master_res);
      master_res = NULL;
    }
  } else
    mi->checksum_alg_before_fd = binary_log::BINLOG_CHECKSUM_ALG_OFF;

  if (DBUG_EVALUATE_IF("simulate_slave_unaware_gtid", 0, 1)) {
    enum_gtid_mode master_gtid_mode = GTID_MODE_OFF;
    enum_gtid_mode slave_gtid_mode =
        mi->get_gtid_mode_from_copy(GTID_MODE_LOCK_NONE);
    switch (io_thread_init_command(mi, "SELECT @@GLOBAL.GTID_MODE",
                                   ER_UNKNOWN_SYSTEM_VARIABLE, &master_res,
                                   &master_row)) {
      case COMMAND_STATUS_ERROR:
        DBUG_RETURN(2);
      case COMMAND_STATUS_ALLOWED_ERROR:
        // master is old and does not have @@GLOBAL.GTID_MODE
        master_gtid_mode = GTID_MODE_OFF;
        break;
      case COMMAND_STATUS_OK: {
        bool error = false;
        const char *master_gtid_mode_string = master_row[0];
        DBUG_EXECUTE_IF("simulate_master_has_gtid_mode_on_something",
                        { master_gtid_mode_string = "on_something"; });
        DBUG_EXECUTE_IF("simulate_master_has_gtid_mode_off_something",
                        { master_gtid_mode_string = "off_something"; });
        DBUG_EXECUTE_IF("simulate_master_has_unknown_gtid_mode",
                        { master_gtid_mode_string = "Krakel Spektakel"; });
        master_gtid_mode = get_gtid_mode(master_gtid_mode_string, &error);
        if (error) {
          // For potential future compatibility, allow unknown
          // GTID_MODEs that begin with ON/OFF (treating them as ON/OFF
          // respectively).
          enum_gtid_mode mode = GTID_MODE_OFF;
          for (int i = 0; i < 2; i++) {
            switch (is_str_prefix_case(get_gtid_mode_string(mode),
                                       master_gtid_mode_string)) {
              case 0:  // is not a prefix; continue loop
                break;
              case 1:  // is a true prefix, i.e. not equal
                mi->report(WARNING_LEVEL, ER_UNKNOWN_ERROR,
                           "The master uses an unknown GTID_MODE '%s'. "
                           "Treating it as '%s'.",
                           master_gtid_mode_string, get_gtid_mode_string(mode));
                // fall through
              case 2:  // is equal
                error = false;
                master_gtid_mode = mode;
                break;
            }
            mode = GTID_MODE_ON;
          }
        }
        if (error) {
          mi->report(ERROR_LEVEL, ER_SLAVE_FATAL_ERROR,
                     "The slave IO thread stops because the master has "
                     "an unknown @@GLOBAL.GTID_MODE '%s'.",
                     master_gtid_mode_string);
          mysql_free_result(master_res);
          DBUG_RETURN(1);
        }
        mysql_free_result(master_res);
        break;
      }
    }
    if ((slave_gtid_mode == GTID_MODE_OFF &&
         master_gtid_mode >= GTID_MODE_ON_PERMISSIVE) ||
        (slave_gtid_mode == GTID_MODE_ON &&
         master_gtid_mode <= GTID_MODE_OFF_PERMISSIVE)) {
      mi->report(ERROR_LEVEL, ER_SLAVE_FATAL_ERROR,
                 "The replication receiver thread cannot start because "
                 "the master has GTID_MODE = %.192s and this server has "
                 "GTID_MODE = %.192s.",
                 get_gtid_mode_string(master_gtid_mode),
                 get_gtid_mode_string(slave_gtid_mode));
      DBUG_RETURN(1);
    }
    if (mi->is_auto_position() && master_gtid_mode != GTID_MODE_ON) {
      mi->report(ERROR_LEVEL, ER_SLAVE_FATAL_ERROR,
                 "The replication receiver thread cannot start in "
                 "AUTO_POSITION mode: the master has GTID_MODE = %.192s "
                 "instead of ON.",
                 get_gtid_mode_string(master_gtid_mode));
      DBUG_RETURN(1);
    }
  }

err:
  if (errmsg) {
    if (master_res) mysql_free_result(master_res);
    DBUG_ASSERT(err_code != 0);
    mi->report(ERROR_LEVEL, err_code, "%s", err_buff);
    DBUG_RETURN(1);
  }

  DBUG_RETURN(0);

network_err:
  if (master_res) mysql_free_result(master_res);
  DBUG_RETURN(2);

slave_killed_err:
  if (master_res) mysql_free_result(master_res);
  DBUG_RETURN(2);
}

static bool wait_for_relay_log_space(Relay_log_info *rli) {
  bool slave_killed = 0;
  Master_info *mi = rli->mi;
  PSI_stage_info old_stage;
  THD *thd = mi->info_thd;
  DBUG_ENTER("wait_for_relay_log_space");

  mysql_mutex_lock(&rli->log_space_lock);
  thd->ENTER_COND(&rli->log_space_cond, &rli->log_space_lock,
                  &stage_waiting_for_relay_log_space, &old_stage);
  while (rli->log_space_limit < rli->log_space_total &&
         !(slave_killed = io_slave_killed(thd, mi)) &&
         !rli->ignore_log_space_limit)
    mysql_cond_wait(&rli->log_space_cond, &rli->log_space_lock);

  /*
    Makes the IO thread read only one event at a time
    until the SQL thread is able to purge the relay
    logs, freeing some space.

    Therefore, once the SQL thread processes this next
    event, it goes to sleep (no more events in the queue),
    sets ignore_log_space_limit=true and wakes the IO thread.
    However, this event may have been enough already for
    the SQL thread to purge some log files, freeing
    rli->log_space_total .

    This guarantees that the SQL and IO thread move
    forward only one event at a time (to avoid deadlocks),
    when the relay space limit is reached. It also
    guarantees that when the SQL thread is prepared to
    rotate (to be able to purge some logs), the IO thread
    will know about it and will rotate.

    NOTE: The ignore_log_space_limit is only set when the SQL
          thread sleeps waiting for events.

   */
  if (rli->ignore_log_space_limit) {
#ifndef DBUG_OFF
    {
      char llbuf1[22], llbuf2[22];
      DBUG_PRINT("info", ("log_space_limit=%s "
                          "log_space_total=%s "
                          "ignore_log_space_limit=%d "
                          "sql_force_rotate_relay=%d",
                          llstr(rli->log_space_limit, llbuf1),
                          llstr(rli->log_space_total, llbuf2),
                          (int)rli->ignore_log_space_limit,
                          (int)rli->sql_force_rotate_relay));
    }
#endif
    if (rli->sql_force_rotate_relay) {
      rotate_relay_log(mi, true, true, false);
      rli->sql_force_rotate_relay = false;
    }

    rli->ignore_log_space_limit = false;
  }

  mysql_mutex_unlock(&rli->log_space_lock);
  thd->EXIT_COND(&old_stage);
  DBUG_RETURN(slave_killed);
}

/*
  Builds a Rotate and writes it to relay log.

  The caller must hold mi->data_lock.

  @param thd pointer to I/O Thread's Thd.
  @param mi  point to I/O Thread metadata class.
  @param force_mi_flush force mi flush independent of sync_master_info setting

  @return 0 if everything went fine, 1 otherwise.
*/
static int write_rotate_to_master_pos_into_relay_log(THD *thd, Master_info *mi,
                                                     bool force_mi_flush) {
  Relay_log_info *rli = mi->rli;
  int error = 0;
  DBUG_ENTER("write_rotate_to_master_pos_into_relay_log");

  DBUG_ASSERT(thd == mi->info_thd);
  mysql_mutex_assert_owner(rli->relay_log.get_log_lock());

  DBUG_PRINT("info", ("writing a Rotate event to the relay log"));
  Rotate_log_event *ev = new Rotate_log_event(mi->get_master_log_name(), 0,
                                              mi->get_master_log_pos(),
                                              Rotate_log_event::DUP_NAME);

  DBUG_EXECUTE_IF("fail_generating_rotate_event_on_write_rotate_to_master_pos",
                  {
                    if (likely((bool)ev)) {
                      delete ev;
                      ev = NULL;
                    }
                  });

  if (likely((bool)ev)) {
    if (mi->get_mi_description_event() != NULL)
      ev->common_footer->checksum_alg =
          mi->get_mi_description_event()->common_footer->checksum_alg;

    ev->server_id = 0;  // don't be ignored by slave SQL thread
    if (unlikely(rli->relay_log.write_event(ev, mi) != 0))
      mi->report(ERROR_LEVEL, ER_SLAVE_RELAY_LOG_WRITE_FAILURE,
                 ER_THD(thd, ER_SLAVE_RELAY_LOG_WRITE_FAILURE),
                 "failed to write a Rotate event"
                 " to the relay log, SHOW SLAVE STATUS may be"
                 " inaccurate");
    mysql_mutex_lock(&mi->data_lock);
    if (flush_master_info(mi, force_mi_flush, false, false)) {
      error = 1;
      LogErr(ERROR_LEVEL, ER_RPL_SLAVE_CANT_FLUSH_MASTER_INFO_FILE);
    }
    mysql_mutex_unlock(&mi->data_lock);
    delete ev;
  } else {
    error = 1;
    mi->report(ERROR_LEVEL, ER_SLAVE_CREATE_EVENT_FAILURE,
               ER_THD(thd, ER_SLAVE_CREATE_EVENT_FAILURE),
               "Rotate_event (out of memory?),"
               " SHOW SLAVE STATUS may be inaccurate");
  }

  DBUG_RETURN(error);
}

/*
  Builds a Rotate from the ignored events' info and writes it to relay log.

  @param thd pointer to I/O Thread's Thd.
  @param mi  point to I/O Thread metadata class.

  @return 0 if everything went fine, 1 otherwise.
*/
static int write_ignored_events_info_to_relay_log(THD *thd, Master_info *mi,
                                                  bool force_mi_flush) {
  Relay_log_info *rli = mi->rli;
  mysql_mutex_t *end_pos_lock = rli->relay_log.get_binlog_end_pos_lock();
  int error = 0;
  DBUG_ENTER("write_ignored_events_info_to_relay_log");

  DBUG_ASSERT(thd == mi->info_thd);
  mysql_mutex_lock(rli->relay_log.get_log_lock());
  mysql_mutex_lock(end_pos_lock);

  if (rli->ign_master_log_name_end[0]) {
    DBUG_PRINT("info", ("writing a Rotate event to track down ignored events"));
    /*
      If the ignored events' info still hold, they should have same info as
      the mi->get_master_log_[name|pos].
    */
    DBUG_ASSERT(
        strcmp(rli->ign_master_log_name_end, mi->get_master_log_name()) == 0);
    DBUG_ASSERT(rli->ign_master_log_pos_end == mi->get_master_log_pos());

    /* Avoid the applier to get the ignored event' info by rli->ign* */
    rli->ign_master_log_name_end[0] = 0;
    /* can unlock before writing as the relay log will soon have our Rotate */
    mysql_mutex_unlock(end_pos_lock);

    /* Generate the rotate based on mi position */
    error = write_rotate_to_master_pos_into_relay_log(thd, mi, force_mi_flush);
  } else
    mysql_mutex_unlock(end_pos_lock);

  mysql_mutex_unlock(rli->relay_log.get_log_lock());
  DBUG_RETURN(error);
}

static int register_slave_on_master(MYSQL *mysql, Master_info *mi,
                                    bool *suppress_warnings) {
  uchar buf[1024], *pos = buf;
  size_t report_host_len = 0, report_user_len = 0, report_password_len = 0;
  DBUG_ENTER("register_slave_on_master");

  *suppress_warnings = false;
  if (report_host) report_host_len = strlen(report_host);
  if (report_host_len > HOSTNAME_LENGTH) {
    LogErr(WARNING_LEVEL, ER_RPL_SLAVE_REPORT_HOST_TOO_LONG, report_host_len,
           HOSTNAME_LENGTH, mi->get_for_channel_str());
    DBUG_RETURN(0);
  }

  if (report_user) report_user_len = strlen(report_user);
  if (report_user_len > USERNAME_LENGTH) {
    LogErr(WARNING_LEVEL, ER_RPL_SLAVE_REPORT_USER_TOO_LONG, report_user_len,
           USERNAME_LENGTH, mi->get_for_channel_str());
    DBUG_RETURN(0);
  }

  if (report_password) report_password_len = strlen(report_password);
  if (report_password_len > MAX_PASSWORD_LENGTH) {
    LogErr(WARNING_LEVEL, ER_RPL_SLAVE_REPORT_PASSWORD_TOO_LONG,
           report_password_len, MAX_PASSWORD_LENGTH, mi->get_for_channel_str());
    DBUG_RETURN(0);
  }

  int4store(pos, server_id);
  pos += 4;
  pos = net_store_data(pos, (uchar *)report_host, report_host_len);
  pos = net_store_data(pos, (uchar *)report_user, report_user_len);
  pos = net_store_data(pos, (uchar *)report_password, report_password_len);
  int2store(pos, (uint16)report_port);
  pos += 2;
  /*
    Fake rpl_recovery_rank, which was removed in BUG#13963,
    so that this server can register itself on old servers,
    see BUG#49259.
   */
  int4store(pos, /* rpl_recovery_rank */ 0);
  pos += 4;
  /* The master will fill in master_id */
  int4store(pos, 0);
  pos += 4;

  if (simple_command(mysql, COM_REGISTER_SLAVE, buf, (size_t)(pos - buf), 0)) {
    if (mysql_errno(mysql) == ER_NET_READ_INTERRUPTED) {
      *suppress_warnings = true;  // Suppress reconnect warning
    } else if (!check_io_slave_killed(mi->info_thd, mi, NULL)) {
      char buf[256];
      snprintf(buf, sizeof(buf), "%s (Errno: %d)", mysql_error(mysql),
               mysql_errno(mysql));
      mi->report(ERROR_LEVEL, ER_SLAVE_MASTER_COM_FAILURE,
                 ER_THD(current_thd, ER_SLAVE_MASTER_COM_FAILURE),
                 "COM_REGISTER_SLAVE", buf);
    }
    DBUG_RETURN(1);
  }

  DBUG_EXECUTE_IF("simulate_register_slave_killed", {
    mi->abort_slave = 1;
    DBUG_RETURN(1);
  };);
  DBUG_RETURN(0);
}

/**
    Function that fills the metadata required for SHOW SLAVE STATUS.
    This function shall be used in two cases:
     1) SHOW SLAVE STATUS FOR ALL CHANNELS
     2) SHOW SLAVE STATUS for a channel

     @param[in,out]  field_list        field_list to fill the metadata
     @param[in]      io_gtid_set_size  the size to be allocated to store
                                       the retrieved gtid set
     @param[in]      sql_gtid_set_size the size to be allocated to store
                                       the executed gtid set

     @todo  return a bool after adding catching the exceptions to the
            push_back() methods for field_list.
*/

static void show_slave_status_metadata(List<Item> &field_list,
                                       int io_gtid_set_size,
                                       int sql_gtid_set_size) {
  field_list.push_back(new Item_empty_string("Slave_IO_State", 14));
  field_list.push_back(
      new Item_empty_string("Master_Host", HOSTNAME_LENGTH + 1));
  field_list.push_back(
      new Item_empty_string("Master_User", USERNAME_LENGTH + 1));
  field_list.push_back(new Item_return_int("Master_Port", 7, MYSQL_TYPE_LONG));
  field_list.push_back(
      new Item_return_int("Connect_Retry", 10, MYSQL_TYPE_LONG));
  field_list.push_back(new Item_empty_string("Master_Log_File", FN_REFLEN));
  field_list.push_back(
      new Item_return_int("Read_Master_Log_Pos", 10, MYSQL_TYPE_LONGLONG));
  field_list.push_back(new Item_empty_string("Relay_Log_File", FN_REFLEN));
  field_list.push_back(
      new Item_return_int("Relay_Log_Pos", 10, MYSQL_TYPE_LONGLONG));
  field_list.push_back(
      new Item_empty_string("Relay_Master_Log_File", FN_REFLEN));
  field_list.push_back(new Item_empty_string("Slave_IO_Running", 3));
  field_list.push_back(new Item_empty_string("Slave_SQL_Running", 3));
  field_list.push_back(new Item_empty_string("Replicate_Do_DB", 20));
  field_list.push_back(new Item_empty_string("Replicate_Ignore_DB", 20));
  field_list.push_back(new Item_empty_string("Replicate_Do_Table", 20));
  field_list.push_back(new Item_empty_string("Replicate_Ignore_Table", 23));
  field_list.push_back(new Item_empty_string("Replicate_Wild_Do_Table", 24));
  field_list.push_back(
      new Item_empty_string("Replicate_Wild_Ignore_Table", 28));
  field_list.push_back(new Item_return_int("Last_Errno", 4, MYSQL_TYPE_LONG));
  field_list.push_back(new Item_empty_string("Last_Error", 20));
  field_list.push_back(
      new Item_return_int("Skip_Counter", 10, MYSQL_TYPE_LONG));
  field_list.push_back(
      new Item_return_int("Exec_Master_Log_Pos", 10, MYSQL_TYPE_LONGLONG));
  field_list.push_back(
      new Item_return_int("Relay_Log_Space", 10, MYSQL_TYPE_LONGLONG));
  field_list.push_back(new Item_empty_string("Until_Condition", 6));
  field_list.push_back(new Item_empty_string("Until_Log_File", FN_REFLEN));
  field_list.push_back(
      new Item_return_int("Until_Log_Pos", 10, MYSQL_TYPE_LONGLONG));
  field_list.push_back(new Item_empty_string("Master_SSL_Allowed", 7));
  field_list.push_back(new Item_empty_string("Master_SSL_CA_File", FN_REFLEN));
  field_list.push_back(new Item_empty_string("Master_SSL_CA_Path", FN_REFLEN));
  field_list.push_back(new Item_empty_string("Master_SSL_Cert", FN_REFLEN));
  field_list.push_back(new Item_empty_string("Master_SSL_Cipher", FN_REFLEN));
  field_list.push_back(new Item_empty_string("Master_SSL_Key", FN_REFLEN));
  field_list.push_back(
      new Item_return_int("Seconds_Behind_Master", 10, MYSQL_TYPE_LONGLONG));
  field_list.push_back(
      new Item_empty_string("Master_SSL_Verify_Server_Cert", 3));
  field_list.push_back(
      new Item_return_int("Last_IO_Errno", 4, MYSQL_TYPE_LONG));
  field_list.push_back(new Item_empty_string("Last_IO_Error", 20));
  field_list.push_back(
      new Item_return_int("Last_SQL_Errno", 4, MYSQL_TYPE_LONG));
  field_list.push_back(new Item_empty_string("Last_SQL_Error", 20));
  field_list.push_back(
      new Item_empty_string("Replicate_Ignore_Server_Ids", FN_REFLEN));
  field_list.push_back(
      new Item_return_int("Master_Server_Id", sizeof(ulong), MYSQL_TYPE_LONG));
  field_list.push_back(new Item_empty_string("Master_UUID", UUID_LENGTH));
  field_list.push_back(
      new Item_empty_string("Master_Info_File", 2 * FN_REFLEN));
  field_list.push_back(new Item_return_int("SQL_Delay", 10, MYSQL_TYPE_LONG));
  field_list.push_back(
      new Item_return_int("SQL_Remaining_Delay", 8, MYSQL_TYPE_LONG));
  field_list.push_back(new Item_empty_string("Slave_SQL_Running_State", 20));
  field_list.push_back(
      new Item_return_int("Master_Retry_Count", 10, MYSQL_TYPE_LONGLONG));
  field_list.push_back(
      new Item_empty_string("Master_Bind", HOSTNAME_LENGTH + 1));
  field_list.push_back(new Item_empty_string("Last_IO_Error_Timestamp", 20));
  field_list.push_back(new Item_empty_string("Last_SQL_Error_Timestamp", 20));
  field_list.push_back(new Item_empty_string("Master_SSL_Crl", FN_REFLEN));
  field_list.push_back(new Item_empty_string("Master_SSL_Crlpath", FN_REFLEN));
  field_list.push_back(
      new Item_empty_string("Retrieved_Gtid_Set", io_gtid_set_size));
  field_list.push_back(
      new Item_empty_string("Executed_Gtid_Set", sql_gtid_set_size));
  field_list.push_back(
      new Item_return_int("Auto_Position", sizeof(ulong), MYSQL_TYPE_LONG));
  field_list.push_back(new Item_empty_string("Replicate_Rewrite_DB", 24));
  field_list.push_back(
      new Item_empty_string("Channel_Name", CHANNEL_NAME_LENGTH));
  field_list.push_back(new Item_empty_string("Master_TLS_Version", FN_REFLEN));
  field_list.push_back(
      new Item_empty_string("Master_public_key_path", FN_REFLEN));
  field_list.push_back(new Item_return_int("Get_master_public_key",
                                           sizeof(ulong), MYSQL_TYPE_LONG));
}

/**
    Send the data to the client of a Master_info during show_slave_status()
    This function has to be called after calling show_slave_status_metadata().
    Just before sending the data, thd->get_protocol() is prepared to (re)send;

    @param[in]     thd         client thread
    @param[in]     mi          the master info. In the case of multisource
                               replication, this master info corresponds to a
                                channel.

    @param[in]     io_gtid_set_buffer    buffer related to Retrieved GTID set
                                          for each channel.
    @param[in]     sql_gtid_set_buffer   buffer related to Executed GTID set
                                           for each channel.
    @return
     @retval        0     success
     @retval        1     Error
*/

static bool show_slave_status_send_data(THD *thd, Master_info *mi,
                                        char *io_gtid_set_buffer,
                                        char *sql_gtid_set_buffer) {
  DBUG_ENTER("show_slave_status_send_data");

  Protocol *protocol = thd->get_protocol();
  char *slave_sql_running_state = NULL;
  Rpl_filter *rpl_filter = mi->rli->rpl_filter;

  DBUG_PRINT("info", ("host is set: '%s'", mi->host));

  protocol->start_row();

  /*
    slave_running can be accessed without run_lock but not other
    non-volatile members like mi->info_thd or rli->info_thd, for
    them either info_thd_lock or run_lock hold is required.
  */
  mysql_mutex_lock(&mi->info_thd_lock);
  protocol->store(mi->info_thd ? mi->info_thd->get_proc_info() : "",
                  &my_charset_bin);
  mysql_mutex_unlock(&mi->info_thd_lock);

  mysql_mutex_lock(&mi->rli->info_thd_lock);
  slave_sql_running_state = const_cast<char *>(
      mi->rli->info_thd ? mi->rli->info_thd->get_proc_info() : "");
  mysql_mutex_unlock(&mi->rli->info_thd_lock);

  mysql_mutex_lock(&mi->data_lock);
  mysql_mutex_lock(&mi->rli->data_lock);
  mysql_mutex_lock(&mi->err_lock);
  mysql_mutex_lock(&mi->rli->err_lock);

  DEBUG_SYNC(thd, "wait_after_lock_active_mi_and_rli_data_lock_is_acquired");
  protocol->store(mi->host, &my_charset_bin);
  protocol->store(mi->get_user(), &my_charset_bin);
  protocol->store((uint32)mi->port);
  protocol->store((uint32)mi->connect_retry);
  protocol->store(mi->get_master_log_name(), &my_charset_bin);
  protocol->store((ulonglong)mi->get_master_log_pos());
  protocol->store(mi->rli->get_group_relay_log_name() +
                      dirname_length(mi->rli->get_group_relay_log_name()),
                  &my_charset_bin);
  protocol->store((ulonglong)mi->rli->get_group_relay_log_pos());
  protocol->store(mi->rli->get_group_master_log_name(), &my_charset_bin);
  protocol->store(
      mi->slave_running == MYSQL_SLAVE_RUN_CONNECT
          ? "Yes"
          : (mi->slave_running == MYSQL_SLAVE_RUN_NOT_CONNECT ? "Connecting"
                                                              : "No"),
      &my_charset_bin);
  protocol->store(mi->rli->slave_running ? "Yes" : "No", &my_charset_bin);

  /*
    Acquire the read lock, because the filter may be modified by
    CHANGE REPLICATION FILTER when slave is not running.
  */
  rpl_filter->rdlock();
  store(protocol, rpl_filter->get_do_db());
  store(protocol, rpl_filter->get_ignore_db());

  char buf[256];
  String tmp(buf, sizeof(buf), &my_charset_bin);
  rpl_filter->get_do_table(&tmp);
  protocol->store(&tmp);
  rpl_filter->get_ignore_table(&tmp);
  protocol->store(&tmp);
  rpl_filter->get_wild_do_table(&tmp);
  protocol->store(&tmp);
  rpl_filter->get_wild_ignore_table(&tmp);
  protocol->store(&tmp);

  protocol->store(mi->rli->last_error().number);
  protocol->store(mi->rli->last_error().message, &my_charset_bin);
  protocol->store((uint32)mi->rli->slave_skip_counter);
  protocol->store((ulonglong)mi->rli->get_group_master_log_pos());
  protocol->store((ulonglong)mi->rli->log_space_total);

  const char *until_type = "";

  switch (mi->rli->until_condition) {
    case Relay_log_info::UNTIL_NONE:
      until_type = "None";
      break;
    case Relay_log_info::UNTIL_MASTER_POS:
      until_type = "Master";
      break;
    case Relay_log_info::UNTIL_RELAY_POS:
      until_type = "Relay";
      break;
    case Relay_log_info::UNTIL_SQL_BEFORE_GTIDS:
      until_type = "SQL_BEFORE_GTIDS";
      break;
    case Relay_log_info::UNTIL_SQL_AFTER_GTIDS:
      until_type = "SQL_AFTER_GTIDS";
      break;
    case Relay_log_info::UNTIL_SQL_VIEW_ID:
      until_type = "SQL_VIEW_ID";
      break;
    case Relay_log_info::UNTIL_SQL_AFTER_MTS_GAPS:
      until_type = "SQL_AFTER_MTS_GAPS";
      break;
    case Relay_log_info::UNTIL_DONE:
      until_type = "DONE";
      break;
    default:
      DBUG_ASSERT(0);
  }
  protocol->store(until_type, &my_charset_bin);
  protocol->store(mi->rli->get_until_log_name(), &my_charset_bin);
  protocol->store((ulonglong)mi->rli->get_until_log_pos());

#ifdef HAVE_OPENSSL
  protocol->store(mi->ssl ? "Yes" : "No", &my_charset_bin);
#else
  protocol->store(mi->ssl ? "Ignored" : "No", &my_charset_bin);
#endif
  protocol->store(mi->ssl_ca, &my_charset_bin);
  protocol->store(mi->ssl_capath, &my_charset_bin);
  protocol->store(mi->ssl_cert, &my_charset_bin);
  protocol->store(mi->ssl_cipher, &my_charset_bin);
  protocol->store(mi->ssl_key, &my_charset_bin);

  /*
     The pseudo code to compute Seconds_Behind_Master:
     if (SQL thread is running)
     {
       if (SQL thread processed all the available relay log)
       {
         if (IO thread is running)
            print 0;
         else
            print NULL;
       }
        else
          compute Seconds_Behind_Master;
      }
      else
       print NULL;
  */

  if (mi->rli->slave_running) {
    /*
       Check if SQL thread is at the end of relay log
       Checking should be done using two conditions
       condition1: compare the log positions and
       condition2: compare the file names (to handle rotation case)
    */
    if ((mi->get_master_log_pos() == mi->rli->get_group_master_log_pos()) &&
        (!strcmp(mi->get_master_log_name(),
                 mi->rli->get_group_master_log_name()))) {
      if (mi->slave_running == MYSQL_SLAVE_RUN_CONNECT)
        protocol->store(0LL);
      else
        protocol->store_null();
    } else {
      long time_diff = ((long)(time(0) - mi->rli->last_master_timestamp) -
                        mi->clock_diff_with_master);
      /*
        Apparently on some systems time_diff can be <0. Here are possible
        reasons related to MySQL:
        - the master is itself a slave of another master whose time is ahead.
        - somebody used an explicit SET TIMESTAMP on the master.
        Possible reason related to granularity-to-second of time functions
        (nothing to do with MySQL), which can explain a value of -1:
        assume the master's and slave's time are perfectly synchronized, and
        that at slave's connection time, when the master's timestamp is read,
        it is at the very end of second 1, and (a very short time later) when
        the slave's timestamp is read it is at the very beginning of second
        2. Then the recorded value for master is 1 and the recorded value for
        slave is 2. At SHOW SLAVE STATUS time, assume that the difference
        between timestamp of slave and rli->last_master_timestamp is 0
        (i.e. they are in the same second), then we get 0-(2-1)=-1 as a result.
        This confuses users, so we don't go below 0: hence the max().

        last_master_timestamp == 0 (an "impossible" timestamp 1970) is a
        special marker to say "consider we have caught up".
      */
      protocol->store(
          (longlong)(mi->rli->last_master_timestamp ? max(0L, time_diff) : 0));
    }
  } else {
    protocol->store_null();
  }
  protocol->store(mi->ssl_verify_server_cert ? "Yes" : "No", &my_charset_bin);

  // Last_IO_Errno
  protocol->store(mi->last_error().number);
  // Last_IO_Error
  protocol->store(mi->last_error().message, &my_charset_bin);
  // Last_SQL_Errno
  protocol->store(mi->rli->last_error().number);
  // Last_SQL_Error
  protocol->store(mi->rli->last_error().message, &my_charset_bin);
  // Replicate_Ignore_Server_Ids
  {
    char buff[FN_REFLEN];
    ulong i, cur_len;
    for (i = 0, buff[0] = 0, cur_len = 0;
         i < mi->ignore_server_ids->dynamic_ids.size(); i++) {
      ulong s_id, slen;
      char sbuff[FN_REFLEN];
      s_id = mi->ignore_server_ids->dynamic_ids[i];
      slen = sprintf(sbuff, (i == 0 ? "%lu" : ", %lu"), s_id);
      if (cur_len + slen + 4 > FN_REFLEN) {
        /*
          break the loop whenever remained space could not fit
          ellipses on the next cycle
        */
        sprintf(buff + cur_len, "...");
        break;
      }
      cur_len += sprintf(buff + cur_len, "%s", sbuff);
    }
    protocol->store(buff, &my_charset_bin);
  }
  // Master_Server_id
  protocol->store((uint32)mi->master_id);
  protocol->store(mi->master_uuid, &my_charset_bin);
  // Master_Info_File
  protocol->store(mi->get_description_info(), &my_charset_bin);
  // SQL_Delay
  protocol->store((uint32)mi->rli->get_sql_delay());
  // SQL_Remaining_Delay
  if (slave_sql_running_state == stage_sql_thd_waiting_until_delay.m_name) {
    time_t t = my_time(0), sql_delay_end = mi->rli->get_sql_delay_end();
    protocol->store((uint32)(t < sql_delay_end ? sql_delay_end - t : 0));
  } else
    protocol->store_null();
  // Slave_SQL_Running_State
  protocol->store(slave_sql_running_state, &my_charset_bin);
  // Master_Retry_Count
  protocol->store((ulonglong)mi->retry_count);
  // Master_Bind
  protocol->store(mi->bind_addr, &my_charset_bin);
  // Last_IO_Error_Timestamp
  protocol->store(mi->last_error().timestamp, &my_charset_bin);
  // Last_SQL_Error_Timestamp
  protocol->store(mi->rli->last_error().timestamp, &my_charset_bin);
  // Master_Ssl_Crl
  protocol->store(mi->ssl_crl, &my_charset_bin);
  // Master_Ssl_Crlpath
  protocol->store(mi->ssl_crlpath, &my_charset_bin);
  // Retrieved_Gtid_Set
  protocol->store(io_gtid_set_buffer, &my_charset_bin);
  // Executed_Gtid_Set
  protocol->store(sql_gtid_set_buffer, &my_charset_bin);
  // Auto_Position
  protocol->store(mi->is_auto_position() ? 1 : 0);
  // Replicate_Rewrite_DB
  rpl_filter->get_rewrite_db(&tmp);
  protocol->store(&tmp);
  // channel_name
  protocol->store(mi->get_channel(), &my_charset_bin);
  // Master_TLS_Version
  protocol->store(mi->tls_version, &my_charset_bin);
  // Master_public_key_path
  protocol->store(mi->public_key_path, &my_charset_bin);
  // Get_master_public_key
  protocol->store(mi->get_public_key ? 1 : 0);

  rpl_filter->unlock();
  mysql_mutex_unlock(&mi->rli->err_lock);
  mysql_mutex_unlock(&mi->err_lock);
  mysql_mutex_unlock(&mi->rli->data_lock);
  mysql_mutex_unlock(&mi->data_lock);

  DBUG_RETURN(false);
}

/**
   Method to the show the replication status in all channels.

   @param[in]       thd        the client thread

   @return
     @retval        0           success
     @retval        1           Error

*/
bool show_slave_status(THD *thd) {
  List<Item> field_list;
  Protocol *protocol = thd->get_protocol();
  int sql_gtid_set_size = 0, io_gtid_set_size = 0;
  Master_info *mi = NULL;
  char *sql_gtid_set_buffer = NULL;
  char **io_gtid_set_buffer_array;
  /*
    We need the maximum size of the retrieved gtid set (i.e io_gtid_set_size).
    This size is needed to reserve the place in show_slave_status_metadata().
    So, we travel all the mi's and find out the maximum size of io_gtid_set_size
    and pass it through show_slave_status_metadata()
  */
  int max_io_gtid_set_size = io_gtid_set_size;
  uint idx;
  uint num_io_gtid_sets;
  bool ret = true;

  DBUG_ENTER("show_slave_status(THD)");

  channel_map.assert_some_lock();

  num_io_gtid_sets = channel_map.get_num_instances();

  io_gtid_set_buffer_array =
      (char **)my_malloc(key_memory_show_slave_status_io_gtid_set,
                         num_io_gtid_sets * sizeof(char *), MYF(MY_WME));

  if (io_gtid_set_buffer_array == NULL) DBUG_RETURN(true);

  global_sid_lock->wrlock();

  const Gtid_set *sql_gtid_set = gtid_state->get_executed_gtids();
  sql_gtid_set_size = sql_gtid_set->to_string(&sql_gtid_set_buffer);

  global_sid_lock->unlock();

  idx = 0;
  for (mi_map::iterator it = channel_map.begin(); it != channel_map.end();
       it++) {
    mi = it->second;
    /*
      The following statement is needed because, when mi->host[0]=0
      we don't alloc memory for retried_gtid_set. However, we try
      to free it at the end, causing a crash. To be on safeside,
      we initialize it to NULL, so that my_free() takes care of it.
    */
    io_gtid_set_buffer_array[idx] = NULL;

    if (Master_info::is_configured(mi)) {
      const Gtid_set *io_gtid_set = mi->rli->get_gtid_set();
      mi->rli->get_sid_lock()->wrlock();

      /*
         @todo: a single memory allocation improves speed,
         instead of doing it for each loop
      */

      if ((io_gtid_set_size =
               io_gtid_set->to_string(&io_gtid_set_buffer_array[idx])) < 0) {
        my_eof(thd);
        my_free(sql_gtid_set_buffer);

        for (uint i = 0; i < idx - 1; i++) {
          my_free(io_gtid_set_buffer_array[i]);
        }
        my_free(io_gtid_set_buffer_array);

        mi->rli->get_sid_lock()->unlock();
        DBUG_RETURN(true);
      } else
        max_io_gtid_set_size = max_io_gtid_set_size > io_gtid_set_size
                                   ? max_io_gtid_set_size
                                   : io_gtid_set_size;

      mi->rli->get_sid_lock()->unlock();
    }
    idx++;
  }

  show_slave_status_metadata(field_list, max_io_gtid_set_size,
                             sql_gtid_set_size);

  if (thd->send_result_metadata(&field_list,
                                Protocol::SEND_NUM_ROWS | Protocol::SEND_EOF)) {
    goto err;
  }

  /* Run through each mi */

  idx = 0;
  for (mi_map::iterator it = channel_map.begin(); it != channel_map.end();
       it++) {
    mi = it->second;

    if (Master_info::is_configured(mi)) {
      if (show_slave_status_send_data(thd, mi, io_gtid_set_buffer_array[idx],
                                      sql_gtid_set_buffer))
        goto err;

      if (protocol->end_row()) goto err;
    }
    idx++;
  }

  ret = false;
err:
  my_eof(thd);
  for (uint i = 0; i < num_io_gtid_sets; i++) {
    my_free(io_gtid_set_buffer_array[i]);
  }
  my_free(io_gtid_set_buffer_array);
  my_free(sql_gtid_set_buffer);

  DBUG_RETURN(ret);
}

/**
  Execute a SHOW SLAVE STATUS statement.

  @param thd Pointer to THD object for the client thread executing the
  statement.

  @param mi Pointer to Master_info object for the IO thread.

  @retval false success
  @retval true failure

  Currently, show slave status works for a channel too, in multisource
  replication. But using performance schema tables is better.

*/
bool show_slave_status(THD *thd, Master_info *mi) {
  List<Item> field_list;
  Protocol *protocol = thd->get_protocol();
  char *sql_gtid_set_buffer = NULL, *io_gtid_set_buffer = NULL;
  int sql_gtid_set_size = 0, io_gtid_set_size = 0;
  DBUG_ENTER("show_slave_status(THD, Master_info)");

  if (mi != NULL) {
    global_sid_lock->wrlock();
    const Gtid_set *sql_gtid_set = gtid_state->get_executed_gtids();
    sql_gtid_set_size = sql_gtid_set->to_string(&sql_gtid_set_buffer);
    global_sid_lock->unlock();

    mi->rli->get_sid_lock()->wrlock();
    const Gtid_set *io_gtid_set = mi->rli->get_gtid_set();
    io_gtid_set_size = io_gtid_set->to_string(&io_gtid_set_buffer);
    mi->rli->get_sid_lock()->unlock();

    if (sql_gtid_set_size < 0 || io_gtid_set_size < 0) {
      my_eof(thd);
      my_free(sql_gtid_set_buffer);
      my_free(io_gtid_set_buffer);
      DBUG_RETURN(true);
    }
  }

  /* Fill the metadata required for show slave status. */

  show_slave_status_metadata(field_list, io_gtid_set_size, sql_gtid_set_size);

  if (thd->send_result_metadata(&field_list,
                                Protocol::SEND_NUM_ROWS | Protocol::SEND_EOF)) {
    my_free(sql_gtid_set_buffer);
    my_free(io_gtid_set_buffer);
    DBUG_RETURN(true);
  }

  if (Master_info::is_configured(mi)) {
    if (show_slave_status_send_data(thd, mi, io_gtid_set_buffer,
                                    sql_gtid_set_buffer))
      DBUG_RETURN(true);

    if (protocol->end_row()) {
      my_free(sql_gtid_set_buffer);
      my_free(io_gtid_set_buffer);
      DBUG_RETURN(true);
    }
  }
  my_eof(thd);
  my_free(sql_gtid_set_buffer);
  my_free(io_gtid_set_buffer);
  DBUG_RETURN(false);
}

/**
  Entry point for SHOW SLAVE STATUS command. Function displayes
  the slave status for all channels or for a single channel
  based on the FOR CHANNEL  clause.

  @param[in]       thd          the client thread.

  @return
    @retval        false          ok
    @retval        true          not ok
*/
bool show_slave_status_cmd(THD *thd) {
  Master_info *mi = 0;
  LEX *lex = thd->lex;
  bool res;

  DBUG_ENTER("show_slave_status_cmd");

  channel_map.rdlock();

  if (!lex->mi.for_channel)
    res = show_slave_status(thd);
  else {
    mi = channel_map.get_mi(lex->mi.channel);

    /*
      When mi is NULL, that means the channel doesn't exist, SSS
      will throw an error.
    */
    if (mi == NULL) {
      my_error(ER_SLAVE_CHANNEL_DOES_NOT_EXIST, MYF(0), lex->mi.channel);
      channel_map.unlock();
      DBUG_RETURN(true);
    }

    /*
      If the channel being used is a group replication applier channel we
      need to disable the SHOW SLAVE STATUS commannd as its output is not
      compatible with this command.
    */
    if (channel_map.is_group_replication_channel_name(mi->get_channel(),
                                                      true)) {
      my_error(ER_SLAVE_CHANNEL_OPERATION_NOT_ALLOWED, MYF(0),
               "SHOW SLAVE STATUS", mi->get_channel());
      channel_map.unlock();
      DBUG_RETURN(true);
    }

    res = show_slave_status(thd, mi);
  }

  channel_map.unlock();

  DBUG_RETURN(res);
}

void set_slave_thread_options(THD *thd) {
  DBUG_ENTER("set_slave_thread_options");
  /*
     It's nonsense to constrain the slave threads with max_join_size; if a
     query succeeded on master, we HAVE to execute it. So set
     OPTION_BIG_SELECTS. Setting max_join_size to HA_POS_ERROR is not enough
     (and it's not needed if we have OPTION_BIG_SELECTS) because an INSERT
     SELECT examining more than 4 billion rows would still fail (yes, because
     when max_join_size is 4G, OPTION_BIG_SELECTS is automatically set, but
     only for client threads.
  */
  ulonglong options = thd->variables.option_bits | OPTION_BIG_SELECTS;
  if (opt_log_slave_updates)
    options |= OPTION_BIN_LOG;
  else
    options &= ~OPTION_BIN_LOG;
  thd->variables.option_bits = options;
  thd->variables.completion_type = 0;

  /*
    Set autocommit= 1 when info tables are used and autocommit == 0 to
    avoid trigger asserts on mysql_execute_command(THD *thd) caused by
    info tables updates which do not commit, like Rotate, Stop and
    skipped events handling.
  */
  if ((thd->variables.option_bits & OPTION_NOT_AUTOCOMMIT) &&
      (opt_mi_repository_id == INFO_REPOSITORY_TABLE ||
       opt_rli_repository_id == INFO_REPOSITORY_TABLE)) {
    thd->variables.option_bits |= OPTION_AUTOCOMMIT;
    thd->variables.option_bits &= ~OPTION_NOT_AUTOCOMMIT;
    thd->server_status |= SERVER_STATUS_AUTOCOMMIT;
  }

  /*
    Set thread InnoDB high priority.
  */
  DBUG_EXECUTE_IF("dbug_set_high_prio_sql_thread", {
    if (thd->system_thread == SYSTEM_THREAD_SLAVE_SQL ||
        thd->system_thread == SYSTEM_THREAD_SLAVE_WORKER)
      thd->thd_tx_priority = 1;
  });

  DBUG_VOID_RETURN;
}

void set_slave_thread_default_charset(THD *thd, Relay_log_info const *rli) {
  DBUG_ENTER("set_slave_thread_default_charset");

  thd->variables.character_set_client =
      global_system_variables.character_set_client;
  thd->variables.collation_connection =
      global_system_variables.collation_connection;
  thd->variables.collation_server = global_system_variables.collation_server;
  thd->update_charset();

  /*
    We use a const cast here since the conceptual (and externally
    visible) behavior of the function is to set the default charset of
    the thread.  That the cache has to be invalidated is a secondary
    effect.
   */
  const_cast<Relay_log_info *>(rli)->cached_charset_invalidate();
  DBUG_VOID_RETURN;
}

/*
  init_slave_thread()
*/

static int init_slave_thread(THD *thd, SLAVE_THD_TYPE thd_type) {
  DBUG_ENTER("init_slave_thread");
#if !defined(DBUG_OFF)
  int simulate_error = 0;
#endif
  thd->system_thread = (thd_type == SLAVE_THD_WORKER)
                           ? SYSTEM_THREAD_SLAVE_WORKER
                           : (thd_type == SLAVE_THD_SQL)
                                 ? SYSTEM_THREAD_SLAVE_SQL
                                 : SYSTEM_THREAD_SLAVE_IO;
  thd->security_context()->skip_grants();
  thd->get_protocol_classic()->init_net(0);
  thd->slave_thread = 1;
  thd->enable_slow_log = opt_log_slow_slave_statements;
  set_slave_thread_options(thd);

  /*
    Replication threads are:
    - background threads in the server, not user sessions,
    - yet still assigned a PROCESSLIST_ID,
      for historical reasons (displayed in SHOW PROCESSLIST).
  */
  thd->set_new_thread_id();

#ifdef HAVE_PSI_THREAD_INTERFACE
  /*
    Populate the PROCESSLIST_ID in the instrumentation.
  */
  struct PSI_thread *psi = PSI_THREAD_CALL(get_thread)();
  PSI_THREAD_CALL(set_thread_id)(psi, thd->thread_id());
#endif /* HAVE_PSI_THREAD_INTERFACE */

  DBUG_EXECUTE_IF("simulate_io_slave_error_on_init",
                  simulate_error |= (1 << SLAVE_THD_IO););
  DBUG_EXECUTE_IF("simulate_sql_slave_error_on_init",
                  simulate_error |= (1 << SLAVE_THD_SQL););
  thd->store_globals();
#if !defined(DBUG_OFF)
  if (simulate_error & (1 << thd_type)) {
    DBUG_RETURN(-1);
  }
#endif

  if (thd_type == SLAVE_THD_SQL) {
    THD_STAGE_INFO(thd, stage_waiting_for_the_next_event_in_relay_log);
    thd->set_command(
        COM_QUERY);  // the SQL thread does not use the server protocol
  } else {
    THD_STAGE_INFO(thd, stage_waiting_for_master_update);
  }
  thd->set_time();
  /* Do not use user-supplied timeout value for system threads. */
  thd->variables.lock_wait_timeout = LONG_TIMEOUT;
  DBUG_RETURN(0);
}

/**
  Sleep for a given amount of time or until killed.

  @param thd        Thread context of the current thread.
  @param seconds    The number of seconds to sleep.
  @param func       Function object to check if the thread has been killed.
  @param info       The Rpl_info object associated with this sleep.

  @retval True if the thread has been killed, false otherwise.
*/
template <typename killed_func, typename rpl_info>
static inline bool slave_sleep(THD *thd, time_t seconds, killed_func func,
                               rpl_info info) {
  bool ret;
  struct timespec abstime;
  mysql_mutex_t *lock = &info->sleep_lock;
  mysql_cond_t *cond = &info->sleep_cond;

  /* Absolute system time at which the sleep time expires. */
  set_timespec(&abstime, seconds);

  mysql_mutex_lock(lock);
  thd->ENTER_COND(cond, lock, NULL, NULL);

  while (!(ret = func(thd, info))) {
    int error = mysql_cond_timedwait(cond, lock, &abstime);
    if (is_timeout(error)) break;
  }

  mysql_mutex_unlock(lock);
  thd->EXIT_COND(NULL);

  return ret;
}

/**
  Callback function for mysql_binlog_open().

  Sets gtid data in the command packet.

  @param rpl              Replication stream information.
  @param packet_gtid_set  Pointer to command packet where gtid
                          data should be stored.
*/
static void fix_gtid_set(MYSQL_RPL *rpl, uchar *packet_gtid_set) {
  Gtid_set *gtid_set = (Gtid_set *)rpl->gtid_set_arg;

  gtid_set->encode(packet_gtid_set);
}

static int request_dump(THD *thd, MYSQL *mysql, MYSQL_RPL *rpl, Master_info *mi,
                        bool *suppress_warnings) {
  DBUG_ENTER("request_dump");
  enum_server_command command =
      mi->is_auto_position() ? COM_BINLOG_DUMP_GTID : COM_BINLOG_DUMP;
  /*
    Note: binlog_flags is always 0.  However, in versions up to 5.6
    RC, the master would check the lowest bit and do something
    unexpected if it was set; in early versions of 5.6 it would also
    use the two next bits.  Therefore, for backward compatibility,
    if we ever start to use the flags, we should leave the three
    lowest bits unused.
  */
  uint binlog_flags = 0;

  *suppress_warnings = false;
  if (RUN_HOOK(binlog_relay_io, before_request_transmit,
               (thd, mi, binlog_flags)))
    DBUG_RETURN(1);

  rpl->server_id = server_id;
  rpl->flags = binlog_flags;

  Sid_map sid_map(NULL); /* No lock needed */
  /*
    Note: should be declared at the same level as the mysql_binlog_open() call,
    as the latter might call fix_gtid_set() which in turns calls
    gtid_executed->encode().
  */
  Gtid_set gtid_executed(&sid_map);

  if (command == COM_BINLOG_DUMP_GTID) {
    // get set of GTIDs
    mi->rli->get_sid_lock()->wrlock();

    if (gtid_executed.add_gtid_set(mi->rli->get_gtid_set()) !=
        RETURN_STATUS_OK) {
      mi->rli->get_sid_lock()->unlock();
      DBUG_RETURN(1);
    }
    mi->rli->get_sid_lock()->unlock();

    global_sid_lock->wrlock();
    gtid_state->dbug_print();

    if (gtid_executed.add_gtid_set(gtid_state->get_executed_gtids()) !=
        RETURN_STATUS_OK) {
      global_sid_lock->unlock();
      DBUG_RETURN(1);
    }
    global_sid_lock->unlock();

    rpl->file_name = NULL; /* No need to set rpl.file_name_length */
    rpl->start_position = 4;
    rpl->flags |= MYSQL_RPL_GTID;
    rpl->gtid_set_encoded_size = gtid_executed.get_encoded_length();
    rpl->fix_gtid_set = fix_gtid_set;
    rpl->gtid_set_arg = (void *)&gtid_executed;
  } else {
    rpl->file_name_length = 0;
    rpl->file_name = mi->get_master_log_name();
    rpl->start_position = DBUG_EVALUATE_IF("request_master_log_pos_3", 3,
                                           mi->get_master_log_pos());
  }
  if (mysql_binlog_open(mysql, rpl)) {
    /*
      Something went wrong, so we will just reconnect and retry later
      in the future, we should do a better error analysis, but for
      now we just fill up the error log :-)
    */
    if (mysql_errno(mysql) == ER_NET_READ_INTERRUPTED)
      *suppress_warnings = true;  // Suppress reconnect warning
    else
      LogErr(ERROR_LEVEL, ER_RPL_SLAVE_ERROR_RETRYING,
             command_name[command].str, mysql_errno(mysql), mysql_error(mysql),
             mi->connect_retry);
    DBUG_RETURN(1);
  }

  DBUG_RETURN(0);
}

/**
  Read one event from the master.

  @param mysql               MySQL connection.
  @param rpl                 Replication stream information.
  @param mi                  Master connection information.
  @param suppress_warnings   true when a normal net read timeout has caused us
                             to try a reconnect. We do not want to print
                             anything to the error log in this case because
                             this an abnormal event in an idle server.

  @retval 'packet_error'     Error.
  @retval  number            Length of packet.
*/

static ulong read_event(MYSQL *mysql, MYSQL_RPL *rpl, Master_info *mi,
                        bool *suppress_warnings) {
  DBUG_ENTER("read_event");

  *suppress_warnings = false;
  /*
    my_real_read() will time us out
    We check if we were told to die, and if not, try reading again
  */
#ifndef DBUG_OFF
  if (disconnect_slave_event_count && !(mi->events_until_exit--))
    DBUG_RETURN(packet_error);
#endif

  if (mysql_binlog_fetch(mysql, rpl)) {
    if (mysql_errno(mysql) == ER_NET_READ_INTERRUPTED) {
      /*
        We are trying a normal reconnect after a read timeout;
        we suppress prints to .err file as long as the reconnect
        happens without problems
      */
      *suppress_warnings = true;
    } else if (!mi->abort_slave) {
      LogErr(ERROR_LEVEL, ER_RPL_SLAVE_ERROR_READING_FROM_SERVER,
             mi->get_for_channel_str(), mysql_error(mysql), mysql_errno(mysql));
    }
    DBUG_RETURN(packet_error);
  }

  /* Check if eof packet */
  if (rpl->size == 0) {
    LogErr(SYSTEM_LEVEL, ER_RPL_SLAVE_DUMP_THREAD_KILLED_BY_MASTER,
           mi->get_for_channel_str(), ::server_uuid, mysql_error(mysql));
    DBUG_RETURN(packet_error);
  }

  DBUG_PRINT("exit", ("len: %lu  net->read_pos[4]: %d", rpl->size,
                      mysql->net.read_pos[4]));
  DBUG_RETURN(rpl->size - 1);
}

/**
  If this is a lagging slave (specified with CHANGE MASTER TO MASTER_DELAY = X),
  delays accordingly. Also unlocks rli->data_lock.

  Design note: this is the place to unlock rli->data_lock. The lock
  must be held when reading delay info from rli, but it should not be
  held while sleeping.

  @param ev Event that is about to be executed.

  @param thd The sql thread's THD object.

  @param rli The sql thread's Relay_log_info structure.

  @retval 0 If the delay timed out and the event shall be executed.

  @retval nonzero If the delay was interrupted and the event shall be skipped.
*/
static int sql_delay_event(Log_event *ev, THD *thd, Relay_log_info *rli) {
  time_t sql_delay = rli->get_sql_delay();

  DBUG_ENTER("sql_delay_event");
  mysql_mutex_assert_owner(&rli->data_lock);
  DBUG_ASSERT(!rli->belongs_to_client());

  if (sql_delay) {
    int type = ev->get_type_code();
    time_t sql_delay_end = 0;

    if (rli->commit_timestamps_status == Relay_log_info::COMMIT_TS_UNKNOWN &&
        (type == binary_log::GTID_LOG_EVENT ||
         type == binary_log::ANONYMOUS_GTID_LOG_EVENT)) {
      if (static_cast<Gtid_log_event *>(ev)->has_commit_timestamps &&
          DBUG_EVALUATE_IF("sql_delay_without_timestamps", 0, 1)) {
        rli->commit_timestamps_status = Relay_log_info::COMMIT_TS_FOUND;
      } else {
        rli->commit_timestamps_status = Relay_log_info::COMMIT_TS_NOT_FOUND;
      }
    }

    if (rli->commit_timestamps_status == Relay_log_info::COMMIT_TS_FOUND) {
      if (type == binary_log::GTID_LOG_EVENT ||
          type == binary_log::ANONYMOUS_GTID_LOG_EVENT) {
        /*
          Calculate when we should execute the event.
          The immediate master timestamp is expressed in microseconds.
          Delayed replication is defined in seconds.
          Hence convert immediate_commit_timestamp to seconds here.
        */
        sql_delay_end = ceil((static_cast<Gtid_log_event *>(ev)
                                  ->immediate_commit_timestamp) /
                             1000000.00) +
                        sql_delay;
      }
    } else {
      /*
        the immediate master does not support commit timestamps
        in Gtid_log_events
      */
      if (type != binary_log::ROTATE_EVENT &&
          type != binary_log::FORMAT_DESCRIPTION_EVENT &&
          type != binary_log::PREVIOUS_GTIDS_LOG_EVENT &&
          type != binary_log::START_ENCRYPTION_EVENT) {
        // Calculate when we should execute the event.
        sql_delay_end = ev->common_header->when.tv_sec +
                        rli->mi->clock_diff_with_master + sql_delay;
      }
    }
    if (sql_delay_end != 0) {
      // The current time.
      time_t now = my_time(0);
      // The amount of time we will have to sleep before executing the event.
      time_t nap_time = 0;

      if (sql_delay_end > now) {
        nap_time = sql_delay_end - now;

        DBUG_PRINT("info",
                   ("sql_delay= %lu "
                    "now= %ld "
                    "sql_delay_end= %ld "
                    "nap_time= %ld",
                    sql_delay, (long)now, (long)sql_delay_end, (long)nap_time));
        DBUG_PRINT("info", ("delaying replication event %lu secs", nap_time));
        rli->start_sql_delay(sql_delay_end);
        mysql_mutex_unlock(&rli->data_lock);
        DBUG_RETURN(slave_sleep(thd, nap_time, sql_slave_killed, rli));
      } else {
        DBUG_PRINT("info", ("sql_delay= %lu "
                            "now= %ld "
                            "sql_delay_end= %ld ",
                            sql_delay, (long)now, (long)sql_delay_end));
      }
    }
  }
  mysql_mutex_unlock(&rli->data_lock);
  DBUG_RETURN(0);
}

/**
  Applies the given event and advances the relay log position.

  This is needed by the sql thread to execute events from the binlog,
  and by clients executing BINLOG statements.  Conceptually, this
  function does:

  @code
    ev->apply_event(rli);
    ev->update_pos(rli);
  @endcode

  It also does the following maintainance:

   - Initializes the thread's server_id and time; and the event's
     thread.

   - If !rli->belongs_to_client() (i.e., if it belongs to the slave
     sql thread instead of being used for executing BINLOG
     statements), it does the following things: (1) skips events if it
     is needed according to the server id or slave_skip_counter; (2)
     unlocks rli->data_lock; (3) sleeps if required by 'CHANGE MASTER
     TO MASTER_DELAY=X'; (4) maintains the running state of the sql
     thread (rli->thread_state).

   - Reports errors as needed.

  @param ptr_ev a pointer to a reference to the event to apply.

  @param thd The client thread that executes the event (i.e., the
  slave sql thread if called from a replication slave, or the client
  thread if called to execute a BINLOG statement).

  @param rli The relay log info (i.e., the slave's rli if called from
  a replication slave, or the client's thd->rli_fake if called to
  execute a BINLOG statement).

  @note MTS can store NULL to @c ptr_ev location to indicate
        the event is taken over by a Worker.

  @retval SLAVE_APPLY_EVENT_AND_UPDATE_POS_OK
          OK.

  @retval SLAVE_APPLY_EVENT_AND_UPDATE_POS_APPLY_ERROR
          Error calling ev->apply_event().

  @retval SLAVE_APPLY_EVENT_AND_UPDATE_POS_UPDATE_POS_ERROR
          No error calling ev->apply_event(), but error calling
          ev->update_pos().

  @retval SLAVE_APPLY_EVENT_AND_UPDATE_POS_APPEND_JOB_ERROR
          append_item_to_jobs() failed, thread was killed while waiting
          for successful enqueue on worker.
*/
static enum enum_slave_apply_event_and_update_pos_retval
apply_event_and_update_pos(Log_event **ptr_ev, THD *thd, Relay_log_info *rli) {
  int exec_res = 0;
  bool skip_event = false;
  Log_event *ev = *ptr_ev;
  Log_event::enum_skip_reason reason = Log_event::EVENT_SKIP_NOT;

  DBUG_ENTER("apply_event_and_update_pos");

  DBUG_PRINT("exec_event",
             ("%s(type_code: %d; server_id: %d)", ev->get_type_str(),
              ev->get_type_code(), ev->server_id));
  DBUG_PRINT("info",
             ("thd->options: %s%s; rli->last_event_start_time: %lu",
              FLAGSTR(thd->variables.option_bits, OPTION_NOT_AUTOCOMMIT),
              FLAGSTR(thd->variables.option_bits, OPTION_BEGIN),
              (ulong)rli->last_event_start_time));

  /*
    Execute the event to change the database and update the binary
    log coordinates, but first we set some data that is needed for
    the thread.

    The event will be executed unless it is supposed to be skipped.

    Queries originating from this server must be skipped.  Low-level
    events (Format_description_log_event, Rotate_log_event,
    Stop_log_event) from this server must also be skipped. But for
    those we don't want to modify 'group_master_log_pos', because
    these events did not exist on the master.
    Format_description_log_event is not completely skipped.

    Skip queries specified by the user in 'slave_skip_counter'.  We
    can't however skip events that has something to do with the log
    files themselves.

    Filtering on own server id is extremely important, to ignore
    execution of events created by the creation/rotation of the relay
    log (remember that now the relay log starts with its Format_desc,
    has a Rotate etc).
  */
  /*
     Set the unmasked and actual server ids from the event
   */
  thd->server_id = ev->server_id;  // use the original server id for logging
  thd->unmasked_server_id = ev->common_header->unmasked_server_id;
  thd->set_time();  // time the query
  thd->lex->set_current_select(0);
  if (!ev->common_header->when.tv_sec)
    my_micro_time_to_timeval(my_micro_time(), &ev->common_header->when);
  ev->thd = thd;  // because up to this point, ev->thd == 0

  if (!(rli->is_mts_recovery() &&
        bitmap_is_set(&rli->recovery_groups, rli->mts_recovery_index))) {
    reason = ev->shall_skip(rli);
  }
#ifndef DBUG_OFF
  if (rli->is_mts_recovery()) {
    DBUG_PRINT("mts",
               ("Mts is recovering %d, number of bits set %d, "
                "bitmap is set %d, index %lu.\n",
                rli->is_mts_recovery(), bitmap_bits_set(&rli->recovery_groups),
                bitmap_is_set(&rli->recovery_groups, rli->mts_recovery_index),
                rli->mts_recovery_index));
  }
#endif
  if (reason == Log_event::EVENT_SKIP_COUNT) {
    --rli->slave_skip_counter;
    skip_event = true;
  }
  set_timespec_nsec(&rli->ts_exec[0], 0);
  rli->stats_read_time += diff_timespec(&rli->ts_exec[0], &rli->ts_exec[1]);

  if (reason == Log_event::EVENT_SKIP_NOT) {
    // Sleeps if needed, and unlocks rli->data_lock.
    if (sql_delay_event(ev, thd, rli))
      DBUG_RETURN(SLAVE_APPLY_EVENT_AND_UPDATE_POS_OK);

    exec_res = ev->apply_event(rli);

    DBUG_EXECUTE_IF("simulate_stop_when_mts_in_group",
                    if (rli->mts_group_status == Relay_log_info::MTS_IN_GROUP &&
                        rli->curr_group_seen_begin)
                        DBUG_SET("+d,stop_when_mts_in_group"););

    if (!exec_res && (ev->worker != rli)) {
      if (ev->worker) {
        Slave_job_item item = {ev, rli->get_event_relay_log_number(),
                               rli->get_event_start_pos()};
        Slave_job_item *job_item = &item;
        Slave_worker *w = (Slave_worker *)ev->worker;
        // specially marked group typically with OVER_MAX_DBS_IN_EVENT_MTS db:s
        bool need_sync = ev->is_mts_group_isolated();

        // all events except BEGIN-query must be marked with a non-NULL Worker
        DBUG_ASSERT(((Slave_worker *)ev->worker) == rli->last_assigned_worker);

        DBUG_PRINT("Log_event::apply_event:",
                   ("-> job item data %p to W_%lu", job_item->data, w->id));

        // Reset mts in-group state
        if (rli->mts_group_status == Relay_log_info::MTS_END_GROUP) {
          // CGAP cleanup
          rli->curr_group_assigned_parts.clear();
          // reset the B-group and Gtid-group marker
          rli->curr_group_seen_begin = rli->curr_group_seen_gtid = false;
          rli->last_assigned_worker = NULL;
        }
        /*
           Stroring GAQ index of the group that the event belongs to
           in the event. Deferred events are handled similarly below.
        */
        ev->mts_group_idx = rli->gaq->assigned_group_index;

        bool append_item_to_jobs_error = false;
        if (rli->curr_group_da.size() > 0) {
          /*
            the current event sorted out which partion the current group
            belongs to. It's time now to processed deferred array events.
          */
          for (uint i = 0; i < rli->curr_group_da.size(); i++) {
            Slave_job_item da_item = rli->curr_group_da[i];
            DBUG_PRINT("mts", ("Assigning job %llu to worker %lu",
                               (da_item.data)->common_header->log_pos, w->id));
            da_item.data->mts_group_idx =
                rli->gaq->assigned_group_index;  // similarly to above
            if (!append_item_to_jobs_error)
              append_item_to_jobs_error = append_item_to_jobs(&da_item, w, rli);
            if (append_item_to_jobs_error) delete da_item.data;
          }
          rli->curr_group_da.clear();
        }
        if (append_item_to_jobs_error)
          DBUG_RETURN(SLAVE_APPLY_EVENT_AND_UPDATE_POS_APPEND_JOB_ERROR);

        DBUG_PRINT("mts", ("Assigning job %llu to worker %lu\n",
                           job_item->data->common_header->log_pos, w->id));

        /* Notice `ev' instance can be destoyed after `append()' */
        if (append_item_to_jobs(job_item, w, rli))
          DBUG_RETURN(SLAVE_APPLY_EVENT_AND_UPDATE_POS_APPEND_JOB_ERROR);
        if (need_sync) {
          /*
            combination of over-max db:s and end of the current group
            forces to wait for the assigned groups completion by assigned
            to the event worker.
            Indeed MTS group status could be safely set to MTS_NOT_IN_GROUP
            after wait_() returns.
            No need to know a possible error out of synchronization call.
          */
          (void)rli->current_mts_submode->wait_for_workers_to_finish(rli);
        }
      }
      *ptr_ev = NULL;  // announcing the event is passed to w-worker

      if (rli->is_parallel_exec() && rli->mts_events_assigned % 1024 == 1) {
        time_t my_now = my_time(0);

        if ((my_now - rli->mts_last_online_stat) >= mts_online_stat_period) {
          LogErr(INFORMATION_LEVEL, ER_RPL_MTS_STATISTICS,
                 rli->get_for_channel_str(),
                 static_cast<unsigned long>(my_now - rli->mts_last_online_stat),
                 rli->mts_events_assigned, rli->mts_wq_overrun_cnt,
                 rli->mts_wq_overfill_cnt, rli->wq_size_waits_cnt,
                 rli->mts_total_wait_overlap.load(),
                 rli->mts_wq_no_underrun_cnt, rli->mts_total_wait_worker_avail);
          rli->mts_last_online_stat = my_now;
        }
      }
    }
  } else
    mysql_mutex_unlock(&rli->data_lock);

  set_timespec_nsec(&rli->ts_exec[1], 0);
  rli->stats_exec_time += diff_timespec(&rli->ts_exec[1], &rli->ts_exec[0]);

  DBUG_PRINT("info", ("apply_event error = %d", exec_res));
  if (exec_res == 0) {
    /*
      Positions are not updated here when an XID is processed. To make
      a slave crash-safe, positions must be updated while processing a
      XID event and as such do not need to be updated here again.

      However, if the event needs to be skipped, this means that it
      will not be processed and then positions need to be updated here.

      DDL:s that are not yet committed, as indicated by
      @c has_ddl_committed flag, visit the block.

      See sql/rpl_rli.h for further details.
    */
    int error = 0;
    if (*ptr_ev &&
        ((ev->get_type_code() != binary_log::XID_EVENT &&
          !is_committed_ddl(*ptr_ev)) ||
         skip_event ||
         (rli->is_mts_recovery() && !is_gtid_event(ev) &&
          (ev->ends_group() || !rli->mts_recovery_group_seen_begin) &&
          bitmap_is_set(&rli->recovery_groups, rli->mts_recovery_index)))) {
#ifndef DBUG_OFF
      /*
        This only prints information to the debug trace.

        TODO: Print an informational message to the error log?
      */
      static const char *const explain[] = {
          // EVENT_SKIP_NOT,
          "not skipped",
          // EVENT_SKIP_IGNORE,
          "skipped because event should be ignored",
          // EVENT_SKIP_COUNT
          "skipped because event skip counter was non-zero"};
      DBUG_PRINT("info",
                 ("OPTION_BEGIN: %d; IN_STMT: %d",
                  static_cast<bool>(thd->variables.option_bits & OPTION_BEGIN),
                  rli->get_flag(Relay_log_info::IN_STMT)));
      DBUG_PRINT("skip_event",
                 ("%s event was %s", ev->get_type_str(), explain[reason]));
#endif

      error = ev->update_pos(rli);
      /*
        Slave skips an event if the slave_skip_counter is greater than zero.
        We have to free thd's mem_root here after we update the positions
        in the repository table if the event is a skipped event.
        Otherwise, imagine a situation where slave_skip_counter is big number
        and slave is skipping the events and updating the repository.
        All the memory used while these operations are going on is never
        freed unless slave starts executing the events (after slave_skip_counter
        becomes zero).

        Hence we free thd's mem_root here if it is a skipped event.
        (freeing mem_root generally happens from Query_log_event::do_apply_event
        or Rows_log_event::do_apply_event when they find the end of
        the group event).
      */
      if (skip_event) free_root(thd->mem_root, MYF(MY_KEEP_PREALLOC));

#ifndef DBUG_OFF
      DBUG_PRINT("info", ("update_pos error = %d", error));
      if (!rli->belongs_to_client()) {
        char buf[22];
        DBUG_PRINT("info",
                   ("group %s %s", llstr(rli->get_group_relay_log_pos(), buf),
                    rli->get_group_relay_log_name()));
        DBUG_PRINT("info",
                   ("event %s %s", llstr(rli->get_event_relay_log_pos(), buf),
                    rli->get_event_relay_log_name()));
      }
#endif
    } else {
      /*
        INTVAR_EVENT, RAND_EVENT, USER_VAR_EVENT and ROWS_QUERY_LOG_EVENT are
        deferred event. It means ev->worker is NULL.
      */
      DBUG_ASSERT(*ptr_ev == ev || rli->is_parallel_exec() ||
                  (!ev->worker &&
                   (ev->get_type_code() == binary_log::INTVAR_EVENT ||
                    ev->get_type_code() == binary_log::RAND_EVENT ||
                    ev->get_type_code() == binary_log::USER_VAR_EVENT ||
                    ev->get_type_code() == binary_log::ROWS_QUERY_LOG_EVENT)));

      rli->inc_event_relay_log_pos();
    }

    if (!error && rli->is_mts_recovery() &&
        ev->get_type_code() != binary_log::ROTATE_EVENT &&
        ev->get_type_code() != binary_log::FORMAT_DESCRIPTION_EVENT &&
        ev->get_type_code() != binary_log::PREVIOUS_GTIDS_LOG_EVENT &&
        ev->get_type_code() != binary_log::START_ENCRYPTION_EVENT) {
      if (ev->starts_group()) {
        rli->mts_recovery_group_seen_begin = true;
      } else if ((ev->ends_group() || !rli->mts_recovery_group_seen_begin) &&
                 !is_gtid_event(ev)) {
        rli->mts_recovery_index++;
        if (--rli->mts_recovery_group_cnt == 0) {
          rli->mts_recovery_index = 0;
          LogErr(INFORMATION_LEVEL, ER_RPL_MTS_RECOVERY_COMPLETE,
                 rli->get_for_channel_str(), rli->get_group_relay_log_name(),
                 rli->get_group_relay_log_pos(),
                 rli->get_group_master_log_name(),
                 rli->get_group_master_log_pos());
          /*
             Few tests wait for UNTIL_SQL_AFTER_MTS_GAPS completion.
             Due to exisiting convention the status won't change
             prior to slave restarts.
             So making of UNTIL_SQL_AFTER_MTS_GAPS completion isdone here,
             and only in the debug build to make the test to catch the change
             despite a faulty design of UNTIL checking before execution.
          */
          if (rli->until_condition ==
              Relay_log_info::UNTIL_SQL_AFTER_MTS_GAPS) {
            rli->until_condition = Relay_log_info::UNTIL_DONE;
          }
          // reset the Worker tables to remove last slave session time info
          if ((error = rli->mts_finalize_recovery())) {
            (void)Rpl_info_factory::reset_workers(rli);
          }
        }
        rli->mts_recovery_group_seen_begin = false;
        if (!error) error = rli->flush_info(true);
      }
    }

    if (error) {
      /*
        The update should not fail, so print an error message and
        return an error code.

        TODO: Replace this with a decent error message when merged
        with BUG#24954 (which adds several new error message).
      */
      char buf[22];
      rli->report(ERROR_LEVEL, ER_UNKNOWN_ERROR,
                  "It was not possible to update the positions"
                  " of the relay log information: the slave may"
                  " be in an inconsistent state."
                  " Stopped in %s position %s",
                  rli->get_group_relay_log_name(),
                  llstr(rli->get_group_relay_log_pos(), buf));
      DBUG_RETURN(SLAVE_APPLY_EVENT_AND_UPDATE_POS_UPDATE_POS_ERROR);
    }
  }

  DBUG_RETURN(exec_res ? SLAVE_APPLY_EVENT_AND_UPDATE_POS_APPLY_ERROR
                       : SLAVE_APPLY_EVENT_AND_UPDATE_POS_OK);
}

/**
  Let the worker applying the current group to rollback and gracefully
  finish its work before.

  @param rli The slave's relay log info.

  @param ev a pointer to the event on hold before applying this rollback
  procedure.

  @retval false The rollback succeeded.

  @retval true  There was an error while injecting events.
*/
static bool coord_handle_partial_binlogged_transaction(Relay_log_info *rli,
                                                       const Log_event *ev) {
  DBUG_ENTER("coord_handle_partial_binlogged_transaction");
  /*
    This function is called holding the rli->data_lock.
    We must return it still holding this lock, except in the case of returning
    error.
  */
  mysql_mutex_assert_owner(&rli->data_lock);
  THD *thd = rli->info_thd;

  if (!rli->curr_group_seen_begin) {
    DBUG_PRINT("info", ("Injecting QUERY(BEGIN) to rollback worker"));
    Log_event *begin_event = new Query_log_event(thd, STRING_WITH_LEN("BEGIN"),
                                                 true,  /* using_trans */
                                                 false, /* immediate */
                                                 true,  /* suppress_use */
                                                 0,     /* error */
                                                 true /* ignore_command */);
    ((Query_log_event *)begin_event)->db = "";
    begin_event->common_header->data_written = 0;
    begin_event->server_id = ev->server_id;
    /*
      We must be careful to avoid SQL thread increasing its position
      farther than the event that triggered this QUERY(BEGIN).
    */
    begin_event->common_header->log_pos = ev->common_header->log_pos;
    begin_event->future_event_relay_log_pos = ev->future_event_relay_log_pos;

    if (apply_event_and_update_pos(&begin_event, thd, rli) !=
        SLAVE_APPLY_EVENT_AND_UPDATE_POS_OK) {
      delete begin_event;
      DBUG_RETURN(true);
    }
    mysql_mutex_lock(&rli->data_lock);
  }

  DBUG_PRINT("info", ("Injecting QUERY(ROLLBACK) to rollback worker"));
  Log_event *rollback_event = new Query_log_event(
      thd, STRING_WITH_LEN("ROLLBACK"), true, /* using_trans */
      false,                                  /* immediate */
      true,                                   /* suppress_use */
      0,                                      /* error */
      true /* ignore_command */);
  ((Query_log_event *)rollback_event)->db = "";
  rollback_event->common_header->data_written = 0;
  rollback_event->server_id = ev->server_id;
  /*
    We must be careful to avoid SQL thread increasing its position
    farther than the event that triggered this QUERY(ROLLBACK).
  */
  rollback_event->common_header->log_pos = ev->common_header->log_pos;
  rollback_event->future_event_relay_log_pos = ev->future_event_relay_log_pos;

  ((Query_log_event *)rollback_event)->rollback_injected_by_coord = true;

  if (apply_event_and_update_pos(&rollback_event, thd, rli) !=
      SLAVE_APPLY_EVENT_AND_UPDATE_POS_OK) {
    delete rollback_event;
    DBUG_RETURN(true);
  }
  mysql_mutex_lock(&rli->data_lock);

  DBUG_RETURN(false);
}

/**
  Top-level function for executing the next event in the relay log.
  This is called from the SQL thread.

  This function reads the event from the relay log, executes it, and
  advances the relay log position.  It also handles errors, etc.

  This function may fail to apply the event for the following reasons:

   - The position specfied by the UNTIL condition of the START SLAVE
     command is reached.

   - It was not possible to read the event from the log.

   - The slave is killed.

   - An error occurred when applying the event, and the event has been
     tried slave_trans_retries times.  If the event has been retried
     fewer times, 0 is returned.

   - init_info or init_relay_log_pos failed. (These are called
     if a failure occurs when applying the event.)

   - An error occurred when updating the binlog position.

  @retval 0 The event was applied.

  @retval 1 The event was not applied.
*/
static int exec_relay_log_event(THD *thd, Relay_log_info *rli,
                                Rpl_applier_reader *applier_reader) {
  DBUG_ENTER("exec_relay_log_event");

  /*
     We acquire this mutex since we need it for all operations except
     event execution. But we will release it in places where we will
     wait for something for example inside of next_event().
   */
  mysql_mutex_lock(&rli->data_lock);

  Log_event *ev = nullptr;
#ifndef DBUG_OFF
  if (!abort_slave_event_count || rli->events_until_exit--)
#endif
    ev = applier_reader->read_next_event();

  Log_event **ptr_ev = nullptr;
  RLI_current_event_raii rli_c_ev(rli, ev);

  if (ev != nullptr) {
    /*
      To avoid assigned event groups exceeding rli->checkpoint_group, it
      need force to compute checkpoint.
    */
    bool force = rli->rli_checkpoint_seqno >= rli->checkpoint_group;
    if (force || rli->is_time_for_mts_checkpoint()) {
      mysql_mutex_unlock(&rli->data_lock);
      if (mts_checkpoint_routine(rli, force)) {
        delete ev;
        DBUG_RETURN(1);
      }
      mysql_mutex_lock(&rli->data_lock);
    }
  }

  /*
    It should be checked after calling mts_checkpoint_routine(), because that
    function could be interrupted by kill while 'force' is true.
  */
  if (sql_slave_killed(thd, rli)) {
    mysql_mutex_unlock(&rli->data_lock);
    delete ev;

    LogErr(INFORMATION_LEVEL, ER_RPL_SLAVE_ERROR_READING_RELAY_LOG_EVENTS,
           rli->get_for_channel_str(), "slave SQL thread was killed");
    DBUG_RETURN(1);
  }

  if (ev) {
    enum enum_slave_apply_event_and_update_pos_retval exec_res;

    ptr_ev = &ev;
    /*
      Even if we don't execute this event, we keep the master timestamp,
      so that seconds behind master shows correct delta (there are events
      that are not replayed, so we keep falling behind).

      If it is an artificial event, or a relay log event (IO thread generated
      event) or ev->when is set to 0, or a FD from master, or a heartbeat
      event with server_id '0' then  we don't update the last_master_timestamp.

      In case of parallel execution last_master_timestamp is only updated when
      a job is taken out of GAQ. Thus when last_master_timestamp is 0 (which
      indicates that GAQ is empty, all slave workers are waiting for events from
      the Coordinator), we need to initialize it with a timestamp from the first
      event to be executed in parallel.
    */
    if ((!rli->is_parallel_exec() || rli->last_master_timestamp == 0) &&
        !(ev->is_artificial_event() || ev->is_relay_log_event() ||
          ev->get_type_code() == binary_log::FORMAT_DESCRIPTION_EVENT ||
          ev->server_id == 0)) {
      rli->last_master_timestamp =
          ev->common_header->when.tv_sec + (time_t)ev->exec_time;
      DBUG_ASSERT(rli->last_master_timestamp >= 0);
    }

    if (rli->is_until_satisfied_before_dispatching_event(ev)) {
      /*
        Setting abort_slave flag because we do not want additional message about
        error in query execution to be printed.
      */
      rli->abort_slave = 1;
      mysql_mutex_unlock(&rli->data_lock);
      delete ev;
      DBUG_RETURN(1);
    }

    { /**
         The following failure injecion works in cooperation with tests
         setting @@global.debug= 'd,incomplete_group_in_relay_log'.
         Xid or Commit events are not executed to force the slave sql
         read hanging if the realy log does not have any more events.
      */
      DBUG_EXECUTE_IF(
          "incomplete_group_in_relay_log",
          if ((ev->get_type_code() == binary_log::XID_EVENT) ||
              ((ev->get_type_code() == binary_log::QUERY_EVENT) &&
               strcmp("COMMIT", ((Query_log_event *)ev)->query) == 0)) {
            DBUG_ASSERT(thd->get_transaction()->cannot_safely_rollback(
                Transaction_ctx::SESSION));
            rli->abort_slave = 1;
            mysql_mutex_unlock(&rli->data_lock);
            delete ev;
            rli->inc_event_relay_log_pos();
            DBUG_RETURN(0);
          };);
    }

    /*
      GTID protocol will put a FORMAT_DESCRIPTION_EVENT from the master with
      log_pos != 0 after each (re)connection if auto positioning is enabled.
      This means that the SQL thread might have already started to apply the
      current group but, as the IO thread had to reconnect, it left this
      group incomplete and will start it again from the beginning.
      So, before applying this FORMAT_DESCRIPTION_EVENT, we must let the
      worker roll back the current group and gracefully finish its work,
      before starting to apply the new (complete) copy of the group.
    */
    if (ev->get_type_code() == binary_log::FORMAT_DESCRIPTION_EVENT &&
        ev->server_id != ::server_id && ev->common_header->log_pos != 0 &&
        rli->is_parallel_exec() && rli->curr_group_seen_gtid) {
      if (coord_handle_partial_binlogged_transaction(rli, ev))
        /*
          In the case of an error, coord_handle_partial_binlogged_transaction
          will not try to get the rli->data_lock again.
        */
        DBUG_RETURN(1);
    }

    /* ptr_ev can change to NULL indicating MTS coorinator passed to a Worker */
    exec_res = apply_event_and_update_pos(ptr_ev, thd, rli);
    /*
      Note: the above call to apply_event_and_update_pos executes
      mysql_mutex_unlock(&rli->data_lock);
    */

    /* For deferred events, the ptr_ev is set to NULL
        in Deferred_log_events::add() function.
        Hence deferred events wont be deleted here.
        They will be deleted in Deferred_log_events::rewind() funciton.
    */
    if (*ptr_ev) {
      DBUG_ASSERT(*ptr_ev == ev);  // event remains to belong to Coordinator

      DBUG_EXECUTE_IF("dbug.calculate_sbm_after_previous_gtid_log_event", {
        if (ev->get_type_code() == binary_log::PREVIOUS_GTIDS_LOG_EVENT) {
          const char act[] =
              "now signal signal.reached wait_for signal.done_sbm_calculation";
          DBUG_ASSERT(opt_debug_sync_timeout > 0);
          DBUG_ASSERT(!debug_sync_set_action(thd, STRING_WITH_LEN(act)));
        }
      };);
      DBUG_EXECUTE_IF("dbug.calculate_sbm_after_fake_rotate_log_event", {
        if (ev->get_type_code() == binary_log::ROTATE_EVENT &&
            ev->is_artificial_event()) {
          const char act[] =
              "now signal signal.reached wait_for signal.done_sbm_calculation";
          DBUG_ASSERT(opt_debug_sync_timeout > 0);
          DBUG_ASSERT(!debug_sync_set_action(thd, STRING_WITH_LEN(act)));
        }
      };);
      /*
        Format_description_log_event should not be deleted because it will be
        used to read info about the relay log's format; it will be deleted when
        the SQL thread does not need it, i.e. when this thread terminates.
        ROWS_QUERY_LOG_EVENT is destroyed at the end of the current statement
        clean-up routine.
      */
      if (ev->get_type_code() != binary_log::FORMAT_DESCRIPTION_EVENT &&
          ev->get_type_code() != binary_log::ROWS_QUERY_LOG_EVENT) {
        DBUG_PRINT("info", ("Deleting the event after it has been executed"));
        delete ev;
        /*
          Raii guard is explicitly instructed to invalidate
          otherwise bogus association of the execution context with the being
          destroyed above event.
        */
        ev = rli->current_event = NULL;
      }
    }

    /*
      exec_res == SLAVE_APPLY_EVENT_AND_UPDATE_POS_UPDATE_POS_ERROR
                  update_log_pos failed: this should not happen, so we
                  don't retry.
      exec_res == SLAVE_APPLY_EVENT_AND_UPDATE_POS_APPEND_JOB_ERROR
                  append_item_to_jobs() failed, this happened because
                  thread was killed while waiting for enqueue on worker.
    */
    if (exec_res >= SLAVE_APPLY_EVENT_AND_UPDATE_POS_UPDATE_POS_ERROR) {
      delete ev;
      DBUG_RETURN(1);
    }

    if (slave_trans_retries) {
      int temp_err = 0;
      bool silent = false;
      if (exec_res && !is_mts_worker(thd) /* no reexecution in MTS mode */ &&
          (temp_err = rli->has_temporary_error(thd, 0, &silent)) &&
          !thd->get_transaction()->cannot_safely_rollback(
              Transaction_ctx::SESSION)) {
        const char *errmsg;
        /*
          We were in a transaction which has been rolled back because of a
          temporary error;
          let's seek back to BEGIN log event and retry it all again.
          Note, if lock wait timeout (innodb_lock_wait_timeout exceeded)
          there is no rollback since 5.0.13 (ref: manual).
          We have to not only seek but also
          a) init_info(), to seek back to hot relay log's start for later
          (for when we will come back to this hot log after re-processing the
          possibly existing old logs where BEGIN is: applier_reader will
          then need the cache to be at position 0 (see comments at beginning of
          init_info()).
          b) init_relay_log_pos(), because the BEGIN may be an older relay log.
        */
        if (rli->trans_retries < slave_trans_retries) {
          /*
            The transactions has to be rolled back before
            load_mi_and_rli_from_repositories is called. Because
            load_mi_and_rli_from_repositories will starts a new
            transaction if master_info_repository is TABLE.
          */
          rli->cleanup_context(thd, 1);
          /*
            Temporary error status is both unneeded and harmful for following
            open-and-lock slave system tables but store its number first for
            monitoring purposes.
          */
          uint temp_trans_errno = thd->get_stmt_da()->mysql_errno();
          thd->clear_error();
          applier_reader->close();
          /*
             We need to figure out if there is a test case that covers
             this part. \Alfranio.
          */
          if (load_mi_and_rli_from_repositories(rli->mi, false, SLAVE_SQL))
            LogErr(ERROR_LEVEL,
                   ER_RPL_SLAVE_FAILED_TO_INIT_MASTER_INFO_STRUCTURE,
                   rli->get_for_channel_str());
          else if (applier_reader->open(&errmsg))
            LogErr(ERROR_LEVEL, ER_RPL_SLAVE_CANT_INIT_RELAY_LOG_POSITION,
                   rli->get_for_channel_str(), errmsg);
          else {
            exec_res = SLAVE_APPLY_EVENT_AND_UPDATE_POS_OK;
            /* chance for concurrent connection to get more locks */
            slave_sleep(thd,
                        min<ulong>(rli->trans_retries, MAX_SLAVE_RETRY_PAUSE),
                        sql_slave_killed, rli);
            mysql_mutex_lock(&rli->data_lock);  // because of SHOW STATUS
            if (!silent) {
              rli->trans_retries++;
              if (rli->is_processing_trx()) {
                rli->retried_processing(temp_trans_errno,
                                        ER_THD(thd, temp_trans_errno),
                                        rli->trans_retries);
              }
            }

            rli->retried_trans++;
            mysql_mutex_unlock(&rli->data_lock);
#ifndef DBUG_OFF
            if (rli->trans_retries == 2 || rli->trans_retries == 6) {
              DBUG_EXECUTE_IF("rpl_ps_tables_worker_retry", {
                char const act[] =
                    "now SIGNAL signal.rpl_ps_tables_worker_retry_pause "
                    "WAIT_FOR signal.rpl_ps_tables_worker_retry_continue";
                DBUG_ASSERT(opt_debug_sync_timeout > 0);
                DBUG_ASSERT(
                    !debug_sync_set_action(current_thd, STRING_WITH_LEN(act)));
              };);
            }
#endif
            DBUG_PRINT("info", ("Slave retries transaction "
                                "rli->trans_retries: %lu",
                                rli->trans_retries));
          }
        } else {
          thd->fatal_error();
          rli->report(ERROR_LEVEL, thd->get_stmt_da()->mysql_errno(),
                      "Slave SQL thread retried transaction %lu time(s) "
                      "in vain, giving up. Consider raising the value of "
                      "the slave_transaction_retries variable.",
                      rli->trans_retries);
        }
      } else if ((exec_res && !temp_err) ||
                 (opt_using_transactions &&
                  rli->get_group_relay_log_pos() ==
                      rli->get_event_relay_log_pos())) {
        /*
          Only reset the retry counter if the entire group succeeded
          or failed with a non-transient error.  On a successful
          event, the execution will proceed as usual; in the case of a
          non-transient error, the slave will stop with an error.
         */
        rli->trans_retries = 0;  // restart from fresh
        DBUG_PRINT("info", ("Resetting retry counter, rli->trans_retries: %lu",
                            rli->trans_retries));
      }
    }
    if (exec_res) {
      delete ev;
      /* Raii object is explicitly updated 'cos this branch doesn't end func */
      rli->current_event = NULL;
    } else if (rli->is_until_satisfied_after_dispatching_event()) {
      mysql_mutex_lock(&rli->data_lock);
      rli->abort_slave = 1;
      mysql_mutex_unlock(&rli->data_lock);
      DBUG_RETURN(1);
    }
    DBUG_RETURN(exec_res);
  }

  /*
    It is impossible to read next event to finish the event group whenever a
    read event error happens. So MTS group status is set to MTS_KILLED_GROUP to
    force stop.
  */
  if (rli->mts_group_status == Relay_log_info::MTS_IN_GROUP)
    rli->mts_group_status = Relay_log_info::MTS_KILLED_GROUP;

  mysql_mutex_unlock(&rli->data_lock);
  rli->report(ERROR_LEVEL, ER_SLAVE_RELAY_LOG_READ_FAILURE,
              ER_THD(thd, ER_SLAVE_RELAY_LOG_READ_FAILURE),
              "\
Could not parse relay log event entry. The possible reasons are: the master's \
binary log is corrupted (you can check this by running 'mysqlbinlog' on the \
binary log), the slave's relay log is corrupted (you can check this by running \
'mysqlbinlog' on the relay log), a network problem, the server was unable to \
fetch a keyring key required to open an encrypted relay log file, or a bug in \
the master's or slave's MySQL code. If you want to check the master's binary \
log or slave's relay log, you will be able to know their names by issuing \
'SHOW SLAVE STATUS' on this slave.\
");
  DBUG_RETURN(1);
}

static bool check_io_slave_killed(THD *thd, Master_info *mi, const char *info) {
  if (io_slave_killed(thd, mi)) {
    if (info)
      LogErr(INFORMATION_LEVEL, ER_RPL_IO_THREAD_KILLED, info,
             mi->get_for_channel_str());
    return true;
  }
  return false;
}

/**
  @brief Try to reconnect slave IO thread.

  @details Terminates current connection to master, sleeps for
  @c mi->connect_retry msecs and initiates new connection with
  @c safe_reconnect(). Variable pointed by @c retry_count is increased -
  if it exceeds @c mi->retry_count then connection is not re-established
  and function signals error.
  Unless @c suppres_warnings is true, a warning is put in the server error log
  when reconnecting. The warning message and messages used to report errors
  are taken from @c messages array. In case @c mi->retry_count is exceeded,
  no messages are added to the log.

  @param[in]     thd                 Thread context.
  @param[in]     mysql               MySQL connection.
  @param[in]     mi                  Master connection information.
  @param[in,out] retry_count         Number of attempts to reconnect.
  @param[in]     suppress_warnings   true when a normal net read timeout
                                     has caused to reconnecting.
  @param[in]     messages            Messages to print/log, see
                                     reconnect_messages[] array.

  @retval        0                   OK.
  @retval        1                   There was an error.
*/

static int try_to_reconnect(THD *thd, MYSQL *mysql, Master_info *mi,
                            uint *retry_count, bool suppress_warnings,
                            const char *messages[SLAVE_RECON_MSG_MAX]) {
  mi->slave_running = MYSQL_SLAVE_RUN_NOT_CONNECT;
  thd->proc_info = messages[SLAVE_RECON_MSG_WAIT];
  thd->clear_active_vio();
  end_server(mysql);
  if ((*retry_count)++) {
    if (*retry_count > mi->retry_count) return 1;  // Don't retry forever
    slave_sleep(thd, mi->connect_retry, io_slave_killed, mi);
  }
  if (check_io_slave_killed(thd, mi, messages[SLAVE_RECON_MSG_KILLED_WAITING]))
    return 1;
  thd->proc_info = messages[SLAVE_RECON_MSG_AFTER];
  if (!suppress_warnings) {
    char llbuff[22];
    /*
      Raise a warining during registering on master/requesting dump.
      Log a message reading event.
    */
    if (messages[SLAVE_RECON_MSG_COMMAND][0]) {
      char buf[256];
      snprintf(buf, sizeof(buf), messages[SLAVE_RECON_MSG_FAILED],
               mi->get_io_rpl_log_name(),
               llstr(mi->get_master_log_pos(), llbuff));

      mi->report(WARNING_LEVEL, ER_SLAVE_MASTER_COM_FAILURE,
                 ER_THD(thd, ER_SLAVE_MASTER_COM_FAILURE),
                 messages[SLAVE_RECON_MSG_COMMAND], buf);
    } else {
      LogErr(INFORMATION_LEVEL, ER_SLAVE_RECONNECT_FAILED,
             mi->get_io_rpl_log_name(), llstr(mi->get_master_log_pos(), llbuff),
             mi->get_for_channel_str());
    }
  }
  if (safe_reconnect(thd, mysql, mi, 1) || io_slave_killed(thd, mi)) {
    LogErr(INFORMATION_LEVEL, ER_SLAVE_KILLED_AFTER_RECONNECT);
    return 1;
  }
  return 0;
}

/**
  Slave IO thread entry point.

  @param arg Pointer to Master_info struct that holds information for
  the IO thread.

  @return Always 0.
*/
extern "C" void *handle_slave_io(void *arg) {
  THD *thd = NULL;  // needs to be first for thread_stack
  bool thd_added = false;
  MYSQL *mysql;
  Master_info *mi = (Master_info *)arg;
  Relay_log_info *rli = mi->rli;
  char llbuff[22];
  uint retry_count;
  bool suppress_warnings;
  int ret;
#ifndef DBUG_OFF
  uint retry_count_reg = 0, retry_count_dump = 0, retry_count_event = 0;
#endif
  Global_THD_manager *thd_manager = Global_THD_manager::get_instance();
  // needs to call my_thread_init(), otherwise we get a coredump in DBUG_ stuff
  my_thread_init();
  DBUG_ENTER("handle_slave_io");

  DBUG_ASSERT(mi->inited);
  mysql = NULL;
  retry_count = 0;

  mysql_mutex_lock(&mi->run_lock);
  /* Inform waiting threads that slave has started */
  mi->slave_run_id++;

#ifndef DBUG_OFF
  mi->events_until_exit = disconnect_slave_event_count;
#endif

  thd = new THD;  // note that contructor of THD uses DBUG_ !
  THD_CHECK_SENTRY(thd);
  mi->info_thd = thd;

#ifdef HAVE_PSI_THREAD_INTERFACE
  // save the instrumentation for IO thread in mi->info_thd
  struct PSI_thread *psi = PSI_THREAD_CALL(get_thread)();
  thd_set_psi(mi->info_thd, psi);
#endif

  thd->thread_stack = (char *)&thd;  // remember where our stack is
  mi->clear_error();
  mi->slave_running = 1;
  if (init_slave_thread(thd, SLAVE_THD_IO)) {
    mysql_cond_broadcast(&mi->start_cond);
    mysql_mutex_unlock(&mi->run_lock);
    mi->report(ERROR_LEVEL, ER_SLAVE_FATAL_ERROR,
               ER_THD(thd, ER_SLAVE_FATAL_ERROR),
               "Failed during slave I/O thread initialization ");
    goto err;
  }

  thd_manager->add_thd(thd);
  thd_added = true;

  mi->abort_slave = 0;
  mysql_mutex_unlock(&mi->run_lock);
  mysql_cond_broadcast(&mi->start_cond);

  DBUG_PRINT("master_info",
             ("log_file_name: '%s'  position: %s", mi->get_master_log_name(),
              llstr(mi->get_master_log_pos(), llbuff)));

  /* This must be called before run any binlog_relay_io hooks */
  RPL_MASTER_INFO = mi;

  if (RUN_HOOK(binlog_relay_io, thread_start, (thd, mi))) {
    mi->report(ERROR_LEVEL, ER_SLAVE_FATAL_ERROR,
               ER_THD(thd, ER_SLAVE_FATAL_ERROR),
               "Failed to run 'thread_start' hook");
    goto err;
  }

  if (!(mi->mysql = mysql = mysql_init(NULL))) {
    mi->report(ERROR_LEVEL, ER_SLAVE_FATAL_ERROR,
               ER_THD(thd, ER_SLAVE_FATAL_ERROR), "error in mysql_init()");
    goto err;
  }

  THD_STAGE_INFO(thd, stage_connecting_to_master);
  // we can get killed during safe_connect
  if (!safe_connect(thd, mysql, mi)) {
    LogErr(SYSTEM_LEVEL, ER_RPL_SLAVE_CONNECTED_TO_MASTER_REPLICATION_STARTED,
           mi->get_for_channel_str(), mi->get_user(), mi->host, mi->port,
           mi->get_io_rpl_log_name(), llstr(mi->get_master_log_pos(), llbuff));
  } else {
    LogErr(INFORMATION_LEVEL, ER_RPL_SLAVE_IO_THREAD_KILLED,
           mi->get_for_channel_str());
    goto err;
  }

connected:

  /*
    When using auto positioning, the slave IO thread will always start reading
    a transaction from the beginning of the transaction (transaction's first
    event). So, we have to reset the transaction boundary parser after
    (re)connecting.
    If not using auto positioning, the Relay_log_info::rli_init_info() took
    care of putting the mi->transaction_parser in the correct state when
    initializing Received_gtid_set from relay log during slave server starts,
    as the IO thread might had stopped in the middle of a transaction.
  */
  if (mi->is_auto_position()) {
    mi->transaction_parser.reset();
    mi->clear_queueing_trx(true /* need_lock*/);
  }

  DBUG_EXECUTE_IF("dbug.before_get_running_status_yes", {
    const char act[] =
        "now "
        "wait_for signal.io_thread_let_running";
    DBUG_ASSERT(opt_debug_sync_timeout > 0);
    DBUG_ASSERT(!debug_sync_set_action(thd, STRING_WITH_LEN(act)));
  };);
  DBUG_EXECUTE_IF("dbug.calculate_sbm_after_previous_gtid_log_event", {
    /* Fake that thread started 3 minutes ago */
    thd->start_time.tv_sec -= 180;
  };);
  DBUG_EXECUTE_IF("dbug.calculate_sbm_after_fake_rotate_log_event", {
    /* Fake that thread started 3 minutes ago */
    thd->start_time.tv_sec -= 180;
  };);
  mysql_mutex_lock(&mi->run_lock);
  mi->slave_running = MYSQL_SLAVE_RUN_CONNECT;
  mysql_mutex_unlock(&mi->run_lock);

  THD_STAGE_INFO(thd, stage_checking_master_version);
  ret = get_master_version_and_clock(mysql, mi);
  if (!ret) ret = get_master_uuid(mysql, mi);
  if (!ret) ret = io_thread_init_commands(mysql, mi);

  if (ret == 1) /* Fatal error */
    goto err;

  if (ret == 2) {
    if (check_io_slave_killed(
            mi->info_thd, mi,
            "Slave I/O thread killed "
            "while calling get_master_version_and_clock(...)"))
      goto err;
    suppress_warnings = false;
    /* Try to reconnect because the error was caused by a transient network
     * problem */
    if (try_to_reconnect(thd, mysql, mi, &retry_count, suppress_warnings,
                         reconnect_messages[SLAVE_RECON_ACT_REG]))
      goto err;
    goto connected;
  }

  /*
    Register ourselves with the master.
  */
  THD_STAGE_INFO(thd, stage_registering_slave_on_master);
  if (register_slave_on_master(mysql, mi, &suppress_warnings)) {
    if (!check_io_slave_killed(thd, mi,
                               "Slave I/O thread killed "
                               "while registering slave on master")) {
      LogErr(ERROR_LEVEL, ER_RPL_SLAVE_IO_THREAD_CANT_REGISTER_ON_MASTER);
      if (try_to_reconnect(thd, mysql, mi, &retry_count, suppress_warnings,
                           reconnect_messages[SLAVE_RECON_ACT_REG]))
        goto err;
    } else
      goto err;
    goto connected;
  }

  DBUG_EXECUTE_IF("FORCE_SLAVE_TO_RECONNECT_REG", if (!retry_count_reg) {
    retry_count_reg++;
    LogErr(INFORMATION_LEVEL, ER_RPL_SLAVE_FORCING_TO_RECONNECT_IO_THREAD,
           mi->get_for_channel_str());
    if (try_to_reconnect(thd, mysql, mi, &retry_count, suppress_warnings,
                         reconnect_messages[SLAVE_RECON_ACT_REG]))
      goto err;
    goto connected;
  });

  DBUG_PRINT("info", ("Starting reading binary log from master"));
  while (!io_slave_killed(thd, mi)) {
    MYSQL_RPL rpl;

    THD_STAGE_INFO(thd, stage_requesting_binlog_dump);
    if (request_dump(thd, mysql, &rpl, mi, &suppress_warnings)) {
      LogErr(ERROR_LEVEL, ER_RPL_SLAVE_ERROR_REQUESTING_BINLOG_DUMP,
             mi->get_for_channel_str());
      if (check_io_slave_killed(thd, mi,
                                "Slave I/O thread killed while \
requesting master dump") ||
          try_to_reconnect(thd, mysql, mi, &retry_count, suppress_warnings,
                           reconnect_messages[SLAVE_RECON_ACT_DUMP]))
        goto err;
      goto connected;
    }
    DBUG_EXECUTE_IF("FORCE_SLAVE_TO_RECONNECT_DUMP", if (!retry_count_dump) {
      retry_count_dump++;
      LogErr(INFORMATION_LEVEL, ER_RPL_SLAVE_FORCING_TO_RECONNECT_IO_THREAD,
             mi->get_for_channel_str());
      if (try_to_reconnect(thd, mysql, mi, &retry_count, suppress_warnings,
                           reconnect_messages[SLAVE_RECON_ACT_DUMP]))
        goto err;
      goto connected;
    });
    const char *event_buf;

    DBUG_ASSERT(mi->last_error().number == 0);
    while (!io_slave_killed(thd, mi)) {
      ulong event_len;
      /*
         We say "waiting" because read_event() will wait if there's nothing to
         read. But if there's something to read, it will not wait. The
         important thing is to not confuse users by saying "reading" whereas
         we're in fact receiving nothing.
      */
      THD_STAGE_INFO(thd, stage_waiting_for_master_to_send_event);
      event_len = read_event(mysql, &rpl, mi, &suppress_warnings);

      DBUG_EXECUTE_IF("relay_xid_trigger", if (event_len != packet_error) {
        const uchar *event_buf =
            static_cast<const uchar *>(mysql->net.read_pos + 1);
        Log_event_type event_type =
            static_cast<Log_event_type>(event_buf[EVENT_TYPE_OFFSET]);
        if (event_type == binary_log::XID_EVENT) {
          static constexpr char act[] =
              "now signal relay_xid_reached wait_for resume";
          DBUG_ASSERT(
              !debug_sync_set_action(current_thd, STRING_WITH_LEN(act)));
        }
      });

      if (check_io_slave_killed(thd, mi,
                                "Slave I/O thread killed while \
reading event"))
        goto err;
      DBUG_EXECUTE_IF(
          "FORCE_SLAVE_TO_RECONNECT_EVENT", if (!retry_count_event) {
            retry_count_event++;
            LogErr(INFORMATION_LEVEL,
                   ER_RPL_SLAVE_FORCING_TO_RECONNECT_IO_THREAD,
                   mi->get_for_channel_str());
            if (try_to_reconnect(thd, mysql, mi, &retry_count,
                                 suppress_warnings,
                                 reconnect_messages[SLAVE_RECON_ACT_EVENT]))
              goto err;
            goto connected;
          });

      if (event_len == packet_error) {
        uint mysql_error_number = mysql_errno(mysql);
        switch (mysql_error_number) {
          case CR_NET_PACKET_TOO_LARGE:
            LogErr(ERROR_LEVEL,
                   ER_RPL_LOG_ENTRY_EXCEEDS_SLAVE_MAX_ALLOWED_PACKET,
                   slave_max_allowed_packet);
            mi->report(
                ERROR_LEVEL, ER_SERVER_NET_PACKET_TOO_LARGE, "%s",
                "Got a packet bigger than 'slave_max_allowed_packet' bytes");
            goto err;
          case ER_MASTER_FATAL_ERROR_READING_BINLOG:
            mi->report(ERROR_LEVEL, ER_SERVER_MASTER_FATAL_ERROR_READING_BINLOG,
                       ER_THD(thd, ER_MASTER_FATAL_ERROR_READING_BINLOG),
                       mysql_error_number, mysql_error(mysql));
            goto err;
          case ER_OUT_OF_RESOURCES:
            LogErr(ERROR_LEVEL, ER_RPL_SLAVE_STOPPING_AS_MASTER_OOM);
            mi->report(ERROR_LEVEL, ER_SERVER_OUT_OF_RESOURCES, "%s",
                       ER_THD(thd, ER_SERVER_OUT_OF_RESOURCES));
            goto err;
        }
        if (try_to_reconnect(thd, mysql, mi, &retry_count, suppress_warnings,
                             reconnect_messages[SLAVE_RECON_ACT_EVENT]))
          goto err;
        goto connected;
      }  // if (event_len == packet_error)

      retry_count = 0;  // ok event, reset retry counter
      THD_STAGE_INFO(thd, stage_queueing_master_event_to_the_relay_log);
      event_buf = (const char *)mysql->net.read_pos + 1;
      DBUG_PRINT("info", ("IO thread received event of type %s",
                          Log_event::get_type_str(
                              (Log_event_type)event_buf[EVENT_TYPE_OFFSET])));
      if (RUN_HOOK(binlog_relay_io, after_read_event,
                   (thd, mi, (const char *)mysql->net.read_pos + 1, event_len,
                    &event_buf, &event_len))) {
        mi->report(ERROR_LEVEL, ER_SLAVE_FATAL_ERROR,
                   ER_THD(thd, ER_SLAVE_FATAL_ERROR),
                   "Failed to run 'after_read_event' hook");
        goto err;
      }

      /* XXX: 'synced' should be updated by queue_event to indicate
         whether event has been synced to disk */
      bool synced = 0;
#ifndef DBUG_OFF
      bool was_in_trx = false;
      if (mi->is_queueing_trx()) {
        was_in_trx = true;
        DBUG_EXECUTE_IF("rpl_ps_tables_queue", {
          const char act[] =
              "now SIGNAL signal.rpl_ps_tables_queue_before "
              "WAIT_FOR signal.rpl_ps_tables_queue_finish";
          DBUG_ASSERT(opt_debug_sync_timeout > 0);
          DBUG_ASSERT(
              !debug_sync_set_action(current_thd, STRING_WITH_LEN(act)));
        };);
      }
#endif
      QUEUE_EVENT_RESULT queue_res = queue_event(mi, event_buf, event_len);
      if (queue_res == QUEUE_EVENT_ERROR_QUEUING) {
        mi->report(ERROR_LEVEL, ER_SLAVE_RELAY_LOG_WRITE_FAILURE,
                   ER_THD(thd, ER_SLAVE_RELAY_LOG_WRITE_FAILURE),
                   "could not queue event from master");
        goto err;
      }
#ifndef DBUG_OFF
      if (was_in_trx && !mi->is_queueing_trx()) {
        DBUG_EXECUTE_IF("rpl_ps_tables", {
          const char act[] =
              "now SIGNAL signal.rpl_ps_tables_queue_after_finish "
              "WAIT_FOR signal.rpl_ps_tables_queue_continue";
          DBUG_ASSERT(opt_debug_sync_timeout > 0);
          DBUG_ASSERT(
              !debug_sync_set_action(current_thd, STRING_WITH_LEN(act)));
        };);
      }
#endif
      if (RUN_HOOK(binlog_relay_io, after_queue_event,
                   (thd, mi, event_buf, event_len, synced))) {
        mi->report(ERROR_LEVEL, ER_SLAVE_FATAL_ERROR,
                   ER_THD(thd, ER_SLAVE_FATAL_ERROR),
                   "Failed to run 'after_queue_event' hook");
        goto err;
      }

      /* The event was queued, but there was a failure flushing master info */
      if (queue_res == QUEUE_EVENT_ERROR_FLUSHING_INFO) {
        mi->report(ERROR_LEVEL, ER_SLAVE_FATAL_ERROR,
                   ER_THD(thd, ER_SLAVE_FATAL_ERROR),
                   "Failed to flush master info.");
        goto err;
      }

      DBUG_ASSERT(queue_res == QUEUE_EVENT_OK);
      /*
        Pause the IO thread execution and wait for
        'continue_after_queue_event' signal to continue IO thread
        execution.
      */
      DBUG_EXECUTE_IF("pause_after_queue_event", {
        const char act[] =
            "now SIGNAL reached_after_queue_event "
            "WAIT_FOR continue_after_queue_event";
        DBUG_ASSERT(!debug_sync_set_action(current_thd, STRING_WITH_LEN(act)));
      };);

      /*
        See if the relay logs take too much space.
        We don't lock mi->rli->log_space_lock here; this dirty read saves time
        and does not introduce any problem:
        - if mi->rli->ignore_log_space_limit is 1 but becomes 0 just after (so
        the clean value is 0), then we are reading only one more event as we
        should, and we'll block only at the next event. No big deal.
        - if mi->rli->ignore_log_space_limit is 0 but becomes 1 just after (so
        the clean value is 1), then we are going into wait_for_relay_log_space()
        for no reason, but this function will do a clean read, notice the clean
        value and exit immediately.
      */
#ifndef DBUG_OFF
      {
        char llbuf1[22], llbuf2[22];
        DBUG_PRINT("info", ("log_space_limit=%s log_space_total=%s \
ignore_log_space_limit=%d",
                            llstr(rli->log_space_limit, llbuf1),
                            llstr(rli->log_space_total, llbuf2),
                            (int)rli->ignore_log_space_limit));
      }
#endif

      if (rli->log_space_limit && rli->log_space_limit < rli->log_space_total &&
          !rli->ignore_log_space_limit)
        if (wait_for_relay_log_space(rli)) {
          LogErr(ERROR_LEVEL,
                 ER_RPL_SLAVE_IO_THREAD_ABORTED_WAITING_FOR_RELAY_LOG_SPACE);
          goto err;
        }
      DBUG_EXECUTE_IF("flush_after_reading_user_var_event", {
        if (event_buf[EVENT_TYPE_OFFSET] == binary_log::USER_VAR_EVENT) {
          const char act[] =
              "now signal Reached wait_for signal.flush_complete_continue";
          DBUG_ASSERT(opt_debug_sync_timeout > 0);
          DBUG_ASSERT(
              !debug_sync_set_action(current_thd, STRING_WITH_LEN(act)));
        }
      });
      DBUG_EXECUTE_IF(
          "stop_io_after_reading_gtid_log_event",
          if (event_buf[EVENT_TYPE_OFFSET] == binary_log::GTID_LOG_EVENT)
              thd->killed = THD::KILLED_NO_VALUE;);
      DBUG_EXECUTE_IF(
          "stop_io_after_reading_query_log_event",
          if (event_buf[EVENT_TYPE_OFFSET] == binary_log::QUERY_EVENT)
              thd->killed = THD::KILLED_NO_VALUE;);
      DBUG_EXECUTE_IF(
          "stop_io_after_reading_user_var_log_event",
          if (event_buf[EVENT_TYPE_OFFSET] == binary_log::USER_VAR_EVENT)
              thd->killed = THD::KILLED_NO_VALUE;);
      DBUG_EXECUTE_IF(
          "stop_io_after_reading_table_map_event",
          if (event_buf[EVENT_TYPE_OFFSET] == binary_log::TABLE_MAP_EVENT)
              thd->killed = THD::KILLED_NO_VALUE;);
      DBUG_EXECUTE_IF("stop_io_after_reading_xid_log_event",
                      if (event_buf[EVENT_TYPE_OFFSET] == binary_log::XID_EVENT)
                          thd->killed = THD::KILLED_NO_VALUE;);
      DBUG_EXECUTE_IF(
          "stop_io_after_reading_write_rows_log_event",
          if (event_buf[EVENT_TYPE_OFFSET] == binary_log::WRITE_ROWS_EVENT)
              thd->killed = THD::KILLED_NO_VALUE;);
      DBUG_EXECUTE_IF(
          "stop_io_after_reading_unknown_event",
          if (static_cast<uchar>(event_buf[EVENT_TYPE_OFFSET]) >=
              binary_log::MYSQL_END_EVENT) thd->killed = THD::KILLED_NO_VALUE;);
      DBUG_EXECUTE_IF("stop_io_after_queuing_event",
                      thd->killed = THD::KILLED_NO_VALUE;);
      /*
        After event is flushed to relay log file, memory used
        by thread's mem_root is not required any more.
        Hence adding free_root(thd->mem_root,...) to do the
        cleanup, otherwise a long running IO thread can
        cause OOM error.
      */
      free_root(thd->mem_root, MYF(MY_KEEP_PREALLOC));
    }
  }

  // error = 0;
err:
  // print the current replication position
  LogErr(INFORMATION_LEVEL, ER_RPL_SLAVE_IO_THREAD_EXITING,
         mi->get_for_channel_str(), mi->get_io_rpl_log_name(),
         llstr(mi->get_master_log_pos(), llbuff));
  /* At this point the I/O thread will not try to reconnect anymore. */
  mi->atomic_is_stopping = true;
  (void)RUN_HOOK(binlog_relay_io, thread_stop, (thd, mi));
  /*
    Pause the IO thread and wait for 'continue_to_stop_io_thread'
    signal to continue to shutdown the IO thread.
  */
  DBUG_EXECUTE_IF("pause_after_io_thread_stop_hook", {
    const char act[] =
        "now SIGNAL reached_stopping_io_thread "
        "WAIT_FOR continue_to_stop_io_thread";
    DBUG_ASSERT(!debug_sync_set_action(thd, STRING_WITH_LEN(act)));
  };);
  thd->reset_query();
  thd->reset_db(NULL_CSTR);
  if (mysql) {
    /*
      Here we need to clear the active VIO before closing the
      connection with the master.  The reason is that THD::awake()
      might be called from terminate_slave_thread() because somebody
      issued a STOP SLAVE.  If that happends, the shutdown_active_vio()
      can be called in the middle of closing the VIO associated with
      the 'mysql' object, causing a crash.
    */
    thd->clear_active_vio();
    mysql_close(mysql);
    mi->mysql = 0;
  }
  write_ignored_events_info_to_relay_log(thd, mi, true);
  THD_STAGE_INFO(thd, stage_waiting_for_slave_mutex_on_exit);
  mysql_mutex_lock(&mi->run_lock);
  /*
    Clean information used to start slave in order to avoid
    security issues.
  */
  mi->reset_start_info();
  /* Forget the relay log's format */
  mysql_mutex_lock(rli->relay_log.get_log_lock());
  mi->set_mi_description_event(NULL);
  mysql_mutex_unlock(rli->relay_log.get_log_lock());

  // destructor will not free it, because net.vio is 0
  thd->get_protocol_classic()->end_net();

  thd->release_resources();
  THD_CHECK_SENTRY(thd);
  if (thd_added) thd_manager->remove_thd(thd);

  mi->abort_slave = 0;
  mi->slave_running = 0;
  mi->atomic_is_stopping = false;
  mysql_mutex_lock(&mi->info_thd_lock);
  mi->info_thd = NULL;
  mysql_mutex_unlock(&mi->info_thd_lock);

  /*
    The thd can only be destructed after indirect references
    through mi->info_thd are cleared: mi->info_thd= NULL.

    For instance, user thread might be issuing show_slave_status
    and attempting to read mi->info_thd->get_proc_info().
    Therefore thd must only be deleted after info_thd is set
    to NULL.
  */
  delete thd;

  /*
    Note: the order of the two following calls (first broadcast, then unlock)
    is important. Otherwise a killer_thread can execute between the calls and
    delete the mi structure leading to a crash! (see BUG#25306 for details)
   */
  mysql_cond_broadcast(&mi->stop_cond);  // tell the world we are done
  DBUG_EXECUTE_IF("simulate_slave_delay_at_terminate_bug38694", sleep(5););
  mysql_mutex_unlock(&mi->run_lock);
  DBUG_LEAVE;  // Must match DBUG_ENTER()
  my_thread_end();
#ifndef HAVE_WOLFSSL
#if OPENSSL_VERSION_NUMBER < 0x10100000L
  ERR_remove_thread_state(0);
#endif /* OPENSSL_VERSION_NUMBER < 0x10100000L */
#endif /* HAVE_WOLFSSL */
  my_thread_exit(0);
  return (0);  // Avoid compiler warnings
}

/*
  Check the temporary directory used by commands like
  LOAD DATA INFILE.
 */
static int check_temp_dir(char *tmp_file, const char *channel_name) {
  int fd;
  MY_DIR *dirp;
  char tmp_dir[FN_REFLEN];
  size_t tmp_dir_size;

  DBUG_ENTER("check_temp_dir");

  /*
    Get the directory from the temporary file.
  */
  dirname_part(tmp_dir, tmp_file, &tmp_dir_size);

  /*
    Check if the directory exists.
   */
  if (!(dirp = my_dir(tmp_dir, MYF(MY_WME)))) DBUG_RETURN(1);
  my_dirend(dirp);

  /*
    Check permissions to create a file.
   */
  // append the server UUID to the temp file name.
  constexpr uint size_of_tmp_file_name = 768;
  static_assert(size_of_tmp_file_name >= FN_REFLEN + TEMP_FILE_MAX_LEN, "");
  char *unique_tmp_file_name = (char *)my_malloc(
      key_memory_rpl_slave_check_temp_dir, size_of_tmp_file_name, MYF(0));
  /*
    In the case of Multisource replication, the file create
    sometimes fail because of there is a race that a second SQL
    thread might create the same file and the creation fails.
    TO overcome this, we add a channel name to get a unique file name.
  */

  /* @TODO: dangerous. Prevent this buffer flow */
  snprintf(unique_tmp_file_name, size_of_tmp_file_name, "%s%s%s", tmp_file,
           channel_name, server_uuid);
  if ((fd = mysql_file_create(key_file_misc, unique_tmp_file_name, CREATE_MODE,
                              O_WRONLY | O_EXCL | O_NOFOLLOW, MYF(MY_WME))) < 0)
    DBUG_RETURN(1);

  /*
    Clean up.
   */
  mysql_file_close(fd, MYF(0));

  mysql_file_delete(key_file_misc, unique_tmp_file_name, MYF(0));
  my_free(unique_tmp_file_name);
  DBUG_RETURN(0);
}

/*
  Worker thread for the parallel execution of the replication events.
*/
extern "C" {
static void *handle_slave_worker(void *arg) {
  THD *thd; /* needs to be first for thread_stack */
  bool thd_added = false;
  int error = 0;
  Slave_worker *w = (Slave_worker *)arg;
  Relay_log_info *rli = w->c_rli;
  ulong purge_cnt = 0;
  ulonglong purge_size = 0;
  struct slave_job_item _item, *job_item = &_item;
  Global_THD_manager *thd_manager = Global_THD_manager::get_instance();
#ifdef HAVE_PSI_THREAD_INTERFACE
  struct PSI_thread *psi;
#endif

  my_thread_init();
  DBUG_ENTER("handle_slave_worker");

  thd = new THD;
  if (!thd) {
    LogErr(ERROR_LEVEL, ER_RPL_SLAVE_CANT_INITIALIZE_SLAVE_WORKER,
           rli->get_for_channel_str());
    goto err;
  }
  mysql_mutex_lock(&w->info_thd_lock);
  w->info_thd = thd;
  mysql_mutex_unlock(&w->info_thd_lock);
  thd->thread_stack = (char *)&thd;

#ifdef HAVE_PSI_THREAD_INTERFACE
  // save the instrumentation for worker thread in w->info_thd
  psi = PSI_THREAD_CALL(get_thread)();
  thd_set_psi(w->info_thd, psi);
#endif

  if (init_slave_thread(thd, SLAVE_THD_WORKER)) {
    // todo make SQL thread killed
    LogErr(ERROR_LEVEL, ER_RPL_SLAVE_CANT_INITIALIZE_SLAVE_WORKER,
           rli->get_for_channel_str());
    goto err;
  }
  thd->rli_slave = w;
  thd->init_query_mem_roots();

  if (channel_map.is_group_replication_channel_name(rli->get_channel())) {
    if (channel_map.is_group_replication_channel_name(rli->get_channel(),
                                                      true)) {
      thd->rpl_thd_ctx.set_rpl_channel_type(GR_APPLIER_CHANNEL);
    } else {
      thd->rpl_thd_ctx.set_rpl_channel_type(GR_RECOVERY_CHANNEL);
    }
  } else {
    thd->rpl_thd_ctx.set_rpl_channel_type(RPL_STANDARD_CHANNEL);
  }

  w->set_filter(rli->rpl_filter);

  if ((w->deferred_events_collecting = w->rpl_filter->is_on()))
    w->deferred_events = new Deferred_log_events();
  DBUG_ASSERT(thd->rli_slave->info_thd == thd);

  /* Set applier thread InnoDB priority */
  set_thd_tx_priority(thd, rli->get_thd_tx_priority());

  thd_manager->add_thd(thd);
  thd_added = true;

  if (w->update_is_transactional()) {
    rli->report(ERROR_LEVEL, ER_SLAVE_FATAL_ERROR,
                ER_THD(thd, ER_SLAVE_FATAL_ERROR),
                "Error checking if the worker repository is transactional.");
    goto err;
  }

  mysql_mutex_lock(&w->jobs_lock);
  w->running_status = Slave_worker::RUNNING;
  mysql_cond_signal(&w->jobs_cond);

  mysql_mutex_unlock(&w->jobs_lock);

  DBUG_ASSERT(thd->is_slave_error == 0);

  w->stats_exec_time = w->stats_read_time = 0;
  set_timespec_nsec(&w->ts_exec[0], 0);
  set_timespec_nsec(&w->ts_exec[1], 0);
  set_timespec_nsec(&w->stats_begin, 0);

  while (!error) {
    error = slave_worker_exec_job_group(w, rli);
  }

  /*
     Cleanup after an error requires clear_error() go first.
     Otherwise assert(!all) in binlog_rollback()
  */
  thd->clear_error();
  w->cleanup_context(thd, error);

  mysql_mutex_lock(&w->jobs_lock);

  while (de_queue(&w->jobs, job_item)) {
    purge_cnt++;
    purge_size += job_item->data->common_header->data_written;
    DBUG_ASSERT(job_item->data);
    delete job_item->data;
  }

  DBUG_ASSERT(w->jobs.len == 0);

  mysql_mutex_unlock(&w->jobs_lock);

  mysql_mutex_lock(&rli->pending_jobs_lock);
  rli->pending_jobs -= purge_cnt;
  rli->mts_pending_jobs_size -= purge_size;
  DBUG_ASSERT(rli->mts_pending_jobs_size < rli->mts_pending_jobs_size_max);

  mysql_mutex_unlock(&rli->pending_jobs_lock);

  /*
     In MTS case cleanup_after_session() has be called explicitly.
     TODO: to make worker thd be deleted before Slave_worker instance.
  */
  if (thd->rli_slave) {
    w->cleanup_after_session();
    thd->rli_slave = NULL;
  }
  mysql_mutex_lock(&w->jobs_lock);

  struct timespec stats_end;
  set_timespec_nsec(&stats_end, 0);
  DBUG_PRINT("info",
             ("Worker %lu statistics: "
              "events processed = %lu "
              "online time = %llu "
              "events exec time = %llu "
              "events read time = %llu "
              "hungry waits = %lu "
              "priv queue overfills = %llu ",
              w->id, w->events_done, diff_timespec(&stats_end, &w->stats_begin),
              w->stats_exec_time, w->stats_read_time, w->wq_empty_waits,
              w->jobs.waited_overfill));

  w->running_status = Slave_worker::NOT_RUNNING;
  mysql_cond_signal(&w->jobs_cond);  // famous last goodbye

  mysql_mutex_unlock(&w->jobs_lock);

err:

  if (thd) {
    /*
       The slave code is very bad. Notice that it is missing
       several clean up calls here. I've just added what was
       necessary to avoid valgrind errors.

       /Alfranio
    */
    thd->get_protocol_classic()->end_net();

    /*
      to avoid close_temporary_tables() closing temp tables as those
      are Coordinator's burden.
    */
    thd->system_thread = NON_SYSTEM_THREAD;
    thd->release_resources();

    THD_CHECK_SENTRY(thd);
    if (thd_added) thd_manager->remove_thd(thd);
    delete thd;
  }

  my_thread_end();
#ifndef HAVE_WOLFSSL
#if OPENSSL_VERSION_NUMBER < 0x10100000L
  ERR_remove_thread_state(0);
#endif /* OPENSSL_VERSION_NUMBER < 0x10100000L */
#endif /* HAVE_WOLFSSL */
  my_thread_exit(0);
  DBUG_RETURN(0);
}
}  // extern "C"

/**
   Orders jobs by comparing relay log information.
*/

int mts_event_coord_cmp(LOG_POS_COORD *id1, LOG_POS_COORD *id2) {
  longlong filecmp = strcmp(id1->file_name, id2->file_name);
  longlong poscmp = id1->pos - id2->pos;
  return (filecmp < 0
              ? -1
              : (filecmp > 0 ? 1 : (poscmp < 0 ? -1 : (poscmp > 0 ? 1 : 0))));
}

bool mts_recovery_groups(Relay_log_info *rli) {
  Log_event *ev = NULL;
  bool is_error = false;
  bool flag_group_seen_begin = false;
  uint recovery_group_cnt = 0;
  bool not_reached_commit = true;

  // Value-initialization, to avoid compiler warnings on push_back.
  Slave_job_group job_worker = Slave_job_group();

  LOG_INFO linfo;
  my_off_t offset = 0;
  MY_BITMAP *groups = &rli->recovery_groups;
  THD *thd = current_thd;

  DBUG_ENTER("mts_recovery_groups");

  DBUG_ASSERT(rli->slave_parallel_workers == 0);

  /*
     Although mts_recovery_groups() is reentrant it returns
     early if the previous invocation raised any bit in
     recovery_groups bitmap.
  */
  if (rli->is_mts_recovery()) DBUG_RETURN(0);

  /*
    Parallel applier recovery is based on master log name and
    position, on Group Replication we have several masters what
    makes impossible to recover parallel applier from that information.
    Since we always have GTID_MODE=ON on Group Replication, we can
    ignore the positions completely, seek the current relay log to the
    beginning and start from there. Already applied transactions will be
    skipped due to GTIDs auto skip feature and applier will resume from
    the last applied transaction.
  */
  if (channel_map.is_group_replication_channel_name(rli->get_channel(), true)) {
    rli->recovery_parallel_workers = 0;
    rli->mts_recovery_group_cnt = 0;
    rli->set_group_relay_log_pos(BIN_LOG_HEADER_SIZE);
    DBUG_RETURN(0);
  }

  /*
    Save relay log position to compare with worker's position.
  */
  LOG_POS_COORD cp = {(char *)rli->get_group_master_log_name(),
                      rli->get_group_master_log_pos()};

  /*
    Gathers information on valuable workers and stores it in
    above_lwm_jobs in asc ordered by the master binlog coordinates.
  */
  Prealloced_array<Slave_job_group, 16> above_lwm_jobs(PSI_NOT_INSTRUMENTED);
  above_lwm_jobs.reserve(rli->recovery_parallel_workers);

  /*
    When info tables are used and autocommit= 0 we force a new
    transaction start to avoid table access deadlocks when START SLAVE
    is executed after STOP SLAVE with MTS enabled.
  */
  if (is_autocommit_off_and_infotables(thd))
    if (trans_begin(thd)) goto err;

  for (uint id = 0; id < rli->recovery_parallel_workers; id++) {
    Slave_worker *worker =
        Rpl_info_factory::create_worker(opt_rli_repository_id, id, rli, true);

    if (!worker) {
      if (is_autocommit_off_and_infotables(thd)) trans_rollback(thd);
      goto err;
    }

    LOG_POS_COORD w_last = {
        const_cast<char *>(worker->get_group_master_log_name()),
        worker->get_group_master_log_pos()};
    if (mts_event_coord_cmp(&w_last, &cp) > 0) {
      /*
        Inserts information into a dynamic array for further processing.
        The jobs/workers are ordered by the last checkpoint positions
        workers have seen.
      */
      job_worker.worker = worker;
      job_worker.checkpoint_log_pos = worker->checkpoint_master_log_pos;
      job_worker.checkpoint_log_name = worker->checkpoint_master_log_name;

      above_lwm_jobs.push_back(job_worker);
    } else {
      /*
        Deletes the worker because its jobs are included in the latest
        checkpoint.
      */
      delete worker;
    }
  }

  /*
    When info tables are used and autocommit= 0 we force transaction
    commit to avoid table access deadlocks when START SLAVE is executed
    after STOP SLAVE with MTS enabled.
  */
  if (is_autocommit_off_and_infotables(thd))
    if (trans_commit(thd)) goto err;

  /*
    In what follows, the group Recovery Bitmap is constructed.

     seek(lwm);

     while(w= next(above_lwm_w))
       do
         read G
         if G == w->last_comm
           w.B << group_cnt++;
           RB |= w.B;
            break;
         else
           group_cnt++;
        while(!eof);
        continue;
  */
  DBUG_ASSERT(!rli->recovery_groups_inited);

  if (!above_lwm_jobs.empty()) {
    bitmap_init(groups, NULL, MTS_MAX_BITS_IN_GROUP, false);
    rli->recovery_groups_inited = true;
    bitmap_clear_all(groups);
  }
  rli->mts_recovery_group_cnt = 0;
  for (Slave_job_group *jg = above_lwm_jobs.begin(); jg != above_lwm_jobs.end();
       ++jg) {
    Slave_worker *w = jg->worker;
    LOG_POS_COORD w_last = {const_cast<char *>(w->get_group_master_log_name()),
                            w->get_group_master_log_pos()};

    LogErr(INFORMATION_LEVEL,
           ER_RPL_MTS_GROUP_RECOVERY_RELAY_LOG_INFO_FOR_WORKER, w->id,
           w->get_group_relay_log_name(), w->get_group_relay_log_pos(),
           w->get_group_master_log_name(), w->get_group_master_log_pos());

    recovery_group_cnt = 0;
    not_reached_commit = true;
    if (rli->relay_log.find_log_pos(&linfo, rli->get_group_relay_log_name(),
                                    1)) {
      LogErr(ERROR_LEVEL, ER_RPL_ERROR_LOOKING_FOR_LOG,
             rli->get_group_relay_log_name());
      goto err;
    }
    offset = rli->get_group_relay_log_pos();

    Relaylog_file_reader relaylog_file_reader(opt_slave_sql_verify_checksum);

    for (int checking = 0; not_reached_commit; checking++) {
      if (relaylog_file_reader.open(linfo.log_file_name, offset)) {
        LogErr(ERROR_LEVEL, ER_BINLOG_FILE_OPEN_FAILED,
               relaylog_file_reader.get_error_str());
        goto err;
      }

      while (not_reached_commit &&
             (ev = relaylog_file_reader.read_event_object())) {
        DBUG_ASSERT(ev->is_valid());

        if (ev->get_type_code() == binary_log::ROTATE_EVENT ||
            ev->get_type_code() == binary_log::FORMAT_DESCRIPTION_EVENT ||
            ev->get_type_code() == binary_log::PREVIOUS_GTIDS_LOG_EVENT ||
            ev->get_type_code() == binary_log::START_ENCRYPTION_EVENT) {
          delete ev;
          ev = NULL;
          continue;
        }

        DBUG_PRINT(
            "mts",
            ("Event Recoverying relay log info "
             "group_mster_log_name %s, event_master_log_pos %llu type code %u.",
             linfo.log_file_name, ev->common_header->log_pos,
             ev->get_type_code()));

        if (ev->starts_group()) {
          flag_group_seen_begin = true;
        } else if ((ev->ends_group() || !flag_group_seen_begin) &&
                   !is_gtid_event(ev)) {
          int ret = 0;
          LOG_POS_COORD ev_coord = {(char *)rli->get_group_master_log_name(),
                                    ev->common_header->log_pos};
          flag_group_seen_begin = false;
          recovery_group_cnt++;

          LogErr(INFORMATION_LEVEL, ER_RPL_MTS_GROUP_RECOVERY_RELAY_LOG_INFO,
                 rli->get_group_master_log_name(), ev->common_header->log_pos);
          if ((ret = mts_event_coord_cmp(&ev_coord, &w_last)) == 0) {
#ifndef DBUG_OFF
            for (uint i = 0; i <= w->worker_checkpoint_seqno; i++) {
              if (bitmap_is_set(&w->group_executed, i))
                DBUG_PRINT("mts", ("Bit %u is set.", i));
              else
                DBUG_PRINT("mts", ("Bit %u is not set.", i));
            }
#endif
            DBUG_PRINT("mts",
                       ("Doing a shift ini(%lu) end(%lu).",
                        (w->worker_checkpoint_seqno + 1) - recovery_group_cnt,
                        w->worker_checkpoint_seqno));

            for (uint i = (w->worker_checkpoint_seqno + 1) - recovery_group_cnt,
                      j = 0;
                 i <= w->worker_checkpoint_seqno; i++, j++) {
              if (bitmap_is_set(&w->group_executed, i)) {
                DBUG_PRINT("mts", ("Setting bit %u.", j));
                bitmap_fast_test_and_set(groups, j);
              }
            }
            not_reached_commit = false;
          } else
            DBUG_ASSERT(ret < 0);
        }
        delete ev;
        ev = NULL;
      }

      relaylog_file_reader.close();
      offset = BIN_LOG_HEADER_SIZE;
      if (not_reached_commit && rli->relay_log.find_next_log(&linfo, 1)) {
        LogErr(ERROR_LEVEL, ER_RPL_CANT_FIND_FOLLOWUP_FILE,
               linfo.log_file_name);
        goto err;
      }
    }

    rli->mts_recovery_group_cnt =
        (rli->mts_recovery_group_cnt < recovery_group_cnt
             ? recovery_group_cnt
             : rli->mts_recovery_group_cnt);
  }

  DBUG_ASSERT(!rli->recovery_groups_inited ||
              rli->mts_recovery_group_cnt <= groups->n_bits);

  goto end;
err:
  is_error = true;
end:

  for (Slave_job_group *jg = above_lwm_jobs.begin(); jg != above_lwm_jobs.end();
       ++jg) {
    delete jg->worker;
  }

  if (rli->mts_recovery_group_cnt == 0) rli->clear_mts_recovery_groups();

  DBUG_RETURN(is_error);
}

bool mts_checkpoint_routine(Relay_log_info *rli, bool force) {
  ulong cnt;
  bool error = false;
  time_t ts = 0;

  DBUG_ENTER("checkpoint_routine");

#ifndef DBUG_OFF
  if (DBUG_EVALUATE_IF("check_slave_debug_group", 1, 0)) {
    if (!rli->gaq->count_done(rli)) DBUG_RETURN(false);
  }
  DBUG_EXECUTE_IF("mts_checkpoint", {
    const char act[] = "now signal mts_checkpoint_start";
    DBUG_ASSERT(!debug_sync_set_action(rli->info_thd, STRING_WITH_LEN(act)));
  };);
#endif

#ifndef DBUG_OFF
  /*
    rli->checkpoint_group can have two possible values due to
    two possible status of the last (being scheduled) group.
  */
<<<<<<< HEAD
  const bool precondition =
      !rli->gaq->full() ||
      ((rli->checkpoint_seqno == rli->checkpoint_group - 1 &&
        (rli->mts_group_status == Relay_log_info::MTS_IN_GROUP ||
         rli->mts_group_status == Relay_log_info::MTS_KILLED_GROUP)) ||
       rli->checkpoint_seqno == rli->checkpoint_group);
  if (!precondition) {
    fprintf(stderr, "rli->gaq->full() = %d\n", rli->gaq->full());
    fprintf(stderr, "rli->checkpoint_seqno = %u\n", rli->checkpoint_seqno);
    fprintf(stderr, "rli->checkpoint_group = %u\n", rli->checkpoint_group);
    fprintf(stderr, "rli->mts_group_status = %d\n", rli->mts_group_status);
    DBUG_ASSERT(precondition);
  }
#endif
=======
  DBUG_ASSERT(!rli->gaq->full() ||
              ((rli->rli_checkpoint_seqno == rli->checkpoint_group - 1 &&
                (rli->mts_group_status == Relay_log_info::MTS_IN_GROUP ||
                 rli->mts_group_status == Relay_log_info::MTS_KILLED_GROUP)) ||
               rli->rli_checkpoint_seqno == rli->checkpoint_group));
>>>>>>> 8e797a5d

  do {
    if (!is_mts_db_partitioned(rli)) mysql_mutex_lock(&rli->mts_gaq_LOCK);

    cnt = rli->gaq->move_queue_head(&rli->workers);

    if (!is_mts_db_partitioned(rli)) mysql_mutex_unlock(&rli->mts_gaq_LOCK);
#ifndef DBUG_OFF
    if (DBUG_EVALUATE_IF("check_slave_debug_group", 1, 0) &&
        cnt != opt_mts_checkpoint_period)
      LogErr(ERROR_LEVEL, ER_RPL_MTS_CHECKPOINT_PERIOD_DIFFERS_FROM_CNT);
#endif
  } while (!sql_slave_killed(rli->info_thd, rli) && cnt == 0 && force &&
           !DBUG_EVALUATE_IF("check_slave_debug_group", 1, 0) &&
           (my_sleep(rli->mts_coordinator_basic_nap), 1));
  /*
    This checks how many consecutive jobs where processed.
    If this value is different than zero the checkpoint
    routine can proceed. Otherwise, there is nothing to be
    done.
  */
  if (cnt == 0) goto end;

  /*
     The workers have completed  cnt jobs from the gaq. This means that we
     should increment C->jobs_done by cnt.
   */
  if (!is_mts_worker(rli->info_thd) && !is_mts_db_partitioned(rli)) {
    DBUG_PRINT("info", ("jobs_done this itr=%ld", cnt));
    static_cast<Mts_submode_logical_clock *>(rli->current_mts_submode)
        ->jobs_done += cnt;
  }

  /* TODO:
     to turn the least occupied selection in terms of jobs pieces
  */
  for (Slave_worker **it = rli->workers.begin(); it != rli->workers.begin();
       ++it) {
    Slave_worker *w_i = *it;
    rli->least_occupied_workers[w_i->id] = w_i->jobs.len;
  };
  std::sort(rli->least_occupied_workers.begin(),
            rli->least_occupied_workers.end());

  mysql_mutex_lock(&rli->data_lock);

  /*
    "Coordinator::commit_positions"

    rli->gaq->lwm has been updated in move_queue_head() and
    to contain all but rli->group_master_log_name which
    is altered solely by Coordinator at special checkpoints.
  */
  rli->set_group_master_log_pos(rli->gaq->lwm.group_master_log_pos);
  rli->set_group_relay_log_pos(rli->gaq->lwm.group_relay_log_pos);
  DBUG_PRINT(
      "mts",
      ("New checkpoint %llu %llu %s", rli->gaq->lwm.group_master_log_pos,
       rli->gaq->lwm.group_relay_log_pos, rli->gaq->lwm.group_relay_log_name));

  if (rli->gaq->lwm.group_relay_log_name[0] != 0)
    rli->set_group_relay_log_name(rli->gaq->lwm.group_relay_log_name);

  /*
     todo: uncomment notifies when UNTIL will be supported

     rli->notify_group_master_log_name_update();
     rli->notify_group_relay_log_name_update();

     Todo: optimize with if (wait_flag) broadcast
         waiter: set wait_flag; waits....; drops wait_flag;
  */

  error = rli->flush_info(true);

  mysql_cond_broadcast(&rli->data_cond);
  mysql_mutex_unlock(&rli->data_lock);

  /*
    We need to ensure that this is never called at this point when
    cnt is zero. This value means that the checkpoint information
    will be completely reset.
  */

  /*
    Update the rli->last_master_timestamp for reporting correct
    Seconds_behind_master.

    If GAQ is empty, set it to zero.
    Else, update it with the timestamp of the first job of the Slave_job_queue
    which was assigned in the Log_event::get_slave_worker() function.
  */
  ts = rli->gaq->empty()
           ? 0
           : reinterpret_cast<Slave_job_group *>(rli->gaq->head_queue())->ts;
  rli->reset_notified_checkpoint(cnt, ts, true);
  /* end-of "Coordinator::"commit_positions" */

end:
  error = error || rli->info_thd->killed != THD::NOT_KILLED;
#ifndef DBUG_OFF
  if (DBUG_EVALUATE_IF("check_slave_debug_group", 1, 0)) DBUG_SUICIDE();
  DBUG_EXECUTE_IF("mts_checkpoint", {
    const char act[] = "now signal mts_checkpoint_end";
    DBUG_ASSERT(!debug_sync_set_action(rli->info_thd, STRING_WITH_LEN(act)));
  };);
#endif
  set_timespec_nsec(&rli->last_clock, 0);

  DBUG_RETURN(error);
}

/**
   Instantiation of a Slave_worker and forking out a single Worker thread.

   @param  rli  Coordinator's Relay_log_info pointer
   @param  i    identifier of the Worker

   @return 0 suppress or 1 if fails
*/
static int slave_start_single_worker(Relay_log_info *rli, ulong i) {
  int error = 0;
  my_thread_handle th;
  Slave_worker *w = NULL;

  mysql_mutex_assert_owner(&rli->run_lock);

  if (!(w = Rpl_info_factory::create_worker(opt_rli_repository_id, i, rli,
                                            false))) {
    LogErr(ERROR_LEVEL, ER_RPL_SLAVE_WORKER_THREAD_CREATION_FAILED,
           rli->get_for_channel_str());
    error = 1;
    goto err;
  }

  if (w->init_worker(rli, i)) {
    LogErr(ERROR_LEVEL, ER_RPL_SLAVE_WORKER_THREAD_CREATION_FAILED,
           rli->get_for_channel_str());
    error = 1;
    goto err;
  }

  // We assume that workers are added in sequential order here.
  DBUG_ASSERT(i == rli->workers.size());
  if (i >= rli->workers.size()) rli->workers.resize(i + 1);
  rli->workers[i] = w;

  if (DBUG_EVALUATE_IF("mts_worker_thread_fails", i == 1, 0) ||
      (error =
           mysql_thread_create(key_thread_slave_worker, &th, &connection_attrib,
                               handle_slave_worker, (void *)w))) {
    LogErr(ERROR_LEVEL, ER_RPL_SLAVE_WORKER_THREAD_CREATION_FAILED_WITH_ERRNO,
           rli->get_for_channel_str(), error);
    error = 1;
    goto err;
  }

  mysql_mutex_lock(&w->jobs_lock);
  if (w->running_status == Slave_worker::NOT_RUNNING)
    mysql_cond_wait(&w->jobs_cond, &w->jobs_lock);
  mysql_mutex_unlock(&w->jobs_lock);
  // Least occupied inited with zero
  {
    ulong jobs_len = w->jobs.len;
    rli->least_occupied_workers.push_back(jobs_len);
  }
err:
  if (error && w) {
    // Free the current submode object
    delete w->current_mts_submode;
    w->current_mts_submode = 0;
    delete w;
    /*
      Any failure after array inserted must follow with deletion
      of just created item.
    */
    if (rli->workers.size() == i + 1) rli->workers.erase(i);
  }
  return error;
}

/**
   Initialization of the central rli members for Coordinator's role,
   communication channels such as Assigned Partition Hash (APH),
   and starting the Worker pool.

   @param rli             Pointer to Coordinator's Relay_log_info instance.
   @param n               Number of configured Workers in the upcoming session.
   @param[out] mts_inited If the initialization processed was started.

   @return 0         success
           non-zero  as failure
*/
static int slave_start_workers(Relay_log_info *rli, ulong n, bool *mts_inited) {
  uint i;
  int error = 0;
  /**
    gtid_monitoring_info must be cleared when MTS is enabled or
    workers_copy_pfs has elements
  */
  bool clear_gtid_monitoring_info = false;

  mysql_mutex_assert_owner(&rli->run_lock);

  if (n == 0 && rli->mts_recovery_group_cnt == 0) {
    rli->workers.clear();
    rli->clear_processing_trx();
    goto end;
  }

  *mts_inited = true;

  /*
    The requested through argument number of Workers can be different
     from the previous time which ended with an error. Thereby
     the effective number of configured Workers is max of the two.
  */
  rli->init_workers(max(n, rli->recovery_parallel_workers));

  rli->last_assigned_worker = NULL;  // associated with curr_group_assigned
  // Least_occupied_workers array to hold items size of Slave_jobs_queue::len
  rli->least_occupied_workers.resize(n);

  /*
     GAQ  queue holds seqno:s of scheduled groups. C polls workers in
     @c opt_mts_checkpoint_period to update GAQ (see @c next_event())
     The length of GAQ is set to be equal to checkpoint_group.
     Notice, the size matters for mts_checkpoint_routine's progress loop.
  */

  rli->gaq = new Slave_committed_queue(rli->checkpoint_group, n);
  if (!rli->gaq->inited) return 1;

  // length of WQ is actually constant though can be made configurable
  rli->mts_slave_worker_queue_len_max = mts_slave_worker_queue_len_max;
  rli->mts_pending_jobs_size = 0;
  rli->mts_pending_jobs_size_max = ::opt_mts_pending_jobs_size_max;
  rli->mts_wq_underrun_w_id = MTS_WORKER_UNDEF;
  rli->mts_wq_excess_cnt = 0;
  rli->mts_wq_overrun_cnt = 0;
  rli->mts_wq_oversize = false;
  rli->mts_coordinator_basic_nap = mts_coordinator_basic_nap;
  rli->mts_worker_underrun_level = mts_worker_underrun_level;
  rli->curr_group_seen_begin = rli->curr_group_seen_gtid = false;
  rli->curr_group_isolated = false;
  rli->rli_checkpoint_seqno = 0;
  rli->mts_last_online_stat = my_time(0);
  rli->mts_group_status = Relay_log_info::MTS_NOT_IN_GROUP;
  clear_gtid_monitoring_info = true;

  if (init_hash_workers(rli))  // MTS: mapping_db_to_worker
  {
    LogErr(ERROR_LEVEL, ER_RPL_SLAVE_FAILED_TO_INIT_PARTITIONS_HASH);
    error = 1;
    goto err;
  }

  for (i = 0; i < n; i++) {
    if ((error = slave_start_single_worker(rli, i))) goto err;
    rli->slave_parallel_workers++;
  }

end:
  /*
    Free the buffer that was being used to report worker's status through
    the table performance_schema.table_replication_applier_status_by_worker
    between stop slave and next start slave.
  */
  for (int i = static_cast<int>(rli->workers_copy_pfs.size()) - 1; i >= 0;
       i--) {
    delete rli->workers_copy_pfs[i];
    if (!clear_gtid_monitoring_info) clear_gtid_monitoring_info = true;
  }
  rli->workers_copy_pfs.clear();

  // Effective end of the recovery right now when there is no gaps
  if (!error && rli->mts_recovery_group_cnt == 0) {
    if ((error = rli->mts_finalize_recovery()))
      (void)Rpl_info_factory::reset_workers(rli);
    if (!error) error = rli->flush_info(true);
  }

err:
  if (clear_gtid_monitoring_info) rli->clear_gtid_monitoring_info();
  return error;
}

/*
   Ending Worker threads.

   Not in case Coordinator is killed itself, it first waits for
   Workers have finished their assignements, and then updates checkpoint.
   Workers are notified with setting KILLED status
   and waited for their acknowledgment as specified by
   worker's running_status.
   Coordinator finalizes with its MTS running status to reset few objects.
*/
static void slave_stop_workers(Relay_log_info *rli, bool *mts_inited) {
  THD *thd = rli->info_thd;

  if (!*mts_inited)
    return;
  else if (rli->slave_parallel_workers == 0)
    goto end;

  /*
    If request for stop slave is received notify worker
    to stop.
  */
  // Initialize worker exit count and max_updated_index to 0 during each stop.
  rli->exit_counter = 0;
  rli->max_updated_index = (rli->until_condition != Relay_log_info::UNTIL_NONE)
                               ? rli->mts_groups_assigned
                               : 0;
  if (!rli->workers.empty()) {
    for (int i = static_cast<int>(rli->workers.size()) - 1; i >= 0; i--) {
      Slave_worker *w = rli->workers[i];
      struct slave_job_item item = {NULL, 0, 0};
      struct slave_job_item *job_item = &item;
      mysql_mutex_lock(&w->jobs_lock);

      if (w->running_status != Slave_worker::RUNNING) {
        mysql_mutex_unlock(&w->jobs_lock);
        continue;
      }

      w->running_status = Slave_worker::STOP;
      (void)set_max_updated_index_on_stop(w, job_item);
      mysql_cond_signal(&w->jobs_cond);

      mysql_mutex_unlock(&w->jobs_lock);

      DBUG_PRINT("info", ("Notifying worker %lu%s to exit, thd %p", w->id,
                          w->get_for_channel_str(), w->info_thd));
    }
  }
  thd_proc_info(thd, "Waiting for workers to exit");

  for (Slave_worker **it = rli->workers.begin(); it != rli->workers.end();
       ++it) {
    Slave_worker *w = *it;
    mysql_mutex_lock(&w->jobs_lock);
    while (w->running_status != Slave_worker::NOT_RUNNING) {
      PSI_stage_info old_stage;
      DBUG_ASSERT(w->running_status == Slave_worker::ERROR_LEAVING ||
                  w->running_status == Slave_worker::STOP ||
                  w->running_status == Slave_worker::STOP_ACCEPTED);

      thd->ENTER_COND(&w->jobs_cond, &w->jobs_lock,
                      &stage_slave_waiting_workers_to_exit, &old_stage);
      mysql_cond_wait(&w->jobs_cond, &w->jobs_lock);
      mysql_mutex_unlock(&w->jobs_lock);
      thd->EXIT_COND(&old_stage);
      mysql_mutex_lock(&w->jobs_lock);
    }
    mysql_mutex_unlock(&w->jobs_lock);
  }

  for (Slave_worker **it = rli->workers.begin(); it != rli->workers.end();
       ++it) {
    Slave_worker *w = *it;

    /*
      Make copies for reporting through the performance schema tables.
      This is preserved until the next START SLAVE.
    */
    Slave_worker *worker_copy = new Slave_worker(
        NULL
#ifdef HAVE_PSI_INTERFACE
        ,
        &key_relay_log_info_run_lock, &key_relay_log_info_data_lock,
        &key_relay_log_info_sleep_lock, &key_relay_log_info_thd_lock,
        &key_relay_log_info_data_cond, &key_relay_log_info_start_cond,
        &key_relay_log_info_stop_cond, &key_relay_log_info_sleep_cond
#endif
        ,
        w->id, rli->get_channel());
    worker_copy->copy_values_for_PFS(w->id, w->running_status, w->info_thd,
                                     w->last_error(),
                                     w->get_gtid_monitoring_info());
    rli->workers_copy_pfs.push_back(worker_copy);
  }

  /// @todo: consider to propagate an error out of the function
  if (thd->killed == THD::NOT_KILLED) (void)mts_checkpoint_routine(rli, false);

  while (!rli->workers.empty()) {
    Slave_worker *w = rli->workers.back();
    // Free the current submode object
    delete w->current_mts_submode;
    w->current_mts_submode = 0;
    rli->workers.pop_back();
    delete w;
  }
  struct timespec stats_end;
  set_timespec_nsec(&stats_end, 0);

  DBUG_PRINT(
      "info",
      ("Total MTS session statistics: "
       "events processed = %llu; "
       "online time = %llu "
       "worker queues filled over overrun level = %lu "
       "waited due a Worker queue full = %lu "
       "waited due the total size = %lu "
       "total wait at clock conflicts = %llu "
       "found (count) workers occupied = %lu "
       "waited when workers occupied = %llu",
       rli->mts_events_assigned, diff_timespec(&stats_end, &rli->stats_begin),
       rli->mts_wq_overrun_cnt, rli->mts_wq_overfill_cnt,
       rli->wq_size_waits_cnt, rli->mts_total_wait_overlap.load(),
       rli->mts_wq_no_underrun_cnt, rli->mts_total_wait_worker_avail));

  DBUG_ASSERT(rli->pending_jobs == 0);
  DBUG_ASSERT(rli->mts_pending_jobs_size == 0);

end:
  rli->mts_group_status = Relay_log_info::MTS_NOT_IN_GROUP;
  destroy_hash_workers(rli);
  delete rli->gaq;
  rli->least_occupied_workers.clear();

  // Destroy buffered events of the current group prior to exit.
  for (uint i = 0; i < rli->curr_group_da.size(); i++)
    delete rli->curr_group_da[i].data;
  rli->curr_group_da.clear();  // GCDA

  rli->curr_group_assigned_parts.clear();  // GCAP
  rli->deinit_workers();
  rli->workers_array_initialized = false;
  rli->slave_parallel_workers = 0;

  *mts_inited = false;
}

/**
  Slave SQL thread entry point.

  @param arg Pointer to Relay_log_info object that holds information
  for the SQL thread.

  @return Always 0.
*/
extern "C" void *handle_slave_sql(void *arg) {
  THD *thd; /* needs to be first for thread_stack */
  bool thd_added = false;
  char llbuff[22], llbuff1[22];
  char saved_log_name[FN_REFLEN];
  char saved_master_log_name[FN_REFLEN];
  my_off_t saved_log_pos = 0;
  my_off_t saved_master_log_pos = 0;
  my_off_t saved_skip = 0;

  Relay_log_info *rli = ((Master_info *)arg)->rli;
  const char *errmsg;
  longlong slave_errno = 0;
  bool mts_inited = false;
  Global_THD_manager *thd_manager = Global_THD_manager::get_instance();
  Commit_order_manager *commit_order_mngr = NULL;
  Rpl_applier_reader applier_reader(rli);

  // needs to call my_thread_init(), otherwise we get a coredump in DBUG_ stuff
  my_thread_init();
  DBUG_ENTER("handle_slave_sql");

  DBUG_ASSERT(rli->inited);
  mysql_mutex_lock(&rli->run_lock);
  DBUG_ASSERT(!rli->slave_running);
  errmsg = 0;
#ifndef DBUG_OFF
  rli->events_until_exit = abort_slave_event_count;
#endif

  thd = new THD;                     // note that contructor of THD uses DBUG_ !
  thd->thread_stack = (char *)&thd;  // remember where our stack is
  mysql_mutex_lock(&rli->info_thd_lock);
  rli->info_thd = thd;

#ifdef HAVE_PSI_THREAD_INTERFACE
  // save the instrumentation for SQL thread in rli->info_thd
  struct PSI_thread *psi = PSI_THREAD_CALL(get_thread)();
  thd_set_psi(rli->info_thd, psi);
#endif

  if (rli->channel_mts_submode != MTS_PARALLEL_TYPE_DB_NAME)
    rli->current_mts_submode = new Mts_submode_logical_clock();
  else
    rli->current_mts_submode = new Mts_submode_database();

  if (opt_slave_preserve_commit_order && rli->opt_slave_parallel_workers > 0 &&
      opt_bin_log && opt_log_slave_updates)
    commit_order_mngr =
        new Commit_order_manager(rli->opt_slave_parallel_workers);

  rli->set_commit_order_manager(commit_order_mngr);

  if (channel_map.is_group_replication_channel_name(rli->get_channel())) {
    if (channel_map.is_group_replication_channel_name(rli->get_channel(),
                                                      true)) {
      thd->rpl_thd_ctx.set_rpl_channel_type(GR_APPLIER_CHANNEL);
    } else {
      thd->rpl_thd_ctx.set_rpl_channel_type(GR_RECOVERY_CHANNEL);
    }
  } else {
    thd->rpl_thd_ctx.set_rpl_channel_type(RPL_STANDARD_CHANNEL);
  }

  mysql_mutex_unlock(&rli->info_thd_lock);

  /* Inform waiting threads that slave has started */
  rli->slave_run_id++;
  rli->slave_running = 1;
  rli->reported_unsafe_warning = false;
  rli->sql_thread_kill_accepted = false;

  if (init_slave_thread(thd, SLAVE_THD_SQL)) {
    /*
      TODO: this is currently broken - slave start and change master
      will be stuck if we fail here
    */
    mysql_cond_broadcast(&rli->start_cond);
    mysql_mutex_unlock(&rli->run_lock);
    rli->report(ERROR_LEVEL, ER_SLAVE_FATAL_ERROR,
                ER_THD(thd, ER_SLAVE_FATAL_ERROR),
                "Failed during slave thread initialization");
    goto err;
  }
  thd->init_query_mem_roots();

  if ((rli->deferred_events_collecting = rli->rpl_filter->is_on()))
    rli->deferred_events = new Deferred_log_events();
  thd->rli_slave = rli;
  DBUG_ASSERT(thd->rli_slave->info_thd == thd);

  thd->temporary_tables = rli->save_temporary_tables;  // restore temp tables
  set_thd_in_use_temporary_tables(
      rli);  // (re)set sql_thd in use for saved temp tables
  /* Set applier thread InnoDB priority */
  set_thd_tx_priority(thd, rli->get_thd_tx_priority());

  thd_manager->add_thd(thd);
  thd_added = true;

  rli->stats_exec_time = rli->stats_read_time = 0;
  set_timespec_nsec(&rli->ts_exec[0], 0);
  set_timespec_nsec(&rli->ts_exec[1], 0);
  set_timespec_nsec(&rli->stats_begin, 0);

  if (RUN_HOOK(binlog_relay_io, applier_start, (thd, rli->mi))) {
    mysql_cond_broadcast(&rli->start_cond);
    mysql_mutex_unlock(&rli->run_lock);
    rli->report(ERROR_LEVEL, ER_SLAVE_FATAL_ERROR,
                ER_THD(thd, ER_SLAVE_FATAL_ERROR),
                "Failed to run 'applier_start' hook");
    goto err;
  }

  /* MTS: starting the worker pool */
  if (slave_start_workers(rli, rli->opt_slave_parallel_workers, &mts_inited) !=
      0) {
    mysql_cond_broadcast(&rli->start_cond);
    mysql_mutex_unlock(&rli->run_lock);
    rli->report(ERROR_LEVEL, ER_SLAVE_FATAL_ERROR,
                ER_THD(thd, ER_SLAVE_FATAL_ERROR),
                "Failed during slave workers initialization");
    goto err;
  }
  /*
    We are going to set slave_running to 1. Assuming slave I/O thread is
    alive and connected, this is going to make Seconds_Behind_Master be 0
    i.e. "caught up". Even if we're just at start of thread. Well it's ok, at
    the moment we start we can think we are caught up, and the next second we
    start receiving data so we realize we are not caught up and
    Seconds_Behind_Master grows. No big deal.
  */
  rli->abort_slave = 0;

  /*
    Reset errors for a clean start (otherwise, if the master is idle, the SQL
    thread may execute no Query_log_event, so the error will remain even
    though there's no problem anymore). Do not reset the master timestamp
    (imagine the slave has caught everything, the STOP SLAVE and START SLAVE:
    as we are not sure that we are going to receive a query, we want to
    remember the last master timestamp (to say how many seconds behind we are
    now.
    But the master timestamp is reset by RESET SLAVE & CHANGE MASTER.
  */
  rli->clear_error();
  if (rli->workers_array_initialized) {
    for (size_t i = 0; i < rli->get_worker_count(); i++) {
      rli->get_worker(i)->clear_error();
    }
  }

  if (rli->update_is_transactional()) {
    mysql_cond_broadcast(&rli->start_cond);
    mysql_mutex_unlock(&rli->run_lock);
    rli->report(ERROR_LEVEL, ER_SLAVE_FATAL_ERROR,
                ER_THD(thd, ER_SLAVE_FATAL_ERROR),
                "Error checking if the relay log repository is transactional.");
    goto err;
  }

  if (!rli->is_transactional())
    rli->report(WARNING_LEVEL, 0,
                "If a crash happens this configuration does not guarantee that "
                "the relay "
                "log info will be consistent");

  mysql_mutex_unlock(&rli->run_lock);
  mysql_cond_broadcast(&rli->start_cond);

  DEBUG_SYNC(thd, "after_start_slave");

  // tell the I/O thread to take relay_log_space_limit into account from now on
  mysql_mutex_lock(&rli->log_space_lock);
  rli->ignore_log_space_limit = 0;
  mysql_mutex_unlock(&rli->log_space_lock);
  rli->trans_retries = 0;  // start from "no error"
  DBUG_PRINT("info", ("rli->trans_retries: %lu", rli->trans_retries));

  if (applier_reader.open(&errmsg)) {
    rli->report(ERROR_LEVEL, ER_SLAVE_FATAL_ERROR, "%s", errmsg);
    goto err;
  }

  THD_CHECK_SENTRY(thd);
  DBUG_ASSERT(rli->info_thd == thd);

  DBUG_PRINT("master_info", ("log_file_name: %s  position: %s",
                             rli->get_group_master_log_name(),
                             llstr(rli->get_group_master_log_pos(), llbuff)));
  LogErr(INFORMATION_LEVEL, ER_RPL_SLAVE_SQL_THREAD_STARTING,
         rli->get_for_channel_str(), rli->get_rpl_log_name(),
         llstr(rli->get_group_master_log_pos(), llbuff),
         rli->get_group_relay_log_name(),
         llstr(rli->get_group_relay_log_pos(), llbuff1));

  if (check_temp_dir(rli->slave_patternload_file, rli->get_channel())) {
    rli->report(ERROR_LEVEL, thd->get_stmt_da()->mysql_errno(),
                "Unable to use slave's temporary directory %s - %s",
                slave_load_tmpdir, thd->get_stmt_da()->message_text());
    goto err;
  }

  /* execute init_slave variable */
  if (opt_init_slave.length) {
    execute_init_command(thd, &opt_init_slave, &LOCK_sys_init_slave);
    if (thd->is_slave_error) {
      rli->report(ERROR_LEVEL, ER_SERVER_SLAVE_INIT_QUERY_FAILED,
                  ER_THD(current_thd, ER_SERVER_SLAVE_INIT_QUERY_FAILED),
                  thd->get_stmt_da()->mysql_errno(),
                  thd->get_stmt_da()->message_text());
      goto err;
    }
  }

  /*
    First check until condition - probably there is nothing to execute. We
    do not want to wait for next event in this case.
  */
  mysql_mutex_lock(&rli->data_lock);
  if (rli->slave_skip_counter) {
    strmake(saved_log_name, rli->get_group_relay_log_name(), FN_REFLEN - 1);
    strmake(saved_master_log_name, rli->get_group_master_log_name(),
            FN_REFLEN - 1);
    saved_log_pos = rli->get_group_relay_log_pos();
    saved_master_log_pos = rli->get_group_master_log_pos();
    saved_skip = rli->slave_skip_counter;
  }
  if (rli->is_until_satisfied_at_start_slave()) {
    mysql_mutex_unlock(&rli->data_lock);
    goto err;
  }
  mysql_mutex_unlock(&rli->data_lock);

  /* Read queries from the IO/THREAD until this thread is killed */

  while (!sql_slave_killed(thd, rli)) {
    THD_STAGE_INFO(thd, stage_reading_event_from_the_relay_log);
    DBUG_ASSERT(rli->info_thd == thd);
    THD_CHECK_SENTRY(thd);

    if (saved_skip && rli->slave_skip_counter == 0) {
      LogErr(INFORMATION_LEVEL, ER_RPL_SLAVE_SKIP_COUNTER_EXECUTED,
             (ulong)saved_skip, saved_log_name, (ulong)saved_log_pos,
             saved_master_log_name, (ulong)saved_master_log_pos,
             rli->get_group_relay_log_name(),
             (ulong)rli->get_group_relay_log_pos(),
             rli->get_group_master_log_name(),
             (ulong)rli->get_group_master_log_pos());
      saved_skip = 0;
    }

    if (exec_relay_log_event(thd, rli, &applier_reader)) {
      DBUG_PRINT("info", ("exec_relay_log_event() failed"));

      // do not scare the user if SQL thread was simply killed or stopped
      if (!sql_slave_killed(thd, rli)) {
        /*
          retrieve as much info as possible from the thd and, error
          codes and warnings and print this to the error log as to
          allow the user to locate the error
        */
        uint32 const last_errno = rli->last_error().number;

        if (thd->is_error()) {
          char const *const errmsg = thd->get_stmt_da()->message_text();

          DBUG_PRINT("info", ("thd->get_stmt_da()->get_mysql_errno()=%d; "
                              "rli->last_error.number=%d",
                              thd->get_stmt_da()->mysql_errno(), last_errno));
          if (last_errno == 0) {
            /*
              This function is reporting an error which was not reported
              while executing exec_relay_log_event().
            */
            rli->report(ERROR_LEVEL, thd->get_stmt_da()->mysql_errno(), "%s",
                        errmsg);
          } else if (last_errno != thd->get_stmt_da()->mysql_errno()) {
            /*
             * An error was reported while executing exec_relay_log_event()
             * however the error code differs from what is in the thread.
             * This function prints out more information to help finding
             * what caused the problem.
             */
            LogErr(ERROR_LEVEL, ER_RPL_SLAVE_ADDITIONAL_ERROR_INFO_FROM_DA,
                   errmsg, thd->get_stmt_da()->mysql_errno());
          }
        }

        /* Print any warnings issued */
        Diagnostics_area::Sql_condition_iterator it =
            thd->get_stmt_da()->sql_conditions();
        const Sql_condition *err;
        /*
          Added controlled slave thread cancel for replication
          of user-defined variables.
        */
        bool udf_error = false;
        while ((err = it++)) {
          if (err->mysql_errno() == ER_CANT_OPEN_LIBRARY) udf_error = true;
          LogErr(WARNING_LEVEL, ER_RPL_SLAVE_ERROR_INFO_FROM_DA,
                 err->message_text(), err->mysql_errno());
        }
        if (udf_error)
          slave_errno = ER_RPL_SLAVE_ERROR_LOADING_USER_DEFINED_LIBRARY;
        else
          slave_errno = ER_RPL_SLAVE_ERROR_RUNNING_QUERY;
      }
      goto err;
    }
  }

err:
  /* At this point the SQL thread will not try to work anymore. */
  rli->atomic_is_stopping = true;
  (void)RUN_HOOK(
      binlog_relay_io, applier_stop,
      (thd, rli->mi, rli->is_error() || !rli->sql_thread_kill_accepted));

  slave_stop_workers(rli, &mts_inited);  // stopping worker pool
  /* Thread stopped. Print the current replication position to the log */
  if (slave_errno)
    LogErr(ERROR_LEVEL, slave_errno, rli->get_rpl_log_name(),
           llstr(rli->get_group_master_log_pos(), llbuff));
  else
    LogErr(INFORMATION_LEVEL, ER_RPL_SLAVE_SQL_THREAD_EXITING,
           rli->get_for_channel_str(), rli->get_rpl_log_name(),
           llstr(rli->get_group_master_log_pos(), llbuff));

  delete rli->current_mts_submode;
  rli->current_mts_submode = 0;
  rli->clear_mts_recovery_groups();

  /*
    Some events set some playgrounds, which won't be cleared because thread
    stops. Stopping of this thread may not be known to these events ("stop"
    request is detected only by the present function, not by events), so we
    must "proactively" clear playgrounds:
  */
  thd->clear_error();
  rli->cleanup_context(thd, 1);
  /*
    Some extra safety, which should not been needed (normally, event deletion
    should already have done these assignments (each event which sets these
    variables is supposed to set them to 0 before terminating)).
  */
  thd->set_catalog(NULL_CSTR);
  thd->reset_query();
  thd->reset_db(NULL_CSTR);

  /*
    Pause the SQL thread and wait for 'continue_to_stop_sql_thread'
    signal to continue to shutdown the SQL thread.
  */
  DBUG_EXECUTE_IF("pause_after_sql_thread_stop_hook", {
    const char act[] =
        "now SIGNAL reached_stopping_sql_thread "
        "WAIT_FOR continue_to_stop_sql_thread";
    DBUG_ASSERT(!debug_sync_set_action(thd, STRING_WITH_LEN(act)));
  };);

  THD_STAGE_INFO(thd, stage_waiting_for_slave_mutex_on_exit);
  mysql_mutex_lock(&rli->run_lock);
  /* We need data_lock, at least to wake up any waiting master_pos_wait() */
  mysql_mutex_lock(&rli->data_lock);
  applier_reader.close();
  DBUG_ASSERT(rli->slave_running == 1);  // tracking buffer overrun
  /* When master_pos_wait() wakes up it will check this and terminate */
  rli->slave_running = 0;
  rli->atomic_is_stopping = false;
  /* Forget the relay log's format */
  if (rli->set_rli_description_event(nullptr)) {
#ifndef DBUG_OFF
    bool set_rli_description_event_failed = false;
#endif
    DBUG_ASSERT(set_rli_description_event_failed);
  }
  /* Wake up master_pos_wait() */
  mysql_mutex_unlock(&rli->data_lock);
  DBUG_PRINT("info",
             ("Signaling possibly waiting master_pos_wait() functions"));
  mysql_cond_broadcast(&rli->data_cond);
  rli->ignore_log_space_limit = 0; /* don't need any lock */
  /* we die so won't remember charset - re-update them on next thread start */
  rli->cached_charset_invalidate();
  rli->save_temporary_tables = thd->temporary_tables;

  /*
    TODO: see if we can do this conditionally in next_event() instead
    to avoid unneeded position re-init
  */
  thd->temporary_tables = 0;  // remove tempation from destructor to close them
  // destructor will not free it, because we are weird
  thd->get_protocol_classic()->end_net();
  DBUG_ASSERT(rli->info_thd == thd);
  THD_CHECK_SENTRY(thd);
  mysql_mutex_lock(&rli->info_thd_lock);
  rli->info_thd = NULL;
  if (commit_order_mngr) {
    delete commit_order_mngr;
    rli->set_commit_order_manager(NULL);
  }

  mysql_mutex_unlock(&rli->info_thd_lock);
  set_thd_in_use_temporary_tables(
      rli);  // (re)set info_thd in use for saved temp tables

  thd->release_resources();
  THD_CHECK_SENTRY(thd);
  if (thd_added) thd_manager->remove_thd(thd);

  /*
    The thd can only be destructed after indirect references
    through mi->rli->info_thd are cleared: mi->rli->info_thd= NULL.

    For instance, user thread might be issuing show_slave_status
    and attempting to read mi->rli->info_thd->get_proc_info().
    Therefore thd must only be deleted after info_thd is set
    to NULL.
  */
  delete thd;

  /*
   Note: the order of the broadcast and unlock calls below (first broadcast,
   then unlock) is important. Otherwise a killer_thread can execute between the
   calls and delete the mi structure leading to a crash! (see BUG#25306 for
   details)
  */
  mysql_cond_broadcast(&rli->stop_cond);
  DBUG_EXECUTE_IF("simulate_slave_delay_at_terminate_bug38694", sleep(5););
  mysql_mutex_unlock(&rli->run_lock);  // tell the world we are done

  DBUG_LEAVE;  // Must match DBUG_ENTER()
  my_thread_end();
#ifndef HAVE_WOLFSSL
#if OPENSSL_VERSION_NUMBER < 0x10100000L
  ERR_remove_thread_state(0);
#endif /* OPENSSL_VERSION_NUMBER < 0x10100000L */
#endif /* HAVE_WOLFSSL */
  my_thread_exit(0);
  return 0;  // Avoid compiler warnings
}

/**
  Used by the slave IO thread when it receives a rotate event from the
  master.

  Updates the master info with the place in the next binary log where
  we should start reading.  Rotate the relay log to avoid mixed-format
  relay logs.

  @param mi master_info for the slave
  @param rev The rotate log event read from the master

  @note The caller must hold mi->data_lock before invoking this function.

  @retval 0 ok
  @retval 1 error
*/
static int process_io_rotate(Master_info *mi, Rotate_log_event *rev) {
  DBUG_ENTER("process_io_rotate");
  mysql_mutex_assert_owner(mi->rli->relay_log.get_log_lock());

  if (unlikely(!rev->is_valid())) DBUG_RETURN(1);

#ifndef DBUG_OFF
  /*
    If we do not do this, we will be getting the first
    rotate event forever, so we need to not disconnect after one.
  */
  if (disconnect_slave_event_count) mi->events_until_exit++;
#endif

  /*
    Master will send a FD event immediately after the Roate event, so don't log
    the current FD event.
  */
  int ret = rotate_relay_log(mi, false, false, true);

  mysql_mutex_lock(&mi->data_lock);
  /* Safe copy as 'rev' has been "sanitized" in Rotate_log_event's ctor */
  memcpy(const_cast<char *>(mi->get_master_log_name()), rev->new_log_ident,
         rev->ident_len + 1);
  mi->set_master_log_pos(rev->pos);
  DBUG_PRINT("info",
             ("new (master_log_name, master_log_pos): ('%s', %lu)",
              mi->get_master_log_name(), (ulong)mi->get_master_log_pos()));
  mysql_mutex_unlock(&mi->data_lock);

  DBUG_RETURN(ret);
}

/**
  Store an event received from the master connection into the relay
  log.

  @param mi The Master_info object representing this connection.
  @param buf Pointer to the event data.
  @param event_len Length of event data.
  @param do_flush_mi True to flush master info after successfully queuing the
                     event.

  @retval QUEUE_EVENT_OK                  on success.
  @retval QUEUE_EVENT_ERROR_QUEUING       if there was an error while queuing.
  @retval QUEUE_EVENT_ERROR_FLUSHING_INFO if there was an error while
                                          flushing master info.

  @todo Make this a member of Master_info.
*/
QUEUE_EVENT_RESULT queue_event(Master_info *mi, const char *buf,
                               ulong event_len, bool do_flush_mi) {
  QUEUE_EVENT_RESULT res = QUEUE_EVENT_OK;
  ulong inc_pos = 0;
  Relay_log_info *rli = mi->rli;
  mysql_mutex_t *log_lock = rli->relay_log.get_log_lock();
  ulong s_id;
  int lock_count = 0;
  /*
    FD_q must have been prepared for the first R_a event
    inside get_master_version_and_clock()
    Show-up of FD:s affects checksum_alg at once because
    that changes FD_queue.
  */
  enum_binlog_checksum_alg checksum_alg =
      mi->checksum_alg_before_fd != binary_log::BINLOG_CHECKSUM_ALG_UNDEF
          ? mi->checksum_alg_before_fd
          : mi->rli->relay_log.relay_log_checksum_alg;

  char *save_buf = NULL;  // needed for checksumming the fake Rotate event
  char rot_buf[LOG_EVENT_HEADER_LEN + Binary_log_event::ROTATE_HEADER_LEN +
               FN_REFLEN];
  Gtid gtid = {0, 0};
  ulonglong immediate_commit_timestamp = 0;
  ulonglong original_commit_timestamp = 0;
  Log_event_type event_type =
      (Log_event_type) static_cast<uchar>(buf[EVENT_TYPE_OFFSET]);

  DBUG_ASSERT(checksum_alg == binary_log::BINLOG_CHECKSUM_ALG_OFF ||
              checksum_alg == binary_log::BINLOG_CHECKSUM_ALG_UNDEF ||
              checksum_alg == binary_log::BINLOG_CHECKSUM_ALG_CRC32);

  DBUG_ENTER("queue_event");

  /*
    Pause the IO thread execution and wait for 'continue_queuing_event'
    signal to continue IO thread execution.
  */
  DBUG_EXECUTE_IF("pause_on_queuing_event", {
    const char act[] =
        "now SIGNAL reached_queuing_event "
        "WAIT_FOR continue_queuing_event";
    DBUG_ASSERT(!debug_sync_set_action(current_thd, STRING_WITH_LEN(act)));
  };);

  /*
    FD_queue checksum alg description does not apply in a case of
    FD itself. The one carries both parts of the checksum data.
  */
  if (event_type == binary_log::FORMAT_DESCRIPTION_EVENT) {
    checksum_alg = Log_event_footer::get_checksum_alg(buf, event_len);
  }

  // does not hold always because of old binlog can work with NM
  // DBUG_ASSERT(checksum_alg != BINLOG_CHECKSUM_ALG_UNDEF);

  // should hold unless manipulations with RL. Tests that do that
  // will have to refine the clause.
  DBUG_ASSERT(mi->rli->relay_log.relay_log_checksum_alg !=
              binary_log::BINLOG_CHECKSUM_ALG_UNDEF);

  // Emulate the network corruption
  DBUG_EXECUTE_IF(
      "corrupt_queue_event",
      if (event_type != binary_log::FORMAT_DESCRIPTION_EVENT &&
          event_type != binary_log::START_ENCRYPTION_EVENT) {
        char *debug_event_buf_c = (char *)buf;
        int debug_cor_pos = rand() % (event_len - BINLOG_CHECKSUM_LEN);
        debug_event_buf_c[debug_cor_pos] = ~debug_event_buf_c[debug_cor_pos];
        DBUG_PRINT("info",
                   ("Corrupt the event at queue_event: byte on position %d",
                    debug_cor_pos));
        DBUG_SET("");
      });
  binary_log_debug::debug_checksum_test =
      DBUG_EVALUATE_IF("simulate_checksum_test_failure", true, false);
  binary_log_debug::debug_checksum_test =
      DBUG_EVALUATE_IF("gr_simulate_checksum_test_failure", true,
                       binary_log_debug::debug_checksum_test);
  if (Log_event_footer::event_checksum_test((uchar *)buf, event_len,
                                            checksum_alg)) {
    mi->report(ERROR_LEVEL, ER_NETWORK_READ_EVENT_CHECKSUM_FAILURE, "%s",
               ER_THD(current_thd, ER_NETWORK_READ_EVENT_CHECKSUM_FAILURE));
    goto err;
  }

  /*
    From now, and up to finishing queuing the event, no other thread is allowed
    to write to the relay log, or to rotate it.
  */
  mysql_mutex_lock(log_lock);
  DBUG_ASSERT(lock_count == 0);
  lock_count = 1;

  if (mi->get_mi_description_event() == NULL) {
    LogErr(ERROR_LEVEL, ER_RPL_SLAVE_QUEUE_EVENT_FAILED_INVALID_CONFIGURATION,
           mi->get_channel());
    goto err;
  }

  /*
    Simulate an unknown ignorable log event by rewriting a Xid
    log event before queuing it into relay log.
  */
  DBUG_EXECUTE_IF(
      "simulate_unknown_ignorable_log_event_with_xid",
      if (event_type == binary_log::XID_EVENT) {
        uchar *ev_buf = (uchar *)buf;
        /* Overwrite the log event type with an unknown type. */
        ev_buf[EVENT_TYPE_OFFSET] = binary_log::ENUM_END_EVENT + 1;
        /* Set LOG_EVENT_IGNORABLE_F for the log event. */
        int2store(ev_buf + FLAGS_OFFSET,
                  uint2korr(ev_buf + FLAGS_OFFSET) | LOG_EVENT_IGNORABLE_F);
        /* Recalc event's CRC */
        ha_checksum ev_crc = checksum_crc32(0L, NULL, 0);
        ev_crc = checksum_crc32(ev_crc, (const uchar *)ev_buf,
                                event_len - BINLOG_CHECKSUM_LEN);
        int4store(&ev_buf[event_len - BINLOG_CHECKSUM_LEN], ev_crc);
        /*
          We will skip writing this event to the relay log in order to let
          the startup procedure to not finding it and assuming this transaction
          is incomplete.
          But we have to keep the unknown ignorable error to let the
          "stop_io_after_reading_unknown_event" debug point to work after
          "queuing" this event.
        */
        mysql_mutex_lock(&mi->data_lock);
        mi->set_master_log_pos(mi->get_master_log_pos() + event_len);
        lock_count = 2;
        goto end;
      });

  /*
    This transaction parser is used to ensure that the GTID of the transaction
    (if it has one) will only be added to the Retrieved_Gtid_Set after the
    last event of the transaction be queued.
    It will also be used to avoid rotating the relay log in the middle of
    a transaction.
  */
  if (mi->transaction_parser.feed_event(buf, event_len,
                                        mi->get_mi_description_event(), true)) {
    /*
      The transaction parser detected a problem while changing state and threw
      a warning message. We are taking care of avoiding transaction boundary
      issues, but it can happen.

      Transaction boundary errors might happen mostly because of bad master
      positioning in 'CHANGE MASTER TO' (or bad manipulation of master.info)
      when GTID auto positioning is off. Errors can also happen when using
      cross-version replication, replicating from a master that supports more
      event types than this slave.

      The IO thread will keep working and queuing events regardless of the
      transaction parser error, but we will throw another warning message to
      log the relay log file and position of the parser error to help
      forensics.
    */
    LogErr(WARNING_LEVEL,
           ER_RPL_SLAVE_IO_THREAD_DETECTED_UNEXPECTED_EVENT_SEQUENCE,
           mi->get_master_log_name(), mi->get_master_log_pos());
  }

  switch (event_type) {
    case binary_log::STOP_EVENT:
      /*
        We needn't write this event to the relay log. Indeed, it just indicates
        a master server shutdown. The only thing this does is cleaning. But
        cleaning is already done on a per-master-thread basis (as the master
        server is shutting down cleanly, it has written all DROP TEMPORARY TABLE
        prepared statements' deletion are TODO only when we binlog prep stmts).

        We don't even increment mi->get_master_log_pos(), because we may be just
        after a Rotate event. Btw, in a few milliseconds we are going to have a
        Start event from the next binlog (unless the master is presently running
        without --log-bin).
      */
      do_flush_mi = false;
      goto end;
    case binary_log::ROTATE_EVENT: {
      Format_description_log_event *fde = mi->get_mi_description_event();
      enum_binlog_checksum_alg fde_checksum_alg = fde->footer()->checksum_alg;
      if (fde_checksum_alg != checksum_alg)
        fde->footer()->checksum_alg = checksum_alg;
      Rotate_log_event rev(buf, fde);
      fde->footer()->checksum_alg = fde_checksum_alg;

      if (unlikely(process_io_rotate(mi, &rev))) {
        // This error will be reported later at handle_slave_io().
        goto err;
      }
      /*
         Checksum special cases for the fake Rotate (R_f) event caused by the
         protocol of events generation and serialization in RL where Rotate of
         master is queued right next to FD of slave. Since it's only FD that
         carries the alg desc of FD_s has to apply to R_m. Two special rules
         apply only to the first R_f which comes in before any FD_m. The 2nd R_f
         should be compatible with the FD_s that must have taken over the last
         seen FD_m's (A).

         RSC_1: If OM \and fake Rotate \and slave is configured to
                to compute checksum for its first FD event for RL
                the fake Rotate gets checksummed here.
      */
      if (uint4korr(&buf[0]) == 0 &&
          checksum_alg == binary_log::BINLOG_CHECKSUM_ALG_OFF &&
          mi->rli->relay_log.relay_log_checksum_alg !=
              binary_log::BINLOG_CHECKSUM_ALG_OFF) {
        ha_checksum rot_crc = checksum_crc32(0L, NULL, 0);
        event_len += BINLOG_CHECKSUM_LEN;
        memcpy(rot_buf, buf, event_len - BINLOG_CHECKSUM_LEN);
        int4store(&rot_buf[EVENT_LEN_OFFSET],
                  uint4korr(rot_buf + EVENT_LEN_OFFSET) + BINLOG_CHECKSUM_LEN);
        rot_crc = checksum_crc32(rot_crc, (const uchar *)rot_buf,
                                 event_len - BINLOG_CHECKSUM_LEN);
        int4store(&rot_buf[event_len - BINLOG_CHECKSUM_LEN], rot_crc);
        DBUG_ASSERT(event_len == uint4korr(&rot_buf[EVENT_LEN_OFFSET]));
        DBUG_ASSERT(
            mi->get_mi_description_event()->common_footer->checksum_alg ==
            mi->rli->relay_log.relay_log_checksum_alg);
        /* the first one */
        DBUG_ASSERT(mi->checksum_alg_before_fd !=
                    binary_log::BINLOG_CHECKSUM_ALG_UNDEF);
        save_buf = (char *)buf;
        buf = rot_buf;
      } else
          /*
            RSC_2: If NM \and fake Rotate \and slave does not compute checksum
            the fake Rotate's checksum is stripped off before relay-logging.
          */
          if (uint4korr(&buf[0]) == 0 &&
              checksum_alg != binary_log::BINLOG_CHECKSUM_ALG_OFF &&
              mi->rli->relay_log.relay_log_checksum_alg ==
                  binary_log::BINLOG_CHECKSUM_ALG_OFF) {
        event_len -= BINLOG_CHECKSUM_LEN;
        memcpy(rot_buf, buf, event_len);
        int4store(&rot_buf[EVENT_LEN_OFFSET],
                  uint4korr(rot_buf + EVENT_LEN_OFFSET) - BINLOG_CHECKSUM_LEN);
        DBUG_ASSERT(event_len == uint4korr(&rot_buf[EVENT_LEN_OFFSET]));
        DBUG_ASSERT(
            mi->get_mi_description_event()->common_footer->checksum_alg ==
            mi->rli->relay_log.relay_log_checksum_alg);
        /* the first one */
        DBUG_ASSERT(mi->checksum_alg_before_fd !=
                    binary_log::BINLOG_CHECKSUM_ALG_UNDEF);
        save_buf = (char *)buf;
        buf = rot_buf;
      }
      /*
        Now the I/O thread has just changed its mi->get_master_log_name(), so
        incrementing mi->get_master_log_pos() is nonsense.
      */
      inc_pos = 0;
      break;
    }
    case binary_log::FORMAT_DESCRIPTION_EVENT: {
      /*
        Create an event, and save it (when we rotate the relay log, we will have
        to write this event again).
      */
      /*
        We are the only thread which reads/writes mi_description_event.
        The relay_log struct does not move (though some members of it can
        change), so we needn't any lock (no rli->data_lock, no log lock).
      */
      // mark it as undefined that is irrelevant anymore
      mi->checksum_alg_before_fd = binary_log::BINLOG_CHECKSUM_ALG_UNDEF;
      Format_description_log_event *new_fdle;
      Log_event *ev = NULL;
      if (binlog_event_deserialize(reinterpret_cast<const unsigned char *>(buf),
                                   event_len, mi->get_mi_description_event(),
                                   true, &ev) != Binlog_read_error::SUCCESS) {
        // This error will be reported later at handle_slave_io().
        goto err;
      }

      new_fdle = dynamic_cast<Format_description_log_event *>(ev);

      new_fdle->copy_crypto_data(*(mi->get_mi_description_event()));

      if (new_fdle->common_footer->checksum_alg ==
          binary_log::BINLOG_CHECKSUM_ALG_UNDEF)
        new_fdle->common_footer->checksum_alg =
            binary_log::BINLOG_CHECKSUM_ALG_OFF;

      mi->set_mi_description_event(new_fdle);

      /* installing new value of checksum Alg for relay log */
      mi->rli->relay_log.relay_log_checksum_alg =
          new_fdle->common_footer->checksum_alg;

      /*
         Though this does some conversion to the slave's format, this will
         preserve the master's binlog format version, and number of event types.
      */
      /*
         If the event was not requested by the slave (the slave did not ask for
         it), i.e. has end_log_pos=0, we do not increment
         mi->get_master_log_pos()
      */
      inc_pos = uint4korr(buf + LOG_POS_OFFSET) ? event_len : 0;
      DBUG_PRINT("info", ("binlog format is now %d",
                          mi->get_mi_description_event()->binlog_version));

    } break;

    case binary_log::HEARTBEAT_LOG_EVENT: {
      /*
        HB (heartbeat) cannot come before RL (Relay)
      */
      Heartbeat_log_event hb(buf, mi->get_mi_description_event());
      if (!hb.is_valid()) {
        char errbuf[1024];
        char llbuf[22];
        sprintf(errbuf,
                "inconsistent heartbeat event content; the event's data: "
                "log_file_name %-.512s log_pos %s",
                hb.get_log_ident(), llstr(hb.common_header->log_pos, llbuf));
        mi->report(ERROR_LEVEL, ER_SLAVE_HEARTBEAT_FAILURE,
                   ER_THD(current_thd, ER_SLAVE_HEARTBEAT_FAILURE), errbuf);
        goto err;
      }
      mysql_mutex_lock(&mi->data_lock);
      mi->received_heartbeats++;
      mi->last_heartbeat = my_getsystime() / 10;

      /*
        During GTID protocol, if the master skips transactions,
        a heartbeat event is sent to the slave at the end of last
        skipped transaction to update coordinates.

        I/O thread receives the heartbeat event and updates mi
        only if the received heartbeat position is greater than
        mi->get_master_log_pos(). This event is written to the
        relay log as an ignored Rotate event. SQL thread reads
        the rotate event only to update the coordinates corresponding
        to the last skipped transaction. Note that,
        we update only the positions and not the file names, as a ROTATE
        EVENT from the master prior to this will update the file name.

      When master's binlog is encrypted it will also sent heartbeat
      event after reading Start_encryption_event from the binlog.
      As Start_encryption_event is not sent to slave, the master
      informs the slave to update it's master_log_pos by sending
      heartbeat event.
      */
      if (mi->get_master_log_pos() < hb.common_header->log_pos &&
          mi->get_master_log_name() != NULL) {
        DBUG_ASSERT(memcmp(const_cast<char *>(mi->get_master_log_name()),
                           hb.get_log_ident(), hb.get_ident_len()) == 0);

        mi->set_master_log_pos(hb.common_header->log_pos);

        /*
           Put this heartbeat event in the relay log as a Rotate Event.
        */
        inc_pos = 0;
        mysql_mutex_unlock(&mi->data_lock);
        if (write_rotate_to_master_pos_into_relay_log(mi->info_thd, mi, false))
          goto end;
        do_flush_mi = false; /* write_rotate_... above flushed master info */
      } else
        mysql_mutex_unlock(&mi->data_lock);

      /*
         compare local and event's versions of log_file, log_pos.

         Heartbeat is sent only after an event corresponding to the corrdinates
         the heartbeat carries.
         Slave can not have a difference in coordinates except in the only
         special case when mi->get_master_log_name(), mi->get_master_log_pos()
         have never been updated by Rotate event i.e when slave does not have
         any history with the master (and thereafter mi->get_master_log_pos() is
         NULL).

         TODO: handling `when' for SHOW SLAVE STATUS' snds behind
      */
      if (memcmp(const_cast<char *>(mi->get_master_log_name()),
                 hb.get_log_ident(), hb.get_ident_len()) ||
          (mi->get_master_log_pos() > hb.common_header->log_pos)) {
        /* missed events of heartbeat from the past */
        char errbuf[1024];
        char llbuf[22];
        sprintf(errbuf,
                "heartbeat is not compatible with local info; "
                "the event's data: log_file_name %-.512s log_pos %s",
                hb.get_log_ident(), llstr(hb.common_header->log_pos, llbuf));
        mi->report(ERROR_LEVEL, ER_SLAVE_HEARTBEAT_FAILURE,
                   ER_THD(current_thd, ER_SLAVE_HEARTBEAT_FAILURE), errbuf);
        goto err;
      }
      goto end;
    } break;

    case binary_log::PREVIOUS_GTIDS_LOG_EVENT: {
      /*
        This event does not have any meaning for the slave and
        was just sent to show the slave the master is making
        progress and avoid possible deadlocks.
        So at this point, the event is replaced by a rotate
        event what will make the slave to update what it knows
        about the master's coordinates.
      */
      inc_pos = 0;
      mysql_mutex_lock(&mi->data_lock);
      mi->set_master_log_pos(mi->get_master_log_pos() + event_len);
      mysql_mutex_unlock(&mi->data_lock);

      if (write_rotate_to_master_pos_into_relay_log(mi->info_thd, mi, true))
        goto err;

      do_flush_mi = false; /* write_rotate_... above flushed master info */
      goto end;
    } break;

    case binary_log::GTID_LOG_EVENT: {
      /*
        This can happen if the master uses GTID_MODE=OFF_PERMISSIVE, and
        sends GTID events to the slave. A possible scenario is that user
        does not follow the upgrade procedure for GTIDs, and creates a
        topology like A->B->C, where A uses GTID_MODE=ON_PERMISSIVE, B
        uses GTID_MODE=OFF_PERMISSIVE, and C uses GTID_MODE=OFF.  Each
        connection is allowed, but the master A will generate GTID
        transactions which will be sent through B to C.  Then C will hit
        this error.
      */
      if (mi->get_gtid_mode_from_copy(GTID_MODE_LOCK_NONE) == GTID_MODE_OFF) {
        mi->report(
            ERROR_LEVEL, ER_CANT_REPLICATE_GTID_WITH_GTID_MODE_OFF,
            ER_THD(current_thd, ER_CANT_REPLICATE_GTID_WITH_GTID_MODE_OFF),
            mi->get_master_log_name(), mi->get_master_log_pos());
        goto err;
      }
      Gtid_log_event gtid_ev(buf, mi->get_mi_description_event());
      rli->get_sid_lock()->rdlock();
      gtid.sidno = gtid_ev.get_sidno(rli->get_gtid_set()->get_sid_map());
      rli->get_sid_lock()->unlock();
      if (gtid.sidno < 0) goto err;
      gtid.gno = gtid_ev.get_gno();
      original_commit_timestamp = gtid_ev.original_commit_timestamp;
      immediate_commit_timestamp = gtid_ev.immediate_commit_timestamp;
      inc_pos = event_len;
    } break;

    case binary_log::ANONYMOUS_GTID_LOG_EVENT: {
      /*
        This cannot normally happen, because the master has a check that
        prevents it from sending anonymous events when auto_position is
        enabled.  However, the master could be something else than
        mysqld, which could contain bugs that we have no control over.
        So we need this check on the slave to be sure that whoever is on
        the other side of the protocol does not break the protocol.
      */
      if (mi->is_auto_position()) {
        mi->report(
            ERROR_LEVEL, ER_CANT_REPLICATE_ANONYMOUS_WITH_AUTO_POSITION,
            ER_THD(current_thd, ER_CANT_REPLICATE_ANONYMOUS_WITH_AUTO_POSITION),
            mi->get_master_log_name(), mi->get_master_log_pos());
        goto err;
      }
      /*
        This can happen if the master uses GTID_MODE=ON_PERMISSIVE, and
        sends an anonymous event to the slave. A possible scenario is
        that user does not follow the upgrade procedure for GTIDs, and
        creates a topology like A->B->C, where A uses
        GTID_MODE=OFF_PERMISSIVE, B uses GTID_MODE=ON_PERMISSIVE, and C
        uses GTID_MODE=ON.  Each connection is allowed, but the master A
        will generate anonymous transactions which will be sent through
        B to C.  Then C will hit this error.
      */
      else {
        if (mi->get_gtid_mode_from_copy(GTID_MODE_LOCK_NONE) == GTID_MODE_ON) {
          mi->report(ERROR_LEVEL, ER_CANT_REPLICATE_ANONYMOUS_WITH_GTID_MODE_ON,
                     ER_THD(current_thd,
                            ER_CANT_REPLICATE_ANONYMOUS_WITH_GTID_MODE_ON),
                     mi->get_master_log_name(), mi->get_master_log_pos());
          goto err;
        }
      }
      /*
       save the original_commit_timestamp and the immediate_commit_timestamp to
       be later used for monitoring
      */
      Gtid_log_event anon_gtid_ev(buf, mi->get_mi_description_event());
      original_commit_timestamp = anon_gtid_ev.original_commit_timestamp;
      immediate_commit_timestamp = anon_gtid_ev.immediate_commit_timestamp;
    }
    /* fall through */
    default:
      inc_pos = event_len;
      break;
  }

  /*
    Simulate an unknown ignorable log event by rewriting the write_rows log
    event and previous_gtids log event before writing them in relay log.
  */
  DBUG_EXECUTE_IF(
      "simulate_unknown_ignorable_log_event",
      if (event_type == binary_log::WRITE_ROWS_EVENT ||
          event_type == binary_log::PREVIOUS_GTIDS_LOG_EVENT) {
        uchar *event_buf =
            const_cast<uchar *>(reinterpret_cast<const uchar *>(buf));
        /* Overwrite the log event type with an unknown type. */
        event_buf[EVENT_TYPE_OFFSET] = binary_log::ENUM_END_EVENT + 1;
        /* Set LOG_EVENT_IGNORABLE_F for the log event. */
        int2store(event_buf + FLAGS_OFFSET,
                  uint2korr(event_buf + FLAGS_OFFSET) | LOG_EVENT_IGNORABLE_F);
      });

  /*
     If this event is originating from this server, don't queue it.
     We don't check this for 3.23 events because it's simpler like this; 3.23
     will be filtered anyway by the SQL slave thread which also tests the
     server id (we must also keep this test in the SQL thread, in case somebody
     upgrades a 4.0 slave which has a not-filtered relay log).

     ANY event coming from ourselves can be ignored: it is obvious for queries;
     for STOP_EVENT/ROTATE_EVENT/START_EVENT: these cannot come from ourselves
     (--log-slave-updates would not log that) unless this slave is also its
     direct master (an unsupported, useless setup!).
  */

  s_id = uint4korr(buf + SERVER_ID_OFFSET);

  /*
    If server_id_bits option is set we need to mask out irrelevant bits
    when checking server_id, but we still put the full unmasked server_id
    into the Relay log so that it can be accessed when applying the event
  */
  s_id &= opt_server_id_mask;

  if ((s_id == ::server_id && !mi->rli->replicate_same_server_id) ||
      /*
        the following conjunction deals with IGNORE_SERVER_IDS, if set
        If the master is on the ignore list, execution of
        format description log events and rotate events is necessary.
      */
      (mi->ignore_server_ids->dynamic_ids.size() > 0 &&
       mi->shall_ignore_server_id(s_id) &&
       /* everything is filtered out from non-master */
       (s_id != mi->master_id ||
        /* for the master meta information is necessary */
        (event_type != binary_log::FORMAT_DESCRIPTION_EVENT &&
         event_type != binary_log::ROTATE_EVENT)))) {
    /*
      Do not write it to the relay log.
      a) We still want to increment mi->get_master_log_pos(), so that we won't
      re-read this event from the master if the slave IO thread is now
      stopped/restarted (more efficient if the events we are ignoring are big
      LOAD DATA INFILE).
      b) We want to record that we are skipping events, for the information of
      the slave SQL thread, otherwise that thread may let
      rli->group_relay_log_pos stay too small if the last binlog's event is
      ignored.
      But events which were generated by this slave and which do not exist in
      the master's binlog (i.e. Format_desc, Rotate & Stop) should not increment
      mi->get_master_log_pos().
      If the event is originated remotely and is being filtered out by
      IGNORE_SERVER_IDS it increments mi->get_master_log_pos()
      as well as rli->group_relay_log_pos.
    */
    if (!(s_id == ::server_id && !mi->rli->replicate_same_server_id) ||
        (event_type != binary_log::FORMAT_DESCRIPTION_EVENT &&
         event_type != binary_log::ROTATE_EVENT &&
         event_type != binary_log::STOP_EVENT)) {
      rli->relay_log.lock_binlog_end_pos();
      mi->set_master_log_pos(mi->get_master_log_pos() + inc_pos);
      memcpy(rli->ign_master_log_name_end, mi->get_master_log_name(),
             FN_REFLEN);
      DBUG_ASSERT(rli->ign_master_log_name_end[0]);
      rli->ign_master_log_pos_end = mi->get_master_log_pos();
      // the slave SQL thread needs to re-check
      rli->relay_log.update_binlog_end_pos(false /*need_lock*/);
      rli->relay_log.unlock_binlog_end_pos();
    }
    DBUG_PRINT(
        "info",
        ("master_log_pos: %lu, event originating from %u server, ignored",
         (ulong)mi->get_master_log_pos(), uint4korr(buf + SERVER_ID_OFFSET)));
  } else {
    bool is_error = false;
    /* write the event to the relay log */
    if (likely(rli->relay_log.write_buffer(
                   reinterpret_cast<uchar *>(const_cast<char *>(buf)),
                   event_len, mi) == 0)) {
      DBUG_SIGNAL_WAIT_FOR(current_thd,
                           "pause_on_queue_event_after_write_buffer",
                           "receiver_reached_pause_on_queue_event",
                           "receiver_continue_queuing_event");
      mysql_mutex_lock(&mi->data_lock);
      lock_count = 2;
      mi->set_master_log_pos(mi->get_master_log_pos() + inc_pos);
      DBUG_PRINT("info",
                 ("master_log_pos: %lu", (ulong)mi->get_master_log_pos()));

      /*
        If we are starting an anonymous transaction, we will discard
        the GTID of the partial transaction that was not finished (if
        there is one) when calling mi->started_queueing().
      */
#ifndef DBUG_OFF
      if (event_type == binary_log::ANONYMOUS_GTID_LOG_EVENT) {
        if (!mi->get_queueing_trx_gtid()->is_empty()) {
          DBUG_PRINT("info", ("Discarding Gtid(%d, %lld) as the transaction "
                              "wasn't complete and we found an "
                              "ANONYMOUS_GTID_LOG_EVENT.",
                              mi->get_queueing_trx_gtid()->sidno,
                              mi->get_queueing_trx_gtid()->gno));
        }
      }
#endif

      /*
        We have to mark this GTID (either anonymous or not) as started
        to be queued.

        Also, if this event is a GTID_LOG_EVENT, we have to store its GTID to
        add to the Retrieved_Gtid_Set later, when the last event of the
        transaction be queued. The call to mi->started_queueing() will save
        the GTID to be used later.
      */
      if (event_type == binary_log::GTID_LOG_EVENT ||
          event_type == binary_log::ANONYMOUS_GTID_LOG_EVENT) {
        // set the timestamp for the start time of queueing this transaction
        mi->started_queueing(gtid, original_commit_timestamp,
                             immediate_commit_timestamp);
      }
    } else {
      /*
        We failed to write the event and didn't updated slave positions.

        We have to "rollback" the transaction parser state, or else, when
        restarting the I/O thread without GTID auto positing the parser
        would assume the failed event as queued.
      */
      mi->transaction_parser.rollback();
      is_error = true;
    }

    if (save_buf != NULL) buf = save_buf;
    if (is_error) {
      // This error will be reported later at handle_slave_io().
      goto err;
    }
  }
  goto end;

err:
  res = QUEUE_EVENT_ERROR_QUEUING;

end:
  if (res == QUEUE_EVENT_OK && do_flush_mi) {
    /*
      Take a ride in the already locked LOCK_log to flush master info.

      JAG: TODO: Notice that we could only flush master info if we are
                 not in the middle of a transaction. Having a proper
                 relay log recovery can allow us to do this.
    */
    if (lock_count == 1) {
      mysql_mutex_lock(&mi->data_lock);
      lock_count = 2;
    }

    if (flush_master_info(mi, false /*force*/, lock_count == 0 /*need_lock*/,
                          false /*flush_relay_log*/))
      res = QUEUE_EVENT_ERROR_FLUSHING_INFO;
  }
  if (lock_count >= 2) mysql_mutex_unlock(&mi->data_lock);
  if (lock_count >= 1) mysql_mutex_unlock(log_lock);
  DBUG_PRINT("info", ("queue result: %d", res));
  DBUG_RETURN(res);
}

/**
  Hook to detach the active VIO before closing a connection handle.

  The client API might close the connection (and associated data)
  in case it encounters a unrecoverable (network) error. This hook
  is called from the client code before the VIO handle is deleted
  allows the thread to detach the active vio so it does not point
  to freed memory.

  Other calls to THD::clear_active_vio throughout this module are
  redundant due to the hook but are left in place for illustrative
  purposes.
*/

void slave_io_thread_detach_vio() {
  THD *thd = current_thd;
  if (thd && thd->slave_thread) thd->clear_active_vio();
}

/*
  Try to connect until successful or slave killed

  SYNPOSIS
    safe_connect()
    thd                 Thread handler for slave
    mysql               MySQL connection handle
    mi                  Replication handle

  RETURN
    0   ok
    #   Error
*/

static int safe_connect(THD *thd, MYSQL *mysql, Master_info *mi) {
  DBUG_ENTER("safe_connect");

  DBUG_RETURN(connect_to_master(thd, mysql, mi, 0, 0));
}

/*
  SYNPOSIS
    connect_to_master()

  IMPLEMENTATION
    Try to connect until successful or slave killed or we have retried
    mi->retry_count times
*/

static int connect_to_master(THD *thd, MYSQL *mysql, Master_info *mi,
                             bool reconnect, bool suppress_warnings) {
  int slave_was_killed = 0;
  int last_errno = -2;  // impossible error
  ulong err_count = 0;
  char llbuff[22];
  char password[MAX_PASSWORD_LENGTH + 1];
  size_t password_size = sizeof(password);
  DBUG_ENTER("connect_to_master");
  set_slave_max_allowed_packet(thd, mysql);
#ifndef DBUG_OFF
  mi->events_until_exit = disconnect_slave_event_count;
#endif
  ulong client_flag = CLIENT_REMEMBER_OPTIONS;
  if (opt_slave_compressed_protocol)
    client_flag |= CLIENT_COMPRESS; /* We will use compression */

  /* Always reset public key to remove cached copy */
  mysql_reset_server_public_key();

  mysql_options(mysql, MYSQL_OPT_CONNECT_TIMEOUT, (char *)&slave_net_timeout);
  mysql_options(mysql, MYSQL_OPT_READ_TIMEOUT, (char *)&slave_net_timeout);

  if (mi->bind_addr[0]) {
    DBUG_PRINT("info", ("bind_addr: %s", mi->bind_addr));
    mysql_options(mysql, MYSQL_OPT_BIND, mi->bind_addr);
  }

#ifdef HAVE_OPENSSL
  /* By default the channel is not configured to use SSL */
  enum mysql_ssl_mode ssl_mode = SSL_MODE_DISABLED;
  if (mi->ssl) {
    /* The channel is configured to use SSL */
    mysql_ssl_set(mysql, mi->ssl_key[0] ? mi->ssl_key : 0,
                  mi->ssl_cert[0] ? mi->ssl_cert : 0,
                  mi->ssl_ca[0] ? mi->ssl_ca : 0,
                  mi->ssl_capath[0] ? mi->ssl_capath : 0,
                  mi->ssl_cipher[0] ? mi->ssl_cipher : 0);
#ifdef HAVE_WOLFSSL
    mi->ssl_crl[0] = '\0';
    mi->ssl_crlpath[0] = '\0';
#endif
    mysql_options(mysql, MYSQL_OPT_SSL_CRL, mi->ssl_crl[0] ? mi->ssl_crl : 0);
    mysql_options(mysql, MYSQL_OPT_TLS_VERSION,
                  mi->tls_version[0] ? mi->tls_version : 0);
    mysql_options(mysql, MYSQL_OPT_SSL_CRLPATH,
                  mi->ssl_crlpath[0] ? mi->ssl_crlpath : 0);
    if (mi->ssl_verify_server_cert)
      ssl_mode = SSL_MODE_VERIFY_IDENTITY;
    else if (mi->ssl_ca[0] || mi->ssl_capath[0])
      ssl_mode = SSL_MODE_VERIFY_CA;
    else
      ssl_mode = SSL_MODE_REQUIRED;
  }
  mysql_options(mysql, MYSQL_OPT_SSL_MODE, &ssl_mode);
#endif

  /*
    If server's default charset is not supported (like utf16, utf32) as client
    charset, then set client charset to 'latin1' (default client charset).
  */
  if (is_supported_parser_charset(default_charset_info))
    mysql_options(mysql, MYSQL_SET_CHARSET_NAME, default_charset_info->csname);
  else {
    LogErr(INFORMATION_LEVEL, ER_RPL_SLAVE_CANT_USE_CHARSET,
           default_charset_info->csname, default_client_charset_info->csname);
    mysql_options(mysql, MYSQL_SET_CHARSET_NAME,
                  default_client_charset_info->csname);
  }

  if (mi->is_start_plugin_auth_configured()) {
    DBUG_PRINT("info", ("Slaving is using MYSQL_DEFAULT_AUTH %s",
                        mi->get_start_plugin_auth()));
    mysql_options(mysql, MYSQL_DEFAULT_AUTH, mi->get_start_plugin_auth());
  }

  if (mi->is_start_plugin_dir_configured()) {
    DBUG_PRINT("info", ("Slaving is using MYSQL_PLUGIN_DIR %s",
                        mi->get_start_plugin_dir()));
    mysql_options(mysql, MYSQL_PLUGIN_DIR, mi->get_start_plugin_dir());
  }
  /* Set MYSQL_PLUGIN_DIR in case master asks for an external authentication
     plugin */
  else if (opt_plugin_dir_ptr && *opt_plugin_dir_ptr)
    mysql_options(mysql, MYSQL_PLUGIN_DIR, opt_plugin_dir_ptr);

  if (mi->public_key_path[0]) {
    /* Set public key path */
    DBUG_PRINT("info", ("Set master's public key path"));
    mysql_options(mysql, MYSQL_SERVER_PUBLIC_KEY, mi->public_key_path);
  }

  /* Get public key from master */
  DBUG_PRINT("info", ("Set preference to get public key from master"));
  mysql_options(mysql, MYSQL_OPT_GET_SERVER_PUBLIC_KEY, &mi->get_public_key);

  if (!mi->is_start_user_configured())
    LogErr(WARNING_LEVEL, ER_RPL_SLAVE_INSECURE_CHANGE_MASTER);

  if (mi->get_password(password, &password_size)) {
    mi->report(ERROR_LEVEL, ER_SLAVE_FATAL_ERROR,
               ER_THD(thd, ER_SLAVE_FATAL_ERROR),
               "Unable to configure password when attempting to "
               "connect to the master server. Connection attempt "
               "terminated.");
    DBUG_RETURN(1);
  }

  const char *user = mi->get_user();
  if (user == NULL || user[0] == 0) {
    mi->report(ERROR_LEVEL, ER_SLAVE_FATAL_ERROR,
               ER_THD(thd, ER_SLAVE_FATAL_ERROR),
               "Invalid (empty) username when attempting to "
               "connect to the master server. Connection attempt "
               "terminated.");
    DBUG_RETURN(1);
  }

  mysql_options4(mysql, MYSQL_OPT_CONNECT_ATTR_ADD, "program_name", "mysqld");
  mysql_options4(mysql, MYSQL_OPT_CONNECT_ATTR_ADD, "_client_role",
                 "binary_log_listener");
  mysql_options4(mysql, MYSQL_OPT_CONNECT_ATTR_ADD,
                 "_client_replication_channel_name", mi->get_channel());

  while (!(slave_was_killed = io_slave_killed(thd, mi)) &&
         (reconnect ? mysql_reconnect(mysql) != 0
                    : mysql_real_connect(mysql, mi->host, user, password, 0,
                                         mi->port, 0, client_flag) == 0)) {
    /*
       SHOW SLAVE STATUS will display the number of retries which
       would be real retry counts instead of mi->retry_count for
       each connection attempt by 'Last_IO_Error' entry.
    */
    last_errno = mysql_errno(mysql);
    suppress_warnings = 0;
    mi->report(ERROR_LEVEL, last_errno,
               "error %s to master '%s@%s:%d'"
               " - retry-time: %d  retries: %lu",
               (reconnect ? "reconnecting" : "connecting"), mi->get_user(),
               mi->host, mi->port, mi->connect_retry, err_count + 1);
    /*
      By default we try forever. The reason is that failure will trigger
      master election, so if the user did not set mi->retry_count we
      do not want to have election triggered on the first failure to
      connect
    */
    if (++err_count == mi->retry_count) {
      slave_was_killed = 1;
      break;
    }
    slave_sleep(thd, mi->connect_retry, io_slave_killed, mi);
  }

  if (!slave_was_killed) {
    mi->clear_error();  // clear possible left over reconnect error
    if (reconnect) {
      if (!suppress_warnings)
        LogErr(
            SYSTEM_LEVEL, ER_RPL_SLAVE_CONNECTED_TO_MASTER_REPLICATION_RESUMED,
            mi->get_for_channel_str(), mi->get_user(), mi->host, mi->port,
            mi->get_io_rpl_log_name(), llstr(mi->get_master_log_pos(), llbuff));
    } else {
      query_logger.general_log_print(thd, COM_CONNECT_OUT, "%s@%s:%d",
                                     mi->get_user(), mi->host, mi->port);
    }

    thd->set_active_vio(mysql->net.vio);
  }
  mysql->reconnect = 1;
  DBUG_PRINT("exit", ("slave_was_killed: %d", slave_was_killed));
  DBUG_RETURN(slave_was_killed);
}

/*
  safe_reconnect()

  IMPLEMENTATION
    Try to connect until successful or slave killed or we have retried
    mi->retry_count times
*/

static int safe_reconnect(THD *thd, MYSQL *mysql, Master_info *mi,
                          bool suppress_warnings) {
  DBUG_ENTER("safe_reconnect");
  DBUG_RETURN(connect_to_master(thd, mysql, mi, 1, suppress_warnings));
}

/*
  Rotate a relay log (this is used only by FLUSH LOGS; the automatic rotation
  because of size is simpler because when we do it we already have all relevant
  locks; here we don't, so this function is mainly taking locks).
  Returns nothing as we cannot catch any error (MYSQL_BIN_LOG::new_file()
  is void).
*/

int rotate_relay_log(Master_info *mi, bool log_master_fd, bool need_lock,
                     bool need_log_space_lock) {
  DBUG_ENTER("rotate_relay_log");

  Relay_log_info *rli = mi->rli;

  if (need_lock)
    mysql_mutex_lock(rli->relay_log.get_log_lock());
  else
    mysql_mutex_assert_owner(rli->relay_log.get_log_lock());
  DBUG_EXECUTE_IF("crash_before_rotate_relaylog", DBUG_SUICIDE(););

  int error = 0;

  /*
     We need to test inited because otherwise, new_file() will attempt to lock
     LOCK_log, which may not be inited (if we're not a slave).
  */
  if (!rli->inited) {
    DBUG_PRINT("info", ("rli->inited == 0"));
    goto end;
  }

  /* If the relay log is closed, new_file() will do nothing. */
  if (log_master_fd)
    error =
        rli->relay_log.new_file_without_locking(mi->get_mi_description_event());
  else
    error = rli->relay_log.new_file_without_locking(NULL);
  if (error != 0) goto end;

  /*
    We harvest now, because otherwise BIN_LOG_HEADER_SIZE will not immediately
    be counted, so imagine a succession of FLUSH LOGS  and assume the slave
    threads are started:
    relay_log_space decreases by the size of the deleted relay log, but does
    not increase, so flush-after-flush we may become negative, which is wrong.
    Even if this will be corrected as soon as a query is replicated on the
    slave (because the I/O thread will then call harvest_bytes_written() which
    will harvest all these BIN_LOG_HEADER_SIZE we forgot), it may give strange
    output in SHOW SLAVE STATUS meanwhile. So we harvest now.
    If the log is closed, then this will just harvest the last writes, probably
    0 as they probably have been harvested.
  */
  rli->relay_log.harvest_bytes_written(rli, need_log_space_lock);
end:
  if (need_lock) mysql_mutex_unlock(rli->relay_log.get_log_lock());
  DBUG_RETURN(error);
}

/**
  flushes the relay logs of a replication channel.

  @param[in]         mi      Master_info corresponding to the
                             channel.
  @return
    @retval          true     fail
    @retval          false     ok.
*/
bool flush_relay_logs(Master_info *mi) {
  DBUG_ENTER("flush_relay_logs");
  bool error = false;

  if (mi) {
    if (rotate_relay_log(mi)) error = true;
  }
  DBUG_RETURN(error);
}

/**
   Entry point for FLUSH RELAYLOGS command or to flush relaylogs for
   the FLUSH LOGS command.
   FLUSH LOGS or FLUSH RELAYLOGS needs to flush the relaylogs of all
   the replciaiton channels in multisource replication.
   FLUSH RELAYLOGS FOR CHANNEL flushes only the relaylogs pertaining to
   a channel.

   @param[in]         thd              the client thread carrying the command.

   @return
     @retval           true                fail
     @retval           false              success
*/
bool flush_relay_logs_cmd(THD *thd) {
  DBUG_ENTER("flush_relay_logs_cmd");
  Master_info *mi = 0;
  LEX *lex = thd->lex;
  bool error = false;

  channel_map.wrlock();

  /*
     lex->mi.channel is NULL, for FLUSH LOGS or when the client thread
     is not present. (See tmp_thd in  the caller).
     When channel is not provided, lex->mi.for_channel is false.
  */
  if (!lex->mi.channel || !lex->mi.for_channel) {
    for (mi_map::iterator it = channel_map.begin(); it != channel_map.end();
         it++) {
      mi = it->second;

      if ((error = flush_relay_logs(mi))) break;
    }
  } else {
    mi = channel_map.get_mi(lex->mi.channel);

    if (mi) {
      /*
        Disallow flush on Group Replication applier channel to avoid
        split transactions among relay log files due to DBA action.
      */
      if (channel_map.is_group_replication_channel_name(lex->mi.channel,
                                                        true)) {
        if (thd->system_thread == SYSTEM_THREAD_SLAVE_SQL ||
            thd->system_thread == SYSTEM_THREAD_SLAVE_WORKER) {
          /*
            Log warning on SQL or worker threads.
          */
          LogErr(WARNING_LEVEL, ER_RPL_SLAVE_FLUSH_RELAY_LOGS_NOT_ALLOWED,
                 lex->mi.channel);
        } else {
          /*
            Return error on client sessions.
          */
          error = true;
          my_error(ER_SLAVE_CHANNEL_OPERATION_NOT_ALLOWED, MYF(0),
                   "FLUSH RELAY LOGS", lex->mi.channel);
        }
      } else
        error = flush_relay_logs(mi);
    } else {
      if (thd->system_thread == SYSTEM_THREAD_SLAVE_SQL ||
          thd->system_thread == SYSTEM_THREAD_SLAVE_WORKER) {
        /*
          Log warning on SQL or worker threads.
        */
        LogErr(WARNING_LEVEL, ER_RPL_SLAVE_INCORRECT_CHANNEL, lex->mi.channel);
      } else {
        /*
          Return error on client sessions.
        */
        error = true;
        my_error(ER_SLAVE_CHANNEL_DOES_NOT_EXIST, MYF(0), lex->mi.channel);
      }
    }
  }

  channel_map.unlock();

  DBUG_RETURN(error);
}

/**
   Detects, based on master's version (as found in the relay log), if master
   has a certain bug.
   @param rli Relay_log_info which tells the master's version
   @param bug_id Number of the bug as found in bugs.mysql.com
   @param report bool report error message, default true

   @param pred Predicate function that will be called with @c param to
   check for the bug. If the function return @c true, the bug is present,
   otherwise, it is not.

   @param param  State passed to @c pred function.

   @return true if master has the bug, false if it does not.
*/
bool rpl_master_has_bug(const Relay_log_info *rli, uint bug_id, bool report,
                        bool (*pred)(const void *), const void *param) {
  struct st_version_range_for_one_bug {
    uint bug_id;
    const uchar introduced_in[3];  // first version with bug
    const uchar fixed_in[3];       // first version with fix
  };
  static struct st_version_range_for_one_bug versions_for_all_bugs[] = {
      {24432, {5, 0, 24}, {5, 0, 38}}, {24432, {5, 1, 12}, {5, 1, 17}},
      {33029, {5, 0, 0}, {5, 0, 58}},  {33029, {5, 1, 0}, {5, 1, 12}},
      {37426, {5, 1, 0}, {5, 1, 26}},
  };
  const uchar *master_ver =
      rli->get_rli_description_event()->server_version_split;

  DBUG_ASSERT(sizeof(rli->get_rli_description_event()->server_version_split) ==
              3);

  for (uint i = 0;
       i < sizeof(versions_for_all_bugs) / sizeof(*versions_for_all_bugs);
       i++) {
    const uchar *introduced_in = versions_for_all_bugs[i].introduced_in,
                *fixed_in = versions_for_all_bugs[i].fixed_in;
    if ((versions_for_all_bugs[i].bug_id == bug_id) &&
        (memcmp(introduced_in, master_ver, 3) <= 0) &&
        (memcmp(fixed_in, master_ver, 3) > 0) &&
        (pred == NULL || (*pred)(param))) {
      if (!report) return true;
      // a short message for SHOW SLAVE STATUS (message length constraints)
      my_printf_error(ER_UNKNOWN_ERROR,
                      "master may suffer from"
                      " http://bugs.mysql.com/bug.php?id=%u"
                      " so slave stops; check error log on slave"
                      " for more info",
                      MYF(0), bug_id);
      // a verbose message for the error log
      enum loglevel report_level = INFORMATION_LEVEL;
      if (!ignored_error_code(ER_UNKNOWN_ERROR)) {
        report_level = ERROR_LEVEL;
        current_thd->is_slave_error = 1;
      }
      /*
        In case of ignored errors report warnings only if
        log_error_verbosity > 2.
      */
      else if (log_error_verbosity > 2)
        report_level = WARNING_LEVEL;

      if (report_level != INFORMATION_LEVEL)
        rli->report(report_level, ER_SERVER_UNKNOWN_ERROR,
                    "According to the master's version ('%s'),"
                    " it is probable that master suffers from this bug:"
                    " http://bugs.mysql.com/bug.php?id=%u"
                    " and thus replicating the current binary log event"
                    " may make the slave's data become different from the"
                    " master's data."
                    " To take no risk, slave refuses to replicate"
                    " this event and stops."
                    " We recommend that all updates be stopped on the"
                    " master and slave, that the data of both be"
                    " manually synchronized,"
                    " that master's binary logs be deleted,"
                    " that master be upgraded to a version at least"
                    " equal to '%d.%d.%d'. Then replication can be"
                    " restarted.",
                    rli->get_rli_description_event()->server_version, bug_id,
                    fixed_in[0], fixed_in[1], fixed_in[2]);
      return true;
    }
  }
  return false;
}

/**
   BUG#33029, For all 5.0 up to 5.0.58 exclusive, and 5.1 up to 5.1.12
   exclusive, if one statement in a SP generated AUTO_INCREMENT value
   by the top statement, all statements after it would be considered
   generated AUTO_INCREMENT value by the top statement, and a
   erroneous INSERT_ID value might be associated with these statement,
   which could cause duplicate entry error and stop the slave.

   Detect buggy master to work around.
 */
bool rpl_master_erroneous_autoinc(THD *thd) {
  if (thd->rli_slave && thd->rli_slave->info_thd == thd) {
    Relay_log_info *c_rli = thd->rli_slave->get_c_rli();

    DBUG_EXECUTE_IF("simulate_bug33029", return true;);
    return rpl_master_has_bug(c_rli, 33029, false, NULL, NULL);
  }
  return false;
}

/**
  a copy of active_mi->rli->slave_skip_counter, for showing in SHOW GLOBAL
  VARIABLES, INFORMATION_SCHEMA.GLOBAL_VARIABLES and @@sql_slave_skip_counter
  without taking all the mutexes needed to access
  active_mi->rli->slave_skip_counter properly.
*/
uint sql_slave_skip_counter;

/**
   Executes a START SLAVE statement.

  @param thd                 Pointer to THD object for the client thread
                             executing the statement.

   @param connection_param   Connection parameters for starting threads

   @param master_param       Master parameters used for starting threads

   @param thread_mask_input  The thread mask that identifies which threads to
                             start. If 0 is passed (start no thread) then this
                             parameter is ignored and all stopped threads are
                             started

   @param mi                 Pointer to Master_info object for the slave's IO
                             thread.

   @param set_mts_settings   If true, the channel uses the server MTS
                             configured settings when starting the applier
                             thread.

   @retval false success
   @retval true error
*/
bool start_slave(THD *thd, LEX_SLAVE_CONNECTION *connection_param,
                 LEX_MASTER_INFO *master_param, int thread_mask_input,
                 Master_info *mi, bool set_mts_settings) {
  bool is_error = false;
  int thread_mask;

  DBUG_ENTER("start_slave(THD, lex, lex, int, Master_info, bool");

  /*
    START SLAVE command should ignore 'read-only' and 'super_read_only'
    options so that it can update 'mysql.slave_master_info' and
    'mysql.slave_relay_log_info' replication repository tables.
  */
  thd->set_skip_readonly_check();
  Security_context *sctx = thd->security_context();
  if (!sctx->check_access(SUPER_ACL) &&
      !sctx->has_global_grant(STRING_WITH_LEN("REPLICATION_SLAVE_ADMIN"))
           .first) {
    my_error(ER_SPECIFIC_ACCESS_DENIED_ERROR, MYF(0),
             "SUPER or REPLICATION_SLAVE_ADMIN");
    DBUG_RETURN(1);
  }

  mi->channel_wrlock();

  if (connection_param->user || connection_param->password) {
    if (!thd->get_ssl()) {
      push_warning(thd, Sql_condition::SL_NOTE, ER_INSECURE_PLAIN_TEXT,
                   ER_THD(thd, ER_INSECURE_PLAIN_TEXT));
    }
  }

  lock_slave_threads(mi);  // this allows us to cleanly read slave_running
  // Get a mask of _stopped_ threads
  init_thread_mask(&thread_mask, mi, 1 /* inverse */);
  /*
    Below we will start all stopped threads.  But if the user wants to
    start only one thread, do as if the other thread was running (as we
    don't wan't to touch the other thread), so set the bit to 0 for the
    other thread
  */
  if (thread_mask_input) {
    thread_mask &= thread_mask_input;
  }
  if (thread_mask)  // some threads are stopped, start them
  {
    if (load_mi_and_rli_from_repositories(mi, false, thread_mask)) {
      is_error = true;
      my_error(ER_MASTER_INFO, MYF(0));
    } else if (*mi->host || !(thread_mask & SLAVE_IO)) {
      /*
        If we will start IO thread we need to take care of possible
        options provided through the START SLAVE if there is any.
      */
      if (thread_mask & SLAVE_IO) {
        if (connection_param->user) {
          mi->set_start_user_configured(true);
          mi->set_user(connection_param->user);
        }
        if (connection_param->password) {
          mi->set_start_user_configured(true);
          mi->set_password(connection_param->password);
        }
        if (connection_param->plugin_auth)
          mi->set_plugin_auth(connection_param->plugin_auth);
        if (connection_param->plugin_dir)
          mi->set_plugin_dir(connection_param->plugin_dir);
      }

      /*
        If we will start SQL thread we will care about UNTIL options If
        not and they are specified we will ignore them and warn user
        about this fact.
      */
      if (thread_mask & SLAVE_SQL) {
        /*
          sql_slave_skip_counter only effects the applier thread which is
          first started. So after sql_slave_skip_counter is copied to
          rli->slave_skip_counter, it is reset to 0.
        */
        mysql_mutex_lock(&LOCK_sql_slave_skip_counter);
        mi->rli->slave_skip_counter = sql_slave_skip_counter;
        sql_slave_skip_counter = 0;
        mysql_mutex_unlock(&LOCK_sql_slave_skip_counter);
        /*
          To cache the MTS system var values and used them in the following
          runtime. The system vars can change meanwhile but having no other
          effects.
          It also allows the per channel definition of this variables.
        */
        if (set_mts_settings) {
          mi->rli->opt_slave_parallel_workers = opt_mts_slave_parallel_workers;
          if (mts_parallel_option == MTS_PARALLEL_TYPE_DB_NAME)
            mi->rli->channel_mts_submode = MTS_PARALLEL_TYPE_DB_NAME;
          else
            mi->rli->channel_mts_submode = MTS_PARALLEL_TYPE_LOGICAL_CLOCK;

#ifndef DBUG_OFF
          if (!DBUG_EVALUATE_IF("check_slave_debug_group", 1, 0))
#endif
            mi->rli->checkpoint_group = opt_mts_checkpoint_group;
        }

        int slave_errno = mi->rli->init_until_option(thd, master_param);
        if (slave_errno) {
          my_error(slave_errno, MYF(0));
          is_error = true;
        }

        if (!is_error) is_error = check_slave_sql_config_conflict(mi->rli);
      } else if (master_param->pos || master_param->relay_log_pos ||
                 master_param->gtid)
        push_warning(thd, Sql_condition::SL_NOTE, ER_UNTIL_COND_IGNORED,
                     ER_THD(thd, ER_UNTIL_COND_IGNORED));

      if (!is_error)
        is_error =
            start_slave_threads(false /*need_lock_slave=false*/,
                                true /*wait_for_start=true*/, mi, thread_mask);
    } else {
      is_error = true;
      my_error(ER_BAD_SLAVE, MYF(0));
    }
  } else {
    /* no error if all threads are already started, only a warning */
    push_warning_printf(
        thd, Sql_condition::SL_NOTE, ER_SLAVE_CHANNEL_WAS_RUNNING,
        ER_THD(thd, ER_SLAVE_CHANNEL_WAS_RUNNING), mi->get_channel());
  }

  /*
    Clean up start information if there was an attempt to start
    the IO thread to avoid any security issue.
  */
  if (is_error && (thread_mask & SLAVE_IO) == SLAVE_IO) mi->reset_start_info();

  unlock_slave_threads(mi);

  mi->channel_unlock();

  DBUG_RETURN(is_error);
}

/**
  Execute a STOP SLAVE statement.

  @param thd              Pointer to THD object for the client thread executing
                          the statement.

  @param mi               Pointer to Master_info object for the slave's IO
                          thread.

  @param net_report       If true, saves the exit status into Diagnostics_area.

  @param for_one_channel  If the method is being invoked only for one channel

  @param push_temp_tables_warning  If it should push a "have temp tables
                                   warning" once having open temp tables. This
                                   avoids multiple warnings when there is more
                                   than one channel with open temp tables.
                                   This parameter can be removed when the
                                   warning is issued with per-channel
                                   information.

  @retval 0 success
  @retval 1 error
*/
int stop_slave(THD *thd, Master_info *mi, bool net_report, bool for_one_channel,
               bool *push_temp_tables_warning) {
  DBUG_ENTER("stop_slave(THD, Master_info, bool, bool");

  int slave_errno;
  if (!thd) thd = current_thd;

  /*
    STOP SLAVE command should ignore 'read-only' and 'super_read_only'
    options so that it can update 'mysql.slave_master_info' and
    'mysql.slave_relay_log_info' replication repository tables.
  */
  thd->set_skip_readonly_check();

  Security_context *sctx = thd->security_context();
  if (!sctx->check_access(SUPER_ACL) &&
      !sctx->has_global_grant(STRING_WITH_LEN("REPLICATION_SLAVE_ADMIN"))
           .first) {
    my_error(ER_SPECIFIC_ACCESS_DENIED_ERROR, MYF(0),
             "SUPER or REPLICATION_SLAVE_ADMIN");
    DBUG_RETURN(1);
  }

  mi->channel_wrlock();

  THD_STAGE_INFO(thd, stage_killing_slave);
  int thread_mask;
  lock_slave_threads(mi);

  DBUG_EXECUTE_IF("simulate_hold_run_locks_on_stop_slave", my_sleep(10000000););

  // Get a mask of _running_ threads
  init_thread_mask(&thread_mask, mi, 0 /* not inverse*/);

  /*
    Below we will stop all running threads.
    But if the user wants to stop only one thread, do as if the other thread
    was stopped (as we don't wan't to touch the other thread), so set the
    bit to 0 for the other thread
  */
  if (thd->lex->slave_thd_opt) thread_mask &= thd->lex->slave_thd_opt;

  if (thread_mask) {
    slave_errno =
        terminate_slave_threads(mi, thread_mask, rpl_stop_slave_timeout,
                                false /*need_lock_term=false*/);
  } else {
    // no error if both threads are already stopped, only a warning
    slave_errno = 0;
    push_warning_printf(
        thd, Sql_condition::SL_NOTE, ER_SLAVE_CHANNEL_WAS_NOT_RUNNING,
        ER_THD(thd, ER_SLAVE_CHANNEL_WAS_NOT_RUNNING), mi->get_channel());
  }

  /*
    If the slave has open temp tables and there is a following CHANGE MASTER
    there is a possibility that the temporary tables are left open forever.
    Though we dont restrict failover here, we do warn users. In future, we
    should have a command to delete open temp tables the slave has replicated.
    See WL#7441 regarding this command.
  */

  if (mi->rli->atomic_channel_open_temp_tables && *push_temp_tables_warning) {
    push_warning(thd, Sql_condition::SL_WARNING,
                 ER_WARN_OPEN_TEMP_TABLES_MUST_BE_ZERO,
                 ER_THD(thd, ER_WARN_OPEN_TEMP_TABLES_MUST_BE_ZERO));
    *push_temp_tables_warning = false;
  }

  unlock_slave_threads(mi);

  mi->channel_unlock();

  if (slave_errno) {
    if ((slave_errno == ER_STOP_SLAVE_SQL_THREAD_TIMEOUT) ||
        (slave_errno == ER_STOP_SLAVE_IO_THREAD_TIMEOUT)) {
      push_warning(thd, Sql_condition::SL_NOTE, slave_errno,
                   ER_THD(thd, slave_errno));

      /*
        If new slave_errno is added in the if() condition above then make sure
        that there are no % in the error message or change the logging API
        to use verbatim() to avoid % substitutions.
      */
      longlong log_errno = (slave_errno == ER_STOP_SLAVE_SQL_THREAD_TIMEOUT)
                               ? ER_RPL_SLAVE_SQL_THREAD_STOP_CMD_EXEC_TIMEOUT
                               : ER_RPL_SLAVE_IO_THREAD_STOP_CMD_EXEC_TIMEOUT;
      LogErr(WARNING_LEVEL, log_errno);
    }
    if (net_report) my_error(slave_errno, MYF(0));
    DBUG_RETURN(1);
  } else if (net_report && for_one_channel)
    my_ok(thd);

  DBUG_RETURN(0);
}

/**
  Execute a RESET SLAVE (for all channels), used in Multisource replication.
  If resetting of a particular channel fails, it exits out.

  @param[in]  thd  THD object of the client.

  @retval     0    success
  @retval     1    error
 */

int reset_slave(THD *thd) {
  DBUG_ENTER("reset_slave(THD)");

  channel_map.assert_some_wrlock();

  Master_info *mi = 0;
  int result = 0;
  mi_map::iterator it, gr_channel_map_it;
  if (thd->lex->reset_slave_info.all) {
    /* First do reset_slave for default channel */
    mi = channel_map.get_default_channel_mi();
    if (mi && reset_slave(thd, mi, thd->lex->reset_slave_info.all))
      DBUG_RETURN(1);
    /* Do while iteration for rest of the channels */
    it = channel_map.begin();
    while (it != channel_map.end()) {
      if (!it->first.compare(channel_map.get_default_channel())) {
        it++;
        continue;
      }
      mi = it->second;
      DBUG_ASSERT(mi);
      if ((result = reset_slave(thd, mi, thd->lex->reset_slave_info.all)))
        break;
      it = channel_map.begin();
    }
    /* RESET group replication specific channels */
    gr_channel_map_it = channel_map.begin(GROUP_REPLICATION_CHANNEL);
    while (gr_channel_map_it != channel_map.end(GROUP_REPLICATION_CHANNEL)) {
      mi = gr_channel_map_it->second;
      DBUG_ASSERT(mi);
      /*
        We cannot RESET a group replication channel while the group
        replication is running.
      */
      if (is_group_replication_running()) {
        my_error(ER_SLAVE_CHANNEL_OPERATION_NOT_ALLOWED, MYF(0),
                 "RESET SLAVE ALL FOR CHANNEL", mi->get_channel());
        DBUG_RETURN(1);
      }
      if ((result = reset_slave(thd, mi, thd->lex->reset_slave_info.all)))
        break;
      gr_channel_map_it = channel_map.begin(GROUP_REPLICATION_CHANNEL);
    }
  } else {
    it = channel_map.begin();
    while (it != channel_map.end()) {
      mi = it->second;
      DBUG_ASSERT(mi);
      if ((result = reset_slave(thd, mi, thd->lex->reset_slave_info.all)))
        break;
      it++;
    }
    /*
      RESET group replication specific channels.

      We cannot RESET a group replication channel while the group
      replication is running.
    */
    gr_channel_map_it = channel_map.begin(GROUP_REPLICATION_CHANNEL);
    while (gr_channel_map_it != channel_map.end(GROUP_REPLICATION_CHANNEL)) {
      mi = gr_channel_map_it->second;
      DBUG_ASSERT(mi);
      if (is_group_replication_running()) {
        my_error(ER_SLAVE_CHANNEL_OPERATION_NOT_ALLOWED, MYF(0),
                 "RESET SLAVE FOR CHANNEL", mi->get_channel());
        DBUG_RETURN(1);
      }
      if ((result = reset_slave(thd, mi, thd->lex->reset_slave_info.all)))
        break;
      gr_channel_map_it++;
    }
  }
  DBUG_RETURN(result);
}

/**
  Execute a RESET SLAVE statement.
  Locks slave threads and unlocks the slave threads after executing
  reset slave.

  @param thd        Pointer to THD object of the client thread executing the
                    statement.

  @param mi         Pointer to Master_info object for the slave.

  @param reset_all  Do a full reset or only clean master info structures

  @retval 0   success
  @retval !=0 error
*/
int reset_slave(THD *thd, Master_info *mi, bool reset_all) {
  int thread_mask = 0, error = 0;
  const char *errmsg = "Unknown error occured while reseting slave";
  DBUG_ENTER("reset_slave");

  bool is_default_channel =
      strcmp(mi->get_channel(), channel_map.get_default_channel()) == 0;

  /*
    RESET SLAVE command should ignore 'read-only' and 'super_read_only'
    options so that it can update 'mysql.slave_master_info' and
    'mysql.slave_relay_log_info' replication repository tables.
  */
  thd->set_skip_readonly_check();
  mi->channel_wrlock();

  lock_slave_threads(mi);
  init_thread_mask(&thread_mask, mi, 0 /* not inverse */);
  if (thread_mask)  // We refuse if any slave thread is running
  {
    my_error(ER_SLAVE_CHANNEL_MUST_STOP, MYF(0), mi->get_channel());
    error = ER_SLAVE_CHANNEL_MUST_STOP;
    unlock_slave_threads(mi);
    mi->channel_unlock();
    goto err;
  }

  ha_reset_slave(thd);

  // delete relay logs, clear relay log coordinates
  if ((error = mi->rli->purge_relay_logs(thd, &errmsg,
                                         reset_all && !is_default_channel))) {
    my_error(ER_RELAY_LOG_FAIL, MYF(0), errmsg);
    error = ER_RELAY_LOG_FAIL;
    unlock_slave_threads(mi);
    mi->channel_unlock();
    goto err;
  }

  /* Clear master's log coordinates and associated information */
  DBUG_ASSERT(!mi->rli || !mi->rli->slave_running);  // none writes in rli table
  if (remove_info(mi)) {
    error = ER_UNKNOWN_ERROR;
    my_error(ER_UNKNOWN_ERROR, MYF(0));
    unlock_slave_threads(mi);
    mi->channel_unlock();
    goto err;
  }
  if (!reset_all) {
    mi->init_master_log_pos();
    mi->master_uuid[0] = 0;
    /*
      This shall prevent the channel to vanish if server is restarted
      after this RESET SLAVE and before the channel be started.
    */
    mysql_mutex_lock(&mi->data_lock);
    if (mi->reset && opt_mi_repository_id == INFO_REPOSITORY_TABLE &&
        opt_rli_repository_id == INFO_REPOSITORY_TABLE &&
        (mi->flush_info(true))) {
      error = ER_MASTER_INFO;
      my_error(ER_MASTER_INFO, MYF(0));
      mysql_mutex_unlock(&mi->data_lock);
      unlock_slave_threads(mi);
      mi->channel_unlock();
      goto err;
    }
    mysql_mutex_unlock(&mi->data_lock);
  }

  unlock_slave_threads(mi);

  (void)RUN_HOOK(binlog_relay_io, after_reset_slave, (thd, mi));

  /*
     RESET SLAVE ALL deletes the channels(except default channel), so their mi
     and rli objects are removed. For default channel, its mi and rli are
     deleted and recreated to keep in clear status.
  */
  if (reset_all) {
    bool is_default =
        !strcmp(mi->get_channel(), channel_map.get_default_channel());

    channel_map.delete_mi(mi->get_channel());

    if (is_default) {
      if (!Rpl_info_factory::create_mi_and_rli_objects(
              opt_mi_repository_id, opt_rli_repository_id,
              channel_map.get_default_channel(), true, &channel_map)) {
        error = ER_MASTER_INFO;
        my_message(ER_MASTER_INFO, ER_THD(thd, ER_MASTER_INFO), MYF(0));
      }
    }
  } else {
    mi->channel_unlock();
  }

err:
  DBUG_RETURN(error);
}

/**
  Entry function for RESET SLAVE command. Function either resets
  the slave for all channels or for a single channel.
  When RESET SLAVE ALL is given, the slave_info_objects (mi, rli & workers)
  are destroyed.

  @param[in]           thd          the client thread with the command.

  @return
    @retval            false            OK
    @retval            true            not OK
*/
bool reset_slave_cmd(THD *thd) {
  DBUG_ENTER("reset_slave_cmd");

  Master_info *mi;
  LEX *lex = thd->lex;
  bool res = true;  // default, an error

  channel_map.wrlock();

  if (!is_slave_configured()) {
    my_error(ER_SLAVE_CONFIGURATION, MYF(0));
    channel_map.unlock();
    DBUG_RETURN(res = true);
  }

  if (!lex->mi.for_channel)
    res = reset_slave(thd);
  else {
    mi = channel_map.get_mi(lex->mi.channel);
    /*
      If the channel being used is a group replication channel and
      group_replication is still running we need to disable RESET SLAVE [ALL]
      command.
    */
    if (mi &&
        channel_map.is_group_replication_channel_name(mi->get_channel(),
                                                      true) &&
        is_group_replication_running()) {
      my_error(ER_SLAVE_CHANNEL_OPERATION_NOT_ALLOWED, MYF(0),
               "RESET SLAVE [ALL] FOR CHANNEL", mi->get_channel());
      channel_map.unlock();
      DBUG_RETURN(true);
    }

    if (mi)
      res = reset_slave(thd, mi, thd->lex->reset_slave_info.all);
    else if (strcmp(channel_map.get_default_channel(), lex->mi.channel))
      my_error(ER_SLAVE_CHANNEL_DOES_NOT_EXIST, MYF(0), lex->mi.channel);
  }

  channel_map.unlock();

  DBUG_RETURN(res);
}

/**
   This function checks if the given CHANGE MASTER command has any receive
   option being set or changed.

   - used in change_master().

  @param  lex_mi structure that holds all change master options given on the
          change master command.

  @retval false No change master receive option.
  @retval true  At least one receive option was there.
*/

static bool have_change_master_receive_option(const LEX_MASTER_INFO *lex_mi) {
  bool have_receive_option = false;

  DBUG_ENTER("have_change_master_receive_option");

  /* Check if *at least one* receive option is given on change master command*/
  if (lex_mi->host || lex_mi->user || lex_mi->password ||
      lex_mi->log_file_name || lex_mi->pos || lex_mi->bind_addr ||
      lex_mi->port || lex_mi->connect_retry || lex_mi->server_id ||
      lex_mi->ssl != LEX_MASTER_INFO::LEX_MI_UNCHANGED ||
      lex_mi->ssl_verify_server_cert != LEX_MASTER_INFO::LEX_MI_UNCHANGED ||
      lex_mi->heartbeat_opt != LEX_MASTER_INFO::LEX_MI_UNCHANGED ||
      lex_mi->retry_count_opt != LEX_MASTER_INFO::LEX_MI_UNCHANGED ||
      lex_mi->ssl_key || lex_mi->ssl_cert || lex_mi->ssl_ca ||
      lex_mi->ssl_capath || lex_mi->tls_version || lex_mi->ssl_cipher ||
      lex_mi->ssl_crl || lex_mi->ssl_crlpath ||
      lex_mi->repl_ignore_server_ids_opt == LEX_MASTER_INFO::LEX_MI_ENABLE ||
      lex_mi->public_key_path ||
      lex_mi->get_public_key != LEX_MASTER_INFO::LEX_MI_UNCHANGED)
    have_receive_option = true;

  DBUG_RETURN(have_receive_option);
}

/**
   This function checks if the given CHANGE MASTER command has any execute
   option being set or changed.

   - used in change_master().

  @param  lex_mi structure that holds all change master options given on the
          change master command.

  @param[out] need_relay_log_purge
              - If relay_log_file/relay_log_pos options are used,
                we wont delete relaylogs. We set this boolean flag to false.
              - If relay_log_file/relay_log_pos options are NOT used,
                we return the boolean flag UNCHANGED.
              - Used in change_receive_options() and change_master().

  @retval false No change master execute option.
  @retval true  At least one execute option was there.
*/

static bool have_change_master_execute_option(const LEX_MASTER_INFO *lex_mi,
                                              bool *need_relay_log_purge) {
  bool have_execute_option = false;

  DBUG_ENTER("have_change_master_execute_option");

  /* Check if *at least one* execute option is given on change master command*/
  if (lex_mi->relay_log_name || lex_mi->relay_log_pos ||
      lex_mi->sql_delay != -1)
    have_execute_option = true;

  if (lex_mi->relay_log_name || lex_mi->relay_log_pos)
    *need_relay_log_purge = false;

  DBUG_RETURN(have_execute_option);
}

/**
   This function is called if the change master command had at least one
   receive option. This function then sets or alters the receive option(s)
   given in the command. The execute options are handled in the function
   change_execute_options()

   - used in change_master().
   - Receiver threads should be stopped when this function is called.

  @param thd    Pointer to THD object for the client thread executing the
                statement.

  @param lex_mi structure that holds all change master options given on the
                change master command.
                Coming from the an executing statement or set directly this
                shall contain connection settings like hostname, user, password
                and other settings like the number of connection retries.

  @param mi     Pointer to Master_info object belonging to the slave's IO
                thread.

  @retval 0    no error i.e., success.
  @retval !=0  error.
*/

static int change_receive_options(THD *thd, LEX_MASTER_INFO *lex_mi,
                                  Master_info *mi) {
  int ret = 0; /* return value. Set if there is an error. */

  DBUG_ENTER("change_receive_options");

  /*
    If the user specified host or port without binlog or position,
    reset binlog's name to FIRST and position to 4.
  */

  if ((lex_mi->host && strcmp(lex_mi->host, mi->host)) ||
      (lex_mi->port && lex_mi->port != mi->port)) {
    /*
      This is necessary because the primary key, i.e. host or port, has
      changed.

      The repository does not support direct changes on the primary key,
      so the row is dropped and re-inserted with a new primary key. If we
      don't do that, the master info repository we will end up with several
      rows.
    */
    if (mi->clean_info()) {
      ret = 1;
      goto err;
    }
    mi->master_uuid[0] = 0;
    mi->master_id = 0;
  }

  if ((lex_mi->host || lex_mi->port) && !lex_mi->log_file_name &&
      !lex_mi->pos) {
    char *var_master_log_name = NULL;
    var_master_log_name = const_cast<char *>(mi->get_master_log_name());
    var_master_log_name[0] = '\0';
    mi->set_master_log_pos(BIN_LOG_HEADER_SIZE);
  }

  if (lex_mi->log_file_name) mi->set_master_log_name(lex_mi->log_file_name);
  if (lex_mi->pos) {
    mi->set_master_log_pos(lex_mi->pos);
  }

  if (lex_mi->log_file_name && !lex_mi->pos)
    push_warning(thd, Sql_condition::SL_WARNING,
                 ER_WARN_ONLY_MASTER_LOG_FILE_NO_POS,
                 ER_THD(thd, ER_WARN_ONLY_MASTER_LOG_FILE_NO_POS));

  DBUG_PRINT("info", ("master_log_pos: %lu", (ulong)mi->get_master_log_pos()));

  if (lex_mi->user || lex_mi->password) {
    if (!thd->get_ssl()) {
      push_warning(thd, Sql_condition::SL_NOTE, ER_INSECURE_PLAIN_TEXT,
                   ER_THD(thd, ER_INSECURE_PLAIN_TEXT));
    }
    push_warning(thd, Sql_condition::SL_NOTE, ER_INSECURE_CHANGE_MASTER,
                 ER_THD(thd, ER_INSECURE_CHANGE_MASTER));
  }

  if (lex_mi->user) mi->set_user(lex_mi->user);
  if (lex_mi->password) mi->set_password(lex_mi->password);
  if (lex_mi->host) strmake(mi->host, lex_mi->host, sizeof(mi->host) - 1);
  if (lex_mi->bind_addr)
    strmake(mi->bind_addr, lex_mi->bind_addr, sizeof(mi->bind_addr) - 1);
  /*
    Setting channel's port number explicitly to '0' should be allowed.
    Eg: 'group_replication_recovery' channel (*after recovery is done*)
    or 'group_replication_applier' channel wants to set the port number
    to '0' as there is no actual network usage on these channels.
  */
  if (lex_mi->port || lex_mi->port_opt == LEX_MASTER_INFO::LEX_MI_ENABLE)
    mi->port = lex_mi->port;
  if (lex_mi->connect_retry) mi->connect_retry = lex_mi->connect_retry;
  if (lex_mi->retry_count_opt != LEX_MASTER_INFO::LEX_MI_UNCHANGED)
    mi->retry_count = lex_mi->retry_count;

  if (lex_mi->heartbeat_opt != LEX_MASTER_INFO::LEX_MI_UNCHANGED)
    mi->heartbeat_period = lex_mi->heartbeat_period;
  else if (lex_mi->host || lex_mi->port) {
    /*
      If the user specified host or port or both without heartbeat_period,
      we use default value for heartbeat_period. By default, We want to always
      have heartbeat enabled when we switch master unless
      master_heartbeat_period is explicitly set to zero (heartbeat disabled).

      Here is the default value for heartbeat period if CHANGE MASTER did not
      specify it.  (no data loss in conversion as hb period has a max)
    */
    mi->heartbeat_period =
        min<float>(SLAVE_MAX_HEARTBEAT_PERIOD, (slave_net_timeout / 2.0f));
    DBUG_ASSERT(mi->heartbeat_period > (float)0.001 ||
                mi->heartbeat_period == 0);

    // counter is cleared if master is CHANGED.
    mi->received_heartbeats = 0;
    // clear timestamp of last heartbeat as well.
    mi->last_heartbeat = 0;
  }

  /*
    reset the last time server_id list if the current CHANGE MASTER
    is mentioning IGNORE_SERVER_IDS= (...)
  */
  if (lex_mi->repl_ignore_server_ids_opt == LEX_MASTER_INFO::LEX_MI_ENABLE)
    mi->ignore_server_ids->dynamic_ids.clear();
  for (size_t i = 0; i < lex_mi->repl_ignore_server_ids.size(); i++) {
    ulong s_id = lex_mi->repl_ignore_server_ids[i];
    if (s_id == ::server_id && replicate_same_server_id) {
      ret = ER_SLAVE_IGNORE_SERVER_IDS;
      my_error(ER_SLAVE_IGNORE_SERVER_IDS, MYF(0), static_cast<int>(s_id));
      goto err;
    } else {
      // Keep the array sorted, ignore duplicates.
      mi->ignore_server_ids->dynamic_ids.insert_unique(s_id);
    }
  }

  if (lex_mi->ssl != LEX_MASTER_INFO::LEX_MI_UNCHANGED)
    mi->ssl = (lex_mi->ssl == LEX_MASTER_INFO::LEX_MI_ENABLE);

  if (lex_mi->ssl_verify_server_cert != LEX_MASTER_INFO::LEX_MI_UNCHANGED)
    mi->ssl_verify_server_cert =
        (lex_mi->ssl_verify_server_cert == LEX_MASTER_INFO::LEX_MI_ENABLE);

  if (lex_mi->public_key_path)
    strmake(mi->public_key_path, lex_mi->public_key_path,
            sizeof(mi->public_key_path) - 1);

  if (lex_mi->get_public_key != LEX_MASTER_INFO::LEX_MI_UNCHANGED)
    mi->get_public_key =
        (lex_mi->get_public_key == LEX_MASTER_INFO::LEX_MI_ENABLE);

  if (lex_mi->ssl_ca)
    strmake(mi->ssl_ca, lex_mi->ssl_ca, sizeof(mi->ssl_ca) - 1);
  if (lex_mi->ssl_capath)
    strmake(mi->ssl_capath, lex_mi->ssl_capath, sizeof(mi->ssl_capath) - 1);
  if (lex_mi->tls_version)
    strmake(mi->tls_version, lex_mi->tls_version, sizeof(mi->tls_version) - 1);
  if (lex_mi->ssl_cert)
    strmake(mi->ssl_cert, lex_mi->ssl_cert, sizeof(mi->ssl_cert) - 1);
  if (lex_mi->ssl_cipher)
    strmake(mi->ssl_cipher, lex_mi->ssl_cipher, sizeof(mi->ssl_cipher) - 1);
  if (lex_mi->ssl_key)
    strmake(mi->ssl_key, lex_mi->ssl_key, sizeof(mi->ssl_key) - 1);
  if (lex_mi->ssl_crl)
    strmake(mi->ssl_crl, lex_mi->ssl_crl, sizeof(mi->ssl_crl) - 1);
  if (lex_mi->ssl_crlpath)
    strmake(mi->ssl_crlpath, lex_mi->ssl_crlpath, sizeof(mi->ssl_crlpath) - 1);
#ifndef HAVE_OPENSSL
  if (lex_mi->ssl || lex_mi->ssl_ca || lex_mi->ssl_capath || lex_mi->ssl_cert ||
      lex_mi->ssl_cipher || lex_mi->ssl_key || lex_mi->ssl_verify_server_cert ||
      lex_mi->ssl_crl || lex_mi->ssl_crlpath || lex_mi->tls_version)
    push_warning(thd, Sql_condition::SL_NOTE, ER_SLAVE_IGNORED_SSL_PARAMS,
                 ER_THD(thd, ER_SLAVE_IGNORED_SSL_PARAMS));
#endif

err:
  DBUG_RETURN(ret);
}

/**
   This function is called if the change master command had at least one
   execute option. This function then sets or alters the execute option(s)
   given in the command. The receive options are handled in the function
   change_receive_options()

   - used in change_master().
   - Execute threads should be stopped before this function is called.

  @param lex_mi structure that holds all change master options given on the
                change master command.

  @param mi     Pointer to Master_info object belonging to the slave's IO
                thread.
*/

static void change_execute_options(LEX_MASTER_INFO *lex_mi, Master_info *mi) {
  DBUG_ENTER("change_execute_options");

  if (lex_mi->relay_log_name) {
    char relay_log_name[FN_REFLEN];
    mi->rli->relay_log.make_log_name(relay_log_name, lex_mi->relay_log_name);
    mi->rli->set_group_relay_log_name(relay_log_name);
    mi->rli->is_group_master_log_pos_invalid = true;
  }

  if (lex_mi->relay_log_pos) {
    mi->rli->set_group_relay_log_pos(lex_mi->relay_log_pos);
    mi->rli->is_group_master_log_pos_invalid = true;
  }

  if (lex_mi->sql_delay != -1) mi->rli->set_sql_delay(lex_mi->sql_delay);

  DBUG_VOID_RETURN;
}

/**
  This function shall issue a deprecation warning if
  there are server ids tokenized from the CHANGE MASTER
  TO command while @@global.gtid_mode=ON.
 */
static void issue_deprecation_warnings_for_channel(THD *thd) {
  LEX_MASTER_INFO *lex_mi = &thd->lex->mi;

  /*
    Deprecation of GTID_MODE + IGNORE_SERVER_IDS

    Generate deprecation warning when user executes CHANGE
    MASTER TO IGNORE_SERVER_IDS if GTID_MODE=ON.
  */
  enum_gtid_mode gtid_mode = get_gtid_mode(GTID_MODE_LOCK_CHANNEL_MAP);
  if (lex_mi->repl_ignore_server_ids.size() > 0 && gtid_mode == GTID_MODE_ON) {
    push_warning_printf(thd, Sql_condition::SL_WARNING,
                        ER_WARN_DEPRECATED_SYNTAX,
                        ER_THD(thd, ER_WARN_DEPRECATED_SYNTAX_NO_REPLACEMENT),
                        "CHANGE MASTER TO ... IGNORE_SERVER_IDS='...' "
                        "(when @@GLOBAL.GTID_MODE = ON)",
                        "");
  }
}

/**
  Execute a CHANGE MASTER statement.

  Apart from changing the receive/execute configurations/positions,
  this function also does the following:
  - May leave replicated open temporary table after warning.
  - Purges relay logs if no threads running and no relay log file/pos options.
  - Delete worker info in mysql.slave_worker_info table if applier not running.

  @param thd            Pointer to THD object for the client thread executing
                        the statement.

  @param mi             Pointer to Master_info object belonging to the slave's
                        IO thread.

  @param lex_mi         Lex information with master connection data.
                        Coming from the an executing statement or set directly
                        this shall contain connection settings like hostname,
                        user, password and other settings like the number of
                        connection retries.

  @param preserve_logs  If the decision of purging the logs should be always be
                        false even if no relay log name/position is given to
                        the method. The preserve_logs parameter will not be
                        respected when the relay log info repository is not
                        initialized.

  @retval 0   success
  @retval !=0 error
*/
int change_master(THD *thd, Master_info *mi, LEX_MASTER_INFO *lex_mi,
                  bool preserve_logs) {
  int error = 0;

  /* Do we have at least one receive related (IO thread) option? */
  bool have_receive_option = false;
  /* Do we have at least one execute related (SQL/coord/worker) option? */
  bool have_execute_option = false;
  /* If there are no mts gaps, we delete the rows in this table. */
  bool mts_remove_worker_info = false;
  /* used as a bit mask to indicate running slave threads. */
  int thread_mask;
  /*
    Relay logs are purged only if both receive and execute threads are
    stopped before executing CHANGE MASTER and relay_log_file/relay_log_pos
    options are not used.
  */
  bool need_relay_log_purge = 1;

  /*
    We want to save the old receive configurations so that we can use them to
    print the changes in these configurations (from-to form). This is used in
    LogErr() later.
  */
  char saved_host[HOSTNAME_LENGTH + 1], saved_bind_addr[HOSTNAME_LENGTH + 1];
  uint saved_port = 0;
  char saved_log_name[FN_REFLEN];
  my_off_t saved_log_pos = 0;

  DBUG_ENTER("change_master");

  /*
    CHANGE MASTER command should ignore 'read-only' and 'super_read_only'
    options so that it can update 'mysql.slave_master_info' replication
    repository tables.
  */
  thd->set_skip_readonly_check();
  mi->channel_wrlock();
  /*
    When we change master, we first decide which thread is running and
    which is not. We dont want this assumption to break while we change master.

    Suppose we decide that receiver thread is running and thus it is
    safe to change receive related options in mi. By this time if
    the receive thread is started, we may have a race condition between
    the client thread and receiver thread.
  */
  lock_slave_threads(mi);

  /*
    Get a bit mask for the slave threads that are running.
    Since the third argument is 0, thread_mask after the function
    returns stands for running threads.
  */
  init_thread_mask(&thread_mask, mi, 0);

  /*
    change master with master_auto_position=1 requires stopping both
    receiver and applier threads. If any slave thread is running,
    we report an error.
  */
  if (thread_mask) /* If any thread is running */
  {
    if (lex_mi->auto_position != LEX_MASTER_INFO::LEX_MI_UNCHANGED) {
      error = ER_SLAVE_CHANNEL_MUST_STOP;
      my_error(ER_SLAVE_CHANNEL_MUST_STOP, MYF(0), mi->get_channel());
      goto err;
    }
    /*
      Prior to WL#6120, we imposed the condition that STOP SLAVE is required
      before CHANGE MASTER. Since the slave threads die on STOP SLAVE, it was
      fine if we purged relay logs.

      Now that we do allow CHANGE MASTER with a running receiver/applier thread,
      we need to make sure that the relay logs are purged only if both
      receiver and applier threads are stopped otherwise we could lose events.

      The idea behind purging relay logs if both the threads are stopped is to
      keep consistency with the old behavior. If the user/application is doing
      a CHANGE MASTER without stopping any one thread, the relay log purge
      should be controlled via the 'relay_log_purge' option.
    */
    need_relay_log_purge = 0;
  }

  /*
    We cannot specify auto position and set either the coordinates
    on master or slave. If we try to do so, an error message is
    printed out.
  */
  if (lex_mi->log_file_name != NULL || lex_mi->pos != 0 ||
      lex_mi->relay_log_name != NULL || lex_mi->relay_log_pos != 0) {
    if (lex_mi->auto_position == LEX_MASTER_INFO::LEX_MI_ENABLE ||
        (lex_mi->auto_position != LEX_MASTER_INFO::LEX_MI_DISABLE &&
         mi->is_auto_position())) {
      error = ER_BAD_SLAVE_AUTO_POSITION;
      my_error(ER_BAD_SLAVE_AUTO_POSITION, MYF(0));
      goto err;
    }
  }

  /* CHANGE MASTER TO MASTER_AUTO_POSITION = 1 requires GTID_MODE != OFF */
  if (lex_mi->auto_position == LEX_MASTER_INFO::LEX_MI_ENABLE &&
      /*
        We hold channel_map lock for the duration of the CHANGE MASTER.
        This is important since it prevents that a concurrent
        connection changes to GTID_MODE=OFF between this check and the
        point where AUTO_POSITION is stored in the table and in mi.
      */
      get_gtid_mode(GTID_MODE_LOCK_CHANNEL_MAP) == GTID_MODE_OFF) {
    error = ER_AUTO_POSITION_REQUIRES_GTID_MODE_NOT_OFF;
    my_error(ER_AUTO_POSITION_REQUIRES_GTID_MODE_NOT_OFF, MYF(0));
    goto err;
  }

  /* Check if at least one receive option is given on change master */
  have_receive_option = have_change_master_receive_option(lex_mi);

  /* Check if at least one execute option is given on change master */
  have_execute_option =
      have_change_master_execute_option(lex_mi, &need_relay_log_purge);

  if (need_relay_log_purge && /* If we should purge the logs for this channel */
      preserve_logs &&        /* And we were asked to keep them */
      mi->rli->inited)        /* And the channel was initialized properly */
  {
    need_relay_log_purge = false;
  }

  /* With receiver thread running, we dont allow changing receive options. */
  if (have_receive_option && (thread_mask & SLAVE_IO)) {
    error = ER_SLAVE_CHANNEL_IO_THREAD_MUST_STOP;
    my_error(ER_SLAVE_CHANNEL_IO_THREAD_MUST_STOP, MYF(0), mi->get_channel());
    goto err;
  }

  /* With an execute thread running, we don't allow changing execute options. */
  if (have_execute_option && (thread_mask & SLAVE_SQL)) {
    error = ER_SLAVE_CHANNEL_SQL_THREAD_MUST_STOP;
    my_error(ER_SLAVE_CHANNEL_SQL_THREAD_MUST_STOP, MYF(0), mi->get_channel());
    goto err;
  }

  /*
    We need to check if there is an empty master_host. Otherwise
    change master succeeds, a master.info file is created containing
    empty master_host string and when issuing: start slave; an error
    is thrown stating that the server is not configured as slave.
    (See BUG#28796).
  */
  if (lex_mi->host && !*lex_mi->host) {
    error = ER_WRONG_ARGUMENTS;
    my_error(ER_WRONG_ARGUMENTS, MYF(0), "MASTER_HOST");
    goto err;
  }

  THD_STAGE_INFO(thd, stage_changing_master);

  int thread_mask_stopped_threads;

  /*
    Before load_mi_and_rli_from_repositories() call, get a bit mask to indicate
    stopped threads in thread_mask_stopped_threads. Since the third argguement
    is 1, thread_mask when the function returns stands for stopped threads.
  */

  init_thread_mask(&thread_mask_stopped_threads, mi, 1);

  if (load_mi_and_rli_from_repositories(mi, false, thread_mask_stopped_threads,
                                        need_relay_log_purge)) {
    error = ER_MASTER_INFO;
    my_error(ER_MASTER_INFO, MYF(0));
    goto err;
  }

  if ((thread_mask & SLAVE_SQL) == 0)  // If execute threads are stopped
  {
    if (mi->rli->mts_recovery_group_cnt) {
      /*
        Change-Master can't be done if there is a mts group gap.
        That requires mts-recovery which START SLAVE provides.
      */
      DBUG_ASSERT(mi->rli->recovery_parallel_workers);

      error = ER_MTS_CHANGE_MASTER_CANT_RUN_WITH_GAPS;
      my_error(ER_MTS_CHANGE_MASTER_CANT_RUN_WITH_GAPS, MYF(0));
      goto err;
    } else {
      /*
        Lack of mts group gaps makes Workers info stale regardless of
        need_relay_log_purge computation. We set the mts_remove_worker_info
        flag here and call reset_workers() later to delete the worker info
        in mysql.slave_worker_info table.
      */
      if (mi->rli->recovery_parallel_workers) mts_remove_worker_info = true;
    }
  }

  /*
    When give a warning?
    CHANGE MASTER command is used in three ways:
    a) To change a connection configuration but remain connected to
       the same master.
    b) To change positions in binary or relay log(eg: master_log_pos).
    c) To change the master you are replicating from.
    We give a warning in cases b and c.
  */
  if ((lex_mi->host || lex_mi->port || lex_mi->log_file_name || lex_mi->pos ||
       lex_mi->relay_log_name || lex_mi->relay_log_pos) &&
      (mi->rli->atomic_channel_open_temp_tables > 0))
    push_warning(thd, Sql_condition::SL_WARNING,
                 ER_WARN_OPEN_TEMP_TABLES_MUST_BE_ZERO,
                 ER_THD(thd, ER_WARN_OPEN_TEMP_TABLES_MUST_BE_ZERO));

  /*
    auto_position is the only option that affects both receive
    and execute sections of replication. So, this code is kept
    outside both if (have_receive_option) and if (have_execute_option)

    Here, we check if the auto_position option was used and set the flag
    if the slave should connect to the master and look for GTIDs.
  */
  if (lex_mi->auto_position != LEX_MASTER_INFO::LEX_MI_UNCHANGED)
    mi->set_auto_position(
        (lex_mi->auto_position == LEX_MASTER_INFO::LEX_MI_ENABLE));

  if (have_receive_option) {
    strmake(saved_host, mi->host, HOSTNAME_LENGTH);
    strmake(saved_bind_addr, mi->bind_addr, HOSTNAME_LENGTH);
    saved_port = mi->port;
    strmake(saved_log_name, mi->get_master_log_name(), FN_REFLEN - 1);
    saved_log_pos = mi->get_master_log_pos();

    if ((error = change_receive_options(thd, lex_mi, mi))) {
      goto err;
    }
  }

  /*
    If user didn't specify neither host nor port nor any log name nor any log
    pos, i.e. he specified only user/password/master_connect_retry,
    master_delay, he probably  wants replication to resume from where it had
    left, i.e. from the coordinates of the **SQL** thread (imagine the case
    where the I/O is ahead of the SQL; restarting from the coordinates of the
    I/O would lose some events which is probably unwanted when you are just
    doing minor changes like changing master_connect_retry). Note: coordinates
    of the SQL thread must be read before the block which resets them.
  */
  if (need_relay_log_purge) {
    /*
      A side-effect is that if only the I/O thread was started, this thread may
      restart from ''/4 after the CHANGE MASTER. That's a minor problem (it is a
      much more unlikely situation than the one we are fixing here).
    */
    if (!lex_mi->host && !lex_mi->port && !lex_mi->log_file_name &&
        !lex_mi->pos) {
      /*
        Sometimes mi->rli->master_log_pos == 0 (it happens when the SQL thread
        is not initialized), so we use a max(). What happens to
        mi->rli->master_log_pos during the initialization stages of replication
        is not 100% clear, so we guard against problems using max().
      */
      mi->set_master_log_pos(max<ulonglong>(
          BIN_LOG_HEADER_SIZE, mi->rli->get_group_master_log_pos()));
      mi->set_master_log_name(mi->rli->get_group_master_log_name());
    }
  }

  if (have_receive_option)
    LogErr(SYSTEM_LEVEL, ER_SLAVE_CHANGE_MASTER_TO_EXECUTED,
           mi->get_for_channel_str(true), saved_host, saved_port,
           saved_log_name, (ulong)saved_log_pos, saved_bind_addr, mi->host,
           mi->port, mi->get_master_log_name(), (ulong)mi->get_master_log_pos(),
           mi->bind_addr);

  if (have_execute_option) change_execute_options(lex_mi, mi);

  /* If the receiver is stopped, flush master_info to disk. */
  if ((thread_mask & SLAVE_IO) == 0 && flush_master_info(mi, true)) {
    error = ER_RELAY_LOG_INIT;
    my_error(ER_RELAY_LOG_INIT, MYF(0), "Failed to flush master info file");
    goto err;
  }

  if ((thread_mask & SLAVE_SQL) == 0) /* Applier module is not executing */
  {
    if (need_relay_log_purge) {
      /*
        'if (need_relay_log_purge)' implicitly means that all slave threads are
        stopped and there is no use of relay_log_file/relay_log_pos options.
        We need not check these here again.
      */

      /* purge_relay_log() returns pointer to an error message here. */
      const char *errmsg = 0;
      /*
        purge_relay_log() assumes that we have run_lock and no slave threads
        are running.
      */
      THD_STAGE_INFO(thd, stage_purging_old_relay_logs);
      if (mi->rli->purge_relay_logs(thd, &errmsg)) {
        error = ER_RELAY_LOG_FAIL;
        my_error(ER_RELAY_LOG_FAIL, MYF(0), errmsg);
        goto err;
      }

      /*
        Coordinates in rli were spoilt by purge_relay_logs(),
        so restore them to good values. If we left them to ''/0, that would
        work. But that would fail in the case of 2 successive CHANGE MASTER
        (without a START SLAVE in between): because first one would set the
        coords in mi to the good values of those in rli, then set those i>n rli
        to ''/0, then second CHANGE MASTER would set the coords in mi to those
        of rli, i.e. to ''/0: we have lost all copies of the original good
        coordinates. That's why we always save good coords in rli.
    */
      mi->rli->set_group_master_log_pos(mi->get_master_log_pos());
      mi->rli->set_group_master_log_name(mi->get_master_log_name());
      DBUG_PRINT("info", ("master_log_pos: %llu", mi->get_master_log_pos()));
    } else {
      const char *errmsg = nullptr;
      if (mi->rli->is_group_relay_log_name_invalid(&errmsg)) {
        error = ER_RELAY_LOG_INIT;
        my_error(ER_RELAY_LOG_INIT, MYF(0), errmsg);
        goto err;
      }
    }

    char *var_group_master_log_name =
        const_cast<char *>(mi->rli->get_group_master_log_name());

    if (!var_group_master_log_name[0])  // uninitialized case
      mi->rli->set_group_master_log_pos(0);

    mi->rli->abort_pos_wait++; /* for MASTER_POS_WAIT() to abort */

    /* Clear the errors, for a clean start */
    mi->rli->clear_error();
    if (mi->rli->workers_array_initialized) {
      for (size_t i = 0; i < mi->rli->get_worker_count(); i++) {
        mi->rli->get_worker(i)->clear_error();
      }
    }

    /*
      If we don't write new coordinates to disk now, then old will remain in
      relay-log.info until START SLAVE is issued; but if mysqld is shutdown
      before START SLAVE, then old will remain in relay-log.info, and will be
      the in-memory value at restart (thus causing errors, as the old relay log
      does not exist anymore).

      Notice that the rli table is available exclusively as slave is not
      running.
    */
    if (mi->rli->flush_info(true)) {
      error = ER_RELAY_LOG_INIT;
      my_error(ER_RELAY_LOG_INIT, MYF(0), "Failed to flush relay info file.");
      goto err;
    }

  } /* end 'if (thread_mask & SLAVE_SQL == 0)' */

  if (mts_remove_worker_info)
    if (Rpl_info_factory::reset_workers(mi->rli)) {
      error = ER_MTS_RESET_WORKERS;
      my_error(ER_MTS_RESET_WORKERS, MYF(0));
      goto err;
    }
err:

  unlock_slave_threads(mi);
  mi->channel_unlock();
  DBUG_RETURN(error);
}

/**
   This function is first called when the Master_info object
   corresponding to a channel in a multisourced slave does not
   exist. But before a new channel is created, certain
   conditions have to be met. The below function apriorily
   checks if all such conditions are met. If all the
   conditions are met then it creates a channel i.e
   mi<->rli

   @param[in,out]  mi                When new {mi,rli} are created,
                                     the reference is stored in *mi
   @param[in]      channel           The channel on which the change
                                     master was introduced.
*/
int add_new_channel(Master_info **mi, const char *channel) {
  DBUG_ENTER("add_new_channel");

  int error = 0;
  Ident_name_check ident_check_status;

  /*
    Refuse to create a new channel if the repositories does not support this.
  */

  if (opt_mi_repository_id == INFO_REPOSITORY_FILE ||
      opt_rli_repository_id == INFO_REPOSITORY_FILE) {
    LogErr(ERROR_LEVEL,
           ER_RPL_SLAVE_NEW_MASTER_INFO_NEEDS_REPOS_TYPE_OTHER_THAN_FILE);
    error = ER_SLAVE_NEW_CHANNEL_WRONG_REPOSITORY;
    my_error(ER_SLAVE_NEW_CHANNEL_WRONG_REPOSITORY, MYF(0));
    goto err;
  }

  /*
    Return if max num of replication channels exceeded already.
  */

  if (!channel_map.is_valid_channel_count()) {
    error = ER_SLAVE_MAX_CHANNELS_EXCEEDED;
    my_error(ER_SLAVE_MAX_CHANNELS_EXCEEDED, MYF(0));
    goto err;
  }

  /*
    Now check the sanity of the channel name. It's length etc. The channel
    identifier is similar to table names. So, use  check_table_function.
  */
  if (channel) {
    ident_check_status = check_table_name(channel, strlen(channel));
  } else
    ident_check_status = Ident_name_check::WRONG;

  if (ident_check_status != Ident_name_check::OK) {
    error = ER_SLAVE_CHANNEL_NAME_INVALID_OR_TOO_LONG;
    my_error(ER_SLAVE_CHANNEL_NAME_INVALID_OR_TOO_LONG, MYF(0));
    goto err;
  }

  if (!((*mi) = Rpl_info_factory::create_mi_and_rli_objects(
            opt_mi_repository_id, opt_rli_repository_id, channel, false,
            &channel_map))) {
    error = ER_MASTER_INFO;
    my_error(ER_MASTER_INFO, MYF(0));
    goto err;
  }

err:

  DBUG_RETURN(error);
}

/**
   Method used to check if the user is trying to update any other option for
   the change master apart from the MASTER_USER and MASTER_PASSWORD.
   In case user tries to update any other parameter apart from these two,
   this method will return error.

   @param  lex_mi structure that holds all change master options given on
           the change master command.

   @retval true - The CHANGE MASTER is updating a unsupported parameter for the
                  recovery channel.

   @retval false - Everything is fine. The CHANGE MASTER can execute with the
                   given option(s) for the recovery channel.
*/
static bool is_invalid_change_master_for_group_replication_recovery(
    const LEX_MASTER_INFO *lex_mi) {
  DBUG_ENTER("is_invalid_change_master_for_group_replication_recovery");
  bool have_extra_option_received = false;

  /* Check if *at least one* receive/execute option is given on change master
   * command*/
  if (lex_mi->host || lex_mi->log_file_name || lex_mi->pos ||
      lex_mi->bind_addr || lex_mi->port || lex_mi->connect_retry ||
      lex_mi->server_id ||
      lex_mi->auto_position != LEX_MASTER_INFO::LEX_MI_UNCHANGED ||
      lex_mi->ssl != LEX_MASTER_INFO::LEX_MI_UNCHANGED ||
      lex_mi->ssl_verify_server_cert != LEX_MASTER_INFO::LEX_MI_UNCHANGED ||
      lex_mi->heartbeat_opt != LEX_MASTER_INFO::LEX_MI_UNCHANGED ||
      lex_mi->retry_count_opt != LEX_MASTER_INFO::LEX_MI_UNCHANGED ||
      lex_mi->ssl_key || lex_mi->ssl_cert || lex_mi->ssl_ca ||
      lex_mi->ssl_capath || lex_mi->tls_version || lex_mi->ssl_cipher ||
      lex_mi->ssl_crl || lex_mi->ssl_crlpath ||
      lex_mi->repl_ignore_server_ids_opt == LEX_MASTER_INFO::LEX_MI_ENABLE ||
      lex_mi->relay_log_name || lex_mi->relay_log_pos ||
      lex_mi->sql_delay != -1 || lex_mi->public_key_path ||
      lex_mi->get_public_key != LEX_MASTER_INFO::LEX_MI_UNCHANGED)
    have_extra_option_received = true;

  DBUG_RETURN(have_extra_option_received);
}

/**
  Entry point for the CHANGE MASTER command. Function
  decides to create a new channel or create an existing one.

  @param[in]        thd        the client thread that issued the command.

  @return
    @retval         true        fail
    @retval         false       success.
*/
bool change_master_cmd(THD *thd) {
  DBUG_ENTER("change_master_cmd");

  Master_info *mi = 0;
  LEX *lex = thd->lex;
  bool res = false;

  channel_map.wrlock();

  /* The slave must have been initialized to allow CHANGE MASTER statements */
  if (!is_slave_configured()) {
    my_error(ER_SLAVE_CONFIGURATION, MYF(0));
    res = true;
    goto err;
  }

  // If the chosen name is for group_replication_applier channel we abort
  if (channel_map.is_group_replication_channel_name(lex->mi.channel, true)) {
    my_error(ER_SLAVE_CHANNEL_NAME_INVALID_OR_TOO_LONG, MYF(0));
    res = true;
    goto err;
  }

  // If the channel being used is group_replication_recovery we allow the
  // channel creation based on the check as to which field is being updated.
  if (channel_map.is_group_replication_channel_name(lex->mi.channel) &&
      !channel_map.is_group_replication_channel_name(lex->mi.channel, true)) {
    LEX_MASTER_INFO *lex_mi = &thd->lex->mi;
    if (is_invalid_change_master_for_group_replication_recovery(lex_mi)) {
      my_error(ER_SLAVE_CHANNEL_OPERATION_NOT_ALLOWED, MYF(0),
               "CHANGE MASTER with the given parameters", lex->mi.channel);
      res = true;
      goto err;
    }
  }

  /*
    Error out if number of replication channels are > 1 if FOR CHANNEL
    clause is not provided in the CHANGE MASTER command.
  */
  if (!lex->mi.for_channel && channel_map.get_num_instances() > 1) {
    my_error(ER_SLAVE_MULTIPLE_CHANNELS_CMD, MYF(0));
    res = true;
    goto err;
  }

  /* Get the Master_info of the channel */
  mi = channel_map.get_mi(lex->mi.channel);

  /* create a new channel if doesn't exist */
  if (!mi && strcmp(lex->mi.channel, channel_map.get_default_channel())) {
    /* The mi will be returned holding mi->channel_lock for writing */
    if (add_new_channel(&mi, lex->mi.channel)) goto err;
  }

  if (mi) {
    bool configure_filters = !Master_info::is_configured(mi);

    if (!(res = change_master(thd, mi, &thd->lex->mi))) {
      /*
        If the channel was just created or not configured before this
        "CHANGE MASTER", we need to configure rpl_filter for it.
      */
      if (configure_filters) {
        if ((res = Rpl_info_factory::configure_channel_replication_filters(
                 mi->rli, lex->mi.channel)))
          goto err;
      }

      /*
        Issuing deprecation warnings after the change (we make
        sure that we don't issue warning if there is an error).
      */
      issue_deprecation_warnings_for_channel(thd);

      my_ok(thd);
    }
  } else {
    /*
       Even default channel does not exist. So issue a previous
       backward compatible  error message (till 5.6).
       @TODO: This error message shall be improved.
    */
    my_error(ER_SLAVE_CONFIGURATION, MYF(0));
  }

err:
  channel_map.unlock();

  DBUG_RETURN(res);
}

/**
  Check if there is any slave SQL config conflict.

  @param[in] rli The slave's rli object.

  @return 0 is returned if there is no conflict, otherwise 1 is returned.
 */
static int check_slave_sql_config_conflict(const Relay_log_info *rli) {
  int channel_mts_submode, slave_parallel_workers;

  if (rli) {
    channel_mts_submode = rli->channel_mts_submode;
    slave_parallel_workers = rli->opt_slave_parallel_workers;
  } else {
    /*
      When the slave is first initialized, we collect the values from the
      command line options
    */
    channel_mts_submode = mts_parallel_option;
    slave_parallel_workers = opt_mts_slave_parallel_workers;
  }

  if (opt_slave_preserve_commit_order && slave_parallel_workers > 0) {
    if (channel_mts_submode == MTS_PARALLEL_TYPE_DB_NAME) {
      my_error(ER_DONT_SUPPORT_SLAVE_PRESERVE_COMMIT_ORDER, MYF(0),
               "when slave_parallel_type is DATABASE");
      return ER_DONT_SUPPORT_SLAVE_PRESERVE_COMMIT_ORDER;
    }

    if ((!opt_bin_log || !opt_log_slave_updates) &&
        channel_mts_submode == MTS_PARALLEL_TYPE_LOGICAL_CLOCK) {
      my_error(ER_DONT_SUPPORT_SLAVE_PRESERVE_COMMIT_ORDER, MYF(0),
               "unless both log_bin and log_slave_updates are enabled");
      return ER_DONT_SUPPORT_SLAVE_PRESERVE_COMMIT_ORDER;
    }
  }

  if (rli) {
    const char *channel = const_cast<Relay_log_info *>(rli)->get_channel();
    if (slave_parallel_workers > 0 &&
        (channel_mts_submode != MTS_PARALLEL_TYPE_LOGICAL_CLOCK ||
         (channel_mts_submode == MTS_PARALLEL_TYPE_LOGICAL_CLOCK &&
          !opt_slave_preserve_commit_order)) &&
        channel_map.is_group_replication_channel_name(channel, true)) {
      my_error(ER_SLAVE_CHANNEL_OPERATION_NOT_ALLOWED, MYF(0),
               "START SLAVE SQL_THREAD when SLAVE_PARALLEL_WORKERS > 0 "
               "and SLAVE_PARALLEL_TYPE != LOGICAL_CLOCK "
               "or SLAVE_PRESERVE_COMMIT_ORDER != ON",
               channel);
      return ER_SLAVE_CHANNEL_OPERATION_NOT_ALLOWED;
    }
  }

  return 0;
}

/**
  @} (end of group Replication)
*/<|MERGE_RESOLUTION|>--- conflicted
+++ resolved
@@ -6144,28 +6144,21 @@
     rli->checkpoint_group can have two possible values due to
     two possible status of the last (being scheduled) group.
   */
-<<<<<<< HEAD
   const bool precondition =
       !rli->gaq->full() ||
-      ((rli->checkpoint_seqno == rli->checkpoint_group - 1 &&
+      ((rli->rli_checkpoint_seqno == rli->checkpoint_group - 1 &&
         (rli->mts_group_status == Relay_log_info::MTS_IN_GROUP ||
          rli->mts_group_status == Relay_log_info::MTS_KILLED_GROUP)) ||
-       rli->checkpoint_seqno == rli->checkpoint_group);
+       rli->rli_checkpoint_seqno == rli->checkpoint_group);
   if (!precondition) {
     fprintf(stderr, "rli->gaq->full() = %d\n", rli->gaq->full());
-    fprintf(stderr, "rli->checkpoint_seqno = %u\n", rli->checkpoint_seqno);
+    fprintf(stderr, "rli->rl_checkpoint_seqno = %u\n",
+            rli->rli_checkpoint_seqno);
     fprintf(stderr, "rli->checkpoint_group = %u\n", rli->checkpoint_group);
     fprintf(stderr, "rli->mts_group_status = %d\n", rli->mts_group_status);
     DBUG_ASSERT(precondition);
   }
 #endif
-=======
-  DBUG_ASSERT(!rli->gaq->full() ||
-              ((rli->rli_checkpoint_seqno == rli->checkpoint_group - 1 &&
-                (rli->mts_group_status == Relay_log_info::MTS_IN_GROUP ||
-                 rli->mts_group_status == Relay_log_info::MTS_KILLED_GROUP)) ||
-               rli->rli_checkpoint_seqno == rli->checkpoint_group));
->>>>>>> 8e797a5d
 
   do {
     if (!is_mts_db_partitioned(rli)) mysql_mutex_lock(&rli->mts_gaq_LOCK);
