/* Copyright (c) 2008, 2013, Oracle and/or its affiliates. All rights reserved.

   This program is free software; you can redistribute it and/or modify
   it under the terms of the GNU General Public License as published by
   the Free Software Foundation; version 2 of the License.

   This program is distributed in the hope that it will be useful,
   but WITHOUT ANY WARRANTY; without even the implied warranty of
   MERCHANTABILITY or FITNESS FOR A PARTICULAR PURPOSE.  See the
   GNU General Public License for more details.

   You should have received a copy of the GNU General Public License
   along with this program; if not, write to the Free Software Foundation,
   51 Franklin Street, Suite 500, Boston, MA 02110-1335 USA */

#ifndef RPL_HANDLER_H
#define RPL_HANDLER_H

#include "sql_priv.h"
#include "rpl_gtid.h"
#include "rpl_mi.h"
#include "rpl_rli.h"
#include "sql_plugin.h"
#include "replication.h"

class Observer_info {
public:
  void *observer;
  st_plugin_int *plugin_int;
  plugin_ref plugin;

  Observer_info(void *ob, st_plugin_int *p)
    :observer(ob), plugin_int(p)
  {
    plugin= plugin_int_to_ref(plugin_int);
  }
};

class Delegate {
public:
  typedef List<Observer_info> Observer_info_list;
  typedef List_iterator<Observer_info> Observer_info_iterator;
  
  int add_observer(void *observer, st_plugin_int *plugin)
  {
    int ret= FALSE;
    if (!inited)
      return TRUE;
    write_lock();
    Observer_info_iterator iter(observer_info_list);
    Observer_info *info= iter++;
    while (info && info->observer != observer)
      info= iter++;
    if (!info)
    {
      info= new Observer_info(observer, plugin);
      if (!info || observer_info_list.push_back(info, &memroot))
        ret= TRUE;
    }
    else
      ret= TRUE;
    unlock();
    return ret;
  }
  
  int remove_observer(void *observer, st_plugin_int *plugin)
  {
    int ret= FALSE;
    if (!inited)
      return TRUE;
    write_lock();
    Observer_info_iterator iter(observer_info_list);
    Observer_info *info= iter++;
    while (info && info->observer != observer)
      info= iter++;
    if (info)
    {
      iter.remove();
      delete info;
    }
    else
      ret= TRUE;
    unlock();
    return ret;
  }

  inline Observer_info_iterator observer_info_iter()
  {
    return Observer_info_iterator(observer_info_list);
  }

  inline bool is_empty()
  {
    DBUG_PRINT("debug", ("is_empty: %d", observer_info_list.is_empty()));
    return observer_info_list.is_empty();
  }

  inline int read_lock()
  {
    if (!inited)
      return TRUE;
    return mysql_rwlock_rdlock(&lock);
  }

  inline int write_lock()
  {
    if (!inited)
      return TRUE;
    return mysql_rwlock_wrlock(&lock);
  }

  inline int unlock()
  {
    if (!inited)
      return TRUE;
    return mysql_rwlock_unlock(&lock);
  }

  inline bool is_inited()
  {
    return inited;
  }

  Delegate(
#ifdef HAVE_PSI_INTERFACE
           PSI_rwlock_key key
#endif
           )
  {
    inited= FALSE;
#ifdef HAVE_PSI_INTERFACE
    if (mysql_rwlock_init(key, &lock))
      return;
#else
    if (mysql_rwlock_init(0, &lock))
      return;
<<<<<<< HEAD
    init_sql_alloc(key_memory_delegate, &memroot, 1024, 0);
=======
#endif
    init_sql_alloc(&memroot, 1024, 0);
>>>>>>> 888a7828
    inited= TRUE;
  }
  ~Delegate()
  {
    inited= FALSE;
    mysql_rwlock_destroy(&lock);
    free_root(&memroot, MYF(0));
  }

private:
  Observer_info_list observer_info_list;
  mysql_rwlock_t lock;
  MEM_ROOT memroot;
  bool inited;
};

#ifdef HAVE_PSI_INTERFACE
extern PSI_rwlock_key key_rwlock_Trans_delegate_lock;
#endif

class Trans_delegate
  :public Delegate {
public:

  Trans_delegate()
  : Delegate(
#ifdef HAVE_PSI_INTERFACE
             key_rwlock_Trans_delegate_lock
#endif
             )
  {}

  typedef Trans_observer Observer;
  int before_commit(THD *thd, bool all);
  int before_rollback(THD *thd, bool all);
  int after_commit(THD *thd, bool all);
  int after_rollback(THD *thd, bool all);
};

#ifdef HAVE_PSI_INTERFACE
extern PSI_rwlock_key key_rwlock_Binlog_storage_delegate_lock;
#endif

class Binlog_storage_delegate
  :public Delegate {
public:

  Binlog_storage_delegate()
  : Delegate(
#ifdef HAVE_PSI_INTERFACE
             key_rwlock_Binlog_storage_delegate_lock
#endif
             )
  {}

  typedef Binlog_storage_observer Observer;
  int after_flush(THD *thd, const char *log_file,
                  my_off_t log_pos);
  int after_sync(THD *thd, const char *log_file,
                 my_off_t log_pos);
};

#ifdef HAVE_REPLICATION
#ifdef HAVE_PSI_INTERFACE
extern PSI_rwlock_key key_rwlock_Binlog_transmit_delegate_lock;
#endif

class Binlog_transmit_delegate
  :public Delegate {
public:

  Binlog_transmit_delegate()
  : Delegate(
#ifdef HAVE_PSI_INTERFACE
             key_rwlock_Binlog_transmit_delegate_lock
#endif
             )
  {}

  typedef Binlog_transmit_observer Observer;
  int transmit_start(THD *thd, ushort flags,
                     const char *log_file, my_off_t log_pos);
  int transmit_stop(THD *thd, ushort flags);
  int reserve_header(THD *thd, ushort flags, String *packet);
  int before_send_event(THD *thd, ushort flags,
                        String *packet, const
                        char *log_file, my_off_t log_pos );
  int after_send_event(THD *thd, ushort flags,
                       String *packet, const char *skipped_log_file,
                       my_off_t skipped_log_pos);
  int after_reset_master(THD *thd, ushort flags);
};

#ifdef HAVE_PSI_INTERFACE
extern PSI_rwlock_key key_rwlock_Binlog_relay_IO_delegate_lock;
#endif

class Binlog_relay_IO_delegate
  :public Delegate {
public:

  Binlog_relay_IO_delegate()
  : Delegate(
#ifdef HAVE_PSI_INTERFACE
             key_rwlock_Binlog_relay_IO_delegate_lock
#endif
             )
  {}

  typedef Binlog_relay_IO_observer Observer;
  int thread_start(THD *thd, Master_info *mi);
  int thread_stop(THD *thd, Master_info *mi);
  int before_request_transmit(THD *thd, Master_info *mi, ushort flags);
  int after_read_event(THD *thd, Master_info *mi,
                       const char *packet, ulong len,
                       const char **event_buf, ulong *event_len);
  int after_queue_event(THD *thd, Master_info *mi,
                        const char *event_buf, ulong event_len,
                        bool synced);
  int after_reset_slave(THD *thd, Master_info *mi);
private:
  void init_param(Binlog_relay_IO_param *param, Master_info *mi);
};
#endif /* HAVE_REPLICATION */

int delegates_init();
void delegates_destroy();

extern Trans_delegate *transaction_delegate;
extern Binlog_storage_delegate *binlog_storage_delegate;
#ifdef HAVE_REPLICATION
extern Binlog_transmit_delegate *binlog_transmit_delegate;
extern Binlog_relay_IO_delegate *binlog_relay_io_delegate;
#endif /* HAVE_REPLICATION */

/*
  if there is no observers in the delegate, we can return 0
  immediately.
*/
#define RUN_HOOK(group, hook, args)             \
  (group ##_delegate->is_empty() ?              \
   0 : group ##_delegate->hook args)

#define NO_HOOK(group) (group ##_delegate->is_empty())

#endif /* RPL_HANDLER_H */<|MERGE_RESOLUTION|>--- conflicted
+++ resolved
@@ -134,12 +134,8 @@
 #else
     if (mysql_rwlock_init(0, &lock))
       return;
-<<<<<<< HEAD
+#endif
     init_sql_alloc(key_memory_delegate, &memroot, 1024, 0);
-=======
-#endif
-    init_sql_alloc(&memroot, 1024, 0);
->>>>>>> 888a7828
     inited= TRUE;
   }
   ~Delegate()
