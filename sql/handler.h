--- conflicted
+++ resolved
@@ -35,23 +35,7 @@
 #include "mysql/psi/psi.h"
 
 #include <algorithm>
-<<<<<<< HEAD
 #include <string>
-=======
-#include "sql_const.h"
-#include "mysqld.h"                             /* server_id */
-#include "sql_plugin.h"        /* plugin_ref, st_plugin_int, plugin */
-#include "thr_lock.h"          /* thr_lock_type, THR_LOCK_DATA */
-#include "sql_cache.h"
-#include "structs.h"                            /* SHOW_COMP_OPTION */
-
-#include <my_global.h>
-#include <my_compiler.h>
-#include <my_compare.h>
-#include <ft_global.h>
-#include <keycache.h>
-#include "xa.h"
->>>>>>> 4478f2ab
 
 class Alter_info;
 class SE_cost_constants;     // see opt_costconstants.h
