--- conflicted
+++ resolved
@@ -6810,17 +6810,12 @@
     @note HA_READ_BEFORE_WRITE_REMOVAL flag doesn not fit there because
     handler::ha_update_row(...) does not accept conditions.
   */
-<<<<<<< HEAD
-  MY_NODISCARD virtual int fast_update(THD *thd [[maybe_unused]],
+  [[nodiscard]] virtual int fast_update(THD *thd [[maybe_unused]],
                                        mem_root_deque<Item *> &update_fields
                                        [[maybe_unused]],
                                        mem_root_deque<Item *> &update_values
                                        [[maybe_unused]],
                                        Item *conds [[maybe_unused]]) {
-=======
-  [[nodiscard]] virtual int fast_update(THD *, mem_root_deque<Item *> &,
-                                       mem_root_deque<Item *> &, Item *) {
->>>>>>> 69b73bc0
     return ENOTSUP;
   }
 
@@ -6840,16 +6835,11 @@
 
     @return an error if the insert should be terminated.
   */
-<<<<<<< HEAD
-  MY_NODISCARD virtual int upsert(THD *thd [[maybe_unused]],
+  [[nodiscard]] virtual int upsert(THD *thd [[maybe_unused]],
                                   mem_root_deque<Item *> &update_fields
                                   [[maybe_unused]],
                                   mem_root_deque<Item *> &update_values
                                   [[maybe_unused]]) {
-=======
-  [[nodiscard]] virtual int upsert(THD *, mem_root_deque<Item *> &,
-                                  mem_root_deque<Item *> &) {
->>>>>>> 69b73bc0
     return ENOTSUP;
   }
 
