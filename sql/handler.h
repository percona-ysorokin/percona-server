/* Copyright (C) 2000-2006 MySQL AB

   This program is free software; you can redistribute it and/or modify
   it under the terms of the GNU General Public License as published by
   the Free Software Foundation; version 2 of the License.

   This program is distributed in the hope that it will be useful,
   but WITHOUT ANY WARRANTY; without even the implied warranty of
   MERCHANTABILITY or FITNESS FOR A PARTICULAR PURPOSE.  See the
   GNU General Public License for more details.

   You should have received a copy of the GNU General Public License
   along with this program; if not, write to the Free Software
   Foundation, Inc., 59 Temple Place, Suite 330, Boston, MA  02111-1307  USA */


/* Definitions for parameters to do with handler-routines */

#ifdef USE_PRAGMA_INTERFACE
#pragma interface			/* gcc class implementation */
#endif

#include <my_handler.h>
#include <ft_global.h>
#include <keycache.h>

#ifndef NO_HASH
#define NO_HASH				/* Not yet implemented */
#endif

#define USING_TRANSACTIONS

// the following is for checking tables

#define HA_ADMIN_ALREADY_DONE	  1
#define HA_ADMIN_OK               0
#define HA_ADMIN_NOT_IMPLEMENTED -1
#define HA_ADMIN_FAILED		 -2
#define HA_ADMIN_CORRUPT         -3
#define HA_ADMIN_INTERNAL_ERROR  -4
#define HA_ADMIN_INVALID         -5
#define HA_ADMIN_REJECT          -6
#define HA_ADMIN_TRY_ALTER       -7
#define HA_ADMIN_WRONG_CHECKSUM  -8
#define HA_ADMIN_NOT_BASE_TABLE  -9
#define HA_ADMIN_NEEDS_UPGRADE  -10
#define HA_ADMIN_NEEDS_ALTER    -11
#define HA_ADMIN_NEEDS_CHECK    -12

/* Bits to show what an alter table will do */
#include <sql_bitmap.h>

#define HA_MAX_ALTER_FLAGS 39
typedef Bitmap<HA_MAX_ALTER_FLAGS> HA_ALTER_FLAGS;

#define HA_ADD_INDEX                  (0)
#define HA_DROP_INDEX                 (1)
#define HA_ALTER_INDEX                (2)
#define HA_RENAME_INDEX               (3)
#define HA_ADD_UNIQUE_INDEX           (4)
#define HA_DROP_UNIQUE_INDEX          (5)
#define HA_ALTER_UNIQUE_INDEX         (6)
#define HA_RENAME_UNIQUE_INDEX        (7)
#define HA_ADD_PK_INDEX               (8)
#define HA_DROP_PK_INDEX              (9)
#define HA_ALTER_PK_INDEX             (10)
#define HA_ADD_COLUMN                 (11)
#define HA_DROP_COLUMN                (12)
#define HA_CHANGE_COLUMN              (13)
#define HA_ALTER_COLUMN_NAME          (14)
#define HA_ALTER_COLUMN_TYPE          (15)
#define HA_ALTER_COLUMN_ORDER         (16)
#define HA_ALTER_COLUMN_NULLABLE      (17)
#define HA_COLUMN_DEFAULT_VALUE       (18)
#define HA_COLUMN_STORAGE             (19)
#define HA_COLUMN_FORMAT              (20)
#define HA_ADD_FOREIGN_KEY            (21)
#define HA_DROP_FOREIGN_KEY           (22)
#define HA_ALTER_FOREIGN_KEY          (23)
#define HA_ADD_CONSTRAINT             (24)
#define HA_ADD_PARTITION              (25)
#define HA_DROP_PARTITION             (26)
#define HA_ALTER_PARTITION            (27)
#define HA_COALESCE_PARTITION         (28)
#define HA_REORGANIZE_PARTITION       (29)
#define HA_CHANGE_CHARACTER_SET       (30)
#define HA_SET_DEFAULT_CHARACTER_SET  (31)
#define HA_CHANGE_AUTOINCREMENT_VALUE (32)
#define HA_ALTER_STORAGE              (33)
#define HA_ALTER_TABLESPACE           (34)
#define HA_ALTER_ROW_FORMAT           (35)
#define HA_RENAME_TABLE               (36)
#define HA_ALTER_STORAGE_ENGINE       (37)
#define HA_RECREATE                   (38)
/* Remember to increase HA_MAX_ALTER_FLAGS when adding more flags! */

/* Return values for check_if_supported_alter */

#define HA_ALTER_ERROR               -1
#define HA_ALTER_SUPPORTED_WAIT_LOCK  0
#define HA_ALTER_SUPPORTED_NO_LOCK    1
#define HA_ALTER_NOT_SUPPORTED        2

/* Bits in table_flags() to show what database can do */

#define HA_NO_TRANSACTIONS     (1 << 0) /* Doesn't support transactions */
#define HA_PARTIAL_COLUMN_READ (1 << 1) /* read may not return all columns */
#define HA_TABLE_SCAN_ON_INDEX (1 << 2) /* No separate data/index file */
/*
  The following should be set if the following is not true when scanning
  a table with rnd_next()
  - We will see all rows (including deleted ones)
  - Row positions are 'table->s->db_record_offset' apart
  If this flag is not set, filesort will do a postion() call for each matched
  row to be able to find the row later.
*/
#define HA_REC_NOT_IN_SEQ      (1 << 3)
#define HA_CAN_GEOMETRY        (1 << 4)
/*
  Reading keys in random order is as fast as reading keys in sort order
  (Used in records.cc to decide if we should use a record cache and by
  filesort to decide if we should sort key + data or key + pointer-to-row
*/
#define HA_FAST_KEY_READ       (1 << 5)
/*
  Set the following flag if we on delete should force all key to be read
  and on update read all keys that changes
*/
#define HA_REQUIRES_KEY_COLUMNS_FOR_DELETE (1 << 6)
#define HA_NULL_IN_KEY         (1 << 7) /* One can have keys with NULL */
#define HA_DUPLICATE_POS       (1 << 8)    /* ha_position() gives dup row */
#define HA_NO_BLOBS            (1 << 9) /* Doesn't support blobs */
#define HA_CAN_INDEX_BLOBS     (1 << 10)
#define HA_AUTO_PART_KEY       (1 << 11) /* auto-increment in multi-part key */
#define HA_REQUIRE_PRIMARY_KEY (1 << 12) /* .. and can't create a hidden one */
#define HA_STATS_RECORDS_IS_EXACT (1 << 13) /* stats.records is exact */
/*
  INSERT_DELAYED only works with handlers that uses MySQL internal table
  level locks
*/
#define HA_CAN_INSERT_DELAYED  (1 << 14)
/*
  If we get the primary key columns for free when we do an index read
  It also implies that we have to retrive the primary key when using
  position() and rnd_pos().
*/
#define HA_PRIMARY_KEY_IN_READ_INDEX (1 << 15)
/*
  If HA_PRIMARY_KEY_REQUIRED_FOR_POSITION is set, it means that to position()
  uses a primary key. Without primary key, we can't call position().
*/ 
#define HA_PRIMARY_KEY_REQUIRED_FOR_POSITION (1 << 16) 
#define HA_CAN_RTREEKEYS       (1 << 17)
#define HA_NOT_DELETE_WITH_CACHE (1 << 18)
/*
  The following is we need to a primary key to delete (and update) a row.
  If there is no primary key, all columns needs to be read on update and delete
*/
#define HA_PRIMARY_KEY_REQUIRED_FOR_DELETE (1 << 19)
#define HA_NO_PREFIX_CHAR_KEYS (1 << 20)
#define HA_CAN_FULLTEXT        (1 << 21)
#define HA_CAN_SQL_HANDLER     (1 << 22)
#define HA_NO_AUTO_INCREMENT   (1 << 23)
#define HA_HAS_CHECKSUM        (1 << 24)
/* Table data are stored in separate files (for lower_case_table_names) */
#define HA_FILE_BASED	       (1 << 26)
#define HA_NO_VARCHAR	       (1 << 27)
#define HA_CAN_BIT_FIELD       (1 << 28) /* supports bit fields */
#define HA_NEED_READ_RANGE_BUFFER (1 << 29) /* for read_multi_range */
#define HA_ANY_INDEX_MAY_BE_UNIQUE (1 << 30)
#define HA_NO_COPY_ON_ALTER    (LL(1) << 31)
#define HA_HAS_RECORDS	       (LL(1) << 32) /* records() gives exact count*/
/* Has it's own method of binlog logging */
#define HA_HAS_OWN_BINLOGGING  (LL(1) << 33)
/*
  Engine is capable of row-format and statement-format logging,
  respectively
*/
#define HA_BINLOG_ROW_CAPABLE  (LL(1) << 34)
#define HA_BINLOG_STMT_CAPABLE (LL(1) << 35)

#define HA_ONLINE_ALTER        (LL(1) << 36)

/*
  Set of all binlog flags. Currently only contain the capabilities
  flags.
 */
#define HA_BINLOG_FLAGS (HA_BINLOG_ROW_CAPABLE | HA_BINLOG_STMT_CAPABLE)

/* bits in index_flags(index_number) for what you can do with index */
#define HA_READ_NEXT            1       /* TODO really use this flag */
#define HA_READ_PREV            2       /* supports ::index_prev */
#define HA_READ_ORDER           4       /* index_next/prev follow sort order */
#define HA_READ_RANGE           8       /* can find all records in a range */
#define HA_ONLY_WHOLE_INDEX	16	/* Can't use part key searches */
#define HA_KEYREAD_ONLY         64	/* Support HA_EXTRA_KEYREAD */

/*
  HA_PARTITION_FUNCTION_SUPPORTED indicates that the function is
  supported at all.
  HA_FAST_CHANGE_PARTITION means that optimised variants of the changes
  exists but they are not necessarily done online.

  HA_ONLINE_DOUBLE_WRITE means that the handler supports writing to both
  the new partition and to the old partitions when updating through the
  old partitioning schema while performing a change of the partitioning.
  This means that we can support updating of the table while performing
  the copy phase of the change. For no lock at all also a double write
  from new to old must exist and this is not required when this flag is
  set.
  This is actually removed even before it was introduced the first time.
  The new idea is that handlers will handle the lock level already in
  store_lock for ALTER TABLE partitions.

  HA_PARTITION_ONE_PHASE is a flag that can be set by handlers that take
  care of changing the partitions online and in one phase. Thus all phases
  needed to handle the change are implemented inside the storage engine.
  The storage engine must also support auto-discovery since the frm file
  is changed as part of the change and this change must be controlled by
  the storage engine. A typical engine to support this is NDB (through
  WL #2498).
*/
#define HA_PARTITION_FUNCTION_SUPPORTED         (1L << 1)
#define HA_FAST_CHANGE_PARTITION                (1L << 2)
#define HA_PARTITION_ONE_PHASE                  (1L << 3)

/*
  Index scan will not return records in rowid order. Not guaranteed to be
  set for unordered (e.g. HASH) indexes.
*/
#define HA_KEY_SCAN_NOT_ROR     128 

/* operations for disable/enable indexes */
#define HA_KEY_SWITCH_NONUNIQ      0
#define HA_KEY_SWITCH_ALL          1
#define HA_KEY_SWITCH_NONUNIQ_SAVE 2
#define HA_KEY_SWITCH_ALL_SAVE     3

/*
  Note: the following includes binlog and closing 0.
  so: innodb + bdb + ndb + binlog + myisam + myisammrg + archive +
      example + csv + heap + blackhole + federated + 0
  (yes, the sum is deliberately inaccurate)
  TODO remove the limit, use dynarrays
*/
#define MAX_HA 15

/*
  Parameters for open() (in register form->filestat)
  HA_GET_INFO does an implicit HA_ABORT_IF_LOCKED
*/

#define HA_OPEN_KEYFILE		1
#define HA_OPEN_RNDFILE		2
#define HA_GET_INDEX		4
#define HA_GET_INFO		8	/* do a ha_info() after open */
#define HA_READ_ONLY		16	/* File opened as readonly */
/* Try readonly if can't open with read and write */
#define HA_TRY_READ_ONLY	32
#define HA_WAIT_IF_LOCKED	64	/* Wait if locked on open */
#define HA_ABORT_IF_LOCKED	128	/* skip if locked on open.*/
#define HA_BLOCK_LOCK		256	/* unlock when reading some records */
#define HA_OPEN_TEMPORARY	512

/* Some key definitions */
#define HA_KEY_NULL_LENGTH	1
#define HA_KEY_BLOB_LENGTH	2

#define HA_LEX_CREATE_TMP_TABLE	1
#define HA_LEX_CREATE_IF_NOT_EXISTS 2
#define HA_LEX_CREATE_TABLE_LIKE 4
#define HA_OPTION_NO_CHECKSUM	(1L << 17)
#define HA_OPTION_NO_DELAY_KEY_WRITE (1L << 18)
#define HA_MAX_REC_LENGTH	65535

/* Table caching type */
#define HA_CACHE_TBL_NONTRANSACT 0
#define HA_CACHE_TBL_NOCACHE     1
#define HA_CACHE_TBL_ASKTRANSACT 2
#define HA_CACHE_TBL_TRANSACT    4

/* Options of START TRANSACTION statement (and later of SET TRANSACTION stmt) */
#define MYSQL_START_TRANS_OPT_WITH_CONS_SNAPSHOT 1

/* Flags for method is_fatal_error */
#define HA_CHECK_DUP_KEY 1
#define HA_CHECK_DUP_UNIQUE 2
#define HA_CHECK_DUP (HA_CHECK_DUP_KEY + HA_CHECK_DUP_UNIQUE)

enum legacy_db_type
{
  DB_TYPE_UNKNOWN=0,DB_TYPE_DIAB_ISAM=1,
  DB_TYPE_HASH,DB_TYPE_MISAM,DB_TYPE_PISAM,
  DB_TYPE_RMS_ISAM, DB_TYPE_HEAP, DB_TYPE_ISAM,
  DB_TYPE_MRG_ISAM, DB_TYPE_MYISAM, DB_TYPE_MRG_MYISAM,
  DB_TYPE_BERKELEY_DB, DB_TYPE_INNODB,
  DB_TYPE_GEMINI, DB_TYPE_NDBCLUSTER,
  DB_TYPE_EXAMPLE_DB, DB_TYPE_ARCHIVE_DB, DB_TYPE_CSV_DB,
  DB_TYPE_FEDERATED_DB,
  DB_TYPE_BLACKHOLE_DB,
  DB_TYPE_PARTITION_DB,
  DB_TYPE_BINLOG,
  DB_TYPE_SOLID,
  DB_TYPE_PBXT,
  DB_TYPE_TABLE_FUNCTION,
  DB_TYPE_MEMCACHE,
  DB_TYPE_FALCON,
  DB_TYPE_MARIA,
  DB_TYPE_FIRST_DYNAMIC=42,
  DB_TYPE_DEFAULT=127 // Must be last
};

enum row_type { ROW_TYPE_NOT_USED=-1, ROW_TYPE_DEFAULT, ROW_TYPE_FIXED,
		ROW_TYPE_DYNAMIC, ROW_TYPE_COMPRESSED,
		ROW_TYPE_REDUNDANT, ROW_TYPE_COMPACT, ROW_TYPE_PAGE };

enum column_format_type { COLUMN_FORMAT_TYPE_NOT_USED= -1,
                          COLUMN_FORMAT_TYPE_DEFAULT=   0,
                          COLUMN_FORMAT_TYPE_FIXED=     1,
                          COLUMN_FORMAT_TYPE_DYNAMIC=   2 };

enum enum_binlog_func {
  BFN_RESET_LOGS=        1,
  BFN_RESET_SLAVE=       2,
  BFN_BINLOG_WAIT=       3,
  BFN_BINLOG_END=        4,
  BFN_BINLOG_PURGE_FILE= 5,
  BFN_GLOBAL_SCHEMA_LOCK=  6,
  BFN_GLOBAL_SCHEMA_UNLOCK=7
};

enum enum_binlog_command {
  LOGCOM_CREATE_TABLE,
  LOGCOM_ALTER_TABLE,
  LOGCOM_RENAME_TABLE,
  LOGCOM_DROP_TABLE,
  LOGCOM_CREATE_DB,
  LOGCOM_ALTER_DB,
  LOGCOM_DROP_DB
};

/* struct to hold information about the table that should be created */

/* Bits in used_fields */
#define HA_CREATE_USED_AUTO             (1L << 0)
#define HA_CREATE_USED_RAID             (1L << 1) //RAID is no longer availble
#define HA_CREATE_USED_UNION            (1L << 2)
#define HA_CREATE_USED_INSERT_METHOD    (1L << 3)
#define HA_CREATE_USED_MIN_ROWS         (1L << 4)
#define HA_CREATE_USED_MAX_ROWS         (1L << 5)
#define HA_CREATE_USED_AVG_ROW_LENGTH   (1L << 6)
#define HA_CREATE_USED_PACK_KEYS        (1L << 7)
#define HA_CREATE_USED_CHARSET          (1L << 8)
#define HA_CREATE_USED_DEFAULT_CHARSET  (1L << 9)
#define HA_CREATE_USED_DATADIR          (1L << 10)
#define HA_CREATE_USED_INDEXDIR         (1L << 11)
#define HA_CREATE_USED_ENGINE           (1L << 12)
#define HA_CREATE_USED_CHECKSUM         (1L << 13)
#define HA_CREATE_USED_DELAY_KEY_WRITE  (1L << 14)
#define HA_CREATE_USED_ROW_FORMAT       (1L << 15)
#define HA_CREATE_USED_COMMENT          (1L << 16)
#define HA_CREATE_USED_PASSWORD         (1L << 17)
#define HA_CREATE_USED_CONNECTION       (1L << 18)
#define HA_CREATE_USED_KEY_BLOCK_SIZE   (1L << 19)
#define HA_CREATE_USED_TRANSACTIONAL    (1L << 20)
#define HA_CREATE_USED_PAGE_CHECKSUM    (1L << 21)

typedef ulonglong my_xid; // this line is the same as in log_event.h
#define MYSQL_XID_PREFIX "MySQLXid"
#define MYSQL_XID_PREFIX_LEN 8 // must be a multiple of 8
#define MYSQL_XID_OFFSET (MYSQL_XID_PREFIX_LEN+sizeof(server_id))
#define MYSQL_XID_GTRID_LEN (MYSQL_XID_OFFSET+sizeof(my_xid))

#define XIDDATASIZE MYSQL_XIDDATASIZE
#define MAXGTRIDSIZE 64
#define MAXBQUALSIZE 64

#define COMPATIBLE_DATA_YES 0
#define COMPATIBLE_DATA_NO  1

/**
  struct xid_t is binary compatible with the XID structure as
  in the X/Open CAE Specification, Distributed Transaction Processing:
  The XA Specification, X/Open Company Ltd., 1991.
  http://www.opengroup.org/bookstore/catalog/c193.htm

  @see MYSQL_XID in mysql/plugin.h
*/
struct xid_t {
  long formatID;
  long gtrid_length;
  long bqual_length;
  char data[XIDDATASIZE];  // not \0-terminated !

  xid_t() {}                                /* Remove gcc warning */  
  bool eq(struct xid_t *xid)
  { return eq(xid->gtrid_length, xid->bqual_length, xid->data); }
  bool eq(long g, long b, const char *d)
  { return g == gtrid_length && b == bqual_length && !memcmp(d, data, g+b); }
  void set(struct xid_t *xid)
  { memcpy(this, xid, xid->length()); }
  void set(long f, const char *g, long gl, const char *b, long bl)
  {
    formatID= f;
    memcpy(data, g, gtrid_length= gl);
    memcpy(data+gl, b, bqual_length= bl);
  }
  void set(ulonglong xid)
  {
    my_xid tmp;
    formatID= 1;
    set(MYSQL_XID_PREFIX_LEN, 0, MYSQL_XID_PREFIX);
    memcpy(data+MYSQL_XID_PREFIX_LEN, &server_id, sizeof(server_id));
    tmp= xid;
    memcpy(data+MYSQL_XID_OFFSET, &tmp, sizeof(tmp));
    gtrid_length=MYSQL_XID_GTRID_LEN;
  }
  void set(long g, long b, const char *d)
  {
    formatID= 1;
    gtrid_length= g;
    bqual_length= b;
    memcpy(data, d, g+b);
  }
  bool is_null() { return formatID == -1; }
  void null() { formatID= -1; }
  my_xid quick_get_my_xid()
  {
    my_xid tmp;
    memcpy(&tmp, data+MYSQL_XID_OFFSET, sizeof(tmp));
    return tmp;
  }
  my_xid get_my_xid()
  {
    return gtrid_length == MYSQL_XID_GTRID_LEN && bqual_length == 0 &&
           !memcmp(data+MYSQL_XID_PREFIX_LEN, &server_id, sizeof(server_id)) &&
           !memcmp(data, MYSQL_XID_PREFIX, MYSQL_XID_PREFIX_LEN) ?
           quick_get_my_xid() : 0;
  }
  uint length()
  {
    return sizeof(formatID)+sizeof(gtrid_length)+sizeof(bqual_length)+
           gtrid_length+bqual_length;
  }
  uchar *key()
  {
    return (uchar *)&gtrid_length;
  }
  uint key_length()
  {
    return sizeof(gtrid_length)+sizeof(bqual_length)+gtrid_length+bqual_length;
  }
};
typedef struct xid_t XID;

/* for recover() handlerton call */
#define MIN_XID_LIST_SIZE  128
#ifdef SAFEMALLOC
#define MAX_XID_LIST_SIZE  256
#else
#define MAX_XID_LIST_SIZE  (1024*128)
#endif

/*
  These structures are used to pass information from a set of SQL commands
  on add/drop/change tablespace definitions to the proper hton.
*/
#define UNDEF_NODEGROUP 65535
enum ts_command_type
{
  TS_CMD_NOT_DEFINED = -1,
  CREATE_TABLESPACE = 0,
  ALTER_TABLESPACE = 1,
  CREATE_LOGFILE_GROUP = 2,
  ALTER_LOGFILE_GROUP = 3,
  DROP_TABLESPACE = 4,
  DROP_LOGFILE_GROUP = 5,
  CHANGE_FILE_TABLESPACE = 6,
  ALTER_ACCESS_MODE_TABLESPACE = 7
};

enum ts_alter_tablespace_type
{
  TS_ALTER_TABLESPACE_TYPE_NOT_DEFINED = -1,
  ALTER_TABLESPACE_ADD_FILE = 1,
  ALTER_TABLESPACE_DROP_FILE = 2
};

enum tablespace_access_mode
{
  TS_NOT_DEFINED= -1,
  TS_READ_ONLY = 0,
  TS_READ_WRITE = 1,
  TS_NOT_ACCESSIBLE = 2
};

struct handlerton;
class st_alter_tablespace : public Sql_alloc
{
  public:
  const char *tablespace_name;
  const char *logfile_group_name;
  enum ts_command_type ts_cmd_type;
  enum ts_alter_tablespace_type ts_alter_tablespace_type;
  const char *data_file_name;
  const char *undo_file_name;
  const char *redo_file_name;
  ulonglong extent_size;
  ulonglong undo_buffer_size;
  ulonglong redo_buffer_size;
  ulonglong initial_size;
  ulonglong autoextend_size;
  ulonglong max_size;
  uint nodegroup_id;
  handlerton *storage_engine;
  bool wait_until_completed;
  const char *ts_comment;
  enum tablespace_access_mode ts_access_mode;
  st_alter_tablespace()
  {
    tablespace_name= NULL;
    logfile_group_name= "DEFAULT_LG"; //Default log file group
    ts_cmd_type= TS_CMD_NOT_DEFINED;
    data_file_name= NULL;
    undo_file_name= NULL;
    redo_file_name= NULL;
    extent_size= 1024*1024;        //Default 1 MByte
    undo_buffer_size= 8*1024*1024; //Default 8 MByte
    redo_buffer_size= 8*1024*1024; //Default 8 MByte
    initial_size= 128*1024*1024;   //Default 128 MByte
    autoextend_size= 0;            //No autoextension as default
    max_size= 0;                   //Max size == initial size => no extension
    storage_engine= NULL;
    nodegroup_id= UNDEF_NODEGROUP;
    wait_until_completed= TRUE;
    ts_comment= NULL;
    ts_access_mode= TS_NOT_DEFINED;
  }
};

/* The handler for a table type.  Will be included in the TABLE structure */

struct st_table;
typedef struct st_table TABLE;
typedef struct st_table_share TABLE_SHARE;
struct st_foreign_key_info;
typedef struct st_foreign_key_info FOREIGN_KEY_INFO;
typedef bool (stat_print_fn)(THD *thd, const char *type, uint type_len,
                             const char *file, uint file_len,
                             const char *status, uint status_len);
enum ha_stat_type { HA_ENGINE_STATUS, HA_ENGINE_LOGS, HA_ENGINE_MUTEX };
extern st_plugin_int *hton2plugin[MAX_HA];

/* Transaction log maintains type definitions */
enum log_status
{
  HA_LOG_STATUS_FREE= 0,      /* log is free and can be deleted */
  HA_LOG_STATUS_INUSE= 1,     /* log can't be deleted because it is in use */
  HA_LOG_STATUS_NOSUCHLOG= 2  /* no such log (can't be returned by
                                the log iterator status) */
};
/*
  Function for signaling that the log file changed its state from
  LOG_STATUS_INUSE to LOG_STATUS_FREE

  Now it do nothing, will be implemented as part of new transaction
  log management for engines.
  TODO: implement the function.
*/
void signal_log_not_needed(struct handlerton, char *log_file);
/*
  Data of transaction log iterator.
*/
struct handler_log_file_data {
  LEX_STRING filename;
  enum log_status status;
};


enum handler_iterator_type
{
  /* request of transaction log iterator */
  HA_TRANSACTLOG_ITERATOR= 1
};
enum handler_create_iterator_result
{
  HA_ITERATOR_OK,          /* iterator created */
  HA_ITERATOR_UNSUPPORTED, /* such type of iterator is not supported */
  HA_ITERATOR_ERROR        /* error during iterator creation */
};

/*
  Iterator structure. Can be used by handler/handlerton for different purposes.

  Iterator should be created in the way to point "before" the first object
  it iterate, so next() call move it to the first object or return !=0 if
  there is nothing to iterate through.
*/
struct handler_iterator {
  /*
    Moves iterator to next record and return 0 or return !=0
    if there is no records.
    iterator_object will be filled by this function if next() returns 0.
    Content of the iterator_object depend on iterator type.
  */
  int (*next)(struct handler_iterator *, void *iterator_object);
  /*
    Free resources allocated by iterator, after this call iterator
    is not usable.
  */
  void (*destroy)(struct handler_iterator *);
  /*
    Pointer to buffer for the iterator to use.
    Should be allocated by function which created the iterator and
    destroied by freed by above "destroy" call
  */
  void *buffer;
};

/*
  handlerton is a singleton structure - one instance per storage engine -
  to provide access to storage engine functionality that works on the
  "global" level (unlike handler class that works on a per-table basis)

  usually handlerton instance is defined statically in ha_xxx.cc as

  static handlerton { ... } xxx_hton;

  savepoint_*, prepare, recover, and *_by_xid pointers can be 0.
*/
struct handlerton
{
  /*
    Historical marker for if the engine is available of not
  */
  SHOW_COMP_OPTION state;

  /*
    Historical number used for frm file to determine the correct storage engine.
    This is going away and new engines will just use "name" for this.
  */
  enum legacy_db_type db_type;
  /*
    each storage engine has it's own memory area (actually a pointer)
    in the thd, for storing per-connection information.
    It is accessed as

      thd->ha_data[xxx_hton.slot]

   slot number is initialized by MySQL after xxx_init() is called.
   */
   uint slot;
   /*
     to store per-savepoint data storage engine is provided with an area
     of a requested size (0 is ok here).
     savepoint_offset must be initialized statically to the size of
     the needed memory to store per-savepoint information.
     After xxx_init it is changed to be an offset to savepoint storage
     area and need not be used by storage engine.
     see binlog_hton and binlog_savepoint_set/rollback for an example.
   */
   uint savepoint_offset;
   /*
     handlerton methods:

     close_connection is only called if
     thd->ha_data[xxx_hton.slot] is non-zero, so even if you don't need
     this storage area - set it to something, so that MySQL would know
     this storage engine was accessed in this connection
   */
   int  (*close_connection)(handlerton *hton, THD *thd);
   /*
     sv points to an uninitialized storage area of requested size
     (see savepoint_offset description)
   */
   int  (*savepoint_set)(handlerton *hton, THD *thd, void *sv);
   /*
     sv points to a storage area, that was earlier passed
     to the savepoint_set call
   */
   int  (*savepoint_rollback)(handlerton *hton, THD *thd, void *sv);
   int  (*savepoint_release)(handlerton *hton, THD *thd, void *sv);
   /*
     'all' is true if it's a real commit, that makes persistent changes
     'all' is false if it's not in fact a commit but an end of the
     statement that is part of the transaction.
     NOTE 'all' is also false in auto-commit mode where 'end of statement'
     and 'real commit' mean the same event.
   */
   int  (*commit)(handlerton *hton, THD *thd, bool all);
   int  (*rollback)(handlerton *hton, THD *thd, bool all);
   int  (*prepare)(handlerton *hton, THD *thd, bool all);
   int  (*recover)(handlerton *hton, XID *xid_list, uint len);
   int  (*commit_by_xid)(handlerton *hton, XID *xid);
   int  (*rollback_by_xid)(handlerton *hton, XID *xid);
   void *(*create_cursor_read_view)(handlerton *hton, THD *thd);
   void (*set_cursor_read_view)(handlerton *hton, THD *thd, void *read_view);
   void (*close_cursor_read_view)(handlerton *hton, THD *thd, void *read_view);
   handler *(*create)(handlerton *hton, TABLE_SHARE *table, MEM_ROOT *mem_root);
   void (*drop_database)(handlerton *hton, char* path);
   int (*panic)(handlerton *hton, enum ha_panic_function flag);
   int (*start_consistent_snapshot)(handlerton *hton, THD *thd);
   bool (*flush_logs)(handlerton *hton);
   bool (*show_status)(handlerton *hton, THD *thd, stat_print_fn *print, enum ha_stat_type stat);
   uint (*partition_flags)();
   uint (*alter_partition_flags)();
   int (*alter_tablespace)(handlerton *hton, THD *thd, st_alter_tablespace *ts_info);
   int (*fill_files_table)(handlerton *hton, THD *thd,
                           TABLE_LIST *tables,
                           class Item *cond);
   uint32 flags;                                /* global handler flags */
   /*
      Those handlerton functions below are properly initialized at handler
      init.
   */
   int (*binlog_func)(handlerton *hton, THD *thd, enum_binlog_func fn, void *arg);
   void (*binlog_log_query)(handlerton *hton, THD *thd, 
                            enum_binlog_command binlog_command,
                            const char *query, uint query_length,
                            const char *db, const char *table_name);
   int (*release_temporary_latches)(handlerton *hton, THD *thd);

   /*
     Get log status.
     If log_status is null then the handler do not support transaction
     log information (i.e. log iterator can't be created).
     (see example of implementation in handler.cc, TRANS_LOG_MGM_EXAMPLE_CODE)

   */
   enum log_status (*get_log_status)(handlerton *hton, char *log);

   /*
     Iterators creator.
     Presence of the pointer should be checked before using
   */
   enum handler_create_iterator_result
     (*create_iterator)(handlerton *hton, enum handler_iterator_type type,
                        struct handler_iterator *fill_this_in);
   int (*discover)(handlerton *hton, THD* thd, const char *db, 
                   const char *name,
                   uchar **frmblob, 
                   size_t *frmlen);
   int (*find_files)(handlerton *hton, THD *thd,
                     const char *db,
                     const char *path,
                     const char *wild, bool dir, List<LEX_STRING> *files);
   int (*table_exists_in_engine)(handlerton *hton, THD* thd, const char *db,
                                 const char *name);
   uint32 license; /* Flag for Engine License */
   void *data; /* Location for engines to keep personal structures */
};


/* Possible flags of a handlerton (there can be 32 of them) */
#define HTON_NO_FLAGS                 0
#define HTON_CLOSE_CURSORS_AT_COMMIT (1 << 0)
#define HTON_ALTER_NOT_SUPPORTED     (1 << 1) //Engine does not support alter
#define HTON_CAN_RECREATE            (1 << 2) //Delete all is used fro truncate
#define HTON_HIDDEN                  (1 << 3) //Engine does not appear in lists
#define HTON_FLUSH_AFTER_RENAME      (1 << 4)
#define HTON_NOT_USER_SELECTABLE     (1 << 5)
#define HTON_TEMPORARY_NOT_SUPPORTED (1 << 6) //Having temporary tables not supported
#define HTON_SUPPORT_LOG_TABLES      (1 << 7) //Engine supports log tables
#define HTON_NO_PARTITION            (1 << 8) //You can not partition these tables

class Ha_trx_info;

struct THD_TRANS
{
  /* true is not all entries in the ht[] support 2pc */
  bool        no_2pc;
  /* storage engines that registered in this transaction */
  Ha_trx_info *ha_list;
  /* 
    The purpose of this flag is to keep track of non-transactional
    tables that were modified in scope of:
    - transaction, when the variable is a member of
    THD::transaction.all
    - top-level statement or sub-statement, when the variable is a
    member of THD::transaction.stmt
    This member has the following life cycle:
    * stmt.modified_non_trans_table is used to keep track of
    modified non-transactional tables of top-level statements. At
    the end of the previous statement and at the beginning of the session,
    it is reset to FALSE.  If such functions
    as mysql_insert, mysql_update, mysql_delete etc modify a
    non-transactional table, they set this flag to TRUE.  At the
    end of the statement, the value of stmt.modified_non_trans_table 
    is merged with all.modified_non_trans_table and gets reset.
    * all.modified_non_trans_table is reset at the end of transaction
    
    * Since we do not have a dedicated context for execution of a
    sub-statement, to keep track of non-transactional changes in a
    sub-statement, we re-use stmt.modified_non_trans_table. 
    At entrance into a sub-statement, a copy of the value of
    stmt.modified_non_trans_table (containing the changes of the
    outer statement) is saved on stack. Then 
    stmt.modified_non_trans_table is reset to FALSE and the
    substatement is executed. Then the new value is merged with the
    saved value.
  */
  bool modified_non_trans_table;

  void reset() { no_2pc= FALSE; modified_non_trans_table= FALSE; }
};


/**
  Either statement transaction or normal transaction - related
  thread-specific storage engine data.

  If a storage engine participates in a statement/transaction,
  an instance of this class is present in
  thd->transaction.{stmt|all}.ha_list. The addition to
  {stmt|all}.ha_list is made by trans_register_ha().

  When it's time to commit or rollback, each element of ha_list
  is used to access storage engine's prepare()/commit()/rollback()
  methods, and also to evaluate if a full two phase commit is
  necessary.

  @sa General description of transaction handling in handler.cc.
*/

class Ha_trx_info
{
public:
  /** Register this storage engine in the given transaction context. */
  void register_ha(THD_TRANS *trans, handlerton *ht_arg)
  {
    DBUG_ASSERT(m_flags == 0);
    DBUG_ASSERT(m_ht == NULL);
    DBUG_ASSERT(m_next == NULL);

    m_ht= ht_arg;
    m_flags= (int) TRX_READ_ONLY; /* Assume read-only at start. */

    m_next= trans->ha_list;
    trans->ha_list= this;
  }

  /** Clear, prepare for reuse. */
  void reset()
  {
    m_next= NULL;
    m_ht= NULL;
    m_flags= 0;
  }

  Ha_trx_info() { reset(); }

  void set_trx_read_write()
  {
    DBUG_ASSERT(is_started());
    m_flags|= (int) TRX_READ_WRITE;
  }
  bool is_trx_read_write() const
  {
    DBUG_ASSERT(is_started());
    return m_flags & (int) TRX_READ_WRITE;
  }
  bool is_started() const { return m_ht != NULL; }
  /** Mark this transaction read-write if the argument is read-write. */
  void coalesce_trx_with(const Ha_trx_info *stmt_trx)
  {
    /*
      Must be called only after the transaction has been started.
      Can be called many times, e.g. when we have many
      read-write statements in a transaction.
    */
    DBUG_ASSERT(is_started());
    if (stmt_trx->is_trx_read_write())
      set_trx_read_write();
  }
  Ha_trx_info *next() const
  {
    DBUG_ASSERT(is_started());
    return m_next;
  }
  handlerton *ht() const
  {
    DBUG_ASSERT(is_started());
    return m_ht;
  }
private:
  enum { TRX_READ_ONLY= 0, TRX_READ_WRITE= 1 };
  /** Auxiliary, used for ha_list management */
  Ha_trx_info *m_next;
  /**
    Although a given Ha_trx_info instance is currently always used
    for the same storage engine, 'ht' is not-NULL only when the
    corresponding storage is a part of a transaction.
  */
  handlerton *m_ht;
  /**
    Transaction flags related to this engine.
    Not-null only if this instance is a part of transaction.
    May assume a combination of enum values above.
  */
  uchar       m_flags;
};


enum enum_tx_isolation { ISO_READ_UNCOMMITTED, ISO_READ_COMMITTED,
                         ISO_REPEATABLE_READ, ISO_SERIALIZABLE};


enum ndb_distribution { ND_KEYHASH= 0, ND_LINHASH= 1 };


typedef struct {
  ulonglong data_file_length;
  ulonglong max_data_file_length;
  ulonglong index_file_length;
  ulonglong delete_length;
  ha_rows records;
  ulong mean_rec_length;
  time_t create_time;
  time_t check_time;
  time_t update_time;
  ulonglong check_sum;
} PARTITION_INFO;

#define UNDEF_NODEGROUP 65535
class Item;
struct st_table_log_memory_entry;

class partition_info;

struct st_partition_iter;
#define NOT_A_PARTITION_ID ((uint32)-1)

enum ha_choice { HA_CHOICE_UNDEF, HA_CHOICE_NO, HA_CHOICE_YES };

typedef struct st_ha_create_information
{
  CHARSET_INFO *table_charset, *default_table_charset;
  LEX_STRING connect_string;
  const char *password, *tablespace;
  LEX_STRING comment;
  const char *data_file_name, *index_file_name;
  const char *alias;
  ulonglong max_rows,min_rows;
  ulonglong auto_increment_value;
  ulong table_options;
  ulong avg_row_length;
  ulong used_fields;
  ulong key_block_size;
  SQL_LIST merge_list;
  handlerton *db_type;
  enum row_type row_type;
  uint null_bits;                       /* NULL bits at start of record */
  uint options;				/* OR of HA_CREATE_ options */
  uint merge_insert_method;
  uint extra_size;                      /* length of extra data segment */
  /* 0 not used, 1 if not transactional, 2 if transactional */
  enum ha_choice transactional;
  bool table_existed;			/* 1 in create if table existed */
  bool frm_only;                        /* 1 if no ha_create_table() */
  bool varchar;                         /* 1 if table has a VARCHAR */
  enum ha_storage_media default_storage_media;  /* DEFAULT, DISK or MEMORY */
  enum ha_choice page_checksum;         /* If we have page_checksums */
} HA_CREATE_INFO;

typedef struct st_ha_alter_information
{
  KEY  *key_info_buffer;
  uint key_count;
  uint index_drop_count;
  uint *index_drop_buffer;
  uint index_add_count;
  uint *index_add_buffer;
  void *data;
} HA_ALTER_INFO;


typedef struct st_key_create_information
{
  enum ha_key_alg algorithm;
  ulong block_size;
  LEX_STRING parser_name;
} KEY_CREATE_INFO;


/*
  Class for maintaining hooks used inside operations on tables such
  as: create table functions, delete table functions, and alter table
  functions.

  Class is using the Template Method pattern to separate the public
  usage interface from the private inheritance interface.  This
  imposes no overhead, since the public non-virtual function is small
  enough to be inlined.

  The hooks are usually used for functions that does several things,
  e.g., create_table_from_items(), which both create a table and lock
  it.
 */
class TABLEOP_HOOKS
{
public:
  TABLEOP_HOOKS() {}
  virtual ~TABLEOP_HOOKS() {}

  inline void prelock(TABLE **tables, uint count)
  {
    do_prelock(tables, count);
  }

  inline int postlock(TABLE **tables, uint count)
  {
    return do_postlock(tables, count);
  }
private:
  /* Function primitive that is called prior to locking tables */
  virtual void do_prelock(TABLE **tables, uint count)
  {
    /* Default is to do nothing */
  }

  /**
     Primitive called after tables are locked.

     If an error is returned, the tables will be unlocked and error
     handling start.

     @return Error code or zero.
   */
  virtual int do_postlock(TABLE **tables, uint count)
  {
    return 0;                           /* Default is to do nothing */
  }
};

typedef struct st_savepoint SAVEPOINT;
extern ulong savepoint_alloc_size;
extern KEY_CREATE_INFO default_key_create_info;

/* Forward declaration for condition pushdown to storage engine */
typedef class Item COND;

typedef struct st_ha_check_opt
{
  st_ha_check_opt() {}                        /* Remove gcc warning */
  ulong sort_buffer_size;
  uint flags;       /* isam layer flags (e.g. for myisamchk) */
  uint sql_flags;   /* sql layer flags - for something myisamchk cannot do */
  KEY_CACHE *key_cache;	/* new key cache when changing key cache */
  void init();
} HA_CHECK_OPT;



/*
  This is a buffer area that the handler can use to store rows.
  'end_of_used_area' should be kept updated after calls to
  read-functions so that other parts of the code can use the
  remaining area (until next read calls is issued).
*/

typedef struct st_handler_buffer
{
  const uchar *buffer;         /* Buffer one can start using */
  const uchar *buffer_end;     /* End of buffer */
  uchar *end_of_used_area;     /* End of area that was used by handler */
} HANDLER_BUFFER;

typedef struct system_status_var SSV;

class ha_statistics
{
public:
  ulonglong data_file_length;		/* Length off data file */
  ulonglong max_data_file_length;	/* Length off data file */
  ulonglong index_file_length;
  ulonglong max_index_file_length;
  ulonglong delete_length;		/* Free bytes */
  ulonglong auto_increment_value;
  ha_rows rows_updated, rows_deleted;
  /*
    The number of records in the table. 
      0    - means the table has exactly 0 rows
    other  - if (table_flags() & HA_STATS_RECORDS_IS_EXACT)
               the value is the exact number of records in the table
             else
               it is an estimate
  */
  ha_rows records;
  ha_rows deleted;			/* Deleted records */
  ulong mean_rec_length;		/* physical reclength */
  time_t create_time;			/* When table was created */
  time_t check_time;
  time_t update_time;
  uint block_size;			/* index block size */

  ha_statistics():
    data_file_length(0), max_data_file_length(0),
    index_file_length(0), delete_length(0), auto_increment_value(0),
    records(0), deleted(0), mean_rec_length(0), create_time(0),
    check_time(0), update_time(0), block_size(0)
  {}
};

uint calculate_key_len(TABLE *, uint, const uchar *, key_part_map);
/*
  bitmap with first N+1 bits set
  (keypart_map for a key prefix of [0..N] keyparts)
*/
#define make_keypart_map(N) (((key_part_map)2 << (N)) - 1)
/*
  bitmap with first N bits set
  (keypart_map for a key prefix of [0..N-1] keyparts)
*/
#define make_prev_keypart_map(N) (((key_part_map)1 << (N)) - 1)

/**
  The handler class is the interface for dynamically loadable
  storage engines. Do not add ifdefs and take care when adding or
  changing virtual functions to avoid vtable confusion
*/

class handler :public Sql_alloc
{
public:
  typedef ulonglong Table_flags;
protected:
  struct st_table_share *table_share;   /* The table definition */
  struct st_table *table;               /* The current open table */
  Table_flags cached_table_flags;       /* Set on init() and open() */

  ha_rows estimation_rows_to_insert;
public:
  handlerton *ht;                 /* storage engine of this handler */
  uchar *ref;				/* Pointer to current row */
  uchar *dup_ref;			/* Pointer to duplicate row */

  ha_statistics stats;

  /** The following are for read_multi_range */
  bool multi_range_sorted;
  KEY_MULTI_RANGE *multi_range_curr;
  KEY_MULTI_RANGE *multi_range_end;
  HANDLER_BUFFER *multi_range_buffer;

  /** The following are for read_range() */
  key_range save_end_range, *end_range;
  KEY_PART_INFO *range_key_part;
  int key_compare_result_on_equal;
  bool eq_range;

  uint errkey;				/* Last dup key */
  uint key_used_on_scan;
  uint active_index;
  /** Length of ref (1-8 or the clustered key length) */
  uint ref_length;
  FT_INFO *ft_handler;
  enum {NONE=0, INDEX, RND} inited;
  bool locked;
  bool implicit_emptied;                /* Can be !=0 only if HEAP */
  const COND *pushed_cond;
  /**
    next_insert_id is the next value which should be inserted into the
    auto_increment column: in a inserting-multi-row statement (like INSERT
    SELECT), for the first row where the autoinc value is not specified by the
    statement, get_auto_increment() called and asked to generate a value,
    next_insert_id is set to the next value, then for all other rows
    next_insert_id is used (and increased each time) without calling
    get_auto_increment().
  */
  ulonglong next_insert_id;
  /**
    insert id for the current row (*autogenerated*; if not
    autogenerated, it's 0).
    At first successful insertion, this variable is stored into
    THD::first_successful_insert_id_in_cur_stmt.
  */
  ulonglong insert_id_for_cur_row;
  /**
    Interval returned by get_auto_increment() and being consumed by the
    inserter.
  */
  Discrete_interval auto_inc_interval_for_cur_row;

  handler(handlerton *ht_arg, TABLE_SHARE *share_arg)
    :table_share(share_arg), table(0),
    estimation_rows_to_insert(0), ht(ht_arg),
    ref(0), key_used_on_scan(MAX_KEY), active_index(MAX_KEY),
    ref_length(sizeof(my_off_t)),
    ft_handler(0), inited(NONE),
    locked(FALSE), implicit_emptied(0),
    pushed_cond(0), next_insert_id(0), insert_id_for_cur_row(0)
    {}
  virtual ~handler(void)
  {
    DBUG_ASSERT(locked == FALSE);
    /* TODO: DBUG_ASSERT(inited == NONE); */
  }
  virtual handler *clone(MEM_ROOT *mem_root);
  /** This is called after create to allow us to set up cached variables */
  void init()
  {
    cached_table_flags= table_flags();
  }
  /* ha_ methods: pubilc wrappers for private virtual API */

  int ha_open(TABLE *table, const char *name, int mode, int test_if_locked);
  int ha_index_init(uint idx, bool sorted)
  {
    int result;
    DBUG_ENTER("ha_index_init");
    DBUG_ASSERT(inited==NONE);
    if (!(result= index_init(idx, sorted)))
      inited=INDEX;
    DBUG_RETURN(result);
  }
  int ha_index_end()
  {
    DBUG_ENTER("ha_index_end");
    DBUG_ASSERT(inited==INDEX);
    inited=NONE;
    DBUG_RETURN(index_end());
  }
  int ha_rnd_init(bool scan)
  {
    int result;
    DBUG_ENTER("ha_rnd_init");
    DBUG_ASSERT(inited==NONE || (inited==RND && scan));
    inited= (result= rnd_init(scan)) ? NONE: RND;
    DBUG_RETURN(result);
  }
  int ha_rnd_end()
  {
    DBUG_ENTER("ha_rnd_end");
    DBUG_ASSERT(inited==RND);
    inited=NONE;
    DBUG_RETURN(rnd_end());
  }
  int ha_reset();
  /* this is necessary in many places, e.g. in HANDLER command */
  int ha_index_or_rnd_end()
  {
    return inited == INDEX ? ha_index_end() : inited == RND ? ha_rnd_end() : 0;
  }
  Table_flags ha_table_flags() const { return cached_table_flags; }
  /**
    These functions represent the public interface to *users* of the
    handler class, hence they are *not* virtual. For the inheritance
    interface, see the (private) functions write_row(), update_row(),
    and delete_row() below.
  */
  int ha_external_lock(THD *thd, int lock_type);
  int ha_write_row(uchar * buf);
  int ha_update_row(const uchar * old_data, uchar * new_data);
  int ha_delete_row(const uchar * buf, bool will_batch= FALSE);
  void ha_release_auto_increment();

  int ha_check_for_upgrade(HA_CHECK_OPT *check_opt);
  /** to be actually called to get 'check()' functionality*/
  int ha_check(THD *thd, HA_CHECK_OPT *check_opt);
  int ha_repair(THD* thd, HA_CHECK_OPT* check_opt);
  void ha_start_bulk_insert(ha_rows rows)
  {
    estimation_rows_to_insert= rows;
    start_bulk_insert(rows);
  }
  int ha_end_bulk_insert()
  {
    estimation_rows_to_insert= 0;
    return end_bulk_insert();
  }
  int ha_bulk_update_row(const uchar *old_data, uchar *new_data,
                         uint *dup_key_found);
  int ha_delete_all_rows();
  int ha_reset_auto_increment(ulonglong value);
  int ha_backup(THD* thd, HA_CHECK_OPT* check_opt);
  int ha_restore(THD* thd, HA_CHECK_OPT* check_opt);
  int ha_optimize(THD* thd, HA_CHECK_OPT* check_opt);
  int ha_analyze(THD* thd, HA_CHECK_OPT* check_opt);
  bool ha_check_and_repair(THD *thd);
  int ha_disable_indexes(uint mode);
  int ha_enable_indexes(uint mode);
  int ha_discard_or_import_tablespace(my_bool discard);
  void ha_prepare_for_alter();
  int ha_rename_table(const char *from, const char *to);
  int ha_delete_table(const char *name);
  void ha_drop_table(const char *name);

  int ha_create(const char *name, TABLE *form, HA_CREATE_INFO *info);

  int ha_create_handler_files(const char *name, const char *old_name,
                              int action_flag, HA_CREATE_INFO *info);

  int ha_change_partitions(HA_CREATE_INFO *create_info,
                           const char *path,
                           ulonglong *copied,
                           ulonglong *deleted,
                           const uchar *pack_frm_data,
                           size_t pack_frm_len);
  int ha_drop_partitions(const char *path);
  int ha_rename_partitions(const char *path);

  void adjust_next_insert_id_after_explicit_value(ulonglong nr);
  int update_auto_increment();
  void print_keydup_error(uint key_nr, const char *msg);
  virtual void print_error(int error, myf errflag);
  virtual bool get_error_message(int error, String *buf);
  uint get_dup_key(int error);
  virtual void change_table_ptr(TABLE *table_arg, TABLE_SHARE *share)
  {
    table= table_arg;
    table_share= share;
  }
  virtual double scan_time()
  { return ulonglong2double(stats.data_file_length) / IO_SIZE + 2; }
  virtual double read_time(uint index, uint ranges, ha_rows rows)
  { return rows2double(ranges+rows); }
  virtual const key_map *keys_to_use_for_scanning() { return &key_map_empty; }
  bool has_transactions()
  { return (ha_table_flags() & HA_NO_TRANSACTIONS) == 0; }
  virtual uint extra_rec_buf_length() const { return 0; }

  /**
    This method is used to analyse the error to see whether the error
    is ignorable or not, certain handlers can have more error that are
    ignorable than others. E.g. the partition handler can get inserts
    into a range where there is no partition and this is an ignorable
    error.
    HA_ERR_FOUND_DUP_UNIQUE is a special case in MyISAM that means the
    same thing as HA_ERR_FOUND_DUP_KEY but can in some cases lead to
    a slightly different error message.
  */
  virtual bool is_fatal_error(int error, uint flags)
  {
    if (!error ||
        ((flags & HA_CHECK_DUP_KEY) &&
         (error == HA_ERR_FOUND_DUPP_KEY ||
          error == HA_ERR_FOUND_DUPP_UNIQUE)))
      return FALSE;
    return TRUE;
  }

  /**
    Number of rows in table. It will only be called if
    (table_flags() & (HA_HAS_RECORDS | HA_STATS_RECORDS_IS_EXACT)) != 0
  */
  virtual ha_rows records() { return stats.records; }
  /**
    Return upper bound of current number of records in the table
    (max. of how many records one will retrieve when doing a full table scan)
    If upper bound is not known, HA_POS_ERROR should be returned as a max
    possible upper bound.
  */
  virtual ha_rows estimate_rows_upper_bound()
  { return stats.records+EXTRA_RECORDS; }

  /**
    Get the row type from the storage engine.  If this method returns
    ROW_TYPE_NOT_USED, the information in HA_CREATE_INFO should be used.
  */
  virtual enum row_type get_row_type() const { return ROW_TYPE_NOT_USED; }

  virtual const char *index_type(uint key_number) { DBUG_ASSERT(0); return "";}


  /**
    Signal that the table->read_set and table->write_set table maps changed
    The handler is allowed to set additional bits in the above map in this
    call. Normally the handler should ignore all calls until we have done
    a ha_rnd_init() or ha_index_init(), write_row(), update_row or delete_row()
    as there may be several calls to this routine.
  */

#define HA_CHANGE_TABLE_READ_BITMAP 1
#define HA_CHANGE_TABLE_WRITE_BITMAP 2
#define HA_CHANGE_TABLE_BOTH_BITMAPS 2+1

#define HA_COMPLETE_TABLE_READ_BITMAP 4
#define HA_COMPLETE_TABLE_WRITE_BITMAP 8
#define HA_COMPLETE_TABLE_BOTH_BITMAPS 4+8
  virtual void column_bitmaps_signal(uint sig_type);
  uint get_index(void) const { return active_index; }
  virtual int close(void)=0;

  /**
    @retval  0   Bulk update used by handler
    @retval  1   Bulk update not used, normal operation used
  */
  virtual bool start_bulk_update() { return 1; }
  /**
    @retval  0   Bulk delete used by handler
    @retval  1   Bulk delete not used, normal operation used
  */
  virtual bool start_bulk_delete() { return 1; }
  /**
    After this call all outstanding updates must be performed. The number
    of duplicate key errors are reported in the duplicate key parameter.
    It is allowed to continue to the batched update after this call, the
    handler has to wait until end_bulk_update with changing state.

    @param    dup_key_found       Number of duplicate keys found

    @retval  0           Success
    @retval  >0          Error code
  */
  virtual int exec_bulk_update(uint *dup_key_found)
  {
    DBUG_ASSERT(FALSE);
    return HA_ERR_WRONG_COMMAND;
  }
  /**
    Perform any needed clean-up, no outstanding updates are there at the
    moment.
  */
  virtual void end_bulk_update() { return; }
  /**
    Execute all outstanding deletes and close down the bulk delete.

    @retval 0             Success
    @retval >0            Error code
  */
  virtual int end_bulk_delete()
  {
    DBUG_ASSERT(FALSE);
    return HA_ERR_WRONG_COMMAND;
  }
  /**
     @brief
     Positions an index cursor to the index specified in the handle. Fetches the
     row if available. If the key value is null, begin at the first key of the
     index.
  */
  virtual int index_read_map(uchar * buf, const uchar * key,
                             key_part_map keypart_map,
                             enum ha_rkey_function find_flag)
  {
    uint key_len= calculate_key_len(table, active_index, key, keypart_map);
    return  index_read(buf, key, key_len, find_flag);
  }
  /**
     @brief
     Positions an index cursor to the index specified in the handle. Fetches the
     row if available. If the key value is null, begin at the first key of the
     index.
  */
  virtual int index_read_idx_map(uchar * buf, uint index, const uchar * key,
                                 key_part_map keypart_map,
                                 enum ha_rkey_function find_flag);
  virtual int index_next(uchar * buf)
   { return  HA_ERR_WRONG_COMMAND; }
  virtual int index_prev(uchar * buf)
   { return  HA_ERR_WRONG_COMMAND; }
  virtual int index_first(uchar * buf)
   { return  HA_ERR_WRONG_COMMAND; }
  virtual int index_last(uchar * buf)
   { return  HA_ERR_WRONG_COMMAND; }
  virtual int index_next_same(uchar *buf, const uchar *key, uint keylen);
  /**
     @brief
     The following functions works like index_read, but it find the last
     row with the current key value or prefix.
  */
  virtual int index_read_last_map(uchar * buf, const uchar * key,
                                  key_part_map keypart_map)
  {
    uint key_len= calculate_key_len(table, active_index, key, keypart_map);
    return index_read_last(buf, key, key_len);
  }
  virtual int read_multi_range_first(KEY_MULTI_RANGE **found_range_p,
                                     KEY_MULTI_RANGE *ranges, uint range_count,
                                     bool sorted, HANDLER_BUFFER *buffer);
  virtual int read_multi_range_next(KEY_MULTI_RANGE **found_range_p);
  virtual int read_range_first(const key_range *start_key,
                               const key_range *end_key,
                               bool eq_range, bool sorted);
  virtual int read_range_next();
  int compare_key(key_range *range);
  virtual int ft_init() { return HA_ERR_WRONG_COMMAND; }
  void ft_end() { ft_handler=NULL; }
  virtual FT_INFO *ft_init_ext(uint flags, uint inx,String *key)
    { return NULL; }
  virtual int ft_read(uchar *buf) { return HA_ERR_WRONG_COMMAND; }
  virtual int rnd_next(uchar *buf)=0;
  virtual int rnd_pos(uchar * buf, uchar *pos)=0;
  /**
    One has to use this method when to find
    random position by record as the plain
    position() call doesn't work for some
    handlers for random position.
  */
  virtual int rnd_pos_by_record(uchar *record)
    {
      position(record);
      return rnd_pos(record, ref);
    }
  virtual int read_first_row(uchar *buf, uint primary_key);
  /**
    The following function is only needed for tables that may be temporary
    tables during joins.
  */
  virtual int restart_rnd_next(uchar *buf, uchar *pos)
    { return HA_ERR_WRONG_COMMAND; }
  virtual int rnd_same(uchar *buf, uint inx)
    { return HA_ERR_WRONG_COMMAND; }
  virtual ha_rows records_in_range(uint inx, key_range *min_key, key_range *max_key)
    { return (ha_rows) 10; }
  virtual void position(const uchar *record)=0;
  virtual int info(uint)=0; // see my_base.h for full description
  virtual void get_dynamic_partition_info(PARTITION_INFO *stat_info,
                                          uint part_id);
  virtual uint32 calculate_key_hash_value(Field **field_array)
  { DBUG_ASSERT(0); return 0; }
  virtual int extra(enum ha_extra_function operation)
  { return 0; }
  virtual int extra_opt(enum ha_extra_function operation, ulong cache_size)
  { return extra(operation); }
  /*
    Informs handler that it is possible to optimise away the real read
    operation from the handler and instead use a generated read to
    optimise simple UPDATE's and DELETE's.
  */
  virtual bool read_before_write_removal_possible(List<Item> *fields,
                                                  List<Item> *values)
  { return FALSE; }

  /**
    In an UPDATE or DELETE, if the row under the cursor was locked by another
    transaction, and the engine used an optimistic read of the last
    committed row value under the cursor, then the engine returns 1 from this
    function. MySQL must NOT try to update this optimistic value. If the
    optimistic value does not match the WHERE condition, MySQL can decide to
    skip over this row. Currently only works for InnoDB. This can be used to
    avoid unnecessary lock waits.

    If this method returns nonzero, it will also signal the storage
    engine that the next read will be a locking re-read of the row.
  */
  virtual bool was_semi_consistent_read() { return 0; }
  /**
    Tell the engine whether it should avoid unnecessary lock waits.
    If yes, in an UPDATE or DELETE, if the row under the cursor was locked
    by another transaction, the engine may try an optimistic read of
    the last committed row value under the cursor.
  */
  virtual void try_semi_consistent_read(bool) {}
  virtual void unlock_row() {}
  virtual int start_stmt(THD *thd, thr_lock_type lock_type) {return 0;}
  virtual void get_auto_increment(ulonglong offset, ulonglong increment,
                                  ulonglong nb_desired_values,
                                  ulonglong *first_value,
                                  ulonglong *nb_reserved_values);
  void set_next_insert_id(ulonglong id)
  {
    DBUG_PRINT("info",("auto_increment: next value %lu", (ulong)id));
    next_insert_id= id;
  }
  void restore_auto_increment(ulonglong prev_insert_id)
  {
    /*
      Insertion of a row failed, re-use the lastly generated auto_increment
      id, for the next row. This is achieved by resetting next_insert_id to
      what it was before the failed insertion (that old value is provided by
      the caller). If that value was 0, it was the first row of the INSERT;
      then if insert_id_for_cur_row contains 0 it means no id was generated
      for this first row, so no id was generated since the INSERT started, so
      we should set next_insert_id to 0; if insert_id_for_cur_row is not 0, it
      is the generated id of the first and failed row, so we use it.
    */
    next_insert_id= (prev_insert_id > 0) ? prev_insert_id :
      insert_id_for_cur_row;
  }

  virtual void update_create_info(HA_CREATE_INFO *create_info) {}
  int check_old_types();
  virtual int assign_to_keycache(THD* thd, HA_CHECK_OPT* check_opt)
  { return HA_ADMIN_NOT_IMPLEMENTED; }
  virtual int preload_keys(THD* thd, HA_CHECK_OPT* check_opt)
  { return HA_ADMIN_NOT_IMPLEMENTED; }
  /* end of the list of admin commands */

  virtual int dump(THD* thd, int fd = -1) { return HA_ERR_WRONG_COMMAND; }
  virtual int indexes_are_disabled(void) {return 0;}
  virtual int net_read_dump(NET* net) { return HA_ERR_WRONG_COMMAND; }
  virtual char *update_table_comment(const char * comment)
  { return (char*) comment;}
  virtual void append_create_info(String *packet) {}
  /**
    If index == MAX_KEY then a check for table is made and if index <
    MAX_KEY then a check is made if the table has foreign keys and if
    a foreign key uses this index (and thus the index cannot be dropped).

    @param  index            Index to check if foreign key uses it

    @retval   TRUE            Foreign key defined on table or index
    @retval   FALSE           No foreign key defined
  */
  virtual bool is_fk_defined_on_table_or_index(uint index)
  { return FALSE; }
  virtual char* get_foreign_key_create_info()
  { return(NULL);}  /* gets foreign key create string from InnoDB */
  /* gets tablespace name from handler */
  const char* get_tablespace_name();
  /** used in ALTER TABLE; 1 if changing storage engine is allowed */
  virtual bool can_switch_engines() { return 1; }
  /** used in REPLACE; is > 0 if table is referred by a FOREIGN KEY */
  virtual int get_foreign_key_list(THD *thd, List<FOREIGN_KEY_INFO> *f_key_list)
  { return 0; }
  virtual uint referenced_by_foreign_key() { return 0;}
  virtual void init_table_handle_for_HANDLER()
  { return; }       /* prepare InnoDB for HANDLER */
  virtual void free_foreign_key_create_info(char* str) {}
  /** The following can be called without an open handler */
  virtual const char *table_type() const =0;
  /**
    If frm_error() is called then we will use this to find out what file
    extentions exist for the storage engine. This is also used by the default
    rename_table and delete_table method in handler.cc.

    For engines that have two file name extentions (separate meta/index file
    and data file), the order of elements is relevant. First element of engine
    file name extentions array should be meta/index file extention. Second
    element - data file extention. This order is assumed by
    prepare_for_repair() when REPAIR TABLE ... USE_FRM is issued.
  */
  virtual const char **bas_ext() const =0;

  virtual int get_default_no_partitions(HA_CREATE_INFO *info) { return 1;}
  virtual void set_auto_partitions(partition_info *part_info) { return; }
  virtual bool get_no_parts(const char *name,
                            uint *no_parts)
  {
    *no_parts= 0;
    return 0;
  }
  virtual void set_part_info(partition_info *part_info,
                             bool early)
  {return;}

  virtual ulong index_flags(uint idx, uint part, bool all_parts) const =0;

  virtual int add_index(TABLE *table_arg, KEY *key_info, uint num_of_keys)
  { return (HA_ERR_WRONG_COMMAND); }
  virtual int prepare_drop_index(TABLE *table_arg, uint *key_num,
                                 uint num_of_keys)
  { return (HA_ERR_WRONG_COMMAND); }
  virtual int final_drop_index(TABLE *table_arg)
  { return (HA_ERR_WRONG_COMMAND); }

  uint max_record_length() const
  { return min(HA_MAX_REC_LENGTH, max_supported_record_length()); }
  uint max_keys() const
  { return min(MAX_KEY, max_supported_keys()); }
  uint max_key_parts() const
  { return min(MAX_REF_PARTS, max_supported_key_parts()); }
  uint max_key_length() const
  { return min(MAX_KEY_LENGTH, max_supported_key_length()); }
  uint max_key_part_length() const
  { return min(MAX_KEY_LENGTH, max_supported_key_part_length()); }

  virtual uint max_supported_record_length() const { return HA_MAX_REC_LENGTH; }
  virtual uint max_supported_keys() const { return 0; }
  virtual uint max_supported_key_parts() const { return MAX_REF_PARTS; }
  virtual uint max_supported_key_length() const { return MAX_KEY_LENGTH; }
  virtual uint max_supported_key_part_length() const { return 255; }
  virtual uint min_record_length(uint options) const { return 1; }

  virtual bool low_byte_first() const { return 1; }
  virtual uint checksum() const { return 0; }
  virtual bool is_crashed() const  { return 0; }
  virtual bool auto_repair() const { return 0; }


#define CHF_CREATE_FLAG 0
#define CHF_DELETE_FLAG 1
#define CHF_RENAME_FLAG 2


  /**
    @note lock_count() can return > 1 if the table is MERGE or partitioned.
  */
  virtual uint lock_count(void) const { return 1; }
  /**
    Is not invoked for non-transactional temporary tables.

    @note store_lock() can return more than one lock if the table is MERGE
    or partitioned.

    @note that one can NOT rely on table->in_use in store_lock().  It may
    refer to a different thread if called from mysql_lock_abort_for_thread().

    @note If the table is MERGE, store_lock() can return less locks
    than lock_count() claimed. This can happen when the MERGE children
    are not attached when this is called from another thread.
  */
  virtual THR_LOCK_DATA **store_lock(THD *thd,
                                     THR_LOCK_DATA **to,
                                     enum thr_lock_type lock_type)=0;

  /** Type of table for caching query */
  virtual uint8 table_cache_type() { return HA_CACHE_TBL_NONTRANSACT; }


  /**
    @brief Register a named table with a call back function to the query cache.

    @param thd The thread handle
    @param table_key A pointer to the table name in the table cache
    @param key_length The length of the table name
    @param[out] engine_callback The pointer to the storage engine call back
      function
    @param[out] engine_data Storage engine specific data which could be
      anything

    This method offers the storage engine, the possibility to store a reference
    to a table name which is going to be used with query cache. 
    The method is called each time a statement is written to the cache and can
    be used to verify if a specific statement is cachable. It also offers
    the possibility to register a generic (but static) call back function which
    is called each time a statement is matched against the query cache.

    @note If engine_data supplied with this function is different from
      engine_data supplied with the callback function, and the callback returns
      FALSE, a table invalidation on the current table will occur.

    @return Upon success the engine_callback will point to the storage engine
      call back function, if any, and engine_data will point to any storage
      engine data used in the specific implementation.
      @retval TRUE Success
      @retval FALSE The specified table or current statement should not be
        cached
  */

  virtual my_bool register_query_cache_table(THD *thd, char *table_key,
                                             uint key_length,
                                             qc_engine_callback
                                             *engine_callback,
                                             ulonglong *engine_data)
  {
    *engine_callback= 0;
    return TRUE;
  }


 /*
   @retval TRUE   Primary key (if there is one) is clustered
                  key covering all fields
   @retval FALSE  otherwise
 */
 virtual bool primary_key_is_clustered() { return FALSE; }
 virtual int cmp_ref(const uchar *ref1, const uchar *ref2)
 {
   return memcmp(ref1, ref2, ref_length);
 }

 /*
   Condition pushdown to storage engines
 */

 /**
   Push condition down to the table handler.

   @param  cond   Condition to be pushed. The condition tree must not be
                  modified by the by the caller.

   @return
     The 'remainder' condition that caller must use to filter out records.
     NULL means the handler will not return rows that do not match the
     passed condition.

   @note
   The pushed conditions form a stack (from which one can remove the
   last pushed condition using cond_pop).
   The table handler filters out rows using (pushed_cond1 AND pushed_cond2 
   AND ... AND pushed_condN)
   or less restrictive condition, depending on handler's capabilities.

   handler->ha_reset() call empties the condition stack.
   Calls to rnd_init/rnd_end, index_init/index_end etc do not affect the
   condition stack.
 */ 
 virtual const COND *cond_push(const COND *cond) { return cond; };
 /**
   Pop the top condition from the condition stack of the handler instance.

   Pops the top if condition stack, if stack is not empty.
 */
 virtual void cond_pop() { return; };
 /*
    Part of old fast alter table, to be depricated
  */
 virtual bool check_if_incompatible_data(HA_CREATE_INFO *create_info,
                                         uint table_changes)
 { return COMPATIBLE_DATA_NO; }

 /* On-line ALTER TABLE interface */

 /**
    Check if a storage engine supports a particular alter table on-line

    @param    altered_table     A temporary table show what table is to
                                change to
    @param    create_info       Information from the parsing phase about new
                                table properties.
    @param    alter_flags       Bitmask that shows what will be changed
    @param    table_changes     Shows if table layout has changed (for
                                backwards compatibility with
                                check_if_incompatible_data

    @retval   HA_ALTER_ERROR                Unexpected error
    @retval   HA_ALTER_SUPPORTED_WAIT_LOCK  Supported, but requires DDL lock
    @retval   HA_ALTER_SUPPORTED_NO_LOCK    Supported
    @retval   HA_ALTER_NOT_SUPPORTED        Not supported

    @note
      The default implementation is implemented to support fast
      alter table (storage engines that support some changes by
      just changing the frm file) without any change in the handler
      implementation.    
 */
 virtual int check_if_supported_alter(TABLE *altered_table,
                                      HA_CREATE_INFO *create_info,
                                      HA_ALTER_FLAGS *alter_flags,
                                      uint table_changes)
 {
   DBUG_ENTER("check_if_supported_alter");
   if (this->check_if_incompatible_data(create_info, table_changes)
       == COMPATIBLE_DATA_NO)
     DBUG_RETURN(HA_ALTER_NOT_SUPPORTED);
   else
     DBUG_RETURN(HA_ALTER_SUPPORTED_WAIT_LOCK);
 }
 /**
   Tell storage engine to prepare for the on-line alter table (pre-alter)

   @param     thd               The thread handle
   @param     altered_table     A temporary table show what table is to
                                change to
   @param     alter_info        Storage place for data used during phase1
                                and phase2
   @param     alter_flags       Bitmask that shows what will be changed

   @retval   0      OK
   @retval   error  error code passed from storage engine
 */
 virtual int alter_table_phase1(THD *thd,
                                TABLE *altered_table,
                                HA_CREATE_INFO *create_info,
                                HA_ALTER_INFO *alter_info,
                                HA_ALTER_FLAGS *alter_flags)
 {
   return HA_ERR_UNSUPPORTED;
 }
  /**
    Tell storage engine to perform the on-line alter table (alter)

    @param    thd               The thread handle
    @param    altered_table     A temporary table show what table is to
                                change to
    @param    alter_info        Storage place for data used during phase1
                                and phase2
    @param    alter_flags       Bitmask that shows what will be changed

    @retval  0      OK
    @retval  error  error code passed from storage engine

    @note
      If check_if_supported_alter returns HA_ALTER_SUPPORTED_WAIT_LOCK
      this call is to be wrapped with a DDL lock. This is currently NOT
      supported.
 */
 virtual int alter_table_phase2(THD *thd,
                                TABLE *altered_table,
                                HA_CREATE_INFO *create_info,
                                HA_ALTER_INFO *alter_info,
                                HA_ALTER_FLAGS *alter_flags)
 {
   return HA_ERR_UNSUPPORTED;
 }
 /**
    Tell storage engine that changed frm file is now on disk and table
    has been re-opened (post-alter)

    @param    thd               The thread handle
    @param    table             The altered table, re-opened
 */
 virtual int alter_table_phase3(THD *thd, TABLE *table)
 {
   return HA_ERR_UNSUPPORTED;
 }

  /**
    use_hidden_primary_key() is called in case of an update/delete when
    (table_flags() and HA_PRIMARY_KEY_REQUIRED_FOR_DELETE) is defined
    but we don't have a primary key
  */
  virtual void use_hidden_primary_key();

protected:
  /* Service methods for use by storage engines. */
  void ha_statistic_increment(ulong SSV::*offset) const;
  void **ha_data(THD *) const;
  THD *ha_thd(void) const;

  /**
    Default rename_table() and delete_table() rename/delete files with a
    given name and extensions from bas_ext().

    These methods can be overridden, but their default implementation
    provide useful functionality.
  */
  virtual int rename_table(const char *from, const char *to);
  /**
    Delete a table in the engine. Called for base as well as temporary
    tables.
  */
  virtual int delete_table(const char *name);
private:
  /* Private helpers */
  inline void mark_trx_read_write();
private:
  /*
    Low-level primitives for storage engines.  These should be
    overridden by the storage engine class. To call these methods, use
    the corresponding 'ha_*' method above.
  */

  virtual int open(const char *name, int mode, uint test_if_locked)=0;
  virtual int index_init(uint idx, bool sorted) { active_index= idx; return 0; }
  virtual int index_end() { active_index= MAX_KEY; return 0; }
  /**
    rnd_init() can be called two times without rnd_end() in between
    (it only makes sense if scan=1).
    then the second call should prepare for the new table scan (e.g
    if rnd_init allocates the cursor, second call should position it
    to the start of the table, no need to deallocate and allocate it again
  */
  virtual int rnd_init(bool scan)= 0;
  virtual int rnd_end() { return 0; }
  virtual int write_row(uchar *buf __attribute__((unused)))
  {
    return HA_ERR_WRONG_COMMAND;
  }

  virtual int update_row(const uchar *old_data __attribute__((unused)),
                         uchar *new_data __attribute__((unused)))
  {
    return HA_ERR_WRONG_COMMAND;
  }

  virtual int delete_row(const uchar *buf __attribute__((unused)))
  {
    return HA_ERR_WRONG_COMMAND;
  }
  /**
    Reset state of file to after 'open'.
    This function is called after every statement for all tables used
    by that statement.
  */
  virtual int reset() { return 0; }
  virtual Table_flags table_flags(void) const= 0;
  /**
    Is not invoked for non-transactional temporary tables.

    Tells the storage engine that we intend to read or write data
    from the table. This call is prefixed with a call to handler::store_lock()
    and is invoked only for those handler instances that stored the lock.

    Calls to rnd_init/index_init are prefixed with this call. When table
    IO is complete, we call external_lock(F_UNLCK).
    A storage engine writer should expect that each call to
    ::external_lock(F_[RD|WR]LOCK is followed by a call to
    ::external_lock(F_UNLCK). If it is not, it is a bug in MySQL.

    The name and signature originate from the first implementation
    in MyISAM, which would call fcntl to set/clear an advisory
    lock on the data file in this method.

    @param   lock_type    F_RDLCK, F_WRLCK, F_UNLCK

    @return  non-0 in case of failure, 0 in case of success.
    When lock_type is F_UNLCK, the return value is ignored.
  */
  virtual int external_lock(THD *thd __attribute__((unused)),
                            int lock_type __attribute__((unused)))
  {
    return 0;
  }
  virtual void release_auto_increment() { return; };
  /** admin commands - called from mysql_admin_table */
  virtual int check_for_upgrade(HA_CHECK_OPT *check_opt)
  { return 0; }
  virtual int check(THD* thd, HA_CHECK_OPT* check_opt)
  { return HA_ADMIN_NOT_IMPLEMENTED; }

  /**
     In this method check_opt can be modified
     to specify CHECK option to use to call check()
     upon the table.
  */
  virtual int repair(THD* thd, HA_CHECK_OPT* check_opt)
  { return HA_ADMIN_NOT_IMPLEMENTED; }
  virtual void start_bulk_insert(ha_rows rows) {}
  virtual int end_bulk_insert() { return 0; }
  virtual int index_read(uchar * buf, const uchar * key, uint key_len,
                         enum ha_rkey_function find_flag)
   { return  HA_ERR_WRONG_COMMAND; }
  virtual int index_read_last(uchar * buf, const uchar * key, uint key_len)
   { return (my_errno= HA_ERR_WRONG_COMMAND); }
  /**
    This method is similar to update_row, however the handler doesn't need
    to execute the updates at this point in time. The handler can be certain
    that another call to bulk_update_row will occur OR a call to
    exec_bulk_update before the set of updates in this query is concluded.

    @param    old_data       Old record
    @param    new_data       New record
    @param    dup_key_found  Number of duplicate keys found

    @retval  0   Bulk delete used by handler
    @retval  1   Bulk delete not used, normal operation used
  */
  virtual int bulk_update_row(const uchar *old_data, uchar *new_data,
                              uint *dup_key_found)
  {
    DBUG_ASSERT(FALSE);
    return HA_ERR_WRONG_COMMAND;
  }
  /*
    This method is similar to delete_row, however the handler doesn't need
    to execute the delete at this point in time. The handler can be certain
    that another call to bulk_delete_row will occur OR a call to
    end_bulk_delete before the set of deletes in this query is concluded.

    @param    record       Record to delete

    @retval  0   Success
    @retval !=0  Error code
  */
  virtual int bulk_delete_row(const uchar *record)
  {
    DBUG_ASSERT(FALSE);
    return HA_ERR_WRONG_COMMAND;
  }
  /**
    This is called to delete all rows in a table
    If the handler don't support this, then this function will
    return HA_ERR_WRONG_COMMAND and MySQL will delete the rows one
    by one.
  */
  virtual int delete_all_rows()
  { return (my_errno=HA_ERR_WRONG_COMMAND); }
  /**
    Reset the auto-increment counter to the given value, i.e. the next row
    inserted will get the given value. This is called e.g. after TRUNCATE
    is emulated by doing a 'DELETE FROM t'. HA_ERR_WRONG_COMMAND is
    returned by storage engines that don't support this operation.
  */
  virtual int reset_auto_increment(ulonglong value)
  { return HA_ERR_WRONG_COMMAND; }
  virtual int backup(THD* thd, HA_CHECK_OPT* check_opt)
  { return HA_ADMIN_NOT_IMPLEMENTED; }
  /**
    Restore assumes .frm file must exist, and that generate_table() has been
    called; It will just copy the data file and run repair.
  */
  virtual int restore(THD* thd, HA_CHECK_OPT* check_opt)
  { return HA_ADMIN_NOT_IMPLEMENTED; }
  virtual int optimize(THD* thd, HA_CHECK_OPT* check_opt)
  { return HA_ADMIN_NOT_IMPLEMENTED; }
  virtual int analyze(THD* thd, HA_CHECK_OPT* check_opt)
  { return HA_ADMIN_NOT_IMPLEMENTED; }
  virtual bool check_and_repair(THD *thd) { return TRUE; }
  virtual int disable_indexes(uint mode) { return HA_ERR_WRONG_COMMAND; }
  virtual int enable_indexes(uint mode) { return HA_ERR_WRONG_COMMAND; }
  virtual int discard_or_import_tablespace(my_bool discard)
  { return (my_errno=HA_ERR_WRONG_COMMAND); }
  virtual void prepare_for_alter() { return; }
  virtual void drop_table(const char *name);
  virtual int create(const char *name, TABLE *form, HA_CREATE_INFO *info)=0;

  virtual int create_handler_files(const char *name, const char *old_name,
                                   int action_flag, HA_CREATE_INFO *info)
  { return FALSE; }

  virtual int change_partitions(HA_CREATE_INFO *create_info,
                                const char *path,
                                ulonglong *copied,
                                ulonglong *deleted,
                                const uchar *pack_frm_data,
                                size_t pack_frm_len)
  { return HA_ERR_WRONG_COMMAND; }
  virtual int drop_partitions(const char *path)
  { return HA_ERR_WRONG_COMMAND; }
  virtual int rename_partitions(const char *path)
  { return HA_ERR_WRONG_COMMAND; }
};

extern const char *ha_row_type[];
extern const char *tx_isolation_names[];
extern const char *binlog_format_names[];
extern TYPELIB tx_isolation_typelib;
extern TYPELIB myisam_stats_method_typelib;
extern ulong total_ha, total_ha_2pc;

/* Wrapper functions */
#define ha_commit(thd) (ha_commit_trans((thd), TRUE))
#define ha_rollback(thd) (ha_rollback_trans((thd), TRUE))

/* lookups */
handlerton *ha_default_handlerton(THD *thd);
plugin_ref ha_resolve_by_name(THD *thd, const LEX_STRING *name);
plugin_ref ha_lock_engine(THD *thd, handlerton *hton);
handlerton *ha_resolve_by_legacy_type(THD *thd, enum legacy_db_type db_type);
handler *get_new_handler(TABLE_SHARE *share, MEM_ROOT *alloc,
                         handlerton *db_type);
handlerton *ha_checktype(THD *thd, enum legacy_db_type database_type,
                          bool no_substitute, bool report_error);


static inline enum legacy_db_type ha_legacy_type(const handlerton *db_type)
{
  return (db_type == NULL) ? DB_TYPE_UNKNOWN : db_type->db_type;
}

static inline const char *ha_resolve_storage_engine_name(const handlerton *db_type)
{
  return db_type == NULL ? "UNKNOWN" : hton2plugin[db_type->slot]->name.str;
}

static inline bool ha_check_storage_engine_flag(const handlerton *db_type, uint32 flag)
{
  return db_type == NULL ? FALSE : test(db_type->flags & flag);
}

static inline bool ha_storage_engine_is_enabled(const handlerton *db_type)
{
  return (db_type && db_type->create) ?
         (db_type->state == SHOW_OPTION_YES) : FALSE;
}

/* basic stuff */
int ha_init_errors(void);
int ha_init(void);
int ha_end(void);
int ha_initialize_handlerton(st_plugin_int *plugin);
int ha_finalize_handlerton(st_plugin_int *plugin);

TYPELIB *ha_known_exts(void);
int ha_panic(enum ha_panic_function flag);
void ha_close_connection(THD* thd);
bool ha_flush_logs(handlerton *db_type);
void ha_drop_database(char* path);
int ha_create_table(THD *thd, const char *path,
                    const char *db, const char *table_name,
                    HA_CREATE_INFO *create_info,
                    bool update_create_info);
int ha_delete_table(THD *thd, handlerton *db_type, const char *path,
                    const char *db, const char *alias, bool generate_warning);

/* statistics and info */
bool ha_show_status(THD *thd, handlerton *db_type, enum ha_stat_type stat);

/* discovery */
int ha_create_table_from_engine(THD* thd, const char *db, const char *name);
int ha_discover(THD* thd, const char* dbname, const char* name,
                uchar** frmblob, size_t* frmlen);
int ha_find_files(THD *thd,const char *db,const char *path,
                  const char *wild, bool dir, List<LEX_STRING>* files);
int ha_table_exists_in_engine(THD* thd, const char* db, const char* name);

/* key cache */
extern "C" int ha_init_key_cache(const char *name, KEY_CACHE *key_cache);
int ha_resize_key_cache(KEY_CACHE *key_cache);
int ha_change_key_cache_param(KEY_CACHE *key_cache);
int ha_change_key_cache(KEY_CACHE *old_key_cache, KEY_CACHE *new_key_cache);
int ha_end_key_cache(KEY_CACHE *key_cache);

/* report to InnoDB that control passes to the client */
int ha_release_temporary_latches(THD *thd);

/* transactions: interface to handlerton functions */
int ha_start_consistent_snapshot(THD *thd);
int ha_commit_or_rollback_by_xid(XID *xid, bool commit);
int ha_commit_one_phase(THD *thd, bool all);
int ha_rollback_trans(THD *thd, bool all);
int ha_prepare(THD *thd);
int ha_recover(HASH *commit_list);

/* transactions: these functions never call handlerton functions directly */
int ha_commit_trans(THD *thd, bool all);
int ha_autocommit_or_rollback(THD *thd, int error);
int ha_enable_transaction(THD *thd, bool on);

/* savepoints */
int ha_rollback_to_savepoint(THD *thd, SAVEPOINT *sv);
int ha_savepoint(THD *thd, SAVEPOINT *sv);
int ha_release_savepoint(THD *thd, SAVEPOINT *sv);

/* these are called by storage engines */
void trans_register_ha(THD *thd, bool all, handlerton *ht);

/*
  Storage engine has to assume the transaction will end up with 2pc if
   - there is more than one 2pc-capable storage engine available
   - in the current transaction 2pc was not disabled yet
*/
#define trans_need_2pc(thd, all)                   ((total_ha_2pc > 1) && \
        !((all ? &thd->transaction.all : &thd->transaction.stmt)->no_2pc))

#ifdef WITH_NDBCLUSTER_STORAGE_ENGINE
#ifdef HAVE_NDB_BINLOG
int ha_reset_logs(THD *thd);
int ha_binlog_index_purge_file(THD *thd, const char *file);
int ha_reset_slave(THD *thd);
void ha_binlog_wait(THD *thd);
int ha_binlog_end(THD *thd);
#else
inline int ha_int_dummy() { return 0; }
#define ha_reset_logs(a) ha_int_dummy()
#define ha_binlog_index_purge_file(a,b) ha_int_dummy()
#define ha_reset_slave(a) ha_int_dummy()
#define ha_binlog_wait(a) do {} while (0)
#define ha_binlog_end(a)  do {} while (0)
#endif
void ha_binlog_log_query(THD *thd, handlerton *db_type,
                         enum_binlog_command binlog_command,
                         const char *query, uint query_length,
                         const char *db, const char *table_name);
<<<<<<< HEAD
int ha_global_schema_lock(THD *thd);
int ha_global_schema_unlock(THD *thd);
=======
void ha_binlog_wait(THD *thd);
int ha_binlog_end(THD *thd);
>>>>>>> 26eb4ebc
class Ha_global_schema_lock_guard
{
public:
  Ha_global_schema_lock_guard(THD *thd);
  ~Ha_global_schema_lock_guard();
  int lock();
private:
  THD *m_thd;
  int m_lock;
};
#else
inline int ha_int_dummy() { return 0; }
#define ha_reset_logs(a) ha_int_dummy()
#define ha_binlog_index_purge_file(a,b) ha_int_dummy()
#define ha_reset_slave(a) ha_int_dummy()
#define ha_binlog_log_query(a,b,c,d,e,f,g) do {} while (0)
#define ha_binlog_wait(a) do {} while (0)
#define ha_binlog_end(a)  do {} while (0)
class Ha_global_schema_lock_guard
{
public:
  Ha_global_schema_lock_guard(THD *thd) {}
  ~Ha_global_schema_lock_guard() {}
  int lock() { return 0; }
};
#endif<|MERGE_RESOLUTION|>--- conflicted
+++ resolved
@@ -2225,13 +2225,6 @@
                          enum_binlog_command binlog_command,
                          const char *query, uint query_length,
                          const char *db, const char *table_name);
-<<<<<<< HEAD
-int ha_global_schema_lock(THD *thd);
-int ha_global_schema_unlock(THD *thd);
-=======
-void ha_binlog_wait(THD *thd);
-int ha_binlog_end(THD *thd);
->>>>>>> 26eb4ebc
 class Ha_global_schema_lock_guard
 {
 public:
