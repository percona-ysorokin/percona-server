--- conflicted
+++ resolved
@@ -22,7 +22,6 @@
 #pragma interface			/* gcc class implementation */
 #endif
 
-<<<<<<< HEAD
 #include "sql_const.h"
 #include "mysqld.h"                             /* server_id */
 #include "sql_plugin.h"        /* plugin_ref, st_plugin_int, plugin */
@@ -30,9 +29,7 @@
 #include "sql_cache.h"
 #include "structs.h"                            /* SHOW_COMP_OPTION */
 
-=======
 #include <my_global.h>
->>>>>>> 16627b19
 #include <my_handler.h>
 #include <ft_global.h>
 #include <keycache.h>
