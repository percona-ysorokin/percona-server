--- conflicted
+++ resolved
@@ -919,7 +919,6 @@
                                     bool is_sql_layer_system_table);
 
   /**
-<<<<<<< HEAD
     Retrieve cost constants to be used for this storage engine.
 
     A storage engine that wants to provide its own cost constants to
@@ -1035,7 +1034,8 @@
              true on failure
   */
   bool (*rotate_encryption_master_key)(void);
-=======
+
+  /**
     Creates a new compression dictionary with the specified data for this SE.
 
     @param hton                       handletron object.
@@ -1066,7 +1066,6 @@
   */
   handler_drop_zip_dict_result (*drop_zip_dict)(handlerton *hton, THD* thd,
     const char* name, ulong* name_len);
->>>>>>> 35d5d3fa
 
    uint32 license; /* Flag for Engine License */
    void *data; /* Location for engines to keep personal structures */
