--- conflicted
+++ resolved
@@ -21,11 +21,8 @@
 
 #include <mysql/plugin_audit.h>
 #include "sql_class.h"
-<<<<<<< HEAD
 #include "mysqld.h"
-=======
 #include "sql_rewrite.h"
->>>>>>> 1f97a53a
 
 extern unsigned long mysql_global_audit_mask[];
 
