<<<<<<< HEAD
/* Copyright (c) 2010, 2012, Oracle and/or its affiliates. All rights reserved.
=======
/* Copyright (c) 2010, 2014, Oracle and/or its affiliates. All rights reserved.
>>>>>>> 58b98078

   This program is free software; you can redistribute it and/or modify
   it under the terms of the GNU General Public License as published by
   the Free Software Foundation; version 2 of the License.

   This program is distributed in the hope that it will be useful,
   but WITHOUT ANY WARRANTY; without even the implied warranty of
   MERCHANTABILITY or FITNESS FOR A PARTICULAR PURPOSE.  See the
   GNU General Public License for more details.

   You should have received a copy of the GNU General Public License
   along with this program; if not, write to the Free Software
   Foundation, Inc., 51 Franklin St, Fifth Floor, Boston, MA 02110-1301  USA */

#include "debug_sync.h"  // DEBUG_SYNC
#include "table.h"       // TABLE, FOREIGN_KEY_INFO
#include "sql_class.h"   // THD
#include "sql_base.h"    // open_and_lock_tables
#include "sql_table.h"   // write_bin_log
#include "datadict.h"    // dd_recreate_table()
#include "lock.h"        // MYSQL_OPEN_* flags
#include "sql_acl.h"     // DROP_ACL
#include "sql_parse.h"   // check_one_table_access()
#include "sql_truncate.h"
#include "sql_show.h"    //append_identifier()


/**
  Append a list of field names to a string.

  @param  str     The string.
  @param  fields  The list of field names.

  @return TRUE on failure, FALSE otherwise.
*/

static bool fk_info_append_fields(String *str, List<LEX_STRING> *fields)
{
  bool res= FALSE;
  LEX_STRING *field;
  List_iterator_fast<LEX_STRING> it(*fields);

  while ((field= it++))
  {
    append_identifier(NULL, str, field->str, field->length);
    res|= str->append(", ");
  }

  str->chop();
  str->chop();

  return res;
}


/**
  Generate a foreign key description suitable for a error message.

  @param thd          Thread context.
  @param fk_info   The foreign key information.

  @return A human-readable string describing the foreign key.
*/

static const char *fk_info_str(THD *thd, FOREIGN_KEY_INFO *fk_info)
{
  bool res= FALSE;
  char buffer[STRING_BUFFER_USUAL_SIZE*2];
  String str(buffer, sizeof(buffer), system_charset_info);

  str.length(0);

  /*
    `db`.`tbl`, CONSTRAINT `id` FOREIGN KEY (`fk`) REFERENCES `db`.`tbl` (`fk`)
  */

  append_identifier(NULL, &str, fk_info->foreign_db->str,
                    fk_info->foreign_db->length);
  res|= str.append(".");
  append_identifier(NULL, &str, fk_info->foreign_table->str,
                    fk_info->foreign_table->length);
  res|= str.append(", CONSTRAINT ");
  append_identifier(NULL, &str, fk_info->foreign_id->str,
                    fk_info->foreign_id->length);
  res|= str.append(" FOREIGN KEY (");
  res|= fk_info_append_fields(&str, &fk_info->foreign_fields);
  res|= str.append(") REFERENCES ");
  append_identifier(NULL, &str, fk_info->referenced_db->str,
                    fk_info->referenced_db->length);
  res|= str.append(".");
  append_identifier(NULL, &str, fk_info->referenced_table->str,
                    fk_info->referenced_table->length);
  res|= str.append(" (");
  res|= fk_info_append_fields(&str, &fk_info->referenced_fields);
  res|= str.append(')');

  return res ? NULL : thd->strmake(str.ptr(), str.length());
}


/**
  Check and emit a fatal error if the table which is going to be
  affected by TRUNCATE TABLE is a parent table in some non-self-
  referencing foreign key.

  @remark The intention is to allow truncate only for tables that
          are not dependent on other tables.

  @param  thd    Thread context.
  @param  table  Table handle.

  @retval FALSE  This table is not parent in a non-self-referencing foreign
                 key. Statement can proceed.
  @retval TRUE   This table is parent in a non-self-referencing foreign key,
                 error was emitted.
*/

static bool
fk_truncate_illegal_if_parent(THD *thd, TABLE *table)
{
  FOREIGN_KEY_INFO *fk_info;
  List<FOREIGN_KEY_INFO> fk_list;
  List_iterator_fast<FOREIGN_KEY_INFO> it;

  /*
    Bail out early if the table is not referenced by a foreign key.
    In this case, the table could only be, if at all, a child table.
  */
  if (! table->file->referenced_by_foreign_key())
    return FALSE;

  /*
    This table _is_ referenced by a foreign key. At this point, only
    self-referencing keys are acceptable. For this reason, get the list
    of foreign keys referencing this table in order to check the name
    of the child (dependent) tables.
  */
  table->file->get_parent_foreign_key_list(thd, &fk_list);

  /* Out of memory when building list. */
  if (thd->is_error())
    return TRUE;

  it.init(fk_list);

  /* Loop over the set of foreign keys for which this table is a parent. */
  while ((fk_info= it++))
  {
    DBUG_ASSERT(!my_strcasecmp(system_charset_info,
                               fk_info->referenced_db->str,
                               table->s->db.str));

    DBUG_ASSERT(!my_strcasecmp(system_charset_info,
                               fk_info->referenced_table->str,
                               table->s->table_name.str));

    if (my_strcasecmp(system_charset_info, fk_info->foreign_db->str,
                      table->s->db.str) ||
        my_strcasecmp(system_charset_info, fk_info->foreign_table->str,
                      table->s->table_name.str))
      break;
  }

  /* Table is parent in a non-self-referencing foreign key. */
  if (fk_info)
  {
    my_error(ER_TRUNCATE_ILLEGAL_FK, MYF(0), fk_info_str(thd, fk_info));
    return TRUE;
  }

  return FALSE;
}


/*
  Open and truncate a locked table.

  @param  thd           Thread context.
  @param  table_ref     Table list element for the table to be truncated.
  @param  is_tmp_table  True if element refers to a temp table.

  @retval TRUNCATE_OK   Truncate was successful and statement can be safely
                        binlogged.
  @retval TRUNCATE_FAILED_BUT_BINLOG Truncate failed but still go ahead with
                        binlogging as in case of non transactional tables
                        partial truncation is possible.

  @retval TRUNCATE_FAILED_SKIP_BINLOG Truncate was not successful hence donot
                        binlong the statement.
*/

<<<<<<< HEAD
int Sql_cmd_truncate_table::handler_truncate(THD *thd, TABLE_LIST *table_ref,
                                             bool is_tmp_table)
=======
enum Truncate_statement::truncate_result
Truncate_statement::handler_truncate(THD *thd, TABLE_LIST *table_ref,
                                     bool is_tmp_table)
>>>>>>> 58b98078
{
  int error= 0;
  uint flags= 0;
  DBUG_ENTER("Sql_cmd_truncate_table::handler_truncate");

  /*
    Can't recreate, the engine must mechanically delete all rows
    in the table. Use open_and_lock_tables() to open a write cursor.
  */

  /* If it is a temporary table, no need to take locks. */
  if (!is_tmp_table)
  {
    /* We don't need to load triggers. */
    DBUG_ASSERT(table_ref->trg_event_map == 0);
    /*
      Our metadata lock guarantees that no transaction is reading
      or writing into the table. Yet, to open a write cursor we need
      a thr_lock lock. Allow to open base tables only.
    */
    table_ref->required_type= FRMTYPE_TABLE;
    /*
      Ignore pending FLUSH TABLES since we don't want to release
      the MDL lock taken above and otherwise there is no way to
      wait for FLUSH TABLES in deadlock-free fashion.
    */
    flags= MYSQL_OPEN_IGNORE_FLUSH;
    /*
      Even though we have an MDL lock on the table here, we don't
      pass MYSQL_OPEN_HAS_MDL_LOCK to open_and_lock_tables
      since to truncate a MERGE table, we must open and lock
      merge children, and on those we don't have an MDL lock.
      Thus clear the ticket to satisfy MDL asserts.
    */
    table_ref->mdl_request.ticket= NULL;
  }

  /* Open the table as it will handle some required preparations. */
  if (open_and_lock_tables(thd, table_ref, FALSE, flags))
    DBUG_RETURN(TRUNCATE_FAILED_SKIP_BINLOG);

  /* Whether to truncate regardless of foreign keys. */
  if (! (thd->variables.option_bits & OPTION_NO_FOREIGN_KEY_CHECKS))
    if (fk_truncate_illegal_if_parent(thd, table_ref->table))
      DBUG_RETURN(TRUNCATE_FAILED_SKIP_BINLOG);

  error= table_ref->table->file->ha_truncate();
  if (error)
  {
    table_ref->table->file->print_error(error, MYF(0));
    /*
      If truncate method is not implemented then we don't binlog the
      statement. If truncation has failed in a transactional engine then also we
      donot binlog the statment. Only in non transactional engine we binlog
      inspite of errors.
     */
    if (error == HA_ERR_WRONG_COMMAND ||
        table_ref->table->file->has_transactions())
      DBUG_RETURN(TRUNCATE_FAILED_SKIP_BINLOG);
    else
      DBUG_RETURN(TRUNCATE_FAILED_BUT_BINLOG);
  }
  DBUG_RETURN(TRUNCATE_OK);
}


/*
  Close and recreate a temporary table. In case of success,
  write truncate statement into the binary log if in statement
  mode.

  @param  thd     Thread context.
  @param  table   The temporary table.

  @retval  FALSE  Success.
  @retval  TRUE   Error.
*/

static bool recreate_temporary_table(THD *thd, TABLE *table)
{
  bool error= TRUE;
  TABLE_SHARE *share= table->s;
  HA_CREATE_INFO create_info;
  handlerton *table_type= table->s->db_type();
  DBUG_ENTER("recreate_temporary_table");

  memset(&create_info, 0, sizeof(create_info));

  table->file->info(HA_STATUS_AUTO | HA_STATUS_NO_LOCK);

  /* Don't free share. */
  close_temporary_table(thd, table, FALSE, FALSE);

  /*
    We must use share->normalized_path.str since for temporary tables it
    differs from what dd_recreate_table() would generate based
    on table and schema names.
  */
  ha_create_table(thd, share->normalized_path.str, share->db.str,
                  share->table_name.str, &create_info, true, true);

  if (open_table_uncached(thd, share->path.str, share->db.str,
                          share->table_name.str, true, true))
  {
    error= FALSE;
    thd->thread_specific_used= TRUE;
  }
  else
    rm_temporary_table(table_type, share->path.str);

  free_table_share(share);
  my_free(table);

  DBUG_RETURN(error);
}


/*
  Handle locking a base table for truncate.

  @param[in]  thd               Thread context.
  @param[in]  table_ref         Table list element for the table to
                                be truncated.
  @param[out] hton_can_recreate Set to TRUE if table can be dropped
                                and recreated.

  @retval  FALSE  Success.
  @retval  TRUE   Error.
*/

bool Sql_cmd_truncate_table::lock_table(THD *thd, TABLE_LIST *table_ref,
                                        bool *hton_can_recreate)
{
  TABLE *table= NULL;
  DBUG_ENTER("Sql_cmd_truncate_table::lock_table");

  /* Lock types are set in the parser. */
  DBUG_ASSERT(table_ref->lock_type == TL_WRITE);
  /* The handler truncate protocol dictates a exclusive lock. */
  DBUG_ASSERT(table_ref->mdl_request.type == MDL_EXCLUSIVE);

  /*
    Before doing anything else, acquire a metadata lock on the table,
    or ensure we have one.  We don't use open_and_lock_tables()
    right away because we want to be able to truncate (and recreate)
    corrupted tables, those that we can't fully open.

    MySQL manual documents that TRUNCATE can be used to repair a
    damaged table, i.e. a table that can not be fully "opened".
    In particular MySQL manual says: As long as the table format
    file tbl_name.frm is valid, the table can be re-created as
    an empty table with TRUNCATE TABLE, even if the data or index
    files have become corrupted.
  */
  if (thd->locked_tables_mode)
  {
    if (!(table= find_table_for_mdl_upgrade(thd, table_ref->db,
                                            table_ref->table_name, FALSE)))
      DBUG_RETURN(TRUE);

    *hton_can_recreate= ha_check_storage_engine_flag(table->s->db_type(),
                                                     HTON_CAN_RECREATE);
    table_ref->mdl_request.ticket= table->mdl_ticket;
  }
  else
  {
    /* Acquire an exclusive lock. */
    DBUG_ASSERT(table_ref->next_global == NULL);
    if (lock_table_names(thd, table_ref, NULL,
                         thd->variables.lock_wait_timeout, 0))
      DBUG_RETURN(TRUE);

    if (dd_check_storage_engine_flag(thd, table_ref->db, table_ref->table_name,
                                     HTON_CAN_RECREATE, hton_can_recreate))
      DBUG_RETURN(TRUE);
  }

  /*
    A storage engine can recreate or truncate the table only if there
    are no references to it from anywhere, i.e. no cached TABLE in the
    table cache.
  */
  if (thd->locked_tables_mode)
  {
    DEBUG_SYNC(thd, "upgrade_lock_for_truncate");
    /* To remove the table from the cache we need an exclusive lock. */
    if (wait_while_table_is_used(thd, table, HA_EXTRA_FORCE_REOPEN))
      DBUG_RETURN(TRUE);
    m_ticket_downgrade= table->mdl_ticket;
    /* Close if table is going to be recreated. */
    if (*hton_can_recreate)
      close_all_tables_for_name(thd, table->s, false, NULL);
  }
  else
  {
    /* Table is already locked exclusively. Remove cached instances. */
    tdc_remove_table(thd, TDC_RT_REMOVE_ALL, table_ref->db,
                     table_ref->table_name, FALSE);
  }

  DBUG_RETURN(FALSE);
}


/*
  Optimized delete of all rows by doing a full generate of the table.

  @remark Will work even if the .MYI and .MYD files are destroyed.
          In other words, it works as long as the .FRM is intact and
          the engine supports re-create.

  @param  thd         Thread context.
  @param  table_ref   Table list element for the table to be truncated.

  @retval  FALSE  Success.
  @retval  TRUE   Error.
*/

bool Sql_cmd_truncate_table::truncate_table(THD *thd, TABLE_LIST *table_ref)
{
  int error;
  bool binlog_stmt;
  DBUG_ENTER("Sql_cmd_truncate_table::truncate_table");

  DBUG_ASSERT((!table_ref->table) ||
              (table_ref->table && table_ref->table->s));

  /* Initialize, or reinitialize in case of reexecution (SP). */
  m_ticket_downgrade= NULL;

  /* If it is a temporary table, no need to take locks. */
  if (is_temporary_table(table_ref))
  {
    TABLE *tmp_table= table_ref->table;

    /* In RBR, the statement is not binlogged if the table is temporary. */
    binlog_stmt= !thd->is_current_stmt_binlog_format_row();

    /* Note that a temporary table cannot be partitioned. */
    if (ha_check_storage_engine_flag(tmp_table->s->db_type(), HTON_CAN_RECREATE))
    {
      if ((error= recreate_temporary_table(thd, tmp_table)))
        binlog_stmt= FALSE; /* No need to binlog failed truncate-by-recreate. */

      DBUG_ASSERT(! thd->transaction.stmt.cannot_safely_rollback());
    }
    else
    {
      /*
        The engine does not support truncate-by-recreate. Open the
        table and invoke the handler truncate. In such a manner this
        can in fact open several tables if it's a temporary MyISAMMRG
        table.
      */
      error= handler_truncate(thd, table_ref, TRUE);
    }

    /*
      No need to invalidate the query cache, queries with temporary
      tables are not in the cache. No need to write to the binary
      log a failed row-by-row delete even if under RBR as the table
      might not exist on the slave.
    */
  }
  else /* It's not a temporary table. */
  {
    bool hton_can_recreate;

    if (lock_table(thd, table_ref, &hton_can_recreate))
      DBUG_RETURN(TRUE);

    if (hton_can_recreate)
    {
     /*
        The storage engine can truncate the table by creating an
        empty table with the same structure.
      */
      error= dd_recreate_table(thd, table_ref->db, table_ref->table_name);

      if (thd->locked_tables_mode && thd->locked_tables_list.reopen_tables(thd))
          thd->locked_tables_list.unlink_all_closed_tables(thd, NULL, 0);

      /* No need to binlog a failed truncate-by-recreate. */
      binlog_stmt= !error;
    }
    else
    {
      /*
        The engine does not support truncate-by-recreate.
        Attempt to use the handler truncate method.
      */
      error= handler_truncate(thd, table_ref, FALSE);

      /*
        All effects of a TRUNCATE TABLE operation are committed even if
        truncation fails in the case of non transactional tables. Thus, the
        query must be written to the binary log. The only exception is a
        unimplemented truncate method.
      */
      if (error == TRUNCATE_OK || error == TRUNCATE_FAILED_BUT_BINLOG)
        binlog_stmt= true;
      else
        binlog_stmt= false;
    }

    /*
      If we tried to open a MERGE table and failed due to problems with the
      children tables, the table will have been closed and table_ref->table
      will be invalid. Reset the pointer here in any case as
      query_cache_invalidate does not need a valid TABLE object.
    */
    table_ref->table= NULL;
    query_cache_invalidate3(thd, table_ref, FALSE);
  }

  /* DDL is logged in statement format, regardless of binlog format. */
  if (binlog_stmt)
    error|= write_bin_log(thd, !error, thd->query(), thd->query_length());

  /*
    A locked table ticket was upgraded to a exclusive lock. After the
    the query has been written to the binary log, downgrade the lock
    to a shared one.
  */
  if (m_ticket_downgrade)
    m_ticket_downgrade->downgrade_lock(MDL_SHARED_NO_READ_WRITE);

  DBUG_RETURN(error);
}


/**
  Execute a TRUNCATE statement at runtime.

  @param  thd   The current thread.

  @return FALSE on success.
*/
bool Sql_cmd_truncate_table::execute(THD *thd)
{
  bool res= TRUE;
  TABLE_LIST *first_table= thd->lex->select_lex.table_list.first;
  DBUG_ENTER("Sql_cmd_truncate_table::execute");

  if (check_one_table_access(thd, DROP_ACL, first_table))
    DBUG_RETURN(res);

  if (! (res= truncate_table(thd, first_table)))
    my_ok(thd);

  DBUG_RETURN(res);
}
<|MERGE_RESOLUTION|>--- conflicted
+++ resolved
@@ -1,8 +1,4 @@
-<<<<<<< HEAD
-/* Copyright (c) 2010, 2012, Oracle and/or its affiliates. All rights reserved.
-=======
 /* Copyright (c) 2010, 2014, Oracle and/or its affiliates. All rights reserved.
->>>>>>> 58b98078
 
    This program is free software; you can redistribute it and/or modify
    it under the terms of the GNU General Public License as published by
@@ -194,14 +190,9 @@
                         binlong the statement.
 */
 
-<<<<<<< HEAD
-int Sql_cmd_truncate_table::handler_truncate(THD *thd, TABLE_LIST *table_ref,
+enum Sql_cmd_truncate_table::truncate_result
+Sql_cmd_truncate_table::handler_truncate(THD *thd, TABLE_LIST *table_ref,
                                              bool is_tmp_table)
-=======
-enum Truncate_statement::truncate_result
-Truncate_statement::handler_truncate(THD *thd, TABLE_LIST *table_ref,
-                                     bool is_tmp_table)
->>>>>>> 58b98078
 {
   int error= 0;
   uint flags= 0;
