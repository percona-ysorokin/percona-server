/* Copyright (c) 2018, 2023, Oracle and/or its affiliates.

   This program is free software; you can redistribute it and/or modify
   it under the terms of the GNU General Public License, version 2.0,
   as published by the Free Software Foundation.

   This program is also distributed with certain software (including
   but not limited to OpenSSL) that is licensed under separate terms,
   as designated in a particular file or component or in included license
   documentation.  The authors of MySQL hereby grant you an additional
   permission to link the program and your derivative works with the
   separately licensed software that they have included with MySQL.

   This program is distributed in the hope that it will be useful,
   but WITHOUT ANY WARRANTY; without even the implied warranty of
   MERCHANTABILITY or FITNESS FOR A PARTICULAR PURPOSE.  See the
   GNU General Public License, version 2.0, for more details.

   You should have received a copy of the GNU General Public License
   along with this program; if not, write to the Free Software
   Foundation, Inc., 51 Franklin St, Fifth Floor, Boston, MA 02110-1301  USA */

#include "sql/binlog_reader.h"
#include "my_byteorder.h"
#include "sql/log_event.h"

using mysql::binlog::event::enum_binlog_checksum_alg;
<<<<<<< HEAD
=======
using mysql::binlog::event::Event_decoding_error;
>>>>>>> 824e2b40
using mysql::binlog::event::Format_description_event;
using mysql::binlog::event::Log_event_footer;

unsigned char *Default_binlog_event_allocator::allocate(size_t size) {
  DBUG_EXECUTE_IF("simulate_allocate_failure", return nullptr;);
  return static_cast<unsigned char *>(
      my_malloc(key_memory_log_event, size + 1, MYF(MY_WME)));
}

void Default_binlog_event_allocator::deallocate(unsigned char *ptr) {
  my_free(ptr);
}

#ifndef NDEBUG
static void debug_corrupt_event(unsigned char *buffer, unsigned int event_len) {
  /*
    Corrupt the event.
    Dump threads need to exclude Format_description_log_event,
    Previous_gtids_log_event and Gtid_log_event
    events from injected corruption to allow dump thread to move forward
    on binary log until the missing transactions from slave when
    MASTER_AUTO_POSITION= 1.
  */
  DBUG_EXECUTE_IF(
      "corrupt_read_log_event", unsigned char type = buffer[EVENT_TYPE_OFFSET];
      if (type != mysql::binlog::event::FORMAT_DESCRIPTION_EVENT &&
          type != mysql::binlog::event::PREVIOUS_GTIDS_LOG_EVENT &&
          type != mysql::binlog::event::GTID_LOG_EVENT &&
<<<<<<< HEAD
          type != mysql::binlog::event::ANONYMOUS_GTID_LOG_EVENT) {
=======
          type != mysql::binlog::event::ANONYMOUS_GTID_LOG_EVENT &&
          type != mysql::binlog::event::GTID_TAGGED_LOG_EVENT) {
>>>>>>> 824e2b40
        int cor_pos = rand() % (event_len - BINLOG_CHECKSUM_LEN -
                                LOG_EVENT_MINIMAL_HEADER_LEN) +
                      LOG_EVENT_MINIMAL_HEADER_LEN;
        buffer[cor_pos] = buffer[cor_pos] + 1;
        DBUG_PRINT("info", ("Corrupt the event on position %d", cor_pos));
      });
}
#endif  // ifdef NDEBUG

Binlog_event_data_istream::Binlog_event_data_istream(
    Binlog_read_error *error, Basic_istream *istream,
    unsigned int max_event_size)
    : m_error(error), m_istream(istream), m_max_event_size(max_event_size) {}

bool Binlog_event_data_istream::read_event_header() {
  return read_fixed_length<Binlog_read_error::READ_EOF>(
      m_header, LOG_EVENT_MINIMAL_HEADER_LEN);
}

bool Binlog_event_data_istream::fill_event_data(
    unsigned char *event_data, bool verify_checksum,
    enum_binlog_checksum_alg checksum_alg) {
  DBUG_TRACE;
  memcpy(event_data, m_header, LOG_EVENT_MINIMAL_HEADER_LEN);
  if (read_fixed_length<Binlog_read_error::TRUNC_EVENT>(
          event_data + LOG_EVENT_MINIMAL_HEADER_LEN,
          m_event_length - LOG_EVENT_MINIMAL_HEADER_LEN))
    return true;

#ifndef NDEBUG
  debug_corrupt_event(event_data, m_event_length);
#endif

  if (verify_checksum) {
    if (event_data[EVENT_TYPE_OFFSET] ==
        mysql::binlog::event::FORMAT_DESCRIPTION_EVENT)
      checksum_alg = Log_event_footer::get_checksum_alg(
          reinterpret_cast<char *>(event_data), m_event_length);

    if (Log_event_footer::event_checksum_test(event_data, m_event_length,
                                              checksum_alg) &&
        !DBUG_EVALUATE_IF("simulate_unknown_ignorable_log_event", 1, 0)) {
      return m_error->set_type(Binlog_read_error::CHECKSUM_FAILURE);
    }
  }
  return false;
}

bool Binlog_event_data_istream::check_event_header() {
  DBUG_TRACE;
  m_event_length = uint4korr(m_header + EVENT_LEN_OFFSET);

  if (m_event_length < LOG_EVENT_MINIMAL_HEADER_LEN) {
    DBUG_LOG("info", DBUG_VAR(m_event_length)
                         << " < " << DBUG_VAR(LOG_EVENT_MINIMAL_HEADER_LEN));
    return m_error->set_type(Binlog_read_error::BOGUS);
  }
  if (m_event_length > m_max_event_size) {
    DBUG_LOG("info", DBUG_VAR(m_event_length)
                         << " > " << DBUG_VAR(m_max_event_size));
    return m_error->set_type(Binlog_read_error::EVENT_TOO_LARGE);
  }
  return false;
}

Binlog_read_error::Error_type binlog_event_deserialize(
    const unsigned char *buffer, unsigned int event_len,
    const Format_description_event *fde, bool verify_checksum,
    Log_event **event) {
  const char *buf = reinterpret_cast<const char *>(buffer);
  Log_event *ev = nullptr;
  enum_binlog_checksum_alg alg;

  DBUG_TRACE;

  assert(fde != nullptr);
  DBUG_PRINT("info", ("binlog_version: %d", fde->binlog_version));
  DBUG_DUMP("data", buffer, event_len);

  /* Check the integrity */
  if (event_len < LOG_EVENT_MINIMAL_HEADER_LEN) {
    DBUG_PRINT("error", ("event_len=%u", event_len));
    return Binlog_read_error::TRUNC_EVENT;
  }

  if (event_len != uint4korr(buf + EVENT_LEN_OFFSET)) {
    DBUG_PRINT("error", ("event_len=%u EVENT_LEN_OFFSET=%d "
                         "buf[EVENT_TYPE_OFFSET]=%d ENUM_END_EVENT=%d "
                         "uint4korr(buf+EVENT_LEN_OFFSET)=%d",
                         event_len, EVENT_LEN_OFFSET, buf[EVENT_TYPE_OFFSET],
                         mysql::binlog::event::ENUM_END_EVENT,
                         uint4korr(buf + EVENT_LEN_OFFSET)));
    return event_len > uint4korr(buf + EVENT_LEN_OFFSET)
               ? Binlog_read_error::BOGUS
               : Binlog_read_error::TRUNC_EVENT;
  }

  uint event_type = buf[EVENT_TYPE_OFFSET];

  /*
    Sanity check for Format description event. This is needed because
    get_checksum_alg will assume that Format_description_event is well-formed
  */
  if (event_type == mysql::binlog::event::FORMAT_DESCRIPTION_EVENT) {
    if (event_len <= LOG_EVENT_MINIMAL_HEADER_LEN + ST_COMMON_HEADER_LEN_OFFSET)
      return Binlog_read_error::TRUNC_FD_EVENT;

    uint tmp_header_len =
        buf[LOG_EVENT_MINIMAL_HEADER_LEN + ST_COMMON_HEADER_LEN_OFFSET];
    if (event_len < tmp_header_len + ST_SERVER_VER_OFFSET + ST_SERVER_VER_LEN)
      return Binlog_read_error::TRUNC_FD_EVENT;
  }

  /*
    If it is a FD event, then uses the checksum algorithm in it. Otherwise use
    the checksum algorithm in fde provided by caller.

    Notice, a pre-checksum FD version forces alg := BINLOG_CHECKSUM_ALG_UNDEF.
  */
  alg = (event_type != mysql::binlog::event::FORMAT_DESCRIPTION_EVENT)
            ? fde->footer()->checksum_alg
            : Log_event_footer::get_checksum_alg(buf, event_len);

#ifndef NDEBUG
  mysql::binlog::event::debug::debug_checksum_test =
      DBUG_EVALUATE_IF("simulate_checksum_test_failure", true, false);
#endif

  if (verify_checksum &&
      Log_event_footer::event_checksum_test(const_cast<uchar *>(buffer),
                                            event_len, alg) &&
      /* Skip the crc check when simulating an unknown ignorable log event. */
      !DBUG_EVALUATE_IF("simulate_unknown_ignorable_log_event", 1, 0)) {
    return Binlog_read_error::CHECKSUM_FAILURE;
  }

  if (event_type > fde->number_of_event_types &&
      /*
        Skip the event type check when simulating an unknown ignorable event.
      */
      !DBUG_EVALUATE_IF("simulate_unknown_ignorable_log_event", 1, 0)) {
    /*
      It is unsafe to use the fde if its post_header_len
      array does not include the event type.
    */
    DBUG_PRINT("error", ("event type %d found, but the current "
                         "Format_description_event supports only %d event "
                         "types",
                         event_type, fde->number_of_event_types));
    return Binlog_read_error::INVALID_EVENT;
  }

  /* Remove checksum length from event_len */
  if (alg != mysql::binlog::event::BINLOG_CHECKSUM_ALG_UNDEF &&
      (event_type == mysql::binlog::event::FORMAT_DESCRIPTION_EVENT ||
       alg != mysql::binlog::event::BINLOG_CHECKSUM_ALG_OFF))
    event_len = event_len - BINLOG_CHECKSUM_LEN;

  switch (event_type) {
    case mysql::binlog::event::QUERY_EVENT:
#ifndef NDEBUG
      mysql::binlog::event::debug::debug_query_mts_corrupt_db_names =
          DBUG_EVALUATE_IF("query_log_event_mta_corrupt_db_names", true, false);
#endif
      ev = new Query_log_event(buf, fde, mysql::binlog::event::QUERY_EVENT);
      break;
    case mysql::binlog::event::ROTATE_EVENT:
      ev = new Rotate_log_event(buf, fde);
      break;
    case mysql::binlog::event::APPEND_BLOCK_EVENT:
      ev = new Append_block_log_event(buf, fde);
      break;
    case mysql::binlog::event::DELETE_FILE_EVENT:
      ev = new Delete_file_log_event(buf, fde);
      break;
    case mysql::binlog::event::STOP_EVENT:
      ev = new Stop_log_event(buf, fde);
      break;
    case mysql::binlog::event::INTVAR_EVENT:
      ev = new Intvar_log_event(buf, fde);
      break;
    case mysql::binlog::event::XID_EVENT:
      ev = new Xid_log_event(buf, fde);
      break;
    case mysql::binlog::event::RAND_EVENT:
      ev = new Rand_log_event(buf, fde);
      break;
    case mysql::binlog::event::USER_VAR_EVENT:
      ev = new User_var_log_event(buf, fde);
      break;
    case mysql::binlog::event::FORMAT_DESCRIPTION_EVENT:
      ev = new Format_description_log_event(buf, fde);
      break;
    case mysql::binlog::event::WRITE_ROWS_EVENT_V1:
      if (!(fde->post_header_len.empty()))
        ev = new Write_rows_log_event(buf, fde);
      break;
    case mysql::binlog::event::UPDATE_ROWS_EVENT_V1:
      if (!(fde->post_header_len.empty()))
        ev = new Update_rows_log_event(buf, fde);
      break;
    case mysql::binlog::event::DELETE_ROWS_EVENT_V1:
      if (!(fde->post_header_len.empty()))
        ev = new Delete_rows_log_event(buf, fde);
      break;
    case mysql::binlog::event::TABLE_MAP_EVENT:
      if (!(fde->post_header_len.empty()))
        ev = new Table_map_log_event(buf, fde);
      break;
    case mysql::binlog::event::BEGIN_LOAD_QUERY_EVENT:
      ev = new Begin_load_query_log_event(buf, fde);
      break;
    case mysql::binlog::event::EXECUTE_LOAD_QUERY_EVENT:
      ev = new Execute_load_query_log_event(buf, fde);
      break;
    case mysql::binlog::event::INCIDENT_EVENT:
      ev = new Incident_log_event(buf, fde);
      break;
    case mysql::binlog::event::ROWS_QUERY_LOG_EVENT:
      ev = new Rows_query_log_event(buf, fde);
      break;
    case mysql::binlog::event::GTID_LOG_EVENT:
    case mysql::binlog::event::ANONYMOUS_GTID_LOG_EVENT:
<<<<<<< HEAD
=======
      ev = new Gtid_log_event(buf, fde);
      break;
    case mysql::binlog::event::GTID_TAGGED_LOG_EVENT:
>>>>>>> 824e2b40
      ev = new Gtid_log_event(buf, fde);
      DBUG_EXECUTE_IF(
          "simulate_gtid_tagged_log_event_with_unknown_non_ignorable_fields", {
            ev->common_header->set_decoding_error(
                Event_decoding_error::unknown_non_ignorable_fields);
            ev->common_header->set_is_valid(false);
          });
      break;
    case mysql::binlog::event::PREVIOUS_GTIDS_LOG_EVENT:
      ev = new Previous_gtids_log_event(buf, fde);
      break;
    case mysql::binlog::event::WRITE_ROWS_EVENT:
      ev = new Write_rows_log_event(buf, fde);
      break;
    case mysql::binlog::event::UPDATE_ROWS_EVENT:
      ev = new Update_rows_log_event(buf, fde);
      break;
    case mysql::binlog::event::DELETE_ROWS_EVENT:
      ev = new Delete_rows_log_event(buf, fde);
      break;
    case mysql::binlog::event::TRANSACTION_CONTEXT_EVENT:
      ev = new Transaction_context_log_event(buf, fde);
      break;
    case mysql::binlog::event::VIEW_CHANGE_EVENT:
      ev = new View_change_log_event(buf, fde);
      break;
    case mysql::binlog::event::XA_PREPARE_LOG_EVENT:
      ev = new XA_prepare_log_event(buf, fde);
      break;
    case mysql::binlog::event::PARTIAL_UPDATE_ROWS_EVENT:
      ev = new Update_rows_log_event(buf, fde);
      break;
    case mysql::binlog::event::TRANSACTION_PAYLOAD_EVENT:
      ev = new Transaction_payload_log_event(buf, fde);
      break;
    default:
      /*
        Create an object of Ignorable_log_event for unrecognized sub-class.
        So that SLAVE SQL THREAD will only update the position and continue.
      */
      if (uint2korr(buf + FLAGS_OFFSET) & LOG_EVENT_IGNORABLE_F) {
        ev = new Ignorable_log_event(buf, fde);
      } else {
        DBUG_PRINT("error",
                   ("Unknown event code: %d", (int)buf[EVENT_TYPE_OFFSET]));
        ev = nullptr;
      }
      break;
  }

  /*
    is_valid is used for small event-specific sanity tests which are
    important; for example there are some my_malloc() in constructors
    (e.g. Query_log_event::Query_log_event(char*...)); when these
    my_malloc() fail we can't return an error out of the constructor
    (because constructor is "void") ; so instead we leave the pointer we
    wanted to allocate (e.g. 'query') to 0 and we test it and set the
    value of is_valid to true or false based on the test.
    Same for Format_description_log_event, member 'post_header_len'.
  */
  if (!ev || !ev->is_valid()) {
    auto decoding_error = Event_decoding_error::ok;
    if (ev && ev->common_header) {
      decoding_error = ev->common_header->get_decoding_error();
    }
    delete ev;
    if (decoding_error == Event_decoding_error::unknown_non_ignorable_fields) {
      return Binlog_read_error::EVENT_UNSUPPORTED_NEW_VERSION;
    }
    return Binlog_read_error::INVALID_EVENT;
  }

  ev->common_footer->checksum_alg = alg;
  if (ev->common_footer->checksum_alg !=
          mysql::binlog::event::BINLOG_CHECKSUM_ALG_OFF &&
      ev->common_footer->checksum_alg !=
          mysql::binlog::event::BINLOG_CHECKSUM_ALG_UNDEF)
    ev->crc = uint4korr(buf + event_len);

  DBUG_PRINT("read_event", ("%s(type_code: %d; event_len: %d)",
                            ev ? ev->get_type_str() : "<unknown>",
                            buf[EVENT_TYPE_OFFSET], event_len));
  *event = ev;
  return Binlog_read_error::SUCCESS;
}<|MERGE_RESOLUTION|>--- conflicted
+++ resolved
@@ -25,10 +25,7 @@
 #include "sql/log_event.h"
 
 using mysql::binlog::event::enum_binlog_checksum_alg;
-<<<<<<< HEAD
-=======
 using mysql::binlog::event::Event_decoding_error;
->>>>>>> 824e2b40
 using mysql::binlog::event::Format_description_event;
 using mysql::binlog::event::Log_event_footer;
 
@@ -57,12 +54,8 @@
       if (type != mysql::binlog::event::FORMAT_DESCRIPTION_EVENT &&
           type != mysql::binlog::event::PREVIOUS_GTIDS_LOG_EVENT &&
           type != mysql::binlog::event::GTID_LOG_EVENT &&
-<<<<<<< HEAD
-          type != mysql::binlog::event::ANONYMOUS_GTID_LOG_EVENT) {
-=======
           type != mysql::binlog::event::ANONYMOUS_GTID_LOG_EVENT &&
           type != mysql::binlog::event::GTID_TAGGED_LOG_EVENT) {
->>>>>>> 824e2b40
         int cor_pos = rand() % (event_len - BINLOG_CHECKSUM_LEN -
                                 LOG_EVENT_MINIMAL_HEADER_LEN) +
                       LOG_EVENT_MINIMAL_HEADER_LEN;
@@ -286,12 +279,9 @@
       break;
     case mysql::binlog::event::GTID_LOG_EVENT:
     case mysql::binlog::event::ANONYMOUS_GTID_LOG_EVENT:
-<<<<<<< HEAD
-=======
       ev = new Gtid_log_event(buf, fde);
       break;
     case mysql::binlog::event::GTID_TAGGED_LOG_EVENT:
->>>>>>> 824e2b40
       ev = new Gtid_log_event(buf, fde);
       DBUG_EXECUTE_IF(
           "simulate_gtid_tagged_log_event_with_unknown_non_ignorable_fields", {
