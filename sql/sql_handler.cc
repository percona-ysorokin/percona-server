<<<<<<< HEAD
/* Copyright (c) 2001, 2018, Oracle and/or its affiliates. All rights reserved.
=======
/* Copyright (c) 2001, 2019, Oracle and/or its affiliates. All rights reserved.
>>>>>>> 4869291f

   This program is free software; you can redistribute it and/or modify
   it under the terms of the GNU General Public License, version 2.0,
   as published by the Free Software Foundation.

   This program is also distributed with certain software (including
   but not limited to OpenSSL) that is licensed under separate terms,
   as designated in a particular file or component or in included license
   documentation.  The authors of MySQL hereby grant you an additional
   permission to link the program and your derivative works with the
   separately licensed software that they have included with MySQL.

   This program is distributed in the hope that it will be useful,
   but WITHOUT ANY WARRANTY; without even the implied warranty of
   MERCHANTABILITY or FITNESS FOR A PARTICULAR PURPOSE.  See the
   GNU General Public License, version 2.0, for more details.

   You should have received a copy of the GNU General Public License
   along with this program; if not, write to the Free Software
   Foundation, Inc., 51 Franklin St, Fifth Floor, Boston, MA 02110-1301  USA */

/* HANDLER ... commands - direct access to the storage engine */

/* TODO:
  HANDLER blabla OPEN [ AS foobar ] [ (column-list) ]

  the most natural (easiest, fastest) way to do it is to
  compute List<Item> field_list not in mysql_ha_read
  but in mysql_ha_open, and then store it in TABLE structure.

  The problem here is that mysql_parse calls free_item to free all the
  items allocated at the end of every query. The workaround would to
  keep two item lists per THD - normal free_list and handler_items.
  The second is to be freeed only on thread end. mysql_ha_open should
  then do { handler_items=concat(handler_items, free_list); free_list=0; }

  But !!! do_command calls free_root at the end of every query and frees up
  all the sql_alloc'ed memory. It's harder to work around...
*/

/*
  The information about open HANDLER objects is stored in a HASH.
  It holds objects of type TABLE_LIST, which are indexed by table
  name/alias, and allows us to quickly find a HANDLER table for any
  operation at hand - be it HANDLER READ or HANDLER CLOSE.

  It also allows us to maintain an "open" HANDLER even in cases
  when there is no physically open cursor. E.g. a FLUSH TABLE
  statement in this or some other connection demands that all open
  HANDLERs against the flushed table are closed. In order to
  preserve the information about an open HANDLER, we don't perform
  a complete HANDLER CLOSE, but only close the TABLE object.  The
  corresponding TABLE_LIST is kept in the cache with 'table'
  pointer set to NULL. The table will be reopened on next access
  (this, however, leads to loss of cursor position, unless the
  cursor points at the first record).
*/

#include "sql/sql_handler.h"

#include <limits.h>
#include <string.h>
#include <sys/types.h>
#include <memory>
#include <unordered_map>
#include <utility>

#include "lex_string.h"
#include "m_ctype.h"
#include "m_string.h"
#include "map_helpers.h"
#include "my_bitmap.h"
#include "my_dbug.h"
#include "my_inttypes.h"
#include "my_loglevel.h"
#include "my_pointer_arithmetic.h"
#include "my_sys.h"
#include "mysql/components/services/log_builtins.h"
#include "mysql/psi/mysql_mutex.h"
#include "mysqld_error.h"
#include "sql/auth/auth_acls.h"
#include "sql/auth/auth_common.h"         // check_table_access
#include "sql/dd/types/abstract_table.h"  // dd::enum_table_type
#include "sql/error_handler.h"
#include "sql/field.h"
#include "sql/handler.h"
#include "sql/item.h"
#include "sql/key.h"   // key_copy
#include "sql/lock.h"  // mysql_unlock_tables
#include "sql/log.h"
#include "sql/mdl.h"
#include "sql/protocol.h"
#include "sql/psi_memory_key.h"
#include "sql/sql_audit.h"  // mysql_audit_table_access_notify
#include "sql/sql_base.h"   // close_thread_tables
#include "sql/sql_class.h"
#include "sql/sql_const.h"
#include "sql/sql_lex.h"
#include "sql/sql_list.h"
#include "sql/system_variables.h"
#include "sql/table.h"
#include "sql/transaction.h"
#include "sql/transaction_info.h"
#include "sql/xa.h"
#include "sql_string.h"
#include "typelib.h"

#define HANDLER_TABLES_HASH_SIZE 120

static enum_ha_read_modes rkey_to_rnext[] = {
    enum_ha_read_modes::RNEXT_SAME, enum_ha_read_modes::RNEXT,
    enum_ha_read_modes::RPREV,      enum_ha_read_modes::RNEXT,
    enum_ha_read_modes::RPREV,      enum_ha_read_modes::RNEXT,
    enum_ha_read_modes::RPREV,      enum_ha_read_modes::RPREV};

static bool mysql_ha_open_table(THD *thd, TABLE_LIST *table);

/**
  Close a HANDLER table.

  @param thd Thread identifier.
  @param tables A list of tables with the first entry to close.

  @note Though this function takes a list of tables, only the first list entry
  will be closed.
  @note Broadcasts refresh if it closed a table with old version.
*/

static void mysql_ha_close_table(THD *thd, TABLE_LIST *tables) {
  if (tables->table && !tables->table->s->tmp_table) {
    /* Non temporary table. */
    tables->table->file->ha_index_or_rnd_end();
    tables->table->open_by_handler = 0;
    close_thread_table(thd, &tables->table);
    thd->mdl_context.release_lock(tables->mdl_request.ticket);
  } else if (tables->table) {
    /* Must be a temporary table */
    TABLE *table = tables->table;
    table->file->ha_index_or_rnd_end();
    table->query_id = thd->query_id;
    table->open_by_handler = 0;
    mark_tmp_table_for_reuse(table);
  }

  /* Mark table as closed, ready for re-open if necessary. */
  tables->table = NULL;
  /* Safety, cleanup the pointer to satisfy MDL assertions. */
  tables->mdl_request.ticket = NULL;
}

/**
  Execute a HANDLER OPEN statement.

  @param  thd   The current thread.

  @retval false on success.
  @retval true on failure.
*/

bool Sql_cmd_handler_open::execute(THD *thd) {
  TABLE_LIST *hash_tables = NULL;
  char *db, *name, *alias;
  TABLE_LIST *tables = thd->lex->select_lex->get_table_list();
  DBUG_ENTER("Sql_cmd_handler_open::execute");
  DBUG_PRINT("enter", ("'%s'.'%s' as '%s'", tables->db, tables->table_name,
                       tables->alias));

  if (thd->locked_tables_mode) {
    my_error(ER_LOCK_OR_ACTIVE_TRANSACTION, MYF(0));
    DBUG_RETURN(true);
  }
  if (tables->schema_table) {
    my_error(ER_WRONG_USAGE, MYF(0), "HANDLER OPEN",
             INFORMATION_SCHEMA_NAME.str);
    DBUG_PRINT("exit", ("ERROR"));
    DBUG_RETURN(true);
  }

  /*
    We might have a handler with the same name already.

    Note that it is safe to disclose this information before doing privilege
    check. Current user can always find out that handler is open by using
    HANDLER ... READ command, which doesn't requires any privileges.
  */
  if (thd->handler_tables_hash.count(tables->alias) != 0) {
    DBUG_PRINT("info", ("duplicate '%s'", tables->alias));
    DBUG_PRINT("exit", ("ERROR"));
    my_error(ER_NONUNIQ_TABLE, MYF(0), tables->alias);
    DBUG_RETURN(true);
  }

  /* copy the TABLE_LIST struct */
  const size_t db_alloc_len = strlen(tables->db) + 1;
  const size_t name_alloc_len = strlen(tables->table_name) + 1;
  const size_t alias_alloc_len = strlen(tables->alias) + 1;

  if (!(my_multi_malloc(key_memory_THD_handler_tables_hash, MYF(MY_WME),
                        &hash_tables, sizeof(*hash_tables), &db, db_alloc_len,
                        &name, name_alloc_len, &alias, alias_alloc_len,
                        NullS))) {
    DBUG_PRINT("exit", ("ERROR"));
    DBUG_RETURN(true);
  }
  memcpy(db, tables->db, db_alloc_len);
  memcpy(name, tables->table_name, name_alloc_len);
  memcpy(alias, tables->alias, alias_alloc_len);
  /*
    We can't request lock with explicit duration for this table
    right from the start as open_tables() can't handle properly
    back-off for such locks.
  */
  new (hash_tables) TABLE_LIST(tables->table, db, tables->db_length, name,
                               tables->table_name_length, alias, MDL_SHARED);

  /* for now HANDLER can be used only for real TABLES */
  hash_tables->required_type = dd::enum_table_type::BASE_TABLE;
  /* add to hash */
  thd->handler_tables_hash.emplace(alias,
                                   unique_ptr_my_free<TABLE_LIST>(hash_tables));

  if (open_temporary_tables(thd, hash_tables) ||
      check_table_access(thd, SELECT_ACL, hash_tables, false, UINT_MAX,
                         false) ||
      mysql_ha_open_table(thd, hash_tables))

  {
    thd->handler_tables_hash.erase(alias);
    DBUG_PRINT("exit", ("ERROR"));
    DBUG_RETURN(true);
  }

  my_ok(thd);

  DBUG_PRINT("exit", ("OK"));
  DBUG_RETURN(false);
}

/**
  Auxiliary function which opens or re-opens table for HANDLER statements.

  @param thd          Thread context..
  @param hash_tables  Table list element for table to open.

  @retval false - Success.
  @retval true  - Failure.
*/

static bool mysql_ha_open_table(THD *thd, TABLE_LIST *hash_tables) {
  TABLE *backup_open_tables;
  MDL_savepoint mdl_savepoint;
  uint counter;
  bool error;

  DBUG_ENTER("mysql_ha_open_table");

  DBUG_ASSERT(!thd->locked_tables_mode);

  /*
    Save and reset the open_tables list so that open_tables() won't
    be able to access (or know about) the previous list. And on return
    from open_tables(), thd->open_tables will contain only the opened
    table.

    See open_table() back-off comments for more details.
  */
  backup_open_tables = thd->open_tables;
  thd->set_open_tables(NULL);
  mdl_savepoint = thd->mdl_context.mdl_savepoint();

  /*
    'hash_tables->table' must be NULL, unless there is pre-opened
    temporary table. open_tables() will set it if successful.
  */
  DBUG_ASSERT(!hash_tables->table || is_temporary_table(hash_tables));

  error = open_tables(thd, &hash_tables, &counter, 0);

  if (!error &&
      !(hash_tables->table->file->ha_table_flags() & HA_CAN_SQL_HANDLER)) {
    my_error(ER_ILLEGAL_HA, MYF(0), hash_tables->alias);
    error = true;
  }
  if (!error && hash_tables->mdl_request.ticket &&
      thd->mdl_context.has_lock(mdl_savepoint,
                                hash_tables->mdl_request.ticket)) {
    /* The ticket returned is within a savepoint. Make a copy.  */
    error = thd->mdl_context.clone_ticket(&hash_tables->mdl_request);
    hash_tables->table->mdl_ticket = hash_tables->mdl_request.ticket;
  }
  if (error) {
    /*
      No need to rollback statement transaction, it's not started.
      If called for re-open, no need to rollback either,
      it will be done at statement end.
    */
    DBUG_ASSERT(thd->get_transaction()->is_empty(Transaction_ctx::STMT));
    close_thread_tables(thd);
    thd->mdl_context.rollback_to_savepoint(mdl_savepoint);
    thd->set_open_tables(backup_open_tables);
    hash_tables->table = NULL;
    /* Safety, cleanup the pointer to satisfy MDL assertions. */
    hash_tables->mdl_request.ticket = NULL;
    DBUG_PRINT("exit", ("ERROR"));
    DBUG_RETURN(true);
  }
  thd->set_open_tables(backup_open_tables);
  if (hash_tables->mdl_request.ticket) {
    thd->mdl_context.set_lock_duration(hash_tables->mdl_request.ticket,
                                       MDL_EXPLICIT);
    thd->mdl_context.set_needs_thr_lock_abort(true);
  }

  /*
    Assert that the above check prevents opening of views and merge tables.
    For temporary tables, TABLE::next can be set even if only one table
    was opened for HANDLER as it is used to link them together
    (see thd->temporary_tables).
  */
  DBUG_ASSERT(hash_tables->table->next == NULL ||
              hash_tables->table->s->tmp_table);
  /*
    If it's a temp table, don't reset table->query_id as the table is
    being used by this handler. For non-temp tables we use this flag
    in asserts.
  */
  hash_tables->table->open_by_handler = 1;

<<<<<<< HEAD
  DBUG_PRINT("exit", ("OK"));
  DBUG_RETURN(false);
}

=======
  /*
    Generated column expressions have been resolved using the MEM_ROOT of the
    current HANDLER statement, which is cleared when the statement has finished.
    Clean up the expressions so that subsequent HANDLER ... READ calls don't
    access data allocated on a cleared MEM_ROOT. The generated column
    expressions have to be re-resolved on each HANDLER ... READ call.
  */
  hash_tables->table->cleanup_value_generator_items();

  DBUG_PRINT("exit", ("OK"));
  DBUG_RETURN(false);
}

>>>>>>> 4869291f
/**
  Execute a HANDLER CLOSE statement.

  @param  thd   The current thread.

  @note  Closes the table that is associated (on the handler tables hash)
         with the name (TABLE_LIST::alias) of the specified table.

  @retval false on success.
  @retval true on failure.
*/

bool Sql_cmd_handler_close::execute(THD *thd) {
  TABLE_LIST *tables = thd->lex->select_lex->get_table_list();
  DBUG_ENTER("Sql_cmd_handler_close::execute");
  DBUG_PRINT("enter", ("'%s'.'%s' as '%s'", tables->db, tables->table_name,
                       tables->alias));

  if (thd->locked_tables_mode) {
    my_error(ER_LOCK_OR_ACTIVE_TRANSACTION, MYF(0));
    DBUG_RETURN(true);
  }
  auto it = thd->handler_tables_hash.find(tables->alias);
  if (it != thd->handler_tables_hash.end()) {
    mysql_ha_close_table(thd, it->second.get());
    thd->handler_tables_hash.erase(it);
  } else {
    my_error(ER_UNKNOWN_TABLE, MYF(0), tables->alias, "HANDLER");
    DBUG_PRINT("exit", ("ERROR"));
    DBUG_RETURN(true);
  }

  /*
    Mark MDL_context as no longer breaking protocol if we have
    closed last HANDLER.
  */
  if (thd->handler_tables_hash.empty())
    thd->mdl_context.set_needs_thr_lock_abort(false);

  my_ok(thd);
  DBUG_PRINT("exit", ("OK"));
  DBUG_RETURN(false);
}

/**
  Execute a HANDLER READ statement.

  @param  thd   The current thread.

  @note  Closes the table that is associated (on the handler tables hash)
         with the name (TABLE_LIST::alias) of the specified table.

  @retval false on success.
  @retval true on failure.
*/

bool Sql_cmd_handler_read::execute(THD *thd) {
  TABLE_LIST *hash_tables = nullptr;
  TABLE *table, *backup_open_tables;
  MYSQL_LOCK *lock;
  List<Item> list;
  Protocol *protocol = thd->get_protocol();
  char buff[MAX_FIELD_WIDTH];
  String buffer(buff, sizeof(buff), system_charset_info);
  int error, keyno = -1;
  uint num_rows;
  uchar *key = NULL;
  uint key_len = 0;
  MDL_deadlock_and_lock_abort_error_handler sql_handler_lock_error;
  LEX *lex = thd->lex;
  SELECT_LEX *select_lex = lex->select_lex;
  SELECT_LEX_UNIT *unit = lex->unit;
  TABLE_LIST *tables = select_lex->get_table_list();
  enum_ha_read_modes mode = m_read_mode;
  Item *cond = select_lex->where_cond();
  ha_rows select_limit_cnt, offset_limit_cnt;
  MDL_savepoint mdl_savepoint;
  bool res;
  DBUG_ENTER("Sql_cmd_handler_read::execute");
  DBUG_PRINT("enter", ("'%s'.'%s' as '%s'", tables->db, tables->table_name,
                       tables->alias));

  if (thd->locked_tables_mode) {
    my_error(ER_LOCK_OR_ACTIVE_TRANSACTION, MYF(0));
    DBUG_RETURN(true);
  }

  /* Accessing data in XA_IDLE or XA_PREPARED is not allowed. */
  if (thd->get_transaction()->xid_state()->check_xa_idle_or_prepared(true))
    DBUG_RETURN(true);

  /*
    There is no need to check for table permissions here, because
    if a user has no permissions to read a table, he won't be
    able to open it (with SQLCOM_HA_OPEN) in the first place.
  */

  /* Get limit counters from SELECT_LEX. */
  unit->prepare_limit(thd, select_lex);
  unit->set_limit(thd, select_lex);
  select_limit_cnt = unit->select_limit_cnt;
  offset_limit_cnt = unit->offset_limit_cnt;

  select_lex->context.resolve_in_table_list_only(tables);
  list.push_front(new Item_field(&select_lex->context, NULL, NULL, "*"));
  List_iterator<Item> it(list);
  it++;

retry:
  const auto hash_it = thd->handler_tables_hash.find(tables->alias);
  if (hash_it != thd->handler_tables_hash.end()) {
    hash_tables = hash_it->second.get();
    /*
      Handler interface sometimes uses "tables", sometimes it uses "hash_tables"
      thus we need grant information in both objects.
    */
    tables->grant = hash_tables->grant;
    table = hash_tables->table;

    DBUG_PRINT("info-in-hash",
               ("'%s'.'%s' as '%s' table: %p", hash_tables->db,
                hash_tables->table_name, hash_tables->alias, table));
    if (!table) {
      /*
        The handler table has been closed. Re-open it.
      */
      if (mysql_ha_open_table(thd, hash_tables)) {
        DBUG_PRINT("exit", ("reopen failed"));
        goto err0;
      }

      table = hash_tables->table;
      DBUG_PRINT("info", ("re-opened '%s'.'%s' as '%s' tab %p", hash_tables->db,
                          hash_tables->table_name, hash_tables->alias, table));
    }
  } else
    table = NULL;

  if (!table) {
    my_error(ER_UNKNOWN_TABLE, MYF(0), tables->alias, "HANDLER");
    goto err0;
  }

  sql_handler_lock_error.init();

  /*
    For non-temporary tables we need to acquire SR lock in order to ensure
    that HANDLER READ is blocked by LOCK TABLES WRITE in other connections
    for storage engines which don't use THR_LOCK locks (e.g. InnoDB).

    To simplify clean-up code we take MDL_savepoint even for temporary tables.
  */
  mdl_savepoint = thd->mdl_context.mdl_savepoint();

  if (hash_tables->table->s->tmp_table == NO_TMP_TABLE) {
    MDL_request read_request;

    MDL_REQUEST_INIT_BY_KEY(&read_request, &hash_tables->mdl_request.key,
                            MDL_SHARED_READ, MDL_TRANSACTION);

    thd->push_internal_handler(&sql_handler_lock_error);

    error = thd->mdl_context.acquire_lock(&read_request,
                                          thd->variables.lock_wait_timeout);
    thd->pop_internal_handler();

    if (sql_handler_lock_error.need_reopen()) {
      /*
        HANDLER READ statement's attempt to upgrade lock on the subject table
        may get aborted if there is a pending DDL. In that case we close the
        table, reopen it, and try to read again.
        This is implicit and obscure, since HANDLER position is lost in the
        process, but it's the legacy server behaviour we should preserve.
      */
      DBUG_ASSERT(error && !thd->is_error());
      mysql_ha_close_table(thd, hash_tables);
      goto retry;
    }

    if (error) goto err0;
  }

  /* save open_tables state */
  backup_open_tables = thd->open_tables;
  /* Always a one-element list, see mysql_ha_open(). */
  DBUG_ASSERT(hash_tables->table->next == NULL ||
              hash_tables->table->s->tmp_table);
  /*
    mysql_lock_tables() needs thd->open_tables to be set correctly to
    be able to handle aborts properly.
  */
  thd->set_open_tables(hash_tables->table);

  /* Re-use Sql_handler_lock_error instance which was initialized earlier. */
  DBUG_ASSERT(!sql_handler_lock_error.need_reopen());
  thd->push_internal_handler(&sql_handler_lock_error);

  lock = mysql_lock_tables(thd, &thd->open_tables, 1, 0);

  thd->pop_internal_handler();
  /*
    In 5.1 and earlier, mysql_lock_tables() could replace the TABLE
    object with another one (reopen it). This is no longer the case
    with new MDL.
  */
  DBUG_ASSERT(hash_tables->table == thd->open_tables);
  /* Restore previous context. */
  thd->set_open_tables(backup_open_tables);

  if (sql_handler_lock_error.need_reopen()) {
    DBUG_ASSERT(!lock && !thd->is_error());
    /*
      Always close statement transaction explicitly,
      so that the engine doesn't have to count locks.
      There should be no need to perform transaction
      rollback due to deadlock.
    */
    DBUG_ASSERT(!thd->transaction_rollback_request);
    trans_rollback_stmt(thd);
    thd->mdl_context.rollback_to_savepoint(mdl_savepoint);
    mysql_ha_close_table(thd, hash_tables);
    goto retry;
  }

  if (!lock) goto err1;  // mysql_lock_tables() printed error message already

  // Always read all columns
  hash_tables->table->read_set = &hash_tables->table->s->all_set;
  tables->table = hash_tables->table;

  if (cond) {
    /*
      Privilege check not needed since all columns are selected and checked
      by insert_fields().
    */
    Column_privilege_tracker column_privilege(thd, 0);

    if (table->query_id != thd->query_id) cond->cleanup();  // File was reopened
    if ((!cond->fixed && cond->fix_fields(thd, &cond)) || cond->check_cols(1))
      goto err;
  }

  if (m_key_name) {
<<<<<<< HEAD
    keyno = find_type((char *)m_key_name, &table->s->keynames,
                      FIND_TYPE_NO_PREFIX) -
            1;
=======
    keyno = find_type(m_key_name, &table->s->keynames, FIND_TYPE_NO_PREFIX) - 1;
>>>>>>> 4869291f
    if (keyno < 0) {
      my_error(ER_KEY_DOES_NOT_EXITS, MYF(0), m_key_name, tables->alias);
      goto err;
    }
    /* Check if the same index involved. */
    if ((uint)keyno != table->file->get_index()) {
      if (mode == enum_ha_read_modes::RNEXT)
        mode = enum_ha_read_modes::RFIRST;
      else if (mode == enum_ha_read_modes::RPREV)
        mode = enum_ha_read_modes::RLAST;
    }
  }

  if (insert_fields(thd, &select_lex->context, tables->db, tables->alias, &it,
                    0))
    goto err;

  DBUG_EXECUTE_IF("simulate_handler_read_failure",
                  DBUG_SET("+d,simulate_net_write_failure"););
  res = thd->send_result_metadata(&list,
                                  Protocol::SEND_NUM_ROWS | Protocol::SEND_EOF);
  DBUG_EXECUTE_IF("simulate_handler_read_failure",
                  DBUG_SET("-d,simulate_net_write_failure"););
  if (res) goto err;

  if (mysql_audit_table_access_notify(thd, hash_tables)) goto err;

  /*
    In ::external_lock InnoDB resets the fields which tell it that
    the handle is used in the HANDLER interface. Tell it again that
    we are using it for HANDLER.
  */

  table->file->init_table_handle_for_HANDLER();

<<<<<<< HEAD
=======
  /*
    Resolve the generated column expressions. They have to be cleaned up before
    returning, since the resolved expressions may point to memory allocated on
    the MEM_ROOT of the current HANDLER ... READ statement, which will be
    cleared when the statement has completed.
  */
  if (table->refix_value_generator_items(thd)) goto err;

>>>>>>> 4869291f
  for (num_rows = 0; num_rows < select_limit_cnt;) {
    switch (mode) {
      case enum_ha_read_modes::RNEXT:
        if (m_key_name) {
          if (table->file->inited == handler::INDEX) {
            /* Check if we read from the same index. */
            DBUG_ASSERT((uint)keyno == table->file->get_index());
            error = table->file->ha_index_next(table->record[0]);
            break;
          }
        } else if (table->file->inited == handler::RND) {
          error = table->file->ha_rnd_next(table->record[0]);
          break;
        }
<<<<<<< HEAD
      // fallthrough
=======
>>>>>>> 4869291f
        /*
          Fall through to HANDLER ... READ ... FIRST case if we are trying
          to read next row in index order after starting reading rows in
          natural order, or, vice versa, trying to read next row in natural
          order after reading previous rows in index order.
        */
      case enum_ha_read_modes::RFIRST:
        if (m_key_name) {
          if (!(error = table->file->ha_index_or_rnd_end()) &&
              !(error = table->file->ha_index_init(keyno, 1)))
            error = table->file->ha_index_first(table->record[0]);
        } else {
          if (!(error = table->file->ha_index_or_rnd_end()) &&
              !(error = table->file->ha_rnd_init(1)))
            error = table->file->ha_rnd_next(table->record[0]);
        }
        mode = enum_ha_read_modes::RNEXT;
        break;
      case enum_ha_read_modes::RPREV:
        DBUG_ASSERT(m_key_name != 0);
        /* Check if we read from the same index. */
        DBUG_ASSERT((uint)keyno == table->file->get_index());
        if (table->file->inited == handler::INDEX) {
          error = table->file->ha_index_prev(table->record[0]);
          break;
        }
<<<<<<< HEAD
        // fallthrough
        // for more info, see comment before 'case RFIRST'.
=======
        /* else fall through, for more info, see comment before 'case RFIRST'.
         */
>>>>>>> 4869291f
      case enum_ha_read_modes::RLAST:
        DBUG_ASSERT(m_key_name != 0);
        if (!(error = table->file->ha_index_or_rnd_end()) &&
            !(error = table->file->ha_index_init(keyno, 1)))
          error = table->file->ha_index_last(table->record[0]);
        mode = enum_ha_read_modes::RPREV;
        break;
      case enum_ha_read_modes::RNEXT_SAME:
        /* Continue scan on "(keypart1,keypart2,...)=(c1, c2, ...)  */
        DBUG_ASSERT(table->file->inited == handler::INDEX);
        error = table->file->ha_index_next_same(table->record[0], key, key_len);
        break;
      case enum_ha_read_modes::RKEY: {
        DBUG_ASSERT(m_key_name != 0);
        KEY *keyinfo = table->key_info + keyno;
        KEY_PART_INFO *key_part = keyinfo->key_part;
        if (m_key_expr->elements > keyinfo->user_defined_key_parts) {
          my_error(ER_TOO_MANY_KEY_PARTS, MYF(0),
                   keyinfo->user_defined_key_parts);
          goto err;
        }
        /*
          Privilege check not needed since all columns are selected and checked
          by insert_fields().
        */
        Column_privilege_tracker column_privilege(thd, 0);

        List_iterator<Item> it_ke(*m_key_expr);
        Item *item;
        key_part_map keypart_map;
        for (keypart_map = key_len = 0; (item = it_ke++); key_part++) {
          my_bitmap_map *old_map;
          // 'item' can be changed by fix_fields() call
          if ((!item->fixed && item->fix_fields(thd, it_ke.ref())) ||
              (item = *it_ke.ref())->check_cols(1))
            goto err;
          if (item->used_tables() & ~RAND_TABLE_BIT) {
            my_error(ER_WRONG_ARGUMENTS, MYF(0), "HANDLER ... READ");
            goto err;
          }
          old_map = dbug_tmp_use_all_columns(table, table->write_set);
          type_conversion_status conv_status =
              item->save_in_field(key_part->field, true);
          dbug_tmp_restore_column_map(table->write_set, old_map);
          /*
            If conversion status is TYPE_ERR_BAD_VALUE or
            TYPE_ERR_NULL_CONSTRAINT_VIOLATION, the target index value
            is not stored into record buffer, so we can't proceed with the
            index search.
          */
          if (conv_status == TYPE_ERR_BAD_VALUE) {
            my_error(ER_WRONG_ARGUMENTS, MYF(0), "HANDLER ... READ");
            goto err;
          }
          if (conv_status == TYPE_ERR_NULL_CONSTRAINT_VIOLATION) {
            my_error(ER_BAD_NULL_ERROR, MYF(0), m_key_name);
            goto err;
          }

          key_len += key_part->store_length;
          keypart_map = (keypart_map << 1) | 1;
        }

        if (!(key = (uchar *)thd->mem_calloc(ALIGN_SIZE(key_len)))) goto err;
        if ((error = table->file->ha_index_or_rnd_end())) break;
        key_copy(key, table->record[0], table->key_info + keyno, key_len);
        if (!(error = table->file->ha_index_init(keyno, 1)))
          error = table->file->ha_index_read_map(table->record[0], key,
                                                 keypart_map, m_rkey_mode);
        mode = rkey_to_rnext[(int)m_rkey_mode];
        break;
      }
      default:
        my_error(ER_ILLEGAL_HA, MYF(0));
        goto err;
    }

    if (error) {
      if (error == HA_ERR_RECORD_DELETED) continue;
      if (error != HA_ERR_KEY_NOT_FOUND && error != HA_ERR_END_OF_FILE) {
        LogErr(ERROR_LEVEL, ER_SQL_HA_READ_FAILED, error, tables->table_name);
        table->file->print_error(error, MYF(0));
        goto err;
      }
      goto ok;
    }
    thd->inc_examined_row_count(1);
    if (cond && !cond->val_int()) {
      if (thd->is_error()) goto err;
      continue;
    }
    if (num_rows >= offset_limit_cnt) {
      protocol->start_row();
      if (thd->send_result_set_row(&list)) goto err;

      if (protocol->end_row()) goto err;
    }
    num_rows++;
    thd->inc_sent_row_count(1);
  }
ok:
  /*
    Always close statement transaction explicitly,
    so that the engine doesn't have to count locks.
  */
  trans_commit_stmt(thd);
  mysql_unlock_tables(thd, lock);
  thd->mdl_context.rollback_to_savepoint(mdl_savepoint);
  table->cleanup_value_generator_items();
  my_eof(thd);
  DBUG_PRINT("exit", ("OK"));
  DBUG_RETURN(false);

err:
  trans_rollback_stmt(thd);
  mysql_unlock_tables(thd, lock);
<<<<<<< HEAD
=======
  table->cleanup_value_generator_items();
>>>>>>> 4869291f
err1:
  thd->mdl_context.rollback_to_savepoint(mdl_savepoint);
err0:
  DBUG_PRINT("exit", ("ERROR"));
  DBUG_RETURN(true);
}

/**
  Scan the handler tables hash for matching tables.

  @param thd Thread identifier.
  @param tables The list of tables to remove.

  @return Pointer to head of linked list (TABLE_LIST::next_local) of matching
          TABLE_LIST elements from handler_tables_hash. Otherwise, NULL if no
          table was matched.
*/

static TABLE_LIST *mysql_ha_find(THD *thd, TABLE_LIST *tables) {
  TABLE_LIST *head = NULL, *first = tables;
  DBUG_ENTER("mysql_ha_find");

  /* search for all handlers with matching table names */
  for (const auto &key_and_value : thd->handler_tables_hash) {
    TABLE_LIST *hash_tables = key_and_value.second.get();
    for (tables = first; tables; tables = tables->next_local) {
      if (tables->is_derived()) continue;
      if ((!*tables->get_db_name() ||
           !my_strcasecmp(&my_charset_latin1, hash_tables->get_db_name(),
                          tables->get_db_name())) &&
          !my_strcasecmp(&my_charset_latin1, hash_tables->get_table_name(),
                         tables->get_table_name()))
        break;
    }
    if (tables) {
      hash_tables->next_local = head;
      head = hash_tables;
    }
  }

  DBUG_RETURN(head);
}

/**
  Remove matching tables from the HANDLER's hash table.

  @param thd Thread identifier.
  @param tables The list of tables to remove.

  @note Broadcasts refresh if it closed a table with old version.
*/

void mysql_ha_rm_tables(THD *thd, TABLE_LIST *tables) {
  TABLE_LIST *hash_tables, *next;
  DBUG_ENTER("mysql_ha_rm_tables");

  DBUG_ASSERT(tables);

  hash_tables = mysql_ha_find(thd, tables);

  while (hash_tables) {
    next = hash_tables->next_local;
    if (hash_tables->table) mysql_ha_close_table(thd, hash_tables);
    thd->handler_tables_hash.erase(hash_tables->alias);
    hash_tables = next;
  }

  /*
    Mark MDL_context as no longer breaking protocol if we have
    closed last HANDLER.
  */
  if (thd->handler_tables_hash.empty())
    thd->mdl_context.set_needs_thr_lock_abort(false);

  DBUG_VOID_RETURN;
}

/**
  Close cursors of matching tables from the HANDLER's hash table.

  @param thd Thread identifier.
  @param all_tables The list of tables to flush.
*/

void mysql_ha_flush_tables(THD *thd, TABLE_LIST *all_tables) {
  DBUG_ENTER("mysql_ha_flush_tables");

  for (TABLE_LIST *table_list = all_tables; table_list;
       table_list = table_list->next_global) {
    TABLE_LIST *hash_tables = mysql_ha_find(thd, table_list);
    /* Close all aliases of the same table. */
    while (hash_tables) {
      TABLE_LIST *next_local = hash_tables->next_local;
      if (hash_tables->table) mysql_ha_close_table(thd, hash_tables);
      hash_tables = next_local;
    }
  }

  DBUG_VOID_RETURN;
}

/**
  Close cursors on the table from the HANDLER's hash.

  @param thd        Thread context.
  @param db_name    Database name for the table.
  @param table_name Table name.
*/
void mysql_ha_flush_table(THD *thd, const char *db_name,
                          const char *table_name) {
  DBUG_ENTER("mysql_ha_flush_table");

  for (const auto &key_and_value : thd->handler_tables_hash) {
    TABLE_LIST *hash_tables = key_and_value.second.get();
    if (!my_strcasecmp(&my_charset_latin1, hash_tables->get_db_name(),
                       db_name) &&
        !my_strcasecmp(&my_charset_latin1, hash_tables->get_table_name(),
                       table_name)) {
      if (hash_tables->table) mysql_ha_close_table(thd, hash_tables);
    }
  }

  DBUG_VOID_RETURN;
}

/**
  Flush (close and mark for re-open) all tables that should be should
  be reopen.

  @param thd Thread identifier.

  @note Broadcasts refresh if it closed a table with old version.
*/

void mysql_ha_flush(THD *thd) {
  DBUG_ENTER("mysql_ha_flush");

  mysql_mutex_assert_not_owner(&LOCK_open);

  /*
    Don't try to flush open HANDLERs when we're working with
    system tables. The main MDL context is backed up and we can't
    properly release HANDLER locks stored there.
  */
  if (thd->state_flags & Open_tables_state::BACKUPS_AVAIL) DBUG_VOID_RETURN;

  for (const auto &key_and_value : thd->handler_tables_hash) {
    TABLE_LIST *hash_tables = key_and_value.second.get();
    /*
      TABLE::mdl_ticket is 0 for temporary tables so we need extra check.
    */
    if (hash_tables->table &&
        ((hash_tables->table->mdl_ticket &&
          hash_tables->table->mdl_ticket->has_pending_conflicting_lock()) ||
         (!hash_tables->table->s->tmp_table &&
          hash_tables->table->s->has_old_version())))
      mysql_ha_close_table(thd, hash_tables);
  }

  DBUG_VOID_RETURN;
}

/**
  Remove temporary tables from the HANDLER's hash table. The reason
  for having a separate function, rather than calling
  mysql_ha_rm_tables() is that it is not always feasible (e.g. in
  close_temporary_tables) to obtain a TABLE_LIST containing the
  temporary tables.

  @sa close_temporary_tables
  @param thd Thread identifier.
*/
void mysql_ha_rm_temporary_tables(THD *thd) {
  DBUG_ENTER("mysql_ha_rm_temporary_tables");

  TABLE_LIST *tmp_handler_tables = NULL;
  for (const auto &key_and_value : thd->handler_tables_hash) {
    TABLE_LIST *handler_table = key_and_value.second.get();

    if (handler_table->table && handler_table->table->s->tmp_table) {
      handler_table->next_local = tmp_handler_tables;
      tmp_handler_tables = handler_table;
    }
  }

  while (tmp_handler_tables) {
    TABLE_LIST *nl = tmp_handler_tables->next_local;
    mysql_ha_close_table(thd, tmp_handler_tables);
    thd->handler_tables_hash.erase(tmp_handler_tables->alias);
    tmp_handler_tables = nl;
  }

  /*
    Mark MDL_context as no longer breaking protocol if we have
    closed last HANDLER.
  */
  if (thd->handler_tables_hash.empty()) {
    thd->mdl_context.set_needs_thr_lock_abort(false);
  }
  DBUG_VOID_RETURN;
}

/**
  Close all HANDLER's tables.

  @param thd Thread identifier.

  @note Broadcasts refresh if it closed a table with old version.
*/

void mysql_ha_cleanup(THD *thd) {
  DBUG_ENTER("mysql_ha_cleanup");

  for (const auto &key_and_value : thd->handler_tables_hash) {
    TABLE_LIST *hash_tables = key_and_value.second.get();
    if (hash_tables->table) mysql_ha_close_table(thd, hash_tables);
  }

  thd->handler_tables_hash.clear();

  DBUG_VOID_RETURN;
}

/**
  Set explicit duration for metadata locks corresponding to open HANDLERs
  to protect them from being released at the end of transaction.

  @param thd Thread identifier.
*/

void mysql_ha_set_explicit_lock_duration(THD *thd) {
  DBUG_ENTER("mysql_ha_set_explicit_lock_duration");

  for (const auto &key_and_value : thd->handler_tables_hash) {
    TABLE_LIST *hash_tables = key_and_value.second.get();
    if (hash_tables->table && hash_tables->table->mdl_ticket)
      thd->mdl_context.set_lock_duration(hash_tables->table->mdl_ticket,
                                         MDL_EXPLICIT);
  }
  DBUG_VOID_RETURN;
}<|MERGE_RESOLUTION|>--- conflicted
+++ resolved
@@ -1,8 +1,4 @@
-<<<<<<< HEAD
-/* Copyright (c) 2001, 2018, Oracle and/or its affiliates. All rights reserved.
-=======
 /* Copyright (c) 2001, 2019, Oracle and/or its affiliates. All rights reserved.
->>>>>>> 4869291f
 
    This program is free software; you can redistribute it and/or modify
    it under the terms of the GNU General Public License, version 2.0,
@@ -331,12 +327,6 @@
   */
   hash_tables->table->open_by_handler = 1;
 
-<<<<<<< HEAD
-  DBUG_PRINT("exit", ("OK"));
-  DBUG_RETURN(false);
-}
-
-=======
   /*
     Generated column expressions have been resolved using the MEM_ROOT of the
     current HANDLER statement, which is cleared when the statement has finished.
@@ -350,7 +340,6 @@
   DBUG_RETURN(false);
 }
 
->>>>>>> 4869291f
 /**
   Execute a HANDLER CLOSE statement.
 
@@ -594,13 +583,7 @@
   }
 
   if (m_key_name) {
-<<<<<<< HEAD
-    keyno = find_type((char *)m_key_name, &table->s->keynames,
-                      FIND_TYPE_NO_PREFIX) -
-            1;
-=======
     keyno = find_type(m_key_name, &table->s->keynames, FIND_TYPE_NO_PREFIX) - 1;
->>>>>>> 4869291f
     if (keyno < 0) {
       my_error(ER_KEY_DOES_NOT_EXITS, MYF(0), m_key_name, tables->alias);
       goto err;
@@ -636,8 +619,6 @@
 
   table->file->init_table_handle_for_HANDLER();
 
-<<<<<<< HEAD
-=======
   /*
     Resolve the generated column expressions. They have to be cleaned up before
     returning, since the resolved expressions may point to memory allocated on
@@ -646,7 +627,6 @@
   */
   if (table->refix_value_generator_items(thd)) goto err;
 
->>>>>>> 4869291f
   for (num_rows = 0; num_rows < select_limit_cnt;) {
     switch (mode) {
       case enum_ha_read_modes::RNEXT:
@@ -661,10 +641,7 @@
           error = table->file->ha_rnd_next(table->record[0]);
           break;
         }
-<<<<<<< HEAD
-      // fallthrough
-=======
->>>>>>> 4869291f
+        // fallthrough
         /*
           Fall through to HANDLER ... READ ... FIRST case if we are trying
           to read next row in index order after starting reading rows in
@@ -691,13 +668,8 @@
           error = table->file->ha_index_prev(table->record[0]);
           break;
         }
-<<<<<<< HEAD
         // fallthrough
         // for more info, see comment before 'case RFIRST'.
-=======
-        /* else fall through, for more info, see comment before 'case RFIRST'.
-         */
->>>>>>> 4869291f
       case enum_ha_read_modes::RLAST:
         DBUG_ASSERT(m_key_name != 0);
         if (!(error = table->file->ha_index_or_rnd_end()) &&
@@ -814,10 +786,7 @@
 err:
   trans_rollback_stmt(thd);
   mysql_unlock_tables(thd, lock);
-<<<<<<< HEAD
-=======
   table->cleanup_value_generator_items();
->>>>>>> 4869291f
 err1:
   thd->mdl_context.rollback_to_savepoint(mdl_savepoint);
 err0:
