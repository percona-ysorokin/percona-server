--- conflicted
+++ resolved
@@ -232,10 +232,7 @@
   if (likely(thd != nullptr)) { /* current_thd==NULL when close_connection()
                                 calls net_send_error() */
     thd->status_var.bytes_sent += length;
-<<<<<<< HEAD
     thd->bytes_sent += length;
-=======
->>>>>>> 824e2b40
     global_aggregated_stats.get_shard(thd->thread_id()).bytes_sent += length;
   }
 }
@@ -244,10 +241,7 @@
   THD *thd = current_thd;
   if (likely(thd != nullptr)) {
     thd->status_var.bytes_received += length;
-<<<<<<< HEAD
     thd->bytes_received += length;
-=======
->>>>>>> 824e2b40
     global_aggregated_stats.get_shard(thd->thread_id()).bytes_received +=
         length;
   }
