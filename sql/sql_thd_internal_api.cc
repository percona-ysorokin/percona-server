/* Copyright (c) 2015, 2019, Oracle and/or its affiliates. All rights reserved.

   This program is free software; you can redistribute it and/or modify
   it under the terms of the GNU General Public License, version 2.0,
   as published by the Free Software Foundation.

   This program is also distributed with certain software (including
   but not limited to OpenSSL) that is licensed under separate terms,
   as designated in a particular file or component or in included license
   documentation.  The authors of MySQL hereby grant you an additional
   permission to link the program and your derivative works with the
   separately licensed software that they have included with MySQL.

   This program is distributed in the hope that it will be useful,
   but WITHOUT ANY WARRANTY; without even the implied warranty of
   MERCHANTABILITY or FITNESS FOR A PARTICULAR PURPOSE.  See the
   GNU General Public License, version 2.0, for more details.

   You should have received a copy of the GNU General Public License
   along with this program; if not, write to the Free Software
   Foundation, Inc., 51 Franklin St, Fifth Floor, Boston, MA 02110-1301  USA */

#include "sql/sql_thd_internal_api.h"

#include "my_config.h"

#include <fcntl.h>
#include <string.h>

#include "m_string.h"
#include "mysql/components/services/psi_stage_bits.h"
#include "pfs_thread_provider.h"
#ifdef HAVE_UNISTD_H
#include <unistd.h>
#endif

#include "my_compiler.h"
#include "my_dbug.h"
#include "my_inttypes.h"
#include "my_io.h"
#include "my_macros.h"
#include "my_psi_config.h"
#include "my_sys.h"
#include "mysql/psi/mysql_mutex.h"
#include "mysql/psi/mysql_socket.h"
#include "mysql/thread_type.h"
#include "sql/binlog.h"       // mysql_bin_log
#include "sql/current_thd.h"  // current_thd
#include "sql/mysqld.h"
#include "sql/mysqld_thd_manager.h"  // Global_THD_manager
#include "sql/protocol_classic.h"
#include "sql/query_options.h"
#include "sql/rpl_filter.h"  // binlog_filter
#include "sql/sql_class.h"   // THD
#include "sql/sql_lex.h"
#include "sql/sql_parse.h"  // sqlcom_can_generate_row_events
#include "sql/system_variables.h"
#include "sql/transaction_info.h"
#include "violite.h"

struct mysql_cond_t;
struct mysql_mutex_t;

void thd_init(THD *thd, char *stack_start, bool bound MY_ATTRIBUTE((unused)),
              PSI_thread_key psi_key MY_ATTRIBUTE((unused))) {
  DBUG_ENTER("thd_init");
  // TODO: Purge threads currently terminate too late for them to be added.
  // Note that P_S interprets all threads with thread_id != 0 as
  // foreground threads. And THDs need thread_id != 0 to be added
  // to the global THD list.
  if (thd->system_thread != SYSTEM_THREAD_BACKGROUND) {
    thd->set_new_thread_id();
    Global_THD_manager *thd_manager = Global_THD_manager::get_instance();
    thd_manager->add_thd(thd);
  }
#ifdef HAVE_PSI_THREAD_INTERFACE
  PSI_thread *psi;
  psi = PSI_THREAD_CALL(new_thread)(psi_key, thd, thd->thread_id());
  if (bound) {
    PSI_THREAD_CALL(set_thread_os_id)(psi);
  }
  PSI_THREAD_CALL(set_thread_THD)(psi, thd);
  thd->set_psi(psi);
#endif /* HAVE_PSI_THREAD_INTERFACE */

  if (!thd->system_thread) {
    DBUG_PRINT("info",
               ("init new connection. thd: %p fd: %d", thd,
                mysql_socket_getfd(
                    thd->get_protocol_classic()->get_vio()->mysql_socket)));
  }
  thd_set_thread_stack(thd, stack_start);

  thd->store_globals();
  DBUG_VOID_RETURN;
}

THD *create_thd(bool enable_plugins, bool background_thread, bool bound,
                PSI_thread_key psi_key) {
  THD *thd = new THD(enable_plugins);
  if (background_thread) {
    thd->system_thread = SYSTEM_THREAD_BACKGROUND;
    // Skip grants and set the system_user flag in THD.
    thd->security_context()->skip_grants();
  }
  (void)thd_init(thd, reinterpret_cast<char *>(&thd), bound, psi_key);
  return thd;
}

void destroy_thd(THD *thd) {
  thd->release_resources();
  // TODO: Purge threads currently terminate too late for them to be added.
  if (thd->system_thread != SYSTEM_THREAD_BACKGROUND) {
    Global_THD_manager *thd_manager = Global_THD_manager::get_instance();
    thd_manager->remove_thd(thd);
  }
  delete thd;
}

void thd_set_thread_stack(THD *thd, const char *stack_start) {
  thd->thread_stack = stack_start;
}

extern "C" void thd_enter_cond(void *opaque_thd, mysql_cond_t *cond,
                               mysql_mutex_t *mutex,
                               const PSI_stage_info *stage,
                               PSI_stage_info *old_stage,
                               const char *src_function, const char *src_file,
                               int src_line) {
  THD *thd = static_cast<THD *>(opaque_thd);
  if (!thd) thd = current_thd;

  return thd->enter_cond(cond, mutex, stage, old_stage, src_function, src_file,
                         src_line);
}

extern "C" void thd_exit_cond(void *opaque_thd, const PSI_stage_info *stage,
                              const char *src_function, const char *src_file,
                              int src_line) {
  THD *thd = static_cast<THD *>(opaque_thd);
  if (!thd) thd = current_thd;

  thd->exit_cond(stage, src_function, src_file, src_line);
}

extern "C" void thd_enter_stage(void *opaque_thd,
                                const PSI_stage_info *new_stage,
                                PSI_stage_info *old_stage,
                                const char *src_function, const char *src_file,
                                int src_line) {
  THD *thd = static_cast<THD *>(opaque_thd);
  if (!thd) thd = current_thd;

  thd->enter_stage(new_stage, old_stage, src_function, src_file, src_line);
}

extern "C" void thd_set_waiting_for_disk_space(void *opaque_thd,
                                               const bool waiting) {
  THD *thd = static_cast<THD *>(opaque_thd);
  if (!thd) thd = current_thd;
<<<<<<< HEAD

  thd->set_waiting_for_disk_space(waiting);
}

void thd_increment_bytes_sent(size_t length) {
  THD *thd = current_thd;
  if (likely(thd != NULL)) { /* current_thd==NULL when close_connection() calls
                                net_send_error() */
    thd->status_var.bytes_sent += length;
    thd->bytes_sent += length;
  }
}

void thd_increment_bytes_received(size_t length) {
  THD *thd = current_thd;
  if (likely(thd != NULL)) {
    thd->status_var.bytes_received += length;
    thd->bytes_received += length;
  }
}

partition_info *thd_get_work_part_info(THD *thd) { return thd->work_part_info; }

enum_tx_isolation thd_get_trx_isolation(const THD *thd) {
  return thd->tx_isolation;
}

const CHARSET_INFO *thd_charset(THD *thd) { return (thd->charset()); }

LEX_CSTRING thd_query_unsafe(THD *thd) {
  DBUG_ASSERT(current_thd == thd);
  return thd->query();
}

size_t thd_query_safe(THD *thd, char *buf, size_t buflen) {
  mysql_mutex_lock(&thd->LOCK_thd_query);
  LEX_CSTRING query_string = thd->query();
  size_t len = MY_MIN(buflen - 1, query_string.length);
  if (len > 0) strncpy(buf, query_string.str, len);
  buf[len] = '\0';
  mysql_mutex_unlock(&thd->LOCK_thd_query);
  return len;
}

int thd_slave_thread(const THD *thd) { return (thd->slave_thread); }

int thd_non_transactional_update(const THD *thd) {
  return thd->get_transaction()->has_modified_non_trans_table(
      Transaction_ctx::SESSION);
}

int thd_binlog_format(const THD *thd) {
  if (mysql_bin_log.is_open() && (thd->variables.option_bits & OPTION_BIN_LOG))
    return (int)thd->variables.binlog_format;
  else
    return BINLOG_FORMAT_UNSPEC;
}

bool thd_binlog_filter_ok(const THD *thd) {
  return binlog_filter->db_ok(thd->db().str);
}

bool thd_sqlcom_can_generate_row_events(const THD *thd) {
  return sqlcom_can_generate_row_events(thd->lex->sql_command);
}

enum durability_properties thd_get_durability_property(const THD *thd) {
  enum durability_properties ret = HA_REGULAR_DURABILITY;

  if (thd != NULL) ret = thd->durability_property;

  return ret;
}

void thd_get_autoinc(const THD *thd, ulong *off, ulong *inc) {
  *off = thd->variables.auto_increment_offset;
  *inc = thd->variables.auto_increment_increment;
}

=======

  thd->set_waiting_for_disk_space(waiting);
}

void thd_increment_bytes_sent(size_t length) {
  THD *thd = current_thd;
  if (likely(thd != NULL)) { /* current_thd==NULL when close_connection() calls
                                net_send_error() */
    thd->status_var.bytes_sent += length;
  }
}

void thd_increment_bytes_received(size_t length) {
  THD *thd = current_thd;
  if (likely(thd != NULL)) thd->status_var.bytes_received += length;
}

partition_info *thd_get_work_part_info(THD *thd) { return thd->work_part_info; }

enum_tx_isolation thd_get_trx_isolation(const THD *thd) {
  return thd->tx_isolation;
}

const CHARSET_INFO *thd_charset(THD *thd) { return (thd->charset()); }

LEX_CSTRING thd_query_unsafe(THD *thd) {
  DBUG_ASSERT(current_thd == thd);
  return thd->query();
}

size_t thd_query_safe(THD *thd, char *buf, size_t buflen) {
  mysql_mutex_lock(&thd->LOCK_thd_query);
  LEX_CSTRING query_string = thd->query();
  size_t len = MY_MIN(buflen - 1, query_string.length);
  if (len > 0) strncpy(buf, query_string.str, len);
  buf[len] = '\0';
  mysql_mutex_unlock(&thd->LOCK_thd_query);
  return len;
}

int thd_slave_thread(const THD *thd) { return (thd->slave_thread); }

int thd_non_transactional_update(const THD *thd) {
  return thd->get_transaction()->has_modified_non_trans_table(
      Transaction_ctx::SESSION);
}

int thd_binlog_format(const THD *thd) {
  if (mysql_bin_log.is_open() && (thd->variables.option_bits & OPTION_BIN_LOG))
    return (int)thd->variables.binlog_format;
  else
    return BINLOG_FORMAT_UNSPEC;
}

bool thd_binlog_filter_ok(const THD *thd) {
  return binlog_filter->db_ok(thd->db().str);
}

bool thd_sqlcom_can_generate_row_events(const THD *thd) {
  return sqlcom_can_generate_row_events(thd->lex->sql_command);
}

enum durability_properties thd_get_durability_property(const THD *thd) {
  enum durability_properties ret = HA_REGULAR_DURABILITY;

  if (thd != NULL) ret = thd->durability_property;

  return ret;
}

void thd_get_autoinc(const THD *thd, ulong *off, ulong *inc) {
  *off = thd->variables.auto_increment_offset;
  *inc = thd->variables.auto_increment_increment;
}

>>>>>>> 4869291f
bool thd_is_strict_mode(const THD *thd) { return thd->is_strict_mode(); }

bool thd_is_error(const THD *thd) { return thd->is_error(); }

bool is_mysql_datadir_path(const char *path) {
  if (path == NULL || strlen(path) >= FN_REFLEN) return false;

  char mysql_data_dir[FN_REFLEN], path_dir[FN_REFLEN];
  convert_dirname(path_dir, path, NullS);
  convert_dirname(mysql_data_dir, mysql_unpacked_real_data_home, NullS);
  size_t mysql_data_home_len = dirname_length(mysql_data_dir);
  size_t path_len = dirname_length(path_dir);

  if (path_len < mysql_data_home_len) return true;

  if (!lower_case_file_system)
    return memcmp(mysql_data_dir, path_dir, mysql_data_home_len);

  return files_charset_info->coll->strnncoll(
      files_charset_info, reinterpret_cast<uchar *>(path_dir), path_len,
      reinterpret_cast<uchar *>(mysql_data_dir), mysql_data_home_len, true);
}

int mysql_tmpfile_path(const char *path, const char *prefix) {
  DBUG_ASSERT(path != NULL);
  DBUG_ASSERT((strlen(path) + strlen(prefix)) <= FN_REFLEN);

  char filename[FN_REFLEN];
  File fd = create_temp_file(filename, path, prefix,
#ifdef _WIN32
                             O_TRUNC | O_SEQUENTIAL |
#endif /* _WIN32 */
                                 O_CREAT | O_EXCL | O_RDWR,
<<<<<<< HEAD
                             MYF(MY_WME));
  if (fd >= 0) unlink(filename);

=======
                             UNLINK_FILE, MYF(MY_WME));
>>>>>>> 4869291f
  return fd;
}

bool thd_is_bootstrap_thread(THD *thd) {
  DBUG_ASSERT(thd);
  return thd->is_bootstrap_system_thread();
}

bool thd_is_dd_update_stmt(const THD *thd) {
  DBUG_ASSERT(thd != nullptr);

  /*
    OPTION_DD_UPDATE_CONTEXT flag is set when thread switches context to
    update data dictionary tables for the
      * DDL statements.
      * Administration statements as ANALYZE TABLE.
      * Event threads for next activation time of a event and to update status.
      * SDI import.
      ...
    So verifying OPTION_DD_UPDATE_CONTEXT flag value to check if thread is
    updating the data dictionary tables.
  */
  return (thd->variables.option_bits & OPTION_DD_UPDATE_CONTEXT);
}

<<<<<<< HEAD
my_thread_id thd_thread_id(const THD *thd) { return (thd->thread_id()); }

/** Gets page fragmentation statistics. Assigns zeros to stats if thd is
NULL.
@param[in]  thd   the calling thread
@param[out] stats a pointer to fragmentation statistics to fill */
void thd_get_fragmentation_stats(const THD *thd,
                                 fragmentation_stats_t *stats) noexcept {
  DBUG_ASSERT(stats != nullptr);
  if (likely(thd != nullptr)) {
    stats->scan_pages_contiguous =
        thd->status_var.fragmentation_stats.scan_pages_contiguous;
    stats->scan_pages_disjointed =
        thd->status_var.fragmentation_stats.scan_pages_disjointed;
    stats->scan_pages_total_seek_distance =
        thd->status_var.fragmentation_stats.scan_pages_total_seek_distance;
    stats->scan_data_size = thd->status_var.fragmentation_stats.scan_data_size;
    stats->scan_deleted_recs_size =
        thd->status_var.fragmentation_stats.scan_deleted_recs_size;
  } else {
    memset(stats, 0, sizeof(*stats));
  }
}

/** Adds page scan statistics. Does nothing if thd is NULL.
@param[in] thd   the calling thread
@param[in] stats a pointer to fragmentation statistics to add */
void thd_add_fragmentation_stats(THD *thd,
                                 const fragmentation_stats_t &stats) noexcept {
  if (likely(thd != nullptr)) {
    thd->status_var.fragmentation_stats.scan_pages_contiguous +=
        stats.scan_pages_contiguous;
    thd->status_var.fragmentation_stats.scan_pages_disjointed +=
        stats.scan_pages_disjointed;
    thd->status_var.fragmentation_stats.scan_pages_total_seek_distance +=
        stats.scan_pages_total_seek_distance;
    thd->status_var.fragmentation_stats.scan_data_size += stats.scan_data_size;
    thd->status_var.fragmentation_stats.scan_deleted_recs_size +=
        stats.scan_deleted_recs_size;
  }
}
=======
my_thread_id thd_thread_id(const THD *thd) { return (thd->thread_id()); }
>>>>>>> 4869291f
<|MERGE_RESOLUTION|>--- conflicted
+++ resolved
@@ -158,7 +158,6 @@
                                                const bool waiting) {
   THD *thd = static_cast<THD *>(opaque_thd);
   if (!thd) thd = current_thd;
-<<<<<<< HEAD
 
   thd->set_waiting_for_disk_space(waiting);
 }
@@ -238,83 +237,6 @@
   *inc = thd->variables.auto_increment_increment;
 }
 
-=======
-
-  thd->set_waiting_for_disk_space(waiting);
-}
-
-void thd_increment_bytes_sent(size_t length) {
-  THD *thd = current_thd;
-  if (likely(thd != NULL)) { /* current_thd==NULL when close_connection() calls
-                                net_send_error() */
-    thd->status_var.bytes_sent += length;
-  }
-}
-
-void thd_increment_bytes_received(size_t length) {
-  THD *thd = current_thd;
-  if (likely(thd != NULL)) thd->status_var.bytes_received += length;
-}
-
-partition_info *thd_get_work_part_info(THD *thd) { return thd->work_part_info; }
-
-enum_tx_isolation thd_get_trx_isolation(const THD *thd) {
-  return thd->tx_isolation;
-}
-
-const CHARSET_INFO *thd_charset(THD *thd) { return (thd->charset()); }
-
-LEX_CSTRING thd_query_unsafe(THD *thd) {
-  DBUG_ASSERT(current_thd == thd);
-  return thd->query();
-}
-
-size_t thd_query_safe(THD *thd, char *buf, size_t buflen) {
-  mysql_mutex_lock(&thd->LOCK_thd_query);
-  LEX_CSTRING query_string = thd->query();
-  size_t len = MY_MIN(buflen - 1, query_string.length);
-  if (len > 0) strncpy(buf, query_string.str, len);
-  buf[len] = '\0';
-  mysql_mutex_unlock(&thd->LOCK_thd_query);
-  return len;
-}
-
-int thd_slave_thread(const THD *thd) { return (thd->slave_thread); }
-
-int thd_non_transactional_update(const THD *thd) {
-  return thd->get_transaction()->has_modified_non_trans_table(
-      Transaction_ctx::SESSION);
-}
-
-int thd_binlog_format(const THD *thd) {
-  if (mysql_bin_log.is_open() && (thd->variables.option_bits & OPTION_BIN_LOG))
-    return (int)thd->variables.binlog_format;
-  else
-    return BINLOG_FORMAT_UNSPEC;
-}
-
-bool thd_binlog_filter_ok(const THD *thd) {
-  return binlog_filter->db_ok(thd->db().str);
-}
-
-bool thd_sqlcom_can_generate_row_events(const THD *thd) {
-  return sqlcom_can_generate_row_events(thd->lex->sql_command);
-}
-
-enum durability_properties thd_get_durability_property(const THD *thd) {
-  enum durability_properties ret = HA_REGULAR_DURABILITY;
-
-  if (thd != NULL) ret = thd->durability_property;
-
-  return ret;
-}
-
-void thd_get_autoinc(const THD *thd, ulong *off, ulong *inc) {
-  *off = thd->variables.auto_increment_offset;
-  *inc = thd->variables.auto_increment_increment;
-}
-
->>>>>>> 4869291f
 bool thd_is_strict_mode(const THD *thd) { return thd->is_strict_mode(); }
 
 bool thd_is_error(const THD *thd) { return thd->is_error(); }
@@ -348,13 +270,7 @@
                              O_TRUNC | O_SEQUENTIAL |
 #endif /* _WIN32 */
                                  O_CREAT | O_EXCL | O_RDWR,
-<<<<<<< HEAD
-                             MYF(MY_WME));
-  if (fd >= 0) unlink(filename);
-
-=======
                              UNLINK_FILE, MYF(MY_WME));
->>>>>>> 4869291f
   return fd;
 }
 
@@ -380,7 +296,6 @@
   return (thd->variables.option_bits & OPTION_DD_UPDATE_CONTEXT);
 }
 
-<<<<<<< HEAD
 my_thread_id thd_thread_id(const THD *thd) { return (thd->thread_id()); }
 
 /** Gets page fragmentation statistics. Assigns zeros to stats if thd is
@@ -421,7 +336,4 @@
     thd->status_var.fragmentation_stats.scan_deleted_recs_size +=
         stats.scan_deleted_recs_size;
   }
-}
-=======
-my_thread_id thd_thread_id(const THD *thd) { return (thd->thread_id()); }
->>>>>>> 4869291f
+}