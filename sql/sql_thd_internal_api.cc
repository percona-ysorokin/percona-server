/* Copyright (c) 2015, Oracle and/or its affiliates. All rights reserved.

   This program is free software; you can redistribute it and/or modify
   it under the terms of the GNU General Public License as published by
   the Free Software Foundation; version 2 of the License.

   This program is distributed in the hope that it will be useful,
   but WITHOUT ANY WARRANTY; without even the implied warranty of
   MERCHANTABILITY or FITNESS FOR A PARTICULAR PURPOSE.  See the
   GNU General Public License for more details.

   You should have received a copy of the GNU General Public License
   along with this program; if not, write to the Free Software
   Foundation, Inc., 51 Franklin St, Fifth Floor, Boston, MA 02110-1301  USA */

#include "sql_thd_internal_api.h"

#include "binlog.h"               // mysql_bin_log
#include "current_thd.h"          // current_thd
#include "mysqld_thd_manager.h"   // Global_THD_manager
#include "rpl_filter.h"           // binlog_filter
#include "sql_class.h"            // THD
#include "sql_parse.h"            // sqlcom_can_generate_row_events


int thd_init(THD *thd, char *stack_start, bool bound, PSI_thread_key psi_key)
{
  DBUG_ENTER("thd_init");
  thd->set_time();
  thd->thr_create_utime= thd->start_utime= my_micro_time();

  // TODO: Purge threads currently terminate too late for them to be added.
  // Note that P_S interprets all threads with thread_id != 0 as
  // foreground threads. And THDs need thread_id != 0 to be added
  // to the global THD list.
  if (thd->system_thread != SYSTEM_THREAD_BACKGROUND)
  {
    thd->set_new_thread_id();
    Global_THD_manager *thd_manager= Global_THD_manager::get_instance();
    thd_manager->add_thd(thd);
  }
#ifdef HAVE_PSI_INTERFACE
  PSI_thread *psi;
  psi= PSI_THREAD_CALL(new_thread)(psi_key, thd, thd->thread_id());
  if (bound)
  {
    PSI_THREAD_CALL(set_thread_os_id)(psi);
  }
  thd->set_psi(psi);
#endif

  if (!thd->system_thread)
  {
    DBUG_PRINT("info", ("init new connection. thd: %p fd: %d",
                        thd, mysql_socket_getfd(
            thd->get_protocol_classic()->get_vio()->mysql_socket)));
  }
  thd_set_thread_stack(thd, stack_start);

  int retval= thd->store_globals();
  DBUG_RETURN(retval);
}


THD *create_thd(bool enable_plugins, bool background_thread, bool bound, PSI_thread_key psi_key)
{
  THD *thd= new THD(enable_plugins);
  if (background_thread)
    thd->system_thread= SYSTEM_THREAD_BACKGROUND;
  (void)thd_init(thd, reinterpret_cast<char*>(&thd), bound, psi_key);
  return thd;
}


void destroy_thd(THD *thd)
{
  thd->release_resources();
  // TODO: Purge threads currently terminate too late for them to be added.
  if (thd->system_thread != SYSTEM_THREAD_BACKGROUND)
  {
    Global_THD_manager *thd_manager= Global_THD_manager::get_instance();
    thd_manager->remove_thd(thd);
  }
  delete thd;
}


void thd_set_thread_stack(THD *thd, const char *stack_start)
{
  thd->thread_stack= stack_start;
}

<<<<<<< HEAD

extern "C"
void thd_enter_cond(void *opaque_thd, mysql_cond_t *cond, mysql_mutex_t *mutex,
                    const PSI_stage_info *stage, PSI_stage_info *old_stage,
                    const char *src_function, const char *src_file,
                    int src_line)
{
  THD *thd= static_cast<THD*>(opaque_thd);
  if (!thd)
    thd= current_thd;

  return thd->enter_cond(cond, mutex, stage, old_stage,
                         src_function, src_file, src_line);
}

extern "C"
void thd_exit_cond(void *opaque_thd, const PSI_stage_info *stage,
                   const char *src_function, const char *src_file,
                   int src_line)
{
  THD *thd= static_cast<THD*>(opaque_thd);
  if (!thd)
    thd= current_thd;

  thd->exit_cond(stage, src_function, src_file, src_line);
}


void thd_increment_bytes_sent(size_t length)
{
  THD *thd= current_thd;
  if (likely(thd != NULL))
  { /* current_thd==NULL when close_connection() calls net_send_error() */
    thd->status_var.bytes_sent+= length;
  }
}


void thd_increment_bytes_received(size_t length)
{
  THD *thd= current_thd;
  if (likely(thd != NULL))
    thd->status_var.bytes_received+= length;
}


partition_info *thd_get_work_part_info(THD *thd)
{
  return thd->work_part_info;
}


enum_tx_isolation thd_get_trx_isolation(const THD *thd)
{
  return thd->tx_isolation;
}


const struct charset_info_st *thd_charset(THD *thd)
{
  return(thd->charset());
}


LEX_CSTRING thd_query_unsafe(THD *thd)
{
  DBUG_ASSERT(current_thd == thd);
  return thd->query();
}


size_t thd_query_safe(THD *thd, char *buf, size_t buflen)
{
  mysql_mutex_lock(&thd->LOCK_thd_query);
  LEX_CSTRING query_string= thd->query();
  size_t len= MY_MIN(buflen - 1, query_string.length);
  strncpy(buf, query_string.str, len);
  buf[len]= '\0';
  mysql_mutex_unlock(&thd->LOCK_thd_query);
  return len;
}


int thd_slave_thread(const THD *thd)
{
  return(thd->slave_thread);
}


int thd_non_transactional_update(const THD *thd)
{
  return thd->get_transaction()->has_modified_non_trans_table(
    Transaction_ctx::SESSION);
}


int thd_binlog_format(const THD *thd)
{
  if (mysql_bin_log.is_open() && (thd->variables.option_bits & OPTION_BIN_LOG))
    return (int) thd->variables.binlog_format;
  else
    return BINLOG_FORMAT_UNSPEC;
}


bool thd_binlog_filter_ok(const THD *thd)
{
  return binlog_filter->db_ok(thd->db().str);
}


bool thd_sqlcom_can_generate_row_events(const THD *thd)
{
  return sqlcom_can_generate_row_events(thd->lex->sql_command);
}


enum durability_properties thd_get_durability_property(const THD *thd)
{
  enum durability_properties ret= HA_REGULAR_DURABILITY;

  if (thd != NULL)
    ret= thd->durability_property;

  return ret;
}


void thd_get_autoinc(const THD *thd, ulong* off, ulong* inc)
{
  *off = thd->variables.auto_increment_offset;
  *inc = thd->variables.auto_increment_increment;
}


bool thd_is_strict_mode(const THD *thd)
{
  return thd->is_strict_mode();
=======
bool is_mysql_datadir_path(const char *path)
{
  if (path == NULL || strlen(path) >= FN_REFLEN)
    return false;

  char mysql_data_dir[FN_REFLEN], path_dir[FN_REFLEN];
  convert_dirname(path_dir, path, NullS);
  convert_dirname(mysql_data_dir, mysql_unpacked_real_data_home, NullS);
  size_t mysql_data_home_len= dirname_length(mysql_data_dir);
  size_t path_len= dirname_length(path_dir);

  if (path_len < mysql_data_home_len)
    return true;

  if (!lower_case_file_system)
    return memcmp(mysql_data_dir, path_dir, mysql_data_home_len);

  return files_charset_info->coll->strnncoll(files_charset_info,
                                             reinterpret_cast<uchar*>(path_dir),
                                             path_len,
                                             reinterpret_cast<uchar*>(mysql_data_dir),
                                             mysql_data_home_len,
                                             TRUE);
}


int mysql_tmpfile_path(const char *path, const char *prefix)
{
  DBUG_ASSERT(path != NULL);
  DBUG_ASSERT((strlen(path) + strlen(prefix)) <= FN_REFLEN);

  char filename[FN_REFLEN];
  File fd = create_temp_file(filename, path, prefix,
#ifdef _WIN32
                             O_BINARY | O_TRUNC | O_SEQUENTIAL |
                             O_SHORT_LIVED |
#endif /* _WIN32 */
                             O_CREAT | O_EXCL | O_RDWR | O_TEMPORARY,
                             MYF(MY_WME));
  if (fd >= 0) {
#ifndef _WIN32
    /*
      This can be removed once the following bug is fixed:
      Bug #28903  create_temp_file() doesn't honor O_TEMPORARY option
                  (file not removed) (Unix)
    */
    unlink(filename);
#endif /* !_WIN32 */
  }

  return fd;
>>>>>>> e051a8e8
}<|MERGE_RESOLUTION|>--- conflicted
+++ resolved
@@ -21,7 +21,7 @@
 #include "rpl_filter.h"           // binlog_filter
 #include "sql_class.h"            // THD
 #include "sql_parse.h"            // sqlcom_can_generate_row_events
-
+#include "mysqld.h"
 
 int thd_init(THD *thd, char *stack_start, bool bound, PSI_thread_key psi_key)
 {
@@ -90,7 +90,6 @@
   thd->thread_stack= stack_start;
 }
 
-<<<<<<< HEAD
 
 extern "C"
 void thd_enter_cond(void *opaque_thd, mysql_cond_t *cond, mysql_mutex_t *mutex,
@@ -229,7 +228,8 @@
 bool thd_is_strict_mode(const THD *thd)
 {
   return thd->is_strict_mode();
-=======
+}
+
 bool is_mysql_datadir_path(const char *path)
 {
   if (path == NULL || strlen(path) >= FN_REFLEN)
@@ -281,5 +281,4 @@
   }
 
   return fd;
->>>>>>> e051a8e8
 }