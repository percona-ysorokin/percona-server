--- conflicted
+++ resolved
@@ -134,7 +134,6 @@
                           field->max_data_length(), true);
   DBUG_VOID_RETURN;
 }
-<<<<<<< HEAD
 
 /**
   Read a single field (column) of a row from a binary log row event.
@@ -180,7 +179,7 @@
     function is not called when applying updated records in
     replication.
   */
-  if ((field->flags & BLOB_FLAG) != 0 && field->is_virtual_gcol())
+  if (field->handle_old_value())
     (down_cast<Field_blob *>(field))->keep_old_value();
 
   if (is_partial_column) {
@@ -262,135 +261,6 @@
 
   @param value_options The value of @@session.binlog_row_value_options
 
-=======
-
-/**
-  Read a single field (column) of a row from a binary log row event.
-
-  @param[in,out] pack_ptr Pointer to buffer where the field is stored.
-  The pointer will be updated to point to the next byte after the last
-  byte that was read.
-
-  @param field The field to read.
-
-  @param metadata The so-called 'metadata' for the field. The meaning
-  of this may differ depending on the SQL type.  But typically, it is
-  the length of the field that holds the length of the value: e.g. it
-  is 1 for TINYBLOB, 2 for BLOB, 3 for MEDIUMBLOB, and 4 for LARGEBLOB.
-
-  @param row_image_type The type of image: before-image or after-image,
-  for a Write/Update/Delete event.
-
-  @param is_partial_column true if this column is in partial format,
-  false otherwise.  (This should be determined by the caller from the
-  event_type (PARTIAL_UPDATE_ROWS_EVENT), row_image_type (UPDATE_AI),
-  value_options (PARTIAL_JSON), and partial_bits (1 for this column)).
-
-  @retval false Success.
-
-  @retval true Error.  Error can happen when reading in partial format
-  and it fails to apply the diff.  The error has already been reported
-  through my_error.
-*/
-static bool unpack_field(const uchar **pack_ptr, Field *field, uint metadata,
-                         enum_row_image_type row_image_type,
-                         bool is_partial_column) {
-  DBUG_ENTER("unpack_field");
-  /*
-    For a virtual generated column based on the blob type, we have to keep both
-    the old and new value for the blob-based field since this might be needed by
-    the storage engine during updates.
-
-    The reason why this needs special handling is that the virtual
-    generated blobs are neither stored in the record buffers nor
-    stored by the storage engine. This special handling for blob-based fields is
-    normally taken care of in update_generated_write_fields() but this
-    function is not called when applying updated records in
-    replication.
-  */
-  if (field->handle_old_value())
-    (down_cast<Field_blob *>(field))->keep_old_value();
-
-  if (is_partial_column) {
-    if (down_cast<Field_json *>(field)->unpack_diff(pack_ptr))
-      DBUG_RETURN(true);
-  } else {
-    /*
-      When PARTIAL_JSON_UPDATES is enabled in the row in the event,
-      unpack_row marks all JSON columns included in the after-image as
-      eligible for partial updates for the duration of the statement
-      (by calling table->mark_column_for_partial_update for the column
-      and then table->setup_partial_update for the table).  This means
-      that:
-
-      - optimizer may collect binary diffs to send to the engine
-
-      - in case all conditions listed in the no-argument
-        setup_partial_update() function are met, optimizer may collect
-        logical diffs to send to the binlog.
-
-      Now that we do a full update, no diffs will be collected.  If we
-      did not have the code below, the engine would get a list of
-      empty binary diffs and the binlog would get a list of empty
-      logical diffs, each corresponding to a no-op.  The calls to
-      disable_*_diffs_for_current_row tell the optimizer that the
-      empty diff lists should be ignored and the full value should be
-      used.
-    */
-    DBUG_PRINT("info", ("row_image_type=%d (field->type==JSON)=%d",
-                        static_cast<int>(row_image_type),
-                        static_cast<int>(field->type() == MYSQL_TYPE_JSON)));
-    if (row_image_type == enum_row_image_type::UPDATE_AI &&
-        field->type() == MYSQL_TYPE_JSON) {
-      TABLE *table = field->table;
-      if (table->is_binary_diff_enabled(field))
-        table->disable_binary_diffs_for_current_row(field);
-      if (table->is_logical_diff_enabled(field))
-        table->disable_logical_diffs_for_current_row(field);
-    }
-
-    *pack_ptr = field->unpack(field->ptr, *pack_ptr, metadata, true);
-  }
-
-  DBUG_RETURN(false);
-}
-
-/**
-  Pack a record of data for a table into a format suitable for
-  the binary log.
-
-  The format for a row where N columns are included in the image is
-  the following:
-
-      +-----------+----------+----------+     +----------+
-      | null_bits | column_1 | column_2 | ... | column_N |
-      +-----------+----------+----------+     +----------+
-
-  Where
-
-  - null_bits is a bitmap using ceil(N/8) bytes.  There is one bit for
-    every column included in the image, *regardless of whether it can
-    be null or not*.  The number of null bits is equal to the number
-    of bits set in the @c columns_in_image bitmap.
-
-  - column_i: Each of the N columns is stored in a format that depends
-    on the type of the column.
-
-  @param table Table describing the format of the record
-
-  @param columns_in_image Bitmap with a set bit for each column that
-  should be stored in the row.
-
-  @param row_data Pointer to memory where row will be written
-
-  @param record Pointer to record retrieved from the engine.
-
-  @param row_image_type The type of image: before-image or
-  after-image, for a Write/Update/Delete event.
-
-  @param value_options The value of @@session.binlog_row_value_options
-
->>>>>>> 4869291f
   @return The number of bytes written at @c row_data.
 */
 size_t pack_row(TABLE *table, MY_BITMAP const *columns_in_image,
@@ -415,11 +285,7 @@
   // Number of columns in table (counting even those that will not be written)
   uint table_column_count = table->pack_row_tmp_set.n_bits;
 
-<<<<<<< HEAD
-  my_ptrdiff_t const rec_offset = record - table->record[0];
-=======
   ptrdiff_t const rec_offset = record - table->record[0];
->>>>>>> 4869291f
 
   // This is a moving cursor that points to the byte where the next
   // field will be written.
@@ -478,11 +344,7 @@
   Bit_writer null_bits(pack_ptr);
   pack_ptr += (image_column_count + 7) / 8;
 
-<<<<<<< HEAD
-  for (Field **p_field = table->field; *p_field != NULL; p_field++) {
-=======
   for (Field **p_field = table->field; *p_field != nullptr; p_field++) {
->>>>>>> 4869291f
     Field *field = *p_field;
     bool is_partial_json = false;
     if (bitmap_is_set(&table->pack_row_tmp_set, p_field - table->field)) {
@@ -727,13 +589,8 @@
                 row_image_type == enum_row_image_type::UPDATE_AI);
 
   // Get table_def object and table used for type conversion
-<<<<<<< HEAD
-  table_def *tabledef = NULL;
-  TABLE *conv_table = NULL;
-=======
   table_def *tabledef = nullptr;
   TABLE *conv_table = nullptr;
->>>>>>> 4869291f
   rli->get_table_data(table, &tabledef, &conv_table);
   DBUG_ASSERT(tabledef != nullptr);
 
@@ -782,19 +639,6 @@
         */
         table->clear_partial_update_diffs();
       else {
-<<<<<<< HEAD
-      /*
-        partial_update_info has not been initialized (so this is the
-        first row in the statement having the PARTIAL_JSON bit set).
-        Initialize partial_update_info to allow the optimizer to
-        collect partial diffs when applying any diff.  Each diff
-        vector will be cleared between rows
-        (clear_partial_update_diffs above).  The whole
-        partial_update_info structure will be cleaned up at the end
-        of the statement, when close_thread_tables calls
-        cleanup_partial_update.
-      */
-=======
         /*
           partial_update_info has not been initialized (so this is the
           first row in the statement having the PARTIAL_JSON bit set).
@@ -806,7 +650,6 @@
           of the statement, when close_thread_tables calls
           cleanup_partial_update.
         */
->>>>>>> 4869291f
 #ifndef DBUG_OFF
         int marked_columns = 0;
 #endif
@@ -853,20 +696,12 @@
       the conversion table.  If the conversion table or the field
       pointer is NULL, no conversions are necessary.
      */
-<<<<<<< HEAD
-    Field *conv_field = conv_table ? conv_table->field[col_i] : NULL;
-=======
     Field *conv_field = conv_table ? conv_table->field[col_i] : nullptr;
->>>>>>> 4869291f
     Field *const f = conv_field ? conv_field : field_ptr;
     DBUG_PRINT("debug",
                ("Conversion %srequired for field '%s' (#%d)",
                 conv_field ? "" : "not ", field_ptr->field_name, col_i));
-<<<<<<< HEAD
-    DBUG_ASSERT(f != NULL);
-=======
     DBUG_ASSERT(f != nullptr);
->>>>>>> 4869291f
 
     DBUG_PRINT("debug",
                ("field name: %s; field position: %p", f->field_name, pack_ptr));
@@ -884,11 +719,7 @@
      */
     if (bitmap_is_set(column_image, col_i)) {
       /* Field...::unpack() cannot return 0 */
-<<<<<<< HEAD
-      DBUG_ASSERT(pack_ptr != NULL);
-=======
       DBUG_ASSERT(pack_ptr != nullptr);
->>>>>>> 4869291f
 
       if (null_bits.get()) {
         if (f->maybe_null()) {
@@ -924,20 +755,12 @@
           Use the master's size information if available else call
           normal unpack operation.
         */
-<<<<<<< HEAD
-        uint16 const metadata = tabledef->field_metadata(col_i);
-=======
         uint const metadata = tabledef->field_metadata(col_i);
->>>>>>> 4869291f
 #ifndef DBUG_OFF
         uchar const *const old_pack_ptr = pack_ptr;
 #endif
         /// @todo calc_field_size may read out of bounds /Sven
-<<<<<<< HEAD
-        uint32 len = tabledef->calc_field_size(col_i, (uchar *)pack_ptr);
-=======
         uint32 len = tabledef->calc_field_size(col_i, pack_ptr);
->>>>>>> 4869291f
         uint32 event_len = event_end - pack_ptr;
         DBUG_PRINT("info", ("calc_field_size ret=%d event_len=%d", (int)len,
                             (int)event_len));
@@ -962,11 +785,7 @@
           RBR mode.
          */
         DBUG_ASSERT(tabledef->type(col_i) == MYSQL_TYPE_DECIMAL ||
-<<<<<<< HEAD
-                    tabledef->calc_field_size(col_i, (uchar *)old_pack_ptr) ==
-=======
                     tabledef->calc_field_size(col_i, old_pack_ptr) ==
->>>>>>> 4869291f
                         (uint32)(pack_ptr - old_pack_ptr));
       }
 
@@ -1016,11 +835,7 @@
       partial_bits.get();
     if (bitmap_is_set(column_image, col_i)) {
       if (!null_bits.get()) {
-<<<<<<< HEAD
-        uint32 len = tabledef->calc_field_size(col_i, (uchar *)pack_ptr);
-=======
         uint32 len = tabledef->calc_field_size(col_i, pack_ptr);
->>>>>>> 4869291f
         uint32 event_len = event_end - pack_ptr;
         DBUG_PRINT("info", ("Skipping field"));
         DBUG_DUMP("info", pack_ptr, len);
