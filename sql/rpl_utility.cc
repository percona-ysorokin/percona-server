/* Copyright (c) 2006, 2010, Oracle and/or its affiliates. All rights reserved.

   This program is free software; you can redistribute it and/or modify
   it under the terms of the GNU General Public License as published by
   the Free Software Foundation; version 2 of the License.

   This program is distributed in the hope that it will be useful,
   but WITHOUT ANY WARRANTY; without even the implied warranty of
   MERCHANTABILITY or FITNESS FOR A PARTICULAR PURPOSE.  See the
   GNU General Public License for more details.

   You should have received a copy of the GNU General Public License
   along with this program; if not, write to the Free Software
   Foundation, Inc., 51 Franklin St, Fifth Floor, Boston, MA  02110-1301  USA */

#include "rpl_utility.h"

#ifndef MYSQL_CLIENT
#include "unireg.h"                      // REQUIRED by later includes
#include "rpl_rli.h"
#include "sql_select.h"

/**
   Function to compare two size_t integers for their relative
   order. Used below.
 */
int compare(size_t a, size_t b)
{
  if (a < b)
    return -1;
  if (b < a)
    return 1;
  return 0;
}


/**
   Max value for an unsigned integer of 'bits' bits.

   The somewhat contorted expression is to avoid overflow.
 */
uint32 uint_max(int bits) {
  return (((1UL << (bits - 1)) - 1) << 1) | 1;
}


/**
   Compute the maximum display length of a field.

   @param sql_type Type of the field
   @param metadata The metadata from the master for the field.
   @return Maximum length of the field in bytes.
 */
static uint32
max_display_length_for_field(enum_field_types sql_type, unsigned int metadata)
{
  DBUG_PRINT("debug", ("sql_type: %d, metadata: 0x%x", sql_type, metadata));
  DBUG_ASSERT(metadata >> 16 == 0);

  switch (sql_type) {
  case MYSQL_TYPE_NEWDECIMAL:
    return metadata >> 8;

  case MYSQL_TYPE_FLOAT:
    return 12;

  case MYSQL_TYPE_DOUBLE:
    return 22;

  case MYSQL_TYPE_SET:
  case MYSQL_TYPE_ENUM:
      return metadata & 0x00ff;

  case MYSQL_TYPE_STRING:
  {
    uchar type= metadata >> 8;
    if (type == MYSQL_TYPE_SET || type == MYSQL_TYPE_ENUM)
      return metadata & 0xff;
    else
      /* This is taken from Field_string::unpack. */
      return (((metadata >> 4) & 0x300) ^ 0x300) + (metadata & 0x00ff);
  }

  case MYSQL_TYPE_YEAR:
  case MYSQL_TYPE_TINY:
    return 4;

  case MYSQL_TYPE_SHORT:
    return 6;

  case MYSQL_TYPE_INT24:
    return 9;

  case MYSQL_TYPE_LONG:
    return 11;

#ifdef HAVE_LONG_LONG
  case MYSQL_TYPE_LONGLONG:
    return 20;

#endif
  case MYSQL_TYPE_NULL:
    return 0;

  case MYSQL_TYPE_NEWDATE:
    return 3;

  case MYSQL_TYPE_DATE:
  case MYSQL_TYPE_TIME:
    return 3;

  case MYSQL_TYPE_TIMESTAMP:
    return 4;

  case MYSQL_TYPE_DATETIME:
    return 8;

  case MYSQL_TYPE_BIT:
    /*
      Decode the size of the bit field from the master.
    */
    DBUG_ASSERT((metadata & 0xff) <= 7);
    return 8 * (metadata >> 8U) + (metadata & 0x00ff);

  case MYSQL_TYPE_VAR_STRING:
  case MYSQL_TYPE_VARCHAR:
    return metadata;

    /*
      The actual length for these types does not really matter since
      they are used to calc_pack_length, which ignores the given
      length for these types.

      Since we want this to be accurate for other uses, we return the
      maximum size in bytes of these BLOBs.
    */

  case MYSQL_TYPE_TINY_BLOB:
    return uint_max(1 * 8);

  case MYSQL_TYPE_MEDIUM_BLOB:
    return uint_max(3 * 8);

  case MYSQL_TYPE_BLOB:
    /*
      For the blob type, Field::real_type() lies and say that all
      blobs are of type MYSQL_TYPE_BLOB. In that case, we have to look
      at the length instead to decide what the max display size is.
     */
    return uint_max(metadata * 8);

  case MYSQL_TYPE_LONG_BLOB:
  case MYSQL_TYPE_GEOMETRY:
    return uint_max(4 * 8);

  default:
    return ~(uint32) 0;
  }
}


/*
  Compare the pack lengths of a source field (on the master) and a
  target field (on the slave).

  @param field    Target field.
  @param type     Source field type.
  @param metadata Source field metadata.

  @retval -1 The length of the source field is smaller than the target field.
  @retval  0 The length of the source and target fields are the same.
  @retval  1 The length of the source field is greater than the target field.
 */
int compare_lengths(Field *field, enum_field_types source_type, uint16 metadata)
{
  DBUG_ENTER("compare_lengths");
  size_t const source_length=
    max_display_length_for_field(source_type, metadata);
  size_t const target_length= field->max_display_length();
  DBUG_PRINT("debug", ("source_length: %lu, source_type: %u,"
                       " target_length: %lu, target_type: %u",
                       (unsigned long) source_length, source_type,
                       (unsigned long) target_length, field->real_type()));
  int result= compare(source_length, target_length);
  DBUG_PRINT("result", ("%d", result));
  DBUG_RETURN(result);
}

/*********************************************************************
 *                   table_def member definitions                    *
 *********************************************************************/

/*
  This function returns the field size in raw bytes based on the type
  and the encoded field data from the master's raw data.
*/
uint32 table_def::calc_field_size(uint col, uchar *master_data) const
{
  uint32 length;

  switch (type(col)) {
  case MYSQL_TYPE_NEWDECIMAL:
    length= my_decimal_get_binary_size(m_field_metadata[col] >> 8, 
                                       m_field_metadata[col] & 0xff);
    break;
  case MYSQL_TYPE_DECIMAL:
  case MYSQL_TYPE_FLOAT:
  case MYSQL_TYPE_DOUBLE:
    length= m_field_metadata[col];
    break;
  /*
    The cases for SET and ENUM are include for completeness, however
    both are mapped to type MYSQL_TYPE_STRING and their real types
    are encoded in the field metadata.
  */
  case MYSQL_TYPE_SET:
  case MYSQL_TYPE_ENUM:
  case MYSQL_TYPE_STRING:
  {
    uchar type= m_field_metadata[col] >> 8U;
    if ((type == MYSQL_TYPE_SET) || (type == MYSQL_TYPE_ENUM))
      length= m_field_metadata[col] & 0x00ff;
    else
    {
      /*
        We are reading the actual size from the master_data record
        because this field has the actual lengh stored in the first
        byte.
      */
      length= (uint) *master_data + 1;
      DBUG_ASSERT(length != 0);
    }
    break;
  }
  case MYSQL_TYPE_YEAR:
  case MYSQL_TYPE_TINY:
    length= 1;
    break;
  case MYSQL_TYPE_SHORT:
    length= 2;
    break;
  case MYSQL_TYPE_INT24:
    length= 3;
    break;
  case MYSQL_TYPE_LONG:
    length= 4;
    break;
#ifdef HAVE_LONG_LONG
  case MYSQL_TYPE_LONGLONG:
    length= 8;
    break;
#endif
  case MYSQL_TYPE_NULL:
    length= 0;
    break;
  case MYSQL_TYPE_NEWDATE:
    length= 3;
    break;
  case MYSQL_TYPE_DATE:
  case MYSQL_TYPE_TIME:
    length= 3;
    break;
  case MYSQL_TYPE_TIMESTAMP:
    length= 4;
    break;
  case MYSQL_TYPE_DATETIME:
    length= 8;
    break;
  case MYSQL_TYPE_BIT:
  {
    /*
      Decode the size of the bit field from the master.
        from_len is the length in bytes from the master
        from_bit_len is the number of extra bits stored in the master record
      If from_bit_len is not 0, add 1 to the length to account for accurate
      number of bytes needed.
    */
    uint from_len= (m_field_metadata[col] >> 8U) & 0x00ff;
    uint from_bit_len= m_field_metadata[col] & 0x00ff;
    DBUG_ASSERT(from_bit_len <= 7);
    length= from_len + ((from_bit_len > 0) ? 1 : 0);
    break;
  }
  case MYSQL_TYPE_VARCHAR:
  {
    length= m_field_metadata[col] > 255 ? 2 : 1; // c&p of Field_varstring::data_length()
    DBUG_ASSERT(uint2korr(master_data) > 0);
    length+= length == 1 ? (uint32) *master_data : uint2korr(master_data);
    break;
  }
  case MYSQL_TYPE_TINY_BLOB:
  case MYSQL_TYPE_MEDIUM_BLOB:
  case MYSQL_TYPE_LONG_BLOB:
  case MYSQL_TYPE_BLOB:
  case MYSQL_TYPE_GEOMETRY:
  {
#if 1
    /*
      BUG#29549: 
      This is currently broken for NDB, which is using big-endian
      order when packing length of BLOB. Once they have decided how to
      fix the issue, we can enable the code below to make sure to
      always read the length in little-endian order.
    */
    Field_blob fb(m_field_metadata[col]);
    length= fb.get_packed_size(master_data, TRUE);
#else
    /*
      Compute the length of the data. We cannot use get_length() here
      since it is dependent on the specific table (and also checks the
      packlength using the internal 'table' pointer) and replication
      is using a fixed format for storing data in the binlog.
    */
    switch (m_field_metadata[col]) {
    case 1:
      length= *master_data;
      break;
    case 2:
      length= uint2korr(master_data);
      break;
    case 3:
      length= uint3korr(master_data);
      break;
    case 4:
      length= uint4korr(master_data);
      break;
    default:
      DBUG_ASSERT(0);		// Should not come here
      break;
    }

    length+= m_field_metadata[col];
#endif
    break;
  }
  default:
    length= ~(uint32) 0;
  }
  return length;
}


/**
 */
void show_sql_type(enum_field_types type, uint16 metadata, String *str, CHARSET_INFO *field_cs)
{
  DBUG_ENTER("show_sql_type");
  DBUG_PRINT("enter", ("type: %d, metadata: 0x%x", type, metadata));

  switch (type)
  {
  case MYSQL_TYPE_TINY:
    str->set_ascii(STRING_WITH_LEN("tinyint"));
    break;

  case MYSQL_TYPE_SHORT:
    str->set_ascii(STRING_WITH_LEN("smallint"));
    break;

  case MYSQL_TYPE_LONG:
    str->set_ascii(STRING_WITH_LEN("int"));
    break;

  case MYSQL_TYPE_FLOAT:
    str->set_ascii(STRING_WITH_LEN("float"));
    break;

  case MYSQL_TYPE_DOUBLE:
    str->set_ascii(STRING_WITH_LEN("double"));
    break;

  case MYSQL_TYPE_NULL:
    str->set_ascii(STRING_WITH_LEN("null"));
    break;

  case MYSQL_TYPE_TIMESTAMP:
    str->set_ascii(STRING_WITH_LEN("timestamp"));
    break;

  case MYSQL_TYPE_LONGLONG:
    str->set_ascii(STRING_WITH_LEN("bigint"));
    break;

  case MYSQL_TYPE_INT24:
    str->set_ascii(STRING_WITH_LEN("mediumint"));
    break;

  case MYSQL_TYPE_NEWDATE:
  case MYSQL_TYPE_DATE:
    str->set_ascii(STRING_WITH_LEN("date"));
    break;

  case MYSQL_TYPE_TIME:
    str->set_ascii(STRING_WITH_LEN("time"));
    break;

  case MYSQL_TYPE_DATETIME:
    str->set_ascii(STRING_WITH_LEN("datetime"));
    break;

  case MYSQL_TYPE_YEAR:
    str->set_ascii(STRING_WITH_LEN("year"));
    break;

  case MYSQL_TYPE_VAR_STRING:
  case MYSQL_TYPE_VARCHAR:
    {
      CHARSET_INFO *cs= str->charset();
      uint32 length=
        cs->cset->snprintf(cs, (char*) str->ptr(), str->alloced_length(),
                           "varchar(%u)", metadata);
      str->length(length);
    }
    break;

  case MYSQL_TYPE_BIT:
    {
      CHARSET_INFO *cs= str->charset();
      int bit_length= 8 * (metadata >> 8) + (metadata & 0xFF);
      uint32 length=
        cs->cset->snprintf(cs, (char*) str->ptr(), str->alloced_length(),
                           "bit(%d)", bit_length);
      str->length(length);
    }
    break;

  case MYSQL_TYPE_DECIMAL:
    {
      CHARSET_INFO *cs= str->charset();
      uint32 length=
        cs->cset->snprintf(cs, (char*) str->ptr(), str->alloced_length(),
                           "decimal(%d,?)", metadata);
      str->length(length);
    }
    break;

  case MYSQL_TYPE_NEWDECIMAL:
    {
      CHARSET_INFO *cs= str->charset();
      uint32 length=
        cs->cset->snprintf(cs, (char*) str->ptr(), str->alloced_length(),
                           "decimal(%d,%d)", metadata >> 8, metadata & 0xff);
      str->length(length);
    }
    break;

  case MYSQL_TYPE_ENUM:
    str->set_ascii(STRING_WITH_LEN("enum"));
    break;

  case MYSQL_TYPE_SET:
    str->set_ascii(STRING_WITH_LEN("set"));
    break;

  case MYSQL_TYPE_BLOB:
    /*
      Field::real_type() lies regarding the actual type of a BLOB, so
      it is necessary to check the pack length to figure out what kind
      of blob it really is.
     */
    switch (get_blob_type_from_length(metadata))
    {
    case MYSQL_TYPE_TINY_BLOB:
      str->set_ascii(STRING_WITH_LEN("tinyblob"));
      break;

    case MYSQL_TYPE_MEDIUM_BLOB:
      str->set_ascii(STRING_WITH_LEN("mediumblob"));
      break;

    case MYSQL_TYPE_LONG_BLOB:
      str->set_ascii(STRING_WITH_LEN("longblob"));
      break;

    case MYSQL_TYPE_BLOB:
      str->set_ascii(STRING_WITH_LEN("blob"));
      break;

    default:
      DBUG_ASSERT(0);
      break;
    }
    break;

  case MYSQL_TYPE_STRING:
    {
      /*
        This is taken from Field_string::unpack.
      */
      CHARSET_INFO *cs= str->charset();
      uint bytes= (((metadata >> 4) & 0x300) ^ 0x300) + (metadata & 0x00ff);
      uint32 length=
        cs->cset->snprintf(cs, (char*) str->ptr(), str->alloced_length(),
                           "char(%d)", bytes / field_cs->mbmaxlen);
      str->length(length);
    }
    break;

  case MYSQL_TYPE_GEOMETRY:
    str->set_ascii(STRING_WITH_LEN("geometry"));
    break;

  default:
    str->set_ascii(STRING_WITH_LEN("<unknown type>"));
  }
  DBUG_VOID_RETURN;
}


/**
   Check the order variable and print errors if the order is not
   acceptable according to the current settings.

   @param order  The computed order of the conversion needed.
   @param rli    The relay log info data structure: for error reporting.
 */
bool is_conversion_ok(int order, Relay_log_info *rli)
{
  DBUG_ENTER("is_conversion_ok");
  bool allow_non_lossy, allow_lossy;

  allow_non_lossy = slave_type_conversions_options &
                    (ULL(1) << SLAVE_TYPE_CONVERSIONS_ALL_NON_LOSSY);
  allow_lossy= slave_type_conversions_options &
               (ULL(1) << SLAVE_TYPE_CONVERSIONS_ALL_LOSSY);

  DBUG_PRINT("enter", ("order: %d, flags:%s%s", order,
                       allow_non_lossy ? " ALL_NON_LOSSY" : "",
                       allow_lossy ? " ALL_LOSSY" : ""));
  if (order < 0 && !allow_non_lossy)
  {
    /* !!! Add error message saying that non-lossy conversions need to be allowed. */
    DBUG_RETURN(false);
  }

  if (order > 0 && !allow_lossy)
  {
    /* !!! Add error message saying that lossy conversions need to be allowed. */
    DBUG_RETURN(false);
  }

  DBUG_RETURN(true);
}


/**
   Can a type potentially be converted to another type?

   This function check if the types are convertible and what
   conversion is required.

   If conversion is not possible, and error is printed.

   If conversion is possible:

   - *order will be set to -1 if source type is smaller than target
     type and a non-lossy conversion can be required. This includes
     the case where the field types are different but types could
     actually be converted in either direction.

   - *order will be set to 0 if no conversion is required.

   - *order will be set to 1 if the source type is strictly larger
      than the target type and that conversion is potentially lossy.

   @param[in] field    Target field
   @param[in] type     Source field type
   @param[in] metadata Source field metadata
   @param[in] rli      Relay log info (for error reporting)
   @param[in] mflags   Flags from the table map event
   @param[out] order   Order between source field and target field

   @return @c true if conversion is possible according to the current
   settings, @c false if conversion is not possible according to the
   current setting.
 */
static bool
can_convert_field_to(Field *field,
                     enum_field_types source_type, uint16 metadata,
                     Relay_log_info *rli, uint16 mflags,
                     int *order_var)
{
  DBUG_ENTER("can_convert_field_to");
#ifndef DBUG_OFF
  char field_type_buf[MAX_FIELD_WIDTH];
  String field_type(field_type_buf, sizeof(field_type_buf), &my_charset_latin1);
  field->sql_type(field_type);
  DBUG_PRINT("enter", ("field_type: %s, target_type: %d, source_type: %d, source_metadata: 0x%x",
                       field_type.c_ptr_safe(), field->real_type(), source_type, metadata));
#endif
  /*
    If the real type is the same, we need to check the metadata to
    decide if conversions are allowed.
   */
  if (field->real_type() == source_type)
  {
    if (metadata == 0) // Metadata can only be zero if no metadata was provided
    {
      /*
        If there is no metadata, we either have an old event where no
        metadata were supplied, or a type that does not require any
        metadata. In either case, conversion can be done but no
        conversion table is necessary.
       */
      DBUG_PRINT("debug", ("Base types are identical, but there is no metadata"));
      *order_var= 0;
      DBUG_RETURN(true);
    }

    DBUG_PRINT("debug", ("Base types are identical, doing field size comparison"));
    if (field->compatible_field_size(metadata, rli, mflags, order_var))
      DBUG_RETURN(is_conversion_ok(*order_var, rli));
    else
      DBUG_RETURN(false);
  }
  else if (!slave_type_conversions_options)
    DBUG_RETURN(false);

  /*
    Here, from and to will always be different. Since the types are
    different, we cannot use the compatible_field_size() function, but
    have to rely on hard-coded max-sizes for fields.
  */

  DBUG_PRINT("debug", ("Base types are different, checking conversion"));
  switch (source_type)                      // Source type (on master)
  {
  case MYSQL_TYPE_DECIMAL:
  case MYSQL_TYPE_NEWDECIMAL:
  case MYSQL_TYPE_FLOAT:
  case MYSQL_TYPE_DOUBLE:
    switch (field->real_type())
    {
    case MYSQL_TYPE_NEWDECIMAL:
      /*
        Then the other type is either FLOAT, DOUBLE, or old style
        DECIMAL, so we require lossy conversion.
      */
      *order_var= 1;
      DBUG_RETURN(is_conversion_ok(*order_var, rli));
      
    case MYSQL_TYPE_DECIMAL:
    case MYSQL_TYPE_FLOAT:
    case MYSQL_TYPE_DOUBLE:
    {
      if (source_type == MYSQL_TYPE_NEWDECIMAL ||
          source_type == MYSQL_TYPE_DECIMAL)
        *order_var = 1;                         // Always require lossy conversions
      else
        *order_var= compare_lengths(field, source_type, metadata);
      DBUG_ASSERT(*order_var != 0);
      DBUG_RETURN(is_conversion_ok(*order_var, rli));
    }

    default:
      DBUG_RETURN(false);
    }
    break;

  /*
    The length comparison check will do the correct job of comparing
    the field lengths (in bytes) of two integer types.
  */
  case MYSQL_TYPE_TINY:
  case MYSQL_TYPE_SHORT:
  case MYSQL_TYPE_INT24:
  case MYSQL_TYPE_LONG:
  case MYSQL_TYPE_LONGLONG:
    switch (field->real_type())
    {
    case MYSQL_TYPE_TINY:
    case MYSQL_TYPE_SHORT:
    case MYSQL_TYPE_INT24:
    case MYSQL_TYPE_LONG:
    case MYSQL_TYPE_LONGLONG:
      *order_var= compare_lengths(field, source_type, metadata);
      DBUG_ASSERT(*order_var != 0);
      DBUG_RETURN(is_conversion_ok(*order_var, rli));

    default:
      DBUG_RETURN(false);
    }
    break;

  /*
    Since source and target type is different, and it is not possible
    to convert bit types to anything else, this will return false.
   */
  case MYSQL_TYPE_BIT:
    DBUG_RETURN(false);

  /*
    If all conversions are disabled, it is not allowed to convert
    between these types. Since the TEXT vs. BINARY is distinguished by
    the charset, and the charset is not replicated, we cannot
    currently distinguish between , e.g., TEXT and BLOB.
   */
  case MYSQL_TYPE_TINY_BLOB:
  case MYSQL_TYPE_MEDIUM_BLOB:
  case MYSQL_TYPE_LONG_BLOB:
  case MYSQL_TYPE_BLOB:
  case MYSQL_TYPE_STRING:
  case MYSQL_TYPE_VAR_STRING:
  case MYSQL_TYPE_VARCHAR:
    switch (field->real_type())
    {
    case MYSQL_TYPE_TINY_BLOB:
    case MYSQL_TYPE_MEDIUM_BLOB:
    case MYSQL_TYPE_LONG_BLOB:
    case MYSQL_TYPE_BLOB:
    case MYSQL_TYPE_STRING:
    case MYSQL_TYPE_VAR_STRING:
    case MYSQL_TYPE_VARCHAR:
      *order_var= compare_lengths(field, source_type, metadata);
      /*
        Here we know that the types are different, so if the order
        gives that they do not require any conversion, we still need
        to have non-lossy conversion enabled to allow conversion
        between different (string) types of the same length.
       */
      if (*order_var == 0)
        *order_var= -1;
      DBUG_RETURN(is_conversion_ok(*order_var, rli));

    default:
      DBUG_RETURN(false);
    }
    break;

  case MYSQL_TYPE_GEOMETRY:
  case MYSQL_TYPE_TIMESTAMP:
  case MYSQL_TYPE_DATE:
  case MYSQL_TYPE_TIME:
  case MYSQL_TYPE_DATETIME:
  case MYSQL_TYPE_YEAR:
  case MYSQL_TYPE_NEWDATE:
  case MYSQL_TYPE_NULL:
  case MYSQL_TYPE_ENUM:
  case MYSQL_TYPE_SET:
    DBUG_RETURN(false);
  }
  DBUG_RETURN(false);                                 // To keep GCC happy
}


/**
  Is the definition compatible with a table?

  This function will compare the master table with an existing table
  on the slave and see if they are compatible with respect to the
  current settings of @c SLAVE_TYPE_CONVERSIONS.

  If the tables are compatible and conversions are required, @c
  *tmp_table_var will be set to a virtual temporary table with field
  pointers for the fields that require conversions.  This allow simple
  checking of whether a conversion are to be applied or not.

  If tables are compatible, but no conversions are necessary, @c
  *tmp_table_var will be set to NULL.

  @param rli_arg[in]
  Relay log info, for error reporting.

  @param table[in]
  Table to compare with

  @param tmp_table_var[out]
  Virtual temporary table for performing conversions, if necessary.

  @retval true Master table is compatible with slave table.
  @retval false Master table is not compatible with slave table.
*/
bool
table_def::compatible_with(THD *thd, Relay_log_info *rli,
                           TABLE *table, TABLE **conv_table_var)
  const
{
  /*
    We only check the initial columns for the tables.
  */
  uint const cols_to_check= min(table->s->fields, size());
  TABLE *tmp_table= NULL;

  for (uint col= 0 ; col < cols_to_check ; ++col)
  {
    Field *const field= table->field[col];
    int order;
    if (can_convert_field_to(field, type(col), field_metadata(col), rli, m_flags, &order))
    {
      DBUG_PRINT("debug", ("Checking column %d -"
                           " field '%s' can be converted - order: %d",
                           col, field->field_name, order));
      DBUG_ASSERT(order >= -1 && order <= 1);

      /*
        If order is not 0, a conversion is required, so we need to set
        up the conversion table.
       */
      if (order != 0 && tmp_table == NULL)
      {
        /*
          This will create the full table with all fields. This is
          necessary to ge the correct field lengths for the record.
        */
        tmp_table= create_conversion_table(thd, rli, table);
        if (tmp_table == NULL)
            return false;
        /*
          Clear all fields up to, but not including, this column.
        */
        for (unsigned int i= 0; i < col; ++i)
          tmp_table->field[i]= NULL;
      }

      if (order == 0 && tmp_table != NULL)
        tmp_table->field[col]= NULL;
    }
    else
    {
      DBUG_PRINT("debug", ("Checking column %d -"
                           " field '%s' can not be converted",
                           col, field->field_name));
      DBUG_ASSERT(col < size() && col < table->s->fields);
      DBUG_ASSERT(table->s->db.str && table->s->table_name.str);
      const char *db_name= table->s->db.str;
      const char *tbl_name= table->s->table_name.str;
      char source_buf[MAX_FIELD_WIDTH];
      char target_buf[MAX_FIELD_WIDTH];
      String source_type(source_buf, sizeof(source_buf), &my_charset_latin1);
      String target_type(target_buf, sizeof(target_buf), &my_charset_latin1);
      show_sql_type(type(col), field_metadata(col), &source_type, field->charset());
      field->sql_type(target_type);
      rli->report(ERROR_LEVEL, ER_SLAVE_CONVERSION_FAILED,
                  ER(ER_SLAVE_CONVERSION_FAILED),
                  col, db_name, tbl_name,
                  source_type.c_ptr_safe(), target_type.c_ptr_safe());
      return false;
    }
  }

#ifndef DBUG_OFF
  if (tmp_table)
  {
    for (unsigned int col= 0; col < tmp_table->s->fields; ++col)
      if (tmp_table->field[col])
      {
        char source_buf[MAX_FIELD_WIDTH];
        char target_buf[MAX_FIELD_WIDTH];
        String source_type(source_buf, sizeof(source_buf), &my_charset_latin1);
        String target_type(target_buf, sizeof(target_buf), &my_charset_latin1);
        tmp_table->field[col]->sql_type(source_type);
        table->field[col]->sql_type(target_type);
        DBUG_PRINT("debug", ("Field %s - conversion required."
                             " Source type: '%s', Target type: '%s'",
                             tmp_table->field[col]->field_name,
                             source_type.c_ptr_safe(), target_type.c_ptr_safe()));
      }
  }
#endif

  *conv_table_var= tmp_table;
  return true;
}

/**
  Create a conversion table.

  If the function is unable to create the conversion table, an error
  will be printed and NULL will be returned.

  @return Pointer to conversion table, or NULL if unable to create
  conversion table.
 */

TABLE *table_def::create_conversion_table(THD *thd, Relay_log_info *rli, TABLE *target_table) const
{
  DBUG_ENTER("table_def::create_conversion_table");

  List<Create_field> field_list;

  for (uint col= 0 ; col < size() ; ++col)
  {
    Create_field *field_def=
      (Create_field*) alloc_root(thd->mem_root, sizeof(Create_field));
    if (field_list.push_back(field_def))
      DBUG_RETURN(NULL);

    uint decimals= 0;
    TYPELIB* interval= NULL;
    uint pack_length= 0;
    uint32 max_length=
      max_display_length_for_field(type(col), field_metadata(col));

    switch(type(col))
    {
      int precision;
    case MYSQL_TYPE_ENUM:
    case MYSQL_TYPE_SET:
      interval= static_cast<Field_enum*>(target_table->field[col])->typelib;
      pack_length= field_metadata(col) & 0x00ff;
      break;

    case MYSQL_TYPE_NEWDECIMAL:
      /*
        The display length of a DECIMAL type is not the same as the
        length that should be supplied to make_field, so we correct
        the length here.
       */
      precision= field_metadata(col) >> 8;
      decimals= field_metadata(col) & 0x00ff;
      max_length=
        my_decimal_precision_to_length(precision, decimals, FALSE);
      break;

    case MYSQL_TYPE_DECIMAL:
      precision= field_metadata(col);
      decimals= static_cast<Field_num*>(target_table->field[col])->dec;
      max_length= field_metadata(col);
      break;

    case MYSQL_TYPE_TINY_BLOB:
    case MYSQL_TYPE_MEDIUM_BLOB:
    case MYSQL_TYPE_LONG_BLOB:
    case MYSQL_TYPE_BLOB:
    case MYSQL_TYPE_GEOMETRY:
      pack_length= field_metadata(col) & 0x00ff;
      break;

    default:
      break;
    }

    DBUG_PRINT("debug", ("sql_type: %d, target_field: '%s', max_length: %d, decimals: %d,"
                         " maybe_null: %d, unsigned_flag: %d, pack_length: %u",
                         type(col), target_table->field[col]->field_name,
                         max_length, decimals, TRUE, FALSE, pack_length));
    field_def->init_for_tmp_table(type(col),
                                  max_length,
                                  decimals,
                                  TRUE,         // maybe_null
                                  FALSE,        // unsigned_flag
                                  pack_length);
    field_def->charset= target_table->field[col]->charset();
    field_def->interval= interval;
  }

  TABLE *conv_table= create_virtual_tmp_table(thd, field_list);
  if (conv_table == NULL)
    rli->report(ERROR_LEVEL, ER_SLAVE_CANT_CREATE_CONVERSION,
                ER(ER_SLAVE_CANT_CREATE_CONVERSION),
                target_table->s->db.str,
                target_table->s->table_name.str);
  DBUG_RETURN(conv_table);
}

#endif /* MYSQL_CLIENT */

table_def::table_def(unsigned char *types, ulong size,
                     uchar *field_metadata, int metadata_size,
                     uchar *null_bitmap, uint16 flags)
  : m_size(size), m_type(0), m_field_metadata_size(metadata_size),
    m_field_metadata(0), m_null_bits(0), m_flags(flags),
    m_memory(NULL)
{
  m_memory= (uchar *)my_multi_malloc(MYF(MY_WME),
                                     &m_type, size,
                                     &m_field_metadata,
                                     size * sizeof(uint16),
                                     &m_null_bits, (size + 7) / 8,
                                     NULL);

  bzero(m_field_metadata, size * sizeof(uint16));

  if (m_type)
    memcpy(m_type, types, size);
  else
    m_size= 0;
  /*
    Extract the data from the table map into the field metadata array
    iff there is field metadata. The variable metadata_size will be
    0 if we are replicating from an older version server since no field
    metadata was written to the table map. This can also happen if 
    there were no fields in the master that needed extra metadata.
  */
  if (m_size && metadata_size)
  { 
    int index= 0;
    for (unsigned int i= 0; i < m_size; i++)
    {
      switch (m_type[i]) {
      case MYSQL_TYPE_TINY_BLOB:
      case MYSQL_TYPE_BLOB:
      case MYSQL_TYPE_MEDIUM_BLOB:
      case MYSQL_TYPE_LONG_BLOB:
      case MYSQL_TYPE_DOUBLE:
      case MYSQL_TYPE_FLOAT:
      case MYSQL_TYPE_GEOMETRY:
      {
        /*
          These types store a single byte.
        */
        m_field_metadata[i]= field_metadata[index];
        index++;
        break;
      }
      case MYSQL_TYPE_SET:
      case MYSQL_TYPE_ENUM:
      case MYSQL_TYPE_STRING:
      {
        uint16 x= field_metadata[index++] << 8U; // real_type
        x+= field_metadata[index++];            // pack or field length
        m_field_metadata[i]= x;
        break;
      }
      case MYSQL_TYPE_BIT:
      {
        uint16 x= field_metadata[index++]; 
        x = x + (field_metadata[index++] << 8U);
        m_field_metadata[i]= x;
        break;
      }
      case MYSQL_TYPE_VARCHAR:
      {
        /*
          These types store two bytes.
        */
        char *ptr= (char *)&field_metadata[index];
        m_field_metadata[i]= uint2korr(ptr);
        index= index + 2;
        break;
      }
      case MYSQL_TYPE_NEWDECIMAL:
      {
        uint16 x= field_metadata[index++] << 8U; // precision
        x+= field_metadata[index++];            // decimals
        m_field_metadata[i]= x;
        break;
      }
      default:
        m_field_metadata[i]= 0;
        break;
      }
    }
  }
  if (m_size && null_bitmap)
    memcpy(m_null_bits, null_bitmap, (m_size + 7) / 8);
}


table_def::~table_def()
{
  my_free(m_memory);
#ifndef DBUG_OFF
  m_type= 0;
  m_size= 0;
#endif
}
<<<<<<< HEAD
=======

#if 1 // !defined(EMBEDDED_LIBRARY)
/**
   @param   even_buf    point to the buffer containing serialized event
   @param   event_len   length of the event accounting possible checksum alg

   @return  TRUE        if test fails
            FALSE       as success
*/
bool event_checksum_test(uchar *event_buf, ulong event_len, uint8 alg)
{
  bool res= FALSE;
  uint16 flags= 0; // to store in FD's buffer flags orig value

  if (alg != BINLOG_CHECKSUM_ALG_OFF && alg != BINLOG_CHECKSUM_ALG_UNDEF)
  {
    ha_checksum incoming;
    ha_checksum computed;

    if (event_buf[EVENT_TYPE_OFFSET] == FORMAT_DESCRIPTION_EVENT)
    {
      IF_DBUG(int8 fd_alg= event_buf[event_len - BINLOG_CHECKSUM_LEN - 
                                     BINLOG_CHECKSUM_ALG_DESC_LEN];);
      /*
        FD event is checksummed and therefore verified w/o the binlog-in-use flag
      */
      flags= uint2korr(event_buf + FLAGS_OFFSET);
      if (flags & LOG_EVENT_BINLOG_IN_USE_F)
        event_buf[FLAGS_OFFSET] &= ~LOG_EVENT_BINLOG_IN_USE_F;
      /* 
         The only algorithm currently is CRC32. Zero indicates 
         the binlog file is checksum-free *except* the FD-event.
      */
      DBUG_ASSERT(fd_alg == BINLOG_CHECKSUM_ALG_CRC32 || fd_alg == 0);
      DBUG_ASSERT(alg == BINLOG_CHECKSUM_ALG_CRC32);
      /*
        Complile time guard to watch over  the max number of alg
      */
      compile_time_assert(BINLOG_CHECKSUM_ALG_ENUM_END <= 0x80);
    }
    incoming= uint4korr(event_buf + event_len - BINLOG_CHECKSUM_LEN);
    computed= my_checksum(0L, NULL, 0);
    /* checksum the event content but the checksum part itself */
    computed= my_checksum(computed, (const uchar*) event_buf, 
                          event_len - BINLOG_CHECKSUM_LEN);
    if (flags != 0)
    {
      /* restoring the orig value of flags of FD */
      DBUG_ASSERT(event_buf[EVENT_TYPE_OFFSET] == FORMAT_DESCRIPTION_EVENT);
      event_buf[FLAGS_OFFSET]= flags;
    }
    res= !(computed == incoming);
  }
  return DBUG_EVALUATE_IF("simulate_checksum_test_failure", TRUE, res);
}
#endif
>>>>>>> 34bea278
<|MERGE_RESOLUTION|>--- conflicted
+++ resolved
@@ -1055,10 +1055,7 @@
   m_size= 0;
 #endif
 }
-<<<<<<< HEAD
-=======
-
-#if 1 // !defined(EMBEDDED_LIBRARY)
+
 /**
    @param   even_buf    point to the buffer containing serialized event
    @param   event_len   length of the event accounting possible checksum alg
@@ -1078,8 +1075,10 @@
 
     if (event_buf[EVENT_TYPE_OFFSET] == FORMAT_DESCRIPTION_EVENT)
     {
-      IF_DBUG(int8 fd_alg= event_buf[event_len - BINLOG_CHECKSUM_LEN - 
-                                     BINLOG_CHECKSUM_ALG_DESC_LEN];);
+#ifndef DBUG_OFF
+      int8 fd_alg= event_buf[event_len - BINLOG_CHECKSUM_LEN - 
+                             BINLOG_CHECKSUM_ALG_DESC_LEN];
+#endif
       /*
         FD event is checksummed and therefore verified w/o the binlog-in-use flag
       */
@@ -1111,6 +1110,4 @@
     res= !(computed == incoming);
   }
   return DBUG_EVALUATE_IF("simulate_checksum_test_failure", TRUE, res);
-}
-#endif
->>>>>>> 34bea278
+}