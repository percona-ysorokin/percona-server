/* Copyright (c) 2006, 2013, Oracle and/or its affiliates. All rights reserved.

   This program is free software; you can redistribute it and/or modify
   it under the terms of the GNU General Public License as published by
   the Free Software Foundation; version 2 of the License.

   This program is distributed in the hope that it will be useful,
   but WITHOUT ANY WARRANTY; without even the implied warranty of
   MERCHANTABILITY or FITNESS FOR A PARTICULAR PURPOSE.  See the
   GNU General Public License for more details.

   You should have received a copy of the GNU General Public License
   along with this program; if not, write to the Free Software
   Foundation, Inc., 51 Franklin St, Fifth Floor, Boston, MA 02110-1301  USA */

#include "rpl_utility.h"

#ifndef MYSQL_CLIENT
#include "unireg.h"                      // REQUIRED by later includes
#include "rpl_rli.h"
#include "sql_tmp_table.h"               // tmp tables
#include "rpl_rli.h"
#include "log_event.h"

#include <algorithm>

using std::min;
using std::max;


/**
   Function to compare two size_t integers for their relative
   order. Used below.
 */
static int compare(size_t a, size_t b)
{
  if (a < b)
    return -1;
  if (b < a)
    return 1;
  return 0;
}


/**
   Max value for an unsigned integer of 'bits' bits.

   The somewhat contorted expression is to avoid overflow.
 */
static uint32 uint_max(int bits) {
  return (((1UL << (bits - 1)) - 1) << 1) | 1;
}


/**
   Compute the maximum display length of a field.

   @param sql_type Type of the field
   @param metadata The metadata from the master for the field.
   @return Maximum length of the field in bytes.
 */
static uint32
max_display_length_for_field(enum_field_types sql_type, unsigned int metadata)
{
  DBUG_PRINT("debug", ("sql_type: %d, metadata: 0x%x", sql_type, metadata));
  DBUG_ASSERT(metadata >> 16 == 0);

  switch (sql_type) {
  case MYSQL_TYPE_NEWDECIMAL:
    return metadata >> 8;

  case MYSQL_TYPE_FLOAT:
    return 12;

  case MYSQL_TYPE_DOUBLE:
    return 22;

  case MYSQL_TYPE_SET:
  case MYSQL_TYPE_ENUM:
      return metadata & 0x00ff;

  case MYSQL_TYPE_STRING:
  {
    uchar type= metadata >> 8;
    if (type == MYSQL_TYPE_SET || type == MYSQL_TYPE_ENUM)
      return metadata & 0xff;
    else
      /* This is taken from Field_string::unpack. */
      return (((metadata >> 4) & 0x300) ^ 0x300) + (metadata & 0x00ff);
  }

  case MYSQL_TYPE_YEAR:
  case MYSQL_TYPE_TINY:
    return 4;

  case MYSQL_TYPE_SHORT:
    return 6;

  case MYSQL_TYPE_INT24:
    return 9;

  case MYSQL_TYPE_LONG:
    return 11;

#ifdef HAVE_LONG_LONG
  case MYSQL_TYPE_LONGLONG:
    return 20;

#endif
  case MYSQL_TYPE_NULL:
    return 0;

  case MYSQL_TYPE_NEWDATE:
    return 3;

  case MYSQL_TYPE_DATE:
  case MYSQL_TYPE_TIME:
  case MYSQL_TYPE_TIME2:
    return 3;

  case MYSQL_TYPE_TIMESTAMP:
  case MYSQL_TYPE_TIMESTAMP2:
    return 4;

  case MYSQL_TYPE_DATETIME:
  case MYSQL_TYPE_DATETIME2:
    return 8;

  case MYSQL_TYPE_BIT:
    /*
      Decode the size of the bit field from the master.
    */
    DBUG_ASSERT((metadata & 0xff) <= 7);
    return 8 * (metadata >> 8U) + (metadata & 0x00ff);

  case MYSQL_TYPE_VAR_STRING:
  case MYSQL_TYPE_VARCHAR:
    return metadata;

    /*
      The actual length for these types does not really matter since
      they are used to calc_pack_length, which ignores the given
      length for these types.

      Since we want this to be accurate for other uses, we return the
      maximum size in bytes of these BLOBs.
    */

  case MYSQL_TYPE_TINY_BLOB:
    return uint_max(1 * 8);

  case MYSQL_TYPE_MEDIUM_BLOB:
    return uint_max(3 * 8);

  case MYSQL_TYPE_BLOB:
    /*
      For the blob type, Field::real_type() lies and say that all
      blobs are of type MYSQL_TYPE_BLOB. In that case, we have to look
      at the length instead to decide what the max display size is.
     */
    return uint_max(metadata * 8);

  case MYSQL_TYPE_LONG_BLOB:
  case MYSQL_TYPE_GEOMETRY:
    return uint_max(4 * 8);

  default:
    return ~(uint32) 0;
  }
}


/*
  Compare the pack lengths of a source field (on the master) and a
  target field (on the slave).

  @param field    Target field.
  @param type     Source field type.
  @param metadata Source field metadata.

  @retval -1 The length of the source field is smaller than the target field.
  @retval  0 The length of the source and target fields are the same.
  @retval  1 The length of the source field is greater than the target field.
 */
int compare_lengths(Field *field, enum_field_types source_type, uint16 metadata)
{
  DBUG_ENTER("compare_lengths");
  size_t const source_length=
    max_display_length_for_field(source_type, metadata);
  size_t const target_length= field->max_display_length();
  DBUG_PRINT("debug", ("source_length: %lu, source_type: %u,"
                       " target_length: %lu, target_type: %u",
                       (unsigned long) source_length, source_type,
                       (unsigned long) target_length, field->real_type()));
  int result= compare(source_length, target_length);
  DBUG_PRINT("result", ("%d", result));
  DBUG_RETURN(result);
}
<<<<<<< HEAD


=======
#endif //MYSQL_CLIENT
>>>>>>> b0a5086c
/*********************************************************************
 *                   table_def member definitions                    *
 *********************************************************************/

/*
  This function returns the field size in raw bytes based on the type
  and the encoded field data from the master's raw data.
*/
uint32 table_def::calc_field_size(uint col, uchar *master_data) const
{
  uint32 length;

  switch (type(col)) {
  case MYSQL_TYPE_NEWDECIMAL:
    length= my_decimal_get_binary_size(m_field_metadata[col] >> 8, 
                                       m_field_metadata[col] & 0xff);
    break;
  case MYSQL_TYPE_DECIMAL:
  case MYSQL_TYPE_FLOAT:
  case MYSQL_TYPE_DOUBLE:
    length= m_field_metadata[col];
    break;
  /*
    The cases for SET and ENUM are include for completeness, however
    both are mapped to type MYSQL_TYPE_STRING and their real types
    are encoded in the field metadata.
  */
  case MYSQL_TYPE_SET:
  case MYSQL_TYPE_ENUM:
  case MYSQL_TYPE_STRING:
  {
    uchar type= m_field_metadata[col] >> 8U;
    if ((type == MYSQL_TYPE_SET) || (type == MYSQL_TYPE_ENUM))
      length= m_field_metadata[col] & 0x00ff;
    else
    {
      /*
        We are reading the actual size from the master_data record
        because this field has the actual lengh stored in the first
        one or two bytes.
      */
      length= max_display_length_for_field(MYSQL_TYPE_STRING, m_field_metadata[col]) > 255 ? 2 : 1;

      /* As in Field_string::unpack */
      length+= ((length == 1) ? *master_data : uint2korr(master_data));
    }
    break;
  }
  case MYSQL_TYPE_YEAR:
  case MYSQL_TYPE_TINY:
    length= 1;
    break;
  case MYSQL_TYPE_SHORT:
    length= 2;
    break;
  case MYSQL_TYPE_INT24:
    length= 3;
    break;
  case MYSQL_TYPE_LONG:
    length= 4;
    break;
#ifdef HAVE_LONG_LONG
  case MYSQL_TYPE_LONGLONG:
    length= 8;
    break;
#endif
  case MYSQL_TYPE_NULL:
    length= 0;
    break;
  case MYSQL_TYPE_NEWDATE:
    length= 3;
    break;
  case MYSQL_TYPE_DATE:
  case MYSQL_TYPE_TIME:
    length= 3;
    break;
  case MYSQL_TYPE_TIME2:
    length= my_time_binary_length(m_field_metadata[col]);
    break;
  case MYSQL_TYPE_TIMESTAMP:
    length= 4;
    break;
  case MYSQL_TYPE_TIMESTAMP2:
    length= my_timestamp_binary_length(m_field_metadata[col]);
    break;
  case MYSQL_TYPE_DATETIME:
    length= 8;
    break;
  case MYSQL_TYPE_DATETIME2:
    length= my_datetime_binary_length(m_field_metadata[col]);
    break;
  case MYSQL_TYPE_BIT:
  {
    /*
      Decode the size of the bit field from the master.
        from_len is the length in bytes from the master
        from_bit_len is the number of extra bits stored in the master record
      If from_bit_len is not 0, add 1 to the length to account for accurate
      number of bytes needed.
    */
    uint from_len= (m_field_metadata[col] >> 8U) & 0x00ff;
    uint from_bit_len= m_field_metadata[col] & 0x00ff;
    DBUG_ASSERT(from_bit_len <= 7);
    length= from_len + ((from_bit_len > 0) ? 1 : 0);
    break;
  }
  case MYSQL_TYPE_VARCHAR:
  {
    length= m_field_metadata[col] > 255 ? 2 : 1; // c&p of Field_varstring::data_length()
    length+= length == 1 ? (uint32) *master_data : uint2korr(master_data);
    break;
  }
  case MYSQL_TYPE_TINY_BLOB:
  case MYSQL_TYPE_MEDIUM_BLOB:
  case MYSQL_TYPE_LONG_BLOB:
  case MYSQL_TYPE_BLOB:
  case MYSQL_TYPE_GEOMETRY:
  {
    /*
      Compute the length of the data. We cannot use get_length() here
      since it is dependent on the specific table (and also checks the
      packlength using the internal 'table' pointer) and replication
      is using a fixed format for storing data in the binlog.
    */
    switch (m_field_metadata[col]) {
    case 1:
      length= *master_data;
      break;
    case 2:
      length= uint2korr(master_data);
      break;
    case 3:
      length= uint3korr(master_data);
      break;
    case 4:
      length= uint4korr(master_data);
      break;
    default:
      DBUG_ASSERT(0);		// Should not come here
      break;
    }

    length+= m_field_metadata[col];
    break;
  }
  default:
    length= ~(uint32) 0;
  }
  return length;
}

#ifndef MYSQL_CLIENT
/**
 */
static void show_sql_type(enum_field_types type, uint16 metadata, String *str,
                          const CHARSET_INFO *field_cs)
{
  DBUG_ENTER("show_sql_type");
  DBUG_PRINT("enter", ("type: %d, metadata: 0x%x", type, metadata));

  switch (type)
  {
  case MYSQL_TYPE_TINY:
    str->set_ascii(STRING_WITH_LEN("tinyint"));
    break;

  case MYSQL_TYPE_SHORT:
    str->set_ascii(STRING_WITH_LEN("smallint"));
    break;

  case MYSQL_TYPE_LONG:
    str->set_ascii(STRING_WITH_LEN("int"));
    break;

  case MYSQL_TYPE_FLOAT:
    str->set_ascii(STRING_WITH_LEN("float"));
    break;

  case MYSQL_TYPE_DOUBLE:
    str->set_ascii(STRING_WITH_LEN("double"));
    break;

  case MYSQL_TYPE_NULL:
    str->set_ascii(STRING_WITH_LEN("null"));
    break;

  case MYSQL_TYPE_TIMESTAMP:
  case MYSQL_TYPE_TIMESTAMP2:
    str->set_ascii(STRING_WITH_LEN("timestamp"));
    break;

  case MYSQL_TYPE_LONGLONG:
    str->set_ascii(STRING_WITH_LEN("bigint"));
    break;

  case MYSQL_TYPE_INT24:
    str->set_ascii(STRING_WITH_LEN("mediumint"));
    break;

  case MYSQL_TYPE_NEWDATE:
  case MYSQL_TYPE_DATE:
    str->set_ascii(STRING_WITH_LEN("date"));
    break;

  case MYSQL_TYPE_TIME:
  case MYSQL_TYPE_TIME2:
    str->set_ascii(STRING_WITH_LEN("time"));
    break;

  case MYSQL_TYPE_DATETIME:
  case MYSQL_TYPE_DATETIME2:
    str->set_ascii(STRING_WITH_LEN("datetime"));
    break;

  case MYSQL_TYPE_YEAR:
    str->set_ascii(STRING_WITH_LEN("year"));
    break;

  case MYSQL_TYPE_VAR_STRING:
  case MYSQL_TYPE_VARCHAR:
    {
      const CHARSET_INFO *cs= str->charset();
      uint32 length=
        cs->cset->snprintf(cs, (char*) str->ptr(), str->alloced_length(),
                           "varchar(%u)", metadata);
      str->length(length);
    }
    break;

  case MYSQL_TYPE_BIT:
    {
      const CHARSET_INFO *cs= str->charset();
      int bit_length= 8 * (metadata >> 8) + (metadata & 0xFF);
      uint32 length=
        cs->cset->snprintf(cs, (char*) str->ptr(), str->alloced_length(),
                           "bit(%d)", bit_length);
      str->length(length);
    }
    break;

  case MYSQL_TYPE_DECIMAL:
    {
      const CHARSET_INFO *cs= str->charset();
      uint32 length=
        cs->cset->snprintf(cs, (char*) str->ptr(), str->alloced_length(),
                           "decimal(%d,?)", metadata);
      str->length(length);
    }
    break;

  case MYSQL_TYPE_NEWDECIMAL:
    {
      const CHARSET_INFO *cs= str->charset();
      uint32 length=
        cs->cset->snprintf(cs, (char*) str->ptr(), str->alloced_length(),
                           "decimal(%d,%d)", metadata >> 8, metadata & 0xff);
      str->length(length);
    }
    break;

  case MYSQL_TYPE_ENUM:
    str->set_ascii(STRING_WITH_LEN("enum"));
    break;

  case MYSQL_TYPE_SET:
    str->set_ascii(STRING_WITH_LEN("set"));
    break;

  case MYSQL_TYPE_BLOB:
    /*
      Field::real_type() lies regarding the actual type of a BLOB, so
      it is necessary to check the pack length to figure out what kind
      of blob it really is.
     */
    switch (get_blob_type_from_length(metadata))
    {
    case MYSQL_TYPE_TINY_BLOB:
      str->set_ascii(STRING_WITH_LEN("tinyblob"));
      break;

    case MYSQL_TYPE_MEDIUM_BLOB:
      str->set_ascii(STRING_WITH_LEN("mediumblob"));
      break;

    case MYSQL_TYPE_LONG_BLOB:
      str->set_ascii(STRING_WITH_LEN("longblob"));
      break;

    case MYSQL_TYPE_BLOB:
      str->set_ascii(STRING_WITH_LEN("blob"));
      break;

    default:
      DBUG_ASSERT(0);
      break;
    }
    break;

  case MYSQL_TYPE_STRING:
    {
      /*
        This is taken from Field_string::unpack.
      */
      const CHARSET_INFO *cs= str->charset();
      uint bytes= (((metadata >> 4) & 0x300) ^ 0x300) + (metadata & 0x00ff);
      uint32 length=
        cs->cset->snprintf(cs, (char*) str->ptr(), str->alloced_length(),
                           "char(%d)", bytes / field_cs->mbmaxlen);
      str->length(length);
    }
    break;

  case MYSQL_TYPE_GEOMETRY:
    str->set_ascii(STRING_WITH_LEN("geometry"));
    break;

  default:
    str->set_ascii(STRING_WITH_LEN("<unknown type>"));
  }
  DBUG_VOID_RETURN;
}


/**
   Check the order variable and print errors if the order is not
   acceptable according to the current settings.

   @param order  The computed order of the conversion needed.
   @param rli    The relay log info data structure: for error reporting.
 */
bool is_conversion_ok(int order, Relay_log_info *rli)
{
  DBUG_ENTER("is_conversion_ok");
  bool allow_non_lossy, allow_lossy;

  allow_non_lossy = slave_type_conversions_options &
                    (ULL(1) << SLAVE_TYPE_CONVERSIONS_ALL_NON_LOSSY);
  allow_lossy= slave_type_conversions_options &
               (ULL(1) << SLAVE_TYPE_CONVERSIONS_ALL_LOSSY);

  DBUG_PRINT("enter", ("order: %d, flags:%s%s", order,
                       allow_non_lossy ? " ALL_NON_LOSSY" : "",
                       allow_lossy ? " ALL_LOSSY" : ""));
  if (order < 0 && !allow_non_lossy)
  {
    /* !!! Add error message saying that non-lossy conversions need to be allowed. */
    DBUG_RETURN(false);
  }

  if (order > 0 && !allow_lossy)
  {
    /* !!! Add error message saying that lossy conversions need to be allowed. */
    DBUG_RETURN(false);
  }

  DBUG_RETURN(true);
}


/**
   Can a type potentially be converted to another type?

   This function check if the types are convertible and what
   conversion is required.

   If conversion is not possible, and error is printed.

   If conversion is possible:

   - *order will be set to -1 if source type is smaller than target
     type and a non-lossy conversion can be required. This includes
     the case where the field types are different but types could
     actually be converted in either direction.

   - *order will be set to 0 if no conversion is required.

   - *order will be set to 1 if the source type is strictly larger
      than the target type and that conversion is potentially lossy.

   @param[in] field    Target field
   @param[in] type     Source field type
   @param[in] metadata Source field metadata
   @param[in] rli      Relay log info (for error reporting)
   @param[in] mflags   Flags from the table map event
   @param[out] order   Order between source field and target field

   @return @c true if conversion is possible according to the current
   settings, @c false if conversion is not possible according to the
   current setting.
 */
static bool
can_convert_field_to(Field *field,
                     enum_field_types source_type, uint16 metadata,
                     Relay_log_info *rli, uint16 mflags,
                     int *order_var)
{
  DBUG_ENTER("can_convert_field_to");
#ifndef DBUG_OFF
  char field_type_buf[MAX_FIELD_WIDTH];
  String field_type(field_type_buf, sizeof(field_type_buf), &my_charset_latin1);
  field->sql_type(field_type);
  DBUG_PRINT("enter", ("field_type: %s, target_type: %d, source_type: %d, source_metadata: 0x%x",
                       field_type.c_ptr_safe(), field->real_type(), source_type, metadata));
#endif
  /*
    If the real type is the same, we need to check the metadata to
    decide if conversions are allowed.
   */
  if (field->real_type() == source_type)
  {
    if (metadata == 0) // Metadata can only be zero if no metadata was provided
    {
      /*
        If there is no metadata, we either have an old event where no
        metadata were supplied, or a type that does not require any
        metadata. In either case, conversion can be done but no
        conversion table is necessary.
       */
      DBUG_PRINT("debug", ("Base types are identical, but there is no metadata"));
      *order_var= 0;
      DBUG_RETURN(true);
    }

    DBUG_PRINT("debug", ("Base types are identical, doing field size comparison"));
    if (field->compatible_field_size(metadata, rli, mflags, order_var))
      DBUG_RETURN(is_conversion_ok(*order_var, rli));
    else
      DBUG_RETURN(false);
  }
  else if (metadata == 0 &&
           ((field->real_type() == MYSQL_TYPE_TIMESTAMP2 &&
             source_type == MYSQL_TYPE_TIMESTAMP) ||
            (field->real_type() == MYSQL_TYPE_TIME2 &&
             source_type == MYSQL_TYPE_TIME) ||
            (field->real_type() == MYSQL_TYPE_DATETIME2 &&
             source_type == MYSQL_TYPE_DATETIME)))
  {
    /*
      TS-TODO: conversion from FSP1>FSP2.
      Can do non-lossy conversion
      from old TIME, TIMESTAMP, DATETIME
      to new TIME(0), TIMESTAMP(0), DATETIME(0).
    */
    *order_var= -1;
    DBUG_RETURN(true);
  }
  else if (!slave_type_conversions_options)
    DBUG_RETURN(false);

  /*
    Here, from and to will always be different. Since the types are
    different, we cannot use the compatible_field_size() function, but
    have to rely on hard-coded max-sizes for fields.
  */

  DBUG_PRINT("debug", ("Base types are different, checking conversion"));
  switch (source_type)                      // Source type (on master)
  {
  case MYSQL_TYPE_DECIMAL:
  case MYSQL_TYPE_NEWDECIMAL:
  case MYSQL_TYPE_FLOAT:
  case MYSQL_TYPE_DOUBLE:
    switch (field->real_type())
    {
    case MYSQL_TYPE_NEWDECIMAL:
      /*
        Then the other type is either FLOAT, DOUBLE, or old style
        DECIMAL, so we require lossy conversion.
      */
      *order_var= 1;
      DBUG_RETURN(is_conversion_ok(*order_var, rli));
      
    case MYSQL_TYPE_DECIMAL:
    case MYSQL_TYPE_FLOAT:
    case MYSQL_TYPE_DOUBLE:
    {
      if (source_type == MYSQL_TYPE_NEWDECIMAL ||
          source_type == MYSQL_TYPE_DECIMAL)
        *order_var = 1;                         // Always require lossy conversions
      else
        *order_var= compare_lengths(field, source_type, metadata);
      DBUG_ASSERT(*order_var != 0);
      DBUG_RETURN(is_conversion_ok(*order_var, rli));
    }

    default:
      DBUG_RETURN(false);
    }
    break;

  /*
    The length comparison check will do the correct job of comparing
    the field lengths (in bytes) of two integer types.
  */
  case MYSQL_TYPE_TINY:
  case MYSQL_TYPE_SHORT:
  case MYSQL_TYPE_INT24:
  case MYSQL_TYPE_LONG:
  case MYSQL_TYPE_LONGLONG:
    switch (field->real_type())
    {
    case MYSQL_TYPE_TINY:
    case MYSQL_TYPE_SHORT:
    case MYSQL_TYPE_INT24:
    case MYSQL_TYPE_LONG:
    case MYSQL_TYPE_LONGLONG:
      *order_var= compare_lengths(field, source_type, metadata);
      DBUG_ASSERT(*order_var != 0);
      DBUG_RETURN(is_conversion_ok(*order_var, rli));

    default:
      DBUG_RETURN(false);
    }
    break;

  /*
    Since source and target type is different, and it is not possible
    to convert bit types to anything else, this will return false.
   */
  case MYSQL_TYPE_BIT:
    DBUG_RETURN(false);

  /*
    If all conversions are disabled, it is not allowed to convert
    between these types. Since the TEXT vs. BINARY is distinguished by
    the charset, and the charset is not replicated, we cannot
    currently distinguish between , e.g., TEXT and BLOB.
   */
  case MYSQL_TYPE_TINY_BLOB:
  case MYSQL_TYPE_MEDIUM_BLOB:
  case MYSQL_TYPE_LONG_BLOB:
  case MYSQL_TYPE_BLOB:
  case MYSQL_TYPE_STRING:
  case MYSQL_TYPE_VAR_STRING:
  case MYSQL_TYPE_VARCHAR:
    switch (field->real_type())
    {
    case MYSQL_TYPE_TINY_BLOB:
    case MYSQL_TYPE_MEDIUM_BLOB:
    case MYSQL_TYPE_LONG_BLOB:
    case MYSQL_TYPE_BLOB:
    case MYSQL_TYPE_STRING:
    case MYSQL_TYPE_VAR_STRING:
    case MYSQL_TYPE_VARCHAR:
      *order_var= compare_lengths(field, source_type, metadata);
      /*
        Here we know that the types are different, so if the order
        gives that they do not require any conversion, we still need
        to have non-lossy conversion enabled to allow conversion
        between different (string) types of the same length.
       */
      if (*order_var == 0)
        *order_var= -1;
      DBUG_RETURN(is_conversion_ok(*order_var, rli));

    default:
      DBUG_RETURN(false);
    }
    break;

  case MYSQL_TYPE_GEOMETRY:
  case MYSQL_TYPE_TIMESTAMP:
  case MYSQL_TYPE_DATE:
  case MYSQL_TYPE_TIME:
  case MYSQL_TYPE_DATETIME:
  case MYSQL_TYPE_YEAR:
  case MYSQL_TYPE_NEWDATE:
  case MYSQL_TYPE_NULL:
  case MYSQL_TYPE_ENUM:
  case MYSQL_TYPE_SET:
  case MYSQL_TYPE_TIMESTAMP2:
  case MYSQL_TYPE_DATETIME2:
  case MYSQL_TYPE_TIME2:
    DBUG_RETURN(false);
  }
  DBUG_RETURN(false);                                 // To keep GCC happy
}


/**
  Is the definition compatible with a table?

  This function will compare the master table with an existing table
  on the slave and see if they are compatible with respect to the
  current settings of @c SLAVE_TYPE_CONVERSIONS.

  If the tables are compatible and conversions are required, @c
  *tmp_table_var will be set to a virtual temporary table with field
  pointers for the fields that require conversions.  This allow simple
  checking of whether a conversion are to be applied or not.

  If tables are compatible, but no conversions are necessary, @c
  *tmp_table_var will be set to NULL.

  @param rli_arg[in]
  Relay log info, for error reporting.

  @param table[in]
  Table to compare with

  @param tmp_table_var[out]
  Virtual temporary table for performing conversions, if necessary.

  @retval true Master table is compatible with slave table.
  @retval false Master table is not compatible with slave table.
*/
bool
table_def::compatible_with(THD *thd, Relay_log_info *rli,
                           TABLE *table, TABLE **conv_table_var)
  const
{
  /*
    We only check the initial columns for the tables.
  */
  uint const cols_to_check= min<ulong>(table->s->fields, size());
  TABLE *tmp_table= NULL;

  for (uint col= 0 ; col < cols_to_check ; ++col)
  {
    Field *const field= table->field[col];
    int order;
    if (can_convert_field_to(field, type(col), field_metadata(col), rli, m_flags, &order))
    {
      DBUG_PRINT("debug", ("Checking column %d -"
                           " field '%s' can be converted - order: %d",
                           col, field->field_name, order));
      DBUG_ASSERT(order >= -1 && order <= 1);

      /*
        If order is not 0, a conversion is required, so we need to set
        up the conversion table.
       */
      if (order != 0 && tmp_table == NULL)
      {
        /*
          This will create the full table with all fields. This is
          necessary to ge the correct field lengths for the record.
        */
        tmp_table= create_conversion_table(thd, rli, table);
        if (tmp_table == NULL)
            return false;
        /*
          Clear all fields up to, but not including, this column.
        */
        for (unsigned int i= 0; i < col; ++i)
          tmp_table->field[i]= NULL;
      }

      if (order == 0 && tmp_table != NULL)
        tmp_table->field[col]= NULL;
    }
    else
    {
      DBUG_PRINT("debug", ("Checking column %d -"
                           " field '%s' can not be converted",
                           col, field->field_name));
      DBUG_ASSERT(col < size() && col < table->s->fields);
      DBUG_ASSERT(table->s->db.str && table->s->table_name.str);
      const char *db_name= table->s->db.str;
      const char *tbl_name= table->s->table_name.str;
      char source_buf[MAX_FIELD_WIDTH];
      char target_buf[MAX_FIELD_WIDTH];
      String source_type(source_buf, sizeof(source_buf), &my_charset_latin1);
      String target_type(target_buf, sizeof(target_buf), &my_charset_latin1);
      show_sql_type(type(col), field_metadata(col), &source_type, field->charset());
      field->sql_type(target_type);
      rli->report(ERROR_LEVEL, ER_SLAVE_CONVERSION_FAILED,
                  ER(ER_SLAVE_CONVERSION_FAILED),
                  col, db_name, tbl_name,
                  source_type.c_ptr_safe(), target_type.c_ptr_safe());
      return false;
    }
  }

#ifndef DBUG_OFF
  if (tmp_table)
  {
    for (unsigned int col= 0; col < tmp_table->s->fields; ++col)
      if (tmp_table->field[col])
      {
        char source_buf[MAX_FIELD_WIDTH];
        char target_buf[MAX_FIELD_WIDTH];
        String source_type(source_buf, sizeof(source_buf), &my_charset_latin1);
        String target_type(target_buf, sizeof(target_buf), &my_charset_latin1);
        tmp_table->field[col]->sql_type(source_type);
        table->field[col]->sql_type(target_type);
        DBUG_PRINT("debug", ("Field %s - conversion required."
                             " Source type: '%s', Target type: '%s'",
                             tmp_table->field[col]->field_name,
                             source_type.c_ptr_safe(), target_type.c_ptr_safe()));
      }
  }
#endif

  *conv_table_var= tmp_table;
  return true;
}

/**
  Create a conversion table.

  If the function is unable to create the conversion table, an error
  will be printed and NULL will be returned.

  @return Pointer to conversion table, or NULL if unable to create
  conversion table.
 */

TABLE *table_def::create_conversion_table(THD *thd, Relay_log_info *rli, TABLE *target_table) const
{
  DBUG_ENTER("table_def::create_conversion_table");

  List<Create_field> field_list;
  TABLE *conv_table= NULL;
  /*
    At slave, columns may differ. So we should create
    min(columns@master, columns@slave) columns in the
    conversion table.
  */
  uint const cols_to_create= min<ulong>(target_table->s->fields, size());

  // Default value : treat all values signed
  bool unsigned_flag= FALSE;

  // Check if slave_type_conversions contains ALL_UNSIGNED
  unsigned_flag= slave_type_conversions_options &
                  (ULL(1) << SLAVE_TYPE_CONVERSIONS_ALL_UNSIGNED);

  // Check if slave_type_conversions contains ALL_SIGNED
  unsigned_flag= unsigned_flag && !(slave_type_conversions_options &
                 (ULL(1) << SLAVE_TYPE_CONVERSIONS_ALL_SIGNED));

  for (uint col= 0 ; col < cols_to_create; ++col)
  {
    Create_field *field_def=
      (Create_field*) alloc_root(thd->mem_root, sizeof(Create_field));
    if (field_list.push_back(field_def))
      DBUG_RETURN(NULL);

    uint decimals= 0;
    TYPELIB* interval= NULL;
    uint pack_length= 0;
    uint32 max_length=
      max_display_length_for_field(type(col), field_metadata(col));

    switch(type(col))
    {
      int precision;
    case MYSQL_TYPE_ENUM:
    case MYSQL_TYPE_SET:
      interval= static_cast<Field_enum*>(target_table->field[col])->typelib;
      pack_length= field_metadata(col) & 0x00ff;
      break;

    case MYSQL_TYPE_NEWDECIMAL:
      /*
        The display length of a DECIMAL type is not the same as the
        length that should be supplied to make_field, so we correct
        the length here.
       */
      precision= field_metadata(col) >> 8;
      decimals= field_metadata(col) & 0x00ff;
      max_length=
        my_decimal_precision_to_length(precision, decimals, FALSE);
      break;

    case MYSQL_TYPE_DECIMAL:
      sql_print_error("In RBR mode, Slave received incompatible DECIMAL field "
                      "(old-style decimal field) from Master while creating "
                      "conversion table. Please consider changing datatype on "
                      "Master to new style decimal by executing ALTER command for"
                      " column Name: %s.%s.%s.",
                      target_table->s->db.str,
                      target_table->s->table_name.str,
                      target_table->field[col]->field_name);
      goto err;

    case MYSQL_TYPE_TINY_BLOB:
    case MYSQL_TYPE_MEDIUM_BLOB:
    case MYSQL_TYPE_LONG_BLOB:
    case MYSQL_TYPE_BLOB:
    case MYSQL_TYPE_GEOMETRY:
      pack_length= field_metadata(col) & 0x00ff;
      break;

    default:
      break;
    }

    DBUG_PRINT("debug", ("sql_type: %d, target_field: '%s', max_length: %d, decimals: %d,"
                         " maybe_null: %d, unsigned_flag: %d, pack_length: %u",
                         binlog_type(col), target_table->field[col]->field_name,
                         max_length, decimals, TRUE, unsigned_flag, pack_length));
    field_def->init_for_tmp_table(type(col),
                                  max_length,
                                  decimals,
                                  TRUE,          // maybe_null
                                  unsigned_flag, // unsigned_flag
                                  pack_length);
    field_def->charset= target_table->field[col]->charset();
    field_def->interval= interval;
  }

  conv_table= create_virtual_tmp_table(thd, field_list);

err:
  if (conv_table == NULL)
    rli->report(ERROR_LEVEL, ER_SLAVE_CANT_CREATE_CONVERSION,
                ER(ER_SLAVE_CANT_CREATE_CONVERSION),
                target_table->s->db.str,
                target_table->s->table_name.str);
  DBUG_RETURN(conv_table);
}

#endif /* MYSQL_CLIENT */

table_def::table_def(unsigned char *types, ulong size,
                     uchar *field_metadata, int metadata_size,
                     uchar *null_bitmap, uint16 flags)
  : m_size(size), m_type(0), m_field_metadata_size(metadata_size),
    m_field_metadata(0), m_null_bits(0), m_flags(flags),
    m_memory(NULL)
{
  m_memory= (uchar *)my_multi_malloc(MYF(MY_WME),
                                     &m_type, size,
                                     &m_field_metadata,
                                     size * sizeof(uint16),
                                     &m_null_bits, (size + 7) / 8,
                                     NULL);

  memset(m_field_metadata, 0, size * sizeof(uint16));

  if (m_type)
    memcpy(m_type, types, size);
  else
    m_size= 0;
  /*
    Extract the data from the table map into the field metadata array
    iff there is field metadata. The variable metadata_size will be
    0 if we are replicating from an older version server since no field
    metadata was written to the table map. This can also happen if 
    there were no fields in the master that needed extra metadata.
  */
  if (m_size && metadata_size)
  { 
    int index= 0;
    for (unsigned int i= 0; i < m_size; i++)
    {
      switch (binlog_type(i)) {
      case MYSQL_TYPE_TINY_BLOB:
      case MYSQL_TYPE_BLOB:
      case MYSQL_TYPE_MEDIUM_BLOB:
      case MYSQL_TYPE_LONG_BLOB:
      case MYSQL_TYPE_DOUBLE:
      case MYSQL_TYPE_FLOAT:
      case MYSQL_TYPE_GEOMETRY:
      {
        /*
          These types store a single byte.
        */
        m_field_metadata[i]= field_metadata[index];
        index++;
        break;
      }
      case MYSQL_TYPE_SET:
      case MYSQL_TYPE_ENUM:
      case MYSQL_TYPE_STRING:
      {
        uint16 x= field_metadata[index++] << 8U; // real_type
        x+= field_metadata[index++];            // pack or field length
        m_field_metadata[i]= x;
        break;
      }
      case MYSQL_TYPE_BIT:
      {
        uint16 x= field_metadata[index++];
        x = x + (field_metadata[index++] << 8U);
        m_field_metadata[i]= x;
        break;
      }
      case MYSQL_TYPE_VARCHAR:
      {
        /*
          These types store two bytes.
        */
        char *ptr= (char *)&field_metadata[index];
        m_field_metadata[i]= uint2korr(ptr);
        index= index + 2;
        break;
      }
      case MYSQL_TYPE_NEWDECIMAL:
      {
        uint16 x= field_metadata[index++] << 8U; // precision
        x+= field_metadata[index++];            // decimals
        m_field_metadata[i]= x;
        break;
      }
      case MYSQL_TYPE_TIME2:
      case MYSQL_TYPE_DATETIME2:
      case MYSQL_TYPE_TIMESTAMP2:
        m_field_metadata[i]= field_metadata[index++];
        break;
      default:
        m_field_metadata[i]= 0;
        break;
      }
    }
  }
  if (m_size && null_bitmap)
    memcpy(m_null_bits, null_bitmap, (m_size + 7) / 8);
}


table_def::~table_def()
{
  my_free(m_memory);
#ifndef DBUG_OFF
  m_type= 0;
  m_size= 0;
#endif
}

/**
   @param   even_buf    point to the buffer containing serialized event
   @param   event_len   length of the event accounting possible checksum alg

   @return  TRUE        if test fails
            FALSE       as success
*/
bool event_checksum_test(uchar *event_buf, ulong event_len, uint8 alg)
{
  bool res= FALSE;
  uint16 flags= 0; // to store in FD's buffer flags orig value

  if (alg != BINLOG_CHECKSUM_ALG_OFF && alg != BINLOG_CHECKSUM_ALG_UNDEF)
  {
    ha_checksum incoming;
    ha_checksum computed;

    if (event_buf[EVENT_TYPE_OFFSET] == FORMAT_DESCRIPTION_EVENT)
    {
#ifndef DBUG_OFF
      int8 fd_alg= event_buf[event_len - BINLOG_CHECKSUM_LEN -
                             BINLOG_CHECKSUM_ALG_DESC_LEN];
#endif
      /*
        FD event is checksummed and therefore verified w/o the binlog-in-use flag
      */
      flags= uint2korr(event_buf + FLAGS_OFFSET);
      if (flags & LOG_EVENT_BINLOG_IN_USE_F)
        event_buf[FLAGS_OFFSET] &= ~LOG_EVENT_BINLOG_IN_USE_F;
      /*
         The only algorithm currently is CRC32. Zero indicates
         the binlog file is checksum-free *except* the FD-event.
      */
      DBUG_ASSERT(fd_alg == BINLOG_CHECKSUM_ALG_CRC32 || fd_alg == 0);
      DBUG_ASSERT(alg == BINLOG_CHECKSUM_ALG_CRC32);
      /*
        Complile time guard to watch over  the max number of alg
      */
      compile_time_assert(BINLOG_CHECKSUM_ALG_ENUM_END <= 0x80);
    }
    incoming= uint4korr(event_buf + event_len - BINLOG_CHECKSUM_LEN);
    computed= my_checksum(0L, NULL, 0);
    /* checksum the event content but the checksum part itself */
    computed= my_checksum(computed, (const uchar*) event_buf,
                          event_len - BINLOG_CHECKSUM_LEN);
    if (flags != 0)
    {
      /* restoring the orig value of flags of FD */
      DBUG_ASSERT(event_buf[EVENT_TYPE_OFFSET] == FORMAT_DESCRIPTION_EVENT);
      event_buf[FLAGS_OFFSET]= flags;
    }
    res= !(computed == incoming);
  }
  return DBUG_EVALUATE_IF("simulate_checksum_test_failure", TRUE, res);
}

#ifndef MYSQL_CLIENT

#define HASH_ROWS_POS_SEARCH_INVALID -1

/**
  Utility methods for handling row based operations.
 */

static uchar*
hash_slave_rows_get_key(const uchar *record,
                        size_t *length,
                        my_bool not_used __attribute__((unused)))
{
  DBUG_ENTER("get_key");

  HASH_ROW_ENTRY *entry=(HASH_ROW_ENTRY *) record;
  HASH_ROW_PREAMBLE *preamble= entry->preamble;
  *length= preamble->length;

  DBUG_RETURN((uchar*) &preamble->hash_value);
}

static void
hash_slave_rows_free_entry(HASH_ROW_ENTRY *entry)
{
  DBUG_ENTER("free_entry");
  if (entry)
  {
    if (entry->preamble)
      my_free(entry->preamble);
    if (entry->positions)
      my_free(entry->positions);
    my_free(entry);
  }
  DBUG_VOID_RETURN;
}

bool Hash_slave_rows::is_empty(void)
{
  return (m_hash.records == 0);
}

/**
   Hashing commodity structures and functions.
 */

bool Hash_slave_rows::init(void)
{
  if (my_hash_init(&m_hash,
                   &my_charset_bin,                /* the charater set information */
                   16 /* TODO */,                  /* growth size */
                   0,                              /* key offset */
                   0,                              /* key length */
                   hash_slave_rows_get_key,                        /* get function pointer */
                   (my_hash_free_key) hash_slave_rows_free_entry,  /* freefunction pointer */
                   MYF(0)))                        /* flags */
    return true;
  return false;
}

bool Hash_slave_rows::deinit(void)
{
  if (my_hash_inited(&m_hash))
    my_hash_free(&m_hash);

  return 0;
}

int Hash_slave_rows::size()
{
  return m_hash.records;
}

HASH_ROW_ENTRY* Hash_slave_rows::make_entry()
{
  return make_entry(NULL, NULL);
}

HASH_ROW_ENTRY* Hash_slave_rows::make_entry(const uchar* bi_start, const uchar* bi_ends)
{
  DBUG_ENTER("Hash_slave_rows::make_entry");

  HASH_ROW_ENTRY *entry= (HASH_ROW_ENTRY*) my_malloc(sizeof(HASH_ROW_ENTRY), MYF(0));
  HASH_ROW_PREAMBLE *preamble= (HASH_ROW_PREAMBLE *) my_malloc(sizeof(HASH_ROW_PREAMBLE), MYF(0));
  HASH_ROW_POS *pos= (HASH_ROW_POS *) my_malloc(sizeof(HASH_ROW_POS), MYF(0));

  if (!entry || !preamble || !pos)
    goto err;

  /**
     Filling in the preamble.
   */
  preamble->hash_value= 0;
  preamble->length= sizeof(my_hash_value_type);
  preamble->search_state= HASH_ROWS_POS_SEARCH_INVALID;
  preamble->is_search_state_inited= false;

  /**
     Filling in the positions.
   */
  pos->bi_start= (const uchar *) bi_start;
  pos->bi_ends= (const uchar *) bi_ends;

  /**
    Filling in the entry
   */
  entry->preamble= preamble;
  entry->positions= pos;

  DBUG_RETURN(entry);

err:
  if (entry)
    my_free(entry);
  if (preamble)
    my_free(entry);
  if (pos)
    my_free(pos);
  DBUG_RETURN(NULL);
}

bool
Hash_slave_rows::put(TABLE *table,
                     MY_BITMAP *cols,
                     HASH_ROW_ENTRY* entry)
{

  DBUG_ENTER("Hash_slave_rows::put");

  HASH_ROW_PREAMBLE* preamble= entry->preamble;

  /**
     Skip blobs and BIT fields from key calculation.
     Handle X bits.
     Handle nulled fields.
     Handled fields not signaled.
  */
  preamble->hash_value= make_hash_key(table, cols);

  my_hash_insert(&m_hash, (uchar *) entry);
  DBUG_PRINT("debug", ("Added record to hash with key=%u", preamble->hash_value));
  DBUG_RETURN(false);
}

HASH_ROW_ENTRY*
Hash_slave_rows::get(TABLE *table, MY_BITMAP *cols)
{
  DBUG_ENTER("Hash_slave_rows::get");
  HASH_SEARCH_STATE state;
  my_hash_value_type key;
  HASH_ROW_ENTRY *entry= NULL;

  key= make_hash_key(table, cols);

  DBUG_PRINT("debug", ("Looking for record with key=%u in the hash.", key));

  entry= (HASH_ROW_ENTRY*) my_hash_first(&m_hash,
                                         (const uchar*) &key,
                                         sizeof(my_hash_value_type),
                                         &state);
  if (entry)
  {
    DBUG_PRINT("debug", ("Found record with key=%u in the hash.", key));

    /**
       Save the search state in case we need to go through entries for
       the given key.
    */
    entry->preamble->search_state= state;
    entry->preamble->is_search_state_inited= true;
  }

  DBUG_RETURN(entry);
}

bool Hash_slave_rows::next(HASH_ROW_ENTRY** entry)
{
  DBUG_ENTER("Hash_slave_rows::next");
  DBUG_ASSERT(*entry);

  if (*entry == NULL)
    DBUG_RETURN(true);

  HASH_ROW_PREAMBLE *preamble= (*entry)->preamble;

  if (!preamble->is_search_state_inited)
    DBUG_RETURN(true);

  my_hash_value_type key= preamble->hash_value;
  HASH_SEARCH_STATE state= preamble->search_state;

  /*
    Invalidate search for current preamble, because it is going to be
    used in the search below (and search state is used in a
    one-time-only basis).
   */
  preamble->search_state= HASH_ROWS_POS_SEARCH_INVALID;
  preamble->is_search_state_inited= false;

  DBUG_PRINT("debug", ("Looking for record with key=%u in the hash (next).", key));

  /**
     Do the actual search in the hash table.
   */
  *entry= (HASH_ROW_ENTRY*) my_hash_next(&m_hash,
                                         (const uchar*) &key,
                                         sizeof(my_hash_value_type),
                                         &state);
  if (*entry)
  {
    DBUG_PRINT("debug", ("Found record with key=%u in the hash (next).", key));
    preamble= (*entry)->preamble;

    /**
       Save the search state for next iteration (if any).
     */
    preamble->search_state= state;
    preamble->is_search_state_inited= true;
  }

  DBUG_RETURN(false);
}

bool
Hash_slave_rows::del(HASH_ROW_ENTRY *entry)
{
  DBUG_ENTER("Hash_slave_rows::del");
  DBUG_ASSERT(entry);

  if (my_hash_delete(&m_hash, (uchar *) entry))
    DBUG_RETURN(true);
  DBUG_RETURN(false);
}

my_hash_value_type
Hash_slave_rows::make_hash_key(TABLE *table, MY_BITMAP *cols)
{
  DBUG_ENTER("Hash_slave_rows::make_hash_key");
  ha_checksum crc= 0L;

  uchar *record= table->record[0];
  uchar saved_x= 0, saved_filler= 0;

  if (table->s->null_bytes > 0)
  {
    /*
      If we have an X bit then we need to take care of it.
    */
    if (!(table->s->db_options_in_use & HA_OPTION_PACK_RECORD))
    {
      saved_x= record[0];
      record[0]|= 1U;
    }

    /*
      If (last_null_bit_pos == 0 && null_bytes > 1), then:
      X bit (if any) + N nullable fields + M Field_bit fields = 8 bits
      Ie, the entire byte is used.
    */
    if (table->s->last_null_bit_pos > 0)
    {
      saved_filler= record[table->s->null_bytes - 1];
      record[table->s->null_bytes - 1]|=
        256U - (1U << table->s->last_null_bit_pos);
    }
  }

  /*
    We can only checksum the bytes if all fields have been signaled
    in the before image. Otherwise, unpack_row will not have set the
    null_flags correctly (because it only unpacks those fields and
    their flags that were actually in the before image).

    @c record_compare, as it also skips null_flags if the read_set
    was not marked completely.
   */
  if (bitmap_is_set_all(cols))
  {
    crc= my_checksum(crc, table->null_flags, table->s->null_bytes);
    DBUG_PRINT("debug", ("make_hash_entry: hash after null_flags: %u", crc));
  }

  for (Field **ptr=table->field ;
       *ptr && ((*ptr)->field_index < cols->n_bits);
       ptr++)
  {
    Field *f= (*ptr);

    /*
      Field is set in the read_set and is isn't NULL.
     */
    if (bitmap_is_set(cols, f->field_index) && !f->is_null())
    {
      /*
        BLOB and VARCHAR have pointers in their field, we must convert
        to string; GEOMETRY is implemented on top of BLOB.
        BIT may store its data among NULL bits, convert as well.
      */
      switch (f->type()) {
        case MYSQL_TYPE_BLOB:
        case MYSQL_TYPE_VARCHAR:
        case MYSQL_TYPE_GEOMETRY:
        case MYSQL_TYPE_BIT:
        {
          String tmp;
          f->val_str(&tmp);
          crc= my_checksum(crc, (uchar*) tmp.ptr(), tmp.length());
          break;
        }
        default:
          crc= my_checksum(crc, f->ptr, f->data_length());
          break;
      }
#ifndef DBUG_OFF
      String tmp;
      f->val_str(&tmp);
      DBUG_PRINT("debug", ("make_hash_entry: hash after field %s=%s: %u", f->field_name, tmp.c_ptr_safe(), crc));
#endif
    }
  }

  /*
    Restore the saved bytes.

    TODO[record format ndb]: Remove this code once NDB returns the
    correct record format.
  */
  if (table->s->null_bytes > 0)
  {
    if (!(table->s->db_options_in_use & HA_OPTION_PACK_RECORD))
      record[0]= saved_x;

    if (table->s->last_null_bit_pos)
      record[table->s->null_bytes - 1]= saved_filler;
  }

  DBUG_PRINT("debug", ("Created key=%u", crc));
  DBUG_RETURN(crc);
}


#endif

#if defined(MYSQL_SERVER) && defined(HAVE_REPLICATION)

Deferred_log_events::Deferred_log_events(Relay_log_info *rli)
{
  my_init_dynamic_array(&array, sizeof(Log_event *), 32, 16);
}

Deferred_log_events::~Deferred_log_events()
{
  delete_dynamic(&array);
}

int Deferred_log_events::add(Log_event *ev)
{
  insert_dynamic(&array, (uchar*) &ev);
  ev->worker= NULL; // to mark event busy avoiding deletion
  return 0;
}

bool Deferred_log_events::is_empty()
{  
  return array.elements == 0;
}

bool Deferred_log_events::execute(Relay_log_info *rli)
{
  bool res= false;

  DBUG_ASSERT(rli->deferred_events_collecting);

  rli->deferred_events_collecting= false;
  for (uint i=  0; !res && i < array.elements; i++)
  {
    Log_event *ev= (* (Log_event **)
                    dynamic_array_ptr(&array, i));
    res= ev->apply_event(rli);
  }
  rli->deferred_events_collecting= true;
  return res;
}

void Deferred_log_events::rewind()
{
  /*
    Reset preceeding Query log event events which execution was
    deferred because of slave side filtering.
  */
  if (!is_empty())
  {
    for (uint i=  0; i < array.elements; i++)
    {
      Log_event *ev= *(Log_event **) dynamic_array_ptr(&array, i);
      delete ev;
    }
    if (array.elements > array.max_element)
      freeze_size(&array);
    reset_dynamic(&array);
  }
}

#endif<|MERGE_RESOLUTION|>--- conflicted
+++ resolved
@@ -40,6 +40,7 @@
     return 1;
   return 0;
 }
+#endif //MYSQL_CLIENT
 
 
 /**
@@ -169,7 +170,7 @@
   }
 }
 
-
+#ifndef MYSQL_CLIENT
 /*
   Compare the pack lengths of a source field (on the master) and a
   target field (on the slave).
@@ -196,12 +197,8 @@
   DBUG_PRINT("result", ("%d", result));
   DBUG_RETURN(result);
 }
-<<<<<<< HEAD
-
-
-=======
 #endif //MYSQL_CLIENT
->>>>>>> b0a5086c
+
 /*********************************************************************
  *                   table_def member definitions                    *
  *********************************************************************/
