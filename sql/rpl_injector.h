/* Copyright (c) 2006, 2024, Oracle and/or its affiliates.

   This program is free software; you can redistribute it and/or modify
   it under the terms of the GNU General Public License, version 2.0,
   as published by the Free Software Foundation.

   This program is designed to work with certain software (including
   but not limited to OpenSSL) that is licensed under separate terms,
   as designated in a particular file or component or in included license
   documentation.  The authors of MySQL hereby grant you an additional
   permission to link the program and your derivative works with the
   separately licensed software that they have either included with
   the program or referenced in the documentation.

   This program is distributed in the hope that it will be useful,
   but WITHOUT ANY WARRANTY; without even the implied warranty of
   MERCHANTABILITY or FITNESS FOR A PARTICULAR PURPOSE.  See the
   GNU General Public License, version 2.0, for more details.

   You should have received a copy of the GNU General Public License
   along with this program; if not, write to the Free Software
   Foundation, Inc., 51 Franklin St, Fifth Floor, Boston, MA 02110-1301  USA */

#ifndef INJECTOR_H
#define INJECTOR_H

#include <stddef.h>
#include <string_view>

<<<<<<< HEAD
#include "lex_string.h"
#include "my_dbug.h"
#include "my_inttypes.h"
#include "my_io.h"                              // FN_REFLEN
#include "mysql/binlog/event/control_events.h"  // enum_incidents
#include "sql/table.h"                          // TABLE
=======
#include "my_dbug.h"
#include "my_inttypes.h"
#include "my_io.h"      // FN_REFLEN
#include "sql/table.h"  // TABLE
>>>>>>> 05e4357f

class THD;
struct MY_BITMAP;

/*
  Injector to inject rows into the MySQL server.

  The injector class is used to notify the MySQL server of new rows that have
  appeared outside of MySQL control.

  The original purpose of this is to allow clusters---which handle replication
  inside the cluster through other means---to insert new rows into binary log.
  Note, however, that the injector should be used whenever rows are altered in
  any manner that is outside of MySQL server visibility and which therefore
  are not seen by the MySQL server.
 */
class injector {
 public:
  /*
    Get an instance of the injector.

    DESCRIPTION
      The injector is a Singleton, so this static function return the
      available instance of the injector.

    RETURN VALUE
      A pointer to the available injector object.
  */
  static injector *instance();

  /*
    Delete the singleton instance (if allocated). Used during server shutdown.
  */
  static void free_instance();

  /*
    A transaction where rows can be added.

    DESCRIPTION
      The transaction class satisfy the **CopyConstructible** and
      **Assignable** requirements.  Note that the transaction is *not*
      default constructible.
   */
  class transaction {
   public:
    /* Convenience definitions */
    typedef uchar *record_type;
    typedef uint32 server_id_type;

    /*
      Table reference.

      RESPONSIBILITY

        The class contains constructors to handle several forms of
        references to tables.  The constructors can implicitly be used to
        construct references from, e.g., strings containing table names.

      EXAMPLE

        The class is intended to be used *by value*.  Please, do not try to
        construct objects of this type using 'new'; instead construct an
        object, possibly a temporary object.  For example:

          injector::transaction::table tbl(share->table, true);
          MY_BITMAP cols;
          bitmap_init(&cols, NULL, (i + 7) / 8, false);
          inj->write_row(::server_id, tbl, &cols, row_data);

        or

          MY_BITMAP cols;
          bitmap_init(&cols, NULL, (i + 7) / 8, false);
          inj->write_row(::server_id,
                         injector::transaction::table(share->table, true),
                         &cols, row_data);

        This will work, be more efficient, and have greater chance of
        inlining, not run the risk of losing pointers.

      COLLABORATION

        injector::transaction
          Provide a flexible interface to the representation of tables.

    */
    class table {
     public:
      class save_sets {
       public:
        save_sets(table const &tbl, MY_BITMAP const *new_rs,
                  MY_BITMAP const *new_ws)
            : m_table(tbl.get_table()),
              save_read_set(m_table->read_set),
              save_write_set(m_table->write_set) {
          m_table->column_bitmaps_set_no_signal(
              const_cast<MY_BITMAP *>(new_rs), const_cast<MY_BITMAP *>(new_ws));
        }

        ~save_sets() {
          m_table->column_bitmaps_set_no_signal(save_read_set, save_write_set);
        }

       private:
        TABLE *const m_table;
        MY_BITMAP *save_read_set;
        MY_BITMAP *save_write_set;
      };

      table(TABLE *table, bool is_transactional, bool skip_hash = false)
          : m_table(table),
            m_is_transactional(is_transactional),
            m_skip_hash(skip_hash) {}

      TABLE *get_table() const { return m_table; }
      bool is_transactional() const { return m_is_transactional; }
      bool skip_hash() const { return m_skip_hash; }

     private:
      TABLE *const m_table;
      const bool m_is_transactional;
      const bool m_skip_hash;
    };

    /*
      Binlog position as a structure.
    */
    class binlog_pos {
      friend class transaction;

     public:
      char const *file_name() const { return m_file_name; }
      my_off_t file_pos() const { return m_file_pos; }

     private:
      char const *m_file_name;
      my_off_t m_file_pos;
    };

    /*
      Create a new transaction.

      The parameter "calc_writeset_hash" controls whether writeset hashes for
      transaction dependencies will be calculated for rows added to the
      transaction, without this the list of hashes will be empty and thus no
      dependencies are detected. The ability to control this is important where
      MTA is not used, calculating writeset hashes is wasted work, and in NDB
      all binlog content is processed by a single thread and CPU consumption
      might be a bottleneck.
    */
    transaction(THD *thd, bool calc_writeset_hash);
    transaction(const transaction &) = delete;
    transaction(const transaction &&) = delete;
    transaction &operator=(const transaction &) = delete;
    transaction &operator=(const transaction &&) = delete;

    ~transaction() {}

    /*

      DESCRIPTION

        Register table for use within the transaction.  All tables
        that are going to be used need to be registered before being
        used below.  The member function will fail with an error if
        use_table() is called after any *_row() function has been
        called for the transaction.

      RETURN VALUE

        0         All OK
        >0        Failure

     */
    int use_table(server_id_type sid, table tbl);

    /*
      Add a 'write row' entry to the transaction.
    */
    int write_row(server_id_type sid, table tbl, MY_BITMAP const *cols,
                  record_type record, const unsigned char *extra_row_info);

    /*
      Add a 'delete row' entry to the transaction.
    */
    int delete_row(server_id_type sid, table tbl, MY_BITMAP const *cols,
                   record_type record, const unsigned char *extra_row_info);
    /*
      Add an 'update row' entry to the transaction.
    */
    int update_row(server_id_type sid, table tbl, MY_BITMAP const *before_cols,
                   MY_BITMAP const *after_cols, record_type before,
                   record_type after, const unsigned char *extra_row_info);

    /*
      Commit a transaction.

      This member function will clean up after a sequence of *_row calls by,
      for example, releasing resource and unlocking files.
    */
    int commit();

    /*
      Rollback a transaction.

      This member function will clean up after a sequence of *_row calls by,
      for example, releasing resource and unlocking files.
    */
    int rollback();

    /*
      Get the position for the start of the transaction.

      This is the current 'tail of Binlog' at the time the transaction
      was started.  The first event recorded by the transaction may
      be at this, or some subsequent position.  The first event recorded
      by the transaction will not be before this position.
    */
    binlog_pos start_pos() const;

    /*
      Get the next position after the end of the transaction

      This call is only valid after a transaction has been committed.
      It returns the next Binlog position after the committed transaction.
      It is guaranteed that no other events will be recorded between the
      COMMIT event of the Binlog transaction, and this position.
      Note that this position may be in a different log file to the COMMIT
      event.

      If the commit had an error, or the transaction was empty and nothing
      was binlogged then the next_pos will have a NULL file_name(), and
      0 file_pos().

    */
    binlog_pos next_pos() const;

   private:
    enum enum_state {
      START_STATE, /* Start state */
      TABLE_STATE, /* At least one table has been registered */
      ROW_STATE,   /* At least one row has been registered */
      STATE_COUNT  /* State count and sink state */
    } m_state;

    /*
      Check and update the state.

      PARAMETER(S)

        target_state
            The state we are moving to: TABLE_STATE if we are
            writing a table and ROW_STATE if we are writing a row.

      DESCRIPTION

        The internal state will be updated to the target state if
        and only if it is a legal move.  The only legal moves are:

            START_STATE -> START_STATE
            START_STATE -> TABLE_STATE
            TABLE_STATE -> TABLE_STATE
            TABLE_STATE -> ROW_STATE

        That is:
        - It is not possible to write any row before having written at
          least one table
        - It is not possible to write a table after at least one row
          has been written

      RETURN VALUE

         0    All OK
        -1    Incorrect call sequence
     */
    int check_state(enum_state const target_state) {
#ifndef NDEBUG
      static char const *state_name[] = {"START_STATE", "TABLE_STATE",
                                         "ROW_STATE", "STATE_COUNT"};

      assert(0 <= target_state && target_state <= STATE_COUNT);
      DBUG_PRINT("info", ("In state %s", state_name[m_state]));
#endif

      if (m_state <= target_state && target_state <= m_state + 1 &&
          m_state < STATE_COUNT)
        m_state = target_state;
      else
        m_state = STATE_COUNT;
      return m_state == STATE_COUNT ? 1 : 0;
    }

    char m_start_name_buf[FN_REFLEN];
    char m_end_name_buf[FN_REFLEN];
    binlog_pos m_start_pos;
    binlog_pos m_next_pos;
    THD *const m_thd;
    const bool m_calc_writeset_hash{false};
  };

<<<<<<< HEAD
  int record_incident(
      THD *, mysql::binlog::event::Incident_event::enum_incident incident,
      const LEX_CSTRING &message);
=======
  int record_incident(THD *, std::string_view message);
>>>>>>> 05e4357f

 private:
  explicit injector();
  ~injector() = default;      /* Nothing needs to be done */
  injector(injector const &); /* You're not allowed to copy injector
                                 instances.
                              */
};

#endif /* INJECTOR_H */<|MERGE_RESOLUTION|>--- conflicted
+++ resolved
@@ -27,19 +27,10 @@
 #include <stddef.h>
 #include <string_view>
 
-<<<<<<< HEAD
-#include "lex_string.h"
-#include "my_dbug.h"
-#include "my_inttypes.h"
-#include "my_io.h"                              // FN_REFLEN
-#include "mysql/binlog/event/control_events.h"  // enum_incidents
-#include "sql/table.h"                          // TABLE
-=======
 #include "my_dbug.h"
 #include "my_inttypes.h"
 #include "my_io.h"      // FN_REFLEN
 #include "sql/table.h"  // TABLE
->>>>>>> 05e4357f
 
 class THD;
 struct MY_BITMAP;
@@ -340,13 +331,7 @@
     const bool m_calc_writeset_hash{false};
   };
 
-<<<<<<< HEAD
-  int record_incident(
-      THD *, mysql::binlog::event::Incident_event::enum_incident incident,
-      const LEX_CSTRING &message);
-=======
   int record_incident(THD *, std::string_view message);
->>>>>>> 05e4357f
 
  private:
   explicit injector();
