--- conflicted
+++ resolved
@@ -379,23 +379,12 @@
   DBUG_RETURN(ret);
 }
 
-<<<<<<< HEAD
-=======
 namespace {
 
->>>>>>> 4869291f
 /**
   Silence DEPRECATED SYNTAX warnings when loading a stored procedure
   into the cache.
 */
-<<<<<<< HEAD
-class Silence_deprecated_warning : public Internal_error_handler {
- public:
-  virtual bool handle_condition(THD *, uint sql_errno, const char *,
-                                Sql_condition::enum_severity_level *level,
-                                const char *) {
-    if (sql_errno == ER_WARN_DEPRECATED_SYNTAX &&
-=======
 class Silence_deprecated_warning final : public Internal_error_handler {
  public:
   bool handle_condition(THD *, uint sql_errno, const char *,
@@ -403,7 +392,6 @@
                         const char *) override {
     if ((sql_errno == ER_WARN_DEPRECATED_SYNTAX ||
          sql_errno == ER_WARN_DEPRECATED_SYNTAX_NO_REPLACEMENT) &&
->>>>>>> 4869291f
         (*level) == Sql_condition::SL_WARNING)
       return true;
 
@@ -411,11 +399,8 @@
   }
 };
 
-<<<<<<< HEAD
-=======
 }  // namespace
 
->>>>>>> 4869291f
 /**
   The function parses input strings and returns SP structure.
 
@@ -615,17 +600,10 @@
 
 /**
   Precheck for create routine statement.
-<<<<<<< HEAD
 
   @param  thd      Thread context.
   @param  sp       Stored routine object to store.
 
-=======
-
-  @param  thd      Thread context.
-  @param  sp       Stored routine object to store.
-
->>>>>>> 4869291f
   @retval  false   Success.
   @retval  true    Error.
 */
@@ -710,17 +688,10 @@
       return true;
     }
   }
-<<<<<<< HEAD
 
   return false;
 }
 
-=======
-
-  return false;
-}
-
->>>>>>> 4869291f
 /**
   Creates a stored routine.
 
@@ -892,21 +863,12 @@
       (type == enum_sp_type::FUNCTION) ? MDL_key::FUNCTION : MDL_key::PROCEDURE;
   if (lock_object_name(thd, mdl_type, name->m_db.str, name->m_name.str))
     DBUG_RETURN(SP_DROP_FAILED);
-<<<<<<< HEAD
 
   DEBUG_SYNC(thd, "after_acquiring_mdl_lock_on_routine");
 
   dd::cache::Dictionary_client::Auto_releaser releaser(thd->dd_client());
   const dd::Routine *routine = NULL;
 
-=======
-
-  DEBUG_SYNC(thd, "after_acquiring_mdl_lock_on_routine");
-
-  dd::cache::Dictionary_client::Auto_releaser releaser(thd->dd_client());
-  const dd::Routine *routine = NULL;
-
->>>>>>> 4869291f
   bool error;
   if (type == enum_sp_type::FUNCTION)
     error = thd->dd_client()->acquire<dd::Function>(name->m_db.str,
@@ -989,17 +951,10 @@
     rollback doesn't clear DD cache of modified uncommitted objects).
   */
   trans_rollback(thd);
-<<<<<<< HEAD
 
   DBUG_RETURN(SP_DROP_FAILED);
 }
 
-=======
-
-  DBUG_RETURN(SP_DROP_FAILED);
-}
-
->>>>>>> 4869291f
 /**
   Updates(Alter) a stored routine.
 
@@ -2183,11 +2138,7 @@
   init_sql_alloc(key_memory_sp_head_main_root, &own_root, MEM_ROOT_BLOCK_SIZE,
                  MEM_ROOT_PREALLOC);
 
-<<<<<<< HEAD
   void *rawmem = own_root.Alloc_aligned(sizeof(sp_head), alignof(sp_head));
-=======
-  void *rawmem = own_root.Alloc(sizeof(sp_head));
->>>>>>> 4869291f
   if (!rawmem) return NULL;
 
   sp_head *sp = new (rawmem) sp_head(std::move(own_root), sp_type);
@@ -2367,10 +2318,7 @@
       flags = sp_head::HAS_SQLCOM_RESET;
       break;
     case SQLCOM_CREATE_INDEX:
-<<<<<<< HEAD
     case SQLCOM_CREATE_COMPRESSION_DICTIONARY:
-=======
->>>>>>> 4869291f
     case SQLCOM_CREATE_DB:
     case SQLCOM_CREATE_VIEW:
     case SQLCOM_CREATE_TRIGGER:
@@ -2384,10 +2332,7 @@
     case SQLCOM_RENAME_TABLE:
     case SQLCOM_RENAME_USER:
     case SQLCOM_DROP_INDEX:
-<<<<<<< HEAD
     case SQLCOM_DROP_COMPRESSION_DICTIONARY:
-=======
->>>>>>> 4869291f
     case SQLCOM_DROP_DB:
     case SQLCOM_REVOKE_ALL:
     case SQLCOM_DROP_USER:
