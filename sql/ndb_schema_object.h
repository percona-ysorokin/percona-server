--- conflicted
+++ resolved
@@ -1,9 +1,5 @@
 /*
-<<<<<<< HEAD
-   Copyright (c) 2011, 2018, Oracle and/or its affiliates. All rights reserved.
-=======
    Copyright (c) 2011, 2019, Oracle and/or its affiliates. All rights reserved.
->>>>>>> 4869291f
 
    This program is free software; you can redistribute it and/or modify
    it under the terms of the GNU General Public License, version 2.0,
@@ -29,13 +25,6 @@
 #ifndef NDB_SCHEMA_OBJECT_H
 #define NDB_SCHEMA_OBJECT_H
 
-<<<<<<< HEAD
-#include <string>
-
-#include "my_bitmap.h"
-#include "mysql/psi/mysql_cond.h"
-#include "mysql/psi/mysql_mutex.h"
-=======
 #include <chrono>
 #include <condition_variable>
 #include <mutex>
@@ -45,7 +34,6 @@
 #include <vector>
 
 #include "my_inttypes.h"
->>>>>>> 4869291f
 
 /*
   Used for communication between the schema distribution Client(which often is
@@ -65,58 +53,6 @@
   // String used when storing the NDB_SCHEMA_OBJECT in the list of
   // active NDB_SCHEMA_OBJECTs
   const std::string m_key;
-<<<<<<< HEAD
-
-  // Use counter controlling lifecycle of the NDB_SCHEMA_OBJECT
-  // Normally there are only two users(the Client and the Coordinator)
-  uint m_use_count{0};
-
-  NDB_SCHEMA_OBJECT() = delete;
-  NDB_SCHEMA_OBJECT(const NDB_SCHEMA_OBJECT&) = delete;
-  NDB_SCHEMA_OBJECT(const char* key, uint slock_bits);
-  ~NDB_SCHEMA_OBJECT();
-
-  void check_waiter(const MY_BITMAP &new_participants);
-public:
-
-  mysql_mutex_t mutex; // Protects "slock_bitmap" and "cond"
-  mysql_cond_t cond;   // Signal/wait for slock_bitmap changes
-
-  // Bitmap which keep track of MySQL Servers participating in the schema
-  // operation. When the bitmap is cleared the operation has completed on all.
-  MY_BITMAP slock_bitmap;
-
-  // Return bitmap bits as hexadecimal string
-  std::string slock_bitmap_to_string() const;
-
-  // Check if NDB_SCHEMA_OBJECTs should wakeup due to new participant status
-  static void check_waiters(const MY_BITMAP &new_participants);
-
-  /**
-    @brief Get NDB_SCHEMA_OBJECT to be used for communication between Client
-           and Coordinator. The Client is usually the one to create an instance
-           while the Coordinator simple uses it.
-
-           The parameters "db", "table_name", "id" and "version" identifies
-           which object the communication is about
-
-    @param db          Part 1 of key, normally used for database
-    @param table_name  Part 2 of key, normally used for table
-    @param id          Part 3 of key, normally used for id
-    @param version     Part 4 of key, normally used for version
-    @param participants Number of participants to dimension for. This parameter
-                        must be provided when create_if_not_exists is true.
-    @param create_if_not_exists Allow a new NDB_SCHEMA_OBJECT if one doesn't
-                                exist.
-
-    @return pointer to NDB_SCHEMA_OBJECT if it existed already or was created
-    @return nullptr if NDB_SCHEMA_OBJECT didn't exist
-  */
-  static NDB_SCHEMA_OBJECT *get(const char *db, const char *table_name,
-                                uint32 id, uint32 version,
-                                uint participants = 0,
-                                bool create_if_not_exists = false);
-=======
 
   // The first part of key, normally used for db
   const std::string m_db;
@@ -264,7 +200,6 @@
   */
   static NDB_SCHEMA_OBJECT *get(NDB_SCHEMA_OBJECT* schema_object);
 
->>>>>>> 4869291f
 
   /**
      @brief Release NDB_SCHEMA_OBJECT which has been acquired with get()
@@ -272,8 +207,6 @@
      @param ndb_schema_object pointer to NDB_SCHEMA_OBJECT to release
    */
   static void release(NDB_SCHEMA_OBJECT *ndb_schema_object);
-<<<<<<< HEAD
-=======
 
   /**
      @brief Count number of NDB_SCHEMA_OBJECTs registered
@@ -377,7 +310,6 @@
      result and message
    */
   void client_get_schema_op_results(std::vector<Result> &results) const;
->>>>>>> 4869291f
 };
 
 #endif