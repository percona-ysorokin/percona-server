/* Copyright (c) 2000, 2023, Oracle and/or its affiliates.

   This program is free software; you can redistribute it and/or modify
   it under the terms of the GNU General Public License, version 2.0,
   as published by the Free Software Foundation.

   This program is also distributed with certain software (including
   but not limited to OpenSSL) that is licensed under separate terms,
   as designated in a particular file or component or in included license
   documentation.  The authors of MySQL hereby grant you an additional
   permission to link the program and your derivative works with the
   separately licensed software that they have included with MySQL.

   This program is distributed in the hope that it will be useful,
   but WITHOUT ANY WARRANTY; without even the implied warranty of
   MERCHANTABILITY or FITNESS FOR A PARTICULAR PURPOSE.  See the
   GNU General Public License, version 2.0, for more details.

   You should have received a copy of the GNU General Public License
   along with this program; if not, write to the Free Software
   Foundation, Inc., 51 Franklin St, Fifth Floor, Boston, MA 02110-1301  USA */
#include "item_gtid_func.h"

#include <algorithm>

#include "include/scope_guard.h"  //Scope_guard
#include "sql/derror.h"           // ER_THD
#include "sql/rpl_mi.h"           // Master_info
#include "sql/rpl_msr.h"          // channel_map
#include "sql/sql_class.h"        // THD
#include "sql/sql_lex.h"

using std::max;

bool Item_wait_for_executed_gtid_set::do_itemize(Parse_context *pc,
                                                 Item **res) {
  if (skip_itemize(res)) return false;
  if (super::do_itemize(pc, res)) return true;
  /*
    It is unsafe because the return value depends on timing. If the timeout
    happens, the return value is different from the one in which the function
    returns with success.
  */
  pc->thd->lex->set_stmt_unsafe(LEX::BINLOG_STMT_UNSAFE_SYSTEM_FUNCTION);
  pc->thd->lex->safe_to_cache_query = false;
  return false;
}

/**
  Wait until the given gtid_set is found in the executed gtid_set independent
  of the slave threads.
*/
longlong Item_wait_for_executed_gtid_set::val_int() {
  DBUG_TRACE;
  assert(fixed);
  THD *thd = current_thd;

  String *gtid_text = args[0]->val_str(&value);
  if (gtid_text == nullptr) {
    /*
      Usually, an argument that is NULL causes an SQL function to return NULL,
      however since this is a function with side-effects, a NULL value is
      treated as an error.
    */
    if (!thd->is_error()) {
      my_error(ER_MALFORMED_GTID_SET_SPECIFICATION, MYF(0), "NULL");
    }
    return error_int();
  }

  double timeout = 0;
  if (arg_count > 1) {
    timeout = args[1]->val_real();
    if (args[1]->null_value || timeout < 0) {
      if (!thd->is_error()) {
        my_error(ER_WRONG_ARGUMENTS, MYF(0), "WAIT_FOR_EXECUTED_GTID_SET.");
      }
      return error_int();
    }
  }

  // Waiting for a GTID in a slave thread could cause the slave to
  // hang/deadlock.
  // @todo: Return error instead of NULL
  if (thd->slave_thread) {
    return error_int();
  }

  Gtid_set wait_for_gtid_set(global_sid_map, nullptr);

  const Checkable_rwlock::Guard global_sid_lock_guard(
      *global_sid_lock, Checkable_rwlock::READ_LOCK);
  if (global_gtid_mode.get() == Gtid_mode::OFF) {
    my_error(ER_GTID_MODE_OFF, MYF(0), "use WAIT_FOR_EXECUTED_GTID_SET");
    return error_int();
  }
  gtid_state->begin_gtid_wait();
  Scope_guard x([&] { gtid_state->end_gtid_wait(); });
  if (wait_for_gtid_set.add_gtid_text(gtid_text->c_ptr_safe()) !=
      RETURN_STATUS_OK) {
    // Error has already been generated.
    return error_int();
  }

  // Cannot wait for a GTID that the thread owns since that would
  // immediately deadlock.
  if (thd->owned_gtid.sidno > 0 &&
      wait_for_gtid_set.contains_gtid(thd->owned_gtid)) {
    char buf[Gtid::MAX_TEXT_LENGTH + 1];
    thd->owned_gtid.to_string(global_sid_map, buf);
    my_error(ER_CANT_WAIT_FOR_EXECUTED_GTID_SET_WHILE_OWNING_A_GTID, MYF(0),
             buf);
    return error_int();
  }

  bool result = gtid_state->wait_for_gtid_set(thd, &wait_for_gtid_set, timeout);

  null_value = false;
  return result;
}

<<<<<<< HEAD
Item_master_gtid_set_wait::Item_master_gtid_set_wait(const POS &pos, Item *a)
    : Item_int_func(pos, a) {
  null_on_null = false;
  push_deprecated_warn(current_thd, "WAIT_UNTIL_SQL_THREAD_AFTER_GTIDS",
                       "WAIT_FOR_EXECUTED_GTID_SET");
}

Item_master_gtid_set_wait::Item_master_gtid_set_wait(const POS &pos, Item *a,
                                                     Item *b)
    : Item_int_func(pos, a, b) {
  null_on_null = false;
  push_deprecated_warn(current_thd, "WAIT_UNTIL_SQL_THREAD_AFTER_GTIDS",
                       "WAIT_FOR_EXECUTED_GTID_SET");
}

Item_master_gtid_set_wait::Item_master_gtid_set_wait(const POS &pos, Item *a,
                                                     Item *b, Item *c)
    : Item_int_func(pos, a, b, c) {
  null_on_null = false;
  push_deprecated_warn(current_thd, "WAIT_UNTIL_SQL_THREAD_AFTER_GTIDS",
                       "WAIT_FOR_EXECUTED_GTID_SET");
}

bool Item_master_gtid_set_wait::do_itemize(Parse_context *pc, Item **res) {
  if (skip_itemize(res)) return false;
  if (super::do_itemize(pc, res)) return true;
  pc->thd->lex->set_stmt_unsafe(LEX::BINLOG_STMT_UNSAFE_SYSTEM_FUNCTION);
  pc->thd->lex->safe_to_cache_query = false;
  return false;
}

longlong Item_master_gtid_set_wait::val_int() {
  assert(fixed);
  DBUG_TRACE;
  THD *thd = current_thd;

  String *gtid = args[0]->val_str(&gtid_value);
  if (gtid == nullptr) {
    if (!thd->is_error()) {
      my_error(ER_WRONG_ARGUMENTS, MYF(0),
               "WAIT_UNTIL_SQL_THREAD_AFTER_GTIDS.");
    }
    return error_int();
  }

  double timeout = 0;
  if (arg_count > 1) {
    timeout = args[1]->val_real();
    if (args[1]->null_value || timeout < 0) {
      if (!thd->is_error()) {
        my_error(ER_WRONG_ARGUMENTS, MYF(0),
                 "WAIT_UNTIL_SQL_THREAD_AFTER_GTIDS.");
      }
      return error_int();
    }
  }

  if (thd->slave_thread) {
    return error_int();
  }

  Master_info *mi = nullptr;
  channel_map.rdlock();

  /* If replication channel is mentioned */
  if (arg_count > 2) {
    String *channel_str = args[2]->val_str(&channel_value);
    if (channel_str == nullptr) {
      channel_map.unlock();
      if (!thd->is_error()) {
        my_error(ER_WRONG_ARGUMENTS, MYF(0),
                 "WAIT_UNTIL_SQL_THREAD_AFTER_GTIDS.");
      }
      return error_int();
    }
    mi = channel_map.get_mi(channel_str->ptr());
  } else {
    if (channel_map.get_num_instances() > 1) {
      channel_map.unlock();
      mi = nullptr;
      my_error(ER_REPLICA_MULTIPLE_CHANNELS_CMD, MYF(0));
      return error_int();
    } else
      mi = channel_map.get_default_channel_mi();
  }

  if ((mi != nullptr) &&
      mi->rli->m_assign_gtids_to_anonymous_transactions_info.get_type() >
          Assign_gtids_to_anonymous_transactions_info::enum_type::AGAT_OFF) {
    my_error(ER_CANT_SET_ANONYMOUS_TO_GTID_AND_WAIT_UNTIL_SQL_THD_AFTER_GTIDS,
             MYF(0));
    channel_map.unlock();
    return error_int();
  }
  if (global_gtid_mode.get() == Gtid_mode::OFF) {
    channel_map.unlock();
    return error_int();
  }
  gtid_state->begin_gtid_wait();

  if (mi != nullptr) mi->inc_reference();

  channel_map.unlock();

  bool null_result = false;
  int event_count = 0;

  if (mi != nullptr && mi->rli != nullptr) {
    event_count = mi->rli->wait_for_gtid_set(thd, gtid, timeout);
    if (event_count == -2) {
      null_result = true;
    }
  } else {
    /*
      Replication has not been set up, we should return NULL;
     */
    null_result = true;
  }
  if (mi != nullptr) mi->dec_reference();

  gtid_state->end_gtid_wait();

  null_value = false;
  return null_result ? error_int() : event_count;
}

=======
>>>>>>> 87307d4d
/**
  Return 1 if both arguments are Gtid_sets and the first is a subset
  of the second.  Generate an error if any of the arguments is not a
  Gtid_set.
*/
longlong Item_func_gtid_subset::val_int() {
  DBUG_TRACE;
  assert(fixed);

  // Evaluate strings without lock
  String *string1 = args[0]->val_str(&buf1);
  if (string1 == nullptr) {
    return error_int();
  }
  String *string2 = args[1]->val_str(&buf2);
  if (string2 == nullptr) {
    return error_int();
  }

  const char *charp1 = string1->c_ptr_safe();
  assert(charp1 != nullptr);
  const char *charp2 = string2->c_ptr_safe();
  assert(charp2 != nullptr);
  int ret = 1;
  enum_return_status status;

  Sid_map sid_map(nullptr /*no rwlock*/);
  // compute sets while holding locks
  const Gtid_set sub_set(&sid_map, charp1, &status);
  if (status == RETURN_STATUS_OK) {
    const Gtid_set super_set(&sid_map, charp2, &status);
    if (status == RETURN_STATUS_OK) {
      ret = sub_set.is_subset(&super_set) ? 1 : 0;
    }
  }

  null_value = false;
  return ret;
}

bool Item_func_gtid_subtract::resolve_type(THD *thd) {
  if (param_type_is_default(thd, 0, -1)) return true;

  collation.set(default_charset(), DERIVATION_COERCIBLE, MY_REPERTOIRE_ASCII);
  /*
    In the worst case, the string grows after subtraction. This
    happens when a GTID in args[0] is split by a GTID in args[1],
    e.g., UUID:1-6 minus UUID:3-4 becomes UUID:1-2,5-6.  The worst
    case is UUID:1-100 minus UUID:9, where the two characters ":9" in
    args[1] yield the five characters "-8,10" in the result.
  */
  set_data_type_string(
      args[0]->max_length +
      max<ulonglong>(args[1]->max_length - mysql::gtid::Uuid::TEXT_LENGTH, 0) *
          5 / 2);
  return false;
}

String *Item_func_gtid_subtract::val_str_ascii(String *str) {
  DBUG_TRACE;
  assert(fixed);

  String *str1 = args[0]->val_str_ascii(&buf1);
  if (str1 == nullptr) {
    return error_str();
  }
  String *str2 = args[1]->val_str_ascii(&buf2);
  if (str2 == nullptr) {
    return error_str();
  }

  const char *charp1 = str1->c_ptr_safe();
  assert(charp1 != nullptr);
  const char *charp2 = str2->c_ptr_safe();
  assert(charp2 != nullptr);

  enum_return_status status;

  Sid_map sid_map(nullptr /*no rwlock*/);
  // compute sets while holding locks
  Gtid_set set1(&sid_map, charp1, &status);
  if (status == RETURN_STATUS_OK) {
    const Gtid_set set2(&sid_map, charp2, &status);
    size_t length;
    // subtract, save result, return result
    if (status == RETURN_STATUS_OK) {
      set1.remove_gtid_set(&set2);
      if (!str->mem_realloc((length = set1.get_string_length()) + 1)) {
        set1.to_string(str->ptr());
        str->length(length);
        null_value = false;
        return str;
      }
    }
  }
  return error_str();
}<|MERGE_RESOLUTION|>--- conflicted
+++ resolved
@@ -119,135 +119,6 @@
   return result;
 }
 
-<<<<<<< HEAD
-Item_master_gtid_set_wait::Item_master_gtid_set_wait(const POS &pos, Item *a)
-    : Item_int_func(pos, a) {
-  null_on_null = false;
-  push_deprecated_warn(current_thd, "WAIT_UNTIL_SQL_THREAD_AFTER_GTIDS",
-                       "WAIT_FOR_EXECUTED_GTID_SET");
-}
-
-Item_master_gtid_set_wait::Item_master_gtid_set_wait(const POS &pos, Item *a,
-                                                     Item *b)
-    : Item_int_func(pos, a, b) {
-  null_on_null = false;
-  push_deprecated_warn(current_thd, "WAIT_UNTIL_SQL_THREAD_AFTER_GTIDS",
-                       "WAIT_FOR_EXECUTED_GTID_SET");
-}
-
-Item_master_gtid_set_wait::Item_master_gtid_set_wait(const POS &pos, Item *a,
-                                                     Item *b, Item *c)
-    : Item_int_func(pos, a, b, c) {
-  null_on_null = false;
-  push_deprecated_warn(current_thd, "WAIT_UNTIL_SQL_THREAD_AFTER_GTIDS",
-                       "WAIT_FOR_EXECUTED_GTID_SET");
-}
-
-bool Item_master_gtid_set_wait::do_itemize(Parse_context *pc, Item **res) {
-  if (skip_itemize(res)) return false;
-  if (super::do_itemize(pc, res)) return true;
-  pc->thd->lex->set_stmt_unsafe(LEX::BINLOG_STMT_UNSAFE_SYSTEM_FUNCTION);
-  pc->thd->lex->safe_to_cache_query = false;
-  return false;
-}
-
-longlong Item_master_gtid_set_wait::val_int() {
-  assert(fixed);
-  DBUG_TRACE;
-  THD *thd = current_thd;
-
-  String *gtid = args[0]->val_str(&gtid_value);
-  if (gtid == nullptr) {
-    if (!thd->is_error()) {
-      my_error(ER_WRONG_ARGUMENTS, MYF(0),
-               "WAIT_UNTIL_SQL_THREAD_AFTER_GTIDS.");
-    }
-    return error_int();
-  }
-
-  double timeout = 0;
-  if (arg_count > 1) {
-    timeout = args[1]->val_real();
-    if (args[1]->null_value || timeout < 0) {
-      if (!thd->is_error()) {
-        my_error(ER_WRONG_ARGUMENTS, MYF(0),
-                 "WAIT_UNTIL_SQL_THREAD_AFTER_GTIDS.");
-      }
-      return error_int();
-    }
-  }
-
-  if (thd->slave_thread) {
-    return error_int();
-  }
-
-  Master_info *mi = nullptr;
-  channel_map.rdlock();
-
-  /* If replication channel is mentioned */
-  if (arg_count > 2) {
-    String *channel_str = args[2]->val_str(&channel_value);
-    if (channel_str == nullptr) {
-      channel_map.unlock();
-      if (!thd->is_error()) {
-        my_error(ER_WRONG_ARGUMENTS, MYF(0),
-                 "WAIT_UNTIL_SQL_THREAD_AFTER_GTIDS.");
-      }
-      return error_int();
-    }
-    mi = channel_map.get_mi(channel_str->ptr());
-  } else {
-    if (channel_map.get_num_instances() > 1) {
-      channel_map.unlock();
-      mi = nullptr;
-      my_error(ER_REPLICA_MULTIPLE_CHANNELS_CMD, MYF(0));
-      return error_int();
-    } else
-      mi = channel_map.get_default_channel_mi();
-  }
-
-  if ((mi != nullptr) &&
-      mi->rli->m_assign_gtids_to_anonymous_transactions_info.get_type() >
-          Assign_gtids_to_anonymous_transactions_info::enum_type::AGAT_OFF) {
-    my_error(ER_CANT_SET_ANONYMOUS_TO_GTID_AND_WAIT_UNTIL_SQL_THD_AFTER_GTIDS,
-             MYF(0));
-    channel_map.unlock();
-    return error_int();
-  }
-  if (global_gtid_mode.get() == Gtid_mode::OFF) {
-    channel_map.unlock();
-    return error_int();
-  }
-  gtid_state->begin_gtid_wait();
-
-  if (mi != nullptr) mi->inc_reference();
-
-  channel_map.unlock();
-
-  bool null_result = false;
-  int event_count = 0;
-
-  if (mi != nullptr && mi->rli != nullptr) {
-    event_count = mi->rli->wait_for_gtid_set(thd, gtid, timeout);
-    if (event_count == -2) {
-      null_result = true;
-    }
-  } else {
-    /*
-      Replication has not been set up, we should return NULL;
-     */
-    null_result = true;
-  }
-  if (mi != nullptr) mi->dec_reference();
-
-  gtid_state->end_gtid_wait();
-
-  null_value = false;
-  return null_result ? error_int() : event_count;
-}
-
-=======
->>>>>>> 87307d4d
 /**
   Return 1 if both arguments are Gtid_sets and the first is a subset
   of the second.  Generate an error if any of the arguments is not a
