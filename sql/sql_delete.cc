--- conflicted
+++ resolved
@@ -209,26 +209,9 @@
   }
 
   const bool const_cond = (!conds || conds->const_item());
-  if (safe_update && const_cond) {
-    // Safe mode is a runtime check, so apply it in execution and not prepare
-    my_error(ER_UPDATE_WITHOUT_KEY_IN_SAFE_MODE, MYF(0));
-    DBUG_RETURN(true);
-<<<<<<< HEAD
-  }
-
   const bool const_cond_result = const_cond && (!conds || conds->val_int());
   if (thd->is_error())  // Error during val_int()
     DBUG_RETURN(true);  /* purecov: inspected */
-=======
-
-  const_cond= (!conds || conds->const_item());
-  const_cond_result= const_cond && (!conds || conds->val_int());
-  if (thd->is_error())
-  {
-    /* Error evaluating val_int(). */
-    DBUG_RETURN(TRUE);
-  }
->>>>>>> 192ed2ba
   /*
     We are passing HA_EXTRA_IGNORE_DUP_KEY flag here to recreate query with
     IGNORE keyword within federated storage engine. If federated engine is
@@ -269,9 +252,11 @@
       DBUG_RETURN(err);
     }
 
-    /* Do not allow deletion of all records if safe_update is set. */
-    if (safe_update)
-    {
+    /*
+      When binlog is disabled and condition is constant, a different code path
+      is chosen.
+    */
+    if (safe_update) {
       my_error(ER_UPDATE_WITHOUT_KEY_IN_SAFE_MODE, MYF(0),
                thd->get_stmt_da()->get_first_condition_message());
       DBUG_RETURN(true);
@@ -380,15 +365,8 @@
   }  // Ends scope for optimizer trace wrapper
 
   /* If running in safe sql mode, don't allow updates without keys */
-<<<<<<< HEAD
   if (table->quick_keys.is_clear_all()) {
     thd->server_status |= SERVER_QUERY_NO_INDEX_USED;
-    if (safe_update && !using_limit) {
-      my_error(ER_UPDATE_WITHOUT_KEY_IN_SAFE_MODE, MYF(0));
-=======
-  if (table->quick_keys.is_clear_all())
-  {
-    thd->server_status|= SERVER_QUERY_NO_INDEX_USED;
 
     /*
       Safe update error isn't returned if:
@@ -398,12 +376,9 @@
       Append the first warning (if any) to the error message. This allows the
       user to understand why index access couldn't be chosen.
     */
-    if (!thd->lex->is_explain() && safe_update &&  !using_limit)
-    {
-      free_underlaid_joins(thd, select_lex);
+    if (!thd->lex->is_explain() && safe_update && !using_limit) {
       my_error(ER_UPDATE_WITHOUT_KEY_IN_SAFE_MODE, MYF(0),
                thd->get_stmt_da()->get_first_condition_message());
->>>>>>> 192ed2ba
       DBUG_RETURN(true);
     }
   }
