--- conflicted
+++ resolved
@@ -332,11 +332,6 @@
                          bool validated, Host_errors *errors) {
   mysql_mutex_assert_not_owner(&hostname_cache_mutex);
 
-<<<<<<< HEAD
-  if (specialflag & SPECIAL_NO_HOST_CACHE) return;
-
-=======
->>>>>>> 824e2b40
   const ulonglong now = my_micro_time();
 
   MUTEX_LOCK(hostname_lock, &hostname_cache_mutex);
@@ -473,14 +468,7 @@
   }
 
   /* Check first if we have host name in the cache. */
-<<<<<<< HEAD
-
-  if (!(specialflag & SPECIAL_NO_HOST_CACHE)) {
-    const ulonglong now = my_micro_time();
-
-=======
   {
->>>>>>> 824e2b40
     MUTEX_LOCK(hostname_lock, &hostname_cache_mutex);
 
     if (hostname_cache_size() > 0) {
