/* Copyright (c) 2000, 2016, Oracle and/or its affiliates. All rights reserved.

   This program is free software; you can redistribute it and/or modify
   it under the terms of the GNU General Public License as published by
   the Free Software Foundation; version 2 of the License.

   This program is distributed in the hope that it will be useful,
   but WITHOUT ANY WARRANTY; without even the implied warranty of
   MERCHANTABILITY or FITNESS FOR A PARTICULAR PURPOSE.  See the
   GNU General Public License for more details.

   You should have received a copy of the GNU General Public License
   along with this program; if not, write to the Free Software
   Foundation, Inc., 51 Franklin St, Fifth Floor, Boston, MA 02110-1301  USA */

#include "sql_parse.h"

#include "auth_common.h"      // acl_authenticate
#include "binlog.h"           // purge_master_logs
#include "debug_sync.h"       // DEBUG_SYNC
#include "events.h"           // Events
#include "item_timefunc.h"    // Item_func_unix_timestamp
#include "log.h"              // query_logger
#include "log_event.h"        // slave_execute_deferred_events
#include "mysys_err.h"        // EE_CAPACITY_EXCEEDED
#include "opt_explain.h"      // mysql_explain_other
#include "opt_trace.h"        // Opt_trace_start
#include "partition_info.h"   // partition_info
#include "probes_mysql.h"     // MYSQL_COMMAND_START
#include "rpl_filter.h"       // rpl_filter
#include "rpl_master.h"       // register_slave
#include "rpl_rli.h"          // mysql_show_relaylog_events
#include "rpl_slave.h"        // change_master_cmd
#include "sp.h"               // sp_create_routine
#include "sp_cache.h"         // sp_cache_enforce_limit
#include "sp_head.h"          // sp_head
#include "sql_admin.h"        // mysql_assign_to_keycache
#include "sql_analyse.h"      // Query_result_analyse
#include "sql_audit.h"        // MYSQL_AUDIT_NOTIFY_CONNECTION_CHANGE_USER
#include "sql_base.h"         // find_temporary_table
#include "sql_binlog.h"       // mysql_client_binlog_statement
#include "sql_cache.h"        // query_cache
#include "sql_connect.h"      // decrease_user_connections
#include "sql_db.h"           // mysql_change_db
#include "sql_delete.h"       // mysql_delete
#include "sql_do.h"           // mysql_do
#include "sql_handler.h"      // mysql_ha_rm_tables
#include "sql_help.h"         // mysqld_help
#include "sql_insert.h"       // Query_result_create
#include "sql_load.h"         // mysql_load
#include "sql_prepare.h"      // mysql_stmt_execute
#include "sql_reload.h"       // reload_acl_and_cache
#include "sql_rename.h"       // mysql_rename_tables
#include "sql_select.h"       // handle_query
#include "sql_show.h"         // find_schema_table
#include "sql_table.h"        // mysql_create_table
#include "sql_tablespace.h"   // mysql_alter_tablespace
#include "sql_test.h"         // mysql_print_status
#include "sql_select.h"       // handle_query
#include "sql_load.h"         // mysql_load
#include "sql_servers.h"      // create_servers, alter_servers,
                              // drop_servers, servers_reload
#include "sql_handler.h"      // mysql_ha_open, mysql_ha_close,
                              // mysql_ha_read
#include "sql_binlog.h"       // mysql_client_binlog_statement
#include "sql_do.h"           // mysql_do
#include "sql_help.h"         // mysqld_help
#include "sql_zip_dict.h"     // mysqld_create_zip_dict, mysqld_drop_zip_dict
#include "rpl_constants.h"    // Incident, INCIDENT_LOST_EVENTS
#include "log_event.h"
#include "rpl_slave.h"
#include "rpl_master.h"
#include "rpl_msr.h"        /* Multisource replication */
#include "rpl_filter.h"
#include <m_ctype.h>
#include <myisam.h>
#include <my_dir.h>
#include <dur_prop.h>
#include "rpl_handler.h"

#include "sp_head.h"
#include "sp_rcontext.h"
#include "sp_instr.h"
#include "sp.h"
#include "sp_cache.h"
#include "events.h"
#include "sql_trigger.h"      // mysql_create_or_drop_trigger
#include "transaction.h"
#include "xa.h"
#include "sql_audit.h"
#include "sql_prepare.h"
#include "debug_sync.h"
#include "probes_mysql.h"
#include "set_var.h"
#include "opt_trace.h"
#include "mysql/psi/mysql_statement.h"
#include "opt_explain.h"
#include "sql_rewrite.h"
#include "sql_analyse.h"
#include "table_cache.h" // table_cache_manager
#include "sql_timer.h"   // thd_timer_set, thd_timer_reset
#include "sp_rcontext.h"
#include "parse_location.h"

#include <sys/time.h>

#include "sql_digest.h"
#include "sql_timer.h"        // thd_timer_set
#include "sql_trigger.h"      // add_table_for_trigger
#include "sql_update.h"       // mysql_update
#include "sql_view.h"         // mysql_create_view
#include "table_cache.h"      // table_cache_manager
#include "transaction.h"      // trans_commit_implicit
#include "sql_query_rewrite.h"

#include "rpl_group_replication.h"
#include <algorithm>
using std::max;

/**
  @defgroup Runtime_Environment Runtime Environment
  @{
*/

/* Used in error handling only */
#define SP_COM_STRING(LP) \
  ((LP)->sql_command == SQLCOM_CREATE_SPFUNCTION || \
   (LP)->sql_command == SQLCOM_ALTER_FUNCTION || \
   (LP)->sql_command == SQLCOM_SHOW_CREATE_FUNC || \
   (LP)->sql_command == SQLCOM_DROP_FUNCTION ? \
   "FUNCTION" : "PROCEDURE")

static bool execute_sqlcom_select(THD *thd, TABLE_LIST *all_tables);
static void sql_kill(THD *thd, my_thread_id id, bool only_kill_query);

// Uses the THD to update the global stats by user name and client IP
void update_global_user_stats(THD* thd, bool create_user, time_t now);

const LEX_STRING command_name[]={
  { C_STRING_WITH_LEN("Sleep") },
  { C_STRING_WITH_LEN("Quit") },
  { C_STRING_WITH_LEN("Init DB") },
  { C_STRING_WITH_LEN("Query") },
  { C_STRING_WITH_LEN("Field List") },
  { C_STRING_WITH_LEN("Create DB") },
  { C_STRING_WITH_LEN("Drop DB") },
  { C_STRING_WITH_LEN("Refresh") },
  { C_STRING_WITH_LEN("Shutdown") },
  { C_STRING_WITH_LEN("Statistics") },
  { C_STRING_WITH_LEN("Processlist") },
  { C_STRING_WITH_LEN("Connect") },
  { C_STRING_WITH_LEN("Kill") },
  { C_STRING_WITH_LEN("Debug") },
  { C_STRING_WITH_LEN("Ping") },
  { C_STRING_WITH_LEN("Time") },
  { C_STRING_WITH_LEN("Delayed insert") },
  { C_STRING_WITH_LEN("Change user") },
  { C_STRING_WITH_LEN("Binlog Dump") },
  { C_STRING_WITH_LEN("Table Dump") },
  { C_STRING_WITH_LEN("Connect Out") },
  { C_STRING_WITH_LEN("Register Slave") },
  { C_STRING_WITH_LEN("Prepare") },
  { C_STRING_WITH_LEN("Execute") },
  { C_STRING_WITH_LEN("Long Data") },
  { C_STRING_WITH_LEN("Close stmt") },
  { C_STRING_WITH_LEN("Reset stmt") },
  { C_STRING_WITH_LEN("Set option") },
  { C_STRING_WITH_LEN("Fetch") },
  { C_STRING_WITH_LEN("Daemon") },
  { C_STRING_WITH_LEN("Binlog Dump GTID") },
  { C_STRING_WITH_LEN("Reset Connection") },
  { C_STRING_WITH_LEN("Error") }  // Last command number
};

#ifdef HAVE_REPLICATION
/**
  Returns true if all tables should be ignored.
*/
bool all_tables_not_ok(THD *thd, TABLE_LIST *tables)
{
  return rpl_filter->is_on() && tables && !thd->sp_runtime_ctx &&
         !rpl_filter->tables_ok(thd->db().str, tables);
}

/**
  Checks whether the event for the given database, db, should
  be ignored or not. This is done by checking whether there are
  active rules in ignore_db or in do_db containers. If there
  are, then check if there is a match, if not then check the
  wild_do rules.
      
  NOTE: This means that when using this function replicate-do-db 
        and replicate-ignore-db take precedence over wild do 
        rules.

  @param thd  Thread handle.
  @param db   Database name used while evaluating the filtering
              rules.
  
*/
inline bool db_stmt_db_ok(THD *thd, char* db)
{
  DBUG_ENTER("db_stmt_db_ok");

  if (!thd->slave_thread)
    DBUG_RETURN(TRUE);

  /*
    No filters exist in ignore/do_db ? Then, just check
    wild_do_table filtering. Otherwise, check the do_db
    rules.
  */
  bool db_ok= (rpl_filter->get_do_db()->is_empty() &&
               rpl_filter->get_ignore_db()->is_empty()) ?
              rpl_filter->db_ok_with_wild_table(db) :
              rpl_filter->db_ok(db);

  DBUG_RETURN(db_ok);
}
#endif


bool some_non_temp_table_to_be_updated(THD *thd, TABLE_LIST *tables)
{
  for (TABLE_LIST *table= tables; table; table= table->next_global)
  {
    DBUG_ASSERT(table->db && table->table_name);
    if (table->updating && !find_temporary_table(thd, table))
      return 1;
  }
  return 0;
}


/*
  Implicitly commit a active transaction if statement requires so.

  @param thd    Thread handle.
  @param mask   Bitmask used for the SQL command match.

*/
bool stmt_causes_implicit_commit(const THD *thd, uint mask)
{
  const LEX *lex= thd->lex;
  bool skip= FALSE;
  DBUG_ENTER("stmt_causes_implicit_commit");

  if (!(sql_command_flags[lex->sql_command] & mask))
    DBUG_RETURN(FALSE);

  switch (lex->sql_command) {
  case SQLCOM_DROP_TABLE:
    skip= lex->drop_temporary;
    break;
  case SQLCOM_ALTER_TABLE:
  case SQLCOM_CREATE_TABLE:
    /* If CREATE TABLE of non-temporary table, do implicit commit */
    skip= (lex->create_info.options & HA_LEX_CREATE_TMP_TABLE);
    break;
  case SQLCOM_SET_OPTION:
    /* Implicitly commit a transaction started by a SET statement */
    skip= lex->autocommit ? FALSE : TRUE;
    break;
  default:
    break;
  }

  DBUG_RETURN(!skip);
}


/**
  Mark all commands that somehow changes a table.

  This is used to check number of updates / hour.

  sql_command is actually set to SQLCOM_END sometimes
  so we need the +1 to include it in the array.

  See COMMAND_FLAG_xxx for different type of commands
     2  - query that returns meaningful ROW_COUNT() -
          a number of modified rows
*/

uint sql_command_flags[SQLCOM_END+1];
uint server_command_flags[COM_END+1];

void init_update_queries(void)
{
  /* Initialize the server command flags array. */
  memset(server_command_flags, 0, sizeof(server_command_flags));

  server_command_flags[COM_SLEEP]=               CF_ALLOW_PROTOCOL_PLUGIN;
  server_command_flags[COM_INIT_DB]=             CF_ALLOW_PROTOCOL_PLUGIN;
  server_command_flags[COM_QUERY]=               CF_ALLOW_PROTOCOL_PLUGIN;
  server_command_flags[COM_FIELD_LIST]=          CF_ALLOW_PROTOCOL_PLUGIN;
  server_command_flags[COM_REFRESH]=             CF_ALLOW_PROTOCOL_PLUGIN;
  server_command_flags[COM_SHUTDOWN]=            CF_ALLOW_PROTOCOL_PLUGIN;
  server_command_flags[COM_STATISTICS]=          CF_SKIP_QUESTIONS;
  server_command_flags[COM_PROCESS_KILL]=        CF_ALLOW_PROTOCOL_PLUGIN;
  server_command_flags[COM_PING]=                CF_SKIP_QUESTIONS;
  server_command_flags[COM_STMT_PREPARE]=        CF_SKIP_QUESTIONS |
                                                 CF_ALLOW_PROTOCOL_PLUGIN;
  server_command_flags[COM_STMT_EXECUTE]=        CF_ALLOW_PROTOCOL_PLUGIN;
  server_command_flags[COM_STMT_SEND_LONG_DATA]= CF_ALLOW_PROTOCOL_PLUGIN;
  server_command_flags[COM_STMT_CLOSE]=          CF_SKIP_QUESTIONS |
                                                 CF_ALLOW_PROTOCOL_PLUGIN;
  server_command_flags[COM_STMT_RESET]=          CF_SKIP_QUESTIONS |
                                                 CF_ALLOW_PROTOCOL_PLUGIN;
  server_command_flags[COM_STMT_FETCH]=          CF_ALLOW_PROTOCOL_PLUGIN;
  server_command_flags[COM_END]=                 CF_ALLOW_PROTOCOL_PLUGIN;

  /* Initialize the sql command flags array. */
  memset(sql_command_flags, 0, sizeof(sql_command_flags));

  /*
    In general, DDL statements do not generate row events and do not go
    through a cache before being written to the binary log. However, the
    CREATE TABLE...SELECT is an exception because it may generate row
    events. For that reason,  the SQLCOM_CREATE_TABLE  which represents
    a CREATE TABLE, including the CREATE TABLE...SELECT, has the
    CF_CAN_GENERATE_ROW_EVENTS flag. The distinction between a regular
    CREATE TABLE and the CREATE TABLE...SELECT is made in other parts of
    the code, in particular in the Query_log_event's constructor.
  */
  sql_command_flags[SQLCOM_CREATE_TABLE]=   CF_CHANGES_DATA | CF_REEXECUTION_FRAGILE |
                                            CF_AUTO_COMMIT_TRANS |
                                            CF_CAN_GENERATE_ROW_EVENTS;
  sql_command_flags[SQLCOM_CREATE_INDEX]=   CF_CHANGES_DATA | CF_AUTO_COMMIT_TRANS;
  sql_command_flags[SQLCOM_ALTER_TABLE]=    CF_CHANGES_DATA | CF_WRITE_LOGS_COMMAND |
                                            CF_AUTO_COMMIT_TRANS;
  sql_command_flags[SQLCOM_TRUNCATE]=       CF_CHANGES_DATA | CF_WRITE_LOGS_COMMAND |
                                            CF_AUTO_COMMIT_TRANS;
  sql_command_flags[SQLCOM_DROP_TABLE]=     CF_CHANGES_DATA | CF_AUTO_COMMIT_TRANS;
  sql_command_flags[SQLCOM_LOAD]=           CF_CHANGES_DATA | CF_REEXECUTION_FRAGILE |
                                            CF_CAN_GENERATE_ROW_EVENTS;
  sql_command_flags[SQLCOM_CREATE_COMPRESSION_DICTIONARY]= CF_CHANGES_DATA |
                                            CF_AUTO_COMMIT_TRANS;
  sql_command_flags[SQLCOM_DROP_COMPRESSION_DICTIONARY]=   CF_CHANGES_DATA |
                                            CF_AUTO_COMMIT_TRANS;
  sql_command_flags[SQLCOM_CREATE_DB]=      CF_CHANGES_DATA | CF_AUTO_COMMIT_TRANS;
  sql_command_flags[SQLCOM_DROP_DB]=        CF_CHANGES_DATA | CF_AUTO_COMMIT_TRANS;
  sql_command_flags[SQLCOM_ALTER_DB_UPGRADE]= CF_AUTO_COMMIT_TRANS;
  sql_command_flags[SQLCOM_ALTER_DB]=       CF_CHANGES_DATA | CF_AUTO_COMMIT_TRANS;
  sql_command_flags[SQLCOM_RENAME_TABLE]=   CF_CHANGES_DATA | CF_AUTO_COMMIT_TRANS;
  sql_command_flags[SQLCOM_DROP_INDEX]=     CF_CHANGES_DATA | CF_AUTO_COMMIT_TRANS;
  sql_command_flags[SQLCOM_CREATE_VIEW]=    CF_CHANGES_DATA | CF_REEXECUTION_FRAGILE |
                                            CF_AUTO_COMMIT_TRANS;
  sql_command_flags[SQLCOM_DROP_VIEW]=      CF_CHANGES_DATA | CF_AUTO_COMMIT_TRANS;
  sql_command_flags[SQLCOM_CREATE_TRIGGER]= CF_CHANGES_DATA | CF_AUTO_COMMIT_TRANS;
  sql_command_flags[SQLCOM_DROP_TRIGGER]=   CF_CHANGES_DATA | CF_AUTO_COMMIT_TRANS;
  sql_command_flags[SQLCOM_CREATE_EVENT]=   CF_CHANGES_DATA | CF_AUTO_COMMIT_TRANS;
  sql_command_flags[SQLCOM_ALTER_EVENT]=    CF_CHANGES_DATA | CF_AUTO_COMMIT_TRANS;
  sql_command_flags[SQLCOM_DROP_EVENT]=     CF_CHANGES_DATA | CF_AUTO_COMMIT_TRANS;

  sql_command_flags[SQLCOM_UPDATE]=	    CF_CHANGES_DATA | CF_REEXECUTION_FRAGILE |
                                            CF_CAN_GENERATE_ROW_EVENTS |
                                            CF_OPTIMIZER_TRACE |
                                            CF_CAN_BE_EXPLAINED;
  sql_command_flags[SQLCOM_UPDATE_MULTI]=   CF_CHANGES_DATA | CF_REEXECUTION_FRAGILE |
                                            CF_CAN_GENERATE_ROW_EVENTS |
                                            CF_OPTIMIZER_TRACE |
                                            CF_CAN_BE_EXPLAINED;
  // This is INSERT VALUES(...), can be VALUES(stored_func()) so we trace it
  sql_command_flags[SQLCOM_INSERT]=	    CF_CHANGES_DATA | CF_REEXECUTION_FRAGILE |
                                            CF_CAN_GENERATE_ROW_EVENTS |
                                            CF_OPTIMIZER_TRACE |
                                            CF_CAN_BE_EXPLAINED;
  sql_command_flags[SQLCOM_INSERT_SELECT]=  CF_CHANGES_DATA | CF_REEXECUTION_FRAGILE |
                                            CF_CAN_GENERATE_ROW_EVENTS |
                                            CF_OPTIMIZER_TRACE |
                                            CF_CAN_BE_EXPLAINED;
  sql_command_flags[SQLCOM_DELETE]=         CF_CHANGES_DATA | CF_REEXECUTION_FRAGILE |
                                            CF_CAN_GENERATE_ROW_EVENTS |
                                            CF_OPTIMIZER_TRACE |
                                            CF_CAN_BE_EXPLAINED;
  sql_command_flags[SQLCOM_DELETE_MULTI]=   CF_CHANGES_DATA | CF_REEXECUTION_FRAGILE |
                                            CF_CAN_GENERATE_ROW_EVENTS |
                                            CF_OPTIMIZER_TRACE |
                                            CF_CAN_BE_EXPLAINED;
  sql_command_flags[SQLCOM_REPLACE]=        CF_CHANGES_DATA | CF_REEXECUTION_FRAGILE |
                                            CF_CAN_GENERATE_ROW_EVENTS |
                                            CF_OPTIMIZER_TRACE |
                                            CF_CAN_BE_EXPLAINED;
  sql_command_flags[SQLCOM_REPLACE_SELECT]= CF_CHANGES_DATA | CF_REEXECUTION_FRAGILE |
                                            CF_CAN_GENERATE_ROW_EVENTS |
                                            CF_OPTIMIZER_TRACE |
                                            CF_CAN_BE_EXPLAINED;
  sql_command_flags[SQLCOM_SELECT]=         CF_REEXECUTION_FRAGILE |
                                            CF_CAN_GENERATE_ROW_EVENTS |
                                            CF_OPTIMIZER_TRACE |
                                            CF_CAN_BE_EXPLAINED;
  // (1) so that subquery is traced when doing "SET @var = (subquery)"
  /*
    @todo SQLCOM_SET_OPTION should have CF_CAN_GENERATE_ROW_EVENTS
    set, because it may invoke a stored function that generates row
    events. /Sven
  */
  sql_command_flags[SQLCOM_SET_OPTION]=     CF_REEXECUTION_FRAGILE |
                                            CF_AUTO_COMMIT_TRANS |
                                            CF_CAN_GENERATE_ROW_EVENTS |
                                            CF_OPTIMIZER_TRACE; // (1)
  // (1) so that subquery is traced when doing "DO @var := (subquery)"
  sql_command_flags[SQLCOM_DO]=             CF_REEXECUTION_FRAGILE |
                                            CF_CAN_GENERATE_ROW_EVENTS |
                                            CF_OPTIMIZER_TRACE; // (1)

  sql_command_flags[SQLCOM_SHOW_STATUS_PROC]= CF_STATUS_COMMAND | CF_REEXECUTION_FRAGILE;
  sql_command_flags[SQLCOM_SHOW_STATUS]=      CF_STATUS_COMMAND | CF_REEXECUTION_FRAGILE;
  sql_command_flags[SQLCOM_SHOW_DATABASES]=   CF_STATUS_COMMAND | CF_REEXECUTION_FRAGILE;
  sql_command_flags[SQLCOM_SHOW_TRIGGERS]=    CF_STATUS_COMMAND | CF_REEXECUTION_FRAGILE;
  sql_command_flags[SQLCOM_SHOW_EVENTS]=      CF_STATUS_COMMAND | CF_REEXECUTION_FRAGILE;
  sql_command_flags[SQLCOM_SHOW_OPEN_TABLES]= CF_STATUS_COMMAND | CF_REEXECUTION_FRAGILE;
  sql_command_flags[SQLCOM_SHOW_PLUGINS]=     CF_STATUS_COMMAND;
  sql_command_flags[SQLCOM_SHOW_FIELDS]=      CF_STATUS_COMMAND | CF_REEXECUTION_FRAGILE;
  sql_command_flags[SQLCOM_SHOW_KEYS]=        CF_STATUS_COMMAND | CF_REEXECUTION_FRAGILE;
  sql_command_flags[SQLCOM_SHOW_VARIABLES]=   CF_STATUS_COMMAND | CF_REEXECUTION_FRAGILE;
  sql_command_flags[SQLCOM_SHOW_CHARSETS]=    CF_STATUS_COMMAND | CF_REEXECUTION_FRAGILE;
  sql_command_flags[SQLCOM_SHOW_COLLATIONS]=  CF_STATUS_COMMAND | CF_REEXECUTION_FRAGILE;
  sql_command_flags[SQLCOM_SHOW_BINLOGS]=     CF_STATUS_COMMAND;
  sql_command_flags[SQLCOM_SHOW_SLAVE_HOSTS]= CF_STATUS_COMMAND;
  sql_command_flags[SQLCOM_SHOW_BINLOG_EVENTS]= CF_STATUS_COMMAND;
  sql_command_flags[SQLCOM_SHOW_STORAGE_ENGINES]= CF_STATUS_COMMAND;
  sql_command_flags[SQLCOM_SHOW_PRIVILEGES]=  CF_STATUS_COMMAND;
  sql_command_flags[SQLCOM_SHOW_WARNS]=       CF_STATUS_COMMAND | CF_DIAGNOSTIC_STMT;
  sql_command_flags[SQLCOM_SHOW_ERRORS]=      CF_STATUS_COMMAND | CF_DIAGNOSTIC_STMT;
  sql_command_flags[SQLCOM_SHOW_ENGINE_STATUS]= CF_STATUS_COMMAND;
  sql_command_flags[SQLCOM_SHOW_ENGINE_MUTEX]= CF_STATUS_COMMAND;
  sql_command_flags[SQLCOM_SHOW_ENGINE_LOGS]= CF_STATUS_COMMAND;
  sql_command_flags[SQLCOM_SHOW_PROCESSLIST]= CF_STATUS_COMMAND;
  sql_command_flags[SQLCOM_SHOW_GRANTS]=      CF_STATUS_COMMAND;
  sql_command_flags[SQLCOM_SHOW_CREATE_DB]=   CF_STATUS_COMMAND;
  sql_command_flags[SQLCOM_SHOW_CREATE]=  CF_STATUS_COMMAND;
  sql_command_flags[SQLCOM_SHOW_MASTER_STAT]= CF_STATUS_COMMAND;
  sql_command_flags[SQLCOM_SHOW_SLAVE_STAT]=  CF_STATUS_COMMAND;
  sql_command_flags[SQLCOM_SHOW_CREATE_PROC]= CF_STATUS_COMMAND;
  sql_command_flags[SQLCOM_SHOW_CREATE_FUNC]= CF_STATUS_COMMAND;
  sql_command_flags[SQLCOM_SHOW_CREATE_TRIGGER]=  CF_STATUS_COMMAND;
  sql_command_flags[SQLCOM_SHOW_STATUS_FUNC]= CF_STATUS_COMMAND | CF_REEXECUTION_FRAGILE;
  sql_command_flags[SQLCOM_SHOW_PROC_CODE]=   CF_STATUS_COMMAND;
  sql_command_flags[SQLCOM_SHOW_FUNC_CODE]=   CF_STATUS_COMMAND;
  sql_command_flags[SQLCOM_SHOW_CREATE_EVENT]= CF_STATUS_COMMAND;
  sql_command_flags[SQLCOM_SHOW_PROFILES]=    CF_STATUS_COMMAND;
  sql_command_flags[SQLCOM_SHOW_PROFILE]=     CF_STATUS_COMMAND;
  sql_command_flags[SQLCOM_BINLOG_BASE64_EVENT]= CF_STATUS_COMMAND |
                                                 CF_CAN_GENERATE_ROW_EVENTS;

   sql_command_flags[SQLCOM_SHOW_TABLES]=       (CF_STATUS_COMMAND |
                                                 CF_SHOW_TABLE_COMMAND |
                                                 CF_REEXECUTION_FRAGILE);
  sql_command_flags[SQLCOM_SHOW_TABLE_STATUS]= (CF_STATUS_COMMAND |
                                                CF_SHOW_TABLE_COMMAND |
                                                CF_REEXECUTION_FRAGILE);

  sql_command_flags[SQLCOM_CREATE_USER]=       CF_CHANGES_DATA;
  sql_command_flags[SQLCOM_RENAME_USER]=       CF_CHANGES_DATA;
  sql_command_flags[SQLCOM_DROP_USER]=         CF_CHANGES_DATA;
  sql_command_flags[SQLCOM_ALTER_USER]=        CF_CHANGES_DATA;
  sql_command_flags[SQLCOM_GRANT]=             CF_CHANGES_DATA;
  sql_command_flags[SQLCOM_REVOKE]=            CF_CHANGES_DATA;
  sql_command_flags[SQLCOM_REVOKE_ALL]=        CF_CHANGES_DATA;
  sql_command_flags[SQLCOM_OPTIMIZE]=          CF_CHANGES_DATA;
  sql_command_flags[SQLCOM_ALTER_INSTANCE]=    CF_CHANGES_DATA;
  sql_command_flags[SQLCOM_CREATE_FUNCTION]=   CF_CHANGES_DATA | CF_AUTO_COMMIT_TRANS;
  sql_command_flags[SQLCOM_CREATE_PROCEDURE]=  CF_CHANGES_DATA | CF_AUTO_COMMIT_TRANS;
  sql_command_flags[SQLCOM_CREATE_SPFUNCTION]= CF_CHANGES_DATA | CF_AUTO_COMMIT_TRANS;
  sql_command_flags[SQLCOM_DROP_PROCEDURE]=    CF_CHANGES_DATA | CF_AUTO_COMMIT_TRANS;
  sql_command_flags[SQLCOM_DROP_FUNCTION]=     CF_CHANGES_DATA | CF_AUTO_COMMIT_TRANS;
  sql_command_flags[SQLCOM_ALTER_PROCEDURE]=   CF_CHANGES_DATA | CF_AUTO_COMMIT_TRANS;
  sql_command_flags[SQLCOM_ALTER_FUNCTION]=    CF_CHANGES_DATA | CF_AUTO_COMMIT_TRANS;
  sql_command_flags[SQLCOM_INSTALL_PLUGIN]=    CF_CHANGES_DATA | CF_AUTO_COMMIT_TRANS;
  sql_command_flags[SQLCOM_UNINSTALL_PLUGIN]=  CF_CHANGES_DATA | CF_AUTO_COMMIT_TRANS;

  /* Does not change the contents of the Diagnostics Area. */
  sql_command_flags[SQLCOM_GET_DIAGNOSTICS]= CF_DIAGNOSTIC_STMT;

  /*
    (1): without it, in "CALL some_proc((subq))", subquery would not be
    traced.
  */
  sql_command_flags[SQLCOM_CALL]=      CF_REEXECUTION_FRAGILE |
                                       CF_CAN_GENERATE_ROW_EVENTS |
                                       CF_OPTIMIZER_TRACE; // (1)
  sql_command_flags[SQLCOM_EXECUTE]=   CF_CAN_GENERATE_ROW_EVENTS;

  /*
    The following admin table operations are allowed
    on log tables.
  */
  sql_command_flags[SQLCOM_REPAIR]=    CF_WRITE_LOGS_COMMAND | CF_AUTO_COMMIT_TRANS;
  sql_command_flags[SQLCOM_OPTIMIZE]|= CF_WRITE_LOGS_COMMAND | CF_AUTO_COMMIT_TRANS;
  sql_command_flags[SQLCOM_ANALYZE]=   CF_WRITE_LOGS_COMMAND | CF_AUTO_COMMIT_TRANS;
  sql_command_flags[SQLCOM_CHECK]=     CF_WRITE_LOGS_COMMAND | CF_AUTO_COMMIT_TRANS;

  sql_command_flags[SQLCOM_CREATE_USER]|=       CF_AUTO_COMMIT_TRANS;
  sql_command_flags[SQLCOM_DROP_USER]|=         CF_AUTO_COMMIT_TRANS;
  sql_command_flags[SQLCOM_RENAME_USER]|=       CF_AUTO_COMMIT_TRANS;
  sql_command_flags[SQLCOM_ALTER_USER]|=        CF_AUTO_COMMIT_TRANS;
  sql_command_flags[SQLCOM_REVOKE]|=            CF_AUTO_COMMIT_TRANS;
  sql_command_flags[SQLCOM_REVOKE_ALL]|=        CF_AUTO_COMMIT_TRANS;
  sql_command_flags[SQLCOM_GRANT]|=             CF_AUTO_COMMIT_TRANS;

  sql_command_flags[SQLCOM_ASSIGN_TO_KEYCACHE]= CF_AUTO_COMMIT_TRANS;
  sql_command_flags[SQLCOM_PRELOAD_KEYS]=       CF_AUTO_COMMIT_TRANS;
  sql_command_flags[SQLCOM_ALTER_INSTANCE]|=    CF_AUTO_COMMIT_TRANS;

  sql_command_flags[SQLCOM_FLUSH]=              CF_AUTO_COMMIT_TRANS;
  sql_command_flags[SQLCOM_RESET]=              CF_AUTO_COMMIT_TRANS;
  sql_command_flags[SQLCOM_CREATE_SERVER]=      CF_AUTO_COMMIT_TRANS;
  sql_command_flags[SQLCOM_ALTER_SERVER]=       CF_AUTO_COMMIT_TRANS;
  sql_command_flags[SQLCOM_DROP_SERVER]=        CF_AUTO_COMMIT_TRANS;
  sql_command_flags[SQLCOM_CHANGE_MASTER]=      CF_AUTO_COMMIT_TRANS;
  sql_command_flags[SQLCOM_CHANGE_REPLICATION_FILTER]=    CF_AUTO_COMMIT_TRANS;
  sql_command_flags[SQLCOM_SLAVE_START]=        CF_AUTO_COMMIT_TRANS;
  sql_command_flags[SQLCOM_SLAVE_STOP]=         CF_AUTO_COMMIT_TRANS;
  sql_command_flags[SQLCOM_ALTER_TABLESPACE]|=  CF_AUTO_COMMIT_TRANS;

  /*
    The following statements can deal with temporary tables,
    so temporary tables should be pre-opened for those statements to
    simplify privilege checking.

    There are other statements that deal with temporary tables and open
    them, but which are not listed here. The thing is that the order of
    pre-opening temporary tables for those statements is somewhat custom.
  */
  sql_command_flags[SQLCOM_CREATE_TABLE]|=    CF_PREOPEN_TMP_TABLES;
  sql_command_flags[SQLCOM_DROP_TABLE]|=      CF_PREOPEN_TMP_TABLES;
  sql_command_flags[SQLCOM_CREATE_INDEX]|=    CF_PREOPEN_TMP_TABLES;
  sql_command_flags[SQLCOM_ALTER_TABLE]|=     CF_PREOPEN_TMP_TABLES;
  sql_command_flags[SQLCOM_TRUNCATE]|=        CF_PREOPEN_TMP_TABLES;
  sql_command_flags[SQLCOM_LOAD]|=            CF_PREOPEN_TMP_TABLES;
  sql_command_flags[SQLCOM_DROP_INDEX]|=      CF_PREOPEN_TMP_TABLES;
  sql_command_flags[SQLCOM_UPDATE]|=          CF_PREOPEN_TMP_TABLES;
  sql_command_flags[SQLCOM_UPDATE_MULTI]|=    CF_PREOPEN_TMP_TABLES;
  sql_command_flags[SQLCOM_INSERT_SELECT]|=   CF_PREOPEN_TMP_TABLES;
  sql_command_flags[SQLCOM_DELETE]|=          CF_PREOPEN_TMP_TABLES;
  sql_command_flags[SQLCOM_DELETE_MULTI]|=    CF_PREOPEN_TMP_TABLES;
  sql_command_flags[SQLCOM_REPLACE_SELECT]|=  CF_PREOPEN_TMP_TABLES;
  sql_command_flags[SQLCOM_SELECT]|=          CF_PREOPEN_TMP_TABLES;
  sql_command_flags[SQLCOM_SET_OPTION]|=      CF_PREOPEN_TMP_TABLES;
  sql_command_flags[SQLCOM_DO]|=              CF_PREOPEN_TMP_TABLES;
  sql_command_flags[SQLCOM_CALL]|=            CF_PREOPEN_TMP_TABLES;
  sql_command_flags[SQLCOM_CHECKSUM]|=        CF_PREOPEN_TMP_TABLES;
  sql_command_flags[SQLCOM_ANALYZE]|=         CF_PREOPEN_TMP_TABLES;
  sql_command_flags[SQLCOM_CHECK]|=           CF_PREOPEN_TMP_TABLES;
  sql_command_flags[SQLCOM_OPTIMIZE]|=        CF_PREOPEN_TMP_TABLES;
  sql_command_flags[SQLCOM_REPAIR]|=          CF_PREOPEN_TMP_TABLES;
  sql_command_flags[SQLCOM_PRELOAD_KEYS]|=    CF_PREOPEN_TMP_TABLES;
  sql_command_flags[SQLCOM_ASSIGN_TO_KEYCACHE]|= CF_PREOPEN_TMP_TABLES;

  /*
    DDL statements that should start with closing opened handlers.

    We use this flag only for statements for which open HANDLERs
    have to be closed before emporary tables are pre-opened.
  */
  sql_command_flags[SQLCOM_CREATE_TABLE]|=    CF_HA_CLOSE;
  sql_command_flags[SQLCOM_DROP_TABLE]|=      CF_HA_CLOSE;
  sql_command_flags[SQLCOM_ALTER_TABLE]|=     CF_HA_CLOSE;
  sql_command_flags[SQLCOM_TRUNCATE]|=        CF_HA_CLOSE;
  sql_command_flags[SQLCOM_REPAIR]|=          CF_HA_CLOSE;
  sql_command_flags[SQLCOM_OPTIMIZE]|=        CF_HA_CLOSE;
  sql_command_flags[SQLCOM_ANALYZE]|=         CF_HA_CLOSE;
  sql_command_flags[SQLCOM_CHECK]|=           CF_HA_CLOSE;
  sql_command_flags[SQLCOM_CREATE_INDEX]|=    CF_HA_CLOSE;
  sql_command_flags[SQLCOM_DROP_INDEX]|=      CF_HA_CLOSE;
  sql_command_flags[SQLCOM_PRELOAD_KEYS]|=    CF_HA_CLOSE;
  sql_command_flags[SQLCOM_ASSIGN_TO_KEYCACHE]|=  CF_HA_CLOSE;

  /*
    Mark statements that always are disallowed in read-only
    transactions. Note that according to the SQL standard,
    even temporary table DDL should be disallowed.
  */
  sql_command_flags[SQLCOM_CREATE_TABLE]|=     CF_DISALLOW_IN_RO_TRANS;
  sql_command_flags[SQLCOM_ALTER_TABLE]|=      CF_DISALLOW_IN_RO_TRANS;
  sql_command_flags[SQLCOM_DROP_TABLE]|=       CF_DISALLOW_IN_RO_TRANS;
  sql_command_flags[SQLCOM_RENAME_TABLE]|=     CF_DISALLOW_IN_RO_TRANS;
  sql_command_flags[SQLCOM_CREATE_INDEX]|=     CF_DISALLOW_IN_RO_TRANS;
  sql_command_flags[SQLCOM_DROP_INDEX]|=       CF_DISALLOW_IN_RO_TRANS;
  sql_command_flags[SQLCOM_CREATE_COMPRESSION_DICTIONARY]|=
                                               CF_DISALLOW_IN_RO_TRANS;
  sql_command_flags[SQLCOM_DROP_COMPRESSION_DICTIONARY]|=
                                               CF_DISALLOW_IN_RO_TRANS;
  sql_command_flags[SQLCOM_CREATE_DB]|=        CF_DISALLOW_IN_RO_TRANS;
  sql_command_flags[SQLCOM_DROP_DB]|=          CF_DISALLOW_IN_RO_TRANS;
  sql_command_flags[SQLCOM_ALTER_DB_UPGRADE]|= CF_DISALLOW_IN_RO_TRANS;
  sql_command_flags[SQLCOM_ALTER_DB]|=         CF_DISALLOW_IN_RO_TRANS;
  sql_command_flags[SQLCOM_CREATE_VIEW]|=      CF_DISALLOW_IN_RO_TRANS;
  sql_command_flags[SQLCOM_DROP_VIEW]|=        CF_DISALLOW_IN_RO_TRANS;
  sql_command_flags[SQLCOM_CREATE_TRIGGER]|=   CF_DISALLOW_IN_RO_TRANS;
  sql_command_flags[SQLCOM_DROP_TRIGGER]|=     CF_DISALLOW_IN_RO_TRANS;
  sql_command_flags[SQLCOM_CREATE_EVENT]|=     CF_DISALLOW_IN_RO_TRANS;
  sql_command_flags[SQLCOM_ALTER_EVENT]|=      CF_DISALLOW_IN_RO_TRANS;
  sql_command_flags[SQLCOM_DROP_EVENT]|=       CF_DISALLOW_IN_RO_TRANS;
  sql_command_flags[SQLCOM_CREATE_USER]|=      CF_DISALLOW_IN_RO_TRANS;
  sql_command_flags[SQLCOM_RENAME_USER]|=      CF_DISALLOW_IN_RO_TRANS;
  sql_command_flags[SQLCOM_ALTER_USER]|=       CF_DISALLOW_IN_RO_TRANS;
  sql_command_flags[SQLCOM_DROP_USER]|=        CF_DISALLOW_IN_RO_TRANS;
  sql_command_flags[SQLCOM_CREATE_SERVER]|=    CF_DISALLOW_IN_RO_TRANS;
  sql_command_flags[SQLCOM_ALTER_SERVER]|=     CF_DISALLOW_IN_RO_TRANS;
  sql_command_flags[SQLCOM_DROP_SERVER]|=      CF_DISALLOW_IN_RO_TRANS;
  sql_command_flags[SQLCOM_CREATE_FUNCTION]|=  CF_DISALLOW_IN_RO_TRANS;
  sql_command_flags[SQLCOM_CREATE_PROCEDURE]|= CF_DISALLOW_IN_RO_TRANS;
  sql_command_flags[SQLCOM_CREATE_SPFUNCTION]|=CF_DISALLOW_IN_RO_TRANS;
  sql_command_flags[SQLCOM_DROP_PROCEDURE]|=   CF_DISALLOW_IN_RO_TRANS;
  sql_command_flags[SQLCOM_DROP_FUNCTION]|=    CF_DISALLOW_IN_RO_TRANS;
  sql_command_flags[SQLCOM_ALTER_PROCEDURE]|=  CF_DISALLOW_IN_RO_TRANS;
  sql_command_flags[SQLCOM_ALTER_FUNCTION]|=   CF_DISALLOW_IN_RO_TRANS;
  sql_command_flags[SQLCOM_TRUNCATE]|=         CF_DISALLOW_IN_RO_TRANS;
  sql_command_flags[SQLCOM_ALTER_TABLESPACE]|= CF_DISALLOW_IN_RO_TRANS;
  sql_command_flags[SQLCOM_REPAIR]|=           CF_DISALLOW_IN_RO_TRANS;
  sql_command_flags[SQLCOM_OPTIMIZE]|=         CF_DISALLOW_IN_RO_TRANS;
  sql_command_flags[SQLCOM_GRANT]|=            CF_DISALLOW_IN_RO_TRANS;
  sql_command_flags[SQLCOM_REVOKE]|=           CF_DISALLOW_IN_RO_TRANS;
  sql_command_flags[SQLCOM_REVOKE_ALL]|=       CF_DISALLOW_IN_RO_TRANS;
  sql_command_flags[SQLCOM_INSTALL_PLUGIN]|=   CF_DISALLOW_IN_RO_TRANS;
  sql_command_flags[SQLCOM_UNINSTALL_PLUGIN]|= CF_DISALLOW_IN_RO_TRANS;
  sql_command_flags[SQLCOM_ALTER_INSTANCE]|=   CF_DISALLOW_IN_RO_TRANS;

  /*
    Mark statements that are allowed to be executed by the plugins.
  */
  sql_command_flags[SQLCOM_SELECT]|=                  CF_ALLOW_PROTOCOL_PLUGIN;
  sql_command_flags[SQLCOM_CREATE_TABLE]|=            CF_ALLOW_PROTOCOL_PLUGIN;
  sql_command_flags[SQLCOM_CREATE_INDEX]|=            CF_ALLOW_PROTOCOL_PLUGIN;
  sql_command_flags[SQLCOM_ALTER_TABLE]|=             CF_ALLOW_PROTOCOL_PLUGIN;
  sql_command_flags[SQLCOM_UPDATE]|=                  CF_ALLOW_PROTOCOL_PLUGIN;
  sql_command_flags[SQLCOM_INSERT]|=                  CF_ALLOW_PROTOCOL_PLUGIN;
  sql_command_flags[SQLCOM_INSERT_SELECT]|=           CF_ALLOW_PROTOCOL_PLUGIN;
  sql_command_flags[SQLCOM_DELETE]|=                  CF_ALLOW_PROTOCOL_PLUGIN;
  sql_command_flags[SQLCOM_TRUNCATE]|=                CF_ALLOW_PROTOCOL_PLUGIN;
  sql_command_flags[SQLCOM_DROP_TABLE]|=              CF_ALLOW_PROTOCOL_PLUGIN;
  sql_command_flags[SQLCOM_DROP_INDEX]|=              CF_ALLOW_PROTOCOL_PLUGIN;
  sql_command_flags[SQLCOM_SHOW_DATABASES]|=          CF_ALLOW_PROTOCOL_PLUGIN;
  sql_command_flags[SQLCOM_SHOW_TABLES]|=             CF_ALLOW_PROTOCOL_PLUGIN;
  sql_command_flags[SQLCOM_SHOW_FIELDS]|=             CF_ALLOW_PROTOCOL_PLUGIN;
  sql_command_flags[SQLCOM_SHOW_KEYS]|=               CF_ALLOW_PROTOCOL_PLUGIN;
  sql_command_flags[SQLCOM_SHOW_VARIABLES]|=          CF_ALLOW_PROTOCOL_PLUGIN;
  sql_command_flags[SQLCOM_SHOW_STATUS]|=             CF_ALLOW_PROTOCOL_PLUGIN;
  sql_command_flags[SQLCOM_SHOW_ENGINE_LOGS]|=        CF_ALLOW_PROTOCOL_PLUGIN;
  sql_command_flags[SQLCOM_SHOW_ENGINE_STATUS]|=      CF_ALLOW_PROTOCOL_PLUGIN;
  sql_command_flags[SQLCOM_SHOW_ENGINE_MUTEX]|=       CF_ALLOW_PROTOCOL_PLUGIN;
  sql_command_flags[SQLCOM_SHOW_PROCESSLIST]|=        CF_ALLOW_PROTOCOL_PLUGIN;
  sql_command_flags[SQLCOM_SHOW_MASTER_STAT]|=        CF_ALLOW_PROTOCOL_PLUGIN;
  sql_command_flags[SQLCOM_SHOW_SLAVE_STAT]|=         CF_ALLOW_PROTOCOL_PLUGIN;
  sql_command_flags[SQLCOM_SHOW_GRANTS]|=             CF_ALLOW_PROTOCOL_PLUGIN;
  sql_command_flags[SQLCOM_SHOW_CREATE]|=             CF_ALLOW_PROTOCOL_PLUGIN;
  sql_command_flags[SQLCOM_SHOW_CHARSETS]|=           CF_ALLOW_PROTOCOL_PLUGIN;
  sql_command_flags[SQLCOM_SHOW_COLLATIONS]|=         CF_ALLOW_PROTOCOL_PLUGIN;
  sql_command_flags[SQLCOM_SHOW_CREATE_DB]|=          CF_ALLOW_PROTOCOL_PLUGIN;
  sql_command_flags[SQLCOM_SHOW_TABLE_STATUS]|=       CF_ALLOW_PROTOCOL_PLUGIN;
  sql_command_flags[SQLCOM_SHOW_TRIGGERS]|=           CF_ALLOW_PROTOCOL_PLUGIN;
  sql_command_flags[SQLCOM_LOAD]|=                    CF_ALLOW_PROTOCOL_PLUGIN;
  sql_command_flags[SQLCOM_SET_OPTION]|=              CF_ALLOW_PROTOCOL_PLUGIN;
  sql_command_flags[SQLCOM_LOCK_TABLES]|=             CF_ALLOW_PROTOCOL_PLUGIN;
  sql_command_flags[SQLCOM_UNLOCK_TABLES]|=           CF_ALLOW_PROTOCOL_PLUGIN;
  sql_command_flags[SQLCOM_GRANT]|=                   CF_ALLOW_PROTOCOL_PLUGIN;
  sql_command_flags[SQLCOM_CHANGE_DB]|=               CF_ALLOW_PROTOCOL_PLUGIN;
  sql_command_flags[SQLCOM_CREATE_DB]|=               CF_ALLOW_PROTOCOL_PLUGIN;
  sql_command_flags[SQLCOM_DROP_DB]|=                 CF_ALLOW_PROTOCOL_PLUGIN;
  sql_command_flags[SQLCOM_ALTER_DB]|=                CF_ALLOW_PROTOCOL_PLUGIN;
  sql_command_flags[SQLCOM_REPAIR]|=                  CF_ALLOW_PROTOCOL_PLUGIN;
  sql_command_flags[SQLCOM_REPLACE]|=                 CF_ALLOW_PROTOCOL_PLUGIN;
  sql_command_flags[SQLCOM_REPLACE_SELECT]|=          CF_ALLOW_PROTOCOL_PLUGIN;
  sql_command_flags[SQLCOM_CREATE_FUNCTION]|=         CF_ALLOW_PROTOCOL_PLUGIN;
  sql_command_flags[SQLCOM_DROP_FUNCTION]|=           CF_ALLOW_PROTOCOL_PLUGIN;
  sql_command_flags[SQLCOM_REVOKE]|=                  CF_ALLOW_PROTOCOL_PLUGIN;
  sql_command_flags[SQLCOM_OPTIMIZE]|=                CF_ALLOW_PROTOCOL_PLUGIN;
  sql_command_flags[SQLCOM_CHECK]|=                   CF_ALLOW_PROTOCOL_PLUGIN;
  sql_command_flags[SQLCOM_ASSIGN_TO_KEYCACHE]|=      CF_ALLOW_PROTOCOL_PLUGIN;
  sql_command_flags[SQLCOM_PRELOAD_KEYS]|=            CF_ALLOW_PROTOCOL_PLUGIN;
  sql_command_flags[SQLCOM_FLUSH]|=                   CF_ALLOW_PROTOCOL_PLUGIN;
  sql_command_flags[SQLCOM_KILL]|=                    CF_ALLOW_PROTOCOL_PLUGIN;
  sql_command_flags[SQLCOM_ANALYZE]|=                 CF_ALLOW_PROTOCOL_PLUGIN;
  sql_command_flags[SQLCOM_ROLLBACK]|=                CF_ALLOW_PROTOCOL_PLUGIN;
  sql_command_flags[SQLCOM_ROLLBACK_TO_SAVEPOINT]|=   CF_ALLOW_PROTOCOL_PLUGIN;
  sql_command_flags[SQLCOM_COMMIT]|=                  CF_ALLOW_PROTOCOL_PLUGIN;
  sql_command_flags[SQLCOM_SAVEPOINT]|=               CF_ALLOW_PROTOCOL_PLUGIN;
  sql_command_flags[SQLCOM_RELEASE_SAVEPOINT]|=       CF_ALLOW_PROTOCOL_PLUGIN;
  sql_command_flags[SQLCOM_SLAVE_START]|=             CF_ALLOW_PROTOCOL_PLUGIN;
  sql_command_flags[SQLCOM_SLAVE_STOP]|=              CF_ALLOW_PROTOCOL_PLUGIN;
  sql_command_flags[SQLCOM_START_GROUP_REPLICATION]|= CF_ALLOW_PROTOCOL_PLUGIN;
  sql_command_flags[SQLCOM_STOP_GROUP_REPLICATION]|=  CF_ALLOW_PROTOCOL_PLUGIN;
  sql_command_flags[SQLCOM_BEGIN]|=                   CF_ALLOW_PROTOCOL_PLUGIN;
  sql_command_flags[SQLCOM_CHANGE_MASTER]|=           CF_ALLOW_PROTOCOL_PLUGIN;
  sql_command_flags[SQLCOM_CHANGE_REPLICATION_FILTER]|= CF_ALLOW_PROTOCOL_PLUGIN;
  sql_command_flags[SQLCOM_RENAME_TABLE]|=            CF_ALLOW_PROTOCOL_PLUGIN;
  sql_command_flags[SQLCOM_RESET]|=                   CF_ALLOW_PROTOCOL_PLUGIN;
  sql_command_flags[SQLCOM_PURGE]|=                   CF_ALLOW_PROTOCOL_PLUGIN;
  sql_command_flags[SQLCOM_PURGE_BEFORE]|=            CF_ALLOW_PROTOCOL_PLUGIN;
  sql_command_flags[SQLCOM_SHOW_BINLOGS]|=            CF_ALLOW_PROTOCOL_PLUGIN;
  sql_command_flags[SQLCOM_SHOW_OPEN_TABLES]|=        CF_ALLOW_PROTOCOL_PLUGIN;
  sql_command_flags[SQLCOM_HA_OPEN]|=                 CF_ALLOW_PROTOCOL_PLUGIN;
  sql_command_flags[SQLCOM_HA_CLOSE]|=                CF_ALLOW_PROTOCOL_PLUGIN;
  sql_command_flags[SQLCOM_HA_READ]|=                 CF_ALLOW_PROTOCOL_PLUGIN;
  sql_command_flags[SQLCOM_SHOW_SLAVE_HOSTS]|=        CF_ALLOW_PROTOCOL_PLUGIN;
  sql_command_flags[SQLCOM_DELETE_MULTI]|=            CF_ALLOW_PROTOCOL_PLUGIN;
  sql_command_flags[SQLCOM_UPDATE_MULTI]|=            CF_ALLOW_PROTOCOL_PLUGIN;
  sql_command_flags[SQLCOM_SHOW_BINLOG_EVENTS]|=      CF_ALLOW_PROTOCOL_PLUGIN;
  sql_command_flags[SQLCOM_DO]|=                      CF_ALLOW_PROTOCOL_PLUGIN;
  sql_command_flags[SQLCOM_SHOW_WARNS]|=              CF_ALLOW_PROTOCOL_PLUGIN;
  sql_command_flags[SQLCOM_EMPTY_QUERY]|=             CF_ALLOW_PROTOCOL_PLUGIN;
  sql_command_flags[SQLCOM_SHOW_ERRORS]|=             CF_ALLOW_PROTOCOL_PLUGIN;
  sql_command_flags[SQLCOM_SHOW_STORAGE_ENGINES]|=    CF_ALLOW_PROTOCOL_PLUGIN;
  sql_command_flags[SQLCOM_SHOW_PRIVILEGES]|=         CF_ALLOW_PROTOCOL_PLUGIN;
  sql_command_flags[SQLCOM_HELP]|=                    CF_ALLOW_PROTOCOL_PLUGIN;
  sql_command_flags[SQLCOM_CREATE_USER]|=             CF_ALLOW_PROTOCOL_PLUGIN;
  sql_command_flags[SQLCOM_DROP_USER]|=               CF_ALLOW_PROTOCOL_PLUGIN;
  sql_command_flags[SQLCOM_RENAME_USER]|=             CF_ALLOW_PROTOCOL_PLUGIN;
  sql_command_flags[SQLCOM_REVOKE_ALL]|=              CF_ALLOW_PROTOCOL_PLUGIN;
  sql_command_flags[SQLCOM_CHECKSUM]|=                CF_ALLOW_PROTOCOL_PLUGIN;
  sql_command_flags[SQLCOM_CREATE_PROCEDURE]|=        CF_ALLOW_PROTOCOL_PLUGIN;
  sql_command_flags[SQLCOM_CREATE_SPFUNCTION]|=       CF_ALLOW_PROTOCOL_PLUGIN;
  sql_command_flags[SQLCOM_CALL]|=                    CF_ALLOW_PROTOCOL_PLUGIN;
  sql_command_flags[SQLCOM_DROP_PROCEDURE]|=          CF_ALLOW_PROTOCOL_PLUGIN;
  sql_command_flags[SQLCOM_ALTER_PROCEDURE]|=         CF_ALLOW_PROTOCOL_PLUGIN;
  sql_command_flags[SQLCOM_ALTER_FUNCTION]|=          CF_ALLOW_PROTOCOL_PLUGIN;
  sql_command_flags[SQLCOM_SHOW_CREATE_PROC]|=        CF_ALLOW_PROTOCOL_PLUGIN;
  sql_command_flags[SQLCOM_SHOW_CREATE_FUNC]|=        CF_ALLOW_PROTOCOL_PLUGIN;
  sql_command_flags[SQLCOM_SHOW_STATUS_PROC]|=        CF_ALLOW_PROTOCOL_PLUGIN;
  sql_command_flags[SQLCOM_SHOW_STATUS_FUNC]|=        CF_ALLOW_PROTOCOL_PLUGIN;
  sql_command_flags[SQLCOM_PREPARE]|=                 CF_ALLOW_PROTOCOL_PLUGIN;
  sql_command_flags[SQLCOM_EXECUTE]|=                 CF_ALLOW_PROTOCOL_PLUGIN;
  sql_command_flags[SQLCOM_DEALLOCATE_PREPARE]|=      CF_ALLOW_PROTOCOL_PLUGIN;
  sql_command_flags[SQLCOM_CREATE_VIEW]|=             CF_ALLOW_PROTOCOL_PLUGIN;
  sql_command_flags[SQLCOM_DROP_VIEW]|=               CF_ALLOW_PROTOCOL_PLUGIN;
  sql_command_flags[SQLCOM_CREATE_TRIGGER]|=          CF_ALLOW_PROTOCOL_PLUGIN;
  sql_command_flags[SQLCOM_DROP_TRIGGER]|=            CF_ALLOW_PROTOCOL_PLUGIN;
  sql_command_flags[SQLCOM_XA_START]|=                CF_ALLOW_PROTOCOL_PLUGIN;
  sql_command_flags[SQLCOM_XA_END]|=                  CF_ALLOW_PROTOCOL_PLUGIN;
  sql_command_flags[SQLCOM_XA_PREPARE]|=              CF_ALLOW_PROTOCOL_PLUGIN;
  sql_command_flags[SQLCOM_XA_COMMIT]|=               CF_ALLOW_PROTOCOL_PLUGIN;
  sql_command_flags[SQLCOM_XA_ROLLBACK]|=             CF_ALLOW_PROTOCOL_PLUGIN;
  sql_command_flags[SQLCOM_XA_RECOVER]|=              CF_ALLOW_PROTOCOL_PLUGIN;
  sql_command_flags[SQLCOM_SHOW_PROC_CODE]|=          CF_ALLOW_PROTOCOL_PLUGIN;
  sql_command_flags[SQLCOM_SHOW_FUNC_CODE]|=          CF_ALLOW_PROTOCOL_PLUGIN;
  sql_command_flags[SQLCOM_ALTER_TABLESPACE]|=        CF_ALLOW_PROTOCOL_PLUGIN;
  sql_command_flags[SQLCOM_BINLOG_BASE64_EVENT]|=     CF_ALLOW_PROTOCOL_PLUGIN;
  sql_command_flags[SQLCOM_SHOW_PLUGINS]|=            CF_ALLOW_PROTOCOL_PLUGIN;
  sql_command_flags[SQLCOM_CREATE_SERVER]|=           CF_ALLOW_PROTOCOL_PLUGIN;
  sql_command_flags[SQLCOM_DROP_SERVER]|=             CF_ALLOW_PROTOCOL_PLUGIN;
  sql_command_flags[SQLCOM_ALTER_SERVER]|=            CF_ALLOW_PROTOCOL_PLUGIN;
  sql_command_flags[SQLCOM_CREATE_EVENT]|=            CF_ALLOW_PROTOCOL_PLUGIN;
  sql_command_flags[SQLCOM_ALTER_EVENT]|=             CF_ALLOW_PROTOCOL_PLUGIN;
  sql_command_flags[SQLCOM_DROP_EVENT]|=              CF_ALLOW_PROTOCOL_PLUGIN;
  sql_command_flags[SQLCOM_SHOW_CREATE_EVENT]|=       CF_ALLOW_PROTOCOL_PLUGIN;
  sql_command_flags[SQLCOM_SHOW_EVENTS]|=             CF_ALLOW_PROTOCOL_PLUGIN;
  sql_command_flags[SQLCOM_SHOW_CREATE_TRIGGER]|=     CF_ALLOW_PROTOCOL_PLUGIN;
  sql_command_flags[SQLCOM_ALTER_DB_UPGRADE]|=        CF_ALLOW_PROTOCOL_PLUGIN;
  sql_command_flags[SQLCOM_SHOW_PROFILE]|=            CF_ALLOW_PROTOCOL_PLUGIN;
  sql_command_flags[SQLCOM_SHOW_PROFILES]|=           CF_ALLOW_PROTOCOL_PLUGIN;
  sql_command_flags[SQLCOM_SIGNAL]|=                  CF_ALLOW_PROTOCOL_PLUGIN;
  sql_command_flags[SQLCOM_RESIGNAL]|=                CF_ALLOW_PROTOCOL_PLUGIN;
  sql_command_flags[SQLCOM_SHOW_RELAYLOG_EVENTS]|=    CF_ALLOW_PROTOCOL_PLUGIN;
  sql_command_flags[SQLCOM_GET_DIAGNOSTICS]|=         CF_ALLOW_PROTOCOL_PLUGIN;
  sql_command_flags[SQLCOM_ALTER_USER]|=              CF_ALLOW_PROTOCOL_PLUGIN;
  sql_command_flags[SQLCOM_EXPLAIN_OTHER]|=           CF_ALLOW_PROTOCOL_PLUGIN;
  sql_command_flags[SQLCOM_SHOW_CREATE_USER]|=        CF_ALLOW_PROTOCOL_PLUGIN;
  sql_command_flags[SQLCOM_END]|=                     CF_ALLOW_PROTOCOL_PLUGIN;
}

bool sqlcom_can_generate_row_events(enum enum_sql_command command)
{
  return (sql_command_flags[command] & CF_CAN_GENERATE_ROW_EVENTS);
}

bool is_update_query(enum enum_sql_command command)
{
  DBUG_ASSERT(command >= 0 && command <= SQLCOM_END);
  return (sql_command_flags[command] & CF_CHANGES_DATA) != 0;
}


bool is_explainable_query(enum enum_sql_command command)
{
  DBUG_ASSERT(command >= 0 && command <= SQLCOM_END);
  return (sql_command_flags[command] & CF_CAN_BE_EXPLAINED) != 0;
}

/**
  Check if a sql command is allowed to write to log tables.
  @param command The SQL command
  @return true if writing is allowed
*/
bool is_log_table_write_query(enum enum_sql_command command)
{
  DBUG_ASSERT(command >= 0 && command <= SQLCOM_END);
  return (sql_command_flags[command] & CF_WRITE_LOGS_COMMAND) != 0;
}

void execute_init_command(THD *thd, LEX_STRING *init_command,
                          mysql_rwlock_t *var_lock)
{
  Protocol_classic *protocol= thd->get_protocol_classic();
  Vio* save_vio;
  ulong save_client_capabilities;
  COM_DATA com_data;

  mysql_rwlock_rdlock(var_lock);
  if (!init_command->length)
  {
    mysql_rwlock_unlock(var_lock);
    return;
  }

  /*
    copy the value under a lock, and release the lock.
    init_command has to be executed without a lock held,
    as it may try to change itself
  */
  size_t len= init_command->length;
  char *buf= thd->strmake(init_command->str, len);
  mysql_rwlock_unlock(var_lock);

#if defined(ENABLED_PROFILING)
  thd->profiling.start_new_query();
  thd->profiling.set_query_source(buf, len);
#endif

  THD_STAGE_INFO(thd, stage_execution_of_init_command);
  save_client_capabilities= protocol->get_client_capabilities();
  protocol->add_client_capability(CLIENT_MULTI_QUERIES);
  /*
    We don't need return result of execution to client side.
    To forbid this we should set thd->net.vio to 0.
  */
  save_vio= protocol->get_vio();
  protocol->set_vio(NULL);
  protocol->create_command(&com_data, COM_QUERY, (uchar *) buf, len);
  dispatch_command(thd, &com_data, COM_QUERY);
  protocol->set_client_capabilities(save_client_capabilities);
  protocol->set_vio(save_vio);

#if defined(ENABLED_PROFILING)
  thd->profiling.finish_current_query();
#endif
}


/* This works because items are allocated with sql_alloc() */

void free_items(Item *item)
{
  Item *next;
  DBUG_ENTER("free_items");
  for (; item ; item=next)
  {
    next=item->next;
    item->delete_self();
  }
  DBUG_VOID_RETURN;
}

/**
   This works because items are allocated with sql_alloc().
   @note The function also handles null pointers (empty list).
*/
void cleanup_items(Item *item)
{
  DBUG_ENTER("cleanup_items");  
  for (; item ; item=item->next)
    item->cleanup();
  DBUG_VOID_RETURN;
}

#ifndef EMBEDDED_LIBRARY

/**
  Read one command from connection and execute it (query or simple command).
  This function is called in loop from thread function.

  For profiling to work, it must never be called recursively.

  @retval
    0  success
  @retval
    1  request of thread shutdown (see dispatch_command() description)
*/

bool do_command(THD *thd)
{
  bool return_value;
  int rc;
  const bool classic=
    (thd->get_protocol()->type() == Protocol::PROTOCOL_TEXT ||
     thd->get_protocol()->type() == Protocol::PROTOCOL_BINARY);

  NET *net= NULL;
  enum enum_server_command command;
  COM_DATA com_data;
  DBUG_ENTER("do_command");

  /*
    indicator of uninitialized lex => normal flow of errors handling
    (see my_message_sql)
  */
  thd->lex->set_current_select(0);

  /*
    XXX: this code is here only to clear possible errors of init_connect. 
    Consider moving to prepare_new_connection_state() instead.
    That requires making sure the DA is cleared before non-parsing statements
    such as COM_QUIT.
  */
  thd->clear_error();				// Clear error message
  thd->get_stmt_da()->reset_diagnostics_area();
  thd->updated_row_count=    0;
  thd->busy_time=            0;
  thd->cpu_time=             0;
  thd->bytes_received=       0;
  thd->bytes_sent=           0;
  thd->binlog_bytes_written= 0;

  if (classic)
  {
    /*
      This thread will do a blocking read from the client which
      will be interrupted when the next command is received from
      the client, the connection is closed or "net_wait_timeout"
      number of seconds has passed.
    */
    net= thd->get_protocol_classic()->get_net();
    if (!thd->skip_wait_timeout)
      my_net_set_read_timeout(net, thd->variables.net_wait_timeout);
    net_new_transaction(net);
  }

  /*
    Synchronization point for testing of KILL_CONNECTION.
    This sync point can wait here, to simulate slow code execution
    between the last test of thd->killed and blocking in read().

    The goal of this test is to verify that a connection does not
    hang, if it is killed at this point of execution.
    (Bug#37780 - main.kill fails randomly)

    Note that the sync point wait itself will be terminated by a
    kill. In this case it consumes a condition broadcast, but does
    not change anything else. The consumed broadcast should not
    matter here, because the read/recv() below doesn't use it.
  */
  DEBUG_SYNC(thd, "before_do_command_net_read");

  /*
    Because of networking layer callbacks in place,
    this call will maintain the following instrumentation:
    - IDLE events
    - SOCKET events
    - STATEMENT events
    - STAGE events
    when reading a new network packet.
    In particular, a new instrumented statement is started.
    See init_net_server_extension()
  */
  thd->m_server_idle= true;
  rc= thd->get_protocol()->get_command(&com_data, &command);
  thd->m_server_idle= false;

  if (rc)
  {
    if (classic)
    {
      DBUG_PRINT("info",("Got error %d reading command from socket %s",
                         net->error,
                         vio_description(net->vio)));
    }
    else
    {
      DBUG_PRINT("info",("Got error %d reading command from %s protocol",
                         rc,
                         (thd->get_protocol()->type() ==
                          Protocol::PROTOCOL_LOCAL) ? "local" : "plugin"));
    }
    /* Instrument this broken statement as "statement/com/error" */
    thd->m_statement_psi= MYSQL_REFINE_STATEMENT(thd->m_statement_psi,
                                                 com_statement_info[COM_END].m_key);

    /* Check if we can continue without closing the connection */

    /* The error must be set. */
    DBUG_ASSERT(thd->is_error());
    thd->send_statement_status();

    /* Mark the statement completed. */
    MYSQL_END_STATEMENT(thd->m_statement_psi, thd->get_stmt_da());
    thd->m_statement_psi= NULL;
    thd->m_digest= NULL;

    if (rc < 0)
    {
      return_value= TRUE;                       // We have to close it.
      goto out;
    }
    if (classic)
      net->error= 0;
    return_value= FALSE;
    goto out;
  }

  DBUG_PRINT("info",("Command on %s = %d (%s)",
                     vio_description(net->vio), command,
                     command_name[command].str));

  DBUG_PRINT("info", ("packet: '%*.s'; command: %d",
             thd->get_protocol_classic()->get_packet_length(),
             thd->get_protocol_classic()->get_raw_packet(), command));
  if (thd->get_protocol_classic()->bad_packet)
    DBUG_ASSERT(0);                // Should be caught earlier

  // Reclaim some memory
  thd->get_protocol_classic()->get_packet()->shrink(
      thd->variables.net_buffer_length);
  /* Restore read timeout value */
  if (classic)
    my_net_set_read_timeout(net, thd->variables.net_read_timeout);

  return_value= dispatch_command(thd, &com_data, command);
  thd->get_protocol_classic()->get_packet()->shrink(
      thd->variables.net_buffer_length);

out:
  /* The statement instrumentation must be closed in all cases. */
  DBUG_ASSERT(thd->m_digest == NULL);
  DBUG_ASSERT(thd->m_statement_psi == NULL);
  DBUG_RETURN(return_value);
}
#endif  /* EMBEDDED_LIBRARY */


/**
  @brief Determine if an attempt to update a non-temporary table while the
    read-only option was enabled has been made.

  This is a helper function to mysql_execute_command.

  @note SQLCOM_UPDATE_MULTI is an exception and delt with elsewhere.

  @see mysql_execute_command
  @returns Status code
    @retval TRUE The statement should be denied.
    @retval FALSE The statement isn't updating any relevant tables.
*/
static my_bool deny_updates_if_read_only_option(THD *thd,
                                                TABLE_LIST *all_tables)
{
  DBUG_ENTER("deny_updates_if_read_only_option");

  if (!check_readonly(thd, false))
    DBUG_RETURN(FALSE);

  LEX *lex = thd->lex;
  if (!(sql_command_flags[lex->sql_command] & CF_CHANGES_DATA))
    DBUG_RETURN(FALSE);

  /* Multi update is an exception and is dealt with later. */
  if (lex->sql_command == SQLCOM_UPDATE_MULTI)
    DBUG_RETURN(FALSE);

  const my_bool create_temp_tables= 
    (lex->sql_command == SQLCOM_CREATE_TABLE) &&
    (lex->create_info.options & HA_LEX_CREATE_TMP_TABLE);

   const my_bool create_real_tables=
     (lex->sql_command == SQLCOM_CREATE_TABLE) &&
     !(lex->create_info.options & HA_LEX_CREATE_TMP_TABLE);

  const my_bool drop_temp_tables= 
    (lex->sql_command == SQLCOM_DROP_TABLE) &&
    lex->drop_temporary;

  const my_bool update_real_tables=
    ((create_real_tables ||
      some_non_temp_table_to_be_updated(thd, all_tables)) &&
     !(create_temp_tables || drop_temp_tables));

  const my_bool create_or_drop_databases=
    (lex->sql_command == SQLCOM_CREATE_DB) ||
    (lex->sql_command == SQLCOM_DROP_DB);

  const bool create_or_drop_compression_dictionary=
    (lex->sql_command == SQLCOM_CREATE_COMPRESSION_DICTIONARY) ||
    (lex->sql_command == SQLCOM_DROP_COMPRESSION_DICTIONARY);

  if (update_real_tables || create_or_drop_databases ||
      create_or_drop_compression_dictionary)
  {
      /*
        An attempt was made to modify one or more non-temporary tables.
      */
      DBUG_RETURN(TRUE);
  }


  /* Assuming that only temporary tables are modified. */
  DBUG_RETURN(FALSE);
}


/**
  Check whether max statement time is applicable to statement or not.


  @param  thd   Thread (session) context.

  @return true  if max statement time is applicable to statement
  @return false otherwise.
*/
static inline bool is_timer_applicable_to_statement(THD *thd)
{
  bool timer_value_is_set= (thd->lex->max_execution_time ||
                            thd->variables.max_execution_time);

  /**
    Following conditions are checked,
      - is SELECT statement.
      - timer support is implemented and it is initialized.
      - statement is not made by the slave threads.
      - timer is not set for statement
      - timer out value of is set
      - SELECT statement is not from any stored programs.
  */
  return (thd->lex->sql_command == SQLCOM_SELECT &&
          (have_statement_timeout == SHOW_OPTION_YES) &&
          !thd->slave_thread &&
          !thd->timer && timer_value_is_set &&
          !thd->sp_runtime_ctx);
}


/**
  Get the maximum execution time for a statement.

  @return Length of time in milliseconds.

  @remark A zero timeout means that no timeout should be
          applied to this particular statement.

*/
static inline ulong get_max_execution_time(THD *thd)
{
  return (thd->lex->max_execution_time ? thd->lex->max_execution_time :
                                        thd->variables.max_execution_time);
}


/**
  Set the time until the currently running statement is aborted.

  @param  thd   Thread (session) context.

  @return true if the timer was armed.
*/
static inline bool set_statement_timer(THD *thd)
{
  ulong max_execution_time= get_max_execution_time(thd);

  /**
    whether timer can be set for the statement or not should be checked before
    calling set_statement_timer function.
  */
  DBUG_ASSERT(is_timer_applicable_to_statement(thd) == true);
  DBUG_ASSERT(thd->timer == NULL);

  thd->timer= thd_timer_set(thd, thd->timer_cache, max_execution_time);
  thd->timer_cache= NULL;

  if (thd->timer)
    thd->status_var.max_execution_time_set++;
  else
    thd->status_var.max_execution_time_set_failed++;

  return thd->timer;
}


/**
  Deactivate the timer associated with the statement that was executed.

  @param  thd   Thread (session) context.
*/

void reset_statement_timer(THD *thd)
{
  DBUG_ASSERT(thd->timer);
  /* Cache the timer object if it can be reused. */
  thd->timer_cache= thd_timer_reset(thd->timer);
  thd->timer= NULL;
}


/**
  Perform one connection-level (COM_XXXX) command.

  @param thd             connection handle
  @param command         type of command to perform
  @com_data              com_data union to store the generated command

  @todo
    set thd->lex->sql_command to SQLCOM_END here.
  @todo
    The following has to be changed to an 8 byte integer

  @retval
    0   ok
  @retval
    1   request of thread shutdown, i. e. if command is
        COM_QUIT/COM_SHUTDOWN
*/
bool dispatch_command(THD *thd, const COM_DATA *com_data,
                      enum enum_server_command command)
{
  bool error= 0;
  Global_THD_manager *thd_manager= Global_THD_manager::get_instance();
  DBUG_ENTER("dispatch_command");
  DBUG_PRINT("info", ("command: %d", command));

  DBUG_EXECUTE_IF("crash_dispatch_command_before",
                  { DBUG_PRINT("crash_dispatch_command_before", ("now"));
                    DBUG_ABORT(); });

  /* SHOW PROFILE instrumentation, begin */
#if defined(ENABLED_PROFILING)
  thd->profiling.start_new_query();
#endif

  /* DTRACE instrumentation, begin */
  MYSQL_COMMAND_START(thd->thread_id(), command,
                      (char *) thd->security_context()->priv_user().str,
                      (char *) thd->security_context()->host_or_ip().str);

  /* Performance Schema Interface instrumentation, begin */
  thd->m_statement_psi= MYSQL_REFINE_STATEMENT(thd->m_statement_psi,
                                               com_statement_info[command].m_key);

  thd->set_command(command);
  /*
    Commands which always take a long time are logged into
    the slow log only if opt_log_slow_admin_statements is set.
  */
  thd->enable_slow_log= TRUE;
  thd->clear_slow_extended();
  thd->lex->sql_command= SQLCOM_END; /* to avoid confusing VIEW detectors */
  thd->set_time();
  if (!thd->is_valid_time())
  {
    /*
     If the time has got past 2038 we need to shut this server down
     We do this by making sure every command is a shutdown and we 
     have enough privileges to shut the server down

     TODO: remove this when we have full 64 bit my_time_t support
    */
    ulong master_access= thd->security_context()->master_access();
    thd->security_context()->set_master_access(master_access | SHUTDOWN_ACL);
    command= COM_SHUTDOWN;
  }
  thd->set_query_id(next_query_id());
  thd->rewritten_query.mem_free();
  thd_manager->inc_thread_running();

  if (!(server_command_flags[command] & CF_SKIP_QUESTIONS))
    thd->status_var.questions++;

  /**
    Clear the set of flags that are expected to be cleared at the
    beginning of each command.
  */
  thd->server_status&= ~SERVER_STATUS_CLEAR_SET;

  if (thd->get_protocol()->type() == Protocol::PROTOCOL_PLUGIN &&
      !(server_command_flags[command] & CF_ALLOW_PROTOCOL_PLUGIN))
  {
    my_error(ER_PLUGGABLE_PROTOCOL_COMMAND_NOT_SUPPORTED, MYF(0));
    thd->killed= THD::KILL_CONNECTION;
    error= true;
    goto done;
  }

  /**
    Enforce password expiration for all RPC commands, except the
    following:

    COM_QUERY does a more fine-grained check later.
    COM_STMT_CLOSE and COM_STMT_SEND_LONG_DATA don't return anything.
    COM_PING only discloses information that the server is running,
       and that's available through other means.
    COM_QUIT should work even for expired statements.
  */
  if (unlikely(thd->security_context()->password_expired() &&
               command != COM_QUERY &&
               command != COM_STMT_CLOSE &&
               command != COM_STMT_SEND_LONG_DATA &&
               command != COM_PING &&
               command != COM_QUIT))
  {
    my_error(ER_MUST_CHANGE_PASSWORD, MYF(0));
    goto done;
  }

#ifndef EMBEDDED_LIBRARY
  if (mysql_audit_notify(thd,
                         AUDIT_EVENT(MYSQL_AUDIT_COMMAND_START),
                         command, command_name[command].str))
  {
    goto done;
  }
#endif /* !EMBEDDED_LIBRARY */

  switch (command) {
  case COM_INIT_DB:
  {
    LEX_STRING tmp;
    thd->status_var.com_stat[SQLCOM_CHANGE_DB]++;
    thd->convert_string(&tmp, system_charset_info,
                        com_data->com_init_db.db_name,
                        com_data->com_init_db.length, thd->charset());

    LEX_CSTRING tmp_cstr= {tmp.str, tmp.length};
    if (!mysql_change_db(thd, tmp_cstr, FALSE))
    {
      query_logger.general_log_write(thd, command,
                                     thd->db().str, thd->db().length);
      my_ok(thd);
    }
    break;
  }
#ifdef HAVE_REPLICATION
  case COM_REGISTER_SLAVE:
  {
    // TODO: access of protocol_classic should be removed
    if (!register_slave(thd,
      thd->get_protocol_classic()->get_raw_packet(),
      thd->get_protocol_classic()->get_packet_length()))
      my_ok(thd);
    break;
  }
#endif
  case COM_RESET_CONNECTION:
  {
    thd->status_var.com_other++;
    thd->cleanup_connection();
    my_ok(thd);
    break;
  }
  case COM_CHANGE_USER:
  {
    int auth_rc;
    thd->status_var.com_other++;

    thd->cleanup_connection();
    USER_CONN *save_user_connect=
      const_cast<USER_CONN*>(thd->get_user_connect());
    LEX_CSTRING save_db= thd->db();
    Security_context save_security_ctx(*(thd->security_context()));

    auth_rc= acl_authenticate(thd, COM_CHANGE_USER, false);
#ifndef EMBEDDED_LIBRARY
    auth_rc|= mysql_audit_notify(thd,
                             AUDIT_EVENT(MYSQL_AUDIT_CONNECTION_CHANGE_USER));
#endif
    if (auth_rc)
    {
      *thd->security_context()= save_security_ctx;
      thd->set_user_connect(save_user_connect);
      thd->reset_db(save_db);

      my_error(ER_ACCESS_DENIED_CHANGE_USER_ERROR, MYF(0),
               thd->security_context()->user().str,
               thd->security_context()->host_or_ip().str,
               (thd->password ? ER(ER_YES) : ER(ER_NO)));
      thd->killed= THD::KILL_CONNECTION;
      error=true;
    }
    else
    {
#ifndef NO_EMBEDDED_ACCESS_CHECKS
      /* we've authenticated new user */
      if (save_user_connect)
	decrease_user_connections(save_user_connect);
#endif /* NO_EMBEDDED_ACCESS_CHECKS */
      mysql_mutex_lock(&thd->LOCK_thd_data);
      my_free(const_cast<char*>(save_db.str));
      save_db= NULL_CSTR;
      mysql_mutex_unlock(&thd->LOCK_thd_data);
    }
    break;
  }
  case COM_STMT_EXECUTE:
  {
    mysqld_stmt_execute(thd, com_data->com_stmt_execute.stmt_id,
                        com_data->com_stmt_execute.flags,
                        com_data->com_stmt_execute.params,
                        com_data->com_stmt_execute.params_length);
    break;
  }
  case COM_STMT_FETCH:
  {
    mysqld_stmt_fetch(thd, com_data->com_stmt_fetch.stmt_id,
                      com_data->com_stmt_fetch.num_rows);
    break;
  }
  case COM_STMT_SEND_LONG_DATA:
  {
    mysql_stmt_get_longdata(thd, com_data->com_stmt_send_long_data.stmt_id,
                            com_data->com_stmt_send_long_data.param_number,
                            com_data->com_stmt_send_long_data.longdata,
                            com_data->com_stmt_send_long_data.length);
    break;
  }
  case COM_STMT_PREPARE:
  {
    mysqld_stmt_prepare(thd, com_data->com_stmt_prepare.query,
                        com_data->com_stmt_prepare.length);
    break;
  }
  case COM_STMT_CLOSE:
  {
    mysqld_stmt_close(thd, com_data->com_stmt_close.stmt_id);
    break;
  }
  case COM_STMT_RESET:
  {
    mysqld_stmt_reset(thd, com_data->com_stmt_reset.stmt_id);
    break;
  }
  case COM_QUERY:
  {
    DBUG_ASSERT(thd->m_digest == NULL);
    thd->m_digest= & thd->m_digest_state;
    thd->m_digest->reset(thd->m_token_array, max_digest_length);

    if (alloc_query(thd, com_data->com_query.query,
                    com_data->com_query.length))
      break;					// fatal error is set
    MYSQL_QUERY_START(const_cast<char*>(thd->query().str), thd->thread_id(),
                      (char *) (thd->db().str ? thd->db().str : ""),
                      (char *) thd->security_context()->priv_user().str,
                      (char *) thd->security_context()->host_or_ip().str);

    const char *packet_end= thd->query().str + thd->query().length;

    if (opt_general_log_raw)
      query_logger.general_log_write(thd, command, thd->query().str,
                                     thd->query().length);

    DBUG_PRINT("query",("%-.4096s", thd->query().str));

#if defined(ENABLED_PROFILING)
    thd->profiling.set_query_source(thd->query().str, thd->query().length);
#endif

    MYSQL_SET_STATEMENT_TEXT(thd->m_statement_psi, thd->query().str,
                             thd->query().length);

    Parser_state parser_state;
    if (parser_state.init(thd, thd->query().str, thd->query().length))
      break;

    mysql_parse(thd, &parser_state);

    while (!thd->killed && (parser_state.m_lip.found_semicolon != NULL) &&
           ! thd->is_error())
    {
      /*
        Multiple queries exits, execute them individually
      */
      const char *beginning_of_next_stmt= parser_state.m_lip.found_semicolon;

      /* Finalize server status flags after executing a statement. */
      thd->update_server_status();
      thd->send_statement_status();
      query_cache.end_of_result(thd);

#ifndef EMBEDDED_LIBRARY
      mysql_audit_general(thd, MYSQL_AUDIT_GENERAL_STATUS,
                          thd->get_stmt_da()->is_error() ?
                          thd->get_stmt_da()->mysql_errno() : 0,
                          command_name[command].str);
#endif

      size_t length= static_cast<size_t>(packet_end - beginning_of_next_stmt);

      log_slow_statement(thd);

      /* Remove garbage at start of query */
      while (length > 0 && my_isspace(thd->charset(), *beginning_of_next_stmt))
      {
        beginning_of_next_stmt++;
        length--;
      }

/* PSI end */
      MYSQL_END_STATEMENT(thd->m_statement_psi, thd->get_stmt_da());
      thd->m_statement_psi= NULL;
      thd->m_digest= NULL;

/* DTRACE end */
      if (MYSQL_QUERY_DONE_ENABLED())
      {
        MYSQL_QUERY_DONE(thd->is_error());
      }

/* SHOW PROFILE end */
#if defined(ENABLED_PROFILING)
      thd->profiling.finish_current_query();
#endif

/* SHOW PROFILE begin */
#if defined(ENABLED_PROFILING)
      thd->profiling.start_new_query("continuing");
      thd->profiling.set_query_source(beginning_of_next_stmt, length);
#endif

/* DTRACE begin */
      MYSQL_QUERY_START(const_cast<char*>(beginning_of_next_stmt),
                        thd->thread_id(),
                        (char *) (thd->db().str ? thd->db().str : ""),
                        (char *) thd->security_context()->priv_user().str,
                        (char *) thd->security_context()->host_or_ip().str);

/* PSI begin */
      thd->m_digest= & thd->m_digest_state;

      thd->m_statement_psi= MYSQL_START_STATEMENT(&thd->m_statement_state,
                                          com_statement_info[command].m_key,
                                          thd->db().str, thd->db().length,
                                          thd->charset(), NULL);
      THD_STAGE_INFO(thd, stage_starting);
      MYSQL_SET_STATEMENT_TEXT(thd->m_statement_psi, beginning_of_next_stmt, length);

      thd->set_query(beginning_of_next_stmt, length);
      thd->set_query_id(next_query_id());
      /*
        Count each statement from the client.
      */
      thd->status_var.questions++;
      thd->set_time(); /* Reset the query start time. */
      parser_state.reset(beginning_of_next_stmt, length);
      /* TODO: set thd->lex->sql_command to SQLCOM_END here */
      mysql_parse(thd, &parser_state);
    }

    /* Need to set error to true for graceful shutdown */
    if((thd->lex->sql_command == SQLCOM_SHUTDOWN) && (thd->get_stmt_da()->is_ok()))
      error= TRUE;

    DBUG_PRINT("info",("query ready"));
    break;
  }
  case COM_FIELD_LIST:				// This isn't actually needed
  {
    char *fields;
    /* Locked closure of all tables */
    TABLE_LIST table_list;
    LEX_STRING table_name;
    LEX_STRING db;
    push_deprecated_warn(thd, "COM_FIELD_LIST",
                         "SHOW COLUMNS FROM statement");
    /*
      SHOW statements should not add the used tables to the list of tables
      used in a transaction.
    */
    MDL_savepoint mdl_savepoint= thd->mdl_context.mdl_savepoint();

    thd->status_var.com_stat[SQLCOM_SHOW_FIELDS]++;
    if (thd->copy_db_to(&db.str, &db.length))
      break;
    thd->convert_string(&table_name, system_charset_info,
                        (char *) com_data->com_field_list.table_name,
                        com_data->com_field_list.table_name_length,
                        thd->charset());
    enum_ident_name_check ident_check_status=
      check_table_name(table_name.str, table_name.length, FALSE);
    if (ident_check_status == IDENT_NAME_WRONG)
    {
      /* this is OK due to convert_string() null-terminating the string */
      my_error(ER_WRONG_TABLE_NAME, MYF(0), table_name.str);
      break;
    }
    else if (ident_check_status == IDENT_NAME_TOO_LONG)
    {
      my_error(ER_TOO_LONG_IDENT, MYF(0), table_name.str);
      break;
    }
    mysql_reset_thd_for_next_command(thd);
    lex_start(thd);
    /* Must be before we init the table list. */
    if (lower_case_table_names)
      table_name.length= my_casedn_str(files_charset_info, table_name.str);
    table_list.init_one_table(db.str, db.length, table_name.str,
                              table_name.length, table_name.str, TL_READ);
    /*
      Init TABLE_LIST members necessary when the undelrying
      table is view.
    */
    table_list.select_lex= thd->lex->select_lex;
    thd->lex->
      select_lex->table_list.link_in_list(&table_list,
                                         &table_list.next_local);
    thd->lex->add_to_query_tables(&table_list);

    if (is_infoschema_db(table_list.db, table_list.db_length))
    {
      ST_SCHEMA_TABLE *schema_table= find_schema_table(thd, table_list.alias);
      if (schema_table)
        table_list.schema_table= schema_table;
    }

    if (!(fields=
        (char *) thd->memdup(com_data->com_field_list.query,
                             com_data->com_field_list.query_length)))
      break;
    // Don't count end \0
    thd->set_query(fields, com_data->com_field_list.query_length - 1);
    query_logger.general_log_print(thd, command, "%s %s",
                                   table_list.table_name, fields);

    if (open_temporary_tables(thd, &table_list))
      break;

    if (check_table_access(thd, SELECT_ACL, &table_list,
                           TRUE, UINT_MAX, FALSE))
      break;
    /*
      Turn on an optimization relevant if the underlying table
      is a view: do not fill derived tables.
    */
    thd->lex->sql_command= SQLCOM_SHOW_FIELDS;

    // See comment in opt_trace_disable_if_no_security_context_access()
    Opt_trace_start ots(thd, &table_list, thd->lex->sql_command, NULL,
                        NULL, 0, NULL, NULL);

    mysqld_list_fields(thd,&table_list,fields);

    thd->lex->unit->cleanup(true);
    /* No need to rollback statement transaction, it's not started. */
    DBUG_ASSERT(thd->get_transaction()->is_empty(Transaction_ctx::STMT));
    close_thread_tables(thd);
    thd->mdl_context.rollback_to_savepoint(mdl_savepoint);

    if (thd->transaction_rollback_request)
    {
      /*
        Transaction rollback was requested since MDL deadlock was
        discovered while trying to open tables. Rollback transaction
        in all storage engines including binary log and release all
        locks.
      */
      trans_rollback_implicit(thd);
      thd->mdl_context.release_transactional_locks();
    }

    thd->cleanup_after_query();
    break;
  }
  case COM_QUIT:
    /* We don't calculate statistics for this command */
    query_logger.general_log_print(thd, command, NullS);
    // Don't give 'abort' message
    // TODO: access of protocol_classic should be removed
    if (thd->is_classic_protocol())
      thd->get_protocol_classic()->get_net()->error= 0;
    thd->get_stmt_da()->disable_status();       // Don't send anything back
    error=TRUE;					// End server
    break;
#ifndef EMBEDDED_LIBRARY
  case COM_BINLOG_DUMP_GTID:
    // TODO: access of protocol_classic should be removed
    error=
      com_binlog_dump_gtid(thd,
        (char *)thd->get_protocol_classic()->get_raw_packet(),
        thd->get_protocol_classic()->get_packet_length());
    break;
  case COM_BINLOG_DUMP:
    // TODO: access of protocol_classic should be removed
    error=
      com_binlog_dump(thd,
        (char*)thd->get_protocol_classic()->get_raw_packet(),
        thd->get_protocol_classic()->get_packet_length());
    break;
#endif
  case COM_REFRESH:
  {
    int not_used;
    push_deprecated_warn(thd, "COM_REFRESH", "FLUSH statement");
    /*
      Initialize thd->lex since it's used in many base functions, such as
      open_tables(). Otherwise, it remains uninitialized and may cause crash
      during execution of COM_REFRESH.
    */
    lex_start(thd);
    
    thd->status_var.com_stat[SQLCOM_FLUSH]++;
    ulong options= (ulong) com_data->com_refresh.options;
    if (trans_commit_implicit(thd))
      break;
    thd->mdl_context.release_transactional_locks();
    if (check_global_access(thd,RELOAD_ACL))
      break;
    query_logger.general_log_print(thd, command, NullS);
#ifndef DBUG_OFF
    bool debug_simulate= FALSE;
    DBUG_EXECUTE_IF("simulate_detached_thread_refresh", debug_simulate= TRUE;);
    if (debug_simulate)
    {
      /*
        Simulate a reload without a attached thread session.
        Provides a environment similar to that of when the
        server receives a SIGHUP signal and reloads caches
        and flushes tables.
      */
      bool res;
      my_thread_set_THR_THD(NULL);
      res= reload_acl_and_cache(NULL, options | REFRESH_FAST,
                                NULL, &not_used);
      my_thread_set_THR_THD(thd);
      if (res)
        break;
    }
    else
#endif
    if (reload_acl_and_cache(thd, options, (TABLE_LIST*) 0, &not_used))
      break;
    if (trans_commit_implicit(thd))
      break;
    close_thread_tables(thd);
    thd->mdl_context.release_transactional_locks();
    my_ok(thd);
    break;
  }
#ifndef EMBEDDED_LIBRARY
  case COM_SHUTDOWN:
  {
    thd->status_var.com_other++;
    /*
      If the client is < 4.1.3, it is going to send us no argument; then
      packet_length is 0, packet[0] is the end 0 of the packet. Note that
      SHUTDOWN_DEFAULT is 0. If client is >= 4.1.3, the shutdown level is in
      packet[0].
    */
    enum mysql_enum_shutdown_level level;
    if (!thd->is_valid_time())
      level= SHUTDOWN_DEFAULT;
    else
      level= com_data->com_shutdown.level;
    if(!shutdown(thd, level, command))
      break;
    error= TRUE;
    break;
  }
#endif
  case COM_STATISTICS:
  {
    STATUS_VAR current_global_status_var;
    ulong uptime;
    size_t length MY_ATTRIBUTE((unused));
    ulonglong queries_per_second1000;
    char buff[250];
    size_t buff_len= sizeof(buff);

    query_logger.general_log_print(thd, command, NullS);
    thd->status_var.com_stat[SQLCOM_SHOW_STATUS]++;
    mysql_mutex_lock(&LOCK_status);
    calc_sum_of_all_status(&current_global_status_var);
    mysql_mutex_unlock(&LOCK_status);
    if (!(uptime= (ulong) (thd->start_time.tv_sec - server_start_time)))
      queries_per_second1000= 0;
    else
      queries_per_second1000= thd->query_id * 1000LL / uptime;

    length= my_snprintf(buff, buff_len - 1,
                        "Uptime: %lu  Threads: %d  Questions: %lu  "
                        "Slow queries: %llu  Opens: %llu  Flush tables: %lu  "
                        "Open tables: %u  Queries per second avg: %u.%03u",
                        uptime,
                        (int) thd_manager->get_thd_count(), (ulong) thd->query_id,
                        current_global_status_var.long_query_count,
                        current_global_status_var.opened_tables,
                        refresh_version,
                        table_cache_manager.cached_tables(),
                        (uint) (queries_per_second1000 / 1000),
                        (uint) (queries_per_second1000 % 1000));
#ifdef EMBEDDED_LIBRARY
    /* Store the buffer in permanent memory */
    my_ok(thd, 0, 0, buff);
#else
    // TODO: access of protocol_classic should be removed.
    // should be rewritten using store functions
    thd->get_protocol_classic()->write((uchar*) buff, length);
    thd->get_protocol_classic()->flush_net();
    thd->get_stmt_da()->disable_status();
#endif
    break;
  }
  case COM_PING:
    thd->status_var.com_other++;
    my_ok(thd);				// Tell client we are alive
    break;
  case COM_PROCESS_INFO:
    thd->status_var.com_stat[SQLCOM_SHOW_PROCESSLIST]++;
    push_deprecated_warn(thd, "COM_PROCESS_INFO",
                         "SHOW PROCESSLIST statement");
    if (!thd->security_context()->priv_user().str[0] &&
        check_global_access(thd, PROCESS_ACL))
      break;
    query_logger.general_log_print(thd, command, NullS);
    mysqld_list_processes(
      thd,
      thd->security_context()->check_access(PROCESS_ACL) ?
      NullS : thd->security_context()->priv_user().str, 0);
    break;
  case COM_PROCESS_KILL:
  {
    push_deprecated_warn(thd, "COM_PROCESS_KILL",
                         "KILL CONNECTION/QUERY statement");
    if (thd_manager->get_thread_id() & (~0xfffffffful))
      my_error(ER_DATA_OUT_OF_RANGE, MYF(0), "thread_id", "mysql_kill()");
    else
    {
    thd->status_var.com_stat[SQLCOM_KILL]++;
      sql_kill(thd, com_data->com_kill.id, false);
    }
    break;
  }
  case COM_SET_OPTION:
  {
    thd->status_var.com_stat[SQLCOM_SET_OPTION]++;

    switch (com_data->com_set_option.opt_command) {
    case (int) MYSQL_OPTION_MULTI_STATEMENTS_ON:
      //TODO: access of protocol_classic should be removed
      thd->get_protocol_classic()->add_client_capability(
          CLIENT_MULTI_STATEMENTS);
      my_eof(thd);
      break;
    case (int) MYSQL_OPTION_MULTI_STATEMENTS_OFF:
      thd->get_protocol_classic()->remove_client_capability(
        CLIENT_MULTI_STATEMENTS);
      my_eof(thd);
      break;
    default:
      my_message(ER_UNKNOWN_COM_ERROR, ER(ER_UNKNOWN_COM_ERROR), MYF(0));
      break;
    }
    break;
  }
  case COM_DEBUG:
    thd->status_var.com_other++;
    if (check_global_access(thd, SUPER_ACL))
      break;					/* purecov: inspected */
    mysql_print_status();
    query_logger.general_log_print(thd, command, NullS);
    my_eof(thd);
    break;
  case COM_SLEEP:
  case COM_CONNECT:				// Impossible here
  case COM_TIME:				// Impossible from client
  case COM_DELAYED_INSERT: // INSERT DELAYED has been removed.
  case COM_END:
  default:
    my_message(ER_UNKNOWN_COM_ERROR, ER(ER_UNKNOWN_COM_ERROR), MYF(0));
    break;
  }

done:
  DBUG_ASSERT(thd->derived_tables == NULL &&
              (thd->open_tables == NULL ||
               (thd->locked_tables_mode == LTM_LOCK_TABLES)));

  /* Finalize server status flags after executing a command. */
  thd->update_server_status();
  if (thd->killed)
    thd->send_kill_message();
  thd->send_statement_status();
  thd->rpl_thd_ctx.session_gtids_ctx().notify_after_response_packet(thd);
  query_cache.end_of_result(thd);

#ifndef EMBEDDED_LIBRARY
  if (!thd->is_error() && !thd->killed_errno())
    mysql_audit_general(thd, MYSQL_AUDIT_GENERAL_RESULT, 0, 0);

  mysql_audit_general(thd, MYSQL_AUDIT_GENERAL_STATUS,
                      thd->get_stmt_da()->is_error() ?
                      thd->get_stmt_da()->mysql_errno() : 0,
                      command_name[command].str);

  /* command_end is informational only. The plugin cannot abort
     execution of the command at thie point. */
  mysql_audit_notify(thd, AUDIT_EVENT(MYSQL_AUDIT_COMMAND_END),
                     command, command_name[command].str);
#endif

  log_slow_statement(thd);

  THD_STAGE_INFO(thd, stage_cleaning_up);
  if (thd->lex->sql_command == SQLCOM_CREATE_TABLE)
  {
    DEBUG_SYNC(thd, "dispatch_create_table_command_before_thd_root_free");
  }

  if (thd->killed == THD::KILL_QUERY ||
      thd->killed == THD::KILL_BAD_DATA)
  {
    thd->killed= THD::NOT_KILLED;
  }

  thd->reset_query();
  thd->set_command(COM_SLEEP);

  /* Performance Schema Interface instrumentation, end */
  MYSQL_END_STATEMENT(thd->m_statement_psi, thd->get_stmt_da());
  thd->m_statement_psi= NULL;
  thd->m_digest= NULL;

  thd_manager->dec_thread_running();
  free_root(thd->mem_root,MYF(MY_KEEP_PREALLOC));

  /* DTRACE instrumentation, end */
  if (MYSQL_QUERY_DONE_ENABLED() && command == COM_QUERY)
  {
    MYSQL_QUERY_DONE(thd->is_error());
  }
  if (MYSQL_COMMAND_DONE_ENABLED())
  {
    MYSQL_COMMAND_DONE(thd->is_error());
  }

  /* SHOW PROFILE instrumentation, end */
#if defined(ENABLED_PROFILING)
  thd->profiling.finish_current_query();
#endif

  DBUG_RETURN(error);
}

/**
  Shutdown the mysqld server.

  @param  thd        Thread (session) context.
  @param  level      Shutdown level.
  @param command     type of command to perform

  @retval
    true                 success
  @retval
    false                When user has insufficient privilege or unsupported shutdown level

*/
#ifndef EMBEDDED_LIBRARY
bool shutdown(THD *thd, enum mysql_enum_shutdown_level level, enum enum_server_command command)
{
  DBUG_ENTER("shutdown");
  bool res= FALSE;
  thd->lex->no_write_to_binlog= 1;

  if (check_global_access(thd,SHUTDOWN_ACL))
    goto error; /* purecov: inspected */

  if (level == SHUTDOWN_DEFAULT)
    level= SHUTDOWN_WAIT_ALL_BUFFERS; // soon default will be configurable
  else if (level != SHUTDOWN_WAIT_ALL_BUFFERS)
  {
    my_error(ER_NOT_SUPPORTED_YET, MYF(0), "this shutdown level");
    goto error;;
  }

  if(command == COM_SHUTDOWN)
    my_eof(thd);
  else if(command == COM_QUERY)
    my_ok(thd);
  else
  {
    my_error(ER_NOT_SUPPORTED_YET, MYF(0), "shutdown from this server command");
    goto error;
  }

  DBUG_PRINT("quit",("Got shutdown command for level %u", level));
  query_logger.general_log_print(thd, command, NullS);
  kill_mysql();
  res= TRUE;

  error:
  DBUG_RETURN(res);
}
#endif

/**
  Create a TABLE_LIST object for an INFORMATION_SCHEMA table.

    This function is used in the parser to convert a SHOW or DESCRIBE
    table_name command to a SELECT from INFORMATION_SCHEMA.
    It prepares a SELECT_LEX and a TABLE_LIST object to represent the
    given command as a SELECT parse tree.

  @param thd              thread handle
  @param lex              current lex
  @param table_ident      table alias if it's used
  @param schema_table_idx the type of the INFORMATION_SCHEMA table to be
                          created

  @note
    Due to the way this function works with memory and LEX it cannot
    be used outside the parser (parse tree transformations outside
    the parser break PS and SP).

  @retval
    0                 success
  @retval
    1                 out of memory or SHOW commands are not allowed
                      in this version of the server.
*/

int prepare_schema_table(THD *thd, LEX *lex, Table_ident *table_ident,
                         enum enum_schema_tables schema_table_idx)
{
  SELECT_LEX *schema_select_lex= NULL;
  DBUG_ENTER("prepare_schema_table");

  switch (schema_table_idx) {
  case SCH_SCHEMATA:
    break;

  case SCH_TABLE_NAMES:
  case SCH_TABLES:
  case SCH_TEMPORARY_TABLES:
  case SCH_GLOBAL_TEMPORARY_TABLES:
  case SCH_VIEWS:
  case SCH_TRIGGERS:
  case SCH_EVENTS:
    {
      LEX_STRING db;
      size_t dummy;
      if (lex->select_lex->db == NULL &&
          lex->copy_db_to(&lex->select_lex->db, &dummy))
        DBUG_RETURN(1);
      if ((schema_select_lex= lex->new_empty_query_block()) == NULL)
        DBUG_RETURN(1);      /* purecov: inspected */
      db.str= schema_select_lex->db= lex->select_lex->db;
      schema_select_lex->table_list.first= NULL;
      db.length= strlen(db.str);

      if (check_and_convert_db_name(&db, FALSE) != IDENT_NAME_OK)
        DBUG_RETURN(1);
      break;
    }
  case SCH_COLUMNS:
  case SCH_STATISTICS:
  {
    DBUG_ASSERT(table_ident);
    TABLE_LIST **query_tables_last= lex->query_tables_last;
    if ((schema_select_lex= lex->new_empty_query_block()) == NULL)
      DBUG_RETURN(1);        /* purecov: inspected */
    if (!schema_select_lex->add_table_to_list(thd, table_ident, 0, 0, TL_READ,
                                              MDL_SHARED_READ))
      DBUG_RETURN(1);
    lex->query_tables_last= query_tables_last;
    break;
  }
  case SCH_PROFILES:
    /* 
      Mark this current profiling record to be discarded.  We don't
      wish to have SHOW commands show up in profiling.
    */
#if defined(ENABLED_PROFILING)
    thd->profiling.discard_current_query();
#endif
    break;
  case SCH_USER_STATS:
  case SCH_CLIENT_STATS:
  case SCH_THREAD_STATS:
    if (check_global_access(thd, SUPER_ACL | PROCESS_ACL))
      DBUG_RETURN(1);
  case SCH_TABLE_STATS:
  case SCH_INDEX_STATS:
  case SCH_OPTIMIZER_TRACE:
  case SCH_OPEN_TABLES:
  case SCH_VARIABLES:
  case SCH_STATUS:
  case SCH_PROCEDURES:
  case SCH_CHARSETS:
  case SCH_ENGINES:
  case SCH_COLLATIONS:
  case SCH_COLLATION_CHARACTER_SET_APPLICABILITY:
  case SCH_USER_PRIVILEGES:
  case SCH_SCHEMA_PRIVILEGES:
  case SCH_TABLE_PRIVILEGES:
  case SCH_COLUMN_PRIVILEGES:
  case SCH_TABLE_CONSTRAINTS:
  case SCH_KEY_COLUMN_USAGE:
  default:
    break;
  }
  
  SELECT_LEX *select_lex= lex->current_select();
  if (make_schema_select(thd, select_lex, schema_table_idx))
  {
    DBUG_RETURN(1);
  }
  TABLE_LIST *table_list= select_lex->table_list.first;
  table_list->schema_select_lex= schema_select_lex;
  table_list->schema_table_reformed= 1;
  DBUG_RETURN(0);
}


/**
  Read query from packet and store in thd->query.
  Used in COM_QUERY and COM_STMT_PREPARE.

    Sets the following THD variables:
  - query
  - query_length

  @retval
    FALSE ok
  @retval
    TRUE  error;  In this case thd->fatal_error is set
*/

bool alloc_query(THD *thd, const char *packet, size_t packet_length)
{
  /* Remove garbage at start and end of query */
  while (packet_length > 0 && my_isspace(thd->charset(), packet[0]))
  {
    packet++;
    packet_length--;
  }
  const char *pos= packet + packet_length;     // Point at end null
  while (packet_length > 0 &&
	 (pos[-1] == ';' || my_isspace(thd->charset() ,pos[-1])))
  {
    pos--;
    packet_length--;
  }

  char *query= static_cast<char*>(thd->alloc(packet_length + 1));
  if (!query)
    return TRUE;
  memcpy(query, packet, packet_length);
  query[packet_length]= '\0';

  thd->set_query(query, packet_length);

  /* Reclaim some memory */
  if(thd->get_protocol()->type() == Protocol::PROTOCOL_TEXT ||
     thd->get_protocol()->type() == Protocol::PROTOCOL_BINARY)

  thd->convert_buffer.shrink(thd->variables.net_buffer_length);

  return FALSE;
}

static
bool sp_process_definer(THD *thd)
{
  DBUG_ENTER("sp_process_definer");

  LEX *lex= thd->lex;

  /*
    If the definer is not specified, this means that CREATE-statement missed
    DEFINER-clause. DEFINER-clause can be missed in two cases:

      - The user submitted a statement w/o the clause. This is a normal
        case, we should assign CURRENT_USER as definer.

      - Our slave received an updated from the master, that does not
        replicate definer for stored rountines. We should also assign
        CURRENT_USER as definer here, but also we should mark this routine
        as NON-SUID. This is essential for the sake of backward
        compatibility.

        The problem is the slave thread is running under "special" user (@),
        that actually does not exist. In the older versions we do not fail
        execution of a stored routine if its definer does not exist and
        continue the execution under the authorization of the invoker
        (BUG#13198). And now if we try to switch to slave-current-user (@),
        we will fail.

        Actually, this leads to the inconsistent state of master and
        slave (different definers, different SUID behaviour), but it seems,
        this is the best we can do.
  */

  if (!lex->definer)
  {
    Prepared_stmt_arena_holder ps_arena_holder(thd);

    lex->definer= create_default_definer(thd);

    /* Error has been already reported. */
    if (lex->definer == NULL)
      DBUG_RETURN(TRUE);

    if (thd->slave_thread && lex->sphead)
      lex->sphead->m_chistics->suid= SP_IS_NOT_SUID;
  }
  else
  {
    /*
      If the specified definer differs from the current user, we
      should check that the current user has SUPER privilege (in order
      to create a stored routine under another user one must have
      SUPER privilege).
    */
    if ((strcmp(lex->definer->user.str,
                thd->security_context()->priv_user().str) ||
         my_strcasecmp(system_charset_info, lex->definer->host.str,
                       thd->security_context()->priv_host().str)) &&
        check_global_access(thd, SUPER_ACL))
    {
      thd->diff_access_denied_errors++;
      my_error(ER_SPECIFIC_ACCESS_DENIED_ERROR, MYF(0), "SUPER");
      DBUG_RETURN(TRUE);
    }
  }

  /* Check that the specified definer exists. Emit a warning if not. */

#ifndef NO_EMBEDDED_ACCESS_CHECKS
  if (!is_acl_user(lex->definer->host.str, lex->definer->user.str))
  {
    push_warning_printf(thd,
                        Sql_condition::SL_NOTE,
                        ER_NO_SUCH_USER,
                        ER(ER_NO_SUCH_USER),
                        lex->definer->user.str,
                        lex->definer->host.str);
  }
#endif /* NO_EMBEDDED_ACCESS_CHECKS */

  DBUG_RETURN(FALSE);
}


/**
  Auxiliary call that opens and locks tables for LOCK TABLES statement
  and initializes the list of locked tables.

  @param thd     Thread context.
  @param tables  List of tables to be locked.

  @return FALSE in case of success, TRUE in case of error.
*/

static bool lock_tables_open_and_lock_tables(THD *thd, TABLE_LIST *tables)
{
  Lock_tables_prelocking_strategy lock_tables_prelocking_strategy;
  MDL_deadlock_and_lock_abort_error_handler deadlock_handler;
  MDL_savepoint mdl_savepoint= thd->mdl_context.mdl_savepoint();
  uint counter;
  TABLE_LIST *table;

  thd->in_lock_tables= 1;

retry:

  if (open_tables(thd, &tables, &counter, 0, &lock_tables_prelocking_strategy))
    goto err;

  deadlock_handler.init();
  thd->push_internal_handler(&deadlock_handler);

  for (table= tables; table; table= table->next_global)
  {
    if (!table->is_placeholder())
    {
      if (table->table->s->tmp_table)
      {
        /*
          We allow to change temporary tables even if they were locked for read
          by LOCK TABLES. To avoid a discrepancy between lock acquired at LOCK
          TABLES time and by the statement which is later executed under LOCK
          TABLES we ensure that for temporary tables we always request a write
          lock (such discrepancy can cause problems for the storage engine).
          We don't set TABLE_LIST::lock_type in this case as this might result
          in extra warnings from THD::decide_logging_format() even though
          binary logging is totally irrelevant for LOCK TABLES.
        */
        table->table->reginfo.lock_type= TL_WRITE;
      }
      else if (table->lock_type == TL_READ &&
               ! table->prelocking_placeholder &&
               table->table->file->ha_table_flags() & HA_NO_READ_LOCAL_LOCK)
      {
        /*
          In case when LOCK TABLE ... READ LOCAL was issued for table with
          storage engine which doesn't support READ LOCAL option and doesn't
          use THR_LOCK locks we need to upgrade weak SR metadata lock acquired
          in open_tables() to stronger SRO metadata lock.
          This is not needed for tables used through stored routines or
          triggers as we always acquire SRO (or even stronger SNRW) metadata
          lock for them.
        */
        bool result= thd->mdl_context.upgrade_shared_lock(
                                        table->table->mdl_ticket,
                                        MDL_SHARED_READ_ONLY,
                                        thd->variables.lock_wait_timeout);

        if (deadlock_handler.need_reopen())
        {
          /*
            Deadlock occurred during upgrade of metadata lock.
            Let us restart acquring and opening tables for LOCK TABLES.
          */
          thd->pop_internal_handler();
          close_tables_for_reopen(thd, &tables, mdl_savepoint);
          if (open_temporary_tables(thd, tables))
            goto err;
          goto retry;
        }

        if (result)
        {
          thd->pop_internal_handler();
          goto err;
        }
      }
    }
  }

  thd->pop_internal_handler();

  if (lock_tables(thd, tables, counter, 0) ||
      thd->locked_tables_list.init_locked_tables(thd))
    goto err;

  thd->in_lock_tables= 0;

  return FALSE;

err:
  thd->in_lock_tables= 0;

  trans_rollback_stmt(thd);
  /*
    Need to end the current transaction, so the storage engine (InnoDB)
    can free its locks if LOCK TABLES locked some tables before finding
    that it can't lock a table in its list
  */
  trans_rollback(thd);
  /* Close tables and release metadata locks. */
  close_thread_tables(thd);
  DBUG_ASSERT(!thd->locked_tables_mode);
  thd->mdl_context.release_transactional_locks();
  return TRUE;
}

/**
  Acquire a global backup lock.

  @param thd     Thread context.

  @return false on success, true in case of error.
*/

static bool lock_tables_for_backup(THD *thd)
{
  bool res;

  DBUG_ENTER("lock_tables_for_backup");

  if (check_global_access(thd, RELOAD_ACL))
    DBUG_RETURN(true);

  if (delay_key_write_options == DELAY_KEY_WRITE_ALL)
  {
    my_error(ER_OPTION_PREVENTS_STATEMENT, MYF(0), "delay_key_write=ALL");
    DBUG_RETURN(true);
  }
  /*
    Do nothing if the current connection already owns the LOCK TABLES FOR
    BACKUP lock or the global read lock (as it's a more restrictive lock).
  */
  if (thd->backup_tables_lock.is_acquired() ||
      thd->global_read_lock.is_acquired())
    DBUG_RETURN(false);

  /*
    Do not allow backup locks under regular LOCK TABLES, FLUSH TABLES ... FOR
    EXPORT, or FLUSH TABLES <table_list> WITH READ LOCK.
  */
  if (thd->variables.option_bits & OPTION_TABLE_LOCK)
  {
    my_message(ER_LOCK_OR_ACTIVE_TRANSACTION,
               ER(ER_LOCK_OR_ACTIVE_TRANSACTION), MYF(0));
    DBUG_RETURN(true);
  }

  res= thd->backup_tables_lock.acquire(thd);

  if (ha_store_binlog_info(thd))
  {
    thd->backup_tables_lock.release(thd);
    res= true;
  }

  DBUG_RETURN(res);
}

/**
  Acquire a global binlog lock.

  @param thd     Thread context.

  @return FALSE in case of success, TRUE in case of error.
*/

static bool lock_binlog_for_backup(THD *thd)
{
  DBUG_ENTER("lock_binlog_for_backup");

  if (check_global_access(thd, RELOAD_ACL))
    DBUG_RETURN(true);

  /*
    Do nothing if the current connection already owns a LOCK BINLOG FOR BACKUP
    lock or the global read lock (as it's a more restrictive lock).
  */
  if (thd->backup_binlog_lock.is_acquired() ||
      thd->global_read_lock.is_acquired())
    DBUG_RETURN(false);

  DBUG_RETURN(thd->backup_binlog_lock.acquire(thd));
}

/**
  This is a wrapper for MYSQL_BIN_LOG::gtid_end_transaction. For normal
  statements, the function gtid_end_transaction is called in the commit
  handler. However, if the statement is filtered out or not written to
  the binary log, the commit handler is not invoked. Therefore, this
  wrapper calls gtid_end_transaction in case the current statement is
  committing but was not written to the binary log.
  (The function gtid_end_transaction ensures that gtid-related
  end-of-transaction operations are performed; this includes
  generating an empty transaction and calling
  Gtid_state::update_gtids_impl.)

  @param thd Thread (session) context.
*/

static inline void binlog_gtid_end_transaction(THD *thd)
{
  DBUG_ENTER("binlog_gtid_end_transaction");

  /*
    This performs end-of-transaction actions needed by GTIDs:
    in particular, it generates an empty transaction if
    needed (e.g., if the statement was filtered out).

    It is executed at the end of an implicitly or explicitly
    committing statement.

    In addition, it is executed after CREATE TEMPORARY TABLE
    or DROP TEMPORARY TABLE when they occur outside
    transactional context.  When enforce_gtid_consistency is
    enabled, these statements cannot occur in transactional
    context, and then they behave exactly as implicitly
    committing: they are written to the binary log
    immediately, not wrapped in BEGIN/COMMIT, and cannot be
    rolled back. However, they do not count as implicitly
    committing according to stmt_causes_implicit_commit(), so
    we need to add special cases in the condition below. Hence
    the clauses for SQLCOM_CREATE_TABLE and SQLCOM_DROP_TABLE.

    If enforce_gtid_consistency=off, CREATE TEMPORARY TABLE
    and DROP TEMPORARY TABLE can occur in the middle of a
    transaction.  Then they do not behave as DDL; they are
    written to the binary log inside BEGIN/COMMIT.

    (For base tables, SQLCOM_[CREATE|DROP]_TABLE match both
    the stmt_causes_implicit_commit(...) clause and the
    thd->lex->sql_command == SQLCOM_* clause; for temporary
    tables they match only thd->lex->sql_command == SQLCOM_*.)
  */
  if ((thd->lex->sql_command == SQLCOM_COMMIT ||
       (thd->slave_thread &&
        (thd->lex->sql_command == SQLCOM_XA_COMMIT ||
         thd->lex->sql_command == SQLCOM_XA_ROLLBACK)) ||
       stmt_causes_implicit_commit(thd, CF_IMPLICIT_COMMIT_END) ||
       ((thd->lex->sql_command == SQLCOM_CREATE_TABLE ||
         thd->lex->sql_command == SQLCOM_DROP_TABLE) &&
        !thd->in_multi_stmt_transaction_mode())))
    (void) mysql_bin_log.gtid_end_transaction(thd);

  DBUG_VOID_RETURN;
}


/**
  Execute command saved in thd and lex->sql_command.

  @param thd                       Thread handle

  @todo
    - Invalidate the table in the query cache if something changed
    after unlocking when changes become visible.
    @todo: this is workaround. right way will be move invalidating in
    the unlock procedure.
    - TODO: use check_change_password()

  @retval
    FALSE       OK
  @retval
    TRUE        Error
*/

int
mysql_execute_command(THD *thd, bool first_level)
{
  int res= FALSE;
  LEX  *const lex= thd->lex;
  /* first SELECT_LEX (have special meaning for many of non-SELECTcommands) */
  SELECT_LEX *const select_lex= lex->select_lex;
  /* first table of first SELECT_LEX */
  TABLE_LIST *const first_table= select_lex->get_table_list();
  /* list of all tables in query */
  TABLE_LIST *all_tables;
  /* most outer SELECT_LEX_UNIT of query */
  SELECT_LEX_UNIT *const unit= lex->unit;
  DBUG_ASSERT(select_lex->master_unit() == unit);
  struct system_variables *per_query_variables_backup= NULL;

  DBUG_ENTER("mysql_execute_command");
  /* EXPLAIN OTHER isn't explainable command, but can have describe flag. */
  DBUG_ASSERT(!lex->describe || is_explainable_query(lex->sql_command) ||
              lex->sql_command == SQLCOM_EXPLAIN_OTHER);

  thd->work_part_info= 0;

  DBUG_ASSERT(thd->get_transaction()->is_empty(Transaction_ctx::STMT) ||
              thd->in_sub_stmt);
  /*
    Each statement or replication event which might produce deadlock
    should handle transaction rollback on its own. So by the start of
    the next statement transaction rollback request should be fulfilled
    already.
  */
  DBUG_ASSERT(! thd->transaction_rollback_request || thd->in_sub_stmt);
  /*
    In many cases first table of main SELECT_LEX have special meaning =>
    check that it is first table in global list and relink it first in
    queries_tables list if it is necessary (we need such relinking only
    for queries with subqueries in select list, in this case tables of
    subqueries will go to global list first)

    all_tables will differ from first_table only if most upper SELECT_LEX
    do not contain tables.

    Because of above in place where should be at least one table in most
    outer SELECT_LEX we have following check:
    DBUG_ASSERT(first_table == all_tables);
    DBUG_ASSERT(first_table == all_tables && first_table != 0);
  */
  lex->first_lists_tables_same();
  /* should be assigned after making first tables same */
  all_tables= lex->query_tables;
  /* set context for commands which do not use setup_tables */
  select_lex->context.resolve_in_table_list_only(select_lex->get_table_list());

  thd->get_stmt_da()->reset_diagnostics_area();
  if ((thd->lex->keep_diagnostics != DA_KEEP_PARSE_ERROR) &&
      (thd->lex->keep_diagnostics != DA_KEEP_DIAGNOSTICS))
  {
    /*
      No parse errors, and it's not a diagnostic statement:
      remove the sql conditions from the DA!
      For diagnostic statements we need to keep the conditions
      around so we can inspec them.
    */
    thd->get_stmt_da()->reset_condition_info(thd);
  }

#ifdef HAVE_REPLICATION
  if (unlikely(thd->slave_thread))
  {
    // Database filters.
    if (lex->sql_command != SQLCOM_BEGIN &&
        lex->sql_command != SQLCOM_COMMIT &&
        lex->sql_command != SQLCOM_SAVEPOINT &&
        lex->sql_command != SQLCOM_ROLLBACK &&
        lex->sql_command != SQLCOM_ROLLBACK_TO_SAVEPOINT &&
        !rpl_filter->db_ok(thd->db().str))
    {
      binlog_gtid_end_transaction(thd);
      DBUG_RETURN(0);
    }

    if (lex->sql_command == SQLCOM_DROP_TRIGGER)
    {
      /*
        When dropping a trigger, we need to load its table name
        before checking slave filter rules.
      */
      add_table_for_trigger(thd, lex->spname->m_db,
                            lex->spname->m_name, true, &all_tables);
      
      if (!all_tables)
      {
        /*
          If table name cannot be loaded,
          it means the trigger does not exists possibly because
          CREATE TRIGGER was previously skipped for this trigger
          according to slave filtering rules.
          Returning success without producing any errors in this case.
        */
        binlog_gtid_end_transaction(thd);
        DBUG_RETURN(0);
      }
      
      // force searching in slave.cc:tables_ok() 
      all_tables->updating= 1;
    }

    /*
      For fix of BUG#37051, the master stores the table map for update
      in the Query_log_event, and the value is assigned to
      thd->variables.table_map_for_update before executing the update
      query.

      If thd->variables.table_map_for_update is set, then we are
      replicating from a new master, we can use this value to apply
      filter rules without opening all the tables. However If
      thd->variables.table_map_for_update is not set, then we are
      replicating from an old master, so we just skip this and
      continue with the old method. And of course, the bug would still
      exist for old masters.
    */
    if (lex->sql_command == SQLCOM_UPDATE_MULTI &&
        thd->table_map_for_update)
    {
      table_map table_map_for_update= thd->table_map_for_update;
      uint nr= 0;
      TABLE_LIST *table;
      for (table=all_tables; table; table=table->next_global, nr++)
      {
        if (table_map_for_update & ((table_map)1 << nr))
          table->updating= TRUE;
        else
          table->updating= FALSE;
      }

      if (all_tables_not_ok(thd, all_tables))
      {
        /* we warn the slave SQL thread */
        my_message(ER_SLAVE_IGNORED_TABLE, ER(ER_SLAVE_IGNORED_TABLE), MYF(0));
        binlog_gtid_end_transaction(thd);
        DBUG_RETURN(0);
      }
      
      for (table=all_tables; table; table=table->next_global)
        table->updating= TRUE;
    }
    
    /*
      Check if statment should be skipped because of slave filtering
      rules

      Exceptions are:
      - UPDATE MULTI: For this statement, we want to check the filtering
        rules later in the code
      - SET: we always execute it (Not that many SET commands exists in
        the binary log anyway -- only 4.1 masters write SET statements,
	in 5.0 there are no SET statements in the binary log)
      - DROP TEMPORARY TABLE IF EXISTS: we always execute it (otherwise we
        have stale files on slave caused by exclusion of one tmp table).
    */
    if (!(lex->sql_command == SQLCOM_UPDATE_MULTI) &&
	!(lex->sql_command == SQLCOM_SET_OPTION) &&
	!(lex->sql_command == SQLCOM_DROP_TABLE &&
          lex->drop_temporary && lex->drop_if_exists) &&
        all_tables_not_ok(thd, all_tables))
    {
      /* we warn the slave SQL thread */
      my_message(ER_SLAVE_IGNORED_TABLE, ER(ER_SLAVE_IGNORED_TABLE), MYF(0));
      binlog_gtid_end_transaction(thd);
      DBUG_RETURN(0);
    }
    /* 
       Execute deferred events first
    */
    if (slave_execute_deferred_events(thd))
      DBUG_RETURN(-1);
  }
  else
  {
#endif /* HAVE_REPLICATION */
    /*
      When option readonly is set deny operations which change non-temporary
      tables. Except for the replication thread and the 'super' users.
    */
    if (deny_updates_if_read_only_option(thd, all_tables))
    {
      err_readonly(thd);
      DBUG_RETURN(-1);
    }
#ifdef HAVE_REPLICATION
  } /* endif unlikely slave */
#endif

  thd->status_var.com_stat[lex->sql_command]++;

  Opt_trace_start ots(thd, all_tables, lex->sql_command, &lex->var_list,
                      thd->query().str, thd->query().length, NULL,
                      thd->variables.character_set_client);

  Opt_trace_object trace_command(&thd->opt_trace);
  Opt_trace_array trace_command_steps(&thd->opt_trace, "steps");

  DBUG_ASSERT(thd->get_transaction()->cannot_safely_rollback(
      Transaction_ctx::STMT) == false);

  switch (gtid_pre_statement_checks(thd))
  {
  case GTID_STATEMENT_EXECUTE:
    break;
  case GTID_STATEMENT_CANCEL:
    DBUG_RETURN(-1);
  case GTID_STATEMENT_SKIP:
    my_ok(thd);
    binlog_gtid_end_transaction(thd);
    DBUG_RETURN(0);
  }

  /*
    End a active transaction so that this command will have it's
    own transaction and will also sync the binary log. If a DDL is
    not run in it's own transaction it may simply never appear on
    the slave in case the outside transaction rolls back.
  */
  if (stmt_causes_implicit_commit(thd, CF_IMPLICIT_COMMIT_BEGIN))
  {
    /*
      Note that this should never happen inside of stored functions
      or triggers as all such statements prohibited there.
    */
    DBUG_ASSERT(! thd->in_sub_stmt);
    /* Statement transaction still should not be started. */
    DBUG_ASSERT(thd->get_transaction()->is_empty(Transaction_ctx::STMT));

    /*
      Implicit commit is not allowed with an active XA transaction.
      In this case we should not release metadata locks as the XA transaction
      will not be rolled back. Therefore we simply return here.
    */
    if (trans_check_state(thd))
      DBUG_RETURN(-1);

    /* Commit the normal transaction if one is active. */
    if (trans_commit_implicit(thd))
      goto error;
    /* Release metadata locks acquired in this transaction. */
    thd->mdl_context.release_transactional_locks();
  }

  DEBUG_SYNC(thd, "after_implicit_pre_commit");

  if (gtid_pre_statement_post_implicit_commit_checks(thd))
    DBUG_RETURN(-1);

#ifndef EMBEDDED_LIBRARY
  if (mysql_audit_notify(thd, first_level ?
                              MYSQL_AUDIT_QUERY_START :
                              MYSQL_AUDIT_QUERY_NESTED_START,
                              first_level ?
                              "MYSQL_AUDIT_QUERY_START" :
                              "MYSQL_AUDIT_QUERY_NESTED_START"))
  {
    DBUG_RETURN(1);
  }
#endif /* !EMBEDDED_LIBRARY */

#ifndef DBUG_OFF
  if (lex->sql_command != SQLCOM_SET_OPTION)
    DEBUG_SYNC(thd,"before_execute_sql_command");
#endif

  /*
    Check if we are in a read-only transaction and we're trying to
    execute a statement which should always be disallowed in such cases.

    Note that this check is done after any implicit commits.
  */
  if (thd->tx_read_only &&
      (sql_command_flags[lex->sql_command] & CF_DISALLOW_IN_RO_TRANS))
  {
    my_error(ER_CANT_EXECUTE_IN_READ_ONLY_TRANSACTION, MYF(0));
    goto error;
  }

  /*
    Close tables open by HANDLERs before executing DDL statement
    which is going to affect those tables.

    This should happen before temporary tables are pre-opened as
    otherwise we will get errors about attempt to re-open tables
    if table to be changed is open through HANDLER.

    Note that even although this is done before any privilege
    checks there is no security problem here as closing open
    HANDLER doesn't require any privileges anyway.
  */
  if (sql_command_flags[lex->sql_command] & CF_HA_CLOSE)
    mysql_ha_rm_tables(thd, all_tables);

  /*
    Check that the command is allowed on the PROTOCOL_PLUGIN
  */
  if (thd->get_protocol()->type() == Protocol::PROTOCOL_PLUGIN &&
      !(sql_command_flags[lex->sql_command] & CF_ALLOW_PROTOCOL_PLUGIN))
  {
    my_error(ER_PLUGGABLE_PROTOCOL_COMMAND_NOT_SUPPORTED, MYF(0));
    goto error;
  }

  /*
    Pre-open temporary tables to simplify privilege checking
    for statements which need this.
  */
  if (sql_command_flags[lex->sql_command] & CF_PREOPEN_TMP_TABLES)
  {
    if (open_temporary_tables(thd, all_tables))
      goto error;
  }

  // Save original info for EXPLAIN FOR CONNECTION
  if (!thd->in_sub_stmt)
    thd->query_plan.set_query_plan(lex->sql_command, lex,
                                   !thd->stmt_arena->is_conventional());

  if (lex->set_statement && !lex->var_list.is_empty()) {
    per_query_variables_backup= copy_system_variables(thd,
                                                      thd->m_enable_plugins);
    if ((res= sql_set_variables(thd, &lex->var_list)))
    {
      /*
         We encountered some sort of error, but no message was sent.
         Send something semi-generic here since we don't know which
         assignment in the list caused the error.
      */
      if (!thd->is_error())
        my_error(ER_WRONG_ARGUMENTS, MYF(0), "SET");
      goto error;
    }
  }

  switch (lex->sql_command) {

  case SQLCOM_SHOW_STATUS:
  {
    system_status_var old_status_var= thd->status_var;
    thd->initial_status_var= &old_status_var;

    if (!(res= select_precheck(thd, lex, all_tables, first_table)))
      res= execute_sqlcom_select(thd, all_tables);

    /* Don't log SHOW STATUS commands to slow query log */
    thd->server_status&= ~(SERVER_QUERY_NO_INDEX_USED |
                           SERVER_QUERY_NO_GOOD_INDEX_USED);
    /*
      restore status variables, as we don't want 'show status' to cause
      changes
    */
    mysql_mutex_lock(&LOCK_status);
    add_diff_to_status(&global_status_var, &thd->status_var,
                       &old_status_var);
    thd->status_var= old_status_var;
    thd->initial_status_var= NULL;
    mysql_mutex_unlock(&LOCK_status);
    break;
  }
  case SQLCOM_SHOW_EVENTS:
#ifdef EMBEDDED_LIBRARY
    my_error(ER_NOT_SUPPORTED_YET, MYF(0), "embedded server");
    break;
#endif
  case SQLCOM_SHOW_STATUS_PROC:
  case SQLCOM_SHOW_STATUS_FUNC:
  case SQLCOM_SHOW_DATABASES:
  case SQLCOM_SHOW_TABLES:
  case SQLCOM_SHOW_TRIGGERS:
  case SQLCOM_SHOW_TABLE_STATUS:
  case SQLCOM_SHOW_OPEN_TABLES:
  case SQLCOM_SHOW_PLUGINS:
  case SQLCOM_SHOW_FIELDS:
  case SQLCOM_SHOW_KEYS:
  case SQLCOM_SHOW_VARIABLES:
  case SQLCOM_SHOW_CHARSETS:
  case SQLCOM_SHOW_COLLATIONS:
  case SQLCOM_SHOW_STORAGE_ENGINES:
  case SQLCOM_SHOW_PROFILE:
  case SQLCOM_SELECT:
  {
    DBUG_EXECUTE_IF("use_attachable_trx",
                    thd->begin_attachable_ro_transaction(););

    thd->clear_current_query_costs();

    res= select_precheck(thd, lex, all_tables, first_table);

    if (!res)
      res= execute_sqlcom_select(thd, all_tables);

    thd->save_current_query_costs();

    DBUG_EXECUTE_IF("use_attachable_trx",
                    thd->end_attachable_transaction(););

    break;
  }
case SQLCOM_PREPARE:
  {
    mysql_sql_stmt_prepare(thd);
    break;
  }
  case SQLCOM_EXECUTE:
  {
    /*
      Deallocate free_list here to avoid assertion failure later in
      Prepared_statement::execute_loop
    */
    free_items(thd->free_list);
    thd->free_list= NULL;
    mysql_sql_stmt_execute(thd);
    break;
  }
  case SQLCOM_DEALLOCATE_PREPARE:
  {
    mysql_sql_stmt_close(thd);
    break;
  }
  case SQLCOM_DO:
    res= mysql_do(thd, lex);
    break;

  case SQLCOM_EMPTY_QUERY:
    my_ok(thd);
    break;

  case SQLCOM_HELP:
    res= mysqld_help(thd,lex->help_arg);
    break;

#ifndef EMBEDDED_LIBRARY
  case SQLCOM_PURGE:
  {
    if (check_global_access(thd, SUPER_ACL))
      goto error;
    if (lex->type == 0)
    {
      /* PURGE MASTER LOGS TO 'file' */
      res = purge_master_logs(thd, lex->to_log);
      break;
    }
    if (lex->type == PURGE_BITMAPS_TO_LSN)
    {
      /* PURGE CHANGED_PAGE_BITMAPS BEFORE lsn */
      ulonglong lsn= 0;
      Item* it= lex->purge_value_list.head();
      if ((!it->fixed && it->fix_fields(lex->thd, &it)) || it->check_cols(1)
          || it->null_value)
      {
        my_error(ER_WRONG_ARGUMENTS, MYF(0),
                 "PURGE CHANGED_PAGE_BITMAPS BEFORE");
        goto error;
      }
      lsn= it->val_uint();
      res= ha_purge_changed_page_bitmaps(lsn);
      if (res)
      {
        my_error(ER_LOG_PURGE_UNKNOWN_ERR, MYF(0),
                 "PURGE CHANGED_PAGE_BITMAPS BEFORE");
        goto error;
      }
      my_ok(thd);
      break;
    }
  }
  case SQLCOM_PURGE_BEFORE:
  {
    Item *it;

    if (check_global_access(thd, SUPER_ACL))
      goto error;
    /* PURGE MASTER LOGS BEFORE 'data' */
    it= lex->purge_value_list.head();
    if ((!it->fixed && it->fix_fields(lex->thd, &it)) ||
        it->check_cols(1))
    {
      my_error(ER_WRONG_ARGUMENTS, MYF(0), "PURGE LOGS BEFORE");
      goto error;
    }
    it= new Item_func_unix_timestamp(it);
    /*
      it is OK only emulate fix_fieds, because we need only
      value of constant
    */
    it->quick_fix_field();
    time_t purge_time= static_cast<time_t>(it->val_int());
    if (thd->is_error())
      goto error;
    res = purge_master_logs_before_date(thd, purge_time);
    break;
  }
#endif
  case SQLCOM_SHOW_WARNS:
  {
    res= mysqld_show_warnings(thd, (ulong)
			      ((1L << (uint) Sql_condition::SL_NOTE) |
			       (1L << (uint) Sql_condition::SL_WARNING) |
			       (1L << (uint) Sql_condition::SL_ERROR)
			       ));
    break;
  }
  case SQLCOM_SHOW_ERRORS:
  {
    res= mysqld_show_warnings(thd, (ulong)
			      (1L << (uint) Sql_condition::SL_ERROR));
    break;
  }
  case SQLCOM_SHOW_PROFILES:
  {
#if defined(ENABLED_PROFILING)
    thd->profiling.discard_current_query();
    res= thd->profiling.show_profiles();
    if (res)
      goto error;
#else
    my_error(ER_FEATURE_DISABLED, MYF(0), "SHOW PROFILES", "enable-profiling");
    goto error;
#endif
    break;
  }

#ifdef HAVE_REPLICATION
  case SQLCOM_SHOW_SLAVE_HOSTS:
  {
    if (check_global_access(thd, REPL_SLAVE_ACL))
      goto error;
    res= show_slave_hosts(thd);
    break;
  }
  case SQLCOM_SHOW_RELAYLOG_EVENTS:
  {
    if (check_global_access(thd, REPL_SLAVE_ACL))
      goto error;
    res = mysql_show_relaylog_events(thd);
    break;
  }
  case SQLCOM_SHOW_BINLOG_EVENTS:
  {
    if (check_global_access(thd, REPL_SLAVE_ACL))
      goto error;
    res = mysql_show_binlog_events(thd);
    break;
  }
#endif

  case SQLCOM_ASSIGN_TO_KEYCACHE:
  {
    DBUG_ASSERT(first_table == all_tables && first_table != 0);
    if (check_access(thd, INDEX_ACL, first_table->db,
                     &first_table->grant.privilege,
                     &first_table->grant.m_internal,
                     0, 0))
      goto error;
    res= mysql_assign_to_keycache(thd, first_table, &lex->ident);
    break;
  }
  case SQLCOM_PRELOAD_KEYS:
  {
    DBUG_ASSERT(first_table == all_tables && first_table != 0);
    if (check_access(thd, INDEX_ACL, first_table->db,
                     &first_table->grant.privilege,
                     &first_table->grant.m_internal,
                     0, 0))
      goto error;
    res = mysql_preload_keys(thd, first_table);
    break;
  }
#ifdef HAVE_REPLICATION
  case SQLCOM_CHANGE_MASTER:
  {

    if (check_global_access(thd, SUPER_ACL))
      goto error;
    res= change_master_cmd(thd);
    break;
  }
  case SQLCOM_SHOW_SLAVE_STAT:
  {
    /* Accept one of two privileges */
    if (check_global_access(thd, SUPER_ACL | REPL_CLIENT_ACL))
      goto error;
    res= show_slave_status_cmd(thd);
    break;
  }
  case SQLCOM_SHOW_MASTER_STAT:
  {
    /* Accept one of two privileges */
    if (check_global_access(thd, SUPER_ACL | REPL_CLIENT_ACL))
      goto error;
    res = show_master_status(thd);
    break;
  }

#endif /* HAVE_REPLICATION */
  case SQLCOM_SHOW_ENGINE_STATUS:
    {
      if (check_global_access(thd, PROCESS_ACL))
        goto error;
      res = ha_show_status(thd, lex->create_info.db_type, HA_ENGINE_STATUS);
      break;
    }
  case SQLCOM_SHOW_ENGINE_MUTEX:
    {
      if (check_global_access(thd, PROCESS_ACL))
        goto error;
      res = ha_show_status(thd, lex->create_info.db_type, HA_ENGINE_MUTEX);
      break;
    }
  case SQLCOM_CREATE_TABLE:
  {
    DBUG_ASSERT(first_table == all_tables && first_table != 0);
    bool link_to_local;
    TABLE_LIST *create_table= first_table;
    TABLE_LIST *select_tables= lex->create_last_non_select_table->next_global;

    /*
      Code below (especially in mysql_create_table() and Query_result_create
      methods) may modify HA_CREATE_INFO structure in LEX, so we have to
      use a copy of this structure to make execution prepared statement-
      safe. A shallow copy is enough as this code won't modify any memory
      referenced from this structure.
    */
    HA_CREATE_INFO create_info(lex->create_info);
    /*
      We need to copy alter_info for the same reasons of re-execution
      safety, only in case of Alter_info we have to do (almost) a deep
      copy.
    */
    Alter_info alter_info(lex->alter_info, thd->mem_root);

    if (thd->is_fatal_error)
    {
      /* If out of memory when creating a copy of alter_info. */
      res= 1;
      goto end_with_restore_list;
    }

    if ((res= create_table_precheck(thd, select_tables, create_table)))
      goto end_with_restore_list;

    /* Might have been updated in create_table_precheck */
    create_info.alias= create_table->alias;

    /*
      Assign target tablespace name to enable locking in lock_table_names().
      Reject invalid names.
    */
    if (create_info.tablespace)
    {
      if (check_tablespace_name(create_info.tablespace) != IDENT_NAME_OK)
        goto end_with_restore_list;

      if (!thd->make_lex_string(&create_table->target_tablespace_name,
                                create_info.tablespace,
                                strlen(create_info.tablespace), false))
      {
        my_error(ER_OUT_OF_RESOURCES, MYF(ME_FATALERROR));
        goto end_with_restore_list;
      }
    }

    // Reject invalid tablespace names specified for partitions.
    if (check_partition_tablespace_names(thd->lex->part_info))
      goto end_with_restore_list;

    /* Fix names if symlinked or relocated tables */
    if (append_file_to_dir(thd, &create_info.data_file_name,
			   create_table->table_name) ||
	append_file_to_dir(thd, &create_info.index_file_name,
			   create_table->table_name))
      goto end_with_restore_list;

    /*
      If no engine type was given, work out the default now
      rather than at parse-time.
    */
    if (!(create_info.used_fields & HA_CREATE_USED_ENGINE))
      create_info.db_type= create_info.options & HA_LEX_CREATE_TMP_TABLE ?
              ha_default_temp_handlerton(thd) : ha_default_handlerton(thd);
    /*
      If we are using SET CHARSET without DEFAULT, add an implicit
      DEFAULT to not confuse old users. (This may change).
    */
    if ((create_info.used_fields &
	 (HA_CREATE_USED_DEFAULT_CHARSET | HA_CREATE_USED_CHARSET)) ==
	HA_CREATE_USED_CHARSET)
    {
      create_info.used_fields&= ~HA_CREATE_USED_CHARSET;
      create_info.used_fields|= HA_CREATE_USED_DEFAULT_CHARSET;
      create_info.default_table_charset= create_info.table_charset;
      create_info.table_charset= 0;
    }

    {
      partition_info *part_info= thd->lex->part_info;
      if (part_info && !(part_info= thd->lex->part_info->get_clone(true)))
      {
        res= -1;
        goto end_with_restore_list;
      }
      thd->work_part_info= part_info;
    }

    if (select_lex->item_list.elements)		// With select
    {
      Query_result *result;

      /*
        CREATE TABLE...IGNORE/REPLACE SELECT... can be unsafe, unless
        ORDER BY PRIMARY KEY clause is used in SELECT statement. We therefore
        use row based logging if mixed or row based logging is available.
        TODO: Check if the order of the output of the select statement is
        deterministic. Waiting for BUG#42415
      */
      if(lex->is_ignore())
        lex->set_stmt_unsafe(LEX::BINLOG_STMT_UNSAFE_CREATE_IGNORE_SELECT);
      
      if(lex->duplicates == DUP_REPLACE)
        lex->set_stmt_unsafe(LEX::BINLOG_STMT_UNSAFE_CREATE_REPLACE_SELECT);

      /*
        If:
        a) we inside an SP and there was NAME_CONST substitution,
        b) binlogging is on (STMT mode),
        c) we log the SP as separate statements
        raise a warning, as it may cause problems
        (see 'NAME_CONST issues' in 'Binary Logging of Stored Programs')
       */
      if (thd->query_name_consts && 
          mysql_bin_log.is_open() &&
          thd->variables.binlog_format == BINLOG_FORMAT_STMT &&
          !mysql_bin_log.is_query_in_union(thd, thd->query_id))
      {
        List_iterator_fast<Item> it(select_lex->item_list);
        Item *item;
        uint splocal_refs= 0;
        /* Count SP local vars in the top-level SELECT list */
        while ((item= it++))
        {
          if (item->is_splocal())
            splocal_refs++;
        }
        /*
          If it differs from number of NAME_CONST substitution applied,
          we may have a SOME_FUNC(NAME_CONST()) in the SELECT list,
          that may cause a problem with binary log (see BUG#35383),
          raise a warning. 
        */
        if (splocal_refs != thd->query_name_consts)
          push_warning(thd, 
                       Sql_condition::SL_WARNING,
                       ER_UNKNOWN_ERROR,
"Invoked routine ran a statement that may cause problems with "
"binary log, see 'NAME_CONST issues' in 'Binary Logging of Stored Programs' "
"section of the manual.");
      }
      
      unit->set_limit(select_lex);

      /*
        Disable non-empty MERGE tables with CREATE...SELECT. Too
        complicated. See Bug #26379. Empty MERGE tables are read-only
        and don't allow CREATE...SELECT anyway.
      */
      if (create_info.used_fields & HA_CREATE_USED_UNION)
      {
        my_error(ER_WRONG_OBJECT, MYF(0), create_table->db,
                 create_table->table_name, "BASE TABLE");
        res= 1;
        goto end_with_restore_list;
      }

      if (!(res= open_tables_for_query(thd, all_tables, 0)))
      {
        /* The table already exists */
        if (create_table->table || create_table->is_view())
        {
          if (create_info.options & HA_LEX_CREATE_IF_NOT_EXISTS)
          {
            push_warning_printf(thd, Sql_condition::SL_NOTE,
                                ER_TABLE_EXISTS_ERROR,
                                ER(ER_TABLE_EXISTS_ERROR),
                                create_info.alias);
            my_ok(thd);
          }
          else
          {
            my_error(ER_TABLE_EXISTS_ERROR, MYF(0), create_info.alias);
            res= 1;
          }
          goto end_with_restore_list;
        }

        /*
          Remove target table from main select and name resolution
          context. This can't be done earlier as it will break view merging in
          statements like "CREATE TABLE IF NOT EXISTS existing_view SELECT".
        */
        lex->unlink_first_table(&link_to_local);

        /* Updating any other table is prohibited in CTS statement */
        for (TABLE_LIST *table= lex->query_tables; table;
             table= table->next_global)
          if (table->lock_type >= TL_WRITE_ALLOW_WRITE)
          {
            lex->link_first_table_back(create_table, link_to_local);

            res= 1;
            my_error(ER_CANT_UPDATE_TABLE_IN_CREATE_TABLE_SELECT, MYF(0),
                     table->table_name, create_info.alias);
            goto end_with_restore_list;
          }

        /*
          Query_result_create is currently not re-execution friendly and
          needs to be created for every execution of a PS/SP.
        */
        if ((result= new Query_result_create(create_table,
                                             &create_info,
                                             &alter_info,
                                             select_lex->item_list,
                                             lex->duplicates,
                                             select_tables)))
        {
          Ignore_error_handler ignore_handler;
          Strict_error_handler strict_handler;
          if (thd->lex->is_ignore())
            thd->push_internal_handler(&ignore_handler);
          else if (thd->is_strict_mode())
            thd->push_internal_handler(&strict_handler);

          /*
            CREATE from SELECT give its SELECT_LEX for SELECT,
            and item_list belong to SELECT
          */
          res= handle_query(thd, lex, result, SELECT_NO_UNLOCK, 0);

          if (thd->lex->is_ignore() || thd->is_strict_mode())
            thd->pop_internal_handler();

          delete result;
        }

        lex->link_first_table_back(create_table, link_to_local);
      }
    }
    else
    {
      Strict_error_handler strict_handler;
      /* Push Strict_error_handler */
      if (!thd->lex->is_ignore() && thd->is_strict_mode())
        thd->push_internal_handler(&strict_handler);
      /* regular create */
      if (create_info.options & HA_LEX_CREATE_TABLE_LIKE)
      {
        /* CREATE TABLE ... LIKE ... */
        res= mysql_create_like_table(thd, create_table, select_tables,
                                     &create_info);
      }
      else
      {
        /* Regular CREATE TABLE */
        res= mysql_create_table(thd, create_table,
                                &create_info, &alter_info);
      }
      /* Pop Strict_error_handler */
      if (!thd->lex->is_ignore() && thd->is_strict_mode())
        thd->pop_internal_handler();
      if (!res)
      {
        /* in case of create temp tables if @@session_track_state_change is
           ON then send session state notification in OK packet */
        if(create_info.options & HA_LEX_CREATE_TMP_TABLE &&
           thd->session_tracker.get_tracker(SESSION_STATE_CHANGE_TRACKER)->is_enabled())
          thd->session_tracker.get_tracker(SESSION_STATE_CHANGE_TRACKER)->mark_as_changed(thd, NULL);
        my_ok(thd);
      }
    }

end_with_restore_list:
    break;
  }
  case SQLCOM_CREATE_INDEX:
    /* Fall through */
  case SQLCOM_DROP_INDEX:
  /*
    CREATE INDEX and DROP INDEX are implemented by calling ALTER
    TABLE with proper arguments.

    In the future ALTER TABLE will notice that the request is to
    only add indexes and create these one by one for the existing
    table without having to do a full rebuild.
  */
  {
    /* Prepare stack copies to be re-execution safe */
    HA_CREATE_INFO create_info;
    Alter_info alter_info(lex->alter_info, thd->mem_root);

    if (thd->is_fatal_error) /* out of memory creating a copy of alter_info */
      goto error;

    DBUG_ASSERT(first_table == all_tables && first_table != 0);
    if (check_one_table_access(thd, INDEX_ACL, all_tables))
      goto error; /* purecov: inspected */
    /*
      Currently CREATE INDEX or DROP INDEX cause a full table rebuild
      and thus classify as slow administrative statements just like
      ALTER TABLE.
    */
    thd->enable_slow_log= opt_log_slow_admin_statements;

    memset(&create_info, 0, sizeof(create_info));
    create_info.db_type= 0;
    create_info.row_type= ROW_TYPE_NOT_USED;
    create_info.default_table_charset= thd->variables.collation_database;

    /* Push Strict_error_handler */
    Strict_error_handler strict_handler;
    if (thd->is_strict_mode())
      thd->push_internal_handler(&strict_handler);
    DBUG_ASSERT(!select_lex->order_list.elements);
    res= mysql_alter_table(thd, first_table->db, first_table->table_name,
                           &create_info, first_table, &alter_info);
    /* Pop Strict_error_handler */
    if (thd->is_strict_mode())
      thd->pop_internal_handler();
    break;
  }
#ifdef HAVE_REPLICATION
  case SQLCOM_START_GROUP_REPLICATION:
  {
    if (check_global_access(thd, SUPER_ACL))
      goto error;

    /*
      If the client thread has locked tables, a deadlock is possible.
      Assume that
      - the client thread does LOCK TABLE t READ.
      - then the client thread does START GROUP_REPLICATION.
           -try to make the server in super ready only mode
           -acquire MDL lock ownership which will be waiting for
            LOCK on table t to be released.
      To prevent that, refuse START GROUP_REPLICATION if the
      client thread has locked tables
    */
    if (thd->locked_tables_mode ||
        thd->in_active_multi_stmt_transaction() || thd->in_sub_stmt)
    {
      my_message(ER_LOCK_OR_ACTIVE_TRANSACTION,
                 ER(ER_LOCK_OR_ACTIVE_TRANSACTION), MYF(0));
      goto error;
    }

    res= group_replication_start();

    //To reduce server dependency, server errors are not used here
    switch (res)
    {
      case 1: //GROUP_REPLICATION_CONFIGURATION_ERROR
        my_message(ER_GROUP_REPLICATION_CONFIGURATION,
                   ER(ER_GROUP_REPLICATION_CONFIGURATION), MYF(0));
        goto error;
      case 2: //GROUP_REPLICATION_ALREADY_RUNNING
        my_message(ER_GROUP_REPLICATION_RUNNING,
                   ER(ER_GROUP_REPLICATION_RUNNING), MYF(0));
        goto error;
      case 3: //GROUP_REPLICATION_REPLICATION_APPLIER_INIT_ERROR
        my_message(ER_GROUP_REPLICATION_APPLIER_INIT_ERROR,
                   ER(ER_GROUP_REPLICATION_APPLIER_INIT_ERROR), MYF(0));
        goto error;
      case 4: //GROUP_REPLICATION_COMMUNICATION_LAYER_SESSION_ERROR
        my_message(ER_GROUP_REPLICATION_COMMUNICATION_LAYER_SESSION_ERROR,
                   ER(ER_GROUP_REPLICATION_COMMUNICATION_LAYER_SESSION_ERROR), MYF(0));
        goto error;
      case 5: //GROUP_REPLICATION_COMMUNICATION_LAYER_JOIN_ERROR
        my_message(ER_GROUP_REPLICATION_COMMUNICATION_LAYER_JOIN_ERROR,
                   ER(ER_GROUP_REPLICATION_COMMUNICATION_LAYER_JOIN_ERROR), MYF(0));
        goto error;
      case 7: //GROUP_REPLICATION_MAX_GROUP_SIZE
        my_message(ER_GROUP_REPLICATION_MAX_GROUP_SIZE,
                   ER(ER_GROUP_REPLICATION_MAX_GROUP_SIZE), MYF(0));
        goto error;
    }
    my_ok(thd);
    res= 0;
    break;
  }

  case SQLCOM_STOP_GROUP_REPLICATION:
  {
    if (check_global_access(thd, SUPER_ACL))
      goto error;

    /*
      Please see explanation @SQLCOM_SLAVE_STOP case
      to know the reason for thd->locked_tables_mode in
      the below if condition.
    */
    if (thd->locked_tables_mode ||
        thd->in_active_multi_stmt_transaction() || thd->in_sub_stmt)
    {
      my_message(ER_LOCK_OR_ACTIVE_TRANSACTION,
                 ER(ER_LOCK_OR_ACTIVE_TRANSACTION), MYF(0));
      goto error;
    }

    res= group_replication_stop();
    if (res == 1) //GROUP_REPLICATION_CONFIGURATION_ERROR
    {
      my_message(ER_GROUP_REPLICATION_CONFIGURATION,
                 ER(ER_GROUP_REPLICATION_CONFIGURATION), MYF(0));
      goto error;
    }
    if (res == 6) //GROUP_REPLICATION_APPLIER_THREAD_TIMEOUT
    {
      my_message(ER_GROUP_REPLICATION_STOP_APPLIER_THREAD_TIMEOUT,
                 ER(ER_GROUP_REPLICATION_STOP_APPLIER_THREAD_TIMEOUT), MYF(0));
      goto error;
    }
    my_ok(thd);
    res= 0;
    break;
  }

  case SQLCOM_SLAVE_START:
  {
    res= start_slave_cmd(thd);
    break;
  }
  case SQLCOM_SLAVE_STOP:
  {
  /*
    If the client thread has locked tables, a deadlock is possible.
    Assume that
    - the client thread does LOCK TABLE t READ.
    - then the master updates t.
    - then the SQL slave thread wants to update t,
      so it waits for the client thread because t is locked by it.
    - then the client thread does SLAVE STOP.
      SLAVE STOP waits for the SQL slave thread to terminate its
      update t, which waits for the client thread because t is locked by it.
    To prevent that, refuse SLAVE STOP if the
    client thread has locked tables
  */
  if (thd->locked_tables_mode ||
      thd->in_active_multi_stmt_transaction() || thd->global_read_lock.is_acquired())
  {
    my_message(ER_LOCK_OR_ACTIVE_TRANSACTION,
               ER(ER_LOCK_OR_ACTIVE_TRANSACTION), MYF(0));
    goto error;
  }

  res= stop_slave_cmd(thd);
  break;
  }
#endif /* HAVE_REPLICATION */

  case SQLCOM_RENAME_TABLE:
  {
    DBUG_ASSERT(first_table == all_tables && first_table != 0);
    TABLE_LIST *table;
    for (table= first_table; table; table= table->next_local->next_local)
    {
      if (check_access(thd, ALTER_ACL | DROP_ACL, table->db,
                       &table->grant.privilege,
                       &table->grant.m_internal,
                       0, 0) ||
          check_access(thd, INSERT_ACL | CREATE_ACL, table->next_local->db,
                       &table->next_local->grant.privilege,
                       &table->next_local->grant.m_internal,
                       0, 0))
	goto error;
      TABLE_LIST old_list, new_list;
      /*
        we do not need initialize old_list and new_list because we will
        come table[0] and table->next[0] there
      */
      old_list= table[0];
      new_list= table->next_local[0];
      if (check_grant(thd, ALTER_ACL | DROP_ACL, &old_list, FALSE, 1, FALSE) ||
         (!test_all_bits(table->next_local->grant.privilege,
                         INSERT_ACL | CREATE_ACL) &&
          check_grant(thd, INSERT_ACL | CREATE_ACL, &new_list, FALSE, 1,
                      FALSE)))
        goto error;
    }

    if (mysql_rename_tables(thd, first_table, 0))
      goto error;
    break;
  }
#ifndef EMBEDDED_LIBRARY
  case SQLCOM_SHOW_BINLOGS:
    {
      if (check_global_access(thd, SUPER_ACL | REPL_CLIENT_ACL))
	goto error;
      res = show_binlogs(thd);
      break;
    }
#endif /* EMBEDDED_LIBRARY */
  case SQLCOM_SHOW_CREATE:
    DBUG_ASSERT(first_table == all_tables && first_table != 0);
    {
     /*
        Access check:
        SHOW CREATE TABLE require any privileges on the table level (ie
        effecting all columns in the table).
        SHOW CREATE VIEW require the SHOW_VIEW and SELECT ACLs on the table
        level.
        NOTE: SHOW_VIEW ACL is checked when the view is created.
      */

      DBUG_PRINT("debug", ("lex->only_view: %d, table: %s.%s",
                           lex->only_view,
                           first_table->db, first_table->table_name));
      if (lex->only_view)
      {
        if (check_table_access(thd, SELECT_ACL, first_table, FALSE, 1, FALSE))
        {
          DBUG_PRINT("debug", ("check_table_access failed"));
          my_error(ER_TABLEACCESS_DENIED_ERROR, MYF(0),
                   "SHOW", thd->security_context()->priv_user().str,
                   thd->security_context()->host_or_ip().str,
                   first_table->alias);
          goto error;
        }
        DBUG_PRINT("debug", ("check_table_access succeeded"));

        /* Ignore temporary tables if this is "SHOW CREATE VIEW" */
        first_table->open_type= OT_BASE_ONLY;

      }
      else
      {
        /*
          Temporary tables should be opened for SHOW CREATE TABLE, but not
          for SHOW CREATE VIEW.
        */
        if (open_temporary_tables(thd, all_tables))
          goto error;

        /*
          The fact that check_some_access() returned FALSE does not mean that
          access is granted. We need to check if first_table->grant.privilege
          contains any table-specific privilege.
        */
        DBUG_PRINT("debug", ("first_table->grant.privilege: %lx",
                             first_table->grant.privilege));
        if (check_some_access(thd, SHOW_CREATE_TABLE_ACLS, first_table) ||
            (first_table->grant.privilege & SHOW_CREATE_TABLE_ACLS) == 0)
        {
          my_error(ER_TABLEACCESS_DENIED_ERROR, MYF(0),
                   "SHOW", thd->security_context()->priv_user().str,
                   thd->security_context()->host_or_ip().str,
                   first_table->alias);
          goto error;
        }
      }

      /* Access is granted. Execute the command.  */
      res= mysqld_show_create(thd, first_table);
      break;
    }
  case SQLCOM_CHECKSUM:
  {
    DBUG_ASSERT(first_table == all_tables && first_table != 0);
    if (check_table_access(thd, SELECT_ACL, all_tables,
                           FALSE, UINT_MAX, FALSE))
      goto error; /* purecov: inspected */

    res = mysql_checksum_table(thd, first_table, &lex->check_opt);
    break;
  }
  case SQLCOM_REPLACE:
#ifndef DBUG_OFF
    if (mysql_bin_log.is_open())
    {
      /*
        Generate an incident log event before writing the real event
        to the binary log.  We put this event is before the statement
        since that makes it simpler to check that the statement was
        not executed on the slave (since incidents usually stop the
        slave).

        Observe that any row events that are generated will be
        generated before.

        This is only for testing purposes and will not be present in a
        release build.
      */

      binary_log::Incident_event::enum_incident incident=
                                     binary_log::Incident_event::INCIDENT_NONE;
      DBUG_PRINT("debug", ("Just before generate_incident()"));
      DBUG_EXECUTE_IF("incident_database_resync_on_replace",
                      incident= binary_log::Incident_event::INCIDENT_LOST_EVENTS;);
      if (incident)
      {
        Incident_log_event ev(thd, incident);
        const char* err_msg= "Generate an incident log event before "
                             "writing the real event to the binary "
                             "log for testing purposes.";
        if (mysql_bin_log.write_incident(&ev, true/*need_lock_log=true*/,
                                         err_msg))
        {
          res= 1;
          break;
        }
      }
      DBUG_PRINT("debug", ("Just after generate_incident()"));
    }
#endif
  case SQLCOM_INSERT:
  case SQLCOM_REPLACE_SELECT:
  case SQLCOM_INSERT_SELECT:
  {
    DBUG_ASSERT(first_table == all_tables && first_table != 0);
    DBUG_ASSERT(lex->m_sql_cmd != NULL);
    res= lex->m_sql_cmd->execute(thd);
    break;
  }
  case SQLCOM_DELETE:
  case SQLCOM_DELETE_MULTI:
  case SQLCOM_UPDATE:
  case SQLCOM_UPDATE_MULTI:
  {
    DBUG_ASSERT(first_table == all_tables && first_table != 0);
    DBUG_ASSERT(lex->m_sql_cmd != NULL);
    res= lex->m_sql_cmd->execute(thd);
    break;
  }
  case SQLCOM_DROP_TABLE:
  {
    DBUG_ASSERT(first_table == all_tables && first_table != 0);
    if (!lex->drop_temporary)
    {
      if (check_table_access(thd, DROP_ACL, all_tables, FALSE, UINT_MAX, FALSE))
	goto error;				/* purecov: inspected */
    }
    /* DDL and binlog write order are protected by metadata locks. */
    res= mysql_rm_table(thd, first_table, lex->drop_if_exists,
			lex->drop_temporary);
    /* when dropping temporary tables if @@session_track_state_change is ON then
       send the boolean tracker in the OK packet */
    if(!res && lex->drop_temporary)
    {
      if (thd->session_tracker.get_tracker(SESSION_STATE_CHANGE_TRACKER)->is_enabled())
        thd->session_tracker.get_tracker(SESSION_STATE_CHANGE_TRACKER)->mark_as_changed(thd, NULL);
    }
  }
  break;
  case SQLCOM_SHOW_PROCESSLIST:
    if (!thd->security_context()->priv_user().str[0] &&
        check_global_access(thd,PROCESS_ACL))
      break;
    mysqld_list_processes(
      thd,
      (thd->security_context()->check_access(PROCESS_ACL) ?
         NullS :
        thd->security_context()->priv_user().str),
      lex->verbose);
    break;
  case SQLCOM_SHOW_PRIVILEGES:
    res= mysqld_show_privileges(thd);
    break;
  case SQLCOM_SHOW_ENGINE_LOGS:
    {
      if (check_access(thd, FILE_ACL, any_db, NULL, NULL, 0, 0))
	goto error;
      res= ha_show_status(thd, lex->create_info.db_type, HA_ENGINE_LOGS);
      break;
    }
  case SQLCOM_CHANGE_DB:
  {
    const LEX_CSTRING db_str= { select_lex->db,
                                strlen(select_lex->db) };

    if (!mysql_change_db(thd, db_str, FALSE))
      my_ok(thd);

    break;
  }

  case SQLCOM_LOAD:
  {
    DBUG_ASSERT(first_table == all_tables && first_table != 0);
    uint privilege= (lex->duplicates == DUP_REPLACE ?
		     INSERT_ACL | DELETE_ACL : INSERT_ACL) |
                    (lex->local_file ? 0 : FILE_ACL);

    if (lex->local_file)
    {
      if (!thd->get_protocol()->has_client_capability(CLIENT_LOCAL_FILES) ||
          !opt_local_infile)
      {
	my_message(ER_NOT_ALLOWED_COMMAND, ER(ER_NOT_ALLOWED_COMMAND), MYF(0));
	goto error;
      }
    }

    if (check_one_table_access(thd, privilege, all_tables))
      goto error;

    /* Push strict / ignore error handler */
    Ignore_error_handler ignore_handler;
    Strict_error_handler strict_handler;
    if (thd->lex->is_ignore())
      thd->push_internal_handler(&ignore_handler);
    else if (thd->is_strict_mode())
      thd->push_internal_handler(&strict_handler);

    res= mysql_load(thd, lex->exchange, first_table, lex->load_field_list,
                    lex->load_update_list, lex->load_value_list, lex->duplicates,
                    lex->local_file);

    /* Pop ignore / strict error handler */
    if (thd->lex->is_ignore() || thd->is_strict_mode())
      thd->pop_internal_handler();

    break;
  }

  case SQLCOM_SET_OPTION:
  {
    List<set_var_base> *lex_var_list= &lex->var_list;

    if ((check_table_access(thd, SELECT_ACL, all_tables, FALSE, UINT_MAX, FALSE)
         || open_and_lock_tables(thd, all_tables, 0)))
      goto error;
    if (!(res= sql_set_variables(thd, lex_var_list)))
      my_ok(thd);
    else
    {
      /*
        We encountered some sort of error, but no message was sent.
        Send something semi-generic here since we don't know which
        assignment in the list caused the error.
      */
      if (!thd->is_error())
        my_error(ER_WRONG_ARGUMENTS,MYF(0),"SET");
      goto error;
    }

    break;
  }

  case SQLCOM_UNLOCK_TABLES:
    /*
      It is critical for mysqldump --single-transaction --master-data that
      UNLOCK TABLES does not implicitely commit a connection which has only
      done FLUSH TABLES WITH READ LOCK + BEGIN. If this assumption becomes
      false, mysqldump will not work.
    */
    if (thd->variables.option_bits & OPTION_TABLE_LOCK)
    {
      DBUG_ASSERT(!thd->backup_tables_lock.is_acquired());
      /*
        Can we commit safely? If not, return to avoid releasing
        transactional metadata locks.
      */
      if (trans_check_state(thd))
        DBUG_RETURN(-1);
      res= trans_commit_implicit(thd);
      thd->locked_tables_list.unlock_locked_tables(thd);
      thd->mdl_context.release_transactional_locks();
      thd->variables.option_bits&= ~(OPTION_TABLE_LOCK);
    }

    if (thd->backup_tables_lock.is_acquired())
    {
      DBUG_ASSERT(!(thd->variables.option_bits & OPTION_TABLE_LOCK));
      DBUG_ASSERT(!thd->global_read_lock.is_acquired());

      thd->backup_tables_lock.release(thd);
    }

    if (thd->global_read_lock.is_acquired())
      thd->global_read_lock.unlock_global_read_lock(thd);

    if (res)
      goto error;
    my_ok(thd);
    break;

  case SQLCOM_UNLOCK_BINLOG:
    if (thd->backup_binlog_lock.is_acquired())
      thd->backup_binlog_lock.release(thd);

    my_ok(thd);
    break;

  case SQLCOM_LOCK_TABLES:
    /*
      Do not allow LOCK TABLES under an active LOCK TABLES FOR BACKUP in the
      same connection.
    */
    if (thd->backup_tables_lock.abort_if_acquired())
      goto error;

    /*
      Can we commit safely? If not, return to avoid releasing
      transactional metadata locks.
    */
    if (trans_check_state(thd))
      DBUG_RETURN(-1);
    /* We must end the transaction first, regardless of anything */
    res= trans_commit_implicit(thd);
    thd->locked_tables_list.unlock_locked_tables(thd);
    /* Release transactional metadata locks. */
    thd->mdl_context.release_transactional_locks();
    if (res)
      goto error;

    /*
      Here we have to pre-open temporary tables for LOCK TABLES.

      CF_PREOPEN_TMP_TABLES is not set for this SQL statement simply
      because LOCK TABLES calls close_thread_tables() as a first thing
      (it's called from unlock_locked_tables() above). So even if
      CF_PREOPEN_TMP_TABLES was set and the tables would be pre-opened
      in a usual way, they would have been closed.
    */

    if (open_temporary_tables(thd, all_tables))
      goto error;

    if (lock_tables_precheck(thd, all_tables))
      goto error;

    thd->variables.option_bits|= OPTION_TABLE_LOCK;

    res= lock_tables_open_and_lock_tables(thd, all_tables);

    if (res)
    {
      thd->variables.option_bits&= ~(OPTION_TABLE_LOCK);
    }
    else
    {
      if (thd->variables.query_cache_wlock_invalidate)
        query_cache.invalidate_locked_for_write(first_table);
      my_ok(thd);
    }
    break;
  case SQLCOM_LOCK_TABLES_FOR_BACKUP:
    if (!lock_tables_for_backup(thd))
      my_ok(thd);

    break;
  case SQLCOM_LOCK_BINLOG_FOR_BACKUP:
    if (!lock_binlog_for_backup(thd))
      my_ok(thd);

    break;
  case SQLCOM_CREATE_COMPRESSION_DICTIONARY:
  {
    if (lex->default_value->fixed == 0)
      lex->default_value->fix_fields(thd, 0);
    String dict_data;
    String* dict_data_ptr= lex->default_value->val_str_ascii(&dict_data);
    if (dict_data_ptr == 0 || dict_data_ptr->ptr() == 0)
    {
      dict_data.set("", 0, &my_charset_bin);
      dict_data_ptr= &dict_data;
    }

    if ((res= mysql_create_zip_dict(thd, lex->ident.str, lex->ident.length,
          dict_data_ptr->ptr(), dict_data_ptr->length(),
         (lex->create_info.options & HA_LEX_CREATE_IF_NOT_EXISTS) != 0)) == 0)
      my_ok(thd);
    break;
  }
  case SQLCOM_DROP_COMPRESSION_DICTIONARY:
  {
    if ((res= mysql_drop_zip_dict(thd, lex->ident.str, lex->ident.length,
                                  lex->drop_if_exists)) == 0)
      my_ok(thd);
    break;
  }
  case SQLCOM_CREATE_DB:
  {
    /*
      As mysql_create_db() may modify HA_CREATE_INFO structure passed to
      it, we need to use a copy of LEX::create_info to make execution
      prepared statement- safe.
    */
    HA_CREATE_INFO create_info(lex->create_info);
    char *alias;
    if (!(alias=thd->strmake(lex->name.str, lex->name.length)) ||
        (check_and_convert_db_name(&lex->name, FALSE) != IDENT_NAME_OK))
      break;
    /*
      If in a slave thread :
      CREATE DATABASE DB was certainly not preceded by USE DB.
      For that reason, db_ok() in sql/slave.cc did not check the
      do_db/ignore_db. And as this query involves no tables, tables_ok()
      above was not called. So we have to check rules again here.
    */
#ifdef HAVE_REPLICATION
    if (!db_stmt_db_ok(thd, lex->name.str))
    {
      my_message(ER_SLAVE_IGNORED_TABLE, ER(ER_SLAVE_IGNORED_TABLE), MYF(0));
      break;
    }
#endif
    if (check_access(thd, CREATE_ACL, lex->name.str, NULL, NULL, 1, 0))
      break;
    res= mysql_create_db(thd,(lower_case_table_names == 2 ? alias :
                              lex->name.str), &create_info, 0);
    break;
  }
  case SQLCOM_DROP_DB:
  {
    if (check_and_convert_db_name(&lex->name, FALSE) != IDENT_NAME_OK)
      break;
    /*
      If in a slave thread :
      DROP DATABASE DB may not be preceded by USE DB.
      For that reason, maybe db_ok() in sql/slave.cc did not check the 
      do_db/ignore_db. And as this query involves no tables, tables_ok()
      above was not called. So we have to check rules again here.
    */
#ifdef HAVE_REPLICATION
    if (!db_stmt_db_ok(thd, lex->name.str))
    {
      my_message(ER_SLAVE_IGNORED_TABLE, ER(ER_SLAVE_IGNORED_TABLE), MYF(0));
      break;
    }
#endif
    if (check_access(thd, DROP_ACL, lex->name.str, NULL, NULL, 1, 0))
      break;
    res= mysql_rm_db(thd, to_lex_cstring(lex->name), lex->drop_if_exists, 0);
    break;
  }
  case SQLCOM_ALTER_DB_UPGRADE:
  {
    LEX_STRING *db= & lex->name;
#ifdef HAVE_REPLICATION
    if (!db_stmt_db_ok(thd, lex->name.str))
    {
      res= 1;
      my_message(ER_SLAVE_IGNORED_TABLE, ER(ER_SLAVE_IGNORED_TABLE), MYF(0));
      break;
    }
#endif
    if (check_and_convert_db_name(db, FALSE) != IDENT_NAME_OK)
      break;
    if (check_access(thd, ALTER_ACL, db->str, NULL, NULL, 1, 0) ||
        check_access(thd, DROP_ACL, db->str, NULL, NULL, 1, 0) ||
        check_access(thd, CREATE_ACL, db->str, NULL, NULL, 1, 0))
    {
      res= 1;
      break;
    }
    LEX_CSTRING db_name= {db->str, db->length};
    res= mysql_upgrade_db(thd, db_name);
    if (!res)
      my_ok(thd);
    break;
  }
  case SQLCOM_ALTER_DB:
  {
    LEX_STRING *db= &lex->name;
    HA_CREATE_INFO create_info(lex->create_info);
    if (check_and_convert_db_name(db, FALSE) != IDENT_NAME_OK)
      break;
    /*
      If in a slave thread :
      ALTER DATABASE DB may not be preceded by USE DB.
      For that reason, maybe db_ok() in sql/slave.cc did not check the
      do_db/ignore_db. And as this query involves no tables, tables_ok()
      above was not called. So we have to check rules again here.
    */
#ifdef HAVE_REPLICATION
    if (!db_stmt_db_ok(thd, lex->name.str))
    {
      my_message(ER_SLAVE_IGNORED_TABLE, ER(ER_SLAVE_IGNORED_TABLE), MYF(0));
      break;
    }
#endif
    if (check_access(thd, ALTER_ACL, db->str, NULL, NULL, 1, 0))
      break;
    res= mysql_alter_db(thd, db->str, &create_info);
    break;
  }
  case SQLCOM_SHOW_CREATE_DB:
  {
    DBUG_EXECUTE_IF("4x_server_emul",
                    my_error(ER_UNKNOWN_ERROR, MYF(0)); goto error;);
    if (check_and_convert_db_name(&lex->name, TRUE) != IDENT_NAME_OK)
      break;
    res= mysqld_show_create_db(thd, lex->name.str, &lex->create_info);
    break;
  }
  case SQLCOM_CREATE_EVENT:
  case SQLCOM_ALTER_EVENT:
  #ifndef EMBEDDED_LIBRARY
  do
  {
    DBUG_ASSERT(lex->event_parse_data);
    if (lex->table_or_sp_used())
    {
      my_error(ER_NOT_SUPPORTED_YET, MYF(0), "Usage of subqueries or stored "
               "function calls as part of this statement");
      break;
    }

    res= sp_process_definer(thd);
    if (res)
      break;

    switch (lex->sql_command) {
    case SQLCOM_CREATE_EVENT:
    {
      bool if_not_exists= (lex->create_info.options &
                           HA_LEX_CREATE_IF_NOT_EXISTS);
      res= Events::create_event(thd, lex->event_parse_data, if_not_exists);
      break;
    }
    case SQLCOM_ALTER_EVENT:
    {
      LEX_STRING db_lex_str= NULL_STR;
      if (lex->spname)
      {
        db_lex_str.str= const_cast<char*>(lex->spname->m_db.str);
        db_lex_str.length= lex->spname->m_db.length;
      }

      res= Events::update_event(thd, lex->event_parse_data,
                                lex->spname ? &db_lex_str : NULL,
                                lex->spname ? &lex->spname->m_name : NULL);
      break;
    }
    default:
      DBUG_ASSERT(0);
    }
    DBUG_PRINT("info",("DDL error code=%d", res));
    if (!res)
      my_ok(thd);

  } while (0);
  /* Don't do it, if we are inside a SP */
  if (!thd->sp_runtime_ctx)
  {
    delete lex->sphead;
    lex->sphead= NULL;
  }
  /* lex->unit->cleanup() is called outside, no need to call it here */
  break;
  case SQLCOM_SHOW_CREATE_EVENT:
  {
    LEX_STRING db_lex_str= {const_cast<char*>(lex->spname->m_db.str),
                              lex->spname->m_db.length};
    res= Events::show_create_event(thd, db_lex_str,
                                   lex->spname->m_name);
    break;
  }
  case SQLCOM_DROP_EVENT:
  {
    LEX_STRING db_lex_str= {const_cast<char*>(lex->spname->m_db.str),
                              lex->spname->m_db.length};
    if (!(res= Events::drop_event(thd,
                                  db_lex_str, lex->spname->m_name,
                                  lex->drop_if_exists)))
        my_ok(thd);
    break;
  }
#else
    my_error(ER_NOT_SUPPORTED_YET,MYF(0),"embedded server");
    break;
#endif
  case SQLCOM_CREATE_FUNCTION:                  // UDF function
  {
    if (check_access(thd, INSERT_ACL, "mysql", NULL, NULL, 1, 0))
      break;
#ifdef HAVE_DLOPEN
    if (!(res = mysql_create_function(thd, &lex->udf)))
      my_ok(thd);
#else
    my_error(ER_CANT_OPEN_LIBRARY, MYF(0), lex->udf.dl, 0, "feature disabled");
    res= TRUE;
#endif
    break;
  }
#ifndef NO_EMBEDDED_ACCESS_CHECKS
  case SQLCOM_CREATE_USER:
  {
    if (check_access(thd, INSERT_ACL, "mysql", NULL, NULL, 1, 1) &&
        check_global_access(thd,CREATE_USER_ACL))
      break;
    /* Conditionally writes to binlog */
    HA_CREATE_INFO create_info(lex->create_info);
    if (!(res = mysql_create_user(thd, lex->users_list, create_info.options & HA_LEX_CREATE_IF_NOT_EXISTS)))
      my_ok(thd);
    break;
  }
  case SQLCOM_DROP_USER:
  {
    if (check_access(thd, DELETE_ACL, "mysql", NULL, NULL, 1, 1) &&
        check_global_access(thd,CREATE_USER_ACL))
      break;
    /* Conditionally writes to binlog */
    if (!(res = mysql_drop_user(thd, lex->users_list, lex->drop_if_exists)))
      my_ok(thd);
    break;
  }
  case SQLCOM_RENAME_USER:
  {
    if (check_access(thd, UPDATE_ACL, "mysql", NULL, NULL, 1, 1) &&
        check_global_access(thd,CREATE_USER_ACL))
      break;
    /* Conditionally writes to binlog */
    if (!(res= mysql_rename_user(thd, lex->users_list)))
      my_ok(thd);
    break;
  }
  case SQLCOM_REVOKE_ALL:
  {
    if (check_access(thd, UPDATE_ACL, "mysql", NULL, NULL, 1, 1) &&
        check_global_access(thd,CREATE_USER_ACL))
      break;

    /* Replicate current user as grantor */
    thd->binlog_invoker();

    /* Conditionally writes to binlog */
    if (!(res = mysql_revoke_all(thd, lex->users_list)))
      my_ok(thd);
    break;
  }
  case SQLCOM_REVOKE:
  case SQLCOM_GRANT:
  {
    if (lex->type != TYPE_ENUM_PROXY &&
        check_access(thd, lex->grant | lex->grant_tot_col | GRANT_ACL,
                     first_table ?  first_table->db : select_lex->db,
                     first_table ? &first_table->grant.privilege : NULL,
                     first_table ? &first_table->grant.m_internal : NULL,
                     first_table ? 0 : 1, 0))
      goto error;

    /* Replicate current user as grantor */
    thd->binlog_invoker();

    if (thd->security_context()->user().str)            // If not replication
    {
      LEX_USER *user, *tmp_user;
      bool first_user= TRUE;

      List_iterator <LEX_USER> user_list(lex->users_list);
      while ((tmp_user= user_list++))
      {
        if (!(user= get_current_user(thd, tmp_user)))
          goto error;
        if (specialflag & SPECIAL_NO_RESOLVE &&
            hostname_requires_resolving(user->host.str))
          push_warning(thd, Sql_condition::SL_WARNING,
                       ER_WARN_HOSTNAME_WONT_WORK,
                       ER(ER_WARN_HOSTNAME_WONT_WORK));
        // Are we trying to change a password of another user
        DBUG_ASSERT(user->host.str != 0);

        /*
          GRANT/REVOKE PROXY has the target user as a first entry in the list. 
         */
        if (lex->type == TYPE_ENUM_PROXY && first_user)
        {
          first_user= FALSE;
          if (acl_check_proxy_grant_access (thd, user->host.str, user->user.str,
                                        lex->grant & GRANT_ACL))
            goto error;
        } 
        else if (is_acl_user(user->host.str, user->user.str) &&
                 user->auth.str &&
                 check_change_password (thd, user->host.str, user->user.str,
                                        user->auth.str,
                                        user->auth.length))
          goto error;
      }
    }
    if (first_table)
    {
      if (lex->type == TYPE_ENUM_PROCEDURE ||
          lex->type == TYPE_ENUM_FUNCTION)
      {
        uint grants= lex->all_privileges 
		   ? (PROC_ACLS & ~GRANT_ACL) | (lex->grant & GRANT_ACL)
		   : lex->grant;
        if (check_grant_routine(thd, grants | GRANT_ACL, all_tables,
                                lex->type == TYPE_ENUM_PROCEDURE, 0))
	  goto error;
        /* Conditionally writes to binlog */
        res= mysql_routine_grant(thd, all_tables,
                                 lex->type == TYPE_ENUM_PROCEDURE, 
                                 lex->users_list, grants,
                                 lex->sql_command == SQLCOM_REVOKE, TRUE);
        if (!res)
          my_ok(thd);
      }
      else
      {
	if (check_grant(thd,(lex->grant | lex->grant_tot_col | GRANT_ACL),
                        all_tables, FALSE, UINT_MAX, FALSE))
	  goto error;
        /* Conditionally writes to binlog */
        res= mysql_table_grant(thd, all_tables, lex->users_list,
			       lex->columns, lex->grant,
			       lex->sql_command == SQLCOM_REVOKE);
      }
    }
    else
    {
      if (lex->columns.elements || (lex->type && lex->type != TYPE_ENUM_PROXY))
      {
	my_message(ER_ILLEGAL_GRANT_FOR_TABLE, ER(ER_ILLEGAL_GRANT_FOR_TABLE),
                   MYF(0));
        goto error;
      }
      else
      {
        /* Conditionally writes to binlog */
        res = mysql_grant(thd, select_lex->db, lex->users_list, lex->grant,
                          lex->sql_command == SQLCOM_REVOKE,
                          lex->type == TYPE_ENUM_PROXY);
      }
      if (!res)
      {
	if (lex->sql_command == SQLCOM_GRANT)
	{
	  List_iterator <LEX_USER> str_list(lex->users_list);
	  LEX_USER *user, *tmp_user;
	  while ((tmp_user=str_list++))
          {
            if (!(user= get_current_user(thd, tmp_user)))
              goto error;
	    reset_mqh(user, 0);
          }
	}
      }
    }
    break;
  }
#endif /*!NO_EMBEDDED_ACCESS_CHECKS*/
  case SQLCOM_RESET:
    /*
      RESET commands are never written to the binary log, so we have to
      initialize this variable because RESET shares the same code as FLUSH
    */
    lex->no_write_to_binlog= 1;
  case SQLCOM_FLUSH:
  {
    int write_to_binlog;

    if (lex->type & REFRESH_FLUSH_PAGE_BITMAPS
        || lex->type & REFRESH_RESET_PAGE_BITMAPS)
    {
      if (check_global_access(thd, SUPER_ACL))
          goto error;
    }
    else if (check_global_access(thd, RELOAD_ACL))
      goto error;

    if (first_table && lex->type & REFRESH_READ_LOCK)
    {
      /*
         Do not allow FLUSH TABLES <table_list> WITH READ LOCK under an active
         LOCK TABLES FOR BACKUP lock.
       */
      if (thd->backup_tables_lock.abort_if_acquired())
        goto error;

      /* Check table-level privileges. */
      if (check_table_access(thd, LOCK_TABLES_ACL | SELECT_ACL, all_tables,
                             FALSE, UINT_MAX, FALSE))
        goto error;
      if (flush_tables_with_read_lock(thd, all_tables))
        goto error;
      my_ok(thd);
      break;
    }
    else if (first_table && lex->type & REFRESH_FOR_EXPORT)
    {
      /*
         Do not allow FLUSH TABLES ... FOR EXPORT under an active LOCK TABLES
         FOR BACKUP lock.
       */
      if (thd->backup_tables_lock.abort_if_acquired())
        goto error;

      /* Check table-level privileges. */
      if (check_table_access(thd, LOCK_TABLES_ACL | SELECT_ACL, all_tables,
                             FALSE, UINT_MAX, FALSE))
        goto error;
      if (flush_tables_for_export(thd, all_tables))
        goto error;
      my_ok(thd);
      break;
    }

    /*
      reload_acl_and_cache() will tell us if we are allowed to write to the
      binlog or not.
    */
    if (!reload_acl_and_cache(thd, lex->type, first_table, &write_to_binlog))
    {
      /*
        We WANT to write and we CAN write.
        ! we write after unlocking the table.
      */
      /*
        Presumably, RESET and binlog writing doesn't require synchronization
      */

      if (write_to_binlog > 0)  // we should write
      { 
        if (!lex->no_write_to_binlog)
          res= write_bin_log(thd, false, thd->query().str, thd->query().length);
      } else if (write_to_binlog < 0) 
      {
        /* 
           We should not write, but rather report error because 
           reload_acl_and_cache binlog interactions failed 
         */
        res= 1;
      } 

      if (!res)
        my_ok(thd);
    } 
    
    break;
  }
  case SQLCOM_KILL:
  {
    Item *it= lex->kill_value_list.head();

    if (lex->table_or_sp_used())
    {
      my_error(ER_NOT_SUPPORTED_YET, MYF(0), "Usage of subqueries or stored "
               "function calls as part of this statement");
      goto error;
    }

    if ((!it->fixed && it->fix_fields(lex->thd, &it)) || it->check_cols(1))
    {
      my_error(ER_SET_CONSTANTS_ONLY, MYF(0));
      goto error;
    }

    my_thread_id thread_id= static_cast<my_thread_id>(it->val_int());
    if (thd->is_error())
      goto error;

    sql_kill(thd, thread_id, lex->type & ONLY_KILL_QUERY);
    break;
  }
#ifndef NO_EMBEDDED_ACCESS_CHECKS
  case SQLCOM_SHOW_GRANTS:
  {
    LEX_USER *grant_user= get_current_user(thd, lex->grant_user);
    if (!grant_user)
      goto error;
    if (!strcmp(thd->security_context()->priv_user().str,
                grant_user->user.str) ||
        !check_access(thd, SELECT_ACL, "mysql", NULL, NULL, 1, 0))
    {
      res = mysql_show_grants(thd, grant_user);
    }
    break;
  }
  case SQLCOM_SHOW_CREATE_USER:
  {
    LEX_USER *show_user= get_current_user(thd, lex->grant_user);
    if (!(strcmp(thd->security_context()->priv_user().str, show_user->user.str) ||
         my_strcasecmp(system_charset_info, show_user->host.str,
                              thd->security_context()->priv_host().str)) ||
        !check_access(thd, SELECT_ACL, "mysql", NULL, NULL, 1, 0))
      res= mysql_show_create_user(thd, show_user);
    break;
  }
#endif
  case SQLCOM_BEGIN:
    if (trans_begin(thd, lex->start_transaction_opt))
      goto error;
    my_ok(thd);
    break;
  case SQLCOM_COMMIT:
  {
    DBUG_ASSERT(thd->lock == NULL ||
                thd->locked_tables_mode == LTM_LOCK_TABLES);
    bool tx_chain= (lex->tx_chain == TVL_YES ||
                    (thd->variables.completion_type == 1 &&
                     lex->tx_chain != TVL_NO));
    bool tx_release= (lex->tx_release == TVL_YES ||
                      (thd->variables.completion_type == 2 &&
                       lex->tx_release != TVL_NO));
    if (trans_commit(thd))
      goto error;
    thd->mdl_context.release_transactional_locks();
    /* Begin transaction with the same isolation level. */
    if (tx_chain)
    {
      if (trans_begin(thd))
      goto error;
    }
    else
    {
      /* Reset the isolation level and access mode if no chaining transaction.*/
      trans_reset_one_shot_chistics(thd);
    }
    /* Disconnect the current client connection. */
    if (tx_release)
      thd->killed= THD::KILL_CONNECTION;
    my_ok(thd);
    break;
  }
  case SQLCOM_ROLLBACK:
  {
    DBUG_ASSERT(thd->lock == NULL ||
                thd->locked_tables_mode == LTM_LOCK_TABLES);
    bool tx_chain= (lex->tx_chain == TVL_YES ||
                    (thd->variables.completion_type == 1 &&
                     lex->tx_chain != TVL_NO));
    bool tx_release= (lex->tx_release == TVL_YES ||
                      (thd->variables.completion_type == 2 &&
                       lex->tx_release != TVL_NO));
    if (trans_rollback(thd))
      goto error;
    thd->mdl_context.release_transactional_locks();
    /* Begin transaction with the same isolation level. */
    if (tx_chain)
    {
      if (trans_begin(thd))
        goto error;
    }
    else
    {
      /* Reset the isolation level and access mode if no chaining transaction.*/
      trans_reset_one_shot_chistics(thd);
    }
    /* Disconnect the current client connection. */
    if (tx_release)
      thd->killed= THD::KILL_CONNECTION;
    my_ok(thd);
    break;
  }
  case SQLCOM_RELEASE_SAVEPOINT:
    if (trans_release_savepoint(thd, lex->ident))
      goto error;
    my_ok(thd);
    break;
  case SQLCOM_ROLLBACK_TO_SAVEPOINT:
    if (trans_rollback_to_savepoint(thd, lex->ident))
      goto error;
    my_ok(thd);
    break;
  case SQLCOM_SAVEPOINT:
    if (trans_savepoint(thd, lex->ident))
      goto error;
    my_ok(thd);
    break;
  case SQLCOM_CREATE_PROCEDURE:
  case SQLCOM_CREATE_SPFUNCTION:
  {
    uint namelen;
    char *name;

    DBUG_ASSERT(lex->sphead != 0);
    DBUG_ASSERT(lex->sphead->m_db.str); /* Must be initialized in the parser */
    /*
      Verify that the database name is allowed, optionally
      lowercase it.
    */
    if (check_and_convert_db_name(&lex->sphead->m_db, FALSE) != IDENT_NAME_OK)
      goto error;

    if (check_access(thd, CREATE_PROC_ACL, lex->sphead->m_db.str,
                     NULL, NULL, 0, 0))
      goto error;

    name= lex->sphead->name(&namelen);
#ifdef HAVE_DLOPEN
    if (lex->sphead->m_type == SP_TYPE_FUNCTION)
    {
      udf_func *udf = find_udf(name, namelen);

      if (udf)
      {
        my_error(ER_UDF_EXISTS, MYF(0), name);
        goto error;
      }
    }
#endif

    if (sp_process_definer(thd))
      goto error;

    /*
      Record the CURRENT_USER in binlog. The CURRENT_USER is used on slave to
      grant default privileges when sp_automatic_privileges variable is set.
    */
    thd->binlog_invoker();

    if (! (res= sp_create_routine(thd, lex->sphead)))
    {
#ifndef NO_EMBEDDED_ACCESS_CHECKS
      /* only add privileges if really neccessary */

      Security_context security_context;
      bool restore_backup_context= false;
      Security_context *backup= NULL;
      /*
        We're going to issue an implicit GRANT statement so we close all
        open tables. We have to keep metadata locks as this ensures that
        this statement is atomic against concurent FLUSH TABLES WITH READ
        LOCK. Deadlocks which can arise due to fact that this implicit
        statement takes metadata locks should be detected by a deadlock
        detector in MDL subsystem and reported as errors.

        No need to commit/rollback statement transaction, it's not started.

        TODO: Long-term we should either ensure that implicit GRANT statement
              is written into binary log as a separate statement or make both
              creation of routine and implicit GRANT parts of one fully atomic
              statement.
      */
      DBUG_ASSERT(thd->get_transaction()->is_empty(Transaction_ctx::STMT));
      close_thread_tables(thd);
      /*
        Check if invoker exists on slave, then use invoker privilege to
        insert routine privileges to mysql.procs_priv. If invoker is not
        available then consider using definer.

        Check if the definer exists on slave,
        then use definer privilege to insert routine privileges to mysql.procs_priv.

        For current user of SQL thread has GLOBAL_ACL privilege,
        which doesn't any check routine privileges,
        so no routine privilege record  will insert into mysql.procs_priv.
      */

      if (thd->slave_thread)
      {
        LEX_CSTRING current_user;
        LEX_CSTRING current_host;
        if (thd->has_invoker())
        {
          current_host= thd->get_invoker_host();
          current_user= thd->get_invoker_user();
        }
        else
        {
          current_host= lex->definer->host;
          current_user= lex->definer->user;
        }
        if (is_acl_user(current_host.str, current_user.str))
        {
          security_context.change_security_context(thd,
                                                   current_user,
                                                   current_host,
                                                   &thd->lex->sphead->m_db,
                                                   &backup);
          restore_backup_context= true;
        }
      }

      if (sp_automatic_privileges && !opt_noacl &&
          check_routine_access(thd, DEFAULT_CREATE_PROC_ACLS,
                               lex->sphead->m_db.str, name,
                               lex->sql_command == SQLCOM_CREATE_PROCEDURE, 1))
      {
        if (sp_grant_privileges(thd, lex->sphead->m_db.str, name,
                                lex->sql_command == SQLCOM_CREATE_PROCEDURE))
          push_warning(thd, Sql_condition::SL_WARNING,
                       ER_PROC_AUTO_GRANT_FAIL, ER(ER_PROC_AUTO_GRANT_FAIL));
        thd->clear_error();
      }

      /*
        Restore current user with GLOBAL_ACL privilege of SQL thread
      */ 
      if (restore_backup_context)
      {
        DBUG_ASSERT(thd->slave_thread == 1);
        thd->security_context()->restore_security_context(thd, backup);
      }
#endif
      my_ok(thd);
    }
    break; /* break super switch */
  } /* end case group bracket */
  case SQLCOM_CALL:
    {
      sp_head *sp;

      /* Here we check for the execute privilege on stored procedure. */
      if (check_routine_access(thd, EXECUTE_ACL, lex->spname->m_db.str,
                               lex->spname->m_name.str,
                               lex->sql_command == SQLCOM_CALL, 0))
        goto error;

      /*
        This will cache all SP and SF and open and lock all tables
        required for execution.
      */
      if (check_table_access(thd, SELECT_ACL, all_tables, FALSE,
                             UINT_MAX, FALSE) ||
          open_and_lock_tables(thd, all_tables, 0))
       goto error;

      /*
        By this moment all needed SPs should be in cache so no need to look 
        into DB. 
      */
      if (!(sp= sp_find_routine(thd, SP_TYPE_PROCEDURE, lex->spname,
                                &thd->sp_proc_cache, TRUE)))
      {
	my_error(ER_SP_DOES_NOT_EXIST, MYF(0), "PROCEDURE",
                 lex->spname->m_qname.str);
	goto error;
      }
      else
      {
	ha_rows select_limit;
        /* bits that should be cleared in thd->server_status */
	uint bits_to_be_cleared= 0;
        /*
          Check that the stored procedure doesn't contain Dynamic SQL
          and doesn't return result sets: such stored procedures can't
          be called from a function or trigger.
        */
        if (thd->in_sub_stmt)
        {
          const char *where= (thd->in_sub_stmt & SUB_STMT_TRIGGER ?
                              "trigger" : "function");
          if (sp->is_not_allowed_in_function(where))
            goto error;
        }

#ifndef EMBEDDED_LIBRARY
        if (mysql_audit_notify(thd,
                              AUDIT_EVENT(MYSQL_AUDIT_STORED_PROGRAM_EXECUTE),
                              lex->spname->m_db.str,
                              lex->spname->m_name.str,
                              NULL))
        {
          goto error;
        }
#endif /* !EMBEDDED_LIBRARY */

	if (sp->m_flags & sp_head::MULTI_RESULTS)
	{
	  if (!thd->get_protocol()->has_client_capability(CLIENT_MULTI_RESULTS))
	  {
            /*
              The client does not support multiple result sets being sent
              back
            */
	    my_error(ER_SP_BADSELECT, MYF(0), sp->m_qname.str);
	    goto error;
	  }
          /*
            If SERVER_MORE_RESULTS_EXISTS is not set,
            then remember that it should be cleared
          */
	  bits_to_be_cleared= (~thd->server_status &
                               SERVER_MORE_RESULTS_EXISTS);
	  thd->server_status|= SERVER_MORE_RESULTS_EXISTS;
	}

	if (check_routine_access(thd, EXECUTE_ACL,
				 sp->m_db.str, sp->m_name.str, TRUE, FALSE))
	{
	  goto error;
	}
	select_limit= thd->variables.select_limit;
	thd->variables.select_limit= HA_POS_ERROR;

        /*
          We never write CALL statements into binlog:
           - If the mode is non-prelocked, each statement will be logged
             separately.
           - If the mode is prelocked, the invoking statement will care
             about writing into binlog.
          So just execute the statement.
        */
	res= sp->execute_procedure(thd, &lex->call_value_list);

	thd->variables.select_limit= select_limit;

        thd->server_status&= ~bits_to_be_cleared;

	if (!res)
        {
          my_ok(thd, (thd->get_row_count_func() < 0) ? 0 : thd->get_row_count_func());
        }
	else
        {
          DBUG_ASSERT(thd->is_error() || thd->killed);
	  goto error;		// Substatement should already have sent error
        }
      }
      break;
    }
  case SQLCOM_ALTER_PROCEDURE:
  case SQLCOM_ALTER_FUNCTION:
    {
      if (check_routine_access(thd, ALTER_PROC_ACL, lex->spname->m_db.str,
                               lex->spname->m_name.str,
                               lex->sql_command == SQLCOM_ALTER_PROCEDURE,
                               false))
        goto error;

      enum_sp_type sp_type= (lex->sql_command == SQLCOM_ALTER_PROCEDURE) ?
                            SP_TYPE_PROCEDURE : SP_TYPE_FUNCTION;
      /*
        Note that if you implement the capability of ALTER FUNCTION to
        alter the body of the function, this command should be made to
        follow the restrictions that log-bin-trust-function-creators=0
        already puts on CREATE FUNCTION.
      */
      /* Conditionally writes to binlog */
      int sp_result= sp_update_routine(thd, sp_type, lex->spname,
                                       &lex->sp_chistics);
      if (thd->killed)
        goto error;
      switch (sp_result)
      {
      case SP_OK:
	my_ok(thd);
	break;
      case SP_KEY_NOT_FOUND:
	my_error(ER_SP_DOES_NOT_EXIST, MYF(0),
                 SP_COM_STRING(lex), lex->spname->m_qname.str);
	goto error;
      default:
	my_error(ER_SP_CANT_ALTER, MYF(0),
                 SP_COM_STRING(lex), lex->spname->m_qname.str);
	goto error;
      }
      break;
    }
  case SQLCOM_DROP_PROCEDURE:
  case SQLCOM_DROP_FUNCTION:
    {
#ifdef HAVE_DLOPEN
      if (lex->sql_command == SQLCOM_DROP_FUNCTION &&
          ! lex->spname->m_explicit_name)
      {
        /* DROP FUNCTION <non qualified name> */
        udf_func *udf = find_udf(lex->spname->m_name.str,
                                 lex->spname->m_name.length);
        if (udf)
        {
          if (check_access(thd, DELETE_ACL, "mysql", NULL, NULL, 1, 0))
            goto error;

          if (!(res = mysql_drop_function(thd, &lex->spname->m_name)))
          {
            my_ok(thd);
            break;
          }
          my_error(ER_SP_DROP_FAILED, MYF(0),
                   "FUNCTION (UDF)", lex->spname->m_name.str);
          goto error;
        }

        if (lex->spname->m_db.str == NULL)
        {
          if (lex->drop_if_exists)
          {
            push_warning_printf(thd, Sql_condition::SL_NOTE,
                                ER_SP_DOES_NOT_EXIST, ER(ER_SP_DOES_NOT_EXIST),
                                "FUNCTION (UDF)", lex->spname->m_name.str);
            res= FALSE;
            my_ok(thd);
            break;
          }
          my_error(ER_SP_DOES_NOT_EXIST, MYF(0),
                   "FUNCTION (UDF)", lex->spname->m_name.str);
          goto error;
        }
        /* Fall thought to test for a stored function */
      }
#endif

      const char *db= lex->spname->m_db.str;
      char *name= lex->spname->m_name.str;

      if (check_routine_access(thd, ALTER_PROC_ACL, db, name,
                               lex->sql_command == SQLCOM_DROP_PROCEDURE,
                               false))
        goto error;

      enum_sp_type sp_type= (lex->sql_command == SQLCOM_DROP_PROCEDURE) ?
                            SP_TYPE_PROCEDURE : SP_TYPE_FUNCTION;

      /* Conditionally writes to binlog */
      int sp_result= sp_drop_routine(thd, sp_type, lex->spname);

#ifndef NO_EMBEDDED_ACCESS_CHECKS
      /*
        We're going to issue an implicit REVOKE statement so we close all
        open tables. We have to keep metadata locks as this ensures that
        this statement is atomic against concurent FLUSH TABLES WITH READ
        LOCK. Deadlocks which can arise due to fact that this implicit
        statement takes metadata locks should be detected by a deadlock
        detector in MDL subsystem and reported as errors.

        No need to commit/rollback statement transaction, it's not started.

        TODO: Long-term we should either ensure that implicit REVOKE statement
              is written into binary log as a separate statement or make both
              dropping of routine and implicit REVOKE parts of one fully atomic
              statement.
      */
      DBUG_ASSERT(thd->get_transaction()->is_empty(Transaction_ctx::STMT));
      close_thread_tables(thd);

      if (sp_result != SP_KEY_NOT_FOUND &&
          sp_automatic_privileges && !opt_noacl &&
          sp_revoke_privileges(thd, db, name,
                               lex->sql_command == SQLCOM_DROP_PROCEDURE))
      {
        push_warning(thd, Sql_condition::SL_WARNING,
                     ER_PROC_AUTO_REVOKE_FAIL,
                     ER(ER_PROC_AUTO_REVOKE_FAIL));
        /* If this happens, an error should have been reported. */
        goto error;
      }
#endif

      res= sp_result;
      switch (sp_result) {
      case SP_OK:
	my_ok(thd);
	break;
      case SP_KEY_NOT_FOUND:
	if (lex->drop_if_exists)
	{
          res= write_bin_log(thd, true, thd->query().str, thd->query().length);
	  push_warning_printf(thd, Sql_condition::SL_NOTE,
			      ER_SP_DOES_NOT_EXIST, ER(ER_SP_DOES_NOT_EXIST),
                              SP_COM_STRING(lex), lex->spname->m_qname.str);
          if (!res)
            my_ok(thd);
	  break;
	}
	my_error(ER_SP_DOES_NOT_EXIST, MYF(0),
                 SP_COM_STRING(lex), lex->spname->m_qname.str);
	goto error;
      default:
	my_error(ER_SP_DROP_FAILED, MYF(0),
                 SP_COM_STRING(lex), lex->spname->m_qname.str);
	goto error;
      }
      break;
    }
  case SQLCOM_SHOW_CREATE_PROC:
    {
      if (sp_show_create_routine(thd, SP_TYPE_PROCEDURE, lex->spname))
        goto error;
      break;
    }
  case SQLCOM_SHOW_CREATE_FUNC:
    {
      if (sp_show_create_routine(thd, SP_TYPE_FUNCTION, lex->spname))
	goto error;
      break;
    }
  case SQLCOM_SHOW_PROC_CODE:
  case SQLCOM_SHOW_FUNC_CODE:
    {
#ifndef DBUG_OFF
      sp_head *sp;
      enum_sp_type sp_type= (lex->sql_command == SQLCOM_SHOW_PROC_CODE) ?
                            SP_TYPE_PROCEDURE : SP_TYPE_FUNCTION;

      if (sp_cache_routine(thd, sp_type, lex->spname, false, &sp))
        goto error;
      if (!sp || sp->show_routine_code(thd))
      {
        /* We don't distinguish between errors for now */
        my_error(ER_SP_DOES_NOT_EXIST, MYF(0),
                 SP_COM_STRING(lex), lex->spname->m_name.str);
        goto error;
      }
      break;
#else
      my_error(ER_FEATURE_DISABLED, MYF(0),
               "SHOW PROCEDURE|FUNCTION CODE", "--with-debug");
      goto error;
#endif // ifndef DBUG_OFF
    }
  case SQLCOM_SHOW_CREATE_TRIGGER:
    {
      if (lex->spname->m_name.length > NAME_LEN)
      {
        my_error(ER_TOO_LONG_IDENT, MYF(0), lex->spname->m_name.str);
        goto error;
      }

      if (show_create_trigger(thd, lex->spname))
        goto error; /* Error has been already logged. */

      break;
    }
  case SQLCOM_CREATE_VIEW:
    {
      /*
        Note: SQLCOM_CREATE_VIEW also handles 'ALTER VIEW' commands
        as specified through the thd->lex->create_view_mode flag.
      */
      res= mysql_create_view(thd, first_table, thd->lex->create_view_mode);
      break;
    }
  case SQLCOM_DROP_VIEW:
    {
      if (check_table_access(thd, DROP_ACL, all_tables, FALSE, UINT_MAX, FALSE))
        goto error;
      /* Conditionally writes to binlog. */
      res= mysql_drop_view(thd, first_table, thd->lex->drop_mode);
      break;
    }
  case SQLCOM_CREATE_TRIGGER:
  {
    /* Conditionally writes to binlog. */
    res= mysql_create_or_drop_trigger(thd, all_tables, 1);

    break;
  }
  case SQLCOM_DROP_TRIGGER:
  {
    /* Conditionally writes to binlog. */
    res= mysql_create_or_drop_trigger(thd, all_tables, 0);
    break;
  }
  case SQLCOM_ALTER_TABLESPACE:
    if (check_global_access(thd, CREATE_TABLESPACE_ACL))
      break;
    if (!(res= mysql_alter_tablespace(thd, lex->alter_tablespace_info)))
      my_ok(thd);
    break;
  case SQLCOM_BINLOG_BASE64_EVENT:
  {
#ifndef EMBEDDED_LIBRARY
    mysql_client_binlog_statement(thd);
#else /* EMBEDDED_LIBRARY */
    my_error(ER_OPTION_PREVENTS_STATEMENT, MYF(0), "embedded");
#endif /* EMBEDDED_LIBRARY */
    break;
  }
  case SQLCOM_EXPLAIN_OTHER:
  {
    /* EXPLAIN FOR CONNECTION <id> */
    mysql_explain_other(thd);
    break;
  }
  case SQLCOM_ANALYZE:
  case SQLCOM_CHECK:
  case SQLCOM_OPTIMIZE:
  case SQLCOM_REPAIR:
  case SQLCOM_TRUNCATE:
  case SQLCOM_ALTER_TABLE:
  case SQLCOM_HA_OPEN:
  case SQLCOM_HA_READ:
  case SQLCOM_HA_CLOSE:
    DBUG_ASSERT(first_table == all_tables && first_table != 0);
    /* fall through */
  case SQLCOM_CREATE_SERVER:
  case SQLCOM_ALTER_SERVER:
  case SQLCOM_DROP_SERVER:
  case SQLCOM_SIGNAL:
  case SQLCOM_RESIGNAL:
  case SQLCOM_GET_DIAGNOSTICS:
  case SQLCOM_CHANGE_REPLICATION_FILTER:
  case SQLCOM_XA_START:
  case SQLCOM_XA_END:
  case SQLCOM_XA_PREPARE:
  case SQLCOM_XA_COMMIT:
  case SQLCOM_XA_ROLLBACK:
  case SQLCOM_XA_RECOVER:
  case SQLCOM_INSTALL_PLUGIN:
  case SQLCOM_UNINSTALL_PLUGIN:
  case SQLCOM_SHUTDOWN:
  case SQLCOM_ALTER_INSTANCE:
    DBUG_ASSERT(lex->m_sql_cmd != NULL);
    res= lex->m_sql_cmd->execute(thd);
    break;

#ifndef NO_EMBEDDED_ACCESS_CHECKS
  case SQLCOM_ALTER_USER:
  {
    LEX_USER *user, *tmp_user;
    bool changing_own_password= false;
    bool own_password_expired= thd->security_context()->password_expired();
    bool check_permission= true;

    List_iterator <LEX_USER> user_list(lex->users_list);
    while ((tmp_user= user_list++))
    {
      bool update_password_only= FALSE;
      bool is_self= false;

      /* If it is an empty lex_user update it with current user */
      if (!tmp_user->host.str && !tmp_user->user.str)
      {
        /* set user information as of the current user */
        DBUG_ASSERT(thd->security_context()->priv_host().str);
        tmp_user->host.str= (char *) thd->security_context()->priv_host().str;
        tmp_user->host.length= strlen(thd->security_context()->priv_host().str);
        DBUG_ASSERT(thd->security_context()->user().str);
        tmp_user->user.str= (char *) thd->security_context()->user().str;
        tmp_user->user.length= strlen(thd->security_context()->user().str);
      }
      if (!(user= get_current_user(thd, tmp_user)))
        goto error;

      /* copy password expire attributes to individual lex user */
      user->alter_status= thd->lex->alter_password;

      if (user->uses_identified_by_clause &&
          !thd->lex->mqh.specified_limits &&
          !user->alter_status.update_account_locked_column &&
          !user->alter_status.update_password_expired_column &&
          !user->alter_status.expire_after_days &&
          user->alter_status.use_default_password_lifetime &&
          (thd->lex->ssl_type == SSL_TYPE_NOT_SPECIFIED))
        update_password_only= TRUE;

      is_self= !strcmp(thd->security_context()->user().length ?
                       thd->security_context()->user().str : "",
                       user->user.str) &&
               !my_strcasecmp(&my_charset_latin1, user->host.str,
                              thd->security_context()->priv_host().str);
      /*
        if user executes ALTER statement to change password only
        for himself then skip access check.
      */
      if (update_password_only && is_self)
      {
        changing_own_password= true;
        continue;
      }
      else if (check_permission)
      {
        if (check_access(thd, UPDATE_ACL, "mysql", NULL, NULL, 1, 1) &&
            check_global_access(thd, CREATE_USER_ACL))
          goto error;

        check_permission= false;
      }

      if (is_self &&
          (user->uses_identified_by_clause ||
           user->uses_identified_with_clause ||
           user->uses_authentication_string_clause ||
           user->uses_identified_by_password_clause))
      {
        changing_own_password= true;
        break;
      }

      if (update_password_only &&
          likely((get_server_state() == SERVER_OPERATING)) &&
          !strcmp(thd->security_context()->priv_user().str,""))
      {
        my_message(ER_PASSWORD_ANONYMOUS_USER, ER(ER_PASSWORD_ANONYMOUS_USER),
                   MYF(0));
        goto error;
      }
    }

    if (unlikely(own_password_expired && !changing_own_password))
    {
      my_error(ER_MUST_CHANGE_PASSWORD, MYF(0));
      goto error;
    }

    /* Conditionally writes to binlog */
    if (!(res = mysql_alter_user(thd, lex->users_list, lex->drop_if_exists)))
      my_ok(thd);
    break;
  }
#endif
  default:
#ifndef EMBEDDED_LIBRARY
    DBUG_ASSERT(0);                             /* Impossible */
#endif
    my_ok(thd);
    break;
  }
  goto finish;

error:
  res= TRUE;

finish:
  THD_STAGE_INFO(thd, stage_query_end);

  // Cleanup EXPLAIN info
  if (!thd->in_sub_stmt)
  {
    if (is_explainable_query(lex->sql_command))
    {
      DEBUG_SYNC(thd, "before_reset_query_plan");
      /*
        We want EXPLAIN CONNECTION to work until the explained statement ends,
        thus it is only now that we may fully clean up any unit of this statement.
      */
      lex->unit->assert_not_fully_clean();
    }
    thd->query_plan.set_query_plan(SQLCOM_END, NULL, false);
  }

  DBUG_ASSERT(!thd->in_active_multi_stmt_transaction() ||
               thd->in_multi_stmt_transaction_mode());

  if (per_query_variables_backup) {
    DBUG_ASSERT(lex->set_statement);
    DBUG_ASSERT(!lex->var_list.is_empty());

    List_iterator_fast<set_var_base> it(thd->lex->var_list);
    set_var *var;

    free_system_variables(&thd->variables, thd->m_enable_plugins);
    thd->variables= *per_query_variables_backup;
    my_free(per_query_variables_backup);
    /*
       When variables are restored after "SET STATEMENT ... FOR ..." statement
       execution an update callback must be invoked for the system variables
       to save special logic if it is. set_var_base class does not contain
       refference to variable as it is just an interface class. But only
       system variables are allowed to be used in "SET STATEMENT ... FOR ..."
       statement, so cast from set_var_base* to set_var* can be used here.
    */
    while ((var=(set_var *)it++))
    {
      var->var->stmt_update(thd);
    }

    thd->lex->set_statement= false;
  }

  if (! thd->in_sub_stmt)
  {
#ifndef EMBEDDED_LIBRARY
    mysql_audit_notify(thd,
                       first_level ? MYSQL_AUDIT_QUERY_STATUS_END :
                                     MYSQL_AUDIT_QUERY_NESTED_STATUS_END,
                       first_level ? "MYSQL_AUDIT_QUERY_STATUS_END" :
                                     "MYSQL_AUDIT_QUERY_NESTED_STATUS_END");
#endif /* !EMBEDDED_LIBRARY */

    /* report error issued during command execution */
    if (thd->killed_errno())
      thd->send_kill_message();
    if (thd->is_error() || (thd->variables.option_bits & OPTION_MASTER_SQL_ERROR))
      trans_rollback_stmt(thd);
    else
    {
      /* If commit fails, we should be able to reset the OK status. */
      thd->get_stmt_da()->set_overwrite_status(true);
      trans_commit_stmt(thd);
      thd->get_stmt_da()->set_overwrite_status(false);
    }
    if (thd->killed == THD::KILL_QUERY ||
        thd->killed == THD::KILL_TIMEOUT ||
        thd->killed == THD::KILL_BAD_DATA)
    {
      thd->killed= THD::NOT_KILLED;
    }
  }

  lex->unit->cleanup(true);
  /* Free tables */
  THD_STAGE_INFO(thd, stage_closing_tables);
  close_thread_tables(thd);

#ifndef DBUG_OFF
  if (lex->sql_command != SQLCOM_SET_OPTION && ! thd->in_sub_stmt)
    DEBUG_SYNC(thd, "execute_command_after_close_tables");
#endif

  if (! thd->in_sub_stmt && thd->transaction_rollback_request)
  {
    /*
      We are not in sub-statement and transaction rollback was requested by
      one of storage engines (e.g. due to deadlock). Rollback transaction in
      all storage engines including binary log.
    */
    trans_rollback_implicit(thd);
    thd->mdl_context.release_transactional_locks();
  }
  else if (stmt_causes_implicit_commit(thd, CF_IMPLICIT_COMMIT_END))
  {
    /* No transaction control allowed in sub-statements. */
    DBUG_ASSERT(! thd->in_sub_stmt);
    /* If commit fails, we should be able to reset the OK status. */
    thd->get_stmt_da()->set_overwrite_status(true);
    /* Commit the normal transaction if one is active. */
    trans_commit_implicit(thd);
    thd->get_stmt_da()->set_overwrite_status(false);
    thd->mdl_context.release_transactional_locks();
  }
  else if (! thd->in_sub_stmt && ! thd->in_multi_stmt_transaction_mode())
  {
    /*
      - If inside a multi-statement transaction,
      defer the release of metadata locks until the current
      transaction is either committed or rolled back. This prevents
      other statements from modifying the table for the entire
      duration of this transaction.  This provides commit ordering
      and guarantees serializability across multiple transactions.
      - If in autocommit mode, or outside a transactional context,
      automatically release metadata locks of the current statement.
    */
    thd->mdl_context.release_transactional_locks();
  }
  else if (! thd->in_sub_stmt)
  {
    thd->mdl_context.release_statement_locks();
  }

  if (thd->variables.session_track_transaction_info > TX_TRACK_NONE)
  {
    ((Transaction_state_tracker *)
     thd->session_tracker.get_tracker(TRANSACTION_INFO_TRACKER))
      ->add_trx_state_from_thd(thd);
  }

#if defined(VALGRIND_DO_QUICK_LEAK_CHECK)
  // Get incremental leak reports, for easier leak hunting.
  // ./mtr --mem --mysqld='-T 4096' --valgrind-mysqld main.1st
  // Note that with multiple connections, the report below may be misleading.
  if (test_flags & TEST_DO_QUICK_LEAK_CHECK)
  {
    static unsigned long total_leaked_bytes= 0;
    unsigned long leaked= 0;
    unsigned long dubious MY_ATTRIBUTE((unused));
    unsigned long reachable MY_ATTRIBUTE((unused));
    unsigned long suppressed MY_ATTRIBUTE((unused));
    /*
      We could possibly use VALGRIND_DO_CHANGED_LEAK_CHECK here,
      but that is a fairly new addition to the Valgrind api.
      Note: we dont want to check 'reachable' until we have done shutdown,
      and that is handled by the final report anyways.
      We print some extra information, to tell mtr to ignore this report.
    */
    sql_print_information("VALGRIND_DO_QUICK_LEAK_CHECK");
    VALGRIND_DO_QUICK_LEAK_CHECK;
    VALGRIND_COUNT_LEAKS(leaked, dubious, reachable, suppressed);
    if (leaked > total_leaked_bytes)
    {
      sql_print_error("VALGRIND_COUNT_LEAKS reports %lu leaked bytes "
                      "for query '%.*s'", leaked - total_leaked_bytes,
                      static_cast<int>(thd->query().length), thd->query().str);
    }
    total_leaked_bytes= leaked;
  }
#endif

  if (!(res || thd->is_error()))
    binlog_gtid_end_transaction(thd);

  DBUG_RETURN(res || thd->is_error());
}

static bool execute_sqlcom_select(THD *thd, TABLE_LIST *all_tables)
{
  LEX	*lex= thd->lex;
  bool statement_timer_armed= false;
  bool res;

  /* assign global limit variable if limit is not given */
  {
    SELECT_LEX *param= lex->unit->global_parameters();
    if (!param->explicit_limit)
      param->select_limit=
        new Item_int((ulonglong) thd->variables.select_limit);
  }

  //check if timer is applicable to statement, if applicable then set timer.
  if (is_timer_applicable_to_statement(thd))
    statement_timer_armed= set_statement_timer(thd);

  if (!(res= open_tables_for_query(thd, all_tables, 0)))
  {
    MYSQL_SELECT_START(const_cast<char*>(thd->query().str));
    if (lex->is_explain())
    {
      /*
        We always use Query_result_send for EXPLAIN, even if it's an EXPLAIN
        for SELECT ... INTO OUTFILE: a user application should be able
        to prepend EXPLAIN to any query and receive output for it,
        even if the query itself redirects the output.
      */
      Query_result *const result= new Query_result_send;
      if (!result)
        return true; /* purecov: inspected */
      res= handle_query(thd, lex, result, 0, 0);
    }
    else
    {
      Query_result *result= lex->result;
      if (!result && !(result= new Query_result_send()))
        return true;                            /* purecov: inspected */
      Query_result *save_result= result;
      Query_result *analyse_result= NULL;
      if (lex->proc_analyse)
      {
        if ((result= analyse_result=
               new Query_result_analyse(result, lex->proc_analyse)) == NULL)
          return true;
      }
      res= handle_query(thd, lex, result, 0, 0);
      delete analyse_result;
      if (save_result != lex->result)
        delete save_result;
    }
    MYSQL_SELECT_DONE((int) res, (ulong) thd->current_found_rows);
  }

  if (statement_timer_armed && thd->timer)
    reset_statement_timer(thd);

  DEBUG_SYNC(thd, "after_table_open");
  return res;
}


/****************************************************************************
	Check stack size; Send error if there isn't enough stack to continue
****************************************************************************/


#if STACK_DIRECTION < 0
#define used_stack(A,B) (long) (A - B)
#else
#define used_stack(A,B) (long) (B - A)
#endif

#ifndef DBUG_OFF
long max_stack_used;
#endif

/**
  @note
  Note: The 'buf' parameter is necessary, even if it is unused here.
  - fix_fields functions has a "dummy" buffer large enough for the
    corresponding exec. (Thus we only have to check in fix_fields.)
  - Passing to check_stack_overrun() prevents the compiler from removing it.
*/
bool check_stack_overrun(THD *thd, long margin,
			 uchar *buf MY_ATTRIBUTE((unused)))
{
  long stack_used;
  DBUG_ASSERT(thd == current_thd);
  if ((stack_used=used_stack(thd->thread_stack,(char*) &stack_used)) >=
      (long) (my_thread_stack_size - margin))
  {
    /*
      Do not use stack for the message buffer to ensure correct
      behaviour in cases we have close to no stack left.
    */
    char* ebuff= new (std::nothrow) char[MYSQL_ERRMSG_SIZE];
    if (ebuff) {
      my_snprintf(ebuff, MYSQL_ERRMSG_SIZE, ER(ER_STACK_OVERRUN_NEED_MORE),
                  stack_used, my_thread_stack_size, margin);
      my_message(ER_STACK_OVERRUN_NEED_MORE, ebuff, MYF(ME_FATALERROR));
      delete [] ebuff;
    }
    return 1;
  }
#ifndef DBUG_OFF
  max_stack_used= max(max_stack_used, stack_used);
#endif
  return 0;
}


#define MY_YACC_INIT 1000			// Start with big alloc
#define MY_YACC_MAX  32000			// Because of 'short'

bool my_yyoverflow(short **yyss, YYSTYPE **yyvs, YYLTYPE **yyls, ulong *yystacksize)
{
  Yacc_state *state= & current_thd->m_parser_state->m_yacc;
  ulong old_info=0;
  DBUG_ASSERT(state);
  if ((uint) *yystacksize >= MY_YACC_MAX)
    return 1;
  if (!state->yacc_yyvs)
    old_info= *yystacksize;
  *yystacksize= set_zone((*yystacksize)*2,MY_YACC_INIT,MY_YACC_MAX);
  if (!(state->yacc_yyvs= (uchar*)
        my_realloc(key_memory_bison_stack,
                   state->yacc_yyvs,
                   *yystacksize*sizeof(**yyvs),
                   MYF(MY_ALLOW_ZERO_PTR | MY_FREE_ON_ERROR))) ||
      !(state->yacc_yyss= (uchar*)
        my_realloc(key_memory_bison_stack,
                   state->yacc_yyss,
                   *yystacksize*sizeof(**yyss),
                   MYF(MY_ALLOW_ZERO_PTR | MY_FREE_ON_ERROR))) ||
      !(state->yacc_yyls= (uchar*)
        my_realloc(key_memory_bison_stack,
                   state->yacc_yyls,
                   *yystacksize*sizeof(**yyls),
                   MYF(MY_ALLOW_ZERO_PTR | MY_FREE_ON_ERROR))))
    return 1;
  if (old_info)
  {
    /*
      Only copy the old stack on the first call to my_yyoverflow(),
      when replacing a static stack (YYINITDEPTH) by a dynamic stack.
      For subsequent calls, my_realloc already did preserve the old stack.
    */
    memcpy(state->yacc_yyss, *yyss, old_info*sizeof(**yyss));
    memcpy(state->yacc_yyvs, *yyvs, old_info*sizeof(**yyvs));
    memcpy(state->yacc_yyls, *yyls, old_info*sizeof(**yyls));
  }
  *yyss= (short*) state->yacc_yyss;
  *yyvs= (YYSTYPE*) state->yacc_yyvs;
  *yyls= (YYLTYPE*) state->yacc_yyls;
  return 0;
}


/**
  Reset the part of THD responsible for the state of command
  processing.

  This needs to be called before execution of every statement
  (prepared or conventional).  It is not called by substatements of
  routines.

  @todo Remove mysql_reset_thd_for_next_command and only use the
  member function.

  @todo Call it after we use THD for queries, not before.
*/
void mysql_reset_thd_for_next_command(THD *thd)
{
  thd->reset_for_next_command();
}

void THD::reset_for_next_command()
{
  // TODO: Why on earth is this here?! We should probably fix this
  // function and move it to the proper file. /Matz
  THD *thd= this;
  DBUG_ENTER("mysql_reset_thd_for_next_command");
  DBUG_ASSERT(!thd->sp_runtime_ctx); /* not for substatements of routines */
  DBUG_ASSERT(! thd->in_sub_stmt);
  thd->free_list= 0;
  /*
    Those two lines below are theoretically unneeded as
    THD::cleanup_after_query() should take care of this already.
  */
  thd->auto_inc_intervals_in_cur_stmt_for_binlog.empty();
  thd->stmt_depends_on_first_successful_insert_id_in_prev_stmt= 0;

  thd->query_start_usec_used= 0;
  thd->is_fatal_error= thd->time_zone_used= 0;
  /*
    Clear the status flag that are expected to be cleared at the
    beginning of each SQL statement.
  */
  thd->server_status&= ~SERVER_STATUS_CLEAR_SET;
  /*
    If in autocommit mode and not in a transaction, reset flag
    that identifies if a transaction has done some operations
    that cannot be safely rolled back.

    If the flag is set an warning message is printed out in
    ha_rollback_trans() saying that some tables couldn't be
    rolled back.
  */
  if (!thd->in_multi_stmt_transaction_mode())
  {
    thd->get_transaction()->reset_unsafe_rollback_flags(
        Transaction_ctx::SESSION);
  }
  DBUG_ASSERT(thd->security_context()== &thd->m_main_security_ctx);
  thd->thread_specific_used= FALSE;

  if (opt_bin_log)
  {
    thd->user_var_events.clear();
    thd->user_var_events_alloc= thd->mem_root;
  }
  thd->clear_error();
  thd->get_stmt_da()->reset_diagnostics_area();
  thd->get_stmt_da()->reset_statement_cond_count();

  thd->rand_used= 0;

  thd->clear_slow_extended();

  thd->reset_current_stmt_binlog_format_row();
  thd->binlog_unsafe_warning_flags= 0;
  thd->binlog_need_explicit_defaults_ts= false;

  thd->commit_error= THD::CE_NONE;
  thd->durability_property= HA_REGULAR_DURABILITY;
  thd->set_trans_pos(NULL, 0);

  thd->derived_tables_processing= false;

  // Need explicit setting, else demand all privileges to a table.
  thd->want_privilege= ~NO_ACCESS;

  thd->gtid_executed_warning_issued= false;

  DBUG_PRINT("debug",
             ("is_current_stmt_binlog_format_row(): %d",
              thd->is_current_stmt_binlog_format_row()));

  DBUG_VOID_RETURN;
}


/**
  Create a select to return the same output as 'SELECT @@var_name'.

  Used for SHOW COUNT(*) [ WARNINGS | ERROR].

  This will crash with a core dump if the variable doesn't exists.

  @param pc                     Current parse context
  @param var_name		Variable name
*/

void create_select_for_variable(Parse_context *pc, const char *var_name)
{
  THD *thd= pc->thd;
  LEX *lex;
  LEX_STRING tmp, null_lex_string;
  Item *var;
  char buff[MAX_SYS_VAR_LENGTH*2+4+8], *end;
  DBUG_ENTER("create_select_for_variable");

  lex= thd->lex;
  lex->sql_command= SQLCOM_SELECT;
  tmp.str= (char*) var_name;
  tmp.length=strlen(var_name);
  memset(&null_lex_string, 0, sizeof(null_lex_string));
  /*
    We set the name of Item to @@session.var_name because that then is used
    as the column name in the output.
  */
  if ((var= get_system_var(pc, OPT_SESSION, tmp, null_lex_string)))
  {
    end= strxmov(buff, "@@session.", var_name, NullS);
    var->item_name.copy(buff, end - buff);
    add_item_to_list(thd, var);
  }
  DBUG_VOID_RETURN;
}


void mysql_init_multi_delete(LEX *lex)
{
  lex->select_lex->select_limit= 0;
  lex->unit->select_limit_cnt= HA_POS_ERROR;
  lex->select_lex->table_list.save_and_clear(&lex->auxiliary_table_list);
  lex->query_tables= NULL;
  lex->query_tables_last= &lex->query_tables;
}

/*
  When you modify mysql_parse(), you may need to mofify
  mysql_test_parse_for_slave() in this same file.
*/

/**
  Parse a query.

  @param       thd     Current thread
  @param       rawbuf  Begining of the query text
  @param       length  Length of the query text
  @param[out]  found_semicolon For multi queries, position of the character of
                               the next query in the query text.
*/

void mysql_parse(THD *thd, Parser_state *parser_state)
{
  int error MY_ATTRIBUTE((unused));
  DBUG_ENTER("mysql_parse");
  DBUG_PRINT("mysql_parse", ("query: '%s'", thd->query().str));

  DBUG_EXECUTE_IF("parser_debug", turn_parser_debug_on(););

  /*
    Warning.
    The purpose of query_cache_send_result_to_client() is to lookup the
    query in the query cache first, to avoid parsing and executing it.
    So, the natural implementation would be to:
    - first, call query_cache_send_result_to_client,
    - second, if caching failed, initialise the lexical and syntactic parser.
    The problem is that the query cache depends on a clean initialization
    of (among others) lex->safe_to_cache_query and thd->server_status,
    which are reset respectively in
    - lex_start()
    - mysql_reset_thd_for_next_command()
    So, initializing the lexical analyser *before* using the query cache
    is required for the cache to work properly.
    FIXME: cleanup the dependencies in the code to simplify this.
  */
  mysql_reset_thd_for_next_command(thd);
  lex_start(thd);

  int start_time_error=   0;
  int end_time_error=     0;
  struct timeval start_time, end_time;
  double start_usecs=     0;
  double end_usecs=       0;
  /* cpu time */
  int cputime_error=      0;
#ifdef HAVE_CLOCK_GETTIME
  struct timespec tp;
#endif
  double start_cpu_nsecs= 0;
  double end_cpu_nsecs=   0;

  if (opt_userstat)
  {
#ifdef HAVE_CLOCK_GETTIME
    /* get start cputime */
    if (!(cputime_error = clock_gettime(CLOCK_THREAD_CPUTIME_ID, &tp)))
      start_cpu_nsecs = tp.tv_sec*1000000000.0+tp.tv_nsec;
#endif

    // Gets the start time, in order to measure how long this command takes.
    if (!(start_time_error = gettimeofday(&start_time, NULL)))
    {
      start_usecs = start_time.tv_sec * 1000000.0 + start_time.tv_usec;
    }
  }

  thd->m_parser_state= parser_state;
  invoke_pre_parse_rewrite_plugins(thd);
  thd->m_parser_state= NULL;

  enable_digest_if_any_plugin_needs_it(thd, parser_state);

  if (query_cache.send_result_to_client(thd, thd->query()) <= 0)
  {
    LEX *lex= thd->lex;
    const char *found_semicolon;

    bool err= thd->get_stmt_da()->is_error();

    if (!err)
    {
      err= parse_sql(thd, parser_state, NULL);
      if (!err)
        err= invoke_post_parse_rewrite_plugins(thd, false);

      found_semicolon= parser_state->m_lip.found_semicolon;
    }

    if (!err)
    {
      /*
        See whether we can do any query rewriting. opt_general_log_raw only controls
        writing to the general log, so rewriting still needs to happen because
        the other logs (binlog, slow query log, ...) can not be set to raw mode
        for security reasons.
        Query-cache only handles SELECT, which we don't rewrite, so it's no
        concern of ours.
        We're not general-logging if we're the slave, or if we've already
        done raw-logging earlier.
        Sub-routines of mysql_rewrite_query() should try to only rewrite when
        necessary (e.g. not do password obfuscation when query contains no
        password), but we can optimize out even those necessary rewrites when
        no logging happens at all. If rewriting does not happen here,
        thd->rewritten_query is still empty from being reset in alloc_query().
      */
      bool general= !(opt_general_log_raw || thd->slave_thread);

      if (general || opt_slow_log || opt_bin_log)
      {
        mysql_rewrite_query(thd);

        if (thd->rewritten_query.length())
          lex->safe_to_cache_query= false; // see comments below
      }

      if (general)
      {
        if (thd->rewritten_query.length())
          query_logger.general_log_write(thd, COM_QUERY,
                                         thd->rewritten_query.c_ptr_safe(),
                                         thd->rewritten_query.length());
        else
        {
          size_t qlen= found_semicolon
            ? (found_semicolon - thd->query().str)
            : thd->query().length;
          
          query_logger.general_log_write(thd, COM_QUERY,
                                         thd->query().str, qlen);
        }
      }
    }

    if (!err)
    {
      thd->m_statement_psi= MYSQL_REFINE_STATEMENT(thd->m_statement_psi,
                                                   sql_statement_info[thd->lex->sql_command].m_key);

#ifndef NO_EMBEDDED_ACCESS_CHECKS
      if (mqh_used && thd->get_user_connect() &&
          check_mqh(thd, lex->sql_command))
      {
        if (thd->is_classic_protocol())
          thd->get_protocol_classic()->get_net()->error = 0;
      }
      else
#endif
      {
	if (! thd->is_error())
	{
          /*
            Binlog logs a string starting from thd->query and having length
            thd->query_length; so we set thd->query_length correctly (to not
            log several statements in one event, when we executed only first).
            We set it to not see the ';' (otherwise it would get into binlog
            and Query_log_event::print() would give ';;' output).
            This also helps display only the current query in SHOW
            PROCESSLIST.
          */
          if (found_semicolon && (ulong) (found_semicolon - thd->query().str))
            thd->set_query(thd->query().str,
                           static_cast<size_t>(found_semicolon -
                                               thd->query().str - 1));
          /* Actually execute the query */
          if (found_semicolon)
          {
            lex->safe_to_cache_query= 0;
            thd->server_status|= SERVER_MORE_RESULTS_EXISTS;
          }
          lex->set_trg_event_type_for_tables();
          MYSQL_QUERY_EXEC_START(
            const_cast<char*>(thd->query().str),
            thd->thread_id(),
            (char *) (thd->db().str ? thd->db().str : ""),
            (char *) thd->security_context()->priv_user().str,
            (char *) thd->security_context()->host_or_ip().str,
            0);
          if (unlikely(thd->security_context()->password_expired() &&
                       !lex->is_set_password_sql &&
                       lex->sql_command != SQLCOM_SET_OPTION &&
                       lex->sql_command != SQLCOM_ALTER_USER))
          {
            my_error(ER_MUST_CHANGE_PASSWORD, MYF(0));
            error= 1;
          }
          else
            error= mysql_execute_command(thd, true);

          MYSQL_QUERY_EXEC_DONE(error);
	}
      }
    }
    else
    {
      /* Instrument this broken statement as "statement/sql/error" */
      thd->m_statement_psi= MYSQL_REFINE_STATEMENT(thd->m_statement_psi,
                                                   sql_statement_info[SQLCOM_END].m_key);

      DBUG_ASSERT(thd->is_error());
      DBUG_PRINT("info",("Command aborted. Fatal_error: %d",
			 thd->is_fatal_error));

      query_cache.abort(&thd->query_cache_tls);
    }

    THD_STAGE_INFO(thd, stage_freeing_items);
    sp_cache_enforce_limit(thd->sp_proc_cache, stored_program_cache_size);
    sp_cache_enforce_limit(thd->sp_func_cache, stored_program_cache_size);
    thd->end_statement();
    thd->cleanup_after_query();
    DBUG_ASSERT(thd->change_list.is_empty());
  }
  else
  {
    /*
      Query cache hit. We need to write the general log here if
      we haven't already logged the statement earlier due to --log-raw.
      Right now, we only cache SELECT results; if the cache ever
      becomes more generic, we should also cache the rewritten
      query-string together with the original query-string (which
      we'd still use for the matching) when we first execute the
      query, and then use the obfuscated query-string for logging
      here when the query is given again.
    */
    thd->m_statement_psi= MYSQL_REFINE_STATEMENT(thd->m_statement_psi,
                                                 sql_statement_info[SQLCOM_SELECT].m_key);
    if (!opt_general_log_raw)
      query_logger.general_log_write(thd, COM_QUERY, thd->query().str,
                                     thd->query().length);
    parser_state->m_lip.found_semicolon= NULL;
  }

  if (opt_userstat)
  {
    // Gets the end time.
    if (!(end_time_error= gettimeofday(&end_time, NULL)))
    {
      end_usecs= end_time.tv_sec * 1000000.0 + end_time.tv_usec;
    }

    // Calculates the difference between the end and start times.
    if (start_usecs && end_usecs >= start_usecs && !start_time_error && !end_time_error)
    {
      thd->busy_time= (end_usecs - start_usecs) / 1000000;
      // In case there are bad values, 2629743 is the #seconds in a month.
      if (thd->busy_time > 2629743)
      {
        thd->busy_time= 0;
      }
    }
    else
    {
      // end time went back in time, or gettimeofday() failed.
      thd->busy_time= 0;
    }

#ifdef HAVE_CLOCK_GETTIME
    /* get end cputime */
    if (!cputime_error &&
        !(cputime_error = clock_gettime(CLOCK_THREAD_CPUTIME_ID, &tp)))
      end_cpu_nsecs = tp.tv_sec*1000000000.0+tp.tv_nsec;
#endif
    if (start_cpu_nsecs && !cputime_error)
    {
      thd->cpu_time = (end_cpu_nsecs - start_cpu_nsecs) / 1000000000;
      // In case there are bad values, 2629743 is the #seconds in a month.
      if (thd->cpu_time > 2629743)
      {
        thd->cpu_time = 0;
      }
    }
    else
      thd->cpu_time = 0;
  }

  // Updates THD stats and the global user stats.
  if (unlikely(opt_userstat))
  {
    thd->update_stats(true);
#ifndef EMBEDDED_LIBRARY
    update_global_user_stats(thd, true, time(NULL));
#endif
  }

  DBUG_VOID_RETURN;
}


#ifdef HAVE_REPLICATION
/**
  Usable by the replication SQL thread only: just parse a query to know if it
  can be ignored because of replicate-*-table rules.

  @retval
    0	cannot be ignored
  @retval
    1	can be ignored
*/

bool mysql_test_parse_for_slave(THD *thd)
{
  LEX *lex= thd->lex;
  bool ignorable= false;
  sql_digest_state *parent_digest= thd->m_digest;
  PSI_statement_locker *parent_locker= thd->m_statement_psi;
  DBUG_ENTER("mysql_test_parse_for_slave");

  DBUG_ASSERT(thd->slave_thread);

  Parser_state parser_state;
  if (parser_state.init(thd, thd->query().str, thd->query().length) == 0)
  {
    lex_start(thd);
    mysql_reset_thd_for_next_command(thd);

    thd->m_digest= NULL;
    thd->m_statement_psi= NULL;
    if (parse_sql(thd, & parser_state, NULL) == 0)
    {
      if (all_tables_not_ok(thd, lex->select_lex->table_list.first))
        ignorable= true;
      else if (lex->sql_command != SQLCOM_BEGIN &&
               lex->sql_command != SQLCOM_COMMIT &&
               lex->sql_command != SQLCOM_SAVEPOINT &&
               lex->sql_command != SQLCOM_ROLLBACK &&
               lex->sql_command != SQLCOM_ROLLBACK_TO_SAVEPOINT &&
               !rpl_filter->db_ok(thd->db().str))
        ignorable= true;
    }
    thd->m_digest= parent_digest;
    thd->m_statement_psi= parent_locker;
    thd->end_statement();
  }
  thd->cleanup_after_query();
  DBUG_RETURN(ignorable);
}
#endif



/**
  Store field definition for create.

  @return
    Return 0 if ok
*/

bool add_field_to_list(THD *thd, LEX_STRING *field_name, enum_field_types type,
		       char *length, char *decimals,
		       uint type_modifier,
		       Item *default_value, Item *on_update_value,
                       LEX_STRING *comment,
		       char *change,
                       List<String> *interval_list, const CHARSET_INFO *cs,
<<<<<<< HEAD
		       uint uint_geom_type,
                       Generated_column *gcol_info)
=======
		       uint uint_geom_type, const LEX_CSTRING *zip_dict)
>>>>>>> 35d5d3fa
{
  Create_field *new_field;
  LEX  *lex= thd->lex;
  uint8 datetime_precision= decimals ? atoi(decimals) : 0;
  DBUG_ENTER("add_field_to_list");

  LEX_CSTRING field_name_cstr= {field_name->str, field_name->length};

  if (check_string_char_length(field_name_cstr, "", NAME_CHAR_LEN,
                               system_charset_info, 1))
  {
    my_error(ER_TOO_LONG_IDENT, MYF(0), field_name->str); /* purecov: inspected */
    DBUG_RETURN(1);				/* purecov: inspected */
  }
  if (type_modifier & PRI_KEY_FLAG)
  {
    Key *key;
    lex->col_list.push_back(new Key_part_spec(*field_name, 0));
    key= new Key(KEYTYPE_PRIMARY, null_lex_str,
                      &default_key_create_info,
                      0, lex->col_list);
    lex->alter_info.key_list.push_back(key);
    lex->col_list.empty();
  }
  if (type_modifier & (UNIQUE_FLAG | UNIQUE_KEY_FLAG | CLUSTERING_FLAG))
  {
    enum keytype key_type;
    if (type_modifier & (UNIQUE_FLAG | UNIQUE_KEY_FLAG))
      key_type= KEYTYPE_UNIQUE;
    else
      key_type= KEYTYPE_MULTIPLE;
    if (type_modifier & CLUSTERING_FLAG)
      key_type= static_cast<enum keytype>(key_type | KEYTYPE_CLUSTERING);
    DBUG_ASSERT(key_type != KEYTYPE_MULTIPLE);

    lex->col_list.push_back(new Key_part_spec(*field_name, 0));
    Key *key= new Key(key_type, null_lex_str, &default_key_create_info, 0,
                      lex->col_list);
    lex->alter_info.key_list.push_back(key);
    lex->col_list.empty();
  }

  if (default_value)
  {
    /* 
      Default value should be literal => basic constants =>
      no need fix_fields()

      We allow only CURRENT_TIMESTAMP as function default for the TIMESTAMP or
      DATETIME types.
    */
    if (default_value->type() == Item::FUNC_ITEM && 
        (static_cast<Item_func*>(default_value)->functype() !=
         Item_func::NOW_FUNC ||
         (!real_type_with_now_as_default(type)) ||
         default_value->decimals != datetime_precision))
    {
      my_error(ER_INVALID_DEFAULT, MYF(0), field_name->str);
      DBUG_RETURN(1);
    }
    else if (default_value->type() == Item::NULL_ITEM)
    {
      default_value= 0;
      if ((type_modifier & (NOT_NULL_FLAG | AUTO_INCREMENT_FLAG)) ==
	  NOT_NULL_FLAG)
      {
	my_error(ER_INVALID_DEFAULT, MYF(0), field_name->str);
	DBUG_RETURN(1);
      }
    }
    else if (type_modifier & AUTO_INCREMENT_FLAG)
    {
      my_error(ER_INVALID_DEFAULT, MYF(0), field_name->str);
      DBUG_RETURN(1);
    }
  }

  if (on_update_value &&
      (!real_type_with_now_on_update(type) ||
       on_update_value->decimals != datetime_precision))
  {
    my_error(ER_INVALID_ON_UPDATE, MYF(0), field_name->str);
    DBUG_RETURN(1);
  }

  if (!(new_field= new Create_field()) ||
      new_field->init(thd, field_name->str, type, length, decimals, type_modifier,
                      default_value, on_update_value, comment, change,
<<<<<<< HEAD
                      interval_list, cs, uint_geom_type, gcol_info))
=======
                      interval_list, cs, uint_geom_type, zip_dict))
>>>>>>> 35d5d3fa
    DBUG_RETURN(1);

  lex->alter_info.create_list.push_back(new_field);
  lex->last_field=new_field;
  DBUG_RETURN(0);
}


/** Store position for column in ALTER TABLE .. ADD column. */

void store_position_for_column(const char *name)
{
  current_thd->lex->last_field->after=(char*) (name);
}


/**
  save order by and tables in own lists.
*/

void add_to_list(SQL_I_List<ORDER> &list, ORDER *order)
{
  DBUG_ENTER("add_to_list");
  order->item= &order->item_ptr;
  order->used_alias= false;
  order->used=0;
  list.link_in_list(order, &order->next);
  DBUG_VOID_RETURN;
}


/**
  Add a table to list of used tables.

  @param table		Table to add
  @param alias		alias for table (or null if no alias)
  @param table_options	A set of the following bits:
                         - TL_OPTION_UPDATING : Table will be updated
                         - TL_OPTION_FORCE_INDEX : Force usage of index
                         - TL_OPTION_ALIAS : an alias in multi table DELETE
  @param lock_type	How table should be locked
  @param mdl_type       Type of metadata lock to acquire on the table.
  @param use_index	List of indexed used in USE INDEX
  @param ignore_index	List of indexed used in IGNORE INDEX

  @retval
      0		Error
  @retval
    \#	Pointer to TABLE_LIST element added to the total table list
*/

TABLE_LIST *st_select_lex::add_table_to_list(THD *thd,
					     Table_ident *table,
					     LEX_STRING *alias,
					     ulong table_options,
					     thr_lock_type lock_type,
					     enum_mdl_type mdl_type,
					     List<Index_hint> *index_hints_arg,
                                             List<String> *partition_names,
                                             LEX_STRING *option)
{
  TABLE_LIST *ptr;
  TABLE_LIST *previous_table_ref= NULL; /* The table preceding the current one. */
  const char *alias_str;
  LEX *lex= thd->lex;
  DBUG_ENTER("add_table_to_list");

  if (!table)
    DBUG_RETURN(0);				// End of memory
  alias_str= alias ? alias->str : table->table.str;
  if (!MY_TEST(table_options & TL_OPTION_ALIAS))
  {
    enum_ident_name_check ident_check_status=
      check_table_name(table->table.str, table->table.length, FALSE);
    if (ident_check_status == IDENT_NAME_WRONG)
    {
      my_error(ER_WRONG_TABLE_NAME, MYF(0), table->table.str);
      DBUG_RETURN(0);
    }
    else if (ident_check_status == IDENT_NAME_TOO_LONG)
    {
      my_error(ER_TOO_LONG_IDENT, MYF(0), table->table.str);
      DBUG_RETURN(0);
    }
  }
  LEX_STRING db= to_lex_string(table->db);
  if (table->is_derived_table() == FALSE && table->db.str &&
      (check_and_convert_db_name(&db, FALSE) != IDENT_NAME_OK))
    DBUG_RETURN(0);

  if (!alias)					/* Alias is case sensitive */
  {
    if (table->sel)
    {
      my_message(ER_DERIVED_MUST_HAVE_ALIAS,
                 ER(ER_DERIVED_MUST_HAVE_ALIAS), MYF(0));
      DBUG_RETURN(0);
    }
    if (!(alias_str= (char*) thd->memdup(alias_str,table->table.length+1)))
      DBUG_RETURN(0);
  }
  if (!(ptr = (TABLE_LIST *) thd->mem_calloc(sizeof(TABLE_LIST))))
    DBUG_RETURN(0);				/* purecov: inspected */
  if (table->db.str)
  {
    ptr->is_fqtn= TRUE;
    ptr->db= const_cast<char*>(table->db.str);
    ptr->db_length= table->db.length;
  }
  else if (lex->copy_db_to((char**)&ptr->db, &ptr->db_length))
    DBUG_RETURN(0);
  else
    ptr->is_fqtn= FALSE;

  ptr->alias= const_cast<char*>(alias_str);
  ptr->is_alias= alias ? TRUE : FALSE;
  if (lower_case_table_names && table->table.length)
    table->table.length= my_casedn_str(files_charset_info,
                                       const_cast<char*>(table->table.str));
  ptr->table_name= const_cast<char*>(table->table.str);
  ptr->table_name_length= table->table.length;
  ptr->set_tableno(0);
  ptr->lock_type=   lock_type;
  ptr->updating=    MY_TEST(table_options & TL_OPTION_UPDATING);
  /* TODO: remove TL_OPTION_FORCE_INDEX as it looks like it's not used */
  ptr->force_index= MY_TEST(table_options & TL_OPTION_FORCE_INDEX);
  ptr->ignore_leaves= MY_TEST(table_options & TL_OPTION_IGNORE_LEAVES);
  ptr->set_derived_unit(table->sel);
  if (!ptr->is_derived() && is_infoschema_db(ptr->db, ptr->db_length))
  {
    ST_SCHEMA_TABLE *schema_table;
    if (ptr->updating &&
        /* Special cases which are processed by commands itself */
        lex->sql_command != SQLCOM_CHECK &&
        lex->sql_command != SQLCOM_CHECKSUM)
    {
      my_error(ER_DBACCESS_DENIED_ERROR, MYF(0),
               thd->security_context()->priv_user().str,
               thd->security_context()->priv_host().str,
               INFORMATION_SCHEMA_NAME.str);
      DBUG_RETURN(0);
    }
    schema_table= find_schema_table(thd, ptr->table_name);
    if (!schema_table ||
        (schema_table->hidden && 
         ((sql_command_flags[lex->sql_command] & CF_STATUS_COMMAND) == 0 || 
          /*
            this check is used for show columns|keys from I_S hidden table
          */
          lex->sql_command == SQLCOM_SHOW_FIELDS ||
          lex->sql_command == SQLCOM_SHOW_KEYS)))
    {
      my_error(ER_UNKNOWN_TABLE, MYF(0),
               ptr->table_name, INFORMATION_SCHEMA_NAME.str);
      DBUG_RETURN(0);
    }
    ptr->schema_table_name= const_cast<char*>(ptr->table_name);
    ptr->schema_table= schema_table;
  }
  ptr->select_lex= this;
  ptr->cacheable_table= 1;
  ptr->index_hints= index_hints_arg;
  ptr->option= option ? option->str : 0;
  /* check that used name is unique */
  if (lock_type != TL_IGNORE)
  {
    TABLE_LIST *first_table= table_list.first;
    if (lex->sql_command == SQLCOM_CREATE_VIEW)
      first_table= first_table ? first_table->next_local : NULL;
    for (TABLE_LIST *tables= first_table ;
	 tables ;
	 tables=tables->next_local)
    {
      if (!my_strcasecmp(table_alias_charset, alias_str, tables->alias) &&
	  !strcmp(ptr->db, tables->db))
      {
	my_error(ER_NONUNIQ_TABLE, MYF(0), alias_str); /* purecov: tested */
	DBUG_RETURN(0);				/* purecov: tested */
      }
    }
  }
  /* Store the table reference preceding the current one. */
  if (table_list.elements > 0)
  {
    /*
      table_list.next points to the last inserted TABLE_LIST->next_local'
      element
      We don't use the offsetof() macro here to avoid warnings from gcc
    */
    previous_table_ref= (TABLE_LIST*) ((char*) table_list.next -
                                       ((char*) &(ptr->next_local) -
                                        (char*) ptr));
    /*
      Set next_name_resolution_table of the previous table reference to point
      to the current table reference. In effect the list
      TABLE_LIST::next_name_resolution_table coincides with
      TABLE_LIST::next_local. Later this may be changed in
      store_top_level_join_columns() for NATURAL/USING joins.
    */
    previous_table_ref->next_name_resolution_table= ptr;
  }

  /*
    Link the current table reference in a local list (list for current select).
    Notice that as a side effect here we set the next_local field of the
    previous table reference to 'ptr'. Here we also add one element to the
    list 'table_list'.
  */
  table_list.link_in_list(ptr, &ptr->next_local);
  ptr->next_name_resolution_table= NULL;
  ptr->partition_names= partition_names;
  /* Link table in global list (all used tables) */
  lex->add_to_query_tables(ptr);

  // Pure table aliases do not need to be locked:
  if (!MY_TEST(table_options & TL_OPTION_ALIAS))
  {
    MDL_REQUEST_INIT(& ptr->mdl_request,
                     MDL_key::TABLE, ptr->db, ptr->table_name, mdl_type,
                     MDL_TRANSACTION);
  }
  if (table->is_derived_table())
  {
    ptr->derived_key_list.empty();
    derived_table_count++;
  }
  DBUG_RETURN(ptr);
}


/**
  Initialize a new table list for a nested join.

    The function initializes a structure of the TABLE_LIST type
    for a nested join. It sets up its nested join list as empty.
    The created structure is added to the front of the current
    join list in the st_select_lex object. Then the function
    changes the current nest level for joins to refer to the newly
    created empty list after having saved the info on the old level
    in the initialized structure.

  @param thd         current thread

  @retval
    0   if success
  @retval
    1   otherwise
*/

bool st_select_lex::init_nested_join(THD *thd)
{
  DBUG_ENTER("init_nested_join");

  TABLE_LIST *const ptr=
    TABLE_LIST::new_nested_join(thd->mem_root, "(nested_join)",
                                embedding, join_list, this);
  if (ptr == NULL)
    DBUG_RETURN(true);

  join_list->push_front(ptr);
  embedding= ptr;
  join_list= &ptr->nested_join->join_list;

  DBUG_RETURN(false);
}


/**
  End a nested join table list.

    The function returns to the previous join nest level.
    If the current level contains only one member, the function
    moves it one level up, eliminating the nest.

  @param thd         current thread

  @return
    - Pointer to TABLE_LIST element added to the total table list, if success
    - 0, otherwise
*/

TABLE_LIST *st_select_lex::end_nested_join(THD *thd)
{
  TABLE_LIST *ptr;
  NESTED_JOIN *nested_join;
  DBUG_ENTER("end_nested_join");

  DBUG_ASSERT(embedding);
  ptr= embedding;
  join_list= ptr->join_list;
  embedding= ptr->embedding;
  nested_join= ptr->nested_join;
  if (nested_join->join_list.elements == 1)
  {
    TABLE_LIST *embedded= nested_join->join_list.head();
    join_list->pop();
    embedded->join_list= join_list;
    embedded->embedding= embedding;
    join_list->push_front(embedded);
    ptr= embedded;
  }
  else if (nested_join->join_list.elements == 0)
  {
    join_list->pop();
    ptr= 0;                                     // return value
  }
  DBUG_RETURN(ptr);
}


/**
  Nest last join operation.

    The function nest last join operation as if it was enclosed in braces.

  @param thd         current thread

  @retval
    0  Error
  @retval
    \#  Pointer to TABLE_LIST element created for the new nested join
*/

TABLE_LIST *st_select_lex::nest_last_join(THD *thd)
{
  DBUG_ENTER("nest_last_join");

  TABLE_LIST *const ptr=
    TABLE_LIST::new_nested_join(thd->mem_root, "(nest_last_join)",
                                embedding, join_list, this);
  if (ptr == NULL)
    DBUG_RETURN(NULL);

  List<TABLE_LIST> *const embedded_list= &ptr->nested_join->join_list;

  for (uint i=0; i < 2; i++)
  {
    TABLE_LIST *table= join_list->pop();
    table->join_list= embedded_list;
    table->embedding= ptr;
    embedded_list->push_back(table);
    if (table->natural_join)
    {
      ptr->is_natural_join= TRUE;
      /*
        If this is a JOIN ... USING, move the list of joined fields to the
        table reference that describes the join.
      */
      if (prev_join_using)
        ptr->join_using_fields= prev_join_using;
    }
  }
  join_list->push_front(ptr);

  DBUG_RETURN(ptr);
}


/**
  Add a table to the current join list.

    The function puts a table in front of the current join list
    of st_select_lex object.
    Thus, joined tables are put into this list in the reverse order
    (the most outer join operation follows first).

  @param table       the table to add

  @return
    None
*/

void st_select_lex::add_joined_table(TABLE_LIST *table)
{
  DBUG_ENTER("add_joined_table");
  join_list->push_front(table);
  table->join_list= join_list;
  table->embedding= embedding;
  DBUG_VOID_RETURN;
}


/**
  Convert a right join into equivalent left join.

    The function takes the current join list t[0],t[1] ... and
    effectively converts it into the list t[1],t[0] ...
    Although the outer_join flag for the new nested table contains
    JOIN_TYPE_RIGHT, it will be handled as the inner table of a left join
    operation.

  EXAMPLES
  @verbatim
    SELECT * FROM t1 RIGHT JOIN t2 ON on_expr =>
      SELECT * FROM t2 LEFT JOIN t1 ON on_expr

    SELECT * FROM t1,t2 RIGHT JOIN t3 ON on_expr =>
      SELECT * FROM t1,t3 LEFT JOIN t2 ON on_expr

    SELECT * FROM t1,t2 RIGHT JOIN (t3,t4) ON on_expr =>
      SELECT * FROM t1,(t3,t4) LEFT JOIN t2 ON on_expr

    SELECT * FROM t1 LEFT JOIN t2 ON on_expr1 RIGHT JOIN t3  ON on_expr2 =>
      SELECT * FROM t3 LEFT JOIN (t1 LEFT JOIN t2 ON on_expr2) ON on_expr1
   @endverbatim

  @param thd         current thread

  @return
    - Pointer to the table representing the inner table, if success
    - 0, otherwise
*/

TABLE_LIST *st_select_lex::convert_right_join()
{
  TABLE_LIST *tab2= join_list->pop();
  TABLE_LIST *tab1= join_list->pop();
  DBUG_ENTER("convert_right_join");

  join_list->push_front(tab2);
  join_list->push_front(tab1);
  tab1->outer_join|= JOIN_TYPE_RIGHT;

  DBUG_RETURN(tab1);
}

/**
  Set lock for all tables in current select level.

  @param lock_type			Lock to set for tables

  @note
    If lock is a write lock, then tables->updating is set 1
    This is to get tables_ok to know that the table is updated by the
    query
    Set type of metadata lock to request according to lock_type.
*/

void st_select_lex::set_lock_for_tables(thr_lock_type lock_type)
{
  bool for_update= lock_type >= TL_READ_NO_INSERT;
  enum_mdl_type mdl_type= mdl_type_for_dml(lock_type);
  DBUG_ENTER("set_lock_for_tables");
  DBUG_PRINT("enter", ("lock_type: %d  for_update: %d", lock_type,
		       for_update));
  for (TABLE_LIST *tables= table_list.first;
       tables;
       tables= tables->next_local)
  {
    tables->lock_type= lock_type;
    tables->updating=  for_update;
    tables->mdl_request.set_type(mdl_type);
  }
  DBUG_VOID_RETURN;
}


/**
  Create a fake SELECT_LEX for a unit.

    The method create a fake SELECT_LEX object for a unit.
    This object is created for any union construct containing a union
    operation and also for any single select union construct of the form
    @verbatim
    (SELECT ... ORDER BY order_list [LIMIT n]) ORDER BY ... 
    @endvarbatim
    or of the form
    @varbatim
    (SELECT ... ORDER BY LIMIT n) ORDER BY ...
    @endvarbatim
  
  @param thd_arg       thread handle

  @note
    The object is used to retrieve rows from the temporary table
    where the result on the union is obtained.

  @retval
    1     on failure to create the object
  @retval
    0     on success
*/

bool st_select_lex_unit::add_fake_select_lex(THD *thd_arg)
{
  SELECT_LEX *first_sl= first_select();
  DBUG_ENTER("add_fake_select_lex");
  DBUG_ASSERT(!fake_select_lex);
  DBUG_ASSERT(thd_arg == thd);

  if (!(fake_select_lex= thd_arg->lex->new_empty_query_block()))
    DBUG_RETURN(true);       /* purecov: inspected */
  fake_select_lex->include_standalone(this, &fake_select_lex);
  fake_select_lex->select_number= INT_MAX;
  fake_select_lex->linkage= GLOBAL_OPTIONS_TYPE;
  fake_select_lex->select_limit= 0;

  fake_select_lex->set_context(first_sl->context.outer_context);

  /* allow item list resolving in fake select for ORDER BY */
  fake_select_lex->context.resolve_in_select_list= TRUE;

  if (!is_union())
  {
    /* 
      This works only for 
      (SELECT ... ORDER BY list [LIMIT n]) ORDER BY order_list [LIMIT m],
      (SELECT ... LIMIT n) ORDER BY order_list [LIMIT m]
      just before the parser starts processing order_list
    */ 
    fake_select_lex->no_table_names_allowed= 1;
  }
  thd->lex->pop_context();
  DBUG_RETURN(false);
}


/**
  Push a new name resolution context for a JOIN ... ON clause to the
  context stack of a query block.

    Create a new name resolution context for a JOIN ... ON clause,
    set the first and last leaves of the list of table references
    to be used for name resolution, and push the newly created
    context to the stack of contexts of the query.

  @param pc        current parse context
  @param left_op   left  operand of the JOIN
  @param right_op  rigth operand of the JOIN

  @todo Research if we should set the "outer_context" member of the new ON
  context.

  @retval
    FALSE  if all is OK
  @retval
    TRUE   if a memory allocation error occured
*/

bool
push_new_name_resolution_context(Parse_context *pc,
                                 TABLE_LIST *left_op, TABLE_LIST *right_op)
{
  THD *thd= pc->thd;
  Name_resolution_context *on_context;
  if (!(on_context= new (thd->mem_root) Name_resolution_context))
    return TRUE;
  on_context->init();
  on_context->first_name_resolution_table=
    left_op->first_leaf_for_name_resolution();
  on_context->last_name_resolution_table=
    right_op->last_leaf_for_name_resolution();
  on_context->select_lex= pc->select;
  on_context->next_context= pc->select->first_context;
  pc->select->first_context= on_context;

  return thd->lex->push_context(on_context);
}


/**
  Add an ON condition to the second operand of a JOIN ... ON.

    Add an ON condition to the right operand of a JOIN ... ON clause.

  @param b     the second operand of a JOIN ... ON
  @param expr  the condition to be added to the ON clause
*/

void add_join_on(TABLE_LIST *b, Item *expr)
{
  if (expr)
  {
    b->set_join_cond_optim((Item*)1); // m_join_cond_optim is not ready
    if (!b->join_cond())
      b->set_join_cond(expr);
    else
    {
      /*
        If called from the parser, this happens if you have both a
        right and left join. If called later, it happens if we add more
        than one condition to the ON clause.
      */
      b->set_join_cond(new Item_cond_and(b->join_cond(), expr));
    }
    b->join_cond()->top_level_item();
  }
}


/**
  Mark that there is a NATURAL JOIN or JOIN ... USING between two
  tables.

    This function marks that table b should be joined with a either via
    a NATURAL JOIN or via JOIN ... USING. Both join types are special
    cases of each other, so we treat them together. The function
    setup_conds() creates a list of equal condition between all fields
    of the same name for NATURAL JOIN or the fields in 'using_fields'
    for JOIN ... USING. The list of equality conditions is stored
    either in b->join_cond(), or in JOIN::conds, depending on whether there
    was an outer join.

  EXAMPLE
  @verbatim
    SELECT * FROM t1 NATURAL LEFT JOIN t2
     <=>
    SELECT * FROM t1 LEFT JOIN t2 ON (t1.i=t2.i and t1.j=t2.j ... )

    SELECT * FROM t1 NATURAL JOIN t2 WHERE <some_cond>
     <=>
    SELECT * FROM t1, t2 WHERE (t1.i=t2.i and t1.j=t2.j and <some_cond>)

    SELECT * FROM t1 JOIN t2 USING(j) WHERE <some_cond>
     <=>
    SELECT * FROM t1, t2 WHERE (t1.j=t2.j and <some_cond>)
   @endverbatim

  @param a		  Left join argument
  @param b		  Right join argument
  @param using_fields    Field names from USING clause
*/

void add_join_natural(TABLE_LIST *a, TABLE_LIST *b, List<String> *using_fields,
                      SELECT_LEX *lex)
{
  b->natural_join= a;
  lex->prev_join_using= using_fields;
}


/**
  kill on thread.

  @param thd			Thread class
  @param id			Thread id
  @param only_kill_query        Should it kill the query or the connection

  @note
    This is written such that we have a short lock on LOCK_thd_list
*/


static uint kill_one_thread(THD *thd, my_thread_id id, bool only_kill_query)
{
  THD *tmp= NULL;
  uint error=ER_NO_SUCH_THREAD;
  Find_thd_with_id find_thd_with_id(id, false);

  DBUG_ENTER("kill_one_thread");
  DBUG_PRINT("enter", ("id=%u only_kill=%d", id, only_kill_query));
  tmp= Global_THD_manager::get_instance()->find_thd(&find_thd_with_id);
  if (tmp)
  {
    /*
      If we're SUPER, we can KILL anything, including system-threads.
      No further checks.

      KILLer: thd->m_security_ctx->user could in theory be NULL while
      we're still in "unauthenticated" state. This is a theoretical
      case (the code suggests this could happen, so we play it safe).

      KILLee: tmp->m_security_ctx->user will be NULL for system threads.
      We need to check so Jane Random User doesn't crash the server
      when trying to kill a) system threads or b) unauthenticated users'
      threads (Bug#43748).

      If user of both killer and killee are non-NULL, proceed with
      slayage if both are string-equal.
    */

    if ((thd->security_context()->check_access(SUPER_ACL)) ||
        thd->security_context()->user_matches(tmp->security_context()))
    {
      /* process the kill only if thread is not already undergoing any kill
         connection.
      */
      if (tmp->killed != THD::KILL_CONNECTION)
      {
        tmp->awake(only_kill_query ? THD::KILL_QUERY : THD::KILL_CONNECTION);
      }
      error= 0;
    }
    else
      error=ER_KILL_DENIED_ERROR;
    mysql_mutex_unlock(&tmp->LOCK_thd_data);
  }
  DEBUG_SYNC(thd, "kill_thd_end");
  DBUG_PRINT("exit", ("%d", error));
  DBUG_RETURN(error);
}


/*
  kills a thread and sends response

  SYNOPSIS
    sql_kill()
    thd			Thread class
    id			Thread id
    only_kill_query     Should it kill the query or the connection
*/

static
void sql_kill(THD *thd, my_thread_id id, bool only_kill_query)
{
  uint error;
  if (!(error= kill_one_thread(thd, id, only_kill_query)))
  {
    if (! thd->killed)
      my_ok(thd);
  }
  else
    my_error(error, MYF(0), id);
}

/**
  This class implements callback function used by killall_non_super_threads
  to kill all threads that do not have the SUPER privilege
*/

class Kill_non_super_conn : public Do_THD_Impl
{
private:
  /* THD of connected client. */
  THD *m_client_thd;

public:
  Kill_non_super_conn(THD *thd) :
	    m_client_thd(thd)
  {
    DBUG_ASSERT(m_client_thd->security_context()->check_access(SUPER_ACL));
  }

  virtual void operator()(THD *thd_to_kill)
  {
    mysql_mutex_lock(&thd_to_kill->LOCK_thd_data);

    /* Kill only if non super thread, non slave thread, and non utility user
       thread.
       If an account has not yet been assigned to the security context of the
       thread we cannot tell if the account is super user or not. In this case
       we cannot kill that thread. In offline mode, after the account is
       assigned to this thread and it turns out it is not super user thread,
       the authentication for this thread will fail and the thread will be
       terminated.
    */
    if (thd_to_kill->security_context()->has_account_assigned()
  && !(thd_to_kill->security_context()->check_access(SUPER_ACL))
	&& thd_to_kill->killed != THD::KILL_CONNECTION
	&& !thd_to_kill->slave_thread
        && !acl_is_utility_user(thd_to_kill->security_context()->user().str,
                                thd_to_kill->security_context()->host().str,
                                thd_to_kill->security_context()->ip().str))
      thd_to_kill->awake(THD::KILL_CONNECTION);

    mysql_mutex_unlock(&thd_to_kill->LOCK_thd_data);
  }
};

/*
  kills all the threads that do not have the
  SUPER privilege.

  SYNOPSIS
    killall_non_super_threads()
    thd                 Thread class
*/

void killall_non_super_threads(THD *thd)
{
  Kill_non_super_conn kill_non_super_conn(thd);
  Global_THD_manager *thd_manager= Global_THD_manager::get_instance();
  thd_manager->do_for_all_thd(&kill_non_super_conn);
}

/** If pointer is not a null pointer, append filename to it. */

bool append_file_to_dir(THD *thd, const char **filename_ptr,
                        const char *table_name)
{
  char buff[FN_REFLEN],*ptr, *end;
  if (!*filename_ptr)
    return 0;					// nothing to do

  /* Check that the filename is not too long and it's a hard path */
  if (strlen(*filename_ptr)+strlen(table_name) >= FN_REFLEN-1 ||
      !test_if_hard_path(*filename_ptr))
  {
    my_error(ER_WRONG_TABLE_NAME, MYF(0), *filename_ptr);
    return 1;
  }
  /* Fix is using unix filename format on dos */
  my_stpcpy(buff,*filename_ptr);
  end=convert_dirname(buff, *filename_ptr, NullS);
  if (!(ptr= (char*) thd->alloc((size_t) (end-buff) + strlen(table_name)+1)))
    return 1;					// End of memory
  *filename_ptr=ptr;
  strxmov(ptr,buff,table_name,NullS);
  return 0;
}


Comp_creator *comp_eq_creator(bool invert)
{
  return invert?(Comp_creator *)&ne_creator:(Comp_creator *)&eq_creator;
}

Comp_creator *comp_equal_creator(bool invert)
{
  DBUG_ASSERT(!invert); // Function never called with true.
  return &equal_creator;
}


Comp_creator *comp_ge_creator(bool invert)
{
  return invert?(Comp_creator *)&lt_creator:(Comp_creator *)&ge_creator;
}


Comp_creator *comp_gt_creator(bool invert)
{
  return invert?(Comp_creator *)&le_creator:(Comp_creator *)&gt_creator;
}


Comp_creator *comp_le_creator(bool invert)
{
  return invert?(Comp_creator *)&gt_creator:(Comp_creator *)&le_creator;
}


Comp_creator *comp_lt_creator(bool invert)
{
  return invert?(Comp_creator *)&ge_creator:(Comp_creator *)&lt_creator;
}


Comp_creator *comp_ne_creator(bool invert)
{
  return invert?(Comp_creator *)&eq_creator:(Comp_creator *)&ne_creator;
}


/**
  Construct ALL/ANY/SOME subquery Item.

  @param left_expr   pointer to left expression
  @param cmp         compare function creator
  @param all         true if we create ALL subquery
  @param select_lex  pointer on parsed subquery structure

  @return
    constructed Item (or 0 if out of memory)
*/
Item * all_any_subquery_creator(Item *left_expr,
				chooser_compare_func_creator cmp,
				bool all,
				SELECT_LEX *select_lex)
{
  if ((cmp == &comp_eq_creator) && !all)       //  = ANY <=> IN
    return new Item_in_subselect(left_expr, select_lex);

  if ((cmp == &comp_ne_creator) && all)        // <> ALL <=> NOT IN
    return new Item_func_not(new Item_in_subselect(left_expr, select_lex));

  Item_allany_subselect *it=
    new Item_allany_subselect(left_expr, cmp, select_lex, all);
  if (all)
    return it->upper_item= new Item_func_not_all(it);	/* ALL */

  return it->upper_item= new Item_func_nop_all(it);      /* ANY/SOME */
}


/**
   Set proper open mode and table type for element representing target table
   of CREATE TABLE statement, also adjust statement table list if necessary.
*/

void create_table_set_open_action_and_adjust_tables(LEX *lex)
{
  TABLE_LIST *create_table= lex->query_tables;

  if (lex->create_info.options & HA_LEX_CREATE_TMP_TABLE)
    create_table->open_type= OT_TEMPORARY_ONLY;
  else
    create_table->open_type= OT_BASE_ONLY;

  if (!lex->select_lex->item_list.elements)
  {
    /*
      Avoid opening and locking target table for ordinary CREATE TABLE
      or CREATE TABLE LIKE for write (unlike in CREATE ... SELECT we
      won't do any insertions in it anyway). Not doing this causes
      problems when running CREATE TABLE IF NOT EXISTS for already
      existing log table.
    */
    create_table->lock_type= TL_READ;
  }
}


/**
  negate given expression.

  @param pc   current parse context
  @param expr expression for negation

  @return
    negated expression
*/

Item *negate_expression(Parse_context *pc, Item *expr)
{
  Item *negated;
  if (expr->type() == Item::FUNC_ITEM &&
      ((Item_func *) expr)->functype() == Item_func::NOT_FUNC)
  {
    /* it is NOT(NOT( ... )) */
    Item *arg= ((Item_func *) expr)->arguments()[0];
    enum_parsing_context place= pc->select->parsing_place;
    if (arg->is_bool_func() || place == CTX_WHERE || place == CTX_HAVING)
      return arg;
    /*
      if it is not boolean function then we have to emulate value of
      not(not(a)), it will be a != 0
    */
    return new Item_func_ne(arg, new Item_int_0());
  }

  if ((negated= expr->neg_transformer(pc->thd)) != 0)
    return negated;
  return new Item_func_not(expr);
}

/**
  Set the specified definer to the default value, which is the
  current user in the thread.
 
  @param[in]  thd       thread handler
  @param[out] definer   definer
*/
 
void get_default_definer(THD *thd, LEX_USER *definer)
{
  const Security_context *sctx= thd->security_context();

  definer->user.str= (char *) sctx->priv_user().str;
  definer->user.length= strlen(definer->user.str);

  definer->host.str= (char *) sctx->priv_host().str;
  definer->host.length= strlen(definer->host.str);

  definer->plugin= EMPTY_CSTR;
  definer->auth= NULL_CSTR;
  definer->uses_identified_with_clause= false;
  definer->uses_identified_by_clause= false;
  definer->uses_authentication_string_clause= false;
  definer->uses_identified_by_password_clause= false;
  definer->alter_status.update_password_expired_column= false;
  definer->alter_status.use_default_password_lifetime= true;
  definer->alter_status.expire_after_days= 0;
  definer->alter_status.update_account_locked_column= false;
  definer->alter_status.account_locked= false;
}


/**
  Create default definer for the specified THD.

  @param[in] thd         thread handler

  @return
    - On success, return a valid pointer to the created and initialized
    LEX_USER, which contains definer information.
    - On error, return 0.
*/

LEX_USER *create_default_definer(THD *thd)
{
  LEX_USER *definer;

  if (! (definer= (LEX_USER*) thd->alloc(sizeof(LEX_USER))))
    return 0;

  thd->get_definer(definer);

  return definer;
}


/**
  Retuns information about user or current user.

  @param[in] thd          thread handler
  @param[in] user         user

  @return
    - On success, return a valid pointer to initialized
    LEX_USER, which contains user information.
    - On error, return 0.
*/

LEX_USER *get_current_user(THD *thd, LEX_USER *user)
{
  if (!user->user.str)  // current_user
  {
    LEX_USER *default_definer= create_default_definer(thd);
    if (default_definer)
    {
      /*
        Inherit parser semantics from the statement in which the user parameter
        was used.
        This is needed because a st_lex_user is both used as a component in an
        AST and as a specifier for a particular user in the ACL subsystem.
      */
      default_definer->uses_authentication_string_clause=
        user->uses_authentication_string_clause;
      default_definer->uses_identified_by_clause=
        user->uses_identified_by_clause;
      default_definer->uses_identified_by_password_clause=
        user->uses_identified_by_password_clause;
      default_definer->uses_identified_with_clause=
        user->uses_identified_with_clause;
      default_definer->plugin.str= user->plugin.str;
      default_definer->plugin.length= user->plugin.length;
      default_definer->auth.str= user->auth.str;
      default_definer->auth.length= user->auth.length;
      default_definer->alter_status= user->alter_status;

      return default_definer;
    }
  }

  return user;
}


/**
  Check that byte length of a string does not exceed some limit.

  @param str         string to be checked
  @param err_msg     error message to be displayed if the string is too long
  @param max_length  max length

  @retval
    FALSE   the passed string is not longer than max_length
  @retval
    TRUE    the passed string is longer than max_length

  NOTE
    The function is not used in existing code but can be useful later?
*/

static bool check_string_byte_length(const LEX_CSTRING &str,
                                     const char *err_msg,
                                     size_t max_byte_length)
{
  if (str.length <= max_byte_length)
    return FALSE;

  my_error(ER_WRONG_STRING_LENGTH, MYF(0), str.str, err_msg, max_byte_length);

  return TRUE;
}


/*
  Check that char length of a string does not exceed some limit.

  SYNOPSIS
  check_string_char_length()
      str              string to be checked
      err_msg          error message to be displayed if the string is too long
      max_char_length  max length in symbols
      cs               string charset

  RETURN
    FALSE   the passed string is not longer than max_char_length
    TRUE    the passed string is longer than max_char_length
*/


bool check_string_char_length(const LEX_CSTRING &str, const char *err_msg,
                              size_t max_char_length, const CHARSET_INFO *cs,
                              bool no_error)
{
  int well_formed_error;
  size_t res= cs->cset->well_formed_len(cs, str.str, str.str + str.length,
                                        max_char_length, &well_formed_error);

  if (!well_formed_error &&  str.length == res)
    return FALSE;

  if (!no_error)
  {
    ErrConvString err(str.str, str.length, cs);
    my_error(ER_WRONG_STRING_LENGTH, MYF(0), err.ptr(), err_msg, max_char_length);
  }
  return TRUE;
}


/*
  Check if path does not contain mysql data home directory
  SYNOPSIS
    test_if_data_home_dir()
    dir                     directory
    conv_home_dir           converted data home directory
    home_dir_len            converted data home directory length

  RETURN VALUES
    0	ok
    1	error  
*/
C_MODE_START

int test_if_data_home_dir(const char *dir)
{
  char path[FN_REFLEN];
  size_t dir_len;
  DBUG_ENTER("test_if_data_home_dir");

  if (!dir)
    DBUG_RETURN(0);

  (void) fn_format(path, dir, "", "",
                   (MY_RETURN_REAL_PATH|MY_RESOLVE_SYMLINKS));
  dir_len= strlen(path);
  if (mysql_unpacked_real_data_home_len<= dir_len)
  {
    if (dir_len > mysql_unpacked_real_data_home_len &&
        path[mysql_unpacked_real_data_home_len] != FN_LIBCHAR)
      DBUG_RETURN(0);

    if (lower_case_file_system)
    {
      if (!my_strnncoll(default_charset_info, (const uchar*) path,
                        mysql_unpacked_real_data_home_len,
                        (const uchar*) mysql_unpacked_real_data_home,
                        mysql_unpacked_real_data_home_len))
        DBUG_RETURN(1);
    }
    else if (!memcmp(path, mysql_unpacked_real_data_home,
                     mysql_unpacked_real_data_home_len))
      DBUG_RETURN(1);
  }
  DBUG_RETURN(0);
}

C_MODE_END


/**
  Check that host name string is valid.

  @param[in] str string to be checked

  @return             Operation status
    @retval  FALSE    host name is ok
    @retval  TRUE     host name string is longer than max_length or
                      has invalid symbols
*/

bool check_host_name(const LEX_CSTRING &str)
{
  const char *name= str.str;
  const char *end= str.str + str.length;
  if (check_string_byte_length(str, ER(ER_HOSTNAME), HOSTNAME_LENGTH))
    return TRUE;

  while (name != end)
  {
    if (*name == '@')
    {
      my_printf_error(ER_UNKNOWN_ERROR, 
                      "Malformed hostname (illegal symbol: '%c')", MYF(0),
                      *name);
      return TRUE;
    }
    name++;
  }
  return FALSE;
}


class Parser_oom_handler : public Internal_error_handler
{
public:
  Parser_oom_handler()
    : m_has_errors(false), m_is_mem_error(false)
  {}
  virtual bool handle_condition(THD *thd,
                                uint sql_errno,
                                const char* sqlstate,
                                Sql_condition::enum_severity_level *level,
                                const char* msg)
  {
    if (*level == Sql_condition::SL_ERROR)
    {
      m_has_errors= true;
      /* Out of memory error is reported only once. Return as handled */
      if (m_is_mem_error && sql_errno == EE_CAPACITY_EXCEEDED)
        return true;
      if (sql_errno == EE_CAPACITY_EXCEEDED)
      {
        m_is_mem_error= true;
        my_error(ER_CAPACITY_EXCEEDED, MYF(0),
                 static_cast<ulonglong>(thd->variables.parser_max_mem_size),
                 "parser_max_mem_size",
                 ER_THD(thd, ER_CAPACITY_EXCEEDED_IN_PARSER));
        return true;
      }
    }
    return false;
  }
private:
  bool m_has_errors;
  bool m_is_mem_error;
};


extern int MYSQLparse(class THD *thd); // from sql_yacc.cc


/**
  This is a wrapper of MYSQLparse(). All the code should call parse_sql()
  instead of MYSQLparse().

  As a by product of parsing, the parser can also generate a query digest.
  To compute a digest, invoke this function as follows.

  @verbatim
    THD *thd = ...;
    const char *query_text = ...;
    uint query_length = ...;
    Object_creation_ctx *ctx = ...;
    bool rc;

    Parser_state parser_state;
    if (parser_state.init(thd, query_text, query_length)
    {
      ... handle error
    }

    parser_state.m_input.m_compute_digest= true;
    
    rc= parse_sql(the, &parser_state, ctx);
    if (! rc)
    {
      unsigned char md5[MD5_HASH_SIZE];
      char digest_text[1024];
      bool truncated;
      const sql_digest_storage *digest= & thd->m_digest->m_digest_storage;

      compute_digest_md5(digest, & md5[0]);
      compute_digest_text(digest, & digest_text[0], sizeof(digest_text), & truncated);
    }
  @endverbatim

  @param thd Thread context.
  @param parser_state Parser state.
  @param creation_ctx Object creation context.

  @return Error status.
    @retval FALSE on success.
    @retval TRUE on parsing error.
*/

bool parse_sql(THD *thd,
               Parser_state *parser_state,
               Object_creation_ctx *creation_ctx)
{
  DBUG_ENTER("parse_sql");
  bool ret_value;
  DBUG_ASSERT(thd->m_parser_state == NULL);
  // TODO fix to allow parsing gcol exprs after main query.
//  DBUG_ASSERT(thd->lex->m_sql_cmd == NULL);

  MYSQL_QUERY_PARSE_START(const_cast<char*>(thd->query().str));
  /* Backup creation context. */

  Object_creation_ctx *backup_ctx= NULL;

  if (creation_ctx)
    backup_ctx= creation_ctx->set_n_backup(thd);

  /* Set parser state. */

  thd->m_parser_state= parser_state;

  parser_state->m_digest_psi= NULL;
  parser_state->m_lip.m_digest= NULL;

  if (thd->m_digest != NULL)
  {
    /* Start Digest */
    parser_state->m_digest_psi= MYSQL_DIGEST_START(thd->m_statement_psi);

    if (parser_state->m_input.m_compute_digest ||
       (parser_state->m_digest_psi != NULL))
    {
      /*
        If either:
        - the caller wants to compute a digest
        - the performance schema wants to compute a digest
        set the digest listener in the lexer.
      */
      parser_state->m_lip.m_digest= thd->m_digest;
      parser_state->m_lip.m_digest->m_digest_storage.m_charset_number= thd->charset()->number;
    }
  }

  /* Parse the query. */

  /*
    Use a temporary DA while parsing. We don't know until after parsing
    whether the current command is a diagnostic statement, in which case
    we'll need to have the previous DA around to answer questions about it.
  */
  Diagnostics_area *parser_da= thd->get_parser_da();
  Diagnostics_area *da=        thd->get_stmt_da();

  Parser_oom_handler poomh;
  // Note that we may be called recursively here, on INFORMATION_SCHEMA queries.

  set_memroot_max_capacity(thd->mem_root, thd->variables.parser_max_mem_size);
  set_memroot_error_reporting(thd->mem_root, true);
  thd->push_internal_handler(&poomh);

  thd->push_diagnostics_area(parser_da, false);

  bool mysql_parse_status= MYSQLparse(thd) != 0;

  thd->pop_internal_handler();
  set_memroot_max_capacity(thd->mem_root, 0);
  set_memroot_error_reporting(thd->mem_root, false);
  /*
    Unwind diagnostics area.

    If any issues occurred during parsing, they will become
    the sole conditions for the current statement.

    Otherwise, if we have a diagnostic statement on our hands,
    we'll preserve the previous diagnostics area here so we
    can answer questions about it.  This specifically means
    that repeatedly asking about a DA won't clear it.

    Otherwise, it's a regular command with no issues during
    parsing, so we'll just clear the DA in preparation for
    the processing of this command.
  */

  if (parser_da->current_statement_cond_count() != 0)
  {
    /*
      Error/warning during parsing: top DA should contain parse error(s)!  Any
      pre-existing conditions will be replaced. The exception is diagnostics
      statements, in which case we wish to keep the errors so they can be sent
      to the client.
    */
    if (thd->lex->sql_command != SQLCOM_SHOW_WARNS &&
        thd->lex->sql_command != SQLCOM_GET_DIAGNOSTICS)
      da->reset_condition_info(thd);

    /*
      We need to put any errors in the DA as well as the condition list.
    */
    if (parser_da->is_error() && !da->is_error())
    {
      da->set_error_status(parser_da->mysql_errno(),
                           parser_da->message_text(),
                           parser_da->returned_sqlstate());
    }

    da->copy_sql_conditions_from_da(thd, parser_da);

    parser_da->reset_diagnostics_area();
    parser_da->reset_condition_info(thd);

    /*
      Do not clear the condition list when starting execution as it
      now contains not the results of the previous executions, but
      a non-zero number of errors/warnings thrown during parsing!
    */
    thd->lex->keep_diagnostics= DA_KEEP_PARSE_ERROR;
  }

  thd->pop_diagnostics_area();

  /*
    Check that if MYSQLparse() failed either thd->is_error() is set, or an
    internal error handler is set.

    The assert will not catch a situation where parsing fails without an
    error reported if an error handler exists. The problem is that the
    error handler might have intercepted the error, so thd->is_error() is
    not set. However, there is no way to be 100% sure here (the error
    handler might be for other errors than parsing one).
  */

  DBUG_ASSERT(!mysql_parse_status ||
              (mysql_parse_status && thd->is_error()) ||
              (mysql_parse_status && thd->get_internal_handler()));

  /* Reset parser state. */

  thd->m_parser_state= NULL;

  /* Restore creation context. */

  if (creation_ctx)
    creation_ctx->restore_env(thd, backup_ctx);

  /* That's it. */

  ret_value= mysql_parse_status || thd->is_fatal_error;

  if ((ret_value == 0) &&
      (parser_state->m_digest_psi != NULL))
  {
    /*
      On parsing success, record the digest in the performance schema.
    */
    DBUG_ASSERT(thd->m_digest != NULL);
    MYSQL_DIGEST_END(parser_state->m_digest_psi,
                     & thd->m_digest->m_digest_storage);
  }

  MYSQL_QUERY_PARSE_DONE(ret_value);
  DBUG_RETURN(ret_value);
}

/**
  @} (end of group Runtime_Environment)
*/



/**
  Check and merge "CHARACTER SET cs [ COLLATE cl ]" clause

  @param cs character set pointer.
  @param cl collation pointer.

  Check if collation "cl" is applicable to character set "cs".

  If "cl" is NULL (e.g. when COLLATE clause is not specified),
  then simply "cs" is returned.
  
  @return Error status.
    @retval NULL, if "cl" is not applicable to "cs".
    @retval pointer to merged CHARSET_INFO on success.
*/


const CHARSET_INFO*
merge_charset_and_collation(const CHARSET_INFO *cs, const CHARSET_INFO *cl)
{
  if (cl)
  {
    if (!my_charset_same(cs, cl))
    {
      my_error(ER_COLLATION_CHARSET_MISMATCH, MYF(0), cl->name, cs->csname);
      return NULL;
    }
    return cl;
  }
  return cs;
}<|MERGE_RESOLUTION|>--- conflicted
+++ resolved
@@ -6042,12 +6042,9 @@
                        LEX_STRING *comment,
 		       char *change,
                        List<String> *interval_list, const CHARSET_INFO *cs,
-<<<<<<< HEAD
 		       uint uint_geom_type,
+                       const LEX_CSTRING *zip_dict,
                        Generated_column *gcol_info)
-=======
-		       uint uint_geom_type, const LEX_CSTRING *zip_dict)
->>>>>>> 35d5d3fa
 {
   Create_field *new_field;
   LEX  *lex= thd->lex;
@@ -6136,11 +6133,7 @@
   if (!(new_field= new Create_field()) ||
       new_field->init(thd, field_name->str, type, length, decimals, type_modifier,
                       default_value, on_update_value, comment, change,
-<<<<<<< HEAD
-                      interval_list, cs, uint_geom_type, gcol_info))
-=======
-                      interval_list, cs, uint_geom_type, zip_dict))
->>>>>>> 35d5d3fa
+                      interval_list, cs, uint_geom_type, zip_dict, gcol_info))
     DBUG_RETURN(1);
 
   lex->alter_info.create_list.push_back(new_field);
