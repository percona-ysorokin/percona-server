--- conflicted
+++ resolved
@@ -99,6 +99,9 @@
 #include "sql_timer.h"   // thd_timer_set, thd_timer_reset
 #include "sp_rcontext.h"
 #include "parse_location.h"
+
+#include <sys/time.h>
+
 #include "sql_digest.h"
 #include "sql_timer.h"        // thd_timer_set
 #include "sql_trigger.h"      // add_table_for_trigger
@@ -111,14 +114,6 @@
 #include "rpl_group_replication.h"
 #include <algorithm>
 using std::max;
-<<<<<<< HEAD
-=======
-using std::min;
-
-#include "sql_timer.h"        // thd_timer_set, thd_timer_reset
-
-#define FLAGSTR(V,F) ((V)&(F)?#F" ":"")
->>>>>>> 2071aeef
 
 /**
   @defgroup Runtime_Environment Runtime Environment
@@ -134,20 +129,10 @@
    "FUNCTION" : "PROCEDURE")
 
 static bool execute_sqlcom_select(THD *thd, TABLE_LIST *all_tables);
-<<<<<<< HEAD
 static void sql_kill(THD *thd, my_thread_id id, bool only_kill_query);
-=======
-static bool check_show_access(THD *thd, TABLE_LIST *table);
-static void sql_kill(THD *thd, ulong id, bool only_kill_query);
-static bool lock_tables_precheck(THD *thd, TABLE_LIST *tables);
-
-static inline ulonglong get_query_exec_time(THD *thd, ulonglong cur_utime);
 
 // Uses the THD to update the global stats by user name and client IP
 void update_global_user_stats(THD* thd, bool create_user, time_t now);
-
-const char *any_db="*any*";	// Special symbol for check_access
->>>>>>> 2071aeef
 
 const LEX_STRING command_name[]={
   { C_STRING_WITH_LEN("Sleep") },
@@ -441,7 +426,6 @@
   sql_command_flags[SQLCOM_SHOW_CREATE]=  CF_STATUS_COMMAND;
   sql_command_flags[SQLCOM_SHOW_MASTER_STAT]= CF_STATUS_COMMAND;
   sql_command_flags[SQLCOM_SHOW_SLAVE_STAT]=  CF_STATUS_COMMAND;
-  sql_command_flags[SQLCOM_SHOW_SLAVE_NOLOCK_STAT]=  CF_STATUS_COMMAND;
   sql_command_flags[SQLCOM_SHOW_CREATE_PROC]= CF_STATUS_COMMAND;
   sql_command_flags[SQLCOM_SHOW_CREATE_FUNC]= CF_STATUS_COMMAND;
   sql_command_flags[SQLCOM_SHOW_CREATE_TRIGGER]=  CF_STATUS_COMMAND;
@@ -760,20 +744,7 @@
     indicator of uninitialized lex => normal flow of errors handling
     (see my_message_sql)
   */
-<<<<<<< HEAD
   thd->lex->set_current_select(0);
-=======
-  thd->lex->current_select= 0;
-
-  /*
-    This thread will do a blocking read from the client which
-    will be interrupted when the next command is received from
-    the client, the connection is closed or "net_wait_timeout"
-    number of seconds has passed.
-  */
-  if(!thd->skip_wait_timeout)
-    my_net_set_read_timeout(net, thd->variables.net_wait_timeout);
->>>>>>> 2071aeef
 
   /*
     XXX: this code is here only to clear possible errors of init_connect. 
@@ -799,7 +770,8 @@
       number of seconds has passed.
     */
     net= thd->get_protocol_classic()->get_net();
-    my_net_set_read_timeout(net, thd->variables.net_wait_timeout);
+    if (!thd->skip_wait_timeout)
+      my_net_set_read_timeout(net, thd->variables.net_wait_timeout);
     net_new_transaction(net);
   }
 
@@ -923,20 +895,7 @@
 {
   DBUG_ENTER("deny_updates_if_read_only_option");
 
-<<<<<<< HEAD
   if (!check_readonly(thd, false))
-=======
-  if (!opt_readonly)
-    DBUG_RETURN(FALSE);
-
-  LEX *lex= thd->lex;
-
-  const my_bool user_is_super=
-    ((ulong)(thd->security_ctx->master_access & SUPER_ACL) ==
-     (ulong)SUPER_ACL);
-
-  if (user_is_super && (!opt_super_readonly))
->>>>>>> 2071aeef
     DBUG_RETURN(FALSE);
 
   LEX *lex = thd->lex;
@@ -983,7 +942,6 @@
 
 
 /**
-<<<<<<< HEAD
   Check whether max statement time is applicable to statement or not.
 
 
@@ -1027,36 +985,6 @@
 {
   return (thd->lex->max_execution_time ? thd->lex->max_execution_time :
                                         thd->variables.max_execution_time);
-=======
-  Get the maximum execution time for a statement.
-
-  @return Length of time in milliseconds.
-
-  @remark A zero timeout means that no timeout should be
-          applied to this particular statement.
-*/
-
-static ulong inline get_max_statement_time(THD *thd)
-{
-
-  /* Assume query execution timeout feature is not used in the most cases */
-  if (likely(!thd->variables.max_statement_time))
-    return 0;
-
-  /* Check if timer support is implemented and was initialized. */
-  if (unlikely(have_statement_timeout != SHOW_OPTION_YES))
-    return 0;
-
-  /* The maximum execution time only applies to top-level statements. */
-  if (unlikely(thd->sp_runtime_ctx || thd->in_sub_stmt))
-    return 0;
-
-  /* Also does not apply to statements made by the slave thread. */
-  if (unlikely(thd->slave_thread))
-    return 0;
-
-  return thd->variables.max_statement_time;
->>>>>>> 2071aeef
 }
 
 
@@ -1065,7 +993,6 @@
 
   @param  thd   Thread (session) context.
 
-<<<<<<< HEAD
   @return true if the timer was armed.
 */
 static inline bool set_statement_timer(THD *thd)
@@ -1086,29 +1013,6 @@
     thd->status_var.max_execution_time_set++;
   else
     thd->status_var.max_execution_time_set_failed++;
-=======
-  @return TRUE if the timer was armed.
-*/
-
-static inline bool set_statement_timer(THD *thd)
-{
-  ulong max_statement_time= get_max_statement_time(thd);
-
-  /* Assume query execution timeout feature is not used in the most cases */
-  if (likely(max_statement_time == 0))
-    return false;
-
-  if (unlikely(thd->timer != NULL))
-    return false;
-
-  thd->timer= thd_timer_set(thd, thd->timer_cache, max_statement_time);
-  thd->timer_cache= NULL;
-
-  if (thd->timer)
-    status_var_increment(thd->status_var.max_statement_time_set);
-  else
-    status_var_increment(thd->status_var.max_statement_time_set_failed);
->>>>>>> 2071aeef
 
   return thd->timer;
 }
@@ -1120,11 +1024,7 @@
   @param  thd   Thread (session) context.
 */
 
-<<<<<<< HEAD
 void reset_statement_timer(THD *thd)
-=======
-static void reset_statement_timer(THD *thd)
->>>>>>> 2071aeef
 {
   DBUG_ASSERT(thd->timer);
   /* Cache the timer object if it can be reused. */
@@ -1178,7 +1078,6 @@
                                                com_statement_info[command].m_key);
 
   thd->set_command(command);
-
   /*
     Commands which always take a long time are logged into
     the slow log only if opt_log_slow_admin_statements is set.
@@ -1299,7 +1198,7 @@
     LEX_CSTRING save_db= thd->db();
     Security_context save_security_ctx(*(thd->security_context()));
 
-    auth_rc= acl_authenticate(thd, COM_CHANGE_USER);
+    auth_rc= acl_authenticate(thd, COM_CHANGE_USER, false);
 #ifndef EMBEDDED_LIBRARY
     auth_rc|= mysql_audit_notify(thd,
                              AUDIT_EVENT(MYSQL_AUDIT_CONNECTION_CHANGE_USER));
@@ -1836,11 +1735,9 @@
   THD_STAGE_INFO(thd, stage_cleaning_up);
 
   if (thd->killed == THD::KILL_QUERY ||
-      thd->killed == THD::KILL_TIMEOUT ||
       thd->killed == THD::KILL_BAD_DATA)
   {
     thd->killed= THD::NOT_KILLED;
-    thd->mysys_var->abort= 0;
   }
 
   thd->reset_query();
@@ -1872,62 +1769,6 @@
   DBUG_RETURN(error);
 }
 
-<<<<<<< HEAD
-=======
-/**
-   Calculate execution time for the current query.
-
-   SET queries outside stored procedures are ignored so that
-   statements changing query_exec_time are not affected by
-   themselves.
-
-   @param thd              thread handle
-   @param lex              current relative time in microseconds
-
-   @return                 time in microseconds from utime_after_lock
-*/
-
-static inline ulonglong get_query_exec_time(THD *thd, ulonglong cur_utime)
-{
-  ulonglong res;
-
-#ifndef DBUG_OFF
-  if (thd->variables.query_exec_time != 0)
-    res= thd->lex->sql_command != SQLCOM_SET_OPTION ?
-      thd->variables.query_exec_time : 0;
-  else
-#endif
-  res= cur_utime - thd->utime_after_lock;
-
-  if (res > thd->variables.long_query_time)
-    thd->server_status|= SERVER_QUERY_WAS_SLOW;
-  else
-    thd->server_status&= ~SERVER_QUERY_WAS_SLOW;
-
-  return res;
-}
-
-
-static inline void copy_global_to_session(THD *thd, ulong flag,
-                                          const ulong *val)
-{
-  my_ptrdiff_t offset = ((char *)val - (char *)&global_system_variables);
-  if (opt_slow_query_log_use_global_control & (1ULL << flag))
-    *(ulong *)((char *) &thd->variables + offset) = *val;
-}
-
-
-static inline void copy_global_to_session(THD *thd, ulong flag,
-                                          const ulonglong *val)
-{
-  my_ptrdiff_t offset = ((char *)val - (char *)&global_system_variables);
-  if (opt_slow_query_log_use_global_control & (1ULL << flag))
-    *(ulonglong *)((char *) &thd->variables + offset) = *val;
-}
-
-
-
->>>>>>> 2071aeef
 /**
   Shutdown the mysqld server.
 
@@ -1951,108 +1792,12 @@
   if (check_global_access(thd,SHUTDOWN_ACL))
     goto error; /* purecov: inspected */
 
-<<<<<<< HEAD
   if (level == SHUTDOWN_DEFAULT)
     level= SHUTDOWN_WAIT_ALL_BUFFERS; // soon default will be configurable
   else if (level != SHUTDOWN_WAIT_ALL_BUFFERS)
   {
     my_error(ER_NOT_SUPPORTED_YET, MYF(0), "this shutdown level");
     goto error;;
-=======
-  /* Follow the slow log filter configuration. */
-  if (thd->variables.log_slow_filter != 0 &&
-      (!(thd->variables.log_slow_filter & thd->query_plan_flags) ||
-       ((thd->variables.log_slow_filter & (1UL << SLOG_F_QC_NO)) &&
-        (thd->query_plan_flags & QPLAN_QC))))
-    DBUG_RETURN(false);
-
-  ulonglong end_utime_of_query= thd->current_utime();
-  ulonglong query_exec_time= get_query_exec_time(thd, end_utime_of_query);
-
-  /*
-    Don't log the CALL statement if slow statements logging
-    inside of stored procedures is enabled.
-  */
-  if (opt_log_slow_sp_statements > 0 && thd->lex)
-  {
-    if (thd->lex->sql_command == SQLCOM_CALL)
-    {
-      if (thd->stmt_arena)
-      {
-        int sql_command= ((sp_lex_instr *)thd->stmt_arena)->get_command();
-        if (sql_command == SQLCOM_CALL || sql_command == -1)
-          DBUG_RETURN(false);
-      }
-      else
-        DBUG_RETURN(false);
-    }
-    else if (thd->lex->sql_command == SQLCOM_EXECUTE)
-    {
-      Statement *stmt;
-      LEX_STRING *name= &thd->lex->prepared_stmt_name;
-      if ((stmt= thd->stmt_map.find_by_name(name)) != NULL &&
-          stmt->lex && stmt->lex->sql_command == SQLCOM_CALL)
-          DBUG_RETURN(false);
-    }
-  }
-
-  /*
-    Low long_query_time value most likely means user is debugging stuff and even
-    though some thread's queries are not supposed to be logged b/c of the rate
-    limit, if one of them takes long enough (>= 1 second) it will be sensible
-    to make an exception and write to slow log anyway.
-  */
-
-  system_variables const &g= global_system_variables;
-  copy_global_to_session(thd, SLOG_UG_LOG_SLOW_FILTER,
-                         &g.log_slow_filter);
-  copy_global_to_session(thd, SLOG_UG_LOG_SLOW_RATE_LIMIT,
-                         &g.log_slow_rate_limit);
-  copy_global_to_session(thd, SLOG_UG_LOG_SLOW_VERBOSITY,
-                         &g.log_slow_verbosity);
-  copy_global_to_session(thd, SLOG_UG_LONG_QUERY_TIME,
-                         &g.long_query_time);
-  copy_global_to_session(thd, SLOG_UG_MIN_EXAMINED_ROW_LIMIT,
-                         &g.min_examined_row_limit);
-
-  if (opt_slow_query_log_rate_type == SLOG_RT_QUERY
-      && thd->variables.log_slow_rate_limit
-      && my_rnd(&thd->slog_rand) * ((double)thd->variables.log_slow_rate_limit) > 1.0
-      && query_exec_time < slow_query_log_always_write_time
-      && (thd->variables.long_query_time >= 1000000
-          || (ulong) query_exec_time < 1000000)) {
-    DBUG_RETURN(false);
-  }
-  if (opt_slow_query_log_rate_type == SLOG_RT_SESSION
-      && thd->variables.log_slow_rate_limit
-      && thd->thread_id % thd->variables.log_slow_rate_limit
-      && query_exec_time < slow_query_log_always_write_time
-      && (thd->variables.long_query_time >= 1000000
-          || (ulong) query_exec_time < 1000000)) {
-    DBUG_RETURN(false);
-  }
-
-  /*
-    Do not log administrative statements unless the appropriate option is
-    set.
-  */
-  if (thd->enable_slow_log)
-  {
-    bool warn_no_index= ((thd->server_status &
-                          (SERVER_QUERY_NO_INDEX_USED |
-                           SERVER_QUERY_NO_GOOD_INDEX_USED)) &&
-                         opt_log_queries_not_using_indexes &&
-                         !(sql_command_flags[thd->lex->sql_command] &
-                           CF_STATUS_COMMAND));
-    bool log_this_query=  ((thd->server_status & SERVER_QUERY_WAS_SLOW) ||
-                           warn_no_index) &&
-                          (thd->get_examined_row_count() >=
-                           thd->variables.min_examined_row_limit);
-    bool suppress_logging= log_throttle_qni.log(thd, warn_no_index);
-
-    if (!suppress_logging && log_this_query)
-      DBUG_RETURN(true);
->>>>>>> 2071aeef
   }
 
   if(command == COM_SHUTDOWN)
@@ -2065,58 +1810,10 @@
     goto error;
   }
 
-<<<<<<< HEAD
   DBUG_PRINT("quit",("Got shutdown command for level %u", level));
   query_logger.general_log_print(thd, command, NullS);
   kill_mysql();
   res= TRUE;
-=======
-/**
-  Unconditionally the current statement (or its rewritten version if it
-  exists) to the slow query log.
-
-  @param thd              thread handle
-*/
-
-void log_slow_do(THD *thd)
-{
-  DBUG_ENTER("log_slow_do");
-
-  thd_proc_info(thd, "logging slow query");
-  THD_STAGE_INFO(thd, stage_logging_slow_query);
-  thd->status_var.long_query_count++;
-
-  if (thd->rewritten_query.length())
-    slow_log_print(thd,
-                   thd->rewritten_query.c_ptr_safe(),
-                   thd->rewritten_query.length());
-  else
-    slow_log_print(thd, thd->query(), thd->query_length());
-
-  DBUG_VOID_RETURN;
-}
-
-
-/**
-  Check whether we need to write the current statement to the slow query
-  log. If so, do so. This is a wrapper for the two functions above;
-  most callers should use this wrapper.  Only use the above functions
-  directly if you have expensive rewriting that you only need to do if
-  the query actually needs to be logged (e.g. SP variables / NAME_CONST
-  substitution when executing a PROCEDURE).
-  A digest of suppressed statements may be logged instead of the current
-  statement.
-
-  @param thd              thread handle
-*/
-
-void log_slow_statement(THD *thd)
-{
-  DBUG_ENTER("log_slow_statement");
-
-  if (log_slow_applicable(thd))
-    log_slow_do(thd);
->>>>>>> 2071aeef
 
   error:
   DBUG_RETURN(res);
@@ -2656,19 +2353,10 @@
   /* list of all tables in query */
   TABLE_LIST *all_tables;
   /* most outer SELECT_LEX_UNIT of query */
-<<<<<<< HEAD
   SELECT_LEX_UNIT *const unit= lex->unit;
   DBUG_ASSERT(select_lex->master_unit() == unit);
-=======
-  SELECT_LEX_UNIT *unit= &lex->unit;
-#ifdef HAVE_REPLICATION
-  /* have table map for update for multi-update statement (BUG#37051) */
-  bool have_table_map_for_update= FALSE;
-#endif
   struct system_variables *per_query_variables_backup= NULL;
-  bool reset_timer= false;
-
->>>>>>> 2071aeef
+
   DBUG_ENTER("mysql_execute_command");
   /* EXPLAIN OTHER isn't explainable command, but can have describe flag. */
   DBUG_ASSERT(!lex->describe || is_explainable_query(lex->sql_command) ||
@@ -2728,16 +2416,12 @@
         lex->sql_command != SQLCOM_SAVEPOINT &&
         lex->sql_command != SQLCOM_ROLLBACK &&
         lex->sql_command != SQLCOM_ROLLBACK_TO_SAVEPOINT &&
-<<<<<<< HEAD
         !rpl_filter->db_ok(thd->db().str))
-    {
-      binlog_gtid_end_transaction(thd);
-=======
-        !rpl_filter->db_ok(thd->db))
     {
       /* we warn the slave SQL thread */
       my_message(ER_SLAVE_IGNORED_TABLE, ER(ER_SLAVE_IGNORED_TABLE), MYF(0));
->>>>>>> 2071aeef
+
+      binlog_gtid_end_transaction(thd);
       DBUG_RETURN(0);
     }
 
@@ -2833,14 +2517,9 @@
     }
     /* 
        Execute deferred events first
-       Bug lp1068210 or upstream 67504: Test first to see if we are executing
-       within a sub statement. If so, DO NOT execute any deferred events, they
-       have already been executed by the parent statement and have no bearing
-       on the sub statement and can cause faulty behavior.
     */
-    if (thd->in_sub_stmt == 0)
-      if (slave_execute_deferred_events(thd))
-          DBUG_RETURN(-1);
+    if (slave_execute_deferred_events(thd))
+      DBUG_RETURN(-1);
   }
   else
   {
@@ -2851,12 +2530,7 @@
     */
     if (deny_updates_if_read_only_option(thd, all_tables))
     {
-<<<<<<< HEAD
       err_readonly(thd);
-=======
-      my_error(ER_OPTION_PREVENTS_STATEMENT, MYF(0),
-               opt_super_readonly ? "--read-only (super)" : "--read-only");
->>>>>>> 2071aeef
       DBUG_RETURN(-1);
     }
 #ifdef HAVE_REPLICATION
@@ -2978,12 +2652,11 @@
       goto error;
   }
 
-<<<<<<< HEAD
   // Save original info for EXPLAIN FOR CONNECTION
   if (!thd->in_sub_stmt)
     thd->query_plan.set_query_plan(lex->sql_command, lex,
                                    !thd->stmt_arena->is_conventional());
-=======
+
   if (lex->set_statement && !lex->var_list.is_empty()) {
     per_query_variables_backup= copy_system_variables(&thd->variables,
                                                       thd->m_enable_plugins);
@@ -2999,9 +2672,6 @@
       goto error;
     }
   }
-
-  reset_timer= set_statement_timer(thd);
->>>>>>> 2071aeef
 
   switch (lex->sql_command) {
 
@@ -3115,7 +2785,7 @@
     {
       /* PURGE CHANGED_PAGE_BITMAPS BEFORE lsn */
       ulonglong lsn= 0;
-      Item *it= (Item *)lex->value_list.head();
+      Item* it= lex->purge_value_list.head();
       if ((!it->fixed && it->fix_fields(lex->thd, &it)) || it->check_cols(1)
           || it->null_value)
       {
@@ -3182,7 +2852,7 @@
     if (check_global_access(thd, SUPER_ACL))
       goto error;
     /* PURGE ARCHIVE LOGS BEFORE 'data' */
-    it= (Item *)lex->value_list.head();
+    it= lex->purge_value_list.head();
     if ((!it->fixed && it->fix_fields(lex->thd, &it)) ||
         it->check_cols(1))
     {
@@ -3289,35 +2959,12 @@
     res= change_master_cmd(thd);
     break;
   }
-  case SQLCOM_SHOW_SLAVE_NOLOCK_STAT:
   case SQLCOM_SHOW_SLAVE_STAT:
   {
     /* Accept one of two privileges */
     if (check_global_access(thd, SUPER_ACL | REPL_CLIENT_ACL))
       goto error;
-<<<<<<< HEAD
     res= show_slave_status_cmd(thd);
-=======
-    bool do_lock=SQLCOM_SHOW_SLAVE_NOLOCK_STAT != lex->sql_command;
-    if(do_lock)
-    {
-      mysql_mutex_lock(&LOCK_active_mi);
-    }
-    res = show_slave_status(thd, active_mi);
-    if(do_lock)
-    {
-      mysql_mutex_unlock(&LOCK_active_mi);
-    }
-    DBUG_EXECUTE_IF("after_show_slave_status",
-                    {
-                      const char act[]=
-                        "now "
-                        "signal signal.after_show_slave_status";
-                      DBUG_ASSERT(opt_debug_sync_timeout > 0);
-                      DBUG_ASSERT(!debug_sync_set_action(current_thd,
-                                                         STRING_WITH_LEN(act)));
-                    };);
->>>>>>> 2071aeef
     break;
   }
   case SQLCOM_SHOW_MASTER_STAT:
@@ -3508,18 +3155,7 @@
         goto end_with_restore_list;
       }
 
-<<<<<<< HEAD
       if (!(res= open_tables_for_query(thd, all_tables, 0)))
-=======
-      res= open_normal_and_derived_tables(thd, all_tables, 0);
-      if (res)
-      {
-        /* Got error or warning. Set res to 1 if error */
-        if (!(res= thd->is_error()))
-          my_ok(thd);                           // CREATE ... IF NOT EXISTS
-      }
-      else
->>>>>>> 2071aeef
       {
         /* The table already exists */
         if (create_table->table || create_table->is_view())
@@ -3884,120 +3520,6 @@
     res = mysql_checksum_table(thd, first_table, &lex->check_opt);
     break;
   }
-<<<<<<< HEAD
-=======
-  case SQLCOM_UPDATE:
-  {
-    ha_rows found= 0, updated= 0;
-    DBUG_ASSERT(first_table == all_tables && first_table != 0);
-    if (update_precheck(thd, all_tables))
-      break;
-
-    /*
-      UPDATE IGNORE can be unsafe. We therefore use row based
-      logging if mixed or row based logging is available.
-      TODO: Check if the order of the output of the select statement is
-      deterministic. Waiting for BUG#42415
-    */
-    if (lex->ignore)
-      lex->set_stmt_unsafe(LEX::BINLOG_STMT_UNSAFE_UPDATE_IGNORE);
-
-    DBUG_ASSERT(select_lex->offset_limit == 0);
-    unit->set_limit(select_lex);
-    MYSQL_UPDATE_START(thd->query());
-    res= (up_result= mysql_update(thd, all_tables,
-                                  select_lex->item_list,
-                                  lex->value_list,
-                                  select_lex->where,
-                                  select_lex->order_list.elements,
-                                  select_lex->order_list.first,
-                                  unit->select_limit_cnt,
-                                  lex->duplicates, lex->ignore,
-                                  &found, &updated));
-    MYSQL_UPDATE_DONE(res, found, updated);
-    /* mysql_update return 2 if we need to switch to multi-update */
-    if (up_result != 2)
-      break;
-    /* Fall through */
-  }
-  case SQLCOM_UPDATE_MULTI:
-  {
-    DBUG_ASSERT(first_table == all_tables && first_table != 0);
-    /* if we switched from normal update, rights are checked */
-    if (up_result != 2)
-    {
-      if ((res= multi_update_precheck(thd, all_tables)))
-        break;
-    }
-    else
-      res= 0;
-
-    res= mysql_multi_update_prepare(thd);
-
-#ifdef HAVE_REPLICATION
-    /* Check slave filtering rules */
-    if (unlikely(thd->slave_thread && !have_table_map_for_update))
-    {
-      if (all_tables_not_ok(thd, all_tables))
-      {
-        if (res!= 0)
-        {
-          res= 0;             /* don't care of prev failure  */
-          thd->clear_error(); /* filters are of highest prior */
-        }
-        /* we warn the slave SQL thread */
-        my_error(ER_SLAVE_IGNORED_TABLE, MYF(0));
-        break;
-      }
-      if (res)
-        break;
-    }
-    else
-    {
-#endif /* HAVE_REPLICATION */
-      if (res)
-        break;
-      bool enforce_ro = true;
-      if (!opt_super_readonly)
-        enforce_ro = !(thd->security_ctx->master_access & SUPER_ACL);
-      if (opt_readonly &&
-	  enforce_ro &&
-	  some_non_temp_table_to_be_updated(thd, all_tables))
-      {
-        my_error(ER_OPTION_PREVENTS_STATEMENT, MYF(0),
-                 opt_super_readonly ? "--read-only (super)" : "--read-only");
-      }
-#ifdef HAVE_REPLICATION
-    }  /* unlikely */
-#endif
-    {
-      multi_update *result_obj;
-      MYSQL_MULTI_UPDATE_START(thd->query());
-      res= mysql_multi_update(thd, all_tables,
-                              &select_lex->item_list,
-                              &lex->value_list,
-                              select_lex->where,
-                              select_lex->options,
-                              lex->duplicates,
-                              lex->ignore,
-                              unit,
-                              select_lex,
-                              &result_obj);
-      if (result_obj)
-      {
-        MYSQL_MULTI_UPDATE_DONE(res, result_obj->num_found(),
-                                result_obj->num_updated());
-        res= FALSE; /* Ignore errors here */
-        delete result_obj;
-      }
-      else
-      {
-        MYSQL_MULTI_UPDATE_DONE(1, 0, 0);
-      }
-    }
-    break;
-  }
->>>>>>> 2071aeef
   case SQLCOM_REPLACE:
 #ifndef DBUG_OFF
     if (mysql_bin_log.is_open())
@@ -4042,142 +3564,8 @@
   case SQLCOM_INSERT_SELECT:
   {
     DBUG_ASSERT(first_table == all_tables && first_table != 0);
-<<<<<<< HEAD
     DBUG_ASSERT(lex->m_sql_cmd != NULL);
     res= lex->m_sql_cmd->execute(thd);
-=======
-
-    /*
-      Since INSERT DELAYED doesn't support temporary tables, we could
-      not pre-open temporary tables for SQLCOM_INSERT / SQLCOM_REPLACE.
-      Open them here instead.
-    */
-    if (first_table->lock_type != TL_WRITE_DELAYED)
-    {
-      if ((res= open_temporary_tables(thd, all_tables)))
-        break;
-    }
-
-    if ((res= insert_precheck(thd, all_tables)))
-      break;
-
-    MYSQL_INSERT_START(thd->query());
-    res= mysql_insert(thd, all_tables, lex->field_list, lex->many_values,
-		      lex->update_list, lex->value_list,
-                      lex->duplicates, lex->ignore);
-    MYSQL_INSERT_DONE(res, (ulong) thd->get_row_count_func());
-    /*
-      If we have inserted into a VIEW, and the base table has
-      AUTO_INCREMENT column, but this column is not accessible through
-      a view, then we should restore LAST_INSERT_ID to the value it
-      had before the statement.
-    */
-    if (first_table->view && !first_table->contain_auto_increment)
-      thd->first_successful_insert_id_in_cur_stmt=
-        thd->first_successful_insert_id_in_prev_stmt;
-
-    DBUG_EXECUTE_IF("after_mysql_insert",
-                    {
-                      const char act[]=
-                        "now "
-                        "wait_for signal.continue";
-                      DBUG_ASSERT(opt_debug_sync_timeout > 0);
-                      DBUG_ASSERT(!debug_sync_set_action(current_thd,
-                                                         STRING_WITH_LEN(act)));
-                    };);
-    DEBUG_SYNC(thd, "after_mysql_insert");
-    break;
-  }
-  case SQLCOM_REPLACE_SELECT:
-  case SQLCOM_INSERT_SELECT:
-  {
-    select_insert *sel_result;
-    DBUG_ASSERT(first_table == all_tables && first_table != 0);
-    if ((res= insert_precheck(thd, all_tables)))
-      break;
-    /*
-      INSERT...SELECT...ON DUPLICATE KEY UPDATE/REPLACE SELECT/
-      INSERT...IGNORE...SELECT can be unsafe, unless ORDER BY PRIMARY KEY
-      clause is used in SELECT statement. We therefore use row based
-      logging if mixed or row based logging is available.
-      TODO: Check if the order of the output of the select statement is
-      deterministic. Waiting for BUG#42415
-    */
-    if (lex->sql_command == SQLCOM_INSERT_SELECT &&
-        lex->duplicates == DUP_UPDATE)
-      lex->set_stmt_unsafe(LEX::BINLOG_STMT_UNSAFE_INSERT_SELECT_UPDATE);
-
-    if (lex->sql_command == SQLCOM_INSERT_SELECT && lex->ignore)
-      lex->set_stmt_unsafe(LEX::BINLOG_STMT_UNSAFE_INSERT_IGNORE_SELECT);
-
-    if (lex->sql_command == SQLCOM_REPLACE_SELECT)
-      lex->set_stmt_unsafe(LEX::BINLOG_STMT_UNSAFE_REPLACE_SELECT);
-
-    /* Fix lock for first table */
-    if (first_table->lock_type == TL_WRITE_DELAYED)
-      first_table->lock_type= TL_WRITE;
-
-    /* Don't unlock tables until command is written to binary log */
-    select_lex->options|= SELECT_NO_UNLOCK;
-
-    unit->set_limit(select_lex);
-
-    if (!(res= open_normal_and_derived_tables(thd, all_tables, 0)))
-    {
-      MYSQL_INSERT_SELECT_START(thd->query());
-      /* Skip first table, which is the table we are inserting in */
-      TABLE_LIST *second_table= first_table->next_local;
-      select_lex->table_list.first= second_table;
-      select_lex->context.table_list= 
-        select_lex->context.first_name_resolution_table= second_table;
-      res= mysql_insert_select_prepare(thd);
-      if (!res && (sel_result= new select_insert(first_table,
-                                                 first_table->table,
-                                                 &lex->field_list,
-                                                 &lex->field_list,
-                                                 &lex->update_list,
-                                                 &lex->value_list,
-                                                 lex->duplicates,
-                                                 lex->ignore)))
-      {
-        if (lex->describe)
-          res= explain_multi_table_modification(thd, sel_result);
-        else
-        {
-          res= handle_select(thd, sel_result, OPTION_SETUP_TABLES_DONE);
-          /*
-            Invalidate the table in the query cache if something changed
-            after unlocking when changes become visible.
-            TODO: this is workaround. right way will be move invalidating in
-            the unlock procedure.
-          */
-          if (!res && first_table->lock_type ==  TL_WRITE_CONCURRENT_INSERT &&
-              thd->lock)
-          {
-            /* INSERT ... SELECT should invalidate only the very first table */
-            TABLE_LIST *save_table= first_table->next_local;
-            first_table->next_local= 0;
-            query_cache_invalidate3(thd, first_table, 1);
-            first_table->next_local= save_table;
-          }
-        }
-        delete sel_result;
-      }
-      /* revert changes for SP */
-      MYSQL_INSERT_SELECT_DONE(res, (ulong) thd->get_row_count_func());
-      select_lex->table_list.first= first_table;
-    }
-    /*
-      If we have inserted into a VIEW, and the base table has
-      AUTO_INCREMENT column, but this column is not accessible through
-      a view, then we should restore LAST_INSERT_ID to the value it
-      had before the statement.
-    */
-    if (first_table->view && !first_table->contain_auto_increment)
-      thd->first_successful_insert_id_in_cur_stmt=
-        thd->first_successful_insert_id_in_prev_stmt;
-
->>>>>>> 2071aeef
     break;
   }
   case SQLCOM_DELETE:
@@ -4319,12 +3707,8 @@
         Can we commit safely? If not, return to avoid releasing
         transactional metadata locks.
       */
-      if (trans_check_state(thd)) {
-        /* Cannot happen, but still reset this for safety */
-        if (reset_timer)
-          reset_statement_timer(thd);
+      if (trans_check_state(thd))
         DBUG_RETURN(-1);
-      }
       res= trans_commit_implicit(thd);
       thd->locked_tables_list.unlock_locked_tables(thd);
       thd->mdl_context.release_transactional_locks();
@@ -4367,11 +3751,7 @@
       transactional metadata locks.
     */
     if (trans_check_state(thd))
-    {
-      if (reset_timer)
-        reset_statement_timer(thd);
       DBUG_RETURN(-1);
-    }
     /* We must end the transaction first, regardless of anything */
     res= trans_commit_implicit(thd);
     thd->locked_tables_list.unlock_locked_tables(thd);
@@ -5659,9 +5039,6 @@
   DBUG_ASSERT(!thd->in_active_multi_stmt_transaction() ||
                thd->in_multi_stmt_transaction_mode());
 
-  if (reset_timer)
-    reset_statement_timer(thd);
-
   if (per_query_variables_backup) {
     DBUG_ASSERT(lex->set_statement);
     DBUG_ASSERT(!lex->var_list.is_empty());
@@ -5701,16 +5078,6 @@
     /* report error issued during command execution */
     if (thd->killed_errno())
       thd->send_kill_message();
-<<<<<<< HEAD
-=======
-    if (thd->killed == THD::KILL_QUERY ||
-        thd->killed == THD::KILL_TIMEOUT ||
-        thd->killed == THD::KILL_BAD_DATA)
-    {
-      thd->killed= THD::NOT_KILLED;
-      thd->mysys_var->abort= 0;
-    }
->>>>>>> 2071aeef
     if (thd->is_error() || (thd->variables.option_bits & OPTION_MASTER_SQL_ERROR))
       trans_rollback_stmt(thd);
     else
@@ -5836,44 +5203,9 @@
         new Item_int((ulonglong) thd->variables.select_limit);
   }
 
-<<<<<<< HEAD
   //check if timer is applicable to statement, if applicable then set timer.
   if (is_timer_applicable_to_statement(thd))
     statement_timer_armed= set_statement_timer(thd);
-=======
-  if ((db != NULL) && (db != any_db))
-  {
-    const ACL_internal_schema_access *access;
-    access= get_cached_schema_access(grant_internal_info, db);
-    if (access)
-    {
-      switch (access->check(want_access, save_priv))
-      {
-      case ACL_INTERNAL_ACCESS_GRANTED:
-        /*
-          All the privileges requested have been granted internally.
-          [out] *save_privileges= Internal privileges.
-        */
-        DBUG_RETURN(FALSE);
-      case ACL_INTERNAL_ACCESS_DENIED:
-        if (! no_errors)
-        {
-          thd->diff_access_denied_errors++;
-          my_error(ER_DBACCESS_DENIED_ERROR, MYF(0),
-                   sctx->priv_user, sctx->priv_host, db);
-        }
-        DBUG_RETURN(TRUE);
-      case ACL_INTERNAL_ACCESS_CHECK_GRANT:
-        /*
-          Only some of the privilege requested have been granted internally,
-          proceed with the remaining bits of the request (want_access).
-        */
-        want_access&= ~(*save_priv);
-        break;
-      }
-    }
-  }
->>>>>>> 2071aeef
 
   if (!(res= open_tables_for_query(thd, all_tables, 0)))
   {
@@ -5893,515 +5225,12 @@
     }
     else
     {
-<<<<<<< HEAD
       Query_result *result= lex->result;
       if (!result && !(result= new Query_result_send()))
         return true;                            /* purecov: inspected */
       Query_result *save_result= result;
       Query_result *analyse_result= NULL;
       if (lex->proc_analyse)
-=======
-      thd->diff_access_denied_errors++;
-      if (thd->password == 2)
-        my_error(ER_ACCESS_DENIED_NO_PASSWORD_ERROR, MYF(0),
-                 sctx->priv_user,
-                 sctx->priv_host);
-      else
-        my_error(ER_ACCESS_DENIED_ERROR, MYF(0),
-                 sctx->priv_user,
-                 sctx->priv_host,
-                 (thd->password ?
-                  ER(ER_YES) :
-                  ER(ER_NO)));                    /* purecov: tested */
-    }
-    DBUG_RETURN(TRUE);				/* purecov: tested */
-  }
-
-  if (db == any_db)
-  {
-    /*
-      Access granted; Allow select on *any* db.
-      [out] *save_privileges= 0
-    */
-    DBUG_RETURN(FALSE);
-  }
-
-  if (db && (!thd->db || db_is_pattern || strcmp(db,thd->db)))
-    db_access= acl_get(sctx->get_host()->ptr(), sctx->get_ip()->ptr(),
-                       sctx->priv_user, db, db_is_pattern);
-  else
-    db_access= sctx->db_access;
-  DBUG_PRINT("info",("db_access: %lu  want_access: %lu",
-                     db_access, want_access));
-
-  /*
-    Save the union of User-table and the intersection between Db-table and
-    Host-table privileges, with the already saved internal privileges.
-  */
-  db_access= (db_access | sctx->master_access);
-  *save_priv|= db_access;
-
-  /*
-    We need to investigate column- and table access if all requested privileges
-    belongs to the bit set of .
-  */
-  bool need_table_or_column_check=
-    (want_access & (TABLE_ACLS | PROC_ACLS | db_access)) == want_access;
-
-  /*
-    Grant access if the requested access is in the intersection of
-    host- and db-privileges (as retrieved from the acl cache),
-    also grant access if all the requested privileges are in the union of
-    TABLES_ACLS and PROC_ACLS; see check_grant.
-  */
-  if ( (db_access & want_access) == want_access ||
-      (!dont_check_global_grants &&
-       need_table_or_column_check))
-  {
-    /*
-       Ok; but need to check table- and column privileges.
-       [out] *save_privileges is (User-priv | (Db-priv & Host-priv) | Internal-priv)
-    */
-    DBUG_RETURN(FALSE);
-  }
-
-  /*
-    Access is denied;
-    [out] *save_privileges is (User-priv | (Db-priv & Host-priv) | Internal-priv)
-  */
-  DBUG_PRINT("error",("Access denied"));
-  if (!no_errors)
-    my_error(ER_DBACCESS_DENIED_ERROR, MYF(0),
-             sctx->priv_user, sctx->priv_host,
-             (db ? db : (thd->db ?
-                         thd->db :
-                         "unknown")));
-  DBUG_RETURN(TRUE);
-
-}
-
-
-/**
-  Check if user has enough privileges for execution of SHOW statement,
-  which was converted to query to one of I_S tables.
-
-  @param thd    Thread context.
-  @param table  Table list element for I_S table to be queried..
-
-  @retval FALSE - Success.
-  @retval TRUE  - Failure.
-*/
-
-static bool check_show_access(THD *thd, TABLE_LIST *table)
-{
-  switch (get_schema_table_idx(table->schema_table)) {
-  case SCH_SCHEMATA:
-    return (specialflag & SPECIAL_SKIP_SHOW_DB) &&
-      check_global_access(thd, SHOW_DB_ACL);
-
-  case SCH_TABLE_NAMES:
-  case SCH_TABLES:
-  case SCH_VIEWS:
-  case SCH_TRIGGERS:
-  case SCH_EVENTS:
-  {
-    const char *dst_db_name= table->schema_select_lex->db;
-
-    DBUG_ASSERT(dst_db_name);
-
-    if (check_access(thd, SELECT_ACL, dst_db_name,
-                     &thd->col_access, NULL, FALSE, FALSE))
-      return TRUE;
-
-    if (!thd->col_access && check_grant_db(thd, dst_db_name))
-    {
-      thd->diff_access_denied_errors++;
-      my_error(ER_DBACCESS_DENIED_ERROR, MYF(0),
-               thd->security_ctx->priv_user,
-               thd->security_ctx->priv_host,
-               dst_db_name);
-      return TRUE;
-    }
-
-    return FALSE;
-  }
-
-  case SCH_COLUMNS:
-  case SCH_STATISTICS:
-  {
-    TABLE_LIST *dst_table;
-    dst_table= table->schema_select_lex->table_list.first;
-
-    DBUG_ASSERT(dst_table);
-
-    /*
-      Open temporary tables to be able to detect them during privilege check.
-    */
-    if (open_temporary_tables(thd, dst_table))
-      return TRUE;
-
-    if (check_access(thd, SELECT_ACL, dst_table->db,
-                     &dst_table->grant.privilege,
-                     &dst_table->grant.m_internal,
-                     FALSE, FALSE))
-          return TRUE; /* Access denied */
-
-    /*
-      Check_grant will grant access if there is any column privileges on
-      all of the tables thanks to the fourth parameter (bool show_table).
-    */
-    if (check_grant(thd, SELECT_ACL, dst_table, TRUE, UINT_MAX, FALSE))
-      return TRUE; /* Access denied */
-
-    close_thread_tables(thd);
-    dst_table->table= NULL;
-
-    /* Access granted */
-    return FALSE;
-  }
-  default:
-    break;
-  }
-
-  return FALSE;
-}
-
-
-
-/**
-  @brief Check if the requested privileges exists in either User-, Host- or
-    Db-tables.
-  @param thd          Thread context
-  @param want_access  Privileges requested
-  @param tables       List of tables to be compared against
-  @param no_errors    Don't report error to the client (using my_error() call).
-  @param any_combination_of_privileges_will_do TRUE if any privileges on any
-    column combination is enough.
-  @param number       Only the first 'number' tables in the linked list are
-                      relevant.
-
-  The suppled table list contains cached privileges. This functions calls the
-  help functions check_access and check_grant to verify the first three steps
-  in the privileges check queue:
-  1. Global privileges
-  2. OR (db privileges AND host privileges)
-  3. OR table privileges
-  4. OR column privileges (not checked by this function!)
-  5. OR routine privileges (not checked by this function!)
-
-  @see check_access
-  @see check_grant
-
-  @note This functions assumes that table list used and
-  thd->lex->query_tables_own_last value correspond to each other
-  (the latter should be either 0 or point to next_global member
-  of one of elements of this table list).
-
-  @return
-    @retval FALSE OK
-    @retval TRUE  Access denied; But column or routine privileges might need to
-      be checked also.
-*/
-
-bool
-check_table_access(THD *thd, ulong requirements,TABLE_LIST *tables,
-		   bool any_combination_of_privileges_will_do,
-                   uint number, bool no_errors)
-{
-  TABLE_LIST *org_tables= tables;
-  TABLE_LIST *first_not_own_table= thd->lex->first_not_own_table();
-  uint i= 0;
-  Security_context *sctx= thd->security_ctx, *backup_ctx= thd->security_ctx;
-  /*
-    The check that first_not_own_table is not reached is for the case when
-    the given table list refers to the list for prelocking (contains tables
-    of other queries). For simple queries first_not_own_table is 0.
-  */
-  for (; i < number && tables != first_not_own_table && tables;
-       tables= tables->next_global, i++)
-  {
-    ulong want_access= requirements;
-    if (tables->security_ctx)
-      sctx= tables->security_ctx;
-    else
-      sctx= backup_ctx;
-
-    /*
-       Register access for view underlying table.
-       Remove SHOW_VIEW_ACL, because it will be checked during making view
-     */
-    tables->grant.orig_want_privilege= (want_access & ~SHOW_VIEW_ACL);
-
-    /*
-      We should not encounter table list elements for reformed SHOW
-      statements unless this is first table list element in the main
-      select.
-      Such table list elements require additional privilege check
-      (see check_show_access()). This check is carried out by caller,
-      but only for the first table list element from the main select.
-    */
-    DBUG_ASSERT(!tables->schema_table_reformed ||
-                tables == thd->lex->select_lex.table_list.first);
-
-    DBUG_PRINT("info", ("derived: %d  view: %d", tables->derived != 0,
-                        tables->view != 0));
-
-    if (tables->is_anonymous_derived_table())
-      continue;
-
-    thd->security_ctx= sctx;
-
-    if (check_access(thd, want_access, tables->get_db_name(),
-                     &tables->grant.privilege,
-                     &tables->grant.m_internal,
-                     0, no_errors))
-      goto deny;
-  }
-  thd->security_ctx= backup_ctx;
-  return check_grant(thd,requirements,org_tables,
-                     any_combination_of_privileges_will_do,
-                     number, no_errors);
-deny:
-  thd->security_ctx= backup_ctx;
-  return TRUE;
-}
-
-
-bool
-check_routine_access(THD *thd, ulong want_access,char *db, char *name,
-		     bool is_proc, bool no_errors)
-{
-  TABLE_LIST tables[1];
-  
-  memset(tables, 0, sizeof(TABLE_LIST));
-  tables->db= db;
-  tables->table_name= tables->alias= name;
-  
-  /*
-    The following test is just a shortcut for check_access() (to avoid
-    calculating db_access) under the assumption that it's common to
-    give persons global right to execute all stored SP (but not
-    necessary to create them).
-    Note that this effectively bypasses the ACL_internal_schema_access checks
-    that are implemented for the INFORMATION_SCHEMA and PERFORMANCE_SCHEMA,
-    which are located in check_access().
-    Since the I_S and P_S do not contain routines, this bypass is ok,
-    as long as this code path is not abused to create routines.
-    The assert enforce that.
-  */
-  DBUG_ASSERT((want_access & CREATE_PROC_ACL) == 0);
-  if ((thd->security_ctx->master_access & want_access) == want_access)
-    tables->grant.privilege= want_access;
-  else if (check_access(thd, want_access, db,
-                        &tables->grant.privilege,
-                        &tables->grant.m_internal,
-                        0, no_errors))
-    return TRUE;
-  
-  return check_grant_routine(thd, want_access, tables, is_proc, no_errors);
-}
-
-
-/**
-  Check if the routine has any of the routine privileges.
-
-  @param thd	       Thread handler
-  @param db           Database name
-  @param name         Routine name
-
-  @retval
-    0            ok
-  @retval
-    1            error
-*/
-
-bool check_some_routine_access(THD *thd, const char *db, const char *name,
-                               bool is_proc)
-{
-  ulong save_priv;
-  /*
-    The following test is just a shortcut for check_access() (to avoid
-    calculating db_access)
-    Note that this effectively bypasses the ACL_internal_schema_access checks
-    that are implemented for the INFORMATION_SCHEMA and PERFORMANCE_SCHEMA,
-    which are located in check_access().
-    Since the I_S and P_S do not contain routines, this bypass is ok,
-    as it only opens SHOW_PROC_ACLS.
-  */
-  if (thd->security_ctx->master_access & SHOW_PROC_ACLS)
-    return FALSE;
-  if (!check_access(thd, SHOW_PROC_ACLS, db, &save_priv, NULL, 0, 1) ||
-      (save_priv & SHOW_PROC_ACLS))
-    return FALSE;
-  return check_routine_level_acl(thd, db, name, is_proc);
-}
-
-
-/**
-  Check if the given table has any of the asked privileges
-
-  @param thd		 Thread handler
-  @param want_access	 Bitmap of possible privileges to check for
-
-  @retval
-    0  ok
-  @retval
-    1  error
-*/
-
-bool check_some_access(THD *thd, ulong want_access, TABLE_LIST *table)
-{
-  ulong access;
-  DBUG_ENTER("check_some_access");
-
-  /* This loop will work as long as we have less than 32 privileges */
-  for (access= 1; access < want_access ; access<<= 1)
-  {
-    if (access & want_access)
-    {
-      if (!check_access(thd, access, table->db,
-                        &table->grant.privilege,
-                        &table->grant.m_internal,
-                        0, 1) &&
-           !check_grant(thd, access, table, FALSE, 1, TRUE))
-        DBUG_RETURN(0);
-    }
-  }
-  DBUG_PRINT("exit",("no matching access rights"));
-  DBUG_RETURN(1);
-}
-
-#else
-
-static bool check_show_access(THD *thd, TABLE_LIST *table)
-{
-  return false;
-}
-
-#endif /*NO_EMBEDDED_ACCESS_CHECKS*/
-
-
-/**
-  check for global access and give descriptive error message if it fails.
-
-  @param thd			Thread handler
-  @param want_access		Use should have any of these global rights
-
-  @warning
-    One gets access right if one has ANY of the rights in want_access.
-    This is useful as one in most cases only need one global right,
-    but in some case we want to check if the user has SUPER or
-    REPL_CLIENT_ACL rights.
-
-  @retval
-    0	ok
-  @retval
-    1	Access denied.  In this case an error is sent to the client
-*/
-
-bool check_global_access(THD *thd, ulong want_access)
-{
-  DBUG_ENTER("check_global_access");
-#ifndef NO_EMBEDDED_ACCESS_CHECKS
-  char command[128];
-  if ((thd->security_ctx->master_access & want_access))
-    DBUG_RETURN(0);
-  get_privilege_desc(command, sizeof(command), want_access);
-  thd->diff_access_denied_errors++;
-  my_error(ER_SPECIFIC_ACCESS_DENIED_ERROR, MYF(0), command);
-  DBUG_RETURN(1);
-#else
-  DBUG_RETURN(0);
-#endif
-}
-
-
-/**
-  Checks foreign key's parent table access.
-
-  @param thd	       [in]	Thread handler
-  @param create_info   [in]     Create information (like MAX_ROWS, ENGINE or
-                                temporary table flag)
-  @param alter_info    [in]     Initial list of columns and indexes for the
-                                table to be created
-
-  @retval
-   false  ok.
-  @retval
-   true	  error or access denied. Error is sent to client in this case.
-*/
-bool check_fk_parent_table_access(THD *thd,
-                                  HA_CREATE_INFO *create_info,
-                                  Alter_info *alter_info)
-{
-  Key *key;
-  List_iterator<Key> key_iterator(alter_info->key_list);
-  handlerton *db_type= create_info->db_type ? create_info->db_type :
-                                             ha_default_handlerton(thd);
-
-  // Return if engine does not support Foreign key Constraint.
-  if (!ha_check_storage_engine_flag(db_type, HTON_SUPPORTS_FOREIGN_KEYS))
-    return false;
-
-  while ((key= key_iterator++))
-  {
-    if (key->type == Key::FOREIGN_KEY)
-    {
-      TABLE_LIST parent_table;
-      bool is_qualified_table_name;
-      Foreign_key *fk_key= (Foreign_key *)key;
-      LEX_STRING db_name;
-      LEX_STRING table_name= { fk_key->ref_table.str,
-                               fk_key->ref_table.length };
-      const ulong privileges= (SELECT_ACL | INSERT_ACL | UPDATE_ACL |
-                               DELETE_ACL | REFERENCES_ACL);
-
-      // Check if tablename is valid or not.
-      DBUG_ASSERT(table_name.str != NULL);
-      if (check_table_name(table_name.str, table_name.length, false))
-      {
-        my_error(ER_WRONG_TABLE_NAME, MYF(0), table_name.str);
-        return true;
-      }
-
-      if (fk_key->ref_db.str)
-      {
-        is_qualified_table_name= true;
-        db_name.str= (char *) thd->memdup(fk_key->ref_db.str,
-                                          fk_key->ref_db.length+1);
-        db_name.length= fk_key->ref_db.length;
-
-        // Check if database name is valid or not.
-        if (fk_key->ref_db.str && check_and_convert_db_name(&db_name, false))
-          return true;
-      }
-      else if (thd->lex->copy_db_to(&db_name.str, &db_name.length))
-        return true;
-      else
-        is_qualified_table_name= false;
-
-      // if lower_case_table_names is set then convert tablename to lower case.
-      if (lower_case_table_names)
-      {
-        table_name.str= (char *) thd->memdup(fk_key->ref_table.str,
-                                             fk_key->ref_table.length+1);
-        table_name.length= my_casedn_str(files_charset_info, table_name.str);
-      }
-
-      parent_table.init_one_table(db_name.str, db_name.length,
-                                  table_name.str, table_name.length,
-                                  table_name.str, TL_IGNORE);
-
-      /*
-       Check if user has any of the "privileges" at table level on
-       "parent_table".
-       Having privilege on any of the parent_table column is not
-       enough so checking whether user has any of the "privileges"
-       at table level only here.
-      */
-      if (check_some_access(thd, privileges, &parent_table) ||
-          parent_table.grant.want_privilege)
->>>>>>> 2071aeef
       {
         if ((result= analyse_result=
                new Query_result_analyse(result, lex->proc_analyse)) == NULL)
@@ -6704,15 +5533,6 @@
   mysql_reset_thd_for_next_command(thd);
   lex_start(thd);
 
-  thd->m_parser_state= parser_state;
-  invoke_pre_parse_rewrite_plugins(thd);
-  thd->m_parser_state= NULL;
-
-<<<<<<< HEAD
-  enable_digest_if_any_plugin_needs_it(thd, parser_state);
-
-  if (query_cache.send_result_to_client(thd, thd->query()) <= 0)
-=======
   int start_time_error=   0;
   int end_time_error=     0;
   struct timeval start_time, end_time;
@@ -6741,8 +5561,13 @@
     }
   }
 
-  if (query_cache_send_result_to_client(thd, rawbuf, length) <= 0)
->>>>>>> 2071aeef
+  thd->m_parser_state= parser_state;
+  invoke_pre_parse_rewrite_plugins(thd);
+  thd->m_parser_state= NULL;
+
+  enable_digest_if_any_plugin_needs_it(thd, parser_state);
+
+  if (query_cache.send_result_to_client(thd, thd->query()) <= 0)
   {
     LEX *lex= thd->lex;
 
@@ -7046,24 +5871,18 @@
   }
   if (type_modifier & (UNIQUE_FLAG | UNIQUE_KEY_FLAG | CLUSTERING_FLAG))
   {
-    Key::Keytype keytype;
+    enum keytype key_type;
     if (type_modifier & (UNIQUE_FLAG | UNIQUE_KEY_FLAG))
-      keytype= Key::UNIQUE;
+      key_type= KEYTYPE_UNIQUE;
     else
-      keytype= Key::MULTIPLE;
+      key_type= KEYTYPE_MULTIPLE;
     if (type_modifier & CLUSTERING_FLAG)
-      keytype= (enum Key::Keytype)(keytype | Key::CLUSTERING);
-    DBUG_ASSERT(keytype != Key::MULTIPLE);
+      key_type= static_cast<enum keytype>(key_type | KEYTYPE_CLUSTERING);
+    DBUG_ASSERT(key_type != KEYTYPE_MULTIPLE);
 
     lex->col_list.push_back(new Key_part_spec(*field_name, 0));
-<<<<<<< HEAD
-    key= new Key(KEYTYPE_UNIQUE, null_lex_str,
-                 &default_key_create_info, 0,
-                 lex->col_list);
-=======
-    Key *key= new Key(keytype, null_lex_str, &default_key_create_info, 0,
+    Key *key= new Key(key_type, null_lex_str, &default_key_create_info, 0,
                       lex->col_list);
->>>>>>> 2071aeef
     lex->alter_info.key_list.push_back(key);
     lex->col_list.empty();
   }
@@ -7762,7 +6581,7 @@
 {
   THD *tmp= NULL;
   uint error=ER_NO_SUCH_THREAD;
-  Find_thd_with_id find_thd_with_id(id);
+  Find_thd_with_id find_thd_with_id(id, false);
 
   DBUG_ENTER("kill_one_thread");
   DBUG_PRINT("enter", ("id=%u only_kill=%d", id, only_kill_query));
