/* Copyright (C) 2000-2003 MySQL AB

   This program is free software; you can redistribute it and/or modify
   it under the terms of the GNU General Public License as published by
   the Free Software Foundation; version 2 of the License.

   This program is distributed in the hope that it will be useful,
   but WITHOUT ANY WARRANTY; without even the implied warranty of
   MERCHANTABILITY or FITNESS FOR A PARTICULAR PURPOSE.  See the
   GNU General Public License for more details.

   You should have received a copy of the GNU General Public License
   along with this program; if not, write to the Free Software
   Foundation, Inc., 59 Temple Place, Suite 330, Boston, MA  02111-1307  USA */

#define MYSQL_LEX 1
#include "mysql_priv.h"
#include "sql_repl.h"
#include "repl_failsafe.h"
#include <m_ctype.h>
#include <myisam.h>
#include <my_dir.h>

#ifdef HAVE_INNOBASE_DB
#include "ha_innodb.h"
#endif

#ifdef HAVE_NDBCLUSTER_DB
#include "ha_ndbcluster.h"
#endif

#include "sp_head.h"
#include "sp.h"
#include "sp_cache.h"

#ifdef HAVE_OPENSSL
/*
  Without SSL the handshake consists of one packet. This packet
  has both client capabilites and scrambled password.
  With SSL the handshake might consist of two packets. If the first
  packet (client capabilities) has CLIENT_SSL flag set, we have to
  switch to SSL and read the second packet. The scrambled password
  is in the second packet and client_capabilites field will be ignored.
  Maybe it is better to accept flags other than CLIENT_SSL from the
  second packet?
*/
#define SSL_HANDSHAKE_SIZE      2
#define NORMAL_HANDSHAKE_SIZE   6
#define MIN_HANDSHAKE_SIZE      2
#else
#define MIN_HANDSHAKE_SIZE      6
#endif /* HAVE_OPENSSL */

/* Used in error handling only */
#define SP_TYPE_STRING(LP) \
  ((LP)->sphead->m_type == TYPE_ENUM_FUNCTION ? "FUNCTION" : "PROCEDURE")
#define SP_COM_STRING(LP) \
  ((LP)->sql_command == SQLCOM_CREATE_SPFUNCTION || \
   (LP)->sql_command == SQLCOM_ALTER_FUNCTION || \
   (LP)->sql_command == SQLCOM_SHOW_CREATE_FUNC || \
   (LP)->sql_command == SQLCOM_DROP_FUNCTION ? \
   "FUNCTION" : "PROCEDURE")

#ifdef SOLARIS
extern "C" int gethostname(char *name, int namelen);
#endif

static void time_out_user_resource_limits(THD *thd, USER_CONN *uc);
#ifndef NO_EMBEDDED_ACCESS_CHECKS
static int check_for_max_user_connections(THD *thd, USER_CONN *uc);
static void decrease_user_connections(USER_CONN *uc);
#endif /* NO_EMBEDDED_ACCESS_CHECKS */
static bool check_db_used(THD *thd,TABLE_LIST *tables);
static bool check_multi_update_lock(THD *thd);
static void remove_escape(char *name);
static bool append_file_to_dir(THD *thd, const char **filename_ptr,
			       const char *table_name);

const char *any_db="*any*";	// Special symbol for check_access

const char *command_name[]={
  "Sleep", "Quit", "Init DB", "Query", "Field List", "Create DB",
  "Drop DB", "Refresh", "Shutdown", "Statistics", "Processlist",
  "Connect","Kill","Debug","Ping","Time","Delayed insert","Change user",
  "Binlog Dump","Table Dump",  "Connect Out", "Register Slave",
  "Prepare", "Execute", "Long Data", "Close stmt",
  "Reset stmt", "Set option", "Fetch",
  "Error"					// Last command number
};

const char *xa_state_names[]={
  "NON-EXISTING", "ACTIVE", "IDLE", "PREPARED"
};

#ifdef __WIN__
static void  test_signal(int sig_ptr)
{
#if !defined( DBUG_OFF)
  MessageBox(NULL,"Test signal","DBUG",MB_OK);
#endif
#if defined(OS2)
  fprintf(stderr, "Test signal %d\n", sig_ptr);
  fflush(stderr);
#endif
}
static void init_signals(void)
{
  int signals[7] = {SIGINT,SIGILL,SIGFPE,SIGSEGV,SIGTERM,SIGBREAK,SIGABRT } ;
  for (int i=0 ; i < 7 ; i++)
    signal( signals[i], test_signal) ;
}
#endif

static void unlock_locked_tables(THD *thd)
{
  if (thd->locked_tables)
  {
    thd->lock=thd->locked_tables;
    thd->locked_tables=0;			// Will be automatically closed
    close_thread_tables(thd);			// Free tables
  }
}


static bool end_active_trans(THD *thd)
{
  int error=0;
  DBUG_ENTER("end_active_trans");
  if (unlikely(thd->in_sub_stmt))
  {
    my_error(ER_COMMIT_NOT_ALLOWED_IN_SF_OR_TRG, MYF(0));
    DBUG_RETURN(1);
  }
  if (thd->transaction.xid_state.xa_state != XA_NOTR)
  {
    my_error(ER_XAER_RMFAIL, MYF(0),
             xa_state_names[thd->transaction.xid_state.xa_state]);
    DBUG_RETURN(1);
  }
  if (thd->options & (OPTION_NOT_AUTOCOMMIT | OPTION_BEGIN |
		      OPTION_TABLE_LOCK))
  {
    DBUG_PRINT("info",("options: 0x%lx", (ulong) thd->options));
    /* Safety if one did "drop table" on locked tables */
    if (!thd->locked_tables)
      thd->options&= ~OPTION_TABLE_LOCK;
    thd->server_status&= ~SERVER_STATUS_IN_TRANS;
    if (ha_commit(thd))
      error=1;
    thd->options&= ~(ulong) (OPTION_BEGIN | OPTION_STATUS_NO_TRANS_UPDATE);
  }
  DBUG_RETURN(error);
}

static bool begin_trans(THD *thd)
{
  int error=0;
  if (unlikely(thd->in_sub_stmt))
  {
    my_error(ER_COMMIT_NOT_ALLOWED_IN_SF_OR_TRG, MYF(0));
    return 1;
  }
  if (thd->locked_tables)
  {
    thd->lock=thd->locked_tables;
    thd->locked_tables=0;			// Will be automatically closed
    close_thread_tables(thd);			// Free tables
  }
  if (end_active_trans(thd))
    error= -1;
  else
  {
    LEX *lex= thd->lex;
    thd->options= ((thd->options & (ulong) ~(OPTION_STATUS_NO_TRANS_UPDATE)) |
		   OPTION_BEGIN);
    thd->server_status|= SERVER_STATUS_IN_TRANS;
    if (lex->start_transaction_opt & MYSQL_START_TRANS_OPT_WITH_CONS_SNAPSHOT)
      error= ha_start_consistent_snapshot(thd);
  }
  return error;
}

#ifdef HAVE_REPLICATION
/*
  Returns true if all tables should be ignored
*/
inline bool all_tables_not_ok(THD *thd, TABLE_LIST *tables)
{
  return table_rules_on && tables && !tables_ok(thd,tables);
}
#endif


static bool some_non_temp_table_to_be_updated(THD *thd, TABLE_LIST *tables)
{
  for (TABLE_LIST *table= tables; table; table= table->next_global)
  {
    DBUG_ASSERT(table->db && table->table_name);
    if (table->updating &&
        !find_temporary_table(thd, table->db, table->table_name))
      return 1;
  }
  return 0;
}

#ifndef NO_EMBEDDED_ACCESS_CHECKS
static HASH hash_user_connections;

static int get_or_create_user_conn(THD *thd, const char *user,
				   const char *host,
				   USER_RESOURCES *mqh)
{
  int return_val= 0;
  uint temp_len, user_len;
  char temp_user[USER_HOST_BUFF_SIZE];
  struct  user_conn *uc;

  DBUG_ASSERT(user != 0);
  DBUG_ASSERT(host != 0);

  user_len= strlen(user);
  temp_len= (strmov(strmov(temp_user, user)+1, host) - temp_user)+1;
  (void) pthread_mutex_lock(&LOCK_user_conn);
  if (!(uc = (struct  user_conn *) hash_search(&hash_user_connections,
					       (byte*) temp_user, temp_len)))
  {
    /* First connection for user; Create a user connection object */
    if (!(uc= ((struct user_conn*)
	       my_malloc(sizeof(struct user_conn) + temp_len+1,
			 MYF(MY_WME)))))
    {
      net_send_error(thd, 0, NullS);		// Out of memory
      return_val= 1;
      goto end;
    }
    uc->user=(char*) (uc+1);
    memcpy(uc->user,temp_user,temp_len+1);
    uc->host= uc->user + user_len +  1;
    uc->len= temp_len;
    uc->connections= uc->questions= uc->updates= uc->conn_per_hour= 0;
    uc->user_resources= *mqh;
    uc->intime= thd->thr_create_time;
    if (my_hash_insert(&hash_user_connections, (byte*) uc))
    {
      my_free((char*) uc,0);
      net_send_error(thd, 0, NullS);		// Out of memory
      return_val= 1;
      goto end;
    }
  }
  thd->user_connect=uc;
  uc->connections++;
end:
  (void) pthread_mutex_unlock(&LOCK_user_conn);
  return return_val;

}
#endif /* !NO_EMBEDDED_ACCESS_CHECKS */


/*
  Check if user exist and password supplied is correct. 

  SYNOPSIS
    check_user()
    thd          thread handle, thd->security_ctx->{host,user,ip} are used
    command      originator of the check: now check_user is called
                 during connect and change user procedures; used for 
                 logging.
    passwd       scrambled password received from client
    passwd_len   length of scrambled password
    db           database name to connect to, may be NULL
    check_count  dont know exactly

    Note, that host, user and passwd may point to communication buffer.
    Current implementation does not depend on that, but future changes
    should be done with this in mind; 'thd' is INOUT, all other params
    are 'IN'.

  RETURN VALUE
    0  OK; thd->security_ctx->user/master_access/priv_user/db_access and
       thd->db are updated; OK is sent to client;
   -1  access denied or handshake error; error is sent to client;
   >0  error, not sent to client
*/

int check_user(THD *thd, enum enum_server_command command, 
	       const char *passwd, uint passwd_len, const char *db,
	       bool check_count)
{
  DBUG_ENTER("check_user");
  
#ifdef NO_EMBEDDED_ACCESS_CHECKS
  thd->main_security_ctx.master_access= GLOBAL_ACLS;       // Full rights
  /* Change database if necessary */
  if (db && db[0])
  {
    /*
      thd->db is saved in caller and needs to be freed by caller if this
      function returns 0
    */
    thd->reset_db(NULL, 0);
    if (mysql_change_db(thd, db, FALSE))
    {
      /* Send the error to the client */
      net_send_error(thd);
      DBUG_RETURN(-1);
    }
  }
  send_ok(thd);
  DBUG_RETURN(0);
#else

  my_bool opt_secure_auth_local;
  pthread_mutex_lock(&LOCK_global_system_variables);
  opt_secure_auth_local= opt_secure_auth;
  pthread_mutex_unlock(&LOCK_global_system_variables);
  
  /*
    If the server is running in secure auth mode, short scrambles are 
    forbidden.
  */
  if (opt_secure_auth_local && passwd_len == SCRAMBLE_LENGTH_323)
  {
    net_printf_error(thd, ER_NOT_SUPPORTED_AUTH_MODE);
    mysql_log.write(thd, COM_CONNECT, ER(ER_NOT_SUPPORTED_AUTH_MODE));
    DBUG_RETURN(-1);
  }
  if (passwd_len != 0 &&
      passwd_len != SCRAMBLE_LENGTH &&
      passwd_len != SCRAMBLE_LENGTH_323)
    DBUG_RETURN(ER_HANDSHAKE_ERROR);

  /*
    Clear thd->db as it points to something, that will be freed when 
    connection is closed. We don't want to accidentally free a wrong pointer
    if connect failed. Also in case of 'CHANGE USER' failure, current
    database will be switched to 'no database selected'.
  */
  thd->reset_db(NULL, 0);

  USER_RESOURCES ur;
  int res= acl_getroot(thd, &ur, passwd, passwd_len);
#ifndef EMBEDDED_LIBRARY
  if (res == -1)
  {
    /*
      This happens when client (new) sends password scrambled with
      scramble(), but database holds old value (scrambled with
      scramble_323()). Here we please client to send scrambled_password
      in old format.
    */
    NET *net= &thd->net;
    if (opt_secure_auth_local)
    {
      net_printf_error(thd, ER_SERVER_IS_IN_SECURE_AUTH_MODE,
                       thd->main_security_ctx.user,
                       thd->main_security_ctx.host_or_ip);
      mysql_log.write(thd, COM_CONNECT, ER(ER_SERVER_IS_IN_SECURE_AUTH_MODE),
                      thd->main_security_ctx.user,
                      thd->main_security_ctx.host_or_ip);
      DBUG_RETURN(-1);
    }
    /* We have to read very specific packet size */
    if (send_old_password_request(thd) ||
        my_net_read(net) != SCRAMBLE_LENGTH_323 + 1)
    {
      inc_host_errors(&thd->remote.sin_addr);
      DBUG_RETURN(ER_HANDSHAKE_ERROR);
    }
    /* Final attempt to check the user based on reply */
    /* So as passwd is short, errcode is always >= 0 */
    res= acl_getroot(thd, &ur, (char *) net->read_pos, SCRAMBLE_LENGTH_323);
  }
#endif /*EMBEDDED_LIBRARY*/
  /* here res is always >= 0 */
  if (res == 0)
  {
    if (!(thd->main_security_ctx.master_access &
          NO_ACCESS)) // authentication is OK
    {
      DBUG_PRINT("info",
                 ("Capabilities: %lu  packet_length: %ld  Host: '%s'  "
                  "Login user: '%s' Priv_user: '%s'  Using password: %s "
                  "Access: %lu  db: '%s'",
                  thd->client_capabilities,
                  thd->max_client_packet_length,
                  thd->main_security_ctx.host_or_ip,
                  thd->main_security_ctx.user,
                  thd->main_security_ctx.priv_user,
                  passwd_len ? "yes": "no",
                  thd->main_security_ctx.master_access,
                  (thd->db ? thd->db : "*none*")));

      if (check_count)
      {
        VOID(pthread_mutex_lock(&LOCK_thread_count));
        bool count_ok= thread_count <= max_connections + delayed_insert_threads
                       || (thd->main_security_ctx.master_access & SUPER_ACL);
        VOID(pthread_mutex_unlock(&LOCK_thread_count));
        if (!count_ok)
        {                                         // too many connections
          net_send_error(thd, ER_CON_COUNT_ERROR);
          DBUG_RETURN(-1);
        }
      }

      /* Why logging is performed before all checks've passed? */
      mysql_log.write(thd, command,
                      (thd->main_security_ctx.priv_user ==
                       thd->main_security_ctx.user ?
                       (char*) "%s@%s on %s" :
                       (char*) "%s@%s as anonymous on %s"),
                      thd->main_security_ctx.user,
                      thd->main_security_ctx.host_or_ip,
                      db ? db : (char*) "");

      /*
        This is the default access rights for the current database.  It's
        set to 0 here because we don't have an active database yet (and we
        may not have an active database to set.
      */
      thd->main_security_ctx.db_access=0;

      /* Don't allow user to connect if he has done too many queries */
      if ((ur.questions || ur.updates || ur.conn_per_hour || ur.user_conn ||
	   max_user_connections) &&
	  get_or_create_user_conn(thd,
            (opt_old_style_user_limits ? thd->main_security_ctx.user :
             thd->main_security_ctx.priv_user),
            (opt_old_style_user_limits ? thd->main_security_ctx.host_or_ip :
             thd->main_security_ctx.priv_host),
            &ur))
	DBUG_RETURN(-1);
      if (thd->user_connect &&
	  (thd->user_connect->user_resources.conn_per_hour ||
	   thd->user_connect->user_resources.user_conn ||
	   max_user_connections) &&
	  check_for_max_user_connections(thd, thd->user_connect))
	DBUG_RETURN(-1);

      /* Change database if necessary */
      if (db && db[0])
      {
        if (mysql_change_db(thd, db, FALSE))
        {
          /* Send error to the client */
          net_send_error(thd);
          if (thd->user_connect)
            decrease_user_connections(thd->user_connect);
          DBUG_RETURN(-1);
        }
      }
      send_ok(thd);
      thd->password= test(passwd_len);          // remember for error messages 
      /* Ready to handle queries */
      DBUG_RETURN(0);
    }
  }
  else if (res == 2) // client gave short hash, server has long hash
  {
    net_printf_error(thd, ER_NOT_SUPPORTED_AUTH_MODE);
    mysql_log.write(thd,COM_CONNECT,ER(ER_NOT_SUPPORTED_AUTH_MODE));
    DBUG_RETURN(-1);
  }
  net_printf_error(thd, ER_ACCESS_DENIED_ERROR,
                   thd->main_security_ctx.user,
                   thd->main_security_ctx.host_or_ip,
                   passwd_len ? ER(ER_YES) : ER(ER_NO));
  mysql_log.write(thd, COM_CONNECT, ER(ER_ACCESS_DENIED_ERROR),
                  thd->main_security_ctx.user,
                  thd->main_security_ctx.host_or_ip,
                  passwd_len ? ER(ER_YES) : ER(ER_NO));
  DBUG_RETURN(-1);
#endif /* NO_EMBEDDED_ACCESS_CHECKS */
}

/*
  Check for maximum allowable user connections, if the mysqld server is
  started with corresponding variable that is greater then 0.
*/

extern "C" byte *get_key_conn(user_conn *buff, uint *length,
			      my_bool not_used __attribute__((unused)))
{
  *length=buff->len;
  return (byte*) buff->user;
}

extern "C" void free_user(struct user_conn *uc)
{
  my_free((char*) uc,MYF(0));
}

void init_max_user_conn(void)
{
#ifndef NO_EMBEDDED_ACCESS_CHECKS
  (void) hash_init(&hash_user_connections,system_charset_info,max_connections,
		   0,0,
		   (hash_get_key) get_key_conn, (hash_free_key) free_user,
		   0);
#endif
}


/*
  check if user has already too many connections
  
  SYNOPSIS
  check_for_max_user_connections()
  thd			Thread handle
  uc			User connect object

  NOTES
    If check fails, we decrease user connection count, which means one
    shouldn't call decrease_user_connections() after this function.

  RETURN
    0	ok
    1	error
*/

#ifndef NO_EMBEDDED_ACCESS_CHECKS

static int check_for_max_user_connections(THD *thd, USER_CONN *uc)
{
  int error=0;
  DBUG_ENTER("check_for_max_user_connections");

  (void) pthread_mutex_lock(&LOCK_user_conn);
  if (max_user_connections && !uc->user_resources.user_conn &&
      max_user_connections < (uint) uc->connections)
  {
    net_printf_error(thd, ER_TOO_MANY_USER_CONNECTIONS, uc->user);
    error=1;
    goto end;
  }
  time_out_user_resource_limits(thd, uc);
  if (uc->user_resources.user_conn &&
      uc->user_resources.user_conn < uc->connections)
  {
    net_printf_error(thd, ER_USER_LIMIT_REACHED, uc->user,
                     "max_user_connections",
                     (long) uc->user_resources.user_conn);
    error= 1;
    goto end;
  }
  if (uc->user_resources.conn_per_hour &&
      uc->user_resources.conn_per_hour <= uc->conn_per_hour)
  {
    net_printf_error(thd, ER_USER_LIMIT_REACHED, uc->user,
                     "max_connections_per_hour",
                     (long) uc->user_resources.conn_per_hour);
    error=1;
    goto end;
  }
  uc->conn_per_hour++;

  end:
  if (error)
    uc->connections--; // no need for decrease_user_connections() here
  (void) pthread_mutex_unlock(&LOCK_user_conn);
  DBUG_RETURN(error);
}

/*
  Decrease user connection count

  SYNOPSIS
    decrease_user_connections()
    uc			User connection object

  NOTES
    If there is a n user connection object for a connection
    (which only happens if 'max_user_connections' is defined or
    if someone has created a resource grant for a user), then
    the connection count is always incremented on connect.

    The user connect object is not freed if some users has
    'max connections per hour' defined as we need to be able to hold
    count over the lifetime of the connection.
*/

static void decrease_user_connections(USER_CONN *uc)
{
  DBUG_ENTER("decrease_user_connections");
  (void) pthread_mutex_lock(&LOCK_user_conn);
  DBUG_ASSERT(uc->connections);
  if (!--uc->connections && !mqh_used)
  {
    /* Last connection for user; Delete it */
    (void) hash_delete(&hash_user_connections,(byte*) uc);
  }
  (void) pthread_mutex_unlock(&LOCK_user_conn);
  DBUG_VOID_RETURN;
}

#endif /* NO_EMBEDDED_ACCESS_CHECKS */


void free_max_user_conn(void)
{
#ifndef NO_EMBEDDED_ACCESS_CHECKS
  hash_free(&hash_user_connections);
#endif /* NO_EMBEDDED_ACCESS_CHECKS */
}



/*
  Mark all commands that somehow changes a table
  This is used to check number of updates / hour

  sql_command is actually set to SQLCOM_END sometimes
  so we need the +1 to include it in the array.

  numbers are:
     0  - read-only query
  != 0  - query that may change a table
     2  - query that returns meaningful ROW_COUNT() -
          a number of modified rows
*/

char  uc_update_queries[SQLCOM_END+1];

void init_update_queries(void)
{
  bzero((gptr) &uc_update_queries, sizeof(uc_update_queries));

  uc_update_queries[SQLCOM_CREATE_TABLE]=1;
  uc_update_queries[SQLCOM_CREATE_INDEX]=1;
  uc_update_queries[SQLCOM_ALTER_TABLE]=1;
  uc_update_queries[SQLCOM_UPDATE]=2;
  uc_update_queries[SQLCOM_UPDATE_MULTI]=2;
  uc_update_queries[SQLCOM_INSERT]=2;
  uc_update_queries[SQLCOM_INSERT_SELECT]=2;
  uc_update_queries[SQLCOM_DELETE]=2;
  uc_update_queries[SQLCOM_DELETE_MULTI]=2;
  uc_update_queries[SQLCOM_TRUNCATE]=1;
  uc_update_queries[SQLCOM_DROP_TABLE]=1;
  uc_update_queries[SQLCOM_LOAD]=1;
  uc_update_queries[SQLCOM_CREATE_DB]=1;
  uc_update_queries[SQLCOM_DROP_DB]=1;
  uc_update_queries[SQLCOM_REPLACE]=2;
  uc_update_queries[SQLCOM_REPLACE_SELECT]=2;
  uc_update_queries[SQLCOM_RENAME_TABLE]=1;
  uc_update_queries[SQLCOM_BACKUP_TABLE]=1;
  uc_update_queries[SQLCOM_RESTORE_TABLE]=1;
  uc_update_queries[SQLCOM_DROP_INDEX]=1;
  uc_update_queries[SQLCOM_CREATE_VIEW]=1;
  uc_update_queries[SQLCOM_DROP_VIEW]=1;
}

bool is_update_query(enum enum_sql_command command)
{
  DBUG_ASSERT(command >= 0 && command <= SQLCOM_END);
  return uc_update_queries[command] != 0;
}

/*
  Reset per-hour user resource limits when it has been more than
  an hour since they were last checked

  SYNOPSIS:
    time_out_user_resource_limits()
    thd			Thread handler
    uc			User connection details

  NOTE:
    This assumes that the LOCK_user_conn mutex has been acquired, so it is
    safe to test and modify members of the USER_CONN structure.
*/

static void time_out_user_resource_limits(THD *thd, USER_CONN *uc)
{
  time_t check_time = thd->start_time ?  thd->start_time : time(NULL);
  DBUG_ENTER("time_out_user_resource_limits");

  /* If more than a hour since last check, reset resource checking */
  if (check_time  - uc->intime >= 3600)
  {
    uc->questions=1;
    uc->updates=0;
    uc->conn_per_hour=0;
    uc->intime=check_time;
  }

  DBUG_VOID_RETURN;
}


/*
  Check if maximum queries per hour limit has been reached
  returns 0 if OK.
*/

static bool check_mqh(THD *thd, uint check_command)
{
#ifndef NO_EMBEDDED_ACCESS_CHECKS
  bool error= 0;
  USER_CONN *uc=thd->user_connect;
  DBUG_ENTER("check_mqh");
  DBUG_ASSERT(uc != 0);

  (void) pthread_mutex_lock(&LOCK_user_conn);

  time_out_user_resource_limits(thd, uc);

  /* Check that we have not done too many questions / hour */
  if (uc->user_resources.questions &&
      uc->questions++ >= uc->user_resources.questions)
  {
    net_printf_error(thd, ER_USER_LIMIT_REACHED, uc->user, "max_questions",
                     (long) uc->user_resources.questions);
    error=1;
    goto end;
  }
  if (check_command < (uint) SQLCOM_END)
  {
    /* Check that we have not done too many updates / hour */
    if (uc->user_resources.updates && uc_update_queries[check_command] &&
	uc->updates++ >= uc->user_resources.updates)
    {
      net_printf_error(thd, ER_USER_LIMIT_REACHED, uc->user, "max_updates",
                       (long) uc->user_resources.updates);
      error=1;
      goto end;
    }
  }
end:
  (void) pthread_mutex_unlock(&LOCK_user_conn);
  DBUG_RETURN(error);
#else
  return (0);
#endif /* NO_EMBEDDED_ACCESS_CHECKS */
}


static void reset_mqh(LEX_USER *lu, bool get_them= 0)
{
#ifndef NO_EMBEDDED_ACCESS_CHECKS
  (void) pthread_mutex_lock(&LOCK_user_conn);
  if (lu)  // for GRANT
  {
    USER_CONN *uc;
    uint temp_len=lu->user.length+lu->host.length+2;
    char temp_user[USER_HOST_BUFF_SIZE];

    memcpy(temp_user,lu->user.str,lu->user.length);
    memcpy(temp_user+lu->user.length+1,lu->host.str,lu->host.length);
    temp_user[lu->user.length]='\0'; temp_user[temp_len-1]=0;
    if ((uc = (struct  user_conn *) hash_search(&hash_user_connections,
						(byte*) temp_user, temp_len)))
    {
      uc->questions=0;
      get_mqh(temp_user,&temp_user[lu->user.length+1],uc);
      uc->updates=0;
      uc->conn_per_hour=0;
    }
  }
  else
  {
    /* for FLUSH PRIVILEGES and FLUSH USER_RESOURCES */
    for (uint idx=0;idx < hash_user_connections.records; idx++)
    {
      USER_CONN *uc=(struct user_conn *) hash_element(&hash_user_connections,
						      idx);
      if (get_them)
	get_mqh(uc->user,uc->host,uc);
      uc->questions=0;
      uc->updates=0;
      uc->conn_per_hour=0;
    }
  }
  (void) pthread_mutex_unlock(&LOCK_user_conn);
#endif /* NO_EMBEDDED_ACCESS_CHECKS */
}

void thd_init_client_charset(THD *thd, uint cs_number)
{
  /*
   Use server character set and collation if
   - opt_character_set_client_handshake is not set
   - client has not specified a character set
   - client character set is the same as the servers
   - client character set doesn't exists in server
  */
  if (!opt_character_set_client_handshake ||
      !(thd->variables.character_set_client= get_charset(cs_number, MYF(0))) ||
      !my_strcasecmp(&my_charset_latin1,
                     global_system_variables.character_set_client->name,
                     thd->variables.character_set_client->name))
  {
    thd->variables.character_set_client=
      global_system_variables.character_set_client;
    thd->variables.collation_connection=
      global_system_variables.collation_connection;
    thd->variables.character_set_results=
      global_system_variables.character_set_results;
  }
  else
  {
    thd->variables.character_set_results=
      thd->variables.collation_connection= 
      thd->variables.character_set_client;
  }
}


/*
    Perform handshake, authorize client and update thd ACL variables.
  SYNOPSIS
    check_connection()
    thd  thread handle

  RETURN
     0  success, OK is sent to user, thd is updated.
    -1  error, which is sent to user
   > 0  error code (not sent to user)
*/

#ifndef EMBEDDED_LIBRARY
static int check_connection(THD *thd)
{
  uint connect_errors= 0;
  NET *net= &thd->net;
  ulong pkt_len= 0;
  char *end;

  DBUG_PRINT("info",
             ("New connection received on %s", vio_description(net->vio)));
#ifdef SIGNAL_WITH_VIO_CLOSE
  thd->set_active_vio(net->vio);
#endif

  if (!thd->main_security_ctx.host)         // If TCP/IP connection
  {
    char ip[30];

    if (vio_peer_addr(net->vio, ip, &thd->peer_port))
      return (ER_BAD_HOST_ERROR);
    if (!(thd->main_security_ctx.ip= my_strdup(ip,MYF(0))))
      return (ER_OUT_OF_RESOURCES);
    thd->main_security_ctx.host_or_ip= thd->main_security_ctx.ip;
    vio_in_addr(net->vio,&thd->remote.sin_addr);
    if (!(specialflag & SPECIAL_NO_RESOLVE))
    {
      vio_in_addr(net->vio,&thd->remote.sin_addr);
      thd->main_security_ctx.host=
        ip_to_hostname(&thd->remote.sin_addr, &connect_errors);
      /* Cut very long hostnames to avoid possible overflows */
      if (thd->main_security_ctx.host)
      {
        if (thd->main_security_ctx.host != my_localhost)
          thd->main_security_ctx.host[min(strlen(thd->main_security_ctx.host),
                                          HOSTNAME_LENGTH)]= 0;
        thd->main_security_ctx.host_or_ip= thd->main_security_ctx.host;
      }
      if (connect_errors > max_connect_errors)
        return(ER_HOST_IS_BLOCKED);
    }
    DBUG_PRINT("info",("Host: %s  ip: %s",
		       (thd->main_security_ctx.host ?
                        thd->main_security_ctx.host : "unknown host"),
		       (thd->main_security_ctx.ip ?
                        thd->main_security_ctx.ip : "unknown ip")));
    if (acl_check_host(thd->main_security_ctx.host, thd->main_security_ctx.ip))
      return(ER_HOST_NOT_PRIVILEGED);
  }
  else /* Hostname given means that the connection was on a socket */
  {
    DBUG_PRINT("info",("Host: %s", thd->main_security_ctx.host));
    thd->main_security_ctx.host_or_ip= thd->main_security_ctx.host;
    thd->main_security_ctx.ip= 0;
    /* Reset sin_addr */
    bzero((char*) &thd->remote, sizeof(thd->remote));
  }
  vio_keepalive(net->vio, TRUE);
  {
    /* buff[] needs to big enough to hold the server_version variable */
    char buff[SERVER_VERSION_LENGTH + SCRAMBLE_LENGTH + 64];
    ulong client_flags = (CLIENT_LONG_FLAG | CLIENT_CONNECT_WITH_DB |
			  CLIENT_PROTOCOL_41 | CLIENT_SECURE_CONNECTION);

    if (opt_using_transactions)
      client_flags|=CLIENT_TRANSACTIONS;
#ifdef HAVE_COMPRESS
    client_flags |= CLIENT_COMPRESS;
#endif /* HAVE_COMPRESS */
#ifdef HAVE_OPENSSL
    if (ssl_acceptor_fd)
      client_flags |= CLIENT_SSL;       /* Wow, SSL is available! */
#endif /* HAVE_OPENSSL */

    end= strnmov(buff, server_version, SERVER_VERSION_LENGTH) + 1;
    int4store((uchar*) end, thd->thread_id);
    end+= 4;
    /*
      So as check_connection is the only entry point to authorization
      procedure, scramble is set here. This gives us new scramble for
      each handshake.
    */
    create_random_string(thd->scramble, SCRAMBLE_LENGTH, &thd->rand);
    /*
      Old clients does not understand long scrambles, but can ignore packet
      tail: that's why first part of the scramble is placed here, and second
      part at the end of packet.
    */
    end= strmake(end, thd->scramble, SCRAMBLE_LENGTH_323) + 1;
   
    int2store(end, client_flags);
    /* write server characteristics: up to 16 bytes allowed */
    end[2]=(char) default_charset_info->number;
    int2store(end+3, thd->server_status);
    bzero(end+5, 13);
    end+= 18;
    /* write scramble tail */
    end= strmake(end, thd->scramble + SCRAMBLE_LENGTH_323, 
                 SCRAMBLE_LENGTH - SCRAMBLE_LENGTH_323) + 1;

    /* At this point we write connection message and read reply */
    if (net_write_command(net, (uchar) protocol_version, "", 0, buff,
			  (uint) (end-buff)) ||
	(pkt_len= my_net_read(net)) == packet_error ||
	pkt_len < MIN_HANDSHAKE_SIZE)
    {
      inc_host_errors(&thd->remote.sin_addr);
      return(ER_HANDSHAKE_ERROR);
    }
  }
#ifdef _CUSTOMCONFIG_
#include "_cust_sql_parse.h"
#endif
  if (connect_errors)
    reset_host_errors(&thd->remote.sin_addr);
  if (thd->packet.alloc(thd->variables.net_buffer_length))
    return(ER_OUT_OF_RESOURCES);

  thd->client_capabilities=uint2korr(net->read_pos);
  if (thd->client_capabilities & CLIENT_PROTOCOL_41)
  {
    thd->client_capabilities|= ((ulong) uint2korr(net->read_pos+2)) << 16;
    thd->max_client_packet_length= uint4korr(net->read_pos+4);
    DBUG_PRINT("info", ("client_character_set: %d", (uint) net->read_pos[8]));
    thd_init_client_charset(thd, (uint) net->read_pos[8]);
    thd->update_charset();
    end= (char*) net->read_pos+32;
  }
  else
  {
    thd->max_client_packet_length= uint3korr(net->read_pos+2);
    end= (char*) net->read_pos+5;
  }

  if (thd->client_capabilities & CLIENT_IGNORE_SPACE)
    thd->variables.sql_mode|= MODE_IGNORE_SPACE;
#ifdef HAVE_OPENSSL
  DBUG_PRINT("info", ("client capabilities: %lu", thd->client_capabilities));
  if (thd->client_capabilities & CLIENT_SSL)
  {
    /* Do the SSL layering. */
    if (!ssl_acceptor_fd)
    {
      inc_host_errors(&thd->remote.sin_addr);
      return(ER_HANDSHAKE_ERROR);
    }
    DBUG_PRINT("info", ("IO layer change in progress..."));
    if (sslaccept(ssl_acceptor_fd, net->vio, net->read_timeout))
    {
      DBUG_PRINT("error", ("Failed to accept new SSL connection"));
      inc_host_errors(&thd->remote.sin_addr);
      return(ER_HANDSHAKE_ERROR);
    }
    DBUG_PRINT("info", ("Reading user information over SSL layer"));
    if ((pkt_len= my_net_read(net)) == packet_error ||
	pkt_len < NORMAL_HANDSHAKE_SIZE)
    {
      DBUG_PRINT("error", ("Failed to read user information (pkt_len= %lu)",
			   pkt_len));
      inc_host_errors(&thd->remote.sin_addr);
      return(ER_HANDSHAKE_ERROR);
    }
  }
#endif

  if (end >= (char*) net->read_pos+ pkt_len +2)
  {
    inc_host_errors(&thd->remote.sin_addr);
    return(ER_HANDSHAKE_ERROR);
  }

  if (thd->client_capabilities & CLIENT_INTERACTIVE)
    thd->variables.net_wait_timeout= thd->variables.net_interactive_timeout;
  if ((thd->client_capabilities & CLIENT_TRANSACTIONS) &&
      opt_using_transactions)
    net->return_status= &thd->server_status;

  char *user= end;
  char *passwd= strend(user)+1;
  uint user_len= passwd - user - 1;
  char *db= passwd;
  char db_buff[NAME_LEN + 1];           // buffer to store db in utf8
  char user_buff[USERNAME_LENGTH + 1];	// buffer to store user in utf8
  uint dummy_errors;

  /*
    Old clients send null-terminated string as password; new clients send
    the size (1 byte) + string (not null-terminated). Hence in case of empty
    password both send '\0'.
  */
  uint passwd_len= thd->client_capabilities & CLIENT_SECURE_CONNECTION ?
    *passwd++ : strlen(passwd);
  db= thd->client_capabilities & CLIENT_CONNECT_WITH_DB ?
    db + passwd_len + 1 : 0;
  uint db_len= db ? strlen(db) : 0;

  if (passwd + passwd_len + db_len > (char *)net->read_pos + pkt_len)
  {
    inc_host_errors(&thd->remote.sin_addr);
    return ER_HANDSHAKE_ERROR;
  }

  /* Since 4.1 all database names are stored in utf8 */
  if (db)
  {
    db_buff[copy_and_convert(db_buff, sizeof(db_buff)-1,
                             system_charset_info,
                             db, db_len,
                             thd->charset(), &dummy_errors)]= 0;
    db= db_buff;
  }

  user_buff[user_len= copy_and_convert(user_buff, sizeof(user_buff)-1,
                                       system_charset_info, user, user_len,
                                       thd->charset(), &dummy_errors)]= '\0';
  user= user_buff;

  /* If username starts and ends in "'", chop them off */
  if (user_len > 1 && user[0] == '\'' && user[user_len - 1] == '\'')
  {
    user[user_len-1]= 0;
    user++;
    user_len-= 2;
  }

  if (thd->main_security_ctx.user)
    x_free(thd->main_security_ctx.user);
  if (!(thd->main_security_ctx.user= my_strdup(user, MYF(0))))
    return (ER_OUT_OF_RESOURCES);
  return check_user(thd, COM_CONNECT, passwd, passwd_len, db, TRUE);
}


void execute_init_command(THD *thd, sys_var_str *init_command_var,
			  rw_lock_t *var_mutex)
{
  Vio* save_vio;
  ulong save_client_capabilities;

  thd->proc_info= "Execution of init_command";
  /*
    We need to lock init_command_var because
    during execution of init_command_var query
    values of init_command_var can't be changed
  */
  rw_rdlock(var_mutex);
  thd->query= init_command_var->value;
  thd->query_length= init_command_var->value_length;
  save_client_capabilities= thd->client_capabilities;
  thd->client_capabilities|= CLIENT_MULTI_QUERIES;
  /*
    We don't need return result of execution to client side.
    To forbid this we should set thd->net.vio to 0.
  */
  save_vio= thd->net.vio;
  thd->net.vio= 0;
  thd->net.no_send_error= 0;
  dispatch_command(COM_QUERY, thd, thd->query, thd->query_length+1);
  rw_unlock(var_mutex);
  thd->client_capabilities= save_client_capabilities;
  thd->net.vio= save_vio;
}


pthread_handler_t handle_one_connection(void *arg)
{
  THD *thd=(THD*) arg;
  uint launch_time  =
    (uint) ((thd->thr_create_time = time(NULL)) - thd->connect_time);
  if (launch_time >= slow_launch_time)
    statistic_increment(slow_launch_threads,&LOCK_status );

  pthread_detach_this_thread();

#if !defined( __WIN__) && !defined(OS2)	// Win32 calls this in pthread_create
  /* The following calls needs to be done before we call DBUG_ macros */
  if (!(test_flags & TEST_NO_THREADS) & my_thread_init())
  {
    close_connection(thd, ER_OUT_OF_RESOURCES, 1);
    statistic_increment(aborted_connects,&LOCK_status);
    end_thread(thd,0);
    return 0;
  }
#endif

  /*
    handle_one_connection() is the only way a thread would start
    and would always be on top of the stack, therefore, the thread
    stack always starts at the address of the first local variable
    of handle_one_connection, which is thd. We need to know the
    start of the stack so that we could check for stack overruns.
  */
  DBUG_PRINT("info", ("handle_one_connection called by thread %lu\n",
		      thd->thread_id));
  /* now that we've called my_thread_init(), it is safe to call DBUG_* */

#if defined(__WIN__)
  init_signals();
#elif !defined(OS2) && !defined(__NETWARE__)
  sigset_t set;
  VOID(sigemptyset(&set));			// Get mask in use
  VOID(pthread_sigmask(SIG_UNBLOCK,&set,&thd->block_signals));
#endif
  thd->thread_stack= (char*) &thd;
  if (thd->store_globals())
  {
    close_connection(thd, ER_OUT_OF_RESOURCES, 1);
    statistic_increment(aborted_connects,&LOCK_status);
    end_thread(thd,0);
    return 0;
  }

  do
  {
    int error;
    NET *net= &thd->net;
    Security_context *sctx= thd->security_ctx;
    net->no_send_error= 0;

    /* Use "connect_timeout" value during connection phase */
    net_set_read_timeout(net, connect_timeout);
    net_set_write_timeout(net, connect_timeout);

    if ((error=check_connection(thd)))
    {						// Wrong permissions
      if (error > 0)
	net_printf_error(thd, error, sctx->host_or_ip);
#ifdef __NT__
      if (vio_type(net->vio) == VIO_TYPE_NAMEDPIPE)
	my_sleep(1000);				/* must wait after eof() */
#endif
      statistic_increment(aborted_connects,&LOCK_status);
      goto end_thread;
    }
#ifdef __NETWARE__
    netware_reg_user(sctx->ip, sctx->user, "MySQL");
#endif
    if (thd->variables.max_join_size == HA_POS_ERROR)
      thd->options |= OPTION_BIG_SELECTS;
    if (thd->client_capabilities & CLIENT_COMPRESS)
      net->compress=1;				// Use compression

    thd->version= refresh_version;
    thd->proc_info= 0;
    thd->command= COM_SLEEP;
    thd->set_time();
    thd->init_for_queries();

    if (sys_init_connect.value_length && !(sctx->master_access & SUPER_ACL))
    {
      execute_init_command(thd, &sys_init_connect, &LOCK_sys_init_connect);
      if (thd->query_error)
      {
	thd->killed= THD::KILL_CONNECTION;
        sql_print_warning(ER(ER_NEW_ABORTING_CONNECTION),
                          thd->thread_id,(thd->db ? thd->db : "unconnected"),
                          sctx->user ? sctx->user : "unauthenticated",
                          sctx->host_or_ip, "init_connect command failed");
        sql_print_warning("%s", net->last_error);
      }
      thd->proc_info=0;
      thd->set_time();
      thd->init_for_queries();
    }

<<<<<<< HEAD
    while (!net->error && net->vio != 0 &&
           !(thd->killed == THD::KILL_CONNECTION))
=======
    /* Connect completed, set read/write timeouts back to tdefault */
    net_set_read_timeout(net, thd->variables.net_read_timeout);
    net_set_write_timeout(net, thd->variables.net_write_timeout);

    while (!net->error && net->vio != 0 && !thd->killed)
>>>>>>> 7eaa82ea
    {
      net->no_send_error= 0;
      if (do_command(thd))
	break;
    }
    if (thd->user_connect)
      decrease_user_connections(thd->user_connect);
    if (net->error && net->vio != 0 && net->report_error)
    {
      if (!thd->killed && thd->variables.log_warnings > 1)
	sql_print_warning(ER(ER_NEW_ABORTING_CONNECTION),
                          thd->thread_id,(thd->db ? thd->db : "unconnected"),
                          sctx->user ? sctx->user : "unauthenticated",
                          sctx->host_or_ip,
                          (net->last_errno ? ER(net->last_errno) :
                           ER(ER_UNKNOWN_ERROR)));
      net_send_error(thd, net->last_errno, NullS);
      statistic_increment(aborted_threads,&LOCK_status);
    }
    else if (thd->killed)
    {
      statistic_increment(aborted_threads,&LOCK_status);
    }
    
end_thread:
    close_connection(thd, 0, 1);
    end_thread(thd,1);
    /*
      If end_thread returns, we are either running with --one-thread
      or this thread has been schedule to handle the next query
    */
    thd= current_thd;
    thd->thread_stack= (char*) &thd;
  } while (!(test_flags & TEST_NO_THREADS));
  /* The following is only executed if we are not using --one-thread */
  return(0);					/* purecov: deadcode */
}

#endif /* EMBEDDED_LIBRARY */

/*
  Execute commands from bootstrap_file.
  Used when creating the initial grant tables
*/

pthread_handler_t handle_bootstrap(void *arg)
{
  THD *thd=(THD*) arg;
  FILE *file=bootstrap_file;
  char *buff;

  /* The following must be called before DBUG_ENTER */
  thd->thread_stack= (char*) &thd;
  if (my_thread_init() || thd->store_globals())
  {
#ifndef EMBEDDED_LIBRARY
    close_connection(thd, ER_OUT_OF_RESOURCES, 1);
#endif
    thd->fatal_error();
    goto end;
  }
  DBUG_ENTER("handle_bootstrap");

#ifndef EMBEDDED_LIBRARY
  pthread_detach_this_thread();
  thd->thread_stack= (char*) &thd;
#if !defined(__WIN__) && !defined(OS2) && !defined(__NETWARE__)
  sigset_t set;
  VOID(sigemptyset(&set));			// Get mask in use
  VOID(pthread_sigmask(SIG_UNBLOCK,&set,&thd->block_signals));
#endif
#endif /* EMBEDDED_LIBRARY */

  if (thd->variables.max_join_size == HA_POS_ERROR)
    thd->options |= OPTION_BIG_SELECTS;

  thd->proc_info=0;
  thd->version=refresh_version;
  thd->security_ctx->priv_user=
    thd->security_ctx->user= (char*) my_strdup("boot", MYF(MY_WME));
  /*
    Make the "client" handle multiple results. This is necessary
    to enable stored procedures with SELECTs and Dynamic SQL
    in init-file.
  */
  thd->client_capabilities|= CLIENT_MULTI_RESULTS;

  buff= (char*) thd->net.buff;
  thd->init_for_queries();
  while (fgets(buff, thd->net.max_packet, file))
  {
   ulong length= (ulong) strlen(buff);
   while (buff[length-1] != '\n' && !feof(file))
   {
     /*
       We got only a part of the current string. Will try to increase
       net buffer then read the rest of the current string.
     */
     if (net_realloc(&(thd->net), 2 * thd->net.max_packet))
     {
       net_send_error(thd, ER_NET_PACKET_TOO_LARGE, NullS);
       thd->fatal_error();
       break;
     }
     buff= (char*) thd->net.buff;
     fgets(buff + length, thd->net.max_packet - length, file);
     length+= (ulong) strlen(buff + length);
   }
   if (thd->is_fatal_error)
     break;

    while (length && (my_isspace(thd->charset(), buff[length-1]) ||
           buff[length-1] == ';'))
      length--;
    buff[length]=0;
    thd->query_length=length;
    thd->query= thd->memdup_w_gap(buff, length+1, 
				  thd->db_length+1+QUERY_CACHE_FLAGS_SIZE);
    thd->query[length] = '\0';
    /*
      We don't need to obtain LOCK_thread_count here because in bootstrap
      mode we have only one thread.
    */
    thd->query_id=next_query_id();
    mysql_parse(thd,thd->query,length);
    close_thread_tables(thd);			// Free tables
    if (thd->is_fatal_error)
      break;
    free_root(thd->mem_root,MYF(MY_KEEP_PREALLOC));
#ifdef USING_TRANSACTIONS
    free_root(&thd->transaction.mem_root,MYF(MY_KEEP_PREALLOC));
#endif
  }

  /* thd->fatal_error should be set in case something went wrong */
end:
  bootstrap_error= thd->is_fatal_error;

  net_end(&thd->net);
  thd->cleanup();
  delete thd;

#ifndef EMBEDDED_LIBRARY
  (void) pthread_mutex_lock(&LOCK_thread_count);
  thread_count--;
  (void) pthread_mutex_unlock(&LOCK_thread_count);
  (void) pthread_cond_broadcast(&COND_thread_count);
  my_thread_end();
  pthread_exit(0);
#endif
  DBUG_RETURN(0);
}


    /* This works because items are allocated with sql_alloc() */

void cleanup_items(Item *item)
{
  DBUG_ENTER("cleanup_items");  
  for (; item ; item=item->next)
    item->cleanup();
  DBUG_VOID_RETURN;
}

/*
  Handle COM_TABLE_DUMP command

  SYNOPSIS
    mysql_table_dump
      thd           thread handle
      db            database name or an empty string. If empty,
                    the current database of the connection is used
      tbl_name      name of the table to dump

  NOTES
    This function is written to handle one specific command only.

  RETURN VALUE
    0               success
    1               error, the error message is set in THD
*/

static
int mysql_table_dump(THD* thd, char* db, char* tbl_name)
{
  TABLE* table;
  TABLE_LIST* table_list;
  int error = 0;
  DBUG_ENTER("mysql_table_dump");
  db = (db && db[0]) ? db : thd->db;
  if (!(table_list = (TABLE_LIST*) thd->calloc(sizeof(TABLE_LIST))))
    DBUG_RETURN(1); // out of memory
  table_list->db= db;
  table_list->table_name= table_list->alias= tbl_name;
  table_list->lock_type= TL_READ_NO_INSERT;
  table_list->prev_global= &table_list;	// can be removed after merge with 4.1

  if (!db || check_db_name(db))
  {
    my_error(ER_WRONG_DB_NAME ,MYF(0), db ? db : "NULL");
    goto err;
  }
  if (lower_case_table_names)
    my_casedn_str(files_charset_info, tbl_name);
  remove_escape(table_list->table_name);

  if (!(table=open_ltable(thd, table_list, TL_READ_NO_INSERT)))
    DBUG_RETURN(1);

  if (check_one_table_access(thd, SELECT_ACL, table_list))
    goto err;
  thd->free_list = 0;
  thd->query_length=(uint) strlen(tbl_name);
  thd->query = tbl_name;
  if ((error = mysqld_dump_create_info(thd, table_list, -1)))
  {
    my_error(ER_GET_ERRNO, MYF(0), my_errno);
    goto err;
  }
  net_flush(&thd->net);
  if ((error= table->file->dump(thd,-1)))
    my_error(ER_GET_ERRNO, MYF(0), error);

err:
  DBUG_RETURN(error);
}

/*
  Ends the current transaction and (maybe) begin the next

  SYNOPSIS
    end_trans()
      thd            Current thread
      completion     Completion type

  RETURN
    0 - OK
*/

int end_trans(THD *thd, enum enum_mysql_completiontype completion)
{
  bool do_release= 0;
  int res= 0;
  DBUG_ENTER("end_trans");

  if (unlikely(thd->in_sub_stmt))
  {
    my_error(ER_COMMIT_NOT_ALLOWED_IN_SF_OR_TRG, MYF(0));
    DBUG_RETURN(1);
  }
  if (thd->transaction.xid_state.xa_state != XA_NOTR)
  {
    my_error(ER_XAER_RMFAIL, MYF(0),
             xa_state_names[thd->transaction.xid_state.xa_state]);
    DBUG_RETURN(1);
  }
  switch (completion) {
  case COMMIT:
    /*
     We don't use end_active_trans() here to ensure that this works
     even if there is a problem with the OPTION_AUTO_COMMIT flag
     (Which of course should never happen...)
    */
    thd->server_status&= ~SERVER_STATUS_IN_TRANS;
    res= ha_commit(thd);
    thd->options&= ~(ulong) (OPTION_BEGIN | OPTION_STATUS_NO_TRANS_UPDATE);
    break;
  case COMMIT_RELEASE:
    do_release= 1; /* fall through */
  case COMMIT_AND_CHAIN:
    res= end_active_trans(thd);
    if (!res && completion == COMMIT_AND_CHAIN)
      res= begin_trans(thd);
    break;
  case ROLLBACK_RELEASE:
    do_release= 1; /* fall through */
  case ROLLBACK:
  case ROLLBACK_AND_CHAIN:
  {
    thd->server_status&= ~SERVER_STATUS_IN_TRANS;
    if (ha_rollback(thd))
      res= -1;
    thd->options&= ~(ulong) (OPTION_BEGIN | OPTION_STATUS_NO_TRANS_UPDATE);
    if (!res && (completion == ROLLBACK_AND_CHAIN))
      res= begin_trans(thd);
    break;
  }
  default:
    res= -1;
    my_error(ER_UNKNOWN_COM_ERROR, MYF(0));
    DBUG_RETURN(-1);
  }

  if (res < 0)
    my_error(thd->killed_errno(), MYF(0));
  else if ((res == 0) && do_release)
    thd->killed= THD::KILL_CONNECTION;

  DBUG_RETURN(res);
}

#ifndef EMBEDDED_LIBRARY

/*
  Read one command from connection and execute it (query or simple command).
  This function is called in loop from thread function.
  SYNOPSIS
    do_command()
  RETURN VALUE
    0  success
    1  request of thread shutdown (see dispatch_command() description)
*/

bool do_command(THD *thd)
{
  char *packet= 0;
  ulong packet_length;
  NET *net= &thd->net;
  enum enum_server_command command;
  DBUG_ENTER("do_command");

  /*
    indicator of uninitialized lex => normal flow of errors handling
    (see my_message_sql)
  */
  thd->lex->current_select= 0;

<<<<<<< HEAD
  packet=0;
  old_timeout=net->read_timeout;
  /* Wait max for 8 hours */
  net->read_timeout=(uint) thd->variables.net_wait_timeout;
=======
  /*
    This thread will do a blocking read from the client which
    will be interrupted when the next command is received from
    the client, the connection is closed or "net_wait_timeout"
    number of seconds has passed
  */
  net_set_read_timeout(net, thd->variables.net_wait_timeout);

>>>>>>> 7eaa82ea
  thd->clear_error();				// Clear error message

  net_new_transaction(net);
  if ((packet_length=my_net_read(net)) == packet_error)
  {
    DBUG_PRINT("info",("Got error %d reading command from socket %s",
		       net->error,
		       vio_description(net->vio)));
    /* Check if we can continue without closing the connection */
    if (net->error != 3)
    {
      statistic_increment(aborted_threads,&LOCK_status);
      DBUG_RETURN(TRUE);			// We have to close it.
    }
    net_send_error(thd, net->last_errno, NullS);
    net->error= 0;
    DBUG_RETURN(FALSE);
  }
  else
  {
    packet=(char*) net->read_pos;
    command = (enum enum_server_command) (uchar) packet[0];
    if (command >= COM_END)
      command= COM_END;				// Wrong command
    DBUG_PRINT("info",("Command on %s = %d (%s)",
		       vio_description(net->vio), command,
		       command_name[command]));
  }

  /* Restore read timeout value */
  net_set_read_timeout(net, thd->variables.net_read_timeout);

  /*
    packet_length contains length of data, as it was stored in packet
    header. In case of malformed header, packet_length can be zero.
    If packet_length is not zero, my_net_read ensures that this number
    of bytes was actually read from network. Additionally my_net_read
    sets packet[packet_length]= 0 (thus if packet_length == 0,
    command == packet[0] == COM_SLEEP).
    In dispatch_command packet[packet_length] points beyond the end of packet.
  */
  DBUG_RETURN(dispatch_command(command,thd, packet+1, (uint) packet_length));
}
#endif  /* EMBEDDED_LIBRARY */


/*
   Perform one connection-level (COM_XXXX) command.

  SYNOPSIS
    dispatch_command()
    thd             connection handle
    command         type of command to perform 
    packet          data for the command, packet is always null-terminated
    packet_length   length of packet + 1 (to show that data is
                    null-terminated) except for COM_SLEEP, where it
                    can be zero.
  RETURN VALUE
    0   ok
    1   request of thread shutdown, i. e. if command is
        COM_QUIT/COM_SHUTDOWN
*/

bool dispatch_command(enum enum_server_command command, THD *thd,
		      char* packet, uint packet_length)
{
  NET *net= &thd->net;
  bool error= 0;
  DBUG_ENTER("dispatch_command");

  if (thd->killed == THD::KILL_QUERY || thd->killed == THD::KILL_BAD_DATA)
    thd->killed= THD::NOT_KILLED;

  thd->command=command;
  /*
    Commands which always take a long time are logged into
    the slow log only if opt_log_slow_admin_statements is set.
  */
  thd->enable_slow_log= TRUE;
  thd->lex->sql_command= SQLCOM_END; /* to avoid confusing VIEW detectors */
  thd->set_time();
  VOID(pthread_mutex_lock(&LOCK_thread_count));
  thd->query_id=query_id;
  if (command != COM_STATISTICS && command != COM_PING)
    next_query_id();
  thread_running++;
  /* TODO: set thd->lex->sql_command to SQLCOM_END here */
  VOID(pthread_mutex_unlock(&LOCK_thread_count));

  thd->server_status&=
           ~(SERVER_QUERY_NO_INDEX_USED | SERVER_QUERY_NO_GOOD_INDEX_USED);
  switch (command) {
  case COM_INIT_DB:
  {
    LEX_STRING tmp;
    statistic_increment(thd->status_var.com_stat[SQLCOM_CHANGE_DB],
			&LOCK_status);
    thd->convert_string(&tmp, system_charset_info,
			packet, strlen(packet), thd->charset());
    if (!mysql_change_db(thd, tmp.str, FALSE))
    {
      mysql_log.write(thd,command,"%s",thd->db);
      send_ok(thd);
    }
    break;
  }
#ifdef HAVE_REPLICATION
  case COM_REGISTER_SLAVE:
  {
    if (!register_slave(thd, (uchar*)packet, packet_length))
      send_ok(thd);
    break;
  }
#endif
  case COM_TABLE_DUMP:
  {
    char *db, *tbl_name;
    uint db_len= *(uchar*) packet;
    if (db_len >= packet_length || db_len > NAME_LEN)
    {
      my_message(ER_UNKNOWN_COM_ERROR, ER(ER_UNKNOWN_COM_ERROR), MYF(0));
      break;
    }
    uint tbl_len= *(uchar*) (packet + db_len + 1);
    if (db_len+tbl_len+2 > packet_length || tbl_len > NAME_LEN)
    {
      my_message(ER_UNKNOWN_COM_ERROR, ER(ER_UNKNOWN_COM_ERROR), MYF(0));
      break;
    }

    statistic_increment(thd->status_var.com_other, &LOCK_status);
    thd->enable_slow_log= opt_log_slow_admin_statements;
    db= thd->alloc(db_len + tbl_len + 2);
    if (!db)
    {
      my_message(ER_OUT_OF_RESOURCES, ER(ER_OUT_OF_RESOURCES), MYF(0));
      break;
    }
    tbl_name= strmake(db, packet + 1, db_len)+1;
    strmake(tbl_name, packet + db_len + 2, tbl_len);
    mysql_table_dump(thd, db, tbl_name);
    break;
  }
  case COM_CHANGE_USER:
  {
    thd->change_user();
    thd->clear_error();                         // if errors from rollback

    statistic_increment(thd->status_var.com_other, &LOCK_status);
    char *user= (char*) packet;
    char *passwd= strend(user)+1;
    /*
      Old clients send null-terminated string ('\0' for empty string) for
      password.  New clients send the size (1 byte) + string (not null
      terminated, so also '\0' for empty string).
    */
    char db_buff[NAME_LEN+1];               // buffer to store db in utf8
    char *db= passwd;
    uint passwd_len= thd->client_capabilities & CLIENT_SECURE_CONNECTION ?
      *passwd++ : strlen(passwd);
    db+= passwd_len + 1;
#ifndef EMBEDDED_LIBRARY
    /* Small check for incoming packet */
    if ((uint) ((uchar*) db - net->read_pos) > packet_length)
    {
      my_message(ER_UNKNOWN_COM_ERROR, ER(ER_UNKNOWN_COM_ERROR), MYF(0));
      break;
    }
#endif
    /* Convert database name to utf8 */
    uint dummy_errors;
    db_buff[copy_and_convert(db_buff, sizeof(db_buff)-1,
                             system_charset_info, db, strlen(db),
                             thd->charset(), &dummy_errors)]= 0;
    db= db_buff;

    /* Save user and privileges */
    uint save_db_length= thd->db_length;
    char *save_db= thd->db;
    Security_context save_security_ctx= *thd->security_ctx;
    USER_CONN *save_user_connect= thd->user_connect;

    if (!(thd->security_ctx->user= my_strdup(user, MYF(0))))
    {
      thd->security_ctx->user= save_security_ctx.user;
      my_message(ER_OUT_OF_RESOURCES, ER(ER_OUT_OF_RESOURCES), MYF(0));
      break;
    }

    /* Clear variables that are allocated */
    thd->user_connect= 0;
    int res= check_user(thd, COM_CHANGE_USER, passwd, passwd_len, db, FALSE);

    if (res)
    {
      /* authentication failure, we shall restore old user */
      if (res > 0)
        my_message(ER_UNKNOWN_COM_ERROR, ER(ER_UNKNOWN_COM_ERROR), MYF(0));
      x_free(thd->security_ctx->user);
      *thd->security_ctx= save_security_ctx;
      thd->user_connect= save_user_connect;
      thd->db= save_db;
      thd->db_length= save_db_length;
    }
    else
    {
#ifndef NO_EMBEDDED_ACCESS_CHECKS
      /* we've authenticated new user */
      if (save_user_connect)
	decrease_user_connections(save_user_connect);
#endif /* NO_EMBEDDED_ACCESS_CHECKS */
      x_free((gptr) save_db);
      x_free((gptr)  save_security_ctx.user);
    }
    break;
  }
  case COM_STMT_EXECUTE:
  {
    mysql_stmt_execute(thd, packet, packet_length);
    break;
  }
  case COM_STMT_FETCH:
  {
    mysql_stmt_fetch(thd, packet, packet_length);
    break;
  }
  case COM_STMT_SEND_LONG_DATA:
  {
    mysql_stmt_get_longdata(thd, packet, packet_length);
    break;
  }
  case COM_STMT_PREPARE:
  {
    mysql_stmt_prepare(thd, packet, packet_length);
    break;
  }
  case COM_STMT_CLOSE:
  {
    mysql_stmt_close(thd, packet);
    break;
  }
  case COM_STMT_RESET:
  {
    mysql_stmt_reset(thd, packet);
    break;
  }
  case COM_QUERY:
  {
    if (alloc_query(thd, packet, packet_length))
      break;					// fatal error is set
    char *packet_end= thd->query + thd->query_length;
    /* 'b' stands for 'buffer' parameter', special for 'my_snprintf' */
    const char *format= "%.*b";
    mysql_log.write(thd,command, format, thd->query_length, thd->query);
    DBUG_PRINT("query",("%-.4096s",thd->query));

    if (!(specialflag & SPECIAL_NO_PRIOR))
      my_pthread_setprio(pthread_self(),QUERY_PRIOR);

    mysql_parse(thd,thd->query, thd->query_length);

    while (!thd->killed && thd->lex->found_semicolon && !thd->net.report_error)
    {
      char *packet= thd->lex->found_semicolon;
      net->no_send_error= 0;
      /*
        Multiple queries exits, execute them individually
      */
      if (thd->lock || thd->open_tables || thd->derived_tables ||
          thd->prelocked_mode)
        close_thread_tables(thd);
      ulong length= (ulong)(packet_end-packet);

      log_slow_statement(thd);

      /* Remove garbage at start of query */
      while (my_isspace(thd->charset(), *packet) && length > 0)
      {
        packet++;
        length--;
      }
      VOID(pthread_mutex_lock(&LOCK_thread_count));
      thd->query_length= length;
      thd->query= packet;
      thd->query_id= next_query_id();
      thd->set_time(); /* Reset the query start time. */
      /* TODO: set thd->lex->sql_command to SQLCOM_END here */
      VOID(pthread_mutex_unlock(&LOCK_thread_count));
      mysql_parse(thd, packet, length);
    }

    if (!(specialflag & SPECIAL_NO_PRIOR))
      my_pthread_setprio(pthread_self(),WAIT_PRIOR);
    DBUG_PRINT("info",("query ready"));
    break;
  }
  case COM_FIELD_LIST:				// This isn't actually needed
#ifdef DONT_ALLOW_SHOW_COMMANDS
    my_message(ER_NOT_ALLOWED_COMMAND, ER(ER_NOT_ALLOWED_COMMAND),
               MYF(0));	/* purecov: inspected */
    break;
#else
  {
    char *fields, *pend;
    /* Locked closure of all tables */
    TABLE_LIST *locked_tables= NULL;
    TABLE_LIST table_list;
    LEX_STRING conv_name;
    /* Saved variable value */
    my_bool old_innodb_table_locks= 
              IF_INNOBASE_DB(thd->variables.innodb_table_locks, FALSE);
    /* used as fields initializator */
    lex_start(thd, 0, 0);


    statistic_increment(thd->status_var.com_stat[SQLCOM_SHOW_FIELDS],
			&LOCK_status);
    bzero((char*) &table_list,sizeof(table_list));
    if (thd->copy_db_to(&table_list.db, 0))
      break;
    pend= strend(packet);
    thd->convert_string(&conv_name, system_charset_info,
			packet, (uint) (pend-packet), thd->charset());
    table_list.alias= table_list.table_name= conv_name.str;
    packet= pend+1;

    if (!my_strcasecmp(system_charset_info, table_list.db,
                       information_schema_name.str))
    {
      ST_SCHEMA_TABLE *schema_table= find_schema_table(thd, table_list.alias);
      if (schema_table)
        table_list.schema_table= schema_table;
    }

    thd->query_length= strlen(packet);       // for simplicity: don't optimize
    if (!(thd->query=fields=thd->memdup(packet,thd->query_length+1)))
      break;
    mysql_log.write(thd,command,"%s %s",table_list.table_name, fields);
    if (lower_case_table_names)
      my_casedn_str(files_charset_info, table_list.table_name);
    remove_escape(table_list.table_name);	// This can't have wildcards

    if (check_access(thd,SELECT_ACL,table_list.db,&table_list.grant.privilege,
		     0, 0, test(table_list.schema_table)))
      break;
    if (grant_option &&
	check_grant(thd, SELECT_ACL, &table_list, 2, UINT_MAX, 0))
      break;
    /* init structures for VIEW processing */
    table_list.select_lex= &(thd->lex->select_lex);
    mysql_init_query(thd, (uchar*)"", 0);
    thd->lex->
      select_lex.table_list.link_in_list((byte*) &table_list,
                                         (byte**) &table_list.next_local);
    thd->lex->add_to_query_tables(&table_list);

    /* switch on VIEW optimisation: do not fill temporary tables */
    thd->lex->sql_command= SQLCOM_SHOW_FIELDS;
    mysqld_list_fields(thd,&table_list,fields);
    thd->lex->unit.cleanup();
    thd->cleanup_after_query();
    break;
  }
#endif
  case COM_QUIT:
    /* We don't calculate statistics for this command */
    mysql_log.write(thd,command,NullS);
    net->error=0;				// Don't give 'abort' message
    error=TRUE;					// End server
    break;

  case COM_CREATE_DB:				// QQ: To be removed
    {
      char *db=thd->strdup(packet), *alias;
      HA_CREATE_INFO create_info;

      statistic_increment(thd->status_var.com_stat[SQLCOM_CREATE_DB],
			  &LOCK_status);
      // null test to handle EOM
      if (!db || !(alias= thd->strdup(db)) || check_db_name(db))
      {
	my_error(ER_WRONG_DB_NAME, MYF(0), db ? db : "NULL");
	break;
      }
      if (check_access(thd,CREATE_ACL,db,0,1,0,is_schema_db(db)))
	break;
      mysql_log.write(thd,command,packet);
      bzero(&create_info, sizeof(create_info));
      mysql_create_db(thd, (lower_case_table_names == 2 ? alias : db),
                      &create_info, 0);
      break;
    }
  case COM_DROP_DB:				// QQ: To be removed
    {
      statistic_increment(thd->status_var.com_stat[SQLCOM_DROP_DB],
			  &LOCK_status);
      char *db=thd->strdup(packet);
      /*  null test to handle EOM */
      if (!db || check_db_name(db))
      {
	my_error(ER_WRONG_DB_NAME, MYF(0), db ? db : "NULL");
	break;
      }
      if (check_access(thd,DROP_ACL,db,0,1,0,is_schema_db(db)))
	break;
      if (thd->locked_tables || thd->active_transaction())
      {
	my_message(ER_LOCK_OR_ACTIVE_TRANSACTION,
                   ER(ER_LOCK_OR_ACTIVE_TRANSACTION), MYF(0));
	break;
      }
      mysql_log.write(thd,command,db);
      mysql_rm_db(thd, db, 0, 0);
      break;
    }
#ifndef EMBEDDED_LIBRARY
  case COM_BINLOG_DUMP:
    {
      ulong pos;
      ushort flags;
      uint32 slave_server_id;

      statistic_increment(thd->status_var.com_other,&LOCK_status);
      thd->enable_slow_log= opt_log_slow_admin_statements;
      if (check_global_access(thd, REPL_SLAVE_ACL))
	break;

      /* TODO: The following has to be changed to an 8 byte integer */
      pos = uint4korr(packet);
      flags = uint2korr(packet + 4);
      thd->server_id=0; /* avoid suicide */
      if ((slave_server_id= uint4korr(packet+6))) // mysqlbinlog.server_id==0
	kill_zombie_dump_threads(slave_server_id);
      thd->server_id = slave_server_id;

      mysql_log.write(thd, command, "Log: '%s'  Pos: %ld", packet+10,
                      (long) pos);
      mysql_binlog_send(thd, thd->strdup(packet + 10), (my_off_t) pos, flags);
      unregister_slave(thd,1,1);
      /*  fake COM_QUIT -- if we get here, the thread needs to terminate */
      error = TRUE;
      net->error = 0;
      break;
    }
#endif
  case COM_REFRESH:
  {
    bool not_used;
    statistic_increment(thd->status_var.com_stat[SQLCOM_FLUSH],
                        &LOCK_status);
    ulong options= (ulong) (uchar) packet[0];
    if (check_global_access(thd,RELOAD_ACL))
      break;
    mysql_log.write(thd,command,NullS);
    if (!reload_acl_and_cache(thd, options, (TABLE_LIST*) 0, &not_used))
      send_ok(thd);
    break;
  }
#ifndef EMBEDDED_LIBRARY
  case COM_SHUTDOWN:
  {
    statistic_increment(thd->status_var.com_other, &LOCK_status);
    if (check_global_access(thd,SHUTDOWN_ACL))
      break; /* purecov: inspected */
    /*
      If the client is < 4.1.3, it is going to send us no argument; then
      packet_length is 1, packet[0] is the end 0 of the packet. Note that
      SHUTDOWN_DEFAULT is 0. If client is >= 4.1.3, the shutdown level is in
      packet[0].
    */
    enum mysql_enum_shutdown_level level=
      (enum mysql_enum_shutdown_level) (uchar) packet[0];
    DBUG_PRINT("quit",("Got shutdown command for level %u", level));
    if (level == SHUTDOWN_DEFAULT)
      level= SHUTDOWN_WAIT_ALL_BUFFERS; // soon default will be configurable
    else if (level != SHUTDOWN_WAIT_ALL_BUFFERS)
    {
      my_error(ER_NOT_SUPPORTED_YET, MYF(0), "this shutdown level");
      break;
    }
    DBUG_PRINT("quit",("Got shutdown command for level %u", level));
    mysql_log.write(thd,command,NullS);
    send_eof(thd);
#ifdef __WIN__
    sleep(1);					// must wait after eof()
#endif
#ifndef OS2
    send_eof(thd);				// This is for 'quit request'
#endif
    close_connection(thd, 0, 1);
    close_thread_tables(thd);			// Free before kill
    kill_mysql();
    error=TRUE;
    break;
  }
#endif
  case COM_STATISTICS:
  {
    mysql_log.write(thd,command,NullS);
    statistic_increment(thd->status_var.com_stat[SQLCOM_SHOW_STATUS],
			&LOCK_status);
#ifndef EMBEDDED_LIBRARY
    char buff[200];
#else
    char *buff= thd->net.last_error;
#endif

    STATUS_VAR current_global_status_var;
    calc_sum_of_all_status(&current_global_status_var);

    ulong uptime = (ulong) (thd->start_time - start_time);
    sprintf((char*) buff,
	    "Uptime: %lu  Threads: %d  Questions: %lu  Slow queries: %lu  Opens: %lu  Flush tables: %lu  Open tables: %u  Queries per second avg: %.3f",
	    uptime,
	    (int) thread_count, (ulong) thd->query_id,
	    current_global_status_var.long_query_count,
	    current_global_status_var.opened_tables, refresh_version, cached_tables(),
	    (uptime ? (ulonglong2double(thd->query_id) / (double) uptime) :
	     (double) 0));
#ifdef SAFEMALLOC
    if (sf_malloc_cur_memory)				// Using SAFEMALLOC
      sprintf(strend(buff), "  Memory in use: %ldK  Max memory used: %ldK",
	      (sf_malloc_cur_memory+1023L)/1024L,
	      (sf_malloc_max_memory+1023L)/1024L);
#endif
#ifndef EMBEDDED_LIBRARY
    VOID(my_net_write(net, buff,(uint) strlen(buff)));
    VOID(net_flush(net));
#endif
    break;
  }
  case COM_PING:
    statistic_increment(thd->status_var.com_other, &LOCK_status);
    send_ok(thd);				// Tell client we are alive
    break;
  case COM_PROCESS_INFO:
    statistic_increment(thd->status_var.com_stat[SQLCOM_SHOW_PROCESSLIST],
			&LOCK_status);
    if (!thd->security_ctx->priv_user[0] &&
        check_global_access(thd, PROCESS_ACL))
      break;
    mysql_log.write(thd,command,NullS);
    mysqld_list_processes(thd,
			  thd->security_ctx->master_access & PROCESS_ACL ? 
			  NullS : thd->security_ctx->priv_user, 0);
    break;
  case COM_PROCESS_KILL:
  {
    statistic_increment(thd->status_var.com_stat[SQLCOM_KILL], &LOCK_status);
    ulong id=(ulong) uint4korr(packet);
    kill_one_thread(thd,id,false);
    break;
  }
  case COM_SET_OPTION:
  {
    statistic_increment(thd->status_var.com_stat[SQLCOM_SET_OPTION],
			&LOCK_status);
    enum_mysql_set_option command= (enum_mysql_set_option) uint2korr(packet);
    switch (command) {
    case MYSQL_OPTION_MULTI_STATEMENTS_ON:
      thd->client_capabilities|= CLIENT_MULTI_STATEMENTS;
      send_eof(thd);
      break;
    case MYSQL_OPTION_MULTI_STATEMENTS_OFF:
      thd->client_capabilities&= ~CLIENT_MULTI_STATEMENTS;
      send_eof(thd);
      break;
    default:
      my_message(ER_UNKNOWN_COM_ERROR, ER(ER_UNKNOWN_COM_ERROR), MYF(0));
      break;
    }
    break;
  }
  case COM_DEBUG:
    statistic_increment(thd->status_var.com_other, &LOCK_status);
    if (check_global_access(thd, SUPER_ACL))
      break;					/* purecov: inspected */
    mysql_print_status();
    mysql_log.write(thd,command,NullS);
    send_eof(thd);
    break;
  case COM_SLEEP:
  case COM_CONNECT:				// Impossible here
  case COM_TIME:				// Impossible from client
  case COM_DELAYED_INSERT:
  case COM_END:
  default:
    my_message(ER_UNKNOWN_COM_ERROR, ER(ER_UNKNOWN_COM_ERROR), MYF(0));
    break;
  }
  if (thd->lock || thd->open_tables || thd->derived_tables ||
      thd->prelocked_mode)
  {
    thd->proc_info="closing tables";
    close_thread_tables(thd);			/* Free tables */
  }
  /*
    assume handlers auto-commit (if some doesn't - transaction handling
    in MySQL should be redesigned to support it; it's a big change,
    and it's not worth it - better to commit explicitly only writing
    transactions, read-only ones should better take care of themselves.
    saves some work in 2pc too)
    see also sql_base.cc - close_thread_tables()
  */
  bzero(&thd->transaction.stmt, sizeof(thd->transaction.stmt));
  if (!thd->active_transaction())
    thd->transaction.xid_state.xid.null();

  /* report error issued during command execution */
  if (thd->killed_errno() && !thd->net.report_error)
    thd->send_kill_message();
  if (thd->net.report_error)
    net_send_error(thd);

  log_slow_statement(thd);

  thd->proc_info="cleaning up";
  VOID(pthread_mutex_lock(&LOCK_thread_count)); // For process list
  thd->proc_info=0;
  thd->command=COM_SLEEP;
  thd->query=0;
  thd->query_length=0;
  thread_running--;
  VOID(pthread_mutex_unlock(&LOCK_thread_count));
  thd->packet.shrink(thd->variables.net_buffer_length);	// Reclaim some memory
  free_root(thd->mem_root,MYF(MY_KEEP_PREALLOC));
  DBUG_RETURN(error);
}


void log_slow_statement(THD *thd)
{
  time_t start_of_query;

  /*
    The following should never be true with our current code base,
    but better to keep this here so we don't accidently try to log a
    statement in a trigger or stored function
  */
  if (unlikely(thd->in_sub_stmt))
    return;                                     // Don't set time for sub stmt

  start_of_query= thd->start_time;
  thd->end_time();				// Set start time

  /*
    Do not log administrative statements unless the appropriate option is
    set; do not log into slow log if reading from backup.
  */
  if (thd->enable_slow_log && !thd->user_time)
  {
    thd->proc_info="logging slow query";

    if ((ulong) (thd->start_time - thd->time_after_lock) >
	thd->variables.long_query_time ||
        (thd->server_status &
	  (SERVER_QUERY_NO_INDEX_USED | SERVER_QUERY_NO_GOOD_INDEX_USED)) &&
        (specialflag & SPECIAL_LOG_QUERIES_NOT_USING_INDEXES) &&
        /* == SQLCOM_END unless this is a SHOW command */
        thd->lex->orig_sql_command == SQLCOM_END)
    {
      thd->status_var.long_query_count++;
      mysql_slow_log.write(thd, thd->query, thd->query_length, start_of_query);
    }
  }
}


/*
  Create a TABLE_LIST object for an INFORMATION_SCHEMA table.

  SYNOPSIS
    prepare_schema_table()
      thd              thread handle
      lex              current lex
      table_ident      table alias if it's used
      schema_table_idx the type of the INFORMATION_SCHEMA table to be
                       created

  DESCRIPTION
    This function is used in the parser to convert a SHOW or DESCRIBE
    table_name command to a SELECT from INFORMATION_SCHEMA.
    It prepares a SELECT_LEX and a TABLE_LIST object to represent the
    given command as a SELECT parse tree.

  NOTES
    Due to the way this function works with memory and LEX it cannot
    be used outside the parser (parse tree transformations outside
    the parser break PS and SP).

  RETURN VALUE
    0                 success
    1                 out of memory or SHOW commands are not allowed
                      in this version of the server.
*/

int prepare_schema_table(THD *thd, LEX *lex, Table_ident *table_ident,
                         enum enum_schema_tables schema_table_idx)
{
  DBUG_ENTER("prepare_schema_table");
  SELECT_LEX *sel= 0;
  switch (schema_table_idx) {
  case SCH_SCHEMATA:
#if defined(DONT_ALLOW_SHOW_COMMANDS)
    my_message(ER_NOT_ALLOWED_COMMAND,
               ER(ER_NOT_ALLOWED_COMMAND), MYF(0));   /* purecov: inspected */
    DBUG_RETURN(1);
#else
    if ((specialflag & SPECIAL_SKIP_SHOW_DB) &&
	check_global_access(thd, SHOW_DB_ACL))
      DBUG_RETURN(1);
    break;
#endif
  case SCH_TABLE_NAMES:
  case SCH_TABLES:
  case SCH_VIEWS:
  case SCH_TRIGGERS:
#ifdef DONT_ALLOW_SHOW_COMMANDS
    my_message(ER_NOT_ALLOWED_COMMAND,
               ER(ER_NOT_ALLOWED_COMMAND), MYF(0)); /* purecov: inspected */
    DBUG_RETURN(1);
#else
    {
      char *db;
      if (lex->select_lex.db == NULL &&
          thd->copy_db_to(&lex->select_lex.db, 0))
      {
        DBUG_RETURN(1);
      }
      db= lex->select_lex.db;
      remove_escape(db);				// Fix escaped '_'
      if (check_db_name(db))
      {
        my_error(ER_WRONG_DB_NAME, MYF(0), db);
        DBUG_RETURN(1);
      }
      if (check_access(thd, SELECT_ACL, db, &thd->col_access, 0, 0,
                       is_schema_db(db)))
        DBUG_RETURN(1);			        /* purecov: inspected */
      if (!thd->col_access && check_grant_db(thd,db))
      {
	my_error(ER_DBACCESS_DENIED_ERROR, MYF(0),
                 thd->security_ctx->priv_user, thd->security_ctx->priv_host,
                 db);
	DBUG_RETURN(1);
      }
      break;
    }
#endif
  case SCH_COLUMNS:
  case SCH_STATISTICS:
#ifdef DONT_ALLOW_SHOW_COMMANDS
    my_message(ER_NOT_ALLOWED_COMMAND,
               ER(ER_NOT_ALLOWED_COMMAND), MYF(0)); /* purecov: inspected */
    DBUG_RETURN(1);
#else
    if (table_ident)
    {
      TABLE_LIST **query_tables_last= lex->query_tables_last;
      sel= new SELECT_LEX();
      /* 'parent_lex' is used in init_query() so it must be before it. */
      sel->parent_lex= lex;
      sel->init_query();
      if (!sel->add_table_to_list(thd, table_ident, 0, 0, TL_READ, 
                                 (List<String> *) 0, (List<String> *) 0))
        DBUG_RETURN(1);
      lex->query_tables_last= query_tables_last;
      TABLE_LIST *table_list= (TABLE_LIST*) sel->table_list.first;
      char *db= table_list->db;
      remove_escape(db);			// Fix escaped '_'
      remove_escape(table_list->table_name);
      if (check_access(thd,SELECT_ACL | EXTRA_ACL,db,
                       &table_list->grant.privilege, 0, 0,
                       test(table_list->schema_table)))
        DBUG_RETURN(1);				/* purecov: inspected */
      if (grant_option && check_grant(thd, SELECT_ACL, table_list, 2,
                                      UINT_MAX, 0))
        DBUG_RETURN(1);
      break;
    }
#endif
  case SCH_OPEN_TABLES:
  case SCH_VARIABLES:
  case SCH_STATUS:
  case SCH_PROCEDURES:
  case SCH_CHARSETS:
  case SCH_COLLATIONS:
  case SCH_COLLATION_CHARACTER_SET_APPLICABILITY:
  case SCH_USER_PRIVILEGES:
  case SCH_SCHEMA_PRIVILEGES:
  case SCH_TABLE_PRIVILEGES:
  case SCH_COLUMN_PRIVILEGES:
  case SCH_TABLE_CONSTRAINTS:
  case SCH_KEY_COLUMN_USAGE:
  default:
    break;
  }
  
  SELECT_LEX *select_lex= lex->current_select;
  if (make_schema_select(thd, select_lex, schema_table_idx))
  {
    DBUG_RETURN(1);
  }
  TABLE_LIST *table_list= (TABLE_LIST*) select_lex->table_list.first;
  table_list->schema_select_lex= sel;
  table_list->schema_table_reformed= 1;
  statistic_increment(thd->status_var.com_stat[lex->orig_sql_command],
                      &LOCK_status);
  DBUG_RETURN(0);
}


/*
  Read query from packet and store in thd->query
  Used in COM_QUERY and COM_STMT_PREPARE

  DESCRIPTION
    Sets the following THD variables:
      query
      query_length

  RETURN VALUES
    FALSE ok
    TRUE  error;  In this case thd->fatal_error is set
*/

bool alloc_query(THD *thd, const char *packet, uint packet_length)
{
  packet_length--;				// Remove end null
  /* Remove garbage at start and end of query */
  while (my_isspace(thd->charset(),packet[0]) && packet_length > 0)
  {
    packet++;
    packet_length--;
  }
  const char *pos= packet + packet_length;     // Point at end null
  while (packet_length > 0 &&
	 (pos[-1] == ';' || my_isspace(thd->charset() ,pos[-1])))
  {
    pos--;
    packet_length--;
  }
  /* We must allocate some extra memory for query cache */
  thd->query_length= 0;                        // Extra safety: Avoid races
  if (!(thd->query= (char*) thd->memdup_w_gap((gptr) (packet),
					      packet_length,
					      thd->db_length+ 1 +
					      QUERY_CACHE_FLAGS_SIZE)))
    return TRUE;
  thd->query[packet_length]=0;
  thd->query_length= packet_length;

  /* Reclaim some memory */
  thd->packet.shrink(thd->variables.net_buffer_length);
  thd->convert_buffer.shrink(thd->variables.net_buffer_length);

  return FALSE;
}

static void reset_one_shot_variables(THD *thd) 
{
  thd->variables.character_set_client=
    global_system_variables.character_set_client;
  thd->variables.collation_connection=
    global_system_variables.collation_connection;
  thd->variables.collation_database=
    global_system_variables.collation_database;
  thd->variables.collation_server=
    global_system_variables.collation_server;
  thd->update_charset();
  thd->variables.time_zone=
    global_system_variables.time_zone;
  thd->variables.lc_time_names= &my_locale_en_US;
  thd->one_shot_set= 0;
}


/*
  Execute command saved in thd and lex->sql_command

  SYNOPSIS
    mysql_execute_command()
      thd                       Thread handle

  IMPLEMENTATION

    Before every operation that can request a write lock for a table
    wait if a global read lock exists. However do not wait if this
    thread has locked tables already. No new locks can be requested
    until the other locks are released. The thread that requests the
    global read lock waits for write locked tables to become unlocked.

    Note that wait_if_global_read_lock() sets a protection against a new
    global read lock when it succeeds. This needs to be released by
    start_waiting_global_read_lock() after the operation.

  RETURN
    FALSE       OK
    TRUE        Error
*/

bool
mysql_execute_command(THD *thd)
{
  bool res= FALSE;
  bool need_start_waiting= FALSE; // have protection against global read lock
  int  result= 0;
  LEX  *lex= thd->lex;
  /* first SELECT_LEX (have special meaning for many of non-SELECTcommands) */
  SELECT_LEX *select_lex= &lex->select_lex;
  /* first table of first SELECT_LEX */
  TABLE_LIST *first_table= (TABLE_LIST*) select_lex->table_list.first;
  /* list of all tables in query */
  TABLE_LIST *all_tables;
  /* most outer SELECT_LEX_UNIT of query */
  SELECT_LEX_UNIT *unit= &lex->unit;
  /* Saved variable value */
  DBUG_ENTER("mysql_execute_command");
  thd->net.no_send_error= 0;

  /*
    Remember first generated insert id value of the previous
    statement.  We remember it here at the beginning of the statement,
    and also in Item_func_last_insert_id::fix_fields() and
    sys_var_last_insert_id::value_ptr().  Last two places are required
    because LAST_INSERT_ID() and @@LAST_INSERT_ID may also be used in
    expression that is not executed with mysql_execute_command().

    And we remember it here because some statements read
    @@LAST_INSERT_ID indirectly, like "SELECT * FROM t1 WHERE id IS
    NULL", that may replace "id IS NULL" with "id = <LAST_INSERT_ID>".
  */
  thd->current_insert_id= thd->last_insert_id;

  /*
    In many cases first table of main SELECT_LEX have special meaning =>
    check that it is first table in global list and relink it first in 
    queries_tables list if it is necessary (we need such relinking only
    for queries with subqueries in select list, in this case tables of
    subqueries will go to global list first)

    all_tables will differ from first_table only if most upper SELECT_LEX
    do not contain tables.

    Because of above in place where should be at least one table in most
    outer SELECT_LEX we have following check:
    DBUG_ASSERT(first_table == all_tables);
    DBUG_ASSERT(first_table == all_tables && first_table != 0);
  */
  lex->first_lists_tables_same();
  /* should be assigned after making first tables same */
  all_tables= lex->query_tables;
  /* set context for commands which do not use setup_tables */
  select_lex->
    context.resolve_in_table_list_only((TABLE_LIST*)select_lex->
                                       table_list.first);

  /*
    Reset warning count for each query that uses tables
    A better approach would be to reset this for any commands
    that is not a SHOW command or a select that only access local
    variables, but for now this is probably good enough.
    Don't reset warnings when executing a stored routine.
  */
  if ((all_tables || &lex->select_lex != lex->all_selects_list ||
       lex->sroutines.records) && !thd->spcont ||
      lex->time_zone_tables_used)
    mysql_reset_errors(thd, 0);

#ifdef HAVE_REPLICATION
  if (unlikely(thd->slave_thread))
  {
    /*
      Check if statment should be skipped because of slave filtering
      rules

      Exceptions are:
      - UPDATE MULTI: For this statement, we want to check the filtering
        rules later in the code
      - SET: we always execute it (Not that many SET commands exists in
        the binary log anyway -- only 4.1 masters write SET statements,
	in 5.0 there are no SET statements in the binary log)
      - DROP TEMPORARY TABLE IF EXISTS: we always execute it (otherwise we
        have stale files on slave caused by exclusion of one tmp table).
    */
    if (!(lex->sql_command == SQLCOM_UPDATE_MULTI) &&
	!(lex->sql_command == SQLCOM_SET_OPTION) &&
	!(lex->sql_command == SQLCOM_DROP_TABLE &&
          lex->drop_temporary && lex->drop_if_exists) &&
        all_tables_not_ok(thd, all_tables))
    {
      /* we warn the slave SQL thread */
      my_message(ER_SLAVE_IGNORED_TABLE, ER(ER_SLAVE_IGNORED_TABLE), MYF(0));
      if (thd->one_shot_set)
      {
        /*
          It's ok to check thd->one_shot_set here:

          The charsets in a MySQL 5.0 slave can change by both a binlogged
          SET ONE_SHOT statement and the event-internal charset setting, 
          and these two ways to change charsets do not seems to work
          together.

          At least there seems to be problems in the rli cache for
          charsets if we are using ONE_SHOT.  Note that this is normally no
          problem because either the >= 5.0 slave reads a 4.1 binlog (with
          ONE_SHOT) *or* or 5.0 binlog (without ONE_SHOT) but never both."
        */
        reset_one_shot_variables(thd);
      }
      DBUG_RETURN(0);
    }
  }
  else
  {
#endif /* HAVE_REPLICATION */
    /*
      When option readonly is set deny operations which change non-temporary
      tables. Except for the replication thread and the 'super' users.
    */
    if (opt_readonly &&
        !(thd->security_ctx->master_access & SUPER_ACL) &&
        uc_update_queries[lex->sql_command] &&
        !((lex->sql_command == SQLCOM_CREATE_TABLE) &&
          (lex->create_info.options & HA_LEX_CREATE_TMP_TABLE)) &&
        !((lex->sql_command == SQLCOM_DROP_TABLE) && lex->drop_temporary) &&
        ((lex->sql_command != SQLCOM_UPDATE_MULTI) &&
          some_non_temp_table_to_be_updated(thd, all_tables)))
    {
      my_error(ER_OPTION_PREVENTS_STATEMENT, MYF(0), "--read-only");
      DBUG_RETURN(-1);
    }
#ifdef HAVE_REPLICATION
  } /* endif unlikely slave */
#endif
  if(lex->orig_sql_command == SQLCOM_END)
    statistic_increment(thd->status_var.com_stat[lex->sql_command],
                        &LOCK_status);

  switch (lex->sql_command) {
  case SQLCOM_SELECT:
  {
    /* assign global limit variable if limit is not given */
    {
      SELECT_LEX *param= lex->unit.global_parameters;
      if (!param->explicit_limit)
	param->select_limit=
          new Item_int((ulonglong)thd->variables.select_limit);
    }

    select_result *result=lex->result;
    if (all_tables)
    {
      if (lex->orig_sql_command != SQLCOM_SHOW_STATUS_PROC &&
          lex->orig_sql_command != SQLCOM_SHOW_STATUS_FUNC)
        res= check_table_access(thd,
                                lex->exchange ? SELECT_ACL | FILE_ACL :
                                SELECT_ACL,
                                all_tables, 0);
    }
    else
      res= check_access(thd,
			lex->exchange ? SELECT_ACL | FILE_ACL : SELECT_ACL,
			any_db, 0, 0, 0, 0);
    if (res)
      goto error;

    if (!(res= open_and_lock_tables(thd, all_tables)))
    {
      if (lex->describe)
      {
        /*
          We always use select_send for EXPLAIN, even if it's an EXPLAIN
          for SELECT ... INTO OUTFILE: a user application should be able
          to prepend EXPLAIN to any query and receive output for it,
          even if the query itself redirects the output.
        */
	if (!(result= new select_send()))
	  goto error;
	else
	  thd->send_explain_fields(result);
	res= mysql_explain_union(thd, &thd->lex->unit, result);
	if (lex->describe & DESCRIBE_EXTENDED)
	{
	  char buff[1024];
	  String str(buff,(uint32) sizeof(buff), system_charset_info);
	  str.length(0);
	  thd->lex->unit.print(&str);
	  str.append('\0');
	  push_warning(thd, MYSQL_ERROR::WARN_LEVEL_NOTE,
		       ER_YES, str.ptr());
	}
	result->send_eof();
        delete result;
      }
      else
      {
	if (!result && !(result= new select_send()))
          goto error;
	query_cache_store_query(thd, all_tables);
	res= handle_select(thd, lex, result, 0);
        if (result != lex->result)
          delete result;
      }
    }
    break;
  }
  case SQLCOM_PREPARE:
  {
    mysql_sql_stmt_prepare(thd);
    break;
  }
  case SQLCOM_EXECUTE:
  {
    mysql_sql_stmt_execute(thd);
    break;
  }
  case SQLCOM_DEALLOCATE_PREPARE:
  {
    mysql_sql_stmt_close(thd);
    break;
  }
  case SQLCOM_DO:
    if (check_table_access(thd, SELECT_ACL, all_tables, 0) ||
        open_and_lock_tables(thd, all_tables))
      goto error;

    res= mysql_do(thd, *lex->insert_list);
    break;

  case SQLCOM_EMPTY_QUERY:
    send_ok(thd);
    break;

  case SQLCOM_HELP:
    res= mysqld_help(thd,lex->help_arg);
    break;

#ifndef EMBEDDED_LIBRARY
  case SQLCOM_PURGE:
  {
    if (check_global_access(thd, SUPER_ACL))
      goto error;
    /* PURGE MASTER LOGS TO 'file' */
    res = purge_master_logs(thd, lex->to_log);
    break;
  }
  case SQLCOM_PURGE_BEFORE:
  {
    Item *it;

    if (check_global_access(thd, SUPER_ACL))
      goto error;
    /* PURGE MASTER LOGS BEFORE 'data' */
    it= (Item *)lex->value_list.head();
    if ((!it->fixed && it->fix_fields(lex->thd, &it)) ||
        it->check_cols(1))
    {
      my_error(ER_WRONG_ARGUMENTS, MYF(0), "PURGE LOGS BEFORE");
      goto error;
    }
    it= new Item_func_unix_timestamp(it);
    /*
      it is OK only emulate fix_fieds, because we need only
      value of constant
    */
    it->quick_fix_field();
    res = purge_master_logs_before_date(thd, (ulong)it->val_int());
    break;
  }
#endif
  case SQLCOM_SHOW_WARNS:
  {
    res= mysqld_show_warnings(thd, (ulong)
			      ((1L << (uint) MYSQL_ERROR::WARN_LEVEL_NOTE) |
			       (1L << (uint) MYSQL_ERROR::WARN_LEVEL_WARN) |
			       (1L << (uint) MYSQL_ERROR::WARN_LEVEL_ERROR)
			       ));
    break;
  }
  case SQLCOM_SHOW_ERRORS:
  {
    res= mysqld_show_warnings(thd, (ulong)
			      (1L << (uint) MYSQL_ERROR::WARN_LEVEL_ERROR));
    break;
  }
  case SQLCOM_SHOW_NEW_MASTER:
  {
    if (check_global_access(thd, REPL_SLAVE_ACL))
      goto error;
    /* This query don't work now. See comment in repl_failsafe.cc */
#ifndef WORKING_NEW_MASTER
    my_error(ER_NOT_SUPPORTED_YET, MYF(0), "SHOW NEW MASTER");
    goto error;
#else
    res = show_new_master(thd);
    break;
#endif
  }

#ifdef HAVE_REPLICATION
  case SQLCOM_SHOW_SLAVE_HOSTS:
  {
    if (check_global_access(thd, REPL_SLAVE_ACL))
      goto error;
    res = show_slave_hosts(thd);
    break;
  }
  case SQLCOM_SHOW_BINLOG_EVENTS:
  {
    if (check_global_access(thd, REPL_SLAVE_ACL))
      goto error;
    res = mysql_show_binlog_events(thd);
    break;
  }
#endif

  case SQLCOM_BACKUP_TABLE:
  {
    DBUG_ASSERT(first_table == all_tables && first_table != 0);
    if (check_db_used(thd, all_tables) ||
	check_table_access(thd, SELECT_ACL, all_tables, 0) ||
	check_global_access(thd, FILE_ACL))
      goto error; /* purecov: inspected */
    thd->enable_slow_log= opt_log_slow_admin_statements;
    res = mysql_backup_table(thd, first_table);
    select_lex->table_list.first= (byte*) first_table;
    lex->query_tables=all_tables;
    break;
  }
  case SQLCOM_RESTORE_TABLE:
  {
    DBUG_ASSERT(first_table == all_tables && first_table != 0);
    if (check_db_used(thd, all_tables) ||
	check_table_access(thd, INSERT_ACL, all_tables, 0) ||
	check_global_access(thd, FILE_ACL))
      goto error; /* purecov: inspected */
    thd->enable_slow_log= opt_log_slow_admin_statements;
    res = mysql_restore_table(thd, first_table);
    select_lex->table_list.first= (byte*) first_table;
    lex->query_tables=all_tables;
    break;
  }
  case SQLCOM_ASSIGN_TO_KEYCACHE:
  {
    DBUG_ASSERT(first_table == all_tables && first_table != 0);
    if (check_db_used(thd, all_tables) ||
        check_access(thd, INDEX_ACL, first_table->db,
                     &first_table->grant.privilege, 0, 0,
                     test(first_table->schema_table)))
      goto error;
    res= mysql_assign_to_keycache(thd, first_table, &lex->ident);
    break;
  }
  case SQLCOM_PRELOAD_KEYS:
  {
    DBUG_ASSERT(first_table == all_tables && first_table != 0);
    if (check_db_used(thd, all_tables) ||
	check_access(thd, INDEX_ACL, first_table->db,
                     &first_table->grant.privilege, 0, 0,
                     test(first_table->schema_table)))
      goto error;
    res = mysql_preload_keys(thd, first_table);
    break;
  }
#ifdef HAVE_REPLICATION
  case SQLCOM_CHANGE_MASTER:
  {
    if (check_global_access(thd, SUPER_ACL))
      goto error;
    pthread_mutex_lock(&LOCK_active_mi);
    res = change_master(thd,active_mi);
    pthread_mutex_unlock(&LOCK_active_mi);
    break;
  }
  case SQLCOM_SHOW_SLAVE_STAT:
  {
    /* Accept one of two privileges */
    if (check_global_access(thd, SUPER_ACL | REPL_CLIENT_ACL))
      goto error;
    pthread_mutex_lock(&LOCK_active_mi);
    res = show_master_info(thd,active_mi);
    pthread_mutex_unlock(&LOCK_active_mi);
    break;
  }
  case SQLCOM_SHOW_MASTER_STAT:
  {
    /* Accept one of two privileges */
    if (check_global_access(thd, SUPER_ACL | REPL_CLIENT_ACL))
      goto error;
    res = show_binlog_info(thd);
    break;
  }

  case SQLCOM_LOAD_MASTER_DATA: // sync with master
    if (check_global_access(thd, SUPER_ACL))
      goto error;
    if (end_active_trans(thd))
      goto error;
    else
      res = load_master_data(thd);
    break;
#endif /* HAVE_REPLICATION */
#ifdef HAVE_NDBCLUSTER_DB
  case SQLCOM_SHOW_NDBCLUSTER_STATUS:
    {
      res = ndbcluster_show_status(thd);
      break;
    }
#endif
#ifdef HAVE_INNOBASE_DB
  case SQLCOM_SHOW_INNODB_STATUS:
    {
      if (check_global_access(thd, SUPER_ACL))
	goto error;
      res = innodb_show_status(thd);
      break;
    }
  case SQLCOM_SHOW_MUTEX_STATUS:
    {
      if (check_global_access(thd, SUPER_ACL))
        goto error;
      res = innodb_mutex_show_status(thd);
      break;
    }
#endif
#ifdef HAVE_REPLICATION
  case SQLCOM_LOAD_MASTER_TABLE:
  {
    DBUG_ASSERT(first_table == all_tables && first_table != 0);
    DBUG_ASSERT(first_table->db); /* Must be set in the parser */

    if (check_access(thd, CREATE_ACL, first_table->db,
		     &first_table->grant.privilege, 0, 0,
                     test(first_table->schema_table)))
      goto error;				/* purecov: inspected */
    if (grant_option)
    {
      /* Check that the first table has CREATE privilege */
      if (check_grant(thd, CREATE_ACL, all_tables, 0, 1, 0))
	goto error;
    }
    if (strlen(first_table->table_name) > NAME_LEN)
    {
      my_error(ER_WRONG_TABLE_NAME, MYF(0), first_table->table_name);
      break;
    }
    pthread_mutex_lock(&LOCK_active_mi);
    /*
      fetch_master_table will send the error to the client on failure.
      Give error if the table already exists.
    */
    if (!fetch_master_table(thd, first_table->db, first_table->table_name,
			    active_mi, 0, 0))
    {
      send_ok(thd);
    }
    pthread_mutex_unlock(&LOCK_active_mi);
    break;
  }
#endif /* HAVE_REPLICATION */

  case SQLCOM_CREATE_TABLE:
  {
    /* If CREATE TABLE of non-temporary table, do implicit commit */
    if (!(lex->create_info.options & HA_LEX_CREATE_TMP_TABLE))
    {
      if (end_active_trans(thd))
      {
	res= -1;
	break;
      }
    }
    else 
    {
      /* So that CREATE TEMPORARY TABLE gets to binlog at commit/rollback */
      thd->options|= OPTION_STATUS_NO_TRANS_UPDATE;
    }
    DBUG_ASSERT(first_table == all_tables && first_table != 0);
    bool link_to_local;
    // Skip first table, which is the table we are creating
    TABLE_LIST *create_table= lex->unlink_first_table(&link_to_local);
    TABLE_LIST *select_tables= lex->query_tables;
    /*
      Code below (especially in mysql_create_table() and select_create
      methods) may modify HA_CREATE_INFO structure in LEX, so we have to
      use a copy of this structure to make execution prepared statement-
      safe. A shallow copy is enough as this code won't modify any memory
      referenced from this structure.
    */
    HA_CREATE_INFO create_info(lex->create_info);
    Alter_info alter_info(lex->alter_info, thd->mem_root);

    if (thd->is_fatal_error)
    {
      /* out of memory when creating a copy of alter_info */
      res= 1;
      goto end_with_restore_list;
    }

    if ((res= create_table_precheck(thd, select_tables, create_table)))
      goto end_with_restore_list;

    create_info.alias= create_table->alias;

#ifndef HAVE_READLINK
    if (create_info.data_file_name)
      push_warning(thd, MYSQL_ERROR::WARN_LEVEL_WARN, 0,
                   "DATA DIRECTORY option ignored");
    if (create_info.index_file_name)
      push_warning(thd, MYSQL_ERROR::WARN_LEVEL_WARN, 0,
                   "INDEX DIRECTORY option ignored");
    create_info.data_file_name= create_info.index_file_name= NULL;
#else
    /* Fix names if symlinked tables */
    if (append_file_to_dir(thd, &create_info.data_file_name,
			   create_table->table_name) ||
	append_file_to_dir(thd, &create_info.index_file_name,
			   create_table->table_name))
      goto end_with_restore_list;
#endif
    /*
      If we are using SET CHARSET without DEFAULT, add an implicit
      DEFAULT to not confuse old users. (This may change).
    */
    if ((create_info.used_fields &
	 (HA_CREATE_USED_DEFAULT_CHARSET | HA_CREATE_USED_CHARSET)) ==
	HA_CREATE_USED_CHARSET)
    {
      create_info.used_fields&= ~HA_CREATE_USED_CHARSET;
      create_info.used_fields|= HA_CREATE_USED_DEFAULT_CHARSET;
      create_info.default_table_charset= create_info.table_charset;
      create_info.table_charset= 0;
    }
    /*
      The create-select command will open and read-lock the select table
      and then create, open and write-lock the new table. If a global
      read lock steps in, we get a deadlock. The write lock waits for
      the global read lock, while the global read lock waits for the
      select table to be closed. So we wait until the global readlock is
      gone before starting both steps. Note that
      wait_if_global_read_lock() sets a protection against a new global
      read lock when it succeeds. This needs to be released by
      start_waiting_global_read_lock(). We protect the normal CREATE
      TABLE in the same way. That way we avoid that a new table is
      created during a gobal read lock.
    */
    if (!thd->locked_tables &&
        !(need_start_waiting= !wait_if_global_read_lock(thd, 0, 1)))
    {
      res= 1;
      goto end_with_restore_list;
    }
    if (select_lex->item_list.elements)		// With select
    {
      select_result *result;

      select_lex->options|= SELECT_NO_UNLOCK;
      unit->set_limit(select_lex);

      if (!(res= open_and_lock_tables(thd, select_tables)))
      {
        /*
          Is table which we are changing used somewhere in other parts
          of query
        */
        if (!(create_info.options & HA_LEX_CREATE_TMP_TABLE))
        {
          TABLE_LIST *duplicate;
          if ((duplicate= unique_table(thd, create_table, select_tables)))
          {
            update_non_unique_table_error(create_table, "CREATE", duplicate);
            res= 1;
            goto end_with_restore_list;
          }
        }
        /* If we create merge table, we have to test tables in merge, too */
        if (create_info.used_fields & HA_CREATE_USED_UNION)
        {
          TABLE_LIST *tab;
          for (tab= (TABLE_LIST*) create_info.merge_list.first;
               tab;
               tab= tab->next_local)
          {
            TABLE_LIST *duplicate;
            if ((duplicate= unique_table(thd, tab, select_tables)))
            {
              update_non_unique_table_error(tab, "CREATE", duplicate);
              res= 1;
              goto end_with_restore_list;
            }
          }
        }
        /*
          select_create is currently not re-execution friendly and
          needs to be created for every execution of a PS/SP.
        */
        if ((result= new select_create(create_table,
                                       &create_info,
                                       &alter_info,
                                       select_lex->item_list,
                                       lex->duplicates,
                                       lex->ignore)))
        {
          /*
            CREATE from SELECT give its SELECT_LEX for SELECT,
            and item_list belong to SELECT
          */
          res= handle_select(thd, lex, result, 0);
          delete result;
        }
      }
    }
    else
    {
      /* regular create */
      if (lex->name)
        res= mysql_create_like_table(thd, create_table, &create_info,
                                     (Table_ident *)lex->name);
      else
      {
        res= mysql_create_table(thd, create_table->db,
                                create_table->table_name, &create_info,
                                &alter_info, 0, 0);
      }
      if (!res)
	send_ok(thd);
    }

    /* put tables back for PS rexecuting */
end_with_restore_list:
    lex->link_first_table_back(create_table, link_to_local);
    break;
  }
  case SQLCOM_CREATE_INDEX:
    /* Fall through */
  case SQLCOM_DROP_INDEX:
  /*
    CREATE INDEX and DROP INDEX are implemented by calling ALTER
    TABLE with proper arguments. This isn't very fast but it
    should work for most cases.

    In the future ALTER TABLE will notice that only added
    indexes and create these one by one for the existing table
    without having to do a full rebuild.

    One should normally create all indexes with CREATE TABLE or
    ALTER TABLE.
  */
  {
    Alter_info alter_info(lex->alter_info, thd->mem_root);
    HA_CREATE_INFO create_info;

    if (thd->is_fatal_error) /* out of memory creating a copy of alter_info*/
      goto error;

    DBUG_ASSERT(first_table == all_tables && first_table != 0);
    if (check_one_table_access(thd, INDEX_ACL, first_table))
      goto error; /* purecov: inspected */
    if (end_active_trans(thd))
      goto error;
    /*
      Currently CREATE INDEX or DROP INDEX cause a full table rebuild
      and thus classify as slow administrative statements just like
      ALTER TABLE.
    */
    thd->enable_slow_log= opt_log_slow_admin_statements;

    bzero((char*) &create_info, sizeof(create_info));
    create_info.db_type= DB_TYPE_DEFAULT;
    create_info.row_type= ROW_TYPE_NOT_USED;
    create_info.default_table_charset= thd->variables.collation_database;

    res= mysql_alter_table(thd, first_table->db, first_table->table_name,
                           &create_info, first_table, &alter_info,
                           0, (ORDER*) 0, 0);
    break;
  }
#ifdef HAVE_REPLICATION
  case SQLCOM_SLAVE_START:
  {
    pthread_mutex_lock(&LOCK_active_mi);
    start_slave(thd,active_mi,1 /* net report*/);
    pthread_mutex_unlock(&LOCK_active_mi);
    break;
  }
  case SQLCOM_SLAVE_STOP:
  /*
    If the client thread has locked tables, a deadlock is possible.
    Assume that
    - the client thread does LOCK TABLE t READ.
    - then the master updates t.
    - then the SQL slave thread wants to update t,
      so it waits for the client thread because t is locked by it.
    - then the client thread does SLAVE STOP.
      SLAVE STOP waits for the SQL slave thread to terminate its
      update t, which waits for the client thread because t is locked by it.
    To prevent that, refuse SLAVE STOP if the
    client thread has locked tables
  */
  if (thd->locked_tables || thd->active_transaction() || thd->global_read_lock)
  {
    my_message(ER_LOCK_OR_ACTIVE_TRANSACTION,
               ER(ER_LOCK_OR_ACTIVE_TRANSACTION), MYF(0));
    goto error;
  }
  {
    pthread_mutex_lock(&LOCK_active_mi);
    stop_slave(thd,active_mi,1/* net report*/);
    pthread_mutex_unlock(&LOCK_active_mi);
    break;
  }
#endif /* HAVE_REPLICATION */

  case SQLCOM_ALTER_TABLE:
    DBUG_ASSERT(first_table == all_tables && first_table != 0);
    {
      ulong priv=0;
      /*
        Code in mysql_alter_table() may modify its HA_CREATE_INFO argument,
        so we have to use a copy of this structure to make execution
        prepared statement- safe. A shallow copy is enough as no memory
        referenced from this structure will be modified.
      */
      HA_CREATE_INFO create_info(lex->create_info);
      Alter_info alter_info(lex->alter_info, thd->mem_root);

      if (thd->is_fatal_error) /* out of memory creating a copy of alter_info */
        goto error;
      if (lex->name && (!lex->name[0] || strlen(lex->name) > NAME_LEN))
      {
	my_error(ER_WRONG_TABLE_NAME, MYF(0), lex->name);
        goto error;
      }
      /* Must be set in the parser */
      DBUG_ASSERT(select_lex->db);
      if (check_access(thd, ALTER_ACL, first_table->db,
		       &first_table->grant.privilege, 0, 0,
                       test(first_table->schema_table)) ||
	  check_access(thd,INSERT_ACL | CREATE_ACL,select_lex->db,&priv,0,0,
                       is_schema_db(select_lex->db))||
	  check_merge_table_access(thd, first_table->db,
				   (TABLE_LIST *)
				   create_info.merge_list.first))
	goto error;				/* purecov: inspected */
      if (grant_option)
      {
	if (check_grant(thd, ALTER_ACL, all_tables, 0, UINT_MAX, 0))
	  goto error;
	if (lex->name && !test_all_bits(priv,INSERT_ACL | CREATE_ACL))
	{					// Rename of table
	  TABLE_LIST tmp_table;
	  bzero((char*) &tmp_table,sizeof(tmp_table));
	  tmp_table.table_name=lex->name;
	  tmp_table.db=select_lex->db;
	  tmp_table.grant.privilege=priv;
	  if (check_grant(thd, INSERT_ACL | CREATE_ACL, &tmp_table, 0,
			  UINT_MAX, 0))
	    goto error;
	}
      }
      /* Don't yet allow changing of symlinks with ALTER TABLE */
      if (create_info.data_file_name)
        push_warning(thd, MYSQL_ERROR::WARN_LEVEL_WARN, 0,
                     "DATA DIRECTORY option ignored");
      if (create_info.index_file_name)
        push_warning(thd, MYSQL_ERROR::WARN_LEVEL_WARN, 0,
                     "INDEX DIRECTORY option ignored");
      create_info.data_file_name= create_info.index_file_name= NULL;
      /* ALTER TABLE ends previous transaction */
      if (end_active_trans(thd))
	goto error;
      else
      {
        if (!thd->locked_tables &&
            !(need_start_waiting= !wait_if_global_read_lock(thd, 0, 1)))
        {
          res= 1;
          break;
        }

        thd->enable_slow_log= opt_log_slow_admin_statements;
        res= mysql_alter_table(thd, select_lex->db, lex->name,
                               &create_info,
                               first_table,
                               &alter_info,
                               select_lex->order_list.elements,
                               (ORDER *) select_lex->order_list.first,
                               lex->ignore);
      }
      break;
    }
  case SQLCOM_RENAME_TABLE:
  {
    DBUG_ASSERT(first_table == all_tables && first_table != 0);
    TABLE_LIST *table;
    if (check_db_used(thd, all_tables))
      goto error;
    for (table= first_table; table; table= table->next_local->next_local)
    {
      if (check_access(thd, ALTER_ACL | DROP_ACL, table->db,
		       &table->grant.privilege,0,0, test(table->schema_table)) ||
	  check_access(thd, INSERT_ACL | CREATE_ACL, table->next_local->db,
		       &table->next_local->grant.privilege, 0, 0,
                       test(table->next_local->schema_table)))
	goto error;
      if (grant_option)
      {
	TABLE_LIST old_list, new_list;
	/*
	  we do not need initialize old_list and new_list because we will
	  come table[0] and table->next[0] there
	*/
	old_list= table[0];
	new_list= table->next_local[0];
	if (check_grant(thd, ALTER_ACL, &old_list, 0, 1, 0) ||
	    (!test_all_bits(table->next_local->grant.privilege,
			    INSERT_ACL | CREATE_ACL) &&
	     check_grant(thd, INSERT_ACL | CREATE_ACL, &new_list, 0, 1, 0)))
	  goto error;
      }
    }
    query_cache_invalidate3(thd, first_table, 0);
    if (end_active_trans(thd) || mysql_rename_tables(thd, first_table))
      goto error;
    break;
  }
#ifndef EMBEDDED_LIBRARY
  case SQLCOM_SHOW_BINLOGS:
#ifdef DONT_ALLOW_SHOW_COMMANDS
    my_message(ER_NOT_ALLOWED_COMMAND, ER(ER_NOT_ALLOWED_COMMAND),
               MYF(0)); /* purecov: inspected */
    goto error;
#else
    {
      if (check_global_access(thd, SUPER_ACL))
	goto error;
      res = show_binlogs(thd);
      break;
    }
#endif
#endif /* EMBEDDED_LIBRARY */
  case SQLCOM_SHOW_CREATE:
    DBUG_ASSERT(first_table == all_tables && first_table != 0);
#ifdef DONT_ALLOW_SHOW_COMMANDS
    my_message(ER_NOT_ALLOWED_COMMAND, ER(ER_NOT_ALLOWED_COMMAND),
               MYF(0)); /* purecov: inspected */
    goto error;
#else
    {
      /* Ignore temporary tables if this is "SHOW CREATE VIEW" */
      if (lex->only_view)
        first_table->skip_temporary= 1;

      if (check_db_used(thd, all_tables) ||
	  check_access(thd, SELECT_ACL | EXTRA_ACL, first_table->db,
		       &first_table->grant.privilege, 0, 0, 
                       test(first_table->schema_table)))
	goto error;
      if (grant_option && check_grant(thd, SELECT_ACL, all_tables, 2, UINT_MAX, 0))
	goto error;
      res= mysqld_show_create(thd, first_table);
      break;
    }
#endif
  case SQLCOM_CHECKSUM:
  {
    DBUG_ASSERT(first_table == all_tables && first_table != 0);
    if (check_db_used(thd, all_tables) ||
	check_table_access(thd, SELECT_ACL | EXTRA_ACL, all_tables, 0))
      goto error; /* purecov: inspected */
    res = mysql_checksum_table(thd, first_table, &lex->check_opt);
    break;
  }
  case SQLCOM_REPAIR:
  {
    DBUG_ASSERT(first_table == all_tables && first_table != 0);
    if (check_db_used(thd, all_tables) ||
	check_table_access(thd, SELECT_ACL | INSERT_ACL, all_tables, 0))
      goto error; /* purecov: inspected */
    thd->enable_slow_log= opt_log_slow_admin_statements;
    res= mysql_repair_table(thd, first_table, &lex->check_opt);
    /* ! we write after unlocking the table */
    if (!res && !lex->no_write_to_binlog)
    {
      /* Presumably, REPAIR and binlog writing doesn't require synchronization */
      if (mysql_bin_log.is_open())
      {
	thd->clear_error(); // No binlog error generated
        Query_log_event qinfo(thd, thd->query, thd->query_length, 0, FALSE);
        mysql_bin_log.write(&qinfo);
      }
    }
    select_lex->table_list.first= (byte*) first_table;
    lex->query_tables=all_tables;
    break;
  }
  case SQLCOM_CHECK:
  {
    DBUG_ASSERT(first_table == all_tables && first_table != 0);
    if (check_db_used(thd, all_tables) ||
	check_table_access(thd, SELECT_ACL | EXTRA_ACL , all_tables, 0))
      goto error; /* purecov: inspected */
    thd->enable_slow_log= opt_log_slow_admin_statements;
    res = mysql_check_table(thd, first_table, &lex->check_opt);
    select_lex->table_list.first= (byte*) first_table;
    lex->query_tables=all_tables;
    break;
  }
  case SQLCOM_ANALYZE:
  {
    DBUG_ASSERT(first_table == all_tables && first_table != 0);
    if (check_db_used(thd, all_tables) ||
	check_table_access(thd, SELECT_ACL | INSERT_ACL, all_tables, 0))
      goto error; /* purecov: inspected */
    thd->enable_slow_log= opt_log_slow_admin_statements;
    res = mysql_analyze_table(thd, first_table, &lex->check_opt);
    /* ! we write after unlocking the table */
    if (!res && !lex->no_write_to_binlog)
    {
      /* Presumably, ANALYZE and binlog writing doesn't require synchronization */
      if (mysql_bin_log.is_open())
      {
	thd->clear_error(); // No binlog error generated
        Query_log_event qinfo(thd, thd->query, thd->query_length, 0, FALSE);
        mysql_bin_log.write(&qinfo);
      }
    }
    select_lex->table_list.first= (byte*) first_table;
    lex->query_tables=all_tables;
    break;
  }

  case SQLCOM_OPTIMIZE:
  {
    DBUG_ASSERT(first_table == all_tables && first_table != 0);
    if (check_db_used(thd, all_tables) ||
	check_table_access(thd, SELECT_ACL | INSERT_ACL, all_tables, 0))
      goto error; /* purecov: inspected */
    thd->enable_slow_log= opt_log_slow_admin_statements;
    res= (specialflag & (SPECIAL_SAFE_MODE | SPECIAL_NO_NEW_FUNC)) ?
      mysql_recreate_table(thd, first_table) :
      mysql_optimize_table(thd, first_table, &lex->check_opt);
    /* ! we write after unlocking the table */
    if (!res && !lex->no_write_to_binlog)
    {
      /* Presumably, OPTIMIZE and binlog writing doesn't require synchronization */
      if (mysql_bin_log.is_open())
      {
	thd->clear_error(); // No binlog error generated
        Query_log_event qinfo(thd, thd->query, thd->query_length, 0, FALSE);
        mysql_bin_log.write(&qinfo);
      }
    }
    select_lex->table_list.first= (byte*) first_table;
    lex->query_tables=all_tables;
    break;
  }
  case SQLCOM_UPDATE:
    DBUG_ASSERT(first_table == all_tables && first_table != 0);
    if (update_precheck(thd, all_tables))
      break;
    DBUG_ASSERT(select_lex->offset_limit == 0);
    unit->set_limit(select_lex);
    res= (result= mysql_update(thd, all_tables,
                               select_lex->item_list,
                               lex->value_list,
                               select_lex->where,
                               select_lex->order_list.elements,
                               (ORDER *) select_lex->order_list.first,
                               unit->select_limit_cnt,
                               lex->duplicates, lex->ignore));
    /* mysql_update return 2 if we need to switch to multi-update */
    if (result != 2)
      break;
  case SQLCOM_UPDATE_MULTI:
  {
    DBUG_ASSERT(first_table == all_tables && first_table != 0);
    /* if we switched from normal update, rights are checked */
    if (result != 2)
    {
      if ((res= multi_update_precheck(thd, all_tables)))
        break;
    }
    else
      res= 0;

    res= mysql_multi_update_prepare(thd);

#ifdef HAVE_REPLICATION
    /* Check slave filtering rules */
    if (unlikely(thd->slave_thread))
    {
      if (all_tables_not_ok(thd, all_tables))
      {
        if (res!= 0)
        {
          res= 0;             /* don't care of prev failure  */
          thd->clear_error(); /* filters are of highest prior */
        }
        /* we warn the slave SQL thread */
        my_error(ER_SLAVE_IGNORED_TABLE, MYF(0));
        break;
      }
      if (res)
        break;
    }
    else
    {
#endif /* HAVE_REPLICATION */
      if (res)
        break;
      if (opt_readonly &&
	  !(thd->security_ctx->master_access & SUPER_ACL) &&
	  some_non_temp_table_to_be_updated(thd, all_tables))
      {
	my_error(ER_OPTION_PREVENTS_STATEMENT, MYF(0), "--read-only");
	break;
      }
#ifdef HAVE_REPLICATION
    }  /* unlikely */
#endif

    res= mysql_multi_update(thd, all_tables,
                            &select_lex->item_list,
                            &lex->value_list,
                            select_lex->where,
                            select_lex->options,
                            lex->duplicates, lex->ignore, unit, select_lex);
    break;
  }
  case SQLCOM_REPLACE:
  case SQLCOM_INSERT:
  {
    DBUG_ASSERT(first_table == all_tables && first_table != 0);
    if ((res= insert_precheck(thd, all_tables)))
      break;

    if (!thd->locked_tables &&
        !(need_start_waiting= !wait_if_global_read_lock(thd, 0, 1)))
    {
      res= 1;
      break;
    }

    res= mysql_insert(thd, all_tables, lex->field_list, lex->many_values,
		      lex->update_list, lex->value_list,
                      lex->duplicates, lex->ignore);

    /*
      If we have inserted into a VIEW, and the base table has
      AUTO_INCREMENT column, but this column is not accessible through
      a view, then we should restore LAST_INSERT_ID to the value it
      had before the statement.
    */
    if (first_table->view && !first_table->contain_auto_increment)
      thd->last_insert_id= thd->current_insert_id;

    break;
  }
  case SQLCOM_REPLACE_SELECT:
  case SQLCOM_INSERT_SELECT:
  {
    select_result *result;
    DBUG_ASSERT(first_table == all_tables && first_table != 0);
    if ((res= insert_precheck(thd, all_tables)))
      break;

    /* Fix lock for first table */
    if (first_table->lock_type == TL_WRITE_DELAYED)
      first_table->lock_type= TL_WRITE;

    /* Don't unlock tables until command is written to binary log */
    select_lex->options|= SELECT_NO_UNLOCK;

    unit->set_limit(select_lex);

    if (! thd->locked_tables &&
        ! (need_start_waiting= ! wait_if_global_read_lock(thd, 0, 1)))
    {
      res= 1;
      break;
    }

    if (!(res= open_and_lock_tables(thd, all_tables)))
    {
      /* Skip first table, which is the table we are inserting in */
      TABLE_LIST *second_table= first_table->next_local;
      select_lex->table_list.first= (byte*) second_table;
      select_lex->context.table_list= 
        select_lex->context.first_name_resolution_table= second_table;
      res= mysql_insert_select_prepare(thd);
      if (!res && (result= new select_insert(first_table, first_table->table,
                                             &lex->field_list,
                                             &lex->update_list,
                                             &lex->value_list,
                                             lex->duplicates, lex->ignore)))
      {
	res= handle_select(thd, lex, result, OPTION_SETUP_TABLES_DONE);
        /*
          Invalidate the table in the query cache if something changed
          after unlocking when changes become visible.
          TODO: this is workaround. right way will be move invalidating in
          the unlock procedure.
        */
        if (first_table->lock_type ==  TL_WRITE_CONCURRENT_INSERT &&
            thd->lock)
        {
          /* INSERT ... SELECT should invalidate only the very first table */
          TABLE_LIST *save_table= first_table->next_local;
          first_table->next_local= 0;
          mysql_unlock_tables(thd, thd->lock);
          query_cache_invalidate3(thd, first_table, 1);
          first_table->next_local= save_table;
          thd->lock=0;
        }
        delete result;
      }
      /* revert changes for SP */
      select_lex->table_list.first= (byte*) first_table;
    }

    /*
      If we have inserted into a VIEW, and the base table has
      AUTO_INCREMENT column, but this column is not accessible through
      a view, then we should restore LAST_INSERT_ID to the value it
      had before the statement.
    */
    if (first_table->view && !first_table->contain_auto_increment)
      thd->last_insert_id= thd->current_insert_id;

    break;
  }
  case SQLCOM_TRUNCATE:
    if (end_active_trans(thd))
    {
      res= -1;
      break;
    }
    DBUG_ASSERT(first_table == all_tables && first_table != 0);
    if (check_one_table_access(thd, DELETE_ACL, all_tables))
      goto error;
    /*
      Don't allow this within a transaction because we want to use
      re-generate table
    */
    if (thd->locked_tables || thd->active_transaction())
    {
      my_message(ER_LOCK_OR_ACTIVE_TRANSACTION,
                 ER(ER_LOCK_OR_ACTIVE_TRANSACTION), MYF(0));
      goto error;
    }

    res= mysql_truncate(thd, first_table, 0);
    break;
  case SQLCOM_DELETE:
  {
    DBUG_ASSERT(first_table == all_tables && first_table != 0);
    if ((res= delete_precheck(thd, all_tables)))
      break;
    DBUG_ASSERT(select_lex->offset_limit == 0);
    unit->set_limit(select_lex);

    if (!thd->locked_tables &&
        !(need_start_waiting= !wait_if_global_read_lock(thd, 0, 1)))
    {
      res= 1;
      break;
    }

    res = mysql_delete(thd, all_tables, select_lex->where,
                       &select_lex->order_list,
                       unit->select_limit_cnt, select_lex->options,
                       FALSE);
    break;
  }
  case SQLCOM_DELETE_MULTI:
  {
    DBUG_ASSERT(first_table == all_tables && first_table != 0);
    TABLE_LIST *aux_tables=
      (TABLE_LIST *)thd->lex->auxiliary_table_list.first;
    multi_delete *result;

    if (!thd->locked_tables &&
        !(need_start_waiting= !wait_if_global_read_lock(thd, 0, 1)))
    {
      res= 1;
      break;
    }

    if ((res= multi_delete_precheck(thd, all_tables)))
      break;

    /* condition will be TRUE on SP re-excuting */
    if (select_lex->item_list.elements != 0)
      select_lex->item_list.empty();
    if (add_item_to_list(thd, new Item_null()))
      goto error;

    thd->proc_info="init";
    if ((res= open_and_lock_tables(thd, all_tables)))
      break;

    if ((res= mysql_multi_delete_prepare(thd)))
      goto error;

    if (!thd->is_fatal_error && (result= new multi_delete(aux_tables,
							  lex->table_count)))
    {
      res= mysql_select(thd, &select_lex->ref_pointer_array,
			select_lex->get_table_list(),
			select_lex->with_wild,
			select_lex->item_list,
			select_lex->where,
			0, (ORDER *)NULL, (ORDER *)NULL, (Item *)NULL,
			(ORDER *)NULL,
			select_lex->options | thd->options |
			SELECT_NO_JOIN_CACHE | SELECT_NO_UNLOCK |
                        OPTION_SETUP_TABLES_DONE,
			result, unit, select_lex);
      delete result;
    }
    else
      res= TRUE;                                // Error
    break;
  }
  case SQLCOM_DROP_TABLE:
  {
    DBUG_ASSERT(first_table == all_tables && first_table != 0);
    if (!lex->drop_temporary)
    {
      if (check_table_access(thd, DROP_ACL, all_tables, 0))
	goto error;				/* purecov: inspected */
      if (end_active_trans(thd))
        goto error;
    }
    else
    {
      /*
	If this is a slave thread, we may sometimes execute some 
	DROP / * 40005 TEMPORARY * / TABLE
	that come from parts of binlogs (likely if we use RESET SLAVE or CHANGE
	MASTER TO), while the temporary table has already been dropped.
	To not generate such irrelevant "table does not exist errors",
	we silently add IF EXISTS if TEMPORARY was used.
      */
      if (thd->slave_thread)
	lex->drop_if_exists= 1;

      /* So that DROP TEMPORARY TABLE gets to binlog at commit/rollback */
      thd->options|= OPTION_STATUS_NO_TRANS_UPDATE;
    }
    /* DDL and binlog write order protected by LOCK_open */
    res= mysql_rm_table(thd, first_table, lex->drop_if_exists,
			lex->drop_temporary);
  }
  break;
  case SQLCOM_SHOW_PROCESSLIST:
    if (!thd->security_ctx->priv_user[0] &&
        check_global_access(thd,PROCESS_ACL))
      break;
    mysqld_list_processes(thd,
			  (thd->security_ctx->master_access & PROCESS_ACL ?
                           NullS :
                           thd->security_ctx->priv_user),
                          lex->verbose);
    break;
  case SQLCOM_SHOW_STORAGE_ENGINES:
    res= mysqld_show_storage_engines(thd);
    break;
  case SQLCOM_SHOW_PRIVILEGES:
    res= mysqld_show_privileges(thd);
    break;
  case SQLCOM_SHOW_COLUMN_TYPES:
    res= mysqld_show_column_types(thd);
    break;
  case SQLCOM_SHOW_LOGS:
#ifdef DONT_ALLOW_SHOW_COMMANDS
    my_message(ER_NOT_ALLOWED_COMMAND, ER(ER_NOT_ALLOWED_COMMAND),
               MYF(0));	/* purecov: inspected */
    goto error;
#else
    {
      if (grant_option && check_access(thd, FILE_ACL, any_db,0,0,0,0))
	goto error;
      res= mysqld_show_logs(thd);
      break;
    }
#endif
  case SQLCOM_CHANGE_DB:
    if (!mysql_change_db(thd,select_lex->db,FALSE))
      send_ok(thd);
    break;

  case SQLCOM_LOAD:
  {
    DBUG_ASSERT(first_table == all_tables && first_table != 0);
    uint privilege= (lex->duplicates == DUP_REPLACE ?
		     INSERT_ACL | DELETE_ACL : INSERT_ACL) |
                    (lex->local_file ? 0 : FILE_ACL);

    if (lex->local_file)
    {
      if (!(thd->client_capabilities & CLIENT_LOCAL_FILES) ||
          !opt_local_infile)
      {
	my_message(ER_NOT_ALLOWED_COMMAND, ER(ER_NOT_ALLOWED_COMMAND), MYF(0));
	goto error;
      }
    }

    if (check_one_table_access(thd, privilege, all_tables))
      goto error;

    res= mysql_load(thd, lex->exchange, first_table, lex->field_list,
                    lex->update_list, lex->value_list, lex->duplicates,
                    lex->ignore, (bool) lex->local_file);
    break;
  }

  case SQLCOM_SET_OPTION:
  {
    List<set_var_base> *lex_var_list= &lex->var_list;
    if ((check_table_access(thd, SELECT_ACL, all_tables, 0) ||
	 open_and_lock_tables(thd, all_tables)))
      goto error;
    if (lex->one_shot_set && not_all_support_one_shot(lex_var_list))
    {
      my_error(ER_RESERVED_SYNTAX, MYF(0), "SET ONE_SHOT");
      goto error;
    }
    if (!(res= sql_set_variables(thd, lex_var_list)))
    {
      /*
        If the previous command was a SET ONE_SHOT, we don't want to forget
        about the ONE_SHOT property of that SET. So we use a |= instead of = .
      */
      thd->one_shot_set|= lex->one_shot_set;
      send_ok(thd);
    }
    break;
  }

  case SQLCOM_UNLOCK_TABLES:
    /*
      It is critical for mysqldump --single-transaction --master-data that
      UNLOCK TABLES does not implicitely commit a connection which has only
      done FLUSH TABLES WITH READ LOCK + BEGIN. If this assumption becomes
      false, mysqldump will not work.
    */
    unlock_locked_tables(thd);
    if (thd->options & OPTION_TABLE_LOCK)
    {
      end_active_trans(thd);
      thd->options&= ~(ulong) (OPTION_TABLE_LOCK);
    }
    if (thd->global_read_lock)
      unlock_global_read_lock(thd);
    send_ok(thd);
    break;
  case SQLCOM_LOCK_TABLES:
    unlock_locked_tables(thd);
    if (check_db_used(thd, all_tables) || end_active_trans(thd))
      goto error;
    if (check_table_access(thd, LOCK_TABLES_ACL | SELECT_ACL, all_tables, 0))
      goto error;
    thd->in_lock_tables=1;
    thd->options|= OPTION_TABLE_LOCK;

    if (!(res= simple_open_n_lock_tables(thd, all_tables)))
    {
#ifdef HAVE_QUERY_CACHE
      if (thd->variables.query_cache_wlock_invalidate)
	query_cache.invalidate_locked_for_write(first_table);
#endif /*HAVE_QUERY_CACHE*/
      thd->locked_tables=thd->lock;
      thd->lock=0;
      send_ok(thd);
    }
    else
      thd->options&= ~(ulong) (OPTION_TABLE_LOCK);
    thd->in_lock_tables=0;
    break;
  case SQLCOM_CREATE_DB:
  {
    /*
      As mysql_create_db() may modify HA_CREATE_INFO structure passed to
      it, we need to use a copy of LEX::create_info to make execution
      prepared statement- safe.
    */
    HA_CREATE_INFO create_info(lex->create_info);
    if (end_active_trans(thd))
    {
      res= -1;
      break;
    }
    char *alias;
    if (!(alias=thd->strdup(lex->name)) || check_db_name(lex->name))
    {
      my_error(ER_WRONG_DB_NAME, MYF(0), lex->name);
      break;
    }
    /*
      If in a slave thread :
      CREATE DATABASE DB was certainly not preceded by USE DB.
      For that reason, db_ok() in sql/slave.cc did not check the
      do_db/ignore_db. And as this query involves no tables, tables_ok()
      above was not called. So we have to check rules again here.
    */
#ifdef HAVE_REPLICATION
    if (thd->slave_thread &&
	(!db_ok(lex->name, replicate_do_db, replicate_ignore_db) ||
	 !db_ok_with_wild_table(lex->name)))
    {
      my_message(ER_SLAVE_IGNORED_TABLE, ER(ER_SLAVE_IGNORED_TABLE), MYF(0));
      break;
    }
#endif

    if (check_access(thd,CREATE_ACL,lex->name,0,1,0,is_schema_db(lex->name)))
      break;
    res= mysql_create_db(thd,(lower_case_table_names == 2 ? alias : lex->name),
			 &create_info, 0);
    break;
  }
  case SQLCOM_DROP_DB:
  {
    if (end_active_trans(thd))
    {
      res= -1;
      break;
    }
    if (check_db_name(lex->name))
    {
      my_error(ER_WRONG_DB_NAME, MYF(0), lex->name);
      break;
    }
    /*
      If in a slave thread :
      DROP DATABASE DB may not be preceded by USE DB.
      For that reason, maybe db_ok() in sql/slave.cc did not check the 
      do_db/ignore_db. And as this query involves no tables, tables_ok()
      above was not called. So we have to check rules again here.
    */
#ifdef HAVE_REPLICATION
    if (thd->slave_thread && 
	(!db_ok(lex->name, replicate_do_db, replicate_ignore_db) ||
	 !db_ok_with_wild_table(lex->name)))
    {
      my_message(ER_SLAVE_IGNORED_TABLE, ER(ER_SLAVE_IGNORED_TABLE), MYF(0));
      break;
    }
#endif
    if (check_access(thd,DROP_ACL,lex->name,0,1,0,is_schema_db(lex->name)))
      break;
    if (thd->locked_tables || thd->active_transaction())
    {
      my_message(ER_LOCK_OR_ACTIVE_TRANSACTION,
                 ER(ER_LOCK_OR_ACTIVE_TRANSACTION), MYF(0));
      goto error;
    }
    res= mysql_rm_db(thd, lex->name, lex->drop_if_exists, 0);
    break;
  }
  case SQLCOM_ALTER_DB:
  {
    char *db= lex->name;
    DBUG_ASSERT(db); /* Must be set in the parser */
    if (!strip_sp(db) || check_db_name(db))
    {
      my_error(ER_WRONG_DB_NAME, MYF(0), lex->name);
      break;
    }
    /*
      If in a slave thread :
      ALTER DATABASE DB may not be preceded by USE DB.
      For that reason, maybe db_ok() in sql/slave.cc did not check the
      do_db/ignore_db. And as this query involves no tables, tables_ok()
      above was not called. So we have to check rules again here.
    */
#ifdef HAVE_REPLICATION
    if (thd->slave_thread &&
	(!db_ok(db, replicate_do_db, replicate_ignore_db) ||
	 !db_ok_with_wild_table(db)))
    {
      my_message(ER_SLAVE_IGNORED_TABLE, ER(ER_SLAVE_IGNORED_TABLE), MYF(0));
      break;
    }
#endif
    if (check_access(thd, ALTER_ACL, db, 0, 1, 0, is_schema_db(db)))
      break;
    if (thd->locked_tables || thd->active_transaction())
    {
      my_message(ER_LOCK_OR_ACTIVE_TRANSACTION,
                 ER(ER_LOCK_OR_ACTIVE_TRANSACTION), MYF(0));
      goto error;
    }
    res= mysql_alter_db(thd, db, &lex->create_info);
    break;
  }
  case SQLCOM_SHOW_CREATE_DB:
  {
    if (!strip_sp(lex->name) || check_db_name(lex->name))
    {
      my_error(ER_WRONG_DB_NAME, MYF(0), lex->name);
      break;
    }
    if (check_access(thd,SELECT_ACL,lex->name,0,1,0,is_schema_db(lex->name)))
      break;
    res=mysqld_show_create_db(thd,lex->name,&lex->create_info);
    break;
  }
  case SQLCOM_CREATE_FUNCTION:                  // UDF function
  {
    if (check_access(thd,INSERT_ACL,"mysql",0,1,0,0))
      break;
#ifdef HAVE_DLOPEN
    if (sp_find_routine(thd, TYPE_ENUM_FUNCTION, lex->spname,
                        &thd->sp_func_cache, FALSE))
    {
      my_error(ER_UDF_EXISTS, MYF(0), lex->spname->m_name.str);
      goto error;
    }
    if (!(res = mysql_create_function(thd, &lex->udf)))
      send_ok(thd);
#else
    my_error(ER_CANT_OPEN_LIBRARY, MYF(0), lex->udf.dl, 0, "feature disabled");
    res= TRUE;
#endif
    break;
  }
#ifndef NO_EMBEDDED_ACCESS_CHECKS
  case SQLCOM_CREATE_USER:
  {
    if (check_access(thd, INSERT_ACL, "mysql", 0, 1, 1, 0) &&
        check_global_access(thd,CREATE_USER_ACL))
      break;
    if (end_active_trans(thd))
      goto error;
    /* Conditionally writes to binlog */
    if (!(res= mysql_create_user(thd, lex->users_list)))
      send_ok(thd);
    break;
  }
  case SQLCOM_DROP_USER:
  {
    if (check_access(thd, DELETE_ACL, "mysql", 0, 1, 1, 0) &&
        check_global_access(thd,CREATE_USER_ACL))
      break;
    if (end_active_trans(thd))
      goto error;
    /* Conditionally writes to binlog */
    if (!(res= mysql_drop_user(thd, lex->users_list)))
      send_ok(thd);
    break;
  }
  case SQLCOM_RENAME_USER:
  {
    if (check_access(thd, UPDATE_ACL, "mysql", 0, 1, 1, 0) &&
        check_global_access(thd,CREATE_USER_ACL))
      break;
    if (end_active_trans(thd))
      goto error;
    /* Conditionally writes to binlog */
    if (!(res= mysql_rename_user(thd, lex->users_list)))
      send_ok(thd);
    break;
  }
  case SQLCOM_REVOKE_ALL:
  {
    if (check_access(thd, UPDATE_ACL, "mysql", 0, 1, 1, 0) &&
        check_global_access(thd,CREATE_USER_ACL))
      break;
    /* Conditionally writes to binlog */
    if (!(res = mysql_revoke_all(thd, lex->users_list)))
      send_ok(thd);
    break;
  }
  case SQLCOM_REVOKE:
  case SQLCOM_GRANT:
  {
    if (check_access(thd, lex->grant | lex->grant_tot_col | GRANT_ACL,
		     first_table ?  first_table->db : select_lex->db,
		     first_table ? &first_table->grant.privilege : 0,
		     first_table ? 0 : 1, 0,
                     first_table ? (bool) first_table->schema_table :
                     select_lex->db ? is_schema_db(select_lex->db) : 0))
      goto error;

    if (thd->security_ctx->user)              // If not replication
    {
      LEX_USER *user, *tmp_user;

      List_iterator <LEX_USER> user_list(lex->users_list);
      while ((tmp_user= user_list++))
      {
        if (!(user= get_current_user(thd, tmp_user)))
          goto error;
        if (specialflag & SPECIAL_NO_RESOLVE &&
            hostname_requires_resolving(user->host.str))
          push_warning_printf(thd, MYSQL_ERROR::WARN_LEVEL_WARN,
                              ER_WARN_HOSTNAME_WONT_WORK,
                              ER(ER_WARN_HOSTNAME_WONT_WORK),
                              user->host.str);
        // Are we trying to change a password of another user
        DBUG_ASSERT(user->host.str != 0);
        if (strcmp(thd->security_ctx->user, user->user.str) ||
            my_strcasecmp(system_charset_info,
                          user->host.str, thd->security_ctx->host_or_ip))
        {
          // TODO: use check_change_password()
          if (is_acl_user(user->host.str, user->user.str) &&
              user->password.str &&
              check_access(thd, UPDATE_ACL,"mysql",0,1,1,0))
          {
            my_message(ER_PASSWORD_NOT_ALLOWED,
                       ER(ER_PASSWORD_NOT_ALLOWED), MYF(0));
            goto error;
          }
        }
      }
    }
    if (first_table)
    {
      if (lex->type == TYPE_ENUM_PROCEDURE ||
          lex->type == TYPE_ENUM_FUNCTION)
      {
        uint grants= lex->all_privileges 
		   ? (PROC_ACLS & ~GRANT_ACL) | (lex->grant & GRANT_ACL)
		   : lex->grant;
        if (grant_option && 
	    check_grant_routine(thd, grants | GRANT_ACL, all_tables,
                                lex->type == TYPE_ENUM_PROCEDURE, 0))
	  goto error;
        /* Conditionally writes to binlog */
        res= mysql_routine_grant(thd, all_tables,
                                 lex->type == TYPE_ENUM_PROCEDURE, 
                                 lex->users_list, grants,
                                 lex->sql_command == SQLCOM_REVOKE, 0);
      }
      else
      {
	if (grant_option && check_grant(thd,
					(lex->grant | lex->grant_tot_col |
					 GRANT_ACL),
					all_tables, 0, UINT_MAX, 0))
	  goto error;
        /* Conditionally writes to binlog */
        res= mysql_table_grant(thd, all_tables, lex->users_list,
			       lex->columns, lex->grant,
			       lex->sql_command == SQLCOM_REVOKE);
      }
    }
    else
    {
      if (lex->columns.elements || lex->type)
      {
	my_message(ER_ILLEGAL_GRANT_FOR_TABLE, ER(ER_ILLEGAL_GRANT_FOR_TABLE),
                   MYF(0));
        goto error;
      }
      else
	/* Conditionally writes to binlog */
	res = mysql_grant(thd, select_lex->db, lex->users_list, lex->grant,
			  lex->sql_command == SQLCOM_REVOKE);
      if (!res)
      {
	if (lex->sql_command == SQLCOM_GRANT)
	{
	  List_iterator <LEX_USER> str_list(lex->users_list);
	  LEX_USER *user, *tmp_user;
	  while ((tmp_user=str_list++))
          {
            if (!(user= get_current_user(thd, tmp_user)))
              goto error;
	    reset_mqh(user);
          }
	}
      }
    }
    break;
  }
#endif /*!NO_EMBEDDED_ACCESS_CHECKS*/
  case SQLCOM_RESET:
    /*
      RESET commands are never written to the binary log, so we have to
      initialize this variable because RESET shares the same code as FLUSH
    */
    lex->no_write_to_binlog= 1;
  case SQLCOM_FLUSH:
  {
    bool write_to_binlog;
    if (check_global_access(thd,RELOAD_ACL))
      goto error;

    /*
      reload_acl_and_cache() will tell us if we are allowed to write to the
      binlog or not.
    */
    if (!reload_acl_and_cache(thd, lex->type, first_table, &write_to_binlog))
    {
      /*
        We WANT to write and we CAN write.
        ! we write after unlocking the table.
      */
      /* Presumably, RESET and binlog writing doesn't require synchronization */
      if (!lex->no_write_to_binlog && write_to_binlog)
      {
        if (mysql_bin_log.is_open())
        {
          Query_log_event qinfo(thd, thd->query, thd->query_length, 0, FALSE);
          mysql_bin_log.write(&qinfo);
        }
      }
      send_ok(thd);
    } 
    
    break;
  }
  case SQLCOM_KILL:
  {
    Item *it= (Item *)lex->value_list.head();

    if ((!it->fixed && it->fix_fields(lex->thd, &it)) || it->check_cols(1))
    {
      my_message(ER_SET_CONSTANTS_ONLY, ER(ER_SET_CONSTANTS_ONLY),
		 MYF(0));
      goto error;
    }
    kill_one_thread(thd, (ulong)it->val_int(), lex->type & ONLY_KILL_QUERY);
    break;
  }
#ifndef NO_EMBEDDED_ACCESS_CHECKS
  case SQLCOM_SHOW_GRANTS:
  {
    LEX_USER *grant_user= get_current_user(thd, lex->grant_user);
    if (!grant_user)
      goto error;
    if ((thd->security_ctx->priv_user &&
	 !strcmp(thd->security_ctx->priv_user, grant_user->user.str)) ||
	!check_access(thd, SELECT_ACL, "mysql",0,1,0,0))
    {
      res = mysql_show_grants(thd, grant_user);
    }
    break;
  }
#endif
  case SQLCOM_HA_OPEN:
    DBUG_ASSERT(first_table == all_tables && first_table != 0);
    if (check_db_used(thd, all_tables) ||
	check_table_access(thd, SELECT_ACL, all_tables, 0))
      goto error;
    res= mysql_ha_open(thd, first_table, 0);
    break;
  case SQLCOM_HA_CLOSE:
    DBUG_ASSERT(first_table == all_tables && first_table != 0);
    if (check_db_used(thd, all_tables))
      goto error;
    res= mysql_ha_close(thd, first_table);
    break;
  case SQLCOM_HA_READ:
    DBUG_ASSERT(first_table == all_tables && first_table != 0);
    /*
      There is no need to check for table permissions here, because
      if a user has no permissions to read a table, he won't be
      able to open it (with SQLCOM_HA_OPEN) in the first place.
    */
    if (check_db_used(thd, all_tables))
      goto error;
    unit->set_limit(select_lex);
    res= mysql_ha_read(thd, first_table, lex->ha_read_mode, lex->ident.str,
                       lex->insert_list, lex->ha_rkey_mode, select_lex->where,
                       unit->select_limit_cnt, unit->offset_limit_cnt);
    break;

  case SQLCOM_BEGIN:
    if (thd->transaction.xid_state.xa_state != XA_NOTR)
    {
      my_error(ER_XAER_RMFAIL, MYF(0),
               xa_state_names[thd->transaction.xid_state.xa_state]);
      break;
    }
    if (begin_trans(thd))
      goto error;
    send_ok(thd);
    break;
  case SQLCOM_COMMIT:
    if (end_trans(thd, lex->tx_release ? COMMIT_RELEASE :
                              lex->tx_chain ? COMMIT_AND_CHAIN : COMMIT))
      goto error;
    send_ok(thd);
    break;
  case SQLCOM_ROLLBACK:
    if (end_trans(thd, lex->tx_release ? ROLLBACK_RELEASE :
                              lex->tx_chain ? ROLLBACK_AND_CHAIN : ROLLBACK))
      goto error;
    send_ok(thd);
    break;
  case SQLCOM_RELEASE_SAVEPOINT:
  {
    SAVEPOINT *sv;
    for (sv=thd->transaction.savepoints; sv; sv=sv->prev)
    {
      if (my_strnncoll(system_charset_info,
                       (uchar *)lex->ident.str, lex->ident.length,
                       (uchar *)sv->name, sv->length) == 0)
        break;
    }
    if (sv)
    {
      if (ha_release_savepoint(thd, sv))
        res= TRUE; // cannot happen
      else
        send_ok(thd);
      thd->transaction.savepoints=sv->prev;
    }
    else
      my_error(ER_SP_DOES_NOT_EXIST, MYF(0), "SAVEPOINT", lex->ident.str);
    break;
  }
  case SQLCOM_ROLLBACK_TO_SAVEPOINT:
  {
    SAVEPOINT *sv;
    for (sv=thd->transaction.savepoints; sv; sv=sv->prev)
    {
      if (my_strnncoll(system_charset_info,
                       (uchar *)lex->ident.str, lex->ident.length,
                       (uchar *)sv->name, sv->length) == 0)
        break;
    }
    if (sv)
    {
      if (ha_rollback_to_savepoint(thd, sv))
        res= TRUE; // cannot happen
      else
      {
        if ((thd->options & OPTION_STATUS_NO_TRANS_UPDATE) &&
            !thd->slave_thread)
          push_warning(thd, MYSQL_ERROR::WARN_LEVEL_WARN,
                       ER_WARNING_NOT_COMPLETE_ROLLBACK,
                       ER(ER_WARNING_NOT_COMPLETE_ROLLBACK));
        send_ok(thd);
      }
      thd->transaction.savepoints=sv;
    }
    else
      my_error(ER_SP_DOES_NOT_EXIST, MYF(0), "SAVEPOINT", lex->ident.str);
    break;
  }
  case SQLCOM_SAVEPOINT:
    if (!(thd->options & (OPTION_NOT_AUTOCOMMIT | OPTION_BEGIN) ||
          thd->in_sub_stmt) || !opt_using_transactions)
      send_ok(thd);
    else
    {
      SAVEPOINT **sv, *newsv;
      for (sv=&thd->transaction.savepoints; *sv; sv=&(*sv)->prev)
      {
        if (my_strnncoll(system_charset_info,
                         (uchar *)lex->ident.str, lex->ident.length,
                         (uchar *)(*sv)->name, (*sv)->length) == 0)
          break;
      }
      if (*sv) /* old savepoint of the same name exists */
      {
        newsv=*sv;
        ha_release_savepoint(thd, *sv); // it cannot fail
        *sv=(*sv)->prev;
      }
      else if ((newsv=(SAVEPOINT *) alloc_root(&thd->transaction.mem_root,
                                               savepoint_alloc_size)) == 0)
      {
        my_error(ER_OUT_OF_RESOURCES, MYF(0));
        break;
      }
      newsv->name=strmake_root(&thd->transaction.mem_root,
                               lex->ident.str, lex->ident.length);
      newsv->length=lex->ident.length;
      /*
        if we'll get an error here, don't add new savepoint to the list.
        we'll lose a little bit of memory in transaction mem_root, but it'll
        be free'd when transaction ends anyway
      */
      if (ha_savepoint(thd, newsv))
        res= TRUE;
      else
      {
        newsv->prev=thd->transaction.savepoints;
        thd->transaction.savepoints=newsv;
        send_ok(thd);
      }
    }
    break;
  case SQLCOM_CREATE_PROCEDURE:
  case SQLCOM_CREATE_SPFUNCTION:
  {
    uint namelen;
    char *name;
    int result= SP_INTERNAL_ERROR;

    DBUG_ASSERT(lex->sphead != 0);
    DBUG_ASSERT(lex->sphead->m_db.str); /* Must be initialized in the parser */
    /*
      Verify that the database name is allowed, optionally
      lowercase it.
    */
    if (check_db_name(lex->sphead->m_db.str))
    {
      my_error(ER_WRONG_DB_NAME, MYF(0), lex->sphead->m_db.str);
      goto create_sp_error;
    }

    /*
      Check that a database directory with this name
      exists. Design note: This won't work on virtual databases
      like information_schema.
    */
    if (check_db_dir_existence(lex->sphead->m_db.str))
    {
      my_error(ER_BAD_DB_ERROR, MYF(0), lex->sphead->m_db.str);
      goto create_sp_error;
    }

    if (check_access(thd, CREATE_PROC_ACL, lex->sphead->m_db.str, 0, 0, 0,
                     is_schema_db(lex->sphead->m_db.str)))
      goto create_sp_error;

    if (end_active_trans(thd))
      goto create_sp_error;

    name= lex->sphead->name(&namelen);
#ifdef HAVE_DLOPEN
    if (lex->sphead->m_type == TYPE_ENUM_FUNCTION)
    {
      udf_func *udf = find_udf(name, namelen);

      if (udf)
      {
        my_error(ER_UDF_EXISTS, MYF(0), name);
        goto create_sp_error;
      }
    }
#endif

    /*
      If the definer is not specified, this means that CREATE-statement missed
      DEFINER-clause. DEFINER-clause can be missed in two cases:

        - The user submitted a statement w/o the clause. This is a normal
          case, we should assign CURRENT_USER as definer.

        - Our slave received an updated from the master, that does not
          replicate definer for stored rountines. We should also assign
          CURRENT_USER as definer here, but also we should mark this routine
          as NON-SUID. This is essential for the sake of backward
          compatibility.

          The problem is the slave thread is running under "special" user (@),
          that actually does not exist. In the older versions we do not fail
          execution of a stored routine if its definer does not exist and
          continue the execution under the authorization of the invoker
          (BUG#13198). And now if we try to switch to slave-current-user (@),
          we will fail.

          Actually, this leads to the inconsistent state of master and
          slave (different definers, different SUID behaviour), but it seems,
          this is the best we can do.
    */

    if (!lex->definer)
    {
      bool res= FALSE;
      Query_arena original_arena;
      Query_arena *ps_arena = thd->activate_stmt_arena_if_needed(&original_arena);

      if (!(lex->definer= create_default_definer(thd)))
        res= TRUE;

      if (ps_arena)
        thd->restore_active_arena(ps_arena, &original_arena);

      /* Error has been already reported. */
      if (res)
        goto create_sp_error;

      if (thd->slave_thread)
        lex->sphead->m_chistics->suid= SP_IS_NOT_SUID;
    }

    /*
      If the specified definer differs from the current user, we should check
      that the current user has SUPER privilege (in order to create a stored
      routine under another user one must have SUPER privilege).
    */

    else if (strcmp(lex->definer->user.str, thd->security_ctx->priv_user) ||
        my_strcasecmp(system_charset_info,
                      lex->definer->host.str,
                      thd->security_ctx->priv_host))
    {
      if (check_global_access(thd, SUPER_ACL))
      {
        my_error(ER_SPECIFIC_ACCESS_DENIED_ERROR, MYF(0), "SUPER");
        goto create_sp_error;
      }
    }

    /* Check that the specified definer exists. Emit a warning if not. */

#ifndef NO_EMBEDDED_ACCESS_CHECKS
    if (!is_acl_user(lex->definer->host.str,
                     lex->definer->user.str))
    {
      push_warning_printf(thd,
                          MYSQL_ERROR::WARN_LEVEL_NOTE,
                          ER_NO_SUCH_USER,
                          ER(ER_NO_SUCH_USER),
                          lex->definer->user.str,
                          lex->definer->host.str);
    }
#endif /* NO_EMBEDDED_ACCESS_CHECKS */

    res= (result= lex->sphead->create(thd));
    switch (result) {
    case SP_OK:
#ifndef NO_EMBEDDED_ACCESS_CHECKS
      /* only add privileges if really neccessary */
      if (sp_automatic_privileges && !opt_noacl &&
          check_routine_access(thd, DEFAULT_CREATE_PROC_ACLS,
                               lex->sphead->m_db.str, name,
                               lex->sql_command == SQLCOM_CREATE_PROCEDURE, 1))
      {
        if (sp_grant_privileges(thd, lex->sphead->m_db.str, name,
                                lex->sql_command == SQLCOM_CREATE_PROCEDURE))
          push_warning(thd, MYSQL_ERROR::WARN_LEVEL_WARN,
                       ER_PROC_AUTO_GRANT_FAIL,
                       ER(ER_PROC_AUTO_GRANT_FAIL));
        close_thread_tables(thd);
      }
#endif
    break;
    case SP_WRITE_ROW_FAILED:
      my_error(ER_SP_ALREADY_EXISTS, MYF(0), SP_TYPE_STRING(lex), name);
    break;
    case SP_BAD_IDENTIFIER:
      my_error(ER_TOO_LONG_IDENT, MYF(0), name);
    break;
    case SP_BODY_TOO_LONG:
      my_error(ER_TOO_LONG_BODY, MYF(0), name);
    break;
    default:
      my_error(ER_SP_STORE_FAILED, MYF(0), SP_TYPE_STRING(lex), name);
    break;
    } /* end switch */

    /*
      Capture all errors within this CASE and
      clean up the environment.
    */
create_sp_error:
    lex->unit.cleanup();
    delete lex->sphead;
    lex->sphead= 0;
    if (result != SP_OK )
      goto error;
    send_ok(thd);
    break; /* break super switch */
  } /* end case group bracket */
  case SQLCOM_CALL:
    {
      sp_head *sp;

      /*
        This will cache all SP and SF and open and lock all tables
        required for execution.
      */
      if (check_table_access(thd, SELECT_ACL, all_tables, 0) ||
	  open_and_lock_tables(thd, all_tables))
       goto error;

      /*
        By this moment all needed SPs should be in cache so no need to look 
        into DB. 
      */
      if (!(sp= sp_find_routine(thd, TYPE_ENUM_PROCEDURE, lex->spname,
                                &thd->sp_proc_cache, TRUE)))
      {
	my_error(ER_SP_DOES_NOT_EXIST, MYF(0), "PROCEDURE",
                 lex->spname->m_qname.str);
	goto error;
      }
      else
      {
	ha_rows select_limit;
        /* bits that should be cleared in thd->server_status */
	uint bits_to_be_cleared= 0;
        /*
          Check that the stored procedure doesn't contain Dynamic SQL
          and doesn't return result sets: such stored procedures can't
          be called from a function or trigger.
        */
        if (thd->in_sub_stmt)
        {
          const char *where= (thd->in_sub_stmt & SUB_STMT_TRIGGER ?
                              "trigger" : "function");
          if (sp->is_not_allowed_in_function(where))
            goto error;
        }

	my_bool save_no_send_ok= thd->net.no_send_ok;
	thd->net.no_send_ok= TRUE;
	if (sp->m_flags & sp_head::MULTI_RESULTS)
	{
	  if (! (thd->client_capabilities & CLIENT_MULTI_RESULTS))
	  {
            /*
              The client does not support multiple result sets being sent
              back
            */
	    my_error(ER_SP_BADSELECT, MYF(0), sp->m_qname.str);
	    thd->net.no_send_ok= save_no_send_ok;
	    goto error;
	  }
          /*
            If SERVER_MORE_RESULTS_EXISTS is not set,
            then remember that it should be cleared
          */
	  bits_to_be_cleared= (~thd->server_status &
                               SERVER_MORE_RESULTS_EXISTS);
	  thd->server_status|= SERVER_MORE_RESULTS_EXISTS;
	}

#ifndef NO_EMBEDDED_ACCESS_CHECKS
	if (check_routine_access(thd, EXECUTE_ACL,
				 sp->m_db.str, sp->m_name.str, TRUE, FALSE))
	{
	  thd->net.no_send_ok= save_no_send_ok;
	  goto error;
	}
#endif
	select_limit= thd->variables.select_limit;
	thd->variables.select_limit= HA_POS_ERROR;

        /* 
          We never write CALL statements into binlog:
           - If the mode is non-prelocked, each statement will be logged
             separately.
           - If the mode is prelocked, the invoking statement will care
             about writing into binlog.
          So just execute the statement.
        */
	res= sp->execute_procedure(thd, &lex->value_list);
	/*
          If warnings have been cleared, we have to clear total_warn_count
          too, otherwise the clients get confused.
	 */
	if (thd->warn_list.is_empty())
	  thd->total_warn_count= 0;

	thd->variables.select_limit= select_limit;

	thd->net.no_send_ok= save_no_send_ok;
        thd->server_status&= ~bits_to_be_cleared;

	if (!res)
	  send_ok(thd, (ulong) (thd->row_count_func < 0 ? 0 :
                                thd->row_count_func));
	else
	  goto error;		// Substatement should already have sent error
      }
      break;
    }
  case SQLCOM_ALTER_PROCEDURE:
  case SQLCOM_ALTER_FUNCTION:
    {
      int result;
      sp_head *sp;
      st_sp_chistics chistics;

      memcpy(&chistics, &lex->sp_chistics, sizeof(chistics));
      if (lex->sql_command == SQLCOM_ALTER_PROCEDURE)
        sp= sp_find_routine(thd, TYPE_ENUM_PROCEDURE, lex->spname,
                            &thd->sp_proc_cache, FALSE);
      else
        sp= sp_find_routine(thd, TYPE_ENUM_FUNCTION, lex->spname,
                            &thd->sp_func_cache, FALSE);
      mysql_reset_errors(thd, 0);
      if (! sp)
      {
	if (lex->spname->m_db.str)
	  result= SP_KEY_NOT_FOUND;
	else
	{
	  my_message(ER_NO_DB_ERROR, ER(ER_NO_DB_ERROR), MYF(0));
	  goto error;
	}
      }
      else
      {
        if (check_routine_access(thd, ALTER_PROC_ACL, sp->m_db.str, 
				 sp->m_name.str,
                                 lex->sql_command == SQLCOM_ALTER_PROCEDURE, 0))
	  goto error;

        if (end_active_trans(thd)) 
          goto error;
	memcpy(&lex->sp_chistics, &chistics, sizeof(lex->sp_chistics));
        if ((sp->m_type == TYPE_ENUM_FUNCTION) &&
            !trust_function_creators &&  mysql_bin_log.is_open() &&
            !sp->m_chistics->detistic &&
            (chistics.daccess == SP_CONTAINS_SQL ||
             chistics.daccess == SP_MODIFIES_SQL_DATA))
        {
          my_message(ER_BINLOG_UNSAFE_ROUTINE,
		     ER(ER_BINLOG_UNSAFE_ROUTINE), MYF(0));
          result= SP_INTERNAL_ERROR;
        }
        else
        {
          /*
            Note that if you implement the capability of ALTER FUNCTION to
            alter the body of the function, this command should be made to
            follow the restrictions that log-bin-trust-function-creators=0
            already puts on CREATE FUNCTION.
          */
          if (lex->sql_command == SQLCOM_ALTER_PROCEDURE)
            /* Conditionally writes to binlog */
            result= sp_update_procedure(thd, lex->spname, &lex->sp_chistics);
          else
            /* Conditionally writes to binlog */
            result= sp_update_function(thd, lex->spname, &lex->sp_chistics);
        }
      }
      switch (result)
      {
      case SP_OK:
	send_ok(thd);
	break;
      case SP_KEY_NOT_FOUND:
	my_error(ER_SP_DOES_NOT_EXIST, MYF(0),
                 SP_COM_STRING(lex), lex->spname->m_qname.str);
	goto error;
      default:
	my_error(ER_SP_CANT_ALTER, MYF(0),
                 SP_COM_STRING(lex), lex->spname->m_qname.str);
	goto error;
      }
      break;
    }
  case SQLCOM_DROP_PROCEDURE:
  case SQLCOM_DROP_FUNCTION:
    {
      int result;
      int type= (lex->sql_command == SQLCOM_DROP_PROCEDURE ?
                 TYPE_ENUM_PROCEDURE : TYPE_ENUM_FUNCTION);

      result= sp_routine_exists_in_table(thd, type, lex->spname);
      mysql_reset_errors(thd, 0);
      if (result == SP_OK)
      {
        char *db= lex->spname->m_db.str;
	char *name= lex->spname->m_name.str;

	if (check_routine_access(thd, ALTER_PROC_ACL, db, name,
                                 lex->sql_command == SQLCOM_DROP_PROCEDURE, 0))
          goto error;

        if (end_active_trans(thd)) 
          goto error;
#ifndef NO_EMBEDDED_ACCESS_CHECKS
	if (sp_automatic_privileges && !opt_noacl &&
	    sp_revoke_privileges(thd, db, name, 
                                 lex->sql_command == SQLCOM_DROP_PROCEDURE))
	{
	  push_warning(thd, MYSQL_ERROR::WARN_LEVEL_WARN, 
		       ER_PROC_AUTO_REVOKE_FAIL,
		       ER(ER_PROC_AUTO_REVOKE_FAIL));
	}
#endif
	if (lex->sql_command == SQLCOM_DROP_PROCEDURE)
          /* Conditionally writes to binlog */
	  result= sp_drop_procedure(thd, lex->spname); /* Conditionally writes to binlog */
	else
          /* Conditionally writes to binlog */
	  result= sp_drop_function(thd, lex->spname); /* Conditionally writes to binlog */
      }
      else
      {
#ifdef HAVE_DLOPEN
	if (lex->sql_command == SQLCOM_DROP_FUNCTION)
	{
          udf_func *udf = find_udf(lex->spname->m_name.str,
                                   lex->spname->m_name.length);
          if (udf)
          {
	    if (check_access(thd, DELETE_ACL, "mysql", 0, 1, 0, 0))
	      goto error;

	    /* Does NOT write to binlog */
	    if (!(res = mysql_drop_function(thd, &lex->spname->m_name)))
	    {
	      send_ok(thd);
	      break;
	    }
	  }
	}
#endif
	if (lex->spname->m_db.str)
	  result= SP_KEY_NOT_FOUND;
	else
	{
	  my_message(ER_NO_DB_ERROR, ER(ER_NO_DB_ERROR), MYF(0));
	  goto error;
	}
      }
      res= result;
      switch (result)
      {
      case SP_OK:
	send_ok(thd);
	break;
      case SP_KEY_NOT_FOUND:
	if (lex->drop_if_exists)
	{
	  push_warning_printf(thd, MYSQL_ERROR::WARN_LEVEL_NOTE,
			      ER_SP_DOES_NOT_EXIST, ER(ER_SP_DOES_NOT_EXIST),
			      SP_COM_STRING(lex), lex->spname->m_name.str);
	  res= FALSE;
	  send_ok(thd);
	  break;
	}
	my_error(ER_SP_DOES_NOT_EXIST, MYF(0),
                 SP_COM_STRING(lex), lex->spname->m_qname.str);
	goto error;
      default:
	my_error(ER_SP_DROP_FAILED, MYF(0),
                 SP_COM_STRING(lex), lex->spname->m_qname.str);
	goto error;
      }
      break;
    }
  case SQLCOM_SHOW_CREATE_PROC:
    {
      if (lex->spname->m_name.length > NAME_LEN)
      {
	my_error(ER_TOO_LONG_IDENT, MYF(0), lex->spname->m_name.str);
	goto error;
      }
      if (sp_show_create_procedure(thd, lex->spname) != SP_OK)
      {			/* We don't distinguish between errors for now */
	my_error(ER_SP_DOES_NOT_EXIST, MYF(0),
                 SP_COM_STRING(lex), lex->spname->m_name.str);
	goto error;
      }
      break;
    }
  case SQLCOM_SHOW_CREATE_FUNC:
    {
      if (lex->spname->m_name.length > NAME_LEN)
      {
	my_error(ER_TOO_LONG_IDENT, MYF(0), lex->spname->m_name.str);
	goto error;
      }
      if (sp_show_create_function(thd, lex->spname) != SP_OK)
      {			/* We don't distinguish between errors for now */
	my_error(ER_SP_DOES_NOT_EXIST, MYF(0),
                 SP_COM_STRING(lex), lex->spname->m_name.str);
	goto error;
      }
      break;
    }
  case SQLCOM_SHOW_STATUS_PROC:
    {
      res= sp_show_status_procedure(thd, (lex->wild ?
					  lex->wild->ptr() : NullS));
      break;
    }
  case SQLCOM_SHOW_STATUS_FUNC:
    {
      res= sp_show_status_function(thd, (lex->wild ? 
					 lex->wild->ptr() : NullS));
      break;
    }
#ifndef DBUG_OFF
  case SQLCOM_SHOW_PROC_CODE:
  case SQLCOM_SHOW_FUNC_CODE:
    {
      sp_head *sp;

      if (lex->spname->m_name.length > NAME_LEN)
      {
	my_error(ER_TOO_LONG_IDENT, MYF(0), lex->spname->m_name.str);
	goto error;
      }
      if (lex->sql_command == SQLCOM_SHOW_PROC_CODE)
        sp= sp_find_routine(thd, TYPE_ENUM_PROCEDURE, lex->spname,
                            &thd->sp_proc_cache, FALSE);
      else
        sp= sp_find_routine(thd, TYPE_ENUM_FUNCTION, lex->spname,
                            &thd->sp_func_cache, FALSE);
      if (!sp || sp->show_routine_code(thd))
      {
        /* We don't distinguish between errors for now */
        my_error(ER_SP_DOES_NOT_EXIST, MYF(0),
                 SP_COM_STRING(lex), lex->spname->m_name.str);
        goto error;
      }
      break;
    }
#endif // ifndef DBUG_OFF
  case SQLCOM_CREATE_VIEW:
    {
      if (end_active_trans(thd))
        goto error;

      res= mysql_create_view(thd, first_table, thd->lex->create_view_mode);
      break;
    }
  case SQLCOM_DROP_VIEW:
    {
      if (check_table_access(thd, DROP_ACL, all_tables, 0) ||
          end_active_trans(thd))
        goto error;
      /* Conditionally writes to binlog. */
      res= mysql_drop_view(thd, first_table, thd->lex->drop_mode);
      break;
    }
  case SQLCOM_CREATE_TRIGGER:
  {
    if (end_active_trans(thd))
      goto error;

    /* Conditionally writes to binlog. */
    res= mysql_create_or_drop_trigger(thd, all_tables, 1);

    /* We don't care about trigger body after this point */
    delete lex->sphead;
    lex->sphead= 0;
    break;
  }
  case SQLCOM_DROP_TRIGGER:
  {
    if (end_active_trans(thd))
      goto error;

    /* Conditionally writes to binlog. */
    res= mysql_create_or_drop_trigger(thd, all_tables, 0);
    break;
  }
  case SQLCOM_XA_START:
    if (thd->transaction.xid_state.xa_state == XA_IDLE &&
        thd->lex->xa_opt == XA_RESUME)
    {
      if (! thd->transaction.xid_state.xid.eq(thd->lex->xid))
      {
        my_error(ER_XAER_NOTA, MYF(0));
        break;
      }
      thd->transaction.xid_state.xa_state=XA_ACTIVE;
      send_ok(thd);
      break;
    }
    if (thd->lex->xa_opt != XA_NONE)
    { // JOIN is not supported yet. TODO
      my_error(ER_XAER_INVAL, MYF(0));
      break;
    }
    if (thd->transaction.xid_state.xa_state != XA_NOTR)
    {
      my_error(ER_XAER_RMFAIL, MYF(0),
               xa_state_names[thd->transaction.xid_state.xa_state]);
      break;
    }
    if (thd->active_transaction() || thd->locked_tables)
    {
      my_error(ER_XAER_OUTSIDE, MYF(0));
      break;
    }
    if (xid_cache_search(thd->lex->xid))
    {
      my_error(ER_XAER_DUPID, MYF(0));
      break;
    }
    DBUG_ASSERT(thd->transaction.xid_state.xid.is_null());
    thd->transaction.xid_state.xa_state=XA_ACTIVE;
    thd->transaction.xid_state.xid.set(thd->lex->xid);
    xid_cache_insert(&thd->transaction.xid_state);
    thd->options= ((thd->options & (ulong) ~(OPTION_STATUS_NO_TRANS_UPDATE)) |
                   OPTION_BEGIN);
    thd->server_status|= SERVER_STATUS_IN_TRANS;
    send_ok(thd);
    break;
  case SQLCOM_XA_END:
    /* fake it */
    if (thd->lex->xa_opt != XA_NONE)
    { // SUSPEND and FOR MIGRATE are not supported yet. TODO
      my_error(ER_XAER_INVAL, MYF(0));
      break;
    }
    if (thd->transaction.xid_state.xa_state != XA_ACTIVE)
    {
      my_error(ER_XAER_RMFAIL, MYF(0),
               xa_state_names[thd->transaction.xid_state.xa_state]);
      break;
    }
    if (!thd->transaction.xid_state.xid.eq(thd->lex->xid))
    {
      my_error(ER_XAER_NOTA, MYF(0));
      break;
    }
    thd->transaction.xid_state.xa_state=XA_IDLE;
    send_ok(thd);
    break;
  case SQLCOM_XA_PREPARE:
    if (thd->transaction.xid_state.xa_state != XA_IDLE)
    {
      my_error(ER_XAER_RMFAIL, MYF(0),
               xa_state_names[thd->transaction.xid_state.xa_state]);
      break;
    }
    if (!thd->transaction.xid_state.xid.eq(thd->lex->xid))
    {
      my_error(ER_XAER_NOTA, MYF(0));
      break;
    }
    if (ha_prepare(thd))
    {
      my_error(ER_XA_RBROLLBACK, MYF(0));
      xid_cache_delete(&thd->transaction.xid_state);
      thd->transaction.xid_state.xa_state=XA_NOTR;
      break;
    }
    thd->transaction.xid_state.xa_state=XA_PREPARED;
    send_ok(thd);
    break;
  case SQLCOM_XA_COMMIT:
    if (!thd->transaction.xid_state.xid.eq(thd->lex->xid))
    {
      XID_STATE *xs=xid_cache_search(thd->lex->xid);
      if (!xs || xs->in_thd)
        my_error(ER_XAER_NOTA, MYF(0));
      else
      {
        ha_commit_or_rollback_by_xid(thd->lex->xid, 1);
        xid_cache_delete(xs);
        send_ok(thd);
      }
      break;
    }
    if (thd->transaction.xid_state.xa_state == XA_IDLE &&
        thd->lex->xa_opt == XA_ONE_PHASE)
    {
      int r;
      if ((r= ha_commit(thd)))
        my_error(r == 1 ? ER_XA_RBROLLBACK : ER_XAER_RMERR, MYF(0));
      else
        send_ok(thd);
    }
    else if (thd->transaction.xid_state.xa_state == XA_PREPARED &&
             thd->lex->xa_opt == XA_NONE)
    {
      if (wait_if_global_read_lock(thd, 0, 0))
      {
        ha_rollback(thd);
        my_error(ER_XAER_RMERR, MYF(0));
      }
      else
      {
        if (ha_commit_one_phase(thd, 1))
          my_error(ER_XAER_RMERR, MYF(0));
        else
          send_ok(thd);
        start_waiting_global_read_lock(thd);
      }
    }
    else
    {
      my_error(ER_XAER_RMFAIL, MYF(0),
               xa_state_names[thd->transaction.xid_state.xa_state]);
      break;
    }
    thd->options&= ~(ulong) (OPTION_BEGIN | OPTION_STATUS_NO_TRANS_UPDATE);
    thd->server_status&= ~SERVER_STATUS_IN_TRANS;
    xid_cache_delete(&thd->transaction.xid_state);
    thd->transaction.xid_state.xa_state=XA_NOTR;
    break;
  case SQLCOM_XA_ROLLBACK:
    if (!thd->transaction.xid_state.xid.eq(thd->lex->xid))
    {
      XID_STATE *xs=xid_cache_search(thd->lex->xid);
      if (!xs || xs->in_thd)
        my_error(ER_XAER_NOTA, MYF(0));
      else
      {
        ha_commit_or_rollback_by_xid(thd->lex->xid, 0);
        xid_cache_delete(xs);
        send_ok(thd);
      }
      break;
    }
    if (thd->transaction.xid_state.xa_state != XA_IDLE &&
        thd->transaction.xid_state.xa_state != XA_PREPARED)
    {
      my_error(ER_XAER_RMFAIL, MYF(0),
               xa_state_names[thd->transaction.xid_state.xa_state]);
      break;
    }
    if (ha_rollback(thd))
      my_error(ER_XAER_RMERR, MYF(0));
    else
      send_ok(thd);
    thd->options&= ~(ulong) (OPTION_BEGIN | OPTION_STATUS_NO_TRANS_UPDATE);
    thd->server_status&= ~SERVER_STATUS_IN_TRANS;
    xid_cache_delete(&thd->transaction.xid_state);
    thd->transaction.xid_state.xa_state=XA_NOTR;
    break;
  case SQLCOM_XA_RECOVER:
    res= mysql_xa_recover(thd);
    break;
  default:
#ifndef EMBEDDED_LIBRARY
    DBUG_ASSERT(0);                             /* Impossible */
#endif
    send_ok(thd);
    break;
  }
  thd->proc_info="query end";
  /* Two binlog-related cleanups: */

  /*
    Reset system variables temporarily modified by SET ONE SHOT.

    Exception: If this is a SET, do nothing. This is to allow
    mysqlbinlog to print many SET commands (in this case we want the
    charset temp setting to live until the real query). This is also
    needed so that SET CHARACTER_SET_CLIENT... does not cancel itself
    immediately.
  */
  if (thd->one_shot_set && lex->sql_command != SQLCOM_SET_OPTION)
    reset_one_shot_variables(thd);

  /*
    The return value for ROW_COUNT() is "implementation dependent" if the
    statement is not DELETE, INSERT or UPDATE, but -1 is what JDBC and ODBC
    wants.

    We do not change the value for a CALL or EXECUTE statement, so the value
    generated by the last called (or executed) statement is preserved.
   */
  if (lex->sql_command != SQLCOM_CALL && lex->sql_command != SQLCOM_EXECUTE &&
      uc_update_queries[lex->sql_command]<2)
    thd->row_count_func= -1;

  goto end;

error:
  res= TRUE;

end:
  if (need_start_waiting)
  {
    /*
      Release the protection against the global read lock and wake
      everyone, who might want to set a global read lock.
    */
    start_waiting_global_read_lock(thd);
  }
  DBUG_RETURN(res || thd->net.report_error);
}


/*
  Check grants for commands which work only with one table.

  SYNOPSIS
    check_single_table_access()
    thd			Thread handler
    privilege		requested privilege
    all_tables		global table list of query

  RETURN
    0 - OK
    1 - access denied, error is sent to client
*/

bool check_single_table_access(THD *thd, ulong privilege, 
                               TABLE_LIST *all_tables)
{
  Security_context * backup_ctx= thd->security_ctx;

  /* we need to switch to the saved context (if any) */
  if (all_tables->security_ctx)
    thd->security_ctx= all_tables->security_ctx;

  const char *db_name;
  if ((all_tables->view || all_tables->field_translation) &&
      !all_tables->schema_table)
    db_name= all_tables->view_db.str;
  else
    db_name= all_tables->db;

  if (check_access(thd, privilege, db_name,
		   &all_tables->grant.privilege, 0, 0,
                   test(all_tables->schema_table)))
    goto deny;

  /* Show only 1 table for check_grant */
  if (grant_option && check_grant(thd, privilege, all_tables, 0, 1, 0))
    goto deny;

  thd->security_ctx= backup_ctx;
  return 0;

deny:
  thd->security_ctx= backup_ctx;
  return 1;
}

/*
  Check grants for commands which work only with one table and all other
  tables belonging to subselects or implicitly opened tables.

  SYNOPSIS
    check_one_table_access()
    thd			Thread handler
    privilege		requested privilege
    all_tables		global table list of query

  RETURN
    0 - OK
    1 - access denied, error is sent to client
*/

bool check_one_table_access(THD *thd, ulong privilege, TABLE_LIST *all_tables)
{
  if (check_single_table_access (thd,privilege,all_tables))
    return 1;

  /* Check rights on tables of subselects and implictly opened tables */
  TABLE_LIST *subselects_tables, *view= all_tables->view ? all_tables : 0;
  if ((subselects_tables= all_tables->next_global))
  {
    /*
      Access rights asked for the first table of a view should be the same
      as for the view
    */
    if (view && subselects_tables->belong_to_view == view)
    {
      if (check_single_table_access (thd, privilege, subselects_tables))
        return 1;
      subselects_tables= subselects_tables->next_global;
    }
    if (subselects_tables &&
        (check_table_access(thd, SELECT_ACL, subselects_tables, 0)))
      return 1;
  }
  return 0;
}


/****************************************************************************
  Get the user (global) and database privileges for all used tables

  NOTES
    The idea of EXTRA_ACL is that one will be granted access to the table if
    one has the asked privilege on any column combination of the table; For
    example to be able to check a table one needs to have SELECT privilege on
    any column of the table.

  RETURN
    0  ok
    1  If we can't get the privileges and we don't use table/column grants.

    save_priv	In this we store global and db level grants for the table
		Note that we don't store db level grants if the global grants
                is enough to satisfy the request and the global grants contains
                a SELECT grant.
****************************************************************************/

bool
check_access(THD *thd, ulong want_access, const char *db, ulong *save_priv,
	     bool dont_check_global_grants, bool no_errors, bool schema_db)
{
  Security_context *sctx= thd->security_ctx;
#ifndef NO_EMBEDDED_ACCESS_CHECKS
  ulong db_access;
  bool  db_is_pattern= test(want_access & GRANT_ACL);
#endif
  ulong dummy;
  DBUG_ENTER("check_access");
  DBUG_PRINT("enter",("db: %s  want_access: %lu  master_access: %lu",
                      db ? db : "", want_access, sctx->master_access));
  if (save_priv)
    *save_priv=0;
  else
    save_priv= &dummy;

  if ((!db || !db[0]) && !thd->db && !dont_check_global_grants)
  {
    DBUG_PRINT("error",("No database"));
    if (!no_errors)
      my_message(ER_NO_DB_ERROR, ER(ER_NO_DB_ERROR),
                 MYF(0));                       /* purecov: tested */
    DBUG_RETURN(TRUE);				/* purecov: tested */
  }

  if (schema_db)
  {
    if (want_access & ~(SELECT_ACL | EXTRA_ACL))
    {
      if (!no_errors)
      {
        const char *db_name= db ? db : thd->db;
        my_error(ER_DBACCESS_DENIED_ERROR, MYF(0),
                 sctx->priv_user, sctx->priv_host, db_name);
      }
      DBUG_RETURN(TRUE);
    }
    else
    {
      *save_priv= SELECT_ACL;
      DBUG_RETURN(FALSE);
    }
  }

#ifdef NO_EMBEDDED_ACCESS_CHECKS
  DBUG_RETURN(0);
#else
  if ((sctx->master_access & want_access) == want_access)
  {
    /*
      If we don't have a global SELECT privilege, we have to get the database
      specific access rights to be able to handle queries of type
      UPDATE t1 SET a=1 WHERE b > 0
    */
    db_access= sctx->db_access;
    if (!(sctx->master_access & SELECT_ACL) &&
	(db && (!thd->db || db_is_pattern || strcmp(db,thd->db))))
      db_access=acl_get(sctx->host, sctx->ip, sctx->priv_user, db,
                        db_is_pattern);
    *save_priv=sctx->master_access | db_access;
    DBUG_RETURN(FALSE);
  }
  if (((want_access & ~sctx->master_access) & ~(DB_ACLS | EXTRA_ACL)) ||
      ! db && dont_check_global_grants)
  {						// We can never grant this
    DBUG_PRINT("error",("No possible access"));
    if (!no_errors)
      my_error(ER_ACCESS_DENIED_ERROR, MYF(0),
               sctx->priv_user,
               sctx->priv_host,
               (thd->password ?
                ER(ER_YES) :
                ER(ER_NO)));                    /* purecov: tested */
    DBUG_RETURN(TRUE);				/* purecov: tested */
  }

  if (db == any_db)
    DBUG_RETURN(FALSE);				// Allow select on anything

  if (db && (!thd->db || db_is_pattern || strcmp(db,thd->db)))
    db_access= acl_get(sctx->host, sctx->ip, sctx->priv_user, db,
                       db_is_pattern);
  else
    db_access= sctx->db_access;
  DBUG_PRINT("info",("db_access: %lu", db_access));
  /* Remove SHOW attribute and access rights we already have */
  want_access &= ~(sctx->master_access | EXTRA_ACL);
  DBUG_PRINT("info",("db_access: %lu  want_access: %lu",
                     db_access, want_access));
  db_access= ((*save_priv=(db_access | sctx->master_access)) & want_access);

  /* grant_option is set if there exists a single table or column grant */
  if (db_access == want_access ||
      (grant_option && !dont_check_global_grants &&
       !(want_access & ~(db_access | TABLE_ACLS | PROC_ACLS))))
    DBUG_RETURN(FALSE);				/* Ok */

  DBUG_PRINT("error",("Access denied"));
  if (!no_errors)
    my_error(ER_DBACCESS_DENIED_ERROR, MYF(0),
             sctx->priv_user, sctx->priv_host,
             (db ? db : (thd->db ?
                         thd->db :
                         "unknown")));          /* purecov: tested */
  DBUG_RETURN(TRUE);				/* purecov: tested */
#endif /* NO_EMBEDDED_ACCESS_CHECKS */
}


/*
  check for global access and give descriptive error message if it fails

  SYNOPSIS
    check_global_access()
    thd			Thread handler
    want_access		Use should have any of these global rights

  WARNING
    One gets access right if one has ANY of the rights in want_access
    This is useful as one in most cases only need one global right,
    but in some case we want to check if the user has SUPER or
    REPL_CLIENT_ACL rights.

  RETURN
    0	ok
    1	Access denied.  In this case an error is sent to the client
*/

bool check_global_access(THD *thd, ulong want_access)
{
#ifdef NO_EMBEDDED_ACCESS_CHECKS
  return 0;
#else
  char command[128];
  if ((thd->security_ctx->master_access & want_access))
    return 0;
  get_privilege_desc(command, sizeof(command), want_access);
  my_error(ER_SPECIFIC_ACCESS_DENIED_ERROR, MYF(0), command);
  return 1;
#endif /* NO_EMBEDDED_ACCESS_CHECKS */
}


/*
  Check the privilege for all used tables.

  SYNOPSYS
    check_table_access()
      thd          Thread context
      want_access  Privileges requested
      tables       List of tables to be checked
      no_errors    FALSE/TRUE - report/don't report error to
                   the client (using my_error() call).

  NOTES
    Table privileges are cached in the table list for GRANT checking.
    This functions assumes that table list used and
    thd->lex->query_tables_own_last value correspond to each other
    (the latter should be either 0 or point to next_global member
    of one of elements of this table list).

  RETURN VALUE
    FALSE - OK
    TRUE  - Access denied
*/

bool
check_table_access(THD *thd, ulong want_access,TABLE_LIST *tables,
		   bool no_errors)
{
  uint found=0;
  ulong found_access=0;
  TABLE_LIST *org_tables= tables;
  TABLE_LIST *first_not_own_table= thd->lex->first_not_own_table();
  Security_context *sctx= thd->security_ctx, *backup_ctx= thd->security_ctx;
  /*
    The check that first_not_own_table is not reached is for the case when
    the given table list refers to the list for prelocking (contains tables
    of other queries). For simple queries first_not_own_table is 0.
  */
  for (; tables != first_not_own_table; tables= tables->next_global)
  {
    if (tables->security_ctx)
      sctx= tables->security_ctx;
    else
      sctx= backup_ctx;

    if (tables->schema_table && 
        (want_access & ~(SELECT_ACL | EXTRA_ACL | FILE_ACL)))
    {
      if (!no_errors)
        my_error(ER_DBACCESS_DENIED_ERROR, MYF(0),
                 sctx->priv_user, sctx->priv_host,
                 information_schema_name.str);
      return TRUE;
    }
    /*
       Register access for view underlying table.
       Remove SHOW_VIEW_ACL, because it will be checked during making view
     */
    tables->grant.orig_want_privilege= (want_access & ~SHOW_VIEW_ACL);
    if (tables->derived || tables->schema_table ||
        (tables->table && (int)tables->table->s->tmp_table) ||
        my_tz_check_n_skip_implicit_tables(&tables,
                                           thd->lex->time_zone_tables_used))
      continue;
    thd->security_ctx= sctx;
    if ((sctx->master_access & want_access) ==
        (want_access & ~EXTRA_ACL) &&
	thd->db)
      tables->grant.privilege= want_access;
    else if (tables->db && thd->db && strcmp(tables->db, thd->db) == 0)
    {
      if (found && !grant_option)		// db already checked
	tables->grant.privilege=found_access;
      else
      {
	if (check_access(thd,want_access,tables->db,&tables->grant.privilege,
			 0, no_errors, test(tables->schema_table)))
	  goto deny;                            // Access denied
	found_access=tables->grant.privilege;
	found=1;
      }
    }
    else if (check_access(thd,want_access,tables->db,&tables->grant.privilege,
			  0, no_errors, test(tables->schema_table)))
      goto deny;
  }
  thd->security_ctx= backup_ctx;
  if (grant_option)
    return check_grant(thd,want_access & ~EXTRA_ACL,org_tables,
		       test(want_access & EXTRA_ACL), UINT_MAX, no_errors);
  return FALSE;
deny:
  thd->security_ctx= backup_ctx;
  return TRUE;
}


bool
check_routine_access(THD *thd, ulong want_access,char *db, char *name,
		     bool is_proc, bool no_errors)
{
  TABLE_LIST tables[1];
  
  bzero((char *)tables, sizeof(TABLE_LIST));
  tables->db= db;
  tables->table_name= tables->alias= name;
  
  /*
    The following test is just a shortcut for check_access() (to avoid
    calculating db_access) under the assumption that it's common to
    give persons global right to execute all stored SP (but not
    necessary to create them).
  */
  if ((thd->security_ctx->master_access & want_access) == want_access)
    tables->grant.privilege= want_access;
  else if (check_access(thd,want_access,db,&tables->grant.privilege,
			0, no_errors, 0))
    return TRUE;
  
#ifndef NO_EMBEDDED_ACCESS_CHECKS
  if (grant_option)
    return check_grant_routine(thd, want_access, tables, is_proc, no_errors);
#endif

  return FALSE;
}


/*
  Check if the routine has any of the routine privileges

  SYNOPSIS
    check_some_routine_access()
    thd		 Thread handler
    db           Database name
    name         Routine name

  RETURN
    0            ok
    1            error
*/

bool check_some_routine_access(THD *thd, const char *db, const char *name,
                               bool is_proc)
{
  ulong save_priv;
  if (thd->security_ctx->master_access & SHOW_PROC_ACLS)
    return FALSE;
  /*
    There are no routines in information_schema db. So we can safely
    pass zero to last paramter of check_access function
  */
  if (!check_access(thd, SHOW_PROC_ACLS, db, &save_priv, 0, 1, 0) ||
      (save_priv & SHOW_PROC_ACLS))
    return FALSE;
  return check_routine_level_acl(thd, db, name, is_proc);
}


/*
  Check if the given table has any of the asked privileges

  SYNOPSIS
    check_some_access()
    thd		 Thread handler
    want_access	 Bitmap of possible privileges to check for

  RETURN
    0  ok
    1  error
*/


bool check_some_access(THD *thd, ulong want_access, TABLE_LIST *table)
{
  ulong access;
  DBUG_ENTER("check_some_access");

  /* This loop will work as long as we have less than 32 privileges */
  for (access= 1; access < want_access ; access<<= 1)
  {
    if (access & want_access)
    {
      if (!check_access(thd, access, table->db,
                        &table->grant.privilege, 0, 1,
                        test(table->schema_table)) &&
          !grant_option || !check_grant(thd, access, table, 0, 1, 1))
        DBUG_RETURN(0);
    }
  }
  DBUG_PRINT("exit",("no matching access rights"));
  DBUG_RETURN(1);
}


bool check_merge_table_access(THD *thd, char *db,
			      TABLE_LIST *table_list)
{
  int error=0;
  if (table_list)
  {
    /* Check that all tables use the current database */
    TABLE_LIST *tmp;
    for (tmp= table_list; tmp; tmp= tmp->next_local)
    {
      if (!tmp->db || !tmp->db[0])
	tmp->db=db;
    }
    error=check_table_access(thd, SELECT_ACL | UPDATE_ACL | DELETE_ACL,
			     table_list,0);
  }
  return error;
}


static bool check_db_used(THD *thd,TABLE_LIST *tables)
{
  char *current_db= NULL;
  for (; tables; tables= tables->next_global)
  {
    if (tables->db == NULL)
    {
      /*
        This code never works and should be removed in 5.1.  All tables
        that are added to the list of tables should already have its
        database field initialized properly (see st_lex::add_table_to_list).
      */
      DBUG_ASSERT(0);
      if (thd->copy_db_to(&current_db, 0))
        return TRUE;
      tables->db= current_db;
    }
  }
  return FALSE;
}

/****************************************************************************
	Check stack size; Send error if there isn't enough stack to continue
****************************************************************************/

#if STACK_DIRECTION < 0
#define used_stack(A,B) (long) (A - B)
#else
#define used_stack(A,B) (long) (B - A)
#endif

#ifndef DBUG_OFF
long max_stack_used;
#endif

#ifndef EMBEDDED_LIBRARY
/*
  Note: The 'buf' parameter is necessary, even if it is unused here.
  - fix_fields functions has a "dummy" buffer large enough for the
    corresponding exec. (Thus we only have to check in fix_fields.)
  - Passing to check_stack_overrun() prevents the compiler from removing it.
 */
bool check_stack_overrun(THD *thd, long margin,
			 char *buf __attribute__((unused)))
{
  long stack_used;
  DBUG_ASSERT(thd == current_thd);
  if ((stack_used=used_stack(thd->thread_stack,(char*) &stack_used)) >=
      (long) (thread_stack - margin))
  {
    sprintf(errbuff[0],ER(ER_STACK_OVERRUN_NEED_MORE),
            stack_used,thread_stack,margin);
    my_message(ER_STACK_OVERRUN_NEED_MORE,errbuff[0],MYF(0));
    thd->fatal_error();
    return 1;
  }
#ifndef DBUG_OFF
  max_stack_used= max(max_stack_used, stack_used);
#endif
  return 0;
}
#endif /* EMBEDDED_LIBRARY */

#define MY_YACC_INIT 1000			// Start with big alloc
#define MY_YACC_MAX  32000			// Because of 'short'

bool my_yyoverflow(short **yyss, YYSTYPE **yyvs, ulong *yystacksize)
{
  LEX	*lex= current_thd->lex;
  ulong old_info=0;
  if ((uint) *yystacksize >= MY_YACC_MAX)
    return 1;
  if (!lex->yacc_yyvs)
    old_info= *yystacksize;
  *yystacksize= set_zone((*yystacksize)*2,MY_YACC_INIT,MY_YACC_MAX);
  if (!(lex->yacc_yyvs= (char*)
	my_realloc((gptr) lex->yacc_yyvs,
		   *yystacksize*sizeof(**yyvs),
		   MYF(MY_ALLOW_ZERO_PTR | MY_FREE_ON_ERROR))) ||
      !(lex->yacc_yyss= (char*)
	my_realloc((gptr) lex->yacc_yyss,
		   *yystacksize*sizeof(**yyss),
		   MYF(MY_ALLOW_ZERO_PTR | MY_FREE_ON_ERROR))))
    return 1;
  if (old_info)
  {						// Copy old info from stack
    memcpy(lex->yacc_yyss, (gptr) *yyss, old_info*sizeof(**yyss));
    memcpy(lex->yacc_yyvs, (gptr) *yyvs, old_info*sizeof(**yyvs));
  }
  *yyss=(short*) lex->yacc_yyss;
  *yyvs=(YYSTYPE*) lex->yacc_yyvs;
  return 0;
}


/****************************************************************************
  Initialize global thd variables needed for query
****************************************************************************/

void
mysql_init_query(THD *thd, uchar *buf, uint length)
{
  DBUG_ENTER("mysql_init_query");
  lex_start(thd, buf, length);
  mysql_reset_thd_for_next_command(thd);
  DBUG_VOID_RETURN;
}


/*
 Reset THD part responsible for command processing state.

 DESCRIPTION
   This needs to be called before execution of every statement
   (prepared or conventional).

 TODO
   Make it a method of THD and align its name with the rest of
   reset/end/start/init methods.
   Call it after we use THD for queries, not before.
*/

void mysql_reset_thd_for_next_command(THD *thd)
{
  DBUG_ENTER("mysql_reset_thd_for_next_command");
  thd->free_list= 0;
  thd->select_number= 1;
  thd->query_start_used= thd->insert_id_used=0;
  thd->last_insert_id_used_bin_log= FALSE;
  thd->is_fatal_error= thd->time_zone_used= 0;
  thd->server_status&= ~ (SERVER_MORE_RESULTS_EXISTS | 
                          SERVER_QUERY_NO_INDEX_USED |
                          SERVER_QUERY_NO_GOOD_INDEX_USED);
  DBUG_ASSERT(thd->security_ctx== &thd->main_security_ctx);
  thd->tmp_table_used= 0;
  if (!thd->in_sub_stmt)
  {
    if (opt_bin_log)
    {
      reset_dynamic(&thd->user_var_events);
      thd->user_var_events_alloc= thd->mem_root;
    }
    thd->clear_error();
    thd->total_warn_count=0;			// Warnings for this query
    thd->rand_used= 0;
    thd->sent_row_count= thd->examined_row_count= 0;
  }
  DBUG_VOID_RETURN;
}


void
mysql_init_select(LEX *lex)
{
  SELECT_LEX *select_lex= lex->current_select;
  select_lex->init_select();
  lex->wild= 0;
  if (select_lex == &lex->select_lex)
  {
    DBUG_ASSERT(lex->result == 0);
    lex->exchange= 0;
  }
}


bool
mysql_new_select(LEX *lex, bool move_down)
{
  SELECT_LEX *select_lex;
  THD *thd= lex->thd;
  DBUG_ENTER("mysql_new_select");

  if (!(select_lex= new (thd->mem_root) SELECT_LEX()))
    DBUG_RETURN(1);
  select_lex->select_number= ++thd->select_number;
  select_lex->parent_lex= lex; /* Used in init_query. */
  select_lex->init_query();
  select_lex->init_select();
  lex->nest_level++;
  select_lex->nest_level= lex->nest_level;
  /*
    Don't evaluate this subquery during statement prepare even if
    it's a constant one. The flag is switched off in the end of
    mysql_stmt_prepare.
  */
  if (thd->stmt_arena->is_stmt_prepare())
    select_lex->uncacheable|= UNCACHEABLE_PREPARE;
  if (move_down)
  {
    SELECT_LEX_UNIT *unit;
    lex->subqueries= TRUE;
    /* first select_lex of subselect or derived table */
    if (!(unit= new (thd->mem_root) SELECT_LEX_UNIT()))
      DBUG_RETURN(1);

    unit->init_query();
    unit->init_select();
    unit->thd= thd;
    unit->include_down(lex->current_select);
    unit->link_next= 0;
    unit->link_prev= 0;
    unit->return_to= lex->current_select;
    select_lex->include_down(unit);
    /*
      By default we assume that it is usual subselect and we have outer name
      resolution context, if no we will assign it to 0 later
    */
    select_lex->context.outer_context= &select_lex->outer_select()->context;
  }
  else
  {
    if (lex->current_select->order_list.first && !lex->current_select->braces)
    {
      my_error(ER_WRONG_USAGE, MYF(0), "UNION", "ORDER BY");
      DBUG_RETURN(1);
    }
    select_lex->include_neighbour(lex->current_select);
    SELECT_LEX_UNIT *unit= select_lex->master_unit();                              
    if (!unit->fake_select_lex && unit->add_fake_select_lex(lex->thd))
      DBUG_RETURN(1);
    select_lex->context.outer_context= 
                unit->first_select()->context.outer_context;
  }

  select_lex->master_unit()->global_parameters= select_lex;
  select_lex->include_global((st_select_lex_node**)&lex->all_selects_list);
  lex->current_select= select_lex;
  /*
    in subquery is SELECT query and we allow resolution of names in SELECT
    list
  */
  select_lex->context.resolve_in_select_list= TRUE;
  DBUG_RETURN(0);
}

/*
  Create a select to return the same output as 'SELECT @@var_name'.

  SYNOPSIS
    create_select_for_variable()
    var_name		Variable name

  DESCRIPTION
    Used for SHOW COUNT(*) [ WARNINGS | ERROR]

    This will crash with a core dump if the variable doesn't exists
*/

void create_select_for_variable(const char *var_name)
{
  THD *thd;
  LEX *lex;
  LEX_STRING tmp, null_lex_string;
  Item *var;
  char buff[MAX_SYS_VAR_LENGTH*2+4+8], *end;
  DBUG_ENTER("create_select_for_variable");

  thd= current_thd;
  lex= thd->lex;
  mysql_init_select(lex);
  lex->sql_command= SQLCOM_SELECT;
  tmp.str= (char*) var_name;
  tmp.length=strlen(var_name);
  bzero((char*) &null_lex_string.str, sizeof(null_lex_string));
  /*
    We set the name of Item to @@session.var_name because that then is used
    as the column name in the output.
  */
  if ((var= get_system_var(thd, OPT_SESSION, tmp, null_lex_string)))
  {
    end= strxmov(buff, "@@session.", var_name, NullS);
    var->set_name(buff, end-buff, system_charset_info);
    add_item_to_list(thd, var);
  }
  DBUG_VOID_RETURN;
}


void mysql_init_multi_delete(LEX *lex)
{
  lex->sql_command=  SQLCOM_DELETE_MULTI;
  mysql_init_select(lex);
  lex->select_lex.select_limit= 0;
  lex->unit.select_limit_cnt= HA_POS_ERROR;
  lex->select_lex.table_list.save_and_clear(&lex->auxiliary_table_list);
  lex->lock_option= using_update_log ? TL_READ_NO_INSERT : TL_READ;
  lex->query_tables= 0;
  lex->query_tables_last= &lex->query_tables;
}

/*
  When you modify mysql_parse(), you may need to mofify
  mysql_test_parse_for_slave() in this same file.
*/

void mysql_parse(THD *thd, char *inBuf, uint length)
{
  DBUG_ENTER("mysql_parse");

  DBUG_EXECUTE_IF("parser_debug", turn_parser_debug_on(););

  mysql_init_query(thd, (uchar*) inBuf, length);
  if (query_cache_send_result_to_client(thd, inBuf, length) <= 0)
  {
    LEX *lex= thd->lex;
    
    sp_cache_flush_obsolete(&thd->sp_proc_cache);
    sp_cache_flush_obsolete(&thd->sp_func_cache);
    
    if (!MYSQLparse((void *)thd) && ! thd->is_fatal_error)
    {
#ifndef NO_EMBEDDED_ACCESS_CHECKS
      if (mqh_used && thd->user_connect &&
	  check_mqh(thd, lex->sql_command))
      {
	thd->net.error = 0;
      }
      else
#endif
      {
	if (thd->net.report_error)
	{
	  if (thd->lex->sphead)
	  {
	    delete thd->lex->sphead;
	    thd->lex->sphead= NULL;
	  }
	}
	else
	{
          /*
            Binlog logs a string starting from thd->query and having length
            thd->query_length; so we set thd->query_length correctly (to not
            log several statements in one event, when we executed only first).
            We set it to not see the ';' (otherwise it would get into binlog
            and Query_log_event::print() would give ';;' output).
            This also helps display only the current query in SHOW
            PROCESSLIST.
            Note that we don't need LOCK_thread_count to modify query_length.
          */
          if (lex->found_semicolon &&
              (thd->query_length= (ulong)(lex->found_semicolon - thd->query)))
            thd->query_length--;
          /* Actually execute the query */
	  mysql_execute_command(thd);
	  query_cache_end_of_result(thd);
	}
      }
      lex->unit.cleanup();
    }
    else
    {
      DBUG_ASSERT(thd->net.report_error);
      DBUG_PRINT("info",("Command aborted. Fatal_error: %d",
			 thd->is_fatal_error));

      /*
        The first thing we do after parse error is freeing sp_head to
        ensure that we have restored original memroot.
      */
      if (thd->lex->sphead)
      {
	/* Clean up after failed stored procedure/function */
	delete thd->lex->sphead;
	thd->lex->sphead= NULL;
      }
      query_cache_abort(&thd->net);
      lex->unit.cleanup();
    }
    thd->proc_info="freeing items";
    thd->end_statement();
    thd->cleanup_after_query();
    DBUG_ASSERT(thd->change_list.is_empty());
  }
  DBUG_VOID_RETURN;
}


#ifdef HAVE_REPLICATION
/*
  Usable by the replication SQL thread only: just parse a query to know if it
  can be ignored because of replicate-*-table rules.

  RETURN VALUES
    0	cannot be ignored
    1	can be ignored
*/

bool mysql_test_parse_for_slave(THD *thd, char *inBuf, uint length)
{
  LEX *lex= thd->lex;
  bool error= 0;
  DBUG_ENTER("mysql_test_parse_for_slave");

  mysql_init_query(thd, (uchar*) inBuf, length);
  if (!MYSQLparse((void*) thd) && ! thd->is_fatal_error &&
      all_tables_not_ok(thd,(TABLE_LIST*) lex->select_lex.table_list.first))
    error= 1;                  /* Ignore question */
  thd->end_statement();
  thd->cleanup_after_query();
  DBUG_RETURN(error);
}
#endif



/*****************************************************************************
** Store field definition for create
** Return 0 if ok
******************************************************************************/

bool add_field_to_list(THD *thd, char *field_name, enum_field_types type,
		       char *length, char *decimals,
		       uint type_modifier,
		       Item *default_value, Item *on_update_value,
                       LEX_STRING *comment,
		       char *change,
                       List<String> *interval_list, CHARSET_INFO *cs,
		       uint uint_geom_type)
{
  register create_field *new_field;
  LEX  *lex= thd->lex;
  DBUG_ENTER("add_field_to_list");

  if (strlen(field_name) > NAME_LEN)
  {
    my_error(ER_TOO_LONG_IDENT, MYF(0), field_name); /* purecov: inspected */
    DBUG_RETURN(1);				/* purecov: inspected */
  }
  if (type_modifier & PRI_KEY_FLAG)
  {
    lex->col_list.push_back(new key_part_spec(field_name,0));
    lex->alter_info.key_list.push_back(new Key(Key::PRIMARY, NullS,
                                               HA_KEY_ALG_UNDEF, 0,
                                               lex->col_list));
    lex->col_list.empty();
  }
  if (type_modifier & (UNIQUE_FLAG | UNIQUE_KEY_FLAG))
  {
    lex->col_list.push_back(new key_part_spec(field_name,0));
    lex->alter_info.key_list.push_back(new Key(Key::UNIQUE, NullS,
                                               HA_KEY_ALG_UNDEF, 0,
                                               lex->col_list));
    lex->col_list.empty();
  }

  if (default_value)
  {
    /* 
      Default value should be literal => basic constants =>
      no need fix_fields()
      
      We allow only one function as part of default value - 
      NOW() as default for TIMESTAMP type.
    */
    if (default_value->type() == Item::FUNC_ITEM && 
        !(((Item_func*)default_value)->functype() == Item_func::NOW_FUNC &&
         type == FIELD_TYPE_TIMESTAMP))
    {
      my_error(ER_INVALID_DEFAULT, MYF(0), field_name);
      DBUG_RETURN(1);
    }
    else if (default_value->type() == Item::NULL_ITEM)
    {
      default_value= 0;
      if ((type_modifier & (NOT_NULL_FLAG | AUTO_INCREMENT_FLAG)) ==
	  NOT_NULL_FLAG)
      {
	my_error(ER_INVALID_DEFAULT, MYF(0), field_name);
	DBUG_RETURN(1);
      }
    }
    else if (type_modifier & AUTO_INCREMENT_FLAG)
    {
      my_error(ER_INVALID_DEFAULT, MYF(0), field_name);
      DBUG_RETURN(1);
    }
  }

  if (on_update_value && type != FIELD_TYPE_TIMESTAMP)
  {
    my_error(ER_INVALID_ON_UPDATE, MYF(0), field_name);
    DBUG_RETURN(1);
  }

  if (type == FIELD_TYPE_TIMESTAMP && length)
  {
    /* Display widths are no longer supported for TIMSTAMP as of MySQL 4.1.
       In other words, for declarations such as TIMESTAMP(2), TIMESTAMP(4),
       and so on, the display width is ignored.
    */
    char buf[32];
    my_snprintf(buf, sizeof(buf), "TIMESTAMP(%s)", length);
    push_warning_printf(thd,MYSQL_ERROR::WARN_LEVEL_WARN,
                        ER_WARN_DEPRECATED_SYNTAX,
                        ER(ER_WARN_DEPRECATED_SYNTAX),
                        buf, "TIMESTAMP");
  }

  if (!(new_field= new create_field()) ||
      new_field->init(thd, field_name, type, length, decimals, type_modifier,
                      default_value, on_update_value, comment, change,
                      interval_list, cs, uint_geom_type))
    DBUG_RETURN(1);

  lex->alter_info.create_list.push_back(new_field);
  lex->last_field=new_field;
  DBUG_RETURN(0);
}


/* Store position for column in ALTER TABLE .. ADD column */

void store_position_for_column(const char *name)
{
  current_thd->lex->last_field->after=my_const_cast(char*) (name);
}

bool
add_proc_to_list(THD* thd, Item *item)
{
  ORDER *order;
  Item	**item_ptr;

  if (!(order = (ORDER *) thd->alloc(sizeof(ORDER)+sizeof(Item*))))
    return 1;
  item_ptr = (Item**) (order+1);
  *item_ptr= item;
  order->item=item_ptr;
  order->free_me=0;
  thd->lex->proc_list.link_in_list((byte*) order,(byte**) &order->next);
  return 0;
}


/* Fix escaping of _, % and \ in database and table names (for ODBC) */

static void remove_escape(char *name)
{
  if (!*name)					// For empty DB names
    return;
  char *to;
#ifdef USE_MB
  char *strend=name+(uint) strlen(name);
#endif
  for (to=name; *name ; name++)
  {
#ifdef USE_MB
    int l;
    if (use_mb(system_charset_info) &&
        (l = my_ismbchar(system_charset_info, name, strend)))
    {
	while (l--)
	    *to++ = *name++;
	name--;
	continue;
    }
#endif
    if (*name == '\\' && name[1])
      name++;					// Skip '\\'
    *to++= *name;
  }
  *to=0;
}

/****************************************************************************
** save order by and tables in own lists
****************************************************************************/


bool add_to_list(THD *thd, SQL_LIST &list,Item *item,bool asc)
{
  ORDER *order;
  DBUG_ENTER("add_to_list");
  if (!(order = (ORDER *) thd->alloc(sizeof(ORDER))))
    DBUG_RETURN(1);
  order->item_ptr= item;
  order->item= &order->item_ptr;
  order->asc = asc;
  order->free_me=0;
  order->used=0;
  order->counter_used= 0;
  list.link_in_list((byte*) order,(byte**) &order->next);
  DBUG_RETURN(0);
}


/*
  Add a table to list of used tables

  SYNOPSIS
    add_table_to_list()
    table		Table to add
    alias		alias for table (or null if no alias)
    table_options	A set of the following bits:
			TL_OPTION_UPDATING	Table will be updated
			TL_OPTION_FORCE_INDEX	Force usage of index
			TL_OPTION_ALIAS	        an alias in multi table DELETE
    lock_type		How table should be locked
    use_index		List of indexed used in USE INDEX
    ignore_index	List of indexed used in IGNORE INDEX

    RETURN
      0		Error
      #		Pointer to TABLE_LIST element added to the total table list
*/

TABLE_LIST *st_select_lex::add_table_to_list(THD *thd,
					     Table_ident *table,
					     LEX_STRING *alias,
					     ulong table_options,
					     thr_lock_type lock_type,
					     List<String> *use_index_arg,
					     List<String> *ignore_index_arg,
                                             LEX_STRING *option)
{
  register TABLE_LIST *ptr;
  TABLE_LIST *previous_table_ref; /* The table preceding the current one. */
  char *alias_str;
  LEX *lex= thd->lex;
  DBUG_ENTER("add_table_to_list");
  LINT_INIT(previous_table_ref);

  if (!table)
    DBUG_RETURN(0);				// End of memory
  alias_str= alias ? alias->str : table->table.str;
  if (!test(table_options & TL_OPTION_ALIAS) && 
      check_table_name(table->table.str, table->table.length))
  {
    my_error(ER_WRONG_TABLE_NAME, MYF(0), table->table.str);
    DBUG_RETURN(0);
  }

  if (!alias)					/* Alias is case sensitive */
  {
    if (table->sel)
    {
      my_message(ER_DERIVED_MUST_HAVE_ALIAS,
                 ER(ER_DERIVED_MUST_HAVE_ALIAS), MYF(0));
      DBUG_RETURN(0);
    }
    if (!(alias_str=thd->memdup(alias_str,table->table.length+1)))
      DBUG_RETURN(0);
  }
  if (!(ptr = (TABLE_LIST *) thd->calloc(sizeof(TABLE_LIST))))
    DBUG_RETURN(0);				/* purecov: inspected */
  if (table->db.str)
  {
    if (table->is_derived_table() == FALSE && check_db_name(table->db.str))
    {
      my_error(ER_WRONG_DB_NAME, MYF(0), table->db.str);
      DBUG_RETURN(0);
    }
    ptr->db= table->db.str;
    ptr->db_length= table->db.length;
  }
  else if (thd->copy_db_to(&ptr->db, &ptr->db_length))
    DBUG_RETURN(0);

  ptr->alias= alias_str;
  if (lower_case_table_names && table->table.length)
    table->table.length= my_casedn_str(files_charset_info, table->table.str);
  ptr->table_name=table->table.str;
  ptr->table_name_length=table->table.length;
  ptr->lock_type=   lock_type;
  ptr->updating=    test(table_options & TL_OPTION_UPDATING);
  ptr->force_index= test(table_options & TL_OPTION_FORCE_INDEX);
  ptr->ignore_leaves= test(table_options & TL_OPTION_IGNORE_LEAVES);
  ptr->derived=	    table->sel;
  if (!ptr->derived && !my_strcasecmp(system_charset_info, ptr->db,
                                      information_schema_name.str))
  {
    ST_SCHEMA_TABLE *schema_table= find_schema_table(thd, ptr->table_name);
    if (!schema_table ||
        (schema_table->hidden && 
         lex->orig_sql_command == SQLCOM_END))  // not a 'show' command
    {
      my_error(ER_UNKNOWN_TABLE, MYF(0),
               ptr->table_name, information_schema_name.str);
      DBUG_RETURN(0);
    }
    ptr->schema_table_name= ptr->table_name;
    ptr->schema_table= schema_table;
  }
  ptr->select_lex=  lex->current_select;
  ptr->cacheable_table= 1;
  if (use_index_arg)
    ptr->use_index=(List<String> *) thd->memdup((gptr) use_index_arg,
						sizeof(*use_index_arg));
  if (ignore_index_arg)
    ptr->ignore_index=(List<String> *) thd->memdup((gptr) ignore_index_arg,
						   sizeof(*ignore_index_arg));
  ptr->option= option ? option->str : 0;
  /* check that used name is unique */
  if (lock_type != TL_IGNORE)
  {
    TABLE_LIST *first_table= (TABLE_LIST*) table_list.first;
    if (lex->sql_command == SQLCOM_CREATE_VIEW)
      first_table= first_table ? first_table->next_local : NULL;
    for (TABLE_LIST *tables= first_table ;
	 tables ;
	 tables=tables->next_local)
    {
      if (!my_strcasecmp(table_alias_charset, alias_str, tables->alias) &&
	  !strcmp(ptr->db, tables->db))
      {
	my_error(ER_NONUNIQ_TABLE, MYF(0), alias_str); /* purecov: tested */
	DBUG_RETURN(0);				/* purecov: tested */
      }
    }
  }
  /* Store the table reference preceding the current one. */
  if (table_list.elements > 0)
  {
    /*
      table_list.next points to the last inserted TABLE_LIST->next_local'
      element
      We don't use the offsetof() macro here to avoid warnings from gcc
    */
    previous_table_ref= (TABLE_LIST*) ((char*) table_list.next -
                                       ((char*) &(ptr->next_local) -
                                        (char*) ptr));
    /*
      Set next_name_resolution_table of the previous table reference to point
      to the current table reference. In effect the list
      TABLE_LIST::next_name_resolution_table coincides with
      TABLE_LIST::next_local. Later this may be changed in
      store_top_level_join_columns() for NATURAL/USING joins.
    */
    previous_table_ref->next_name_resolution_table= ptr;
  }

  /*
    Link the current table reference in a local list (list for current select).
    Notice that as a side effect here we set the next_local field of the
    previous table reference to 'ptr'. Here we also add one element to the
    list 'table_list'.
  */
  table_list.link_in_list((byte*) ptr, (byte**) &ptr->next_local);
  ptr->next_name_resolution_table= NULL;
  /* Link table in global list (all used tables) */
  lex->add_to_query_tables(ptr);
  DBUG_RETURN(ptr);
}


/*
  Initialize a new table list for a nested join

  SYNOPSIS
    init_nested_join()
    thd         current thread

  DESCRIPTION
    The function initializes a structure of the TABLE_LIST type
    for a nested join. It sets up its nested join list as empty.
    The created structure is added to the front of the current
    join list in the st_select_lex object. Then the function
    changes the current nest level for joins to refer to the newly
    created empty list after having saved the info on the old level
    in the initialized structure.

  RETURN VALUE
    0,  if success
    1,  otherwise
*/

bool st_select_lex::init_nested_join(THD *thd)
{
  TABLE_LIST *ptr;
  NESTED_JOIN *nested_join;
  DBUG_ENTER("init_nested_join");

  if (!(ptr= (TABLE_LIST*) thd->calloc(ALIGN_SIZE(sizeof(TABLE_LIST))+
                                       sizeof(NESTED_JOIN))))
    DBUG_RETURN(1);
  nested_join= ptr->nested_join=
    ((NESTED_JOIN*) ((byte*) ptr + ALIGN_SIZE(sizeof(TABLE_LIST))));

  join_list->push_front(ptr);
  ptr->embedding= embedding;
  ptr->join_list= join_list;
  embedding= ptr;
  join_list= &nested_join->join_list;
  join_list->empty();
  DBUG_RETURN(0);
}


/*
  End a nested join table list

  SYNOPSIS
    end_nested_join()
    thd         current thread

  DESCRIPTION
    The function returns to the previous join nest level.
    If the current level contains only one member, the function
    moves it one level up, eliminating the nest.

  RETURN VALUE
    Pointer to TABLE_LIST element added to the total table list, if success
    0, otherwise
*/

TABLE_LIST *st_select_lex::end_nested_join(THD *thd)
{
  TABLE_LIST *ptr;
  NESTED_JOIN *nested_join;
  DBUG_ENTER("end_nested_join");

  DBUG_ASSERT(embedding);
  ptr= embedding;
  join_list= ptr->join_list;
  embedding= ptr->embedding;
  nested_join= ptr->nested_join;
  if (nested_join->join_list.elements == 1)
  {
    TABLE_LIST *embedded= nested_join->join_list.head();
    join_list->pop();
    embedded->join_list= join_list;
    embedded->embedding= embedding;
    join_list->push_front(embedded);
    ptr= embedded;
  }
  else if (nested_join->join_list.elements == 0)
  {
    join_list->pop();
    ptr= 0;                                     // return value
  }
  DBUG_RETURN(ptr);
}


/*
  Nest last join operation

  SYNOPSIS
    nest_last_join()
    thd         current thread

  DESCRIPTION
    The function nest last join operation as if it was enclosed in braces.

  RETURN VALUE
    0  Error
    #  Pointer to TABLE_LIST element created for the new nested join

*/

TABLE_LIST *st_select_lex::nest_last_join(THD *thd)
{
  TABLE_LIST *ptr;
  NESTED_JOIN *nested_join;
  List<TABLE_LIST> *embedded_list;
  DBUG_ENTER("nest_last_join");

  if (!(ptr= (TABLE_LIST*) thd->calloc(ALIGN_SIZE(sizeof(TABLE_LIST))+
                                       sizeof(NESTED_JOIN))))
    DBUG_RETURN(0);
  nested_join= ptr->nested_join=
    ((NESTED_JOIN*) ((byte*) ptr + ALIGN_SIZE(sizeof(TABLE_LIST))));

  ptr->embedding= embedding;
  ptr->join_list= join_list;
  embedded_list= &nested_join->join_list;
  embedded_list->empty();

  for (uint i=0; i < 2; i++)
  {
    TABLE_LIST *table= join_list->pop();
    table->join_list= embedded_list;
    table->embedding= ptr;
    embedded_list->push_back(table);
    if (table->natural_join)
    {
      ptr->is_natural_join= TRUE;
      /*
        If this is a JOIN ... USING, move the list of joined fields to the
        table reference that describes the join.
      */
      if (table->join_using_fields)
      {
        ptr->join_using_fields= table->join_using_fields;
        table->join_using_fields= NULL;
      }
    }
  }
  join_list->push_front(ptr);
  nested_join->used_tables= nested_join->not_null_tables= (table_map) 0;
  DBUG_RETURN(ptr);
}


/*
  Add a table to the current join list

  SYNOPSIS
    add_joined_table()
    table       the table to add

  DESCRIPTION
    The function puts a table in front of the current join list
    of st_select_lex object.
    Thus, joined tables are put into this list in the reverse order
    (the most outer join operation follows first).

  RETURN VALUE
    None
*/

void st_select_lex::add_joined_table(TABLE_LIST *table)
{
  DBUG_ENTER("add_joined_table");
  join_list->push_front(table);
  table->join_list= join_list;
  table->embedding= embedding;
  DBUG_VOID_RETURN;
}


/*
  Convert a right join into equivalent left join

  SYNOPSIS
    convert_right_join()
    thd         current thread

  DESCRIPTION
    The function takes the current join list t[0],t[1] ... and
    effectively converts it into the list t[1],t[0] ...
    Although the outer_join flag for the new nested table contains
    JOIN_TYPE_RIGHT, it will be handled as the inner table of a left join
    operation.

  EXAMPLES
    SELECT * FROM t1 RIGHT JOIN t2 ON on_expr =>
      SELECT * FROM t2 LEFT JOIN t1 ON on_expr

    SELECT * FROM t1,t2 RIGHT JOIN t3 ON on_expr =>
      SELECT * FROM t1,t3 LEFT JOIN t2 ON on_expr

    SELECT * FROM t1,t2 RIGHT JOIN (t3,t4) ON on_expr =>
      SELECT * FROM t1,(t3,t4) LEFT JOIN t2 ON on_expr

    SELECT * FROM t1 LEFT JOIN t2 ON on_expr1 RIGHT JOIN t3  ON on_expr2 =>
      SELECT * FROM t3 LEFT JOIN (t1 LEFT JOIN t2 ON on_expr2) ON on_expr1

  RETURN
    Pointer to the table representing the inner table, if success
    0, otherwise
*/

TABLE_LIST *st_select_lex::convert_right_join()
{
  TABLE_LIST *tab2= join_list->pop();
  TABLE_LIST *tab1= join_list->pop();
  DBUG_ENTER("convert_right_join");

  join_list->push_front(tab2);
  join_list->push_front(tab1);
  tab1->outer_join|= JOIN_TYPE_RIGHT;

  DBUG_RETURN(tab1);
}

/*
  Set lock for all tables in current select level

  SYNOPSIS:
    set_lock_for_tables()
    lock_type			Lock to set for tables

  NOTE:
    If lock is a write lock, then tables->updating is set 1
    This is to get tables_ok to know that the table is updated by the
    query
*/

void st_select_lex::set_lock_for_tables(thr_lock_type lock_type)
{
  bool for_update= lock_type >= TL_READ_NO_INSERT;
  DBUG_ENTER("set_lock_for_tables");
  DBUG_PRINT("enter", ("lock_type: %d  for_update: %d", lock_type,
		       for_update));

  for (TABLE_LIST *tables= (TABLE_LIST*) table_list.first;
       tables;
       tables= tables->next_local)
  {
    tables->lock_type= lock_type;
    tables->updating=  for_update;
  }
  DBUG_VOID_RETURN;
}


/*
  Create a fake SELECT_LEX for a unit

  SYNOPSIS:
    add_fake_select_lex()
    thd			   thread handle

  DESCRIPTION
    The method create a fake SELECT_LEX object for a unit.
    This object is created for any union construct containing a union
    operation and also for any single select union construct of the form
    (SELECT ... ORDER BY order_list [LIMIT n]) ORDER BY ... 
    or of the form
    (SELECT ... ORDER BY LIMIT n) ORDER BY ...
  
  NOTES
    The object is used to retrieve rows from the temporary table
    where the result on the union is obtained.

  RETURN VALUES
    1     on failure to create the object
    0     on success
*/

bool st_select_lex_unit::add_fake_select_lex(THD *thd)
{
  SELECT_LEX *first_sl= first_select();
  DBUG_ENTER("add_fake_select_lex");
  DBUG_ASSERT(!fake_select_lex);

  if (!(fake_select_lex= new (thd->mem_root) SELECT_LEX()))
      DBUG_RETURN(1);
  fake_select_lex->include_standalone(this, 
                                      (SELECT_LEX_NODE**)&fake_select_lex);
  fake_select_lex->select_number= INT_MAX;
  fake_select_lex->parent_lex= thd->lex; /* Used in init_query. */
  fake_select_lex->make_empty_select();
  fake_select_lex->linkage= GLOBAL_OPTIONS_TYPE;
  fake_select_lex->select_limit= 0;

  fake_select_lex->context.outer_context=first_sl->context.outer_context;
  /* allow item list resolving in fake select for ORDER BY */
  fake_select_lex->context.resolve_in_select_list= TRUE;
  fake_select_lex->context.select_lex= fake_select_lex;

  if (!first_sl->next_select())
  {
    /* 
      This works only for 
      (SELECT ... ORDER BY list [LIMIT n]) ORDER BY order_list [LIMIT m],
      (SELECT ... LIMIT n) ORDER BY order_list [LIMIT m]
      just before the parser starts processing order_list
    */ 
    global_parameters= fake_select_lex;
    fake_select_lex->no_table_names_allowed= 1;
    thd->lex->current_select= fake_select_lex;
  }
  thd->lex->pop_context();
  DBUG_RETURN(0);
}


/*
  Push a new name resolution context for a JOIN ... ON clause to the
  context stack of a query block.

  SYNOPSIS
    push_new_name_resolution_context()
    thd       pointer to current thread
    left_op   left  operand of the JOIN
    right_op  rigth operand of the JOIN

  DESCRIPTION
    Create a new name resolution context for a JOIN ... ON clause,
    set the first and last leaves of the list of table references
    to be used for name resolution, and push the newly created
    context to the stack of contexts of the query.

  RETURN
    FALSE  if all is OK
    TRUE   if a memory allocation error occured
*/

bool
push_new_name_resolution_context(THD *thd,
                                 TABLE_LIST *left_op, TABLE_LIST *right_op)
{
  Name_resolution_context *on_context;
  if (!(on_context= new (thd->mem_root) Name_resolution_context))
    return TRUE;
  on_context->init();
  on_context->first_name_resolution_table=
    left_op->first_leaf_for_name_resolution();
  on_context->last_name_resolution_table=
    right_op->last_leaf_for_name_resolution();
  return thd->lex->push_context(on_context);
}


/*
  Add an ON condition to the second operand of a JOIN ... ON.

  SYNOPSIS
    add_join_on
    b     the second operand of a JOIN ... ON
    expr  the condition to be added to the ON clause

  DESCRIPTION
    Add an ON condition to the right operand of a JOIN ... ON clause.

  RETURN
    FALSE  if there was some error
    TRUE   if all is OK
*/

void add_join_on(TABLE_LIST *b, Item *expr)
{
  if (expr)
  {
    if (!b->on_expr)
      b->on_expr= expr;
    else
    {
      /*
        If called from the parser, this happens if you have both a
        right and left join. If called later, it happens if we add more
        than one condition to the ON clause.
      */
      b->on_expr= new Item_cond_and(b->on_expr,expr);
    }
    b->on_expr->top_level_item();
  }
}


/*
  Mark that there is a NATURAL JOIN or JOIN ... USING between two
  tables.

  SYNOPSIS
    add_join_natural()
    a			Left join argument
    b			Right join argument
    using_fields        Field names from USING clause
  
  IMPLEMENTATION
    This function marks that table b should be joined with a either via
    a NATURAL JOIN or via JOIN ... USING. Both join types are special
    cases of each other, so we treat them together. The function
    setup_conds() creates a list of equal condition between all fields
    of the same name for NATURAL JOIN or the fields in 'using_fields'
    for JOIN ... USING. The list of equality conditions is stored
    either in b->on_expr, or in JOIN::conds, depending on whether there
    was an outer join.

  EXAMPLE
    SELECT * FROM t1 NATURAL LEFT JOIN t2
     <=>
    SELECT * FROM t1 LEFT JOIN t2 ON (t1.i=t2.i and t1.j=t2.j ... )

    SELECT * FROM t1 NATURAL JOIN t2 WHERE <some_cond>
     <=>
    SELECT * FROM t1, t2 WHERE (t1.i=t2.i and t1.j=t2.j and <some_cond>)

    SELECT * FROM t1 JOIN t2 USING(j) WHERE <some_cond>
     <=>
    SELECT * FROM t1, t2 WHERE (t1.j=t2.j and <some_cond>)

  RETURN
    None
*/

void add_join_natural(TABLE_LIST *a, TABLE_LIST *b, List<String> *using_fields)
{
  b->natural_join= a;
  b->join_using_fields= using_fields;
}


/*
  Reload/resets privileges and the different caches.

  SYNOPSIS
    reload_acl_and_cache()
    thd			Thread handler (can be NULL!)
    options             What should be reset/reloaded (tables, privileges,
    slave...)
    tables              Tables to flush (if any)
    write_to_binlog     Depending on 'options', it may be very bad to write the
                        query to the binlog (e.g. FLUSH SLAVE); this is a
                        pointer where reload_acl_and_cache() will put 0 if
                        it thinks we really should not write to the binlog.
                        Otherwise it will put 1.

  RETURN
    0	 ok
    !=0  error.  thd->killed or thd->net.report_error is set
*/

bool reload_acl_and_cache(THD *thd, ulong options, TABLE_LIST *tables,
                          bool *write_to_binlog)
{
  bool result=0;
  select_errors=0;				/* Write if more errors */
  bool tmp_write_to_binlog= 1;

  DBUG_ASSERT(!thd || !thd->in_sub_stmt);

#ifndef NO_EMBEDDED_ACCESS_CHECKS
  if (options & REFRESH_GRANT)
  {
    THD *tmp_thd= 0;
    /*
      If reload_acl_and_cache() is called from SIGHUP handler we have to
      allocate temporary THD for execution of acl_reload()/grant_reload().
    */
    if (!thd && (thd= (tmp_thd= new THD)))
    {
      thd->thread_stack= (char*) &tmp_thd;
      thd->store_globals();
    }
    if (thd)
    {
      (void)acl_reload(thd);
      (void)grant_reload(thd);
    }
    if (tmp_thd)
    {
      delete tmp_thd;
      /* Remember that we don't have a THD */
      my_pthread_setspecific_ptr(THR_THD,  0);
      thd= 0;
    }
    reset_mqh((LEX_USER *)NULL, TRUE);
  }
#endif
  if (options & REFRESH_LOG)
  {
    /*
      Flush the normal query log, the update log, the binary log,
      the slow query log, and the relay log (if it exists).
    */

    /*
      Writing this command to the binlog may result in infinite loops
      when doing mysqlbinlog|mysql, and anyway it does not really make
      sense to log it automatically (would cause more trouble to users
      than it would help them)
    */
    tmp_write_to_binlog= 0;
    mysql_log.new_file(1);
    mysql_slow_log.new_file(1);
    if( mysql_bin_log.is_open() )
    {
      mysql_bin_log.rotate_and_purge(RP_FORCE_ROTATE);
    }
#ifdef HAVE_REPLICATION
    pthread_mutex_lock(&LOCK_active_mi);
    rotate_relay_log(active_mi);
    pthread_mutex_unlock(&LOCK_active_mi);
#endif
    if (ha_flush_logs())
      result=1;
    if (flush_error_log())
      result=1;
  }
#ifdef HAVE_QUERY_CACHE
  if (options & REFRESH_QUERY_CACHE_FREE)
  {
    query_cache.pack();				// FLUSH QUERY CACHE
    options &= ~REFRESH_QUERY_CACHE;    // Don't flush cache, just free memory
  }
  if (options & (REFRESH_TABLES | REFRESH_QUERY_CACHE))
  {
    query_cache.flush();			// RESET QUERY CACHE
  }
#endif /*HAVE_QUERY_CACHE*/
  /*
    Note that if REFRESH_READ_LOCK bit is set then REFRESH_TABLES is set too
    (see sql_yacc.yy)
  */
  if (options & (REFRESH_TABLES | REFRESH_READ_LOCK)) 
  {
    if ((options & REFRESH_READ_LOCK) && thd)
    {
      /*
        We must not try to aspire a global read lock if we have a write
        locked table. This would lead to a deadlock when trying to
        reopen (and re-lock) the table after the flush.
      */
      if (thd->locked_tables)
      {
        THR_LOCK_DATA **lock_p= thd->locked_tables->locks;
        THR_LOCK_DATA **end_p= lock_p + thd->locked_tables->lock_count;

        for (; lock_p < end_p; lock_p++)
        {
          if ((*lock_p)->type == TL_WRITE)
          {
            my_error(ER_LOCK_OR_ACTIVE_TRANSACTION, MYF(0));
            return 1;
          }
        }
      }
      /*
	Writing to the binlog could cause deadlocks, as we don't log
	UNLOCK TABLES
      */
      tmp_write_to_binlog= 0;
      if (lock_global_read_lock(thd))
	return 1;                               // Killed
      result=close_cached_tables(thd,(options & REFRESH_FAST) ? 0 : 1,
                                 tables);
      if (make_global_read_lock_block_commit(thd)) // Killed
      {
        /* Don't leave things in a half-locked state */
        unlock_global_read_lock(thd);
        return 1;
      }
    }
    else
      result=close_cached_tables(thd,(options & REFRESH_FAST) ? 0 : 1, tables);
    my_dbopt_cleanup();
  }
  if (options & REFRESH_HOSTS)
    hostname_cache_refresh();
  if (thd && (options & REFRESH_STATUS))
    refresh_status(thd);
  if (options & REFRESH_THREADS)
    flush_thread_cache();
#ifdef HAVE_REPLICATION
  if (options & REFRESH_MASTER)
  {
    DBUG_ASSERT(thd);
    tmp_write_to_binlog= 0;
    if (reset_master(thd))
    {
      result=1;
      thd->fatal_error();                       // Ensure client get error
    }
  }
#endif
#ifdef OPENSSL
   if (options & REFRESH_DES_KEY_FILE)
   {
     if (des_key_file)
       result=load_des_key_file(des_key_file);
   }
#endif
#ifdef HAVE_REPLICATION
 if (options & REFRESH_SLAVE)
 {
   tmp_write_to_binlog= 0;
   pthread_mutex_lock(&LOCK_active_mi);
   if (reset_slave(thd, active_mi))
     result=1;
   pthread_mutex_unlock(&LOCK_active_mi);
 }
#endif
 if (options & REFRESH_USER_RESOURCES)
   reset_mqh((LEX_USER *) NULL);
 *write_to_binlog= tmp_write_to_binlog;
 return result;
}

/*
  kill on thread

  SYNOPSIS
    kill_one_thread()
    thd			Thread class
    id			Thread id

  NOTES
    This is written such that we have a short lock on LOCK_thread_count
*/

void kill_one_thread(THD *thd, ulong id, bool only_kill_query)
{
  THD *tmp;
  uint error=ER_NO_SUCH_THREAD;
  VOID(pthread_mutex_lock(&LOCK_thread_count)); // For unlink from list
  I_List_iterator<THD> it(threads);
  while ((tmp=it++))
  {
    if (tmp->thread_id == id)
    {
      pthread_mutex_lock(&tmp->LOCK_delete);	// Lock from delete
      break;
    }
  }
  VOID(pthread_mutex_unlock(&LOCK_thread_count));
  if (tmp)
  {
    if ((thd->security_ctx->master_access & SUPER_ACL) ||
	!strcmp(thd->security_ctx->user, tmp->security_ctx->user))
    {
      tmp->awake(only_kill_query ? THD::KILL_QUERY : THD::KILL_CONNECTION);
      error=0;
    }
    else
      error=ER_KILL_DENIED_ERROR;
    pthread_mutex_unlock(&tmp->LOCK_delete);
  }

  if (!error)
    send_ok(thd);
  else
    my_error(error, MYF(0), id);
}


	/* If pointer is not a null pointer, append filename to it */

static bool append_file_to_dir(THD *thd, const char **filename_ptr,
			       const char *table_name)
{
  char buff[FN_REFLEN],*ptr, *end;
  if (!*filename_ptr)
    return 0;					// nothing to do

  /* Check that the filename is not too long and it's a hard path */
  if (strlen(*filename_ptr)+strlen(table_name) >= FN_REFLEN-1 ||
      !test_if_hard_path(*filename_ptr))
  {
    my_error(ER_WRONG_TABLE_NAME, MYF(0), *filename_ptr);
    return 1;
  }
  /* Fix is using unix filename format on dos */
  strmov(buff,*filename_ptr);
  end=convert_dirname(buff, *filename_ptr, NullS);
  if (!(ptr=thd->alloc((uint) (end-buff)+(uint) strlen(table_name)+1)))
    return 1;					// End of memory
  *filename_ptr=ptr;
  strxmov(ptr,buff,table_name,NullS);
  return 0;
}


/*
  Check if the select is a simple select (not an union)

  SYNOPSIS
    check_simple_select()

  RETURN VALUES
    0	ok
    1	error	; In this case the error messege is sent to the client
*/

bool check_simple_select()
{
  THD *thd= current_thd;
  LEX *lex= thd->lex;
  if (lex->current_select != &lex->select_lex)
  {
    char command[80];
    strmake(command, lex->yylval->symbol.str,
	    min(lex->yylval->symbol.length, sizeof(command)-1));
    my_error(ER_CANT_USE_OPTION_HERE, MYF(0), command);
    return 1;
  }
  return 0;
}


Comp_creator *comp_eq_creator(bool invert)
{
  return invert?(Comp_creator *)&ne_creator:(Comp_creator *)&eq_creator;
}


Comp_creator *comp_ge_creator(bool invert)
{
  return invert?(Comp_creator *)&lt_creator:(Comp_creator *)&ge_creator;
}


Comp_creator *comp_gt_creator(bool invert)
{
  return invert?(Comp_creator *)&le_creator:(Comp_creator *)&gt_creator;
}


Comp_creator *comp_le_creator(bool invert)
{
  return invert?(Comp_creator *)&gt_creator:(Comp_creator *)&le_creator;
}


Comp_creator *comp_lt_creator(bool invert)
{
  return invert?(Comp_creator *)&ge_creator:(Comp_creator *)&lt_creator;
}


Comp_creator *comp_ne_creator(bool invert)
{
  return invert?(Comp_creator *)&eq_creator:(Comp_creator *)&ne_creator;
}


/*
  Construct ALL/ANY/SOME subquery Item

  SYNOPSIS
    all_any_subquery_creator()
    left_expr - pointer to left expression
    cmp - compare function creator
    all - true if we create ALL subquery
    select_lex - pointer on parsed subquery structure

  RETURN VALUE
    constructed Item (or 0 if out of memory)
*/
Item * all_any_subquery_creator(Item *left_expr,
				chooser_compare_func_creator cmp,
				bool all,
				SELECT_LEX *select_lex)
{
  if ((cmp == &comp_eq_creator) && !all)       //  = ANY <=> IN
    return new Item_in_subselect(left_expr, select_lex);

  if ((cmp == &comp_ne_creator) && all)        // <> ALL <=> NOT IN
    return new Item_func_not(new Item_in_subselect(left_expr, select_lex));

  Item_allany_subselect *it=
    new Item_allany_subselect(left_expr, cmp, select_lex, all);
  if (all)
    return it->upper_item= new Item_func_not_all(it);	/* ALL */

  return it->upper_item= new Item_func_nop_all(it);      /* ANY/SOME */
}


/*
  Multi update query pre-check

  SYNOPSIS
    multi_update_precheck()
    thd		Thread handler
    tables	Global/local table list (have to be the same)

  RETURN VALUE
    FALSE OK
    TRUE  Error
*/

bool multi_update_precheck(THD *thd, TABLE_LIST *tables)
{
  const char *msg= 0;
  TABLE_LIST *table;
  LEX *lex= thd->lex;
  SELECT_LEX *select_lex= &lex->select_lex;
  DBUG_ENTER("multi_update_precheck");

  if (select_lex->item_list.elements != lex->value_list.elements)
  {
    my_message(ER_WRONG_VALUE_COUNT, ER(ER_WRONG_VALUE_COUNT), MYF(0));
    DBUG_RETURN(TRUE);
  }
  /*
    Ensure that we have UPDATE or SELECT privilege for each table
    The exact privilege is checked in mysql_multi_update()
  */
  for (table= tables; table; table= table->next_local)
  {
    if (table->derived)
      table->grant.privilege= SELECT_ACL;
    else if ((check_access(thd, UPDATE_ACL, table->db,
                           &table->grant.privilege, 0, 1,
                           test(table->schema_table)) ||
              grant_option &&
              check_grant(thd, UPDATE_ACL, table, 0, 1, 1)) &&
             (check_access(thd, SELECT_ACL, table->db,
                           &table->grant.privilege, 0, 0,
                           test(table->schema_table)) ||
              grant_option && check_grant(thd, SELECT_ACL, table, 0, 1, 0)))
      DBUG_RETURN(TRUE);

    table->table_in_first_from_clause= 1;
  }
  /*
    Is there tables of subqueries?
  */
  if (&lex->select_lex != lex->all_selects_list || lex->time_zone_tables_used)
  {
    DBUG_PRINT("info",("Checking sub query list"));
    for (table= tables; table; table= table->next_global)
    {
      if (!my_tz_check_n_skip_implicit_tables(&table,
                                              lex->time_zone_tables_used) &&
          !table->table_in_first_from_clause)
      {
	if (check_access(thd, SELECT_ACL, table->db,
			 &table->grant.privilege, 0, 0,
                         test(table->schema_table)) ||
	    grant_option && check_grant(thd, SELECT_ACL, table, 0, 1, 0))
	  DBUG_RETURN(TRUE);
      }
    }
  }

  if (select_lex->order_list.elements)
    msg= "ORDER BY";
  else if (select_lex->select_limit)
    msg= "LIMIT";
  if (msg)
  {
    my_error(ER_WRONG_USAGE, MYF(0), "UPDATE", msg);
    DBUG_RETURN(TRUE);
  }
  DBUG_RETURN(FALSE);
}

/*
  Multi delete query pre-check

  SYNOPSIS
    multi_delete_precheck()
    thd			Thread handler
    tables		Global/local table list

  RETURN VALUE
    FALSE OK
    TRUE  error
*/

bool multi_delete_precheck(THD *thd, TABLE_LIST *tables)
{
  SELECT_LEX *select_lex= &thd->lex->select_lex;
  TABLE_LIST *aux_tables=
    (TABLE_LIST *)thd->lex->auxiliary_table_list.first;
  TABLE_LIST **save_query_tables_own_last= thd->lex->query_tables_own_last;
  DBUG_ENTER("multi_delete_precheck");

  /* sql_yacc guarantees that tables and aux_tables are not zero */
  DBUG_ASSERT(aux_tables != 0);
  if (check_db_used(thd, tables) || check_db_used(thd,aux_tables) ||
      check_table_access(thd, SELECT_ACL, tables, 0))
    DBUG_RETURN(TRUE);

  /*
    Since aux_tables list is not part of LEX::query_tables list we
    have to juggle with LEX::query_tables_own_last value to be able
    call check_table_access() safely.
  */
  thd->lex->query_tables_own_last= 0;
  if (check_table_access(thd, DELETE_ACL, aux_tables, 0))
  {
    thd->lex->query_tables_own_last= save_query_tables_own_last;
    DBUG_RETURN(TRUE);
  }
  thd->lex->query_tables_own_last= save_query_tables_own_last;

  if ((thd->options & OPTION_SAFE_UPDATES) && !select_lex->where)
  {
    my_message(ER_UPDATE_WITHOUT_KEY_IN_SAFE_MODE,
               ER(ER_UPDATE_WITHOUT_KEY_IN_SAFE_MODE), MYF(0));
    DBUG_RETURN(TRUE);
  }
  DBUG_RETURN(FALSE);
}


/*
  Link tables in auxilary table list of multi-delete with corresponding
  elements in main table list, and set proper locks for them.

  SYNOPSIS
    multi_delete_set_locks_and_link_aux_tables()
      lex - pointer to LEX representing multi-delete

  RETURN VALUE
    FALSE - success
    TRUE  - error
*/

bool multi_delete_set_locks_and_link_aux_tables(LEX *lex)
{
  TABLE_LIST *tables= (TABLE_LIST*)lex->select_lex.table_list.first;
  TABLE_LIST *target_tbl;
  DBUG_ENTER("multi_delete_set_locks_and_link_aux_tables");

  lex->table_count= 0;

  for (target_tbl= (TABLE_LIST *)lex->auxiliary_table_list.first;
       target_tbl; target_tbl= target_tbl->next_local)
  {
    lex->table_count++;
    /* All tables in aux_tables must be found in FROM PART */
    TABLE_LIST *walk;
    for (walk= tables; walk; walk= walk->next_local)
    {
      if (!my_strcasecmp(table_alias_charset,
			 target_tbl->alias, walk->alias) &&
	  !strcmp(walk->db, target_tbl->db))
	break;
    }
    if (!walk)
    {
      my_error(ER_UNKNOWN_TABLE, MYF(0),
               target_tbl->table_name, "MULTI DELETE");
      DBUG_RETURN(TRUE);
    }
    if (!walk->derived)
    {
      target_tbl->table_name= walk->table_name;
      target_tbl->table_name_length= walk->table_name_length;
    }
    walk->updating= target_tbl->updating;
    walk->lock_type= target_tbl->lock_type;
    target_tbl->correspondent_table= walk;	// Remember corresponding table
  }
  DBUG_RETURN(FALSE);
}


/*
  simple UPDATE query pre-check

  SYNOPSIS
    update_precheck()
    thd		Thread handler
    tables	Global table list

  RETURN VALUE
    FALSE OK
    TRUE  Error
*/

bool update_precheck(THD *thd, TABLE_LIST *tables)
{
  DBUG_ENTER("update_precheck");
  if (thd->lex->select_lex.item_list.elements != thd->lex->value_list.elements)
  {
    my_message(ER_WRONG_VALUE_COUNT, ER(ER_WRONG_VALUE_COUNT), MYF(0));
    DBUG_RETURN(TRUE);
  }
  DBUG_RETURN(check_db_used(thd, tables) ||
	       check_one_table_access(thd, UPDATE_ACL, tables));
}


/*
  simple DELETE query pre-check

  SYNOPSIS
    delete_precheck()
    thd		Thread handler
    tables	Global table list

  RETURN VALUE
    FALSE  OK
    TRUE   error
*/

bool delete_precheck(THD *thd, TABLE_LIST *tables)
{
  DBUG_ENTER("delete_precheck");
  if (check_one_table_access(thd, DELETE_ACL, tables))
    DBUG_RETURN(TRUE);
  /* Set privilege for the WHERE clause */
  tables->grant.want_privilege=(SELECT_ACL & ~tables->grant.privilege);
  DBUG_RETURN(FALSE);
}


/*
  simple INSERT query pre-check

  SYNOPSIS
    insert_precheck()
    thd		Thread handler
    tables	Global table list

  RETURN VALUE
    FALSE  OK
    TRUE   error
*/

bool insert_precheck(THD *thd, TABLE_LIST *tables)
{
  LEX *lex= thd->lex;
  DBUG_ENTER("insert_precheck");

  /*
    Check that we have modify privileges for the first table and
    select privileges for the rest
  */
  ulong privilege= (INSERT_ACL |
                    (lex->duplicates == DUP_REPLACE ? DELETE_ACL : 0) |
                    (lex->value_list.elements ? UPDATE_ACL : 0));

  if (check_one_table_access(thd, privilege, tables))
    DBUG_RETURN(TRUE);

  if (lex->update_list.elements != lex->value_list.elements)
  {
    my_message(ER_WRONG_VALUE_COUNT, ER(ER_WRONG_VALUE_COUNT), MYF(0));
    DBUG_RETURN(TRUE);
  }
  if (check_db_used(thd, tables))
    DBUG_RETURN(TRUE);
  DBUG_RETURN(FALSE);
}


/*
  CREATE TABLE query pre-check

  SYNOPSIS
    create_table_precheck()
    thd			Thread handler
    tables		Global table list
    create_table	Table which will be created

  RETURN VALUE
    FALSE   OK
    TRUE   Error
*/

bool create_table_precheck(THD *thd, TABLE_LIST *tables,
                           TABLE_LIST *create_table)
{
  LEX *lex= thd->lex;
  SELECT_LEX *select_lex= &lex->select_lex;
  ulong want_priv;
  bool error= TRUE;                                 // Error message is given
  DBUG_ENTER("create_table_precheck");

  want_priv= ((lex->create_info.options & HA_LEX_CREATE_TMP_TABLE) ?
              CREATE_TMP_ACL : CREATE_ACL);
  if (check_access(thd, want_priv, create_table->db,
		   &create_table->grant.privilege, 0, 0,
                   test(create_table->schema_table)) ||
      check_merge_table_access(thd, create_table->db,
			       (TABLE_LIST *)
			       lex->create_info.merge_list.first))
    goto err;
  if (grant_option && want_priv != CREATE_TMP_ACL &&
      check_grant(thd, want_priv, create_table, 0, 1, 0))
    goto err;

  if (select_lex->item_list.elements)
  {
    /* Check permissions for used tables in CREATE TABLE ... SELECT */

#ifdef NOT_NECESSARY_TO_CHECK_CREATE_TABLE_EXIST_WHEN_PREPARING_STATEMENT
    /* This code throws an ill error for CREATE TABLE t1 SELECT * FROM t1 */
    /*
      Only do the check for PS, becasue we on execute we have to check that
      against the opened tables to ensure we don't use a table that is part
      of the view (which can only be done after the table has been opened).
    */
    if (thd->stmt_arena->is_stmt_prepare_or_first_sp_execute())
    {
      /*
        For temporary tables we don't have to check if the created table exists
      */
      if (!(lex->create_info.options & HA_LEX_CREATE_TMP_TABLE) &&
          find_table_in_global_list(tables, create_table->db,
                                    create_table->table_name))
      {
	error= FALSE;
        goto err;
      }
    }
#endif
    if (tables && check_table_access(thd, SELECT_ACL, tables,0))
      goto err;
  }
  error= FALSE;

err:
  DBUG_RETURN(error);
}


/*
  negate given expression

  SYNOPSIS
    negate_expression()
    thd  thread handler
    expr expression for negation

  RETURN
    negated expression
*/

Item *negate_expression(THD *thd, Item *expr)
{
  Item *negated;
  if (expr->type() == Item::FUNC_ITEM &&
      ((Item_func *) expr)->functype() == Item_func::NOT_FUNC)
  {
    /* it is NOT(NOT( ... )) */
    Item *arg= ((Item_func *) expr)->arguments()[0];
    enum_parsing_place place= thd->lex->current_select->parsing_place;
    if (arg->is_bool_func() || place == IN_WHERE || place == IN_HAVING)
      return arg;
    /*
      if it is not boolean function then we have to emulate value of
      not(not(a)), it will be a != 0
    */
    return new Item_func_ne(arg, new Item_int((char*) "0", 0, 1));
  }

  if ((negated= expr->neg_transformer(thd)) != 0)
    return negated;
  return new Item_func_not(expr);
}

/*
  Set the specified definer to the default value, which is the current user in
  the thread.
 
  SYNOPSIS
    get_default_definer()
    thd       [in] thread handler
    definer   [out] definer
*/
 
void get_default_definer(THD *thd, LEX_USER *definer)
{
  const Security_context *sctx= thd->security_ctx;

  definer->user.str= (char *) sctx->priv_user;
  definer->user.length= strlen(definer->user.str);

  definer->host.str= (char *) sctx->priv_host;
  definer->host.length= strlen(definer->host.str);
}


/*
  Create default definer for the specified THD.

  SYNOPSIS
    create_default_definer()
    thd         [in] thread handler

  RETURN
    On success, return a valid pointer to the created and initialized
    LEX_USER, which contains definer information.
    On error, return 0.
*/

LEX_USER *create_default_definer(THD *thd)
{
  LEX_USER *definer;

  if (! (definer= (LEX_USER*) thd->alloc(sizeof(LEX_USER))))
    return 0;

  get_default_definer(thd, definer);

  return definer;
}


/*
  Create definer with the given user and host names.

  SYNOPSIS
    create_definer()
    thd         [in] thread handler
    user_name   [in] user name
    host_name   [in] host name

  RETURN
    On success, return a valid pointer to the created and initialized
    LEX_USER, which contains definer information.
    On error, return 0.
*/

LEX_USER *create_definer(THD *thd, LEX_STRING *user_name, LEX_STRING *host_name)
{
  LEX_USER *definer;

  /* Create and initialize. */

  if (! (definer= (LEX_USER*) thd->alloc(sizeof(LEX_USER))))
    return 0;

  definer->user= *user_name;
  definer->host= *host_name;

  return definer;
}


/*
  Retuns information about user or current user.

  SYNOPSIS
    get_current_user()
    thd         [in] thread handler
    user        [in] user

  RETURN
    On success, return a valid pointer to initialized
    LEX_USER, which contains user information.
    On error, return 0.
*/

LEX_USER *get_current_user(THD *thd, LEX_USER *user)
{
  if (!user->user.str)  // current_user
    return create_default_definer(thd);

  return user;
}


/*
  Check that length of a string does not exceed some limit.

  SYNOPSIS
    check_string_length()
      str         string to be checked
      err_msg     error message to be displayed if the string is too long
      max_length  max length

  RETURN
    FALSE   the passed string is not longer than max_length
    TRUE    the passed string is longer than max_length
*/

bool check_string_length(LEX_STRING *str, const char *err_msg,
                         uint max_length)
{
  if (str->length <= max_length)
    return FALSE;

  my_error(ER_WRONG_STRING_LENGTH, MYF(0), str->str, err_msg, max_length);

  return TRUE;
}<|MERGE_RESOLUTION|>--- conflicted
+++ resolved
@@ -1183,16 +1183,12 @@
       thd->init_for_queries();
     }
 
-<<<<<<< HEAD
-    while (!net->error && net->vio != 0 &&
-           !(thd->killed == THD::KILL_CONNECTION))
-=======
     /* Connect completed, set read/write timeouts back to tdefault */
     net_set_read_timeout(net, thd->variables.net_read_timeout);
     net_set_write_timeout(net, thd->variables.net_write_timeout);
 
-    while (!net->error && net->vio != 0 && !thd->killed)
->>>>>>> 7eaa82ea
+    while (!net->error && net->vio != 0 &&
+           !(thd->killed == THD::KILL_CONNECTION))
     {
       net->no_send_error= 0;
       if (do_command(thd))
@@ -1520,12 +1516,6 @@
   */
   thd->lex->current_select= 0;
 
-<<<<<<< HEAD
-  packet=0;
-  old_timeout=net->read_timeout;
-  /* Wait max for 8 hours */
-  net->read_timeout=(uint) thd->variables.net_wait_timeout;
-=======
   /*
     This thread will do a blocking read from the client which
     will be interrupted when the next command is received from
@@ -1534,7 +1524,6 @@
   */
   net_set_read_timeout(net, thd->variables.net_wait_timeout);
 
->>>>>>> 7eaa82ea
   thd->clear_error();				// Clear error message
 
   net_new_transaction(net);
