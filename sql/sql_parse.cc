--- conflicted
+++ resolved
@@ -133,12 +133,6 @@
 static bool execute_sqlcom_select(THD *thd, TABLE_LIST *all_tables);
 static void sql_kill(THD *thd, my_thread_id id, bool only_kill_query);
 
-<<<<<<< HEAD
-// Uses the THD to update the global stats by user name and client IP
-void update_global_user_stats(THD* thd, bool create_user, time_t now);
-=======
-const char *any_db="*any*";	// Special symbol for check_access
->>>>>>> b0cb9fab
 
 const LEX_STRING command_name[]={
   { C_STRING_WITH_LEN("Sleep") },
