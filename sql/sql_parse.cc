/* Copyright (c) 2000, 2016, Oracle and/or its affiliates. All rights reserved.

   This program is free software; you can redistribute it and/or modify
   it under the terms of the GNU General Public License as published by
   the Free Software Foundation; version 2 of the License.

   This program is distributed in the hope that it will be useful,
   but WITHOUT ANY WARRANTY; without even the implied warranty of
   MERCHANTABILITY or FITNESS FOR A PARTICULAR PURPOSE.  See the
   GNU General Public License for more details.

   You should have received a copy of the GNU General Public License
   along with this program; if not, write to the Free Software
   Foundation, Inc., 51 Franklin St, Fifth Floor, Boston, MA 02110-1301  USA */

#include "sql_parse.h"

#include "auth_common.h"      // acl_authenticate
#include "binlog.h"           // purge_master_logs
#include "debug_sync.h"       // DEBUG_SYNC
#include "events.h"           // Events
#include "item_timefunc.h"    // Item_func_unix_timestamp
#include "log.h"              // query_logger
#include "log_event.h"        // slave_execute_deferred_events
#include "mysys_err.h"        // EE_CAPACITY_EXCEEDED
#include "opt_explain.h"      // mysql_explain_other
#include "opt_trace.h"        // Opt_trace_start
#include "partition_info.h"   // partition_info
#include "probes_mysql.h"     // MYSQL_COMMAND_START
#include "rpl_filter.h"       // rpl_filter
#include "rpl_master.h"       // register_slave
#include "rpl_rli.h"          // mysql_show_relaylog_events
#include "rpl_slave.h"        // change_master_cmd
#include "sp.h"               // sp_create_routine
#include "sp_cache.h"         // sp_cache_enforce_limit
#include "sp_head.h"          // sp_head
#include "sql_admin.h"        // mysql_assign_to_keycache
#include "sql_analyse.h"      // Query_result_analyse
#include "sql_audit.h"        // MYSQL_AUDIT_NOTIFY_CONNECTION_CHANGE_USER
#include "sql_base.h"         // find_temporary_table
#include "sql_binlog.h"       // mysql_client_binlog_statement
#include "sql_cache.h"        // query_cache
#include "sql_connect.h"      // decrease_user_connections
#include "sql_db.h"           // mysql_change_db
#include "sql_delete.h"       // mysql_delete
#include "sql_do.h"           // mysql_do
#include "sql_handler.h"      // mysql_ha_rm_tables
#include "sql_help.h"         // mysqld_help
#include "sql_insert.h"       // Query_result_create
#include "sql_load.h"         // mysql_load
#include "sql_prepare.h"      // mysql_stmt_execute
#include "sql_reload.h"       // reload_acl_and_cache
#include "sql_rename.h"       // mysql_rename_tables
#include "sql_select.h"       // handle_query
#include "sql_show.h"         // find_schema_table
#include "sql_table.h"        // mysql_create_table
#include "sql_tablespace.h"   // mysql_alter_tablespace
#include "sql_test.h"         // mysql_print_status
#include "sql_select.h"       // handle_query
#include "sql_load.h"         // mysql_load
#include "sql_servers.h"      // create_servers, alter_servers,
                              // drop_servers, servers_reload
#include "sql_handler.h"      // mysql_ha_open, mysql_ha_close,
                              // mysql_ha_read
#include "sql_binlog.h"       // mysql_client_binlog_statement
#include "sql_do.h"           // mysql_do
#include "sql_help.h"         // mysqld_help
#include "rpl_constants.h"    // Incident, INCIDENT_LOST_EVENTS
#include "log_event.h"
#include "rpl_slave.h"
#include "rpl_master.h"
#include "rpl_msr.h"        /* Multisource replication */
#include "rpl_filter.h"
#include <m_ctype.h>
#include <myisam.h>
#include <my_dir.h>
#include <dur_prop.h>
#include "rpl_handler.h"

#include "sp_head.h"
#include "sp_rcontext.h"
#include "sp_instr.h"
#include "sp.h"
#include "sp_cache.h"
#include "events.h"
#include "sql_trigger.h"      // mysql_create_or_drop_trigger
#include "transaction.h"
#include "xa.h"
#include "sql_audit.h"
#include "sql_prepare.h"
#include "debug_sync.h"
#include "probes_mysql.h"
#include "set_var.h"
#include "opt_trace.h"
#include "mysql/psi/mysql_statement.h"
#include "opt_explain.h"
#include "sql_rewrite.h"
#include "sql_analyse.h"
#include "table_cache.h" // table_cache_manager
#include "sql_timer.h"   // thd_timer_set, thd_timer_reset
#include "sp_rcontext.h"
#include "parse_location.h"

#include <sys/time.h>

#include "sql_digest.h"
#include "sql_timer.h"        // thd_timer_set
#include "sql_trigger.h"      // add_table_for_trigger
#include "sql_update.h"       // mysql_update
#include "sql_view.h"         // mysql_create_view
#include "table_cache.h"      // table_cache_manager
#include "transaction.h"      // trans_commit_implicit
#include "sql_query_rewrite.h"

#include "rpl_group_replication.h"
#include <algorithm>
using std::max;

/**
  @defgroup Runtime_Environment Runtime Environment
  @{
*/

/* Used in error handling only */
#define SP_COM_STRING(LP) \
  ((LP)->sql_command == SQLCOM_CREATE_SPFUNCTION || \
   (LP)->sql_command == SQLCOM_ALTER_FUNCTION || \
   (LP)->sql_command == SQLCOM_SHOW_CREATE_FUNC || \
   (LP)->sql_command == SQLCOM_DROP_FUNCTION ? \
   "FUNCTION" : "PROCEDURE")

static bool execute_sqlcom_select(THD *thd, TABLE_LIST *all_tables);
static void sql_kill(THD *thd, my_thread_id id, bool only_kill_query);

// Uses the THD to update the global stats by user name and client IP
void update_global_user_stats(THD* thd, bool create_user, time_t now);

const LEX_STRING command_name[]={
  { C_STRING_WITH_LEN("Sleep") },
  { C_STRING_WITH_LEN("Quit") },
  { C_STRING_WITH_LEN("Init DB") },
  { C_STRING_WITH_LEN("Query") },
  { C_STRING_WITH_LEN("Field List") },
  { C_STRING_WITH_LEN("Create DB") },
  { C_STRING_WITH_LEN("Drop DB") },
  { C_STRING_WITH_LEN("Refresh") },
  { C_STRING_WITH_LEN("Shutdown") },
  { C_STRING_WITH_LEN("Statistics") },
  { C_STRING_WITH_LEN("Processlist") },
  { C_STRING_WITH_LEN("Connect") },
  { C_STRING_WITH_LEN("Kill") },
  { C_STRING_WITH_LEN("Debug") },
  { C_STRING_WITH_LEN("Ping") },
  { C_STRING_WITH_LEN("Time") },
  { C_STRING_WITH_LEN("Delayed insert") },
  { C_STRING_WITH_LEN("Change user") },
  { C_STRING_WITH_LEN("Binlog Dump") },
  { C_STRING_WITH_LEN("Table Dump") },
  { C_STRING_WITH_LEN("Connect Out") },
  { C_STRING_WITH_LEN("Register Slave") },
  { C_STRING_WITH_LEN("Prepare") },
  { C_STRING_WITH_LEN("Execute") },
  { C_STRING_WITH_LEN("Long Data") },
  { C_STRING_WITH_LEN("Close stmt") },
  { C_STRING_WITH_LEN("Reset stmt") },
  { C_STRING_WITH_LEN("Set option") },
  { C_STRING_WITH_LEN("Fetch") },
  { C_STRING_WITH_LEN("Daemon") },
  { C_STRING_WITH_LEN("Binlog Dump GTID") },
  { C_STRING_WITH_LEN("Reset Connection") },
  { C_STRING_WITH_LEN("Error") }  // Last command number
};

#ifdef HAVE_REPLICATION
/**
  Returns true if all tables should be ignored.
*/
bool all_tables_not_ok(THD *thd, TABLE_LIST *tables)
{
  return rpl_filter->is_on() && tables && !thd->sp_runtime_ctx &&
         !rpl_filter->tables_ok(thd->db().str, tables);
}

/**
  Checks whether the event for the given database, db, should
  be ignored or not. This is done by checking whether there are
  active rules in ignore_db or in do_db containers. If there
  are, then check if there is a match, if not then check the
  wild_do rules.
      
  NOTE: This means that when using this function replicate-do-db 
        and replicate-ignore-db take precedence over wild do 
        rules.

  @param thd  Thread handle.
  @param db   Database name used while evaluating the filtering
              rules.
  
*/
inline bool db_stmt_db_ok(THD *thd, char* db)
{
  DBUG_ENTER("db_stmt_db_ok");

  if (!thd->slave_thread)
    DBUG_RETURN(TRUE);

  /*
    No filters exist in ignore/do_db ? Then, just check
    wild_do_table filtering. Otherwise, check the do_db
    rules.
  */
  bool db_ok= (rpl_filter->get_do_db()->is_empty() &&
               rpl_filter->get_ignore_db()->is_empty()) ?
              rpl_filter->db_ok_with_wild_table(db) :
              rpl_filter->db_ok(db);

  DBUG_RETURN(db_ok);
}
#endif


bool some_non_temp_table_to_be_updated(THD *thd, TABLE_LIST *tables)
{
  for (TABLE_LIST *table= tables; table; table= table->next_global)
  {
    DBUG_ASSERT(table->db && table->table_name);
    if (table->updating && !find_temporary_table(thd, table))
      return 1;
  }
  return 0;
}


/*
  Implicitly commit a active transaction if statement requires so.

  @param thd    Thread handle.
  @param mask   Bitmask used for the SQL command match.

*/
bool stmt_causes_implicit_commit(const THD *thd, uint mask)
{
  const LEX *lex= thd->lex;
  bool skip= FALSE;
  DBUG_ENTER("stmt_causes_implicit_commit");

  if (!(sql_command_flags[lex->sql_command] & mask))
    DBUG_RETURN(FALSE);

  switch (lex->sql_command) {
  case SQLCOM_DROP_TABLE:
    skip= lex->drop_temporary;
    break;
  case SQLCOM_ALTER_TABLE:
  case SQLCOM_CREATE_TABLE:
    /* If CREATE TABLE of non-temporary table, do implicit commit */
    skip= (lex->create_info.options & HA_LEX_CREATE_TMP_TABLE);
    break;
  case SQLCOM_SET_OPTION:
    /* Implicitly commit a transaction started by a SET statement */
    skip= lex->autocommit ? FALSE : TRUE;
    break;
  default:
    break;
  }

  DBUG_RETURN(!skip);
}


/**
  Mark all commands that somehow changes a table.

  This is used to check number of updates / hour.

  sql_command is actually set to SQLCOM_END sometimes
  so we need the +1 to include it in the array.

  See COMMAND_FLAG_xxx for different type of commands
     2  - query that returns meaningful ROW_COUNT() -
          a number of modified rows
*/

uint sql_command_flags[SQLCOM_END+1];
uint server_command_flags[COM_END+1];

void init_update_queries(void)
{
  /* Initialize the server command flags array. */
  memset(server_command_flags, 0, sizeof(server_command_flags));

  server_command_flags[COM_SLEEP]=               CF_ALLOW_PROTOCOL_PLUGIN;
  server_command_flags[COM_INIT_DB]=             CF_ALLOW_PROTOCOL_PLUGIN;
  server_command_flags[COM_QUERY]=               CF_ALLOW_PROTOCOL_PLUGIN;
  server_command_flags[COM_FIELD_LIST]=          CF_ALLOW_PROTOCOL_PLUGIN;
  server_command_flags[COM_REFRESH]=             CF_ALLOW_PROTOCOL_PLUGIN;
  server_command_flags[COM_SHUTDOWN]=            CF_ALLOW_PROTOCOL_PLUGIN;
  server_command_flags[COM_STATISTICS]=          CF_SKIP_QUESTIONS;
  server_command_flags[COM_PROCESS_KILL]=        CF_ALLOW_PROTOCOL_PLUGIN;
  server_command_flags[COM_PING]=                CF_SKIP_QUESTIONS;
  server_command_flags[COM_STMT_PREPARE]=        CF_SKIP_QUESTIONS |
                                                 CF_ALLOW_PROTOCOL_PLUGIN;
  server_command_flags[COM_STMT_EXECUTE]=        CF_ALLOW_PROTOCOL_PLUGIN;
  server_command_flags[COM_STMT_SEND_LONG_DATA]= CF_ALLOW_PROTOCOL_PLUGIN;
  server_command_flags[COM_STMT_CLOSE]=          CF_SKIP_QUESTIONS |
                                                 CF_ALLOW_PROTOCOL_PLUGIN;
  server_command_flags[COM_STMT_RESET]=          CF_SKIP_QUESTIONS |
                                                 CF_ALLOW_PROTOCOL_PLUGIN;
  server_command_flags[COM_STMT_FETCH]=          CF_ALLOW_PROTOCOL_PLUGIN;
  server_command_flags[COM_END]=                 CF_ALLOW_PROTOCOL_PLUGIN;

  /* Initialize the sql command flags array. */
  memset(sql_command_flags, 0, sizeof(sql_command_flags));

  /*
    In general, DDL statements do not generate row events and do not go
    through a cache before being written to the binary log. However, the
    CREATE TABLE...SELECT is an exception because it may generate row
    events. For that reason,  the SQLCOM_CREATE_TABLE  which represents
    a CREATE TABLE, including the CREATE TABLE...SELECT, has the
    CF_CAN_GENERATE_ROW_EVENTS flag. The distinction between a regular
    CREATE TABLE and the CREATE TABLE...SELECT is made in other parts of
    the code, in particular in the Query_log_event's constructor.
  */
  sql_command_flags[SQLCOM_CREATE_TABLE]=   CF_CHANGES_DATA | CF_REEXECUTION_FRAGILE |
                                            CF_AUTO_COMMIT_TRANS |
                                            CF_CAN_GENERATE_ROW_EVENTS;
  sql_command_flags[SQLCOM_CREATE_INDEX]=   CF_CHANGES_DATA | CF_AUTO_COMMIT_TRANS;
  sql_command_flags[SQLCOM_ALTER_TABLE]=    CF_CHANGES_DATA | CF_WRITE_LOGS_COMMAND |
                                            CF_AUTO_COMMIT_TRANS;
  sql_command_flags[SQLCOM_TRUNCATE]=       CF_CHANGES_DATA | CF_WRITE_LOGS_COMMAND |
                                            CF_AUTO_COMMIT_TRANS;
  sql_command_flags[SQLCOM_DROP_TABLE]=     CF_CHANGES_DATA | CF_AUTO_COMMIT_TRANS;
  sql_command_flags[SQLCOM_LOAD]=           CF_CHANGES_DATA | CF_REEXECUTION_FRAGILE |
                                            CF_CAN_GENERATE_ROW_EVENTS;
  sql_command_flags[SQLCOM_CREATE_DB]=      CF_CHANGES_DATA | CF_AUTO_COMMIT_TRANS;
  sql_command_flags[SQLCOM_DROP_DB]=        CF_CHANGES_DATA | CF_AUTO_COMMIT_TRANS;
  sql_command_flags[SQLCOM_ALTER_DB_UPGRADE]= CF_AUTO_COMMIT_TRANS;
  sql_command_flags[SQLCOM_ALTER_DB]=       CF_CHANGES_DATA | CF_AUTO_COMMIT_TRANS;
  sql_command_flags[SQLCOM_RENAME_TABLE]=   CF_CHANGES_DATA | CF_AUTO_COMMIT_TRANS;
  sql_command_flags[SQLCOM_DROP_INDEX]=     CF_CHANGES_DATA | CF_AUTO_COMMIT_TRANS;
  sql_command_flags[SQLCOM_CREATE_VIEW]=    CF_CHANGES_DATA | CF_REEXECUTION_FRAGILE |
                                            CF_AUTO_COMMIT_TRANS;
  sql_command_flags[SQLCOM_DROP_VIEW]=      CF_CHANGES_DATA | CF_AUTO_COMMIT_TRANS;
  sql_command_flags[SQLCOM_CREATE_TRIGGER]= CF_CHANGES_DATA | CF_AUTO_COMMIT_TRANS;
  sql_command_flags[SQLCOM_DROP_TRIGGER]=   CF_CHANGES_DATA | CF_AUTO_COMMIT_TRANS;
  sql_command_flags[SQLCOM_CREATE_EVENT]=   CF_CHANGES_DATA | CF_AUTO_COMMIT_TRANS;
  sql_command_flags[SQLCOM_ALTER_EVENT]=    CF_CHANGES_DATA | CF_AUTO_COMMIT_TRANS;
  sql_command_flags[SQLCOM_DROP_EVENT]=     CF_CHANGES_DATA | CF_AUTO_COMMIT_TRANS;

  sql_command_flags[SQLCOM_UPDATE]=	    CF_CHANGES_DATA | CF_REEXECUTION_FRAGILE |
                                            CF_CAN_GENERATE_ROW_EVENTS |
                                            CF_OPTIMIZER_TRACE |
                                            CF_CAN_BE_EXPLAINED;
  sql_command_flags[SQLCOM_UPDATE_MULTI]=   CF_CHANGES_DATA | CF_REEXECUTION_FRAGILE |
                                            CF_CAN_GENERATE_ROW_EVENTS |
                                            CF_OPTIMIZER_TRACE |
                                            CF_CAN_BE_EXPLAINED;
  // This is INSERT VALUES(...), can be VALUES(stored_func()) so we trace it
  sql_command_flags[SQLCOM_INSERT]=	    CF_CHANGES_DATA | CF_REEXECUTION_FRAGILE |
                                            CF_CAN_GENERATE_ROW_EVENTS |
                                            CF_OPTIMIZER_TRACE |
                                            CF_CAN_BE_EXPLAINED;
  sql_command_flags[SQLCOM_INSERT_SELECT]=  CF_CHANGES_DATA | CF_REEXECUTION_FRAGILE |
                                            CF_CAN_GENERATE_ROW_EVENTS |
                                            CF_OPTIMIZER_TRACE |
                                            CF_CAN_BE_EXPLAINED;
  sql_command_flags[SQLCOM_DELETE]=         CF_CHANGES_DATA | CF_REEXECUTION_FRAGILE |
                                            CF_CAN_GENERATE_ROW_EVENTS |
                                            CF_OPTIMIZER_TRACE |
                                            CF_CAN_BE_EXPLAINED;
  sql_command_flags[SQLCOM_DELETE_MULTI]=   CF_CHANGES_DATA | CF_REEXECUTION_FRAGILE |
                                            CF_CAN_GENERATE_ROW_EVENTS |
                                            CF_OPTIMIZER_TRACE |
                                            CF_CAN_BE_EXPLAINED;
  sql_command_flags[SQLCOM_REPLACE]=        CF_CHANGES_DATA | CF_REEXECUTION_FRAGILE |
                                            CF_CAN_GENERATE_ROW_EVENTS |
                                            CF_OPTIMIZER_TRACE |
                                            CF_CAN_BE_EXPLAINED;
  sql_command_flags[SQLCOM_REPLACE_SELECT]= CF_CHANGES_DATA | CF_REEXECUTION_FRAGILE |
                                            CF_CAN_GENERATE_ROW_EVENTS |
                                            CF_OPTIMIZER_TRACE |
                                            CF_CAN_BE_EXPLAINED;
  sql_command_flags[SQLCOM_SELECT]=         CF_REEXECUTION_FRAGILE |
                                            CF_CAN_GENERATE_ROW_EVENTS |
                                            CF_OPTIMIZER_TRACE |
                                            CF_CAN_BE_EXPLAINED;
  // (1) so that subquery is traced when doing "SET @var = (subquery)"
  /*
    @todo SQLCOM_SET_OPTION should have CF_CAN_GENERATE_ROW_EVENTS
    set, because it may invoke a stored function that generates row
    events. /Sven
  */
  sql_command_flags[SQLCOM_SET_OPTION]=     CF_REEXECUTION_FRAGILE |
                                            CF_AUTO_COMMIT_TRANS |
                                            CF_CAN_GENERATE_ROW_EVENTS |
                                            CF_OPTIMIZER_TRACE; // (1)
  // (1) so that subquery is traced when doing "DO @var := (subquery)"
  sql_command_flags[SQLCOM_DO]=             CF_REEXECUTION_FRAGILE |
                                            CF_CAN_GENERATE_ROW_EVENTS |
                                            CF_OPTIMIZER_TRACE; // (1)

  sql_command_flags[SQLCOM_SHOW_STATUS_PROC]= CF_STATUS_COMMAND | CF_REEXECUTION_FRAGILE;
  sql_command_flags[SQLCOM_SHOW_STATUS]=      CF_STATUS_COMMAND | CF_REEXECUTION_FRAGILE;
  sql_command_flags[SQLCOM_SHOW_DATABASES]=   CF_STATUS_COMMAND | CF_REEXECUTION_FRAGILE;
  sql_command_flags[SQLCOM_SHOW_TRIGGERS]=    CF_STATUS_COMMAND | CF_REEXECUTION_FRAGILE;
  sql_command_flags[SQLCOM_SHOW_EVENTS]=      CF_STATUS_COMMAND | CF_REEXECUTION_FRAGILE;
  sql_command_flags[SQLCOM_SHOW_OPEN_TABLES]= CF_STATUS_COMMAND | CF_REEXECUTION_FRAGILE;
  sql_command_flags[SQLCOM_SHOW_PLUGINS]=     CF_STATUS_COMMAND;
  sql_command_flags[SQLCOM_SHOW_FIELDS]=      CF_STATUS_COMMAND | CF_REEXECUTION_FRAGILE;
  sql_command_flags[SQLCOM_SHOW_KEYS]=        CF_STATUS_COMMAND | CF_REEXECUTION_FRAGILE;
  sql_command_flags[SQLCOM_SHOW_VARIABLES]=   CF_STATUS_COMMAND | CF_REEXECUTION_FRAGILE;
  sql_command_flags[SQLCOM_SHOW_CHARSETS]=    CF_STATUS_COMMAND | CF_REEXECUTION_FRAGILE;
  sql_command_flags[SQLCOM_SHOW_COLLATIONS]=  CF_STATUS_COMMAND | CF_REEXECUTION_FRAGILE;
  sql_command_flags[SQLCOM_SHOW_BINLOGS]=     CF_STATUS_COMMAND;
  sql_command_flags[SQLCOM_SHOW_SLAVE_HOSTS]= CF_STATUS_COMMAND;
  sql_command_flags[SQLCOM_SHOW_BINLOG_EVENTS]= CF_STATUS_COMMAND;
  sql_command_flags[SQLCOM_SHOW_STORAGE_ENGINES]= CF_STATUS_COMMAND;
  sql_command_flags[SQLCOM_SHOW_PRIVILEGES]=  CF_STATUS_COMMAND;
  sql_command_flags[SQLCOM_SHOW_WARNS]=       CF_STATUS_COMMAND | CF_DIAGNOSTIC_STMT;
  sql_command_flags[SQLCOM_SHOW_ERRORS]=      CF_STATUS_COMMAND | CF_DIAGNOSTIC_STMT;
  sql_command_flags[SQLCOM_SHOW_ENGINE_STATUS]= CF_STATUS_COMMAND;
  sql_command_flags[SQLCOM_SHOW_ENGINE_MUTEX]= CF_STATUS_COMMAND;
  sql_command_flags[SQLCOM_SHOW_ENGINE_LOGS]= CF_STATUS_COMMAND;
  sql_command_flags[SQLCOM_SHOW_PROCESSLIST]= CF_STATUS_COMMAND;
  sql_command_flags[SQLCOM_SHOW_GRANTS]=      CF_STATUS_COMMAND;
  sql_command_flags[SQLCOM_SHOW_CREATE_DB]=   CF_STATUS_COMMAND;
  sql_command_flags[SQLCOM_SHOW_CREATE]=  CF_STATUS_COMMAND;
  sql_command_flags[SQLCOM_SHOW_MASTER_STAT]= CF_STATUS_COMMAND;
  sql_command_flags[SQLCOM_SHOW_SLAVE_STAT]=  CF_STATUS_COMMAND;
  sql_command_flags[SQLCOM_SHOW_CREATE_PROC]= CF_STATUS_COMMAND;
  sql_command_flags[SQLCOM_SHOW_CREATE_FUNC]= CF_STATUS_COMMAND;
  sql_command_flags[SQLCOM_SHOW_CREATE_TRIGGER]=  CF_STATUS_COMMAND;
  sql_command_flags[SQLCOM_SHOW_STATUS_FUNC]= CF_STATUS_COMMAND | CF_REEXECUTION_FRAGILE;
  sql_command_flags[SQLCOM_SHOW_PROC_CODE]=   CF_STATUS_COMMAND;
  sql_command_flags[SQLCOM_SHOW_FUNC_CODE]=   CF_STATUS_COMMAND;
  sql_command_flags[SQLCOM_SHOW_CREATE_EVENT]= CF_STATUS_COMMAND;
  sql_command_flags[SQLCOM_SHOW_PROFILES]=    CF_STATUS_COMMAND;
  sql_command_flags[SQLCOM_SHOW_PROFILE]=     CF_STATUS_COMMAND;
  sql_command_flags[SQLCOM_BINLOG_BASE64_EVENT]= CF_STATUS_COMMAND |
                                                 CF_CAN_GENERATE_ROW_EVENTS;

   sql_command_flags[SQLCOM_SHOW_TABLES]=       (CF_STATUS_COMMAND |
                                                 CF_SHOW_TABLE_COMMAND |
                                                 CF_REEXECUTION_FRAGILE);
  sql_command_flags[SQLCOM_SHOW_TABLE_STATUS]= (CF_STATUS_COMMAND |
                                                CF_SHOW_TABLE_COMMAND |
                                                CF_REEXECUTION_FRAGILE);

  sql_command_flags[SQLCOM_CREATE_USER]=       CF_CHANGES_DATA;
  sql_command_flags[SQLCOM_RENAME_USER]=       CF_CHANGES_DATA;
  sql_command_flags[SQLCOM_DROP_USER]=         CF_CHANGES_DATA;
  sql_command_flags[SQLCOM_ALTER_USER]=        CF_CHANGES_DATA;
  sql_command_flags[SQLCOM_GRANT]=             CF_CHANGES_DATA;
  sql_command_flags[SQLCOM_REVOKE]=            CF_CHANGES_DATA;
  sql_command_flags[SQLCOM_REVOKE_ALL]=        CF_CHANGES_DATA;
  sql_command_flags[SQLCOM_OPTIMIZE]=          CF_CHANGES_DATA;
  sql_command_flags[SQLCOM_ALTER_INSTANCE]=    CF_CHANGES_DATA;
  sql_command_flags[SQLCOM_CREATE_FUNCTION]=   CF_CHANGES_DATA | CF_AUTO_COMMIT_TRANS;
  sql_command_flags[SQLCOM_CREATE_PROCEDURE]=  CF_CHANGES_DATA | CF_AUTO_COMMIT_TRANS;
  sql_command_flags[SQLCOM_CREATE_SPFUNCTION]= CF_CHANGES_DATA | CF_AUTO_COMMIT_TRANS;
  sql_command_flags[SQLCOM_DROP_PROCEDURE]=    CF_CHANGES_DATA | CF_AUTO_COMMIT_TRANS;
  sql_command_flags[SQLCOM_DROP_FUNCTION]=     CF_CHANGES_DATA | CF_AUTO_COMMIT_TRANS;
  sql_command_flags[SQLCOM_ALTER_PROCEDURE]=   CF_CHANGES_DATA | CF_AUTO_COMMIT_TRANS;
  sql_command_flags[SQLCOM_ALTER_FUNCTION]=    CF_CHANGES_DATA | CF_AUTO_COMMIT_TRANS;
  sql_command_flags[SQLCOM_INSTALL_PLUGIN]=    CF_CHANGES_DATA | CF_AUTO_COMMIT_TRANS;
  sql_command_flags[SQLCOM_UNINSTALL_PLUGIN]=  CF_CHANGES_DATA | CF_AUTO_COMMIT_TRANS;

  /* Does not change the contents of the Diagnostics Area. */
  sql_command_flags[SQLCOM_GET_DIAGNOSTICS]= CF_DIAGNOSTIC_STMT;

  /*
    (1): without it, in "CALL some_proc((subq))", subquery would not be
    traced.
  */
  sql_command_flags[SQLCOM_CALL]=      CF_REEXECUTION_FRAGILE |
                                       CF_CAN_GENERATE_ROW_EVENTS |
                                       CF_OPTIMIZER_TRACE; // (1)
  sql_command_flags[SQLCOM_EXECUTE]=   CF_CAN_GENERATE_ROW_EVENTS;

  /*
    The following admin table operations are allowed
    on log tables.
  */
  sql_command_flags[SQLCOM_REPAIR]=    CF_WRITE_LOGS_COMMAND | CF_AUTO_COMMIT_TRANS;
  sql_command_flags[SQLCOM_OPTIMIZE]|= CF_WRITE_LOGS_COMMAND | CF_AUTO_COMMIT_TRANS;
  sql_command_flags[SQLCOM_ANALYZE]=   CF_WRITE_LOGS_COMMAND | CF_AUTO_COMMIT_TRANS;
  sql_command_flags[SQLCOM_CHECK]=     CF_WRITE_LOGS_COMMAND | CF_AUTO_COMMIT_TRANS;

  sql_command_flags[SQLCOM_CREATE_USER]|=       CF_AUTO_COMMIT_TRANS;
  sql_command_flags[SQLCOM_DROP_USER]|=         CF_AUTO_COMMIT_TRANS;
  sql_command_flags[SQLCOM_RENAME_USER]|=       CF_AUTO_COMMIT_TRANS;
  sql_command_flags[SQLCOM_ALTER_USER]|=        CF_AUTO_COMMIT_TRANS;
  sql_command_flags[SQLCOM_REVOKE]|=            CF_AUTO_COMMIT_TRANS;
  sql_command_flags[SQLCOM_REVOKE_ALL]|=        CF_AUTO_COMMIT_TRANS;
  sql_command_flags[SQLCOM_GRANT]|=             CF_AUTO_COMMIT_TRANS;

  sql_command_flags[SQLCOM_ASSIGN_TO_KEYCACHE]= CF_AUTO_COMMIT_TRANS;
  sql_command_flags[SQLCOM_PRELOAD_KEYS]=       CF_AUTO_COMMIT_TRANS;
  sql_command_flags[SQLCOM_ALTER_INSTANCE]|=    CF_AUTO_COMMIT_TRANS;

  sql_command_flags[SQLCOM_FLUSH]=              CF_AUTO_COMMIT_TRANS;
  sql_command_flags[SQLCOM_RESET]=              CF_AUTO_COMMIT_TRANS;
  sql_command_flags[SQLCOM_CREATE_SERVER]=      CF_AUTO_COMMIT_TRANS;
  sql_command_flags[SQLCOM_ALTER_SERVER]=       CF_AUTO_COMMIT_TRANS;
  sql_command_flags[SQLCOM_DROP_SERVER]=        CF_AUTO_COMMIT_TRANS;
  sql_command_flags[SQLCOM_CHANGE_MASTER]=      CF_AUTO_COMMIT_TRANS;
  sql_command_flags[SQLCOM_CHANGE_REPLICATION_FILTER]=    CF_AUTO_COMMIT_TRANS;
  sql_command_flags[SQLCOM_SLAVE_START]=        CF_AUTO_COMMIT_TRANS;
  sql_command_flags[SQLCOM_SLAVE_STOP]=         CF_AUTO_COMMIT_TRANS;
  sql_command_flags[SQLCOM_ALTER_TABLESPACE]|=  CF_AUTO_COMMIT_TRANS;

  /*
    The following statements can deal with temporary tables,
    so temporary tables should be pre-opened for those statements to
    simplify privilege checking.

    There are other statements that deal with temporary tables and open
    them, but which are not listed here. The thing is that the order of
    pre-opening temporary tables for those statements is somewhat custom.
  */
  sql_command_flags[SQLCOM_CREATE_TABLE]|=    CF_PREOPEN_TMP_TABLES;
  sql_command_flags[SQLCOM_DROP_TABLE]|=      CF_PREOPEN_TMP_TABLES;
  sql_command_flags[SQLCOM_CREATE_INDEX]|=    CF_PREOPEN_TMP_TABLES;
  sql_command_flags[SQLCOM_ALTER_TABLE]|=     CF_PREOPEN_TMP_TABLES;
  sql_command_flags[SQLCOM_TRUNCATE]|=        CF_PREOPEN_TMP_TABLES;
  sql_command_flags[SQLCOM_LOAD]|=            CF_PREOPEN_TMP_TABLES;
  sql_command_flags[SQLCOM_DROP_INDEX]|=      CF_PREOPEN_TMP_TABLES;
  sql_command_flags[SQLCOM_UPDATE]|=          CF_PREOPEN_TMP_TABLES;
  sql_command_flags[SQLCOM_UPDATE_MULTI]|=    CF_PREOPEN_TMP_TABLES;
  sql_command_flags[SQLCOM_INSERT_SELECT]|=   CF_PREOPEN_TMP_TABLES;
  sql_command_flags[SQLCOM_DELETE]|=          CF_PREOPEN_TMP_TABLES;
  sql_command_flags[SQLCOM_DELETE_MULTI]|=    CF_PREOPEN_TMP_TABLES;
  sql_command_flags[SQLCOM_REPLACE_SELECT]|=  CF_PREOPEN_TMP_TABLES;
  sql_command_flags[SQLCOM_SELECT]|=          CF_PREOPEN_TMP_TABLES;
  sql_command_flags[SQLCOM_SET_OPTION]|=      CF_PREOPEN_TMP_TABLES;
  sql_command_flags[SQLCOM_DO]|=              CF_PREOPEN_TMP_TABLES;
  sql_command_flags[SQLCOM_CALL]|=            CF_PREOPEN_TMP_TABLES;
  sql_command_flags[SQLCOM_CHECKSUM]|=        CF_PREOPEN_TMP_TABLES;
  sql_command_flags[SQLCOM_ANALYZE]|=         CF_PREOPEN_TMP_TABLES;
  sql_command_flags[SQLCOM_CHECK]|=           CF_PREOPEN_TMP_TABLES;
  sql_command_flags[SQLCOM_OPTIMIZE]|=        CF_PREOPEN_TMP_TABLES;
  sql_command_flags[SQLCOM_REPAIR]|=          CF_PREOPEN_TMP_TABLES;
  sql_command_flags[SQLCOM_PRELOAD_KEYS]|=    CF_PREOPEN_TMP_TABLES;
  sql_command_flags[SQLCOM_ASSIGN_TO_KEYCACHE]|= CF_PREOPEN_TMP_TABLES;

  /*
    DDL statements that should start with closing opened handlers.

    We use this flag only for statements for which open HANDLERs
    have to be closed before emporary tables are pre-opened.
  */
  sql_command_flags[SQLCOM_CREATE_TABLE]|=    CF_HA_CLOSE;
  sql_command_flags[SQLCOM_DROP_TABLE]|=      CF_HA_CLOSE;
  sql_command_flags[SQLCOM_ALTER_TABLE]|=     CF_HA_CLOSE;
  sql_command_flags[SQLCOM_TRUNCATE]|=        CF_HA_CLOSE;
  sql_command_flags[SQLCOM_REPAIR]|=          CF_HA_CLOSE;
  sql_command_flags[SQLCOM_OPTIMIZE]|=        CF_HA_CLOSE;
  sql_command_flags[SQLCOM_ANALYZE]|=         CF_HA_CLOSE;
  sql_command_flags[SQLCOM_CHECK]|=           CF_HA_CLOSE;
  sql_command_flags[SQLCOM_CREATE_INDEX]|=    CF_HA_CLOSE;
  sql_command_flags[SQLCOM_DROP_INDEX]|=      CF_HA_CLOSE;
  sql_command_flags[SQLCOM_PRELOAD_KEYS]|=    CF_HA_CLOSE;
  sql_command_flags[SQLCOM_ASSIGN_TO_KEYCACHE]|=  CF_HA_CLOSE;

  /*
    Mark statements that always are disallowed in read-only
    transactions. Note that according to the SQL standard,
    even temporary table DDL should be disallowed.
  */
  sql_command_flags[SQLCOM_CREATE_TABLE]|=     CF_DISALLOW_IN_RO_TRANS;
  sql_command_flags[SQLCOM_ALTER_TABLE]|=      CF_DISALLOW_IN_RO_TRANS;
  sql_command_flags[SQLCOM_DROP_TABLE]|=       CF_DISALLOW_IN_RO_TRANS;
  sql_command_flags[SQLCOM_RENAME_TABLE]|=     CF_DISALLOW_IN_RO_TRANS;
  sql_command_flags[SQLCOM_CREATE_INDEX]|=     CF_DISALLOW_IN_RO_TRANS;
  sql_command_flags[SQLCOM_DROP_INDEX]|=       CF_DISALLOW_IN_RO_TRANS;
  sql_command_flags[SQLCOM_CREATE_DB]|=        CF_DISALLOW_IN_RO_TRANS;
  sql_command_flags[SQLCOM_DROP_DB]|=          CF_DISALLOW_IN_RO_TRANS;
  sql_command_flags[SQLCOM_ALTER_DB_UPGRADE]|= CF_DISALLOW_IN_RO_TRANS;
  sql_command_flags[SQLCOM_ALTER_DB]|=         CF_DISALLOW_IN_RO_TRANS;
  sql_command_flags[SQLCOM_CREATE_VIEW]|=      CF_DISALLOW_IN_RO_TRANS;
  sql_command_flags[SQLCOM_DROP_VIEW]|=        CF_DISALLOW_IN_RO_TRANS;
  sql_command_flags[SQLCOM_CREATE_TRIGGER]|=   CF_DISALLOW_IN_RO_TRANS;
  sql_command_flags[SQLCOM_DROP_TRIGGER]|=     CF_DISALLOW_IN_RO_TRANS;
  sql_command_flags[SQLCOM_CREATE_EVENT]|=     CF_DISALLOW_IN_RO_TRANS;
  sql_command_flags[SQLCOM_ALTER_EVENT]|=      CF_DISALLOW_IN_RO_TRANS;
  sql_command_flags[SQLCOM_DROP_EVENT]|=       CF_DISALLOW_IN_RO_TRANS;
  sql_command_flags[SQLCOM_CREATE_USER]|=      CF_DISALLOW_IN_RO_TRANS;
  sql_command_flags[SQLCOM_RENAME_USER]|=      CF_DISALLOW_IN_RO_TRANS;
  sql_command_flags[SQLCOM_ALTER_USER]|=       CF_DISALLOW_IN_RO_TRANS;
  sql_command_flags[SQLCOM_DROP_USER]|=        CF_DISALLOW_IN_RO_TRANS;
  sql_command_flags[SQLCOM_CREATE_SERVER]|=    CF_DISALLOW_IN_RO_TRANS;
  sql_command_flags[SQLCOM_ALTER_SERVER]|=     CF_DISALLOW_IN_RO_TRANS;
  sql_command_flags[SQLCOM_DROP_SERVER]|=      CF_DISALLOW_IN_RO_TRANS;
  sql_command_flags[SQLCOM_CREATE_FUNCTION]|=  CF_DISALLOW_IN_RO_TRANS;
  sql_command_flags[SQLCOM_CREATE_PROCEDURE]|= CF_DISALLOW_IN_RO_TRANS;
  sql_command_flags[SQLCOM_CREATE_SPFUNCTION]|=CF_DISALLOW_IN_RO_TRANS;
  sql_command_flags[SQLCOM_DROP_PROCEDURE]|=   CF_DISALLOW_IN_RO_TRANS;
  sql_command_flags[SQLCOM_DROP_FUNCTION]|=    CF_DISALLOW_IN_RO_TRANS;
  sql_command_flags[SQLCOM_ALTER_PROCEDURE]|=  CF_DISALLOW_IN_RO_TRANS;
  sql_command_flags[SQLCOM_ALTER_FUNCTION]|=   CF_DISALLOW_IN_RO_TRANS;
  sql_command_flags[SQLCOM_TRUNCATE]|=         CF_DISALLOW_IN_RO_TRANS;
  sql_command_flags[SQLCOM_ALTER_TABLESPACE]|= CF_DISALLOW_IN_RO_TRANS;
  sql_command_flags[SQLCOM_REPAIR]|=           CF_DISALLOW_IN_RO_TRANS;
  sql_command_flags[SQLCOM_OPTIMIZE]|=         CF_DISALLOW_IN_RO_TRANS;
  sql_command_flags[SQLCOM_GRANT]|=            CF_DISALLOW_IN_RO_TRANS;
  sql_command_flags[SQLCOM_REVOKE]|=           CF_DISALLOW_IN_RO_TRANS;
  sql_command_flags[SQLCOM_REVOKE_ALL]|=       CF_DISALLOW_IN_RO_TRANS;
  sql_command_flags[SQLCOM_INSTALL_PLUGIN]|=   CF_DISALLOW_IN_RO_TRANS;
  sql_command_flags[SQLCOM_UNINSTALL_PLUGIN]|= CF_DISALLOW_IN_RO_TRANS;
  sql_command_flags[SQLCOM_ALTER_INSTANCE]|=   CF_DISALLOW_IN_RO_TRANS;

  /*
    Mark statements that are allowed to be executed by the plugins.
  */
  sql_command_flags[SQLCOM_SELECT]|=                  CF_ALLOW_PROTOCOL_PLUGIN;
  sql_command_flags[SQLCOM_CREATE_TABLE]|=            CF_ALLOW_PROTOCOL_PLUGIN;
  sql_command_flags[SQLCOM_CREATE_INDEX]|=            CF_ALLOW_PROTOCOL_PLUGIN;
  sql_command_flags[SQLCOM_ALTER_TABLE]|=             CF_ALLOW_PROTOCOL_PLUGIN;
  sql_command_flags[SQLCOM_UPDATE]|=                  CF_ALLOW_PROTOCOL_PLUGIN;
  sql_command_flags[SQLCOM_INSERT]|=                  CF_ALLOW_PROTOCOL_PLUGIN;
  sql_command_flags[SQLCOM_INSERT_SELECT]|=           CF_ALLOW_PROTOCOL_PLUGIN;
  sql_command_flags[SQLCOM_DELETE]|=                  CF_ALLOW_PROTOCOL_PLUGIN;
  sql_command_flags[SQLCOM_TRUNCATE]|=                CF_ALLOW_PROTOCOL_PLUGIN;
  sql_command_flags[SQLCOM_DROP_TABLE]|=              CF_ALLOW_PROTOCOL_PLUGIN;
  sql_command_flags[SQLCOM_DROP_INDEX]|=              CF_ALLOW_PROTOCOL_PLUGIN;
  sql_command_flags[SQLCOM_SHOW_DATABASES]|=          CF_ALLOW_PROTOCOL_PLUGIN;
  sql_command_flags[SQLCOM_SHOW_TABLES]|=             CF_ALLOW_PROTOCOL_PLUGIN;
  sql_command_flags[SQLCOM_SHOW_FIELDS]|=             CF_ALLOW_PROTOCOL_PLUGIN;
  sql_command_flags[SQLCOM_SHOW_KEYS]|=               CF_ALLOW_PROTOCOL_PLUGIN;
  sql_command_flags[SQLCOM_SHOW_VARIABLES]|=          CF_ALLOW_PROTOCOL_PLUGIN;
  sql_command_flags[SQLCOM_SHOW_STATUS]|=             CF_ALLOW_PROTOCOL_PLUGIN;
  sql_command_flags[SQLCOM_SHOW_ENGINE_LOGS]|=        CF_ALLOW_PROTOCOL_PLUGIN;
  sql_command_flags[SQLCOM_SHOW_ENGINE_STATUS]|=      CF_ALLOW_PROTOCOL_PLUGIN;
  sql_command_flags[SQLCOM_SHOW_ENGINE_MUTEX]|=       CF_ALLOW_PROTOCOL_PLUGIN;
  sql_command_flags[SQLCOM_SHOW_PROCESSLIST]|=        CF_ALLOW_PROTOCOL_PLUGIN;
  sql_command_flags[SQLCOM_SHOW_MASTER_STAT]|=        CF_ALLOW_PROTOCOL_PLUGIN;
  sql_command_flags[SQLCOM_SHOW_SLAVE_STAT]|=         CF_ALLOW_PROTOCOL_PLUGIN;
  sql_command_flags[SQLCOM_SHOW_GRANTS]|=             CF_ALLOW_PROTOCOL_PLUGIN;
  sql_command_flags[SQLCOM_SHOW_CREATE]|=             CF_ALLOW_PROTOCOL_PLUGIN;
  sql_command_flags[SQLCOM_SHOW_CHARSETS]|=           CF_ALLOW_PROTOCOL_PLUGIN;
  sql_command_flags[SQLCOM_SHOW_COLLATIONS]|=         CF_ALLOW_PROTOCOL_PLUGIN;
  sql_command_flags[SQLCOM_SHOW_CREATE_DB]|=          CF_ALLOW_PROTOCOL_PLUGIN;
  sql_command_flags[SQLCOM_SHOW_TABLE_STATUS]|=       CF_ALLOW_PROTOCOL_PLUGIN;
  sql_command_flags[SQLCOM_SHOW_TRIGGERS]|=           CF_ALLOW_PROTOCOL_PLUGIN;
  sql_command_flags[SQLCOM_LOAD]|=                    CF_ALLOW_PROTOCOL_PLUGIN;
  sql_command_flags[SQLCOM_SET_OPTION]|=              CF_ALLOW_PROTOCOL_PLUGIN;
  sql_command_flags[SQLCOM_LOCK_TABLES]|=             CF_ALLOW_PROTOCOL_PLUGIN;
  sql_command_flags[SQLCOM_UNLOCK_TABLES]|=           CF_ALLOW_PROTOCOL_PLUGIN;
  sql_command_flags[SQLCOM_GRANT]|=                   CF_ALLOW_PROTOCOL_PLUGIN;
  sql_command_flags[SQLCOM_CHANGE_DB]|=               CF_ALLOW_PROTOCOL_PLUGIN;
  sql_command_flags[SQLCOM_CREATE_DB]|=               CF_ALLOW_PROTOCOL_PLUGIN;
  sql_command_flags[SQLCOM_DROP_DB]|=                 CF_ALLOW_PROTOCOL_PLUGIN;
  sql_command_flags[SQLCOM_ALTER_DB]|=                CF_ALLOW_PROTOCOL_PLUGIN;
  sql_command_flags[SQLCOM_REPAIR]|=                  CF_ALLOW_PROTOCOL_PLUGIN;
  sql_command_flags[SQLCOM_REPLACE]|=                 CF_ALLOW_PROTOCOL_PLUGIN;
  sql_command_flags[SQLCOM_REPLACE_SELECT]|=          CF_ALLOW_PROTOCOL_PLUGIN;
  sql_command_flags[SQLCOM_CREATE_FUNCTION]|=         CF_ALLOW_PROTOCOL_PLUGIN;
  sql_command_flags[SQLCOM_DROP_FUNCTION]|=           CF_ALLOW_PROTOCOL_PLUGIN;
  sql_command_flags[SQLCOM_REVOKE]|=                  CF_ALLOW_PROTOCOL_PLUGIN;
  sql_command_flags[SQLCOM_OPTIMIZE]|=                CF_ALLOW_PROTOCOL_PLUGIN;
  sql_command_flags[SQLCOM_CHECK]|=                   CF_ALLOW_PROTOCOL_PLUGIN;
  sql_command_flags[SQLCOM_ASSIGN_TO_KEYCACHE]|=      CF_ALLOW_PROTOCOL_PLUGIN;
  sql_command_flags[SQLCOM_PRELOAD_KEYS]|=            CF_ALLOW_PROTOCOL_PLUGIN;
  sql_command_flags[SQLCOM_FLUSH]|=                   CF_ALLOW_PROTOCOL_PLUGIN;
  sql_command_flags[SQLCOM_KILL]|=                    CF_ALLOW_PROTOCOL_PLUGIN;
  sql_command_flags[SQLCOM_ANALYZE]|=                 CF_ALLOW_PROTOCOL_PLUGIN;
  sql_command_flags[SQLCOM_ROLLBACK]|=                CF_ALLOW_PROTOCOL_PLUGIN;
  sql_command_flags[SQLCOM_ROLLBACK_TO_SAVEPOINT]|=   CF_ALLOW_PROTOCOL_PLUGIN;
  sql_command_flags[SQLCOM_COMMIT]|=                  CF_ALLOW_PROTOCOL_PLUGIN;
  sql_command_flags[SQLCOM_SAVEPOINT]|=               CF_ALLOW_PROTOCOL_PLUGIN;
  sql_command_flags[SQLCOM_RELEASE_SAVEPOINT]|=       CF_ALLOW_PROTOCOL_PLUGIN;
  sql_command_flags[SQLCOM_SLAVE_START]|=             CF_ALLOW_PROTOCOL_PLUGIN;
  sql_command_flags[SQLCOM_SLAVE_STOP]|=              CF_ALLOW_PROTOCOL_PLUGIN;
  sql_command_flags[SQLCOM_START_GROUP_REPLICATION]|= CF_ALLOW_PROTOCOL_PLUGIN;
  sql_command_flags[SQLCOM_STOP_GROUP_REPLICATION]|=  CF_ALLOW_PROTOCOL_PLUGIN;
  sql_command_flags[SQLCOM_BEGIN]|=                   CF_ALLOW_PROTOCOL_PLUGIN;
  sql_command_flags[SQLCOM_CHANGE_MASTER]|=           CF_ALLOW_PROTOCOL_PLUGIN;
  sql_command_flags[SQLCOM_CHANGE_REPLICATION_FILTER]|= CF_ALLOW_PROTOCOL_PLUGIN;
  sql_command_flags[SQLCOM_RENAME_TABLE]|=            CF_ALLOW_PROTOCOL_PLUGIN;
  sql_command_flags[SQLCOM_RESET]|=                   CF_ALLOW_PROTOCOL_PLUGIN;
  sql_command_flags[SQLCOM_PURGE]|=                   CF_ALLOW_PROTOCOL_PLUGIN;
  sql_command_flags[SQLCOM_PURGE_BEFORE]|=            CF_ALLOW_PROTOCOL_PLUGIN;
  sql_command_flags[SQLCOM_SHOW_BINLOGS]|=            CF_ALLOW_PROTOCOL_PLUGIN;
  sql_command_flags[SQLCOM_SHOW_OPEN_TABLES]|=        CF_ALLOW_PROTOCOL_PLUGIN;
  sql_command_flags[SQLCOM_HA_OPEN]|=                 CF_ALLOW_PROTOCOL_PLUGIN;
  sql_command_flags[SQLCOM_HA_CLOSE]|=                CF_ALLOW_PROTOCOL_PLUGIN;
  sql_command_flags[SQLCOM_HA_READ]|=                 CF_ALLOW_PROTOCOL_PLUGIN;
  sql_command_flags[SQLCOM_SHOW_SLAVE_HOSTS]|=        CF_ALLOW_PROTOCOL_PLUGIN;
  sql_command_flags[SQLCOM_DELETE_MULTI]|=            CF_ALLOW_PROTOCOL_PLUGIN;
  sql_command_flags[SQLCOM_UPDATE_MULTI]|=            CF_ALLOW_PROTOCOL_PLUGIN;
  sql_command_flags[SQLCOM_SHOW_BINLOG_EVENTS]|=      CF_ALLOW_PROTOCOL_PLUGIN;
  sql_command_flags[SQLCOM_DO]|=                      CF_ALLOW_PROTOCOL_PLUGIN;
  sql_command_flags[SQLCOM_SHOW_WARNS]|=              CF_ALLOW_PROTOCOL_PLUGIN;
  sql_command_flags[SQLCOM_EMPTY_QUERY]|=             CF_ALLOW_PROTOCOL_PLUGIN;
  sql_command_flags[SQLCOM_SHOW_ERRORS]|=             CF_ALLOW_PROTOCOL_PLUGIN;
  sql_command_flags[SQLCOM_SHOW_STORAGE_ENGINES]|=    CF_ALLOW_PROTOCOL_PLUGIN;
  sql_command_flags[SQLCOM_SHOW_PRIVILEGES]|=         CF_ALLOW_PROTOCOL_PLUGIN;
  sql_command_flags[SQLCOM_HELP]|=                    CF_ALLOW_PROTOCOL_PLUGIN;
  sql_command_flags[SQLCOM_CREATE_USER]|=             CF_ALLOW_PROTOCOL_PLUGIN;
  sql_command_flags[SQLCOM_DROP_USER]|=               CF_ALLOW_PROTOCOL_PLUGIN;
  sql_command_flags[SQLCOM_RENAME_USER]|=             CF_ALLOW_PROTOCOL_PLUGIN;
  sql_command_flags[SQLCOM_REVOKE_ALL]|=              CF_ALLOW_PROTOCOL_PLUGIN;
  sql_command_flags[SQLCOM_CHECKSUM]|=                CF_ALLOW_PROTOCOL_PLUGIN;
  sql_command_flags[SQLCOM_CREATE_PROCEDURE]|=        CF_ALLOW_PROTOCOL_PLUGIN;
  sql_command_flags[SQLCOM_CREATE_SPFUNCTION]|=       CF_ALLOW_PROTOCOL_PLUGIN;
  sql_command_flags[SQLCOM_CALL]|=                    CF_ALLOW_PROTOCOL_PLUGIN;
  sql_command_flags[SQLCOM_DROP_PROCEDURE]|=          CF_ALLOW_PROTOCOL_PLUGIN;
  sql_command_flags[SQLCOM_ALTER_PROCEDURE]|=         CF_ALLOW_PROTOCOL_PLUGIN;
  sql_command_flags[SQLCOM_ALTER_FUNCTION]|=          CF_ALLOW_PROTOCOL_PLUGIN;
  sql_command_flags[SQLCOM_SHOW_CREATE_PROC]|=        CF_ALLOW_PROTOCOL_PLUGIN;
  sql_command_flags[SQLCOM_SHOW_CREATE_FUNC]|=        CF_ALLOW_PROTOCOL_PLUGIN;
  sql_command_flags[SQLCOM_SHOW_STATUS_PROC]|=        CF_ALLOW_PROTOCOL_PLUGIN;
  sql_command_flags[SQLCOM_SHOW_STATUS_FUNC]|=        CF_ALLOW_PROTOCOL_PLUGIN;
  sql_command_flags[SQLCOM_PREPARE]|=                 CF_ALLOW_PROTOCOL_PLUGIN;
  sql_command_flags[SQLCOM_EXECUTE]|=                 CF_ALLOW_PROTOCOL_PLUGIN;
  sql_command_flags[SQLCOM_DEALLOCATE_PREPARE]|=      CF_ALLOW_PROTOCOL_PLUGIN;
  sql_command_flags[SQLCOM_CREATE_VIEW]|=             CF_ALLOW_PROTOCOL_PLUGIN;
  sql_command_flags[SQLCOM_DROP_VIEW]|=               CF_ALLOW_PROTOCOL_PLUGIN;
  sql_command_flags[SQLCOM_CREATE_TRIGGER]|=          CF_ALLOW_PROTOCOL_PLUGIN;
  sql_command_flags[SQLCOM_DROP_TRIGGER]|=            CF_ALLOW_PROTOCOL_PLUGIN;
  sql_command_flags[SQLCOM_XA_START]|=                CF_ALLOW_PROTOCOL_PLUGIN;
  sql_command_flags[SQLCOM_XA_END]|=                  CF_ALLOW_PROTOCOL_PLUGIN;
  sql_command_flags[SQLCOM_XA_PREPARE]|=              CF_ALLOW_PROTOCOL_PLUGIN;
  sql_command_flags[SQLCOM_XA_COMMIT]|=               CF_ALLOW_PROTOCOL_PLUGIN;
  sql_command_flags[SQLCOM_XA_ROLLBACK]|=             CF_ALLOW_PROTOCOL_PLUGIN;
  sql_command_flags[SQLCOM_XA_RECOVER]|=              CF_ALLOW_PROTOCOL_PLUGIN;
  sql_command_flags[SQLCOM_SHOW_PROC_CODE]|=          CF_ALLOW_PROTOCOL_PLUGIN;
  sql_command_flags[SQLCOM_SHOW_FUNC_CODE]|=          CF_ALLOW_PROTOCOL_PLUGIN;
  sql_command_flags[SQLCOM_ALTER_TABLESPACE]|=        CF_ALLOW_PROTOCOL_PLUGIN;
  sql_command_flags[SQLCOM_BINLOG_BASE64_EVENT]|=     CF_ALLOW_PROTOCOL_PLUGIN;
  sql_command_flags[SQLCOM_SHOW_PLUGINS]|=            CF_ALLOW_PROTOCOL_PLUGIN;
  sql_command_flags[SQLCOM_CREATE_SERVER]|=           CF_ALLOW_PROTOCOL_PLUGIN;
  sql_command_flags[SQLCOM_DROP_SERVER]|=             CF_ALLOW_PROTOCOL_PLUGIN;
  sql_command_flags[SQLCOM_ALTER_SERVER]|=            CF_ALLOW_PROTOCOL_PLUGIN;
  sql_command_flags[SQLCOM_CREATE_EVENT]|=            CF_ALLOW_PROTOCOL_PLUGIN;
  sql_command_flags[SQLCOM_ALTER_EVENT]|=             CF_ALLOW_PROTOCOL_PLUGIN;
  sql_command_flags[SQLCOM_DROP_EVENT]|=              CF_ALLOW_PROTOCOL_PLUGIN;
  sql_command_flags[SQLCOM_SHOW_CREATE_EVENT]|=       CF_ALLOW_PROTOCOL_PLUGIN;
  sql_command_flags[SQLCOM_SHOW_EVENTS]|=             CF_ALLOW_PROTOCOL_PLUGIN;
  sql_command_flags[SQLCOM_SHOW_CREATE_TRIGGER]|=     CF_ALLOW_PROTOCOL_PLUGIN;
  sql_command_flags[SQLCOM_ALTER_DB_UPGRADE]|=        CF_ALLOW_PROTOCOL_PLUGIN;
  sql_command_flags[SQLCOM_SHOW_PROFILE]|=            CF_ALLOW_PROTOCOL_PLUGIN;
  sql_command_flags[SQLCOM_SHOW_PROFILES]|=           CF_ALLOW_PROTOCOL_PLUGIN;
  sql_command_flags[SQLCOM_SIGNAL]|=                  CF_ALLOW_PROTOCOL_PLUGIN;
  sql_command_flags[SQLCOM_RESIGNAL]|=                CF_ALLOW_PROTOCOL_PLUGIN;
  sql_command_flags[SQLCOM_SHOW_RELAYLOG_EVENTS]|=    CF_ALLOW_PROTOCOL_PLUGIN;
  sql_command_flags[SQLCOM_GET_DIAGNOSTICS]|=         CF_ALLOW_PROTOCOL_PLUGIN;
  sql_command_flags[SQLCOM_ALTER_USER]|=              CF_ALLOW_PROTOCOL_PLUGIN;
  sql_command_flags[SQLCOM_EXPLAIN_OTHER]|=           CF_ALLOW_PROTOCOL_PLUGIN;
  sql_command_flags[SQLCOM_SHOW_CREATE_USER]|=        CF_ALLOW_PROTOCOL_PLUGIN;
  sql_command_flags[SQLCOM_END]|=                     CF_ALLOW_PROTOCOL_PLUGIN;
}

bool sqlcom_can_generate_row_events(enum enum_sql_command command)
{
  return (sql_command_flags[command] & CF_CAN_GENERATE_ROW_EVENTS);
}

bool is_update_query(enum enum_sql_command command)
{
  DBUG_ASSERT(command >= 0 && command <= SQLCOM_END);
  return (sql_command_flags[command] & CF_CHANGES_DATA) != 0;
}


bool is_explainable_query(enum enum_sql_command command)
{
  DBUG_ASSERT(command >= 0 && command <= SQLCOM_END);
  return (sql_command_flags[command] & CF_CAN_BE_EXPLAINED) != 0;
}

/**
  Check if a sql command is allowed to write to log tables.
  @param command The SQL command
  @return true if writing is allowed
*/
bool is_log_table_write_query(enum enum_sql_command command)
{
  DBUG_ASSERT(command >= 0 && command <= SQLCOM_END);
  return (sql_command_flags[command] & CF_WRITE_LOGS_COMMAND) != 0;
}

void execute_init_command(THD *thd, LEX_STRING *init_command,
                          mysql_rwlock_t *var_lock)
{
  Protocol_classic *protocol= thd->get_protocol_classic();
  Vio* save_vio;
  ulong save_client_capabilities;
  COM_DATA com_data;

  mysql_rwlock_rdlock(var_lock);
  if (!init_command->length)
  {
    mysql_rwlock_unlock(var_lock);
    return;
  }

  /*
    copy the value under a lock, and release the lock.
    init_command has to be executed without a lock held,
    as it may try to change itself
  */
  size_t len= init_command->length;
  char *buf= thd->strmake(init_command->str, len);
  mysql_rwlock_unlock(var_lock);

#if defined(ENABLED_PROFILING)
  thd->profiling.start_new_query();
  thd->profiling.set_query_source(buf, len);
#endif

  THD_STAGE_INFO(thd, stage_execution_of_init_command);
  save_client_capabilities= protocol->get_client_capabilities();
  protocol->add_client_capability(CLIENT_MULTI_QUERIES);
  /*
    We don't need return result of execution to client side.
    To forbid this we should set thd->net.vio to 0.
  */
  save_vio= protocol->get_vio();
  protocol->set_vio(NULL);
  protocol->create_command(&com_data, COM_QUERY, (uchar *) buf, len);
  dispatch_command(thd, &com_data, COM_QUERY);
  protocol->set_client_capabilities(save_client_capabilities);
  protocol->set_vio(save_vio);

#if defined(ENABLED_PROFILING)
  thd->profiling.finish_current_query();
#endif
}


/* This works because items are allocated with sql_alloc() */

void free_items(Item *item)
{
  Item *next;
  DBUG_ENTER("free_items");
  for (; item ; item=next)
  {
    next=item->next;
    item->delete_self();
  }
  DBUG_VOID_RETURN;
}

/**
   This works because items are allocated with sql_alloc().
   @note The function also handles null pointers (empty list).
*/
void cleanup_items(Item *item)
{
  DBUG_ENTER("cleanup_items");  
  for (; item ; item=item->next)
    item->cleanup();
  DBUG_VOID_RETURN;
}

#ifndef EMBEDDED_LIBRARY

/**
  Read one command from connection and execute it (query or simple command).
  This function is called in loop from thread function.

  For profiling to work, it must never be called recursively.

  @retval
    0  success
  @retval
    1  request of thread shutdown (see dispatch_command() description)
*/

bool do_command(THD *thd)
{
  bool return_value;
  int rc;
  const bool classic=
    (thd->get_protocol()->type() == Protocol::PROTOCOL_TEXT ||
     thd->get_protocol()->type() == Protocol::PROTOCOL_BINARY);

  NET *net= NULL;
  enum enum_server_command command;
  COM_DATA com_data;
  DBUG_ENTER("do_command");

  /*
    indicator of uninitialized lex => normal flow of errors handling
    (see my_message_sql)
  */
<<<<<<< HEAD
  thd->lex->set_current_select(0);
=======
  thd->lex->current_select= 0;

  /*
    This thread will do a blocking read from the client which
    will be interrupted when the next command is received from
    the client, the connection is closed or "net_wait_timeout"
    number of seconds has passed.
  */
  if(!thd->skip_wait_timeout)
    my_net_set_read_timeout(net, thd->get_wait_timeout());
>>>>>>> c0b91b98

  /*
    XXX: this code is here only to clear possible errors of init_connect. 
    Consider moving to prepare_new_connection_state() instead.
    That requires making sure the DA is cleared before non-parsing statements
    such as COM_QUIT.
  */
  thd->clear_error();				// Clear error message
  thd->get_stmt_da()->reset_diagnostics_area();
  thd->updated_row_count=    0;
  thd->busy_time=            0;
  thd->cpu_time=             0;
  thd->bytes_received=       0;
  thd->bytes_sent=           0;
  thd->binlog_bytes_written= 0;

  if (classic)
  {
    /*
      This thread will do a blocking read from the client which
      will be interrupted when the next command is received from
      the client, the connection is closed or "net_wait_timeout"
      number of seconds has passed.
    */
    net= thd->get_protocol_classic()->get_net();
    if (!thd->skip_wait_timeout)
      my_net_set_read_timeout(net, thd->variables.net_wait_timeout);
    net_new_transaction(net);
  }

  /*
    Synchronization point for testing of KILL_CONNECTION.
    This sync point can wait here, to simulate slow code execution
    between the last test of thd->killed and blocking in read().

    The goal of this test is to verify that a connection does not
    hang, if it is killed at this point of execution.
    (Bug#37780 - main.kill fails randomly)

    Note that the sync point wait itself will be terminated by a
    kill. In this case it consumes a condition broadcast, but does
    not change anything else. The consumed broadcast should not
    matter here, because the read/recv() below doesn't use it.
  */
  DEBUG_SYNC(thd, "before_do_command_net_read");

  /*
    Because of networking layer callbacks in place,
    this call will maintain the following instrumentation:
    - IDLE events
    - SOCKET events
    - STATEMENT events
    - STAGE events
    when reading a new network packet.
    In particular, a new instrumented statement is started.
    See init_net_server_extension()
  */
  thd->m_server_idle= true;
  rc= thd->get_protocol()->get_command(&com_data, &command);
  thd->m_server_idle= false;

  if (rc)
  {
    if (classic)
    {
      DBUG_PRINT("info",("Got error %d reading command from socket %s",
                         net->error,
                         vio_description(net->vio)));
    }
    else
    {
      DBUG_PRINT("info",("Got error %d reading command from %s protocol",
                         rc,
                         (thd->get_protocol()->type() ==
                          Protocol::PROTOCOL_LOCAL) ? "local" : "plugin"));
    }
    /* Instrument this broken statement as "statement/com/error" */
    thd->m_statement_psi= MYSQL_REFINE_STATEMENT(thd->m_statement_psi,
                                                 com_statement_info[COM_END].m_key);

    /* Check if we can continue without closing the connection */

    /* The error must be set. */
    DBUG_ASSERT(thd->is_error());
    thd->send_statement_status();

    /* Mark the statement completed. */
    MYSQL_END_STATEMENT(thd->m_statement_psi, thd->get_stmt_da());
    thd->m_statement_psi= NULL;
    thd->m_digest= NULL;

    if (rc < 0)
    {
      return_value= TRUE;                       // We have to close it.
      goto out;
    }
    if (classic)
      net->error= 0;
    return_value= FALSE;
    goto out;
  }

  DBUG_PRINT("info",("Command on %s = %d (%s)",
                     vio_description(net->vio), command,
                     command_name[command].str));

  DBUG_PRINT("info", ("packet: '%*.s'; command: %d",
             thd->get_protocol_classic()->get_packet_length(),
             thd->get_protocol_classic()->get_raw_packet(), command));
  if (thd->get_protocol_classic()->bad_packet)
    DBUG_ASSERT(0);                // Should be caught earlier

  // Reclaim some memory
  thd->get_protocol_classic()->get_packet()->shrink(
      thd->variables.net_buffer_length);
  /* Restore read timeout value */
  if (classic)
    my_net_set_read_timeout(net, thd->variables.net_read_timeout);

  return_value= dispatch_command(thd, &com_data, command);
  thd->get_protocol_classic()->get_packet()->shrink(
      thd->variables.net_buffer_length);

out:
  /* The statement instrumentation must be closed in all cases. */
  DBUG_ASSERT(thd->m_digest == NULL);
  DBUG_ASSERT(thd->m_statement_psi == NULL);
  DBUG_RETURN(return_value);
}
#endif  /* EMBEDDED_LIBRARY */


/**
  @brief Determine if an attempt to update a non-temporary table while the
    read-only option was enabled has been made.

  This is a helper function to mysql_execute_command.

  @note SQLCOM_UPDATE_MULTI is an exception and delt with elsewhere.

  @see mysql_execute_command
  @returns Status code
    @retval TRUE The statement should be denied.
    @retval FALSE The statement isn't updating any relevant tables.
*/
static my_bool deny_updates_if_read_only_option(THD *thd,
                                                TABLE_LIST *all_tables)
{
  DBUG_ENTER("deny_updates_if_read_only_option");

  if (!check_readonly(thd, false))
    DBUG_RETURN(FALSE);

  LEX *lex = thd->lex;
  if (!(sql_command_flags[lex->sql_command] & CF_CHANGES_DATA))
    DBUG_RETURN(FALSE);

  /* Multi update is an exception and is dealt with later. */
  if (lex->sql_command == SQLCOM_UPDATE_MULTI)
    DBUG_RETURN(FALSE);

  const my_bool create_temp_tables= 
    (lex->sql_command == SQLCOM_CREATE_TABLE) &&
    (lex->create_info.options & HA_LEX_CREATE_TMP_TABLE);

   const my_bool create_real_tables=
     (lex->sql_command == SQLCOM_CREATE_TABLE) &&
     !(lex->create_info.options & HA_LEX_CREATE_TMP_TABLE);

  const my_bool drop_temp_tables= 
    (lex->sql_command == SQLCOM_DROP_TABLE) &&
    lex->drop_temporary;

  const my_bool update_real_tables=
    ((create_real_tables ||
      some_non_temp_table_to_be_updated(thd, all_tables)) &&
     !(create_temp_tables || drop_temp_tables));

  const my_bool create_or_drop_databases=
    (lex->sql_command == SQLCOM_CREATE_DB) ||
    (lex->sql_command == SQLCOM_DROP_DB);

  if (update_real_tables || create_or_drop_databases)
  {
      /*
        An attempt was made to modify one or more non-temporary tables.
      */
      DBUG_RETURN(TRUE);
  }


  /* Assuming that only temporary tables are modified. */
  DBUG_RETURN(FALSE);
}


/**
  Check whether max statement time is applicable to statement or not.


  @param  thd   Thread (session) context.

  @return true  if max statement time is applicable to statement
  @return false otherwise.
*/
static inline bool is_timer_applicable_to_statement(THD *thd)
{
  bool timer_value_is_set= (thd->lex->max_execution_time ||
                            thd->variables.max_execution_time);

  /**
    Following conditions are checked,
      - is SELECT statement.
      - timer support is implemented and it is initialized.
      - statement is not made by the slave threads.
      - timer is not set for statement
      - timer out value of is set
      - SELECT statement is not from any stored programs.
  */
  return (thd->lex->sql_command == SQLCOM_SELECT &&
          (have_statement_timeout == SHOW_OPTION_YES) &&
          !thd->slave_thread &&
          !thd->timer && timer_value_is_set &&
          !thd->sp_runtime_ctx);
}


/**
  Get the maximum execution time for a statement.

  @return Length of time in milliseconds.

  @remark A zero timeout means that no timeout should be
          applied to this particular statement.

*/
static inline ulong get_max_execution_time(THD *thd)
{
  return (thd->lex->max_execution_time ? thd->lex->max_execution_time :
                                        thd->variables.max_execution_time);
}


/**
  Set the time until the currently running statement is aborted.

  @param  thd   Thread (session) context.

  @return true if the timer was armed.
*/
static inline bool set_statement_timer(THD *thd)
{
  ulong max_execution_time= get_max_execution_time(thd);

  /**
    whether timer can be set for the statement or not should be checked before
    calling set_statement_timer function.
  */
  DBUG_ASSERT(is_timer_applicable_to_statement(thd) == true);
  DBUG_ASSERT(thd->timer == NULL);

  thd->timer= thd_timer_set(thd, thd->timer_cache, max_execution_time);
  thd->timer_cache= NULL;

  if (thd->timer)
    thd->status_var.max_execution_time_set++;
  else
    thd->status_var.max_execution_time_set_failed++;

  return thd->timer;
}


/**
  Deactivate the timer associated with the statement that was executed.

  @param  thd   Thread (session) context.
*/

void reset_statement_timer(THD *thd)
{
  DBUG_ASSERT(thd->timer);
  /* Cache the timer object if it can be reused. */
  thd->timer_cache= thd_timer_reset(thd->timer);
  thd->timer= NULL;
}


/**
  Perform one connection-level (COM_XXXX) command.

  @param thd             connection handle
  @param command         type of command to perform
  @com_data              com_data union to store the generated command

  @todo
    set thd->lex->sql_command to SQLCOM_END here.
  @todo
    The following has to be changed to an 8 byte integer

  @retval
    0   ok
  @retval
    1   request of thread shutdown, i. e. if command is
        COM_QUIT/COM_SHUTDOWN
*/
bool dispatch_command(THD *thd, const COM_DATA *com_data,
                      enum enum_server_command command)
{
  bool error= 0;
  Global_THD_manager *thd_manager= Global_THD_manager::get_instance();
  DBUG_ENTER("dispatch_command");
  DBUG_PRINT("info", ("command: %d", command));

  DBUG_EXECUTE_IF("crash_dispatch_command_before",
                  { DBUG_PRINT("crash_dispatch_command_before", ("now"));
                    DBUG_ABORT(); });

  /* SHOW PROFILE instrumentation, begin */
#if defined(ENABLED_PROFILING)
  thd->profiling.start_new_query();
#endif

  /* DTRACE instrumentation, begin */
  MYSQL_COMMAND_START(thd->thread_id(), command,
                      (char *) thd->security_context()->priv_user().str,
                      (char *) thd->security_context()->host_or_ip().str);

  /* Performance Schema Interface instrumentation, begin */
  thd->m_statement_psi= MYSQL_REFINE_STATEMENT(thd->m_statement_psi,
                                               com_statement_info[command].m_key);

  thd->set_command(command);
  /*
    Commands which always take a long time are logged into
    the slow log only if opt_log_slow_admin_statements is set.
  */
  thd->enable_slow_log= TRUE;
  thd->clear_slow_extended();
  thd->lex->sql_command= SQLCOM_END; /* to avoid confusing VIEW detectors */
  thd->set_time();
  if (!thd->is_valid_time())
  {
    /*
     If the time has got past 2038 we need to shut this server down
     We do this by making sure every command is a shutdown and we 
     have enough privileges to shut the server down

     TODO: remove this when we have full 64 bit my_time_t support
    */
    ulong master_access= thd->security_context()->master_access();
    thd->security_context()->set_master_access(master_access | SHUTDOWN_ACL);
    command= COM_SHUTDOWN;
  }
  thd->set_query_id(next_query_id());
  thd->rewritten_query.mem_free();
  thd_manager->inc_thread_running();

  if (!(server_command_flags[command] & CF_SKIP_QUESTIONS))
    thd->status_var.questions++;

  /**
    Clear the set of flags that are expected to be cleared at the
    beginning of each command.
  */
  thd->server_status&= ~SERVER_STATUS_CLEAR_SET;

  if (thd->get_protocol()->type() == Protocol::PROTOCOL_PLUGIN &&
      !(server_command_flags[command] & CF_ALLOW_PROTOCOL_PLUGIN))
  {
    my_error(ER_PLUGGABLE_PROTOCOL_COMMAND_NOT_SUPPORTED, MYF(0));
    thd->killed= THD::KILL_CONNECTION;
    error= true;
    goto done;
  }

  /**
    Enforce password expiration for all RPC commands, except the
    following:

    COM_QUERY does a more fine-grained check later.
    COM_STMT_CLOSE and COM_STMT_SEND_LONG_DATA don't return anything.
    COM_PING only discloses information that the server is running,
       and that's available through other means.
    COM_QUIT should work even for expired statements.
  */
  if (unlikely(thd->security_context()->password_expired() &&
               command != COM_QUERY &&
               command != COM_STMT_CLOSE &&
               command != COM_STMT_SEND_LONG_DATA &&
               command != COM_PING &&
               command != COM_QUIT))
  {
    my_error(ER_MUST_CHANGE_PASSWORD, MYF(0));
    goto done;
  }

#ifndef EMBEDDED_LIBRARY
  if (mysql_audit_notify(thd,
                         AUDIT_EVENT(MYSQL_AUDIT_COMMAND_START),
                         command, command_name[command].str))
  {
    goto done;
  }
#endif /* !EMBEDDED_LIBRARY */

  switch (command) {
  case COM_INIT_DB:
  {
    LEX_STRING tmp;
    thd->status_var.com_stat[SQLCOM_CHANGE_DB]++;
    thd->convert_string(&tmp, system_charset_info,
                        com_data->com_init_db.db_name,
                        com_data->com_init_db.length, thd->charset());

    LEX_CSTRING tmp_cstr= {tmp.str, tmp.length};
    if (!mysql_change_db(thd, tmp_cstr, FALSE))
    {
      query_logger.general_log_write(thd, command,
                                     thd->db().str, thd->db().length);
      my_ok(thd);
    }
    break;
  }
#ifdef HAVE_REPLICATION
  case COM_REGISTER_SLAVE:
  {
    // TODO: access of protocol_classic should be removed
    if (!register_slave(thd,
      thd->get_protocol_classic()->get_raw_packet(),
      thd->get_protocol_classic()->get_packet_length()))
      my_ok(thd);
    break;
  }
#endif
  case COM_RESET_CONNECTION:
  {
    thd->status_var.com_other++;
    thd->cleanup_connection();
    my_ok(thd);
    break;
  }
  case COM_CHANGE_USER:
  {
    int auth_rc;
    thd->status_var.com_other++;

    thd->cleanup_connection();
    USER_CONN *save_user_connect=
      const_cast<USER_CONN*>(thd->get_user_connect());
    LEX_CSTRING save_db= thd->db();
    Security_context save_security_ctx(*(thd->security_context()));

    auth_rc= acl_authenticate(thd, COM_CHANGE_USER, false);
#ifndef EMBEDDED_LIBRARY
    auth_rc|= mysql_audit_notify(thd,
                             AUDIT_EVENT(MYSQL_AUDIT_CONNECTION_CHANGE_USER));
#endif
    if (auth_rc)
    {
      *thd->security_context()= save_security_ctx;
      thd->set_user_connect(save_user_connect);
      thd->reset_db(save_db);

      my_error(ER_ACCESS_DENIED_CHANGE_USER_ERROR, MYF(0),
               thd->security_context()->user().str,
               thd->security_context()->host_or_ip().str,
               (thd->password ? ER(ER_YES) : ER(ER_NO)));
      thd->killed= THD::KILL_CONNECTION;
      error=true;
    }
    else
    {
#ifndef NO_EMBEDDED_ACCESS_CHECKS
      /* we've authenticated new user */
      if (save_user_connect)
	decrease_user_connections(save_user_connect);
#endif /* NO_EMBEDDED_ACCESS_CHECKS */
      mysql_mutex_lock(&thd->LOCK_thd_data);
      my_free(const_cast<char*>(save_db.str));
      save_db= NULL_CSTR;
      mysql_mutex_unlock(&thd->LOCK_thd_data);
    }
    break;
  }
  case COM_STMT_EXECUTE:
  {
    mysqld_stmt_execute(thd, com_data->com_stmt_execute.stmt_id,
                        com_data->com_stmt_execute.flags,
                        com_data->com_stmt_execute.params,
                        com_data->com_stmt_execute.params_length);
    break;
  }
  case COM_STMT_FETCH:
  {
    mysqld_stmt_fetch(thd, com_data->com_stmt_fetch.stmt_id,
                      com_data->com_stmt_fetch.num_rows);
    break;
  }
  case COM_STMT_SEND_LONG_DATA:
  {
    mysql_stmt_get_longdata(thd, com_data->com_stmt_send_long_data.stmt_id,
                            com_data->com_stmt_send_long_data.param_number,
                            com_data->com_stmt_send_long_data.longdata,
                            com_data->com_stmt_send_long_data.length);
    break;
  }
  case COM_STMT_PREPARE:
  {
    mysqld_stmt_prepare(thd, com_data->com_stmt_prepare.query,
                        com_data->com_stmt_prepare.length);
    break;
  }
  case COM_STMT_CLOSE:
  {
    mysqld_stmt_close(thd, com_data->com_stmt_close.stmt_id);
    break;
  }
  case COM_STMT_RESET:
  {
    mysqld_stmt_reset(thd, com_data->com_stmt_reset.stmt_id);
    break;
  }
  case COM_QUERY:
  {
    DBUG_ASSERT(thd->m_digest == NULL);
    thd->m_digest= & thd->m_digest_state;
    thd->m_digest->reset(thd->m_token_array, max_digest_length);

    if (alloc_query(thd, com_data->com_query.query,
                    com_data->com_query.length))
      break;					// fatal error is set
    MYSQL_QUERY_START(const_cast<char*>(thd->query().str), thd->thread_id(),
                      (char *) (thd->db().str ? thd->db().str : ""),
                      (char *) thd->security_context()->priv_user().str,
                      (char *) thd->security_context()->host_or_ip().str);

    const char *packet_end= thd->query().str + thd->query().length;

    if (opt_general_log_raw)
      query_logger.general_log_write(thd, command, thd->query().str,
                                     thd->query().length);

    DBUG_PRINT("query",("%-.4096s", thd->query().str));

#if defined(ENABLED_PROFILING)
    thd->profiling.set_query_source(thd->query().str, thd->query().length);
#endif

    MYSQL_SET_STATEMENT_TEXT(thd->m_statement_psi, thd->query().str,
                             thd->query().length);

    Parser_state parser_state;
    if (parser_state.init(thd, thd->query().str, thd->query().length))
      break;

    mysql_parse(thd, &parser_state);

    while (!thd->killed && (parser_state.m_lip.found_semicolon != NULL) &&
           ! thd->is_error())
    {
      /*
        Multiple queries exits, execute them individually
      */
      const char *beginning_of_next_stmt= parser_state.m_lip.found_semicolon;

      /* Finalize server status flags after executing a statement. */
      thd->update_server_status();
      thd->send_statement_status();
      query_cache.end_of_result(thd);

#ifndef EMBEDDED_LIBRARY
      mysql_audit_general(thd, MYSQL_AUDIT_GENERAL_STATUS,
                          thd->get_stmt_da()->is_error() ?
                          thd->get_stmt_da()->mysql_errno() : 0,
                          command_name[command].str);
#endif

      size_t length= static_cast<size_t>(packet_end - beginning_of_next_stmt);

      log_slow_statement(thd);

      /* Remove garbage at start of query */
      while (length > 0 && my_isspace(thd->charset(), *beginning_of_next_stmt))
      {
        beginning_of_next_stmt++;
        length--;
      }

/* PSI end */
      MYSQL_END_STATEMENT(thd->m_statement_psi, thd->get_stmt_da());
      thd->m_statement_psi= NULL;
      thd->m_digest= NULL;

/* DTRACE end */
      if (MYSQL_QUERY_DONE_ENABLED())
      {
        MYSQL_QUERY_DONE(thd->is_error());
      }

/* SHOW PROFILE end */
#if defined(ENABLED_PROFILING)
      thd->profiling.finish_current_query();
#endif

/* SHOW PROFILE begin */
#if defined(ENABLED_PROFILING)
      thd->profiling.start_new_query("continuing");
      thd->profiling.set_query_source(beginning_of_next_stmt, length);
#endif

/* DTRACE begin */
      MYSQL_QUERY_START(const_cast<char*>(beginning_of_next_stmt),
                        thd->thread_id(),
                        (char *) (thd->db().str ? thd->db().str : ""),
                        (char *) thd->security_context()->priv_user().str,
                        (char *) thd->security_context()->host_or_ip().str);

/* PSI begin */
      thd->m_digest= & thd->m_digest_state;

      thd->m_statement_psi= MYSQL_START_STATEMENT(&thd->m_statement_state,
                                          com_statement_info[command].m_key,
                                          thd->db().str, thd->db().length,
                                          thd->charset(), NULL);
      THD_STAGE_INFO(thd, stage_starting);
      MYSQL_SET_STATEMENT_TEXT(thd->m_statement_psi, beginning_of_next_stmt, length);

      thd->set_query(beginning_of_next_stmt, length);
      thd->set_query_id(next_query_id());
      /*
        Count each statement from the client.
      */
      thd->status_var.questions++;
      thd->set_time(); /* Reset the query start time. */
      parser_state.reset(beginning_of_next_stmt, length);
      /* TODO: set thd->lex->sql_command to SQLCOM_END here */
      mysql_parse(thd, &parser_state);
    }

    /* Need to set error to true for graceful shutdown */
    if((thd->lex->sql_command == SQLCOM_SHUTDOWN) && (thd->get_stmt_da()->is_ok()))
      error= TRUE;

    DBUG_PRINT("info",("query ready"));
    break;
  }
  case COM_FIELD_LIST:				// This isn't actually needed
  {
    char *fields;
    /* Locked closure of all tables */
    TABLE_LIST table_list;
    LEX_STRING table_name;
    LEX_STRING db;
    push_deprecated_warn(thd, "COM_FIELD_LIST",
                         "SHOW COLUMNS FROM statement");
    /*
      SHOW statements should not add the used tables to the list of tables
      used in a transaction.
    */
    MDL_savepoint mdl_savepoint= thd->mdl_context.mdl_savepoint();

    thd->status_var.com_stat[SQLCOM_SHOW_FIELDS]++;
    if (thd->copy_db_to(&db.str, &db.length))
      break;
    thd->convert_string(&table_name, system_charset_info,
                        (char *) com_data->com_field_list.table_name,
                        com_data->com_field_list.table_name_length,
                        thd->charset());
    enum_ident_name_check ident_check_status=
      check_table_name(table_name.str, table_name.length, FALSE);
    if (ident_check_status == IDENT_NAME_WRONG)
    {
      /* this is OK due to convert_string() null-terminating the string */
      my_error(ER_WRONG_TABLE_NAME, MYF(0), table_name.str);
      break;
    }
    else if (ident_check_status == IDENT_NAME_TOO_LONG)
    {
      my_error(ER_TOO_LONG_IDENT, MYF(0), table_name.str);
      break;
    }
    mysql_reset_thd_for_next_command(thd);
    lex_start(thd);
    /* Must be before we init the table list. */
    if (lower_case_table_names)
      table_name.length= my_casedn_str(files_charset_info, table_name.str);
    table_list.init_one_table(db.str, db.length, table_name.str,
                              table_name.length, table_name.str, TL_READ);
    /*
      Init TABLE_LIST members necessary when the undelrying
      table is view.
    */
    table_list.select_lex= thd->lex->select_lex;
    thd->lex->
      select_lex->table_list.link_in_list(&table_list,
                                         &table_list.next_local);
    thd->lex->add_to_query_tables(&table_list);

    if (is_infoschema_db(table_list.db, table_list.db_length))
    {
      ST_SCHEMA_TABLE *schema_table= find_schema_table(thd, table_list.alias);
      if (schema_table)
        table_list.schema_table= schema_table;
    }

    if (!(fields=
        (char *) thd->memdup(com_data->com_field_list.query,
                             com_data->com_field_list.query_length)))
      break;
    // Don't count end \0
    thd->set_query(fields, com_data->com_field_list.query_length - 1);
    query_logger.general_log_print(thd, command, "%s %s",
                                   table_list.table_name, fields);

    if (open_temporary_tables(thd, &table_list))
      break;

    if (check_table_access(thd, SELECT_ACL, &table_list,
                           TRUE, UINT_MAX, FALSE))
      break;
    /*
      Turn on an optimization relevant if the underlying table
      is a view: do not fill derived tables.
    */
    thd->lex->sql_command= SQLCOM_SHOW_FIELDS;

    // See comment in opt_trace_disable_if_no_security_context_access()
    Opt_trace_start ots(thd, &table_list, thd->lex->sql_command, NULL,
                        NULL, 0, NULL, NULL);

    mysqld_list_fields(thd,&table_list,fields);

    thd->lex->unit->cleanup(true);
    /* No need to rollback statement transaction, it's not started. */
    DBUG_ASSERT(thd->get_transaction()->is_empty(Transaction_ctx::STMT));
    close_thread_tables(thd);
    thd->mdl_context.rollback_to_savepoint(mdl_savepoint);

    if (thd->transaction_rollback_request)
    {
      /*
        Transaction rollback was requested since MDL deadlock was
        discovered while trying to open tables. Rollback transaction
        in all storage engines including binary log and release all
        locks.
      */
      trans_rollback_implicit(thd);
      thd->mdl_context.release_transactional_locks();
    }

    thd->cleanup_after_query();
    break;
  }
  case COM_QUIT:
    /* We don't calculate statistics for this command */
    query_logger.general_log_print(thd, command, NullS);
    // Don't give 'abort' message
    // TODO: access of protocol_classic should be removed
    if (thd->is_classic_protocol())
      thd->get_protocol_classic()->get_net()->error= 0;
    thd->get_stmt_da()->disable_status();       // Don't send anything back
    error=TRUE;					// End server
    break;
#ifndef EMBEDDED_LIBRARY
  case COM_BINLOG_DUMP_GTID:
    // TODO: access of protocol_classic should be removed
    error=
      com_binlog_dump_gtid(thd,
        (char *)thd->get_protocol_classic()->get_raw_packet(),
        thd->get_protocol_classic()->get_packet_length());
    break;
  case COM_BINLOG_DUMP:
    // TODO: access of protocol_classic should be removed
    error=
      com_binlog_dump(thd,
        (char*)thd->get_protocol_classic()->get_raw_packet(),
        thd->get_protocol_classic()->get_packet_length());
    break;
#endif
  case COM_REFRESH:
  {
    int not_used;
    push_deprecated_warn(thd, "COM_REFRESH", "FLUSH statement");
    /*
      Initialize thd->lex since it's used in many base functions, such as
      open_tables(). Otherwise, it remains uninitialized and may cause crash
      during execution of COM_REFRESH.
    */
    lex_start(thd);
    
    thd->status_var.com_stat[SQLCOM_FLUSH]++;
    ulong options= (ulong) com_data->com_refresh.options;
    if (trans_commit_implicit(thd))
      break;
    thd->mdl_context.release_transactional_locks();
    if (check_global_access(thd,RELOAD_ACL))
      break;
    query_logger.general_log_print(thd, command, NullS);
#ifndef DBUG_OFF
    bool debug_simulate= FALSE;
    DBUG_EXECUTE_IF("simulate_detached_thread_refresh", debug_simulate= TRUE;);
    if (debug_simulate)
    {
      /*
        Simulate a reload without a attached thread session.
        Provides a environment similar to that of when the
        server receives a SIGHUP signal and reloads caches
        and flushes tables.
      */
      bool res;
      my_thread_set_THR_THD(NULL);
      res= reload_acl_and_cache(NULL, options | REFRESH_FAST,
                                NULL, &not_used);
      my_thread_set_THR_THD(thd);
      if (res)
        break;
    }
    else
#endif
    if (reload_acl_and_cache(thd, options, (TABLE_LIST*) 0, &not_used))
      break;
    if (trans_commit_implicit(thd))
      break;
    close_thread_tables(thd);
    thd->mdl_context.release_transactional_locks();
    my_ok(thd);
    break;
  }
#ifndef EMBEDDED_LIBRARY
  case COM_SHUTDOWN:
  {
    thd->status_var.com_other++;
    /*
      If the client is < 4.1.3, it is going to send us no argument; then
      packet_length is 0, packet[0] is the end 0 of the packet. Note that
      SHUTDOWN_DEFAULT is 0. If client is >= 4.1.3, the shutdown level is in
      packet[0].
    */
    enum mysql_enum_shutdown_level level;
    if (!thd->is_valid_time())
      level= SHUTDOWN_DEFAULT;
    else
      level= com_data->com_shutdown.level;
    if(!shutdown(thd, level, command))
      break;
    error= TRUE;
    break;
  }
#endif
  case COM_STATISTICS:
  {
    STATUS_VAR current_global_status_var;
    ulong uptime;
    size_t length MY_ATTRIBUTE((unused));
    ulonglong queries_per_second1000;
    char buff[250];
    size_t buff_len= sizeof(buff);

    query_logger.general_log_print(thd, command, NullS);
    thd->status_var.com_stat[SQLCOM_SHOW_STATUS]++;
    mysql_mutex_lock(&LOCK_status);
    calc_sum_of_all_status(&current_global_status_var);
    mysql_mutex_unlock(&LOCK_status);
    if (!(uptime= (ulong) (thd->start_time.tv_sec - server_start_time)))
      queries_per_second1000= 0;
    else
      queries_per_second1000= thd->query_id * 1000LL / uptime;

    length= my_snprintf(buff, buff_len - 1,
                        "Uptime: %lu  Threads: %d  Questions: %lu  "
                        "Slow queries: %llu  Opens: %llu  Flush tables: %lu  "
                        "Open tables: %u  Queries per second avg: %u.%03u",
                        uptime,
                        (int) thd_manager->get_thd_count(), (ulong) thd->query_id,
                        current_global_status_var.long_query_count,
                        current_global_status_var.opened_tables,
                        refresh_version,
                        table_cache_manager.cached_tables(),
                        (uint) (queries_per_second1000 / 1000),
                        (uint) (queries_per_second1000 % 1000));
#ifdef EMBEDDED_LIBRARY
    /* Store the buffer in permanent memory */
    my_ok(thd, 0, 0, buff);
#else
    // TODO: access of protocol_classic should be removed.
    // should be rewritten using store functions
    thd->get_protocol_classic()->write((uchar*) buff, length);
    thd->get_protocol_classic()->flush_net();
    thd->get_stmt_da()->disable_status();
#endif
    break;
  }
  case COM_PING:
    thd->status_var.com_other++;
    my_ok(thd);				// Tell client we are alive
    break;
  case COM_PROCESS_INFO:
    thd->status_var.com_stat[SQLCOM_SHOW_PROCESSLIST]++;
    push_deprecated_warn(thd, "COM_PROCESS_INFO",
                         "SHOW PROCESSLIST statement");
    if (!thd->security_context()->priv_user().str[0] &&
        check_global_access(thd, PROCESS_ACL))
      break;
    query_logger.general_log_print(thd, command, NullS);
    mysqld_list_processes(
      thd,
      thd->security_context()->check_access(PROCESS_ACL) ?
      NullS : thd->security_context()->priv_user().str, 0);
    break;
  case COM_PROCESS_KILL:
  {
    push_deprecated_warn(thd, "COM_PROCESS_KILL",
                         "KILL CONNECTION/QUERY statement");
    if (thd_manager->get_thread_id() & (~0xfffffffful))
      my_error(ER_DATA_OUT_OF_RANGE, MYF(0), "thread_id", "mysql_kill()");
    else
    {
    thd->status_var.com_stat[SQLCOM_KILL]++;
      sql_kill(thd, com_data->com_kill.id, false);
    }
    break;
  }
  case COM_SET_OPTION:
  {
    thd->status_var.com_stat[SQLCOM_SET_OPTION]++;

    switch (com_data->com_set_option.opt_command) {
    case (int) MYSQL_OPTION_MULTI_STATEMENTS_ON:
      //TODO: access of protocol_classic should be removed
      thd->get_protocol_classic()->add_client_capability(
          CLIENT_MULTI_STATEMENTS);
      my_eof(thd);
      break;
    case (int) MYSQL_OPTION_MULTI_STATEMENTS_OFF:
      thd->get_protocol_classic()->remove_client_capability(
        CLIENT_MULTI_STATEMENTS);
      my_eof(thd);
      break;
    default:
      my_message(ER_UNKNOWN_COM_ERROR, ER(ER_UNKNOWN_COM_ERROR), MYF(0));
      break;
    }
    break;
  }
  case COM_DEBUG:
    thd->status_var.com_other++;
    if (check_global_access(thd, SUPER_ACL))
      break;					/* purecov: inspected */
    mysql_print_status();
    query_logger.general_log_print(thd, command, NullS);
    my_eof(thd);
    break;
  case COM_SLEEP:
  case COM_CONNECT:				// Impossible here
  case COM_TIME:				// Impossible from client
  case COM_DELAYED_INSERT: // INSERT DELAYED has been removed.
  case COM_END:
  default:
    my_message(ER_UNKNOWN_COM_ERROR, ER(ER_UNKNOWN_COM_ERROR), MYF(0));
    break;
  }

done:
  DBUG_ASSERT(thd->derived_tables == NULL &&
              (thd->open_tables == NULL ||
               (thd->locked_tables_mode == LTM_LOCK_TABLES)));

  /* Finalize server status flags after executing a command. */
  thd->update_server_status();
  if (thd->killed)
    thd->send_kill_message();
  thd->send_statement_status();
  thd->rpl_thd_ctx.session_gtids_ctx().notify_after_response_packet(thd);
  query_cache.end_of_result(thd);

#ifndef EMBEDDED_LIBRARY
  if (!thd->is_error() && !thd->killed_errno())
    mysql_audit_general(thd, MYSQL_AUDIT_GENERAL_RESULT, 0, 0);

  mysql_audit_general(thd, MYSQL_AUDIT_GENERAL_STATUS,
                      thd->get_stmt_da()->is_error() ?
                      thd->get_stmt_da()->mysql_errno() : 0,
                      command_name[command].str);

  /* command_end is informational only. The plugin cannot abort
     execution of the command at thie point. */
  mysql_audit_notify(thd, AUDIT_EVENT(MYSQL_AUDIT_COMMAND_END),
                     command, command_name[command].str);
#endif

  log_slow_statement(thd);

  THD_STAGE_INFO(thd, stage_cleaning_up);
  if (thd->lex->sql_command == SQLCOM_CREATE_TABLE)
  {
    DEBUG_SYNC(thd, "dispatch_create_table_command_before_thd_root_free");
  }

  if (thd->killed == THD::KILL_QUERY ||
      thd->killed == THD::KILL_BAD_DATA)
  {
    thd->killed= THD::NOT_KILLED;
  }

  thd->reset_query();
  thd->set_command(COM_SLEEP);

  /* Performance Schema Interface instrumentation, end */
  MYSQL_END_STATEMENT(thd->m_statement_psi, thd->get_stmt_da());
  thd->m_statement_psi= NULL;
  thd->m_digest= NULL;

  thd_manager->dec_thread_running();
  free_root(thd->mem_root,MYF(MY_KEEP_PREALLOC));

  /* DTRACE instrumentation, end */
  if (MYSQL_QUERY_DONE_ENABLED() && command == COM_QUERY)
  {
    MYSQL_QUERY_DONE(thd->is_error());
  }
  if (MYSQL_COMMAND_DONE_ENABLED())
  {
    MYSQL_COMMAND_DONE(thd->is_error());
  }

  /* SHOW PROFILE instrumentation, end */
#if defined(ENABLED_PROFILING)
  thd->profiling.finish_current_query();
#endif

  DBUG_RETURN(error);
}

/**
  Shutdown the mysqld server.

  @param  thd        Thread (session) context.
  @param  level      Shutdown level.
  @param command     type of command to perform

  @retval
    true                 success
  @retval
    false                When user has insufficient privilege or unsupported shutdown level

*/
#ifndef EMBEDDED_LIBRARY
bool shutdown(THD *thd, enum mysql_enum_shutdown_level level, enum enum_server_command command)
{
  DBUG_ENTER("shutdown");
  bool res= FALSE;
  thd->lex->no_write_to_binlog= 1;

  if (check_global_access(thd,SHUTDOWN_ACL))
    goto error; /* purecov: inspected */

  if (level == SHUTDOWN_DEFAULT)
    level= SHUTDOWN_WAIT_ALL_BUFFERS; // soon default will be configurable
  else if (level != SHUTDOWN_WAIT_ALL_BUFFERS)
  {
    my_error(ER_NOT_SUPPORTED_YET, MYF(0), "this shutdown level");
    goto error;;
  }

  if(command == COM_SHUTDOWN)
    my_eof(thd);
  else if(command == COM_QUERY)
    my_ok(thd);
  else
  {
    my_error(ER_NOT_SUPPORTED_YET, MYF(0), "shutdown from this server command");
    goto error;
  }

  DBUG_PRINT("quit",("Got shutdown command for level %u", level));
  query_logger.general_log_print(thd, command, NullS);
  kill_mysql();
  res= TRUE;

  error:
  DBUG_RETURN(res);
}
#endif

/**
  Create a TABLE_LIST object for an INFORMATION_SCHEMA table.

    This function is used in the parser to convert a SHOW or DESCRIBE
    table_name command to a SELECT from INFORMATION_SCHEMA.
    It prepares a SELECT_LEX and a TABLE_LIST object to represent the
    given command as a SELECT parse tree.

  @param thd              thread handle
  @param lex              current lex
  @param table_ident      table alias if it's used
  @param schema_table_idx the type of the INFORMATION_SCHEMA table to be
                          created

  @note
    Due to the way this function works with memory and LEX it cannot
    be used outside the parser (parse tree transformations outside
    the parser break PS and SP).

  @retval
    0                 success
  @retval
    1                 out of memory or SHOW commands are not allowed
                      in this version of the server.
*/

int prepare_schema_table(THD *thd, LEX *lex, Table_ident *table_ident,
                         enum enum_schema_tables schema_table_idx)
{
  SELECT_LEX *schema_select_lex= NULL;
  DBUG_ENTER("prepare_schema_table");

  switch (schema_table_idx) {
  case SCH_SCHEMATA:
    break;

  case SCH_TABLE_NAMES:
  case SCH_TABLES:
  case SCH_TEMPORARY_TABLES:
  case SCH_GLOBAL_TEMPORARY_TABLES:
  case SCH_VIEWS:
  case SCH_TRIGGERS:
  case SCH_EVENTS:
    {
      LEX_STRING db;
      size_t dummy;
      if (lex->select_lex->db == NULL &&
          lex->copy_db_to(&lex->select_lex->db, &dummy))
        DBUG_RETURN(1);
      if ((schema_select_lex= lex->new_empty_query_block()) == NULL)
        DBUG_RETURN(1);      /* purecov: inspected */
      db.str= schema_select_lex->db= lex->select_lex->db;
      schema_select_lex->table_list.first= NULL;
      db.length= strlen(db.str);

      if (check_and_convert_db_name(&db, FALSE) != IDENT_NAME_OK)
        DBUG_RETURN(1);
      break;
    }
  case SCH_COLUMNS:
  case SCH_STATISTICS:
  {
    DBUG_ASSERT(table_ident);
    TABLE_LIST **query_tables_last= lex->query_tables_last;
    if ((schema_select_lex= lex->new_empty_query_block()) == NULL)
      DBUG_RETURN(1);        /* purecov: inspected */
    if (!schema_select_lex->add_table_to_list(thd, table_ident, 0, 0, TL_READ,
                                              MDL_SHARED_READ))
      DBUG_RETURN(1);
    lex->query_tables_last= query_tables_last;
    break;
  }
  case SCH_PROFILES:
    /* 
      Mark this current profiling record to be discarded.  We don't
      wish to have SHOW commands show up in profiling.
    */
#if defined(ENABLED_PROFILING)
    thd->profiling.discard_current_query();
#endif
    break;
  case SCH_USER_STATS:
  case SCH_CLIENT_STATS:
  case SCH_THREAD_STATS:
    if (check_global_access(thd, SUPER_ACL | PROCESS_ACL))
      DBUG_RETURN(1);
  case SCH_TABLE_STATS:
  case SCH_INDEX_STATS:
  case SCH_OPTIMIZER_TRACE:
  case SCH_OPEN_TABLES:
  case SCH_VARIABLES:
  case SCH_STATUS:
  case SCH_PROCEDURES:
  case SCH_CHARSETS:
  case SCH_ENGINES:
  case SCH_COLLATIONS:
  case SCH_COLLATION_CHARACTER_SET_APPLICABILITY:
  case SCH_USER_PRIVILEGES:
  case SCH_SCHEMA_PRIVILEGES:
  case SCH_TABLE_PRIVILEGES:
  case SCH_COLUMN_PRIVILEGES:
  case SCH_TABLE_CONSTRAINTS:
  case SCH_KEY_COLUMN_USAGE:
  default:
    break;
  }
  
  SELECT_LEX *select_lex= lex->current_select();
  if (make_schema_select(thd, select_lex, schema_table_idx))
  {
    DBUG_RETURN(1);
  }
  TABLE_LIST *table_list= select_lex->table_list.first;
  table_list->schema_select_lex= schema_select_lex;
  table_list->schema_table_reformed= 1;
  DBUG_RETURN(0);
}


/**
  Read query from packet and store in thd->query.
  Used in COM_QUERY and COM_STMT_PREPARE.

    Sets the following THD variables:
  - query
  - query_length

  @retval
    FALSE ok
  @retval
    TRUE  error;  In this case thd->fatal_error is set
*/

bool alloc_query(THD *thd, const char *packet, size_t packet_length)
{
  /* Remove garbage at start and end of query */
  while (packet_length > 0 && my_isspace(thd->charset(), packet[0]))
  {
    packet++;
    packet_length--;
  }
  const char *pos= packet + packet_length;     // Point at end null
  while (packet_length > 0 &&
	 (pos[-1] == ';' || my_isspace(thd->charset() ,pos[-1])))
  {
    pos--;
    packet_length--;
  }

  char *query= static_cast<char*>(thd->alloc(packet_length + 1));
  if (!query)
    return TRUE;
  memcpy(query, packet, packet_length);
  query[packet_length]= '\0';

  thd->set_query(query, packet_length);

  /* Reclaim some memory */
  if(thd->get_protocol()->type() == Protocol::PROTOCOL_TEXT ||
     thd->get_protocol()->type() == Protocol::PROTOCOL_BINARY)

  thd->convert_buffer.shrink(thd->variables.net_buffer_length);

  return FALSE;
}

static
bool sp_process_definer(THD *thd)
{
  DBUG_ENTER("sp_process_definer");

  LEX *lex= thd->lex;

  /*
    If the definer is not specified, this means that CREATE-statement missed
    DEFINER-clause. DEFINER-clause can be missed in two cases:

      - The user submitted a statement w/o the clause. This is a normal
        case, we should assign CURRENT_USER as definer.

      - Our slave received an updated from the master, that does not
        replicate definer for stored rountines. We should also assign
        CURRENT_USER as definer here, but also we should mark this routine
        as NON-SUID. This is essential for the sake of backward
        compatibility.

        The problem is the slave thread is running under "special" user (@),
        that actually does not exist. In the older versions we do not fail
        execution of a stored routine if its definer does not exist and
        continue the execution under the authorization of the invoker
        (BUG#13198). And now if we try to switch to slave-current-user (@),
        we will fail.

        Actually, this leads to the inconsistent state of master and
        slave (different definers, different SUID behaviour), but it seems,
        this is the best we can do.
  */

  if (!lex->definer)
  {
    Prepared_stmt_arena_holder ps_arena_holder(thd);

    lex->definer= create_default_definer(thd);

    /* Error has been already reported. */
    if (lex->definer == NULL)
      DBUG_RETURN(TRUE);

    if (thd->slave_thread && lex->sphead)
      lex->sphead->m_chistics->suid= SP_IS_NOT_SUID;
  }
  else
  {
    /*
      If the specified definer differs from the current user, we
      should check that the current user has SUPER privilege (in order
      to create a stored routine under another user one must have
      SUPER privilege).
    */
    if ((strcmp(lex->definer->user.str,
                thd->security_context()->priv_user().str) ||
         my_strcasecmp(system_charset_info, lex->definer->host.str,
                       thd->security_context()->priv_host().str)) &&
        check_global_access(thd, SUPER_ACL))
    {
      thd->diff_access_denied_errors++;
      my_error(ER_SPECIFIC_ACCESS_DENIED_ERROR, MYF(0), "SUPER");
      DBUG_RETURN(TRUE);
    }
  }

  /* Check that the specified definer exists. Emit a warning if not. */

#ifndef NO_EMBEDDED_ACCESS_CHECKS
  if (!is_acl_user(lex->definer->host.str, lex->definer->user.str))
  {
    push_warning_printf(thd,
                        Sql_condition::SL_NOTE,
                        ER_NO_SUCH_USER,
                        ER(ER_NO_SUCH_USER),
                        lex->definer->user.str,
                        lex->definer->host.str);
  }
#endif /* NO_EMBEDDED_ACCESS_CHECKS */

  DBUG_RETURN(FALSE);
}


/**
  Auxiliary call that opens and locks tables for LOCK TABLES statement
  and initializes the list of locked tables.

  @param thd     Thread context.
  @param tables  List of tables to be locked.

  @return FALSE in case of success, TRUE in case of error.
*/

static bool lock_tables_open_and_lock_tables(THD *thd, TABLE_LIST *tables)
{
  Lock_tables_prelocking_strategy lock_tables_prelocking_strategy;
  MDL_deadlock_and_lock_abort_error_handler deadlock_handler;
  MDL_savepoint mdl_savepoint= thd->mdl_context.mdl_savepoint();
  uint counter;
  TABLE_LIST *table;

  thd->in_lock_tables= 1;

retry:

  if (open_tables(thd, &tables, &counter, 0, &lock_tables_prelocking_strategy))
    goto err;

  deadlock_handler.init();
  thd->push_internal_handler(&deadlock_handler);

  for (table= tables; table; table= table->next_global)
  {
    if (!table->is_placeholder())
    {
      if (table->table->s->tmp_table)
      {
        /*
          We allow to change temporary tables even if they were locked for read
          by LOCK TABLES. To avoid a discrepancy between lock acquired at LOCK
          TABLES time and by the statement which is later executed under LOCK
          TABLES we ensure that for temporary tables we always request a write
          lock (such discrepancy can cause problems for the storage engine).
          We don't set TABLE_LIST::lock_type in this case as this might result
          in extra warnings from THD::decide_logging_format() even though
          binary logging is totally irrelevant for LOCK TABLES.
        */
        table->table->reginfo.lock_type= TL_WRITE;
      }
      else if (table->lock_type == TL_READ &&
               ! table->prelocking_placeholder &&
               table->table->file->ha_table_flags() & HA_NO_READ_LOCAL_LOCK)
      {
        /*
          In case when LOCK TABLE ... READ LOCAL was issued for table with
          storage engine which doesn't support READ LOCAL option and doesn't
          use THR_LOCK locks we need to upgrade weak SR metadata lock acquired
          in open_tables() to stronger SRO metadata lock.
          This is not needed for tables used through stored routines or
          triggers as we always acquire SRO (or even stronger SNRW) metadata
          lock for them.
        */
        bool result= thd->mdl_context.upgrade_shared_lock(
                                        table->table->mdl_ticket,
                                        MDL_SHARED_READ_ONLY,
                                        thd->variables.lock_wait_timeout);

        if (deadlock_handler.need_reopen())
        {
          /*
            Deadlock occurred during upgrade of metadata lock.
            Let us restart acquring and opening tables for LOCK TABLES.
          */
          thd->pop_internal_handler();
          close_tables_for_reopen(thd, &tables, mdl_savepoint);
          if (open_temporary_tables(thd, tables))
            goto err;
          goto retry;
        }

        if (result)
        {
          thd->pop_internal_handler();
          goto err;
        }
      }
    }
  }

  thd->pop_internal_handler();

  if (lock_tables(thd, tables, counter, 0) ||
      thd->locked_tables_list.init_locked_tables(thd))
    goto err;

  thd->in_lock_tables= 0;

  return FALSE;

err:
  thd->in_lock_tables= 0;

  trans_rollback_stmt(thd);
  /*
    Need to end the current transaction, so the storage engine (InnoDB)
    can free its locks if LOCK TABLES locked some tables before finding
    that it can't lock a table in its list
  */
  trans_rollback(thd);
  /* Close tables and release metadata locks. */
  close_thread_tables(thd);
  DBUG_ASSERT(!thd->locked_tables_mode);
  thd->mdl_context.release_transactional_locks();
  return TRUE;
}

/**
  Acquire a global backup lock.

  @param thd     Thread context.

  @return false on success, true in case of error.
*/

static bool lock_tables_for_backup(THD *thd)
{
  bool res;

  DBUG_ENTER("lock_tables_for_backup");

  if (check_global_access(thd, RELOAD_ACL))
    DBUG_RETURN(true);

  if (delay_key_write_options == DELAY_KEY_WRITE_ALL)
  {
    my_error(ER_OPTION_PREVENTS_STATEMENT, MYF(0), "delay_key_write=ALL");
    DBUG_RETURN(true);
  }
  /*
    Do nothing if the current connection already owns the LOCK TABLES FOR
    BACKUP lock or the global read lock (as it's a more restrictive lock).
  */
  if (thd->backup_tables_lock.is_acquired() ||
      thd->global_read_lock.is_acquired())
    DBUG_RETURN(false);

  /*
    Do not allow backup locks under regular LOCK TABLES, FLUSH TABLES ... FOR
    EXPORT, or FLUSH TABLES <table_list> WITH READ LOCK.
  */
  if (thd->variables.option_bits & OPTION_TABLE_LOCK)
  {
    my_message(ER_LOCK_OR_ACTIVE_TRANSACTION,
               ER(ER_LOCK_OR_ACTIVE_TRANSACTION), MYF(0));
    DBUG_RETURN(true);
  }

  res= thd->backup_tables_lock.acquire(thd);

  if (ha_store_binlog_info(thd))
  {
    thd->backup_tables_lock.release(thd);
    res= true;
  }

  DBUG_RETURN(res);
}

/**
  Acquire a global binlog lock.

  @param thd     Thread context.

  @return FALSE in case of success, TRUE in case of error.
*/

static bool lock_binlog_for_backup(THD *thd)
{
  DBUG_ENTER("lock_binlog_for_backup");

  if (check_global_access(thd, RELOAD_ACL))
    DBUG_RETURN(true);

  /*
    Do nothing if the current connection already owns a LOCK BINLOG FOR BACKUP
    lock or the global read lock (as it's a more restrictive lock).
  */
  if (thd->backup_binlog_lock.is_acquired() ||
      thd->global_read_lock.is_acquired())
    DBUG_RETURN(false);

  DBUG_RETURN(thd->backup_binlog_lock.acquire(thd));
}

/**
  This is a wrapper for MYSQL_BIN_LOG::gtid_end_transaction. For normal
  statements, the function gtid_end_transaction is called in the commit
  handler. However, if the statement is filtered out or not written to
  the binary log, the commit handler is not invoked. Therefore, this
  wrapper calls gtid_end_transaction in case the current statement is
  committing but was not written to the binary log.
  (The function gtid_end_transaction ensures that gtid-related
  end-of-transaction operations are performed; this includes
  generating an empty transaction and calling
  Gtid_state::update_gtids_impl.)

  @param thd Thread (session) context.
*/

static inline void binlog_gtid_end_transaction(THD *thd)
{
  DBUG_ENTER("binlog_gtid_end_transaction");

  /*
    This performs end-of-transaction actions needed by GTIDs:
    in particular, it generates an empty transaction if
    needed (e.g., if the statement was filtered out).

    It is executed at the end of an implicitly or explicitly
    committing statement.

    In addition, it is executed after CREATE TEMPORARY TABLE
    or DROP TEMPORARY TABLE when they occur outside
    transactional context.  When enforce_gtid_consistency is
    enabled, these statements cannot occur in transactional
    context, and then they behave exactly as implicitly
    committing: they are written to the binary log
    immediately, not wrapped in BEGIN/COMMIT, and cannot be
    rolled back. However, they do not count as implicitly
    committing according to stmt_causes_implicit_commit(), so
    we need to add special cases in the condition below. Hence
    the clauses for SQLCOM_CREATE_TABLE and SQLCOM_DROP_TABLE.

    If enforce_gtid_consistency=off, CREATE TEMPORARY TABLE
    and DROP TEMPORARY TABLE can occur in the middle of a
    transaction.  Then they do not behave as DDL; they are
    written to the binary log inside BEGIN/COMMIT.

    (For base tables, SQLCOM_[CREATE|DROP]_TABLE match both
    the stmt_causes_implicit_commit(...) clause and the
    thd->lex->sql_command == SQLCOM_* clause; for temporary
    tables they match only thd->lex->sql_command == SQLCOM_*.)
  */
  if ((thd->lex->sql_command == SQLCOM_COMMIT ||
       (thd->slave_thread &&
        (thd->lex->sql_command == SQLCOM_XA_COMMIT ||
         thd->lex->sql_command == SQLCOM_XA_ROLLBACK)) ||
       stmt_causes_implicit_commit(thd, CF_IMPLICIT_COMMIT_END) ||
       ((thd->lex->sql_command == SQLCOM_CREATE_TABLE ||
         thd->lex->sql_command == SQLCOM_DROP_TABLE) &&
        !thd->in_multi_stmt_transaction_mode())))
    (void) mysql_bin_log.gtid_end_transaction(thd);

  DBUG_VOID_RETURN;
}


/**
  Execute command saved in thd and lex->sql_command.

  @param thd                       Thread handle

  @todo
    - Invalidate the table in the query cache if something changed
    after unlocking when changes become visible.
    @todo: this is workaround. right way will be move invalidating in
    the unlock procedure.
    - TODO: use check_change_password()

  @retval
    FALSE       OK
  @retval
    TRUE        Error
*/

int
mysql_execute_command(THD *thd, bool first_level)
{
  int res= FALSE;
  LEX  *const lex= thd->lex;
  /* first SELECT_LEX (have special meaning for many of non-SELECTcommands) */
  SELECT_LEX *const select_lex= lex->select_lex;
  /* first table of first SELECT_LEX */
  TABLE_LIST *const first_table= select_lex->get_table_list();
  /* list of all tables in query */
  TABLE_LIST *all_tables;
  /* most outer SELECT_LEX_UNIT of query */
  SELECT_LEX_UNIT *const unit= lex->unit;
  DBUG_ASSERT(select_lex->master_unit() == unit);
  struct system_variables *per_query_variables_backup= NULL;

  DBUG_ENTER("mysql_execute_command");
  /* EXPLAIN OTHER isn't explainable command, but can have describe flag. */
  DBUG_ASSERT(!lex->describe || is_explainable_query(lex->sql_command) ||
              lex->sql_command == SQLCOM_EXPLAIN_OTHER);

  thd->work_part_info= 0;

  DBUG_ASSERT(thd->get_transaction()->is_empty(Transaction_ctx::STMT) ||
              thd->in_sub_stmt);
  /*
    Each statement or replication event which might produce deadlock
    should handle transaction rollback on its own. So by the start of
    the next statement transaction rollback request should be fulfilled
    already.
  */
  DBUG_ASSERT(! thd->transaction_rollback_request || thd->in_sub_stmt);
  /*
    In many cases first table of main SELECT_LEX have special meaning =>
    check that it is first table in global list and relink it first in
    queries_tables list if it is necessary (we need such relinking only
    for queries with subqueries in select list, in this case tables of
    subqueries will go to global list first)

    all_tables will differ from first_table only if most upper SELECT_LEX
    do not contain tables.

    Because of above in place where should be at least one table in most
    outer SELECT_LEX we have following check:
    DBUG_ASSERT(first_table == all_tables);
    DBUG_ASSERT(first_table == all_tables && first_table != 0);
  */
  lex->first_lists_tables_same();
  /* should be assigned after making first tables same */
  all_tables= lex->query_tables;
  /* set context for commands which do not use setup_tables */
  select_lex->context.resolve_in_table_list_only(select_lex->get_table_list());

  thd->get_stmt_da()->reset_diagnostics_area();
  if ((thd->lex->keep_diagnostics != DA_KEEP_PARSE_ERROR) &&
      (thd->lex->keep_diagnostics != DA_KEEP_DIAGNOSTICS))
  {
    /*
      No parse errors, and it's not a diagnostic statement:
      remove the sql conditions from the DA!
      For diagnostic statements we need to keep the conditions
      around so we can inspec them.
    */
    thd->get_stmt_da()->reset_condition_info(thd);
  }

#ifdef HAVE_REPLICATION
  if (unlikely(thd->slave_thread))
  {
    // Database filters.
    if (lex->sql_command != SQLCOM_BEGIN &&
        lex->sql_command != SQLCOM_COMMIT &&
        lex->sql_command != SQLCOM_SAVEPOINT &&
        lex->sql_command != SQLCOM_ROLLBACK &&
        lex->sql_command != SQLCOM_ROLLBACK_TO_SAVEPOINT &&
        !rpl_filter->db_ok(thd->db().str))
    {
      binlog_gtid_end_transaction(thd);
      DBUG_RETURN(0);
    }

    if (lex->sql_command == SQLCOM_DROP_TRIGGER)
    {
      /*
        When dropping a trigger, we need to load its table name
        before checking slave filter rules.
      */
      add_table_for_trigger(thd, lex->spname->m_db,
                            lex->spname->m_name, true, &all_tables);
      
      if (!all_tables)
      {
        /*
          If table name cannot be loaded,
          it means the trigger does not exists possibly because
          CREATE TRIGGER was previously skipped for this trigger
          according to slave filtering rules.
          Returning success without producing any errors in this case.
        */
        binlog_gtid_end_transaction(thd);
        DBUG_RETURN(0);
      }
      
      // force searching in slave.cc:tables_ok() 
      all_tables->updating= 1;
    }

    /*
      For fix of BUG#37051, the master stores the table map for update
      in the Query_log_event, and the value is assigned to
      thd->variables.table_map_for_update before executing the update
      query.

      If thd->variables.table_map_for_update is set, then we are
      replicating from a new master, we can use this value to apply
      filter rules without opening all the tables. However If
      thd->variables.table_map_for_update is not set, then we are
      replicating from an old master, so we just skip this and
      continue with the old method. And of course, the bug would still
      exist for old masters.
    */
    if (lex->sql_command == SQLCOM_UPDATE_MULTI &&
        thd->table_map_for_update)
    {
      table_map table_map_for_update= thd->table_map_for_update;
      uint nr= 0;
      TABLE_LIST *table;
      for (table=all_tables; table; table=table->next_global, nr++)
      {
        if (table_map_for_update & ((table_map)1 << nr))
          table->updating= TRUE;
        else
          table->updating= FALSE;
      }

      if (all_tables_not_ok(thd, all_tables))
      {
        /* we warn the slave SQL thread */
        my_message(ER_SLAVE_IGNORED_TABLE, ER(ER_SLAVE_IGNORED_TABLE), MYF(0));
        binlog_gtid_end_transaction(thd);
        DBUG_RETURN(0);
      }
      
      for (table=all_tables; table; table=table->next_global)
        table->updating= TRUE;
    }
    
    /*
      Check if statment should be skipped because of slave filtering
      rules

      Exceptions are:
      - UPDATE MULTI: For this statement, we want to check the filtering
        rules later in the code
      - SET: we always execute it (Not that many SET commands exists in
        the binary log anyway -- only 4.1 masters write SET statements,
	in 5.0 there are no SET statements in the binary log)
      - DROP TEMPORARY TABLE IF EXISTS: we always execute it (otherwise we
        have stale files on slave caused by exclusion of one tmp table).
    */
    if (!(lex->sql_command == SQLCOM_UPDATE_MULTI) &&
	!(lex->sql_command == SQLCOM_SET_OPTION) &&
	!(lex->sql_command == SQLCOM_DROP_TABLE &&
          lex->drop_temporary && lex->drop_if_exists) &&
        all_tables_not_ok(thd, all_tables))
    {
      /* we warn the slave SQL thread */
      my_message(ER_SLAVE_IGNORED_TABLE, ER(ER_SLAVE_IGNORED_TABLE), MYF(0));
      binlog_gtid_end_transaction(thd);
      DBUG_RETURN(0);
    }
    /* 
       Execute deferred events first
    */
    if (slave_execute_deferred_events(thd))
      DBUG_RETURN(-1);
  }
  else
  {
#endif /* HAVE_REPLICATION */
    /*
      When option readonly is set deny operations which change non-temporary
      tables. Except for the replication thread and the 'super' users.
    */
    if (deny_updates_if_read_only_option(thd, all_tables))
    {
      err_readonly(thd);
      DBUG_RETURN(-1);
    }
#ifdef HAVE_REPLICATION
  } /* endif unlikely slave */
#endif

  thd->status_var.com_stat[lex->sql_command]++;

  Opt_trace_start ots(thd, all_tables, lex->sql_command, &lex->var_list,
                      thd->query().str, thd->query().length, NULL,
                      thd->variables.character_set_client);

  Opt_trace_object trace_command(&thd->opt_trace);
  Opt_trace_array trace_command_steps(&thd->opt_trace, "steps");

  DBUG_ASSERT(thd->get_transaction()->cannot_safely_rollback(
      Transaction_ctx::STMT) == false);

  switch (gtid_pre_statement_checks(thd))
  {
  case GTID_STATEMENT_EXECUTE:
    break;
  case GTID_STATEMENT_CANCEL:
    DBUG_RETURN(-1);
  case GTID_STATEMENT_SKIP:
    my_ok(thd);
    binlog_gtid_end_transaction(thd);
    DBUG_RETURN(0);
  }

  /*
    End a active transaction so that this command will have it's
    own transaction and will also sync the binary log. If a DDL is
    not run in it's own transaction it may simply never appear on
    the slave in case the outside transaction rolls back.
  */
  if (stmt_causes_implicit_commit(thd, CF_IMPLICIT_COMMIT_BEGIN))
  {
    /*
      Note that this should never happen inside of stored functions
      or triggers as all such statements prohibited there.
    */
    DBUG_ASSERT(! thd->in_sub_stmt);
    /* Statement transaction still should not be started. */
    DBUG_ASSERT(thd->get_transaction()->is_empty(Transaction_ctx::STMT));

    /*
      Implicit commit is not allowed with an active XA transaction.
      In this case we should not release metadata locks as the XA transaction
      will not be rolled back. Therefore we simply return here.
    */
    if (trans_check_state(thd))
      DBUG_RETURN(-1);

    /* Commit the normal transaction if one is active. */
    if (trans_commit_implicit(thd))
      goto error;
    /* Release metadata locks acquired in this transaction. */
    thd->mdl_context.release_transactional_locks();
  }

  DEBUG_SYNC(thd, "after_implicit_pre_commit");

  if (gtid_pre_statement_post_implicit_commit_checks(thd))
    DBUG_RETURN(-1);

#ifndef EMBEDDED_LIBRARY
  if (mysql_audit_notify(thd, first_level ?
                              MYSQL_AUDIT_QUERY_START :
                              MYSQL_AUDIT_QUERY_NESTED_START,
                              first_level ?
                              "MYSQL_AUDIT_QUERY_START" :
                              "MYSQL_AUDIT_QUERY_NESTED_START"))
  {
    DBUG_RETURN(1);
  }
#endif /* !EMBEDDED_LIBRARY */

#ifndef DBUG_OFF
  if (lex->sql_command != SQLCOM_SET_OPTION)
    DEBUG_SYNC(thd,"before_execute_sql_command");
#endif

  /*
    Check if we are in a read-only transaction and we're trying to
    execute a statement which should always be disallowed in such cases.

    Note that this check is done after any implicit commits.
  */
  if (thd->tx_read_only &&
      (sql_command_flags[lex->sql_command] & CF_DISALLOW_IN_RO_TRANS))
  {
    my_error(ER_CANT_EXECUTE_IN_READ_ONLY_TRANSACTION, MYF(0));
    goto error;
  }

  /*
    Close tables open by HANDLERs before executing DDL statement
    which is going to affect those tables.

    This should happen before temporary tables are pre-opened as
    otherwise we will get errors about attempt to re-open tables
    if table to be changed is open through HANDLER.

    Note that even although this is done before any privilege
    checks there is no security problem here as closing open
    HANDLER doesn't require any privileges anyway.
  */
  if (sql_command_flags[lex->sql_command] & CF_HA_CLOSE)
    mysql_ha_rm_tables(thd, all_tables);

  /*
    Check that the command is allowed on the PROTOCOL_PLUGIN
  */
  if (thd->get_protocol()->type() == Protocol::PROTOCOL_PLUGIN &&
      !(sql_command_flags[lex->sql_command] & CF_ALLOW_PROTOCOL_PLUGIN))
  {
    my_error(ER_PLUGGABLE_PROTOCOL_COMMAND_NOT_SUPPORTED, MYF(0));
    goto error;
  }

  /*
    Pre-open temporary tables to simplify privilege checking
    for statements which need this.
  */
  if (sql_command_flags[lex->sql_command] & CF_PREOPEN_TMP_TABLES)
  {
    if (open_temporary_tables(thd, all_tables))
      goto error;
  }

  // Save original info for EXPLAIN FOR CONNECTION
  if (!thd->in_sub_stmt)
    thd->query_plan.set_query_plan(lex->sql_command, lex,
                                   !thd->stmt_arena->is_conventional());

  if (lex->set_statement && !lex->var_list.is_empty()) {
    per_query_variables_backup= copy_system_variables(thd,
                                                      thd->m_enable_plugins);
    if ((res= sql_set_variables(thd, &lex->var_list)))
    {
      /*
         We encountered some sort of error, but no message was sent.
         Send something semi-generic here since we don't know which
         assignment in the list caused the error.
      */
      if (!thd->is_error())
        my_error(ER_WRONG_ARGUMENTS, MYF(0), "SET");
      goto error;
    }
  }

  switch (lex->sql_command) {

  case SQLCOM_SHOW_STATUS:
  {
    system_status_var old_status_var= thd->status_var;
    thd->initial_status_var= &old_status_var;

    if (!(res= select_precheck(thd, lex, all_tables, first_table)))
      res= execute_sqlcom_select(thd, all_tables);

    /* Don't log SHOW STATUS commands to slow query log */
    thd->server_status&= ~(SERVER_QUERY_NO_INDEX_USED |
                           SERVER_QUERY_NO_GOOD_INDEX_USED);
    /*
      restore status variables, as we don't want 'show status' to cause
      changes
    */
    mysql_mutex_lock(&LOCK_status);
    add_diff_to_status(&global_status_var, &thd->status_var,
                       &old_status_var);
    thd->status_var= old_status_var;
    thd->initial_status_var= NULL;
    mysql_mutex_unlock(&LOCK_status);
    break;
  }
  case SQLCOM_SHOW_EVENTS:
#ifdef EMBEDDED_LIBRARY
    my_error(ER_NOT_SUPPORTED_YET, MYF(0), "embedded server");
    break;
#endif
  case SQLCOM_SHOW_STATUS_PROC:
  case SQLCOM_SHOW_STATUS_FUNC:
  case SQLCOM_SHOW_DATABASES:
  case SQLCOM_SHOW_TABLES:
  case SQLCOM_SHOW_TRIGGERS:
  case SQLCOM_SHOW_TABLE_STATUS:
  case SQLCOM_SHOW_OPEN_TABLES:
  case SQLCOM_SHOW_PLUGINS:
  case SQLCOM_SHOW_FIELDS:
  case SQLCOM_SHOW_KEYS:
  case SQLCOM_SHOW_VARIABLES:
  case SQLCOM_SHOW_CHARSETS:
  case SQLCOM_SHOW_COLLATIONS:
  case SQLCOM_SHOW_STORAGE_ENGINES:
  case SQLCOM_SHOW_PROFILE:
  case SQLCOM_SELECT:
  {
    DBUG_EXECUTE_IF("use_attachable_trx",
                    thd->begin_attachable_ro_transaction(););

    thd->clear_current_query_costs();

    res= select_precheck(thd, lex, all_tables, first_table);

    if (!res)
      res= execute_sqlcom_select(thd, all_tables);

    thd->save_current_query_costs();

    DBUG_EXECUTE_IF("use_attachable_trx",
                    thd->end_attachable_transaction(););

    break;
  }
case SQLCOM_PREPARE:
  {
    mysql_sql_stmt_prepare(thd);
    break;
  }
  case SQLCOM_EXECUTE:
  {
    /*
      Deallocate free_list here to avoid assertion failure later in
      Prepared_statement::execute_loop
    */
    free_items(thd->free_list);
    thd->free_list= NULL;
    mysql_sql_stmt_execute(thd);
    break;
  }
  case SQLCOM_DEALLOCATE_PREPARE:
  {
    mysql_sql_stmt_close(thd);
    break;
  }
  case SQLCOM_DO:
    res= mysql_do(thd, lex);
    break;

  case SQLCOM_EMPTY_QUERY:
    my_ok(thd);
    break;

  case SQLCOM_HELP:
    res= mysqld_help(thd,lex->help_arg);
    break;

#ifndef EMBEDDED_LIBRARY
  case SQLCOM_PURGE:
  {
    if (check_global_access(thd, SUPER_ACL))
      goto error;
    if (lex->type == 0)
    {
      /* PURGE MASTER LOGS TO 'file' */
      res = purge_master_logs(thd, lex->to_log);
      break;
    }
    if (lex->type == PURGE_BITMAPS_TO_LSN)
    {
      /* PURGE CHANGED_PAGE_BITMAPS BEFORE lsn */
      ulonglong lsn= 0;
      Item* it= lex->purge_value_list.head();
      if ((!it->fixed && it->fix_fields(lex->thd, &it)) || it->check_cols(1)
          || it->null_value)
      {
        my_error(ER_WRONG_ARGUMENTS, MYF(0),
                 "PURGE CHANGED_PAGE_BITMAPS BEFORE");
        goto error;
      }
      lsn= it->val_uint();
      res= ha_purge_changed_page_bitmaps(lsn);
      if (res)
      {
        my_error(ER_LOG_PURGE_UNKNOWN_ERR, MYF(0),
                 "PURGE CHANGED_PAGE_BITMAPS BEFORE");
        goto error;
      }
      my_ok(thd);
      break;
    }
  }
  case SQLCOM_PURGE_BEFORE:
  {
    Item *it;

    if (check_global_access(thd, SUPER_ACL))
      goto error;
    /* PURGE MASTER LOGS BEFORE 'data' */
    it= lex->purge_value_list.head();
    if ((!it->fixed && it->fix_fields(lex->thd, &it)) ||
        it->check_cols(1))
    {
      my_error(ER_WRONG_ARGUMENTS, MYF(0), "PURGE LOGS BEFORE");
      goto error;
    }
    it= new Item_func_unix_timestamp(it);
    /*
      it is OK only emulate fix_fieds, because we need only
      value of constant
    */
    it->quick_fix_field();
    time_t purge_time= static_cast<time_t>(it->val_int());
    if (thd->is_error())
      goto error;
    res = purge_master_logs_before_date(thd, purge_time);
    break;
  }
#endif
  case SQLCOM_SHOW_WARNS:
  {
    res= mysqld_show_warnings(thd, (ulong)
			      ((1L << (uint) Sql_condition::SL_NOTE) |
			       (1L << (uint) Sql_condition::SL_WARNING) |
			       (1L << (uint) Sql_condition::SL_ERROR)
			       ));
    break;
  }
  case SQLCOM_SHOW_ERRORS:
  {
    res= mysqld_show_warnings(thd, (ulong)
			      (1L << (uint) Sql_condition::SL_ERROR));
    break;
  }
  case SQLCOM_SHOW_PROFILES:
  {
#if defined(ENABLED_PROFILING)
    thd->profiling.discard_current_query();
    res= thd->profiling.show_profiles();
    if (res)
      goto error;
#else
    my_error(ER_FEATURE_DISABLED, MYF(0), "SHOW PROFILES", "enable-profiling");
    goto error;
#endif
    break;
  }

#ifdef HAVE_REPLICATION
  case SQLCOM_SHOW_SLAVE_HOSTS:
  {
    if (check_global_access(thd, REPL_SLAVE_ACL))
      goto error;
    res= show_slave_hosts(thd);
    break;
  }
  case SQLCOM_SHOW_RELAYLOG_EVENTS:
  {
    if (check_global_access(thd, REPL_SLAVE_ACL))
      goto error;
    res = mysql_show_relaylog_events(thd);
    break;
  }
  case SQLCOM_SHOW_BINLOG_EVENTS:
  {
    if (check_global_access(thd, REPL_SLAVE_ACL))
      goto error;
    res = mysql_show_binlog_events(thd);
    break;
  }
#endif

  case SQLCOM_ASSIGN_TO_KEYCACHE:
  {
    DBUG_ASSERT(first_table == all_tables && first_table != 0);
    if (check_access(thd, INDEX_ACL, first_table->db,
                     &first_table->grant.privilege,
                     &first_table->grant.m_internal,
                     0, 0))
      goto error;
    res= mysql_assign_to_keycache(thd, first_table, &lex->ident);
    break;
  }
  case SQLCOM_PRELOAD_KEYS:
  {
    DBUG_ASSERT(first_table == all_tables && first_table != 0);
    if (check_access(thd, INDEX_ACL, first_table->db,
                     &first_table->grant.privilege,
                     &first_table->grant.m_internal,
                     0, 0))
      goto error;
    res = mysql_preload_keys(thd, first_table);
    break;
  }
#ifdef HAVE_REPLICATION
  case SQLCOM_CHANGE_MASTER:
  {

    if (check_global_access(thd, SUPER_ACL))
      goto error;
    res= change_master_cmd(thd);
    break;
  }
  case SQLCOM_SHOW_SLAVE_STAT:
  {
    /* Accept one of two privileges */
    if (check_global_access(thd, SUPER_ACL | REPL_CLIENT_ACL))
      goto error;
    res= show_slave_status_cmd(thd);
    break;
  }
  case SQLCOM_SHOW_MASTER_STAT:
  {
    /* Accept one of two privileges */
    if (check_global_access(thd, SUPER_ACL | REPL_CLIENT_ACL))
      goto error;
    res = show_master_status(thd);
    break;
  }

#endif /* HAVE_REPLICATION */
  case SQLCOM_SHOW_ENGINE_STATUS:
    {
      if (check_global_access(thd, PROCESS_ACL))
        goto error;
      res = ha_show_status(thd, lex->create_info.db_type, HA_ENGINE_STATUS);
      break;
    }
  case SQLCOM_SHOW_ENGINE_MUTEX:
    {
      if (check_global_access(thd, PROCESS_ACL))
        goto error;
      res = ha_show_status(thd, lex->create_info.db_type, HA_ENGINE_MUTEX);
      break;
    }
  case SQLCOM_CREATE_TABLE:
  {
    DBUG_ASSERT(first_table == all_tables && first_table != 0);
    bool link_to_local;
    TABLE_LIST *create_table= first_table;
    TABLE_LIST *select_tables= lex->create_last_non_select_table->next_global;

    /*
      Code below (especially in mysql_create_table() and Query_result_create
      methods) may modify HA_CREATE_INFO structure in LEX, so we have to
      use a copy of this structure to make execution prepared statement-
      safe. A shallow copy is enough as this code won't modify any memory
      referenced from this structure.
    */
    HA_CREATE_INFO create_info(lex->create_info);
    /*
      We need to copy alter_info for the same reasons of re-execution
      safety, only in case of Alter_info we have to do (almost) a deep
      copy.
    */
    Alter_info alter_info(lex->alter_info, thd->mem_root);

    if (thd->is_fatal_error)
    {
      /* If out of memory when creating a copy of alter_info. */
      res= 1;
      goto end_with_restore_list;
    }

    if ((res= create_table_precheck(thd, select_tables, create_table)))
      goto end_with_restore_list;

    /* Might have been updated in create_table_precheck */
    create_info.alias= create_table->alias;

    /*
      Assign target tablespace name to enable locking in lock_table_names().
      Reject invalid names.
    */
    if (create_info.tablespace)
    {
      if (check_tablespace_name(create_info.tablespace) != IDENT_NAME_OK)
        goto end_with_restore_list;

      if (!thd->make_lex_string(&create_table->target_tablespace_name,
                                create_info.tablespace,
                                strlen(create_info.tablespace), false))
      {
        my_error(ER_OUT_OF_RESOURCES, MYF(ME_FATALERROR));
        goto end_with_restore_list;
      }
    }

    // Reject invalid tablespace names specified for partitions.
    if (check_partition_tablespace_names(thd->lex->part_info))
      goto end_with_restore_list;

    /* Fix names if symlinked or relocated tables */
    if (append_file_to_dir(thd, &create_info.data_file_name,
			   create_table->table_name) ||
	append_file_to_dir(thd, &create_info.index_file_name,
			   create_table->table_name))
      goto end_with_restore_list;

    /*
      If no engine type was given, work out the default now
      rather than at parse-time.
    */
    if (!(create_info.used_fields & HA_CREATE_USED_ENGINE))
      create_info.db_type= create_info.options & HA_LEX_CREATE_TMP_TABLE ?
              ha_default_temp_handlerton(thd) : ha_default_handlerton(thd);
    /*
      If we are using SET CHARSET without DEFAULT, add an implicit
      DEFAULT to not confuse old users. (This may change).
    */
    if ((create_info.used_fields &
	 (HA_CREATE_USED_DEFAULT_CHARSET | HA_CREATE_USED_CHARSET)) ==
	HA_CREATE_USED_CHARSET)
    {
      create_info.used_fields&= ~HA_CREATE_USED_CHARSET;
      create_info.used_fields|= HA_CREATE_USED_DEFAULT_CHARSET;
      create_info.default_table_charset= create_info.table_charset;
      create_info.table_charset= 0;
    }

    {
      partition_info *part_info= thd->lex->part_info;
      if (part_info && !(part_info= thd->lex->part_info->get_clone(true)))
      {
        res= -1;
        goto end_with_restore_list;
      }
      thd->work_part_info= part_info;
    }

    if (select_lex->item_list.elements)		// With select
    {
      Query_result *result;

      /*
        CREATE TABLE...IGNORE/REPLACE SELECT... can be unsafe, unless
        ORDER BY PRIMARY KEY clause is used in SELECT statement. We therefore
        use row based logging if mixed or row based logging is available.
        TODO: Check if the order of the output of the select statement is
        deterministic. Waiting for BUG#42415
      */
      if(lex->is_ignore())
        lex->set_stmt_unsafe(LEX::BINLOG_STMT_UNSAFE_CREATE_IGNORE_SELECT);
      
      if(lex->duplicates == DUP_REPLACE)
        lex->set_stmt_unsafe(LEX::BINLOG_STMT_UNSAFE_CREATE_REPLACE_SELECT);

      /*
        If:
        a) we inside an SP and there was NAME_CONST substitution,
        b) binlogging is on (STMT mode),
        c) we log the SP as separate statements
        raise a warning, as it may cause problems
        (see 'NAME_CONST issues' in 'Binary Logging of Stored Programs')
       */
      if (thd->query_name_consts && 
          mysql_bin_log.is_open() &&
          thd->variables.binlog_format == BINLOG_FORMAT_STMT &&
          !mysql_bin_log.is_query_in_union(thd, thd->query_id))
      {
        List_iterator_fast<Item> it(select_lex->item_list);
        Item *item;
        uint splocal_refs= 0;
        /* Count SP local vars in the top-level SELECT list */
        while ((item= it++))
        {
          if (item->is_splocal())
            splocal_refs++;
        }
        /*
          If it differs from number of NAME_CONST substitution applied,
          we may have a SOME_FUNC(NAME_CONST()) in the SELECT list,
          that may cause a problem with binary log (see BUG#35383),
          raise a warning. 
        */
        if (splocal_refs != thd->query_name_consts)
          push_warning(thd, 
                       Sql_condition::SL_WARNING,
                       ER_UNKNOWN_ERROR,
"Invoked routine ran a statement that may cause problems with "
"binary log, see 'NAME_CONST issues' in 'Binary Logging of Stored Programs' "
"section of the manual.");
      }
      
      unit->set_limit(select_lex);

      /*
        Disable non-empty MERGE tables with CREATE...SELECT. Too
        complicated. See Bug #26379. Empty MERGE tables are read-only
        and don't allow CREATE...SELECT anyway.
      */
      if (create_info.used_fields & HA_CREATE_USED_UNION)
      {
        my_error(ER_WRONG_OBJECT, MYF(0), create_table->db,
                 create_table->table_name, "BASE TABLE");
        res= 1;
        goto end_with_restore_list;
      }

      if (!(res= open_tables_for_query(thd, all_tables, 0)))
      {
        /* The table already exists */
        if (create_table->table || create_table->is_view())
        {
          if (create_info.options & HA_LEX_CREATE_IF_NOT_EXISTS)
          {
            push_warning_printf(thd, Sql_condition::SL_NOTE,
                                ER_TABLE_EXISTS_ERROR,
                                ER(ER_TABLE_EXISTS_ERROR),
                                create_info.alias);
            my_ok(thd);
          }
          else
          {
            my_error(ER_TABLE_EXISTS_ERROR, MYF(0), create_info.alias);
            res= 1;
          }
          goto end_with_restore_list;
        }

        /*
          Remove target table from main select and name resolution
          context. This can't be done earlier as it will break view merging in
          statements like "CREATE TABLE IF NOT EXISTS existing_view SELECT".
        */
        lex->unlink_first_table(&link_to_local);

        /* Updating any other table is prohibited in CTS statement */
        for (TABLE_LIST *table= lex->query_tables; table;
             table= table->next_global)
          if (table->lock_type >= TL_WRITE_ALLOW_WRITE)
          {
            lex->link_first_table_back(create_table, link_to_local);

            res= 1;
            my_error(ER_CANT_UPDATE_TABLE_IN_CREATE_TABLE_SELECT, MYF(0),
                     table->table_name, create_info.alias);
            goto end_with_restore_list;
          }

        /*
          Query_result_create is currently not re-execution friendly and
          needs to be created for every execution of a PS/SP.
        */
        if ((result= new Query_result_create(create_table,
                                             &create_info,
                                             &alter_info,
                                             select_lex->item_list,
                                             lex->duplicates,
                                             select_tables)))
        {
          Ignore_error_handler ignore_handler;
          Strict_error_handler strict_handler;
          if (thd->lex->is_ignore())
            thd->push_internal_handler(&ignore_handler);
          else if (thd->is_strict_mode())
            thd->push_internal_handler(&strict_handler);

          /*
            CREATE from SELECT give its SELECT_LEX for SELECT,
            and item_list belong to SELECT
          */
          res= handle_query(thd, lex, result, SELECT_NO_UNLOCK, 0);

          if (thd->lex->is_ignore() || thd->is_strict_mode())
            thd->pop_internal_handler();

          delete result;
        }

        lex->link_first_table_back(create_table, link_to_local);
      }
    }
    else
    {
      Strict_error_handler strict_handler;
      /* Push Strict_error_handler */
      if (!thd->lex->is_ignore() && thd->is_strict_mode())
        thd->push_internal_handler(&strict_handler);
      /* regular create */
      if (create_info.options & HA_LEX_CREATE_TABLE_LIKE)
      {
        /* CREATE TABLE ... LIKE ... */
        res= mysql_create_like_table(thd, create_table, select_tables,
                                     &create_info);
      }
      else
      {
        /* Regular CREATE TABLE */
        res= mysql_create_table(thd, create_table,
                                &create_info, &alter_info);
      }
      /* Pop Strict_error_handler */
      if (!thd->lex->is_ignore() && thd->is_strict_mode())
        thd->pop_internal_handler();
      if (!res)
      {
        /* in case of create temp tables if @@session_track_state_change is
           ON then send session state notification in OK packet */
        if(create_info.options & HA_LEX_CREATE_TMP_TABLE &&
           thd->session_tracker.get_tracker(SESSION_STATE_CHANGE_TRACKER)->is_enabled())
          thd->session_tracker.get_tracker(SESSION_STATE_CHANGE_TRACKER)->mark_as_changed(thd, NULL);
        my_ok(thd);
      }
    }

end_with_restore_list:
    break;
  }
  case SQLCOM_CREATE_INDEX:
    /* Fall through */
  case SQLCOM_DROP_INDEX:
  /*
    CREATE INDEX and DROP INDEX are implemented by calling ALTER
    TABLE with proper arguments.

    In the future ALTER TABLE will notice that the request is to
    only add indexes and create these one by one for the existing
    table without having to do a full rebuild.
  */
  {
    /* Prepare stack copies to be re-execution safe */
    HA_CREATE_INFO create_info;
    Alter_info alter_info(lex->alter_info, thd->mem_root);

    if (thd->is_fatal_error) /* out of memory creating a copy of alter_info */
      goto error;

    DBUG_ASSERT(first_table == all_tables && first_table != 0);
    if (check_one_table_access(thd, INDEX_ACL, all_tables))
      goto error; /* purecov: inspected */
    /*
      Currently CREATE INDEX or DROP INDEX cause a full table rebuild
      and thus classify as slow administrative statements just like
      ALTER TABLE.
    */
    thd->set_slow_log_for_admin_command();

    memset(&create_info, 0, sizeof(create_info));
    create_info.db_type= 0;
    create_info.row_type= ROW_TYPE_NOT_USED;
    create_info.default_table_charset= thd->variables.collation_database;

    /* Push Strict_error_handler */
    Strict_error_handler strict_handler;
    if (thd->is_strict_mode())
      thd->push_internal_handler(&strict_handler);
    DBUG_ASSERT(!select_lex->order_list.elements);
    res= mysql_alter_table(thd, first_table->db, first_table->table_name,
                           &create_info, first_table, &alter_info);
    /* Pop Strict_error_handler */
    if (thd->is_strict_mode())
      thd->pop_internal_handler();
    break;
  }
#ifdef HAVE_REPLICATION
  case SQLCOM_START_GROUP_REPLICATION:
  {
    if (check_global_access(thd, SUPER_ACL))
      goto error;

    /*
      If the client thread has locked tables, a deadlock is possible.
      Assume that
      - the client thread does LOCK TABLE t READ.
      - then the client thread does START GROUP_REPLICATION.
           -try to make the server in super ready only mode
           -acquire MDL lock ownership which will be waiting for
            LOCK on table t to be released.
      To prevent that, refuse START GROUP_REPLICATION if the
      client thread has locked tables
    */
    if (thd->locked_tables_mode ||
        thd->in_active_multi_stmt_transaction() || thd->in_sub_stmt)
    {
      my_message(ER_LOCK_OR_ACTIVE_TRANSACTION,
                 ER(ER_LOCK_OR_ACTIVE_TRANSACTION), MYF(0));
      goto error;
    }

    res= group_replication_start();

    //To reduce server dependency, server errors are not used here
    switch (res)
    {
      case 1: //GROUP_REPLICATION_CONFIGURATION_ERROR
        my_message(ER_GROUP_REPLICATION_CONFIGURATION,
                   ER(ER_GROUP_REPLICATION_CONFIGURATION), MYF(0));
        goto error;
      case 2: //GROUP_REPLICATION_ALREADY_RUNNING
        my_message(ER_GROUP_REPLICATION_RUNNING,
                   ER(ER_GROUP_REPLICATION_RUNNING), MYF(0));
        goto error;
      case 3: //GROUP_REPLICATION_REPLICATION_APPLIER_INIT_ERROR
        my_message(ER_GROUP_REPLICATION_APPLIER_INIT_ERROR,
                   ER(ER_GROUP_REPLICATION_APPLIER_INIT_ERROR), MYF(0));
        goto error;
      case 4: //GROUP_REPLICATION_COMMUNICATION_LAYER_SESSION_ERROR
        my_message(ER_GROUP_REPLICATION_COMMUNICATION_LAYER_SESSION_ERROR,
                   ER(ER_GROUP_REPLICATION_COMMUNICATION_LAYER_SESSION_ERROR), MYF(0));
        goto error;
      case 5: //GROUP_REPLICATION_COMMUNICATION_LAYER_JOIN_ERROR
        my_message(ER_GROUP_REPLICATION_COMMUNICATION_LAYER_JOIN_ERROR,
                   ER(ER_GROUP_REPLICATION_COMMUNICATION_LAYER_JOIN_ERROR), MYF(0));
        goto error;
      case 7: //GROUP_REPLICATION_MAX_GROUP_SIZE
        my_message(ER_GROUP_REPLICATION_MAX_GROUP_SIZE,
                   ER(ER_GROUP_REPLICATION_MAX_GROUP_SIZE), MYF(0));
        goto error;
    }
    my_ok(thd);
    res= 0;
    break;
  }

  case SQLCOM_STOP_GROUP_REPLICATION:
  {
    if (check_global_access(thd, SUPER_ACL))
      goto error;

    /*
      Please see explanation @SQLCOM_SLAVE_STOP case
      to know the reason for thd->locked_tables_mode in
      the below if condition.
    */
    if (thd->locked_tables_mode ||
        thd->in_active_multi_stmt_transaction() || thd->in_sub_stmt)
    {
      my_message(ER_LOCK_OR_ACTIVE_TRANSACTION,
                 ER(ER_LOCK_OR_ACTIVE_TRANSACTION), MYF(0));
      goto error;
    }

    res= group_replication_stop();
    if (res == 1) //GROUP_REPLICATION_CONFIGURATION_ERROR
    {
      my_message(ER_GROUP_REPLICATION_CONFIGURATION,
                 ER(ER_GROUP_REPLICATION_CONFIGURATION), MYF(0));
      goto error;
    }
    if (res == 6) //GROUP_REPLICATION_APPLIER_THREAD_TIMEOUT
    {
      my_message(ER_GROUP_REPLICATION_STOP_APPLIER_THREAD_TIMEOUT,
                 ER(ER_GROUP_REPLICATION_STOP_APPLIER_THREAD_TIMEOUT), MYF(0));
      goto error;
    }
    my_ok(thd);
    res= 0;
    break;
  }

  case SQLCOM_SLAVE_START:
  {
    res= start_slave_cmd(thd);
    break;
  }
  case SQLCOM_SLAVE_STOP:
  {
  /*
    If the client thread has locked tables, a deadlock is possible.
    Assume that
    - the client thread does LOCK TABLE t READ.
    - then the master updates t.
    - then the SQL slave thread wants to update t,
      so it waits for the client thread because t is locked by it.
    - then the client thread does SLAVE STOP.
      SLAVE STOP waits for the SQL slave thread to terminate its
      update t, which waits for the client thread because t is locked by it.
    To prevent that, refuse SLAVE STOP if the
    client thread has locked tables
  */
  if (thd->locked_tables_mode ||
      thd->in_active_multi_stmt_transaction() || thd->global_read_lock.is_acquired())
  {
    my_message(ER_LOCK_OR_ACTIVE_TRANSACTION,
               ER(ER_LOCK_OR_ACTIVE_TRANSACTION), MYF(0));
    goto error;
  }

  res= stop_slave_cmd(thd);
  break;
  }
#endif /* HAVE_REPLICATION */

  case SQLCOM_RENAME_TABLE:
  {
    DBUG_ASSERT(first_table == all_tables && first_table != 0);
    TABLE_LIST *table;
    for (table= first_table; table; table= table->next_local->next_local)
    {
      if (check_access(thd, ALTER_ACL | DROP_ACL, table->db,
                       &table->grant.privilege,
                       &table->grant.m_internal,
                       0, 0) ||
          check_access(thd, INSERT_ACL | CREATE_ACL, table->next_local->db,
                       &table->next_local->grant.privilege,
                       &table->next_local->grant.m_internal,
                       0, 0))
	goto error;
      TABLE_LIST old_list, new_list;
      /*
        we do not need initialize old_list and new_list because we will
        come table[0] and table->next[0] there
      */
      old_list= table[0];
      new_list= table->next_local[0];
      if (check_grant(thd, ALTER_ACL | DROP_ACL, &old_list, FALSE, 1, FALSE) ||
         (!test_all_bits(table->next_local->grant.privilege,
                         INSERT_ACL | CREATE_ACL) &&
          check_grant(thd, INSERT_ACL | CREATE_ACL, &new_list, FALSE, 1,
                      FALSE)))
        goto error;
    }

    if (mysql_rename_tables(thd, first_table, 0))
      goto error;
    break;
  }
#ifndef EMBEDDED_LIBRARY
  case SQLCOM_SHOW_BINLOGS:
    {
      if (check_global_access(thd, SUPER_ACL | REPL_CLIENT_ACL))
	goto error;
      res = show_binlogs(thd);
      break;
    }
#endif /* EMBEDDED_LIBRARY */
  case SQLCOM_SHOW_CREATE:
    DBUG_ASSERT(first_table == all_tables && first_table != 0);
    {
     /*
        Access check:
        SHOW CREATE TABLE require any privileges on the table level (ie
        effecting all columns in the table).
        SHOW CREATE VIEW require the SHOW_VIEW and SELECT ACLs on the table
        level.
        NOTE: SHOW_VIEW ACL is checked when the view is created.
      */

      DBUG_PRINT("debug", ("lex->only_view: %d, table: %s.%s",
                           lex->only_view,
                           first_table->db, first_table->table_name));
      if (lex->only_view)
      {
        if (check_table_access(thd, SELECT_ACL, first_table, FALSE, 1, FALSE))
        {
          DBUG_PRINT("debug", ("check_table_access failed"));
          my_error(ER_TABLEACCESS_DENIED_ERROR, MYF(0),
                   "SHOW", thd->security_context()->priv_user().str,
                   thd->security_context()->host_or_ip().str,
                   first_table->alias);
          goto error;
        }
        DBUG_PRINT("debug", ("check_table_access succeeded"));

        /* Ignore temporary tables if this is "SHOW CREATE VIEW" */
        first_table->open_type= OT_BASE_ONLY;

      }
      else
      {
        /*
          Temporary tables should be opened for SHOW CREATE TABLE, but not
          for SHOW CREATE VIEW.
        */
        if (open_temporary_tables(thd, all_tables))
          goto error;

        /*
          The fact that check_some_access() returned FALSE does not mean that
          access is granted. We need to check if first_table->grant.privilege
          contains any table-specific privilege.
        */
        DBUG_PRINT("debug", ("first_table->grant.privilege: %lx",
                             first_table->grant.privilege));
        if (check_some_access(thd, SHOW_CREATE_TABLE_ACLS, first_table) ||
            (first_table->grant.privilege & SHOW_CREATE_TABLE_ACLS) == 0)
        {
          my_error(ER_TABLEACCESS_DENIED_ERROR, MYF(0),
                   "SHOW", thd->security_context()->priv_user().str,
                   thd->security_context()->host_or_ip().str,
                   first_table->alias);
          goto error;
        }
      }

      /* Access is granted. Execute the command.  */
      res= mysqld_show_create(thd, first_table);
      break;
    }
  case SQLCOM_CHECKSUM:
  {
    DBUG_ASSERT(first_table == all_tables && first_table != 0);
    if (check_table_access(thd, SELECT_ACL, all_tables,
                           FALSE, UINT_MAX, FALSE))
      goto error; /* purecov: inspected */

    res = mysql_checksum_table(thd, first_table, &lex->check_opt);
    break;
  }
  case SQLCOM_REPLACE:
#ifndef DBUG_OFF
    if (mysql_bin_log.is_open())
    {
      /*
        Generate an incident log event before writing the real event
        to the binary log.  We put this event is before the statement
        since that makes it simpler to check that the statement was
        not executed on the slave (since incidents usually stop the
        slave).

        Observe that any row events that are generated will be
        generated before.

        This is only for testing purposes and will not be present in a
        release build.
      */

      binary_log::Incident_event::enum_incident incident=
                                     binary_log::Incident_event::INCIDENT_NONE;
      DBUG_PRINT("debug", ("Just before generate_incident()"));
      DBUG_EXECUTE_IF("incident_database_resync_on_replace",
                      incident= binary_log::Incident_event::INCIDENT_LOST_EVENTS;);
      if (incident)
      {
        Incident_log_event ev(thd, incident);
        const char* err_msg= "Generate an incident log event before "
                             "writing the real event to the binary "
                             "log for testing purposes.";
        if (mysql_bin_log.write_incident(&ev, true/*need_lock_log=true*/,
                                         err_msg))
        {
          res= 1;
          break;
        }
      }
      DBUG_PRINT("debug", ("Just after generate_incident()"));
    }
#endif
  case SQLCOM_INSERT:
  case SQLCOM_REPLACE_SELECT:
  case SQLCOM_INSERT_SELECT:
  {
    DBUG_ASSERT(first_table == all_tables && first_table != 0);
    DBUG_ASSERT(lex->m_sql_cmd != NULL);
    res= lex->m_sql_cmd->execute(thd);
    break;
  }
  case SQLCOM_DELETE:
  case SQLCOM_DELETE_MULTI:
  case SQLCOM_UPDATE:
  case SQLCOM_UPDATE_MULTI:
  {
    DBUG_ASSERT(first_table == all_tables && first_table != 0);
    DBUG_ASSERT(lex->m_sql_cmd != NULL);
    res= lex->m_sql_cmd->execute(thd);
    break;
  }
  case SQLCOM_DROP_TABLE:
  {
    DBUG_ASSERT(first_table == all_tables && first_table != 0);
    if (!lex->drop_temporary)
    {
      if (check_table_access(thd, DROP_ACL, all_tables, FALSE, UINT_MAX, FALSE))
	goto error;				/* purecov: inspected */
    }
    /* DDL and binlog write order are protected by metadata locks. */
    res= mysql_rm_table(thd, first_table, lex->drop_if_exists,
			lex->drop_temporary);
    /* when dropping temporary tables if @@session_track_state_change is ON then
       send the boolean tracker in the OK packet */
    if(!res && lex->drop_temporary)
    {
      if (thd->session_tracker.get_tracker(SESSION_STATE_CHANGE_TRACKER)->is_enabled())
        thd->session_tracker.get_tracker(SESSION_STATE_CHANGE_TRACKER)->mark_as_changed(thd, NULL);
    }
  }
  break;
  case SQLCOM_SHOW_PROCESSLIST:
    if (!thd->security_context()->priv_user().str[0] &&
        check_global_access(thd,PROCESS_ACL))
      break;
    mysqld_list_processes(
      thd,
      (thd->security_context()->check_access(PROCESS_ACL) ?
         NullS :
        thd->security_context()->priv_user().str),
      lex->verbose);
    break;
  case SQLCOM_SHOW_PRIVILEGES:
    res= mysqld_show_privileges(thd);
    break;
  case SQLCOM_SHOW_ENGINE_LOGS:
    {
      if (check_access(thd, FILE_ACL, any_db, NULL, NULL, 0, 0))
	goto error;
      res= ha_show_status(thd, lex->create_info.db_type, HA_ENGINE_LOGS);
      break;
    }
  case SQLCOM_CHANGE_DB:
  {
    const LEX_CSTRING db_str= { select_lex->db,
                                strlen(select_lex->db) };

    if (!mysql_change_db(thd, db_str, FALSE))
      my_ok(thd);

    break;
  }

  case SQLCOM_LOAD:
  {
    DBUG_ASSERT(first_table == all_tables && first_table != 0);
    uint privilege= (lex->duplicates == DUP_REPLACE ?
		     INSERT_ACL | DELETE_ACL : INSERT_ACL) |
                    (lex->local_file ? 0 : FILE_ACL);

    if (lex->local_file)
    {
      if (!thd->get_protocol()->has_client_capability(CLIENT_LOCAL_FILES) ||
          !opt_local_infile)
      {
	my_message(ER_NOT_ALLOWED_COMMAND, ER(ER_NOT_ALLOWED_COMMAND), MYF(0));
	goto error;
      }
    }

    if (check_one_table_access(thd, privilege, all_tables))
      goto error;

    /* Push strict / ignore error handler */
    Ignore_error_handler ignore_handler;
    Strict_error_handler strict_handler;
    if (thd->lex->is_ignore())
      thd->push_internal_handler(&ignore_handler);
    else if (thd->is_strict_mode())
      thd->push_internal_handler(&strict_handler);

    res= mysql_load(thd, lex->exchange, first_table, lex->load_field_list,
                    lex->load_update_list, lex->load_value_list, lex->duplicates,
                    lex->local_file);

    /* Pop ignore / strict error handler */
    if (thd->lex->is_ignore() || thd->is_strict_mode())
      thd->pop_internal_handler();

    break;
  }

  case SQLCOM_SET_OPTION:
  {
    List<set_var_base> *lex_var_list= &lex->var_list;

    if ((check_table_access(thd, SELECT_ACL, all_tables, FALSE, UINT_MAX, FALSE)
         || open_and_lock_tables(thd, all_tables, 0)))
      goto error;
    if (!(res= sql_set_variables(thd, lex_var_list)))
      my_ok(thd);
    else
    {
      /*
        We encountered some sort of error, but no message was sent.
        Send something semi-generic here since we don't know which
        assignment in the list caused the error.
      */
      if (!thd->is_error())
        my_error(ER_WRONG_ARGUMENTS,MYF(0),"SET");
      goto error;
    }

    break;
  }

  case SQLCOM_UNLOCK_TABLES:
    /*
      It is critical for mysqldump --single-transaction --master-data that
      UNLOCK TABLES does not implicitely commit a connection which has only
      done FLUSH TABLES WITH READ LOCK + BEGIN. If this assumption becomes
      false, mysqldump will not work.
    */
    if (thd->variables.option_bits & OPTION_TABLE_LOCK)
    {
      DBUG_ASSERT(!thd->backup_tables_lock.is_acquired());
      /*
        Can we commit safely? If not, return to avoid releasing
        transactional metadata locks.
      */
      if (trans_check_state(thd))
        DBUG_RETURN(-1);
      res= trans_commit_implicit(thd);
      thd->locked_tables_list.unlock_locked_tables(thd);
      thd->mdl_context.release_transactional_locks();
      thd->variables.option_bits&= ~(OPTION_TABLE_LOCK);
    }

    if (thd->backup_tables_lock.is_acquired())
    {
      DBUG_ASSERT(!(thd->variables.option_bits & OPTION_TABLE_LOCK));
      DBUG_ASSERT(!thd->global_read_lock.is_acquired());

      thd->backup_tables_lock.release(thd);
    }

    if (thd->global_read_lock.is_acquired())
      thd->global_read_lock.unlock_global_read_lock(thd);

    if (res)
      goto error;
    my_ok(thd);
    break;

  case SQLCOM_UNLOCK_BINLOG:
    if (thd->backup_binlog_lock.is_acquired())
      thd->backup_binlog_lock.release(thd);

    my_ok(thd);
    break;

  case SQLCOM_LOCK_TABLES:
    /*
      Do not allow LOCK TABLES under an active LOCK TABLES FOR BACKUP in the
      same connection.
    */
    if (thd->backup_tables_lock.abort_if_acquired())
      goto error;

    /*
      Can we commit safely? If not, return to avoid releasing
      transactional metadata locks.
    */
    if (trans_check_state(thd))
      DBUG_RETURN(-1);
    /* We must end the transaction first, regardless of anything */
    res= trans_commit_implicit(thd);
    thd->locked_tables_list.unlock_locked_tables(thd);
    /* Release transactional metadata locks. */
    thd->mdl_context.release_transactional_locks();
    if (res)
      goto error;

    /*
      Here we have to pre-open temporary tables for LOCK TABLES.

      CF_PREOPEN_TMP_TABLES is not set for this SQL statement simply
      because LOCK TABLES calls close_thread_tables() as a first thing
      (it's called from unlock_locked_tables() above). So even if
      CF_PREOPEN_TMP_TABLES was set and the tables would be pre-opened
      in a usual way, they would have been closed.
    */

    if (open_temporary_tables(thd, all_tables))
      goto error;

    if (lock_tables_precheck(thd, all_tables))
      goto error;

    thd->variables.option_bits|= OPTION_TABLE_LOCK;

    res= lock_tables_open_and_lock_tables(thd, all_tables);

    if (res)
    {
      thd->variables.option_bits&= ~(OPTION_TABLE_LOCK);
    }
    else
    {
      if (thd->variables.query_cache_wlock_invalidate)
        query_cache.invalidate_locked_for_write(first_table);
      my_ok(thd);
    }
    break;
  case SQLCOM_LOCK_TABLES_FOR_BACKUP:
    if (!lock_tables_for_backup(thd))
      my_ok(thd);

    break;
  case SQLCOM_LOCK_BINLOG_FOR_BACKUP:
    if (!lock_binlog_for_backup(thd))
      my_ok(thd);

    break;
  case SQLCOM_CREATE_DB:
  {
    /*
      As mysql_create_db() may modify HA_CREATE_INFO structure passed to
      it, we need to use a copy of LEX::create_info to make execution
      prepared statement- safe.
    */
    HA_CREATE_INFO create_info(lex->create_info);
    char *alias;
    if (!(alias=thd->strmake(lex->name.str, lex->name.length)) ||
        (check_and_convert_db_name(&lex->name, FALSE) != IDENT_NAME_OK))
      break;
    /*
      If in a slave thread :
      CREATE DATABASE DB was certainly not preceded by USE DB.
      For that reason, db_ok() in sql/slave.cc did not check the
      do_db/ignore_db. And as this query involves no tables, tables_ok()
      above was not called. So we have to check rules again here.
    */
#ifdef HAVE_REPLICATION
    if (!db_stmt_db_ok(thd, lex->name.str))
    {
      my_message(ER_SLAVE_IGNORED_TABLE, ER(ER_SLAVE_IGNORED_TABLE), MYF(0));
      break;
    }
#endif
    if (check_access(thd, CREATE_ACL, lex->name.str, NULL, NULL, 1, 0))
      break;
    res= mysql_create_db(thd,(lower_case_table_names == 2 ? alias :
                              lex->name.str), &create_info, 0);
    break;
  }
  case SQLCOM_DROP_DB:
  {
    if (check_and_convert_db_name(&lex->name, FALSE) != IDENT_NAME_OK)
      break;
    /*
      If in a slave thread :
      DROP DATABASE DB may not be preceded by USE DB.
      For that reason, maybe db_ok() in sql/slave.cc did not check the 
      do_db/ignore_db. And as this query involves no tables, tables_ok()
      above was not called. So we have to check rules again here.
    */
#ifdef HAVE_REPLICATION
    if (!db_stmt_db_ok(thd, lex->name.str))
    {
      my_message(ER_SLAVE_IGNORED_TABLE, ER(ER_SLAVE_IGNORED_TABLE), MYF(0));
      break;
    }
#endif
    if (check_access(thd, DROP_ACL, lex->name.str, NULL, NULL, 1, 0))
      break;
    res= mysql_rm_db(thd, to_lex_cstring(lex->name), lex->drop_if_exists, 0);
    break;
  }
  case SQLCOM_ALTER_DB_UPGRADE:
  {
    LEX_STRING *db= & lex->name;
#ifdef HAVE_REPLICATION
    if (!db_stmt_db_ok(thd, lex->name.str))
    {
      res= 1;
      my_message(ER_SLAVE_IGNORED_TABLE, ER(ER_SLAVE_IGNORED_TABLE), MYF(0));
      break;
    }
#endif
    if (check_and_convert_db_name(db, FALSE) != IDENT_NAME_OK)
      break;
    if (check_access(thd, ALTER_ACL, db->str, NULL, NULL, 1, 0) ||
        check_access(thd, DROP_ACL, db->str, NULL, NULL, 1, 0) ||
        check_access(thd, CREATE_ACL, db->str, NULL, NULL, 1, 0))
    {
      res= 1;
      break;
    }
    LEX_CSTRING db_name= {db->str, db->length};
    res= mysql_upgrade_db(thd, db_name);
    if (!res)
      my_ok(thd);
    break;
  }
  case SQLCOM_ALTER_DB:
  {
    LEX_STRING *db= &lex->name;
    HA_CREATE_INFO create_info(lex->create_info);
    if (check_and_convert_db_name(db, FALSE) != IDENT_NAME_OK)
      break;
    /*
      If in a slave thread :
      ALTER DATABASE DB may not be preceded by USE DB.
      For that reason, maybe db_ok() in sql/slave.cc did not check the
      do_db/ignore_db. And as this query involves no tables, tables_ok()
      above was not called. So we have to check rules again here.
    */
#ifdef HAVE_REPLICATION
    if (!db_stmt_db_ok(thd, lex->name.str))
    {
      my_message(ER_SLAVE_IGNORED_TABLE, ER(ER_SLAVE_IGNORED_TABLE), MYF(0));
      break;
    }
#endif
    if (check_access(thd, ALTER_ACL, db->str, NULL, NULL, 1, 0))
      break;
    res= mysql_alter_db(thd, db->str, &create_info);
    break;
  }
  case SQLCOM_SHOW_CREATE_DB:
  {
    DBUG_EXECUTE_IF("4x_server_emul",
                    my_error(ER_UNKNOWN_ERROR, MYF(0)); goto error;);
    if (check_and_convert_db_name(&lex->name, TRUE) != IDENT_NAME_OK)
      break;
    res= mysqld_show_create_db(thd, lex->name.str, &lex->create_info);
    break;
  }
  case SQLCOM_CREATE_EVENT:
  case SQLCOM_ALTER_EVENT:
  #ifndef EMBEDDED_LIBRARY
  do
  {
    DBUG_ASSERT(lex->event_parse_data);
    if (lex->table_or_sp_used())
    {
      my_error(ER_NOT_SUPPORTED_YET, MYF(0), "Usage of subqueries or stored "
               "function calls as part of this statement");
      break;
    }

    res= sp_process_definer(thd);
    if (res)
      break;

    switch (lex->sql_command) {
    case SQLCOM_CREATE_EVENT:
    {
      bool if_not_exists= (lex->create_info.options &
                           HA_LEX_CREATE_IF_NOT_EXISTS);
      res= Events::create_event(thd, lex->event_parse_data, if_not_exists);
      break;
    }
    case SQLCOM_ALTER_EVENT:
    {
      LEX_STRING db_lex_str= NULL_STR;
      if (lex->spname)
      {
        db_lex_str.str= const_cast<char*>(lex->spname->m_db.str);
        db_lex_str.length= lex->spname->m_db.length;
      }

      res= Events::update_event(thd, lex->event_parse_data,
                                lex->spname ? &db_lex_str : NULL,
                                lex->spname ? &lex->spname->m_name : NULL);
      break;
    }
    default:
      DBUG_ASSERT(0);
    }
    DBUG_PRINT("info",("DDL error code=%d", res));
    if (!res)
      my_ok(thd);

  } while (0);
  /* Don't do it, if we are inside a SP */
  if (!thd->sp_runtime_ctx)
  {
    delete lex->sphead;
    lex->sphead= NULL;
  }
  /* lex->unit->cleanup() is called outside, no need to call it here */
  break;
  case SQLCOM_SHOW_CREATE_EVENT:
  {
    LEX_STRING db_lex_str= {const_cast<char*>(lex->spname->m_db.str),
                              lex->spname->m_db.length};
    res= Events::show_create_event(thd, db_lex_str,
                                   lex->spname->m_name);
    break;
  }
  case SQLCOM_DROP_EVENT:
  {
    LEX_STRING db_lex_str= {const_cast<char*>(lex->spname->m_db.str),
                              lex->spname->m_db.length};
    if (!(res= Events::drop_event(thd,
                                  db_lex_str, lex->spname->m_name,
                                  lex->drop_if_exists)))
        my_ok(thd);
    break;
  }
#else
    my_error(ER_NOT_SUPPORTED_YET,MYF(0),"embedded server");
    break;
#endif
  case SQLCOM_CREATE_FUNCTION:                  // UDF function
  {
    if (check_access(thd, INSERT_ACL, "mysql", NULL, NULL, 1, 0))
      break;
#ifdef HAVE_DLOPEN
    if (!(res = mysql_create_function(thd, &lex->udf)))
      my_ok(thd);
#else
    my_error(ER_CANT_OPEN_LIBRARY, MYF(0), lex->udf.dl, 0, "feature disabled");
    res= TRUE;
#endif
    break;
  }
#ifndef NO_EMBEDDED_ACCESS_CHECKS
  case SQLCOM_CREATE_USER:
  {
    if (check_access(thd, INSERT_ACL, "mysql", NULL, NULL, 1, 1) &&
        check_global_access(thd,CREATE_USER_ACL))
      break;
    /* Conditionally writes to binlog */
    HA_CREATE_INFO create_info(lex->create_info);
    if (!(res = mysql_create_user(thd, lex->users_list, create_info.options & HA_LEX_CREATE_IF_NOT_EXISTS)))
      my_ok(thd);
    break;
  }
  case SQLCOM_DROP_USER:
  {
    if (check_access(thd, DELETE_ACL, "mysql", NULL, NULL, 1, 1) &&
        check_global_access(thd,CREATE_USER_ACL))
      break;
    /* Conditionally writes to binlog */
    if (!(res = mysql_drop_user(thd, lex->users_list, lex->drop_if_exists)))
      my_ok(thd);
    break;
  }
  case SQLCOM_RENAME_USER:
  {
    if (check_access(thd, UPDATE_ACL, "mysql", NULL, NULL, 1, 1) &&
        check_global_access(thd,CREATE_USER_ACL))
      break;
    /* Conditionally writes to binlog */
    if (!(res= mysql_rename_user(thd, lex->users_list)))
      my_ok(thd);
    break;
  }
  case SQLCOM_REVOKE_ALL:
  {
    if (check_access(thd, UPDATE_ACL, "mysql", NULL, NULL, 1, 1) &&
        check_global_access(thd,CREATE_USER_ACL))
      break;

    /* Replicate current user as grantor */
    thd->binlog_invoker();

    /* Conditionally writes to binlog */
    if (!(res = mysql_revoke_all(thd, lex->users_list)))
      my_ok(thd);
    break;
  }
  case SQLCOM_REVOKE:
  case SQLCOM_GRANT:
  {
    if (lex->type != TYPE_ENUM_PROXY &&
        check_access(thd, lex->grant | lex->grant_tot_col | GRANT_ACL,
                     first_table ?  first_table->db : select_lex->db,
                     first_table ? &first_table->grant.privilege : NULL,
                     first_table ? &first_table->grant.m_internal : NULL,
                     first_table ? 0 : 1, 0))
      goto error;

    /* Replicate current user as grantor */
    thd->binlog_invoker();

    if (thd->security_context()->user().str)            // If not replication
    {
      LEX_USER *user, *tmp_user;
      bool first_user= TRUE;

      List_iterator <LEX_USER> user_list(lex->users_list);
      while ((tmp_user= user_list++))
      {
        if (!(user= get_current_user(thd, tmp_user)))
          goto error;
        if (specialflag & SPECIAL_NO_RESOLVE &&
            hostname_requires_resolving(user->host.str))
          push_warning(thd, Sql_condition::SL_WARNING,
                       ER_WARN_HOSTNAME_WONT_WORK,
                       ER(ER_WARN_HOSTNAME_WONT_WORK));
        // Are we trying to change a password of another user
        DBUG_ASSERT(user->host.str != 0);

        /*
          GRANT/REVOKE PROXY has the target user as a first entry in the list. 
         */
        if (lex->type == TYPE_ENUM_PROXY && first_user)
        {
          first_user= FALSE;
          if (acl_check_proxy_grant_access (thd, user->host.str, user->user.str,
                                        lex->grant & GRANT_ACL))
            goto error;
        } 
        else if (is_acl_user(user->host.str, user->user.str) &&
                 user->auth.str &&
                 check_change_password (thd, user->host.str, user->user.str,
                                        user->auth.str,
                                        user->auth.length))
          goto error;
      }
    }
    if (first_table)
    {
      if (lex->type == TYPE_ENUM_PROCEDURE ||
          lex->type == TYPE_ENUM_FUNCTION)
      {
        uint grants= lex->all_privileges 
		   ? (PROC_ACLS & ~GRANT_ACL) | (lex->grant & GRANT_ACL)
		   : lex->grant;
        if (check_grant_routine(thd, grants | GRANT_ACL, all_tables,
                                lex->type == TYPE_ENUM_PROCEDURE, 0))
	  goto error;
        /* Conditionally writes to binlog */
        res= mysql_routine_grant(thd, all_tables,
                                 lex->type == TYPE_ENUM_PROCEDURE, 
                                 lex->users_list, grants,
                                 lex->sql_command == SQLCOM_REVOKE, TRUE);
        if (!res)
          my_ok(thd);
      }
      else
      {
	if (check_grant(thd,(lex->grant | lex->grant_tot_col | GRANT_ACL),
                        all_tables, FALSE, UINT_MAX, FALSE))
	  goto error;
        /* Conditionally writes to binlog */
        res= mysql_table_grant(thd, all_tables, lex->users_list,
			       lex->columns, lex->grant,
			       lex->sql_command == SQLCOM_REVOKE);
      }
    }
    else
    {
      if (lex->columns.elements || (lex->type && lex->type != TYPE_ENUM_PROXY))
      {
	my_message(ER_ILLEGAL_GRANT_FOR_TABLE, ER(ER_ILLEGAL_GRANT_FOR_TABLE),
                   MYF(0));
        goto error;
      }
      else
      {
        /* Conditionally writes to binlog */
        res = mysql_grant(thd, select_lex->db, lex->users_list, lex->grant,
                          lex->sql_command == SQLCOM_REVOKE,
                          lex->type == TYPE_ENUM_PROXY);
      }
      if (!res)
      {
	if (lex->sql_command == SQLCOM_GRANT)
	{
	  List_iterator <LEX_USER> str_list(lex->users_list);
	  LEX_USER *user, *tmp_user;
	  while ((tmp_user=str_list++))
          {
            if (!(user= get_current_user(thd, tmp_user)))
              goto error;
	    reset_mqh(user, 0);
          }
	}
      }
    }
    break;
  }
#endif /*!NO_EMBEDDED_ACCESS_CHECKS*/
  case SQLCOM_RESET:
    /*
      RESET commands are never written to the binary log, so we have to
      initialize this variable because RESET shares the same code as FLUSH
    */
    lex->no_write_to_binlog= 1;
  case SQLCOM_FLUSH:
  {
    int write_to_binlog;

    if (lex->type & REFRESH_FLUSH_PAGE_BITMAPS
        || lex->type & REFRESH_RESET_PAGE_BITMAPS)
    {
      if (check_global_access(thd, SUPER_ACL))
          goto error;
    }
    else if (check_global_access(thd, RELOAD_ACL))
      goto error;

    if (first_table && lex->type & REFRESH_READ_LOCK)
    {
      /*
         Do not allow FLUSH TABLES <table_list> WITH READ LOCK under an active
         LOCK TABLES FOR BACKUP lock.
       */
      if (thd->backup_tables_lock.abort_if_acquired())
        goto error;

      /* Check table-level privileges. */
      if (check_table_access(thd, LOCK_TABLES_ACL | SELECT_ACL, all_tables,
                             FALSE, UINT_MAX, FALSE))
        goto error;
      if (flush_tables_with_read_lock(thd, all_tables))
        goto error;
      my_ok(thd);
      break;
    }
    else if (first_table && lex->type & REFRESH_FOR_EXPORT)
    {
      /*
         Do not allow FLUSH TABLES ... FOR EXPORT under an active LOCK TABLES
         FOR BACKUP lock.
       */
      if (thd->backup_tables_lock.abort_if_acquired())
        goto error;

      /* Check table-level privileges. */
      if (check_table_access(thd, LOCK_TABLES_ACL | SELECT_ACL, all_tables,
                             FALSE, UINT_MAX, FALSE))
        goto error;
      if (flush_tables_for_export(thd, all_tables))
        goto error;
      my_ok(thd);
      break;
    }

    /*
      reload_acl_and_cache() will tell us if we are allowed to write to the
      binlog or not.
    */
    if (!reload_acl_and_cache(thd, lex->type, first_table, &write_to_binlog))
    {
      /*
        We WANT to write and we CAN write.
        ! we write after unlocking the table.
      */
      /*
        Presumably, RESET and binlog writing doesn't require synchronization
      */

      if (write_to_binlog > 0)  // we should write
      { 
        if (!lex->no_write_to_binlog)
          res= write_bin_log(thd, false, thd->query().str, thd->query().length);
      } else if (write_to_binlog < 0) 
      {
        /* 
           We should not write, but rather report error because 
           reload_acl_and_cache binlog interactions failed 
         */
        res= 1;
      } 

      if (!res)
        my_ok(thd);
    } 
    
    break;
  }
  case SQLCOM_KILL:
  {
    Item *it= lex->kill_value_list.head();

    if (lex->table_or_sp_used())
    {
      my_error(ER_NOT_SUPPORTED_YET, MYF(0), "Usage of subqueries or stored "
               "function calls as part of this statement");
      goto error;
    }

    if ((!it->fixed && it->fix_fields(lex->thd, &it)) || it->check_cols(1))
    {
      my_error(ER_SET_CONSTANTS_ONLY, MYF(0));
      goto error;
    }

    my_thread_id thread_id= static_cast<my_thread_id>(it->val_int());
    if (thd->is_error())
      goto error;

    sql_kill(thd, thread_id, lex->type & ONLY_KILL_QUERY);
    break;
  }
#ifndef NO_EMBEDDED_ACCESS_CHECKS
  case SQLCOM_SHOW_GRANTS:
  {
    LEX_USER *grant_user= get_current_user(thd, lex->grant_user);
    if (!grant_user)
      goto error;
    if (!strcmp(thd->security_context()->priv_user().str,
                grant_user->user.str) ||
        !check_access(thd, SELECT_ACL, "mysql", NULL, NULL, 1, 0))
    {
      res = mysql_show_grants(thd, grant_user);
    }
    break;
  }
  case SQLCOM_SHOW_CREATE_USER:
  {
    LEX_USER *show_user= get_current_user(thd, lex->grant_user);
    if (!(strcmp(thd->security_context()->priv_user().str, show_user->user.str) ||
         my_strcasecmp(system_charset_info, show_user->host.str,
                              thd->security_context()->priv_host().str)) ||
        !check_access(thd, SELECT_ACL, "mysql", NULL, NULL, 1, 0))
      res= mysql_show_create_user(thd, show_user);
    break;
  }
#endif
  case SQLCOM_BEGIN:
    if (trans_begin(thd, lex->start_transaction_opt))
      goto error;
    my_ok(thd);
    break;
  case SQLCOM_COMMIT:
  {
    DBUG_ASSERT(thd->lock == NULL ||
                thd->locked_tables_mode == LTM_LOCK_TABLES);
    bool tx_chain= (lex->tx_chain == TVL_YES ||
                    (thd->variables.completion_type == 1 &&
                     lex->tx_chain != TVL_NO));
    bool tx_release= (lex->tx_release == TVL_YES ||
                      (thd->variables.completion_type == 2 &&
                       lex->tx_release != TVL_NO));
    if (trans_commit(thd))
      goto error;
    thd->mdl_context.release_transactional_locks();
    /* Begin transaction with the same isolation level. */
    if (tx_chain)
    {
      if (trans_begin(thd))
      goto error;
    }
    else
    {
      /* Reset the isolation level and access mode if no chaining transaction.*/
      trans_reset_one_shot_chistics(thd);
    }
    /* Disconnect the current client connection. */
    if (tx_release)
      thd->killed= THD::KILL_CONNECTION;
    my_ok(thd);
    break;
  }
  case SQLCOM_ROLLBACK:
  {
    DBUG_ASSERT(thd->lock == NULL ||
                thd->locked_tables_mode == LTM_LOCK_TABLES);
    bool tx_chain= (lex->tx_chain == TVL_YES ||
                    (thd->variables.completion_type == 1 &&
                     lex->tx_chain != TVL_NO));
    bool tx_release= (lex->tx_release == TVL_YES ||
                      (thd->variables.completion_type == 2 &&
                       lex->tx_release != TVL_NO));
    if (trans_rollback(thd))
      goto error;
    thd->mdl_context.release_transactional_locks();
    /* Begin transaction with the same isolation level. */
    if (tx_chain)
    {
      if (trans_begin(thd))
        goto error;
    }
    else
    {
      /* Reset the isolation level and access mode if no chaining transaction.*/
      trans_reset_one_shot_chistics(thd);
    }
    /* Disconnect the current client connection. */
    if (tx_release)
      thd->killed= THD::KILL_CONNECTION;
    my_ok(thd);
    break;
  }
  case SQLCOM_RELEASE_SAVEPOINT:
    if (trans_release_savepoint(thd, lex->ident))
      goto error;
    my_ok(thd);
    break;
  case SQLCOM_ROLLBACK_TO_SAVEPOINT:
    if (trans_rollback_to_savepoint(thd, lex->ident))
      goto error;
    my_ok(thd);
    break;
  case SQLCOM_SAVEPOINT:
    if (trans_savepoint(thd, lex->ident))
      goto error;
    my_ok(thd);
    break;
  case SQLCOM_CREATE_PROCEDURE:
  case SQLCOM_CREATE_SPFUNCTION:
  {
    uint namelen;
    char *name;

    DBUG_ASSERT(lex->sphead != 0);
    DBUG_ASSERT(lex->sphead->m_db.str); /* Must be initialized in the parser */
    /*
      Verify that the database name is allowed, optionally
      lowercase it.
    */
    if (check_and_convert_db_name(&lex->sphead->m_db, FALSE) != IDENT_NAME_OK)
      goto error;

    if (check_access(thd, CREATE_PROC_ACL, lex->sphead->m_db.str,
                     NULL, NULL, 0, 0))
      goto error;

    name= lex->sphead->name(&namelen);
#ifdef HAVE_DLOPEN
    if (lex->sphead->m_type == SP_TYPE_FUNCTION)
    {
      udf_func *udf = find_udf(name, namelen);

      if (udf)
      {
        my_error(ER_UDF_EXISTS, MYF(0), name);
        goto error;
      }
    }
#endif

    if (sp_process_definer(thd))
      goto error;

    /*
      Record the CURRENT_USER in binlog. The CURRENT_USER is used on slave to
      grant default privileges when sp_automatic_privileges variable is set.
    */
    thd->binlog_invoker();

    if (! (res= sp_create_routine(thd, lex->sphead)))
    {
#ifndef NO_EMBEDDED_ACCESS_CHECKS
      /* only add privileges if really neccessary */

      Security_context security_context;
      bool restore_backup_context= false;
      Security_context *backup= NULL;
      /*
        We're going to issue an implicit GRANT statement so we close all
        open tables. We have to keep metadata locks as this ensures that
        this statement is atomic against concurent FLUSH TABLES WITH READ
        LOCK. Deadlocks which can arise due to fact that this implicit
        statement takes metadata locks should be detected by a deadlock
        detector in MDL subsystem and reported as errors.

        No need to commit/rollback statement transaction, it's not started.

        TODO: Long-term we should either ensure that implicit GRANT statement
              is written into binary log as a separate statement or make both
              creation of routine and implicit GRANT parts of one fully atomic
              statement.
      */
      DBUG_ASSERT(thd->get_transaction()->is_empty(Transaction_ctx::STMT));
      close_thread_tables(thd);
      /*
        Check if invoker exists on slave, then use invoker privilege to
        insert routine privileges to mysql.procs_priv. If invoker is not
        available then consider using definer.

        Check if the definer exists on slave,
        then use definer privilege to insert routine privileges to mysql.procs_priv.

        For current user of SQL thread has GLOBAL_ACL privilege,
        which doesn't any check routine privileges,
        so no routine privilege record  will insert into mysql.procs_priv.
      */

      if (thd->slave_thread)
      {
        LEX_CSTRING current_user;
        LEX_CSTRING current_host;
        if (thd->has_invoker())
        {
          current_host= thd->get_invoker_host();
          current_user= thd->get_invoker_user();
        }
        else
        {
          current_host= lex->definer->host;
          current_user= lex->definer->user;
        }
        if (is_acl_user(current_host.str, current_user.str))
        {
          security_context.change_security_context(thd,
                                                   current_user,
                                                   current_host,
                                                   &thd->lex->sphead->m_db,
                                                   &backup);
          restore_backup_context= true;
        }
      }

      if (sp_automatic_privileges && !opt_noacl &&
          check_routine_access(thd, DEFAULT_CREATE_PROC_ACLS,
                               lex->sphead->m_db.str, name,
                               lex->sql_command == SQLCOM_CREATE_PROCEDURE, 1))
      {
        if (sp_grant_privileges(thd, lex->sphead->m_db.str, name,
                                lex->sql_command == SQLCOM_CREATE_PROCEDURE))
          push_warning(thd, Sql_condition::SL_WARNING,
                       ER_PROC_AUTO_GRANT_FAIL, ER(ER_PROC_AUTO_GRANT_FAIL));
        thd->clear_error();
      }

      /*
        Restore current user with GLOBAL_ACL privilege of SQL thread
      */ 
      if (restore_backup_context)
      {
        DBUG_ASSERT(thd->slave_thread == 1);
        thd->security_context()->restore_security_context(thd, backup);
      }
#endif
      my_ok(thd);
    }
    break; /* break super switch */
  } /* end case group bracket */
  case SQLCOM_CALL:
    {
      sp_head *sp;

      /* Here we check for the execute privilege on stored procedure. */
      if (check_routine_access(thd, EXECUTE_ACL, lex->spname->m_db.str,
                               lex->spname->m_name.str,
                               lex->sql_command == SQLCOM_CALL, 0))
        goto error;

      /*
        This will cache all SP and SF and open and lock all tables
        required for execution.
      */
      if (check_table_access(thd, SELECT_ACL, all_tables, FALSE,
                             UINT_MAX, FALSE) ||
          open_and_lock_tables(thd, all_tables, 0))
       goto error;

      /*
        By this moment all needed SPs should be in cache so no need to look 
        into DB. 
      */
      if (!(sp= sp_find_routine(thd, SP_TYPE_PROCEDURE, lex->spname,
                                &thd->sp_proc_cache, TRUE)))
      {
	my_error(ER_SP_DOES_NOT_EXIST, MYF(0), "PROCEDURE",
                 lex->spname->m_qname.str);
	goto error;
      }
      else
      {
	ha_rows select_limit;
        /* bits that should be cleared in thd->server_status */
	uint bits_to_be_cleared= 0;
        /*
          Check that the stored procedure doesn't contain Dynamic SQL
          and doesn't return result sets: such stored procedures can't
          be called from a function or trigger.
        */
        if (thd->in_sub_stmt)
        {
          const char *where= (thd->in_sub_stmt & SUB_STMT_TRIGGER ?
                              "trigger" : "function");
          if (sp->is_not_allowed_in_function(where))
            goto error;
        }

#ifndef EMBEDDED_LIBRARY
        if (mysql_audit_notify(thd,
                              AUDIT_EVENT(MYSQL_AUDIT_STORED_PROGRAM_EXECUTE),
                              lex->spname->m_db.str,
                              lex->spname->m_name.str,
                              NULL))
        {
          goto error;
        }
#endif /* !EMBEDDED_LIBRARY */

	if (sp->m_flags & sp_head::MULTI_RESULTS)
	{
	  if (!thd->get_protocol()->has_client_capability(CLIENT_MULTI_RESULTS))
	  {
            /*
              The client does not support multiple result sets being sent
              back
            */
	    my_error(ER_SP_BADSELECT, MYF(0), sp->m_qname.str);
	    goto error;
	  }
          /*
            If SERVER_MORE_RESULTS_EXISTS is not set,
            then remember that it should be cleared
          */
	  bits_to_be_cleared= (~thd->server_status &
                               SERVER_MORE_RESULTS_EXISTS);
	  thd->server_status|= SERVER_MORE_RESULTS_EXISTS;
	}

	if (check_routine_access(thd, EXECUTE_ACL,
				 sp->m_db.str, sp->m_name.str, TRUE, FALSE))
	{
	  goto error;
	}
	select_limit= thd->variables.select_limit;
	thd->variables.select_limit= HA_POS_ERROR;

        /*
          We never write CALL statements into binlog:
           - If the mode is non-prelocked, each statement will be logged
             separately.
           - If the mode is prelocked, the invoking statement will care
             about writing into binlog.
          So just execute the statement.
        */
	res= sp->execute_procedure(thd, &lex->call_value_list);

	thd->variables.select_limit= select_limit;

        thd->server_status&= ~bits_to_be_cleared;

	if (!res)
        {
          my_ok(thd, (thd->get_row_count_func() < 0) ? 0 : thd->get_row_count_func());
        }
	else
        {
          DBUG_ASSERT(thd->is_error() || thd->killed);
	  goto error;		// Substatement should already have sent error
        }
      }
      break;
    }
  case SQLCOM_ALTER_PROCEDURE:
  case SQLCOM_ALTER_FUNCTION:
    {
      if (check_routine_access(thd, ALTER_PROC_ACL, lex->spname->m_db.str,
                               lex->spname->m_name.str,
                               lex->sql_command == SQLCOM_ALTER_PROCEDURE,
                               false))
        goto error;

      enum_sp_type sp_type= (lex->sql_command == SQLCOM_ALTER_PROCEDURE) ?
                            SP_TYPE_PROCEDURE : SP_TYPE_FUNCTION;
      /*
        Note that if you implement the capability of ALTER FUNCTION to
        alter the body of the function, this command should be made to
        follow the restrictions that log-bin-trust-function-creators=0
        already puts on CREATE FUNCTION.
      */
      /* Conditionally writes to binlog */
      int sp_result= sp_update_routine(thd, sp_type, lex->spname,
                                       &lex->sp_chistics);
      if (thd->killed)
        goto error;
      switch (sp_result)
      {
      case SP_OK:
	my_ok(thd);
	break;
      case SP_KEY_NOT_FOUND:
	my_error(ER_SP_DOES_NOT_EXIST, MYF(0),
                 SP_COM_STRING(lex), lex->spname->m_qname.str);
	goto error;
      default:
	my_error(ER_SP_CANT_ALTER, MYF(0),
                 SP_COM_STRING(lex), lex->spname->m_qname.str);
	goto error;
      }
      break;
    }
  case SQLCOM_DROP_PROCEDURE:
  case SQLCOM_DROP_FUNCTION:
    {
#ifdef HAVE_DLOPEN
      if (lex->sql_command == SQLCOM_DROP_FUNCTION &&
          ! lex->spname->m_explicit_name)
      {
        /* DROP FUNCTION <non qualified name> */
        udf_func *udf = find_udf(lex->spname->m_name.str,
                                 lex->spname->m_name.length);
        if (udf)
        {
          if (check_access(thd, DELETE_ACL, "mysql", NULL, NULL, 1, 0))
            goto error;

          if (!(res = mysql_drop_function(thd, &lex->spname->m_name)))
          {
            my_ok(thd);
            break;
          }
          my_error(ER_SP_DROP_FAILED, MYF(0),
                   "FUNCTION (UDF)", lex->spname->m_name.str);
          goto error;
        }

        if (lex->spname->m_db.str == NULL)
        {
          if (lex->drop_if_exists)
          {
            push_warning_printf(thd, Sql_condition::SL_NOTE,
                                ER_SP_DOES_NOT_EXIST, ER(ER_SP_DOES_NOT_EXIST),
                                "FUNCTION (UDF)", lex->spname->m_name.str);
            res= FALSE;
            my_ok(thd);
            break;
          }
          my_error(ER_SP_DOES_NOT_EXIST, MYF(0),
                   "FUNCTION (UDF)", lex->spname->m_name.str);
          goto error;
        }
        /* Fall thought to test for a stored function */
      }
#endif

      const char *db= lex->spname->m_db.str;
      char *name= lex->spname->m_name.str;

      if (check_routine_access(thd, ALTER_PROC_ACL, db, name,
                               lex->sql_command == SQLCOM_DROP_PROCEDURE,
                               false))
        goto error;

      enum_sp_type sp_type= (lex->sql_command == SQLCOM_DROP_PROCEDURE) ?
                            SP_TYPE_PROCEDURE : SP_TYPE_FUNCTION;

      /* Conditionally writes to binlog */
      int sp_result= sp_drop_routine(thd, sp_type, lex->spname);

#ifndef NO_EMBEDDED_ACCESS_CHECKS
      /*
        We're going to issue an implicit REVOKE statement so we close all
        open tables. We have to keep metadata locks as this ensures that
        this statement is atomic against concurent FLUSH TABLES WITH READ
        LOCK. Deadlocks which can arise due to fact that this implicit
        statement takes metadata locks should be detected by a deadlock
        detector in MDL subsystem and reported as errors.

        No need to commit/rollback statement transaction, it's not started.

        TODO: Long-term we should either ensure that implicit REVOKE statement
              is written into binary log as a separate statement or make both
              dropping of routine and implicit REVOKE parts of one fully atomic
              statement.
      */
      DBUG_ASSERT(thd->get_transaction()->is_empty(Transaction_ctx::STMT));
      close_thread_tables(thd);

      if (sp_result != SP_KEY_NOT_FOUND &&
          sp_automatic_privileges && !opt_noacl &&
          sp_revoke_privileges(thd, db, name,
                               lex->sql_command == SQLCOM_DROP_PROCEDURE))
      {
        push_warning(thd, Sql_condition::SL_WARNING,
                     ER_PROC_AUTO_REVOKE_FAIL,
                     ER(ER_PROC_AUTO_REVOKE_FAIL));
        /* If this happens, an error should have been reported. */
        goto error;
      }
#endif

      res= sp_result;
      switch (sp_result) {
      case SP_OK:
	my_ok(thd);
	break;
      case SP_KEY_NOT_FOUND:
	if (lex->drop_if_exists)
	{
          res= write_bin_log(thd, true, thd->query().str, thd->query().length);
	  push_warning_printf(thd, Sql_condition::SL_NOTE,
			      ER_SP_DOES_NOT_EXIST, ER(ER_SP_DOES_NOT_EXIST),
                              SP_COM_STRING(lex), lex->spname->m_qname.str);
          if (!res)
            my_ok(thd);
	  break;
	}
	my_error(ER_SP_DOES_NOT_EXIST, MYF(0),
                 SP_COM_STRING(lex), lex->spname->m_qname.str);
	goto error;
      default:
	my_error(ER_SP_DROP_FAILED, MYF(0),
                 SP_COM_STRING(lex), lex->spname->m_qname.str);
	goto error;
      }
      break;
    }
  case SQLCOM_SHOW_CREATE_PROC:
    {
      if (sp_show_create_routine(thd, SP_TYPE_PROCEDURE, lex->spname))
        goto error;
      break;
    }
  case SQLCOM_SHOW_CREATE_FUNC:
    {
      if (sp_show_create_routine(thd, SP_TYPE_FUNCTION, lex->spname))
	goto error;
      break;
    }
  case SQLCOM_SHOW_PROC_CODE:
  case SQLCOM_SHOW_FUNC_CODE:
    {
#ifndef DBUG_OFF
      sp_head *sp;
      enum_sp_type sp_type= (lex->sql_command == SQLCOM_SHOW_PROC_CODE) ?
                            SP_TYPE_PROCEDURE : SP_TYPE_FUNCTION;

      if (sp_cache_routine(thd, sp_type, lex->spname, false, &sp))
        goto error;
      if (!sp || sp->show_routine_code(thd))
      {
        /* We don't distinguish between errors for now */
        my_error(ER_SP_DOES_NOT_EXIST, MYF(0),
                 SP_COM_STRING(lex), lex->spname->m_name.str);
        goto error;
      }
      break;
#else
      my_error(ER_FEATURE_DISABLED, MYF(0),
               "SHOW PROCEDURE|FUNCTION CODE", "--with-debug");
      goto error;
#endif // ifndef DBUG_OFF
    }
  case SQLCOM_SHOW_CREATE_TRIGGER:
    {
      if (lex->spname->m_name.length > NAME_LEN)
      {
        my_error(ER_TOO_LONG_IDENT, MYF(0), lex->spname->m_name.str);
        goto error;
      }

      if (show_create_trigger(thd, lex->spname))
        goto error; /* Error has been already logged. */

      break;
    }
  case SQLCOM_CREATE_VIEW:
    {
      /*
        Note: SQLCOM_CREATE_VIEW also handles 'ALTER VIEW' commands
        as specified through the thd->lex->create_view_mode flag.
      */
      res= mysql_create_view(thd, first_table, thd->lex->create_view_mode);
      break;
    }
  case SQLCOM_DROP_VIEW:
    {
      if (check_table_access(thd, DROP_ACL, all_tables, FALSE, UINT_MAX, FALSE))
        goto error;
      /* Conditionally writes to binlog. */
      res= mysql_drop_view(thd, first_table, thd->lex->drop_mode);
      break;
    }
  case SQLCOM_CREATE_TRIGGER:
  {
    /* Conditionally writes to binlog. */
    res= mysql_create_or_drop_trigger(thd, all_tables, 1);

    break;
  }
  case SQLCOM_DROP_TRIGGER:
  {
    /* Conditionally writes to binlog. */
    res= mysql_create_or_drop_trigger(thd, all_tables, 0);
    break;
  }
  case SQLCOM_ALTER_TABLESPACE:
    if (check_global_access(thd, CREATE_TABLESPACE_ACL))
      break;
    if (!(res= mysql_alter_tablespace(thd, lex->alter_tablespace_info)))
      my_ok(thd);
    break;
  case SQLCOM_BINLOG_BASE64_EVENT:
  {
#ifndef EMBEDDED_LIBRARY
    mysql_client_binlog_statement(thd);
#else /* EMBEDDED_LIBRARY */
    my_error(ER_OPTION_PREVENTS_STATEMENT, MYF(0), "embedded");
#endif /* EMBEDDED_LIBRARY */
    break;
  }
  case SQLCOM_EXPLAIN_OTHER:
  {
    /* EXPLAIN FOR CONNECTION <id> */
    mysql_explain_other(thd);
    break;
  }
  case SQLCOM_ANALYZE:
  case SQLCOM_CHECK:
  case SQLCOM_OPTIMIZE:
  case SQLCOM_REPAIR:
  case SQLCOM_TRUNCATE:
  case SQLCOM_ALTER_TABLE:
  case SQLCOM_HA_OPEN:
  case SQLCOM_HA_READ:
  case SQLCOM_HA_CLOSE:
    DBUG_ASSERT(first_table == all_tables && first_table != 0);
    /* fall through */
  case SQLCOM_CREATE_SERVER:
  case SQLCOM_ALTER_SERVER:
  case SQLCOM_DROP_SERVER:
  case SQLCOM_SIGNAL:
  case SQLCOM_RESIGNAL:
  case SQLCOM_GET_DIAGNOSTICS:
  case SQLCOM_CHANGE_REPLICATION_FILTER:
  case SQLCOM_XA_START:
  case SQLCOM_XA_END:
  case SQLCOM_XA_PREPARE:
  case SQLCOM_XA_COMMIT:
  case SQLCOM_XA_ROLLBACK:
  case SQLCOM_XA_RECOVER:
  case SQLCOM_INSTALL_PLUGIN:
  case SQLCOM_UNINSTALL_PLUGIN:
  case SQLCOM_SHUTDOWN:
  case SQLCOM_ALTER_INSTANCE:
    DBUG_ASSERT(lex->m_sql_cmd != NULL);
    res= lex->m_sql_cmd->execute(thd);
    break;

#ifndef NO_EMBEDDED_ACCESS_CHECKS
  case SQLCOM_ALTER_USER:
  {
    LEX_USER *user, *tmp_user;
    bool changing_own_password= false;
    bool own_password_expired= thd->security_context()->password_expired();
    bool check_permission= true;

    List_iterator <LEX_USER> user_list(lex->users_list);
    while ((tmp_user= user_list++))
    {
      bool update_password_only= FALSE;
      bool is_self= false;

      /* If it is an empty lex_user update it with current user */
      if (!tmp_user->host.str && !tmp_user->user.str)
      {
        /* set user information as of the current user */
        DBUG_ASSERT(thd->security_context()->priv_host().str);
        tmp_user->host.str= (char *) thd->security_context()->priv_host().str;
        tmp_user->host.length= strlen(thd->security_context()->priv_host().str);
        DBUG_ASSERT(thd->security_context()->user().str);
        tmp_user->user.str= (char *) thd->security_context()->user().str;
        tmp_user->user.length= strlen(thd->security_context()->user().str);
      }
      if (!(user= get_current_user(thd, tmp_user)))
        goto error;

      /* copy password expire attributes to individual lex user */
      user->alter_status= thd->lex->alter_password;

      if (user->uses_identified_by_clause &&
          !thd->lex->mqh.specified_limits &&
          !user->alter_status.update_account_locked_column &&
          !user->alter_status.update_password_expired_column &&
          !user->alter_status.expire_after_days &&
          user->alter_status.use_default_password_lifetime &&
          (thd->lex->ssl_type == SSL_TYPE_NOT_SPECIFIED))
        update_password_only= TRUE;

      is_self= !strcmp(thd->security_context()->user().length ?
                       thd->security_context()->user().str : "",
                       user->user.str) &&
               !my_strcasecmp(&my_charset_latin1, user->host.str,
                              thd->security_context()->priv_host().str);
      /*
        if user executes ALTER statement to change password only
        for himself then skip access check.
      */
      if (update_password_only && is_self)
      {
        changing_own_password= true;
        continue;
      }
      else if (check_permission)
      {
        if (check_access(thd, UPDATE_ACL, "mysql", NULL, NULL, 1, 1) &&
            check_global_access(thd, CREATE_USER_ACL))
          goto error;

        check_permission= false;
      }

      if (is_self &&
          (user->uses_identified_by_clause ||
           user->uses_identified_with_clause ||
           user->uses_authentication_string_clause ||
           user->uses_identified_by_password_clause))
      {
        changing_own_password= true;
        break;
      }

      if (update_password_only &&
          likely((get_server_state() == SERVER_OPERATING)) &&
          !strcmp(thd->security_context()->priv_user().str,""))
      {
        my_message(ER_PASSWORD_ANONYMOUS_USER, ER(ER_PASSWORD_ANONYMOUS_USER),
                   MYF(0));
        goto error;
      }
    }

    if (unlikely(own_password_expired && !changing_own_password))
    {
      my_error(ER_MUST_CHANGE_PASSWORD, MYF(0));
      goto error;
    }

    /* Conditionally writes to binlog */
    if (!(res = mysql_alter_user(thd, lex->users_list, lex->drop_if_exists)))
      my_ok(thd);
    break;
  }
#endif
  default:
#ifndef EMBEDDED_LIBRARY
    DBUG_ASSERT(0);                             /* Impossible */
#endif
    my_ok(thd);
    break;
  }
  goto finish;

error:
  res= TRUE;

finish:
  THD_STAGE_INFO(thd, stage_query_end);

  // Cleanup EXPLAIN info
  if (!thd->in_sub_stmt)
  {
    if (is_explainable_query(lex->sql_command))
    {
      DEBUG_SYNC(thd, "before_reset_query_plan");
      /*
        We want EXPLAIN CONNECTION to work until the explained statement ends,
        thus it is only now that we may fully clean up any unit of this statement.
      */
      lex->unit->assert_not_fully_clean();
    }
    thd->query_plan.set_query_plan(SQLCOM_END, NULL, false);
  }

  DBUG_ASSERT(!thd->in_active_multi_stmt_transaction() ||
               thd->in_multi_stmt_transaction_mode());

  if (per_query_variables_backup) {
    DBUG_ASSERT(lex->set_statement);
    DBUG_ASSERT(!lex->var_list.is_empty());

    List_iterator_fast<set_var_base> it(thd->lex->var_list);
    set_var *var;

    free_system_variables(&thd->variables, thd->m_enable_plugins);
    thd->variables= *per_query_variables_backup;
    my_free(per_query_variables_backup);
    /*
       When variables are restored after "SET STATEMENT ... FOR ..." statement
       execution an update callback must be invoked for the system variables
       to save special logic if it is. set_var_base class does not contain
       refference to variable as it is just an interface class. But only
       system variables are allowed to be used in "SET STATEMENT ... FOR ..."
       statement, so cast from set_var_base* to set_var* can be used here.
    */
    while ((var=(set_var *)it++))
    {
      var->var->stmt_update(thd);
    }

    thd->lex->set_statement= false;
  }

  if (! thd->in_sub_stmt)
  {
#ifndef EMBEDDED_LIBRARY
    mysql_audit_notify(thd,
                       first_level ? MYSQL_AUDIT_QUERY_STATUS_END :
                                     MYSQL_AUDIT_QUERY_NESTED_STATUS_END,
                       first_level ? "MYSQL_AUDIT_QUERY_STATUS_END" :
                                     "MYSQL_AUDIT_QUERY_NESTED_STATUS_END");
#endif /* !EMBEDDED_LIBRARY */

    /* report error issued during command execution */
    if (thd->killed_errno())
      thd->send_kill_message();
    if (thd->is_error() || (thd->variables.option_bits & OPTION_MASTER_SQL_ERROR))
      trans_rollback_stmt(thd);
    else
    {
      /* If commit fails, we should be able to reset the OK status. */
      thd->get_stmt_da()->set_overwrite_status(true);
      trans_commit_stmt(thd);
      thd->get_stmt_da()->set_overwrite_status(false);
    }
    if (thd->killed == THD::KILL_QUERY ||
        thd->killed == THD::KILL_TIMEOUT ||
        thd->killed == THD::KILL_BAD_DATA)
    {
      thd->killed= THD::NOT_KILLED;
    }
  }

  lex->unit->cleanup(true);
  /* Free tables */
  THD_STAGE_INFO(thd, stage_closing_tables);
  close_thread_tables(thd);

#ifndef DBUG_OFF
  if (lex->sql_command != SQLCOM_SET_OPTION && ! thd->in_sub_stmt)
    DEBUG_SYNC(thd, "execute_command_after_close_tables");
#endif

  if (! thd->in_sub_stmt && thd->transaction_rollback_request)
  {
    /*
      We are not in sub-statement and transaction rollback was requested by
      one of storage engines (e.g. due to deadlock). Rollback transaction in
      all storage engines including binary log.
    */
    trans_rollback_implicit(thd);
    thd->mdl_context.release_transactional_locks();
  }
  else if (stmt_causes_implicit_commit(thd, CF_IMPLICIT_COMMIT_END))
  {
    /* No transaction control allowed in sub-statements. */
    DBUG_ASSERT(! thd->in_sub_stmt);
    /* If commit fails, we should be able to reset the OK status. */
    thd->get_stmt_da()->set_overwrite_status(true);
    /* Commit the normal transaction if one is active. */
    trans_commit_implicit(thd);
    thd->get_stmt_da()->set_overwrite_status(false);
    thd->mdl_context.release_transactional_locks();
  }
  else if (! thd->in_sub_stmt && ! thd->in_multi_stmt_transaction_mode())
  {
    /*
      - If inside a multi-statement transaction,
      defer the release of metadata locks until the current
      transaction is either committed or rolled back. This prevents
      other statements from modifying the table for the entire
      duration of this transaction.  This provides commit ordering
      and guarantees serializability across multiple transactions.
      - If in autocommit mode, or outside a transactional context,
      automatically release metadata locks of the current statement.
    */
    thd->mdl_context.release_transactional_locks();
  }
  else if (! thd->in_sub_stmt)
  {
    thd->mdl_context.release_statement_locks();
  }

  if (thd->variables.session_track_transaction_info > TX_TRACK_NONE)
  {
    ((Transaction_state_tracker *)
     thd->session_tracker.get_tracker(TRANSACTION_INFO_TRACKER))
      ->add_trx_state_from_thd(thd);
  }

#if defined(VALGRIND_DO_QUICK_LEAK_CHECK)
  // Get incremental leak reports, for easier leak hunting.
  // ./mtr --mem --mysqld='-T 4096' --valgrind-mysqld main.1st
  // Note that with multiple connections, the report below may be misleading.
  if (test_flags & TEST_DO_QUICK_LEAK_CHECK)
  {
    static unsigned long total_leaked_bytes= 0;
    unsigned long leaked= 0;
    unsigned long dubious MY_ATTRIBUTE((unused));
    unsigned long reachable MY_ATTRIBUTE((unused));
    unsigned long suppressed MY_ATTRIBUTE((unused));
    /*
      We could possibly use VALGRIND_DO_CHANGED_LEAK_CHECK here,
      but that is a fairly new addition to the Valgrind api.
      Note: we dont want to check 'reachable' until we have done shutdown,
      and that is handled by the final report anyways.
      We print some extra information, to tell mtr to ignore this report.
    */
    sql_print_information("VALGRIND_DO_QUICK_LEAK_CHECK");
    VALGRIND_DO_QUICK_LEAK_CHECK;
    VALGRIND_COUNT_LEAKS(leaked, dubious, reachable, suppressed);
    if (leaked > total_leaked_bytes)
    {
      sql_print_error("VALGRIND_COUNT_LEAKS reports %lu leaked bytes "
                      "for query '%.*s'", leaked - total_leaked_bytes,
                      static_cast<int>(thd->query().length), thd->query().str);
    }
    total_leaked_bytes= leaked;
  }
#endif

  if (!(res || thd->is_error()))
    binlog_gtid_end_transaction(thd);

  DBUG_RETURN(res || thd->is_error());
}

static bool execute_sqlcom_select(THD *thd, TABLE_LIST *all_tables)
{
  LEX	*lex= thd->lex;
  bool statement_timer_armed= false;
  bool res;

  /* assign global limit variable if limit is not given */
  {
    SELECT_LEX *param= lex->unit->global_parameters();
    if (!param->explicit_limit)
      param->select_limit=
        new Item_int((ulonglong) thd->variables.select_limit);
  }

  //check if timer is applicable to statement, if applicable then set timer.
  if (is_timer_applicable_to_statement(thd))
    statement_timer_armed= set_statement_timer(thd);

  if (!(res= open_tables_for_query(thd, all_tables, 0)))
  {
    MYSQL_SELECT_START(const_cast<char*>(thd->query().str));
    if (lex->is_explain())
    {
      /*
        We always use Query_result_send for EXPLAIN, even if it's an EXPLAIN
        for SELECT ... INTO OUTFILE: a user application should be able
        to prepend EXPLAIN to any query and receive output for it,
        even if the query itself redirects the output.
      */
      Query_result *const result= new Query_result_send;
      if (!result)
        return true; /* purecov: inspected */
      res= handle_query(thd, lex, result, 0, 0);
    }
    else
    {
      Query_result *result= lex->result;
      if (!result && !(result= new Query_result_send()))
        return true;                            /* purecov: inspected */
      Query_result *save_result= result;
      Query_result *analyse_result= NULL;
      if (lex->proc_analyse)
      {
        if ((result= analyse_result=
               new Query_result_analyse(result, lex->proc_analyse)) == NULL)
          return true;
      }
      res= handle_query(thd, lex, result, 0, 0);
      delete analyse_result;
      if (save_result != lex->result)
        delete save_result;
    }
    MYSQL_SELECT_DONE((int) res, (ulong) thd->current_found_rows);
  }

  if (statement_timer_armed && thd->timer)
    reset_statement_timer(thd);

  DEBUG_SYNC(thd, "after_table_open");
  return res;
}


/****************************************************************************
	Check stack size; Send error if there isn't enough stack to continue
****************************************************************************/


#if STACK_DIRECTION < 0
#define used_stack(A,B) (long) (A - B)
#else
#define used_stack(A,B) (long) (B - A)
#endif

#ifndef DBUG_OFF
long max_stack_used;
#endif

/**
  @note
  Note: The 'buf' parameter is necessary, even if it is unused here.
  - fix_fields functions has a "dummy" buffer large enough for the
    corresponding exec. (Thus we only have to check in fix_fields.)
  - Passing to check_stack_overrun() prevents the compiler from removing it.
*/
bool check_stack_overrun(THD *thd, long margin,
			 uchar *buf MY_ATTRIBUTE((unused)))
{
  long stack_used;
  DBUG_ASSERT(thd == current_thd);
  if ((stack_used=used_stack(thd->thread_stack,(char*) &stack_used)) >=
      (long) (my_thread_stack_size - margin))
  {
    /*
      Do not use stack for the message buffer to ensure correct
      behaviour in cases we have close to no stack left.
    */
    char* ebuff= new (std::nothrow) char[MYSQL_ERRMSG_SIZE];
    if (ebuff) {
      my_snprintf(ebuff, MYSQL_ERRMSG_SIZE, ER(ER_STACK_OVERRUN_NEED_MORE),
                  stack_used, my_thread_stack_size, margin);
      my_message(ER_STACK_OVERRUN_NEED_MORE, ebuff, MYF(ME_FATALERROR));
      delete [] ebuff;
    }
    return 1;
  }
#ifndef DBUG_OFF
  max_stack_used= max(max_stack_used, stack_used);
#endif
  return 0;
}


#define MY_YACC_INIT 1000			// Start with big alloc
#define MY_YACC_MAX  32000			// Because of 'short'

bool my_yyoverflow(short **yyss, YYSTYPE **yyvs, YYLTYPE **yyls, ulong *yystacksize)
{
  Yacc_state *state= & current_thd->m_parser_state->m_yacc;
  ulong old_info=0;
  DBUG_ASSERT(state);
  if ((uint) *yystacksize >= MY_YACC_MAX)
    return 1;
  if (!state->yacc_yyvs)
    old_info= *yystacksize;
  *yystacksize= set_zone((*yystacksize)*2,MY_YACC_INIT,MY_YACC_MAX);
  if (!(state->yacc_yyvs= (uchar*)
        my_realloc(key_memory_bison_stack,
                   state->yacc_yyvs,
                   *yystacksize*sizeof(**yyvs),
                   MYF(MY_ALLOW_ZERO_PTR | MY_FREE_ON_ERROR))) ||
      !(state->yacc_yyss= (uchar*)
        my_realloc(key_memory_bison_stack,
                   state->yacc_yyss,
                   *yystacksize*sizeof(**yyss),
                   MYF(MY_ALLOW_ZERO_PTR | MY_FREE_ON_ERROR))) ||
      !(state->yacc_yyls= (uchar*)
        my_realloc(key_memory_bison_stack,
                   state->yacc_yyls,
                   *yystacksize*sizeof(**yyls),
                   MYF(MY_ALLOW_ZERO_PTR | MY_FREE_ON_ERROR))))
    return 1;
  if (old_info)
  {
    /*
      Only copy the old stack on the first call to my_yyoverflow(),
      when replacing a static stack (YYINITDEPTH) by a dynamic stack.
      For subsequent calls, my_realloc already did preserve the old stack.
    */
    memcpy(state->yacc_yyss, *yyss, old_info*sizeof(**yyss));
    memcpy(state->yacc_yyvs, *yyvs, old_info*sizeof(**yyvs));
    memcpy(state->yacc_yyls, *yyls, old_info*sizeof(**yyls));
  }
  *yyss= (short*) state->yacc_yyss;
  *yyvs= (YYSTYPE*) state->yacc_yyvs;
  *yyls= (YYLTYPE*) state->yacc_yyls;
  return 0;
}


/**
  Reset the part of THD responsible for the state of command
  processing.

  This needs to be called before execution of every statement
  (prepared or conventional).  It is not called by substatements of
  routines.

  @todo Remove mysql_reset_thd_for_next_command and only use the
  member function.

  @todo Call it after we use THD for queries, not before.
*/
void mysql_reset_thd_for_next_command(THD *thd)
{
  thd->reset_for_next_command();
}

void THD::reset_for_next_command()
{
  // TODO: Why on earth is this here?! We should probably fix this
  // function and move it to the proper file. /Matz
  THD *thd= this;
  DBUG_ENTER("mysql_reset_thd_for_next_command");
  DBUG_ASSERT(!thd->sp_runtime_ctx); /* not for substatements of routines */
  DBUG_ASSERT(! thd->in_sub_stmt);
  thd->free_list= 0;
  /*
    Those two lines below are theoretically unneeded as
    THD::cleanup_after_query() should take care of this already.
  */
  thd->auto_inc_intervals_in_cur_stmt_for_binlog.empty();
  thd->stmt_depends_on_first_successful_insert_id_in_prev_stmt= 0;

  thd->query_start_usec_used= 0;
  thd->is_fatal_error= thd->time_zone_used= 0;
  /*
    Clear the status flag that are expected to be cleared at the
    beginning of each SQL statement.
  */
  thd->server_status&= ~SERVER_STATUS_CLEAR_SET;
  /*
    If in autocommit mode and not in a transaction, reset flag
    that identifies if a transaction has done some operations
    that cannot be safely rolled back.

    If the flag is set an warning message is printed out in
    ha_rollback_trans() saying that some tables couldn't be
    rolled back.
  */
  if (!thd->in_multi_stmt_transaction_mode())
  {
    thd->get_transaction()->reset_unsafe_rollback_flags(
        Transaction_ctx::SESSION);
  }
  DBUG_ASSERT(thd->security_context()== &thd->m_main_security_ctx);
  thd->thread_specific_used= FALSE;

  if (opt_bin_log)
  {
    thd->user_var_events.clear();
    thd->user_var_events_alloc= thd->mem_root;
  }
  thd->clear_error();
  thd->get_stmt_da()->reset_diagnostics_area();
  thd->get_stmt_da()->reset_statement_cond_count();

  thd->rand_used= 0;

  thd->clear_slow_extended();

  thd->reset_current_stmt_binlog_format_row();
  thd->binlog_unsafe_warning_flags= 0;
  thd->binlog_need_explicit_defaults_ts= false;

  thd->commit_error= THD::CE_NONE;
  thd->durability_property= HA_REGULAR_DURABILITY;
  thd->set_trans_pos(NULL, 0);

  thd->derived_tables_processing= false;

  // Need explicit setting, else demand all privileges to a table.
  thd->want_privilege= ~NO_ACCESS;

  thd->gtid_executed_warning_issued= false;

  DBUG_PRINT("debug",
             ("is_current_stmt_binlog_format_row(): %d",
              thd->is_current_stmt_binlog_format_row()));

  DBUG_VOID_RETURN;
}


/**
  Create a select to return the same output as 'SELECT @@var_name'.

  Used for SHOW COUNT(*) [ WARNINGS | ERROR].

  This will crash with a core dump if the variable doesn't exists.

  @param pc                     Current parse context
  @param var_name		Variable name
*/

void create_select_for_variable(Parse_context *pc, const char *var_name)
{
  THD *thd= pc->thd;
  LEX *lex;
  LEX_STRING tmp, null_lex_string;
  Item *var;
  char buff[MAX_SYS_VAR_LENGTH*2+4+8], *end;
  DBUG_ENTER("create_select_for_variable");

  lex= thd->lex;
  lex->sql_command= SQLCOM_SELECT;
  tmp.str= (char*) var_name;
  tmp.length=strlen(var_name);
  memset(&null_lex_string, 0, sizeof(null_lex_string));
  /*
    We set the name of Item to @@session.var_name because that then is used
    as the column name in the output.
  */
  if ((var= get_system_var(pc, OPT_SESSION, tmp, null_lex_string)))
  {
    end= strxmov(buff, "@@session.", var_name, NullS);
    var->item_name.copy(buff, end - buff);
    add_item_to_list(thd, var);
  }
  DBUG_VOID_RETURN;
}


void mysql_init_multi_delete(LEX *lex)
{
  lex->select_lex->select_limit= 0;
  lex->unit->select_limit_cnt= HA_POS_ERROR;
  lex->select_lex->table_list.save_and_clear(&lex->auxiliary_table_list);
  lex->query_tables= NULL;
  lex->query_tables_last= &lex->query_tables;
}

/*
  When you modify mysql_parse(), you may need to mofify
  mysql_test_parse_for_slave() in this same file.
*/

/**
  Parse a query.

  @param       thd     Current thread
  @param       rawbuf  Begining of the query text
  @param       length  Length of the query text
  @param[out]  found_semicolon For multi queries, position of the character of
                               the next query in the query text.
*/

void mysql_parse(THD *thd, Parser_state *parser_state)
{
  int error MY_ATTRIBUTE((unused));
  DBUG_ENTER("mysql_parse");
  DBUG_PRINT("mysql_parse", ("query: '%s'", thd->query().str));

  DBUG_EXECUTE_IF("parser_debug", turn_parser_debug_on(););

  /*
    Warning.
    The purpose of query_cache_send_result_to_client() is to lookup the
    query in the query cache first, to avoid parsing and executing it.
    So, the natural implementation would be to:
    - first, call query_cache_send_result_to_client,
    - second, if caching failed, initialise the lexical and syntactic parser.
    The problem is that the query cache depends on a clean initialization
    of (among others) lex->safe_to_cache_query and thd->server_status,
    which are reset respectively in
    - lex_start()
    - mysql_reset_thd_for_next_command()
    So, initializing the lexical analyser *before* using the query cache
    is required for the cache to work properly.
    FIXME: cleanup the dependencies in the code to simplify this.
  */
  mysql_reset_thd_for_next_command(thd);
  lex_start(thd);

  int start_time_error=   0;
  int end_time_error=     0;
  struct timeval start_time, end_time;
  double start_usecs=     0;
  double end_usecs=       0;
  /* cpu time */
  int cputime_error=      0;
#ifdef HAVE_CLOCK_GETTIME
  struct timespec tp;
#endif
  double start_cpu_nsecs= 0;
  double end_cpu_nsecs=   0;

  if (opt_userstat)
  {
#ifdef HAVE_CLOCK_GETTIME
    /* get start cputime */
    if (!(cputime_error = clock_gettime(CLOCK_THREAD_CPUTIME_ID, &tp)))
      start_cpu_nsecs = tp.tv_sec*1000000000.0+tp.tv_nsec;
#endif

    // Gets the start time, in order to measure how long this command takes.
    if (!(start_time_error = gettimeofday(&start_time, NULL)))
    {
      start_usecs = start_time.tv_sec * 1000000.0 + start_time.tv_usec;
    }
  }

  thd->m_parser_state= parser_state;
  invoke_pre_parse_rewrite_plugins(thd);
  thd->m_parser_state= NULL;

  enable_digest_if_any_plugin_needs_it(thd, parser_state);

  if (query_cache.send_result_to_client(thd, thd->query()) <= 0)
  {
    LEX *lex= thd->lex;
    const char *found_semicolon;

    bool err= thd->get_stmt_da()->is_error();

    if (!err)
    {
      err= parse_sql(thd, parser_state, NULL);
      if (!err)
        err= invoke_post_parse_rewrite_plugins(thd, false);

      found_semicolon= parser_state->m_lip.found_semicolon;
    }

    if (!err)
    {
      /*
        See whether we can do any query rewriting. opt_general_log_raw only controls
        writing to the general log, so rewriting still needs to happen because
        the other logs (binlog, slow query log, ...) can not be set to raw mode
        for security reasons.
        Query-cache only handles SELECT, which we don't rewrite, so it's no
        concern of ours.
        We're not general-logging if we're the slave, or if we've already
        done raw-logging earlier.
        Sub-routines of mysql_rewrite_query() should try to only rewrite when
        necessary (e.g. not do password obfuscation when query contains no
        password), but we can optimize out even those necessary rewrites when
        no logging happens at all. If rewriting does not happen here,
        thd->rewritten_query is still empty from being reset in alloc_query().
      */
      bool general= !(opt_general_log_raw || thd->slave_thread);

      if (general || opt_slow_log || opt_bin_log)
      {
        mysql_rewrite_query(thd);

        if (thd->rewritten_query.length())
          lex->safe_to_cache_query= false; // see comments below
      }

      if (general)
      {
        if (thd->rewritten_query.length())
          query_logger.general_log_write(thd, COM_QUERY,
                                         thd->rewritten_query.c_ptr_safe(),
                                         thd->rewritten_query.length());
        else
        {
          size_t qlen= found_semicolon
            ? (found_semicolon - thd->query().str)
            : thd->query().length;
          
          query_logger.general_log_write(thd, COM_QUERY,
                                         thd->query().str, qlen);
        }
      }
    }

    if (!err)
    {
      thd->m_statement_psi= MYSQL_REFINE_STATEMENT(thd->m_statement_psi,
                                                   sql_statement_info[thd->lex->sql_command].m_key);

#ifndef NO_EMBEDDED_ACCESS_CHECKS
      if (mqh_used && thd->get_user_connect() &&
          check_mqh(thd, lex->sql_command))
      {
        if (thd->is_classic_protocol())
          thd->get_protocol_classic()->get_net()->error = 0;
      }
      else
#endif
      {
	if (! thd->is_error())
	{
          /*
            Binlog logs a string starting from thd->query and having length
            thd->query_length; so we set thd->query_length correctly (to not
            log several statements in one event, when we executed only first).
            We set it to not see the ';' (otherwise it would get into binlog
            and Query_log_event::print() would give ';;' output).
            This also helps display only the current query in SHOW
            PROCESSLIST.
          */
          if (found_semicolon && (ulong) (found_semicolon - thd->query().str))
            thd->set_query(thd->query().str,
                           static_cast<size_t>(found_semicolon -
                                               thd->query().str - 1));
          /* Actually execute the query */
          if (found_semicolon)
          {
            lex->safe_to_cache_query= 0;
            thd->server_status|= SERVER_MORE_RESULTS_EXISTS;
          }
          lex->set_trg_event_type_for_tables();
          MYSQL_QUERY_EXEC_START(
            const_cast<char*>(thd->query().str),
            thd->thread_id(),
            (char *) (thd->db().str ? thd->db().str : ""),
            (char *) thd->security_context()->priv_user().str,
            (char *) thd->security_context()->host_or_ip().str,
            0);
          if (unlikely(thd->security_context()->password_expired() &&
                       !lex->is_set_password_sql &&
                       lex->sql_command != SQLCOM_SET_OPTION &&
                       lex->sql_command != SQLCOM_ALTER_USER))
          {
            my_error(ER_MUST_CHANGE_PASSWORD, MYF(0));
            error= 1;
          }
          else
            error= mysql_execute_command(thd, true);

          MYSQL_QUERY_EXEC_DONE(error);
	}
      }
    }
    else
    {
      /* Instrument this broken statement as "statement/sql/error" */
      thd->m_statement_psi= MYSQL_REFINE_STATEMENT(thd->m_statement_psi,
                                                   sql_statement_info[SQLCOM_END].m_key);

      DBUG_ASSERT(thd->is_error());
      DBUG_PRINT("info",("Command aborted. Fatal_error: %d",
			 thd->is_fatal_error));

      query_cache.abort(&thd->query_cache_tls);
    }

    THD_STAGE_INFO(thd, stage_freeing_items);
    sp_cache_enforce_limit(thd->sp_proc_cache, stored_program_cache_size);
    sp_cache_enforce_limit(thd->sp_func_cache, stored_program_cache_size);
    thd->end_statement();
    thd->cleanup_after_query();
    DBUG_ASSERT(thd->change_list.is_empty());
  }
  else
  {
    /*
      Query cache hit. We need to write the general log here if
      we haven't already logged the statement earlier due to --log-raw.
      Right now, we only cache SELECT results; if the cache ever
      becomes more generic, we should also cache the rewritten
      query-string together with the original query-string (which
      we'd still use for the matching) when we first execute the
      query, and then use the obfuscated query-string for logging
      here when the query is given again.
    */
    thd->m_statement_psi= MYSQL_REFINE_STATEMENT(thd->m_statement_psi,
                                                 sql_statement_info[SQLCOM_SELECT].m_key);
    if (!opt_general_log_raw)
      query_logger.general_log_write(thd, COM_QUERY, thd->query().str,
                                     thd->query().length);
    parser_state->m_lip.found_semicolon= NULL;
  }

  if (opt_userstat)
  {
    // Gets the end time.
    if (!(end_time_error= gettimeofday(&end_time, NULL)))
    {
      end_usecs= end_time.tv_sec * 1000000.0 + end_time.tv_usec;
    }

    // Calculates the difference between the end and start times.
    if (start_usecs && end_usecs >= start_usecs && !start_time_error && !end_time_error)
    {
      thd->busy_time= (end_usecs - start_usecs) / 1000000;
      // In case there are bad values, 2629743 is the #seconds in a month.
      if (thd->busy_time > 2629743)
      {
        thd->busy_time= 0;
      }
    }
    else
    {
      // end time went back in time, or gettimeofday() failed.
      thd->busy_time= 0;
    }

#ifdef HAVE_CLOCK_GETTIME
    /* get end cputime */
    if (!cputime_error &&
        !(cputime_error = clock_gettime(CLOCK_THREAD_CPUTIME_ID, &tp)))
      end_cpu_nsecs = tp.tv_sec*1000000000.0+tp.tv_nsec;
#endif
    if (start_cpu_nsecs && !cputime_error)
    {
      thd->cpu_time = (end_cpu_nsecs - start_cpu_nsecs) / 1000000000;
      // In case there are bad values, 2629743 is the #seconds in a month.
      if (thd->cpu_time > 2629743)
      {
        thd->cpu_time = 0;
      }
    }
    else
      thd->cpu_time = 0;
  }

  // Updates THD stats and the global user stats.
  if (unlikely(opt_userstat))
  {
    thd->update_stats(true);
#ifndef EMBEDDED_LIBRARY
    update_global_user_stats(thd, true, time(NULL));
#endif
  }

  DBUG_VOID_RETURN;
}


#ifdef HAVE_REPLICATION
/**
  Usable by the replication SQL thread only: just parse a query to know if it
  can be ignored because of replicate-*-table rules.

  @retval
    0	cannot be ignored
  @retval
    1	can be ignored
*/

bool mysql_test_parse_for_slave(THD *thd)
{
  LEX *lex= thd->lex;
  bool ignorable= false;
  sql_digest_state *parent_digest= thd->m_digest;
  PSI_statement_locker *parent_locker= thd->m_statement_psi;
  DBUG_ENTER("mysql_test_parse_for_slave");

  DBUG_ASSERT(thd->slave_thread);

  Parser_state parser_state;
  if (parser_state.init(thd, thd->query().str, thd->query().length) == 0)
  {
    lex_start(thd);
    mysql_reset_thd_for_next_command(thd);

    thd->m_digest= NULL;
    thd->m_statement_psi= NULL;
    if (parse_sql(thd, & parser_state, NULL) == 0)
    {
      if (all_tables_not_ok(thd, lex->select_lex->table_list.first))
        ignorable= true;
      else if (lex->sql_command != SQLCOM_BEGIN &&
               lex->sql_command != SQLCOM_COMMIT &&
               lex->sql_command != SQLCOM_SAVEPOINT &&
               lex->sql_command != SQLCOM_ROLLBACK &&
               lex->sql_command != SQLCOM_ROLLBACK_TO_SAVEPOINT &&
               !rpl_filter->db_ok(thd->db().str))
        ignorable= true;
    }
    thd->m_digest= parent_digest;
    thd->m_statement_psi= parent_locker;
    thd->end_statement();
  }
  thd->cleanup_after_query();
  DBUG_RETURN(ignorable);
}
#endif



/**
  Store field definition for create.

  @return
    Return 0 if ok
*/

bool add_field_to_list(THD *thd, LEX_STRING *field_name, enum_field_types type,
		       char *length, char *decimals,
		       uint type_modifier,
		       Item *default_value, Item *on_update_value,
                       LEX_STRING *comment,
		       char *change,
                       List<String> *interval_list, const CHARSET_INFO *cs,
		       uint uint_geom_type,
                       Generated_column *gcol_info)
{
  Create_field *new_field;
  LEX  *lex= thd->lex;
  uint8 datetime_precision= decimals ? atoi(decimals) : 0;
  DBUG_ENTER("add_field_to_list");

  LEX_CSTRING field_name_cstr= {field_name->str, field_name->length};

  if (check_string_char_length(field_name_cstr, "", NAME_CHAR_LEN,
                               system_charset_info, 1))
  {
    my_error(ER_TOO_LONG_IDENT, MYF(0), field_name->str); /* purecov: inspected */
    DBUG_RETURN(1);				/* purecov: inspected */
  }
  if (type_modifier & PRI_KEY_FLAG)
  {
    Key *key;
    lex->col_list.push_back(new Key_part_spec(*field_name, 0));
    key= new Key(KEYTYPE_PRIMARY, null_lex_str,
                      &default_key_create_info,
                      0, lex->col_list);
    lex->alter_info.key_list.push_back(key);
    lex->col_list.empty();
  }
  if (type_modifier & (UNIQUE_FLAG | UNIQUE_KEY_FLAG | CLUSTERING_FLAG))
  {
    enum keytype key_type;
    if (type_modifier & (UNIQUE_FLAG | UNIQUE_KEY_FLAG))
      key_type= KEYTYPE_UNIQUE;
    else
      key_type= KEYTYPE_MULTIPLE;
    if (type_modifier & CLUSTERING_FLAG)
      key_type= static_cast<enum keytype>(key_type | KEYTYPE_CLUSTERING);
    DBUG_ASSERT(key_type != KEYTYPE_MULTIPLE);

    lex->col_list.push_back(new Key_part_spec(*field_name, 0));
    Key *key= new Key(key_type, null_lex_str, &default_key_create_info, 0,
                      lex->col_list);
    lex->alter_info.key_list.push_back(key);
    lex->col_list.empty();
  }

  if (default_value)
  {
    /* 
      Default value should be literal => basic constants =>
      no need fix_fields()

      We allow only CURRENT_TIMESTAMP as function default for the TIMESTAMP or
      DATETIME types.
    */
    if (default_value->type() == Item::FUNC_ITEM && 
        (static_cast<Item_func*>(default_value)->functype() !=
         Item_func::NOW_FUNC ||
         (!real_type_with_now_as_default(type)) ||
         default_value->decimals != datetime_precision))
    {
      my_error(ER_INVALID_DEFAULT, MYF(0), field_name->str);
      DBUG_RETURN(1);
    }
    else if (default_value->type() == Item::NULL_ITEM)
    {
      default_value= 0;
      if ((type_modifier & (NOT_NULL_FLAG | AUTO_INCREMENT_FLAG)) ==
	  NOT_NULL_FLAG)
      {
	my_error(ER_INVALID_DEFAULT, MYF(0), field_name->str);
	DBUG_RETURN(1);
      }
    }
    else if (type_modifier & AUTO_INCREMENT_FLAG)
    {
      my_error(ER_INVALID_DEFAULT, MYF(0), field_name->str);
      DBUG_RETURN(1);
    }
  }

  if (on_update_value &&
      (!real_type_with_now_on_update(type) ||
       on_update_value->decimals != datetime_precision))
  {
    my_error(ER_INVALID_ON_UPDATE, MYF(0), field_name->str);
    DBUG_RETURN(1);
  }

  if (!(new_field= new Create_field()) ||
      new_field->init(thd, field_name->str, type, length, decimals, type_modifier,
                      default_value, on_update_value, comment, change,
                      interval_list, cs, uint_geom_type, gcol_info))
    DBUG_RETURN(1);

  lex->alter_info.create_list.push_back(new_field);
  lex->last_field=new_field;
  DBUG_RETURN(0);
}


/** Store position for column in ALTER TABLE .. ADD column. */

void store_position_for_column(const char *name)
{
  current_thd->lex->last_field->after=(char*) (name);
}


/**
  save order by and tables in own lists.
*/

void add_to_list(SQL_I_List<ORDER> &list, ORDER *order)
{
  DBUG_ENTER("add_to_list");
  order->item= &order->item_ptr;
  order->used_alias= false;
  order->used=0;
  list.link_in_list(order, &order->next);
  DBUG_VOID_RETURN;
}


/**
  Add a table to list of used tables.

  @param table		Table to add
  @param alias		alias for table (or null if no alias)
  @param table_options	A set of the following bits:
                         - TL_OPTION_UPDATING : Table will be updated
                         - TL_OPTION_FORCE_INDEX : Force usage of index
                         - TL_OPTION_ALIAS : an alias in multi table DELETE
  @param lock_type	How table should be locked
  @param mdl_type       Type of metadata lock to acquire on the table.
  @param use_index	List of indexed used in USE INDEX
  @param ignore_index	List of indexed used in IGNORE INDEX

  @retval
      0		Error
  @retval
    \#	Pointer to TABLE_LIST element added to the total table list
*/

TABLE_LIST *st_select_lex::add_table_to_list(THD *thd,
					     Table_ident *table,
					     LEX_STRING *alias,
					     ulong table_options,
					     thr_lock_type lock_type,
					     enum_mdl_type mdl_type,
					     List<Index_hint> *index_hints_arg,
                                             List<String> *partition_names,
                                             LEX_STRING *option)
{
  TABLE_LIST *ptr;
  TABLE_LIST *previous_table_ref= NULL; /* The table preceding the current one. */
  const char *alias_str;
  LEX *lex= thd->lex;
  DBUG_ENTER("add_table_to_list");

  if (!table)
    DBUG_RETURN(0);				// End of memory
  alias_str= alias ? alias->str : table->table.str;
  if (!MY_TEST(table_options & TL_OPTION_ALIAS))
  {
    enum_ident_name_check ident_check_status=
      check_table_name(table->table.str, table->table.length, FALSE);
    if (ident_check_status == IDENT_NAME_WRONG)
    {
      my_error(ER_WRONG_TABLE_NAME, MYF(0), table->table.str);
      DBUG_RETURN(0);
    }
    else if (ident_check_status == IDENT_NAME_TOO_LONG)
    {
      my_error(ER_TOO_LONG_IDENT, MYF(0), table->table.str);
      DBUG_RETURN(0);
    }
  }
  LEX_STRING db= to_lex_string(table->db);
  if (table->is_derived_table() == FALSE && table->db.str &&
      (check_and_convert_db_name(&db, FALSE) != IDENT_NAME_OK))
    DBUG_RETURN(0);

  if (!alias)					/* Alias is case sensitive */
  {
    if (table->sel)
    {
      my_message(ER_DERIVED_MUST_HAVE_ALIAS,
                 ER(ER_DERIVED_MUST_HAVE_ALIAS), MYF(0));
      DBUG_RETURN(0);
    }
    if (!(alias_str= (char*) thd->memdup(alias_str,table->table.length+1)))
      DBUG_RETURN(0);
  }
  if (!(ptr = (TABLE_LIST *) thd->mem_calloc(sizeof(TABLE_LIST))))
    DBUG_RETURN(0);				/* purecov: inspected */
  if (table->db.str)
  {
    ptr->is_fqtn= TRUE;
    ptr->db= const_cast<char*>(table->db.str);
    ptr->db_length= table->db.length;
  }
  else if (lex->copy_db_to((char**)&ptr->db, &ptr->db_length))
    DBUG_RETURN(0);
  else
    ptr->is_fqtn= FALSE;

  ptr->alias= const_cast<char*>(alias_str);
  ptr->is_alias= alias ? TRUE : FALSE;
  if (lower_case_table_names && table->table.length)
    table->table.length= my_casedn_str(files_charset_info,
                                       const_cast<char*>(table->table.str));
  ptr->table_name= const_cast<char*>(table->table.str);
  ptr->table_name_length= table->table.length;
  ptr->set_tableno(0);
  ptr->lock_type=   lock_type;
  ptr->updating=    MY_TEST(table_options & TL_OPTION_UPDATING);
  /* TODO: remove TL_OPTION_FORCE_INDEX as it looks like it's not used */
  ptr->force_index= MY_TEST(table_options & TL_OPTION_FORCE_INDEX);
  ptr->ignore_leaves= MY_TEST(table_options & TL_OPTION_IGNORE_LEAVES);
  ptr->set_derived_unit(table->sel);
  if (!ptr->is_derived() && is_infoschema_db(ptr->db, ptr->db_length))
  {
    ST_SCHEMA_TABLE *schema_table;
    if (ptr->updating &&
        /* Special cases which are processed by commands itself */
        lex->sql_command != SQLCOM_CHECK &&
        lex->sql_command != SQLCOM_CHECKSUM)
    {
      my_error(ER_DBACCESS_DENIED_ERROR, MYF(0),
               thd->security_context()->priv_user().str,
               thd->security_context()->priv_host().str,
               INFORMATION_SCHEMA_NAME.str);
      DBUG_RETURN(0);
    }
    schema_table= find_schema_table(thd, ptr->table_name);
    if (!schema_table ||
        (schema_table->hidden && 
         ((sql_command_flags[lex->sql_command] & CF_STATUS_COMMAND) == 0 || 
          /*
            this check is used for show columns|keys from I_S hidden table
          */
          lex->sql_command == SQLCOM_SHOW_FIELDS ||
          lex->sql_command == SQLCOM_SHOW_KEYS)))
    {
      my_error(ER_UNKNOWN_TABLE, MYF(0),
               ptr->table_name, INFORMATION_SCHEMA_NAME.str);
      DBUG_RETURN(0);
    }
    ptr->schema_table_name= const_cast<char*>(ptr->table_name);
    ptr->schema_table= schema_table;
  }
  ptr->select_lex= this;
  ptr->cacheable_table= 1;
  ptr->index_hints= index_hints_arg;
  ptr->option= option ? option->str : 0;
  /* check that used name is unique */
  if (lock_type != TL_IGNORE)
  {
    TABLE_LIST *first_table= table_list.first;
    if (lex->sql_command == SQLCOM_CREATE_VIEW)
      first_table= first_table ? first_table->next_local : NULL;
    for (TABLE_LIST *tables= first_table ;
	 tables ;
	 tables=tables->next_local)
    {
      if (!my_strcasecmp(table_alias_charset, alias_str, tables->alias) &&
	  !strcmp(ptr->db, tables->db))
      {
	my_error(ER_NONUNIQ_TABLE, MYF(0), alias_str); /* purecov: tested */
	DBUG_RETURN(0);				/* purecov: tested */
      }
    }
  }
  /* Store the table reference preceding the current one. */
  if (table_list.elements > 0)
  {
    /*
      table_list.next points to the last inserted TABLE_LIST->next_local'
      element
      We don't use the offsetof() macro here to avoid warnings from gcc
    */
    previous_table_ref= (TABLE_LIST*) ((char*) table_list.next -
                                       ((char*) &(ptr->next_local) -
                                        (char*) ptr));
    /*
      Set next_name_resolution_table of the previous table reference to point
      to the current table reference. In effect the list
      TABLE_LIST::next_name_resolution_table coincides with
      TABLE_LIST::next_local. Later this may be changed in
      store_top_level_join_columns() for NATURAL/USING joins.
    */
    previous_table_ref->next_name_resolution_table= ptr;
  }

  /*
    Link the current table reference in a local list (list for current select).
    Notice that as a side effect here we set the next_local field of the
    previous table reference to 'ptr'. Here we also add one element to the
    list 'table_list'.
  */
  table_list.link_in_list(ptr, &ptr->next_local);
  ptr->next_name_resolution_table= NULL;
  ptr->partition_names= partition_names;
  /* Link table in global list (all used tables) */
  lex->add_to_query_tables(ptr);

  // Pure table aliases do not need to be locked:
  if (!MY_TEST(table_options & TL_OPTION_ALIAS))
  {
    MDL_REQUEST_INIT(& ptr->mdl_request,
                     MDL_key::TABLE, ptr->db, ptr->table_name, mdl_type,
                     MDL_TRANSACTION);
  }
  if (table->is_derived_table())
  {
    ptr->derived_key_list.empty();
    derived_table_count++;
  }
  DBUG_RETURN(ptr);
}


/**
  Initialize a new table list for a nested join.

    The function initializes a structure of the TABLE_LIST type
    for a nested join. It sets up its nested join list as empty.
    The created structure is added to the front of the current
    join list in the st_select_lex object. Then the function
    changes the current nest level for joins to refer to the newly
    created empty list after having saved the info on the old level
    in the initialized structure.

  @param thd         current thread

  @retval
    0   if success
  @retval
    1   otherwise
*/

bool st_select_lex::init_nested_join(THD *thd)
{
  DBUG_ENTER("init_nested_join");

  TABLE_LIST *const ptr=
    TABLE_LIST::new_nested_join(thd->mem_root, "(nested_join)",
                                embedding, join_list, this);
  if (ptr == NULL)
    DBUG_RETURN(true);

  join_list->push_front(ptr);
  embedding= ptr;
  join_list= &ptr->nested_join->join_list;

  DBUG_RETURN(false);
}


/**
  End a nested join table list.

    The function returns to the previous join nest level.
    If the current level contains only one member, the function
    moves it one level up, eliminating the nest.

  @param thd         current thread

  @return
    - Pointer to TABLE_LIST element added to the total table list, if success
    - 0, otherwise
*/

TABLE_LIST *st_select_lex::end_nested_join(THD *thd)
{
  TABLE_LIST *ptr;
  NESTED_JOIN *nested_join;
  DBUG_ENTER("end_nested_join");

  DBUG_ASSERT(embedding);
  ptr= embedding;
  join_list= ptr->join_list;
  embedding= ptr->embedding;
  nested_join= ptr->nested_join;
  if (nested_join->join_list.elements == 1)
  {
    TABLE_LIST *embedded= nested_join->join_list.head();
    join_list->pop();
    embedded->join_list= join_list;
    embedded->embedding= embedding;
    join_list->push_front(embedded);
    ptr= embedded;
  }
  else if (nested_join->join_list.elements == 0)
  {
    join_list->pop();
    ptr= 0;                                     // return value
  }
  DBUG_RETURN(ptr);
}


/**
  Nest last join operation.

    The function nest last join operation as if it was enclosed in braces.

  @param thd         current thread

  @retval
    0  Error
  @retval
    \#  Pointer to TABLE_LIST element created for the new nested join
*/

TABLE_LIST *st_select_lex::nest_last_join(THD *thd)
{
  DBUG_ENTER("nest_last_join");

  TABLE_LIST *const ptr=
    TABLE_LIST::new_nested_join(thd->mem_root, "(nest_last_join)",
                                embedding, join_list, this);
  if (ptr == NULL)
    DBUG_RETURN(NULL);

  List<TABLE_LIST> *const embedded_list= &ptr->nested_join->join_list;

  for (uint i=0; i < 2; i++)
  {
    TABLE_LIST *table= join_list->pop();
    table->join_list= embedded_list;
    table->embedding= ptr;
    embedded_list->push_back(table);
    if (table->natural_join)
    {
      ptr->is_natural_join= TRUE;
      /*
        If this is a JOIN ... USING, move the list of joined fields to the
        table reference that describes the join.
      */
      if (prev_join_using)
        ptr->join_using_fields= prev_join_using;
    }
  }
  join_list->push_front(ptr);

  DBUG_RETURN(ptr);
}


/**
  Add a table to the current join list.

    The function puts a table in front of the current join list
    of st_select_lex object.
    Thus, joined tables are put into this list in the reverse order
    (the most outer join operation follows first).

  @param table       the table to add

  @return
    None
*/

void st_select_lex::add_joined_table(TABLE_LIST *table)
{
  DBUG_ENTER("add_joined_table");
  join_list->push_front(table);
  table->join_list= join_list;
  table->embedding= embedding;
  DBUG_VOID_RETURN;
}


/**
  Convert a right join into equivalent left join.

    The function takes the current join list t[0],t[1] ... and
    effectively converts it into the list t[1],t[0] ...
    Although the outer_join flag for the new nested table contains
    JOIN_TYPE_RIGHT, it will be handled as the inner table of a left join
    operation.

  EXAMPLES
  @verbatim
    SELECT * FROM t1 RIGHT JOIN t2 ON on_expr =>
      SELECT * FROM t2 LEFT JOIN t1 ON on_expr

    SELECT * FROM t1,t2 RIGHT JOIN t3 ON on_expr =>
      SELECT * FROM t1,t3 LEFT JOIN t2 ON on_expr

    SELECT * FROM t1,t2 RIGHT JOIN (t3,t4) ON on_expr =>
      SELECT * FROM t1,(t3,t4) LEFT JOIN t2 ON on_expr

    SELECT * FROM t1 LEFT JOIN t2 ON on_expr1 RIGHT JOIN t3  ON on_expr2 =>
      SELECT * FROM t3 LEFT JOIN (t1 LEFT JOIN t2 ON on_expr2) ON on_expr1
   @endverbatim

  @param thd         current thread

  @return
    - Pointer to the table representing the inner table, if success
    - 0, otherwise
*/

TABLE_LIST *st_select_lex::convert_right_join()
{
  TABLE_LIST *tab2= join_list->pop();
  TABLE_LIST *tab1= join_list->pop();
  DBUG_ENTER("convert_right_join");

  join_list->push_front(tab2);
  join_list->push_front(tab1);
  tab1->outer_join|= JOIN_TYPE_RIGHT;

  DBUG_RETURN(tab1);
}

/**
  Set lock for all tables in current select level.

  @param lock_type			Lock to set for tables

  @note
    If lock is a write lock, then tables->updating is set 1
    This is to get tables_ok to know that the table is updated by the
    query
    Set type of metadata lock to request according to lock_type.
*/

void st_select_lex::set_lock_for_tables(thr_lock_type lock_type)
{
  bool for_update= lock_type >= TL_READ_NO_INSERT;
  enum_mdl_type mdl_type= mdl_type_for_dml(lock_type);
  DBUG_ENTER("set_lock_for_tables");
  DBUG_PRINT("enter", ("lock_type: %d  for_update: %d", lock_type,
		       for_update));
  for (TABLE_LIST *tables= table_list.first;
       tables;
       tables= tables->next_local)
  {
    tables->lock_type= lock_type;
    tables->updating=  for_update;
    tables->mdl_request.set_type(mdl_type);
  }
  DBUG_VOID_RETURN;
}


/**
  Create a fake SELECT_LEX for a unit.

    The method create a fake SELECT_LEX object for a unit.
    This object is created for any union construct containing a union
    operation and also for any single select union construct of the form
    @verbatim
    (SELECT ... ORDER BY order_list [LIMIT n]) ORDER BY ... 
    @endvarbatim
    or of the form
    @varbatim
    (SELECT ... ORDER BY LIMIT n) ORDER BY ...
    @endvarbatim
  
  @param thd_arg       thread handle

  @note
    The object is used to retrieve rows from the temporary table
    where the result on the union is obtained.

  @retval
    1     on failure to create the object
  @retval
    0     on success
*/

bool st_select_lex_unit::add_fake_select_lex(THD *thd_arg)
{
  SELECT_LEX *first_sl= first_select();
  DBUG_ENTER("add_fake_select_lex");
  DBUG_ASSERT(!fake_select_lex);
  DBUG_ASSERT(thd_arg == thd);

  if (!(fake_select_lex= thd_arg->lex->new_empty_query_block()))
    DBUG_RETURN(true);       /* purecov: inspected */
  fake_select_lex->include_standalone(this, &fake_select_lex);
  fake_select_lex->select_number= INT_MAX;
  fake_select_lex->linkage= GLOBAL_OPTIONS_TYPE;
  fake_select_lex->select_limit= 0;

  fake_select_lex->set_context(first_sl->context.outer_context);

  /* allow item list resolving in fake select for ORDER BY */
  fake_select_lex->context.resolve_in_select_list= TRUE;

  if (!is_union())
  {
    /* 
      This works only for 
      (SELECT ... ORDER BY list [LIMIT n]) ORDER BY order_list [LIMIT m],
      (SELECT ... LIMIT n) ORDER BY order_list [LIMIT m]
      just before the parser starts processing order_list
    */ 
    fake_select_lex->no_table_names_allowed= 1;
  }
  thd->lex->pop_context();
  DBUG_RETURN(false);
}


/**
  Push a new name resolution context for a JOIN ... ON clause to the
  context stack of a query block.

    Create a new name resolution context for a JOIN ... ON clause,
    set the first and last leaves of the list of table references
    to be used for name resolution, and push the newly created
    context to the stack of contexts of the query.

  @param pc        current parse context
  @param left_op   left  operand of the JOIN
  @param right_op  rigth operand of the JOIN

  @todo Research if we should set the "outer_context" member of the new ON
  context.

  @retval
    FALSE  if all is OK
  @retval
    TRUE   if a memory allocation error occured
*/

bool
push_new_name_resolution_context(Parse_context *pc,
                                 TABLE_LIST *left_op, TABLE_LIST *right_op)
{
  THD *thd= pc->thd;
  Name_resolution_context *on_context;
  if (!(on_context= new (thd->mem_root) Name_resolution_context))
    return TRUE;
  on_context->init();
  on_context->first_name_resolution_table=
    left_op->first_leaf_for_name_resolution();
  on_context->last_name_resolution_table=
    right_op->last_leaf_for_name_resolution();
  on_context->select_lex= pc->select;
  on_context->next_context= pc->select->first_context;
  pc->select->first_context= on_context;

  return thd->lex->push_context(on_context);
}


/**
  Add an ON condition to the second operand of a JOIN ... ON.

    Add an ON condition to the right operand of a JOIN ... ON clause.

  @param b     the second operand of a JOIN ... ON
  @param expr  the condition to be added to the ON clause
*/

void add_join_on(TABLE_LIST *b, Item *expr)
{
  if (expr)
  {
    b->set_join_cond_optim((Item*)1); // m_join_cond_optim is not ready
    if (!b->join_cond())
      b->set_join_cond(expr);
    else
    {
      /*
        If called from the parser, this happens if you have both a
        right and left join. If called later, it happens if we add more
        than one condition to the ON clause.
      */
      b->set_join_cond(new Item_cond_and(b->join_cond(), expr));
    }
    b->join_cond()->top_level_item();
  }
}


/**
  Mark that there is a NATURAL JOIN or JOIN ... USING between two
  tables.

    This function marks that table b should be joined with a either via
    a NATURAL JOIN or via JOIN ... USING. Both join types are special
    cases of each other, so we treat them together. The function
    setup_conds() creates a list of equal condition between all fields
    of the same name for NATURAL JOIN or the fields in 'using_fields'
    for JOIN ... USING. The list of equality conditions is stored
    either in b->join_cond(), or in JOIN::conds, depending on whether there
    was an outer join.

  EXAMPLE
  @verbatim
    SELECT * FROM t1 NATURAL LEFT JOIN t2
     <=>
    SELECT * FROM t1 LEFT JOIN t2 ON (t1.i=t2.i and t1.j=t2.j ... )

    SELECT * FROM t1 NATURAL JOIN t2 WHERE <some_cond>
     <=>
    SELECT * FROM t1, t2 WHERE (t1.i=t2.i and t1.j=t2.j and <some_cond>)

    SELECT * FROM t1 JOIN t2 USING(j) WHERE <some_cond>
     <=>
    SELECT * FROM t1, t2 WHERE (t1.j=t2.j and <some_cond>)
   @endverbatim

  @param a		  Left join argument
  @param b		  Right join argument
  @param using_fields    Field names from USING clause
*/

void add_join_natural(TABLE_LIST *a, TABLE_LIST *b, List<String> *using_fields,
                      SELECT_LEX *lex)
{
  b->natural_join= a;
  lex->prev_join_using= using_fields;
}


/**
  kill on thread.

  @param thd			Thread class
  @param id			Thread id
  @param only_kill_query        Should it kill the query or the connection

  @note
    This is written such that we have a short lock on LOCK_thd_list
*/


static uint kill_one_thread(THD *thd, my_thread_id id, bool only_kill_query)
{
  THD *tmp= NULL;
  uint error=ER_NO_SUCH_THREAD;
  Find_thd_with_id find_thd_with_id(id, false);

  DBUG_ENTER("kill_one_thread");
  DBUG_PRINT("enter", ("id=%u only_kill=%d", id, only_kill_query));
  tmp= Global_THD_manager::get_instance()->find_thd(&find_thd_with_id);
  if (tmp)
  {
    /*
      If we're SUPER, we can KILL anything, including system-threads.
      No further checks.

      KILLer: thd->m_security_ctx->user could in theory be NULL while
      we're still in "unauthenticated" state. This is a theoretical
      case (the code suggests this could happen, so we play it safe).

      KILLee: tmp->m_security_ctx->user will be NULL for system threads.
      We need to check so Jane Random User doesn't crash the server
      when trying to kill a) system threads or b) unauthenticated users'
      threads (Bug#43748).

      If user of both killer and killee are non-NULL, proceed with
      slayage if both are string-equal.
    */

    if ((thd->security_context()->check_access(SUPER_ACL)) ||
        thd->security_context()->user_matches(tmp->security_context()))
    {
      /* process the kill only if thread is not already undergoing any kill
         connection.
      */
      if (tmp->killed != THD::KILL_CONNECTION)
      {
        tmp->awake(only_kill_query ? THD::KILL_QUERY : THD::KILL_CONNECTION);
      }
      error= 0;
    }
    else
      error=ER_KILL_DENIED_ERROR;
    mysql_mutex_unlock(&tmp->LOCK_thd_data);
  }
  DEBUG_SYNC(thd, "kill_thd_end");
  DBUG_PRINT("exit", ("%d", error));
  DBUG_RETURN(error);
}


/*
  kills a thread and sends response

  SYNOPSIS
    sql_kill()
    thd			Thread class
    id			Thread id
    only_kill_query     Should it kill the query or the connection
*/

static
void sql_kill(THD *thd, my_thread_id id, bool only_kill_query)
{
  uint error;
  if (!(error= kill_one_thread(thd, id, only_kill_query)))
  {
    if (! thd->killed)
      my_ok(thd);
  }
  else
    my_error(error, MYF(0), id);
}

/**
  This class implements callback function used by killall_non_super_threads
  to kill all threads that do not have the SUPER privilege
*/

class Kill_non_super_conn : public Do_THD_Impl
{
private:
  /* THD of connected client. */
  THD *m_client_thd;

public:
  Kill_non_super_conn(THD *thd) :
	    m_client_thd(thd)
  {
    DBUG_ASSERT(m_client_thd->security_context()->check_access(SUPER_ACL));
  }

  virtual void operator()(THD *thd_to_kill)
  {
    mysql_mutex_lock(&thd_to_kill->LOCK_thd_data);

    /* Kill only if non super thread, non slave thread, and non utility user
       thread.
       If an account has not yet been assigned to the security context of the
       thread we cannot tell if the account is super user or not. In this case
       we cannot kill that thread. In offline mode, after the account is
       assigned to this thread and it turns out it is not super user thread,
       the authentication for this thread will fail and the thread will be
       terminated.
    */
    if (thd_to_kill->security_context()->has_account_assigned()
  && !(thd_to_kill->security_context()->check_access(SUPER_ACL))
	&& thd_to_kill->killed != THD::KILL_CONNECTION
	&& !thd_to_kill->slave_thread
        && !acl_is_utility_user(thd_to_kill->security_context()->user().str,
                                thd_to_kill->security_context()->host().str,
                                thd_to_kill->security_context()->ip().str))
      thd_to_kill->awake(THD::KILL_CONNECTION);

    mysql_mutex_unlock(&thd_to_kill->LOCK_thd_data);
  }
};

/*
  kills all the threads that do not have the
  SUPER privilege.

  SYNOPSIS
    killall_non_super_threads()
    thd                 Thread class
*/

void killall_non_super_threads(THD *thd)
{
  Kill_non_super_conn kill_non_super_conn(thd);
  Global_THD_manager *thd_manager= Global_THD_manager::get_instance();
  thd_manager->do_for_all_thd(&kill_non_super_conn);
}

/** If pointer is not a null pointer, append filename to it. */

bool append_file_to_dir(THD *thd, const char **filename_ptr,
                        const char *table_name)
{
  char buff[FN_REFLEN],*ptr, *end;
  if (!*filename_ptr)
    return 0;					// nothing to do

  /* Check that the filename is not too long and it's a hard path */
  if (strlen(*filename_ptr)+strlen(table_name) >= FN_REFLEN-1 ||
      !test_if_hard_path(*filename_ptr))
  {
    my_error(ER_WRONG_TABLE_NAME, MYF(0), *filename_ptr);
    return 1;
  }
  /* Fix is using unix filename format on dos */
  my_stpcpy(buff,*filename_ptr);
  end=convert_dirname(buff, *filename_ptr, NullS);
  if (!(ptr= (char*) thd->alloc((size_t) (end-buff) + strlen(table_name)+1)))
    return 1;					// End of memory
  *filename_ptr=ptr;
  strxmov(ptr,buff,table_name,NullS);
  return 0;
}


Comp_creator *comp_eq_creator(bool invert)
{
  return invert?(Comp_creator *)&ne_creator:(Comp_creator *)&eq_creator;
}

Comp_creator *comp_equal_creator(bool invert)
{
  DBUG_ASSERT(!invert); // Function never called with true.
  return &equal_creator;
}


Comp_creator *comp_ge_creator(bool invert)
{
  return invert?(Comp_creator *)&lt_creator:(Comp_creator *)&ge_creator;
}


Comp_creator *comp_gt_creator(bool invert)
{
  return invert?(Comp_creator *)&le_creator:(Comp_creator *)&gt_creator;
}


Comp_creator *comp_le_creator(bool invert)
{
  return invert?(Comp_creator *)&gt_creator:(Comp_creator *)&le_creator;
}


Comp_creator *comp_lt_creator(bool invert)
{
  return invert?(Comp_creator *)&ge_creator:(Comp_creator *)&lt_creator;
}


Comp_creator *comp_ne_creator(bool invert)
{
  return invert?(Comp_creator *)&eq_creator:(Comp_creator *)&ne_creator;
}


/**
  Construct ALL/ANY/SOME subquery Item.

  @param left_expr   pointer to left expression
  @param cmp         compare function creator
  @param all         true if we create ALL subquery
  @param select_lex  pointer on parsed subquery structure

  @return
    constructed Item (or 0 if out of memory)
*/
Item * all_any_subquery_creator(Item *left_expr,
				chooser_compare_func_creator cmp,
				bool all,
				SELECT_LEX *select_lex)
{
  if ((cmp == &comp_eq_creator) && !all)       //  = ANY <=> IN
    return new Item_in_subselect(left_expr, select_lex);

  if ((cmp == &comp_ne_creator) && all)        // <> ALL <=> NOT IN
    return new Item_func_not(new Item_in_subselect(left_expr, select_lex));

  Item_allany_subselect *it=
    new Item_allany_subselect(left_expr, cmp, select_lex, all);
  if (all)
    return it->upper_item= new Item_func_not_all(it);	/* ALL */

  return it->upper_item= new Item_func_nop_all(it);      /* ANY/SOME */
}


/**
   Set proper open mode and table type for element representing target table
   of CREATE TABLE statement, also adjust statement table list if necessary.
*/

void create_table_set_open_action_and_adjust_tables(LEX *lex)
{
  TABLE_LIST *create_table= lex->query_tables;

  if (lex->create_info.options & HA_LEX_CREATE_TMP_TABLE)
    create_table->open_type= OT_TEMPORARY_ONLY;
  else
    create_table->open_type= OT_BASE_ONLY;

  if (!lex->select_lex->item_list.elements)
  {
    /*
      Avoid opening and locking target table for ordinary CREATE TABLE
      or CREATE TABLE LIKE for write (unlike in CREATE ... SELECT we
      won't do any insertions in it anyway). Not doing this causes
      problems when running CREATE TABLE IF NOT EXISTS for already
      existing log table.
    */
    create_table->lock_type= TL_READ;
  }
}


/**
  negate given expression.

  @param pc   current parse context
  @param expr expression for negation

  @return
    negated expression
*/

Item *negate_expression(Parse_context *pc, Item *expr)
{
  Item *negated;
  if (expr->type() == Item::FUNC_ITEM &&
      ((Item_func *) expr)->functype() == Item_func::NOT_FUNC)
  {
    /* it is NOT(NOT( ... )) */
    Item *arg= ((Item_func *) expr)->arguments()[0];
    enum_parsing_context place= pc->select->parsing_place;
    if (arg->is_bool_func() || place == CTX_WHERE || place == CTX_HAVING)
      return arg;
    /*
      if it is not boolean function then we have to emulate value of
      not(not(a)), it will be a != 0
    */
    return new Item_func_ne(arg, new Item_int_0());
  }

  if ((negated= expr->neg_transformer(pc->thd)) != 0)
    return negated;
  return new Item_func_not(expr);
}

/**
  Set the specified definer to the default value, which is the
  current user in the thread.
 
  @param[in]  thd       thread handler
  @param[out] definer   definer
*/
 
void get_default_definer(THD *thd, LEX_USER *definer)
{
  const Security_context *sctx= thd->security_context();

  definer->user.str= (char *) sctx->priv_user().str;
  definer->user.length= strlen(definer->user.str);

  definer->host.str= (char *) sctx->priv_host().str;
  definer->host.length= strlen(definer->host.str);

  definer->plugin= EMPTY_CSTR;
  definer->auth= NULL_CSTR;
  definer->uses_identified_with_clause= false;
  definer->uses_identified_by_clause= false;
  definer->uses_authentication_string_clause= false;
  definer->uses_identified_by_password_clause= false;
  definer->alter_status.update_password_expired_column= false;
  definer->alter_status.use_default_password_lifetime= true;
  definer->alter_status.expire_after_days= 0;
  definer->alter_status.update_account_locked_column= false;
  definer->alter_status.account_locked= false;
}


/**
  Create default definer for the specified THD.

  @param[in] thd         thread handler

  @return
    - On success, return a valid pointer to the created and initialized
    LEX_USER, which contains definer information.
    - On error, return 0.
*/

LEX_USER *create_default_definer(THD *thd)
{
  LEX_USER *definer;

  if (! (definer= (LEX_USER*) thd->alloc(sizeof(LEX_USER))))
    return 0;

  thd->get_definer(definer);

  return definer;
}


/**
  Retuns information about user or current user.

  @param[in] thd          thread handler
  @param[in] user         user

  @return
    - On success, return a valid pointer to initialized
    LEX_USER, which contains user information.
    - On error, return 0.
*/

LEX_USER *get_current_user(THD *thd, LEX_USER *user)
{
  if (!user->user.str)  // current_user
  {
    LEX_USER *default_definer= create_default_definer(thd);
    if (default_definer)
    {
      /*
        Inherit parser semantics from the statement in which the user parameter
        was used.
        This is needed because a st_lex_user is both used as a component in an
        AST and as a specifier for a particular user in the ACL subsystem.
      */
      default_definer->uses_authentication_string_clause=
        user->uses_authentication_string_clause;
      default_definer->uses_identified_by_clause=
        user->uses_identified_by_clause;
      default_definer->uses_identified_by_password_clause=
        user->uses_identified_by_password_clause;
      default_definer->uses_identified_with_clause=
        user->uses_identified_with_clause;
      default_definer->plugin.str= user->plugin.str;
      default_definer->plugin.length= user->plugin.length;
      default_definer->auth.str= user->auth.str;
      default_definer->auth.length= user->auth.length;
      default_definer->alter_status= user->alter_status;

      return default_definer;
    }
  }

  return user;
}


/**
  Check that byte length of a string does not exceed some limit.

  @param str         string to be checked
  @param err_msg     error message to be displayed if the string is too long
  @param max_length  max length

  @retval
    FALSE   the passed string is not longer than max_length
  @retval
    TRUE    the passed string is longer than max_length

  NOTE
    The function is not used in existing code but can be useful later?
*/

static bool check_string_byte_length(const LEX_CSTRING &str,
                                     const char *err_msg,
                                     size_t max_byte_length)
{
  if (str.length <= max_byte_length)
    return FALSE;

  my_error(ER_WRONG_STRING_LENGTH, MYF(0), str.str, err_msg, max_byte_length);

  return TRUE;
}


/*
  Check that char length of a string does not exceed some limit.

  SYNOPSIS
  check_string_char_length()
      str              string to be checked
      err_msg          error message to be displayed if the string is too long
      max_char_length  max length in symbols
      cs               string charset

  RETURN
    FALSE   the passed string is not longer than max_char_length
    TRUE    the passed string is longer than max_char_length
*/


bool check_string_char_length(const LEX_CSTRING &str, const char *err_msg,
                              size_t max_char_length, const CHARSET_INFO *cs,
                              bool no_error)
{
  int well_formed_error;
  size_t res= cs->cset->well_formed_len(cs, str.str, str.str + str.length,
                                        max_char_length, &well_formed_error);

  if (!well_formed_error &&  str.length == res)
    return FALSE;

  if (!no_error)
  {
    ErrConvString err(str.str, str.length, cs);
    my_error(ER_WRONG_STRING_LENGTH, MYF(0), err.ptr(), err_msg, max_char_length);
  }
  return TRUE;
}


/*
  Check if path does not contain mysql data home directory
  SYNOPSIS
    test_if_data_home_dir()
    dir                     directory
    conv_home_dir           converted data home directory
    home_dir_len            converted data home directory length

  RETURN VALUES
    0	ok
    1	error  
*/
C_MODE_START

int test_if_data_home_dir(const char *dir)
{
  char path[FN_REFLEN];
  size_t dir_len;
  DBUG_ENTER("test_if_data_home_dir");

  if (!dir)
    DBUG_RETURN(0);

  (void) fn_format(path, dir, "", "",
                   (MY_RETURN_REAL_PATH|MY_RESOLVE_SYMLINKS));
  dir_len= strlen(path);
  if (mysql_unpacked_real_data_home_len<= dir_len)
  {
    if (dir_len > mysql_unpacked_real_data_home_len &&
        path[mysql_unpacked_real_data_home_len] != FN_LIBCHAR)
      DBUG_RETURN(0);

    if (lower_case_file_system)
    {
      if (!my_strnncoll(default_charset_info, (const uchar*) path,
                        mysql_unpacked_real_data_home_len,
                        (const uchar*) mysql_unpacked_real_data_home,
                        mysql_unpacked_real_data_home_len))
        DBUG_RETURN(1);
    }
    else if (!memcmp(path, mysql_unpacked_real_data_home,
                     mysql_unpacked_real_data_home_len))
      DBUG_RETURN(1);
  }
  DBUG_RETURN(0);
}

C_MODE_END


/**
  Check that host name string is valid.

  @param[in] str string to be checked

  @return             Operation status
    @retval  FALSE    host name is ok
    @retval  TRUE     host name string is longer than max_length or
                      has invalid symbols
*/

bool check_host_name(const LEX_CSTRING &str)
{
  const char *name= str.str;
  const char *end= str.str + str.length;
  if (check_string_byte_length(str, ER(ER_HOSTNAME), HOSTNAME_LENGTH))
    return TRUE;

  while (name != end)
  {
    if (*name == '@')
    {
      my_printf_error(ER_UNKNOWN_ERROR, 
                      "Malformed hostname (illegal symbol: '%c')", MYF(0),
                      *name);
      return TRUE;
    }
    name++;
  }
  return FALSE;
}


class Parser_oom_handler : public Internal_error_handler
{
public:
  Parser_oom_handler()
    : m_has_errors(false), m_is_mem_error(false)
  {}
  virtual bool handle_condition(THD *thd,
                                uint sql_errno,
                                const char* sqlstate,
                                Sql_condition::enum_severity_level *level,
                                const char* msg)
  {
    if (*level == Sql_condition::SL_ERROR)
    {
      m_has_errors= true;
      /* Out of memory error is reported only once. Return as handled */
      if (m_is_mem_error && sql_errno == EE_CAPACITY_EXCEEDED)
        return true;
      if (sql_errno == EE_CAPACITY_EXCEEDED)
      {
        m_is_mem_error= true;
        my_error(ER_CAPACITY_EXCEEDED, MYF(0),
                 static_cast<ulonglong>(thd->variables.parser_max_mem_size),
                 "parser_max_mem_size",
                 ER_THD(thd, ER_CAPACITY_EXCEEDED_IN_PARSER));
        return true;
      }
    }
    return false;
  }
private:
  bool m_has_errors;
  bool m_is_mem_error;
};


extern int MYSQLparse(class THD *thd); // from sql_yacc.cc


/**
  This is a wrapper of MYSQLparse(). All the code should call parse_sql()
  instead of MYSQLparse().

  As a by product of parsing, the parser can also generate a query digest.
  To compute a digest, invoke this function as follows.

  @verbatim
    THD *thd = ...;
    const char *query_text = ...;
    uint query_length = ...;
    Object_creation_ctx *ctx = ...;
    bool rc;

    Parser_state parser_state;
    if (parser_state.init(thd, query_text, query_length)
    {
      ... handle error
    }

    parser_state.m_input.m_compute_digest= true;
    
    rc= parse_sql(the, &parser_state, ctx);
    if (! rc)
    {
      unsigned char md5[MD5_HASH_SIZE];
      char digest_text[1024];
      bool truncated;
      const sql_digest_storage *digest= & thd->m_digest->m_digest_storage;

      compute_digest_md5(digest, & md5[0]);
      compute_digest_text(digest, & digest_text[0], sizeof(digest_text), & truncated);
    }
  @endverbatim

  @param thd Thread context.
  @param parser_state Parser state.
  @param creation_ctx Object creation context.

  @return Error status.
    @retval FALSE on success.
    @retval TRUE on parsing error.
*/

bool parse_sql(THD *thd,
               Parser_state *parser_state,
               Object_creation_ctx *creation_ctx)
{
  DBUG_ENTER("parse_sql");
  bool ret_value;
  DBUG_ASSERT(thd->m_parser_state == NULL);
  // TODO fix to allow parsing gcol exprs after main query.
//  DBUG_ASSERT(thd->lex->m_sql_cmd == NULL);

  MYSQL_QUERY_PARSE_START(const_cast<char*>(thd->query().str));
  /* Backup creation context. */

  Object_creation_ctx *backup_ctx= NULL;

  if (creation_ctx)
    backup_ctx= creation_ctx->set_n_backup(thd);

  /* Set parser state. */

  thd->m_parser_state= parser_state;

  parser_state->m_digest_psi= NULL;
  parser_state->m_lip.m_digest= NULL;

  if (thd->m_digest != NULL)
  {
    /* Start Digest */
    parser_state->m_digest_psi= MYSQL_DIGEST_START(thd->m_statement_psi);

    if (parser_state->m_input.m_compute_digest ||
       (parser_state->m_digest_psi != NULL))
    {
      /*
        If either:
        - the caller wants to compute a digest
        - the performance schema wants to compute a digest
        set the digest listener in the lexer.
      */
      parser_state->m_lip.m_digest= thd->m_digest;
      parser_state->m_lip.m_digest->m_digest_storage.m_charset_number= thd->charset()->number;
    }
  }

  /* Parse the query. */

  /*
    Use a temporary DA while parsing. We don't know until after parsing
    whether the current command is a diagnostic statement, in which case
    we'll need to have the previous DA around to answer questions about it.
  */
  Diagnostics_area *parser_da= thd->get_parser_da();
  Diagnostics_area *da=        thd->get_stmt_da();

  Parser_oom_handler poomh;
  // Note that we may be called recursively here, on INFORMATION_SCHEMA queries.

  set_memroot_max_capacity(thd->mem_root, thd->variables.parser_max_mem_size);
  set_memroot_error_reporting(thd->mem_root, true);
  thd->push_internal_handler(&poomh);

  thd->push_diagnostics_area(parser_da, false);

  bool mysql_parse_status= MYSQLparse(thd) != 0;

  thd->pop_internal_handler();
  set_memroot_max_capacity(thd->mem_root, 0);
  set_memroot_error_reporting(thd->mem_root, false);
  /*
    Unwind diagnostics area.

    If any issues occurred during parsing, they will become
    the sole conditions for the current statement.

    Otherwise, if we have a diagnostic statement on our hands,
    we'll preserve the previous diagnostics area here so we
    can answer questions about it.  This specifically means
    that repeatedly asking about a DA won't clear it.

    Otherwise, it's a regular command with no issues during
    parsing, so we'll just clear the DA in preparation for
    the processing of this command.
  */

  if (parser_da->current_statement_cond_count() != 0)
  {
    /*
      Error/warning during parsing: top DA should contain parse error(s)!  Any
      pre-existing conditions will be replaced. The exception is diagnostics
      statements, in which case we wish to keep the errors so they can be sent
      to the client.
    */
    if (thd->lex->sql_command != SQLCOM_SHOW_WARNS &&
        thd->lex->sql_command != SQLCOM_GET_DIAGNOSTICS)
      da->reset_condition_info(thd);

    /*
      We need to put any errors in the DA as well as the condition list.
    */
    if (parser_da->is_error() && !da->is_error())
    {
      da->set_error_status(parser_da->mysql_errno(),
                           parser_da->message_text(),
                           parser_da->returned_sqlstate());
    }

    da->copy_sql_conditions_from_da(thd, parser_da);

    parser_da->reset_diagnostics_area();
    parser_da->reset_condition_info(thd);

    /*
      Do not clear the condition list when starting execution as it
      now contains not the results of the previous executions, but
      a non-zero number of errors/warnings thrown during parsing!
    */
    thd->lex->keep_diagnostics= DA_KEEP_PARSE_ERROR;
  }

  thd->pop_diagnostics_area();

  /*
    Check that if MYSQLparse() failed either thd->is_error() is set, or an
    internal error handler is set.

    The assert will not catch a situation where parsing fails without an
    error reported if an error handler exists. The problem is that the
    error handler might have intercepted the error, so thd->is_error() is
    not set. However, there is no way to be 100% sure here (the error
    handler might be for other errors than parsing one).
  */

  DBUG_ASSERT(!mysql_parse_status ||
              (mysql_parse_status && thd->is_error()) ||
              (mysql_parse_status && thd->get_internal_handler()));

  /* Reset parser state. */

  thd->m_parser_state= NULL;

  /* Restore creation context. */

  if (creation_ctx)
    creation_ctx->restore_env(thd, backup_ctx);

  /* That's it. */

  ret_value= mysql_parse_status || thd->is_fatal_error;

  if ((ret_value == 0) &&
      (parser_state->m_digest_psi != NULL))
  {
    /*
      On parsing success, record the digest in the performance schema.
    */
    DBUG_ASSERT(thd->m_digest != NULL);
    MYSQL_DIGEST_END(parser_state->m_digest_psi,
                     & thd->m_digest->m_digest_storage);
  }

  MYSQL_QUERY_PARSE_DONE(ret_value);
  DBUG_RETURN(ret_value);
}

/**
  @} (end of group Runtime_Environment)
*/



/**
  Check and merge "CHARACTER SET cs [ COLLATE cl ]" clause

  @param cs character set pointer.
  @param cl collation pointer.

  Check if collation "cl" is applicable to character set "cs".

  If "cl" is NULL (e.g. when COLLATE clause is not specified),
  then simply "cs" is returned.
  
  @return Error status.
    @retval NULL, if "cl" is not applicable to "cs".
    @retval pointer to merged CHARSET_INFO on success.
*/


const CHARSET_INFO*
merge_charset_and_collation(const CHARSET_INFO *cs, const CHARSET_INFO *cl)
{
  if (cl)
  {
    if (!my_charset_same(cs, cl))
    {
      my_error(ER_COLLATION_CHARSET_MISMATCH, MYF(0), cl->name, cs->csname);
      return NULL;
    }
    return cl;
  }
  return cs;
}<|MERGE_RESOLUTION|>--- conflicted
+++ resolved
@@ -887,20 +887,7 @@
     indicator of uninitialized lex => normal flow of errors handling
     (see my_message_sql)
   */
-<<<<<<< HEAD
   thd->lex->set_current_select(0);
-=======
-  thd->lex->current_select= 0;
-
-  /*
-    This thread will do a blocking read from the client which
-    will be interrupted when the next command is received from
-    the client, the connection is closed or "net_wait_timeout"
-    number of seconds has passed.
-  */
-  if(!thd->skip_wait_timeout)
-    my_net_set_read_timeout(net, thd->get_wait_timeout());
->>>>>>> c0b91b98
 
   /*
     XXX: this code is here only to clear possible errors of init_connect. 
@@ -927,7 +914,7 @@
     */
     net= thd->get_protocol_classic()->get_net();
     if (!thd->skip_wait_timeout)
-      my_net_set_read_timeout(net, thd->variables.net_wait_timeout);
+      my_net_set_read_timeout(net, thd->get_wait_timeout());
     net_new_transaction(net);
   }
 
