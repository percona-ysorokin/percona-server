/* Copyright (C) 2000 MySQL AB & MySQL Finland AB & TCX DataKonsult AB

   This program is free software; you can redistribute it and/or modify
   it under the terms of the GNU General Public License as published by
   the Free Software Foundation; either version 2 of the License, or
   (at your option) any later version.

   This program is distributed in the hope that it will be useful,
   but WITHOUT ANY WARRANTY; without even the implied warranty of
   MERCHANTABILITY or FITNESS FOR A PARTICULAR PURPOSE.  See the
   GNU General Public License for more details.

   You should have received a copy of the GNU General Public License
   along with this program; if not, write to the Free Software
   Foundation, Inc., 59 Temple Place, Suite 330, Boston, MA  02111-1307  USA */


#ifdef USE_PRAGMA_IMPLEMENTATION
#pragma implementation				// gcc: Class implementation
#endif

#include "mysql_priv.h"
#include <m_ctype.h>
#include "ha_myisammrg.h"
#ifndef MASTER
#include "../srclib/myisammrg/myrg_def.h"
#else
#include "../storage/myisammrg/myrg_def.h"
#endif

#include <mysql/plugin.h>

/*****************************************************************************
** MyISAM MERGE tables
*****************************************************************************/

static handler *myisammrg_create_handler(TABLE_SHARE *table);

/* MyISAM MERGE handlerton */

static const char myisammrg_hton_name[]= "MRG_MYISAM";
static const char myisammrg_hton_comment[]=
  "Collection of identical MyISAM tables";

handlerton myisammrg_hton= {
  MYSQL_HANDLERTON_INTERFACE_VERSION,
  myisammrg_hton_name,
  SHOW_OPTION_YES,
  myisammrg_hton_comment, 
  DB_TYPE_MRG_MYISAM,
  NULL,
  0,       /* slot */
  0,       /* savepoint size. */
  NULL,    /* close_connection */
  NULL,    /* savepoint */
  NULL,    /* rollback to savepoint */
  NULL,    /* release savepoint */
  NULL,    /* commit */
  NULL,    /* rollback */
  NULL,    /* prepare */
  NULL,    /* recover */
  NULL,    /* commit_by_xid */
  NULL,    /* rollback_by_xid */
  NULL,    /* create_cursor_read_view */
  NULL,    /* set_cursor_read_view */
  NULL,    /* close_cursor_read_view */
<<<<<<< HEAD
  myisammrg_create_handler,    /* Create a new handler */
  NULL,    /* Drop a database */
  myrg_panic,    /* Panic call */
  NULL,    /* Start Consistent Snapshot */
  NULL,    /* Flush logs */
  NULL,    /* Show status */
  NULL,    /* Partition flags */
  NULL,    /* Alter table flags */
  NULL,    /* Alter Tablespace */
  NULL,    /* Fill Files Table */
  HTON_CAN_RECREATE,
  NULL,    /* binlog_func */
  NULL,    /* binlog_log_query */
  NULL	   /* release_temporary_latches */
=======
  HTON_CAN_RECREATE | HTON_ALTER_CANNOT_CREATE
>>>>>>> 22b6b4cb
};

static handler *myisammrg_create_handler(TABLE_SHARE *table)
{
  return new ha_myisammrg(table);
}


ha_myisammrg::ha_myisammrg(TABLE_SHARE *table_arg)
  :handler(&myisammrg_hton, table_arg), file(0)
{}

static const char *ha_myisammrg_exts[] = {
  ".MRG",
  NullS
};

const char **ha_myisammrg::bas_ext() const
{
  return ha_myisammrg_exts;
}


const char *ha_myisammrg::index_type(uint key_number)
{
  return ((table->key_info[key_number].flags & HA_FULLTEXT) ? 
	  "FULLTEXT" :
	  (table->key_info[key_number].flags & HA_SPATIAL) ?
	  "SPATIAL" :
	  (table->key_info[key_number].algorithm == HA_KEY_ALG_RTREE) ?
	  "RTREE" :
	  "BTREE");
}


int ha_myisammrg::open(const char *name, int mode, uint test_if_locked)
{
  char name_buff[FN_REFLEN];

  DBUG_PRINT("info", ("ha_myisammrg::open"));
  if (!(file=myrg_open(fn_format(name_buff,name,"","",
                                 MY_UNPACK_FILENAME|MY_APPEND_EXT),
                       mode, test_if_locked)))
  {
    DBUG_PRINT("info", ("ha_myisammrg::open exit %d", my_errno));
    return (my_errno ? my_errno : -1);
  }
  DBUG_PRINT("info", ("ha_myisammrg::open myrg_extrafunc..."));
  myrg_extrafunc(file, query_cache_invalidate_by_MyISAM_filename_ref);
  if (!(test_if_locked == HA_OPEN_WAIT_IF_LOCKED ||
	test_if_locked == HA_OPEN_ABORT_IF_LOCKED))
    myrg_extra(file,HA_EXTRA_NO_WAIT_LOCK,0);
  info(HA_STATUS_NO_LOCK | HA_STATUS_VARIABLE | HA_STATUS_CONST);
  if (!(test_if_locked & HA_OPEN_WAIT_IF_LOCKED))
    myrg_extra(file,HA_EXTRA_WAIT_LOCK,0);

  if (table->s->reclength != mean_rec_length && mean_rec_length)
  {
    DBUG_PRINT("error",("reclength: %d  mean_rec_length: %d",
			table->s->reclength, mean_rec_length));
    goto err;
  }
#if !defined(BIG_TABLES) || SIZEOF_OFF_T == 4
  /* Merge table has more than 2G rows */
  if (table->s->crashed)
    goto err;
#endif
  return (0);
err:
  myrg_close(file);
  file=0;
  return (my_errno= HA_ERR_WRONG_MRG_TABLE_DEF);
}

int ha_myisammrg::close(void)
{
  return myrg_close(file);
}

int ha_myisammrg::write_row(byte * buf)
{
  statistic_increment(table->in_use->status_var.ha_write_count,&LOCK_status);
  if (table->timestamp_field_type & TIMESTAMP_AUTO_SET_ON_INSERT)
    table->timestamp_field->set_time();
  if (table->next_number_field && buf == table->record[0])
      update_auto_increment();
  return myrg_write(file,buf);
}

int ha_myisammrg::update_row(const byte * old_data, byte * new_data)
{
  statistic_increment(table->in_use->status_var.ha_update_count,&LOCK_status);
  if (table->timestamp_field_type & TIMESTAMP_AUTO_SET_ON_UPDATE)
    table->timestamp_field->set_time();
  return myrg_update(file,old_data,new_data);
}

int ha_myisammrg::delete_row(const byte * buf)
{
  statistic_increment(table->in_use->status_var.ha_delete_count,&LOCK_status);
  return myrg_delete(file,buf);
}

int ha_myisammrg::index_read(byte * buf, const byte * key,
			  uint key_len, enum ha_rkey_function find_flag)
{
  statistic_increment(table->in_use->status_var.ha_read_key_count,
		      &LOCK_status);
  int error=myrg_rkey(file,buf,active_index, key, key_len, find_flag);
  table->status=error ? STATUS_NOT_FOUND: 0;
  return error;
}

int ha_myisammrg::index_read_idx(byte * buf, uint index, const byte * key,
				 uint key_len, enum ha_rkey_function find_flag)
{
  statistic_increment(table->in_use->status_var.ha_read_key_count,
		      &LOCK_status);
  int error=myrg_rkey(file,buf,index, key, key_len, find_flag);
  table->status=error ? STATUS_NOT_FOUND: 0;
  return error;
}

int ha_myisammrg::index_read_last(byte * buf, const byte * key, uint key_len)
{
  statistic_increment(table->in_use->status_var.ha_read_key_count,
		      &LOCK_status);
  int error=myrg_rkey(file,buf,active_index, key, key_len,
		      HA_READ_PREFIX_LAST);
  table->status=error ? STATUS_NOT_FOUND: 0;
  return error;
}

int ha_myisammrg::index_next(byte * buf)
{
  statistic_increment(table->in_use->status_var.ha_read_next_count,
		      &LOCK_status);
  int error=myrg_rnext(file,buf,active_index);
  table->status=error ? STATUS_NOT_FOUND: 0;
  return error;
}

int ha_myisammrg::index_prev(byte * buf)
{
  statistic_increment(table->in_use->status_var.ha_read_prev_count,
		      &LOCK_status);
  int error=myrg_rprev(file,buf, active_index);
  table->status=error ? STATUS_NOT_FOUND: 0;
  return error;
}

int ha_myisammrg::index_first(byte * buf)
{
  statistic_increment(table->in_use->status_var.ha_read_first_count,
		      &LOCK_status);
  int error=myrg_rfirst(file, buf, active_index);
  table->status=error ? STATUS_NOT_FOUND: 0;
  return error;
}

int ha_myisammrg::index_last(byte * buf)
{
  statistic_increment(table->in_use->status_var.ha_read_last_count,
		      &LOCK_status);
  int error=myrg_rlast(file, buf, active_index);
  table->status=error ? STATUS_NOT_FOUND: 0;
  return error;
}

int ha_myisammrg::index_next_same(byte * buf,
                                  const byte *key __attribute__((unused)),
                                  uint length __attribute__((unused)))
{
  statistic_increment(table->in_use->status_var.ha_read_next_count,
		      &LOCK_status);
  int error=myrg_rnext_same(file,buf);
  table->status=error ? STATUS_NOT_FOUND: 0;
  return error;
}

int ha_myisammrg::rnd_init(bool scan)
{
  return myrg_extra(file,HA_EXTRA_RESET,0);
}

int ha_myisammrg::rnd_next(byte *buf)
{
  statistic_increment(table->in_use->status_var.ha_read_rnd_next_count,
		      &LOCK_status);
  int error=myrg_rrnd(file, buf, HA_OFFSET_ERROR);
  table->status=error ? STATUS_NOT_FOUND: 0;
  return error;
}

int ha_myisammrg::rnd_pos(byte * buf, byte *pos)
{
  statistic_increment(table->in_use->status_var.ha_read_rnd_count,
		      &LOCK_status);
  int error=myrg_rrnd(file, buf, my_get_ptr(pos,ref_length));
  table->status=error ? STATUS_NOT_FOUND: 0;
  return error;
}

void ha_myisammrg::position(const byte *record)
{
  ulonglong position= myrg_position(file);
  my_store_ptr(ref, ref_length, (my_off_t) position);
}


ha_rows ha_myisammrg::records_in_range(uint inx, key_range *min_key,
                                       key_range *max_key)
{
  return (ha_rows) myrg_records_in_range(file, (int) inx, min_key, max_key);
}


void ha_myisammrg::info(uint flag)
{
  MYMERGE_INFO info;
  (void) myrg_status(file,&info,flag);
  /*
    The following fails if one has not compiled MySQL with -DBIG_TABLES
    and one has more than 2^32 rows in the merge tables.
  */
  records = (ha_rows) info.records;
  deleted = (ha_rows) info.deleted;
#if !defined(BIG_TABLES) || SIZEOF_OFF_T == 4
  if ((info.records >= (ulonglong) 1 << 32) ||
      (info.deleted >= (ulonglong) 1 << 32))
    table->s->crashed= 1;
#endif
  data_file_length=info.data_file_length;
  errkey  = info.errkey;
  table->s->keys_in_use.set_prefix(table->s->keys);
  table->s->db_options_in_use= info.options;
  mean_rec_length= info.reclength;
  
  /* 
    The handler::block_size is used all over the code in index scan cost
    calculations. It is used to get number of disk seeks required to
    retrieve a number of index tuples.
    If the merge table has N underlying tables, then (assuming underlying
    tables have equal size, the only "simple" approach we can use)
    retrieving X index records from a merge table will require N times more
    disk seeks compared to doing the same on a MyISAM table with equal
    number of records.
    In the edge case (file_tables > myisam_block_size) we'll get
    block_size==0, and index calculation code will act as if we need one
    disk seek to retrieve one index tuple.

    TODO: In 5.2 index scan cost calculation will be factored out into a
    virtual function in class handler and we'll be able to remove this hack.
  */
  block_size= 0;
  if (file->tables)
    block_size= myisam_block_size / file->tables;
  
  update_time=0;
#if SIZEOF_OFF_T > 4
  ref_length=6;					// Should be big enough
#else
  ref_length=4;					// Can't be > than my_off_t
#endif
  if (flag & HA_STATUS_CONST)
  {
    if (table->s->key_parts && info.rec_per_key)
      memcpy((char*) table->key_info[0].rec_per_key,
	     (char*) info.rec_per_key,
	     sizeof(table->key_info[0].rec_per_key)*table->s->key_parts);
  }
}


int ha_myisammrg::extra(enum ha_extra_function operation)
{
  /* As this is just a mapping, we don't have to force the underlying
     tables to be closed */
  if (operation == HA_EXTRA_FORCE_REOPEN ||
      operation == HA_EXTRA_PREPARE_FOR_DELETE)
    return 0;
  return myrg_extra(file,operation,0);
}


/* To be used with WRITE_CACHE, EXTRA_CACHE and BULK_INSERT_BEGIN */

int ha_myisammrg::extra_opt(enum ha_extra_function operation, ulong cache_size)
{
  if ((specialflag & SPECIAL_SAFE_MODE) && operation == HA_EXTRA_WRITE_CACHE)
    return 0;
  return myrg_extra(file, operation, (void*) &cache_size);
}

int ha_myisammrg::external_lock(THD *thd, int lock_type)
{
  return myrg_lock_database(file,lock_type);
}

uint ha_myisammrg::lock_count(void) const
{
  return file->tables;
}


THR_LOCK_DATA **ha_myisammrg::store_lock(THD *thd,
					 THR_LOCK_DATA **to,
					 enum thr_lock_type lock_type)
{
  MYRG_TABLE *open_table;

  for (open_table=file->open_tables ;
       open_table != file->end_table ;
       open_table++)
  {
    *(to++)= &open_table->table->lock;
    if (lock_type != TL_IGNORE && open_table->table->lock.type == TL_UNLOCK)
      open_table->table->lock.type=lock_type;
  }
  return to;
}


/* Find out database name and table name from a filename */

static void split_file_name(const char *file_name,
			    LEX_STRING *db, LEX_STRING *name)
{
  uint dir_length, prefix_length;
  char buff[FN_REFLEN];

  db->length= 0;
  strmake(buff, file_name, sizeof(buff)-1);
  dir_length= dirname_length(buff);
  if (dir_length > 1)
  {
    /* Get database */
    buff[dir_length-1]= 0;			// Remove end '/'
    prefix_length= dirname_length(buff);
    db->str= (char*) file_name+ prefix_length;
    db->length= dir_length - prefix_length -1;
  }
  name->str= (char*) file_name+ dir_length;
  name->length= (uint) (fn_ext(name->str) - name->str);
}


void ha_myisammrg::update_create_info(HA_CREATE_INFO *create_info)
{
  DBUG_ENTER("ha_myisammrg::update_create_info");

  if (!(create_info->used_fields & HA_CREATE_USED_UNION))
  {
    MYRG_TABLE *open_table;
    THD *thd=current_thd;

    create_info->merge_list.next= &create_info->merge_list.first;
    create_info->merge_list.elements=0;

    for (open_table=file->open_tables ;
	 open_table != file->end_table ;
	 open_table++)
    {
      TABLE_LIST *ptr;
      LEX_STRING db, name;

      if (!(ptr = (TABLE_LIST *) thd->calloc(sizeof(TABLE_LIST))))
	goto err;
      split_file_name(open_table->table->filename, &db, &name);
      if (!(ptr->table_name= thd->strmake(name.str, name.length)))
	goto err;
      if (db.length && !(ptr->db= thd->strmake(db.str, db.length)))
	goto err;

      create_info->merge_list.elements++;
      (*create_info->merge_list.next) = (byte*) ptr;
      create_info->merge_list.next= (byte**) &ptr->next_local;
    }
    *create_info->merge_list.next=0;
  }
  if (!(create_info->used_fields & HA_CREATE_USED_INSERT_METHOD))
  {
    create_info->merge_insert_method = file->merge_insert_method;
  }
  DBUG_VOID_RETURN;

err:
  create_info->merge_list.elements=0;
  create_info->merge_list.first=0;
  DBUG_VOID_RETURN;
}


int ha_myisammrg::create(const char *name, register TABLE *form,
			 HA_CREATE_INFO *create_info)
{
  char buff[FN_REFLEN];
  const char **table_names, **pos;
  TABLE_LIST *tables= (TABLE_LIST*) create_info->merge_list.first;
  THD *thd= current_thd;
  uint dirlgt= dirname_length(name);
  DBUG_ENTER("ha_myisammrg::create");

  if (!(table_names= (const char**)
        thd->alloc((create_info->merge_list.elements+1) * sizeof(char*))))
    DBUG_RETURN(HA_ERR_OUT_OF_MEM);
  for (pos= table_names; tables; tables= tables->next_local)
  {
    const char *table_name;
    TABLE *tbl= 0;
    if (create_info->options & HA_LEX_CREATE_TMP_TABLE)
      tbl= find_temporary_table(thd, tables);
    if (!tbl)
    {
      /*
        Construct the path to the MyISAM table. Try to meet two conditions:
        1.) Allow to include MyISAM tables from different databases, and
        2.) allow for moving DATADIR around in the file system.
        The first means that we need paths in the .MRG file. The second
        means that we should not have absolute paths in the .MRG file.
        The best, we can do, is to use 'mysql_data_home', which is '.'
        in mysqld and may be an absolute path in an embedded server.
        This means that it might not be possible to move the DATADIR of
        an embedded server without changing the paths in the .MRG file.
      */
      uint length= build_table_filename(buff, sizeof(buff),
                                        tables->db, tables->table_name, "");
      /*
        If a MyISAM table is in the same directory as the MERGE table,
        we use the table name without a path. This means that the
        DATADIR can easily be moved even for an embedded server as long
        as the MyISAM tables are from the same database as the MERGE table.
      */
      if ((dirname_length(buff) == dirlgt) && ! memcmp(buff, name, dirlgt))
        table_name= tables->table_name;
      else
        if (! (table_name= thd->strmake(buff, length)))
          DBUG_RETURN(HA_ERR_OUT_OF_MEM);
    }
    else
      table_name= tbl->s->path.str;
    *pos++= table_name;
  }
  *pos=0;
  DBUG_RETURN(myrg_create(fn_format(buff,name,"","",
                                    MY_RESOLVE_SYMLINKS|
                                    MY_UNPACK_FILENAME|MY_APPEND_EXT),
			  table_names,
                          create_info->merge_insert_method,
                          (my_bool) 0));
}


void ha_myisammrg::append_create_info(String *packet)
{
  const char *current_db;
  uint db_length;
  THD *thd= current_thd;
  MYRG_TABLE *open_table, *first;

  if (file->merge_insert_method != MERGE_INSERT_DISABLED)
  {
    packet->append(STRING_WITH_LEN(" INSERT_METHOD="));
    packet->append(get_type(&merge_insert_method,file->merge_insert_method-1));
  }
  packet->append(STRING_WITH_LEN(" UNION=("));

  current_db= table->s->db.str;
  db_length=  table->s->db.length;

  for (first=open_table=file->open_tables ;
       open_table != file->end_table ;
       open_table++)
  {
    LEX_STRING db, name;
    split_file_name(open_table->table->filename, &db, &name);
    if (open_table != first)
      packet->append(',');
    /* Report database for mapped table if it isn't in current database */
    if (db.length &&
	(db_length != db.length ||
	 strncmp(current_db, db.str, db.length)))
    {
      append_identifier(thd, packet, db.str, db.length);
      packet->append('.');
    }
    append_identifier(thd, packet, name.str, name.length);
  }
  packet->append(')');
}


bool ha_myisammrg::check_if_incompatible_data(HA_CREATE_INFO *info,
					      uint table_changes)
{
  /*
    For myisammrg, we should always re-generate the mapping file as this
    is trivial to do
  */
  return COMPATIBLE_DATA_NO;
}

mysql_declare_plugin(myisammrg)
{
  MYSQL_STORAGE_ENGINE_PLUGIN,
  &myisammrg_hton,
  myisammrg_hton_name,
  "MySQL AB",
  myisammrg_hton_comment,
  NULL, /* Plugin Init */
  NULL, /* Plugin Deinit */
  0x0100, /* 1.0 */
  0
}
mysql_declare_plugin_end;<|MERGE_RESOLUTION|>--- conflicted
+++ resolved
@@ -64,7 +64,6 @@
   NULL,    /* create_cursor_read_view */
   NULL,    /* set_cursor_read_view */
   NULL,    /* close_cursor_read_view */
-<<<<<<< HEAD
   myisammrg_create_handler,    /* Create a new handler */
   NULL,    /* Drop a database */
   myrg_panic,    /* Panic call */
@@ -75,13 +74,10 @@
   NULL,    /* Alter table flags */
   NULL,    /* Alter Tablespace */
   NULL,    /* Fill Files Table */
-  HTON_CAN_RECREATE,
+  HTON_CAN_RECREATE | HTON_ALTER_CANNOT_CREATE,
   NULL,    /* binlog_func */
   NULL,    /* binlog_log_query */
   NULL	   /* release_temporary_latches */
-=======
-  HTON_CAN_RECREATE | HTON_ALTER_CANNOT_CREATE
->>>>>>> 22b6b4cb
 };
 
 static handler *myisammrg_create_handler(TABLE_SHARE *table)
