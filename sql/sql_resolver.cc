/* Copyright (c) 2000, 2013, Oracle and/or its affiliates. All rights reserved.

   This program is free software; you can redistribute it and/or modify
   it under the terms of the GNU General Public License as published by
   the Free Software Foundation; version 2 of the License.

   This program is distributed in the hope that it will be useful,
   but WITHOUT ANY WARRANTY; without even the implied warranty of
   MERCHANTABILITY or FITNESS FOR A PARTICULAR PURPOSE.  See the
   GNU General Public License for more details.

   You should have received a copy of the GNU General Public License
   along with this program; if not, write to the Free Software
   Foundation, Inc., 51 Franklin St, Fifth Floor, Boston, MA 02110-1301  USA */

/**
  @file

  @brief
  Implementation of name resolution stage


  @defgroup Query_Resolver  Query Resolver
  @{
*/

#include "sql_select.h"
#include "sql_resolver.h"
#include "sql_optimizer.h"
#include "opt_trace.h"
#include "sql_base.h"
#include "auth_common.h"
#include "opt_explain_format.h"
#include "sql_view.h"            // repoint_contexts_of_join_nests
#include "sql_test.h"            // print_where

static const Item::enum_walk walk_subquery=
  Item::enum_walk(Item::WALK_POSTFIX | Item::WALK_SUBQUERY);

static void remove_redundant_subquery_clauses(st_select_lex *subq_select_lex,
                                              int hidden_group_field_count,
                                              int hidden_order_field_count,
                                              List<Item> &fields,
                                              Ref_ptr_array ref_pointer_array);
static inline int 
setup_without_group(THD *thd, Ref_ptr_array ref_pointer_array,
                    TABLE_LIST *tables,
                    List<Item> &fields,
                    List<Item> &all_fields,
                    ORDER *order,
                    ORDER *group,
                    int *hidden_group_field_count,
                    int *hidden_order_field_count);
static int
setup_group(THD *thd, Ref_ptr_array ref_pointer_array, TABLE_LIST *tables,
            List<Item> &fields, List<Item> &all_fields, ORDER *order);
static bool
match_exprs_for_only_full_group_by(THD *thd, List<Item> &all_fields,
                                   int hidden_group_exprs_count,
                                   int hidden_order_exprs_count,
                                   int select_exprs_count,
                                   ORDER *group_exprs);
uint build_bitmap_for_nested_joins(List<TABLE_LIST> *join_list,
                                   uint first_unused);

/**
  Prepare of whole select (including sub queries in future).

  @todo
    Add check of calculation of GROUP functions and fields:
    SELECT COUNT(*)+table.col1 from table1;

  @retval
    -1   on error
  @retval
    0   on success
*/
int SELECT_LEX::prepare(JOIN *join)
{
  DBUG_ENTER("SELECT_LEX::prepare");

  // to prevent double initialization on EXPLAIN
  if (join->optimized)
    DBUG_RETURN(0);

  THD *const thd= join->thd;

  // We may do subquery transformation, or Item substitution:
  Prepare_error_tracker tracker(thd);

<<<<<<< HEAD
  if (order_init)
    explain_flags.set(ESC_ORDER_BY, ESP_EXISTS);
  if (group_init)
    explain_flags.set(ESC_GROUP_BY, ESP_EXISTS);
  if (select_options & SELECT_DISTINCT)
    explain_flags.set(ESC_DISTINCT, ESP_EXISTS);

  conds= conds_init;
  order= ORDER_with_src(order_init, ESC_ORDER_BY);
  group_list= ORDER_with_src(group_init, ESC_GROUP_BY);
  having= having_for_explain= having_init;
  tables_list= tables_init;
  select_lex= select_lex_arg;
  DBUG_ASSERT(select_lex == thd->lex->current_select());
  select_lex->set_join(this);
  join_list= &select_lex->top_join_list;
  union_part= unit_arg->is_union();

  select_lex->is_item_list_lookup= 1;
=======
  {
    ORDER *const first_order= order_list.first;
    ORDER *const first_group= group_list.first;
    join->order= JOIN::ORDER_with_src(first_order, ESC_ORDER_BY);
    join->group_list= JOIN::ORDER_with_src(first_group, ESC_GROUP_BY);
    if (first_order)
      join->explain_flags.set(ESC_ORDER_BY, ESP_EXISTS);
    if (first_group)
      join->explain_flags.set(ESC_GROUP_BY, ESP_EXISTS);
    if (join->select_options & SELECT_DISTINCT)
      join->explain_flags.set(ESC_DISTINCT, ESP_EXISTS);
  }

  // Those members should still be un-initialized at this point:
  DBUG_ASSERT(join->where_cond == (Item*)1 &&
              join->having_cond == (Item*)1 &&
              join->having_for_explain == (Item*)1 &&
              join->tables_list == (TABLE_LIST*)1);

  join->select_lex= this;
  DBUG_ASSERT(this == thd->lex->current_select());
  set_join(join);
  SELECT_LEX_UNIT *const unit= master_unit();
  join->union_part= unit->is_union();

  is_item_list_lookup= 1;
>>>>>>> a9800d0d
  /*
    If we have already executed SELECT, then it have not sense to prevent
    its table from update (see unique_table())
  */
  if (thd->derived_tables_processing)
    exclude_from_table_unique_test= TRUE;

  Opt_trace_context * const trace= &thd->opt_trace;
  Opt_trace_object trace_wrapper(trace);
  Opt_trace_object trace_prepare(trace, "join_preparation");
  trace_prepare.add_select_number(select_number);
  Opt_trace_array trace_steps(trace, "steps");

  /* Check that all tables, fields, conds and order are ok */

  if (!(join->select_options & OPTION_SETUP_TABLES_DONE) &&
      setup_tables_and_check_access(thd, &context, &top_join_list,
                                    get_table_list(), &leaf_tables,
                                    FALSE, SELECT_ACL, SELECT_ACL))
      DBUG_RETURN(-1);

  derived_table_count= 0;
  materialized_table_count= 0;
  partitioned_table_count= 0;
  leaf_table_count= 0;

  TABLE_LIST *table_ptr;
  for (table_ptr= leaf_tables;
       table_ptr;
       table_ptr= table_ptr->next_leaf)
  {
    leaf_table_count++;
    if (table_ptr->derived)
      derived_table_count++;
    if (table_ptr->uses_materialization())
      materialized_table_count++;
#ifdef WITH_PARTITION_STORAGE_ENGINE
    if (table_ptr->table->part_info)
      partitioned_table_count++;
#endif
  }
  // Primary input tables of the query:
  join->primary_tables= leaf_table_count;
  join->tables= join->primary_tables; // total number of tables, for now

  Mem_root_array<Item_exists_subselect *, true>
    sj_candidates_local(thd->mem_root);
  sj_candidates= &sj_candidates_local;

  /*
    Item and Item_field CTORs will both increment some counters
    in current_select(), based on the current parsing context.
    We are not parsing anymore: any new Items created now are due to
    query rewriting, so stop incrementing counters.
   */
<<<<<<< HEAD
  DBUG_ASSERT(select_lex->parsing_place == CTX_NONE);
  select_lex->parsing_place= CTX_NONE;
=======
  DBUG_ASSERT(parsing_place == CTX_NONE);
  parsing_place= CTX_NONE;
>>>>>>> a9800d0d

  if (setup_wild(thd, join->fields_list, &join->all_fields, with_wild))
    DBUG_RETURN(-1);
  if (setup_ref_array(thd))
    DBUG_RETURN(-1);

  join->ref_ptrs= join->ref_ptr_array_slice(0);
  
  if (setup_fields(thd, join->ref_ptrs, join->fields_list, MARK_COLUMNS_READ,
                   &join->all_fields, 1))
    DBUG_RETURN(-1);

  int hidden_order_field_count;
  if (setup_without_group(thd, join->ref_ptrs, get_table_list(),
                          join->fields_list,
                          join->all_fields,
                          join->order, join->group_list,
                          &join->hidden_group_field_count,
                          &hidden_order_field_count))
    DBUG_RETURN(-1);

  /*
    Permanently remove redundant parts from the query if
      1) This is a subquery
      2) This is the first time this query is prepared (since the
         transformation is permanent)
      3) Not normalizing a view. Removal should take place when a
         query involving a view is optimized, not when the view
         is created
  */
  if (master_unit()->item &&                               // 1)
      first_execution &&                                   // 2)
      !(thd->lex->context_analysis_only & CONTEXT_ANALYSIS_ONLY_VIEW)) // 3)
  {
    remove_redundant_subquery_clauses(this, join->hidden_group_field_count,
                                      hidden_order_field_count,
                                      join->all_fields, join->ref_ptrs);
  }

  if (m_having_cond)
  {
    nesting_map save_allow_sum_func= thd->lex->allow_sum_func;
    thd->where="having clause";
    thd->lex->allow_sum_func|= (nesting_map)1 << nest_level;
    having_fix_field= 1;
    resolve_place= RESOLVE_HAVING;
    bool having_fix_rc= (!m_having_cond->fixed &&
                         (m_having_cond->
                          fix_fields(thd, &m_having_cond) ||
                          m_having_cond->check_cols(1)));
    having_fix_field= 0;

    resolve_place= RESOLVE_NONE;
    if (having_fix_rc || thd->is_error())
      DBUG_RETURN(-1);				/* purecov: inspected */
    thd->lex->allow_sum_func= save_allow_sum_func;
  }

  /*
    Printing the expanded query should happen here and not elsewhere, because
    when a view is merged (when the view is opened in open_tables()), the
    parent query's select_lex does not yet contain a correct WHERE clause (it
    misses the view's merged WHERE clause). This is corrected only just above,
    in TABLE_LIST::prep_where(), called by
    setup_without_group()->setup_conds().
    We also have to wait for fix_fields() on HAVING, above.
    At this stage, we also have properly set up Item_ref-s.
  */
  {
    Opt_trace_object trace_wrapper(trace);
    opt_trace_print_expanded_query(thd, this, &trace_wrapper);
  }

  /*
    When normalizing a view (like when writing a view's body to the FRM),
    subquery transformations don't apply (if they did, IN->EXISTS could not be
    undone in favour of materialization, when optimizing a later statement
    using the view)
  */
  if (master_unit()->item &&    // This is a subquery
                                            // Not normalizing a view
      !(thd->lex->context_analysis_only & CONTEXT_ANALYSIS_ONLY_VIEW))
  {
    /* Join object is a subquery within an IN/ANY/ALL/EXISTS predicate */
    if (resolve_subquery(thd))
      DBUG_RETURN(-1);
  }

  if (join->order)
  {
    bool real_order= FALSE;
    ORDER *ord;
    for (ord= join->order; ord; ord= ord->next)
    {
      Item *item= *ord->item;
      /*
        Disregard sort order if there's only 
        zero length NOT NULL fields (e.g. {VAR}CHAR(0) NOT NULL") or
        zero length NOT NULL string functions there.
        Such tuples don't contain any data to sort.
      */
      if (!real_order &&
           /* Not a zero length NOT NULL field */
          ((item->type() != Item::FIELD_ITEM ||
            ((Item_field *) item)->field->maybe_null() ||
            ((Item_field *) item)->field->sort_length()) &&
           /* AND not a zero length NOT NULL string function. */
           (item->type() != Item::FUNC_ITEM ||
            item->maybe_null ||
            item->result_type() != STRING_RESULT ||
            item->max_length)))
        real_order= TRUE;

      if (item->with_sum_func && item->type() != Item::SUM_FUNC_ITEM)
        item->split_sum_func(thd, join->ref_ptrs, join->all_fields);
    }
    if (!real_order)
      join->order= NULL;
  }

  if (m_having_cond && m_having_cond->with_sum_func)
    m_having_cond->
      split_sum_func2(thd, join->ref_ptrs,
                      join->all_fields, &m_having_cond, TRUE);
  if (inner_sum_func_list)
  {
    Item_sum *end=inner_sum_func_list;
    Item_sum *item_sum= end;  
    do
    { 
      item_sum= item_sum->next;
      item_sum->split_sum_func2(thd, join->ref_ptrs,
                                join->all_fields, item_sum->ref_by, FALSE);
    } while (item_sum != end);
  }

  if (inner_refs_list.elements &&
      fix_inner_refs(thd, join->all_fields, this, join->ref_ptrs,
                     join->group_list))
    DBUG_RETURN(-1);

  if (join->group_list)
  {
    /*
      Because HEAP tables can't index BIT fields we need to use an
      additional hidden field for grouping because later it will be
      converted to a LONG field. Original field will remain of the
      BIT type and will be returned to a client.
    */
    for (ORDER *ord= join->group_list; ord; ord= ord->next)
    {
      if ((*ord->item)->type() == Item::FIELD_ITEM &&
          (*ord->item)->field_type() == MYSQL_TYPE_BIT)
      {
        Item_field *field= new Item_field(thd, *(Item_field**)ord->item);
        int el= join->all_fields.elements;
        join->ref_ptrs[el]= field;
        join->all_fields.push_front(field);
        ord->item= &join->ref_ptrs[el];
      }
    }
  }

  if (setup_ftfuncs(this)) /* should be after having->fix_fields */
    DBUG_RETURN(-1);
  

  /*
    Check if there are references to un-aggregated columns when computing 
    aggregate functions with implicit grouping (there is no GROUP BY).
  */
  if (thd->variables.sql_mode & MODE_ONLY_FULL_GROUP_BY &&
      !join->group_list && non_agg_field_used() && agg_func_used())
  {
    my_message(ER_MIX_OF_GROUP_FUNC_AND_FIELDS,
               ER(ER_MIX_OF_GROUP_FUNC_AND_FIELDS), MYF(0));
    DBUG_RETURN(-1);
  }
  {
    /* Caclulate the number of groups */
    join->send_group_parts= 0;
    for (ORDER *group_tmp= join->group_list ;
         group_tmp ;
         group_tmp= group_tmp->next)
      join->send_group_parts++;
  }


  if (join->result && join->result->prepare(join->fields_list, unit))
    DBUG_RETURN(-1); /* purecov: inspected */

  /* Init join struct */
<<<<<<< HEAD
  count_field_types(select_lex, &tmp_table_param, all_fields, false, false);
  this->group= group_list != 0;
  unit= unit_arg;
=======
  count_field_types(this, &join->tmp_table_param, join->all_fields, false,
                    false);
  join->group= join->group_list != 0;
  join->unit= unit;
>>>>>>> a9800d0d

  if (join->tmp_table_param.sum_func_count && !join->group_list)
  {
    join->implicit_grouping= TRUE;
    // Result will contain zero or one row - ordering is meaningless
    join->order= NULL;
  }

<<<<<<< HEAD
  if (select_lex->olap == ROLLUP_TYPE && rollup_init())
=======
  if (olap == ROLLUP_TYPE && join->rollup_init())
>>>>>>> a9800d0d
    DBUG_RETURN(-1); /* purecov: inspected */
  if (join->alloc_func_list())
    DBUG_RETURN(-1); /* purecov: inspected */

#ifdef WITH_PARTITION_STORAGE_ENGINE
  if (partitioned_table_count)
  {
    for (TABLE_LIST *tbl= leaf_tables; tbl; tbl= tbl->next_leaf)
    {
      /* 
        This will only prune constant conditions, which will be used for
        lock pruning.
      */
      if (prune_partitions(thd, tbl->table,
                           tbl->join_cond() ? tbl->join_cond() :
                                              m_where_cond))
        DBUG_RETURN(-1); /* purecov: inspected */
    }
  }
#endif

  {
    uint count= leaf_table_count;
    if (flatten_subqueries())
      DBUG_RETURN(-1); /* purecov: inspected */
    count= leaf_table_count - count;
    join->tables+= count;
    join->primary_tables+= count;
    sj_candidates= NULL;
  }

  SELECT_LEX *const parent= outer_select();
  if (!parent || !parent->join)
  {
    /*
      We come here in several cases:
      - if this is the definition of a derived table
      - if this is the top query block of a SELECT or multi-table
      UPDATE/DELETE statement.
      - if this is one of highest-level subqueries, if the statement is
      something else; like subq-i in:
        UPDATE t1 SET col1=(subq-1), col2=(subq-2);

      Local transforms are applied after query block merging.
      This means that we avoid unecessary invocations, as local transforms
      would otherwise have been performed first before query block merging and
      then another time after query block merging.
      Thus, apply_local_transforms() may run only after the top query
      is finished with query block merging. That's why
      apply_local_transforms() is initiated only by the top query, and then
      recurses into subqueries.
    */
    if (apply_local_transforms())
      DBUG_RETURN(-1);
  }

  // At end of preparation, we only have primary tables.
  DBUG_ASSERT(join->tables == join->primary_tables);

  DBUG_RETURN(0); // All OK
}


bool SELECT_LEX::apply_local_transforms()
{
  DBUG_ENTER("SELECT_LEX::apply_local_transforms");
  if (!join)
  {
    /*
      If this is UNION, SELECT_LEX::prepare() for fake_select_lex (and thus
      its subqueries-in-ORDER-BY) may be delayed to
      st_select_lex_unit::optimize (see that function and also
      st_select_unit::prepare), thus join is NULL here for
      subqueries-in-ORDER-BY.
    */
    DBUG_RETURN(false);
  }
  for (SELECT_LEX_UNIT *unit= first_inner_unit();
       unit;
       unit= unit->next_unit())
  {
    for (SELECT_LEX *sl= unit->first_select();
         sl;
         sl= sl->next_select())
    {
      if (sl->apply_local_transforms())
        DBUG_RETURN(true);
    }
    if (unit->fake_select_lex &&
        unit->fake_select_lex->apply_local_transforms())
      DBUG_RETURN(true);
  }

  THD *const thd= join->thd;

  if (first_execution &&
      !(thd->lex->context_analysis_only & CONTEXT_ANALYSIS_ONLY_VIEW))
  {
    /*
      The following code will allocate the new items in a permanent
      MEMROOT for prepared statements and stored procedures.
    */
    Prepared_stmt_arena_holder ps_arena_holder(thd);
    /* Convert all outer joins to inner joins if possible */
    if (simplify_joins(thd, &top_join_list, true, false, &m_where_cond))
      DBUG_RETURN(true);
    if (record_join_nest_info(&top_join_list))
      DBUG_RETURN(true);
    build_bitmap_for_nested_joins(&top_join_list, 0);
  }
  fix_prepare_information(thd);
  DBUG_RETURN(false);
}


/**
  Check if the subquery predicate can be executed via materialization.

  @param predicate IN subquery predicate
  @param thd       THD
  @param select_lex SELECT_LEX of the subquery
  @param outer      Parent SELECT_LEX (outer to subquery)

  @return TRUE if subquery allows materialization, FALSE otherwise.
*/

bool subquery_allows_materialization(Item_in_subselect *predicate,
                                     THD *thd,
                                     SELECT_LEX *select_lex,
                                     const SELECT_LEX *outer)
{
  bool has_nullables= false;
  const uint elements= predicate->unit->first_select()->item_list.elements;
  DBUG_ENTER("subquery_allows_materialization");
  DBUG_ASSERT(elements >= 1);
  DBUG_ASSERT(predicate->left_expr->cols() == elements);

  OPT_TRACE_TRANSFORM(&thd->opt_trace, trace_wrapper, trace_mat,
                      select_lex->select_number,
                      "IN (SELECT)", "materialization");

  const char *cause= NULL;
  if (predicate->substype() != Item_subselect::IN_SUBS)
  {
    // Subq-mat cannot handle 'outer_expr > {ANY|ALL}(subq)'...
    cause= "not an IN predicate";
  }
  else if (select_lex->is_part_of_union())
  {
    // Subquery must be a single query specification clause (not a UNION)
    cause= "in UNION";
  }
  else if (!select_lex->master_unit()->first_select()->leaf_tables)
  {
    // Subquery has no tables, hence no point in materializing.
    cause= "no inner tables";
  }
  else if (!outer->join)
  {
    /*
      Maybe this is a subquery of a single table UPDATE/DELETE (TODO:
      handle this by switching to multi-table UPDATE/DELETE).
    */
    cause= "parent query has no JOIN";
  }
  else if (!outer->leaf_tables)
  {
    // The upper query is SELECT ... FROM DUAL. No gain in materializing.
    cause= "no tables in outer query";
  }
  else if (predicate->dependent_before_in2exists())
  {
    /*
      Subquery should not be correlated; the correlation due to predicates
      injected by IN->EXISTS does not count as we will remove them if we
      choose materialization.

      TODO:
      This is an overly restrictive condition. It can be extended to:
         (Subquery is non-correlated ||
          Subquery is correlated to any query outer to IN predicate ||
          (Subquery is correlated to the immediate outer query &&
           Subquery !contains {GROUP BY, ORDER BY [LIMIT],
           aggregate functions}) && subquery predicate is not under "NOT IN"))
    */
    cause= "correlated";
  }
  else
  {
    /*
      Check that involved expression types allow materialization.
      This is a temporary fix for BUG#36752; see bug report for
      description of restrictions we need to put on the compared expressions.
    */
    DBUG_ASSERT(predicate->left_expr->fixed);
    List_iterator<Item> it(predicate->unit->first_select()->item_list);

    for (uint i= 0; i < elements; i++)
    {
      Item * const inner= it++;
      Item * const outer= predicate->left_expr->element_index(i);
      if (!types_allow_materialization(outer, inner))
      {
        cause= "type mismatch";
        break;
      }
      if (inner->is_blob_field())                 // 6
      {
        cause= "inner blob";
        break;
      }
      has_nullables|= outer->maybe_null | inner->maybe_null;
    }

    if (!cause)
    {
      trace_mat.add("has_nullable_expressions", has_nullables);
      /*
        Subquery materialization cannot handle NULLs partial matching
        properly, yet. If the outer or inner values are NULL, the
        subselect_hash_sj_engine may reply FALSE when it should reply UNKNOWN.
        So, we must limit it to those three cases:
        - when FALSE and UNKNOWN are equivalent answers. I.e. this is a a
        top-level predicate (this implies it is not negated).
        - when outer and inner values cannot be NULL.
        - when there is a single inner column (because for this we have a
        limited implementation of NULLs partial matching).
      */
      const bool is_top_level= predicate->is_top_level_item();
      trace_mat.add("treat_UNKNOWN_as_FALSE", is_top_level);

      if (!is_top_level && has_nullables && (elements > 1))
        cause= "cannot_handle_partial_matches";
      else
      {
        trace_mat.add("possible", true);
        DBUG_RETURN(TRUE);
      }
    }
  }
  DBUG_ASSERT(cause != NULL);
  trace_mat.add("possible", false).add_alnum("cause", cause);
  DBUG_RETURN(false);
}


/**
  @brief Resolve predicate involving subquery

  @param thd     Pointer to THD.

  @retval FALSE  Success.
  @retval TRUE   Error.

  @details
  Perform early unconditional subquery transformations:
   - Convert subquery predicate into semi-join, or
   - Mark the subquery for execution using materialization, or
   - Perform IN->EXISTS transformation, or
   - Perform more/less ALL/ANY -> MIN/MAX rewrite
   - Substitute trivial scalar-context subquery with its value

  @todo for PS, make the whole block execute only on the first execution

*/

bool SELECT_LEX::resolve_subquery(THD *thd)
{
  DBUG_ENTER("resolve_subquery");

  bool chose_semijoin= false;
  SELECT_LEX *const outer= outer_select();

  /*
    @todo for PS, make the whole block execute only on the first execution.
    resolve_subquery() is only invoked in the first execution for subqueries
    that are transformed to semijoin, but for other subqueries, this function
    is called for every execution. One solution is perhaps to define
    exec_method in class Item_subselect and exit immediately if unequal to
    EXEC_UNSPECIFIED.
  */
  Item_subselect *subq_predicate= master_unit()->item;
  DBUG_ASSERT(subq_predicate);
  /**
    @note
    In this case: IN (SELECT ... UNION SELECT ...), SELECT_LEX::prepare() is
    called for each of the two UNION members, and in those two calls,
    subq_predicate is the same, not sure this is desired (double work?).
  */

  Item_in_subselect * const in_predicate=
    (subq_predicate->substype() == Item_subselect::IN_SUBS) ?
    static_cast<Item_in_subselect *>(subq_predicate) : NULL;

  if (in_predicate)
  {
    thd->lex->set_current_select(outer);
    char const *save_where= thd->where;
    thd->where= "IN/ALL/ANY subquery";

    bool result= !in_predicate->left_expr->fixed &&
                  in_predicate->left_expr->fix_fields(thd,
                                                     &in_predicate->left_expr);
<<<<<<< HEAD
    thd->lex->set_current_select(select_lex);
=======
    thd->lex->set_current_select(this);
>>>>>>> a9800d0d
    thd->where= save_where;
    if (result)
      DBUG_RETURN(TRUE); /* purecov: deadcode */

    /*
      Check if the left and right expressions have the same # of
      columns, i.e. we don't have a case like 
        (oe1, oe2) IN (SELECT ie1, ie2, ie3 ...)

      TODO why do we have this duplicated in IN->EXISTS transformers?
      psergey-todo: fix these: grep for duplicated_subselect_card_check
    */
    if (item_list.elements != in_predicate->left_expr->cols())
    {
      my_error(ER_OPERAND_COLUMNS, MYF(0), in_predicate->left_expr->cols());
      DBUG_RETURN(TRUE);
    }
  }

  DBUG_PRINT("info", ("Checking if subq can be converted to semi-join"));
  /*
    Check if we're in subquery that is a candidate for flattening into a
    semi-join (which is done in flatten_subqueries()). The requirements are:
      1. Subquery predicate is an IN/=ANY subquery predicate
      2. Subquery is a single SELECT (not a UNION)
      3. Subquery does not have GROUP BY
      4. Subquery does not use aggregate functions or HAVING
      5. Subquery predicate is at the AND-top-level of ON/WHERE clause
      6. Parent query block accepts semijoins (i.e we are not in a subquery of
      a single table UPDATE/DELETE (TODO: We should handle this at some
      point by switching to multi-table UPDATE/DELETE)
      7. We're not in a confluent table-less subquery, like "SELECT 1".
      8. No execution method was already chosen (by a prepared statement)
      9. Parent select is not a confluent table-less select
      10. Neither parent nor child select have STRAIGHT_JOIN option.
  */
  if (thd->optimizer_switch_flag(OPTIMIZER_SWITCH_SEMIJOIN) &&
      in_predicate &&                                                   // 1
      !is_part_of_union() &&                                            // 2
      !group_list.elements &&                                           // 3
      !m_having_cond && !with_sum_func &&                                 // 4
      (outer->resolve_place == st_select_lex::RESOLVE_CONDITION ||      // 5
       outer->resolve_place == st_select_lex::RESOLVE_JOIN_NEST) &&     // 5
      outer->sj_candidates &&                                           // 6
      leaf_table_count &&                                               // 7
      in_predicate->exec_method ==
                           Item_exists_subselect::EXEC_UNSPECIFIED &&   // 8
      outer->leaf_table_count &&                                        // 9
      !((options | outer->options) & SELECT_STRAIGHT_JOIN))             // 10
  {
    DBUG_PRINT("info", ("Subquery is semi-join conversion candidate"));

    /* Notify in the subquery predicate where it belongs in the query graph */
    in_predicate->embedding_join_nest= outer->resolve_nest;

    /* Register the subquery for further processing in flatten_subqueries() */
    outer->sj_candidates->push_back(in_predicate);
    chose_semijoin= true;
  }

  if (in_predicate)
  {
    Opt_trace_context * const trace= &thd->opt_trace;
    OPT_TRACE_TRANSFORM(trace, oto0, oto1,
                        select_number, "IN (SELECT)", "semijoin");
    oto1.add("chosen", chose_semijoin);
  }

  // This is the only part of the function which depends on JOIN:
  if (!chose_semijoin &&
      subq_predicate->select_transformer(join) ==
      Item_subselect::RES_ERROR)
    DBUG_RETURN(TRUE);

  DBUG_RETURN(FALSE);
}


/**
  Fix all conditions and outer join expressions.

  @param  thd     thread handler

  @returns 0 if OK, 1 if error
*/
int SELECT_LEX::setup_conds(THD *thd)
{
  TABLE_LIST *table= NULL;	// For HP compilers
  /*
    it_is_update set to TRUE when tables of primary SELECT_LEX (SELECT_LEX
    which belong to LEX, i.e. most up SELECT) will be updated by
    INSERT/UPDATE/LOAD
    NOTE: using this condition helps to prevent call of prepare_check_option()
    from subquery of VIEW, because tables of subquery belongs to VIEW
    (see condition before prepare_check_option() call)
  */
  bool it_is_update= (this == thd->lex->select_lex) &&
    thd->lex->which_check_option_applicable();
  bool save_is_item_list_lookup= is_item_list_lookup;
  is_item_list_lookup= 0;
  DBUG_ENTER("setup_conds");

  thd->mark_used_columns= MARK_COLUMNS_READ;
  DBUG_PRINT("info", ("thd->mark_used_columns: %d", thd->mark_used_columns));
  cond_count= 0;
  between_count= 0;
  max_equal_elems= 0;

  for (table= get_table_list(); table; table= table->next_local)
  {
    resolve_place= st_select_lex::RESOLVE_CONDITION;
    /*
      Walk up tree of join nests and try to find outer join nest.
      This is needed because simplify_joins() has not yet been called,
      and hence inner join nests have not yet been removed.
    */
    for (TABLE_LIST *embedding= table;
         embedding;
         embedding= embedding->embedding)
    {
      if (embedding->outer_join)
      {
        /*
          The join condition belongs to an outer join next.
          Record this fact and the outer join nest for possible transformation
          of subqueries into semi-joins.
        */  
        resolve_place= st_select_lex::RESOLVE_JOIN_NEST;
        resolve_nest= embedding;
        break;
      }
    }
    if (table->prepare_where(thd, &m_where_cond, FALSE))
      goto err_no_arena;
    resolve_place= st_select_lex::RESOLVE_NONE;
    resolve_nest= NULL;
  }

  if (m_where_cond)
  {
    resolve_place= st_select_lex::RESOLVE_CONDITION;
    thd->where="where clause";
    if ((!m_where_cond->fixed &&
         m_where_cond->fix_fields(thd, &m_where_cond)) ||
	m_where_cond->check_cols(1))
      goto err_no_arena;
    resolve_place= st_select_lex::RESOLVE_NONE;
  }

  /*
    Apply fix_fields() to all ON clauses at all levels of nesting,
    including the ones inside view definitions.
  */
  for (table= leaf_tables; table; table= table->next_leaf)
  {
    TABLE_LIST *embedded; /* The table at the current level of nesting. */
    TABLE_LIST *embedding= table; /* The parent nested table reference. */
    do
    {
      embedded= embedding;
      if (embedded->join_cond())
      {
        /* Make a join an a expression */
        resolve_place= st_select_lex::RESOLVE_JOIN_NEST;
        resolve_nest= embedded;
        thd->where="on clause";
        if ((!embedded->join_cond()->fixed &&
           embedded->join_cond()->fix_fields(thd, embedded->join_cond_ref())) ||
	   embedded->join_cond()->check_cols(1))
	  goto err_no_arena;
        cond_count++;
        resolve_place= st_select_lex::RESOLVE_NONE;
        resolve_nest= NULL;
      }
      embedding= embedded->embedding;
    }
    while (embedding &&
           embedding->nested_join->join_list.head() == embedded);

    /* process CHECK OPTION */
    if (it_is_update)
    {
      TABLE_LIST *view= table->top_table();
      if (view->effective_with_check)
      {
        if (view->prepare_check_option(thd))
          goto err_no_arena;
        thd->change_item_tree(&table->check_option, view->check_option);
      }
    }
  }

  thd->lex->current_select()->is_item_list_lookup= save_is_item_list_lookup;
  DBUG_RETURN(MY_TEST(thd->is_error()));

err_no_arena:
  is_item_list_lookup= save_is_item_list_lookup;
  DBUG_RETURN(1);
}


/**
  Set NESTED_JOIN::counter=0 in all nested joins in passed list.

  @param join_list  Pass NULL. Non-NULL is reserved for recursive inner calls,
  then it is a list of nested joins to process, and may also contain base
  tables which will be ignored.
*/

void SELECT_LEX::reset_nj_counters(List<TABLE_LIST> *join_list)
{
  if (join_list == NULL)
    join_list= &top_join_list;
  List_iterator<TABLE_LIST> li(*join_list);
  TABLE_LIST *table;
  DBUG_ENTER("reset_nj_counters");
  while ((table= li++))
  {
    NESTED_JOIN *nested_join;
    if ((nested_join= table->nested_join))
    {
      nested_join->nj_counter= 0;
      reset_nj_counters(&nested_join->join_list);
    }
  }
  DBUG_VOID_RETURN;
}


/**
  Simplify joins replacing outer joins by inner joins whenever it's
  possible.

    The function, during a retrieval of join_list,  eliminates those
    outer joins that can be converted into inner join, possibly nested.
    It also moves the join conditions for the converted outer joins
    and from inner joins to conds.
    The function also calculates some attributes for nested joins:
    - used_tables    
    - not_null_tables
    - dep_tables.
    - on_expr_dep_tables
    The first two attributes are used to test whether an outer join can
    be substituted for an inner join. The third attribute represents the
    relation 'to be dependent on' for tables. If table t2 is dependent
    on table t1, then in any evaluated execution plan table access to
    table t2 must precede access to table t2. This relation is used also
    to check whether the query contains  invalid cross-references.
    The forth attribute is an auxiliary one and is used to calculate
    dep_tables.
    As the attribute dep_tables qualifies possibles orders of tables in the
    execution plan, the dependencies required by the straight join
    modifiers are reflected in this attribute as well.
    The function also removes all braces that can be removed from the join
    expression without changing its meaning.

  @note
    An outer join can be replaced by an inner join if the where condition
    or the join condition for an embedding nested join contains a conjunctive
    predicate rejecting null values for some attribute of the inner tables.

    E.g. in the query:    
    @code
      SELECT * FROM t1 LEFT JOIN t2 ON t2.a=t1.a WHERE t2.b < 5
    @endcode
    the predicate t2.b < 5 rejects nulls.
    The query is converted first to:
    @code
      SELECT * FROM t1 INNER JOIN t2 ON t2.a=t1.a WHERE t2.b < 5
    @endcode
    then to the equivalent form:
    @code
      SELECT * FROM t1, t2 ON t2.a=t1.a WHERE t2.b < 5 AND t2.a=t1.a
    @endcode


    Similarly the following query:
    @code
      SELECT * from t1 LEFT JOIN (t2, t3) ON t2.a=t1.a t3.b=t1.b
        WHERE t2.c < 5  
    @endcode
    is converted to:
    @code
      SELECT * FROM t1, (t2, t3) WHERE t2.c < 5 AND t2.a=t1.a t3.b=t1.b 

    @endcode

    One conversion might trigger another:
    @code
      SELECT * FROM t1 LEFT JOIN t2 ON t2.a=t1.a
                       LEFT JOIN t3 ON t3.b=t2.b
        WHERE t3 IS NOT NULL =>
      SELECT * FROM t1 LEFT JOIN t2 ON t2.a=t1.a, t3
        WHERE t3 IS NOT NULL AND t3.b=t2.b => 
      SELECT * FROM t1, t2, t3
        WHERE t3 IS NOT NULL AND t3.b=t2.b AND t2.a=t1.a
  @endcode

    The function removes all unnecessary braces from the expression
    produced by the conversions.
    E.g.
    @code
      SELECT * FROM t1, (t2, t3) WHERE t2.c < 5 AND t2.a=t1.a AND t3.b=t1.b
    @endcode
    finally is converted to: 
    @code
      SELECT * FROM t1, t2, t3 WHERE t2.c < 5 AND t2.a=t1.a AND t3.b=t1.b

    @endcode


    It also will remove braces from the following queries:
    @code
      SELECT * from (t1 LEFT JOIN t2 ON t2.a=t1.a) LEFT JOIN t3 ON t3.b=t2.b
      SELECT * from (t1, (t2,t3)) WHERE t1.a=t2.a AND t2.b=t3.b.
    @endcode

    The benefit of this simplification procedure is that it might return 
    a query for which the optimizer can evaluate execution plan with more
    join orders. With a left join operation the optimizer does not
    consider any plan where one of the inner tables is before some of outer
    tables.

  IMPLEMENTATION
    The function is implemented by a recursive procedure.  On the recursive
    ascent all attributes are calculated, all outer joins that can be
    converted are replaced and then all unnecessary braces are removed.
    As join list contains join tables in the reverse order sequential
    elimination of outer joins does not require extra recursive calls.

  SEMI-JOIN NOTES
    Remove all semi-joins that have are within another semi-join (i.e. have
    an "ancestor" semi-join nest)

  EXAMPLES
    Here is an example of a join query with invalid cross references:
    @code
      SELECT * FROM t1 LEFT JOIN t2 ON t2.a=t3.a LEFT JOIN t3 ON t3.b=t1.b 
    @endcode

  @param thd         thread handler
  @param join_list   list representation of the join to be converted
  @param top         true <=> cond is the where condition
  @param in_sj       TRUE <=> processing semi-join nest's children
  @param[in,out] cond  In: condition to which the join condition for converted
  outer joins is to be added; out: new condition
  @param changelog   Don't specify this parameter, it is reserved for
                     recursive calls inside this function

  @returns true for error, false for success
*/
bool
SELECT_LEX::simplify_joins(THD *thd,
                           List<TABLE_LIST> *join_list, bool top,
                           bool in_sj, Item **cond, uint *changelog)
{
  /*
    Each type of change done by this function, or its recursive calls, is
    tracked in a bitmap:
  */
  enum change
  {
    NONE= 0,
    OUTER_JOIN_TO_INNER= 1 << 0,
    JOIN_COND_TO_WHERE= 1 << 1,
    PAREN_REMOVAL= 1 << 2,
    SEMIJOIN= 1 << 3
  };
  uint changes= 0; // To keep track of changes.
  if (changelog == NULL) // This is the top call.
    changelog= &changes;

  TABLE_LIST *table;
  NESTED_JOIN *nested_join;
  TABLE_LIST *prev_table= 0;
  List_iterator<TABLE_LIST> li(*join_list);
  const bool straight_join= options & SELECT_STRAIGHT_JOIN;
  DBUG_ENTER("simplify_joins");

  /* 
    Try to simplify join operations from join_list.
    The most outer join operation is checked for conversion first. 
  */
  while ((table= li++))
  {
    table_map used_tables;
    table_map not_null_tables= (table_map) 0;

    if ((nested_join= table->nested_join))
    {
      /* 
         If the element of join_list is a nested join apply
         the procedure to its nested join list first.
      */
      if (table->join_cond())
      {
        Item *join_cond= table->join_cond();
        /* 
           If a join condition JC is attached to the table, 
           check all null rejected predicates in this condition.
           If such a predicate over an attribute belonging to
           an inner table of an embedded outer join is found,
           the outer join is converted to an inner join and
           the corresponding join condition is added to JC. 
	*/ 
        if (simplify_joins(thd, &nested_join->join_list,
                           false, in_sj || table->sj_on_expr,
                           &join_cond, changelog))
          DBUG_RETURN(true);

        if (join_cond != table->join_cond())
        {
          DBUG_ASSERT(join_cond);
          table->set_join_cond(join_cond);
        }
      }
      nested_join->used_tables= (table_map) 0;
      nested_join->not_null_tables=(table_map) 0;
      if (simplify_joins(thd, &nested_join->join_list, top,
                         in_sj || table->sj_on_expr, cond, changelog))
        DBUG_RETURN(true);
      used_tables= nested_join->used_tables;
      not_null_tables= nested_join->not_null_tables;  
    }
    else
    {
      used_tables= table->table->map;
      if (*cond)
        not_null_tables= (*cond)->not_null_tables();
    }
      
    if (table->embedding)
    {
      table->embedding->nested_join->used_tables|= used_tables;
      table->embedding->nested_join->not_null_tables|= not_null_tables;
    }

    if (!table->outer_join || (used_tables & not_null_tables))
    {
      /* 
        For some of the inner tables there are conjunctive predicates
        that reject nulls => the outer join can be replaced by an inner join.
      */
      if (table->outer_join)
      {
        *changelog|= OUTER_JOIN_TO_INNER;
        table->outer_join= 0;
      }
      if (table->join_cond())
      {
        *changelog|= JOIN_COND_TO_WHERE;
        /* Add join condition to the WHERE or upper-level join condition. */
        if (*cond)
        {
          Item_cond_and *new_cond=
            static_cast<Item_cond_and*>(and_conds(*cond, table->join_cond()));
          if (!new_cond)
            DBUG_RETURN(true);
          new_cond->top_level_item();
          /*
            It is always a new item as both the upper-level condition and a
            join condition existed
          */
          DBUG_ASSERT(!new_cond->fixed);
          if (new_cond->fix_fields(thd, NULL))
            DBUG_RETURN(true);

          /* If join condition has a pending rollback in THD::change_list */
          List_iterator<Item> lit(*new_cond->argument_list());
          Item *arg;
          while ((arg= lit++))
          {
            /*
              The join condition isn't necessarily the second argument anymore,
              since fix_fields may have merged it into an existing AND expr.
            */
            if (arg == table->join_cond())
              thd->change_item_tree_place(table->join_cond_ref(), lit.ref());
            else if (arg == *cond)
              thd->change_item_tree_place(cond, lit.ref());
          }
          *cond= new_cond;
        }
        else
        {
          *cond= table->join_cond();
          /* If join condition has a pending rollback in THD::change_list */
          thd->change_item_tree_place(table->join_cond_ref(), cond);
        }
        table->set_join_cond(NULL);
      }
    }

    if (!top)
      continue;

    /* 
      Only inner tables of non-convertible outer joins remain with
      the join condition.
    */ 
    if (table->join_cond())
    {
      table->dep_tables|= table->join_cond()->used_tables(); 
      if (table->embedding)
      {
        table->dep_tables&= ~table->embedding->nested_join->used_tables;

        // Embedding table depends on tables used in embedded join conditions. 
        table->embedding->on_expr_dep_tables|=
          table->join_cond()->used_tables();
      }
      else
        table->dep_tables&= ~table->table->map;
    }

    if (prev_table)
    {
      /* The order of tables is reverse: prev_table follows table */
      if (prev_table->straight || straight_join)
        prev_table->dep_tables|= used_tables;
      if (prev_table->join_cond())
      {
        prev_table->dep_tables|= table->on_expr_dep_tables;
        table_map prev_used_tables= prev_table->nested_join ?
	                            prev_table->nested_join->used_tables :
	                            prev_table->table->map;
        /* 
          If join condition contains only references to inner tables
          we still make the inner tables dependent on the outer tables.
          It would be enough to set dependency only on one outer table
          for them. Yet this is really a rare case.
          Note:
          PSEUDO_TABLE_BITS mask should not be counted as it
          prevents update of inner table dependencies.
          For example it might happen if RAND()/COUNT(*) function
          is used in JOIN ON clause.
	*/  
        if (!((prev_table->join_cond()->used_tables() & ~PSEUDO_TABLE_BITS) &
              ~prev_used_tables))
          prev_table->dep_tables|= used_tables;
      }
    }
    prev_table= table;
  }

  /*
    Flatten nested joins that can be flattened.
    no join condition and not a semi-join => can be flattened.
  */
  li.rewind();
  while ((table= li++))
  {
    nested_join= table->nested_join;
    if (table->sj_on_expr && !in_sj)
    {
       /*
         If this is a semi-join that is not contained within another semi-join, 
         leave it intact (otherwise it is flattened)
       */
      *changelog|= SEMIJOIN;
    }
    else if (nested_join && !table->join_cond())
    {
      *changelog|= PAREN_REMOVAL;
      TABLE_LIST *tbl;
      List_iterator<TABLE_LIST> it(nested_join->join_list);
      while ((tbl= it++))
      {
        tbl->embedding= table->embedding;
        tbl->join_list= table->join_list;
        tbl->dep_tables|= table->dep_tables;
      }
      li.replace(nested_join->join_list);
    }
  }

  if (changes)
  {
    Opt_trace_context * trace= &thd->opt_trace;
    if (unlikely(trace->is_started()))
    {
      Opt_trace_object trace_wrapper(trace);
      Opt_trace_object trace_object(trace, "transformations_to_nested_joins");
      {
        Opt_trace_array trace_changes(trace, "transformations");
        if (changes & SEMIJOIN)
          trace_changes.add_alnum("semijoin");
        if (changes & OUTER_JOIN_TO_INNER)
          trace_changes.add_alnum("outer_join_to_inner_join");
        if (changes & JOIN_COND_TO_WHERE)
          trace_changes.add_alnum("JOIN_condition_to_WHERE");
        if (changes & PAREN_REMOVAL)
          trace_changes.add_alnum("parenthesis_removal");
      }
      // the newly transformed query is worth printing
      opt_trace_print_expanded_query(thd, this, &trace_object);
    }
  }
  DBUG_RETURN(false);
}


/**
  Record join nest info in the select block.

  After simplification of inner join, outer join and semi-join structures:
   - record the remaining semi-join structures in the enclosing query block.
   - record transformed join conditions in TABLE_LIST objects.

  This function is called recursively for each join nest and/or table
  in the query block.

  @param select The query block
  @param tables List of tables and join nests

  @return False if successful, True if failure
*/
bool SELECT_LEX::record_join_nest_info(List<TABLE_LIST> *tables)
{
  TABLE_LIST *table;
  List_iterator<TABLE_LIST> li(*tables);
  DBUG_ENTER("record_join_nest_info");

  while ((table= li++))
  {
    if (table->nested_join == NULL)
      continue;

    if (record_join_nest_info(&table->nested_join->join_list))
      DBUG_RETURN(true);
    /*
      sj_inner_tables is set properly later in pull_out_semijoin_tables().
      This assignment is required in case pull_out_semijoin_tables()
      is not called.
    */
    if (table->sj_on_expr)
      table->sj_inner_tables= table->nested_join->used_tables;
    if (table->sj_on_expr && sj_nests.push_back(table))
      DBUG_RETURN(true);
  }
  DBUG_RETURN(false);
}


static int subq_sj_candidate_cmp(Item_exists_subselect* const *el1, 
                                 Item_exists_subselect* const *el2)
{
  /*
    Remove this assert when we support semijoin on non-IN subqueries.
  */
  DBUG_ASSERT((*el1)->substype() == Item_subselect::IN_SUBS &&
              (*el2)->substype() == Item_subselect::IN_SUBS);
  return ((*el1)->sj_convert_priority < (*el2)->sj_convert_priority) ? 1 : 
         ( ((*el1)->sj_convert_priority == (*el2)->sj_convert_priority)? 0 : -1);
}


static void fix_list_after_tbl_changes(st_select_lex *parent_select,
                                       st_select_lex *removed_select,
                                       List<TABLE_LIST> *tlist)
{
  List_iterator<TABLE_LIST> it(*tlist);
  TABLE_LIST *table;
  while ((table= it++))
  {
    if (table->join_cond())
      table->join_cond()->fix_after_pullout(parent_select, removed_select);
    if (table->nested_join)
      fix_list_after_tbl_changes(parent_select, removed_select,
                                 &table->nested_join->join_list);
  }
}


/**
  Convert a subquery predicate of this query block into a TABLE_LIST semi-join
  nest.

  @param subq_pred   Subquery predicate to be converted.
                     This is either an IN, =ANY or EXISTS predicate.

  @retval FALSE OK
  @retval TRUE  Error

  @details

  The following transformations are performed:

  1. IN/=ANY predicates on the form:

  SELECT ...
  FROM ot1 ... otN
  WHERE (oe1, ... oeM) IN (SELECT ie1, ..., ieM)
                           FROM it1 ... itK
                          [WHERE inner-cond])
   [AND outer-cond]
  [GROUP BY ...] [HAVING ...] [ORDER BY ...]

  are transformed into:

  SELECT ...
  FROM (ot1 ... otN) SJ (it1 ... itK)
                     ON (oe1, ... oeM) = (ie1, ..., ieM)
                        [AND inner-cond]
  [WHERE outer-cond]
  [GROUP BY ...] [HAVING ...] [ORDER BY ...]

  Notice that the inner-cond may contain correlated and non-correlated
  expressions. Further transformations will analyze and break up such
  expressions.

  Prepared Statements: the transformation is permanent:
   - Changes in TABLE_LIST structures are naturally permanent
   - Item tree changes are performed on statement MEM_ROOT:
      = we activate statement MEM_ROOT
      = this function is called before the first fix_prepare_information call.

  This is intended because the criteria for subquery-to-sj conversion remain
  constant for the lifetime of the Prepared Statement.
*/
bool
SELECT_LEX::convert_subquery_to_semijoin(Item_exists_subselect *subq_pred)
{
  TABLE_LIST *emb_tbl_nest= NULL;
  List<TABLE_LIST> *emb_join_list= &top_join_list;
  THD *const thd= subq_pred->unit->thd;
  DBUG_ENTER("convert_subquery_to_semijoin");

  DBUG_ASSERT(subq_pred->substype() == Item_subselect::IN_SUBS);

  /*
    Find out where to insert the semi-join nest and the generated condition.

    For t1 LEFT JOIN t2, embedding_join_nest will be t2.
    Note that t2 may be a simple table or may itself be a join nest
    (e.g. in the case t1 LEFT JOIN (t2 JOIN t3))
  */
  if ((void*)subq_pred->embedding_join_nest != NULL)
  {
    if (subq_pred->embedding_join_nest->nested_join)
    {
      /*
        We're dealing with

          ... [LEFT] JOIN  ( ... ) ON (subquery AND condition) ...

        The sj-nest will be inserted into the brackets nest.
      */
      emb_tbl_nest=  subq_pred->embedding_join_nest;
      emb_join_list= &emb_tbl_nest->nested_join->join_list;
    }
    else if (!subq_pred->embedding_join_nest->outer_join)
    {
      /*
        We're dealing with

          ... INNER JOIN tblX ON (subquery AND condition) ...

        The sj-nest will be tblX's "sibling", i.e. another child of its
        parent. This is ok because tblX is joined as an inner join.
      */
      emb_tbl_nest= subq_pred->embedding_join_nest->embedding;
      if (emb_tbl_nest)
        emb_join_list= &emb_tbl_nest->nested_join->join_list;
    }
    else if (!subq_pred->embedding_join_nest->nested_join)
    {
      TABLE_LIST *outer_tbl= subq_pred->embedding_join_nest;      
      /*
        We're dealing with

          ... LEFT JOIN tbl ON (on_expr AND subq_pred) ...

        we'll need to convert it into:

          ... LEFT JOIN ( tbl SJ (subq_tables) ) ON (on_expr AND subq_pred) ...
                        |                      |
                        |<----- wrap_nest ---->|
        
        Q:  other subqueries may be pointing to this element. What to do?
        A1: simple solution: copy *subq_pred->embedding_join_nest= *parent_nest.
            But we'll need to fix other pointers.
        A2: Another way: have TABLE_LIST::next_ptr so the following
            subqueries know the table has been nested.
        A3: changes in the TABLE_LIST::outer_join will make everything work
            automatically.
      */
      TABLE_LIST *const wrap_nest=
        TABLE_LIST::new_nested_join(thd->mem_root, "(sj-wrap)",
                                    outer_tbl->embedding, outer_tbl->join_list,
                                    this);
      if (wrap_nest == NULL)
        DBUG_RETURN(true);

      wrap_nest->nested_join->join_list.push_back(outer_tbl);

      outer_tbl->embedding= wrap_nest;
      outer_tbl->join_list= &wrap_nest->nested_join->join_list;

      /*
        An important note, if this 'PREPARE stmt'.
        The FROM clause of the outer query now looks like
        CONCAT(original FROM clause of outer query, sj-nest).
        Given that the original FROM clause is reversed, this list is
        interpreted as "sj-nest is first".
        Thus, at a next execution, setup_natural_join_types() will decide that
        the name resolution context of the FROM clause should start at the
        first inner table in sj-nest.
        However, note that in the present function we do not change
        first_name_resolution_table (and friends) of sj-inner tables.
        So, at the next execution, name resolution for columns of
        outer-table columns is bound to fail (the first inner table does
        not have outer tables in its chain of resolution).
        Fortunately, Item_field::cached_table, which is set during resolution
        of 'PREPARE stmt', gives us the answer and avoids a failing search.
      */

      /*
        wrap_nest will take place of outer_tbl, so move the outer join flag
        and join condition.
      */
      wrap_nest->outer_join= outer_tbl->outer_join;
      outer_tbl->outer_join= 0;

      // There are item-rollback problems in this function: see bug#16926177
      wrap_nest->set_join_cond(outer_tbl->join_cond()->real_item());
      outer_tbl->set_join_cond(NULL);

      List_iterator<TABLE_LIST> li(*wrap_nest->join_list);
      TABLE_LIST *tbl;
      while ((tbl= li++))
      {
        if (tbl == outer_tbl)
        {
          li.replace(wrap_nest);
          break;
        }
      }
      /*
        Ok now wrap_nest 'contains' outer_tbl and we're ready to add the 
        semi-join nest into it
      */
      emb_join_list= &wrap_nest->nested_join->join_list;
      emb_tbl_nest=  wrap_nest;
    }
  }

  TABLE_LIST *const sj_nest=
    TABLE_LIST::new_nested_join(thd->mem_root, "(sj-nest)",
                                emb_tbl_nest, emb_join_list, this);
  if (sj_nest == NULL)
    DBUG_RETURN(true);       /* purecov: inspected */

  NESTED_JOIN *const nested_join= sj_nest->nested_join;

  /* Nests do not participate in those 'chains', so: */
  /* sj_nest->next_leaf= sj_nest->next_local= sj_nest->next_global == NULL*/
  emb_join_list->push_back(sj_nest);

  /* 
    nested_join->used_tables and nested_join->not_null_tables are
    initialized in simplify_joins().
  */
  
  /* 
    2. Walk through subquery's top list and set 'embedding' to point to the
       sj-nest.
  */
  st_select_lex *const subq_select= subq_pred->unit->first_select();

  nested_join->query_block_id= subq_select->select_number;
  nested_join->join_list.empty();
  List_iterator_fast<TABLE_LIST> li(subq_select->top_join_list);
  TABLE_LIST *tl;
  while ((tl= li++))
  {
    tl->embedding= sj_nest;
    tl->join_list= &nested_join->join_list;
    nested_join->join_list.push_back(tl);
  }
  
  /*
    Reconnect the next_leaf chain.
    TODO: Do we have to put subquery's tables at the end of the chain?
          Inserting them at the beginning would be a bit faster.
    NOTE: We actually insert them at the front! That's because the order is
          reversed in this list.
  */
  for (tl= leaf_tables; tl->next_leaf; tl= tl->next_leaf)
  {}
  tl->next_leaf= subq_select->leaf_tables;

  /*
    Same as above for next_local chain. This needed only for re-execution.
    (The next_local chain always starts with SELECT_LEX::table_list)
  */
  for (tl= get_table_list(); tl->next_local; tl= tl->next_local)
  {}
  tl->next_local= subq_select->get_table_list();

  /* A theory: no need to re-connect the next_global chain */

  /* 3. Remove the original subquery predicate from the WHERE/ON */

  // The subqueries were replaced for Item_int(1) earlier
  /*TODO: also reset the 'with_subselect' there. */

  /* n. Adjust the parent_join->tables counter */
  uint table_no= leaf_table_count;
  /* n. Walk through child's tables and adjust table->map */
  for (tl= subq_select->leaf_tables; tl; tl= tl->next_leaf, table_no++)
  {
    tl->table->tablenr= table_no;
    tl->table->map= ((table_map)1) << table_no;
  }

  derived_table_count+= subq_select->derived_table_count;
  materialized_table_count+=
    subq_select->materialized_table_count;
  partitioned_table_count+= subq_select->partitioned_table_count;
  leaf_table_count+= subq_select->leaf_table_count;

  nested_join->sj_outer_exprs.empty();
  nested_join->sj_inner_exprs.empty();

  /*
    @todo: Add similar conversion for subqueries other than IN.
  */
  if (subq_pred->substype() == Item_subselect::IN_SUBS)
  {
    Item_in_subselect *in_subq_pred= (Item_in_subselect *)subq_pred;

    /* Left side of IN predicate is already resolved */
    DBUG_ASSERT(in_subq_pred->left_expr->fixed);

    in_subq_pred->exec_method= Item_exists_subselect::EXEC_SEMI_JOIN;
    /*
      sj_corr_tables is supposed to contain non-trivially correlated tables,
      but here it is set to contain all correlated tables.
      @todo: Add analysis step that assigns only the set of non-trivially
      correlated tables to sj_corr_tables.
    */
    nested_join->sj_corr_tables= subq_pred->used_tables();
    /*
      sj_depends_on contains the set of outer tables referred in the
      subquery's WHERE clause as well as tables referred in the IN predicate's
      left-hand side.
    */
    nested_join->sj_depends_on=  subq_pred->used_tables() |
                                 in_subq_pred->left_expr->used_tables();
    /* Put the subquery's WHERE into semi-join's condition. */
    sj_nest->sj_on_expr= subq_select->where_cond();

    /*
    Create the IN-equalities and inject them into semi-join's ON condition.
    Additionally, for LooseScan strategy
     - Record the number of IN-equalities.
     - Create list of pointers to (oe1, ..., ieN). We'll need the list to
       see which of the expressions are bound and which are not (for those
       we'll produce a distinct stream of (ie_i1,...ie_ik).

       (TODO: can we just create a list of pointers and hope the expressions
       will not substitute themselves on fix_fields()? or we need to wrap
       them into Item_direct_view_refs and store pointers to those. The
       pointers to Item_direct_view_refs are guaranteed to be stable as 
       Item_direct_view_refs doesn't substitute itself with anything in 
       Item_direct_view_ref::fix_fields.
    */

    for (uint i= 0; i < in_subq_pred->left_expr->cols(); i++)
    {
      nested_join->sj_outer_exprs.push_back(in_subq_pred->left_expr->
                                            element_index(i));
      nested_join->sj_inner_exprs.push_back(subq_select->ref_pointer_array[i]);

      Item_func_eq *item_eq= 
        new Item_func_eq(in_subq_pred->left_expr->element_index(i), 
                         subq_select->ref_pointer_array[i]);
      if (item_eq == NULL)
        DBUG_RETURN(TRUE);

      sj_nest->sj_on_expr= and_items(sj_nest->sj_on_expr, item_eq);
      if (sj_nest->sj_on_expr == NULL)
        DBUG_RETURN(TRUE);
    }
    /* Fix the created equality and AND */

    Opt_trace_array sj_on_trace(&thd->opt_trace,
                                "evaluating_constant_semijoin_conditions");
    sj_nest->sj_on_expr->top_level_item();
    if (sj_nest->sj_on_expr->fix_fields(thd, &sj_nest->sj_on_expr))
      DBUG_RETURN(true);
  }

  /* Unlink the child select_lex: */
  subq_select->master_unit()->exclude_level();
  removed_select= subq_select;
  /*
    Update the resolver context - needed for Item_field objects that have been
    replaced in the item tree for this execution, but are still needed for
    subsequent executions.
  */
  for (st_select_lex *select= removed_select;
       select != NULL;
       select= select->removed_select)
    select->context.select_lex= this;

  repoint_contexts_of_join_nests(subq_select->top_join_list,
                                 subq_select, this);

  /*
    Walk through sj nest's WHERE and ON expressions and call
    item->fix_table_changes() for all items.
  */
  sj_nest->sj_on_expr->fix_after_pullout(this, subq_select);
  fix_list_after_tbl_changes(this, subq_select,
                             &sj_nest->nested_join->join_list);

  //TODO fix QT_
  DBUG_EXECUTE("where",
               print_where(sj_nest->sj_on_expr,"SJ-EXPR", QT_ORDINARY););

  if (emb_tbl_nest)
  {
    /* Inject sj_on_expr into the parent's ON condition */
    emb_tbl_nest->set_join_cond(and_items(emb_tbl_nest->join_cond(),
                                          sj_nest->sj_on_expr));
    if (emb_tbl_nest->join_cond() == NULL)
      DBUG_RETURN(true);
    emb_tbl_nest->join_cond()->top_level_item();
    if (!emb_tbl_nest->join_cond()->fixed &&
        emb_tbl_nest->join_cond()->fix_fields(thd,
                                              emb_tbl_nest->join_cond_ref()))
      DBUG_RETURN(true);
  }
  else
  {
    /* Inject sj_on_expr into the parent's WHERE condition */
    m_where_cond= and_items(m_where_cond, sj_nest->sj_on_expr);
    if (m_where_cond == NULL)
      DBUG_RETURN(true);
    m_where_cond->top_level_item();
    if (m_where_cond->fix_fields(thd, &m_where_cond))
      DBUG_RETURN(true);
  }

  if (subq_select->ftfunc_list->elements)
  {
    Item_func_match *ifm;
    List_iterator_fast<Item_func_match> li(*(subq_select->ftfunc_list));
    while ((ifm= li++))
      ftfunc_list->push_front(ifm);
  }

  DBUG_RETURN(false);
}


/**
   Destructively replaces a sub-condition inside a condition tree. The
   parse tree is also altered.

   @note Because of current requirements for semijoin flattening, we do not
   need to recurse here, hence this function will only examine the top-level
   AND conditions. (see SELECT_LEX::prepare, comment starting with "Check if
   the subquery predicate can be executed via materialization".)
   
   @param thd  thread handler

   @param tree Must be the handle to the top level condition. This is needed
   when the top-level condition changes.

   @param old_cond The condition to be replaced.

   @param new_cond The condition to be substituted.

   @param do_fix_fields If true, Item::fix_fields(THD*, Item**) is called for
   the new condition.

   @return error status

   @retval true If there was an error.
   @retval false If successful.
*/

static bool replace_subcondition(THD *thd, Item **tree,
                                 Item *old_cond, Item *new_cond,
                                 bool do_fix_fields)
{
  if (*tree == old_cond)
  {
    *tree= new_cond;
    if (do_fix_fields && new_cond->fix_fields(thd, tree))
      return TRUE;
    return FALSE;
  }
  else if ((*tree)->type() == Item::COND_ITEM) 
  {
    List_iterator<Item> li(*((Item_cond*)(*tree))->argument_list());
    Item *item;
    while ((item= li++))
    {
      if (item == old_cond) 
      {
        li.replace(new_cond);
        if (do_fix_fields && new_cond->fix_fields(thd, li.ref()))
          return TRUE;
        return FALSE;
      }
    }
  }
  else
    // If we came here it means there were an error during prerequisites check.
    DBUG_ASSERT(FALSE);

  return TRUE;
}


/*
  Convert semi-join subquery predicates into semi-join join nests
 
  DESCRIPTION

    Convert candidate subquery predicates into semi-join join nests. This 
    transformation is performed once in query lifetime and is irreversible.
    
    Conversion of one subquery predicate
    ~~~~~~~~~~~~~~~~~~~~~~~~~~~~~~~~~~~~
    We start with a join that has a semi-join subquery:

      SELECT ...
      FROM ot, ...
      WHERE oe IN (SELECT ie FROM it1 ... itN WHERE subq_where) AND outer_where

    and convert it into a semi-join nest:

      SELECT ...
      FROM ot SEMI JOIN (it1 ... itN), ...
      WHERE outer_where AND subq_where AND oe=ie

    that is, in order to do the conversion, we need to 

     * Create the "SEMI JOIN (it1 .. itN)" part and add it into the parent
       query's FROM structure.
     * Add "AND subq_where AND oe=ie" into parent query's WHERE (or ON if
       the subquery predicate was in an ON expression)
     * Remove the subquery predicate from the parent query's WHERE

    Considerations when converting many predicates
    ~~~~~~~~~~~~~~~~~~~~~~~~~~~~~~~~~~~~~~~~~~~~~~
    A join may have at most MAX_TABLES tables. This may prevent us from
    flattening all subqueries when the total number of tables in parent and
    child selects exceeds MAX_TABLES. In addition, one slot is reserved per
    semi-join nest, in case the subquery needs to be materialized in a
    temporary table.
    We deal with this problem by flattening children's subqueries first and
    then using a heuristic rule to determine each subquery predicate's
    "priority".

  RETURN 
    FALSE  OK
    TRUE   Error
*/
bool SELECT_LEX::flatten_subqueries()
{
  DBUG_ENTER("flatten_subqueries");

  if (sj_candidates->empty())
    DBUG_RETURN(FALSE);

  Item_exists_subselect **subq,
    **subq_begin= sj_candidates->begin(),
    **subq_end= sj_candidates->end();

  THD *const thd= (*subq_begin)->unit->thd;
  Opt_trace_context *const trace= &thd->opt_trace;

  /*
    Semijoin flattening is bottom-up. Indeed, we have this execution flow,
    for SELECT#1 WHERE X IN (SELECT #2 WHERE Y IN (SELECT#3)) :

    SELECT_LEX::prepare() (select#1)
       -> fix_fields() on IN condition
           -> SELECT_LEX::prepare() on subquery (select#2)
               -> fix_fields() on IN condition
                    -> SELECT_LEX::prepare() on subquery (select#3)
                    <- SELECT_LEX::prepare()
               <- fix_fields()
               -> flatten_subqueries: merge #3 in #2
               <- flatten_subqueries
           <- SELECT_LEX::prepare()
       <- fix_fields()
       -> flatten_subqueries: merge #2 in #1

    Note that flattening of #(N) is done by its parent JOIN#(N-1), because
    there are cases where flattening is not possible and only the parent can
    know.
   */
  for (subq= subq_begin; subq < subq_end; subq++)
  {
    /*
      Currently, we only support transformation of IN subqueries.
    */
    DBUG_ASSERT((*subq)->substype() == Item_subselect::IN_SUBS);

    st_select_lex *child_select= (*subq)->unit->first_select();

    // Check that we proceeded bottom-up
    DBUG_ASSERT(child_select->sj_candidates == NULL);

    (*subq)->sj_convert_priority= 
      (((*subq)->unit->uncacheable & UNCACHEABLE_DEPENDENT) ? MAX_TABLES : 0) +
      child_select->leaf_table_count;
  }

  /* 
    2. Pick which subqueries to convert:
      sort the subquery array
      - prefer correlated subqueries over uncorrelated;
      - prefer subqueries that have greater number of outer tables;
  */
  my_qsort(subq_begin,
           sj_candidates->size(), sj_candidates->element_size(),
           reinterpret_cast<qsort_cmp>(subq_sj_candidate_cmp));

  // A permanent transformation is going to start, so:
  Prepared_stmt_arena_holder ps_arena_holder(thd);

  // #tables-in-parent-query + #tables-in-subquery + sj nests <= MAX_TABLES
  /* Replace all subqueries to be flattened with Item_int(1) */

  uint table_count= leaf_table_count;
  for (subq= subq_begin; subq < subq_end; subq++)
  {
    // Add the tables in the subquery nest plus one in case of materialization:
    const uint tables_added=
      (*subq)->unit->first_select()->leaf_table_count + 1;
    (*subq)->sj_chosen= table_count + tables_added <= MAX_TABLES;

    if (!(*subq)->sj_chosen)
      continue;

    table_count+= tables_added;

    // In WHERE/ON of parent query, replace IN(subq) with "1" (<=>TRUE)
    Item **tree= ((*subq)->embedding_join_nest == NULL) ?
                 &m_where_cond :
                (*subq)->embedding_join_nest->join_cond_ref();
    if (replace_subcondition(thd, tree, *subq, new Item_int(1), FALSE))
      DBUG_RETURN(TRUE); /* purecov: inspected */
  }

  for (subq= subq_begin; subq < subq_end; subq++)
  {
    if (!(*subq)->sj_chosen)
      continue;

    OPT_TRACE_TRANSFORM(trace, oto0, oto1,
                        (*subq)->unit->first_select()->select_number,
                        "IN (SELECT)", "semijoin");
    oto1.add("chosen", true);
    if (convert_subquery_to_semijoin(*subq))
      DBUG_RETURN(TRUE);
  }
  /* 
    3. Finalize the subqueries that we did not convert,
       ie. perform IN->EXISTS rewrite.
  */
  for (subq= subq_begin; subq < subq_end; subq++)
  {
    if ((*subq)->sj_chosen)
      continue;
    {
      OPT_TRACE_TRANSFORM(trace, oto0, oto1,
                          (*subq)->unit->first_select()->select_number,
                          "IN (SELECT)", "semijoin");
      oto1.add("chosen", false);
    }
    Item_subselect::trans_res res;
    (*subq)->changed= 0;
    (*subq)->fixed= 0;

    SELECT_LEX *save_select_lex= thd->lex->current_select();
    thd->lex->set_current_select((*subq)->unit->first_select());

    // This is the only part of the function which uses a JOIN.
    res= (*subq)->select_transformer((*subq)->unit->first_select()->join);

    thd->lex->set_current_select(save_select_lex);

    if (res == Item_subselect::RES_ERROR)
      DBUG_RETURN(TRUE);

    (*subq)->changed= 1;
    (*subq)->fixed= 1;

    Item *substitute= (*subq)->substitution;
    const bool do_fix_fields= !(*subq)->substitution->fixed;
    const bool subquery_in_join_clause= (*subq)->embedding_join_nest != NULL;

    Item **tree= subquery_in_join_clause ?
      ((*subq)->embedding_join_nest->join_cond_ref()) : &m_where_cond;
    if (replace_subcondition(thd, tree, *subq, substitute, do_fix_fields))
      DBUG_RETURN(TRUE);
    (*subq)->substitution= NULL;
  }

  sj_candidates->clear();
  DBUG_RETURN(FALSE);
}


/**
  Fix fields referenced from inner selects.

  @param thd               Thread handle
  @param all_fields        List of all fields used in select
  @param select            Current select
  @param ref_pointer_array Array of references to Items used in current select
  @param group_list        GROUP BY list (is NULL by default)

  @details
    The function serves 3 purposes

    - adds fields referenced from inner query blocks to the current select list

    - Decides which class to use to reference the items (Item_ref or
      Item_direct_ref)

    - fixes references (Item_ref objects) to these fields.

    If a field isn't already on the select list and the ref_pointer_array
    is provided then it is added to the all_fields list and the pointer to
    it is saved in the ref_pointer_array.

    The class to access the outer field is determined by the following rules:

    -#. If the outer field isn't used under an aggregate function then the
        Item_ref class should be used.

    -#. If the outer field is used under an aggregate function and this
        function is, in turn, aggregated in the query block where the outer
        field was resolved or some query nested therein, then the
        Item_direct_ref class should be used. Also it should be used if we are
        grouping by a subquery containing the outer field.

    The resolution is done here and not at the fix_fields() stage as
    it can be done only after aggregate functions are fixed and pulled up to
    selects where they are to be aggregated.

    When the class is chosen it substitutes the original field in the
    Item_outer_ref object.

    After this we proceed with fixing references (Item_outer_ref objects) to
    this field from inner subqueries.

  @return Status
  @retval true An error occured.
  @retval false OK.
 */

bool
fix_inner_refs(THD *thd, List<Item> &all_fields, SELECT_LEX *select,
               Ref_ptr_array ref_pointer_array, ORDER *group_list)
{
  Item_outer_ref *ref;

  List_iterator<Item_outer_ref> ref_it(select->inner_refs_list);
  while ((ref= ref_it++))
  {
    bool direct_ref= false;
    Item *item= ref->outer_ref;
    Item **item_ref= ref->ref;
    Item_ref *new_ref;
    /*
      TODO: this field item already might be present in the select list.
      In this case instead of adding new field item we could use an
      existing one. The change will lead to less operations for copying fields,
      smaller temporary tables and less data passed through filesort.
    */
    if (!ref_pointer_array.is_null() && !ref->found_in_select_list)
    {
      int el= all_fields.elements;
      ref_pointer_array[el]= item;
      /* Add the field item to the select list of the current select. */
      all_fields.push_front(item);
      /*
        If it's needed reset each Item_ref item that refers this field with
        a new reference taken from ref_pointer_array.
      */
      item_ref= &ref_pointer_array[el];
    }

    if (ref->in_sum_func)
    {
      Item_sum *sum_func;
      if (ref->in_sum_func->nest_level > select->nest_level)
        direct_ref= TRUE;
      else
      {
        for (sum_func= ref->in_sum_func; sum_func &&
             sum_func->aggr_level >= select->nest_level;
             sum_func= sum_func->in_sum_func)
        {
          if (sum_func->aggr_level == select->nest_level)
          {
            direct_ref= TRUE;
            break;
          }
        }
      }
    }
    else
    {
      /*
        Check if GROUP BY item trees contain the outer ref:
        in this case we have to use Item_direct_ref instead of Item_ref.
      */
      for (ORDER *group= group_list; group; group= group->next)
      {
        if ((*group->item)->walk(&Item::find_item_processor, walk_subquery,
                                 (uchar *) ref))
        {
          direct_ref= TRUE;
          break;
        }
      }
    }
    new_ref= direct_ref ?
              new Item_direct_ref(ref->context, item_ref, ref->table_name,
                          ref->field_name, ref->alias_name_used) :
              new Item_ref(ref->context, item_ref, ref->table_name,
                          ref->field_name, ref->alias_name_used);
    if (!new_ref)
      return TRUE;
    ref->outer_ref= new_ref;
    ref->ref= &ref->outer_ref;

    if (!ref->fixed && ref->fix_fields(thd, 0))
      return TRUE;
    thd->lex->used_tables|= item->used_tables();
    thd->lex->current_select()->select_list_tables|= item->used_tables();
  }
  return false;
}


/**
   Since LIMIT is not supported for table subquery predicates
   (IN/ALL/EXISTS/etc), the following clauses are redundant for
   subqueries:

   ORDER BY
   DISTINCT
   GROUP BY   if there are no aggregate functions and no HAVING
              clause

   Because redundant clauses are removed both from JOIN and
   select_lex, the removal is permanent. Thus, it only makes sense to
   call this function for normal queries and on first execution of
   SP/PS

   @param subq_select_lex   select_lex that is part of a subquery 
                            predicate. This object and the associated 
                            join is modified.
   @param hidden_group_field_count Number of hidden group fields added
                            by setup_group().
   @param hidden_order_field_count Number of hidden order fields added
                            by setup_order().
   @param fields            Fields list from which to remove items.
   @param ref_pointer_array Pointers to top level of all_fields.
*/

static
void remove_redundant_subquery_clauses(st_select_lex *subq_select_lex,
                                       int hidden_group_field_count,
                                       int hidden_order_field_count,
                                       List<Item> &fields,
                                       Ref_ptr_array ref_pointer_array)
{
  Item_subselect *subq_predicate= subq_select_lex->master_unit()->item;
  /*
    The removal should happen for IN, ALL, ANY and EXISTS subqueries,
    which means all but single row subqueries. Example single row
    subqueries: 
       a) SELECT * FROM t1 WHERE t1.a = (<single row subquery>) 
       b) SELECT a, (<single row subquery) FROM t1
   */
  if (subq_predicate->substype() == Item_subselect::SINGLEROW_SUBS)
    return;

  // A subquery that is not single row should be one of IN/ALL/ANY/EXISTS.
  DBUG_ASSERT (subq_predicate->substype() == Item_subselect::EXISTS_SUBS ||
               subq_predicate->substype() == Item_subselect::IN_SUBS     ||
               subq_predicate->substype() == Item_subselect::ALL_SUBS    ||
               subq_predicate->substype() == Item_subselect::ANY_SUBS);

  enum change
  {
    REMOVE_NONE=0,
    REMOVE_ORDER= 1 << 0,
    REMOVE_DISTINCT= 1 << 1,
    REMOVE_GROUP= 1 << 2
  };

  uint changelog= 0;

  if (subq_select_lex->order_list.elements)
  {
    changelog|= REMOVE_ORDER;
    for (ORDER *o= subq_select_lex->order_list.first; o != NULL; o= o->next)
    {
      if (*o->item == o->item_ptr)
        (*o->item)->walk(&Item::clean_up_after_removal, walk_subquery,
                         reinterpret_cast<uchar*>(subq_select_lex));
    }
    subq_select_lex->join->order= NULL;
    subq_select_lex->order_list.empty();
    while (hidden_order_field_count-- > 0)
    {
      fields.pop();
      ref_pointer_array[fields.elements]= NULL;
    }
  }

  if (subq_select_lex->options & SELECT_DISTINCT)
  {
    changelog|= REMOVE_DISTINCT;
    subq_select_lex->join->select_distinct= false;
    subq_select_lex->options&= ~SELECT_DISTINCT;
  }

  /*
    Remove GROUP BY if there are no aggregate functions and no HAVING
    clause
  */
  if (subq_select_lex->group_list.elements &&
      !subq_select_lex->with_sum_func && !subq_select_lex->having_cond())
  {
    changelog|= REMOVE_GROUP;
    for (ORDER *g= subq_select_lex->group_list.first; g != NULL; g= g->next)
    {
      if (*g->item == g->item_ptr)
        (*g->item)->walk(&Item::clean_up_after_removal, walk_subquery,
                         reinterpret_cast<uchar*>(subq_select_lex));
    }
    subq_select_lex->join->group_list= NULL;
    subq_select_lex->group_list.empty();
    while (hidden_group_field_count-- > 0)
    {
      fields.pop();
      ref_pointer_array[fields.elements]= NULL;
    }
  }

  if (changelog)
  {
    Opt_trace_context * trace= &subq_select_lex->join->thd->opt_trace;
    if (unlikely(trace->is_started()))
    {
      Opt_trace_object trace_wrapper(trace);
      Opt_trace_array trace_changes(trace, "transformations_to_subquery");
      if (changelog & REMOVE_ORDER)
        trace_changes.add_alnum("removed_ordering");
      if (changelog & REMOVE_DISTINCT)
        trace_changes.add_alnum("removed_distinct");
      if (changelog & REMOVE_GROUP)
        trace_changes.add_alnum("removed_grouping");
    }
  }
}


/**
  Function to setup clauses without sum functions.
*/
static inline int
setup_without_group(THD *thd, Ref_ptr_array ref_pointer_array,
                    TABLE_LIST *tables,
                    List<Item> &fields,
                    List<Item> &all_fields,
                    ORDER *order,
                    ORDER *group,
                    int *hidden_group_field_count,
                    int *hidden_order_field_count)
{
  int res;
  st_select_lex *const select= thd->lex->current_select();
  nesting_map save_allow_sum_func=thd->lex->allow_sum_func;
  /* 
    Need to save the value, so we can turn off only any new non_agg_field_used
    additions coming from the WHERE
  */
  const bool saved_non_agg_field_used= select->non_agg_field_used();
  DBUG_ENTER("setup_without_group");

  thd->lex->allow_sum_func&= ~((nesting_map)1 << select->nest_level);
  DBUG_ASSERT(tables == select->get_table_list());
  res= select->setup_conds(thd);

  /* it's not wrong to have non-aggregated columns in a WHERE */
  select->set_non_agg_field_used(saved_non_agg_field_used);

  // GROUP BY
  int all_fields_count= all_fields.elements;
  res= res || setup_group(thd, ref_pointer_array, tables, fields, all_fields,
                          group);
  *hidden_group_field_count= all_fields.elements - all_fields_count;

  // ORDER BY
  all_fields_count= all_fields.elements;
  thd->lex->allow_sum_func|= (nesting_map)1 << select->nest_level;
  res= res || setup_order(thd, ref_pointer_array, tables, fields, all_fields,
                          order);
  *hidden_order_field_count= all_fields.elements - all_fields_count;

  res= res || match_exprs_for_only_full_group_by(thd, all_fields,
                                                 *hidden_group_field_count,
                                                 *hidden_order_field_count,
                                                 fields.elements, group);

  thd->lex->allow_sum_func= save_allow_sum_func;
  DBUG_RETURN(res);
}


/*****************************************************************************
  Group and order functions
*****************************************************************************/

/**
  Resolve an ORDER BY or GROUP BY column reference.

  Given a column reference (represented by 'order') from a GROUP BY or ORDER
  BY clause, find the actual column it represents. If the column being
  resolved is from the GROUP BY clause, the procedure searches the SELECT
  list 'fields' and the columns in the FROM list 'tables'. If 'order' is from
  the ORDER BY clause, only the SELECT list is being searched.

  If 'order' is resolved to an Item, then order->item is set to the found
  Item. If there is no item for the found column (that is, it was resolved
  into a table field), order->item is 'fixed' and is added to all_fields and
  ref_pointer_array.

  ref_pointer_array and all_fields are updated.

  @param[in] thd		     Pointer to current thread structure
  @param[in,out] ref_pointer_array  All select, group and order by fields
  @param[in] tables                 List of tables to search in (usually
    FROM clause)
  @param[in] order                  Column reference to be resolved
  @param[in] fields                 List of fields to search in (usually
    SELECT list)
  @param[in,out] all_fields         All select, group and order by fields
  @param[in] is_group_field         True if order is a GROUP field, false if
    ORDER by field

  @retval
    FALSE if OK
  @retval
    TRUE  if error occurred
*/

static bool
find_order_in_list(THD *thd, Ref_ptr_array ref_pointer_array, TABLE_LIST *tables,
                   ORDER *order, List<Item> &fields, List<Item> &all_fields,
                   bool is_group_field)
{
  Item *order_item= *order->item; /* The item from the GROUP/ORDER caluse. */
  Item::Type order_item_type;
  Item **select_item; /* The corresponding item from the SELECT clause. */
  Field *from_field;  /* The corresponding field from the FROM clause. */
  uint counter;
  enum_resolution_type resolution;

  /*
    Local SP variables may be int but are expressions, not positions.
    (And they can't be used before fix_fields is called for them).
  */
  if (order_item->type() == Item::INT_ITEM && order_item->basic_const_item())
  {						/* Order by position */
    uint count= (uint) order_item->val_int();
    if (!count || count > fields.elements)
    {
      my_error(ER_BAD_FIELD_ERROR, MYF(0),
               order_item->full_name(), thd->where);
      return TRUE;
    }
    order->item= &ref_pointer_array[count - 1];
    order->in_field_list= 1;
    return FALSE;
  }
  /* Lookup the current GROUP/ORDER field in the SELECT clause. */
  select_item= find_item_in_list(order_item, fields, &counter,
                                 REPORT_EXCEPT_NOT_FOUND, &resolution);
  if (!select_item)
    return TRUE; /* The item is not unique, or some other error occured. */


  /* Check whether the resolved field is not ambiguos. */
  if (select_item != not_found_item)
  {
    Item *view_ref= NULL;
    /*
      If we have found field not by its alias in select list but by its
      original field name, we should additionaly check if we have conflict
      for this name (in case if we would perform lookup in all tables).
    */
    if (resolution == RESOLVED_BEHIND_ALIAS && !order_item->fixed &&
        order_item->fix_fields(thd, order->item))
      return TRUE;

    /* Lookup the current GROUP field in the FROM clause. */
    order_item_type= order_item->type();
    from_field= (Field*) not_found_field;
    if ((is_group_field &&
        order_item_type == Item::FIELD_ITEM) ||
        order_item_type == Item::REF_ITEM)
    {
      from_field= find_field_in_tables(thd, (Item_ident*) order_item, tables,
                                       NULL, &view_ref, IGNORE_ERRORS, TRUE,
                                       FALSE);
      if (!from_field)
        from_field= (Field*) not_found_field;
    }

    if (from_field == not_found_field ||
        (from_field != view_ref_found ?
         /* it is field of base table => check that fields are same */
         ((*select_item)->type() == Item::FIELD_ITEM &&
          ((Item_field*) (*select_item))->field->eq(from_field)) :
         /*
           in is field of view table => check that references on translation
           table are same
         */
         ((*select_item)->type() == Item::REF_ITEM &&
          view_ref->type() == Item::REF_ITEM &&
          ((Item_ref *) (*select_item))->ref ==
          ((Item_ref *) view_ref)->ref)))
    {
      /*
        If there is no such field in the FROM clause, or it is the same field
        as the one found in the SELECT clause, then use the Item created for
        the SELECT field. As a result if there was a derived field that
        'shadowed' a table field with the same name, the table field will be
        chosen over the derived field.

        If we replace *order->item with one from the select list or
        from a table in the FROM list, we should clean up after
        removing the old *order->item from the query. The item has not
        been fixed (so there are no aggregation functions that need
        cleaning up), but it may contain subqueries that should be
        unlinked.
      */
      if (*order->item != *select_item)
        (*order->item)->walk(&Item::clean_up_after_removal, walk_subquery,
                             NULL);
      order->item= &ref_pointer_array[counter];
      order->in_field_list=1;
      if (resolution == RESOLVED_AGAINST_ALIAS)
        order->used_alias= true;
      return FALSE;
    }
    else
    {
      /*
        There is a field with the same name in the FROM clause. This
        is the field that will be chosen. In this case we issue a
        warning so the user knows that the field from the FROM clause
        overshadows the column reference from the SELECT list.
      */
      push_warning_printf(thd, Sql_condition::SL_WARNING, ER_NON_UNIQ_ERROR,
                          ER(ER_NON_UNIQ_ERROR),
                          ((Item_ident*) order_item)->field_name,
                          current_thd->where);
    }
  }

  order->in_field_list=0;
  /*
    The call to order_item->fix_fields() means that here we resolve
    'order_item' to a column from a table in the list 'tables', or to
    a column in some outer query. Exactly because of the second case
    we come to this point even if (select_item == not_found_item),
    inspite of that fix_fields() calls find_item_in_list() one more
    time.

    We check order_item->fixed because Item_func_group_concat can put
    arguments for which fix_fields already was called.
    
    group_fix_field= TRUE is to resolve aliases from the SELECT list
    without creating of Item_ref-s: JOIN::exec() wraps aliased items
    in SELECT list with Item_copy items. To re-evaluate such a tree
    that includes Item_copy items we have to refresh Item_copy caches,
    but:
      - filesort() never refresh Item_copy items,
      - end_send_group() checks every record for group boundary by the
        test_if_group_changed function that obtain data from these
        Item_copy items, but the copy_fields function that
        refreshes Item copy items is called after group boundaries only -
        that is a vicious circle.
    So we prevent inclusion of Item_copy items.
  */
  bool save_group_fix_field= thd->lex->current_select()->group_fix_field;
  if (is_group_field)
    thd->lex->current_select()->group_fix_field= TRUE;
  bool ret= (!order_item->fixed &&
      (order_item->fix_fields(thd, order->item) ||
       (order_item= *order->item)->check_cols(1) ||
       thd->is_fatal_error));
  thd->lex->current_select()->group_fix_field= save_group_fix_field;
  if (ret)
    return TRUE; /* Wrong field. */

  uint el= all_fields.elements;
  all_fields.push_front(order_item); /* Add new field to field list. */
  ref_pointer_array[el]= order_item;
  /*
    Currently, we assume that this assertion holds. If it turns out
    that it fails for some query, order->item has changed and the old
    item is removed from the query. In that case, we must call walk()
    with clean_up_after_removal() on the old order->item.
  */
  DBUG_ASSERT(order_item == *order->item);
  order->item= &ref_pointer_array[el];
  return FALSE;
}


/**
  Change order to point at item in select list.

  If item isn't a number and doesn't exists in the select list, add it to the
  the field list.
*/

int setup_order(THD *thd, Ref_ptr_array ref_pointer_array, TABLE_LIST *tables,
		List<Item> &fields, List<Item> &all_fields, ORDER *order)
{
  thd->where="order clause";
  DBUG_ASSERT(thd->lex->current_select()->cur_pos_in_all_fields ==
              SELECT_LEX::ALL_FIELDS_UNDEF_POS);
  for (; order; order=order->next)
  {
    thd->lex->current_select()->cur_pos_in_all_fields=
      fields.elements - all_fields.elements - 1;
    if (find_order_in_list(thd, ref_pointer_array, tables, order, fields,
			   all_fields, FALSE))
      return 1;
  }
  thd->lex->current_select()->cur_pos_in_all_fields=
		SELECT_LEX::ALL_FIELDS_UNDEF_POS;
  return 0;
}


/**
   Scans the SELECT list and ORDER BY list: for each expression, if it is not
   present in GROUP BY, examines the non-aggregated columns contained in the
   expression; if those columns are not all in GROUP BY, raise an error.

   Examples:
   1) "SELECT a+1 FROM t GROUP BY a+1"
   "a+1" in SELECT list was found, by setup_group() (exactly
   find_order_in_list()), to be the same as "a+1" in GROUP BY; as it is a
   GROUP BY expression, setup_group() has marked this expression with
   ALL_FIELDS_UNDEF_POS (item->marker= ALL_FIELDS_UNDEF_POS).
   2) "SELECT a+1 FROM t GROUP BY a"
   "a+1" is not found in GROUP BY; its non-aggregated column is "a", "a" is
   present in GROUP BY so it's ok.

   A "hidden" GROUP BY / ORDER BY expression is a member of GROUP BY / ORDER
   BY which was not found (by setup_order() or setup_group()) to be also
   present in the SELECT list. setup_order() and setup_group() have thus added
   the expression to the front of JOIN::all_fields.

   @param  thd                     THD pointer
   @param  all_fields              list of expressions, including SELECT list
                                   and hidden ORDER BY expressions
   @param  hidden_group_exprs_count number of hidden GROUP BY expressions
   @param  hidden_order_exprs_count number of hidden ORDER BY expressions
   @param  select_exprs_count      number of SELECT list expressions (there may
                                   be a gap between hidden GROUP BY expressions
                                   and SELECT list expressions)
   @param  group_exprs             GROUP BY expressions

   @returns true if ONLY_FULL_GROUP_BY is violated.
*/

static bool
match_exprs_for_only_full_group_by(THD *thd, List<Item> &all_fields,
                                   int hidden_group_exprs_count,
                                   int hidden_order_exprs_count,
                                   int select_exprs_count,
                                   ORDER *group_exprs)
{
  if (!group_exprs ||
      !(thd->variables.sql_mode & MODE_ONLY_FULL_GROUP_BY))
    return false;

  /*
    For all expressions of the SELECT list and ORDER BY, a list of columns
    which aren't under an aggregate function, 'select_lex->non_agg_fields',
    has been created (see Item_field::fix_fields()). Each column in that list
    keeps in Item::marker the position, in all_fields, of the (SELECT
    list or ORDER BY) expression which it belongs to (see
    st_select_lex::cur_pos_in_all_fields). all_fields looks like this:
    (front) HIDDEN ORDER BY - HIDDEN GROUP BY - gap - SELECT LIST (back)
    "Gap" may contain some aggregate expressions (see Item::split_sum_func2())
    which are irrelevant to us.

    We take an expressions of the SELECT list or a hidden ORDER BY expression
    ('expr' variable).
    - (1) If it also belongs to the GROUP BY list, it's ok.
    - (2) If it is an aggregate function, it's ok.
    - (3) If is is a constant, it's ok.
    - (4) If it is a column resolved to an outer SELECT it's ok;
    indeed, it is a constant from the point of view of one execution of the
    inner SELECT - it does not introduce any randomness in the result.
    - Otherwise we scan the list of non-aggregated columns and if we find at
    least one column belonging to this expression and NOT occuring
    in the GROUP BY list, we throw an error.
  */
  List_iterator<Item> exprs_it(all_fields);
  /*
    All "idx*" variables below are indices in all_fields, with "index of
    front" = 0 and "index of back" = all_fields.elements - 1.
  */
  int idx= -1;
  const int idx_of_first_hidden_group= hidden_order_exprs_count;
  const int idx_of_first_select= all_fields.elements - select_exprs_count;
  /*
    Also an index in all_fields, but with the same counting convention as
    st_select_lex::cur_pos_in_all_fields.
  */
  int cur_pos_in_all_fields;
  Item *expr;
  Item_field *non_agg_field;
  List_iterator<Item_field>
    non_agg_fields_it(thd->lex->current_select()->non_agg_fields);

  non_agg_field= non_agg_fields_it++;
  while (non_agg_field && (expr= exprs_it++))
  {
    idx++;
    if (idx >= idx_of_first_hidden_group &&     // In or after hidden GROUP BY
         idx < idx_of_first_select)             // but not yet in SELECT list
      continue;
    cur_pos_in_all_fields= idx - idx_of_first_select;

    if ((expr->marker == SELECT_LEX::ALL_FIELDS_UNDEF_POS) ||  // (1)
        expr->type() == Item::SUM_FUNC_ITEM ||                 // (2)
        expr->const_item() ||                                  // (3)
        (expr->real_item()->type() == Item::FIELD_ITEM &&
         expr->used_tables() & OUTER_REF_TABLE_BIT))           // (4)
      continue; // Ignore this expression.

    while (non_agg_field)
    {
      /*
        All non-aggregated columns contained in 'expr' have their
        'marker' equal to 'cur_pos_in_all_fields' OR equal to
        ALL_FIELDS_UNDEF_POS. The latter case happens in:
        "SELECT a FROM t GROUP BY a"
        when setup_group() finds that "a" in GROUP BY is also in the
        SELECT list ('fields' list); setup_group() marks the "a" expression
        with ALL_FIELDS_UNDEF_POS; at the same time, "a" is also a
        non-aggregated column of the "a" expression; thus, non-aggregated
        column "a" had its marker change from >=0 to
        ALL_FIELDS_UNDEF_POS. Such non-aggregated column can be ignored (and
        that is why ALL_FIELDS_UNDEF_POS is a very negative number).
      */
      if (non_agg_field->marker < cur_pos_in_all_fields)
      {
        /*
          Ignorable column, or the owning expression was found to be
          ignorable (cases 1-2-3-4 above); ignore it and switch to next
          column.
        */
        goto next_non_agg_field;
      }
      if (non_agg_field->marker > cur_pos_in_all_fields)
      {
        /*
          'expr' has been passed (we have scanned all its non-aggregated
          columns and are seeing one which belongs to a next expression),
          switch to next expression.
        */
        break;
      }
      // Check whether the non-aggregated column occurs in the GROUP BY list
      for (ORDER *grp= group_exprs; grp; grp= grp->next)
        if ((*grp->item)->eq(static_cast<Item *>(non_agg_field), false))
        {
          // column is in GROUP BY so is ok; check the next
          goto next_non_agg_field;
        }
      /*
        If we come here, one non-aggregated column belonging to 'expr' was
        not found in GROUP BY, we raise an error.
        TODO: change ER_WRONG_FIELD_WITH_GROUP to more detailed
        ER_NON_GROUPING_FIELD_USED
      */
      my_error(ER_WRONG_FIELD_WITH_GROUP, MYF(0), non_agg_field->full_name());
      return true;
  next_non_agg_field:
      non_agg_field= non_agg_fields_it++;
    }
  }
  return false;
}


/**
  Initialize the GROUP BY list.

  @param thd			Thread handler
  @param ref_pointer_array	We store references to all fields that was
                               not in 'fields' here.
  @param fields		All fields in the select part. Any item in
                               'order' that is part of these list is replaced
                               by a pointer to this fields.
  @param all_fields		Total list of all unique fields used by the
                               select. All items in 'order' that was not part
                               of fields will be added first to this list.
  @param order			The fields we should do GROUP BY on.

  @todo
    change ER_WRONG_FIELD_WITH_GROUP to more detailed
    ER_NON_GROUPING_FIELD_USED

  @retval
    0  ok
  @retval
    1  error (probably out of memory)
*/

static int
setup_group(THD *thd, Ref_ptr_array ref_pointer_array, TABLE_LIST *tables,
            List<Item> &fields, List<Item> &all_fields, ORDER *order)
{
  if (!order)
    return 0;				/* Everything is ok */

  thd->where="group statement";
  for (ORDER *ord= order; ord; ord= ord->next)
  {
    if (find_order_in_list(thd, ref_pointer_array, tables, ord, fields,
			   all_fields, TRUE))
      return 1;
    // ONLY_FULL_GROUP_BY needn't verify this expression:
    (*ord->item)->marker= SELECT_LEX::ALL_FIELDS_UNDEF_POS;
    if ((*ord->item)->with_sum_func)
    {
      my_error(ER_WRONG_GROUP_FIELD, MYF(0), (*ord->item)->full_name());
      return 1;
    }
  }
  return 0;
}


/****************************************************************************
  ROLLUP handling
****************************************************************************/

/**
  Replace occurences of group by fields in an expression by ref items.

  The function replaces occurrences of group by fields in expr
  by ref objects for these fields unless they are under aggregate
  functions.
  The function also corrects value of the the maybe_null attribute
  for the items of all subexpressions containing group by fields.

  @b EXAMPLES
    @code
      SELECT a+1 FROM t1 GROUP BY a WITH ROLLUP
      SELECT SUM(a)+a FROM t1 GROUP BY a WITH ROLLUP 
  @endcode

  @b IMPLEMENTATION

    The function recursively traverses the tree of the expr expression,
    looks for occurrences of the group by fields that are not under
    aggregate functions and replaces them for the corresponding ref items.

  @note
    This substitution is needed GROUP BY queries with ROLLUP if
    SELECT list contains expressions over group by attributes.

  @param thd                  reference to the context
  @param expr                 expression to make replacement
  @param group_list           list of references to group by items
  @param changed        out:  returns 1 if item contains a replaced field item

  @todo
    - TODO: Some functions are not null-preserving. For those functions
    updating of the maybe_null attribute is an overkill. 

  @retval
    0	if ok
  @retval
    1   on error
*/

static bool change_group_ref(THD *thd, Item_func *expr, ORDER *group_list,
                             bool *changed)
{
  if (expr->arg_count)
  {
    Name_resolution_context *context= &thd->lex->current_select()->context;
    Item **arg,**arg_end;
    bool arg_changed= FALSE;
    for (arg= expr->arguments(),
         arg_end= expr->arguments()+expr->arg_count;
         arg != arg_end; arg++)
    {
      Item *item= *arg;
      if (item->type() == Item::FIELD_ITEM || item->type() == Item::REF_ITEM)
      {
        ORDER *group_tmp;
        for (group_tmp= group_list; group_tmp; group_tmp= group_tmp->next)
        {
          if (item->eq(*group_tmp->item,0))
          {
            Item *new_item;
            if (!(new_item= new Item_ref(context, group_tmp->item, 0,
                                        item->item_name.ptr())))
              return 1;                                 // fatal_error is set
            thd->change_item_tree(arg, new_item);
            arg_changed= TRUE;
          }
        }
      }
      else if (item->type() == Item::FUNC_ITEM)
      {
        if (change_group_ref(thd, (Item_func *) item, group_list, &arg_changed))
          return 1;
      }
    }
    if (arg_changed)
    {
      expr->maybe_null= 1;
      *changed= TRUE;
    }
  }
  return 0;
}


/** Allocate memory needed for other rollup functions. */

bool JOIN::rollup_init()
{
  uint i,j;
  Item **ref_array;
  ORDER *group_tmp;

  tmp_table_param.quick_group= 0;	// Can't create groups in tmp table
  rollup.state= ROLLUP::STATE_INITED;

  /*
    Create pointers to the different sum function groups
    These are updated by rollup_make_fields()
  */
  tmp_table_param.group_parts= send_group_parts;

  Item_null_result **null_items=
    static_cast<Item_null_result**>(thd->alloc(sizeof(Item*)*send_group_parts));

  rollup.null_items= Item_null_array(null_items, send_group_parts);
  rollup.ref_pointer_arrays=
    static_cast<Ref_ptr_array*>
    (thd->alloc((sizeof(Ref_ptr_array) +
                 all_fields.elements * sizeof(Item*)) * send_group_parts));
  rollup.fields=
    static_cast<List<Item>*>(thd->alloc(sizeof(List<Item>) * send_group_parts));

  if (!null_items || !rollup.ref_pointer_arrays || !rollup.fields)
    return true;

  ref_array= (Item**) (rollup.ref_pointer_arrays+send_group_parts);

  /*
    Prepare space for field list for the different levels
    These will be filled up in rollup_make_fields()
  */
  group_tmp= group_list;
  for (i= 0 ; i < send_group_parts ; i++)
  {
    rollup.null_items[i]=
      new (thd->mem_root) Item_null_result((*group_tmp->item)->field_type(),
                                           (*group_tmp->item)->result_type());
    List<Item> *rollup_fields= &rollup.fields[i];
    rollup_fields->empty();
    rollup.ref_pointer_arrays[i]= Ref_ptr_array(ref_array, all_fields.elements);
    ref_array+= all_fields.elements;
    group_tmp= group_tmp->next;
  }
  for (i= 0 ; i < send_group_parts; i++)
  {
    for (j=0 ; j < fields_list.elements ; j++)
      rollup.fields[i].push_back(rollup.null_items[i]);
  }
  List_iterator<Item> it(all_fields);
  Item *item;
  while ((item= it++))
  {
    bool found_in_group= 0;

    for (group_tmp= group_list; group_tmp; group_tmp= group_tmp->next)
    {
      if (*group_tmp->item == item)
      {
        item->maybe_null= 1;
        found_in_group= 1;
        break;
      }
    }
    if (item->type() == Item::FUNC_ITEM && !found_in_group)
    {
      bool changed= FALSE;
      if (change_group_ref(thd, (Item_func *) item, group_list, &changed))
        return 1;
      /*
        We have to prevent creation of a field in a temporary table for
        an expression that contains GROUP BY attributes.
        Marking the expression item as 'with_sum_func' will ensure this.
      */ 
      if (changed)
        item->with_sum_func= 1;
    }
  }
  return 0;
}

/**
  @} (end of group Query_Resolver)
*/<|MERGE_RESOLUTION|>--- conflicted
+++ resolved
@@ -88,27 +88,6 @@
   // We may do subquery transformation, or Item substitution:
   Prepare_error_tracker tracker(thd);
 
-<<<<<<< HEAD
-  if (order_init)
-    explain_flags.set(ESC_ORDER_BY, ESP_EXISTS);
-  if (group_init)
-    explain_flags.set(ESC_GROUP_BY, ESP_EXISTS);
-  if (select_options & SELECT_DISTINCT)
-    explain_flags.set(ESC_DISTINCT, ESP_EXISTS);
-
-  conds= conds_init;
-  order= ORDER_with_src(order_init, ESC_ORDER_BY);
-  group_list= ORDER_with_src(group_init, ESC_GROUP_BY);
-  having= having_for_explain= having_init;
-  tables_list= tables_init;
-  select_lex= select_lex_arg;
-  DBUG_ASSERT(select_lex == thd->lex->current_select());
-  select_lex->set_join(this);
-  join_list= &select_lex->top_join_list;
-  union_part= unit_arg->is_union();
-
-  select_lex->is_item_list_lookup= 1;
-=======
   {
     ORDER *const first_order= order_list.first;
     ORDER *const first_group= group_list.first;
@@ -135,7 +114,6 @@
   join->union_part= unit->is_union();
 
   is_item_list_lookup= 1;
->>>>>>> a9800d0d
   /*
     If we have already executed SELECT, then it have not sense to prevent
     its table from update (see unique_table())
@@ -191,13 +169,8 @@
     We are not parsing anymore: any new Items created now are due to
     query rewriting, so stop incrementing counters.
    */
-<<<<<<< HEAD
-  DBUG_ASSERT(select_lex->parsing_place == CTX_NONE);
-  select_lex->parsing_place= CTX_NONE;
-=======
   DBUG_ASSERT(parsing_place == CTX_NONE);
   parsing_place= CTX_NONE;
->>>>>>> a9800d0d
 
   if (setup_wild(thd, join->fields_list, &join->all_fields, with_wild))
     DBUG_RETURN(-1);
@@ -390,16 +363,10 @@
     DBUG_RETURN(-1); /* purecov: inspected */
 
   /* Init join struct */
-<<<<<<< HEAD
-  count_field_types(select_lex, &tmp_table_param, all_fields, false, false);
-  this->group= group_list != 0;
-  unit= unit_arg;
-=======
   count_field_types(this, &join->tmp_table_param, join->all_fields, false,
                     false);
   join->group= join->group_list != 0;
   join->unit= unit;
->>>>>>> a9800d0d
 
   if (join->tmp_table_param.sum_func_count && !join->group_list)
   {
@@ -408,11 +375,7 @@
     join->order= NULL;
   }
 
-<<<<<<< HEAD
-  if (select_lex->olap == ROLLUP_TYPE && rollup_init())
-=======
   if (olap == ROLLUP_TYPE && join->rollup_init())
->>>>>>> a9800d0d
     DBUG_RETURN(-1); /* purecov: inspected */
   if (join->alloc_func_list())
     DBUG_RETURN(-1); /* purecov: inspected */
@@ -716,11 +679,7 @@
     bool result= !in_predicate->left_expr->fixed &&
                   in_predicate->left_expr->fix_fields(thd,
                                                      &in_predicate->left_expr);
-<<<<<<< HEAD
-    thd->lex->set_current_select(select_lex);
-=======
     thd->lex->set_current_select(this);
->>>>>>> a9800d0d
     thd->where= save_where;
     if (result)
       DBUG_RETURN(TRUE); /* purecov: deadcode */
