<<<<<<< HEAD
/* Copyright (c) 2004, 2018, Oracle and/or its affiliates. All rights reserved.
=======
/* Copyright (c) 2004, 2019, Oracle and/or its affiliates. All rights reserved.
>>>>>>> 4869291f

   This program is free software; you can redistribute it and/or modify
   it under the terms of the GNU General Public License, version 2.0,
   as published by the Free Software Foundation.

   This program is also distributed with certain software (including
   but not limited to OpenSSL) that is licensed under separate terms,
   as designated in a particular file or component or in included license
   documentation.  The authors of MySQL hereby grant you an additional
   permission to link the program and your derivative works with the
   separately licensed software that they have included with MySQL.

   This program is distributed in the hope that it will be useful,
   but WITHOUT ANY WARRANTY; without even the implied warranty of
   MERCHANTABILITY or FITNESS FOR A PARTICULAR PURPOSE.  See the
   GNU General Public License, version 2.0, for more details.

   You should have received a copy of the GNU General Public License
   along with this program; if not, write to the Free Software
   Foundation, Inc., 51 Franklin St, Fifth Floor, Boston, MA 02110-1301  USA */

#include "sql/parse_file.h"

#include <fcntl.h>
#include <limits.h>
#include <string.h>

#include "m_string.h"
#include "my_compiler.h"
#include "my_dbug.h"
#include "my_dir.h"
#include "my_inttypes.h"
#include "my_io.h"
#include "my_sys.h"
#include "mysql/psi/mysql_file.h"
#include "mysqld_error.h"  // ER_*
#include "sql/mysqld.h"    // key_file_fileparser
#include "sql/sql_list.h"  // List_iterator_fast

// Dummy unknown key hook.
File_parser_dummy_hook file_parser_dummy_hook;

/**
  Prepare frm to parse (read to memory).

  @param file_name		  path & filename to .frm file
  @param mem_root		  MEM_ROOT for buffer allocation
  @param bad_format_errors	  send errors on bad content

  @note
    returned pointer + 1 will be type of .frm

  @return
    0 - error
  @return
    parser object
*/

File_parser *sql_parse_prepare(const LEX_STRING *file_name, MEM_ROOT *mem_root,
                               bool bad_format_errors) {
  MY_STAT stat_info;
  size_t len;
  char *buff, *end, *sign;
  File_parser *parser;
  File file;
  DBUG_ENTER("sql_parse_prepare");

  if (!mysql_file_stat(key_file_fileparser, file_name->str, &stat_info,
                       MYF(MY_WME))) {
    DBUG_RETURN(0);
  }

  if (stat_info.st_size > INT_MAX - 1) {
    my_error(ER_FPARSER_TOO_BIG_FILE, MYF(0), file_name->str);
    DBUG_RETURN(0);
  }

  if (!(parser = new (mem_root) File_parser)) {
    DBUG_RETURN(0);
  }

<<<<<<< HEAD
  if (!(buff = (char *)alloc_root(
            mem_root, static_cast<size_t>(stat_info.st_size) + 1))) {
=======
  if (!(buff = (char *)mem_root->Alloc(static_cast<size_t>(stat_info.st_size) +
                                       1))) {
>>>>>>> 4869291f
    DBUG_RETURN(0);
  }

  if ((file = mysql_file_open(key_file_fileparser, file_name->str, O_RDONLY,
                              MYF(MY_WME))) < 0) {
    DBUG_RETURN(0);
  }

  if ((len = mysql_file_read(file, (uchar *)buff,
                             static_cast<size_t>(stat_info.st_size),
                             MYF(MY_WME))) == MY_FILE_ERROR) {
    mysql_file_close(file, MYF(MY_WME));
    DBUG_RETURN(0);
  }

  if (mysql_file_close(file, MYF(MY_WME))) {
    DBUG_RETURN(0);
  }

  end = buff + len;
  *end = '\0';  // barrier for more simple parsing

  // 7 = 5 (TYPE=) + 1 (letter at least of type name) + 1 ('\n')
  if (len < 7 || buff[0] != 'T' || buff[1] != 'Y' || buff[2] != 'P' ||
      buff[3] != 'E' || buff[4] != '=')
    goto frm_error;

  // skip signature;
  parser->file_type.str = sign = buff + 5;
  while (*sign >= 'A' && *sign <= 'Z' && sign < end) sign++;
  if (*sign != '\n') goto frm_error;
  parser->file_type.length = sign - parser->file_type.str;
  // EOS for file signature just for safety
  *sign = '\0';

  parser->end = end;
  parser->start = sign + 1;
  parser->content_ok = 1;

  DBUG_RETURN(parser);

frm_error:
  if (bad_format_errors) {
    my_error(ER_FPARSER_BAD_HEADER, MYF(0), file_name->str);
    DBUG_RETURN(0);
  } else
    DBUG_RETURN(parser);  // upper level have to check parser->ok()
}

/**
  parse LEX_STRING.

  @param ptr		  pointer on string beginning
  @param end		  pointer on symbol after parsed string end (still owned
                         by buffer and can be accessed
  @param mem_root	  MEM_ROOT for parameter allocation
  @param str		  pointer on string, where results should be stored

  @return Pointer on symbol after string
  @retval 0	  error
*/

static const char *parse_string(const char *ptr, const char *end,
                                MEM_ROOT *mem_root, LEX_STRING *str) {
  // get string length
  const char *eol = strchr(ptr, '\n');

  if (eol >= end) return 0;

  str->length = eol - ptr;

  if (!(str->str = strmake_root(mem_root, ptr, str->length))) return 0;
  return eol + 1;
}

/**
  read escaped string from ptr to eol in already allocated str.

  @param ptr		  pointer on string beginning
  @param eol		  pointer on character after end of string
  @param str		  target string

  @retval
    false   OK
  @retval
    true    error
*/

static bool read_escaped_string(const char *ptr, const char *eol,
                                LEX_STRING *str) {
  char *write_pos = str->str;

  for (; ptr < eol; ptr++, write_pos++) {
    char c = *ptr;
    if (c == '\\') {
      ptr++;
      if (ptr >= eol) return true;
      /*
        Should be in sync with write_escaped_string() and
        parse_quoted_escaped_string()
      */
      switch (*ptr) {
        case '\\':
          *write_pos = '\\';
          break;
        case 'n':
          *write_pos = '\n';
          break;
        case '0':
          *write_pos = '\0';
          break;
        case 'z':
          *write_pos = 26;
          break;
        case '\'':
          *write_pos = '\'';
          break;
        default:
          return true;
      }
    } else
      *write_pos = c;
  }
  str->str[str->length = write_pos - str->str] = '\0';  // just for safety
  return false;
}

/**
  parse @\n delimited escaped string.

  @param ptr		  pointer on string beginning
  @param end		  pointer on symbol after parsed string end (still owned
                         by buffer and can be accessed
  @param mem_root	  MEM_ROOT for parameter allocation
  @param str		  pointer on string, where results should be stored

  @return Pointer on symbol after string
  @retval
    0	  error
*/

static const char *parse_escaped_string(const char *ptr, const char *end,
                                        MEM_ROOT *mem_root, LEX_STRING *str) {
  const char *eol = strchr(ptr, '\n');

  if (eol == 0 || eol >= end ||
<<<<<<< HEAD
      !(str->str = (char *)alloc_root(mem_root, (eol - ptr) + 1)) ||
=======
      !(str->str = (char *)mem_root->Alloc((eol - ptr) + 1)) ||
>>>>>>> 4869291f
      read_escaped_string(ptr, eol, str))
    return 0;

  return eol + 1;
}

/**
  parse '' delimited escaped string.

  @param ptr		  pointer on string beginning
  @param end		  pointer on symbol after parsed string end (still owned
                         by buffer and can be accessed
  @param mem_root	  MEM_ROOT for parameter allocation
  @param str		  pointer on string, where results should be stored

  @return Pointer on symbol after string
  @retval
    0	  error
*/

static const char *parse_quoted_escaped_string(const char *ptr, const char *end,
                                               MEM_ROOT *mem_root,
                                               LEX_STRING *str) {
  const char *eol;
  uint result_len = 0;
  bool escaped = 0;

  // starting '
  if (*(ptr++) != '\'') return 0;

  // find ending '
  for (eol = ptr; (*eol != '\'' || escaped) && eol < end; eol++) {
    if (!(escaped = (*eol == '\\' && !escaped))) result_len++;
  }

  // process string
<<<<<<< HEAD
  if (eol >= end ||
      !(str->str = (char *)alloc_root(mem_root, result_len + 1)) ||
=======
  if (eol >= end || !(str->str = (char *)mem_root->Alloc(result_len + 1)) ||
>>>>>>> 4869291f
      read_escaped_string(ptr, eol, str))
    return 0;

  return eol + 1;
}

/**
  Parser for FILE_OPTIONS_ULLLIST type value.

  @param[in,out] ptr          pointer to parameter
  @param[in] end              end of the configuration
  @param[in] line             pointer to the line begining
  @param[in] base             base address for parameter writing (structure
    like TABLE)
  @param[in] parameter        description
  @param[in] mem_root         MEM_ROOT for parameters allocation
*/

bool get_file_options_ulllist(const char *&ptr, const char *end,
                              const char *line, uchar *base,
                              File_option *parameter, MEM_ROOT *mem_root) {
  List<ulonglong> *nlist = (List<ulonglong> *)(base + parameter->offset);
  ulonglong *num;
  nlist->empty();
  // list parsing
  while (ptr < end) {
    int not_used;
    const char *num_end = end;
<<<<<<< HEAD
    if (!(num = (ulonglong *)alloc_root(mem_root, sizeof(ulonglong))) ||
=======
    if (!(num = (ulonglong *)mem_root->Alloc(sizeof(ulonglong))) ||
>>>>>>> 4869291f
        nlist->push_back(num, mem_root))
      goto nlist_err;
    *num = my_strtoll10(ptr, &num_end, &not_used);
    ptr = num_end;
    switch (*ptr) {
      case '\n':
        goto end_of_nlist;
      case ' ':
        // we cant go over buffer bounds, because we have \0 at the end
        ptr++;
        break;
      default:
        goto nlist_err_w_message;
    }
  }

end_of_nlist:
  if (*(ptr++) != '\n') goto nlist_err;
  return false;

nlist_err_w_message:
  my_error(ER_FPARSER_ERROR_IN_PARAMETER, MYF(0), parameter->name.str, line);
nlist_err:
  return true;
}

/**
  parse parameters.

  @param base                base address for parameter writing (structure like
                             TABLE)
  @param mem_root            MEM_ROOT for parameters allocation
  @param parameters          parameters description
  @param required            number of required parameters in above list. If the
  file contains more parameters than "required", they will be ignored. If the
  file contains less parameters then "required", non-existing parameters will
                             remain their values.
  @param hook                hook called for unknown keys

  @retval
    false   OK
  @retval
    true    error
*/

bool File_parser::parse(uchar *base, MEM_ROOT *mem_root,
                        struct File_option *parameters, uint required,
                        Unknown_key_hook *hook) const {
  uint first_param = 0, found = 0;
  const char *ptr = start;
  const char *eol;
  LEX_STRING *str;
  List<LEX_STRING> *list;
  DBUG_ENTER("File_parser::parse");

  while (ptr < end && found < required) {
    const char *line = ptr;
    if (*ptr == '#') {
      // it is comment
      if (!(ptr = strchr(ptr, '\n'))) {
        my_error(ER_FPARSER_EOF_IN_COMMENT, MYF(0), line);
        DBUG_RETURN(true);
      }
      ptr++;
    } else {
      File_option *parameter = parameters + first_param,
                  *parameters_end = parameters + required;
      size_t len = 0;
      for (; parameter < parameters_end; parameter++) {
        len = parameter->name.length;
        // check length
        if (len < static_cast<size_t>(end - ptr) && ptr[len] != '=') continue;
        // check keyword
        if (memcmp(parameter->name.str, ptr, len) == 0) break;
      }

      if (parameter < parameters_end) {
        found++;
        /*
          if we found first parameter, start search from next parameter
          next time.
          (this small optimisation should work, because they should be
          written in same order)
        */
        if (parameter == parameters + first_param) first_param++;

        // get value
        ptr += (len + 1);
        switch (parameter->type) {
          case FILE_OPTIONS_STRING: {
            if (!(ptr =
                      parse_string(ptr, end, mem_root,
                                   (LEX_STRING *)(base + parameter->offset)))) {
              my_error(ER_FPARSER_ERROR_IN_PARAMETER, MYF(0),
                       parameter->name.str, line);
              DBUG_RETURN(true);
            }
            break;
          }
          case FILE_OPTIONS_ESTRING: {
            if (!(ptr = parse_escaped_string(
                      ptr, end, mem_root,
                      (LEX_STRING *)(base + parameter->offset)))) {
              my_error(ER_FPARSER_ERROR_IN_PARAMETER, MYF(0),
                       parameter->name.str, line);
              DBUG_RETURN(true);
            }
            break;
          }
          case FILE_OPTIONS_ULONGLONG:
            if (!(eol = strchr(ptr, '\n'))) {
              my_error(ER_FPARSER_ERROR_IN_PARAMETER, MYF(0),
                       parameter->name.str, line);
              DBUG_RETURN(true);
            }
            {
              int not_used;
              *((ulonglong *)(base + parameter->offset)) =
                  my_strtoll10(ptr, 0, &not_used);
            }
            ptr = eol + 1;
            break;
          case FILE_OPTIONS_TIMESTAMP: {
            /* string have to be allocated already */
            LEX_STRING *val = (LEX_STRING *)(base + parameter->offset);
            /* yyyy-mm-dd HH:MM:SS = 19(PARSE_FILE_TIMESTAMPLENGTH) characters
             */
            if (ptr[PARSE_FILE_TIMESTAMPLENGTH] != '\n') {
              my_error(ER_FPARSER_ERROR_IN_PARAMETER, MYF(0),
                       parameter->name.str, line);
              DBUG_RETURN(true);
            }
            memcpy(val->str, ptr, PARSE_FILE_TIMESTAMPLENGTH);
            val->str[val->length = PARSE_FILE_TIMESTAMPLENGTH] = '\0';
            ptr += (PARSE_FILE_TIMESTAMPLENGTH + 1);
            break;
          }
          case FILE_OPTIONS_STRLIST: {
            list = (List<LEX_STRING> *)(base + parameter->offset);

            list->empty();
            // list parsing
            while (ptr < end) {
<<<<<<< HEAD
              if (!(str = (LEX_STRING *)alloc_root(mem_root,
                                                   sizeof(LEX_STRING))) ||
=======
              if (!(str = (LEX_STRING *)mem_root->Alloc(sizeof(LEX_STRING))) ||
>>>>>>> 4869291f
                  list->push_back(str, mem_root))
                goto list_err;
              if (!(ptr = parse_quoted_escaped_string(ptr, end, mem_root, str)))
                goto list_err_w_message;
              switch (*ptr) {
                case '\n':
                  goto end_of_list;
                case ' ':
                  // we cant go over buffer bounds, because we have \0 at the
                  // end
                  ptr++;
                  break;
                default:
                  goto list_err_w_message;
              }
            }

          end_of_list:
            if (*(ptr++) != '\n') goto list_err;
            break;

          list_err_w_message:
            my_error(ER_FPARSER_ERROR_IN_PARAMETER, MYF(0), parameter->name.str,
                     line);
          list_err:
            DBUG_RETURN(true);
          }
          case FILE_OPTIONS_ULLLIST:
            if (get_file_options_ulllist(ptr, end, line, base, parameter,
                                         mem_root))
              DBUG_RETURN(true);
            break;
          default:
            DBUG_ASSERT(0);  // never should happened
        }
      } else {
        ptr = line;
        if (hook->process_unknown_string(ptr, base, mem_root, end)) {
          DBUG_RETURN(true);
        }
        // skip unknown parameter
        if (!(ptr = strchr(ptr, '\n'))) {
          my_error(ER_FPARSER_EOF_IN_UNKNOWN_PARAMETER, MYF(0), line);
          DBUG_RETURN(true);
        }
        ptr++;
      }
    }
  }

  /*
    NOTE: if we read less than "required" parameters, it is still Ok.
    Probably, we've just read the file of the previous version, which
    contains less parameters.
  */

  DBUG_RETURN(false);
}

/**
  Dummy unknown key hook.

  @param[in,out] unknown_key       reference on the line with unknown
                                   parameter and the parsing point

  @note
    This hook used to catch no longer supported keys and process them for
    backward compatibility, but it will not slow down processing of modern
    format files.
    This hook does nothing except debug output.

  @retval
    false OK
  @retval
    true  Error
*/

bool File_parser_dummy_hook::process_unknown_string(
    const char *&unknown_key MY_ATTRIBUTE((unused)), uchar *, MEM_ROOT *,
    const char *) {
  DBUG_ENTER("file_parser_dummy_hook::process_unknown_string");
  DBUG_PRINT("info", ("Unknown key: '%60s'", unknown_key));
  DBUG_RETURN(false);
}<|MERGE_RESOLUTION|>--- conflicted
+++ resolved
@@ -1,8 +1,4 @@
-<<<<<<< HEAD
-/* Copyright (c) 2004, 2018, Oracle and/or its affiliates. All rights reserved.
-=======
 /* Copyright (c) 2004, 2019, Oracle and/or its affiliates. All rights reserved.
->>>>>>> 4869291f
 
    This program is free software; you can redistribute it and/or modify
    it under the terms of the GNU General Public License, version 2.0,
@@ -84,13 +80,8 @@
     DBUG_RETURN(0);
   }
 
-<<<<<<< HEAD
-  if (!(buff = (char *)alloc_root(
-            mem_root, static_cast<size_t>(stat_info.st_size) + 1))) {
-=======
   if (!(buff = (char *)mem_root->Alloc(static_cast<size_t>(stat_info.st_size) +
                                        1))) {
->>>>>>> 4869291f
     DBUG_RETURN(0);
   }
 
@@ -237,11 +228,7 @@
   const char *eol = strchr(ptr, '\n');
 
   if (eol == 0 || eol >= end ||
-<<<<<<< HEAD
-      !(str->str = (char *)alloc_root(mem_root, (eol - ptr) + 1)) ||
-=======
       !(str->str = (char *)mem_root->Alloc((eol - ptr) + 1)) ||
->>>>>>> 4869291f
       read_escaped_string(ptr, eol, str))
     return 0;
 
@@ -278,12 +265,7 @@
   }
 
   // process string
-<<<<<<< HEAD
-  if (eol >= end ||
-      !(str->str = (char *)alloc_root(mem_root, result_len + 1)) ||
-=======
   if (eol >= end || !(str->str = (char *)mem_root->Alloc(result_len + 1)) ||
->>>>>>> 4869291f
       read_escaped_string(ptr, eol, str))
     return 0;
 
@@ -312,11 +294,7 @@
   while (ptr < end) {
     int not_used;
     const char *num_end = end;
-<<<<<<< HEAD
-    if (!(num = (ulonglong *)alloc_root(mem_root, sizeof(ulonglong))) ||
-=======
     if (!(num = (ulonglong *)mem_root->Alloc(sizeof(ulonglong))) ||
->>>>>>> 4869291f
         nlist->push_back(num, mem_root))
       goto nlist_err;
     *num = my_strtoll10(ptr, &num_end, &not_used);
@@ -460,12 +438,7 @@
             list->empty();
             // list parsing
             while (ptr < end) {
-<<<<<<< HEAD
-              if (!(str = (LEX_STRING *)alloc_root(mem_root,
-                                                   sizeof(LEX_STRING))) ||
-=======
               if (!(str = (LEX_STRING *)mem_root->Alloc(sizeof(LEX_STRING))) ||
->>>>>>> 4869291f
                   list->push_back(str, mem_root))
                 goto list_err;
               if (!(ptr = parse_quoted_escaped_string(ptr, end, mem_root, str)))
