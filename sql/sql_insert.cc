/*
   Copyright (c) 2000, 2015, Oracle and/or its affiliates. All rights reserved.

   This program is free software; you can redistribute it and/or modify
   it under the terms of the GNU General Public License as published by
   the Free Software Foundation; version 2 of the License.

   This program is distributed in the hope that it will be useful,
   but WITHOUT ANY WARRANTY; without even the implied warranty of
   MERCHANTABILITY or FITNESS FOR A PARTICULAR PURPOSE.  See the
   GNU General Public License for more details.

   You should have received a copy of the GNU General Public License
   along with this program; if not, write to the Free Software
   Foundation, Inc., 51 Franklin St, Fifth Floor, Boston, MA 02110-1301  USA
*/

/* Insert of records */

#include "sql_insert.h"

#include "auth_common.h"              // check_grant_all_columns
#include "debug_sync.h"               // DEBUG_SYNC
#include "item.h"                     // Item
#include "lock.h"                     // mysql_unlock_tables
#include "opt_explain.h"              // Modification_plan
#include "opt_explain_format.h"       // enum_mod_type
#include "rpl_rli.h"                  // Relay_log_info
#include "rpl_slave.h"                // rpl_master_has_bug
#include "sql_base.h"                 // setup_fields
#include "sql_resolver.h"             // Column_privilege_tracker
#include "sql_select.h"               // free_underlaid_joins
#include "sql_show.h"                 // store_create_info
#include "sql_table.h"                // quick_rm_table
#include "sql_tmp_table.h"            // create_tmp_field
#include "sql_update.h"               // records_are_comparable
#include "sql_view.h"                 // check_key_in_view
#include "table_trigger_dispatcher.h" // Table_trigger_dispatcher
#include "transaction.h"              // trans_commit_stmt
#include "sql_resolver.h"             // validate_gc_assignment
#include "partition_info.h"           // partition_info
#include "probes_mysql.h"             // MYSQL_INSERT_START

static bool check_view_insertability(THD *thd, TABLE_LIST *view,
                                     const TABLE_LIST *insert_table_ref);

static void prepare_for_positional_update(TABLE *table, TABLE_LIST *tables);

/**
  Check that insert fields are from a single table of a multi-table view.

  @param fields            The insert fields to be checked.
  @param view              The view for insert.
  @param insert_table_ref[out] Reference to table to insert into

  This function is called to check that the fields being inserted into
  are from a single base table. This must be checked when the table to
  be inserted into is a multi-table view.

  @return false if success, true if an error was raised.
*/

static bool check_single_table_insert(List<Item> &fields, TABLE_LIST *view,
                                      TABLE_LIST **insert_table_ref)
{
  // It is join view => we need to find the table for insert
  List_iterator_fast<Item> it(fields);
  Item *item;
  *insert_table_ref= NULL;          // reset for call to check_single_table()
  table_map tables= 0;

  while ((item= it++))
    tables|= item->used_tables();

  if (view->check_single_table(insert_table_ref, tables))
  {
    my_error(ER_VIEW_MULTIUPDATE, MYF(0),
             view->view_db.str, view->view_name.str);
    return true;
  }
  DBUG_ASSERT(*insert_table_ref && (*insert_table_ref)->is_insertable());

  return false;
}


/**
  Check insert fields.

  @param thd          The current thread.
  @param table_list   The table for insert.
  @param fields       The insert fields.
  @param value_count  Number of values supplied
  @param value_count_known if false, delay field count check
                      @todo: Eliminate this when preparation is properly phased
  @param check_unique If duplicate values should be rejected.

  @return false if success, true if error

  Resolved reference to base table is returned in lex->insert_table_leaf.

  @todo check_insert_fields() should be refactored as follows:
        - Remove the argument value_count_known and all predicates involving it.
        - Rearrange the call to check_insert_fields() from
          mysql_prepare_insert() so that the value_count is known also when
          processing a prepared statement.
*/

static bool check_insert_fields(THD *thd, TABLE_LIST *table_list,
                                List<Item> &fields, uint value_count,
                                bool value_count_known, bool check_unique)
{
  LEX *const lex= thd->lex;

#ifndef DBUG_OFF
  TABLE_LIST *const saved_insert_table_leaf= lex->insert_table_leaf;
#endif

  TABLE *table= table_list->table;

  DBUG_ASSERT(table_list->is_insertable());

  if (fields.elements == 0 && value_count_known && value_count > 0)
  {
    /*
      No field list supplied, but a value list has been supplied.
      Use field list of table being updated.
    */
    DBUG_ASSERT(table);    // This branch is not reached with a view:

    lex->insert_table_leaf= table_list;

    // Values for all fields in table are needed
    if (value_count != table->s->fields)
    {
      my_error(ER_WRONG_VALUE_COUNT_ON_ROW, MYF(0), 1L);
      return true;
    }
#ifndef NO_EMBEDDED_ACCESS_CHECKS
    Field_iterator_table_ref field_it;
    field_it.set(table_list);
    if (check_grant_all_columns(thd, INSERT_ACL, &field_it))
      return true;
#endif
    /*
      No fields are provided so all fields must be provided in the values.
      Thus we set all bits in the write set.
    */
    bitmap_set_all(table->write_set);
  }
  else
  {
    // INSERT with explicit field list.
    SELECT_LEX *select_lex= thd->lex->select_lex;
    Name_resolution_context *context= &select_lex->context;
    Name_resolution_context_state ctx_state;
    int res;

    if (value_count_known && fields.elements != value_count)
    {
      my_error(ER_WRONG_VALUE_COUNT_ON_ROW, MYF(0), 1L);
      return true;
    }

    thd->dup_field= 0;

    /* Save the state of the current name resolution context. */
    ctx_state.save_state(context, table_list);

    /*
      Perform name resolution only in the first table - 'table_list',
      which is the table that is inserted into.
    */
    table_list->next_local= NULL;
    context->resolve_in_table_list_only(table_list);
    res= setup_fields(thd, Ref_ptr_array(), fields, INSERT_ACL, NULL,
                      false, true);

    /* Restore the current context. */
    ctx_state.restore_state(context, table_list);

    if (res)
      return true;

    if (table_list->is_merged())
    {
      if (check_single_table_insert(fields, table_list,
                                    &lex->insert_table_leaf))
        return true;
      table= lex->insert_table_leaf->table;
    }
    else
    {
      lex->insert_table_leaf= table_list;
    }

    if (check_unique && thd->dup_field)
    {
      my_error(ER_FIELD_SPECIFIED_TWICE, MYF(0), thd->dup_field->field_name);
      return true;
    }
  }
  /* Mark all generated columns for write*/
  if (table->vfield)
    table->mark_generated_columns(false);

  if (check_key_in_view(thd, table_list, lex->insert_table_leaf) ||
      (table_list->is_view() &&
       check_view_insertability(thd, table_list, lex->insert_table_leaf)))
  {
    my_error(ER_NON_INSERTABLE_TABLE, MYF(0), table_list->alias, "INSERT");
    return true;
  }

  DBUG_ASSERT(saved_insert_table_leaf == NULL ||
              lex->insert_table_leaf == saved_insert_table_leaf);

  return false;
}


/**
  Check that table references are restricted to the supplied table map.
  The check can be ignored if the supplied table is a base table.

  @param view   Table being specified
  @param values Values whose used tables are to be matched against table map
  @param map    Table map to match against

  @return false if success, true if error
*/

static bool check_valid_table_refs(const TABLE_LIST *view, List<Item> &values,
                                   table_map map)
{
  List_iterator_fast<Item> it(values);
  Item *item;

  // A base table will always match the supplied map.
  DBUG_ASSERT(view->is_view() || (view->table && map));

  if (!view->is_view())       // Ignore check if called with base table.
    return false;

  map|= PSEUDO_TABLE_BITS;

  while ((item= it++))
  {
    if (item->used_tables() & ~map)
    {
      my_error(ER_VIEW_MULTIUPDATE, MYF(0),
               view->view_db.str, view->view_name.str);
      return true;
    }
  }
  return false;
}


/**
  Validates default value of fields which are not specified in
  the column list of INSERT statement.

  @Note table->record[0] should be be populated with default values
        before calling this function.

  @param thd              thread context
  @param table            table to which values are inserted.

  @return
    @retval false Success.
    @retval true  Failure.
*/

bool validate_default_values_of_unset_fields(THD *thd, TABLE *table)
{
  MY_BITMAP *write_set= table->write_set;
  DBUG_ENTER("validate_default_values_of_unset_fields");

  for (Field **field= table->field; *field; field++)
  {
    if (!bitmap_is_set(write_set, (*field)->field_index) &&
        !((*field)->flags & NO_DEFAULT_VALUE_FLAG))
    {
      if ((*field)->validate_stored_val(thd) && thd->is_error())
        DBUG_RETURN(true);
    }
  }

  DBUG_RETURN(false);
}


/*
  Prepare triggers  for INSERT-like statement.

  SYNOPSIS
    prepare_triggers_for_insert_stmt()
      table   Table to which insert will happen

  NOTE
    Prepare triggers for INSERT-like statement by marking fields
    used by triggers and inform handlers that batching of UPDATE/DELETE 
    cannot be done if there are BEFORE UPDATE/DELETE triggers.
*/

void prepare_triggers_for_insert_stmt(TABLE *table)
{
  if (table->triggers)
  {
    if (table->triggers->has_triggers(TRG_EVENT_DELETE,
                                      TRG_ACTION_AFTER))
    {
      /*
        The table has AFTER DELETE triggers that might access to 
        subject table and therefore might need delete to be done 
        immediately. So we turn-off the batching.
      */ 
      (void) table->file->extra(HA_EXTRA_DELETE_CANNOT_BATCH);
    }
    if (table->triggers->has_triggers(TRG_EVENT_UPDATE,
                                      TRG_ACTION_AFTER))
    {
      /*
        The table has AFTER UPDATE triggers that might access to subject 
        table and therefore might need update to be done immediately. 
        So we turn-off the batching.
      */ 
      (void) table->file->extra(HA_EXTRA_UPDATE_CANNOT_BATCH);
    }
  }
  table->mark_columns_needed_for_insert();
}

/**
  INSERT statement implementation

  @note Like implementations of other DDL/DML in MySQL, this function
  relies on the caller to close the thread tables. This is done in the
  end of dispatch_command().
*/

bool Sql_cmd_insert::mysql_insert(THD *thd,TABLE_LIST *table_list)
{
  DBUG_ENTER("mysql_insert");

  LEX *const lex= thd->lex;
  int error, res;
  bool err= true;
  bool transactional_table, joins_freed= FALSE;
  bool changed;
  bool is_locked= false;
  ulong counter = 1;
  ulonglong id;
  /*
    We have three alternative syntax rules for the INSERT statement:
    1) "INSERT (columns) VALUES ...", so non-listed columns need a default
    2) "INSERT VALUES (), ..." so all columns need a default;
    note that "VALUES (),(expr_1, ..., expr_n)" is not allowed, so checking
    emptiness of the first row is enough
    3) "INSERT VALUES (expr_1, ...), ..." so no defaults are needed; even if
    expr_i is "DEFAULT" (in which case the column is set by
    Item_default_value::save_in_field()).
  */
  const bool manage_defaults=
    insert_field_list.elements != 0 ||          // 1)
    insert_many_values.head()->elements == 0;   // 2)
  COPY_INFO info(COPY_INFO::INSERT_OPERATION,
                 &insert_field_list,
                 manage_defaults,
                 duplicates);
  COPY_INFO update(COPY_INFO::UPDATE_OPERATION, &insert_update_list,
                   &insert_value_list);
  Name_resolution_context *context;
  Name_resolution_context_state ctx_state;
  uint num_partitions= 0;
  enum partition_info::enum_can_prune can_prune_partitions=
                                                  partition_info::PRUNE_NO;
  MY_BITMAP used_partitions;
  bool prune_needs_default_values;

  SELECT_LEX *const select_lex= lex->select_lex;

  select_lex->make_active_options(0, 0);

  if (open_tables_for_query(thd, table_list, 0))
    DBUG_RETURN(true);

  if (run_before_dml_hook(thd))
    DBUG_RETURN(true);

  THD_STAGE_INFO(thd, stage_init);
  lex->used_tables=0;

  List_iterator_fast<List_item> its(insert_many_values);
  List_item *values= its++;
  const uint value_count= values->elements;
  TABLE      *insert_table= NULL;
  if (mysql_prepare_insert(thd, table_list, values, false))
    goto exit_without_my_ok;

  if (select_lex->apply_local_transforms(thd, false))
    goto exit_without_my_ok;

  insert_table= lex->insert_table_leaf->table;

  if (duplicates == DUP_UPDATE || duplicates == DUP_REPLACE)
    prepare_for_positional_update(insert_table, table_list);

  /* Must be done before can_prune_insert, due to internal initialization. */
  if (info.add_function_default_columns(insert_table, insert_table->write_set))
    goto exit_without_my_ok; /* purecov: inspected */
  if (duplicates == DUP_UPDATE &&
      update.add_function_default_columns(insert_table,
                                          insert_table->write_set))
    goto exit_without_my_ok; /* purecov: inspected */

  context= &select_lex->context;
  /*
    These three asserts test the hypothesis that the resetting of the name
    resolution context below is not necessary at all since the list of local
    tables for INSERT always consists of one table.
  */
  DBUG_ASSERT(!table_list->next_local);
  DBUG_ASSERT(!context->table_list->next_local);
  DBUG_ASSERT(!context->first_name_resolution_table->next_name_resolution_table);

  /* Save the state of the current name resolution context. */
  ctx_state.save_state(context, table_list);

  /*
    Perform name resolution only in the first table - 'table_list',
    which is the table that is inserted into.
  */
  DBUG_ASSERT(table_list->next_local == 0);
  context->resolve_in_table_list_only(table_list);

  if (!is_locked && insert_table->part_info)
  {
    if (insert_table->part_info->can_prune_insert(thd,
                                           duplicates,
                                           update,
                                           insert_update_list,
                                           insert_field_list,
                                           !MY_TEST(values->elements),
                                           &can_prune_partitions,
                                           &prune_needs_default_values,
                                           &used_partitions))
      goto exit_without_my_ok; /* purecov: inspected */

    if (can_prune_partitions != partition_info::PRUNE_NO)
    {
      num_partitions= insert_table->part_info->lock_partitions.n_bits;
      /*
        Pruning probably possible, all partitions is unmarked for read/lock,
        and we must now add them on row by row basis.

        Check the first INSERT value.
        Do not fail here, since that would break MyISAM behavior of inserting
        all rows before the failing row.

        PRUNE_DEFAULTS means the partitioning fields are only set to DEFAULT
        values, so we only need to check the first INSERT value, since all the
        rest will be in the same partition.
      */
      if (insert_table->part_info->set_used_partition(insert_field_list,
                                               *values,
                                               info,
                                               prune_needs_default_values,
                                               &used_partitions))
        can_prune_partitions= partition_info::PRUNE_NO;
    }
  }

  while ((values= its++))
  {
    counter++;
    if (values->elements != value_count)
    {
      my_error(ER_WRONG_VALUE_COUNT_ON_ROW, MYF(0), counter);
      goto exit_without_my_ok;
    }
    if (setup_fields(thd, Ref_ptr_array(), *values, SELECT_ACL, NULL,
                     false, false))
      goto exit_without_my_ok;

    /*
      To make it possible to increase concurrency on table level locking
      engines such as MyISAM, we check pruning for each row until we will use
      all partitions, Even if the number of rows is much higher than the
      number of partitions.
      TODO: Cache the calculated part_id and reuse in
      ha_partition::write_row() if possible.
    */
    if (can_prune_partitions == partition_info::PRUNE_YES)
    {
      if (insert_table->part_info->set_used_partition(insert_field_list,
                                               *values,
                                               info,
                                               prune_needs_default_values,
                                               &used_partitions))
        can_prune_partitions= partition_info::PRUNE_NO;
      if (!(counter % num_partitions))
      {
        /*
          Check if we using all partitions in table after adding partition
          for current row to the set of used partitions. Do it only from
          time to time to avoid overhead from bitmap_is_set_all() call.
        */
        if (bitmap_is_set_all(&used_partitions))
          can_prune_partitions= partition_info::PRUNE_NO;
      }
    }
  }
  insert_table->auto_increment_field_not_null= false;
  its.rewind ();
 
  /* Restore the current context. */
  ctx_state.restore_state(context, table_list);

  { // Statement plan is available within these braces
  Modification_plan plan(thd,
                         (lex->sql_command == SQLCOM_INSERT) ?
                         MT_INSERT : MT_REPLACE, insert_table,
                         NULL, false, 0);
  DEBUG_SYNC(thd, "planned_single_insert");

  if (can_prune_partitions != partition_info::PRUNE_NO)
  {
    /*
      Only lock the partitions we will insert into.
      And also only read from those partitions (duplicates etc.).
      If explicit partition selection 'INSERT INTO t PARTITION (p1)' is used,
      the new set of read/lock partitions is the intersection of read/lock
      partitions and used partitions, i.e only the partitions that exists in
      both sets will be marked for read/lock.
      It is also safe for REPLACE, since all potentially conflicting records
      always belong to the same partition as the one which we try to
      insert a row. This is because ALL unique/primary keys must
      include ALL partitioning columns.
    */
    bitmap_intersect(&insert_table->part_info->read_partitions,
                     &used_partitions);
    bitmap_intersect(&insert_table->part_info->lock_partitions,
                     &used_partitions);
  }

  // Lock the tables now if not locked already.
  if (!is_locked &&
      lock_tables(thd, table_list, lex->table_count, 0))
    DBUG_RETURN(true);
 
  if (lex->describe)
  {
    err= explain_single_table_modification(thd, &plan, select_lex);
    goto exit_without_my_ok;
  }

  /*
    Count warnings for all inserts.
    For single line insert, generate an error if try to set a NOT NULL field
    to NULL.
  */
  thd->count_cuted_fields= ((insert_many_values.elements == 1 &&
                             !lex->is_ignore()) ?
                            CHECK_FIELD_ERROR_FOR_NULL :
                            CHECK_FIELD_WARN);
  thd->cuted_fields = 0L;
  insert_table->next_number_field= insert_table->found_next_number_field;

#ifdef HAVE_REPLICATION
    if (thd->slave_thread)
    {
      /* Get SQL thread's rli, even for a slave worker thread */
      Relay_log_info* c_rli= thd->rli_slave->get_c_rli();
      DBUG_ASSERT(c_rli != NULL);
      if(info.get_duplicate_handling() == DUP_UPDATE &&
         insert_table->next_number_field != NULL &&
         rpl_master_has_bug(c_rli, 24432, TRUE, NULL, NULL))
        goto exit_without_my_ok;
    }
#endif

  error=0;
  THD_STAGE_INFO(thd, stage_update);
  if (duplicates == DUP_REPLACE &&
      (!insert_table->triggers ||
       !insert_table->triggers->has_delete_triggers()))
    insert_table->file->extra(HA_EXTRA_WRITE_CAN_REPLACE);
  if (duplicates == DUP_UPDATE)
    insert_table->file->extra(HA_EXTRA_INSERT_WITH_UPDATE);
  /*
    let's *try* to start bulk inserts. It won't necessary
    start them as insert_many_values.elements should be greater than
    some - handler dependent - threshold.
    We should not start bulk inserts if this statement uses
    functions or invokes triggers since they may access
    to the same table and therefore should not see its
    inconsistent state created by this optimization.
    So we call start_bulk_insert to perform nesessary checks on
    insert_many_values.elements, and - if nothing else - to initialize
    the code to make the call of end_bulk_insert() below safe.
  */
  if (duplicates != DUP_ERROR || lex->is_ignore())
    insert_table->file->extra(HA_EXTRA_IGNORE_DUP_KEY);
  /**
     This is a simple check for the case when the table has a trigger
     that reads from it, or when the statement invokes a stored function
     that reads from the table being inserted to.
     Engines can't handle a bulk insert in parallel with a read form the
     same table in the same connection.
  */
  if (thd->locked_tables_mode <= LTM_LOCK_TABLES)
    insert_table->file->ha_start_bulk_insert(insert_many_values.elements);

  prepare_triggers_for_insert_stmt(insert_table);

  for (Field** next_field= insert_table->field; *next_field; ++next_field)
  {
    (*next_field)->reset_warnings();
  }

  while ((values= its++))
  {
    if (insert_field_list.elements || !value_count)
    {
      restore_record(insert_table, s->default_values);  // Get empty record

      /*
        Check whether default values of the insert_field_list not specified in
        column list are correct or not.
      */
      if (validate_default_values_of_unset_fields(thd, insert_table))
      {
        error= 1;
        break;
      }
      if (fill_record_n_invoke_before_triggers(thd, insert_field_list, *values,
                                               insert_table,
                                               TRG_EVENT_INSERT,
                                               insert_table->s->fields))
      {
        DBUG_ASSERT(thd->is_error());
        /*
          TODO: Convert warnings to errors if values_list.elements == 1
          and check that all items return warning in case of problem with
          storing field.
        */
        error= 1;
        break;
      }

      res= check_that_all_fields_are_given_values(thd, insert_table,
                                                  table_list);
      if (res)
      {
        DBUG_ASSERT(thd->is_error());
        error= 1;
        break;
      }
    }
    else
    {
      if (lex->used_tables)               // Column used in values()
        restore_record(insert_table, s->default_values); // Get empty record
      else
      {
        TABLE_SHARE *share= insert_table->s;

        /*
          Fix delete marker. No need to restore rest of record since it will
          be overwritten by fill_record() anyway (and fill_record() does not
          use default values in this case).
        */
        insert_table->record[0][0]= share->default_values[0];

        /* Fix undefined null_bits. */
        if (share->null_bytes > 1 && share->last_null_bit_pos)
        {
          insert_table->record[0][share->null_bytes - 1]=
            share->default_values[share->null_bytes - 1];
        }
      }
      if (fill_record_n_invoke_before_triggers(thd, insert_table->field,
                                               *values, insert_table,
                                               TRG_EVENT_INSERT,
                                               insert_table->s->fields))
      {
        DBUG_ASSERT(thd->is_error());
        error= 1;
        break;
      }
    }

    if ((res= table_list->view_check_option(thd)) == VIEW_CHECK_SKIP)
      continue;
    else if (res == VIEW_CHECK_ERROR)
    {
      error= 1;
      break;
    }
    error= write_record(thd, insert_table, &info, &update);
    if (error)
      break;
    thd->get_stmt_da()->inc_current_row_for_condition();
  }
  } // Statement plan is available within these braces

  error= thd->get_stmt_da()->is_error();
  free_underlaid_joins(thd, select_lex);
  joins_freed= true;

  /*
    Now all rows are inserted.  Time to update logs and sends response to
    user
  */
  {
    /* TODO: Only call this if insert_table->found_next_number_field.*/
    insert_table->file->ha_release_auto_increment();
    /*
      Make sure 'end_bulk_insert()' is called regardless of current error
    */
    int loc_error= 0;
    if (thd->locked_tables_mode <= LTM_LOCK_TABLES)
      loc_error= insert_table->file->ha_end_bulk_insert();
    /*
      Report error if 'end_bulk_insert()' failed, and set 'error' to 1
    */
    if (loc_error && !error)
    {
      /* purecov: begin inspected */
      myf error_flags= MYF(0);
      if (insert_table->file->is_fatal_error(loc_error))
        error_flags|= ME_FATALERROR;

      insert_table->file->print_error(loc_error, error_flags);
      error= 1;
      /* purecov: end */
    }
    if (duplicates != DUP_ERROR || lex->is_ignore())
      insert_table->file->extra(HA_EXTRA_NO_IGNORE_DUP_KEY);

    transactional_table= insert_table->file->has_transactions();

    if ((changed= (info.stats.copied || info.stats.deleted || info.stats.updated)))
    {
      /*
        Invalidate the table in the query cache if something changed.
        For the transactional algorithm to work the invalidation must be
        before binlog writing and ha_autocommit_or_rollback
      */
      query_cache.invalidate_single(thd, lex->insert_table_leaf, true);
      DEBUG_SYNC(thd, "wait_after_query_cache_invalidate");
    }

    if (error <= 0 || thd->get_transaction()->cannot_safely_rollback(
        Transaction_ctx::STMT))
    {
      if (mysql_bin_log.is_open())
      {
        int errcode= 0;
	if (error <= 0)
        {
	  /*
	    [Guilhem wrote] Temporary errors may have filled
	    thd->net.last_error/errno.  For example if there has
	    been a disk full error when writing the row, and it was
	    MyISAM, then thd->net.last_error/errno will be set to
            "disk full"... and the mysql_file_pwrite() will wait until free
	    space appears, and so when it finishes then the
	    write_row() was entirely successful
	  */
	  /* todo: consider removing */
	  thd->clear_error();
	}
        else
          errcode= query_error_code(thd, thd->killed == THD::NOT_KILLED);
        
	/* bug#22725:

	A query which per-row-loop can not be interrupted with
	KILLED, like INSERT, and that does not invoke stored
	routines can be binlogged with neglecting the KILLED error.
        
	If there was no error (error == zero) until after the end of
	inserting loop the KILLED flag that appeared later can be
	disregarded since previously possible invocation of stored
	routines did not result in any error due to the KILLED.  In
	such case the flag is ignored for constructing binlog event.
	*/
	DBUG_ASSERT(thd->killed != THD::KILL_BAD_DATA || error > 0);
        if (thd->binlog_query(THD::ROW_QUERY_TYPE,
                              thd->query().str, thd->query().length,
			           transactional_table, FALSE, FALSE,
                                   errcode))
	  error= 1;
      }
    }
    DBUG_ASSERT(transactional_table || !changed || 
                thd->get_transaction()->cannot_safely_rollback(
                  Transaction_ctx::STMT));
  }
  THD_STAGE_INFO(thd, stage_end);
  /*
    We'll report to the client this id:
    - if the table contains an autoincrement column and we successfully
    inserted an autogenerated value, the autogenerated value.
    - if the table contains no autoincrement column and LAST_INSERT_ID(X) was
    called, X.
    - if the table contains an autoincrement column, and some rows were
    inserted, the id of the last "inserted" row (if IGNORE, that value may not
    have been really inserted but ignored).
  */
  id= (thd->first_successful_insert_id_in_cur_stmt > 0) ?
    thd->first_successful_insert_id_in_cur_stmt :
    (thd->arg_of_last_insert_id_function ?
     thd->first_successful_insert_id_in_prev_stmt :
     ((insert_table->next_number_field && info.stats.copied) ?
     insert_table->next_number_field->val_int() : 0));
  insert_table->next_number_field= 0;
  thd->count_cuted_fields= CHECK_FIELD_IGNORE;
  insert_table->auto_increment_field_not_null= FALSE;
  if (duplicates == DUP_REPLACE &&
      (!insert_table->triggers ||
       !insert_table->triggers->has_delete_triggers()))
    insert_table->file->extra(HA_EXTRA_WRITE_CANNOT_REPLACE);

  if (thd->is_error())
    goto exit_without_my_ok;

<<<<<<< HEAD
  ha_rows row_count;

  if (values_list.elements == 1 && (!(thd->variables.option_bits & OPTION_WARNINGS) ||
				    !thd->cuted_fields))
  {
    row_count= info.stats.copied + info.stats.deleted +
               ((thd->client_capabilities & CLIENT_FOUND_ROWS) ?
                info.stats.touched : info.stats.updated);
    my_ok(thd, row_count, id);
=======
  if (insert_many_values.elements == 1 &&
      (!(thd->variables.option_bits & OPTION_WARNINGS) || !thd->cuted_fields))
  {
    my_ok(thd, info.stats.copied + info.stats.deleted +
          (thd->get_protocol()->has_client_capability(CLIENT_FOUND_ROWS) ?
           info.stats.touched : info.stats.updated),
          id);
>>>>>>> a2757a60
  }
  else
  {
    char buff[160];
    ha_rows updated=
      thd->get_protocol()->has_client_capability(CLIENT_FOUND_ROWS) ?
        info.stats.touched : info.stats.updated;
    if (lex->is_ignore())
      my_snprintf(buff, sizeof(buff),
                  ER(ER_INSERT_INFO), (long) info.stats.records,
                  (long) (info.stats.records - info.stats.copied),
                  (long) thd->get_stmt_da()->current_statement_cond_count());
    else
      my_snprintf(buff, sizeof(buff),
                  ER(ER_INSERT_INFO), (long) info.stats.records,
                  (long) (info.stats.deleted + updated),
                  (long) thd->get_stmt_da()->current_statement_cond_count());
    row_count= info.stats.copied + info.stats.deleted + updated;
    my_ok(thd, row_count, id, buff);
  }
  thd->updated_row_count+= row_count;
  DBUG_RETURN(FALSE);

exit_without_my_ok:
  if (!joins_freed)
    free_underlaid_joins(thd, select_lex);
  DBUG_RETURN(err);
}


/**
  Additional check for insertability for VIEW

  A view is insertable if the following conditions are true:
  - All columns being inserted into are from a single table.
  - All not used columns in table have default values.
  - All columns in view are distinct (not referring to the same column).

  @param thd              thread handler
  @param[in,out] view     reference to view being inserted into.
                          view->contain_auto_increment is true if and only if
                          the view contains an auto_increment field.
  @param insert_table_ref reference to underlying table being inserted into

  @return false if success, true if error
*/

static bool check_view_insertability(THD *thd, TABLE_LIST *view,
                                     const TABLE_LIST *insert_table_ref)
 {
  DBUG_ENTER("check_view_insertability");

  const uint num= view->view_query()->select_lex->item_list.elements;
  TABLE *const table= insert_table_ref->table;
  MY_BITMAP used_fields;
  enum_mark_columns save_mark_used_columns= thd->mark_used_columns;

  const uint used_fields_buff_size= bitmap_buffer_size(table->s->fields);
  uint32 *const used_fields_buff= (uint32*)thd->alloc(used_fields_buff_size);
  if (!used_fields_buff)
    DBUG_RETURN(true);                      /* purecov: inspected */

  DBUG_ASSERT(view->table == NULL &&
              table != NULL &&
              view->field_translation != 0);

  (void) bitmap_init(&used_fields, used_fields_buff, table->s->fields, 0);
  bitmap_clear_all(&used_fields);

  view->contain_auto_increment= false;

  thd->mark_used_columns= MARK_COLUMNS_NONE;

  // No privilege checking is done for these columns
  Column_privilege_tracker column_privilege(thd, 0);

  /* check simplicity and prepare unique test of view */
  Field_translator *const trans_start= view->field_translation;
  Field_translator *const trans_end= trans_start + num;

  for (Field_translator *trans= trans_start; trans != trans_end; trans++)
  {
    if (trans->item == NULL)
      continue;
    /*
      @todo
      This fix_fields() call is necessary for execution of prepared statements.
      When repeated preparation is eliminated the call can be deleted.
    */
    if (!trans->item->fixed && trans->item->fix_fields(thd, &trans->item))
      DBUG_RETURN(true);  /* purecov: inspected */

    Item_field *field;
    /* simple SELECT list entry (field without expression) */
    if (!(field= trans->item->field_for_view_update()))
      DBUG_RETURN(true);

    if (field->field->unireg_check == Field::NEXT_NUMBER)
      view->contain_auto_increment= true;
    /* prepare unique test */
    /*
      remove collation (or other transparent for update function) if we have
      it
    */
    trans->item= field;
  }
  thd->mark_used_columns= save_mark_used_columns;

  /* unique test */
  for (Field_translator *trans= trans_start; trans != trans_end; trans++)
  {
    if (trans->item == NULL)
      continue;
    /* Thanks to test above, we know that all columns are of type Item_field */
    Item_field *field= (Item_field *)trans->item;
    /* check fields belong to table in which we are inserting */
    if (field->field->table == table &&
        bitmap_fast_test_and_set(&used_fields, field->field->field_index))
      DBUG_RETURN(true);
  }

  DBUG_RETURN(false);
}


/**
  Recursive helper function for resolving join conditions for
  insertion into view for prepared statements.

  @param thd      Thread handler
  @param tr       Table structure which is traversed recursively

  @return false if success, true if error
*/
static bool fix_join_cond_for_insert(THD *thd, TABLE_LIST *tr)
{
  if (tr->join_cond() && !tr->join_cond()->fixed)
  {
    Column_privilege_tracker column_privilege(thd, SELECT_ACL);

    if (tr->join_cond()->fix_fields(thd, NULL))
      return true;             /* purecov: inspected */
  }

  if (tr->nested_join == NULL)
    return false;

  List_iterator<TABLE_LIST> li(tr->nested_join->join_list);
  TABLE_LIST *ti;

  while ((ti= li++))
  {
    if (fix_join_cond_for_insert(thd, ti))
      return true;             /* purecov: inspected */
  }
  return false;
}

/**
  Check if table can be updated

  @param thd           Thread handle
  @param table_list    Table reference
  @param fields        List of fields to be inserted
  @param select_insert True if processing INSERT ... SELECT statement

  @return false if success, true if error
*/

bool
Sql_cmd_insert_base::mysql_prepare_insert_check_table(THD *thd,
                                                      TABLE_LIST *table_list,
                                                      List<Item> &fields,
                                                      bool select_insert)
{
  DBUG_ENTER("mysql_prepare_insert_check_table");

  SELECT_LEX *const select= thd->lex->select_lex;
  const bool insert_into_view= table_list->is_view();

  if (select->setup_tables(thd, table_list, select_insert))
    DBUG_RETURN(true);             /* purecov: inspected */

  if (insert_into_view)
  {
    // Allowing semi-join would transform this table into a "join view"
    if (table_list->resolve_derived(thd, false))
      DBUG_RETURN(true);

    if (select->merge_derived(thd, table_list))
      DBUG_RETURN(true);           /* purecov: inspected */

    /*
      On second preparation, we may need to resolve view condition generated
      when merging the view.
    */
    if (!select->first_execution && table_list->is_merged() &&
        fix_join_cond_for_insert(thd, table_list))
      DBUG_RETURN(true);           /* purecov: inspected */
  }

  if (!table_list->is_insertable())
  {
    my_error(ER_NON_INSERTABLE_TABLE, MYF(0), table_list->alias, "INSERT");
    DBUG_RETURN(true);
  }

  // Allow semi-join for selected tables containing subqueries
  if (select->derived_table_count && select->resolve_derived(thd, true))
    DBUG_RETURN(true);

  /*
    First table in list is the one being inserted into, requires INSERT_ACL.
    All other tables require SELECT_ACL only.
  */
  if (select->derived_table_count &&
      select->check_view_privileges(thd, INSERT_ACL, SELECT_ACL))
    DBUG_RETURN(true);

  // Precompute and store the row types of NATURAL/USING joins.
  if (setup_natural_join_row_types(thd, select->join_list, &select->context))
    DBUG_RETURN(true);

  if (insert_into_view && !fields.elements)
  {
    empty_field_list_on_rset= true;
    if (table_list->is_multiple_tables())
    {
      my_error(ER_VIEW_NO_INSERT_FIELD_LIST, MYF(0),
               table_list->view_db.str, table_list->view_name.str);
      DBUG_RETURN(true);
    }
    if (insert_view_fields(thd, &fields, table_list))
      DBUG_RETURN(true);
    /*
       Item_fields inserted above from field_translation list have been
       already fixed in resolved_derived(), thus setup_fields() in
       check_insert_fields() will not process them, not mark them in write_set;
       we have to do it:
    */
    bitmap_set_all(table_list->updatable_base_table()->table->write_set);
  }

  DBUG_RETURN(false);
}


/**
  Get extra info for tables we insert into

  @param table     table(TABLE object) we insert into,
                   might be NULL in case of view
  @param           table(TABLE_LIST object) or view we insert into
*/

static void prepare_for_positional_update(TABLE *table, TABLE_LIST *tables)
{
  if (table)
  {
    table->prepare_for_position();
    return;
  }

  DBUG_ASSERT(tables->is_view());
  List_iterator<TABLE_LIST> it(*tables->view_tables);
  TABLE_LIST *tbl;
  while ((tbl= it++))
    prepare_for_positional_update(tbl->table, tbl);

  return;
}


/**
  Prepare items in INSERT statement

  @param thd                   Thread handler
  @param table_list            Global/local table list
  @param values                List of values to be inserted
  @param duplic                What to do on duplicate key error
  @param where                 Where clause (for insert ... select)
  @param select_insert         TRUE if INSERT ... SELECT statement

  @todo (in far future)
    In cases of:
    INSERT INTO t1 SELECT a, sum(a) as sum1 from t2 GROUP BY a
    ON DUPLICATE KEY ...
    we should be able to refer to sum1 in the ON DUPLICATE KEY part

  WARNING
    You MUST set table->insert_values to 0 after calling this function
    before releasing the table object.
  
  @return false if success, true if error
*/

bool Sql_cmd_insert_base::mysql_prepare_insert(THD *thd, TABLE_LIST *table_list,
                                               List_item *values,
                                               bool select_insert)
{
  DBUG_ENTER("mysql_prepare_insert");

  // INSERT should have a SELECT or VALUES clause
  DBUG_ASSERT (!select_insert || !values);

  // Number of update fields must match number of update values
  DBUG_ASSERT(insert_update_list.elements == insert_value_list.elements);

  LEX * const lex= thd->lex;
  SELECT_LEX *const select_lex= lex->select_lex;
  Name_resolution_context *const context= &select_lex->context;
  Name_resolution_context_state ctx_state;
  const bool insert_into_view= table_list->is_view();
  bool res= false;

  DBUG_PRINT("enter", ("table_list 0x%lx, view %d",
                       (ulong)table_list,
                       (int)insert_into_view));
  /*
    For subqueries in VALUES() we should not see the table in which we are
    inserting (for INSERT ... SELECT this is done by changing table_list,
    because INSERT ... SELECT share SELECT_LEX it with SELECT.
  */
  if (!select_insert)
  {
    for (SELECT_LEX_UNIT *un= select_lex->first_inner_unit();
         un;
         un= un->next_unit())
    {
      for (SELECT_LEX *sl= un->first_select();
           sl;
           sl= sl->next_select())
      {
        sl->context.outer_context= 0;
      }
    }
  }

  if (mysql_prepare_insert_check_table(thd, table_list, insert_field_list,
                                       select_insert))
    DBUG_RETURN(true);

  // REPLACE for a JOIN view is not permitted.
  if (table_list->is_multiple_tables() && duplicates == DUP_REPLACE)
  {
    my_error(ER_VIEW_DELETE_MERGE_VIEW, MYF(0),
             table_list->view_db.str, table_list->view_name.str);
    DBUG_RETURN(true);
  }

  if (duplicates == DUP_UPDATE)
  {
    /* it should be allocated before Item::fix_fields() */
    if (table_list->set_insert_values(thd->mem_root))
      DBUG_RETURN(true);                       /* purecov: inspected */
  }

  // Save the state of the current name resolution context.
  ctx_state.save_state(context, table_list);

  // Prepare the lists of columns and values in the statement.
  if (values)
  {
    // if we have INSERT ... VALUES () we cannot have a GROUP BY clause
    DBUG_ASSERT (!select_lex->group_list.elements);

    /*
      Perform name resolution only in the first table - 'table_list',
      which is the table that is inserted into.
     */
    DBUG_ASSERT(table_list->next_local == NULL);
    table_list->next_local= NULL;
    context->resolve_in_table_list_only(table_list);

    if (!res)
      res= check_insert_fields(thd, context->table_list, insert_field_list,
                               values->elements, true, !insert_into_view);
    table_map map= 0;
    if (!res)
      map= lex->insert_table_leaf->map();

    if (!res)
      res= setup_fields(thd, Ref_ptr_array(),
                        *values, SELECT_ACL, NULL, false, false);
    if (!res)
      res= check_valid_table_refs(table_list, *values, map);

    thd->lex->in_update_value_clause= true;
    if (!res)
      res= setup_fields(thd, Ref_ptr_array(),
                        insert_value_list, SELECT_ACL, NULL, false, false);
    if (!res)
      res= check_valid_table_refs(table_list, insert_value_list, map);
    if (!res && lex->insert_table_leaf->table->vfield)
      res= validate_gc_assignment(thd, &insert_field_list, values,
                                  lex->insert_table_leaf->table);
    thd->lex->in_update_value_clause= false;

    if (!res && duplicates == DUP_UPDATE)
    {
#ifndef NO_EMBEDDED_ACCESS_CHECKS
      table_list->set_want_privilege(UPDATE_ACL);
#endif
      // Setup the columns to be updated
      res= setup_fields(thd, Ref_ptr_array(),
                        insert_update_list, UPDATE_ACL, NULL, false, true);
      if (!res)
        res= check_valid_table_refs(table_list, insert_update_list, map);
      if (!res && lex->insert_table_leaf->table->vfield)
        res= validate_gc_assignment(thd, &insert_update_list,
                                    &insert_value_list,
                                    lex->insert_table_leaf->table);
    }
  }
  else if (thd->stmt_arena->is_stmt_prepare())
  {
    /*
      This section of code is more or less a duplicate of the code  in
      Query_result_insert::prepare, and the 'if' branch above.
      @todo Consolidate these three sections into one.
    */
    /*
      Perform name resolution only in the first table - 'table_list',
      which is the table that is inserted into.
     */
    table_list->next_local= NULL;
    thd->dup_field= NULL;
    context->resolve_in_table_list_only(table_list);

    /*
      When processing a prepared INSERT ... SELECT statement,
      mysql_prepare_insert() is called from
      mysql_insert_select_prepare_tester(), when the values list (aka the
      SELECT list from the SELECT) is not resolved yet, so pass "false"
      for value_count_known.
    */
    res= check_insert_fields(thd, context->table_list, insert_field_list, 0,
                             false, !insert_into_view);
    table_map map= 0;
    if (!res)
      map= lex->insert_table_leaf->map();

    if (!res && lex->insert_table_leaf->table->vfield)
      res= validate_gc_assignment(thd, &insert_field_list, values,
                                  lex->insert_table_leaf->table);

    if (!res && duplicates == DUP_UPDATE)
    {
#ifndef NO_EMBEDDED_ACCESS_CHECKS
      table_list->set_want_privilege(UPDATE_ACL);
#endif
      // Setup the columns to be modified
      res= setup_fields(thd, Ref_ptr_array(),
                        insert_update_list, UPDATE_ACL, NULL, false, true);
      if (!res)
        res= check_valid_table_refs(table_list, insert_update_list, map);

      if (!res && lex->insert_table_leaf->table->vfield)
        res= validate_gc_assignment(thd, &insert_update_list,
                                    &insert_value_list,
                                    lex->insert_table_leaf->table);
      DBUG_ASSERT(!table_list->next_name_resolution_table);
      if (select_lex->group_list.elements == 0 && !select_lex->with_sum_func)
      {
        /*
          There are two separata name resolution contexts:
          the INSERT table and the tables in the SELECT expression 
          Make a single context out of them by concatenating the lists:
        */  
        table_list->next_name_resolution_table= 
          ctx_state.get_first_name_resolution_table();
      }
      thd->lex->in_update_value_clause= true;
      if (!res)
        res= setup_fields(thd, Ref_ptr_array(), insert_value_list,
                          SELECT_ACL, NULL, false, false);
      thd->lex->in_update_value_clause= false;

      /*
        Notice that there is no need to apply the Item::update_value_transformer
        here, as this will be done during EXECUTE in
        Query_result_insert::prepare().
      */
    }
  }

  // Restore the current name resolution context
  ctx_state.restore_state(context, table_list);

  if (res)
    DBUG_RETURN(res);

  if (!select_insert)
  {
    TABLE_LIST *const duplicate=
      unique_table(thd, lex->insert_table_leaf, table_list->next_global, true);
    if (duplicate)
    {
      update_non_unique_table_error(table_list, "INSERT", duplicate);
      DBUG_RETURN(true);
    }
  }

  if (table_list->is_merged())
  {
    Column_privilege_tracker column_privilege(thd, SELECT_ACL);

    if (table_list->prepare_check_option(thd))
      DBUG_RETURN(true);

    if (duplicates == DUP_REPLACE &&
        table_list->prepare_replace_filter(thd))
      DBUG_RETURN(true);
  }

  DBUG_RETURN(false);
}


	/* Check if there is more uniq keys after field */

static int last_uniq_key(TABLE *table,uint keynr)
{
  /*
    When an underlying storage engine informs that the unique key
    conflicts are not reported in the ascending order by setting
    the HA_DUPLICATE_KEY_NOT_IN_ORDER flag, we cannot rely on this
    information to determine the last key conflict.
   
    The information about the last key conflict will be used to
    do a replace of the new row on the conflicting row, rather
    than doing a delete (of old row) + insert (of new row).
   
    Hence check for this flag and disable replacing the last row
    by returning 0 always. Returning 0 will result in doing
    a delete + insert always.
  */
  if (table->file->ha_table_flags() & HA_DUPLICATE_KEY_NOT_IN_ORDER)
    return 0;

  while (++keynr < table->s->keys)
    if (table->key_info[keynr].flags & HA_NOSAME)
      return 0;
  return 1;
}


/**
  Write a record to table with optional deletion of conflicting records,
  invoke proper triggers if needed.

  SYNOPSIS
     write_record()
      thd   - thread context
      table - table to which record should be written
      info  - COPY_INFO structure describing handling of duplicates
              and which is used for counting number of records inserted
              and deleted.
      update - COPY_INFO structure describing the UPDATE part (only used for
               INSERT ON DUPLICATE KEY UPDATE)

  @note

  Once this record is written to the table buffer, any AFTER INSERT trigger
  will be invoked. If instead of inserting a new record we end up updating an
  old one, both ON UPDATE triggers will fire instead. Similarly both ON
  DELETE triggers will be invoked if are to delete conflicting records.

  Call thd->transaction.stmt.mark_modified_non_trans_table() if table is a
  non-transactional table.

  RETURN VALUE
    0     - success
    non-0 - error
*/

int write_record(THD *thd, TABLE *table, COPY_INFO *info, COPY_INFO *update)
{
  int error, trg_error= 0;
  char *key=0;
  MY_BITMAP *save_read_set, *save_write_set;
  ulonglong prev_insert_id= table->file->next_insert_id;
  ulonglong insert_id_for_cur_row= 0;
  DBUG_ENTER("write_record");

  info->stats.records++;
  save_read_set=  table->read_set;
  save_write_set= table->write_set;

  info->set_function_defaults(table);

  const enum_duplicates duplicate_handling= info->get_duplicate_handling();

  if (duplicate_handling == DUP_REPLACE || duplicate_handling == DUP_UPDATE)
  {
    DBUG_ASSERT(duplicate_handling != DUP_UPDATE || update != NULL);
    while ((error=table->file->ha_write_row(table->record[0])))
    {
      uint key_nr;
      /*
        If we do more than one iteration of this loop, from the second one the
        row will have an explicit value in the autoinc field, which was set at
        the first call of handler::update_auto_increment(). So we must save
        the autogenerated value to avoid thd->insert_id_for_cur_row to become
        0.
      */
      if (table->file->insert_id_for_cur_row > 0)
        insert_id_for_cur_row= table->file->insert_id_for_cur_row;
      else
        table->file->insert_id_for_cur_row= insert_id_for_cur_row;
      bool is_duplicate_key_error;
      if (!table->file->is_ignorable_error(error))
	goto err;
      is_duplicate_key_error= (error == HA_ERR_FOUND_DUPP_KEY ||
                               error == HA_ERR_FOUND_DUPP_UNIQUE);
      if (!is_duplicate_key_error)
      {
        /*
          We come here when we had an ignorable error which is not a duplicate
          key error. In this we ignore error if ignore flag is set, otherwise
          report error as usual. We will not do any duplicate key processing.
        */
         info->last_errno= error;
         table->file->print_error(error, MYF(0));
         /*
           If IGNORE option is used, handler errors will be downgraded
           to warnings and don't have to stop the iteration.
         */
         if (thd->is_error())
           goto before_trg_err;
         goto ok_or_after_trg_err; /* Ignoring a not fatal error, return 0 */
      }
      if ((int) (key_nr = table->file->get_dup_key(error)) < 0)
      {
	error= HA_ERR_FOUND_DUPP_KEY;         /* Database can't find key */
	goto err;
      }
      /*
        key index value is either valid in the range [0-MAX_KEY) or
        has value MAX_KEY as a marker for the case when no information
        about key can be found. In the last case we have to require
        that storage engine has the flag HA_DUPLICATE_POS turned on.
        If this invariant is false then DBUG_ASSERT will crash
        the server built in debug mode. For the server that was built
        without DEBUG we have additional check for the value of key_nr
        in the code below in order to report about error in any case.
      */
      DBUG_ASSERT(key_nr != MAX_KEY ||
                  (key_nr == MAX_KEY &&
                   (table->file->ha_table_flags() & HA_DUPLICATE_POS)));

      DEBUG_SYNC(thd, "write_row_replace");

      /* Read all columns for the row we are going to replace */
      table->use_all_columns();
      /*
	Don't allow REPLACE to replace a row when a auto_increment column
	was used.  This ensures that we don't get a problem when the
	whole range of the key has been used.
      */
      if (duplicate_handling == DUP_REPLACE &&
          table->next_number_field &&
          key_nr == table->s->next_number_index &&
	  (insert_id_for_cur_row > 0))
	goto err;
      if (table->file->ha_table_flags() & HA_DUPLICATE_POS)
      {
        if (table->file->ha_rnd_pos(table->record[1],table->file->dup_ref))
          goto err;
      }
      /*
        If the key index is equal to MAX_KEY it's treated as unknown key case
        and we shouldn't try to locate key info.
      */
      else if (key_nr < MAX_KEY)
      {
	if (table->file->extra(HA_EXTRA_FLUSH_CACHE)) /* Not needed with NISAM */
	{
	  error=my_errno;
	  goto err;
	}

	if (!key)
	{
	  if (!(key=(char*) my_safe_alloca(table->s->max_unique_length,
					   MAX_KEY_LENGTH)))
	  {
	    error=ENOMEM;
	    goto err;
	  }
	}
	key_copy((uchar*) key,table->record[0],table->key_info+key_nr,0);
	if ((error=(table->file->ha_index_read_idx_map(table->record[1],key_nr,
                                                       (uchar*) key, HA_WHOLE_KEY,
                                                       HA_READ_KEY_EXACT))))
	  goto err;
      }
      else
      {
        /*
          For the server built in non-debug mode returns error if
          handler::get_dup_key() returned MAX_KEY as the value of key index.
        */
        error= HA_ERR_FOUND_DUPP_KEY;         /* Database can't find key */
        goto err;
      }
      if (duplicate_handling == DUP_UPDATE)
      {
        int res= 0;
        /*
          We don't check for other UNIQUE keys - the first row
          that matches, is updated. If update causes a conflict again,
          an error is returned
        */
	DBUG_ASSERT(table->insert_values != NULL);
        store_record(table,insert_values);
        restore_record(table,record[1]);
        DBUG_ASSERT(update->get_changed_columns()->elements ==
                    update->update_values->elements);
        if (fill_record_n_invoke_before_triggers(thd,
                                                 *update->get_changed_columns(),
                                                 *update->update_values,
                                                 table, TRG_EVENT_UPDATE, 0))
          goto before_trg_err;

        bool insert_id_consumed= false;
        if (// UPDATE clause specifies a value for the auto increment field
            table->auto_increment_field_not_null &&
            // An auto increment value has been generated for this row
            (insert_id_for_cur_row > 0))
        {
          // After-update value:
          const ulonglong auto_incr_val= table->next_number_field->val_int();
          if (auto_incr_val == insert_id_for_cur_row)
          {
            // UPDATE wants to use the generated value
            insert_id_consumed= true;
          }
          else if (table->file->auto_inc_interval_for_cur_row.
                   in_range(auto_incr_val))
          {
            /*
              UPDATE wants to use one auto generated value which we have already
              reserved for another (previous or following) row. That may cause
              a duplicate key error if we later try to insert the reserved
              value. Such conflicts on auto generated values would be strange
              behavior, so we return a clear error now.
            */
            my_error(ER_AUTO_INCREMENT_CONFLICT, MYF(0));
	    goto before_trg_err;
          }
        }

        if (!insert_id_consumed)
          table->file->restore_auto_increment(prev_insert_id);

        /* CHECK OPTION for VIEW ... ON DUPLICATE KEY UPDATE ... */
        {
          const TABLE_LIST *inserted_view=
            table->pos_in_table_list->belong_to_view;
          if (inserted_view != NULL)
          {
            res= inserted_view->view_check_option(thd);
            if (res == VIEW_CHECK_SKIP)
              goto ok_or_after_trg_err;
            if (res == VIEW_CHECK_ERROR)
              goto before_trg_err;
          }
        }

        info->stats.touched++;
        if (!records_are_comparable(table) || compare_records(table))
        {
          // Handle the INSERT ON DUPLICATE KEY UPDATE operation
          update->set_function_defaults(table);

          if ((error=table->file->ha_update_row(table->record[1],
                                                table->record[0])) &&
              error != HA_ERR_RECORD_IS_THE_SAME)
          {
             info->last_errno= error;
             myf error_flags= MYF(0);
             if (table->file->is_fatal_error(error))
               error_flags|= ME_FATALERROR;
             table->file->print_error(error, error_flags);
             /*
               If IGNORE option is used, handler errors will be downgraded
               to warnings and don't  have to stop the iteration.
             */
             if (thd->is_error())
               goto before_trg_err;
             goto ok_or_after_trg_err; /* Ignoring a not fatal error, return 0 */
          }

          if (error != HA_ERR_RECORD_IS_THE_SAME)
            info->stats.updated++;
          else
            error= 0;
          /*
            If ON DUP KEY UPDATE updates a row instead of inserting one, it's
            like a regular UPDATE statement: it should not affect the value of a
            next SELECT LAST_INSERT_ID() or mysql_insert_id().
            Except if LAST_INSERT_ID(#) was in the INSERT query, which is
            handled separately by THD::arg_of_last_insert_id_function.
          */
          insert_id_for_cur_row= table->file->insert_id_for_cur_row= 0;
          trg_error= (table->triggers &&
                      table->triggers->process_triggers(thd, TRG_EVENT_UPDATE,
                                                        TRG_ACTION_AFTER, TRUE));
          info->stats.copied++;
        }

        goto ok_or_after_trg_err;
      }
      else /* DUP_REPLACE */
      {
        TABLE_LIST *view= table->pos_in_table_list->belong_to_view;

        if (view && view->replace_filter)
        {
          const size_t record_length= table->s->reclength;

          void *record0_saved= my_malloc(PSI_NOT_INSTRUMENTED, record_length,
                                         MYF(MY_WME));

          if (!record0_saved)
          {
            error= ENOMEM;
            goto err;
          }

          // Save the record used for comparison.
          memcpy(record0_saved, table->record[0], record_length);

          // Preparing the record for comparison.
          memcpy(table->record[0], table->record[1], record_length);

          // Checking if the row being conflicted is visible by the view.
          bool found_row_in_view= view->replace_filter->val_int();

          // Restoring the record back.
          memcpy(table->record[0], record0_saved, record_length);

          my_free(record0_saved);

          if (!found_row_in_view)
          {
            my_error(ER_REPLACE_INACCESSIBLE_ROWS, MYF(0));
            goto err;
          }
        }

	/*
	  The manual defines the REPLACE semantics that it is either
	  an INSERT or DELETE(s) + INSERT; FOREIGN KEY checks in
	  InnoDB do not function in the defined way if we allow MySQL
	  to convert the latter operation internally to an UPDATE.
          We also should not perform this conversion if we have 
          timestamp field with ON UPDATE which is different from DEFAULT.
          Another case when conversion should not be performed is when
          we have ON DELETE trigger on table so user may notice that
          we cheat here. Note that it is ok to do such conversion for
          tables which have ON UPDATE but have no ON DELETE triggers,
          we just should not expose this fact to users by invoking
          ON UPDATE triggers.
	*/
	if (last_uniq_key(table,key_nr) &&
	    !table->file->referenced_by_foreign_key() &&
            (!table->triggers || !table->triggers->has_delete_triggers()))
        {
          if ((error=table->file->ha_update_row(table->record[1],
					        table->record[0])) &&
              error != HA_ERR_RECORD_IS_THE_SAME)
            goto err;
          if (error != HA_ERR_RECORD_IS_THE_SAME)
            info->stats.deleted++;
          else
            error= 0;
          thd->record_first_successful_insert_id_in_cur_stmt(table->file->insert_id_for_cur_row);
          /*
            Since we pretend that we have done insert we should call
            its after triggers.
          */
          goto after_trg_n_copied_inc;
        }
        else
        {
          if (table->triggers &&
              table->triggers->process_triggers(thd, TRG_EVENT_DELETE,
                                                TRG_ACTION_BEFORE, TRUE))
            goto before_trg_err;
          if ((error=table->file->ha_delete_row(table->record[1])))
            goto err;
          info->stats.deleted++;
          if (!table->file->has_transactions())
            thd->get_transaction()->mark_modified_non_trans_table(
              Transaction_ctx::STMT);
          if (table->triggers &&
              table->triggers->process_triggers(thd, TRG_EVENT_DELETE,
                                                TRG_ACTION_AFTER, TRUE))
          {
            trg_error= 1;
            goto ok_or_after_trg_err;
          }
          /* Let us attempt do write_row() once more */
        }
      }
    }
    
    /*
        If more than one iteration of the above while loop is done, from the second 
        one the row being inserted will have an explicit value in the autoinc field, 
        which was set at the first call of handler::update_auto_increment(). This 
        value is saved to avoid thd->insert_id_for_cur_row becoming 0. Use this saved
        autoinc value.
     */
    if (table->file->insert_id_for_cur_row == 0)
      table->file->insert_id_for_cur_row= insert_id_for_cur_row;
      
    thd->record_first_successful_insert_id_in_cur_stmt(table->file->insert_id_for_cur_row);
    /*
      Restore column maps if they where replaced during an duplicate key
      problem.
    */
    if (table->read_set != save_read_set ||
        table->write_set != save_write_set)
      table->column_bitmaps_set(save_read_set, save_write_set);
  }
  else if ((error=table->file->ha_write_row(table->record[0])))
  {
    DEBUG_SYNC(thd, "write_row_noreplace");
    info->last_errno= error;
    myf error_flags= MYF(0);
    if (table->file->is_fatal_error(error))
      error_flags|= ME_FATALERROR;
    table->file->print_error(error, error_flags);
    /*
      If IGNORE option is used, handler errors will be downgraded
      to warnings and don't  have to stop the iteration.
    */
    if (thd->is_error())
      goto before_trg_err;
    table->file->restore_auto_increment(prev_insert_id);
    goto ok_or_after_trg_err;
  }

after_trg_n_copied_inc:
  info->stats.copied++;
  thd->record_first_successful_insert_id_in_cur_stmt(table->file->insert_id_for_cur_row);
  trg_error= (table->triggers &&
              table->triggers->process_triggers(thd, TRG_EVENT_INSERT,
                                                TRG_ACTION_AFTER, TRUE));

ok_or_after_trg_err:
  if (key)
    my_safe_afree(key,table->s->max_unique_length,MAX_KEY_LENGTH);
  if (!table->file->has_transactions())
    thd->get_transaction()->mark_modified_non_trans_table(
      Transaction_ctx::STMT);
  DBUG_RETURN(trg_error);

err:
  {
    myf error_flags= MYF(0);                      /**< Flag for fatal errors */
    info->last_errno= error;
    DBUG_ASSERT(thd->lex->current_select() != NULL);
    if (table->file->is_fatal_error(error))
      error_flags|= ME_FATALERROR;

    table->file->print_error(error, error_flags);
  }

before_trg_err:
  table->file->restore_auto_increment(prev_insert_id);
  if (key)
    my_safe_afree(key, table->s->max_unique_length, MAX_KEY_LENGTH);
  table->column_bitmaps_set(save_read_set, save_write_set);
  DBUG_RETURN(1);
}


/******************************************************************************
  Check that all fields with arn't null_fields are used
******************************************************************************/

int check_that_all_fields_are_given_values(THD *thd, TABLE *entry,
                                           TABLE_LIST *table_list)
{
  int err= 0;
  MY_BITMAP *write_set= entry->fields_set_during_insert;

  for (Field **field=entry->field ; *field ; field++)
  {
    if (!bitmap_is_set(write_set, (*field)->field_index) &&
        ((*field)->flags & NO_DEFAULT_VALUE_FLAG) &&
        ((*field)->real_type() != MYSQL_TYPE_ENUM))
    {
      bool view= false;
      if (table_list)
      {
        table_list= table_list->top_table();
        view= table_list->is_view();
      }
      if (view)
        (*field)->set_warning(Sql_condition::SL_WARNING,
                              ER_NO_DEFAULT_FOR_VIEW_FIELD, 1,
                              table_list->view_db.str,
                              table_list->view_name.str);
      else
        (*field)->set_warning(Sql_condition::SL_WARNING,
                              ER_NO_DEFAULT_FOR_FIELD, 1);
      err= 1;
    }
  }
  return (!thd->lex->is_ignore() && thd->is_strict_mode()) ? err : 0;
}


/***************************************************************************
  Store records in INSERT ... SELECT *
***************************************************************************/


/*
  make insert specific preparation and checks after opening tables

  SYNOPSIS
    mysql_insert_select_prepare()
    thd         thread handler

  RETURN
    FALSE OK
    TRUE  Error
*/

bool Sql_cmd_insert_select::mysql_insert_select_prepare(THD *thd)
{
  LEX *lex= thd->lex;
  SELECT_LEX *select_lex= lex->select_lex;
  DBUG_ENTER("mysql_insert_select_prepare");

  /*
    SELECT_LEX do not belong to INSERT statement, so we can't add WHERE
    clause if table is VIEW
  */
  if (mysql_prepare_insert(thd, lex->query_tables, NULL, true))
    DBUG_RETURN(true);

  /*
    exclude first table from leaf tables list, because it belong to
    INSERT
  */
  DBUG_ASSERT(select_lex->leaf_tables != NULL);
  DBUG_ASSERT(lex->insert_table == select_lex->leaf_tables->top_table());

  select_lex->leaf_tables= lex->insert_table->next_local;
  if (select_lex->leaf_tables != NULL)
    select_lex->leaf_tables= select_lex->leaf_tables->first_leaf_table();
  select_lex->leaf_table_count-= 
    lex->insert_table->is_view() ? lex->insert_table->leaf_tables_count() : 1;
  DBUG_RETURN(false);
}


int Query_result_insert::prepare(List<Item> &values, SELECT_LEX_UNIT *u)
{
  DBUG_ENTER("Query_result_insert::prepare");

  LEX *const lex= thd->lex;
  bool res;
  SELECT_LEX *const lex_current_select_save= lex->current_select();
  const enum_duplicates duplicate_handling= info.get_duplicate_handling();

  unit= u;

  /*
    Since table in which we are going to insert is added to the first
    select, LEX::current_select() should point to the first select while
    we are fixing fields from insert list.
  */
  lex->set_current_select(lex->select_lex);

  res= check_insert_fields(thd, table_list, *fields, values.elements, true,
                           !insert_into_view);
  if (!res)
    res= setup_fields(thd, Ref_ptr_array(), values, SELECT_ACL, NULL,
                      false, false);

  if (duplicate_handling == DUP_UPDATE && !res)
  {
    Name_resolution_context *const context= &lex->select_lex->context;
    Name_resolution_context_state ctx_state;

    /* Save the state of the current name resolution context. */
    ctx_state.save_state(context, table_list);

    /* Perform name resolution only in the first table - 'table_list'. */
    table_list->next_local= NULL;
    context->resolve_in_table_list_only(table_list);

#ifndef NO_EMBEDDED_ACCESS_CHECKS
    table_list->set_want_privilege(UPDATE_ACL);
#endif
    if (!res)
      res= setup_fields(thd, Ref_ptr_array(), *update.get_changed_columns(),
                        UPDATE_ACL, NULL, false, true);
    /*
      When we are not using GROUP BY and there are no ungrouped aggregate
      functions 
      we can refer to other tables in the ON DUPLICATE KEY part.
      We use next_name_resolution_table destructively, so check it first
      (views?).
    */
    DBUG_ASSERT (!table_list->next_name_resolution_table);
    if (lex->select_lex->group_list.elements == 0 &&
        !lex->select_lex->with_sum_func)
    {
      /*
        We must make a single context out of the two separate name resolution
        contexts:
        the INSERT table and the tables in the SELECT part of INSERT ... SELECT.
        To do that we must concatenate the two lists
      */  
      table_list->next_name_resolution_table= 
        ctx_state.get_first_name_resolution_table();
    }
    lex->in_update_value_clause= true;
    if (!res)
      res= setup_fields(thd, Ref_ptr_array(), *update.update_values,
                        SELECT_ACL, NULL, false, false);
    lex->in_update_value_clause= false;
    if (!res)
    {
      /*
        Traverse the update values list and substitute fields from the
        select for references (Item_ref objects) to them. This is done in
        order to get correct values from those fields when the select
        employs a temporary table.
      */
      List_iterator<Item> li(*update.update_values);
      Item *item;

      while ((item= li++))
      {
        item->transform(&Item::update_value_transformer,
                        (uchar*)lex->current_select());
      }
    }

    /* Restore the current context. */
    ctx_state.restore_state(context, table_list);
  }

  lex->set_current_select(lex_current_select_save);
  if (res)
    DBUG_RETURN(1);
  /*
    if it is INSERT into join view then check_insert_fields already found
    real table for insert
  */
  table= lex->insert_table_leaf->table;

  if (duplicate_handling == DUP_UPDATE || duplicate_handling == DUP_REPLACE)
    prepare_for_positional_update(table, table_list);

  if (info.add_function_default_columns(table, table->write_set))
    DBUG_RETURN(1);
  if ((duplicate_handling == DUP_UPDATE) &&
      update.add_function_default_columns(table, table->write_set))
    DBUG_RETURN(1);

  /*
    Is table which we are changing used somewhere in other parts of
    query
  */
  if (unique_table(thd, lex->insert_table_leaf, table_list->next_global, 0))
  {
    // Using same table for INSERT and SELECT
    /*
      @todo: Use add_base_options instead of add_active_options, and only
      if first_execution is true; but this can be implemented only when this
      function is called before first_execution is set to true.
      if (lex->current_select()->first_execution)
        lex->current_select()->add_base_options(OPTION_BUFFER_RESULT);
    */
    lex->current_select()->add_active_options(OPTION_BUFFER_RESULT);
  }
  restore_record(table,s->default_values);		// Get empty record
  table->next_number_field=table->found_next_number_field;

#ifdef HAVE_REPLICATION
  if (thd->slave_thread)
  {
    /* Get SQL thread's rli, even for a slave worker thread */
    Relay_log_info *c_rli= thd->rli_slave->get_c_rli();
    DBUG_ASSERT(c_rli != NULL);
    if (duplicate_handling == DUP_UPDATE &&
        table->next_number_field != NULL &&
        rpl_master_has_bug(c_rli, 24432, TRUE, NULL, NULL))
      DBUG_RETURN(1);
  }
#endif

  thd->cuted_fields=0;
  if (thd->lex->is_ignore() || duplicate_handling != DUP_ERROR)
    table->file->extra(HA_EXTRA_IGNORE_DUP_KEY);
  if (duplicate_handling == DUP_REPLACE &&
      (!table->triggers || !table->triggers->has_delete_triggers()))
    table->file->extra(HA_EXTRA_WRITE_CAN_REPLACE);
  if (duplicate_handling == DUP_UPDATE)
    table->file->extra(HA_EXTRA_INSERT_WITH_UPDATE);

  if (!res)
  {
     prepare_triggers_for_insert_stmt(table);
  }

  for (Field** next_field= table->field; *next_field; ++next_field)
  {
    (*next_field)->reset_warnings();
    (*next_field)->reset_tmp_null();
  }

  DBUG_RETURN(res ? -1 : 0);
}


/*
  Finish the preparation of the result table.

  SYNOPSIS
    Query_result_insert::prepare2()
    void

  DESCRIPTION
    If the result table is the same as one of the source tables (INSERT SELECT),
    the result table is not finally prepared at the join prepair phase.
    Do the final preparation now.

  RETURN
    0   OK
*/

int Query_result_insert::prepare2()
{
  DBUG_ENTER("Query_result_insert::prepare2");
  if (thd->locked_tables_mode <= LTM_LOCK_TABLES &&
      !thd->lex->describe)
  {
    DBUG_ASSERT(!bulk_insert_started);
    // TODO: Is there no better estimation than 0 == Unknown number of rows?
    table->file->ha_start_bulk_insert((ha_rows) 0);
    bulk_insert_started= true;
  }
  DBUG_RETURN(0);
}


void Query_result_insert::cleanup()
{
  /*
    Query_result_insert/Query_result_create are never re-used
    in prepared statement
  */
  DBUG_ASSERT(0);
}


Query_result_insert::~Query_result_insert()
{
  DBUG_ENTER("~Query_result_insert");
  if (table)
  {
    table->next_number_field=0;
    table->auto_increment_field_not_null= FALSE;
    table->file->ha_reset();
  }
  thd->count_cuted_fields= CHECK_FIELD_IGNORE;
  DBUG_VOID_RETURN;
}


bool Query_result_insert::send_data(List<Item> &values)
{
  DBUG_ENTER("Query_result_insert::send_data");
  bool error=0;

  if (unit->offset_limit_cnt)
  {						// using limit offset,count
    unit->offset_limit_cnt--;
    DBUG_RETURN(0);
  }

  thd->count_cuted_fields= CHECK_FIELD_WARN;	// Calculate cuted fields
  store_values(values);
  thd->count_cuted_fields= CHECK_FIELD_ERROR_FOR_NULL;
  if (thd->is_error())
  {
    table->auto_increment_field_not_null= FALSE;
    DBUG_RETURN(1);
  }
  if (table_list)                               // Not CREATE ... SELECT
  {
    switch (table_list->view_check_option(thd)) {
    case VIEW_CHECK_SKIP:
      DBUG_RETURN(0);
    case VIEW_CHECK_ERROR:
      DBUG_RETURN(1);
    }
  }

  // Release latches in case bulk insert takes a long time
  ha_release_temporary_latches(thd);

  error= write_record(thd, table, &info, &update);
  table->auto_increment_field_not_null= FALSE;

  if (error)
  {
    if (thd->lex->sql_command == SQLCOM_CREATE_TABLE &&
        thd->is_current_stmt_binlog_format_row() &&
        mysql_bin_log.is_open())
    {
      /*
        In row based binlog format, CREATE...SELECT gets written to the
        binary log as:
          Anonymous_gtids_log_event (or Gtids_log_event)
          CREATE
          Anonymous_gtids_log_event (or Gtids_log_event)
          BEGIN
          row events
          COMMIT
        CREATE TABLE is logged into binary log, but the table is not created
        in storage engine on the master, if error happens on DML part of
        CREATE...SELECT. So we log a compensatory DROP TABLE Query-event for
        the case.
      */
      TABLE_LIST *create_table= thd->lex->create_last_non_select_table;
      const char *db= create_table->db;
      size_t db_len= create_table->db_length;
      String built_query;

      DBUG_ASSERT(db != NULL);
      built_query.set_charset(system_charset_info);
      built_query.append("DROP TABLE IF EXISTS ");
      /* Don't write the database name if it is the current one. */
      if (thd->db().str == NULL || strcmp(db, thd->db().str) != 0)
      {
        append_identifier(thd, &built_query, db, db_len,
                          system_charset_info, thd->charset());
        built_query.append(".");
      }
      append_identifier(thd, &built_query, create_table->table_name,
                        strlen(create_table->table_name),
                        system_charset_info, thd->charset());
      built_query.append(" /* generated by server when error happens on DML part of CREATE...SELECT */");
      thd->binlog_query(THD::STMT_QUERY_TYPE, built_query.ptr(),
                        built_query.length(), false /* is_trans */,
                        true/* direct */, false /* suppress_use */, 0);
    }
  }
  else
  {
    if (table->triggers || info.get_duplicate_handling() == DUP_UPDATE)
    {
      /*
        Restore fields of the record since it is possible that they were
        changed by ON DUPLICATE KEY UPDATE clause.
    
        If triggers exist then whey can modify some fields which were not
        originally touched by INSERT ... SELECT, so we have to restore
        their original values for the next row.
      */
      restore_record(table, s->default_values);
    }
    if (table->next_number_field)
    {
      /*
        If no value has been autogenerated so far, we need to remember the
        value we just saw, we may need to send it to client in the end.
      */
      if (thd->first_successful_insert_id_in_cur_stmt == 0) // optimization
        autoinc_value_of_last_inserted_row= 
          table->next_number_field->val_int();
      /*
        Clear auto-increment field for the next record, if triggers are used
        we will clear it twice, but this should be cheap.
      */
      table->next_number_field->reset();
    }
  }
  DBUG_RETURN(error);
}


void Query_result_insert::store_values(List<Item> &values)
{
  if (fields->elements)
  {
    restore_record(table, s->default_values);
    if (!validate_default_values_of_unset_fields(thd, table))
      fill_record_n_invoke_before_triggers(thd, *fields, values,
                                           table, TRG_EVENT_INSERT,
                                           table->s->fields);
  }
  else
    fill_record_n_invoke_before_triggers(thd, table->field, values,
                                         table, TRG_EVENT_INSERT,
                                         table->s->fields);

  check_that_all_fields_are_given_values(thd, table, table_list);
}

void Query_result_insert::send_error(uint errcode,const char *err)
{
  DBUG_ENTER("Query_result_insert::send_error");

  my_message(errcode, err, MYF(0));

  DBUG_VOID_RETURN;
}


bool Query_result_insert::send_eof()
{
  int error;
  bool const trans_table= table->file->has_transactions();
  ulonglong id, row_count;
  bool changed;
  THD::killed_state killed_status= thd->killed;
  DBUG_ENTER("Query_result_insert::send_eof");
  DBUG_PRINT("enter", ("trans_table=%d, table_type='%s'",
                       trans_table, table->file->table_type()));

  error= (bulk_insert_started ?
          table->file->ha_end_bulk_insert() : 0);
  bulk_insert_started= false;
  if (!error && thd->is_error())
    error= thd->get_stmt_da()->mysql_errno();

  table->file->extra(HA_EXTRA_NO_IGNORE_DUP_KEY);
  table->file->extra(HA_EXTRA_WRITE_CANNOT_REPLACE);

  changed= (info.stats.copied || info.stats.deleted || info.stats.updated);
  if (changed)
  {
    /*
      We must invalidate the table in the query cache before binlog writing
      and ha_autocommit_or_rollback.
    */
    query_cache.invalidate(thd, table, TRUE);
  }

  DBUG_ASSERT(trans_table || !changed || 
              thd->get_transaction()->cannot_safely_rollback(
                Transaction_ctx::STMT));

  /*
    Write to binlog before commiting transaction.  No statement will
    be written by the binlog_query() below in RBR mode.  All the
    events are in the transaction cache and will be written when
    ha_autocommit_or_rollback() is issued below.
  */
  if (mysql_bin_log.is_open() &&
      (!error || thd->get_transaction()->cannot_safely_rollback(
        Transaction_ctx::STMT)))
  {
    int errcode= 0;
    if (!error)
      thd->clear_error();
    else
      errcode= query_error_code(thd, killed_status == THD::NOT_KILLED);
    if (thd->binlog_query(THD::ROW_QUERY_TYPE,
                          thd->query().str, thd->query().length,
                          trans_table, false, false, errcode))
    {
      table->file->ha_release_auto_increment();
      DBUG_RETURN(1);
    }
  }
  table->file->ha_release_auto_increment();

  if (error)
  {
    myf error_flags= MYF(0);
    if (table->file->is_fatal_error(my_errno))
      error_flags|= ME_FATALERROR;

    table->file->print_error(my_errno, error_flags);
    DBUG_RETURN(1);
  }

  /*
    For the strict_mode call of push_warning above results to set
    error in Diagnostic_area. Therefore it is necessary to check whether
    the error was set and leave method if it is true. If we didn't do
    so we would failed later when my_ok is called.
  */
  if (thd->get_stmt_da()->is_error())
    DBUG_RETURN(true);

  char buff[160];
  if (thd->lex->is_ignore())
    my_snprintf(buff, sizeof(buff),
                ER(ER_INSERT_INFO), (long) info.stats.records,
                (long) (info.stats.records - info.stats.copied),
                (long) thd->get_stmt_da()->current_statement_cond_count());
  else
    my_snprintf(buff, sizeof(buff),
                ER(ER_INSERT_INFO), (long) info.stats.records,
                (long) (info.stats.deleted+info.stats.updated),
                (long) thd->get_stmt_da()->current_statement_cond_count());
  row_count= info.stats.copied + info.stats.deleted +
             (thd->get_protocol()->has_client_capability(CLIENT_FOUND_ROWS) ?
              info.stats.touched : info.stats.updated);
  id= (thd->first_successful_insert_id_in_cur_stmt > 0) ?
    thd->first_successful_insert_id_in_cur_stmt :
    (thd->arg_of_last_insert_id_function ?
     thd->first_successful_insert_id_in_prev_stmt :
     (info.stats.copied ? autoinc_value_of_last_inserted_row : 0));
  my_ok(thd, row_count, id, buff);
  thd->updated_row_count+= row_count;
  DBUG_RETURN(0);
}


void Query_result_insert::abort_result_set()
{
  DBUG_ENTER("Query_result_insert::abort_result_set");
  /*
    If the creation of the table failed (due to a syntax error, for
    example), no table will have been opened and therefore 'table'
    will be NULL. In that case, we still need to execute the rollback
    and the end of the function.
   */
  if (table)
  {
    bool changed, transactional_table;
    /*
      Try to end the bulk insert which might have been started before.
      We don't need to do this if we are in prelocked mode (since we
      don't use bulk insert in this case). Also we should not do this
      if tables are not locked yet (bulk insert is not started yet
      in this case).
    */
    if (bulk_insert_started) {
      table->file->ha_end_bulk_insert();
      bulk_insert_started= false;
    }

    /*
      If at least one row has been inserted/modified and will stay in
      the table (the table doesn't have transactions) we must write to
      the binlog (and the error code will make the slave stop).

      For many errors (example: we got a duplicate key error while
      inserting into a MyISAM table), no row will be added to the table,
      so passing the error to the slave will not help since there will
      be an error code mismatch (the inserts will succeed on the slave
      with no error).

      If table creation failed, the number of rows modified will also be
      zero, so no check for that is made.
    */
    changed= (info.stats.copied || info.stats.deleted || info.stats.updated);
    transactional_table= table->file->has_transactions();
    if (thd->get_transaction()->cannot_safely_rollback(Transaction_ctx::STMT))
    {
        if (mysql_bin_log.is_open())
        {
          int errcode= query_error_code(thd, thd->killed == THD::NOT_KILLED);
          /* error of writing binary log is ignored */
          (void) thd->binlog_query(THD::ROW_QUERY_TYPE, thd->query().str,
                                   thd->query().length,
                                   transactional_table, FALSE, FALSE, errcode);
        }
	if (changed)
	  query_cache.invalidate(thd, table, TRUE);
    }
    DBUG_ASSERT(transactional_table || !changed ||
		thd->get_transaction()->cannot_safely_rollback(
		  Transaction_ctx::STMT));
    table->file->ha_release_auto_increment();
  }

  DBUG_VOID_RETURN;
}


/***************************************************************************
  CREATE TABLE (SELECT) ...
***************************************************************************/

/**
  Create table from lists of fields and items (or just return TABLE
  object for pre-opened existing table). Used by CREATE SELECT.

  Let "source table" be the table in the SELECT part.

  Let "source table columns" be the set of columns in the SELECT list.

  An interesting peculiarity in the syntax CREATE TABLE (<columns>) SELECT is
  that function defaults are stripped from the the source table columns, but
  not from the additional columns defined in the CREATE TABLE part. The first
  @c TIMESTAMP column there is also subject to promotion to @c TIMESTAMP @c
  DEFAULT @c CURRENT_TIMESTAMP @c ON @c UPDATE @c CURRENT_TIMESTAMP, as usual.


  @param thd           [in]     Thread object
  @param create_info   [in]     Create information (like MAX_ROWS, ENGINE or
                                temporary table flag)
  @param create_table  [in]     Pointer to TABLE_LIST object providing database
                                and name for table to be created or to be open
  @param alter_info    [in/out] Initial list of columns and indexes for the
                                table to be created
  @param items         [in]     The source table columns. Corresponding column
                                definitions (Create_field's) will be added to
                                the end of alter_info->create_list.
  @param lock          [out]    Pointer to the MYSQL_LOCK object for table
                                created will be returned in this parameter.
                                Since this table is not included in THD::lock
                                caller is responsible for explicitly unlocking
                                this table.
  @param hooks         [in]     Hooks to be invoked before and after obtaining
                                table lock on the table being created.

  @note
    This function assumes that either table exists and was pre-opened and
    locked at open_and_lock_tables() stage (and in this case we just emit
    error or warning and return pre-opened TABLE object) or an exclusive
    metadata lock was acquired on table so we can safely create, open and
    lock table in it (we don't acquire metadata lock if this create is
    for temporary table).

  @note
    Since this function contains some logic specific to CREATE TABLE ...
    SELECT it should be changed before it can be used in other contexts.

  @retval non-zero  Pointer to TABLE object for table created or opened
  @retval 0         Error
*/

static TABLE *create_table_from_items(THD *thd, HA_CREATE_INFO *create_info,
                                      TABLE_LIST *create_table,
                                      Alter_info *alter_info,
                                      List<Item> *items)
{
  TABLE tmp_table;		// Used during 'Create_field()'
  TABLE_SHARE share;
  TABLE *table= 0;
  uint select_field_count= items->elements;
  /* Add selected items to field list */
  List_iterator_fast<Item> it(*items);
  Item *item;

  DBUG_ENTER("create_table_from_items");

  tmp_table.alias= 0;
  tmp_table.s= &share;
  init_tmp_table_share(thd, &share, "", 0, "", "");

  tmp_table.s->db_create_options=0;
  tmp_table.s->db_low_byte_first= 
        MY_TEST(create_info->db_type == myisam_hton ||
                create_info->db_type == heap_hton);
  tmp_table.null_row= 0;

  if (!thd->variables.explicit_defaults_for_timestamp)
    promote_first_timestamp_column(&alter_info->create_list);

  while ((item=it++))
  {
    Field *tmp_table_field;
    if (item->type() == Item::FUNC_ITEM)
    {
      if (item->result_type() != STRING_RESULT)
        tmp_table_field= item->tmp_table_field(&tmp_table);
      else
        tmp_table_field= item->tmp_table_field_from_field_type(&tmp_table,
                                                               false);
    }
    else
    {
      Field *from_field, *default_field;
      tmp_table_field= create_tmp_field(thd, &tmp_table, item, item->type(),
                                        NULL,
                                        &from_field, &default_field,
                                        false, false, false, false);
    }

    if (!tmp_table_field)
      DBUG_RETURN(NULL);

    Field *table_field;

    switch (item->type())
    {
    /*
      We have to take into account both the real table's fields and
      pseudo-fields used in trigger's body. These fields are used
      to copy defaults values later inside constructor of
      the class Create_field.
    */
    case Item::FIELD_ITEM:
    case Item::TRIGGER_FIELD_ITEM:
      table_field= ((Item_field *) item)->field;
      break;
    default:
      table_field= NULL;
    }

    Create_field *cr_field= new Create_field(tmp_table_field, table_field);

    if (!cr_field)
      DBUG_RETURN(NULL);

    /*
      Inheriting vitual generated information is not allowed.
    */
    cr_field->gcol_info= NULL;
    cr_field->stored_in_db= TRUE;

    if (item->maybe_null)
      cr_field->flags &= ~NOT_NULL_FLAG;
    alter_info->create_list.push_back(cr_field);
  }

  DEBUG_SYNC(thd,"create_table_select_before_create");

  /*
    Create and lock table.

    Note that we either creating (or opening existing) temporary table or
    creating base table on which name we have exclusive lock. So code below
    should not cause deadlocks or races.

    We don't log the statement, it will be logged later.

    If this is a HEAP table, the automatic DELETE FROM which is written to the
    binlog when a HEAP table is opened for the first time since startup, must
    not be written: 1) it would be wrong (imagine we're in CREATE SELECT: we
    don't want to delete from it) 2) it would be written before the CREATE
    TABLE, which is a wrong order. So we keep binary logging disabled when we
    open_table().
  */
  {
    if (!mysql_create_table_no_lock(thd, create_table->db,
                                    create_table->table_name,
                                    create_info, alter_info,
                                    select_field_count, NULL))
    {
      DEBUG_SYNC(thd,"create_table_select_before_open");

      if (!(create_info->options & HA_LEX_CREATE_TMP_TABLE))
      {
        Open_table_context ot_ctx(thd, MYSQL_OPEN_REOPEN);
        /*
          Here we open the destination table, on which we already have
          an exclusive metadata lock.
        */
        if (open_table(thd, create_table, &ot_ctx))
        {
          quick_rm_table(thd, create_info->db_type, create_table->db,
                         table_case_name(create_info, create_table->table_name),
                         0);
        }
        else
          table= create_table->table;
      }
      else
      {
        if (open_temporary_table(thd, create_table))
        {
          /*
            This shouldn't happen as creation of temporary table should make
            it preparable for open. Anyway we can't drop temporary table if
            we are unable to fint it.
          */
          DBUG_ASSERT(0);
        }
        else
        {
          table= create_table->table;
        }
      }
    }
    if (!table)                                   // open failed
      DBUG_RETURN(NULL);
  }
  DBUG_RETURN(table);
}


/**
  Create the new table from the selected items.

  @param values  List of items to be used as new columns
  @param u       Select

  @return Operation status.
    @retval 0   Success
    @retval !=0 Failure
*/

int Query_result_create::prepare(List<Item> &values, SELECT_LEX_UNIT *u)
{
  DBUG_ENTER("Query_result_create::prepare");

  unit= u;
  DBUG_ASSERT(create_table->table == NULL);

  DEBUG_SYNC(thd,"create_table_select_before_check_if_exists");

  if (!(table= create_table_from_items(thd, create_info, create_table,
                                       alter_info, &values)))
    /* abort() deletes table */
    DBUG_RETURN(-1);

  if (table->s->fields < values.elements)
  {
    my_error(ER_WRONG_VALUE_COUNT_ON_ROW, MYF(0), 1L);
    DBUG_RETURN(-1);
  }
  /* First field to copy */
  field= table->field+table->s->fields - values.elements;
  for (Field **f= field ; *f ; f++)
  {
    if ((*f)->gcol_info)
    {
      /*
        Generated columns are not allowed to be given a value for CREATE TABLE ..
        SELECT statment.
      */
      my_error(ER_NON_DEFAULT_VALUE_FOR_GENERATED_COLUMN, MYF(0),
               (*f)->field_name, (*f)->table->s->table_name.str);
      DBUG_RETURN(true);
    }
  }

  // Turn off function defaults for columns filled from SELECT list:
  const bool retval= info.ignore_last_columns(table, values.elements);
  DBUG_RETURN(retval);
}


/**
  Lock the newly created table and prepare it for insertion.

  @return Operation status.
    @retval 0   Success
    @retval !=0 Failure
*/

int Query_result_create::prepare2()
{
  DBUG_ENTER("Query_result_create::prepare2");
  DEBUG_SYNC(thd,"create_table_select_before_lock");

  MYSQL_LOCK *extra_lock= NULL;
  /*
    For row-based replication, the CREATE-SELECT statement is written
    in two pieces: the first one contain the CREATE TABLE statement
    necessary to create the table and the second part contain the rows
    that should go into the table.

    For non-temporary tables, the start of the CREATE-SELECT
    implicitly commits the previous transaction, and all events
    forming the statement will be stored the transaction cache. At end
    of the statement, the entire statement is committed as a
    transaction, and all events are written to the binary log.

    On the master, the table is locked for the duration of the
    statement, but since the CREATE part is replicated as a simple
    statement, there is no way to lock the table for accesses on the
    slave.  Hence, we have to hold on to the CREATE part of the
    statement until the statement has finished.
   */
  class MY_HOOKS : public TABLEOP_HOOKS {
  public:
    MY_HOOKS(Query_result_create *x, TABLE_LIST *create_table_arg,
             TABLE_LIST *select_tables_arg)
      : ptr(x),
        create_table(create_table_arg),
        select_tables(select_tables_arg)
      {
      }

  private:
    virtual int do_postlock(TABLE **tables, uint count)
    {
      int error;
      THD *thd= const_cast<THD*>(ptr->get_thd());
      TABLE_LIST *save_next_global= create_table->next_global;

      create_table->next_global= select_tables;

      error= thd->decide_logging_format(create_table);

      create_table->next_global= save_next_global;

      if (error)
        return error;

      TABLE const *const table = *tables;
      if (thd->is_current_stmt_binlog_format_row()  &&
          !table->s->tmp_table)
      {
        if (int error= ptr->binlog_show_create_table(tables, count))
          return error;
      }
      return 0;
    }
    Query_result_create *ptr;
    TABLE_LIST *create_table;
    TABLE_LIST *select_tables;
  };

  MY_HOOKS hooks(this, create_table, select_tables);
 
  table->reginfo.lock_type=TL_WRITE;
  hooks.prelock(&table, 1);                    // Call prelock hooks
  /*
    mysql_lock_tables() below should never fail with request to reopen table
    since it won't wait for the table lock (we have exclusive metadata lock on
    the table) and thus can't get aborted.
  */
  if (! (extra_lock= mysql_lock_tables(thd, &table, 1, 0)) ||
        hooks.postlock(&table, 1))
  {
    if (extra_lock)
    {
      mysql_unlock_tables(thd, extra_lock);
      extra_lock= 0;
    }
    drop_open_table(thd, table, create_table->db, create_table->table_name);
    table= 0;
    DBUG_RETURN(1);
  }
  if (extra_lock)
  {
    DBUG_ASSERT(m_plock == NULL);

    if (create_info->options & HA_LEX_CREATE_TMP_TABLE)
      m_plock= &m_lock;
    else
      m_plock= &thd->extra_lock;

    *m_plock= extra_lock;
  }
  /* Mark all fields that are given values */
  for (Field **f= field ; *f ; f++)
  {
    bitmap_set_bit(table->write_set, (*f)->field_index);
    bitmap_set_bit(table->fields_set_during_insert, (*f)->field_index);
  }

  // Set up an empty bitmap of function defaults
  if (info.add_function_default_columns(table, table->write_set))
    DBUG_RETURN(1);

  if (info.add_function_default_columns(table,
                                        table->fields_set_during_insert))
    DBUG_RETURN(1);

  table->next_number_field=table->found_next_number_field;

  restore_record(table,s->default_values);      // Get empty record
  thd->cuted_fields=0;

  const enum_duplicates duplicate_handling= info.get_duplicate_handling();

  if (thd->lex->is_ignore() || duplicate_handling != DUP_ERROR)
    table->file->extra(HA_EXTRA_IGNORE_DUP_KEY);
  if (duplicate_handling == DUP_REPLACE &&
      (!table->triggers || !table->triggers->has_delete_triggers()))
    table->file->extra(HA_EXTRA_WRITE_CAN_REPLACE);
  if (duplicate_handling == DUP_UPDATE)
    table->file->extra(HA_EXTRA_INSERT_WITH_UPDATE);
  if (thd->locked_tables_mode <= LTM_LOCK_TABLES)
  {
    table->file->ha_start_bulk_insert((ha_rows) 0);
    bulk_insert_started= true;
  }

  enum_check_fields save_count_cuted_fields= thd->count_cuted_fields;
  thd->count_cuted_fields= CHECK_FIELD_WARN;

  if (check_that_all_fields_are_given_values(thd, table, table_list))
    DBUG_RETURN(1);

  thd->count_cuted_fields= save_count_cuted_fields;

  table->mark_columns_needed_for_insert();
  table->file->extra(HA_EXTRA_WRITE_CACHE);
  DBUG_RETURN(0);
}


int Query_result_create::binlog_show_create_table(TABLE **tables, uint count)
{
  DBUG_ENTER("select_create::binlog_show_create_table");
  /*
    Note 1: In RBR mode, we generate a CREATE TABLE statement for the
    created table by calling store_create_info() (behaves as SHOW
    CREATE TABLE).  In the event of an error, nothing should be
    written to the binary log, even if the table is non-transactional;
    therefore we pretend that the generated CREATE TABLE statement is
    for a transactional table.  The event will then be put in the
    transaction cache, and any subsequent events (e.g., table-map
    events and binrow events) will also be put there.  We can then use
    ha_autocommit_or_rollback() to either throw away the entire
    kaboodle of events, or write them to the binary log.

    We write the CREATE TABLE statement here and not in prepare()
    since there potentially are sub-selects or accesses to information
    schema that will do a close_thread_tables(), destroying the
    statement transaction cache.
  */
  DBUG_ASSERT(thd->is_current_stmt_binlog_format_row());
  DBUG_ASSERT(tables && *tables && count > 0);

  char buf[2048];
  String query(buf, sizeof(buf), system_charset_info);
  int result;
  TABLE_LIST tmp_table_list;

  memset(&tmp_table_list, 0, sizeof(tmp_table_list));
  tmp_table_list.table = *tables;
  query.length(0);      // Have to zero it since constructor doesn't

  result= store_create_info(thd, &tmp_table_list, &query, create_info,
                            /* show_database */ TRUE);
  DBUG_ASSERT(result == 0); /* store_create_info() always return 0 */

  if (mysql_bin_log.is_open())
  {
    int errcode= query_error_code(thd, thd->killed == THD::NOT_KILLED);
    result= thd->binlog_query(THD::STMT_QUERY_TYPE,
                              query.ptr(), query.length(),
                              /* is_trans */ false,
                              /* direct */ true,
                              /* suppress_use */ FALSE,
                              errcode);
    thd->is_commit_in_middle_of_statement= true;
    result |= mysql_bin_log.commit(thd, true);
    thd->is_commit_in_middle_of_statement= false;
    thd->pending_gtid_state_update= true;
  }
  DBUG_RETURN(result);
}


void Query_result_create::store_values(List<Item> &values)
{
  fill_record_n_invoke_before_triggers(thd, field, values,
                                       table, TRG_EVENT_INSERT,
                                       table->s->fields);
}


void Query_result_create::send_error(uint errcode,const char *err)
{
  DBUG_ENTER("Query_result_create::send_error");

  DBUG_PRINT("info",
             ("Current statement %s row-based",
              thd->is_current_stmt_binlog_format_row() ? "is" : "is NOT"));
  DBUG_PRINT("info",
             ("Current table (at 0x%lu) %s a temporary (or non-existant) table",
              (ulong) table,
              table && !table->s->tmp_table ? "is NOT" : "is"));
  /*
    This will execute any rollbacks that are necessary before writing
    the transcation cache.

    We disable the binary log since nothing should be written to the
    binary log.  This disabling is important, since we potentially do
    a "roll back" of non-transactional tables by removing the table,
    and the actual rollback might generate events that should not be
    written to the binary log.

  */
  tmp_disable_binlog(thd);
  Query_result_insert::send_error(errcode, err);
  reenable_binlog(thd);

  DBUG_VOID_RETURN;
}


bool Query_result_create::send_eof()
{
  /*
    The routine that writes the statement in the binary log
    is in Query_result_insert::send_eof(). For that reason, we
    mark the flag at this point.
  */
  if (create_info->options & HA_LEX_CREATE_TMP_TABLE)
    thd->get_transaction()->mark_created_temp_table(Transaction_ctx::STMT);

  bool tmp= Query_result_insert::send_eof();
  if (tmp)
    abort_result_set();
  else
  {
    /*
      Do an implicit commit at end of statement for non-temporary
      tables.  This can fail, but we should unlock the table
      nevertheless.
    */
    if (!table->s->tmp_table)
    {
      trans_commit_stmt(thd);
      trans_commit_implicit(thd);
    }

    table->file->extra(HA_EXTRA_NO_IGNORE_DUP_KEY);
    table->file->extra(HA_EXTRA_WRITE_CANNOT_REPLACE);
    if (m_plock)
    {
      mysql_unlock_tables(thd, *m_plock);
      *m_plock= NULL;
      m_plock= NULL;
    }
  }
  return tmp;
}


void Query_result_create::abort_result_set()
{
  DBUG_ENTER("Query_result_create::abort_result_set");

  /*
    In Query_result_insert::abort_result_set() we roll back the statement, including
    truncating the transaction cache of the binary log. To do this, we
    pretend that the statement is transactional, even though it might
    be the case that it was not.

    We roll back the statement prior to deleting the table and prior
    to releasing the lock on the table, since there might be potential
    for failure if the rollback is executed after the drop or after
    unlocking the table.

    We also roll back the statement regardless of whether the creation
    of the table succeeded or not, since we need to reset the binary
    log state.
  */
  tmp_disable_binlog(thd);
  Query_result_insert::abort_result_set();
  thd->get_transaction()->reset_unsafe_rollback_flags(Transaction_ctx::STMT);
  reenable_binlog(thd);
  /* possible error of writing binary log is ignored deliberately */
  (void) thd->binlog_flush_pending_rows_event(TRUE, TRUE);

  if (m_plock)
  {
    mysql_unlock_tables(thd, *m_plock);
    *m_plock= NULL;
    m_plock= NULL;
  }

  if (table)
  {
    table->file->extra(HA_EXTRA_NO_IGNORE_DUP_KEY);
    table->file->extra(HA_EXTRA_WRITE_CANNOT_REPLACE);
    table->auto_increment_field_not_null= FALSE;
    drop_open_table(thd, table, create_table->db, create_table->table_name);
    table=0;                                    // Safety
  }
  DBUG_VOID_RETURN;
}


bool Sql_cmd_insert::execute(THD *thd)
{
  DBUG_ASSERT(thd->lex->sql_command == SQLCOM_REPLACE ||
              thd->lex->sql_command == SQLCOM_INSERT);

  bool res= false;
  LEX *const lex= thd->lex;
  SELECT_LEX *const select_lex= lex->select_lex;
  TABLE_LIST *const first_table= select_lex->get_table_list();
  TABLE_LIST *const all_tables= first_table;

  if (open_temporary_tables(thd, all_tables))
    return true;

  if (insert_precheck(thd, all_tables))
    return true;

  /* Push ignore / strict error handler */
  Ignore_error_handler ignore_handler;
  Strict_error_handler strict_handler;
  if (thd->lex->is_ignore())
    thd->push_internal_handler(&ignore_handler);
  else if (thd->is_strict_mode())
    thd->push_internal_handler(&strict_handler);

  MYSQL_INSERT_START(const_cast<char*>(thd->query().str));
  res= mysql_insert(thd, all_tables);
  MYSQL_INSERT_DONE(res, (ulong) thd->get_row_count_func());

  /* Pop ignore / strict error handler */
  if (thd->lex->is_ignore() || thd->is_strict_mode())
    thd->pop_internal_handler();

  /*
    If we have inserted into a VIEW, and the base table has
    AUTO_INCREMENT column, but this column is not accessible through
    a view, then we should restore LAST_INSERT_ID to the value it
    had before the statement.
  */
  if (first_table->is_view() && !first_table->contain_auto_increment)
    thd->first_successful_insert_id_in_cur_stmt=
      thd->first_successful_insert_id_in_prev_stmt;

  DBUG_EXECUTE_IF("after_mysql_insert",
                  {
                    const char act[]=
                      "now "
                      "wait_for signal.continue";
                    DBUG_ASSERT(opt_debug_sync_timeout > 0);
                    DBUG_ASSERT(!debug_sync_set_action(current_thd,
                                                       STRING_WITH_LEN(act)));
                  };);
  return res;
}


bool Sql_cmd_insert_select::execute(THD *thd)
{
  DBUG_ASSERT(thd->lex->sql_command == SQLCOM_REPLACE_SELECT ||
              thd->lex->sql_command == SQLCOM_INSERT_SELECT);

  bool res= false;
  LEX *const lex= thd->lex;
  SELECT_LEX *const select_lex= lex->select_lex;
  SELECT_LEX_UNIT *const unit= lex->unit;
  TABLE_LIST *const first_table= select_lex->get_table_list();
  TABLE_LIST *const all_tables= first_table;

  Query_result_insert *sel_result;
  if (insert_precheck(thd, all_tables))
    return true;
  /*
    INSERT...SELECT...ON DUPLICATE KEY UPDATE/REPLACE SELECT/
    INSERT...IGNORE...SELECT can be unsafe, unless ORDER BY PRIMARY KEY
    clause is used in SELECT statement. We therefore use row based
    logging if mixed or row based logging is available.
    TODO: Check if the order of the output of the select statement is
    deterministic. Waiting for BUG#42415
  */
  if (lex->sql_command == SQLCOM_INSERT_SELECT &&
      lex->duplicates == DUP_UPDATE)
    lex->set_stmt_unsafe(LEX::BINLOG_STMT_UNSAFE_INSERT_SELECT_UPDATE);

  if (lex->sql_command == SQLCOM_INSERT_SELECT && lex->is_ignore())
    lex->set_stmt_unsafe(LEX::BINLOG_STMT_UNSAFE_INSERT_IGNORE_SELECT);

  if (lex->sql_command == SQLCOM_REPLACE_SELECT)
    lex->set_stmt_unsafe(LEX::BINLOG_STMT_UNSAFE_REPLACE_SELECT);

  unit->set_limit(select_lex);

  if (!(res= open_tables_for_query(thd, all_tables, 0)))
  {
    if (run_before_dml_hook(thd))
      return true;

    MYSQL_INSERT_SELECT_START(const_cast<char*>(thd->query().str));

    /* Skip first table, which is the table we are inserting in */
    TABLE_LIST *second_table= first_table->next_local;
    select_lex->table_list.first= second_table;
    select_lex->context.table_list=
      select_lex->context.first_name_resolution_table= second_table;

    res= mysql_insert_select_prepare(thd);
    if (!res && (sel_result= new Query_result_insert(first_table,
                                                     first_table->table,
                                                     &insert_field_list,
                                                     &insert_field_list,
                                                     &insert_update_list,
                                                     &insert_value_list,
                                                     lex->duplicates)))
    {
      Ignore_error_handler ignore_handler;
      Strict_error_handler strict_handler;
      if (thd->lex->is_ignore())
        thd->push_internal_handler(&ignore_handler);
      else if (thd->is_strict_mode())
        thd->push_internal_handler(&strict_handler);

      res= handle_query(thd, lex, sel_result,
                        // Don't unlock tables until command is written
                        // to binary log
                        OPTION_SETUP_TABLES_DONE | SELECT_NO_UNLOCK,
                        0);

      if (thd->lex->is_ignore() || thd->is_strict_mode())
        thd->pop_internal_handler();

      delete sel_result;
    }
    /* revert changes for SP */
    MYSQL_INSERT_SELECT_DONE(res, (ulong) thd->get_row_count_func());
    select_lex->table_list.first= first_table;
  }
  /*
    If we have inserted into a VIEW, and the base table has
    AUTO_INCREMENT column, but this column is not accessible through
    a view, then we should restore LAST_INSERT_ID to the value it
    had before the statement.
  */
  if (first_table->is_view() && !first_table->contain_auto_increment)
    thd->first_successful_insert_id_in_cur_stmt=
      thd->first_successful_insert_id_in_prev_stmt;

  return res;
}


bool Sql_cmd_insert::prepared_statement_test(THD *thd)
{
  LEX *lex= thd->lex;
  return mysql_test_insert(thd, lex->query_tables);
}<|MERGE_RESOLUTION|>--- conflicted
+++ resolved
@@ -828,25 +828,15 @@
   if (thd->is_error())
     goto exit_without_my_ok;
 
-<<<<<<< HEAD
   ha_rows row_count;
 
-  if (values_list.elements == 1 && (!(thd->variables.option_bits & OPTION_WARNINGS) ||
-				    !thd->cuted_fields))
-  {
-    row_count= info.stats.copied + info.stats.deleted +
-               ((thd->client_capabilities & CLIENT_FOUND_ROWS) ?
-                info.stats.touched : info.stats.updated);
-    my_ok(thd, row_count, id);
-=======
   if (insert_many_values.elements == 1 &&
       (!(thd->variables.option_bits & OPTION_WARNINGS) || !thd->cuted_fields))
   {
-    my_ok(thd, info.stats.copied + info.stats.deleted +
-          (thd->get_protocol()->has_client_capability(CLIENT_FOUND_ROWS) ?
-           info.stats.touched : info.stats.updated),
-          id);
->>>>>>> a2757a60
+    row_count= info.stats.copied + info.stats.deleted +
+      (thd->get_protocol()->has_client_capability(CLIENT_FOUND_ROWS) ?
+       info.stats.touched : info.stats.updated);
+    my_ok(thd, row_count, id);
   }
   else
   {
@@ -3073,6 +3063,7 @@
                     DBUG_ASSERT(!debug_sync_set_action(current_thd,
                                                        STRING_WITH_LEN(act)));
                   };);
+  DEBUG_SYNC(thd, "after_mysql_insert");
   return res;
 }
 
