--- conflicted
+++ resolved
@@ -813,14 +813,9 @@
   param.gtid_info.sidno = gtid.sidno;
   param.gtid_info.gno = gtid.gno;
 
-<<<<<<< HEAD
-  thd->rpl_thd_ctx.last_used_gtid_tracker_ctx().get_last_used_sid(
-      param.gtid_info.sid);
-=======
   mysql::gtid::Tsid tsid;
   thd->rpl_thd_ctx.last_used_gtid_tracker_ctx().get_last_used_tsid(tsid);
   param.gtid_info.tsid = mysql::gtid::Tsid_plain(tsid);
->>>>>>> 824e2b40
 
   bool is_real_trans =
       (all || !thd->get_transaction()->is_active(Transaction_ctx::SESSION));
