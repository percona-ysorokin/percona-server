--- conflicted
+++ resolved
@@ -5860,11 +5860,7 @@
     else
     {
       thd->variables.time_zone->gmt_sec_to_TIME(&received_heartbeat_time, 
-<<<<<<< HEAD
-        mi->last_heartbeat);
-=======
-        static_cast<my_time_t>(active_mi->last_heartbeat));
->>>>>>> a7d022e7
+        static_cast<my_time_t>(mi->last_heartbeat));
       my_datetime_to_str(&received_heartbeat_time, buff, 0);
     }
   }
