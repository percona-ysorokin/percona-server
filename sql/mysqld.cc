--- conflicted
+++ resolved
@@ -352,13 +352,6 @@
 PSI_statement_info stmt_info_rpl;
 #endif
 
-/**
-  Statement instrumentation key for replication.
-*/
-#ifdef HAVE_PSI_STATEMENT_INTERFACE
-PSI_statement_info stmt_info_rpl;
-#endif
-
 /* the default log output is log tables */
 static bool lower_case_table_names_used= 0;
 static bool volatile select_thread_in_use, signal_thread_in_use;
@@ -491,11 +484,8 @@
 my_bool opt_slave_sql_verify_checksum= 1;
 const char *binlog_format_names[]= {"MIXED", "STATEMENT", "ROW", NullS};
 my_bool enforce_gtid_consistency;
-<<<<<<< HEAD
-=======
 ulong binlogging_impossible_mode;
 const char *binlogging_impossible_err[]= {"IGNORE_ERROR", "ABORT_SERVER", NullS};
->>>>>>> 7c5bd092
 ulong gtid_mode;
 const char *gtid_mode_names[]=
 {"OFF", "UPGRADE_STEP_1", "UPGRADE_STEP_2", "ON", NullS};
@@ -838,8 +828,6 @@
   return global_thread_list->end();
 }
 
-<<<<<<< HEAD
-=======
 void copy_global_thread_list(std::set<THD*> *new_copy)
 {
   mysql_mutex_assert_owner(&LOCK_thd_remove);
@@ -848,7 +836,6 @@
   mysql_mutex_unlock(&LOCK_thread_count);
 }
 
->>>>>>> 7c5bd092
 void add_global_thread(THD *thd)
 {
   DBUG_PRINT("info", ("add_global_thread %p", thd));
@@ -868,10 +855,6 @@
 {
   DBUG_PRINT("info", ("remove_global_thread %p current_linfo %p",
                       thd, thd->current_linfo));
-<<<<<<< HEAD
-  mysql_mutex_assert_owner(&LOCK_thread_count);
-  DBUG_ASSERT(thd->release_resources_done());
-=======
   mysql_mutex_lock(&LOCK_thd_remove);
   mysql_mutex_lock(&LOCK_thread_count);
   DBUG_ASSERT(thd->release_resources_done());
@@ -882,7 +865,6 @@
    */
   DBUG_EXECUTE_IF("sleep_after_lock_thread_count_before_delete_thd",
                   sleep(5););
->>>>>>> 7c5bd092
 
   const size_t num_erased= global_thread_list->erase(thd);
   if (num_erased == 1)
@@ -890,13 +872,9 @@
   // Removing a THD that was never added is an error.
   DBUG_ASSERT(1 == num_erased);
 
-<<<<<<< HEAD
-  mysql_cond_broadcast(&COND_thread_count);
-=======
   mysql_mutex_unlock(&LOCK_thd_remove);
   mysql_cond_broadcast(&COND_thread_count);
   mysql_mutex_unlock(&LOCK_thread_count);
->>>>>>> 7c5bd092
 }
 
 uint get_thread_count()
@@ -2307,15 +2285,9 @@
 
     sql_print_information("Server hostname (bind-address): '%s'; port: %d",
                           my_bind_addr_str, mysqld_port);
-<<<<<<< HEAD
 
     // Get list of IP-addresses associated with the bind-address.
 
-=======
-
-    // Get list of IP-addresses associated with the bind-address.
-
->>>>>>> 7c5bd092
     memset(&hints, 0, sizeof (hints));
     hints.ai_flags= AI_PASSIVE;
     hints.ai_socktype= SOCK_STREAM;
@@ -2772,17 +2744,6 @@
 
   thd->release_resources();
   dec_connection_count();
-<<<<<<< HEAD
-
-  mysql_mutex_lock(&LOCK_thread_count);
-  /*
-    Used by binlog_reset_master.  It would be cleaner to use
-    DEBUG_SYNC here, but that's not possible because the THD's debug
-    sync feature has been shut down at this point.
-  */
-  DBUG_EXECUTE_IF("sleep_after_lock_thread_count_before_delete_thd", sleep(5););
-=======
->>>>>>> 7c5bd092
   remove_global_thread(thd);
   if (kill_blocked_pthreads_flag)
   {
@@ -2795,14 +2756,6 @@
   ERR_remove_state(0);
 #endif
 
-<<<<<<< HEAD
-  /*
-    Using global resources (like mutexes) is unsafe once we have released
-    the mutex here: the server may be shutting down.
-   */
-  mysql_mutex_unlock(&LOCK_thread_count);
-=======
->>>>>>> 7c5bd092
   delete thd;
 
 #ifdef HAVE_PSI_THREAD_INTERFACE
@@ -3175,11 +3128,7 @@
   */
   init_thr_alarm(thread_scheduler->max_threads +
      global_system_variables.max_insert_delayed_threads + 10);
-<<<<<<< HEAD
-  if (thd_lib_detected != THD_LIB_LT && (test_flags & TEST_SIGINT))
-=======
   if (test_flags & TEST_SIGINT)
->>>>>>> 7c5bd092
   {
     (void) sigemptyset(&set);     // Setup up SIGINT for debug
     (void) sigaddset(&set,SIGINT);    // For debugging
@@ -9422,10 +9371,7 @@
   key_structure_guard_mutex, key_TABLE_SHARE_LOCK_ha_data,
   key_LOCK_error_messages, key_LOG_INFO_lock, key_LOCK_thread_count,
   key_LOCK_log_throttle_qni;
-<<<<<<< HEAD
-=======
 PSI_mutex_key key_LOCK_thd_remove;
->>>>>>> 7c5bd092
 PSI_mutex_key key_RELAYLOG_LOCK_commit;
 PSI_mutex_key key_RELAYLOG_LOCK_commit_queue;
 PSI_mutex_key key_RELAYLOG_LOCK_done;
@@ -9510,10 +9456,7 @@
   { &key_LOCK_error_messages, "LOCK_error_messages", PSI_FLAG_GLOBAL},
   { &key_LOG_INFO_lock, "LOG_INFO::lock", 0},
   { &key_LOCK_thread_count, "LOCK_thread_count", PSI_FLAG_GLOBAL},
-<<<<<<< HEAD
-=======
   { &key_LOCK_thd_remove, "LOCK_thd_remove", PSI_FLAG_GLOBAL},
->>>>>>> 7c5bd092
   { &key_LOCK_log_throttle_qni, "LOCK_log_throttle_qni", PSI_FLAG_GLOBAL},
   { &key_gtid_ensure_index_mutex, "Gtid_state", PSI_FLAG_GLOBAL},
   { &key_LOCK_thread_created, "LOCK_thread_created", PSI_FLAG_GLOBAL }
