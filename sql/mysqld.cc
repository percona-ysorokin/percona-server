/* Copyright (c) 2000, 2019, Oracle and/or its affiliates. All rights reserved.

   This program is free software; you can redistribute it and/or modify
   it under the terms of the GNU General Public License, version 2.0,
   as published by the Free Software Foundation.

   This program is also distributed with certain software (including
   but not limited to OpenSSL) that is licensed under separate terms,
   as designated in a particular file or component or in included license
   documentation.  The authors of MySQL hereby grant you an additional
   permission to link the program and your derivative works with the
   separately licensed software that they have included with MySQL.

   This program is distributed in the hope that it will be useful,
   but WITHOUT ANY WARRANTY; without even the implied warranty of
   MERCHANTABILITY or FITNESS FOR A PARTICULAR PURPOSE.  See the
   GNU General Public License, version 2.0, for more details.

   You should have received a copy of the GNU General Public License
   along with this program; if not, write to the Free Software
   Foundation, Inc., 51 Franklin St, Fifth Floor, Boston, MA 02110-1301  USA */

/**
  @file sql/mysqld.cc
  MySQL server daemon.
*/

/* clang-format off */
/**
  @mainpage Welcome

  Welcome to the MySQL source code documentation.

  This documentation covers primarily the MySQL server,
  for the @c mysqld process.

  Other programs, like the MySQL Router, are also documented,
  see the @ref PAGE_SERVER_TOOLS section.

  The order chosen to present the content is to start with low level components,
  and build upon previous sections, so that code is presented in a logical order.

  For some sections, a full article (Doxygen 'page') presents the component in detail.

  For other sections, only links are provided, as a starting point into the component.

  For the user manual, see http://dev.mysql.com/doc/refman/8.0/en/

  For the internals manual, see https://dev.mysql.com/doc/internals/en/index.html

  This documentation is published for each release, starting with MySQL 8.0.

  The present document corresponds to:

  Document generated on: ${DOXYGEN_GENERATION_DATE},
  branch: ${DOXYGEN_GENERATION_BRANCH},
  revision: ${DOXYGEN_GENERATION_REVISION}

  For the latest available version, see https://dev.mysql.com/doc/dev/mysql-server/latest/

  For other versions, see https://dev.mysql.com/doc/index-archive.html
*/

/**
  @page PAGE_GET_STARTED Getting Started

  - @ref start_source
  - @subpage PAGE_CODING_GUIDELINES
  - @ref start_debug

  @section start_source Build from source

  See https://dev.mysql.com/doc/refman/8.0/en/source-installation.html

  @section start_debug Debugging

  The easiest way to install a server, and attach a debugger to it,
  is to start the mysql-test-run (MTR) tool with debugging options

  @verbatim
  cd mysql-test
  ./mtr --ddd main.parser
  @endverbatim

  The following functions are good candidates for breakpoints:
  - #my_message_sql
  - #dispatch_command

  Replace 'main.parser' with another test script, or write your own, to debug a specific area.
*/

/**
  @page PAGE_CODING_GUIDELINES Coding Guidelines

  This section shows the guidelines that MySQL developers
  follow when writing new code.

  New MySQL code uses the Google C++ coding style
  (https://google.github.io/styleguide/cppguide.html), with one
  exception:

  - Member variable names: Do not use foo_. Instead, use
    m_foo (non-static) or s_foo (static).

  Old projects and modifications to old code use an older MySQL-specific
  style for the time being. Since 8.0, MySQL style uses the same formatting
  rules as Google coding style (e.g., brace placement, indentation, line
  lengths, etc.), but differs in a few important aspects:

  - Class names: Do not use MyClass. Instead, use My_class.

  - Function names: Use snake_case().

  - Comment Style: Use either the // or <em>/</em>* *<em>/</em> syntax. // is
    much more common but both syntaxes are permitted for the time being.

  - Doxygen comments: Use <em>/</em>** ... *<em>/</em> syntax and not ///.

  - Doxygen commands: Use '@' and not '\' for doxygen commands.

  - You may see structs starting with st_ and being typedef-ed to some
    UPPERCASE (e.g. typedef struct st_foo { ... } FOO). However,
    this is legacy from when the codebase contained C. Do not make such new
    typedefs nor structs with st_ prefixes, and feel free to remove those that
    already exist, except in public header files that are part of libmysql
    (which need to be parseable as C99).


  Code formatting is enforced by use of clang-format throughout the code
  base. However, note that formatting is only one part of coding style;
  you are required to take care of non-formatting issues yourself, such as
  following naming conventions, having clear ownership of code or minimizing
  the use of macros. See the Google coding style guide for the entire list.

  Consistent style is important for us, because everyone must know what to
  expect. Knowing our rules, you'll find it easier to read our code, and when
  you decide to contribute (which we hope you'll consider!) we'll find it
  easier to read and review your code.

  - @subpage GENERAL_DEVELOPMENT_GUIDELINES
  - @subpage CPP_CODING_GUIDELINES_FOR_NDB_SE
  - @subpage DBUG_TAGS

*/

/**
  @page PAGE_INFRASTRUCTURE Infrastructure

  @section infra_basic Basic classes and templates

  @subsection infra_basic_container Container

  See #DYNAMIC_ARRAY, #List, #I_P_List, #LF_HASH.

  @subsection infra_basic_syncho Synchronization

  See #native_mutex_t, #native_rw_lock_t, #native_cond_t.

  @subsection infra_basic_fileio File IO

  See #my_open, #my_dir.

  @section infra_server_blocks Server building blocs

  @subsection infra_server_blocks_vio Virtual Input Output

  See #Vio, #vio_init.

  @section deployment Deployment

  @subsection deploy_install Installation

  See #opt_initialize, #bootstrap::run_bootstrap_thread.

  @subsection deploy_startup Startup

  See #mysqld_main.

  @subsection deploy_shutdown Shutdown

  See #handle_fatal_signal, #signal_hand.

  @subsection deploy_upgrade Upgrade

  See #Mysql::Tools::Upgrade::Program.

*/

/**
  @page PAGE_PROTOCOL Client/Server Protocol

  @section protocol_overview Overview

  The MySQL protocol is used between MySQL Clients and a MySQL Server.
  It is implemented by:
    - Connectors (Connector/C, Connector/J, and so forth)
    - MySQL Proxy
    - Communication between master and slave replication servers

  The protocol supports these features:
    - Transparent encryption using SSL
    - Transparent compression
    - A @ref page_protocol_connection_phase where capabilities and
      authentication data are exchanged
    - A @ref page_protocol_command_phase which accepts commands
      from the client and executes them

  Further reading:
    - @subpage page_protocol_basics
    - @subpage page_protocol_connection_lifecycle
*/


/** @page mysqlx_protocol X %Protocol

@par Topics in this section:

- @subpage mysqlx_protocol_lifecycle
- @subpage mysqlx_protocol_authentication
- @subpage mysqlx_protocol_messages
- @subpage mysqlx_protocol_expectations
- @subpage mysqlx_protocol_notices
- @subpage mysqlx_protocol_xplugin
- @subpage mysqlx_protocol_use_cases
- @subpage mysqlx_protocol_implementation
- @subpage mysqlx_protocol_comparison


The X %Protocol is implemented by the X Plugin and the following
MySQL clients support the protocol:

-  MYSQLXSHELL

-  MySQL for Visual Studio 2.0.2 or higher

-  MySQL Connector/J 6.0.2 or higher

-  MySQL Connector/Net 7.0.2 or higher

-  MySQL Connector/Node.js

@section xprotocol_community_connector How to build a Community Connector

MySQL provides a set of official MySQL Connectors for several popular
development frameworks and languages like Node.js, .Net, Python, Java, C,
C++ and more. At the same time, we also encourage community developers to
create native connectors for their favorite languages. To improve the process
and encourage creating a community connector going forward, and allow for more
rapid new feature support within the MySQL communications protocol, we created
a new protocol called the MySQL X Protocol.

The new X Protocol leverages current industry standards. One of those standards
in use is protobuf (more formally know as Google Protobuffers).
The .proto formatted files provide the complete message definitions of the
X Protocol. Another feature of protobuf is the automatic code generation based
on those .proto files across a variety of languages for use in community
developed connectors for MySQL.

These language specific generated files can be used with no restrictions under
your own terms.

The X Protocol use of .proto makes our protocol design clear and concise,
no longer requiring the efforts previously required – no longer will you need
to directly analyze our message format. In addition to the layout of
the message format, the .proto also defines and documents message sequence
and flow between the connectors and the MySQL server. The information defined
in the .proto file makes it easy to implement X protocol support in connector
code. As those who have written a MySQL connector know, coding the protocol
is only a small part of the effort required.

Finally, you can focus on the big task of creating a MySQL community
connector - designing apis, coding, testing, selecting your license, packaging,
documentation. And, promoting and speaking about your work.

@section xprotocol_mysqlxshell_example X Protocol example

The following figure shows usage of the X %Protocol between MYSQLXSHELL and
MySQL Server 5.7.12 or higher with the X %Plugin enabled.
The object _X %Protocol_ on this figure represents rather some concept
than an implementation object. The aim is to show its role in the process
of information exchange between the client and the server.

@startuml "X Protocol Overview"
actor "User"
box "MySQLx Shell"
participant "X DevAPI" as devapi
participant "X Protocol" as xclproto
end box

box "MySQL Server"
participant "X Plugin" as xpl
participant "X Protocol" as xplproto
participant "Server" as serv
end box

User -> devapi: Request
activate devapi
devapi -> xclproto: Encode request
activate xclproto

xclproto --> devapi
deactivate xclproto

devapi -> xpl: Receive request << Network (TCP) >>
activate xpl

xpl -> xplproto: Decode request
activate xplproto

xplproto --> xpl
deactivate xplproto

xpl -> serv: Execute request
activate serv

serv --> xpl
deactivate serv

xpl --> devapi: << Network (TCP) >>
deactivate xpl

devapi --> User
deactivate devapi
...
@enduml

The documentation is based on the source files such as:

-  [``mysqlx.proto``](https://github.com/mysql/mysql-server/tree/5.7/rapid/plugin/x/protocol/mysqlx.proto)
-  [``mysqlx_connection.proto``](https://github.com/mysql/mysql-server/tree/5.7/rapid/plugin/x/protocol/mysqlx_connection.proto)
-  [``mysqlx_session.proto``](https://github.com/mysql/mysql-server/tree/5.7/rapid/plugin/x/protocol/mysqlx_session.proto>)
-  [``mysqlx_crud.proto``](https://github.com/mysql/mysql-server/tree/5.7/rapid/plugin/x/protocol/mysqlx_crud.proto>)
-  [``mysqlx_sql.proto``](https://github.com/mysql/mysql-server/tree/5.7/rapid/plugin/x/protocol/mysqlx_sql.proto>)
-  [``mysqlx_resultset.proto``](https://github.com/mysql/mysql-server/tree/5.7/rapid/plugin/x/protocol/mysqlx_resultset.proto>)
-  [``mysqlx_expr.proto``](https://github.com/mysql/mysql-server/tree/5.7/rapid/plugin/x/protocol/mysqlx_expr.proto>)
-  [``mysqlx_datatypes.proto``](https://github.com/mysql/mysql-server/tree/5.7/rapid/plugin/x/protocol/mysqlx_datatypes.proto>)
-  [``mysqlx_expect.proto``](https://github.com/mysql/mysql-server/tree/5.7/rapid/plugin/x/protocol/mysqlx_expect.proto>)
-  [``mysqlx_notice.proto``](https://github.com/mysql/mysql-server/tree/5.7/rapid/plugin/x/protocol/mysqlx_notice.proto>)

*/


/**
  @page PAGE_SQL_EXECUTION SQL Query Execution

  @section sql_query_exec_parsing SQL Parsing

  The parser processes SQL strings and builds a tree representation of them.

  See @ref GROUP_PARSER.

  @subpage PAGE_SQL_Optimizer

  @subpage stored_programs

  @section sql_query_exec_prepared Prepared statements

  See #mysql_stmt_prepare

  @section func_stored_proc Stored procedures

  See #sp_head, #sp_instr.

  @section sql_query_exec_sql_functions SQL Functions

  See #Item_func

  @section sql_query_exec_error_handling Error handling

  See #my_message, #my_error

  @subpage PAGE_TXN

*/

/**
  @page PAGE_STORAGE Data Storage

  @section storage_innodb Innodb

  See #ha_innobase or read details about InnoDB internals:
  - @subpage PAGE_INNODB_PFS
  - @subpage PAGE_INNODB_REDO_LOG
  - @subpage PAGE_INNODB_UTILS

  @section storage_temptable Temp table

  Before 8.0, temporary tables were handled by heap engine.
  The heap engine had no feature to store bigger tables on disk.

  Since 8.0, there is a brand new temptable engine, which
  is written from scratch using c++11. It has following advantages:
  - it is able to store bigger tables on disk (in temporary files),
  - it uses row format with variable size (can save memory for varchars),
  - it is better designed (easier to maintain).

  @subpage PAGE_TEMPTABLE

*/


/**
  @page PAGE_REPLICATION Replication

  @subpage PAGE_RPL_FIELD_METADATA

*/

/**
  @page PAGE_TXN Transactions

  See #trans_begin, #trans_commit, #trans_rollback.
*/

/**
  @page PAGE_SECURITY Security

  @subpage AUTHORIZATION_PAGE
*/


/**
  @page PAGE_MONITORING Monitoring

  @subpage PAGE_PFS
*/

/**
  @page PAGE_EXTENDING Extending MySQL

  Components
  ----------

  MySQL 8.0 introduces support for extending the server through components.
  Components can communicate with other components through service APIs.
  And can provide implementations of service APIs for other components to use.
  All components are equal and can communicate with all other components.
  Service implementations can be found by name via a registry service handle
  which is passed to the component initialization function.
  There can be multiple service API implementations for a single service API.
  One of them is the default implementation.
  Service API are stateless by definition. If they need to handle state or
  object instances they need to do so by using factory methods and instance
  handles.

  To ease up transition to the component model the current server
  functionality (server proper and plugins) is contained within
  a dedicated built in server component. The server component currently
  contains all of the functionality provided by the server and
  classical server plugins.

  More components can be installed via the "INSTALL COMPONENT" SQL command.

  The component infrastructure is designed as a replacement for the classical
  MySQL plugin system as it does not suffer from some of the limitations of it
  and provides better isolation for the component code.

  See @subpage PAGE_COMPONENTS.

  Plugins and Services
  --------------------

  As of MySQL 5.1 the server functionality can be extended through
  installing (dynamically or statically linked) extra code modules
  called plugins.

  The server defines a set of well known plugin APIs that the modules
  can implement.

  To allow plugins to reuse server code the server exposes a pre-defined
  set of functions to plugins called plugin services.

  See the following for more details:
  - @subpage page_ext_plugins
  - @subpage page_ext_plugin_services


  User Defined Functions
  ----------------------

  Native code user defined functions can be added to MySQL server using
  the CREATE FUNCTION ... SONAME syntax.

  These can co-exit with @ref page_ext_plugins or reside in their own
  separate binaries.

  To learn how to create these user defined functions see @subpage page_ext_udf
*/


/**
  @page PAGE_SERVER_TOOLS Server tools

  - @subpage PAGE_MYSQL_ROUTER
*/


/**
  @page PAGE_CLIENT_TOOLS Client tools

  See mysqldump.cc mysql.cc
*/


/**
  @page PAGE_TESTING_TOOLS Testing Tools

  - @subpage PAGE_MYSQL_TEST_RUN
*/

/**
  @page PAGE_DEV_TOOLS Development Tools

  - @subpage PAGE_LOCK_ORDER
*/


/**
  @page PAGE_SQL_Optimizer SQL Optimizer

  The task of query optimizer is to determine the most efficient means for
  executing queries. The query optimizer consists of the following
  sub-modules:

  - @ref Query_Resolver
  - @ref Query_Optimizer
  - @ref Query_Planner
  - @ref Query_Executor

  @subpage PAGE_OPT_TRACE

  Additional articles about the query optimizer:

  - @ref PAGE_OPT_TRACE
  - @ref AGGREGATE_CHECKS
*/
/* clang-format on */

#include "sql/mysqld.h"

#include "my_config.h"

#include "binlog_event.h"
#include "control_events.h"
#include "errmsg.h"  // init_client_errs
#include "ft_global.h"
#include "keycache.h"  // KEY_CACHE
#include "m_string.h"
#include "migrate_keyring.h"  // Migrate_keyring
#include "my_alloc.h"
#include "my_base.h"
#include "my_bitmap.h"  // MY_BITMAP
#include "my_command.h"
#include "my_dbug.h"
#include "my_default.h"  // print_defaults
#include "my_dir.h"
#include "my_getpwnam.h"
#include "my_loglevel.h"
#include "my_macros.h"
#include "my_shm_defaults.h"  // IWYU pragma: keep
#include "my_stacktrace.h"    // my_set_exception_pointers
#include "my_thread_local.h"
#include "my_time.h"
#include "my_timer.h"  // my_timer_initialize
#include "myisam.h"
#include "mysql/components/services/log_builtins.h"
#include "mysql/components/services/log_shared.h"
#include "mysql/plugin.h"
#include "mysql/plugin_audit.h"
#include "mysql/psi/mysql_cond.h"
#include "mysql/psi/mysql_file.h"
#include "mysql/psi/mysql_memory.h"  // mysql_memory_init
#include "mysql/psi/mysql_mutex.h"
#include "mysql/psi/mysql_rwlock.h"
#include "mysql/psi/mysql_socket.h"
#include "mysql/psi/mysql_stage.h"
#include "mysql/psi/mysql_statement.h"
#include "mysql/psi/mysql_thread.h"
#include "mysql/psi/psi_base.h"
#include "mysql/psi/psi_cond.h"
#include "mysql/psi/psi_data_lock.h"
#include "mysql/psi/psi_error.h"
#include "mysql/psi/psi_file.h"
#include "mysql/psi/psi_idle.h"
#include "mysql/psi/psi_mdl.h"
#include "mysql/psi/psi_memory.h"
#include "mysql/psi/psi_mutex.h"
#include "mysql/psi/psi_rwlock.h"
#include "mysql/psi/psi_socket.h"
#include "mysql/psi/psi_stage.h"
#include "mysql/psi/psi_statement.h"
#include "mysql/psi/psi_system.h"
#include "mysql/psi/psi_table.h"
#include "mysql/psi/psi_thread.h"
#include "mysql/psi/psi_transaction.h"
#include "mysql/service_mysql_alloc.h"
#include "mysql/thread_type.h"
#include "mysql_com.h"
#include "mysql_time.h"
#include "mysql_version.h"
#include "mysqld_error.h"
#include "mysys_err.h"  // EXIT_OUT_OF_MEMORY
#include "pfs_thread_provider.h"
#include "print_version.h"
#ifdef _WIN32
#include <shellapi.h>
#endif
#include "sql/auth/auth_common.h"         // grant_init
#include "sql/auth/sql_authentication.h"  // init_rsa_keys
#include "sql/auth/sql_security_ctx.h"
#include "sql/auto_thd.h"   // Auto_THD
#include "sql/binlog.h"     // mysql_bin_log
#include "sql/bootstrap.h"  // bootstrap
#include "sql/check_stack.h"
#include "sql/conn_handler/connection_acceptor.h"  // Connection_acceptor
#include "sql/conn_handler/connection_handler_impl.h"  // Per_thread_connection_handler
#include "sql/conn_handler/connection_handler_manager.h"  // Connection_handler_manager
#include "sql/conn_handler/socket_connection.h"  // stmt_info_new_packet
#include "sql/current_thd.h"                     // current_thd
#include "sql/dd/cache/dictionary_client.h"
#include "sql/debug_sync.h"  // debug_sync_end
#include "sql/derror.h"
#include "sql/event_data_objects.h"  // init_scheduler_psi_keys
#include "sql/events.h"              // Events
#include "sql/handler.h"
#include "sql/hostname_cache.h"  // hostname_cache_init
#include "sql/init.h"            // unireg_init
#include "sql/item.h"
#include "sql/item_cmpfunc.h"  // Arg_comparator
#include "sql/item_create.h"
#include "sql/item_func.h"
#include "sql/item_strfunc.h"  // Item_func_uuid
#include "sql/keycaches.h"     // get_or_create_key_cache
#include "sql/log.h"
#include "sql/log_event.h"  // Rows_log_event
#include "sql/log_resource.h"
#include "sql/mdl.h"
#include "sql/mdl_context_backup.h"  // mdl_context_backup_manager
#include "sql/my_decimal.h"
#include "sql/mysqld_daemon.h"
#include "sql/mysqld_thd_manager.h"              // Global_THD_manager
#include "sql/opt_costconstantcache.h"           // delete_optimizer_cost_module
#include "sql/opt_range.h"                       // range_optimizer_init
#include "sql/options_mysqld.h"                  // OPT_THREAD_CACHE_SIZE
#include "sql/partitioning/partition_handler.h"  // partitioning_init
#include "sql/persisted_variable.h"              // Persisted_variables_cache
#include "sql/plugin_table.h"
#include "sql/protocol.h"
#include "sql/psi_memory_key.h"  // key_memory_MYSQL_RELAY_LOG_index
#include "sql/query_options.h"
#include "sql/replication.h"                        // thd_enter_cond
#include "sql/resourcegroups/resource_group_mgr.h"  // init, post_init
#ifdef _WIN32
#include "sql/restart_monitor_win.h"
#endif
#include "sql/rpl_filter.h"
#include "sql/rpl_gtid.h"
#include "sql/rpl_gtid_persist.h"  // Gtid_table_persistor
#include "sql/rpl_handler.h"       // RUN_HOOK
#include "sql/rpl_info_factory.h"
#include "sql/rpl_info_handler.h"
#include "sql/rpl_injector.h"  // injector
#include "sql/rpl_log_encryption.h"
#include "sql/rpl_master.h"  // max_binlog_dump_events
#include "sql/rpl_mi.h"
#include "sql/rpl_msr.h"    // Multisource_info
#include "sql/rpl_rli.h"    // Relay_log_info
#include "sql/rpl_slave.h"  // slave_load_tmpdir
#include "sql/rpl_trx_tracking.h"
#include "sql/sd_notify.h"  // sd_notify_connect
#include "sql/session_tracker.h"
#include "sql/set_var.h"
#include "sql/sp_head.h"    // init_sp_psi_keys
#include "sql/sql_audit.h"  // mysql_audit_general
#include "sql/sql_base.h"
#include "sql/sql_callback.h"  // MUSQL_CALLBACK
#include "sql/sql_class.h"     // THD
#include "sql/sql_connect.h"
#include "sql/sql_error.h"
#include "sql/sql_initialize.h"  // opt_initialize_insecure
#include "sql/sql_lex.h"
#include "sql/sql_list.h"
#include "sql/sql_locale.h"   // MY_LOCALE
#include "sql/sql_manager.h"  // start_handle_manager
#include "sql/sql_parse.h"    // check_stack_overrun
#include "sql/sql_plugin.h"   // opt_plugin_dir
#include "sql/sql_plugin_ref.h"
#include "sql/sql_reload.h"          // handle_reload_request
#include "sql/sql_restart_server.h"  // is_mysqld_managed
#include "sql/sql_servers.h"
#include "sql/sql_show.h"
#include "sql/sql_table.h"  // build_table_filename
#include "sql/sql_test.h"   // mysql_print_status
#include "sql/sql_udf.h"
#include "sql/ssl_acceptor_context.h"
#include "sql/sys_vars.h"         // fixup_enforce_gtid_consistency_...
#include "sql/sys_vars_shared.h"  // intern_find_sys_var
#include "sql/table_cache.h"      // table_cache_manager
#include "sql/tc_log.h"           // tc_log
#include "sql/thd_raii.h"
#include "sql/thr_malloc.h"
#include "sql/threadpool.h"
#include "sql/transaction.h"
#include "sql/tztime.h"  // Time_zone
#include "sql/xa.h"
#include "sql_common.h"  // mysql_client_plugin_init
#include "sql_string.h"
#include "storage/myisam/ha_myisam.h"  // HA_RECOVER_OFF
#include "storage/perfschema/pfs_services.h"
#include "thr_lock.h"
#include "thr_mutex.h"
#include "typelib.h"
#include "violite.h"

#ifdef WITH_PERFSCHEMA_STORAGE_ENGINE
#include "storage/perfschema/pfs_server.h"
#endif /* WITH_PERFSCHEMA_STORAGE_ENGINE */

#ifdef _WIN32
#include "sql/conn_handler/named_pipe_connection.h"
#include "sql/conn_handler/shared_memory_connection.h"
#include "sql/named_pipe.h"
#endif

#ifdef HAVE_ARPA_INET_H
#include <arpa/inet.h>
#endif
#ifdef MY_MSCRT_DEBUG
#include <crtdbg.h>
#endif
#include <errno.h>
#include <fcntl.h>
#include <fenv.h>
#include <limits.h>
#ifdef HAVE_GRP_H
#include <grp.h>
#endif
#ifndef _WIN32
#include <netdb.h>
#endif
#ifdef HAVE_NETINET_IN_H
#include <netinet/in.h>
#endif
#include <signal.h>
#include <stdarg.h>
#include <stddef.h>
#include <stdio.h>
#include <stdlib.h>
#include <string.h>
#ifdef HAVE_SYS_MMAN_H
#include <sys/mman.h>
#endif
#ifdef HAVE_SYS_PRCTL_H
#include <sys/prctl.h>
#endif
#ifdef HAVE_SYS_RESOURCE_H
#include <sys/resource.h>
#endif
#include <sys/stat.h>
#ifdef HAVE_UNISTD_H
#include <unistd.h>
#endif
#ifdef _WIN32
#include <crtdbg.h>
#include <process.h>
#endif
#include "unicode/uclean.h"  // u_cleanup()

#include <algorithm>
#include <atomic>
#include <functional>
#include <new>
#include <string>
#include <vector>

#ifndef EMBEDDED_LIBRARY
#ifdef WITH_LOCK_ORDER
#include "sql/debug_lock_order.h"
#endif /* WITH_LOCK_ORDER */
#endif /* EMBEDDED_LIBRARY */

#ifndef EMBEDDED_LIBRARY
#include "srv_session.h"
#endif

#include "../components/mysql_server/log_builtins_filter_imp.h"
#include "../components/mysql_server/server_component.h"
#include "sql/auth/dynamic_privileges_impl.h"
#include "sql/dd/dd.h"                       // dd::shutdown
#include "sql/dd/dd_kill_immunizer.h"        // dd::DD_kill_immunizer
#include "sql/dd/dictionary.h"               // dd::get_dictionary
#include "sql/dd/performance_schema/init.h"  // performance_schema::init
#include "sql/dd/upgrade/server.h"      // dd::upgrade::upgrade_system_schemas
#include "sql/dd/upgrade_57/upgrade.h"  // dd::upgrade_57::in_progress
#include "sql/srv_session.h"

using std::max;
using std::min;
using std::vector;

#define mysqld_charset &my_charset_latin1
#define mysqld_default_locale_name "en_US"

#if defined(HAVE_SOLARIS_LARGE_PAGES) && defined(__GNUC__)
extern "C" int getpagesizes(size_t *, int);
extern "C" int memcntl(caddr_t, size_t, int, caddr_t, int, int);
#endif

#ifdef HAVE_FPU_CONTROL_H
#include <fpu_control.h>  // IWYU pragma: keep
#elif defined(__i386__)
#define fpu_control_t unsigned int
#define _FPU_EXTENDED 0x300
#define _FPU_DOUBLE 0x200
#if defined(__GNUC__) || defined(__SUNPRO_CC)
#define _FPU_GETCW(cw) asm volatile("fnstcw %0" : "=m"(*&cw))
#define _FPU_SETCW(cw) asm volatile("fldcw %0" : : "m"(*&cw))
#else
#define _FPU_GETCW(cw) (cw = 0)
#define _FPU_SETCW(cw)
#endif
#endif
inline void setup_fpu() {
#ifdef HAVE_FEDISABLEEXCEPT
  fedisableexcept(FE_ALL_EXCEPT);
#endif

  /* Set FPU rounding mode to "round-to-nearest" */
  fesetround(FE_TONEAREST);

  /*
    x86 (32-bit) requires FPU precision to be explicitly set to 64 bit
    (double precision) for portable results of floating point operations.
    However, there is no need to do so if compiler is using SSE2 for floating
    point, double values will be stored and processed in 64 bits anyway.
  */
#if defined(__i386__) && !defined(__SSE2_MATH__)
#if !defined(_WIN32)
  fpu_control_t cw;
  _FPU_GETCW(cw);
  cw = (cw & ~_FPU_EXTENDED) | _FPU_DOUBLE;
  _FPU_SETCW(cw);
#endif /* _WIN32 && */
#endif /* __i386__ */
}

extern "C" void handle_fatal_signal(int sig);

/* Constants */

#include "welcome_copyright_notice.h"  // ORACLE_WELCOME_COPYRIGHT_NOTICE

const char *show_comp_option_name[] = {"YES", "NO", "DISABLED"};

static const char *tc_heuristic_recover_names[] = {"OFF", "COMMIT", "ROLLBACK",
                                                   NullS};
static TYPELIB tc_heuristic_recover_typelib = {
    array_elements(tc_heuristic_recover_names) - 1, "",
    tc_heuristic_recover_names, NULL};

const char *first_keyword = "first", *binary_keyword = "BINARY";
const char *my_localhost = "localhost";

bool opt_large_files = sizeof(my_off_t) > 4;
static bool opt_autocommit;  ///< for --autocommit command-line option
static get_opt_arg_source source_autocommit;

/*
  Used with --help for detailed option
*/
bool opt_help = false, opt_verbose = false, opt_validate_config = false;

arg_cmp_func Arg_comparator::comparator_matrix[5] = {
    &Arg_comparator::compare_string,      // Compare strings
    &Arg_comparator::compare_real,        // Compare float values
    &Arg_comparator::compare_int_signed,  // Compare signed int values
    &Arg_comparator::compare_row,         // Compare row values
    &Arg_comparator::compare_decimal};    // Compare decimal values

PSI_file_key key_file_binlog_cache;
PSI_file_key key_file_binlog_index_cache;

#ifdef HAVE_PSI_INTERFACE
static PSI_mutex_key key_LOCK_status;
static PSI_mutex_key key_LOCK_manager;
static PSI_mutex_key key_LOCK_crypt;
static PSI_mutex_key key_LOCK_user_conn;
static PSI_mutex_key key_LOCK_global_system_variables;
static PSI_mutex_key key_LOCK_prepared_stmt_count;
static PSI_mutex_key key_LOCK_sql_slave_skip_counter;
static PSI_mutex_key key_LOCK_slave_net_timeout;
static PSI_mutex_key key_LOCK_slave_trans_dep_tracker;
static PSI_mutex_key key_LOCK_uuid_generator;
static PSI_mutex_key key_LOCK_error_messages;
static PSI_mutex_key key_LOCK_default_password_lifetime;
static PSI_mutex_key key_LOCK_mandatory_roles;
static PSI_mutex_key key_LOCK_password_history;
static PSI_mutex_key key_LOCK_password_reuse_interval;
static PSI_mutex_key key_LOCK_sql_rand;
static PSI_mutex_key key_LOCK_log_throttle_qni;
static PSI_mutex_key key_LOCK_reset_gtid_table;
static PSI_mutex_key key_LOCK_compress_gtid_table;
static PSI_mutex_key key_LOCK_collect_instance_log;
static PSI_mutex_key key_BINLOG_LOCK_commit;
static PSI_mutex_key key_BINLOG_LOCK_commit_queue;
static PSI_mutex_key key_BINLOG_LOCK_done;
static PSI_mutex_key key_BINLOG_LOCK_flush_queue;
static PSI_mutex_key key_BINLOG_LOCK_index;
static PSI_mutex_key key_BINLOG_LOCK_log;
static PSI_mutex_key key_BINLOG_LOCK_binlog_end_pos;
static PSI_mutex_key key_BINLOG_LOCK_sync;
static PSI_mutex_key key_BINLOG_LOCK_sync_queue;
static PSI_mutex_key key_BINLOG_LOCK_xids;
static PSI_rwlock_key key_rwlock_global_sid_lock;
static PSI_rwlock_key key_rwlock_gtid_mode_lock;
static PSI_rwlock_key key_rwlock_LOCK_system_variables_hash;
static PSI_rwlock_key key_rwlock_LOCK_sys_init_connect;
static PSI_rwlock_key key_rwlock_LOCK_sys_init_slave;
static PSI_cond_key key_BINLOG_COND_done;
static PSI_cond_key key_BINLOG_update_cond;
static PSI_cond_key key_BINLOG_prep_xids_cond;
static PSI_cond_key key_COND_manager;
static PSI_cond_key key_COND_compress_gtid_table;
static PSI_thread_key key_thread_signal_hand;
static PSI_thread_key key_thread_main;
static PSI_file_key key_file_casetest;
static PSI_file_key key_file_pid;
#if defined(_WIN32)
static PSI_thread_key key_thread_handle_con_namedpipes;
static PSI_thread_key key_thread_handle_con_sharedmem;
static PSI_thread_key key_thread_handle_con_sockets;
static PSI_mutex_key key_LOCK_handler_count;
static PSI_cond_key key_COND_handler_count;
static PSI_thread_key key_thread_handle_shutdown_restart;
static PSI_rwlock_key key_rwlock_LOCK_named_pipe_full_access_group;
#else
static PSI_mutex_key key_LOCK_socket_listener_active;
static PSI_cond_key key_COND_socket_listener_active;
static PSI_mutex_key key_LOCK_start_signal_handler;
static PSI_cond_key key_COND_start_signal_handler;
#endif  // _WIN32
static PSI_mutex_key key_LOCK_server_started;
static PSI_cond_key key_COND_server_started;
static PSI_mutex_key key_LOCK_keyring_operations;
static PSI_mutex_key key_LOCK_tls_ctx_options;
static PSI_mutex_key key_LOCK_rotate_binlog_master_key;
#endif /* HAVE_PSI_INTERFACE */

/**
  Statement instrumentation key for replication.
*/
#ifdef HAVE_PSI_STATEMENT_INTERFACE
PSI_statement_info stmt_info_rpl;
#endif

/* the default log output is log tables */
static bool lower_case_table_names_used = 0;
#if !defined(_WIN32)
static bool socket_listener_active = false;
static int pipe_write_fd = -1;
static bool opt_daemonize = 0;
#endif
bool opt_debugging = false;
static bool opt_external_locking = 0, opt_console = 0;
static bool opt_short_log_format = 0;
static char *mysqld_user, *mysqld_chroot;
static const char *default_character_set_name;
static const char *character_set_filesystem_name;
static const char *lc_messages;
static const char *lc_time_names_name;
char *my_bind_addr_str;
char *my_admin_bind_addr_str;
uint mysqld_admin_port;
bool listen_admin_interface_in_separate_thread;
<<<<<<< HEAD
char *my_proxy_protocol_networks;
static char *default_collation_name;
=======
static const char *default_collation_name;
>>>>>>> 4869291f
char *default_storage_engine;
char *default_tmp_storage_engine;
ulonglong temptable_max_ram;
bool temptable_use_mmap;
static char compiled_default_collation_name[] = MYSQL_DEFAULT_COLLATION_NAME;
static bool binlog_format_used = false;

LEX_STRING opt_init_connect, opt_init_slave;

/* Global variables */

LEX_STRING opt_mandatory_roles;
bool opt_mandatory_roles_cache = false;
bool opt_always_activate_granted_roles = false;
bool opt_bin_log;
bool opt_general_log, opt_slow_log, opt_general_log_raw;
ulonglong slow_query_log_always_write_time = 10000000;
ulonglong log_output_options;
bool opt_log_queries_not_using_indexes = 0;
ulong opt_log_throttle_queries_not_using_indexes = 0;
bool opt_log_slow_extra = false;
bool opt_disable_networking = 0, opt_skip_show_db = 0;
bool opt_skip_name_resolve = 0;
bool opt_character_set_client_handshake = 1;
bool server_id_supplied = false;
static bool opt_endinfo;
bool using_udf_functions;
bool locked_in_memory;
bool opt_using_transactions;
ulong opt_tc_log_size;
std::atomic<int32> connection_events_loop_aborted_flag;
static std::atomic<enum_server_operational_state> server_operational_state{
    SERVER_BOOTING};
char *opt_log_error_suppression_list;
char *opt_log_error_services;
char *opt_keyring_migration_user = NULL;
char *opt_keyring_migration_host = NULL;
char *opt_keyring_migration_password = NULL;
char *opt_keyring_migration_socket = NULL;
char *opt_keyring_migration_source = NULL;
char *opt_keyring_migration_destination = NULL;
ulong opt_keyring_migration_port = 0;
bool migrate_connect_options = 0;
uint host_cache_size;
ulong log_error_verbosity = 3;  // have a non-zero value during early start-up

#if defined(_WIN32)
/*
  Thread handle of shutdown event handler thread.
  It is used as argument during thread join.
*/
my_thread_handle shutdown_restart_thr_handle;

ulong slow_start_timeout;
bool opt_no_monitor = false;
#endif

bool opt_no_dd_upgrade = false;
long opt_upgrade_mode = UPGRADE_AUTO;
bool opt_initialize = 0;
bool opt_skip_slave_start = 0;  ///< If set, slave is not autostarted
bool opt_enable_named_pipe = 0;
bool opt_local_infile, opt_slave_compressed_protocol;
bool opt_safe_user_create = 0;
bool opt_show_slave_auth_info;
bool opt_log_slave_updates = 0;
char *opt_slave_skip_errors;
bool opt_slave_allow_batching = 0;

/**
  compatibility option:
    - index usage hints (USE INDEX without a FOR clause) behave as in 5.0
*/
bool old_mode;

/*
  Legacy global handlerton. These will be removed (please do not add more).
*/
handlerton *heap_hton;
handlerton *temptable_hton;
handlerton *myisam_hton;
handlerton *innodb_hton;

char *opt_disabled_storage_engines;
uint opt_server_id_bits = 0;
ulong opt_server_id_mask = 0;
bool read_only = 0, opt_readonly = 0;
bool super_read_only = 0, opt_super_readonly = 0;
bool opt_require_secure_transport = 0;
bool relay_log_purge;
bool relay_log_recovery;
bool opt_allow_suspicious_udfs;
char *opt_secure_file_priv;
bool opt_log_slow_slave_statements = 0;
bool lower_case_file_system = 0;
bool opt_large_pages = 0;
bool opt_super_large_pages = 0;
bool opt_myisam_use_mmap = 0;
std::atomic<bool> offline_mode;
uint opt_large_page_size = 0;
uint default_password_lifetime = 0;
ulonglong opt_slow_query_log_use_global_control = 0;
ulong opt_slow_query_log_rate_type = 0;
volatile bool password_require_current = false;
std::atomic<bool> partial_revokes;
bool opt_partial_revokes;

mysql_mutex_t LOCK_default_password_lifetime;
mysql_mutex_t LOCK_mandatory_roles;
mysql_mutex_t LOCK_password_history;
mysql_mutex_t LOCK_password_reuse_interval;
mysql_mutex_t LOCK_tls_ctx_options;

#if defined(ENABLED_DEBUG_SYNC)
MYSQL_PLUGIN_IMPORT uint opt_debug_sync_timeout = 0;
#endif /* defined(ENABLED_DEBUG_SYNC) */
bool opt_old_style_user_limits = 0, trust_function_creators = 0;
bool check_proxy_users = 0, mysql_native_password_proxy_users = 0,
     sha256_password_proxy_users = 0;
bool opt_userstat = false;
bool opt_thread_statistics = false;
/*
  True if there is at least one per-hour limit for some user, so we should
  check them before each query (and possibly reset counters when hour is
  changed). False otherwise.
*/
volatile bool mqh_used = 0;
bool opt_noacl = 0;
bool sp_automatic_privileges = 1;

int32_t opt_regexp_time_limit;
int32_t opt_regexp_stack_limit;

/** True, if restarted from a cloned database. This information
is needed by GR to set some configurations right after clone. */
bool clone_startup = false;

/** True, if clone recovery has failed. For managed server we
restart server again with old databse files. */
bool clone_recovery_error = false;

ulong binlog_row_event_max_size;
ulong binlog_checksum_options;
ulong binlog_row_metadata;
bool opt_master_verify_checksum = 0;
bool opt_slave_sql_verify_checksum = 1;
const char *binlog_format_names[] = {"MIXED", "STATEMENT", "ROW", NullS};
bool binlog_gtid_simple_recovery;
ulong binlog_error_action;
const char *binlog_error_action_list[] = {"IGNORE_ERROR", "ABORT_SERVER",
                                          NullS};
bool opt_binlog_skip_flush_commands = false;
uint32 gtid_executed_compression_period = 0;
bool opt_log_unsafe_statements;

const char *timestamp_type_names[] = {"UTC", "SYSTEM", NullS};
ulong opt_log_timestamps;
uint mysqld_port, test_flags = 0, select_errors, ha_open_options;
uint mysqld_port_timeout;
ulong delay_key_write_options;
uint protocol_version;
uint lower_case_table_names;
long tc_heuristic_recover;
ulong back_log, connect_timeout, server_id;
ulong table_cache_size;
ulong table_cache_instances;
ulong table_cache_size_per_instance;
ulong schema_def_size;
ulong stored_program_def_size;
ulong table_def_size;
ulong tablespace_def_size;
ulong what_to_log;
ulong slow_launch_time;
std::atomic<int32> atomic_slave_open_temp_tables{0};
ulong open_files_limit, max_binlog_size, max_relay_log_size;
ulong slave_trans_retries;
uint slave_net_timeout;
ulong slave_exec_mode_options;
ulonglong slave_type_conversions_options;
ulong opt_mts_slave_parallel_workers;
ulonglong opt_mts_pending_jobs_size_max;
ulonglong slave_rows_search_algorithms_options;
bool opt_slave_preserve_commit_order;
#ifndef DBUG_OFF
uint slave_rows_last_search_algorithm_used;
#endif
ulong mts_parallel_option;
ulong binlog_cache_size = 0;
ulonglong max_binlog_cache_size = 0;
ulong slave_max_allowed_packet = 0;
ulong binlog_stmt_cache_size = 0;
int32 opt_binlog_max_flush_queue_time = 0;
long opt_binlog_group_commit_sync_delay = 0;
ulong opt_binlog_group_commit_sync_no_delay_count = 0;
ulonglong max_binlog_stmt_cache_size = 0;
ulong refresh_version; /* Increments on each reload */
std::atomic<query_id_t> atomic_global_query_id{1};
ulong aborted_threads;
ulong delayed_insert_timeout, delayed_insert_limit, delayed_queue_size;
ulong delayed_insert_threads, delayed_insert_writes, delayed_rows_in_use;
ulong delayed_insert_errors, flush_time;
ulong specialflag = 0;
ulong binlog_cache_use = 0, binlog_cache_disk_use = 0;
ulong binlog_stmt_cache_use = 0, binlog_stmt_cache_disk_use = 0;
ulong max_connections, max_connect_errors;
ulong rpl_stop_slave_timeout = LONG_TIMEOUT;
bool log_bin_use_v1_row_events = 0;
bool thread_cache_size_specified = false;
bool host_cache_size_specified = false;
bool table_definition_cache_specified = false;
ulong locked_account_connection_count = 0;

ulonglong denied_connections = 0;

/**
  Limit of the total number of prepared statements in the server.
  Is necessary to protect the server against out-of-memory attacks.
*/
ulong max_prepared_stmt_count;
/**
  Current total number of prepared statements in the server. This number
  is exact, and therefore may not be equal to the difference between
  `com_stmt_prepare' and `com_stmt_close' (global status variables), as
  the latter ones account for all registered attempts to prepare
  a statement (including unsuccessful ones).  Prepared statements are
  currently connection-local: if the same SQL query text is prepared in
  two different connections, this counts as two distinct prepared
  statements.
*/
ulong prepared_stmt_count = 0;
ulong current_pid;
uint sync_binlog_period = 0, sync_relaylog_period = 0,
     sync_relayloginfo_period = 0, sync_masterinfo_period = 0,
     opt_mts_checkpoint_period, opt_mts_checkpoint_group;
ulong expire_logs_days = 0;
ulong binlog_expire_logs_seconds = 0;
/**
  Soft upper limit for number of sp_head objects that can be stored
  in the sp_cache for one connection.
*/
ulong stored_program_cache_size = 0;
/**
  Compatibility option to prevent auto upgrade of old temporals
  during certain ALTER TABLE operations.
*/
bool avoid_temporal_upgrade;

bool persisted_globals_load = true;

bool opt_keyring_operations = true;

bool opt_table_encryption_privilege_check = false;

const double log_10[] = {
    1e000, 1e001, 1e002, 1e003, 1e004, 1e005, 1e006, 1e007, 1e008, 1e009, 1e010,
    1e011, 1e012, 1e013, 1e014, 1e015, 1e016, 1e017, 1e018, 1e019, 1e020, 1e021,
    1e022, 1e023, 1e024, 1e025, 1e026, 1e027, 1e028, 1e029, 1e030, 1e031, 1e032,
    1e033, 1e034, 1e035, 1e036, 1e037, 1e038, 1e039, 1e040, 1e041, 1e042, 1e043,
    1e044, 1e045, 1e046, 1e047, 1e048, 1e049, 1e050, 1e051, 1e052, 1e053, 1e054,
    1e055, 1e056, 1e057, 1e058, 1e059, 1e060, 1e061, 1e062, 1e063, 1e064, 1e065,
    1e066, 1e067, 1e068, 1e069, 1e070, 1e071, 1e072, 1e073, 1e074, 1e075, 1e076,
    1e077, 1e078, 1e079, 1e080, 1e081, 1e082, 1e083, 1e084, 1e085, 1e086, 1e087,
    1e088, 1e089, 1e090, 1e091, 1e092, 1e093, 1e094, 1e095, 1e096, 1e097, 1e098,
    1e099, 1e100, 1e101, 1e102, 1e103, 1e104, 1e105, 1e106, 1e107, 1e108, 1e109,
    1e110, 1e111, 1e112, 1e113, 1e114, 1e115, 1e116, 1e117, 1e118, 1e119, 1e120,
    1e121, 1e122, 1e123, 1e124, 1e125, 1e126, 1e127, 1e128, 1e129, 1e130, 1e131,
    1e132, 1e133, 1e134, 1e135, 1e136, 1e137, 1e138, 1e139, 1e140, 1e141, 1e142,
    1e143, 1e144, 1e145, 1e146, 1e147, 1e148, 1e149, 1e150, 1e151, 1e152, 1e153,
    1e154, 1e155, 1e156, 1e157, 1e158, 1e159, 1e160, 1e161, 1e162, 1e163, 1e164,
    1e165, 1e166, 1e167, 1e168, 1e169, 1e170, 1e171, 1e172, 1e173, 1e174, 1e175,
    1e176, 1e177, 1e178, 1e179, 1e180, 1e181, 1e182, 1e183, 1e184, 1e185, 1e186,
    1e187, 1e188, 1e189, 1e190, 1e191, 1e192, 1e193, 1e194, 1e195, 1e196, 1e197,
    1e198, 1e199, 1e200, 1e201, 1e202, 1e203, 1e204, 1e205, 1e206, 1e207, 1e208,
    1e209, 1e210, 1e211, 1e212, 1e213, 1e214, 1e215, 1e216, 1e217, 1e218, 1e219,
    1e220, 1e221, 1e222, 1e223, 1e224, 1e225, 1e226, 1e227, 1e228, 1e229, 1e230,
    1e231, 1e232, 1e233, 1e234, 1e235, 1e236, 1e237, 1e238, 1e239, 1e240, 1e241,
    1e242, 1e243, 1e244, 1e245, 1e246, 1e247, 1e248, 1e249, 1e250, 1e251, 1e252,
    1e253, 1e254, 1e255, 1e256, 1e257, 1e258, 1e259, 1e260, 1e261, 1e262, 1e263,
    1e264, 1e265, 1e266, 1e267, 1e268, 1e269, 1e270, 1e271, 1e272, 1e273, 1e274,
    1e275, 1e276, 1e277, 1e278, 1e279, 1e280, 1e281, 1e282, 1e283, 1e284, 1e285,
    1e286, 1e287, 1e288, 1e289, 1e290, 1e291, 1e292, 1e293, 1e294, 1e295, 1e296,
    1e297, 1e298, 1e299, 1e300, 1e301, 1e302, 1e303, 1e304, 1e305, 1e306, 1e307,
    1e308};

/* Index extention. */
const int index_ext_length = 6;
const char *index_ext = ".index";
const int relay_ext_length = 10;
const char *relay_ext = "-relay-bin";
/* True if --log-bin option is used. */
bool log_bin_supplied = false;

time_t server_start_time, flush_status_time;

char server_uuid[UUID_LENGTH + 1];
const char *server_uuid_ptr;
char mysql_home[FN_REFLEN], pidfile_name[FN_REFLEN], system_time_zone[30];
char default_logfile_name[FN_REFLEN];
char default_binlogfile_name[FN_REFLEN];
char default_binlog_index_name[FN_REFLEN + index_ext_length];
char default_relaylogfile_name[FN_REFLEN + relay_ext_length];
char default_relaylog_index_name[FN_REFLEN + relay_ext_length +
                                 index_ext_length];
char *default_tz_name;
static char errorlog_filename_buff[FN_REFLEN];
const char *log_error_dest;
const char *my_share_dir[FN_REFLEN];
char glob_hostname[HOSTNAME_LENGTH + 1];
char mysql_real_data_home[FN_REFLEN], lc_messages_dir[FN_REFLEN],
    reg_ext[FN_EXTLEN], mysql_charsets_dir[FN_REFLEN], *opt_init_file;
const char *opt_tc_log_file;
char *lc_messages_dir_ptr;
char mysql_unpacked_real_data_home[FN_REFLEN];
size_t mysql_unpacked_real_data_home_len;
size_t mysql_data_home_len = 1;
uint reg_ext_length;
char logname_path[FN_REFLEN];
char slow_logname_path[FN_REFLEN];
char secure_file_real_path[FN_REFLEN];
Time_zone *default_tz;
char *mysql_data_home = const_cast<char *>(".");
const char *mysql_real_data_home_ptr = mysql_real_data_home;
char server_version[SERVER_VERSION_LENGTH];
<<<<<<< HEAD
char server_version_suffix[SERVER_VERSION_LENGTH];
char *mysqld_unix_port, *opt_mysql_tmpdir;
=======
const char *mysqld_unix_port;
char *opt_mysql_tmpdir;
>>>>>>> 4869291f

bool encrypt_tmp_files;

/** name of reference on left expression in rewritten IN subquery */
const char *in_left_expr_name = "<left expr>";

my_decimal decimal_zero;
/** Number of connection errors from internal server errors. */
ulong connection_errors_internal = 0;
/** Number of errors when reading the peer address. */
ulong connection_errors_peer_addr = 0;

/* classes for comparation parsing/processing */
Eq_creator eq_creator;
Ne_creator ne_creator;
Equal_creator equal_creator;
Gt_creator gt_creator;
Lt_creator lt_creator;
Ge_creator ge_creator;
Le_creator le_creator;

Rpl_global_filter rpl_global_filter;
Rpl_filter *binlog_filter;

struct System_variables global_system_variables;
struct System_variables max_system_variables;
struct System_status_var global_status_var;

MY_TMPDIR mysql_tmpdir_list;

CHARSET_INFO *system_charset_info, *files_charset_info;
CHARSET_INFO *national_charset_info, *table_alias_charset;
CHARSET_INFO *character_set_filesystem;

MY_LOCALE *my_default_lc_messages;
MY_LOCALE *my_default_lc_time_names;

SHOW_COMP_OPTION have_symlink, have_dlopen, have_query_cache;
SHOW_COMP_OPTION have_geometry, have_rtree_keys;
SHOW_COMP_OPTION have_compress;
SHOW_COMP_OPTION have_profiling;
SHOW_COMP_OPTION have_statement_timeout = SHOW_OPTION_DISABLED;
SHOW_COMP_OPTION have_backup_locks;
SHOW_COMP_OPTION have_backup_safe_binlog_info;
SHOW_COMP_OPTION have_snapshot_cloning;

char *enforce_storage_engine = nullptr;

/* Thread specific variables */

thread_local MEM_ROOT **THR_MALLOC = nullptr;

mysql_mutex_t LOCK_status, LOCK_uuid_generator, LOCK_crypt,
    LOCK_global_system_variables, LOCK_user_conn, LOCK_error_messages;
mysql_mutex_t LOCK_sql_rand;

mysql_mutex_t LOCK_global_user_client_stats, LOCK_global_table_stats,
    LOCK_global_index_stats;
/**
  The below lock protects access to two global server variables:
  max_prepared_stmt_count and prepared_stmt_count. These variables
  set the limit and hold the current total number of prepared statements
  in the server, respectively. As PREPARE/DEALLOCATE rate in a loaded
  server may be fairly high, we need a dedicated lock.
*/
mysql_mutex_t LOCK_prepared_stmt_count;

/*
 The below two locks are introduced as guards (second mutex) for
  the global variables sql_slave_skip_counter and slave_net_timeout
  respectively. See fix_slave_skip_counter/fix_slave_net_timeout
  for more details
*/
mysql_mutex_t LOCK_sql_slave_skip_counter;
mysql_mutex_t LOCK_slave_net_timeout;
mysql_mutex_t LOCK_slave_trans_dep_tracker;
mysql_mutex_t LOCK_log_throttle_qni;
mysql_rwlock_t LOCK_sys_init_connect, LOCK_sys_init_slave;
mysql_rwlock_t LOCK_system_variables_hash;
my_thread_handle signal_thread_id;
sigset_t mysqld_signal_mask;
my_thread_attr_t connection_attrib;
mysql_mutex_t LOCK_server_started;
mysql_cond_t COND_server_started;
mysql_mutex_t LOCK_reset_gtid_table;
mysql_mutex_t LOCK_compress_gtid_table;
mysql_cond_t COND_compress_gtid_table;
mysql_mutex_t LOCK_collect_instance_log;
#if !defined(_WIN32)
mysql_mutex_t LOCK_socket_listener_active;
mysql_cond_t COND_socket_listener_active;
mysql_mutex_t LOCK_start_signal_handler;
mysql_cond_t COND_start_signal_handler;
#endif
mysql_rwlock_t LOCK_consistent_snapshot;

/*
  The below lock protects access to global server variable
  keyring_operations.
*/
mysql_mutex_t LOCK_keyring_operations;
/*
  The below lock protects to execute commands 'ALTER INSTANCE ROTATE BINLOG
  MASTER KEY' and 'SET @@GLOBAL.binlog_encryption=ON/OFF' in parallel.
*/
mysql_mutex_t LOCK_rotate_binlog_master_key;

bool mysqld_server_started = false;
/**
  Set to true to signal at startup if the process must die.

  Needed because kill_mysql() will not do anything before
  the server is fully initialized. Thus it now just sets this
  flag to on and exits. And then mysqld_main() will check if
  the flag is on at the right place and exit the process if it
  is.
*/
static bool mysqld_process_must_end_at_startup = false;

/* replication parameters, if master_host is not NULL, we are a slave */
uint report_port = 0;
ulong master_retry_count = 0;
const char *master_info_file;
const char *relay_log_info_file;
char *report_user, *report_password, *report_host;
char *opt_relay_logname = 0, *opt_relaylog_index_name = 0;
/*
  True if the --relay-log-index is set by users from
  config file or command line.
*/
bool opt_relaylog_index_name_supplied = false;
/*
  True if the --relay-log is set by users from
  config file or command line.
*/
bool opt_relay_logname_supplied = false;
/*
  True if --log-slave-updates option is set explicitly
  on command line or configuration file.
*/
bool log_slave_updates_supplied = false;

/*
  True if --slave-preserve-commit-order-supplied option is set explicitly
  on command line or configuration file.
*/
bool slave_preserve_commit_order_supplied = false;
char *opt_general_logname, *opt_slow_logname, *opt_bin_logname;

/*
  True if expire_logs_days and binlog_expire_logs_seconds is set
  explictly.
*/
bool expire_logs_days_supplied = false;
bool binlog_expire_logs_seconds_supplied = false;
/* Static variables */

static bool opt_myisam_log;
static int cleanup_done;
static ulong opt_specialflag;
char *opt_binlog_index_name;
char *mysql_home_ptr, *pidfile_name_ptr;
char *default_auth_plugin;
/**
  Memory for allocating command line arguments, after load_defaults().
*/
static MEM_ROOT argv_alloc{PSI_NOT_INSTRUMENTED, 512};
/** Remaining command line arguments (count), filtered by handle_options().*/
static int remaining_argc;
/** Remaining command line arguments (arguments), filtered by
 * handle_options().*/
static char **remaining_argv;

/**
 Holds the "original" (i.e. as on startup) set of arguments.

 The argument processing goes as follows:
 1. At startup the "original" set of arguments is shallow-copied into
 the read only list @ref orig_argv.
 2. The config file arguments are read from the config files (.cnf and
   persisted read-only) and are appended as command line arguments.
   In the process the argv is deep copied because of the expansion
 3. The result from 2 is set into @ref remaining_argv / @ref remaining_argc.
 4. Then remaining_argv is fed into various consumers:
   - the server compiled in set of arguments
   - the early plugins
   - the rest of the plugins
   - the error log
   - the components from the persisted dynamic loader init.
   All of the above "take away" the values they match from the extended
   command line set. And vary the values of @ref my_getopt_skip_unknown
   according to their needs (mostly keep it set).
   As a result, when the server is done booting up the things that remain
   in remaining_argv become less and less.
 5. When the bootstrap process is done a check is run:
    my_getopt_skip_unknown is set to off and the argument parser is called
    on remaining_argv with an empty set of argument definitions.
    This ensures that all of the remaining argument values in remaining_argv
    are either marked as "loose" (i.e. optional) or are "consumed" by prior
    argument list processings.
    The side effect of this is that all --loose arguments are also consumed
    out of remaining_argv.
 6. A check is made if the remaining_argv is an empty list. If not the server
    exits.
 7. At this point the server is marked as succesfully started.
 8. Subsequent argument processings happen when e.g. a plugin is loaded via
    @ref mysql_install_plugin or a component registers system variables via
    @ref mysql_component_sys_variable_imp::register_variable. However, since
    remaining_argv is empty these need to run over the orig_argc/orig_argv.
    But argument value assignment would normally "eat" out the values found.
    This would mean that the orig_argv array will get shortened and if you
    load the same plugin twice for example its system variables will not have
    the values supplied the second time they start.
    Thus once the server is started (@ref mysqld_server_started is on) any
    argument value parsing should happen over a *copy* of orig_argc/orig_argv
    that should subsequently be discarded.
    @ref remaining_argv should not be consulted anymore at this point.
*/
int orig_argc;
char **orig_argv;
namespace {
FILE *nstdout = nullptr;
char my_progpath[FN_REFLEN];
const char *my_orig_progname = nullptr;

/**
  This variable holds the exit value of the signal handler thread.
*/
std::atomic<int> signal_hand_thr_exit_code(MYSQLD_SUCCESS_EXIT);

/**
  Inspects the program name in argv[0] and substitutes the full path
  of the executable.

  @param argv argument vector (array) for executable.
 */
void substitute_progpath(char **argv) {
  if (test_if_hard_path(argv[0])) return;

#if defined(_WIN32)
  if (GetModuleFileName(NULL, my_progpath, sizeof(my_progpath))) {
    my_orig_progname = argv[0];
    argv[0] = my_progpath;
  }
#else
  /* If the path has a directory component, use my_realpath()
     (implicitly relative to cwd) */
  if (strchr(argv[0], FN_LIBCHAR) != nullptr &&
      !my_realpath(my_progpath, argv[0], MYF(0))) {
    my_orig_progname = argv[0];
    argv[0] = my_progpath;
    return;
  }

  // my_realpath() cannot resolve it, it must be a bare executable
  // name in path
  DBUG_ASSERT(strchr(argv[0], FN_LIBCHAR) == nullptr);

  const char *spbegin = getenv("PATH");
  if (spbegin == nullptr) spbegin = "";
  const char *spend = spbegin + strlen(spbegin);

  while (true) {
    const char *colonend = std::find(spbegin, spend, ':');
    std::string cand{spbegin, colonend};
    spbegin = colonend + 1;

    cand.append(1, '/');
    cand.append(argv[0]);

    if (my_access(cand.c_str(), X_OK) == 0) {
      if (my_realpath(my_progpath, cand.c_str(), MYF(0))) {
        // Fallback to raw cand
        DBUG_ASSERT(cand.length() < FN_REFLEN);
        std::copy(cand.begin(), cand.end(), my_progpath);
        my_progpath[cand.length()] = '\0';
      }
      my_orig_progname = argv[0];
      argv[0] = my_progpath;
      break;
    }
    if (colonend == spend) {
      DBUG_ASSERT(false);
      break;
    }
  }  // while (true)
#endif  // defined(_WIN32)
  if (my_orig_progname == nullptr) {
    LogErr(WARNING_LEVEL, ER_FAILED_TO_GET_ABSOLUTE_PATH, argv[0]);
  }
}
}  // namespace

static Connection_acceptor<Mysqld_socket_listener> *mysqld_socket_acceptor =
    NULL;
#ifdef _WIN32
static Named_pipe_listener *named_pipe_listener = NULL;
Connection_acceptor<Named_pipe_listener> *named_pipe_acceptor = NULL;
Connection_acceptor<Shared_mem_listener> *shared_mem_acceptor = NULL;
mysql_rwlock_t LOCK_named_pipe_full_access_group;
char *named_pipe_full_access_group;
#endif

Checkable_rwlock *global_sid_lock = NULL;
Sid_map *global_sid_map = NULL;
Gtid_state *gtid_state = NULL;
Gtid_table_persistor *gtid_table_persistor = NULL;

/* cache for persisted variables */
static Persisted_variables_cache persisted_variables_cache;

void set_remaining_args(int argc, char **argv) {
  remaining_argc = argc;
  remaining_argv = argv;
}

int *get_remaining_argc() { return &remaining_argc; }

char ***get_remaining_argv() { return &remaining_argv; }

/*
  Multiple threads of execution use the random state maintained in global
  sql_rand to generate random numbers. sql_rnd_with_mutex use mutex
  LOCK_sql_rand to protect sql_rand across multiple instantiations that use
  sql_rand to generate random numbers.
 */
ulong sql_rnd_with_mutex() {
  mysql_mutex_lock(&LOCK_sql_rand);
  ulong tmp =
      (ulong)(my_rnd(&sql_rand) * 0xffffffff); /* make all bits random */
  mysql_mutex_unlock(&LOCK_sql_rand);
  return tmp;
}

struct System_status_var *get_thd_status_var(THD *thd, bool *aggregated) {
  *aggregated = thd->status_var_aggregated;
  return &thd->status_var;
}

static void option_error_reporter(enum loglevel level, uint ecode, ...) {
  va_list args;
  va_start(args, ecode);

  /*
    Don't print warnings for --loose options during initialize.
  */
  if (level == ERROR_LEVEL || !opt_initialize || (log_error_verbosity > 1)) {
    error_log_print(level, ecode, args);
  }
  va_end(args);
}

/**
  Character set and collation error reporter that prints to sql error log.
  @param level          log message level
  @param ecode          Error code of the error message.

  This routine is used to print character set and collation
  warnings and errors inside an already running mysqld server,
  e.g. when a character set or collation is requested for the very first time
  and its initialization does not go well for some reasons.
*/

static void charset_error_reporter(enum loglevel level, uint ecode, ...) {
  va_list args;
  va_start(args, ecode);
  error_log_print(level, ecode, args);
  va_end(args);
}

struct rand_struct sql_rand;  ///< used by sql_class.cc:THD::THD()

#ifndef _WIN32
PasswdValue user_info;
static my_thread_t main_thread_id;
#endif  // !_WIN32

/* OS specific variables */

#ifdef _WIN32
static bool mysqld_early_option = false;
static bool windows_service = false;
static bool use_opt_args;
static int opt_argc;
static char **opt_argv;
static char **my_global_argv = nullptr;
static int my_global_argc;

static mysql_mutex_t LOCK_handler_count;
static mysql_cond_t COND_handler_count;
static HANDLE hEventShutdown;
static HANDLE hEventRestart;
const char *shared_memory_base_name = default_shared_memory_base_name;
bool opt_enable_shared_memory;
static char shutdown_event_name[40];
static char restart_event_name[40];
static NTService Service;  ///< Service object for WinNT
#endif                     /* _WIN32 */

static bool dynamic_plugins_are_initialized = false;

#ifndef DBUG_OFF
static const char *default_dbug_option;
#endif

bool opt_use_ssl = true;
ulong opt_ssl_fips_mode = SSL_FIPS_MODE_OFF;

/* Function declarations */

static int mysql_init_variables();
static int get_options(int *argc_ptr, char ***argv_ptr);
static void add_terminator(vector<my_option> *options);
extern "C" bool mysqld_get_one_option(int, const struct my_option *, char *);
static void set_server_version(void);
static int init_thread_environment();
static const char *get_relative_path(const char *path);
static int fix_paths(void);
static int test_if_case_insensitive(const char *dir_name);
static void end_ssl();
static void delete_dictionary_tablespace();

extern "C" void *signal_hand(void *arg);
static bool pid_file_created = false;
static void usage(void);
static void clean_up_mutexes(void);
static bool create_pid_file();
static void mysqld_exit(int exit_code) MY_ATTRIBUTE((noreturn));
static void delete_pid_file(myf flags);
static void clean_up(bool print_message);
static int handle_early_options();
static void adjust_related_options(ulong *requested_open_files);
static bool read_init_file(char *file_name);
#ifdef HAVE_PSI_INTERFACE
static void init_server_psi_keys();
#endif

/**
  Notify any waiters that the server components have been initialized.
  Used by the signal handler thread and by Cluster.

  @see signal_hand
*/

static void server_components_initialized() {
  mysql_mutex_lock(&LOCK_server_started);
  mysqld_server_started = true;
  mysql_cond_broadcast(&COND_server_started);
  mysql_mutex_unlock(&LOCK_server_started);
}

/**
  Initializes component infrastructure by bootstrapping core component
  subsystem.

  @return Status of performed operation
  @retval false success
  @retval true failure
*/
static bool component_infrastructure_init() {
  if (mysql_services_bootstrap(NULL)) {
    LogErr(ERROR_LEVEL, ER_COMPONENTS_INFRASTRUCTURE_BOOTSTRAP);
    return true;
  }
  if (pfs_init_services(&imp_mysql_server_registry_registration)) {
    LogErr(ERROR_LEVEL, ER_PERFSCHEMA_COMPONENTS_INFRASTRUCTURE_BOOTSTRAP);
    return true;
  }
  return false;
}

/**
  This function is used to initialize the mysql_server component services.
  Most of the init functions are dummy functions, to solve the linker issues.
*/
static void server_component_init() {
  mysql_comp_sys_var_services_init();
  /*
    Below are dummy initialization functions. Else linker, is cutting out (as
    library optimization) all the below services code. This is because of
    libsql code is not calling any functions of them.
  */
  mysql_string_services_init();
  mysql_comp_status_var_services_init();
  mysql_comp_system_variable_source_init();
  mysql_backup_lock_service_init();
  clone_protocol_service_init();
  page_track_service_init();
  mysql_security_context_init();
  mysql_server_ongoing_transactions_query_init();
  host_application_signal_imp_init();
  mysql_audit_api_service_init();
  mysql_current_thread_reader_imp_init();
  mysql_keyring_iterator_service_init();
}

/**
  Initializes MySQL Server component infrastructure part by initialize of
  dynamic loader persistence.

  @return Status of performed operation
  @retval false success
  @retval true failure
*/

static bool mysql_component_infrastructure_init() {
  /* We need a temporary THD during boot */
  Auto_THD thd;
  Disable_autocommit_guard autocommit_guard(thd.thd);
  dd::cache::Dictionary_client::Auto_releaser scope_releaser(
      thd.thd->dd_client());
  if (persistent_dynamic_loader_init(thd.thd)) {
    LogErr(ERROR_LEVEL, ER_COMPONENTS_PERSIST_LOADER_BOOTSTRAP);
    trans_rollback_stmt(thd.thd);
    // Full rollback in case we have THD::transaction_rollback_request.
    trans_rollback(thd.thd);
    return true;
  }
  server_component_init();
  return trans_commit_stmt(thd.thd) || trans_commit(thd.thd);
}

/**
  De-initializes Component infrastructure by de-initialization of the MySQL
  Server services (persistent dynamic loader) followed by de-initailization of
  the core Components infrostructure.

  @return Status of performed operation
  @retval false success
  @retval true failure
*/
static bool component_infrastructure_deinit() {
  persistent_dynamic_loader_deinit();
  shutdown_dynamic_loader();

  if (pfs_deinit_services(&imp_mysql_server_registry_registration)) {
    LogErr(ERROR_LEVEL, ER_PERFSCHEMA_COMPONENTS_INFRASTRUCTURE_SHUTDOWN);
    return true;
  }
  if (mysql_services_shutdown()) {
    LogErr(ERROR_LEVEL, ER_COMPONENTS_INFRASTRUCTURE_SHUTDOWN);
    return true;
  }
  return false;
}

/**
  Block and wait until server components have been initialized.
*/

static void server_components_init_wait() {
  mysql_mutex_lock(&LOCK_server_started);
  while (!mysqld_server_started)
    mysql_cond_wait(&COND_server_started, &LOCK_server_started);
  mysql_mutex_unlock(&LOCK_server_started);
}

/****************************************************************************
** Code to end mysqld
****************************************************************************/

/**
  This class implements callback function used by close_connections()
  to set KILL_CONNECTION flag on all thds in thd list.
  If m_kill_dump_thread_flag is not set it kills all other threads
  except dump threads. If this flag is set, it kills dump threads.
*/
class Set_kill_conn : public Do_THD_Impl {
 private:
  int m_dump_thread_count;
  bool m_kill_dump_threads_flag;

 public:
  Set_kill_conn() : m_dump_thread_count(0), m_kill_dump_threads_flag(false) {}

  void set_dump_thread_flag() { m_kill_dump_threads_flag = true; }

  int get_dump_thread_count() const { return m_dump_thread_count; }

  virtual void operator()(THD *killing_thd) {
    DBUG_PRINT("quit", ("Informing thread %u that it's time to die",
                        killing_thd->thread_id()));
    if (!m_kill_dump_threads_flag) {
      // We skip slave threads & scheduler on this first loop through.
      if (killing_thd->slave_thread) return;

      if (killing_thd->get_command() == COM_BINLOG_DUMP ||
          killing_thd->get_command() == COM_BINLOG_DUMP_GTID) {
        ++m_dump_thread_count;
        return;
      }
      DBUG_EXECUTE_IF("Check_dump_thread_is_alive", {
        DBUG_ASSERT(killing_thd->get_command() != COM_BINLOG_DUMP &&
                    killing_thd->get_command() != COM_BINLOG_DUMP_GTID);
      };);
    }
    mysql_mutex_lock(&killing_thd->LOCK_thd_data);

    if (killing_thd->kill_immunizer) {
      /*
        If killing_thd is in kill immune mode (i.e. operation on new DD tables
        is in progress) then just save state_to_set with THD::kill_immunizer
        object.

        While exiting kill immune mode, awake() is called again with the killed
        state saved in THD::kill_immunizer object.
      */
      killing_thd->kill_immunizer->save_killed_state(THD::KILL_CONNECTION);
    } else {
      killing_thd->killed = THD::KILL_CONNECTION;

      MYSQL_CALLBACK(killing_thd->scheduler, post_kill_notification,
                     (killing_thd));
    }

    if (killing_thd->is_killable && killing_thd->kill_immunizer == NULL) {
      mysql_mutex_lock(&killing_thd->LOCK_current_cond);
      if (killing_thd->current_cond.load()) {
        mysql_mutex_lock(killing_thd->current_mutex);
        mysql_cond_broadcast(killing_thd->current_cond);
        mysql_mutex_unlock(killing_thd->current_mutex);
      }
      mysql_mutex_unlock(&killing_thd->LOCK_current_cond);
    }
    mysql_mutex_unlock(&killing_thd->LOCK_thd_data);
  }
};

/**
  This class implements callback function used by close_connections()
  to close vio connection for all thds in thd list
*/
class Call_close_conn : public Do_THD_Impl {
 public:
  Call_close_conn(bool server_shutdown) : is_server_shutdown(server_shutdown) {}

  virtual void operator()(THD *closing_thd) {
    if (closing_thd->get_protocol()->connection_alive()) {
      LEX_CSTRING main_sctx_user = closing_thd->m_main_security_ctx.user();
      LogErr(WARNING_LEVEL, ER_FORCE_CLOSE_THREAD, my_progname,
             (long)closing_thd->thread_id(),
             (main_sctx_user.length ? main_sctx_user.str : ""));
      /*
        Do not generate MYSQL_AUDIT_CONNECTION_DISCONNECT event, when closing
        thread close sessions. Each session will generate DISCONNECT event by
        itself.
      */
      close_connection(closing_thd, 0, is_server_shutdown, false);
    }
  }

 private:
  bool is_server_shutdown;
};

static void close_connections(void) {
  DBUG_ENTER("close_connections");
  (void)RUN_HOOK(server_state, before_server_shutdown, (NULL));

  Per_thread_connection_handler::kill_blocked_pthreads();

  uint dump_thread_count = 0;
  uint dump_thread_kill_retries = 8;

  // Close listeners.
  if (mysqld_socket_acceptor != NULL) mysqld_socket_acceptor->close_listener();
#ifdef _WIN32
  if (named_pipe_acceptor != NULL) named_pipe_acceptor->close_listener();

  if (shared_mem_acceptor != NULL) shared_mem_acceptor->close_listener();
#endif

  /*
    First signal all threads that it's time to die
    This will give the threads some time to gracefully abort their
    statements and inform their clients that the server is about to die.
  */

  Global_THD_manager *thd_manager = Global_THD_manager::get_instance();
  LogErr(INFORMATION_LEVEL, ER_DEPART_WITH_GRACE,
         static_cast<int>(thd_manager->get_thd_count()));

  Set_kill_conn set_kill_conn;
  thd_manager->do_for_all_thd(&set_kill_conn);
  LogErr(INFORMATION_LEVEL, ER_SHUTTING_DOWN_SLAVE_THREADS);
  end_slave();

  if (set_kill_conn.get_dump_thread_count()) {
    /*
      Replication dump thread should be terminated after the clients are
      terminated. Wait for few more seconds for other sessions to end.
     */
    while (thd_manager->get_thd_count() > dump_thread_count &&
           dump_thread_kill_retries) {
      sleep(1);
      dump_thread_kill_retries--;
    }
    set_kill_conn.set_dump_thread_flag();
    thd_manager->do_for_all_thd(&set_kill_conn);
  }

  // Disable the event scheduler
  Events::stop();

  if (thd_manager->get_thd_count() > 0) sleep(2);  // Give threads time to die

  /*
    Force remaining threads to die by closing the connection to the client
    This will ensure that threads that are waiting for a command from the
    client on a blocking read call are aborted.
  */

  LogErr(INFORMATION_LEVEL, ER_DISCONNECTING_REMAINING_CLIENTS,
         static_cast<int>(thd_manager->get_thd_count()));

  Call_close_conn call_close_conn(true);
  thd_manager->do_for_all_thd(&call_close_conn);

  (void)RUN_HOOK(server_state, after_server_shutdown, (NULL));

  /*
    All threads have now been aborted. Stop event scheduler thread
    after aborting all client connections, otherwise user may
    start/stop event scheduler after Events::deinit() deallocates
    scheduler object(static member in Events class)
  */
  Events::deinit();
  DBUG_PRINT("quit", ("Waiting for threads to die (count=%u)",
                      thd_manager->get_thd_count()));
  thd_manager->wait_till_no_thd();
  /*
    Connection threads might take a little while to go down after removing from
    global thread list. Give it some time.
  */
  Connection_handler_manager::wait_till_no_connection();

  delete_slave_info_objects();
  DBUG_PRINT("quit", ("close_connections thread"));

  DBUG_VOID_RETURN;
}

bool signal_restart_server() {
  if (!is_mysqld_managed()) {
    my_error(ER_RESTART_SERVER_FAILED, MYF(0),
             "mysqld is not managed by supervisor process");
    return true;
  }

#ifdef _WIN32
  if (!SetEvent(hEventRestart)) {
    LogErr(ERROR_LEVEL, ER_SET_EVENT_FAILED, GetLastError());
    my_error(ER_RESTART_SERVER_FAILED, MYF(0), "Internal operation failure");
    return true;
  }
#else

  if (pthread_kill(signal_thread_id.thread, SIGUSR2)) {
    DBUG_PRINT("error", ("Got error %d from pthread_kill", errno));
    my_error(ER_RESTART_SERVER_FAILED, MYF(0), "Internal operation failure");
    return true;
  }
#endif
  return false;
}

void kill_mysql(void) {
  DBUG_ENTER("kill_mysql");

  if (!mysqld_server_started) {
    mysqld_process_must_end_at_startup = true;
    DBUG_VOID_RETURN;
  }
#if defined(_WIN32)
  {
    if (!SetEvent(hEventShutdown)) {
      DBUG_PRINT("error", ("Got error: %ld from SetEvent", GetLastError()));
    }
    /*
      or:
      HANDLE hEvent=OpenEvent(0, false, "MySqlShutdown");
      SetEvent(hEventShutdown);
      CloseHandle(hEvent);
    */
  }
#else
  if (pthread_kill(signal_thread_id.thread, SIGTERM)) {
    DBUG_PRINT("error", ("Got error %d from pthread_kill",
                         errno)); /* purecov: inspected */
  }
#endif
  DBUG_PRINT("quit", ("After pthread_kill"));
  DBUG_VOID_RETURN;
}

static void unireg_abort(int exit_code) {
  DBUG_ENTER("unireg_abort");

  if (errno) {
    sysd::notify("ERRNO=", errno, "\n");
  }

  if (opt_initialize && exit_code && !opt_validate_config)
    LogErr(ERROR_LEVEL,
           mysql_initialize_directory_freshly_created
               ? ER_DATA_DIRECTORY_UNUSABLE_DELETABLE
               : ER_DATA_DIRECTORY_UNUSABLE,
           mysql_real_data_home);

  // At this point it does not make sense to buffer more messages.
  // Just flush what we have and write directly to stderr.
  flush_error_log_messages();

  if (opt_help) usage();

  bool daemon_launcher_quiet =
      (IF_WIN(false, opt_daemonize) && !mysqld::runtime::is_daemon() &&
       !is_help_or_validate_option());

  if (!daemon_launcher_quiet && exit_code) LogErr(ERROR_LEVEL, ER_ABORTING);

  mysql_audit_notify(MYSQL_AUDIT_SERVER_SHUTDOWN_SHUTDOWN,
                     MYSQL_AUDIT_SERVER_SHUTDOWN_REASON_ABORT, exit_code);
#ifndef _WIN32
  if (signal_thread_id.thread != 0) {
    // Make sure the signal thread isn't blocked when we are trying to exit.
    server_components_initialized();

    pthread_kill(signal_thread_id.thread, SIGTERM);
    my_thread_join(&signal_thread_id, NULL);
  }
  signal_thread_id.thread = 0;

  if (mysqld::runtime::is_daemon()) {
    mysqld::runtime::signal_parent(pipe_write_fd, 0);
  }
#endif
  clean_up(!is_help_or_validate_option() && !daemon_launcher_quiet &&
           (exit_code || !opt_initialize)); /* purecov: inspected */
  DBUG_PRINT("quit", ("done with cleanup in unireg_abort"));
  mysqld_exit(exit_code);
}

void clean_up_mysqld_mutexes() { clean_up_mutexes(); }

static void mysqld_exit(int exit_code) {
  DBUG_ASSERT(
      (exit_code >= MYSQLD_SUCCESS_EXIT && exit_code <= MYSQLD_ABORT_EXIT) ||
      exit_code == MYSQLD_RESTART_EXIT);
  mysql_audit_finalize();
  Srv_session::module_deinit();
  delete_optimizer_cost_module();
  clean_up_mutexes();
  my_end(opt_endinfo ? MY_CHECK_ERROR | MY_GIVE_INFO : 0);
  destroy_error_log();
#ifdef WITH_PERFSCHEMA_STORAGE_ENGINE
  shutdown_performance_schema();
#endif

#ifdef WITH_LOCK_ORDER
  LO_cleanup();
#endif

#if defined(_WIN32)
  if (hEventShutdown) CloseHandle(hEventShutdown);
  close_service_status_pipe_in_mysqld();
#endif  // _WIN32

  exit(exit_code); /* purecov: inspected */
}

/**
   GTID cleanup destroys objects and reset their pointer.
   Function is reentrant.
*/
void gtid_server_cleanup() {
  if (gtid_state != NULL) {
    delete gtid_state;
    gtid_state = NULL;
  }
  if (global_sid_map != NULL) {
    delete global_sid_map;
    global_sid_map = NULL;
  }
  if (global_sid_lock != NULL) {
    delete global_sid_lock;
    global_sid_lock = NULL;
  }
  if (gtid_table_persistor != NULL) {
    delete gtid_table_persistor;
    gtid_table_persistor = NULL;
  }
  if (gtid_mode_lock) {
    delete gtid_mode_lock;
    gtid_mode_lock = NULL;
  }
}

/**
   GTID initialization.

   @return true if allocation does not succeed
           false if OK
*/
bool gtid_server_init() {
  bool res = (!(global_sid_lock = new Checkable_rwlock(
#ifdef HAVE_PSI_INTERFACE
                    key_rwlock_global_sid_lock
#endif
                    )) ||
              !(gtid_mode_lock = new Checkable_rwlock(
#ifdef HAVE_PSI_INTERFACE
                    key_rwlock_gtid_mode_lock
#endif
                    )) ||
              !(global_sid_map = new Sid_map(global_sid_lock)) ||
              !(gtid_state = new Gtid_state(global_sid_lock, global_sid_map)) ||
              !(gtid_table_persistor = new Gtid_table_persistor()));

  gtid_mode_counter = 1;

  if (res) {
    gtid_server_cleanup();
  }
  return res;
}

// Free connection acceptors
static void free_connection_acceptors() {
  delete mysqld_socket_acceptor;
  mysqld_socket_acceptor = NULL;

#ifdef _WIN32
  delete named_pipe_acceptor;
  named_pipe_acceptor = NULL;
  delete shared_mem_acceptor;
  shared_mem_acceptor = NULL;
#endif
}

static void clean_up(bool print_message) {
  DBUG_PRINT("exit", ("clean_up"));
  if (cleanup_done++) return; /* purecov: inspected */

  ha_pre_dd_shutdown();
  dd::shutdown();

  Events::deinit();
  stop_handle_manager();

  memcached_shutdown();

  /*
    make sure that handlers finish up
    what they have that is dependent on the binlog
  */
  if (print_message && (!is_help_or_validate_option() || opt_verbose))
    LogErr(INFORMATION_LEVEL, ER_BINLOG_END);
  ha_binlog_end(current_thd);

  injector::free_instance();
  mysql_bin_log.cleanup();

  if (use_slave_mask) bitmap_free(&slave_error_mask);
  my_tz_free();
  servers_free(true);
  acl_free(true);
  grant_free();
  hostname_cache_free();
  range_optimizer_free();
  item_func_sleep_free();
  lex_free(); /* Free some memory */
  item_create_cleanup();
  if (!opt_noacl) udf_unload_udfs();
  table_def_start_shutdown();
  plugin_shutdown();
  gtid_server_cleanup();  // after plugin_shutdown
  delete_optimizer_cost_module();
  ha_end();
  if (tc_log) {
    tc_log->close();
    tc_log = NULL;
  }

  if (dd::upgrade_57::in_progress()) delete_dictionary_tablespace();

  Recovered_xa_transactions::destroy();
  delegates_destroy();
  transaction_cache_free();
  MDL_context_backup_manager::destroy();
  table_def_free();
  mdl_destroy();
  key_caches.delete_elements();
  multi_keycache_free();
  query_logger.cleanup();
  my_free_open_file_info();
  free_tmpdir(&mysql_tmpdir_list);
  my_free(opt_bin_logname);
  free_max_user_conn();
  free_global_user_stats();
  free_global_client_stats();
  free_global_thread_stats();
  free_global_table_stats();
  free_global_index_stats();
  end_slave_list();
  delete binlog_filter;
  rpl_channel_filters.clean_up();
  end_ssl();
  vio_end();
  u_cleanup();
#if defined(ENABLED_DEBUG_SYNC)
  /* End the debug sync facility. See debug_sync.cc. */
  debug_sync_end();
#endif /* defined(ENABLED_DEBUG_SYNC) */

  delete_pid_file(MYF(0));

  if (print_message && my_default_lc_messages && server_start_time)
    LogErr(SYSTEM_LEVEL, ER_SERVER_SHUTDOWN_COMPLETE, my_progname,
           server_version, MYSQL_COMPILATION_COMMENT_SERVER);
  cleanup_errmsgs();

  free_connection_acceptors();
  Connection_handler_manager::destroy_instance();

  if (!is_help_or_validate_option() && !opt_initialize)
    resourcegroups::Resource_group_mgr::destroy_instance();
  mysql_client_plugin_deinit();
  finish_client_errs();
  deinit_errmessage();  // finish server errs
  DBUG_PRINT("quit", ("Error messages freed"));

  Global_THD_manager::destroy_instance();

  my_free(const_cast<char *>(log_bin_basename));
  my_free(const_cast<char *>(log_bin_index));
  my_free(const_cast<char *>(relay_log_basename));
  my_free(const_cast<char *>(relay_log_index));
  free_list(opt_early_plugin_load_list_ptr);
  free_list(opt_plugin_load_list_ptr);

  /*
    Is this the best place for components deinit? It may be changed when new
    dependencies are discovered, possibly being divided into separate points
    where all dependencies are still ok.
  */
  log_builtins_error_stack("log_filter_internal; log_sink_internal", false,
                           nullptr);
#ifdef HAVE_PSI_THREAD_INTERFACE
  if (!is_help_or_validate_option() && !opt_initialize) {
    unregister_pfs_notification_service();
    unregister_pfs_resource_group_service();
  }
#endif
  component_infrastructure_deinit();
  /*
    component unregister_variable() api depends on system_variable_hash.
    component_infrastructure_deinit() interns calls the deinit funtion
    of components which are loaded, and the deinit functions can have
    the component system unregister_ variable()  api's, hence we need
    to call the sys_var_end() after component_infrastructure_deinit()
  */
  sys_var_end();
  free_status_vars();

  if (have_statement_timeout == SHOW_OPTION_YES) my_timer_deinitialize();

  have_statement_timeout = SHOW_OPTION_DISABLED;

  persisted_variables_cache.cleanup();

  udf_deinit_globals();
  /*
    The following lines may never be executed as the main thread may have
    killed us
  */
  DBUG_PRINT("quit", ("done with cleanup"));
} /* clean_up */

static void clean_up_mutexes() {
  mysql_mutex_destroy(&LOCK_log_throttle_qni);
  mysql_mutex_destroy(&LOCK_status);
  mysql_mutex_destroy(&LOCK_manager);
  mysql_mutex_destroy(&LOCK_crypt);
  mysql_mutex_destroy(&LOCK_user_conn);
  mysql_rwlock_destroy(&LOCK_sys_init_connect);
  mysql_rwlock_destroy(&LOCK_sys_init_slave);
  mysql_mutex_destroy(&LOCK_global_system_variables);
  mysql_rwlock_destroy(&LOCK_system_variables_hash);
  mysql_mutex_destroy(&LOCK_uuid_generator);
  mysql_mutex_destroy(&LOCK_sql_rand);
  mysql_mutex_destroy(&LOCK_prepared_stmt_count);
  mysql_mutex_destroy(&LOCK_sql_slave_skip_counter);
  mysql_mutex_destroy(&LOCK_slave_net_timeout);
  mysql_mutex_destroy(&LOCK_slave_trans_dep_tracker);
  mysql_mutex_destroy(&LOCK_error_messages);
  mysql_mutex_destroy(&LOCK_default_password_lifetime);
  mysql_mutex_destroy(&LOCK_mandatory_roles);
  mysql_mutex_destroy(&LOCK_server_started);
  mysql_cond_destroy(&COND_server_started);
  mysql_mutex_destroy(&LOCK_reset_gtid_table);
  mysql_mutex_destroy(&LOCK_compress_gtid_table);
  mysql_cond_destroy(&COND_compress_gtid_table);
  mysql_mutex_destroy(&LOCK_collect_instance_log);
  mysql_mutex_destroy(&LOCK_password_history);
  mysql_mutex_destroy(&LOCK_password_reuse_interval);
  mysql_cond_destroy(&COND_manager);
#ifdef _WIN32
  mysql_cond_destroy(&COND_handler_count);
  mysql_mutex_destroy(&LOCK_handler_count);
  mysql_rwlock_destroy(&LOCK_named_pipe_full_access_group);
#endif
#ifndef _WIN32
  mysql_cond_destroy(&COND_socket_listener_active);
  mysql_mutex_destroy(&LOCK_socket_listener_active);
  mysql_cond_destroy(&COND_start_signal_handler);
  mysql_mutex_destroy(&LOCK_start_signal_handler);
#endif
  mysql_mutex_destroy(&LOCK_keyring_operations);
  mysql_mutex_destroy(&LOCK_tls_ctx_options);
  mysql_mutex_destroy(&LOCK_rotate_binlog_master_key);
  mysql_mutex_destroy(&LOCK_global_user_client_stats);
  mysql_mutex_destroy(&LOCK_global_table_stats);
  mysql_mutex_destroy(&LOCK_global_index_stats);
  mysql_rwlock_destroy(&LOCK_consistent_snapshot);
}

/****************************************************************************
** Init IP and UNIX socket
****************************************************************************/

/* Initialise proxy protocol. */
static void set_proxy() {
  if (opt_disable_networking) return;

  struct st_vio_network net;

  /* Check for special case '*'. */
  if (strcmp(my_proxy_protocol_networks, "*") == 0) {
    memset(&net, 0, sizeof(net));
    net.family = AF_INET;
    vio_proxy_protocol_add(net);
    net.family = AF_INET6;
    vio_proxy_protocol_add(net);
    return;
  }

  const char *p = my_proxy_protocol_networks;

  while (1) {
    /* jump spaces. */
    while (*p == ' ') p++;
    if (*p == '\0') break;
    const char *start = p;

    /* look for separator */
    while (*p != ',' && *p != '/' && *p != ' ' && *p != '\0') p++;
    if (p - start > INET6_ADDRSTRLEN) {
      sql_print_error(
          "Too long network in 'proxy_protocol_networks' "
          "directive.");
      unireg_abort(1);
    }
    char buffer[INET6_ADDRSTRLEN + 1 + 3 + 1];
    memcpy(buffer, start, p - start);
    buffer[p - start] = '\0';

    /* Try to convert to ipv4. */
    if (inet_pton(AF_INET, buffer, &net.addr.in)) net.family = AF_INET;

    /* Try to convert to ipv6. */
    else if (inet_pton(AF_INET6, buffer, &net.addr.in6))
      net.family = AF_INET6;

    else {
      sql_print_error(
          "Bad network '%s' in 'proxy_protocol_networks' "
          "directive.",
          buffer);
      unireg_abort(1);
    }

    /* Look for network. */
    unsigned bits;
    if (*p == '/') {
      if (!my_isdigit(&my_charset_bin, *++p)) {
        sql_print_error(
            "Missing network prefix in 'proxy_protocol_networks' "
            "directive.");
        unireg_abort(1);
      }
      start = p;
      bits = 0;
      while (my_isdigit(&my_charset_bin, *p) && p - start < 3)
        bits = bits * 10 + *p++ - '0';

      /* Check bits value. */
      if (net.family == AF_INET && bits > 32) {
        sql_print_error(
            "Bad IPv4 mask in 'proxy_protocol_networks' "
            "directive.");
        unireg_abort(1);
      }
      if (net.family == AF_INET6 && bits > 128) {
        sql_print_error(
            "Bad IPv6 mask in 'proxy_protocol_networks' "
            "directive.");
        unireg_abort(1);
      }
    } else {
      if (net.family == AF_INET)
        bits = 32;
      else {
        DBUG_ASSERT(net.family == AF_INET6);
        bits = 128;
      }
    }

    /* Build binary mask. */
    if (net.family == AF_INET) {
      /* Process IPv4 mask. */
      if (bits == 0)
        net.mask.in.s_addr = 0x00000000;
      else if (bits == 32)
        net.mask.in.s_addr = 0xffffffff;
      else
        net.mask.in.s_addr = ~((0x80000000 >> (bits - 1)) - 1);
      net.mask.in.s_addr = htonl(net.mask.in.s_addr);

      /* Apply mask */
      struct in_addr check = net.addr.in;
      check.s_addr &= net.mask.in.s_addr;

      /* Check network. */
      if (check.s_addr != net.addr.in.s_addr)
        sql_print_warning(
            "The network mask hides a part of the address for "
            "'%s/%d' in 'proxy_protocol_networks' directive.",
            buffer, bits);
    } else {
      /* Process IPv6 mask */
      memset(&net.mask.in6, 0, sizeof(net.mask.in6));
      if (bits > 0 && bits < 32) {
        net.mask.in6.s6_addr32[0] = ~((0x80000000 >> (bits - 1)) - 1);
      } else if (bits == 32) {
        net.mask.in6.s6_addr32[0] = 0xffffffff;
      } else if (bits > 32 && bits <= 64) {
        net.mask.in6.s6_addr32[0] = 0xffffffff;
        net.mask.in6.s6_addr32[1] =
            (bits == 64) ? 0xffffffff : ~((0x80000000 >> (bits - 32 - 1)) - 1);
      } else if (bits > 64 && bits <= 96) {
        net.mask.in6.s6_addr32[0] = 0xffffffff;
        net.mask.in6.s6_addr32[1] = 0xffffffff;
        net.mask.in6.s6_addr32[2] =
            (bits == 96) ? 0xffffffff : ~((0x80000000 >> (bits - 64 - 1)) - 1);
      } else if (bits > 96) {
        DBUG_ASSERT(bits <= 128);
        net.mask.in6.s6_addr32[0] = 0xffffffff;
        net.mask.in6.s6_addr32[1] = 0xffffffff;
        net.mask.in6.s6_addr32[2] = 0xffffffff;
        net.mask.in6.s6_addr32[3] =
            (bits == 128) ? 0xffffffff : ~((0x80000000 >> (bits - 96 - 1)) - 1);
      }

      net.mask.in6.s6_addr32[0] = htonl(net.mask.in6.s6_addr32[0]);
      net.mask.in6.s6_addr32[1] = htonl(net.mask.in6.s6_addr32[1]);
      net.mask.in6.s6_addr32[2] = htonl(net.mask.in6.s6_addr32[2]);
      net.mask.in6.s6_addr32[3] = htonl(net.mask.in6.s6_addr32[3]);

      /* Apply mask */
      struct in6_addr check = net.addr.in6;
      check.s6_addr32[0] &= net.mask.in6.s6_addr32[0];
      check.s6_addr32[1] &= net.mask.in6.s6_addr32[1];
      check.s6_addr32[2] &= net.mask.in6.s6_addr32[2];
      check.s6_addr32[3] &= net.mask.in6.s6_addr32[3];

      /* Check network. */
      if (memcmp(check.s6_addr, net.addr.in6.s6_addr, 16)) {
        sql_print_warning(
            "The network mask hides a part of the address for "
            "'%s/%d' in 'proxy_protocol_networks' directive.",
            buffer, bits);
      }
    }

    if (*p != '\0' && *p != ',') {
      sql_print_error("Bad syntax in 'proxy_protocol_networks' directive.");
      unireg_abort(1);
    }

    /* add network. */
    vio_proxy_protocol_add(net);

    /* stop the parsing. */
    if (*p == '\0') break;
    p++;
  }
}

static void set_ports() {
  char *env;
  if (!mysqld_port &&
      !opt_disable_networking) {  // Get port if not from commandline
    mysqld_port = MYSQL_PORT;

    /*
      if builder specifically requested a default port, use that
      (even if it coincides with our factory default).
      only if they didn't do we check /etc/services (and, failing
      on that, fall back to the factory default of 3306).
      either default can be overridden by the environment variable
      MYSQL_TCP_PORT, which in turn can be overridden with command
      line options.
    */

#if MYSQL_PORT_DEFAULT == 0
    struct servent *serv_ptr;
    if ((serv_ptr = getservbyname("mysql", "tcp")))
      mysqld_port = ntohs((u_short)serv_ptr->s_port); /* purecov: inspected */
#endif
    if ((env = getenv("MYSQL_TCP_PORT")))
      mysqld_port = (uint)atoi(env); /* purecov: inspected */
  }
  if (!mysqld_unix_port) {
#ifdef _WIN32
    mysqld_unix_port = (char *)MYSQL_NAMEDPIPE;
#else
    mysqld_unix_port = MYSQL_UNIX_ADDR;
#endif
    if ((env = getenv("MYSQL_UNIX_PORT")))
      mysqld_unix_port = env; /* purecov: inspected */
  }
}

#if !defined(_WIN32)
/* Change to run as another user if started with --user */

static PasswdValue check_user(const char *user) {
  uid_t user_id = geteuid();

  PasswdValue tmp_user_info =
      (user == nullptr ? PasswdValue{} : my_getpwnam(user));

  // Don't bother if we aren't superuser
  if (user_id) {
    if (user) {
      /* Don't give a warning, if real user is same as given with --user */
      if ((tmp_user_info.IsVoid() || user_id != tmp_user_info.pw_uid))
        LogErr(WARNING_LEVEL, ER_USER_REQUIRES_ROOT);
    }
    return PasswdValue{};
  }
  DBUG_ASSERT(user_id == 0);  // we are running as root

  if (!user) {
    if (!opt_initialize && !is_help_or_validate_option()) {
      LogErr(ERROR_LEVEL, ER_REALLY_RUN_AS_ROOT);
      unireg_abort(MYSQLD_ABORT_EXIT);
    }
    return PasswdValue{};
  }
  /* purecov: begin tested */
  if (!strcmp(user, "root"))
    return PasswdValue{};  // Avoid problem with dynamic libraries

  if (tmp_user_info.IsVoid()) {
    // Allow a numeric uid to be used
    const char *pos;
    for (pos = user; my_isdigit(mysqld_charset, *pos); pos++)
      ;
    if (*pos)  // Not numeric id
      goto err;

    tmp_user_info = my_getpwuid(atoi(user));
    if (tmp_user_info.IsVoid()) goto err;
  }
  return tmp_user_info;
  /* purecov: end */

err:
  LogErr(ERROR_LEVEL, ER_USER_WHAT_USER, user);
  unireg_abort(MYSQLD_ABORT_EXIT);

  return PasswdValue{};
}

namespace mysqld_funcs_unit_test {
PasswdValue check_user_drv(const char *user) { return check_user(user); }
}  // namespace mysqld_funcs_unit_test

static void set_user(const char *user, const PasswdValue &user_info_arg) {
  /* purecov: begin tested */
  DBUG_ASSERT(user_info_arg.IsVoid() == false);
#ifdef HAVE_INITGROUPS
  initgroups(user, user_info_arg.pw_gid);
#endif
  if (setgid(user_info_arg.pw_gid) == -1) {
    LogErr(ERROR_LEVEL, ER_FAIL_SETGID, strerror(errno));
    unireg_abort(MYSQLD_ABORT_EXIT);
  }
  if (setuid(user_info_arg.pw_uid) == -1) {
    LogErr(ERROR_LEVEL, ER_FAIL_SETUID, strerror(errno));
    unireg_abort(MYSQLD_ABORT_EXIT);
  }

#ifdef HAVE_SYS_PRCTL_H
  if (test_flags & TEST_CORE_ON_SIGNAL) {
    /* inform kernel that process is dumpable */
    (void)prctl(PR_SET_DUMPABLE, 1);
  }
#endif

  /* purecov: end */
}

static void set_effective_user(const PasswdValue &user_info_arg) {
  DBUG_ASSERT(user_info_arg.IsVoid() == false);
  if (setregid((gid_t)-1, user_info_arg.pw_gid) == -1) {
    LogErr(ERROR_LEVEL, ER_FAIL_SETREGID, strerror(errno));
    unireg_abort(MYSQLD_ABORT_EXIT);
  }
  if (setreuid((uid_t)-1, user_info_arg.pw_uid) == -1) {
    LogErr(ERROR_LEVEL, ER_FAIL_SETREUID, strerror(errno));
    unireg_abort(MYSQLD_ABORT_EXIT);
  }
}

/** Change root user if started with @c --chroot . */
static void set_root(const char *path) {
  if (chroot(path) == -1) {
    LogErr(ERROR_LEVEL, ER_FAIL_CHROOT, strerror(errno));
    unireg_abort(MYSQLD_ABORT_EXIT);
  }
  my_setwd("/", MYF(0));
}
#endif  // !_WIN32

/**
  Check that an address value is a wildcard IP value,
  that is it has either the value 0.0.0.0 for IPv4 or the value ::1 in
  case IPv6, or has the specially treated symbol * as its value.

  @param address_value   Address value to check
  @param address_length  Address length

  @return true in case the address value is a wildcard value, else false.
*/
bool check_address_is_wildcard(const char *address_value,
                               size_t address_length) {
  return
      // Wildcard is not allowed in case a comma separated list of
      // addresses is specified
      native_strncasecmp(address_value, MY_BIND_ALL_ADDRESSES,
                         address_length) == 0 ||
      // The specially treated address :: is not allowed in case
      // a comma separated list of addresses is specified
      native_strncasecmp(address_value, ipv6_all_addresses, address_length) ==
          0 ||
      // The specially treated address 0.0.0.0 is not allowed in case
      // a comma separated list of addresses is specified
      native_strncasecmp(address_value, ipv4_all_addresses, address_length) ==
          0;
}

/**
  Take a string representing host or ip address followed by
  optional delimiter '/' and namespace name and put address part
  and namespace part into corresponding output parameters.

  @param begin_address_value  start of a string containing an address value
  @param end_address_value  pointer to an end of string containing
                            an address value. Has the value nullptr in case
                            address value not continue
  @param [out] address_value  address value extracted from address string
  @param [out] network_namespace  network namespace extracted from
                                  the address string value if any

  @return false on success, true on address format error
*/
static bool parse_address_string(const char *begin_address_value,
                                 const char *end_address_value,
                                 std::string *address_value,
                                 std::string *network_namespace) {
  const char *namespace_separator = strchr(begin_address_value, '/');

  if (namespace_separator != nullptr) {
    if (begin_address_value == namespace_separator)
      /*
        Parse error: there is no character before '/',
        that is missed address value
      */
      return true;

    if (namespace_separator < end_address_value) {
      if (end_address_value - namespace_separator == 1)
        /*
          Parse error: there is no character immediately after '/',
          that is missed namespace name.
        */
        return true;

      /*
        Found namespace delimiter. Extract namespace and address values
      */
      *address_value = std::string(begin_address_value, namespace_separator);
      *network_namespace =
          std::string(namespace_separator + 1, end_address_value);
    } else if (end_address_value != nullptr)
      /*
        This branch corresponds to the case when namespace separator is located
        after the last character of the address subvalue being processed.
        For example, if the following string '192.168.1.1,172.1.1.1/red'
        passed into the function create_bind_address_info_from_string(),
        then during handling of the address 192.168.1.1 search of '/'
        will return a position after the end of the sub string 192.168.1.1
        (in the next sub string 172.1.1.1/red) that should be ignored.
      */
      *address_value = std::string(begin_address_value, end_address_value);
    else {
      /*
        This branch corresponds to the case when namespace separator is located
        at the last part of address values. For example,
        this branch is executed during handling of the following value
        192.168.1.1,::1,::1/greeen for the option --bind-address.
      */
      *address_value = std::string(begin_address_value, namespace_separator);
      *network_namespace = std::string(namespace_separator + 1);
      if (*(namespace_separator + 1) == 0)
        /*
          Parse error: there is no character immediately
          after '/' - a namespace name missed.
        */
        return true;
    }
  } else {
    /*
      Regular address without network namespace found.
    */
    *address_value = end_address_value != nullptr
                         ? std::string(begin_address_value, end_address_value)
                         : std::string(begin_address_value);
  }

  return false;
}

/**
  Parse a value of address sub string with checking of address string format,
  extract address part and namespace part of the address value, and store
  their values into the argument valid_bind_addresses.

  @return false on success, true on address format error
*/
static bool create_bind_address_info_from_string(
    const char *begin_address_value, const char *end_address_value,
    std::list<Bind_address_info> *valid_bind_addresses) {
  Bind_address_info bind_address_info;
  std::string address_value, network_namespace;

  if (parse_address_string(begin_address_value, end_address_value,
                           &address_value, &network_namespace))
    return true;

  if (network_namespace.empty())
    bind_address_info = Bind_address_info(address_value);
  else {
    /*
      Wildcard value is not allowed in case network namespace specified
      for address value in the option bind-address.
    */
    if (check_address_is_wildcard(address_value.c_str(),
                                  address_value.length())) {
      LogErr(ERROR_LEVEL,
             ER_NETWORK_NAMESPACE_NOT_ALLOWED_FOR_WILDCARD_ADDRESS);
      return true;
    }

    bind_address_info = Bind_address_info(address_value, network_namespace);
  }

  valid_bind_addresses->emplace_back(bind_address_info);

  return false;
}

/**
  Check acceptable value(s) of parameter bind-address

  @param      bind_address          Value of the parameter bind-address
  @param[out] valid_bind_addresses  List of addresses to listen and their
                                    corresponding network namespaces if set.

  @return false on success, true on failure
*/
static bool check_bind_address_has_valid_value(
    const char *bind_address,
    std::list<Bind_address_info> *valid_bind_addresses) {
  if (strlen(bind_address) == 0)
    // Empty value for bind_address is an error
    return true;

  const char *comma_separator = strchr(bind_address, ',');
  const char *begin_of_value = bind_address;
  const bool multiple_bind_addresses = (comma_separator != nullptr);

  if (comma_separator == begin_of_value)
    // Return an error if a value of bind_address begins with comma
    return true;

  while (comma_separator != nullptr) {
    Bind_address_info bind_address_info;
    std::string address_value, network_namespace;
    /*
      Wildcard value is not allowed in case multi-addresses value specified
      for the option bind-address.
    */
    if (check_address_is_wildcard(begin_of_value,
                                  comma_separator - begin_of_value)) {
      LogErr(ERROR_LEVEL, ER_WILDCARD_NOT_ALLOWED_FOR_MULTIADDRESS_BIND);

      return true;
    }

    if (create_bind_address_info_from_string(begin_of_value, comma_separator,
                                             valid_bind_addresses))
      return true;

    begin_of_value = comma_separator + 1;
    comma_separator = strchr(begin_of_value, ',');
    if (comma_separator == begin_of_value)
      // Return an error if a value of bind_address has two adjacent commas
      return true;
  }

  /*
    Wildcard value is not allowed in case multi-addresses value specified
    for the option bind-address.
  */
  if (multiple_bind_addresses &&
      (check_address_is_wildcard(begin_of_value, strlen(begin_of_value)) ||
       strlen(begin_of_value) == 0))
    return true;

  if (create_bind_address_info_from_string(begin_of_value, comma_separator,
                                           valid_bind_addresses))
    return true;

  return false;
}

/**
  Check acceptable value(s) of the parameter admin-address

  @param      admin_bind_addr_str   Value of the parameter admin-address
  @param[out] admin_address_info    List of addresses to listen and their
                                    corresponding network namespaces if set.

  @return false on success, true on failure
*/
static bool check_admin_address_has_valid_value(
    const char *admin_bind_addr_str, Bind_address_info *admin_address_info) {
  std::string address_value, network_namespace;

  if (parse_address_string(admin_bind_addr_str, nullptr, &address_value,
                           &network_namespace))
    return true;

  if (check_address_is_wildcard(address_value.c_str(),
                                address_value.length())) {
    if (!network_namespace.empty())
      LogErr(ERROR_LEVEL,
             ER_NETWORK_NAMESPACE_NOT_ALLOWED_FOR_WILDCARD_ADDRESS);

    return true;
  }

  if (network_namespace.empty())
    *admin_address_info = Bind_address_info(address_value);
  else
    *admin_address_info = Bind_address_info(address_value, network_namespace);

  return false;
}

static bool network_init(void) {
  if (opt_initialize) return false;

  set_ports();

  set_proxy();
#ifdef HAVE_SYS_UN_H
  std::string const unix_sock_name(mysqld_unix_port ? mysqld_unix_port : "");
#else
  std::string const unix_sock_name("");
#endif

  std::list<Bind_address_info> bind_addresses_info;

  if (!opt_disable_networking || unix_sock_name != "") {
    if (my_bind_addr_str != nullptr &&
        check_bind_address_has_valid_value(my_bind_addr_str,
                                           &bind_addresses_info)) {
      LogErr(ERROR_LEVEL, ER_INVALID_VALUE_OF_BIND_ADDRESSES, my_bind_addr_str);
      return true;
    }

    Bind_address_info admin_address_info;
    if (!opt_disable_networking) {
      if (my_admin_bind_addr_str != nullptr &&
          check_admin_address_has_valid_value(my_admin_bind_addr_str,
                                              &admin_address_info)) {
        LogErr(ERROR_LEVEL, ER_INVALID_ADMIN_ADDRESS, my_admin_bind_addr_str);
        return true;
      }
      /*
        Port 0 is interpreted by implementations of TCP protocol
        as a hint to find a first free port value to use and bind to it.
        On the other hand, the option mysqld_admin_port can be assigned
        the value 0 if a user specified a value that is out of allowable
        range of values. Therefore, to avoid a case when an operating
        system binds admin interface to am arbitrary selected port value,
        set it explicitly to the value MYSQL_ADMIN_PORT in case it has value 0.
      */
      if (mysqld_admin_port == 0) mysqld_admin_port = MYSQL_ADMIN_PORT;
    }
    Mysqld_socket_listener *mysqld_socket_listener = new (std::nothrow)
        Mysqld_socket_listener(bind_addresses_info, mysqld_port,
                               admin_address_info, mysqld_admin_port,
                               listen_admin_interface_in_separate_thread,
                               back_log, mysqld_port_timeout, unix_sock_name);
    if (mysqld_socket_listener == NULL) return true;

    mysqld_socket_acceptor = new (std::nothrow)
        Connection_acceptor<Mysqld_socket_listener>(mysqld_socket_listener);
    if (mysqld_socket_acceptor == NULL) {
      delete mysqld_socket_listener;
      mysqld_socket_listener = NULL;
      return true;
    }

    if (mysqld_socket_acceptor->init_connection_acceptor())
      return true;  // mysqld_socket_acceptor would be freed in unireg_abort.

    if (report_port == 0) report_port = mysqld_port;

    if (!opt_disable_networking) DBUG_ASSERT(report_port != 0);
  }
#ifdef _WIN32
  // Create named pipe
  if (opt_enable_named_pipe) {
    std::string pipe_name = mysqld_unix_port ? mysqld_unix_port : "";

    named_pipe_listener = new (std::nothrow) Named_pipe_listener(&pipe_name);
    if (named_pipe_listener == NULL) return true;

    named_pipe_acceptor = new (std::nothrow)
        Connection_acceptor<Named_pipe_listener>(named_pipe_listener);
    if (named_pipe_acceptor == NULL) {
      delete named_pipe_listener;
      named_pipe_listener = NULL;
      return true;
    }

    if (named_pipe_acceptor->init_connection_acceptor())
      return true;  // named_pipe_acceptor would be freed in unireg_abort.
  }

  // Setup shared_memory acceptor
  if (opt_enable_shared_memory) {
    std::string shared_mem_base_name =
        shared_memory_base_name ? shared_memory_base_name : "";

    Shared_mem_listener *shared_mem_listener =
        new (std::nothrow) Shared_mem_listener(&shared_mem_base_name);
    if (shared_mem_listener == NULL) return true;

    shared_mem_acceptor = new (std::nothrow)
        Connection_acceptor<Shared_mem_listener>(shared_mem_listener);
    if (shared_mem_acceptor == NULL) {
      delete shared_mem_listener;
      shared_mem_listener = NULL;
      return true;
    }

    if (shared_mem_acceptor->init_connection_acceptor())
      return true;  // shared_mem_acceptor would be freed in unireg_abort.
  }
#endif  // _WIN32
  return false;
}

#ifdef _WIN32
static uint handler_count = 0;

static inline void decrement_handler_count() {
  mysql_mutex_lock(&LOCK_handler_count);
  handler_count--;
  mysql_cond_signal(&COND_handler_count);
  mysql_mutex_unlock(&LOCK_handler_count);
}

extern "C" void *socket_conn_event_handler(void *arg) {
  my_thread_init();

  Connection_acceptor<Mysqld_socket_listener> *conn_acceptor =
      static_cast<Connection_acceptor<Mysqld_socket_listener> *>(arg);
  conn_acceptor->connection_event_loop();

  decrement_handler_count();
  my_thread_end();
  return 0;
}

extern "C" void *named_pipe_conn_event_handler(void *arg) {
  my_thread_init();

  Connection_acceptor<Named_pipe_listener> *conn_acceptor =
      static_cast<Connection_acceptor<Named_pipe_listener> *>(arg);
  conn_acceptor->connection_event_loop();

  decrement_handler_count();
  my_thread_end();
  return 0;
}

extern "C" void *shared_mem_conn_event_handler(void *arg) {
  my_thread_init();

  Connection_acceptor<Shared_mem_listener> *conn_acceptor =
      static_cast<Connection_acceptor<Shared_mem_listener> *>(arg);
  conn_acceptor->connection_event_loop();

  decrement_handler_count();
  my_thread_end();
  return 0;
}

void setup_conn_event_handler_threads() {
  my_thread_handle hThread;

  DBUG_ENTER("handle_connections_methods");

  if ((!have_tcpip || opt_disable_networking) && !opt_enable_shared_memory &&
      !opt_enable_named_pipe) {
    LogErr(ERROR_LEVEL, ER_WIN_LISTEN_BUT_HOW);
    unireg_abort(MYSQLD_ABORT_EXIT);  // Will not return
  }

  mysql_mutex_lock(&LOCK_handler_count);
  handler_count = 0;

  if (opt_enable_named_pipe) {
    int error = mysql_thread_create(
        key_thread_handle_con_namedpipes, &hThread, &connection_attrib,
        named_pipe_conn_event_handler, named_pipe_acceptor);
    if (!error)
      handler_count++;
    else
      LogErr(WARNING_LEVEL, ER_CANT_CREATE_NAMED_PIPES_THREAD, error);
  }

  if (have_tcpip && !opt_disable_networking) {
    int error = mysql_thread_create(
        key_thread_handle_con_sockets, &hThread, &connection_attrib,
        socket_conn_event_handler, mysqld_socket_acceptor);
    if (!error)
      handler_count++;
    else
      LogErr(WARNING_LEVEL, ER_CANT_CREATE_TCPIP_THREAD, error);
  }

  if (opt_enable_shared_memory) {
    int error = mysql_thread_create(
        key_thread_handle_con_sharedmem, &hThread, &connection_attrib,
        shared_mem_conn_event_handler, shared_mem_acceptor);
    if (!error)
      handler_count++;
    else
      LogErr(WARNING_LEVEL, ER_CANT_CREATE_SHM_THREAD, error);
  }

  // Block until all connection listener threads have exited.
  while (handler_count > 0)
    mysql_cond_wait(&COND_handler_count, &LOCK_handler_count);
  mysql_mutex_unlock(&LOCK_handler_count);
  DBUG_VOID_RETURN;
}

/*
  On Windows, we use native SetConsoleCtrlHandler for handle events like Ctrl-C
  with graceful shutdown.
  Also, we do not use signal(), but SetUnhandledExceptionFilter instead - as it
  provides possibility to pass the exception to just-in-time debugger, collect
  dumps and potentially also the exception and thread context used to output
  callstack.
*/

static BOOL WINAPI console_event_handler(DWORD type) {
  DBUG_ENTER("console_event_handler");
  if (type == CTRL_C_EVENT) {
    /*
      Do not shutdown before startup is finished and shutdown
      thread is initialized. Otherwise there is a race condition
      between main thread doing initialization and CTRL-C thread doing
      cleanup, which can result into crash.
    */
    if (hEventShutdown)
      kill_mysql();
    else
      LogErr(WARNING_LEVEL, ER_NOT_RIGHT_NOW);
    DBUG_RETURN(true);
  }
  DBUG_RETURN(false);
}

#ifdef DEBUG_UNHANDLED_EXCEPTION_FILTER
#define DEBUGGER_ATTACH_TIMEOUT 120
/*
  Wait for debugger to attach and break into debugger. If debugger is not
  attached, resume after timeout.
*/
static void wait_for_debugger(int timeout_sec) {
  if (!IsDebuggerPresent()) {
    int i;
    printf("Waiting for debugger to attach, pid=%u\n", GetCurrentProcessId());
    fflush(stdout);
    for (i = 0; i < timeout_sec; i++) {
      Sleep(1000);
      if (IsDebuggerPresent()) {
        /* Break into debugger */
        __debugbreak();
        return;
      }
    }
    printf("pid=%u, debugger not attached after %d seconds, resuming\n",
           GetCurrentProcessId(), timeout_sec);
    fflush(stdout);
  }
}
#endif /* DEBUG_UNHANDLED_EXCEPTION_FILTER */

LONG WINAPI my_unhandler_exception_filter(EXCEPTION_POINTERS *ex_pointers) {
  static BOOL first_time = true;
  if (!first_time) {
    /*
      This routine can be called twice, typically
      when detaching in JIT debugger.
      Return EXCEPTION_EXECUTE_HANDLER to terminate process.
    */
    return EXCEPTION_EXECUTE_HANDLER;
  }
  first_time = false;
#ifdef DEBUG_UNHANDLED_EXCEPTION_FILTER
  /*
   Unfortunately there is no clean way to debug unhandled exception filters,
   as debugger does not stop there(also documented in MSDN)
   To overcome, one could put a MessageBox, but this will not work in service.
   Better solution is to print error message and sleep some minutes
   until debugger is attached
 */
  wait_for_debugger(DEBUGGER_ATTACH_TIMEOUT);
#endif /* DEBUG_UNHANDLED_EXCEPTION_FILTER */
  __try {
    my_set_exception_pointers(ex_pointers);
    handle_fatal_signal(ex_pointers->ExceptionRecord->ExceptionCode);
  } __except (EXCEPTION_EXECUTE_HANDLER) {
    DWORD written;
    const char msg[] = "Got exception in exception handler!\n";
    WriteFile(GetStdHandle(STD_OUTPUT_HANDLE), msg, sizeof(msg) - 1, &written,
              NULL);
  }
  /*
    Return EXCEPTION_CONTINUE_SEARCH to give JIT debugger
    (drwtsn32 or vsjitdebugger) possibility to attach,
    if JIT debugger is configured.
    Windows Error reporting might generate a dump here.
  */
  return EXCEPTION_CONTINUE_SEARCH;
}

void my_init_signals() {
  if (opt_console) SetConsoleCtrlHandler(console_event_handler, true);

  /* Avoid MessageBox()es*/
  _CrtSetReportMode(_CRT_WARN, _CRTDBG_MODE_FILE);
  _CrtSetReportFile(_CRT_WARN, _CRTDBG_FILE_STDERR);
  _CrtSetReportMode(_CRT_ERROR, _CRTDBG_MODE_FILE);
  _CrtSetReportFile(_CRT_ERROR, _CRTDBG_FILE_STDERR);
  _CrtSetReportMode(_CRT_ASSERT, _CRTDBG_MODE_FILE);
  _CrtSetReportFile(_CRT_ASSERT, _CRTDBG_FILE_STDERR);

  /*
    Do not use SEM_NOGPFAULTERRORBOX in the following SetErrorMode (),
    because it would prevent JIT debugger and Windows error reporting
    from working. We need WER or JIT-debugging, since our own unhandled
    exception filter is not guaranteed to work in all situation
    (like heap corruption or stack overflow)
  */
  SetErrorMode(SetErrorMode(0) | SEM_FAILCRITICALERRORS |
               SEM_NOOPENFILEERRORBOX);
  SetUnhandledExceptionFilter(my_unhandler_exception_filter);
}

#else  // !_WIN32

extern "C" {
static void empty_signal_handler(int sig MY_ATTRIBUTE((unused))) {}
}

void my_init_signals() {
  DBUG_ENTER("my_init_signals");
  struct sigaction sa;
  (void)sigemptyset(&sa.sa_mask);

  if (!(test_flags & TEST_NO_STACKTRACE) ||
      (test_flags & TEST_CORE_ON_SIGNAL)) {
#ifdef HAVE_STACKTRACE
    my_init_stacktrace();
#endif

    if (test_flags & TEST_CORE_ON_SIGNAL) {
      // Change limits so that we will get a core file.
      struct rlimit rl;
      rl.rlim_cur = rl.rlim_max = RLIM_INFINITY;
      if (setrlimit(RLIMIT_CORE, &rl)) LogErr(WARNING_LEVEL, ER_CORE_VALUES);
    }

    /*
      SA_RESETHAND resets handler action to default when entering handler.
      SA_NODEFER allows receiving the same signal during handler.
      E.g. SIGABRT during our signal handler will dump core (default action).
    */
    sa.sa_flags = SA_RESETHAND | SA_NODEFER;
    sa.sa_handler = handle_fatal_signal;
    // Treat all these as fatal and handle them.
    (void)sigaction(SIGSEGV, &sa, NULL);
    (void)sigaction(SIGABRT, &sa, NULL);
    (void)sigaction(SIGBUS, &sa, NULL);
    (void)sigaction(SIGILL, &sa, NULL);
    (void)sigaction(SIGFPE, &sa, NULL);
  }

  // Ignore SIGPIPE and SIGALRM
  sa.sa_flags = 0;
  sa.sa_handler = SIG_IGN;
  (void)sigaction(SIGPIPE, &sa, NULL);
  (void)sigaction(SIGALRM, &sa, NULL);

  // SIGUSR1 is used to interrupt the socket listener.
  sa.sa_handler = empty_signal_handler;
  (void)sigaction(SIGUSR1, &sa, NULL);

  // Fix signals if ignored by parents (can happen on Mac OS X).
  sa.sa_handler = SIG_DFL;
  (void)sigaction(SIGTERM, &sa, NULL);
  (void)sigaction(SIGHUP, &sa, NULL);

  (void)sigemptyset(&mysqld_signal_mask);
  /*
    Block SIGQUIT, SIGHUP, SIGTERM and SIGUSR2.
    The signal handler thread does sigwait() on these.
  */
  (void)sigaddset(&mysqld_signal_mask, SIGQUIT);
  (void)sigaddset(&mysqld_signal_mask, SIGHUP);
  (void)sigaddset(&mysqld_signal_mask, SIGTERM);
  (void)sigaddset(&mysqld_signal_mask, SIGTSTP);
  (void)sigaddset(&mysqld_signal_mask, SIGUSR2);
  /*
    Block SIGINT unless debugging to prevent Ctrl+C from causing
    unclean shutdown of the server.
  */
  if (!(test_flags & TEST_SIGINT)) (void)sigaddset(&mysqld_signal_mask, SIGINT);
  pthread_sigmask(SIG_SETMASK, &mysqld_signal_mask, NULL);
  DBUG_VOID_RETURN;
}

static void start_signal_handler() {
  int error;
  my_thread_attr_t thr_attr;
  DBUG_ENTER("start_signal_handler");

  (void)my_thread_attr_init(&thr_attr);
  (void)pthread_attr_setscope(&thr_attr, PTHREAD_SCOPE_SYSTEM);
  (void)my_thread_attr_setdetachstate(&thr_attr, MY_THREAD_CREATE_JOINABLE);

  size_t guardize = 0;
  (void)pthread_attr_getguardsize(&thr_attr, &guardize);
#if defined(__ia64__) || defined(__ia64)
  /*
    Peculiar things with ia64 platforms - it seems we only have half the
    stack size in reality, so we have to double it here
  */
  guardize = my_thread_stack_size;
#endif
  if (0 !=
      my_thread_attr_setstacksize(&thr_attr, my_thread_stack_size + guardize)) {
    DBUG_ASSERT(false);
  }

  /*
    Set main_thread_id so that SIGTERM/SIGQUIT/SIGKILL/SIGUSR2 can interrupt
    the socket listener successfully.
  */
  main_thread_id = my_thread_self();

  mysql_mutex_lock(&LOCK_start_signal_handler);
  if ((error = mysql_thread_create(key_thread_signal_hand, &signal_thread_id,
                                   &thr_attr, signal_hand, 0))) {
    LogErr(ERROR_LEVEL, ER_CANT_CREATE_INTERRUPT_THREAD, error, errno);
    flush_error_log_messages();
    exit(MYSQLD_ABORT_EXIT);
  }
  mysql_cond_wait(&COND_start_signal_handler, &LOCK_start_signal_handler);
  mysql_mutex_unlock(&LOCK_start_signal_handler);

  (void)my_thread_attr_destroy(&thr_attr);
  DBUG_VOID_RETURN;
}

/** This thread handles SIGTERM, SIGQUIT and SIGHUP signals. */
/* ARGSUSED */
extern "C" void *signal_hand(void *arg MY_ATTRIBUTE((unused))) {
  my_thread_init();

  sigset_t set;
  (void)sigemptyset(&set);
  (void)sigaddset(&set, SIGTERM);
  (void)sigaddset(&set, SIGQUIT);
  (void)sigaddset(&set, SIGHUP);
  (void)sigaddset(&set, SIGUSR2);

  /*
    Signal to start_signal_handler that we are ready.
    This works by waiting for start_signal_handler to free mutex,
    after which we signal it that we are ready.
  */
  mysql_mutex_lock(&LOCK_start_signal_handler);
  mysql_cond_broadcast(&COND_start_signal_handler);
  mysql_mutex_unlock(&LOCK_start_signal_handler);

  /*
    Wait until that all server components have been successfully initialized.
    This step is mandatory since signal processing can be done safely only when
    all server components have been initialized.
  */
  server_components_init_wait();
  for (;;) {
    int sig = 0;
    int rc;
    bool error;
#ifdef __APPLE__
    while ((rc = sigwait(&set, &sig)) == EINTR) {
    }
    error = rc != 0;
#else
    siginfo_t sig_info;
    while ((rc = sigwaitinfo(&set, &sig_info)) == -1 && errno == EINTR) {
    }
    error = rc == -1;
    if (!error) sig = sig_info.si_signo;
#endif             // __APPLE__
    if (error)
      sql_print_error(
          "Fatal error in signal handling thread. sigwait/sigwaitinfo returned "
          "error  %d\n. Exiting signal handler "
          "thread.",
          errno);

    if (error || cleanup_done) {
      my_thread_end();
      my_thread_exit(0);  // Safety
      return NULL;        // Avoid compiler warnings
    }
    switch (sig) {
      case SIGUSR2:
        signal_hand_thr_exit_code = MYSQLD_RESTART_EXIT;
#ifndef __APPLE__  // Mac OS doesn't have sigwaitinfo.
        //  Log a note if mysqld is restarted via kill command.
        if (sig_info.si_pid != getpid()) {
          sql_print_information(
              "Received signal SIGUSR2."
              " Restarting mysqld (Version %s)",
              server_version);
        }
#endif             // __APPLE__
        // fall through
      case SIGTERM:
      case SIGQUIT:
        // Switch to the file log message processing.
        query_logger.set_handlers((log_output_options != LOG_NONE) ? LOG_FILE
                                                                   : LOG_NONE);
        DBUG_PRINT("info",
                   ("Got signal: %d  connection_events_loop_aborted: %d", sig,
                    connection_events_loop_aborted()));
        if (!connection_events_loop_aborted()) {
          // Mark abort for threads.
          set_connection_events_loop_aborted(true);
#ifdef HAVE_PSI_THREAD_INTERFACE
          // Delete the instrumentation for the signal thread.
          PSI_THREAD_CALL(delete_current_thread)();
#endif /* HAVE_PSI_THREAD_INTERFACE */
          /*
            Kill the socket listener.
            The main thread will then set socket_listener_active= false,
            and wait for us to finish all the cleanup below.
          */
          mysql_mutex_lock(&LOCK_socket_listener_active);
          while (socket_listener_active) {
            DBUG_PRINT("info", ("Killing socket listener"));
            if (pthread_kill(main_thread_id, SIGUSR1)) {
              DBUG_ASSERT(false);
              break;
            }
            mysql_cond_wait(&COND_socket_listener_active,
                            &LOCK_socket_listener_active);
          }
          mysql_mutex_unlock(&LOCK_socket_listener_active);

          close_connections();
        }
        my_thread_end();
        my_thread_exit(nullptr);
        return NULL;  // Avoid compiler warnings
        break;
      case SIGHUP:
        if (!connection_events_loop_aborted()) {
          int not_used;
          mysql_print_status();  // Print some debug info
          handle_reload_request(
              NULL,
              (REFRESH_LOG | REFRESH_TABLES | REFRESH_FAST | REFRESH_GRANT |
               REFRESH_THREADS | REFRESH_HOSTS),
              NULL, &not_used);  // Flush logs
          // Reenable query logs after the options were reloaded.
          query_logger.set_handlers(log_output_options);
        }
        break;
      default:
        break; /* purecov: tested */
    }
  }
  return NULL; /* purecov: deadcode */
}

#endif  // !_WIN32

/**
  All global error messages are sent here where the first one is stored
  for the client.
*/
/* ARGSUSED */
extern "C" void my_message_sql(uint error, const char *str, myf MyFlags);

void my_message_sql(uint error, const char *str, myf MyFlags) {
  THD *thd = current_thd;
  DBUG_ENTER("my_message_sql");
  DBUG_PRINT("error", ("error: %u  message: '%s'", error, str));

  DBUG_ASSERT(str != NULL);
  /*
    An error should have a valid error number (!= 0), so it can be caught
    in stored procedures by SQL exception handlers.
    Calling my_error() with error == 0 is a bug.
    Remaining known places to fix:
    - storage/myisam/mi_create.c, my_printf_error()
    TODO:
    DBUG_ASSERT(error != 0);
  */

  if (error == 0) {
    /* At least, prevent new abuse ... */
    DBUG_ASSERT(strncmp(str, "MyISAM table", 12) == 0);
    error = ER_UNKNOWN_ERROR;
  }

  if (thd) {
    (void)thd->raise_condition(error, NULL, Sql_condition::SL_ERROR, str,
                               MyFlags & ME_FATALERROR);

    /*
      Messages intended for the error-log are in the range
      starting at ER_SERVER_RANGE_START (error_code 10,000);
      messages intended for sending to a client are in the
      range below ER_SERVER_RANGE_START. If a message is to
      be sent to both a client and the error log, it must
      be added twice (once in each range), and two separate
      calls (e.g. my_error() and LogErr()) must be added to
      the code.

      Only error-codes from the client range should be seen
      here. If your patch asserts here, one of two things
      probably happened:

      - You added a new message to errmsg-utf8.txt:
        The message was added to the server range
        (appended at the end of the list), but code
        was added that tries to send the message to
        a client (my_error(), push_warning_printf(),
        etc.).
        => Move the new message to the correct range
           in the message file. The error-log range
           starts at the line "start-error-number 10000";
           move your message right before that.
           Rebuild the server; rerun your test.

      - You used an existing message:
        The existing message is intended for use with
        the error-log (it appears in the messages file
        below "start-error-number 10000"), but the new
        code tries to send it to a client (my_error(),
        push_warning_printf(), etc.).
        => Copy the existing message to the client
           range, that is to say, right before the
           line "start-error-number 10000" in the
           messages file. The copied message will
           need its own symbol; if in doubt, call
           this copy of ER_EXAMPLE_MESSAGE
           ER_DA_EXAMPLE_MESSAGE (as this version
           is for use with the diagnostics area).
           Then make sure that your new code references
           this new symbol when it sends the message
           to a client.
           Rebuild the server; rerun your test.

      We'll assert this here (rather than in raise_condition) as
      SQL's SIGNAL command also calls raise_condition, and SIGNAL
      is currently allowed to set any error-code (regardless of
      range). SIGNALing an error-code from the error-log range
      will not result in writing to that log to prevent abuse.
      We're asserting after rather than before printing to make
      the culprit easier to track down.
    */
    DBUG_ASSERT(error < ER_SERVER_RANGE_START);
  }

  /* When simulating OOM, skip writing to error log to avoid mtr errors */
  DBUG_EXECUTE_IF("simulate_out_of_memory", DBUG_VOID_RETURN;);

  /*
    Caller wishes to send to both the client and the error-log.
    This is legacy behaviour that is no longer legal as errors flagged
    to a client and those sent to the error-log are in different
    numeric ranges now. If you own code that does this, see about
    updating it by splitting it into two calls, one sending status
    to the client, the other sending it to the error-log using
    LogErr() and friends.
  */
  if (MyFlags & ME_ERRORLOG) {
    /*
      We've removed most uses of ME_ERRORLOG in the server.
      This leaves three possible cases, in which we'll rewrite
      the error-code from one in the client-range to one in
      the error-log range here:

      - EE_OUTOFMEMORY: Correct to ER_SERVER_OUT_OF_RESOURCES so
                        mysys can remain logger-agnostic.

      - HA_* range:     Correct to catch-all ER_SERVER_HANDLER_ERROR.

      - otherwise:      Flag as using info from the diagnostics area
                        (ER_ERROR_INFO_FROM_DA). This is a failsafe;
                        if your code triggers it, your code is probably
                        wrong.
    */
    if ((error == EE_OUTOFMEMORY) || (error == HA_ERR_OUT_OF_MEM))
      error = ER_SERVER_OUT_OF_RESOURCES;
    else if (error <= HA_ERR_LAST)
      error = ER_SERVER_HANDLER_ERROR;

    if (error < ER_SERVER_RANGE_START)
      LogEvent()
          .type(LOG_TYPE_ERROR)
          .prio(ERROR_LEVEL)
          .errcode(ER_ERROR_INFO_FROM_DA)
          .lookup(ER_ERROR_INFO_FROM_DA, error, str);
    else
      LogEvent()
          .type(LOG_TYPE_ERROR)
          .prio(ERROR_LEVEL)
          .errcode(error)
          .verbatim(str);

    /*
      This is no longer supported behaviour except for the cases
      outlined above, so flag anything else in debug builds!
      (We're bailing after rather than before printing to make the
      culprit easier to track down.)
    */
    DBUG_ASSERT((error == ER_FEATURE_NOT_AVAILABLE) ||
                (error >= ER_SERVER_RANGE_START));
  }

  /*
    Caller wishes to send to client, but none is attached, so we send
    to error-log instead.
  */
  else if (!thd) {
    LogEvent()
        .type(LOG_TYPE_ERROR)
        .subsys(LOG_SUBSYSTEM_TAG)
        .prio(ERROR_LEVEL)
        .errcode((error < ER_SERVER_RANGE_START)
                     ? ER_SERVER_NO_SESSION_TO_SEND_TO
                     : error)
        .lookup(ER_SERVER_NO_SESSION_TO_SEND_TO, error, str);
  }

  DBUG_VOID_RETURN;
}

extern "C" void *my_str_malloc_mysqld(size_t size);
extern "C" void my_str_free_mysqld(void *ptr);
extern "C" void *my_str_realloc_mysqld(void *ptr, size_t size);

void *my_str_malloc_mysqld(size_t size) {
  return my_malloc(key_memory_my_str_malloc, size, MYF(MY_FAE));
}

void my_str_free_mysqld(void *ptr) { my_free(ptr); }

void *my_str_realloc_mysqld(void *ptr, size_t size) {
  return my_realloc(key_memory_my_str_malloc, ptr, size, MYF(MY_FAE));
}

const char *load_default_groups[] = {
#ifdef WITH_NDBCLUSTER_STORAGE_ENGINE
    "mysql_cluster",
#endif
    "mysqld",        "server", MYSQL_BASE_VERSION, 0, 0};

#if defined(_WIN32)
static const int load_default_groups_sz =
    sizeof(load_default_groups) / sizeof(load_default_groups[0]);
#endif

/**
  This function is used to check for stack overrun for pathological
  cases of regular expressions and 'like' expressions.
  The call to current_thd is quite expensive, so we try to avoid it
  for the normal cases.
  The size of each stack frame for the wildcmp() routines is ~128 bytes,
  so checking *every* recursive call is not necessary.
 */
extern "C" {
static int check_enough_stack_size(int recurse_level) {
  uchar stack_top;
  if (recurse_level % 16 != 0) return 0;

  THD *my_thd = current_thd;
  if (my_thd != NULL)
    return check_stack_overrun(my_thd, STACK_MIN_SIZE * 4, &stack_top);
  return 0;
}
}  // extern "C"

/**
  Initialize one of the global date/time format variables.

  @param format_type    What kind of format should be supported
  @param [in,out] format Format variable to initialize

  @retval
    0 ok
  @retval
    1 error
*/

SHOW_VAR com_status_vars[] = {
    {"admin_commands", (char *)offsetof(System_status_var, com_other),
     SHOW_LONG_STATUS, SHOW_SCOPE_ALL},
    {"assign_to_keycache",
     (char *)offsetof(System_status_var,
                      com_stat[(uint)SQLCOM_ASSIGN_TO_KEYCACHE]),
     SHOW_LONG_STATUS, SHOW_SCOPE_ALL},
    {"alter_db",
     (char *)offsetof(System_status_var, com_stat[(uint)SQLCOM_ALTER_DB]),
     SHOW_LONG_STATUS, SHOW_SCOPE_ALL},
    {"alter_event",
     (char *)offsetof(System_status_var, com_stat[(uint)SQLCOM_ALTER_EVENT]),
     SHOW_LONG_STATUS, SHOW_SCOPE_ALL},
    {"alter_function",
     (char *)offsetof(System_status_var, com_stat[(uint)SQLCOM_ALTER_FUNCTION]),
     SHOW_LONG_STATUS, SHOW_SCOPE_ALL},
    {"alter_instance",
     (char *)offsetof(System_status_var, com_stat[(uint)SQLCOM_ALTER_INSTANCE]),
     SHOW_LONG_STATUS, SHOW_SCOPE_ALL},
    {"alter_procedure",
     (char *)offsetof(System_status_var,
                      com_stat[(uint)SQLCOM_ALTER_PROCEDURE]),
     SHOW_LONG_STATUS, SHOW_SCOPE_ALL},
    {"alter_resource_group",
     (char *)offsetof(System_status_var,
                      com_stat[(uint)SQLCOM_ALTER_RESOURCE_GROUP]),
     SHOW_LONG_STATUS, SHOW_SCOPE_ALL},
    {"alter_server",
     (char *)offsetof(System_status_var, com_stat[(uint)SQLCOM_ALTER_SERVER]),
     SHOW_LONG_STATUS, SHOW_SCOPE_ALL},
    {"alter_table",
     (char *)offsetof(System_status_var, com_stat[(uint)SQLCOM_ALTER_TABLE]),
     SHOW_LONG_STATUS, SHOW_SCOPE_ALL},
    {"alter_tablespace",
     (char *)offsetof(System_status_var,
                      com_stat[(uint)SQLCOM_ALTER_TABLESPACE]),
     SHOW_LONG_STATUS, SHOW_SCOPE_ALL},
    {"alter_user",
     (char *)offsetof(System_status_var, com_stat[(uint)SQLCOM_ALTER_USER]),
     SHOW_LONG_STATUS, SHOW_SCOPE_ALL},
    {"alter_user_default_role",
     (char *)offsetof(System_status_var,
                      com_stat[(uint)SQLCOM_ALTER_USER_DEFAULT_ROLE]),
     SHOW_LONG_STATUS, SHOW_SCOPE_ALL},
    {"analyze",
     (char *)offsetof(System_status_var, com_stat[(uint)SQLCOM_ANALYZE]),
     SHOW_LONG_STATUS, SHOW_SCOPE_ALL},
    {"begin", (char *)offsetof(System_status_var, com_stat[(uint)SQLCOM_BEGIN]),
     SHOW_LONG_STATUS, SHOW_SCOPE_ALL},
    {"binlog",
     (char *)offsetof(System_status_var,
                      com_stat[(uint)SQLCOM_BINLOG_BASE64_EVENT]),
     SHOW_LONG_STATUS, SHOW_SCOPE_ALL},
    {"call_procedure",
     (char *)offsetof(System_status_var, com_stat[(uint)SQLCOM_CALL]),
     SHOW_LONG_STATUS, SHOW_SCOPE_ALL},
    {"change_db",
     (char *)offsetof(System_status_var, com_stat[(uint)SQLCOM_CHANGE_DB]),
     SHOW_LONG_STATUS, SHOW_SCOPE_ALL},
    {"change_master",
     (char *)offsetof(System_status_var, com_stat[(uint)SQLCOM_CHANGE_MASTER]),
     SHOW_LONG_STATUS, SHOW_SCOPE_ALL},
    {"change_repl_filter",
     (char *)offsetof(System_status_var,
                      com_stat[(uint)SQLCOM_CHANGE_REPLICATION_FILTER]),
     SHOW_LONG_STATUS, SHOW_SCOPE_ALL},
    {"check", (char *)offsetof(System_status_var, com_stat[(uint)SQLCOM_CHECK]),
     SHOW_LONG_STATUS, SHOW_SCOPE_ALL},
    {"checksum",
     (char *)offsetof(System_status_var, com_stat[(uint)SQLCOM_CHECKSUM]),
     SHOW_LONG_STATUS, SHOW_SCOPE_ALL},
    {"clone", (char *)offsetof(System_status_var, com_stat[(uint)SQLCOM_CLONE]),
     SHOW_LONG_STATUS, SHOW_SCOPE_ALL},
    {"commit",
     (char *)offsetof(System_status_var, com_stat[(uint)SQLCOM_COMMIT]),
     SHOW_LONG_STATUS, SHOW_SCOPE_ALL},
    {"create_compression_dictionary",
     (char *)offsetof(System_status_var,
                      com_stat[(uint)SQLCOM_CREATE_COMPRESSION_DICTIONARY]),
     SHOW_LONG_STATUS, SHOW_SCOPE_ALL},
    {"create_db",
     (char *)offsetof(System_status_var, com_stat[(uint)SQLCOM_CREATE_DB]),
     SHOW_LONG_STATUS, SHOW_SCOPE_ALL},
    {"create_event",
     (char *)offsetof(System_status_var, com_stat[(uint)SQLCOM_CREATE_EVENT]),
     SHOW_LONG_STATUS, SHOW_SCOPE_ALL},
    {"create_function",
     (char *)offsetof(System_status_var,
                      com_stat[(uint)SQLCOM_CREATE_SPFUNCTION]),
     SHOW_LONG_STATUS, SHOW_SCOPE_ALL},
    {"create_index",
     (char *)offsetof(System_status_var, com_stat[(uint)SQLCOM_CREATE_INDEX]),
     SHOW_LONG_STATUS, SHOW_SCOPE_ALL},
    {"create_procedure",
     (char *)offsetof(System_status_var,
                      com_stat[(uint)SQLCOM_CREATE_PROCEDURE]),
     SHOW_LONG_STATUS, SHOW_SCOPE_ALL},
    {"create_role",
     (char *)offsetof(System_status_var, com_stat[(uint)SQLCOM_CREATE_ROLE]),
     SHOW_LONG_STATUS, SHOW_SCOPE_ALL},
    {"create_server",
     (char *)offsetof(System_status_var, com_stat[(uint)SQLCOM_CREATE_SERVER]),
     SHOW_LONG_STATUS, SHOW_SCOPE_ALL},
    {"create_table",
     (char *)offsetof(System_status_var, com_stat[(uint)SQLCOM_CREATE_TABLE]),
     SHOW_LONG_STATUS, SHOW_SCOPE_ALL},
    {"create_resource_group",
     (char *)offsetof(System_status_var,
                      com_stat[(uint)SQLCOM_CREATE_RESOURCE_GROUP]),
     SHOW_LONG_STATUS, SHOW_SCOPE_ALL},
    {"create_trigger",
     (char *)offsetof(System_status_var, com_stat[(uint)SQLCOM_CREATE_TRIGGER]),
     SHOW_LONG_STATUS, SHOW_SCOPE_ALL},
    {"create_udf",
     (char *)offsetof(System_status_var,
                      com_stat[(uint)SQLCOM_CREATE_FUNCTION]),
     SHOW_LONG_STATUS, SHOW_SCOPE_ALL},
    {"create_user",
     (char *)offsetof(System_status_var, com_stat[(uint)SQLCOM_CREATE_USER]),
     SHOW_LONG_STATUS, SHOW_SCOPE_ALL},
    {"create_view",
     (char *)offsetof(System_status_var, com_stat[(uint)SQLCOM_CREATE_VIEW]),
     SHOW_LONG_STATUS, SHOW_SCOPE_ALL},
    {"create_spatial_reference_system",
     (char *)offsetof(System_status_var, com_stat[(uint)SQLCOM_CREATE_SRS]),
     SHOW_LONG_STATUS, SHOW_SCOPE_ALL},
    {"dealloc_sql",
     (char *)offsetof(System_status_var,
                      com_stat[(uint)SQLCOM_DEALLOCATE_PREPARE]),
     SHOW_LONG_STATUS, SHOW_SCOPE_ALL},
    {"delete",
     (char *)offsetof(System_status_var, com_stat[(uint)SQLCOM_DELETE]),
     SHOW_LONG_STATUS, SHOW_SCOPE_ALL},
    {"delete_multi",
     (char *)offsetof(System_status_var, com_stat[(uint)SQLCOM_DELETE_MULTI]),
     SHOW_LONG_STATUS, SHOW_SCOPE_ALL},
    {"do", (char *)offsetof(System_status_var, com_stat[(uint)SQLCOM_DO]),
     SHOW_LONG_STATUS, SHOW_SCOPE_ALL},
    {"drop_compression_dictionary",
     (char *)offsetof(System_status_var,
                      com_stat[(uint)SQLCOM_DROP_COMPRESSION_DICTIONARY]),
     SHOW_LONG_STATUS, SHOW_SCOPE_ALL},
    {"drop_db",
     (char *)offsetof(System_status_var, com_stat[(uint)SQLCOM_DROP_DB]),
     SHOW_LONG_STATUS, SHOW_SCOPE_ALL},
    {"drop_event",
     (char *)offsetof(System_status_var, com_stat[(uint)SQLCOM_DROP_EVENT]),
     SHOW_LONG_STATUS, SHOW_SCOPE_ALL},
    {"drop_function",
     (char *)offsetof(System_status_var, com_stat[(uint)SQLCOM_DROP_FUNCTION]),
     SHOW_LONG_STATUS, SHOW_SCOPE_ALL},
    {"drop_index",
     (char *)offsetof(System_status_var, com_stat[(uint)SQLCOM_DROP_INDEX]),
     SHOW_LONG_STATUS, SHOW_SCOPE_ALL},
    {"drop_procedure",
     (char *)offsetof(System_status_var, com_stat[(uint)SQLCOM_DROP_PROCEDURE]),
     SHOW_LONG_STATUS, SHOW_SCOPE_ALL},
    {"drop_resource_group",
     (char *)offsetof(System_status_var,
                      com_stat[(uint)SQLCOM_DROP_RESOURCE_GROUP]),
     SHOW_LONG_STATUS, SHOW_SCOPE_ALL},
    {"drop_role",
     (char *)offsetof(System_status_var, com_stat[(uint)SQLCOM_DROP_ROLE]),
     SHOW_LONG_STATUS, SHOW_SCOPE_ALL},
    {"drop_server",
     (char *)offsetof(System_status_var, com_stat[(uint)SQLCOM_DROP_SERVER]),
     SHOW_LONG_STATUS, SHOW_SCOPE_ALL},
    {"drop_spatial_reference_system",
     (char *)offsetof(System_status_var, com_stat[(uint)SQLCOM_DROP_SRS]),
     SHOW_LONG_STATUS, SHOW_SCOPE_ALL},
    {"drop_table",
     (char *)offsetof(System_status_var, com_stat[(uint)SQLCOM_DROP_TABLE]),
     SHOW_LONG_STATUS, SHOW_SCOPE_ALL},
    {"drop_trigger",
     (char *)offsetof(System_status_var, com_stat[(uint)SQLCOM_DROP_TRIGGER]),
     SHOW_LONG_STATUS, SHOW_SCOPE_ALL},
    {"drop_user",
     (char *)offsetof(System_status_var, com_stat[(uint)SQLCOM_DROP_USER]),
     SHOW_LONG_STATUS, SHOW_SCOPE_ALL},
    {"drop_view",
     (char *)offsetof(System_status_var, com_stat[(uint)SQLCOM_DROP_VIEW]),
     SHOW_LONG_STATUS, SHOW_SCOPE_ALL},
    {"empty_query",
     (char *)offsetof(System_status_var, com_stat[(uint)SQLCOM_EMPTY_QUERY]),
     SHOW_LONG_STATUS, SHOW_SCOPE_ALL},
    {"execute_sql",
     (char *)offsetof(System_status_var, com_stat[(uint)SQLCOM_EXECUTE]),
     SHOW_LONG_STATUS, SHOW_SCOPE_ALL},
    {"explain_other",
     (char *)offsetof(System_status_var, com_stat[(uint)SQLCOM_EXPLAIN_OTHER]),
     SHOW_LONG_STATUS, SHOW_SCOPE_ALL},
    {"flush", (char *)offsetof(System_status_var, com_stat[(uint)SQLCOM_FLUSH]),
     SHOW_LONG_STATUS, SHOW_SCOPE_ALL},
    {"get_diagnostics",
     (char *)offsetof(System_status_var,
                      com_stat[(uint)SQLCOM_GET_DIAGNOSTICS]),
     SHOW_LONG_STATUS, SHOW_SCOPE_ALL},
    {"grant", (char *)offsetof(System_status_var, com_stat[(uint)SQLCOM_GRANT]),
     SHOW_LONG_STATUS, SHOW_SCOPE_ALL},
    {"grant_roles",
     (char *)offsetof(System_status_var, com_stat[(uint)SQLCOM_GRANT_ROLE]),
     SHOW_LONG_STATUS, SHOW_SCOPE_ALL},
    {"ha_close",
     (char *)offsetof(System_status_var, com_stat[(uint)SQLCOM_HA_CLOSE]),
     SHOW_LONG_STATUS, SHOW_SCOPE_ALL},
    {"ha_open",
     (char *)offsetof(System_status_var, com_stat[(uint)SQLCOM_HA_OPEN]),
     SHOW_LONG_STATUS, SHOW_SCOPE_ALL},
    {"ha_read",
     (char *)offsetof(System_status_var, com_stat[(uint)SQLCOM_HA_READ]),
     SHOW_LONG_STATUS, SHOW_SCOPE_ALL},
    {"help", (char *)offsetof(System_status_var, com_stat[(uint)SQLCOM_HELP]),
     SHOW_LONG_STATUS, SHOW_SCOPE_ALL},
    {"import",
     (char *)offsetof(System_status_var, com_stat[(uint)SQLCOM_IMPORT]),
     SHOW_LONG_STATUS, SHOW_SCOPE_ALL},
    {"insert",
     (char *)offsetof(System_status_var, com_stat[(uint)SQLCOM_INSERT]),
     SHOW_LONG_STATUS, SHOW_SCOPE_ALL},
    {"insert_select",
     (char *)offsetof(System_status_var, com_stat[(uint)SQLCOM_INSERT_SELECT]),
     SHOW_LONG_STATUS, SHOW_SCOPE_ALL},
    {"install_component",
     (char *)offsetof(System_status_var,
                      com_stat[(uint)SQLCOM_INSTALL_COMPONENT]),
     SHOW_LONG_STATUS, SHOW_SCOPE_ALL},
    {"install_plugin",
     (char *)offsetof(System_status_var, com_stat[(uint)SQLCOM_INSTALL_PLUGIN]),
     SHOW_LONG_STATUS, SHOW_SCOPE_ALL},
    {"kill", (char *)offsetof(System_status_var, com_stat[(uint)SQLCOM_KILL]),
     SHOW_LONG_STATUS, SHOW_SCOPE_ALL},
    {"load", (char *)offsetof(System_status_var, com_stat[(uint)SQLCOM_LOAD]),
     SHOW_LONG_STATUS, SHOW_SCOPE_ALL},
    {"lock_instance",
     (char *)offsetof(System_status_var, com_stat[(uint)SQLCOM_LOCK_INSTANCE]),
     SHOW_LONG_STATUS, SHOW_SCOPE_ALL},
    {"lock_tables",
     (char *)offsetof(System_status_var, com_stat[(uint)SQLCOM_LOCK_TABLES]),
     SHOW_LONG_STATUS, SHOW_SCOPE_ALL},
    {"lock_tables_for_backup",
     (char *)offsetof(System_status_var,
                      com_stat[(uint)SQLCOM_LOCK_TABLES_FOR_BACKUP]),
     SHOW_LONG_STATUS, SHOW_SCOPE_ALL},
    {"optimize",
     (char *)offsetof(System_status_var, com_stat[(uint)SQLCOM_OPTIMIZE]),
     SHOW_LONG_STATUS, SHOW_SCOPE_ALL},
    {"preload_keys",
     (char *)offsetof(System_status_var, com_stat[(uint)SQLCOM_PRELOAD_KEYS]),
     SHOW_LONG_STATUS, SHOW_SCOPE_ALL},
    {"prepare_sql",
     (char *)offsetof(System_status_var, com_stat[(uint)SQLCOM_PREPARE]),
     SHOW_LONG_STATUS, SHOW_SCOPE_ALL},
    {"purge", (char *)offsetof(System_status_var, com_stat[(uint)SQLCOM_PURGE]),
     SHOW_LONG_STATUS, SHOW_SCOPE_ALL},
    {"purge_before_date",
     (char *)offsetof(System_status_var, com_stat[(uint)SQLCOM_PURGE_BEFORE]),
     SHOW_LONG_STATUS, SHOW_SCOPE_ALL},
    {"release_savepoint",
     (char *)offsetof(System_status_var,
                      com_stat[(uint)SQLCOM_RELEASE_SAVEPOINT]),
     SHOW_LONG_STATUS, SHOW_SCOPE_ALL},
    {"rename_table",
     (char *)offsetof(System_status_var, com_stat[(uint)SQLCOM_RENAME_TABLE]),
     SHOW_LONG_STATUS, SHOW_SCOPE_ALL},
    {"rename_user",
     (char *)offsetof(System_status_var, com_stat[(uint)SQLCOM_RENAME_USER]),
     SHOW_LONG_STATUS, SHOW_SCOPE_ALL},
    {"repair",
     (char *)offsetof(System_status_var, com_stat[(uint)SQLCOM_REPAIR]),
     SHOW_LONG_STATUS, SHOW_SCOPE_ALL},
    {"replace",
     (char *)offsetof(System_status_var, com_stat[(uint)SQLCOM_REPLACE]),
     SHOW_LONG_STATUS, SHOW_SCOPE_ALL},
    {"replace_select",
     (char *)offsetof(System_status_var, com_stat[(uint)SQLCOM_REPLACE_SELECT]),
     SHOW_LONG_STATUS, SHOW_SCOPE_ALL},
    {"reset", (char *)offsetof(System_status_var, com_stat[(uint)SQLCOM_RESET]),
     SHOW_LONG_STATUS, SHOW_SCOPE_ALL},
    {"resignal",
     (char *)offsetof(System_status_var, com_stat[(uint)SQLCOM_RESIGNAL]),
     SHOW_LONG_STATUS, SHOW_SCOPE_ALL},
    {"restart",
     (char *)offsetof(System_status_var, com_stat[(uint)SQLCOM_RESTART_SERVER]),
     SHOW_LONG_STATUS, SHOW_SCOPE_ALL},
    {"revoke",
     (char *)offsetof(System_status_var, com_stat[(uint)SQLCOM_REVOKE]),
     SHOW_LONG_STATUS, SHOW_SCOPE_ALL},
    {"revoke_all",
     (char *)offsetof(System_status_var, com_stat[(uint)SQLCOM_REVOKE_ALL]),
     SHOW_LONG_STATUS, SHOW_SCOPE_ALL},
    {"revoke_roles",
     (char *)offsetof(System_status_var, com_stat[(uint)SQLCOM_REVOKE_ROLE]),
     SHOW_LONG_STATUS, SHOW_SCOPE_ALL},
    {"rollback",
     (char *)offsetof(System_status_var, com_stat[(uint)SQLCOM_ROLLBACK]),
     SHOW_LONG_STATUS, SHOW_SCOPE_ALL},
    {"rollback_to_savepoint",
     (char *)offsetof(System_status_var,
                      com_stat[(uint)SQLCOM_ROLLBACK_TO_SAVEPOINT]),
     SHOW_LONG_STATUS, SHOW_SCOPE_ALL},
    {"savepoint",
     (char *)offsetof(System_status_var, com_stat[(uint)SQLCOM_SAVEPOINT]),
     SHOW_LONG_STATUS, SHOW_SCOPE_ALL},
    {"select",
     (char *)offsetof(System_status_var, com_stat[(uint)SQLCOM_SELECT]),
     SHOW_LONG_STATUS, SHOW_SCOPE_ALL},
    {"set_option",
     (char *)offsetof(System_status_var, com_stat[(uint)SQLCOM_SET_OPTION]),
     SHOW_LONG_STATUS, SHOW_SCOPE_ALL},
    {"set_password",
     (char *)offsetof(System_status_var, com_stat[(uint)SQLCOM_SET_PASSWORD]),
     SHOW_LONG_STATUS, SHOW_SCOPE_ALL},
    {"set_resource_group",
     (char *)offsetof(System_status_var,
                      com_stat[(uint)SQLCOM_SET_RESOURCE_GROUP]),
     SHOW_LONG_STATUS, SHOW_SCOPE_ALL},
    {"set_role",
     (char *)offsetof(System_status_var, com_stat[(uint)SQLCOM_SET_ROLE]),
     SHOW_LONG_STATUS, SHOW_SCOPE_ALL},
    {"signal",
     (char *)offsetof(System_status_var, com_stat[(uint)SQLCOM_SIGNAL]),
     SHOW_LONG_STATUS, SHOW_SCOPE_ALL},
    {"show_binlog_events",
     (char *)offsetof(System_status_var,
                      com_stat[(uint)SQLCOM_SHOW_BINLOG_EVENTS]),
     SHOW_LONG_STATUS, SHOW_SCOPE_ALL},
    {"show_binlogs",
     (char *)offsetof(System_status_var, com_stat[(uint)SQLCOM_SHOW_BINLOGS]),
     SHOW_LONG_STATUS, SHOW_SCOPE_ALL},
    {"show_charsets",
     (char *)offsetof(System_status_var, com_stat[(uint)SQLCOM_SHOW_CHARSETS]),
     SHOW_LONG_STATUS, SHOW_SCOPE_ALL},
    {"show_client_statistics",
     (char *)offsetof(System_status_var,
                      com_stat[(uint)SQLCOM_SHOW_CLIENT_STATS]),
     SHOW_LONG_STATUS, SHOW_SCOPE_ALL},
    {"show_collations",
     (char *)offsetof(System_status_var,
                      com_stat[(uint)SQLCOM_SHOW_COLLATIONS]),
     SHOW_LONG_STATUS, SHOW_SCOPE_ALL},
    {"show_create_db",
     (char *)offsetof(System_status_var, com_stat[(uint)SQLCOM_SHOW_CREATE_DB]),
     SHOW_LONG_STATUS, SHOW_SCOPE_ALL},
    {"show_create_event",
     (char *)offsetof(System_status_var,
                      com_stat[(uint)SQLCOM_SHOW_CREATE_EVENT]),
     SHOW_LONG_STATUS, SHOW_SCOPE_ALL},
    {"show_create_func",
     (char *)offsetof(System_status_var,
                      com_stat[(uint)SQLCOM_SHOW_CREATE_FUNC]),
     SHOW_LONG_STATUS, SHOW_SCOPE_ALL},
    {"show_create_proc",
     (char *)offsetof(System_status_var,
                      com_stat[(uint)SQLCOM_SHOW_CREATE_PROC]),
     SHOW_LONG_STATUS, SHOW_SCOPE_ALL},
    {"show_create_table",
     (char *)offsetof(System_status_var, com_stat[(uint)SQLCOM_SHOW_CREATE]),
     SHOW_LONG_STATUS, SHOW_SCOPE_ALL},
    {"show_create_trigger",
     (char *)offsetof(System_status_var,
                      com_stat[(uint)SQLCOM_SHOW_CREATE_TRIGGER]),
     SHOW_LONG_STATUS, SHOW_SCOPE_ALL},
    {"show_databases",
     (char *)offsetof(System_status_var, com_stat[(uint)SQLCOM_SHOW_DATABASES]),
     SHOW_LONG_STATUS, SHOW_SCOPE_ALL},
    {"show_engine_logs",
     (char *)offsetof(System_status_var,
                      com_stat[(uint)SQLCOM_SHOW_ENGINE_LOGS]),
     SHOW_LONG_STATUS, SHOW_SCOPE_ALL},
    {"show_engine_mutex",
     (char *)offsetof(System_status_var,
                      com_stat[(uint)SQLCOM_SHOW_ENGINE_MUTEX]),
     SHOW_LONG_STATUS, SHOW_SCOPE_ALL},
    {"show_engine_status",
     (char *)offsetof(System_status_var,
                      com_stat[(uint)SQLCOM_SHOW_ENGINE_STATUS]),
     SHOW_LONG_STATUS, SHOW_SCOPE_ALL},
    {"show_events",
     (char *)offsetof(System_status_var, com_stat[(uint)SQLCOM_SHOW_EVENTS]),
     SHOW_LONG_STATUS, SHOW_SCOPE_ALL},
    {"show_errors",
     (char *)offsetof(System_status_var, com_stat[(uint)SQLCOM_SHOW_ERRORS]),
     SHOW_LONG_STATUS, SHOW_SCOPE_ALL},
    {"show_fields",
     (char *)offsetof(System_status_var, com_stat[(uint)SQLCOM_SHOW_FIELDS]),
     SHOW_LONG_STATUS, SHOW_SCOPE_ALL},
    {"show_function_code",
     (char *)offsetof(System_status_var, com_stat[(uint)SQLCOM_SHOW_FUNC_CODE]),
     SHOW_LONG_STATUS, SHOW_SCOPE_ALL},
    {"show_function_status",
     (char *)offsetof(System_status_var,
                      com_stat[(uint)SQLCOM_SHOW_STATUS_FUNC]),
     SHOW_LONG_STATUS, SHOW_SCOPE_ALL},
    {"show_grants",
     (char *)offsetof(System_status_var, com_stat[(uint)SQLCOM_SHOW_GRANTS]),
     SHOW_LONG_STATUS, SHOW_SCOPE_ALL},
    {"show_index_statistics",
     (char *)offsetof(System_status_var,
                      com_stat[(uint)SQLCOM_SHOW_INDEX_STATS]),
     SHOW_LONG_STATUS, SHOW_SCOPE_ALL},
    {"show_keys",
     (char *)offsetof(System_status_var, com_stat[(uint)SQLCOM_SHOW_KEYS]),
     SHOW_LONG_STATUS, SHOW_SCOPE_ALL},
    {"show_master_status",
     (char *)offsetof(System_status_var,
                      com_stat[(uint)SQLCOM_SHOW_MASTER_STAT]),
     SHOW_LONG_STATUS, SHOW_SCOPE_ALL},
    {"show_open_tables",
     (char *)offsetof(System_status_var,
                      com_stat[(uint)SQLCOM_SHOW_OPEN_TABLES]),
     SHOW_LONG_STATUS, SHOW_SCOPE_ALL},
    {"show_plugins",
     (char *)offsetof(System_status_var, com_stat[(uint)SQLCOM_SHOW_PLUGINS]),
     SHOW_LONG_STATUS, SHOW_SCOPE_ALL},
    {"show_privileges",
     (char *)offsetof(System_status_var,
                      com_stat[(uint)SQLCOM_SHOW_PRIVILEGES]),
     SHOW_LONG_STATUS, SHOW_SCOPE_ALL},
    {"show_procedure_code",
     (char *)offsetof(System_status_var, com_stat[(uint)SQLCOM_SHOW_PROC_CODE]),
     SHOW_LONG_STATUS, SHOW_SCOPE_ALL},
    {"show_procedure_status",
     (char *)offsetof(System_status_var,
                      com_stat[(uint)SQLCOM_SHOW_STATUS_PROC]),
     SHOW_LONG_STATUS, SHOW_SCOPE_ALL},
    {"show_processlist",
     (char *)offsetof(System_status_var,
                      com_stat[(uint)SQLCOM_SHOW_PROCESSLIST]),
     SHOW_LONG_STATUS, SHOW_SCOPE_ALL},
    {"show_profile",
     (char *)offsetof(System_status_var, com_stat[(uint)SQLCOM_SHOW_PROFILE]),
     SHOW_LONG_STATUS, SHOW_SCOPE_ALL},
    {"show_profiles",
     (char *)offsetof(System_status_var, com_stat[(uint)SQLCOM_SHOW_PROFILES]),
     SHOW_LONG_STATUS, SHOW_SCOPE_ALL},
    {"show_relaylog_events",
     (char *)offsetof(System_status_var,
                      com_stat[(uint)SQLCOM_SHOW_RELAYLOG_EVENTS]),
     SHOW_LONG_STATUS, SHOW_SCOPE_ALL},
    {"show_slave_hosts",
     (char *)offsetof(System_status_var,
                      com_stat[(uint)SQLCOM_SHOW_SLAVE_HOSTS]),
     SHOW_LONG_STATUS, SHOW_SCOPE_ALL},
    {"show_slave_status",
     (char *)offsetof(System_status_var,
                      com_stat[(uint)SQLCOM_SHOW_SLAVE_STAT]),
     SHOW_LONG_STATUS, SHOW_SCOPE_ALL},
    {"show_status",
     (char *)offsetof(System_status_var, com_stat[(uint)SQLCOM_SHOW_STATUS]),
     SHOW_LONG_STATUS, SHOW_SCOPE_ALL},
    {"show_storage_engines",
     (char *)offsetof(System_status_var,
                      com_stat[(uint)SQLCOM_SHOW_STORAGE_ENGINES]),
     SHOW_LONG_STATUS, SHOW_SCOPE_ALL},
    {"show_table_statistics",
     (char *)offsetof(System_status_var,
                      com_stat[(uint)SQLCOM_SHOW_TABLE_STATS]),
     SHOW_LONG_STATUS, SHOW_SCOPE_ALL},
    {"show_table_status",
     (char *)offsetof(System_status_var,
                      com_stat[(uint)SQLCOM_SHOW_TABLE_STATUS]),
     SHOW_LONG_STATUS, SHOW_SCOPE_ALL},
    {"show_tables",
     (char *)offsetof(System_status_var, com_stat[(uint)SQLCOM_SHOW_TABLES]),
     SHOW_LONG_STATUS, SHOW_SCOPE_ALL},
    {"show_thread_statistics",
     (char *)offsetof(System_status_var,
                      com_stat[(uint)SQLCOM_SHOW_THREAD_STATS]),
     SHOW_LONG_STATUS, SHOW_SCOPE_ALL},
    {"show_triggers",
     (char *)offsetof(System_status_var, com_stat[(uint)SQLCOM_SHOW_TRIGGERS]),
     SHOW_LONG_STATUS, SHOW_SCOPE_ALL},
    {"show_user_statistics",
     (char *)offsetof(System_status_var,
                      com_stat[(uint)SQLCOM_SHOW_USER_STATS]),
     SHOW_LONG_STATUS, SHOW_SCOPE_ALL},
    {"show_variables",
     (char *)offsetof(System_status_var, com_stat[(uint)SQLCOM_SHOW_VARIABLES]),
     SHOW_LONG_STATUS, SHOW_SCOPE_ALL},
    {"show_warnings",
     (char *)offsetof(System_status_var, com_stat[(uint)SQLCOM_SHOW_WARNS]),
     SHOW_LONG_STATUS, SHOW_SCOPE_ALL},
    {"show_create_user",
     (char *)offsetof(System_status_var,
                      com_stat[(uint)SQLCOM_SHOW_CREATE_USER]),
     SHOW_LONG_STATUS, SHOW_SCOPE_ALL},
    {"shutdown",
     (char *)offsetof(System_status_var, com_stat[(uint)SQLCOM_SHUTDOWN]),
     SHOW_LONG_STATUS, SHOW_SCOPE_ALL},
    {"slave_start",
     (char *)offsetof(System_status_var, com_stat[(uint)SQLCOM_SLAVE_START]),
     SHOW_LONG_STATUS, SHOW_SCOPE_ALL},
    {"slave_stop",
     (char *)offsetof(System_status_var, com_stat[(uint)SQLCOM_SLAVE_STOP]),
     SHOW_LONG_STATUS, SHOW_SCOPE_ALL},
    {"group_replication_start",
     (char *)offsetof(System_status_var,
                      com_stat[(uint)SQLCOM_START_GROUP_REPLICATION]),
     SHOW_LONG_STATUS, SHOW_SCOPE_ALL},
    {"group_replication_stop",
     (char *)offsetof(System_status_var,
                      com_stat[(uint)SQLCOM_STOP_GROUP_REPLICATION]),
     SHOW_LONG_STATUS, SHOW_SCOPE_ALL},
    {"stmt_execute", (char *)offsetof(System_status_var, com_stmt_execute),
     SHOW_LONG_STATUS, SHOW_SCOPE_ALL},
    {"stmt_close", (char *)offsetof(System_status_var, com_stmt_close),
     SHOW_LONG_STATUS, SHOW_SCOPE_ALL},
    {"stmt_fetch", (char *)offsetof(System_status_var, com_stmt_fetch),
     SHOW_LONG_STATUS, SHOW_SCOPE_ALL},
    {"stmt_prepare", (char *)offsetof(System_status_var, com_stmt_prepare),
     SHOW_LONG_STATUS, SHOW_SCOPE_ALL},
    {"stmt_reset", (char *)offsetof(System_status_var, com_stmt_reset),
     SHOW_LONG_STATUS, SHOW_SCOPE_ALL},
    {"stmt_send_long_data",
     (char *)offsetof(System_status_var, com_stmt_send_long_data),
     SHOW_LONG_STATUS, SHOW_SCOPE_ALL},
    {"truncate",
     (char *)offsetof(System_status_var, com_stat[(uint)SQLCOM_TRUNCATE]),
     SHOW_LONG_STATUS, SHOW_SCOPE_ALL},
    {"uninstall_component",
     (char *)offsetof(System_status_var,
                      com_stat[(uint)SQLCOM_UNINSTALL_COMPONENT]),
     SHOW_LONG_STATUS, SHOW_SCOPE_ALL},
    {"uninstall_plugin",
     (char *)offsetof(System_status_var,
                      com_stat[(uint)SQLCOM_UNINSTALL_PLUGIN]),
     SHOW_LONG_STATUS, SHOW_SCOPE_ALL},
    {"unlock_instance",
     (char *)offsetof(System_status_var,
                      com_stat[(uint)SQLCOM_UNLOCK_INSTANCE]),
     SHOW_LONG_STATUS, SHOW_SCOPE_ALL},
    {"unlock_tables",
     (char *)offsetof(System_status_var, com_stat[(uint)SQLCOM_UNLOCK_TABLES]),
     SHOW_LONG_STATUS, SHOW_SCOPE_ALL},
    {"update",
     (char *)offsetof(System_status_var, com_stat[(uint)SQLCOM_UPDATE]),
     SHOW_LONG_STATUS, SHOW_SCOPE_ALL},
    {"update_multi",
     (char *)offsetof(System_status_var, com_stat[(uint)SQLCOM_UPDATE_MULTI]),
     SHOW_LONG_STATUS, SHOW_SCOPE_ALL},
    {"xa_commit",
     (char *)offsetof(System_status_var, com_stat[(uint)SQLCOM_XA_COMMIT]),
     SHOW_LONG_STATUS, SHOW_SCOPE_ALL},
    {"xa_end",
     (char *)offsetof(System_status_var, com_stat[(uint)SQLCOM_XA_END]),
     SHOW_LONG_STATUS, SHOW_SCOPE_ALL},
    {"xa_prepare",
     (char *)offsetof(System_status_var, com_stat[(uint)SQLCOM_XA_PREPARE]),
     SHOW_LONG_STATUS, SHOW_SCOPE_ALL},
    {"xa_recover",
     (char *)offsetof(System_status_var, com_stat[(uint)SQLCOM_XA_RECOVER]),
     SHOW_LONG_STATUS, SHOW_SCOPE_ALL},
    {"xa_rollback",
     (char *)offsetof(System_status_var, com_stat[(uint)SQLCOM_XA_ROLLBACK]),
     SHOW_LONG_STATUS, SHOW_SCOPE_ALL},
    {"xa_start",
     (char *)offsetof(System_status_var, com_stat[(uint)SQLCOM_XA_START]),
     SHOW_LONG_STATUS, SHOW_SCOPE_ALL},
    {NullS, NullS, SHOW_LONG, SHOW_SCOPE_ALL}};

LEX_CSTRING sql_statement_names[(uint)SQLCOM_END + 1];

static void init_sql_statement_names() {
  char *first_com = (char *)offsetof(System_status_var, com_stat[0]);
  char *last_com =
      (char *)offsetof(System_status_var, com_stat[(uint)SQLCOM_END]);
  int record_size = (char *)offsetof(System_status_var, com_stat[1]) -
                    (char *)offsetof(System_status_var, com_stat[0]);
  char *ptr;
  uint i;
  uint com_index;

  for (i = 0; i < ((uint)SQLCOM_END + 1); i++)
    sql_statement_names[i] = {STRING_WITH_LEN("")};

  SHOW_VAR *var = &com_status_vars[0];
  while (var->name != NULL) {
    ptr = var->value;
    if ((first_com <= ptr) && (ptr <= last_com)) {
      com_index = ((int)(ptr - first_com)) / record_size;
      DBUG_ASSERT(com_index < (uint)SQLCOM_END);
      sql_statement_names[com_index].str = var->name;
      /* TODO: Change SHOW_VAR::name to a LEX_STRING, to avoid strlen() */
      sql_statement_names[com_index].length = strlen(var->name);
    }
    var++;
  }

  DBUG_ASSERT(strcmp(sql_statement_names[(uint)SQLCOM_SELECT].str, "select") ==
              0);
  DBUG_ASSERT(strcmp(sql_statement_names[(uint)SQLCOM_SIGNAL].str, "signal") ==
              0);

  sql_statement_names[(uint)SQLCOM_END].str = "error";
}

#ifdef HAVE_PSI_STATEMENT_INTERFACE
PSI_statement_info sql_statement_info[(uint)SQLCOM_END + 1];
PSI_statement_info com_statement_info[(uint)COM_END + 1];

/**
  Initialize the command names array.
  Since we do not want to maintain a separate array,
  this is populated from data mined in com_status_vars,
  which already has one name for each command.
*/
static void init_sql_statement_info() {
  uint i;

  for (i = 0; i < ((uint)SQLCOM_END + 1); i++) {
    sql_statement_info[i].m_name = sql_statement_names[i].str;
    sql_statement_info[i].m_flags = 0;
    sql_statement_info[i].m_documentation = PSI_DOCUMENT_ME;
  }

  /* "statement/sql/error" represents broken queries (syntax error). */
  sql_statement_info[(uint)SQLCOM_END].m_name = "error";
  sql_statement_info[(uint)SQLCOM_END].m_flags = 0;
  sql_statement_info[(uint)SQLCOM_END].m_documentation =
      "Invalid SQL queries (syntax error).";

  /* "statement/sql/clone" will mutate to clone plugin statement */
  sql_statement_info[(uint)SQLCOM_CLONE].m_flags = PSI_FLAG_MUTABLE;
}

static void init_com_statement_info() {
  uint index;

  for (index = 0; index < (uint)COM_END + 1; index++) {
    com_statement_info[index].m_name = command_name[index].str;
    com_statement_info[index].m_flags = 0;
    com_statement_info[index].m_documentation = PSI_DOCUMENT_ME;
  }

  /* "statement/abstract/query" can mutate into "statement/sql/..." */
  com_statement_info[(uint)COM_QUERY].m_flags = PSI_FLAG_MUTABLE;
  com_statement_info[(uint)COM_QUERY].m_documentation =
      "SQL query just received from the network. "
      "At this point, the real statement type is unknown, "
      "the type will be refined after SQL parsing.";

  /* "statement/com/clone" will mutate to clone plugin statement */
  com_statement_info[(uint)COM_CLONE].m_flags = PSI_FLAG_MUTABLE;
}
#endif

/**
  Create a replication file name or base for file names.

  @param     key Instrumentation key used to track allocations
  @param[in] opt Value of option, or NULL
  @param[in] def Default value if option value is not set.
  @param[in] ext Extension to use for the path

  @returns Pointer to string containing the full file path, or NULL if
  it was not possible to create the path.
 */
static inline const char *rpl_make_log_name(PSI_memory_key key, const char *opt,
                                            const char *def, const char *ext) {
  DBUG_ENTER("rpl_make_log_name");
  DBUG_PRINT("enter", ("opt: %s, def: %s, ext: %s", (opt && opt[0]) ? opt : "",
                       def, ext));
  char buff[FN_REFLEN];
  /*
    opt[0] needs to be checked to make sure opt name is not an empty
    string, incase it is an empty string default name will be considered
  */
  const char *base = (opt && opt[0]) ? opt : def;
  unsigned int options = MY_REPLACE_EXT | MY_UNPACK_FILENAME | MY_SAFE_PATH;

  /* mysql_real_data_home_ptr may be null if no value of datadir has been
     specified through command-line or througha cnf file. If that is the
     case we make mysql_real_data_home_ptr point to mysql_real_data_home
     which, in that case holds the default path for data-dir.
  */

  DBUG_EXECUTE_IF("emulate_empty_datadir_param",
                  { mysql_real_data_home_ptr = NULL; };);

  if (mysql_real_data_home_ptr == NULL)
    mysql_real_data_home_ptr = mysql_real_data_home;

  if (fn_format(buff, base, mysql_real_data_home_ptr, ext, options))
    DBUG_RETURN(my_strdup(key, buff, MYF(0)));
  else
    DBUG_RETURN(NULL);
}

int init_common_variables() {
  umask(((~my_umask) & 0666));
  my_decimal_set_zero(&decimal_zero);  // set decimal_zero constant;
  tzset();                             // Set tzname

  max_system_variables.pseudo_thread_id = (my_thread_id)~0;
  server_start_time = flush_status_time = my_time(0);

  binlog_filter = new Rpl_filter;
  if (!binlog_filter) {
    LogErr(ERROR_LEVEL, ER_RPL_BINLOG_FILTERS_OOM, strerror(errno));
    return 1;
  }

  if (init_thread_environment() || mysql_init_variables()) return 1;

  {
    struct tm tm_tmp;
    localtime_r(&server_start_time, &tm_tmp);
#ifdef _WIN32
    strmake(system_time_zone, _tzname[tm_tmp.tm_isdst != 0 ? 1 : 0],
            sizeof(system_time_zone) - 1);
#else
    strmake(system_time_zone, tzname[tm_tmp.tm_isdst != 0 ? 1 : 0],
            sizeof(system_time_zone) - 1);
#endif
  }
  /*
    We set SYSTEM time zone as reasonable default and
    also for failure of my_tz_init() and bootstrap mode.
    If user explicitly set time zone with --default-time-zone
    option we will change this value in my_tz_init().
  */
  global_system_variables.time_zone = my_tz_SYSTEM;

#ifdef HAVE_PSI_INTERFACE
  /*
    Complete the mysql_bin_log initialization.
    Instrumentation keys are known only after the performance schema
    initialization, and can not be set in the MYSQL_BIN_LOG constructor (called
    before main()).
  */
  mysql_bin_log.set_psi_keys(
      key_BINLOG_LOCK_index, key_BINLOG_LOCK_commit,
      key_BINLOG_LOCK_commit_queue, key_BINLOG_LOCK_done,
      key_BINLOG_LOCK_flush_queue, key_BINLOG_LOCK_log,
      key_BINLOG_LOCK_binlog_end_pos, key_BINLOG_LOCK_sync,
      key_BINLOG_LOCK_sync_queue, key_BINLOG_LOCK_xids, key_BINLOG_COND_done,
      key_BINLOG_update_cond, key_BINLOG_prep_xids_cond, key_file_binlog,
      key_file_binlog_index, key_file_binlog_cache,
      key_file_binlog_index_cache);
#endif

  /*
    Init mutexes for the global MYSQL_BIN_LOG objects.
    As safe_mutex depends on what MY_INIT() does, we can't init the mutexes of
    global MYSQL_BIN_LOGs in their constructors, because then they would be
    inited before MY_INIT(). So we do it here.
  */
  mysql_bin_log.init_pthread_objects();

  /* TODO: remove this when my_time_t is 64 bit compatible */
  if (!is_time_t_valid_for_timestamp(server_start_time)) {
    LogErr(ERROR_LEVEL, ER_UNSUPPORTED_DATE);
    return 1;
  }

  if (gethostname(glob_hostname, sizeof(glob_hostname)) < 0) {
    strmake(glob_hostname, STRING_WITH_LEN("localhost"));
    LogErr(WARNING_LEVEL, ER_CALL_ME_LOCALHOST, glob_hostname);
    strmake(default_logfile_name, STRING_WITH_LEN("mysql"));
  } else
    strmake(default_logfile_name, glob_hostname,
            sizeof(default_logfile_name) - 5);

  strmake(default_binlogfile_name, STRING_WITH_LEN("binlog"));
  if (opt_initialize || opt_initialize_insecure) {
    /*
      System tables initialization are not binary logged (regardless
      --log-bin option).

      Disable binary log while executing any user script sourced while
      initializing system except if explicitly requested.
    */
    opt_bin_log = false;
  }

  strmake(pidfile_name, default_logfile_name, sizeof(pidfile_name) - 5);
  my_stpcpy(fn_ext(pidfile_name), ".pid");  // Add proper extension

  /*
    The default-storage-engine entry in my_long_options should have a
    non-null default value. It was earlier intialized as
    (longlong)"MyISAM" in my_long_options but this triggered a
    compiler error in the Sun Studio 12 compiler. As a work-around we
    set the def_value member to 0 in my_long_options and initialize it
    to the correct value here.

    From MySQL 5.5 onwards, the default storage engine is InnoDB.
  */
  default_storage_engine = const_cast<char *>("InnoDB");
  default_tmp_storage_engine = default_storage_engine;

  /*
    Add server status variables to the dynamic list of
    status variables that is shown by SHOW STATUS.
    Later, in plugin_register_builtin_and_init_core_se(),
    plugin_register_dynamic_and_init_all() and
    mysql_install_plugin(), new entries could be added
    to that list.
  */
  if (add_status_vars(status_vars)) return 1;  // an error was already reported

#ifndef DBUG_OFF
  /*
    We have few debug-only commands in com_status_vars, only visible in debug
    builds. for simplicity we enable the assert only in debug builds

    There are 8 Com_ variables which don't have corresponding SQLCOM_ values:
    (TODO strictly speaking they shouldn't be here, should not have Com_ prefix
    that is. Perhaps Stmt_ ? Comstmt_ ? Prepstmt_ ?)

      Com_admin_commands       => com_other
      Com_stmt_close           => com_stmt_close
      Com_stmt_execute         => com_stmt_execute
      Com_stmt_fetch           => com_stmt_fetch
      Com_stmt_prepare         => com_stmt_prepare
      Com_stmt_reprepare       => com_stmt_reprepare
      Com_stmt_reset           => com_stmt_reset
      Com_stmt_send_long_data  => com_stmt_send_long_data

    With this correction the number of Com_ variables (number of elements in
    the array, excluding the last element - terminator) must match the number
    of SQLCOM_ constants.
  */
  static_assert(sizeof(com_status_vars) / sizeof(com_status_vars[0]) - 1 ==
                    SQLCOM_END + 7,
                "");
#endif

  if (get_options(&remaining_argc, &remaining_argv)) return 1;

  /*
    The opt_bin_log can be false (binary log is disabled) only if
    --skip-log-bin/--disable-log-bin is configured or while the
    system is initializing.
  */
  if (!opt_bin_log) {
    /*
      The log-slave-updates should be disabled if binary log is disabled
      and --log-slave-updates option is not set explicitly on command
      line or configuration file.
    */
    if (!log_slave_updates_supplied) opt_log_slave_updates = false;
    /*
      The slave-preserve-commit-order should be disabled if binary log is
      disabled and --slave-preserve-commit-order option is not set
      explicitly on command line or configuration file.
    */
    if (!slave_preserve_commit_order_supplied)
      opt_slave_preserve_commit_order = false;
  }

  update_parser_max_mem_size();

  if (set_default_auth_plugin(default_auth_plugin,
                              strlen(default_auth_plugin))) {
    LogErr(ERROR_LEVEL, ER_AUTH_CANT_SET_DEFAULT_PLUGIN);
    return 1;
  }
  set_server_version();

  if (!is_help_or_validate_option()) {
    LogErr(INFORMATION_LEVEL, ER_BASEDIR_SET_TO, mysql_home);
  }

  if (!opt_validate_config && (opt_initialize || opt_initialize_insecure)) {
    LogErr(SYSTEM_LEVEL, ER_STARTING_INIT, my_progname, server_version,
           (ulong)getpid());
  } else if (!is_help_or_validate_option()) {
    LogErr(SYSTEM_LEVEL, ER_STARTING_AS, my_progname, server_version,
           (ulong)getpid());
  }
  if (opt_help && !opt_verbose) unireg_abort(MYSQLD_SUCCESS_EXIT);

  DBUG_PRINT("info", ("%s  Ver %s for %s on %s\n", my_progname, server_version,
                      SYSTEM_TYPE, MACHINE_TYPE));

#ifdef HAVE_LINUX_LARGE_PAGES
  /* Initialize large page size */
  if (opt_large_pages && (opt_large_page_size = my_get_large_page_size())) {
    DBUG_PRINT("info",
               ("Large page set, large_page_size = %d", opt_large_page_size));
  } else {
    opt_large_pages = 0;
    /*
       Either not configured to use large pages or Linux haven't
       been compiled with large page support
    */
  }
#endif /* HAVE_LINUX_LARGE_PAGES */
#ifdef HAVE_SOLARIS_LARGE_PAGES
#define LARGE_PAGESIZE (4 * 1024 * 1024)         /* 4MB */
#define SUPER_LARGE_PAGESIZE (256 * 1024 * 1024) /* 256MB */
  if (opt_large_pages) {
    /*
      tell the kernel that we want to use 4/256MB page for heap storage
      and also for the stack. We use 4 MByte as default and if the
      super-large-page is set we increase it to 256 MByte. 256 MByte
      is for server installations with GBytes of RAM memory where
      the MySQL Server will have page caches and other memory regions
      measured in a number of GBytes.
      We use as big pages as possible which isn't bigger than the above
      desired page sizes.
    */
    int nelem;
    size_t max_desired_page_size;
    if (opt_super_large_pages)
      max_desired_page_size = SUPER_LARGE_PAGESIZE;
    else
      max_desired_page_size = LARGE_PAGESIZE;
    nelem = getpagesizes(NULL, 0);
    if (nelem > 0) {
      size_t *pagesize = (size_t *)malloc(sizeof(size_t) * nelem);
      if (pagesize != NULL && getpagesizes(pagesize, nelem) > 0) {
        size_t max_page_size = 0;
        for (int i = 0; i < nelem; i++) {
          if (pagesize[i] > max_page_size &&
              pagesize[i] <= max_desired_page_size)
            max_page_size = pagesize[i];
        }
        free(pagesize);
        if (max_page_size > 0) {
          struct memcntl_mha mpss;

          mpss.mha_cmd = MHA_MAPSIZE_BSSBRK;
          mpss.mha_pagesize = max_page_size;
          mpss.mha_flags = 0;
          memcntl(NULL, 0, MC_HAT_ADVISE, (caddr_t)&mpss, 0, 0);
          mpss.mha_cmd = MHA_MAPSIZE_STACK;
          memcntl(NULL, 0, MC_HAT_ADVISE, (caddr_t)&mpss, 0, 0);
        }
      }
    }
  }
#endif /* HAVE_SOLARIS_LARGE_PAGES */

  longlong default_value;
  sys_var *var;
  /* Calculate and update default value for thread_cache_size. */
  if ((default_value = 8 + max_connections / 100) > 100) default_value = 100;
  var = intern_find_sys_var(STRING_WITH_LEN("thread_cache_size"));
  var->update_default(default_value);

  /* Calculate and update default value for host_cache_size. */
  if ((default_value = 128 + max_connections) > 628 &&
      (default_value = 628 + ((max_connections - 500) / 20)) > 2000)
    default_value = 2000;
  var = intern_find_sys_var(STRING_WITH_LEN("host_cache_size"));
  var->update_default(default_value);

  /* Fix thread_cache_size. */
  if (!thread_cache_size_specified &&
      (Per_thread_connection_handler::max_blocked_pthreads =
           8 + max_connections / 100) > 100)
    Per_thread_connection_handler::max_blocked_pthreads = 100;

  /* Fix host_cache_size. */
  if (!host_cache_size_specified &&
      (host_cache_size = 128 + max_connections) > 628 &&
      (host_cache_size = 628 + ((max_connections - 500) / 20)) > 2000)
    host_cache_size = 2000;

  /* Fix back_log */
  if (back_log == 0 && (back_log = max_connections) > 65535) back_log = 65535;

  unireg_init(opt_specialflag); /* Set up extern variables */
  while (!(my_default_lc_messages =
               my_locale_by_name(NULL, lc_messages, strlen(lc_messages)))) {
    LogErr(ERROR_LEVEL, ER_FAILED_TO_FIND_LOCALE_NAME, lc_messages);
    if (!my_strcasecmp(&my_charset_latin1, lc_messages,
                       mysqld_default_locale_name))
      return 1;
    lc_messages = mysqld_default_locale_name;
  }
  global_system_variables.lc_messages = my_default_lc_messages;
  if (init_errmessage()) /* Read error messages from file */
    return 1;
  init_client_errs();

  mysql_client_plugin_init();
  if (item_create_init()) return 1;
  item_init();
  range_optimizer_init();
  my_string_stack_guard = check_enough_stack_size;
  /*
    Process a comma-separated character set list and choose
    the first available character set. This is mostly for
    test purposes, to be able to start "mysqld" even if
    the requested character set is not available (see bug#18743).
  */
  for (;;) {
    char *next_character_set_name =
        strchr(const_cast<char *>(default_character_set_name), ',');
    if (next_character_set_name) *next_character_set_name++ = '\0';
    if (!(default_charset_info = get_charset_by_csname(
              default_character_set_name, MY_CS_PRIMARY, MYF(MY_WME)))) {
      if (next_character_set_name) {
        default_character_set_name = next_character_set_name;
        default_collation_name = 0;  // Ignore collation
      } else
        return 1;  // Eof of the list
    } else {
      warn_on_deprecated_charset(nullptr, default_charset_info,
                                 default_character_set_name,
                                 "--character-set-server");
      break;
    }
  }

  if (default_collation_name) {
    CHARSET_INFO *default_collation;
    default_collation = get_charset_by_name(default_collation_name, MYF(0));
    if (!default_collation) {
      LogErr(ERROR_LEVEL, ER_FAILED_TO_FIND_COLLATION_NAME,
             default_collation_name);
      return 1;
    }
    if (!my_charset_same(default_charset_info, default_collation)) {
      LogErr(ERROR_LEVEL, ER_INVALID_COLLATION_FOR_CHARSET,
             default_collation_name, default_charset_info->csname);
      return 1;
    }
    warn_on_deprecated_collation(nullptr, default_collation,
                                 "--collation-server");
    default_charset_info = default_collation;
  }
  /* Set collactions that depends on the default collation */
  global_system_variables.collation_server = default_charset_info;
  global_system_variables.collation_database = default_charset_info;
  global_system_variables.default_collation_for_utf8mb4 =
      &my_charset_utf8mb4_0900_ai_ci;

  if (is_supported_parser_charset(default_charset_info)) {
    global_system_variables.collation_connection = default_charset_info;
    global_system_variables.character_set_results = default_charset_info;
    global_system_variables.character_set_client = default_charset_info;
  } else {
    LogErr(INFORMATION_LEVEL, ER_FIXING_CLIENT_CHARSET,
           default_charset_info->csname, my_charset_latin1.csname);
    global_system_variables.collation_connection = &my_charset_latin1;
    global_system_variables.character_set_results = &my_charset_latin1;
    global_system_variables.character_set_client = &my_charset_latin1;
  }

  if (!(character_set_filesystem = get_charset_by_csname(
            character_set_filesystem_name, MY_CS_PRIMARY, MYF(MY_WME))))
    return 1;
  else
    warn_on_deprecated_charset(nullptr, character_set_filesystem,
                               character_set_filesystem_name,
                               "--character-set-filesystem");
  global_system_variables.character_set_filesystem = character_set_filesystem;

  if (lex_init()) {
    LogErr(ERROR_LEVEL, ER_OOM);
    return 1;
  }

  while (!(my_default_lc_time_names = my_locale_by_name(
               NULL, lc_time_names_name, strlen(lc_time_names_name)))) {
    LogErr(ERROR_LEVEL, ER_FAILED_TO_FIND_LOCALE_NAME, lc_time_names_name);
    if (!my_strcasecmp(&my_charset_latin1, lc_time_names_name,
                       mysqld_default_locale_name))
      return 1;
    lc_time_names_name = mysqld_default_locale_name;
  }
  global_system_variables.lc_time_names = my_default_lc_time_names;

  /* check log options and issue warnings if needed */
  if (opt_general_log && opt_general_logname &&
      !(log_output_options & LOG_FILE) && !(log_output_options & LOG_NONE))
    LogErr(WARNING_LEVEL, ER_LOG_FILES_GIVEN_LOG_OUTPUT_IS_TABLE,
           "--general-log-file option");

  if (opt_slow_log && opt_slow_logname && !(log_output_options & LOG_FILE) &&
      !(log_output_options & LOG_NONE))
    LogErr(WARNING_LEVEL, ER_LOG_FILES_GIVEN_LOG_OUTPUT_IS_TABLE,
           "--slow-query-log-file option");

  if (opt_general_logname &&
      !is_valid_log_name(opt_general_logname, strlen(opt_general_logname))) {
    LogErr(ERROR_LEVEL, ER_LOG_FILE_INVALID, "--general_log_file",
           opt_general_logname);
    return 1;
  }

  if (opt_slow_logname &&
      !is_valid_log_name(opt_slow_logname, strlen(opt_slow_logname))) {
    LogErr(ERROR_LEVEL, ER_LOG_FILE_INVALID, "--slow_query_log_file",
           opt_slow_logname);
    return 1;
  }

  if (global_system_variables.transaction_write_set_extraction ==
          HASH_ALGORITHM_OFF &&
      mysql_bin_log.m_dependency_tracker.m_opt_tracking_mode !=
          DEPENDENCY_TRACKING_COMMIT_ORDER) {
    LogErr(ERROR_LEVEL,
           ER_TX_EXTRACTION_ALGORITHM_FOR_BINLOG_TX_DEPEDENCY_TRACKING,
           "XXHASH64 or MURMUR32", "WRITESET or WRITESET_SESSION");
    return 1;
  } else
    mysql_bin_log.m_dependency_tracker.tracking_mode_changed();

#define FIX_LOG_VAR(VAR, ALT) \
  if (!VAR || !*VAR) VAR = ALT;

  FIX_LOG_VAR(opt_general_logname,
              make_query_log_name(logname_path, QUERY_LOG_GENERAL));
  FIX_LOG_VAR(opt_slow_logname,
              make_query_log_name(slow_logname_path, QUERY_LOG_SLOW));

#if defined(ENABLED_DEBUG_SYNC)
  /* Initialize the debug sync facility. See debug_sync.cc. */
  if (debug_sync_init()) return 1; /* purecov: tested */
#endif                             /* defined(ENABLED_DEBUG_SYNC) */

  if (opt_validate_config) return 0;

  /* create the data directory if requested */
  if (unlikely(opt_initialize) &&
      initialize_create_data_directory(mysql_real_data_home))
    return 1;

  /*
    Ensure that lower_case_table_names is set on system where we have case
    insensitive names.  If this is not done the users MyISAM tables will
    get corrupted if accesses with names of different case.
  */
  DBUG_PRINT("info", ("lower_case_table_names: %d", lower_case_table_names));
  lower_case_file_system = test_if_case_insensitive(mysql_real_data_home);
  if (!lower_case_table_names && lower_case_file_system == 1) {
    if (lower_case_table_names_used) {
      LogErr(ERROR_LEVEL, ER_LOWER_CASE_TABLE_NAMES_CS_DD_ON_CI_FS_UNSUPPORTED);
      return 1;
    } else {
      LogErr(WARNING_LEVEL, ER_LOWER_CASE_TABLE_NAMES_USING_2,
             mysql_real_data_home);
      lower_case_table_names = 2;
    }
  } else if (lower_case_table_names == 2 &&
             !(lower_case_file_system =
                   (test_if_case_insensitive(mysql_real_data_home) == 1))) {
    LogErr(WARNING_LEVEL, ER_LOWER_CASE_TABLE_NAMES_USING_0,
           mysql_real_data_home);
    lower_case_table_names = 0;
  } else {
    lower_case_file_system =
        (test_if_case_insensitive(mysql_real_data_home) == 1);
  }

  /* Reset table_alias_charset, now that lower_case_table_names is set. */
  table_alias_charset =
      (lower_case_table_names ? &my_charset_utf8_tolower_ci : &my_charset_bin);

  /*
    Build do_table and ignore_table rules to hashes
    after the resetting of table_alias_charset.
  */
  if (rpl_global_filter.build_do_table_hash() ||
      rpl_global_filter.build_ignore_table_hash()) {
    LogErr(ERROR_LEVEL, ER_CANT_HASH_DO_AND_IGNORE_RULES);
    return 1;
  }

  /*
    Reset the P_S view for global replication filter at
    the end of server startup.
  */
#ifdef WITH_PERFSCHEMA_STORAGE_ENGINE
  rpl_global_filter.wrlock();
  rpl_global_filter.reset_pfs_view();
  rpl_global_filter.unlock();
#endif /* WITH_PERFSCHEMA_STORAGE_ENGINE */

  if (rpl_channel_filters.build_do_and_ignore_table_hashes()) return 1;

  return 0;
}

static int init_thread_environment() {
  mysql_mutex_init(key_LOCK_status, &LOCK_status, MY_MUTEX_INIT_FAST);
  mysql_mutex_init(key_LOCK_manager, &LOCK_manager, MY_MUTEX_INIT_FAST);
  mysql_mutex_init(key_LOCK_crypt, &LOCK_crypt, MY_MUTEX_INIT_FAST);
  mysql_mutex_init(key_LOCK_user_conn, &LOCK_user_conn, MY_MUTEX_INIT_FAST);
  mysql_mutex_init(key_LOCK_global_system_variables,
                   &LOCK_global_system_variables, MY_MUTEX_INIT_FAST);
  mysql_rwlock_init(key_rwlock_LOCK_system_variables_hash,
                    &LOCK_system_variables_hash);
  mysql_mutex_init(key_LOCK_prepared_stmt_count, &LOCK_prepared_stmt_count,
                   MY_MUTEX_INIT_FAST);
  mysql_mutex_init(key_LOCK_sql_slave_skip_counter,
                   &LOCK_sql_slave_skip_counter, MY_MUTEX_INIT_FAST);
  mysql_mutex_init(key_LOCK_slave_net_timeout, &LOCK_slave_net_timeout,
                   MY_MUTEX_INIT_FAST);
  mysql_mutex_init(key_LOCK_slave_trans_dep_tracker,
                   &LOCK_slave_trans_dep_tracker, MY_MUTEX_INIT_FAST);
  mysql_mutex_init(key_LOCK_error_messages, &LOCK_error_messages,
                   MY_MUTEX_INIT_FAST);
  mysql_mutex_init(key_LOCK_uuid_generator, &LOCK_uuid_generator,
                   MY_MUTEX_INIT_FAST);
  mysql_mutex_init(key_LOCK_sql_rand, &LOCK_sql_rand, MY_MUTEX_INIT_FAST);
  mysql_mutex_init(key_LOCK_log_throttle_qni, &LOCK_log_throttle_qni,
                   MY_MUTEX_INIT_FAST);
  mysql_mutex_init(key_LOCK_default_password_lifetime,
                   &LOCK_default_password_lifetime, MY_MUTEX_INIT_FAST);
  mysql_mutex_init(key_LOCK_mandatory_roles, &LOCK_mandatory_roles,
                   MY_MUTEX_INIT_FAST);
  mysql_mutex_init(key_LOCK_password_history, &LOCK_password_history,
                   MY_MUTEX_INIT_FAST);
  mysql_mutex_init(key_LOCK_password_reuse_interval,
                   &LOCK_password_reuse_interval, MY_MUTEX_INIT_FAST);
  mysql_rwlock_init(key_rwlock_LOCK_sys_init_connect, &LOCK_sys_init_connect);
  mysql_rwlock_init(key_rwlock_LOCK_sys_init_slave, &LOCK_sys_init_slave);
  mysql_cond_init(key_COND_manager, &COND_manager);
  mysql_mutex_init(key_LOCK_server_started, &LOCK_server_started,
                   MY_MUTEX_INIT_FAST);
  mysql_cond_init(key_COND_server_started, &COND_server_started);
  mysql_mutex_init(key_LOCK_reset_gtid_table, &LOCK_reset_gtid_table,
                   MY_MUTEX_INIT_FAST);
  mysql_mutex_init(key_LOCK_compress_gtid_table, &LOCK_compress_gtid_table,
                   MY_MUTEX_INIT_FAST);
  mysql_mutex_init(key_LOCK_collect_instance_log, &LOCK_collect_instance_log,
                   MY_MUTEX_INIT_FAST);
  mysql_cond_init(key_COND_compress_gtid_table, &COND_compress_gtid_table);

  mysql_mutex_init(key_LOCK_global_user_client_stats,
                   &LOCK_global_user_client_stats, MY_MUTEX_INIT_FAST);
  mysql_mutex_init(key_LOCK_global_table_stats, &LOCK_global_table_stats,
                   MY_MUTEX_INIT_FAST);
  mysql_mutex_init(key_LOCK_global_index_stats, &LOCK_global_index_stats,
                   MY_MUTEX_INIT_FAST);

  Events::init_mutexes();
#if defined(_WIN32)
  mysql_mutex_init(key_LOCK_handler_count, &LOCK_handler_count,
                   MY_MUTEX_INIT_FAST);
  mysql_cond_init(key_COND_handler_count, &COND_handler_count);
  mysql_rwlock_init(key_rwlock_LOCK_named_pipe_full_access_group,
                    &LOCK_named_pipe_full_access_group);
#else
  mysql_mutex_init(key_LOCK_socket_listener_active,
                   &LOCK_socket_listener_active, MY_MUTEX_INIT_FAST);
  mysql_cond_init(key_COND_socket_listener_active,
                  &COND_socket_listener_active);
  mysql_mutex_init(key_LOCK_start_signal_handler, &LOCK_start_signal_handler,
                   MY_MUTEX_INIT_FAST);
  mysql_cond_init(key_COND_start_signal_handler, &COND_start_signal_handler);
#endif  // _WIN32
  /* Parameter for threads created for connections */
  (void)my_thread_attr_init(&connection_attrib);
  my_thread_attr_setdetachstate(&connection_attrib, MY_THREAD_CREATE_DETACHED);
#ifndef _WIN32
  pthread_attr_setscope(&connection_attrib, PTHREAD_SCOPE_SYSTEM);
#endif

  mysql_mutex_init(key_LOCK_keyring_operations, &LOCK_keyring_operations,
                   MY_MUTEX_INIT_FAST);
  mysql_mutex_init(key_LOCK_tls_ctx_options, &LOCK_tls_ctx_options,
                   MY_MUTEX_INIT_FAST);
  mysql_mutex_init(key_LOCK_rotate_binlog_master_key,
                   &LOCK_rotate_binlog_master_key, MY_MUTEX_INIT_FAST);
  return 0;
}

#if !defined(HAVE_WOLFSSL) && defined(HAVE_OPENSSL) && !defined(__sun)
/* TODO: remove the !defined(__sun) when bug 23285559 is out of the picture */

static PSI_memory_key key_memory_openssl = PSI_NOT_INSTRUMENTED;

#if OPENSSL_VERSION_NUMBER < 0x10100000L
#define FILE_LINE_ARGS
#else
#define FILE_LINE_ARGS , const char *, int
#endif

static void *my_openssl_malloc(size_t size FILE_LINE_ARGS) {
  return my_malloc(key_memory_openssl, size, MYF(MY_WME));
}
static void *my_openssl_realloc(void *ptr, size_t size FILE_LINE_ARGS) {
  return my_realloc(key_memory_openssl, ptr, size, MYF(MY_WME));
}
static void my_openssl_free(void *ptr FILE_LINE_ARGS) { return my_free(ptr); }
#endif /* !defined(HAVE_WOLFSSL) && defined(HAVE_OPENSSL) */

static void init_ssl() {
#ifdef HAVE_OPENSSL
#if !defined(HAVE_WOLFSSL) && !defined(__sun)
#if defined(HAVE_PSI_MEMORY_INTERFACE)
  static PSI_memory_info all_openssl_memory[] = {
      {&key_memory_openssl, "openssl_malloc", 0, 0,
       "All memory used by openSSL"}};
  mysql_memory_register("mysqld_openssl", all_openssl_memory,
                        (int)array_elements(all_openssl_memory));
#endif /* defined(HAVE_PSI_MEMORY_INTERFACE) */
  int ret = CRYPTO_set_mem_functions(my_openssl_malloc, my_openssl_realloc,
                                     my_openssl_free);
  if (ret == 0)
    LogErr(WARNING_LEVEL, ER_SSL_MEMORY_INSTRUMENTATION_INIT_FAILED,
           "CRYPTO_set_mem_functions");
#endif /* HAVE_WOLFSSL */
  ssl_start();
#endif /* HAVE_OPENSSL */
}

static int init_ssl_communication() {
#ifndef HAVE_WOLFSSL
  char ssl_err_string[OPENSSL_ERROR_LENGTH] = {'\0'};
  int ret_fips_mode = set_fips_mode(opt_ssl_fips_mode, ssl_err_string);
  if (ret_fips_mode != 1) {
    LogErr(ERROR_LEVEL, ER_SSL_FIPS_MODE_ERROR, ssl_err_string);
    return 1;
  }
#endif
  if (SslAcceptorContext::singleton_init(opt_use_ssl)) return 1;

#ifndef HAVE_WOLFSSL
#if OPENSSL_VERSION_NUMBER < 0x10100000L
  ERR_remove_thread_state(0);
#endif /* OPENSSL_VERSION_NUMBER < 0x10100000L */
#endif

  if (init_rsa_keys()) return 1;
  return 0;
}

static void end_ssl() {
  SslAcceptorContext::singleton_deinit();
  deinit_rsa_keys();
}

/**
  Generate a UUID and save it into server_uuid variable.

  @return Retur 0 or 1 if an error occurred.
 */
static int generate_server_uuid() {
  THD *thd;
  Item_func_uuid *func_uuid;
  String uuid;

  /*
    To be able to run this from boot, we allocate a temporary THD
   */
  if (!(thd = new THD)) {
    LogErr(ERROR_LEVEL, ER_NO_THD_NO_UUID);
    return 1;
  }
  thd->thread_stack = (char *)&thd;
  thd->store_globals();

  /*
    Initialize the variables which are used during "uuid generator
    initialization" with values that should normally differ between
    mysqlds on the same host. This avoids that another mysqld started
    at the same time on the same host get the same "server_uuid".
  */

  const time_t save_server_start_time = server_start_time;
  server_start_time += ((ulonglong)current_pid << 48) + current_pid;
  thd->status_var.bytes_sent = (ulonglong)thd;

  lex_start(thd);
  func_uuid = new (thd->mem_root) Item_func_uuid();
  func_uuid->fixed = 1;
  func_uuid->val_str(&uuid);

  // Restore global variables used for salting
  server_start_time = save_server_start_time;

  delete thd;

  strncpy(server_uuid, uuid.c_ptr(), sizeof(server_uuid));
  DBUG_EXECUTE_IF("server_uuid_deterministic",
                  memcpy(server_uuid, "00000000-1111-0000-1111-000000000000",
                         UUID_LENGTH););
  server_uuid[UUID_LENGTH] = '\0';
  return 0;
}

/**
  Save all options which was auto-generated by server-self into the given file.

  @param fname The name of the file in which the auto-generated options will b
  e saved.

  @return Return 0 or 1 if an error occurred.
 */
static int flush_auto_options(const char *fname) {
  File fd;
  IO_CACHE io_cache;
  int result = 0;

  if ((fd = my_open(fname, O_CREAT | O_RDWR, MYF(MY_WME))) < 0) {
    LogErr(ERROR_LEVEL, ER_AUTO_OPTIONS_FAILED, "file", fname, my_errno());
    return 1;
  }

  if (init_io_cache(&io_cache, fd, IO_SIZE * 2, WRITE_CACHE, 0L, 0,
                    MYF(MY_WME))) {
    LogErr(ERROR_LEVEL, ER_AUTO_OPTIONS_FAILED, "a cache on ", fname,
           my_errno());
    my_close(fd, MYF(MY_WME));
    return 1;
  }

  my_b_seek(&io_cache, 0L);
  my_b_printf(&io_cache, "%s\n", "[auto]");
  my_b_printf(&io_cache, "server-uuid=%s\n", server_uuid);

  if (flush_io_cache(&io_cache) || my_sync(fd, MYF(MY_WME))) result = 1;

  my_close(fd, MYF(MY_WME));
  end_io_cache(&io_cache);
  return result;
}

/**
  File 'auto.cnf' resides in the data directory to hold values of options that
  server evaluates itself and that needs to be durable to sustain the server
  restart. There is only a section ['auto'] in the file. All these options are
  in the section. Only one option exists now, it is server_uuid.
  Note, the user may not supply any literal value to these auto-options, and
  only allowed to trigger (re)evaluation.
  For instance, 'server_uuid' value will be evaluated and stored if there is
  no corresponding line in the file.
  Because of the specifics of the auto-options, they need a seperate storage.
  Meanwhile, it is the 'auto.cnf' that has the same structure as 'my.cnf'.

  @todo consider to implement sql-query-able persistent storage by WL#5279.
  @return Return 0 or 1 if an error occurred.
 */
static int init_server_auto_options() {
  bool flush = false;
  char fname[FN_REFLEN];
  char name[] = "auto";
  char *name_ptr = name;
  const char *groups[] = {"auto", NULL};
  char *uuid = 0;
  my_option auto_options[] = {
      {"server-uuid", 0, "", &uuid, &uuid, 0, GET_STR, REQUIRED_ARG, 0, 0, 0, 0,
       0, 0},
      {0, 0, 0, 0, 0, 0, GET_NO_ARG, NO_ARG, 0, 0, 0, 0, 0, 0}};

  DBUG_ENTER("init_server_auto_options");

  if (NULL == fn_format(fname, "auto.cnf", mysql_data_home, "",
                        MY_UNPACK_FILENAME | MY_SAFE_PATH))
    DBUG_RETURN(1);

  /* load_defaults require argv[0] is not null */
  char **argv = &name_ptr;
  int argc = 1;
  if (!check_file_permissions(fname, false)) {
    /*
      Found a world writable file hence removing it as it is dangerous to write
      a new UUID into the same file.
     */
    my_delete(fname, MYF(MY_WME));
    LogErr(WARNING_LEVEL, ER_WRITABLE_CONFIG_REMOVED, fname);
  }

  /* load all options in 'auto.cnf'. */
  MEM_ROOT alloc{PSI_NOT_INSTRUMENTED, 512};
  if (my_load_defaults(fname, groups, &argc, &argv, &alloc, NULL))
    DBUG_RETURN(1);

  if (handle_options(&argc, &argv, auto_options, mysqld_get_one_option))
    DBUG_RETURN(1);

  DBUG_PRINT("info", ("uuid=%p=%s server_uuid=%s", uuid, uuid, server_uuid));
  if (uuid) {
    if (!binary_log::Uuid::is_valid(uuid, binary_log::Uuid::TEXT_LENGTH)) {
      LogErr(ERROR_LEVEL, ER_UUID_INVALID);
      goto err;
    }
    /*
      Uuid::is_valid() cannot do strict check on the length as it will be
      called by GTID::is_valid() as well (GTID = UUID:seq_no). We should
      explicitly add the *length check* here in this function.

      If UUID length is less than '36' (UUID_LENGTH), that error case would have
      got caught in above is_valid check. The below check is to make sure that
      length is not greater than UUID_LENGTH i.e., there are no extra characters
      (Garbage) at the end of the valid UUID.
    */
    if (strlen(uuid) > UUID_LENGTH) {
      LogErr(ERROR_LEVEL, ER_UUID_SCRUB, UUID_LENGTH);
      goto err;
    }
    strcpy(server_uuid, uuid);
  } else {
    DBUG_PRINT("info", ("generating server_uuid"));
    flush = true;
    /* server_uuid will be set in the function */
    if (generate_server_uuid()) goto err;
    DBUG_PRINT("info", ("generated server_uuid=%s", server_uuid));
    if (opt_initialize || opt_initialize_insecure) {
      LogErr(INFORMATION_LEVEL, ER_CREATING_NEW_UUID_FIRST_START, server_uuid);

    } else {
      LogErr(WARNING_LEVEL, ER_CREATING_NEW_UUID, server_uuid);
    }
  }

  if (flush) DBUG_RETURN(flush_auto_options(fname));
  DBUG_RETURN(0);
err:
  DBUG_RETURN(1);
}

static bool initialize_storage_engine(const char *se_name, const char *se_kind,
                                      plugin_ref *dest_plugin) {
  LEX_CSTRING name = {se_name, strlen(se_name)};
  plugin_ref plugin;
  handlerton *hton;
  if ((plugin = ha_resolve_by_name(0, &name, false)))
    hton = plugin_data<handlerton *>(plugin);
  else {
    LogErr(ERROR_LEVEL, ER_UNKNOWN_UNSUPPORTED_STORAGE_ENGINE, se_name);
    return true;
  }
  if (!ha_storage_engine_is_enabled(hton)) {
    if (!opt_initialize) {
      LogErr(ERROR_LEVEL, ER_DEFAULT_SE_UNAVAILABLE, se_kind, se_name);
      return true;
    }
    DBUG_ASSERT(*dest_plugin);
  } else {
    /*
      Need to unlock as global_system_variables.table_plugin
      was acquired during plugin_register_builtin_and_init_core_se()
    */
    plugin_unlock(0, *dest_plugin);
    *dest_plugin = plugin;
  }
  return false;
}

static void setup_error_log() {
/* Setup logs */

/*
  Enable old-fashioned error log, except when the user has requested
  help information. Since the implementation of plugin server
  variables the help output is now written much later.

  log_error_dest can be:
  disabled_my_option     --log-error was not used or --log-error=
  ""                     --log-error without arguments (no '=')
  filename               --log-error=filename
*/
#ifdef _WIN32
  /*
    Enable the error log file only if console option is not specified
    and --help is not used.
  */
  bool log_errors_to_file = !is_help_or_validate_option() && !opt_console;
#else
  /*
    Enable the error log file only if --log-error=filename or --log-error
    was used. Logging to file is disabled by default unlike on Windows.
  */
  bool log_errors_to_file =
      !is_help_or_validate_option() && (log_error_dest != disabled_my_option);
#endif

  if (log_errors_to_file) {
    // Construct filename if no filename was given by the user.
    if (!log_error_dest[0] || log_error_dest == disabled_my_option) {
#ifdef _WIN32
      const char *filename = pidfile_name;
#else
      const char *filename = default_logfile_name;
#endif
      fn_format(errorlog_filename_buff, filename, mysql_real_data_home, ".err",
                MY_REPLACE_EXT | /* replace '.<domain>' by '.err', bug#4997 */
                    MY_REPLACE_DIR);
    } else
      fn_format(errorlog_filename_buff, log_error_dest, mysql_data_home, ".err",
                MY_UNPACK_FILENAME);
    /*
      log_error_dest may have been set to disabled_my_option or "" if no
      argument was passed, but we need to show the real name in SHOW VARIABLES.
    */
    log_error_dest = errorlog_filename_buff;

#ifndef _WIN32
    // Create backup stream to stdout if deamonizing and connected to tty
    if (opt_daemonize && isatty(STDOUT_FILENO)) {
      nstdout = fdopen(dup(STDOUT_FILENO), "a");
      if (nstdout == nullptr) {
        LogErr(ERROR_LEVEL, ER_DUP_FD_OPEN_FAILED, "stdout", strerror(errno));
        unireg_abort(MYSQLD_ABORT_EXIT);
      }
      // Display location of error log file on stdout if connected to tty
      fprintf(nstdout, "mysqld will log errors to %s\n",
              errorlog_filename_buff);
    }
#endif /* ndef _WIN32 */

    if (open_error_log(errorlog_filename_buff, false))
      unireg_abort(MYSQLD_ABORT_EXIT);

#ifdef _WIN32
      // FreeConsole();        // Remove window
#endif /* _WIN32 */
  } else {
    // We are logging to stderr and SHOW VARIABLES should reflect that.
    log_error_dest = "stderr";
  }
}

static int init_server_components() {
  DBUG_ENTER("init_server_components");
  /*
    We need to call each of these following functions to ensure that
    all things are initialized so that unireg_abort() doesn't fail
  */
  mdl_init();
  partitioning_init();
  if (table_def_init() | hostname_cache_init(host_cache_size))
    unireg_abort(MYSQLD_ABORT_EXIT);

  /*
    Timers not needed if only starting with --help.
  */
  if (!is_help_or_validate_option()) {
    if (my_timer_initialize())
      LogErr(ERROR_LEVEL, ER_CANT_INIT_TIMER, errno);
    else
      have_statement_timeout = SHOW_OPTION_YES;
  }

  randominit(&sql_rand, (ulong)server_start_time, (ulong)server_start_time / 2);
  setup_fpu();
  init_slave_list();

  init_global_table_stats();
  init_global_index_stats();

  setup_error_log();

  enter_cond_hook = thd_enter_cond;
  exit_cond_hook = thd_exit_cond;
  enter_stage_hook = thd_enter_stage;
  set_waiting_for_disk_space_hook = thd_set_waiting_for_disk_space;
  is_killed_hook = thd_killed;

  if (transaction_cache_init()) {
    LogErr(ERROR_LEVEL, ER_OOM);
    unireg_abort(MYSQLD_ABORT_EXIT);
  }

  if (MDL_context_backup_manager::init()) {
    LogErr(ERROR_LEVEL, ER_OOM);
    unireg_abort(MYSQLD_ABORT_EXIT);
  }

  /*
    initialize delegates for extension observers, errors have already
    been reported in the function
  */
  if (delegates_init()) unireg_abort(MYSQLD_ABORT_EXIT);

  /* need to configure logging before initializing storage engines */
  if (opt_log_slave_updates && !opt_bin_log) {
    LogErr(WARNING_LEVEL, ER_NEED_LOG_BIN, "--log-slave-updates");
  }
  if (binlog_format_used && !opt_bin_log)
    LogErr(WARNING_LEVEL, ER_NEED_LOG_BIN, "--binlog-format");

  /* Check that we have not let the format to unspecified at this point */
  DBUG_ASSERT((uint)global_system_variables.binlog_format <=
              array_elements(binlog_format_names) - 1);

  opt_server_id_mask = ~ulong(0);
  opt_server_id_mask =
      (opt_server_id_bits == 32) ? ~ulong(0) : (1 << opt_server_id_bits) - 1;
  if (server_id != (server_id & opt_server_id_mask)) {
    LogErr(ERROR_LEVEL, ER_SERVERID_TOO_LARGE);
    unireg_abort(MYSQLD_ABORT_EXIT);
  }

  if (opt_bin_log) {
    /* Reports an error and aborts, if the --log-bin's path
       is a directory.*/
    if (opt_bin_logname &&
        opt_bin_logname[strlen(opt_bin_logname) - 1] == FN_LIBCHAR) {
      LogErr(ERROR_LEVEL, ER_NEED_FILE_INSTEAD_OF_DIR, "--log-bin",
             opt_bin_logname);
      unireg_abort(MYSQLD_ABORT_EXIT);
    }

    /* Reports an error and aborts, if the --log-bin-index's path
       is a directory.*/
    if (opt_binlog_index_name &&
        opt_binlog_index_name[strlen(opt_binlog_index_name) - 1] ==
            FN_LIBCHAR) {
      LogErr(ERROR_LEVEL, ER_NEED_FILE_INSTEAD_OF_DIR, "--log-bin-index",
             opt_binlog_index_name);
      unireg_abort(MYSQLD_ABORT_EXIT);
    }

    char buf[FN_REFLEN];
    const char *ln;
    if (log_bin_supplied) {
      /*
        Binary log basename defaults to "`hostname`-bin" name prefix
        if --log-bin is used without argument.
      */
      ln = mysql_bin_log.generate_name(opt_bin_logname, "-bin", buf);
    } else {
      /*
        Binary log basename defaults to "binlog" name prefix
        if --log-bin is not used.
      */
      ln = mysql_bin_log.generate_name(opt_bin_logname, "", buf);
    }

    if (!opt_bin_logname && !opt_binlog_index_name && log_bin_supplied) {
      /*
        User didn't give us info to name the binlog index file.
        Picking `hostname`-bin.index like did in 4.x, causes replication to
        fail if the hostname is changed later. So, we would like to instead
        require a name. But as we don't want to break many existing setups, we
        only give warning, not error.
      */
      LogErr(INFORMATION_LEVEL, ER_LOG_BIN_BETTER_WITH_NAME, ln);
    }
    if (ln == buf) {
      my_free(opt_bin_logname);
      opt_bin_logname = my_strdup(key_memory_opt_bin_logname, buf, MYF(0));
    }

    /*
      Skip opening the index file if we start with --help. This is necessary
      to avoid creating the file in an otherwise empty datadir, which will
      cause a succeeding 'mysqld --initialize' to fail.
    */
    if (!is_help_or_validate_option() &&
        mysql_bin_log.open_index_file(opt_binlog_index_name, ln, true)) {
      unireg_abort(MYSQLD_ABORT_EXIT);
    }
  }

  if (opt_bin_log) {
    /*
      opt_bin_logname[0] needs to be checked to make sure opt binlog name is
      not an empty string, incase it is an empty string default file
      extension will be passed
     */
    if (log_bin_supplied) {
      log_bin_basename = rpl_make_log_name(
          key_memory_MYSQL_BIN_LOG_basename, opt_bin_logname,
          default_logfile_name,
          (opt_bin_logname && opt_bin_logname[0]) ? "" : "-bin");
    } else {
      log_bin_basename =
          rpl_make_log_name(key_memory_MYSQL_BIN_LOG_basename, opt_bin_logname,
                            default_binlogfile_name, "");
    }

    log_bin_index =
        rpl_make_log_name(key_memory_MYSQL_BIN_LOG_index, opt_binlog_index_name,
                          log_bin_basename, ".index");

    if ((!opt_binlog_index_name || !opt_binlog_index_name[0]) &&
        log_bin_index) {
      strmake(default_binlog_index_name,
              log_bin_index + dirname_length(log_bin_index),
              FN_REFLEN + index_ext_length - 1);
      opt_binlog_index_name = default_binlog_index_name;
    }

    if (log_bin_basename == NULL || log_bin_index == NULL) {
      LogErr(ERROR_LEVEL, ER_RPL_CANT_MAKE_PATHS, (int)FN_REFLEN, (int)FN_LEN);
      unireg_abort(MYSQLD_ABORT_EXIT);
    }
  }

  DBUG_PRINT("debug",
             ("opt_bin_logname: %s, opt_relay_logname: %s, pidfile_name: %s",
              opt_bin_logname, opt_relay_logname, pidfile_name));

  /*
    opt_relay_logname[0] needs to be checked to make sure opt relaylog name is
    not an empty string, incase it is an empty string default file
    extension will be passed
   */
  relay_log_basename = rpl_make_log_name(
      key_memory_MYSQL_RELAY_LOG_basename, opt_relay_logname,
      default_logfile_name,
      (opt_relay_logname && opt_relay_logname[0]) ? "" : relay_ext);

  if (!opt_relay_logname || !opt_relay_logname[0]) {
    if (relay_log_basename) {
      strmake(default_relaylogfile_name,
              relay_log_basename + dirname_length(relay_log_basename),
              FN_REFLEN + relay_ext_length - 1);
      opt_relay_logname = default_relaylogfile_name;
    }
  } else
    opt_relay_logname_supplied = true;

  if (relay_log_basename != NULL)
    relay_log_index = rpl_make_log_name(key_memory_MYSQL_RELAY_LOG_index,
                                        opt_relaylog_index_name,
                                        relay_log_basename, ".index");

  if (!opt_relaylog_index_name || !opt_relaylog_index_name[0]) {
    if (relay_log_index) {
      strmake(default_relaylog_index_name,
              relay_log_index + dirname_length(relay_log_index),
              FN_REFLEN + relay_ext_length + index_ext_length - 1);
      opt_relaylog_index_name = default_relaylog_index_name;
    }
  } else
    opt_relaylog_index_name_supplied = true;

  if (relay_log_basename == NULL || relay_log_index == NULL) {
    LogErr(ERROR_LEVEL, ER_RPL_CANT_MAKE_PATHS, (int)FN_REFLEN, (int)FN_LEN);
    unireg_abort(MYSQLD_ABORT_EXIT);
  }

  if (log_bin_basename != NULL &&
      !strcmp(log_bin_basename, relay_log_basename)) {
    const int bin_ext_length = 4;
    char default_binlogfile_name_from_hostname[FN_REFLEN + bin_ext_length];
    /* Generate default bin log file name. */
    strmake(default_binlogfile_name_from_hostname, default_logfile_name,
            FN_REFLEN - 1);
    strcat(default_binlogfile_name_from_hostname, "-bin");

    if (!default_relaylogfile_name[0]) {
      /* Generate default relay log file name. */
      strmake(default_relaylogfile_name, default_logfile_name, FN_REFLEN - 1);
      strcat(default_relaylogfile_name, relay_ext);
    }
    /*
      Reports an error and aborts, if the same base name is specified
      for both binary and relay logs.
    */
    LogErr(ERROR_LEVEL, ER_RPL_CANT_HAVE_SAME_BASENAME, log_bin_basename,
           "--log-bin", default_binlogfile_name,
           default_binlogfile_name_from_hostname, "--relay-log",
           default_relaylogfile_name);
    unireg_abort(MYSQLD_ABORT_EXIT);
  }

  if (global_system_variables.binlog_row_value_options != 0) {
    const char *msg = NULL;
    longlong err = ER_BINLOG_ROW_VALUE_OPTION_IGNORED;
    if (!opt_bin_log)
      msg = "the binary log is disabled";
    else if (global_system_variables.binlog_format == BINLOG_FORMAT_STMT)
      msg = "binlog_format=STATEMENT";
    else if (log_bin_use_v1_row_events) {
      msg = "binlog_row_value_options=PARTIAL_JSON";
      err = ER_BINLOG_USE_V1_ROW_EVENTS_IGNORED;
    } else if (global_system_variables.binlog_row_image ==
               BINLOG_ROW_IMAGE_FULL) {
      msg = "binlog_row_image=FULL";
      err = ER_BINLOG_ROW_VALUE_OPTION_USED_ONLY_FOR_AFTER_IMAGES;
    }
    if (msg) {
      switch (err) {
        case ER_BINLOG_ROW_VALUE_OPTION_IGNORED:
        case ER_BINLOG_ROW_VALUE_OPTION_USED_ONLY_FOR_AFTER_IMAGES:
          LogErr(WARNING_LEVEL, err, msg, "PARTIAL_JSON");
          break;
        case ER_BINLOG_USE_V1_ROW_EVENTS_IGNORED:
          LogErr(WARNING_LEVEL, err, msg);
          break;
        default:
          DBUG_ASSERT(0); /* purecov: deadcode */
      }
    }
  }

  /* call ha_init_key_cache() on all key caches to init them */
  process_key_caches(&ha_init_key_cache);

  /* Allow storage engine to give real error messages */
  if (ha_init_errors()) DBUG_RETURN(1);

  if (gtid_server_init()) {
    LogErr(ERROR_LEVEL, ER_CANT_INITIALIZE_GTID);
    unireg_abort(MYSQLD_ABORT_EXIT);
  }

  if (opt_log_slave_updates && replicate_same_server_id) {
    enum_gtid_mode gtid_mode = get_gtid_mode(GTID_MODE_LOCK_NONE);
    if (opt_bin_log && gtid_mode != GTID_MODE_ON) {
      LogErr(ERROR_LEVEL, ER_RPL_INFINITY_DENIED);
      unireg_abort(MYSQLD_ABORT_EXIT);
    } else
      LogErr(WARNING_LEVEL, ER_RPL_INFINITY_IGNORED);
  }

  {
    /*
      We have to call a function in log_resource.cc, or its references
      won't be visible to plugins.
    */
#ifndef DBUG_OFF
    int dummy =
#endif
        Log_resource::dummy_function_to_ensure_we_are_linked_into_the_server();
    DBUG_ASSERT(dummy == 1);
  }

  /*
    We need to initialize the UDF globals early before reading the proc table
    and before the server component initialization to allow other components
    to register their UDFs at init time and de-register them at deinit time.
  */
  udf_init_globals();

  /*
    Set tc_log to point to TC_LOG_DUMMY early in order to allow plugin_init()
    to commit attachable transaction after reading from mysql.plugin table.
    If necessary tc_log will be adjusted to point to correct TC_LOG instance
    later.
  */
  tc_log = &tc_log_dummy;

  /* This limits ability to configure SSL library through config options */
  init_ssl();

  /*Load early plugins */
  if (plugin_register_early_plugins(&remaining_argc, remaining_argv,
                                    (is_help_or_validate_option())
                                        ? PLUGIN_INIT_SKIP_INITIALIZATION
                                        : 0)) {
    LogErr(ERROR_LEVEL, ER_CANT_INITIALIZE_EARLY_PLUGINS);
    unireg_abort(1);
  }

  /* Load builtin plugins, initialize MyISAM, CSV and InnoDB */
  if (plugin_register_builtin_and_init_core_se(&remaining_argc,
                                               remaining_argv)) {
    if (!opt_validate_config)
      LogErr(ERROR_LEVEL, ER_CANT_INITIALIZE_BUILTIN_PLUGINS);
    unireg_abort(1);
  }

  /*
    Needs to be done before dd::init() which runs DDL commands (for real)
    during instance initialization.
  */
  init_sql_command_flags();

  /*
    plugin_register_dynamic_and_init_all() needs DD initialized.
    Initialize DD to create data directory using current server.
  */
  if (opt_initialize) {
    if (!is_help_or_validate_option()) {
      if (dd::init(dd::enum_dd_init_type::DD_INITIALIZE)) {
        LogErr(ERROR_LEVEL, ER_DD_INIT_FAILED);
        unireg_abort(1);
      }

      if (dd::init(dd::enum_dd_init_type::DD_INITIALIZE_SYSTEM_VIEWS)) {
        LogErr(ERROR_LEVEL, ER_SYSTEM_VIEW_INIT_FAILED);
        unireg_abort(1);
      }
    }
  } else {
    /*
      Initialize DD in case of upgrade and normal normal server restart.
      It is detected if we are starting on old data directory or current
      data directory. If it is old data directory, DD tables are created.
      If server is starting on data directory with DD tables, DD is initialized.
    */
    if (!is_help_or_validate_option() &&
        dd::init(dd::enum_dd_init_type::DD_RESTART_OR_UPGRADE)) {
      LogErr(ERROR_LEVEL, ER_DD_INIT_FAILED);

      /* If clone recovery fails, we rollback the files to previous
      dataset and attempt to restart server. */
      int exit_code =
          clone_recovery_error ? MYSQLD_RESTART_EXIT : MYSQLD_ABORT_EXIT;
      unireg_abort(exit_code);
    }
  }

  /*
    Skip reading the plugin table when starting with --help in order
    to also skip initializing InnoDB. This provides a simpler and more
    uniform handling of various startup use cases, e.g. when the data
    directory does not exist, exists but is empty, exists with InnoDB
    system tablespaces present etc.
  */
  if (plugin_register_dynamic_and_init_all(
          &remaining_argc, remaining_argv,
          (opt_noacl ? PLUGIN_INIT_SKIP_PLUGIN_TABLE : 0) |
              ((is_help_or_validate_option())
                   ? (PLUGIN_INIT_SKIP_INITIALIZATION |
                      PLUGIN_INIT_SKIP_PLUGIN_TABLE)
                   : 0))) {
    // Delete all DD tables in case of error in initializing plugins.
    if (dd::upgrade_57::in_progress())
      (void)dd::init(dd::enum_dd_init_type::DD_DELETE);

    if (!opt_validate_config)
      LogErr(ERROR_LEVEL, ER_CANT_INITIALIZE_DYNAMIC_PLUGINS);
    unireg_abort(MYSQLD_ABORT_EXIT);
  }
  dynamic_plugins_are_initialized =
      true; /* Don't separate from init function */

  LEX_CSTRING plugin_name = {STRING_WITH_LEN("thread_pool")};
  if (Connection_handler_manager::thread_handling !=
          Connection_handler_manager::SCHEDULER_ONE_THREAD_PER_CONNECTION ||
      plugin_is_ready(plugin_name, MYSQL_DAEMON_PLUGIN)) {
    auto res_grp_mgr = resourcegroups::Resource_group_mgr::instance();
    res_grp_mgr->disable_resource_group();
    res_grp_mgr->set_unsupport_reason("Thread pool plugin enabled");
  }

#ifdef WITH_PERFSCHEMA_STORAGE_ENGINE
  /*
    A value of the variable dd_upgrade_flag is reset after
    dd::init(dd::enum_dd_init_type::DD_POPULATE_UPGRADE) returned.
    So make its copy to call init_pfs_tables() with right argument value later.
  */
  bool dd_upgrade_was_initiated = dd::upgrade_57::in_progress();
#endif
  // Populate DD tables with meta data from 5.7 in case of upgrade
  if (!is_help_or_validate_option() && dd::upgrade_57::in_progress() &&
      dd::init(dd::enum_dd_init_type::DD_POPULATE_UPGRADE)) {
    LogErr(ERROR_LEVEL, ER_DD_POPULATING_TABLES_FAILED);
    unireg_abort(1);
  }

  /*
    Store server and plugin IS tables metadata into new DD.
    This is done after all the plugins are registered.
  */
  if (!is_help_or_validate_option() && !opt_initialize &&
      !dd::upgrade_57::in_progress() &&
      dd::init(dd::enum_dd_init_type::DD_UPDATE_I_S_METADATA)) {
    LogErr(ERROR_LEVEL, ER_DD_UPDATING_PLUGIN_MD_FAILED);
    unireg_abort(MYSQLD_ABORT_EXIT);
  }

#ifdef WITH_PERFSCHEMA_STORAGE_ENGINE
  if (!is_help_or_validate_option()) {
    /*
      Initialize the cost model, but delete it after the pfs is initialized.
      Cost model is needed while dropping and creating pfs tables to
      update metadata of referencing views (if there are any).
    */
    init_optimizer_cost_module(true);

    bool st;
    if (opt_initialize || dd_upgrade_was_initiated)
      st = dd::performance_schema::init_pfs_tables(
          dd::enum_dd_init_type::DD_INITIALIZE);
    else
      st = dd::performance_schema::init_pfs_tables(
          dd::enum_dd_init_type::DD_RESTART_OR_UPGRADE);

    /* Now that the pfs is initialized, delete the cost model. */
    delete_optimizer_cost_module();

    if (st) {
      LogErr(ERROR_LEVEL, ER_PERFSCHEMA_TABLES_INIT_FAILED);
      unireg_abort(1);
    }
  }
#endif

  if (!is_help_or_validate_option() && !opt_initialize &&
      !dd::upgrade::no_server_upgrade_required()) {
    if (opt_upgrade_mode == UPGRADE_MINIMAL)
      LogErr(WARNING_LEVEL, ER_SERVER_UPGRADE_SKIP);
    else {
      init_optimizer_cost_module(true);
      if (bootstrap::run_bootstrap_thread(NULL,
                                          &dd::upgrade::upgrade_system_schemas,
                                          SYSTEM_THREAD_SERVER_UPGRADE)) {
        LogErr(ERROR_LEVEL, ER_SERVER_UPGRADE_FAILED);
        unireg_abort(1);
      }
      delete_optimizer_cost_module();
    }
  }
  auto res_grp_mgr = resourcegroups::Resource_group_mgr::instance();
  // Initialize the Resource group subsystem.
  if (!is_help_or_validate_option() && !opt_initialize) {
    if (res_grp_mgr->post_init()) {
      LogErr(ERROR_LEVEL, ER_RESOURCE_GROUP_POST_INIT_FAILED);
      unireg_abort(MYSQLD_ABORT_EXIT);
    }
  }

  Session_tracker session_track_system_variables_check;
  LEX_STRING var_list;
  char *tmp_str;
  size_t len = strlen(global_system_variables.track_sysvars_ptr);
  tmp_str = (char *)my_malloc(PSI_NOT_INSTRUMENTED, len * sizeof(char) + 2,
                              MYF(MY_WME));
  strcpy(tmp_str, global_system_variables.track_sysvars_ptr);
  var_list.length = len;
  var_list.str = tmp_str;
  if (session_track_system_variables_check.server_boot_verify(
          system_charset_info, var_list)) {
    LogErr(ERROR_LEVEL, ER_TRACK_VARIABLES_BOGUS);
    if (tmp_str) my_free(tmp_str);
    unireg_abort(MYSQLD_ABORT_EXIT);
  }
  if (tmp_str) my_free(tmp_str);

  // Validate the configuration if --validate-config was specified.
  if (opt_validate_config && (remaining_argc > 1)) {
    bool saved_getopt_skip_unknown = my_getopt_skip_unknown;
    struct my_option no_opts[] = {
        {0, 0, 0, 0, 0, 0, GET_NO_ARG, NO_ARG, 0, 0, 0, 0, 0, 0}};

    my_getopt_skip_unknown = false;

    if (handle_options(&remaining_argc, &remaining_argv, no_opts,
                       mysqld_get_one_option))
      unireg_abort(MYSQLD_ABORT_EXIT);
    my_getopt_skip_unknown = saved_getopt_skip_unknown;
  }

  if (is_help_or_validate_option()) unireg_abort(MYSQLD_SUCCESS_EXIT);

  /* if the errmsg.sys is not loaded, terminate to maintain behaviour */
  if (!my_default_lc_messages->errmsgs->is_loaded()) {
    LogErr(ERROR_LEVEL, ER_CANT_READ_ERRMSGS);
    unireg_abort(MYSQLD_ABORT_EXIT);
  }

  /* We have to initialize the storage engines before CSV logging */
  if (ha_init()) {
    LogErr(ERROR_LEVEL, ER_CANT_INIT_DBS);
    unireg_abort(MYSQLD_ABORT_EXIT);
  }

  if (opt_initialize) log_output_options = LOG_FILE;

  /*
    Issue a warning if there were specified additional options to the
    log-output along with NONE. Probably this wasn't what user wanted.
  */
  if ((log_output_options & LOG_NONE) && (log_output_options & ~LOG_NONE))
    LogErr(WARNING_LEVEL, ER_LOG_OUTPUT_CONTRADICTORY);

  if (log_output_options & LOG_TABLE) {
    /* Fall back to log files if the csv engine is not loaded. */
    LEX_CSTRING csv_name = {STRING_WITH_LEN("csv")};
    if (!plugin_is_ready(csv_name, MYSQL_STORAGE_ENGINE_PLUGIN)) {
      LogErr(ERROR_LEVEL, ER_NO_CSV_NO_LOG_TABLES);
      log_output_options = (log_output_options & ~LOG_TABLE) | LOG_FILE;
    }
  }

  query_logger.set_handlers(log_output_options);

  // Open slow log file if enabled.
  query_logger.set_log_file(QUERY_LOG_SLOW);
  if (opt_slow_log && query_logger.reopen_log_file(QUERY_LOG_SLOW))
    opt_slow_log = false;

  // Open general log file if enabled.
  query_logger.set_log_file(QUERY_LOG_GENERAL);
  if (opt_general_log && query_logger.reopen_log_file(QUERY_LOG_GENERAL))
    opt_general_log = false;

  /*
    Set the default storage engines
  */
  if (initialize_storage_engine(default_storage_engine, "",
                                &global_system_variables.table_plugin))
    unireg_abort(MYSQLD_ABORT_EXIT);
  if (initialize_storage_engine(default_tmp_storage_engine, " temp",
                                &global_system_variables.temp_table_plugin))
    unireg_abort(MYSQLD_ABORT_EXIT);

  if (!opt_initialize && !opt_noacl) {
    std::string disabled_se_str(opt_disabled_storage_engines);
    ha_set_normalized_disabled_se_str(disabled_se_str);

    // Log warning if default_storage_engine is a disabled storage engine.
    handlerton *default_se_handle =
        plugin_data<handlerton *>(global_system_variables.table_plugin);
    if (ha_is_storage_engine_disabled(default_se_handle))
      LogErr(WARNING_LEVEL, ER_DISABLED_STORAGE_ENGINE_AS_DEFAULT,
             "default_storage_engine", default_storage_engine);

    // Log warning if default_tmp_storage_engine is a disabled storage engine.
    handlerton *default_tmp_se_handle =
        plugin_data<handlerton *>(global_system_variables.temp_table_plugin);
    if (ha_is_storage_engine_disabled(default_tmp_se_handle))
      LogErr(WARNING_LEVEL, ER_DISABLED_STORAGE_ENGINE_AS_DEFAULT,
             "default_tmp_storage_engine", default_tmp_storage_engine);
  }

  /*
    Validate any enforced storage engine
  */
  if (enforce_storage_engine && !opt_initialize && !opt_noacl) {
    LEX_STRING name = {enforce_storage_engine, strlen(enforce_storage_engine)};
    plugin_ref plugin;
    if ((plugin = ha_resolve_by_name(nullptr, &name, false))) {
      handlerton *hton = plugin_data<handlerton *>(plugin);
      LEX_STRING defname = {default_storage_engine,
                            strlen(default_storage_engine)};
      plugin_ref defplugin;
      handlerton *defhton;
      if ((defplugin = ha_resolve_by_name(nullptr, &defname, false))) {
        defhton = plugin_data<handlerton *>(defplugin);
        if (defhton != hton) {
          sql_print_warning(
              "Default storage engine (%s)"
              " is not the same as enforced storage engine (%s)",
              default_storage_engine, enforce_storage_engine);
        }
      }
      if (ha_is_storage_engine_disabled(hton)) {
        sql_print_error(
            "enforced storage engine %s is among disabled storage "
            "engines",
            enforce_storage_engine);
        unireg_abort(MYSQLD_ABORT_EXIT);
      }
      plugin_unlock(nullptr, defplugin);
      plugin_unlock(nullptr, plugin);
    } else {
      sql_print_error("Unknown/unsupported storage engine: %s",
                      enforce_storage_engine);
      unireg_abort(MYSQLD_ABORT_EXIT);
    }
  }

  if (total_ha_2pc > 1 || (1 == total_ha_2pc && opt_bin_log)) {
    if (opt_bin_log)
      tc_log = &mysql_bin_log;
    else
      tc_log = &tc_log_mmap;
  }

  if (Recovered_xa_transactions::init()) {
    LogErr(ERROR_LEVEL, ER_OOM);
    unireg_abort(MYSQLD_ABORT_EXIT);
  }

  if (tc_log->open(opt_bin_log ? opt_bin_logname : opt_tc_log_file)) {
    LogErr(ERROR_LEVEL, ER_CANT_INIT_TC_LOG);
    unireg_abort(MYSQLD_ABORT_EXIT);
  }
  (void)RUN_HOOK(server_state, before_recovery, (NULL));
  if (ha_recover(0)) {
    unireg_abort(MYSQLD_ABORT_EXIT);
  }

  if (dd::reset_tables_and_tablespaces()) {
    unireg_abort(MYSQLD_ABORT_EXIT);
  }
  ha_post_recover();

  /*
    Add prepared XA transactions into the cache of XA transactions and acquire
    mdl lock for every table involved in any of these prepared XA transactions.
    This step moved away from the function ha_recover() in order to avoid
    possible suspending on acquiring EXLUSIVE mdl lock on tables inside the
    function dd::reset_tables_and_tablespaces() when table cache being reset.
  */
  if (Recovered_xa_transactions::instance()
          .recover_prepared_xa_transactions()) {
    unireg_abort(MYSQLD_ABORT_EXIT);
  }

  /// @todo: this looks suspicious, revisit this /sven
  enum_gtid_mode gtid_mode = get_gtid_mode(GTID_MODE_LOCK_NONE);

  if (gtid_mode == GTID_MODE_ON &&
      _gtid_consistency_mode != GTID_CONSISTENCY_MODE_ON) {
    LogErr(ERROR_LEVEL, ER_RPL_GTID_MODE_REQUIRES_ENFORCE_GTID_CONSISTENCY_ON);
    unireg_abort(MYSQLD_ABORT_EXIT);
  }

  /*
    Each server should have one UUID. We will create it automatically, if it
    does not exist. It should be initialized before opening binlog file. Because
    server's uuid will be stored into the new binlog file.
  */
  if (init_server_auto_options()) {
    LogErr(ERROR_LEVEL, ER_CANT_CREATE_UUID);
    unireg_abort(MYSQLD_ABORT_EXIT);
  }

  if (rpl_encryption.initialize()) {
    LogErr(ERROR_LEVEL, ER_SERVER_RPL_ENCRYPTION_UNABLE_TO_INITIALIZE);
    unireg_abort(MYSQLD_ABORT_EXIT);
  }

  if (rpl_encryption.is_enabled() && !opt_bin_log) {
    sql_print_information(
        "binlog and relay log encryption enabled without binary logging being "
        "enabled. "
        "If relay logs are in use, they will be encrypted.");
  }

  if (opt_bin_log) {
    /*
      Configures what object is used by the current log to store processed
      gtid(s). This is necessary in the MYSQL_BIN_LOG::MYSQL_BIN_LOG to
      corretly compute the set of previous gtids.
    */
    DBUG_ASSERT(!mysql_bin_log.is_relay_log);
    mysql_mutex_t *log_lock = mysql_bin_log.get_log_lock();
    mysql_mutex_lock(log_lock);

    if (mysql_bin_log.open_binlog(opt_bin_logname, 0, max_binlog_size, false,
                                  true /*need_lock_index=true*/,
                                  true /*need_sid_lock=true*/, NULL)) {
      mysql_mutex_unlock(log_lock);
      unireg_abort(MYSQLD_ABORT_EXIT);
    }
    mysql_mutex_unlock(log_lock);
  }

  /*
    When we pass non-zero values for both expire_logs_days and
    binlog_expire_logs_seconds at the server start-up, the value of
    expire_logs_days will be ignored and only binlog_expire_logs_seconds
    will be used.
  */
  if (binlog_expire_logs_seconds_supplied && expire_logs_days_supplied) {
    if (binlog_expire_logs_seconds != 0 && expire_logs_days != 0) {
      LogErr(WARNING_LEVEL, ER_EXPIRE_LOGS_DAYS_IGNORED);
      expire_logs_days = 0;
    }
  } else if (expire_logs_days_supplied)
    binlog_expire_logs_seconds = 0;
  DBUG_ASSERT(expire_logs_days == 0 || binlog_expire_logs_seconds == 0);

  if (opt_bin_log) {
    if (expire_logs_days > 0 || binlog_expire_logs_seconds > 0) {
      time_t purge_time = my_time(0) - binlog_expire_logs_seconds -
                          expire_logs_days * 24 * 60 * 60;
      DBUG_EXECUTE_IF("expire_logs_always_at_start",
                      { purge_time = my_time(0); });
      mysql_bin_log.purge_logs_before_date(purge_time, true);
    }
    if (binlog_space_limit) mysql_bin_log.purge_logs_by_size(true);
  } else {
    if (binlog_expire_logs_seconds_supplied)
      LogErr(WARNING_LEVEL, ER_NEED_LOG_BIN, "--binlog-expire-logs-seconds");
    if (expire_logs_days_supplied)
      LogErr(WARNING_LEVEL, ER_NEED_LOG_BIN, "--expire_logs_days");
    if (binlog_space_limit)
      LogErr(WARNING_LEVEL, ER_NEED_LOG_BIN, "--binlog-space-limit");
  }

  if (opt_myisam_log) (void)mi_log(1);

#if defined(HAVE_MLOCKALL) && defined(MCL_CURRENT)
  if (locked_in_memory && !getuid()) {
    if (setreuid((uid_t)-1, 0) == -1) {  // this should never happen
      LogErr(ERROR_LEVEL, ER_FAIL_SETREUID, strerror(errno));
      unireg_abort(MYSQLD_ABORT_EXIT);
    }
    if (mlockall(MCL_CURRENT)) {
      LogErr(WARNING_LEVEL, ER_FAILED_TO_LOCK_MEM,
             errno); /* purecov: inspected */
      locked_in_memory = 0;
    }
#ifndef _WIN32
    if (!user_info.IsVoid()) set_user(mysqld_user, user_info);
#endif
  } else
#endif
    locked_in_memory = 0;

  /* Initialize the optimizer cost module */
  init_optimizer_cost_module(true);
  ft_init_stopwords();

  init_max_user_conn();

  init_global_user_stats();
  init_global_client_stats();
  init_global_thread_stats();
  DBUG_RETURN(0);
}

#ifdef _WIN32

extern "C" void *handle_shutdown_and_restart(void *arg) {
  MSG msg;
  HANDLE event_handles[2];
  event_handles[0] = hEventShutdown;
  event_handles[1] = hEventRestart;

  my_thread_init();
  /* This call should create the message queue for this thread. */
  PeekMessage(&msg, NULL, 1, 65534, PM_NOREMOVE);
  DWORD ret_code = WaitForMultipleObjects(
      2, static_cast<HANDLE *>(event_handles), FALSE, INFINITE);

  if (ret_code == WAIT_OBJECT_0 || ret_code == WAIT_OBJECT_0 + 1) {
    if (ret_code == WAIT_OBJECT_0)
      LogErr(SYSTEM_LEVEL, ER_NORMAL_SERVER_SHUTDOWN, my_progname);
    else
      signal_hand_thr_exit_code = MYSQLD_RESTART_EXIT;

    set_connection_events_loop_aborted(true);
    close_connections();
    my_thread_end();
    my_thread_exit(0);
  }
  return 0;
}

static void create_shutdown_and_restart_thread() {
  DBUG_ENTER("create_shutdown_and_restart_thread");

  const char *errmsg;
  my_thread_attr_t thr_attr;
  SECURITY_ATTRIBUTES *shutdown_sec_attr;

  my_security_attr_create(&shutdown_sec_attr, &errmsg, GENERIC_ALL,
                          SYNCHRONIZE | EVENT_MODIFY_STATE);

  if (!opt_no_monitor) {
    snprintf(shutdown_event_name, sizeof(shutdown_event_name),
             "mysqld%s_shutdown", get_monitor_pid());
  }

  hEventShutdown =
      CreateEvent(shutdown_sec_attr, FALSE, FALSE, shutdown_event_name);
  hEventRestart = CreateEvent(0, FALSE, FALSE, restart_event_name);

  my_thread_attr_init(&thr_attr);

  if (my_thread_create(&shutdown_restart_thr_handle, &thr_attr,
                       handle_shutdown_and_restart, 0))
    LogErr(WARNING_LEVEL, ER_CANT_CREATE_SHUTDOWN_THREAD, errno);

  my_security_attr_free(shutdown_sec_attr);
  my_thread_attr_destroy(&thr_attr);
}
#endif /* _WIN32 */

#ifndef DBUG_OFF
/*
  Debugging helper function to keep the locale database
  (see sql_locale.cc) and max_month_name_length and
  max_day_name_length variable values in consistent state.
*/
static void test_lc_time_sz() {
  DBUG_ENTER("test_lc_time_sz");
  for (MY_LOCALE **loc = my_locales; *loc; loc++) {
    size_t max_month_len = 0;
    size_t max_day_len = 0;
    for (const char **month = (*loc)->month_names->type_names; *month;
         month++) {
      set_if_bigger(max_month_len,
                    my_numchars_mb(&my_charset_utf8_general_ci, *month,
                                   *month + strlen(*month)));
    }
    for (const char **day = (*loc)->day_names->type_names; *day; day++) {
      set_if_bigger(max_day_len, my_numchars_mb(&my_charset_utf8_general_ci,
                                                *day, *day + strlen(*day)));
    }
    if ((*loc)->max_month_name_length != max_month_len ||
        (*loc)->max_day_name_length != max_day_len) {
      DBUG_PRINT("Wrong max day name(or month name) length for locale:",
                 ("%s", (*loc)->name));
      DBUG_ASSERT(0);
    }
  }
  DBUG_VOID_RETURN;
}
#endif  // DBUG_OFF

/*
  @brief : Set opt_super_readonly to user supplied value before
           enabling communication channels to accept user connections
*/

static void set_super_read_only_post_init() {
  opt_super_readonly = super_read_only;
}

#ifdef _WIN32
int win_main(int argc, char **argv)
#else
int mysqld_main(int argc, char **argv)
#endif
{
  // Substitute the full path to the executable in argv[0]
  substitute_progpath(argv);
  sysd::notify_connect();
  sysd::notify("STATUS=Server startup in progress\n");

  /*
    Perform basic thread library and malloc initialization,
    to be able to read defaults files and parse options.
  */
  my_progname = argv[0];

#ifndef _WIN32
#ifdef WITH_PERFSCHEMA_STORAGE_ENGINE
  pre_initialize_performance_schema();
#endif /*WITH_PERFSCHEMA_STORAGE_ENGINE */
  // For windows, my_init() is called from the win specific mysqld_main
  if (my_init())  // init my_sys library & pthreads
  {
    LogErr(ERROR_LEVEL, ER_MYINIT_FAILED);
    flush_error_log_messages();
    return 1;
  }
#endif /* _WIN32 */

  orig_argc = argc;
  orig_argv = argv;
  my_getopt_use_args_separator = true;
  my_defaults_read_login_file = false;
  if (load_defaults(MYSQL_CONFIG_NAME, load_default_groups, &argc, &argv,
                    &argv_alloc)) {
    flush_error_log_messages();
    return 1;
  }

  /* Set data dir directory paths */
  strmake(mysql_real_data_home, get_relative_path(MYSQL_DATADIR),
          sizeof(mysql_real_data_home) - 1);

  /*
   Initialize variables cache for persisted variables, load persisted
   config file and append read only persisted variables to command line
   options if present.
  */
  if (persisted_variables_cache.init(&argc, &argv) ||
      persisted_variables_cache.load_persist_file() ||
      persisted_variables_cache.append_read_only_variables(&argc, &argv))
    return 1;
  my_getopt_use_args_separator = false;
  remaining_argc = argc;
  remaining_argv = argv;

  init_variable_default_paths();

  /* Must be initialized early for comparison of options name */
  system_charset_info = &my_charset_utf8_general_ci;

  /* Write mysys error messages to the error log. */
  local_message_hook = error_log_print;

  int ho_error;

#ifdef WITH_PERFSCHEMA_STORAGE_ENGINE
  /*
    Initialize the array of performance schema instrument configurations.
  */
  init_pfs_instrument_array();
#endif /* WITH_PERFSCHEMA_STORAGE_ENGINE */

  /* init_error_log() is required by error_log_printf() in
     option_error_reporter() */
  if (init_error_log()) unireg_abort(MYSQLD_ABORT_EXIT);
  ho_error = handle_early_options();

  init_sql_statement_names();
  sys_var_init();
  ulong requested_open_files = 0;
  if (!opt_validate_config) adjust_related_options(&requested_open_files);
  // moved signal initialization here so that PFS thread inherited signal mask
  my_init_signals();

#ifdef WITH_PERFSCHEMA_STORAGE_ENGINE
  if (ho_error == 0) {
    if (!is_help_or_validate_option() && !opt_initialize) {
      int pfs_rc;
      /* Add sizing hints from the server sizing parameters. */
      pfs_param.m_hints.m_table_definition_cache = table_def_size;
      pfs_param.m_hints.m_table_open_cache = table_cache_size;
      pfs_param.m_hints.m_max_connections = max_connections;
      pfs_param.m_hints.m_open_files_limit = requested_open_files;
      pfs_param.m_hints.m_max_prepared_stmt_count = max_prepared_stmt_count;

      pfs_rc = initialize_performance_schema(
          &pfs_param, &psi_thread_hook, &psi_mutex_hook, &psi_rwlock_hook,
          &psi_cond_hook, &psi_file_hook, &psi_socket_hook, &psi_table_hook,
          &psi_mdl_hook, &psi_idle_hook, &psi_stage_hook, &psi_statement_hook,
          &psi_transaction_hook, &psi_memory_hook, &psi_error_hook,
          &psi_data_lock_hook, &psi_system_hook);
      if ((pfs_rc != 0) && pfs_param.m_enabled) {
        pfs_param.m_enabled = false;
        LogErr(WARNING_LEVEL, ER_PERFSCHEMA_INIT_FAILED);
      }
    }
  }
<<<<<<< HEAD
#else
  /*
    Other provider of the instrumentation interface should
    initialize PSI_hook here:
    - HAVE_PSI_INTERFACE is for the instrumentation interface
    - WITH_PERFSCHEMA_STORAGE_ENGINE is for one implementation
      of the interface,
    but there could be alternate implementations, which is why
    these two defines are kept separate.
  */
=======
>>>>>>> 4869291f
#endif /* WITH_PERFSCHEMA_STORAGE_ENGINE */

#ifdef WITH_LOCK_ORDER
  if (ho_error == 0) {
    if (lo_param.m_enabled && !opt_help && !opt_initialize) {
      int lo_rc;
      lo_rc = LO_init(&lo_param, &psi_thread_hook, &psi_mutex_hook,
                      &psi_rwlock_hook, &psi_cond_hook, &psi_file_hook,
                      &psi_socket_hook, &psi_table_hook, &psi_mdl_hook,
                      &psi_idle_hook, &psi_stage_hook, &psi_statement_hook,
                      &psi_transaction_hook, &psi_memory_hook);
      if (lo_rc != 0) {
        LogErr(WARNING_LEVEL, ER_LOCK_ORDER_INIT_FAILED);
      }
    }
  }
#endif /* WITH_LOCK_ORDER */

  /*
    Other provider of the instrumentation interface should
    initialize PSI_hook here:
    - HAVE_PSI_INTERFACE is for the instrumentation interface
    - WITH_PERFSCHEMA_STORAGE_ENGINE is for one implementation
      of the interface,
    but there could be alternate implementations, which is why
    these two defines are kept separate.
  */

#ifdef HAVE_PSI_INTERFACE
  /*
    Obtain the current performance schema instrumentation interface,
    if available.
  */

  void *service;

  if (psi_thread_hook != NULL) {
    service = psi_thread_hook->get_interface(PSI_CURRENT_THREAD_VERSION);
    if (service != NULL) {
      set_psi_thread_service(service);
    }
  }

  if (psi_mutex_hook != NULL) {
    service = psi_mutex_hook->get_interface(PSI_CURRENT_MUTEX_VERSION);
    if (service != NULL) {
      set_psi_mutex_service(service);
    }
  }

  if (psi_rwlock_hook != NULL) {
    service = psi_rwlock_hook->get_interface(PSI_CURRENT_RWLOCK_VERSION);
    if (service != NULL) {
      set_psi_rwlock_service(service);
    }
  }

  if (psi_cond_hook != NULL) {
    service = psi_cond_hook->get_interface(PSI_CURRENT_COND_VERSION);
    if (service != NULL) {
      set_psi_cond_service(service);
    }
  }

  if (psi_file_hook != NULL) {
    service = psi_file_hook->get_interface(PSI_CURRENT_FILE_VERSION);
    if (service != NULL) {
      set_psi_file_service(service);
    }
  }

  if (psi_socket_hook != NULL) {
    service = psi_socket_hook->get_interface(PSI_CURRENT_SOCKET_VERSION);
    if (service != NULL) {
      set_psi_socket_service(service);
    }
  }

  if (psi_table_hook != NULL) {
    service = psi_table_hook->get_interface(PSI_CURRENT_TABLE_VERSION);
    if (service != NULL) {
      set_psi_table_service(service);
    }
  }

  if (psi_mdl_hook != NULL) {
    service = psi_mdl_hook->get_interface(PSI_CURRENT_MDL_VERSION);
    if (service != NULL) {
      set_psi_mdl_service(service);
    }
  }

  if (psi_idle_hook != NULL) {
    service = psi_idle_hook->get_interface(PSI_CURRENT_IDLE_VERSION);
    if (service != NULL) {
      set_psi_idle_service(service);
    }
  }

  if (psi_stage_hook != NULL) {
    service = psi_stage_hook->get_interface(PSI_CURRENT_STAGE_VERSION);
    if (service != NULL) {
      set_psi_stage_service(service);
    }
  }

  if (psi_statement_hook != NULL) {
    service = psi_statement_hook->get_interface(PSI_CURRENT_STATEMENT_VERSION);
    if (service != NULL) {
      set_psi_statement_service(service);
    }
  }

  if (psi_transaction_hook != NULL) {
    service =
        psi_transaction_hook->get_interface(PSI_CURRENT_TRANSACTION_VERSION);
    if (service != NULL) {
      set_psi_transaction_service(service);
    }
  }

  if (psi_memory_hook != NULL) {
    service = psi_memory_hook->get_interface(PSI_CURRENT_MEMORY_VERSION);
    if (service != NULL) {
      set_psi_memory_service(service);
    }
  }

  if (psi_error_hook != NULL) {
    service = psi_error_hook->get_interface(PSI_CURRENT_ERROR_VERSION);
    if (service != NULL) {
      set_psi_error_service(service);
    }
  }

  if (psi_data_lock_hook != NULL) {
    service = psi_data_lock_hook->get_interface(PSI_CURRENT_DATA_LOCK_VERSION);
    if (service != NULL) {
      set_psi_data_lock_service(service);
    }
  }

  if (psi_system_hook != NULL) {
    service = psi_system_hook->get_interface(PSI_CURRENT_SYSTEM_VERSION);
    if (service != NULL) {
      set_psi_system_service(service);
    }
  }

  /*
    Now that we have parsed the command line arguments, and have initialized
    the performance schema itself, the next step is to register all the
    server instruments.
  */
  init_server_psi_keys();

  /*
    Now that some instrumentation is in place,
    recreate objects which were initialised early,
    so that they are instrumented as well.
  */
  my_thread_global_reinit();
#endif /* HAVE_PSI_INTERFACE */

  /*
    Initialize Components core subsystem early on, once we have PSI, which it
    uses. This part doesn't use any more MySQL-specific functionalities but
    error logging and PFS.
  */
  if (component_infrastructure_init()) unireg_abort(MYSQLD_ABORT_EXIT);

    /*
      Initialize Performance Schema component services.
    */
#ifdef HAVE_PSI_THREAD_INTERFACE
  if (!is_help_or_validate_option() && !opt_initialize) {
    register_pfs_notification_service();
    register_pfs_resource_group_service();
  }
#endif

  // Initialize the resource group subsystem.
  auto res_grp_mgr = resourcegroups::Resource_group_mgr::instance();
  if (!is_help_or_validate_option() && !opt_initialize) {
    if (res_grp_mgr->init()) {
      LogErr(ERROR_LEVEL, ER_RESOURCE_GROUP_SUBSYSTEM_INIT_FAILED);
      unireg_abort(MYSQLD_ABORT_EXIT);
    }
  }

#ifdef HAVE_PSI_THREAD_INTERFACE
  /* Instrument the main thread */
  PSI_thread *psi = PSI_THREAD_CALL(new_thread)(key_thread_main, NULL, 0);
  PSI_THREAD_CALL(set_thread_os_id)(psi);
  PSI_THREAD_CALL(set_thread)(psi);
#endif /* HAVE_PSI_THREAD_INTERFACE */

  /* Initialize audit interface globals. Audit plugins are inited later. */
  mysql_audit_initialize();

  Srv_session::module_init();

  /*
    Perform basic query log initialization. Should be called after
    MY_INIT, as it initializes mutexes.
  */
  query_logger.init();

  if (ho_error) {
    /*
      Parsing command line option failed,
      Since we don't have a workable remaining_argc/remaining_argv
      to continue the server initialization, this is as far as this
      code can go.
      This is the best effort to log meaningful messages:
      - messages will be printed to stderr, which is not redirected yet,
      - messages will be printed in the NT event log, for windows.
    */
    flush_error_log_messages();
    /*
      Not enough initializations for unireg_abort()
      Using exit() for windows.
    */
    exit(MYSQLD_ABORT_EXIT);
  }

  if (init_common_variables()) {
    setup_error_log();
    unireg_abort(MYSQLD_ABORT_EXIT);  // Will do exit
  }

  size_t guardize = 0;
#ifndef _WIN32
  int retval = pthread_attr_getguardsize(&connection_attrib, &guardize);
  DBUG_ASSERT(retval == 0);
  if (retval != 0) guardize = my_thread_stack_size;
#endif

#if defined(__ia64__) || defined(__ia64)
  /*
    Peculiar things with ia64 platforms - it seems we only have half the
    stack size in reality, so we have to double it here
  */
  guardize = my_thread_stack_size;
#endif

  if (0 != my_thread_attr_setstacksize(&connection_attrib,
                                       my_thread_stack_size + guardize)) {
    DBUG_ASSERT(false);
  }

  {
    /* Retrieve used stack size;  Needed for checking stack overflows */
    size_t stack_size = 0;
    my_thread_attr_getstacksize(&connection_attrib, &stack_size);

    /* We must check if stack_size = 0 as Solaris 2.9 can return 0 here */
    if (stack_size && stack_size < (my_thread_stack_size + guardize)) {
      LogErr(WARNING_LEVEL, ER_STACKSIZE_UNEXPECTED,
             my_thread_stack_size + guardize, (long)stack_size);
#if defined(__ia64__) || defined(__ia64)
      my_thread_stack_size = stack_size / 2;
#else
      my_thread_stack_size = static_cast<ulong>(stack_size - guardize);
#endif
    }
  }

#ifndef DBUG_OFF
  test_lc_time_sz();
  srand(static_cast<uint>(time(NULL)));
#endif

#if !defined(_WIN32)

  if (opt_initialize && opt_daemonize) {
    fprintf(stderr, "Initialize and daemon options are incompatible.\n");
    unireg_abort(MYSQLD_ABORT_EXIT);
  }

  if (opt_daemonize && log_error_dest == disabled_my_option &&
      (isatty(STDOUT_FILENO) || isatty(STDERR_FILENO))) {
    // Just use the default in this case.
    log_error_dest = "";
  }

  if (opt_daemonize && !opt_validate_config) {
    if (chdir("/") < 0) {
      LogErr(ERROR_LEVEL, ER_CANNOT_CHANGE_TO_ROOT_DIR, strerror(errno));
      unireg_abort(MYSQLD_ABORT_EXIT);
    }

    if ((pipe_write_fd = mysqld::runtime::mysqld_daemonize()) < -1) {
      LogErr(ERROR_LEVEL, ER_FAILED_START_MYSQLD_DAEMON);
      unireg_abort(MYSQLD_ABORT_EXIT);
    }

    if (pipe_write_fd < 0) {
      // This is the launching process and the daemon appears to have
      // started ok (Need to call unireg_abort with success here to
      // clean up resources in the lauching process.
      unireg_abort(MYSQLD_SUCCESS_EXIT);
    }

    // Need to update the value of current_pid so that it reflects the
    // pid of the daemon (the previous value was set by unireg_init()
    // while still in the launcher process.
    current_pid = static_cast<ulong>(getpid());
  }
#endif

#ifndef _WIN32
  user_info = check_user(mysqld_user);
  if (!user_info.IsVoid()) {
#if HAVE_CHOWN
    if (unlikely(opt_initialize)) {
      /* need to change the owner of the freshly created data directory */
      MY_STAT stat;
      char errbuf[MYSYS_STRERROR_SIZE];
      bool must_chown = true;

      /* fetch the directory's owner */
      if (!my_stat(mysql_real_data_home, &stat, MYF(0))) {
        LogErr(INFORMATION_LEVEL, ER_CANT_STAT_DATADIR, my_errno(),
               my_strerror(errbuf, sizeof(errbuf), my_errno()));
      }
      /* Don't change it if it's already the same as SElinux stops this */
      else if (stat.st_uid == user_info.pw_uid &&
               stat.st_gid == user_info.pw_gid)
        must_chown = false;

      if (must_chown &&
          chown(mysql_real_data_home, user_info.pw_uid, user_info.pw_gid)) {
        LogErr(ERROR_LEVEL, ER_CANT_CHOWN_DATADIR, mysqld_user);
        unireg_abort(1);
      }
    }
#endif

#if defined(HAVE_MLOCKALL) && defined(MCL_CURRENT)
    if (locked_in_memory)  // getuid() == 0 here
      set_effective_user(user_info);
    else
#endif
      set_user(mysqld_user, user_info);
  }
#endif  // !_WIN32

  /*
   initiate key migration if any one of the migration specific
   options are provided.
  */
  if (opt_keyring_migration_source || opt_keyring_migration_destination ||
      migrate_connect_options) {
    Migrate_keyring mk;
    my_getopt_skip_unknown = TRUE;
    if (mk.init(remaining_argc, remaining_argv, opt_keyring_migration_source,
                opt_keyring_migration_destination, opt_keyring_migration_user,
                opt_keyring_migration_host, opt_keyring_migration_password,
                opt_keyring_migration_socket, opt_keyring_migration_port)) {
      LogErr(ERROR_LEVEL, ER_KEYRING_MIGRATION_FAILED);
      log_error_dest = "stderr";
      flush_error_log_messages();
      unireg_abort(MYSQLD_ABORT_EXIT);
    }

    if (mk.execute()) {
      LogErr(ERROR_LEVEL, ER_KEYRING_MIGRATION_FAILED);
      log_error_dest = "stderr";
      flush_error_log_messages();
      unireg_abort(MYSQLD_ABORT_EXIT);
    }

    my_getopt_skip_unknown = 0;
    LogErr(INFORMATION_LEVEL, ER_KEYRING_MIGRATION_SUCCESSFUL);
    log_error_dest = "stderr";
    flush_error_log_messages();
    unireg_abort(MYSQLD_SUCCESS_EXIT);
  }

  /*
   We have enough space for fiddling with the argv, continue
  */
  if (!(is_help_or_validate_option()) &&
      my_setwd(mysql_real_data_home, MYF(0))) {
    char errbuf[MYSYS_STRERROR_SIZE];

    LogErr(ERROR_LEVEL, ER_CANT_SET_DATA_DIR, mysql_real_data_home, errno,
           my_strerror(errbuf, sizeof(errbuf), errno));
    unireg_abort(MYSQLD_ABORT_EXIT); /* purecov: inspected */
  }

  /*
   The subsequent calls may take a long time : e.g. innodb log read.
   Thus set the long running service control manager timeout
  */
#if defined(_WIN32)
  if (windows_service) {
    if (setup_service_status_cmd_processed_handle())
      unireg_abort(MYSQLD_ABORT_EXIT);

    char buf[32];
    snprintf(buf, sizeof(buf), "T %lu", slow_start_timeout);
    Service_status_msg msg(buf);
    send_service_status(msg);
  }
#endif

  if (init_server_components()) unireg_abort(MYSQLD_ABORT_EXIT);

  if (!server_id_supplied)
    LogErr(INFORMATION_LEVEL, ER_WARN_NO_SERVERID_SPECIFIED);

  /* Server generates uuid after innodb is initialized. But during
  initialization, if tablespaces like system, redo, temporary are encrypted,
  they are initialized with "empty" UUID. Now UUID is available, fix the
  empty UUID of such tablespaces now */
  if (innodb_hton != nullptr) {
    if (innodb_hton->fix_tablespaces_empty_uuid != nullptr &&
        innodb_hton->fix_tablespaces_empty_uuid()) {
      sql_print_error(
          "Fixing empty UUID with InnoDB Engine failed. Please"
          " check if keyring plugin is loaded and execute"
          " \"ALTER INSTANCE ROTATE INNODB MASTER KEY\"");
    }
    if (innodb_hton->fix_default_table_encryption != nullptr) {
      innodb_hton->fix_default_table_encryption(
          global_system_variables.default_table_encryption);
    }
  }

  /*
    Add server_uuid to the sid_map.  This must be done after
    server_uuid has been initialized in init_server_auto_options and
    after the binary log (and sid_map file) has been initialized in
    init_server_components().

    No error message is needed: init_sid_map() prints a message.

    Strictly speaking, this is not currently needed when
    opt_bin_log==0, since the variables that gtid_state->init
    initializes are not currently used in that case.  But we call it
    regardless to avoid possible future bugs if gtid_state ever
    needs to do anything else.
  */
  global_sid_lock->wrlock();
  int gtid_ret = gtid_state->init();
  global_sid_lock->unlock();

  if (gtid_ret) unireg_abort(MYSQLD_ABORT_EXIT);

  if (!opt_initialize && !opt_initialize_insecure) {
    // Initialize executed_gtids from mysql.gtid_executed table.
    if (gtid_state->read_gtid_executed_from_table() == -1) unireg_abort(1);
  }

  if (opt_bin_log) {
    /*
      Initialize GLOBAL.GTID_EXECUTED and GLOBAL.GTID_PURGED from
      gtid_executed table and binlog files during server startup.
    */
    Gtid_set *executed_gtids =
        const_cast<Gtid_set *>(gtid_state->get_executed_gtids());
    Gtid_set *lost_gtids = const_cast<Gtid_set *>(gtid_state->get_lost_gtids());
    Gtid_set *gtids_only_in_table =
        const_cast<Gtid_set *>(gtid_state->get_gtids_only_in_table());
    Gtid_set *previous_gtids_logged =
        const_cast<Gtid_set *>(gtid_state->get_previous_gtids_logged());

    Gtid_set purged_gtids_from_binlog(global_sid_map, global_sid_lock);
    Gtid_set gtids_in_binlog(global_sid_map, global_sid_lock);
    Gtid_set gtids_in_binlog_not_in_table(global_sid_map, global_sid_lock);

    if (mysql_bin_log.init_gtid_sets(
            &gtids_in_binlog, &purged_gtids_from_binlog,
            opt_master_verify_checksum, true /*true=need lock*/,
            NULL /*trx_parser*/, NULL /*partial_trx*/,
            true /*is_server_starting*/))
      unireg_abort(MYSQLD_ABORT_EXIT);

    global_sid_lock->wrlock();

    purged_gtids_from_binlog.dbug_print("purged_gtids_from_binlog");
    gtids_in_binlog.dbug_print("gtids_in_binlog");

    if (!gtids_in_binlog.is_empty() &&
        !gtids_in_binlog.is_subset(executed_gtids)) {
      gtids_in_binlog_not_in_table.add_gtid_set(&gtids_in_binlog);
      if (!executed_gtids->is_empty())
        gtids_in_binlog_not_in_table.remove_gtid_set(executed_gtids);
      /*
        Save unsaved GTIDs into gtid_executed table, in the following
        four cases:
          1. the upgrade case.
          2. the case that a slave is provisioned from a backup of
             the master and the slave is cleaned by RESET MASTER
             and RESET SLAVE before this.
          3. the case that no binlog rotation happened from the
             last RESET MASTER on the server before it crashes.
          4. The set of GTIDs of the last binlog is not saved into the
             gtid_executed table if server crashes, so we save it into
             gtid_executed table and executed_gtids during recovery
             from the crash.
      */
      if (gtid_state->save(&gtids_in_binlog_not_in_table) == -1) {
        global_sid_lock->unlock();
        unireg_abort(MYSQLD_ABORT_EXIT);
      }
      executed_gtids->add_gtid_set(&gtids_in_binlog_not_in_table);
    }

    /* gtids_only_in_table= executed_gtids - gtids_in_binlog */
    if (gtids_only_in_table->add_gtid_set(executed_gtids) != RETURN_STATUS_OK) {
      global_sid_lock->unlock();
      unireg_abort(MYSQLD_ABORT_EXIT);
    }
    gtids_only_in_table->remove_gtid_set(&gtids_in_binlog);
    /*
      lost_gtids = executed_gtids -
                   (gtids_in_binlog - purged_gtids_from_binlog)
                 = gtids_only_in_table + purged_gtids_from_binlog;
    */
    DBUG_ASSERT(lost_gtids->is_empty());
    if (lost_gtids->add_gtid_set(gtids_only_in_table) != RETURN_STATUS_OK ||
        lost_gtids->add_gtid_set(&purged_gtids_from_binlog) !=
            RETURN_STATUS_OK) {
      global_sid_lock->unlock();
      unireg_abort(MYSQLD_ABORT_EXIT);
    }

    /* Prepare previous_gtids_logged for next binlog */
    if (previous_gtids_logged->add_gtid_set(&gtids_in_binlog) !=
        RETURN_STATUS_OK) {
      global_sid_lock->unlock();
      unireg_abort(MYSQLD_ABORT_EXIT);
    }

    /*
      Write the previous set of gtids at this point because during
      the creation of the binary log this is not done as we cannot
      move the init_gtid_sets() to a place before openning the binary
      log. This requires some investigation.

      /Alfranio
    */
    Previous_gtids_log_event prev_gtids_ev(&gtids_in_binlog);

    global_sid_lock->unlock();

    (prev_gtids_ev.common_footer)->checksum_alg =
        static_cast<enum_binlog_checksum_alg>(binlog_checksum_options);

    if (mysql_bin_log.write_event_to_binlog_and_sync(&prev_gtids_ev))
      unireg_abort(MYSQLD_ABORT_EXIT);

    (void)RUN_HOOK(server_state, after_engine_recovery, (NULL));
  }

  if (init_ssl_communication()) unireg_abort(MYSQLD_ABORT_EXIT);
  if (network_init()) unireg_abort(MYSQLD_ABORT_EXIT);

    // TODO(laurynas)
    // init_io_cache_encryption(encrypt_tmp_files);

#ifdef _WIN32
  if (opt_require_secure_transport && !opt_enable_shared_memory &&
      !SslAcceptorContext::have_ssl() && !opt_initialize) {
    LogErr(ERROR_LEVEL, ER_TRANSPORTS_WHAT_TRANSPORTS);
    unireg_abort(MYSQLD_ABORT_EXIT);
  }
#endif

  /*
   Initialize my_str_malloc(), my_str_realloc() and my_str_free()
  */
  my_str_malloc = &my_str_malloc_mysqld;
  my_str_free = &my_str_free_mysqld;
  my_str_realloc = &my_str_realloc_mysqld;

  error_handler_hook = my_message_sql;

  bool abort = false;

  /* Save pid of this process in a file */
  if (!opt_initialize) {
    if (create_pid_file()) abort = true;
  }

  /* Read the optimizer cost model configuration tables */
  if (!opt_initialize) reload_optimizer_cost_constants();

  if (
      /*
        Read components table to restore previously installed components. This
        requires read access to mysql.component table.
      */
      (!opt_initialize && mysql_component_infrastructure_init()) ||
      mysql_rm_tmp_tables()) {
    abort = true;
  }

  /* we do want to exit if there are any other unknown options */
  if (remaining_argc > 1) {
    int ho_error;
    struct my_option no_opts[] = {
        {0, 0, 0, 0, 0, 0, GET_NO_ARG, NO_ARG, 0, 0, 0, 0, 0, 0}};
    /*
      We need to eat any 'loose' arguments first before we conclude
      that there are unprocessed options.
    */
    my_getopt_skip_unknown = 0;

    if ((ho_error = handle_options(&remaining_argc, &remaining_argv, no_opts,
                                   mysqld_get_one_option)))
      abort = true;
    else {
      /* Add back the program name handle_options removes */
      remaining_argc++;
      remaining_argv--;
      my_getopt_skip_unknown = true;

      if (remaining_argc > 1) {
        LogErr(ERROR_LEVEL, ER_EXCESS_ARGUMENTS, remaining_argv[1]);
        LogErr(INFORMATION_LEVEL, ER_VERBOSE_HINT);
        abort = true;
      }
    }
  }

  if (abort || acl_init(opt_noacl)) {
    if (!abort) LogErr(ERROR_LEVEL, ER_PRIVILEGE_SYSTEM_INIT_FAILED);
    abort = true;
    opt_noacl = true;
  }

  /*
   if running with --initialize, explicitly allocate the memory
   to be used by ACL objects.
  */
  if (opt_initialize) init_acl_memory();

  /*
    Turn ON the system variable '@@partial_revokes' during server
    start in case there exist at least one restrictions instance.
  */
  if (mysqld_partial_revokes() == false && is_partial_revoke_exists(nullptr)) {
    set_mysqld_partial_revokes(true);
    LogErr(WARNING_LEVEL, ER_TURNING_ON_PARTIAL_REVOKES);
  }

  if (abort || my_tz_init((THD *)0, default_tz_name, opt_initialize) ||
      grant_init(opt_noacl)) {
    set_connection_events_loop_aborted(true);

    delete_pid_file(MYF(MY_WME));

    unireg_abort(MYSQLD_ABORT_EXIT);
  }

  /*
    Bootstrap the dynamic privilege service implementation
  */
  if (dynamic_privilege_init()) {
    LogErr(WARNING_LEVEL, ER_PERSISTENT_PRIVILEGES_BOOTSTRAP);
  }

  if (!opt_initialize) servers_init(0);

  if (!opt_noacl) {
    udf_read_functions_table();
  }

  init_status_vars();
  /* If running with --initialize, do not start replication. */
  if (opt_initialize) opt_skip_slave_start = 1;

  check_binlog_cache_size(NULL);
  check_binlog_stmt_cache_size(NULL);

  binlog_unsafe_map_init();

  /* If running with --initialize, do not start replication. */
  if (!opt_initialize) {
    // Make @@slave_skip_errors show the nice human-readable value.
    set_slave_skip_errors(&opt_slave_skip_errors);
    /*
      Group replication filters should be discarded before init_slave(),
      otherwise the pre-configured filters will be referenced by group
      replication channels.
    */
    rpl_channel_filters.discard_group_replication_filters();

    /*
      init_slave() must be called after the thread keys are created.
    */
    if (server_id != 0)
      init_slave(); /* Ignoring errors while configuring replication. */

    /*
      If the user specifies a per-channel replication filter through a
      command-line option (or in a configuration file) for a slave
      replication channel which does not exist as of now (i.e not
      present in slave info tables yet), then the per-channel
      replication filter is discarded with a warning.
      If the user specifies a per-channel replication filter through
      a command-line option (or in a configuration file) for group
      replication channels 'group_replication_recovery' and
      'group_replication_applier' which is disallowed, then the
      per-channel replication filter is discarded with a warning.
    */
    rpl_channel_filters.discard_all_unattached_filters();
  }

#ifdef WITH_LOCK_ORDER
  if (!opt_initialize) {
    LO_activate();
  }
#endif /* WITH_LOCK_ORDER */

#ifdef WITH_PERFSCHEMA_STORAGE_ENGINE
  initialize_performance_schema_acl(opt_initialize);
#endif /* WITH_PERFSCHEMA_STORAGE_ENGINE */

  initialize_information_schema_acl();

  (void)RUN_HOOK(server_state, after_recovery, (NULL));

  if (Events::init(opt_noacl || opt_initialize))
    unireg_abort(MYSQLD_ABORT_EXIT);

#ifndef _WIN32
  //  Start signal handler thread.
  start_signal_handler();
#endif

  /* set all persistent options */
  if (persisted_variables_cache.set_persist_options()) {
    LogErr(ERROR_LEVEL, ER_CANT_SET_UP_PERSISTED_VALUES);
    flush_error_log_messages();
    return 1;
  }

  /*
    Activate loadable error logging components, if any.
  */
  if (log_builtins_error_stack(opt_log_error_services, true, nullptr) == 0) {
    // Syntax is OK and services exist; let's try to initialize them:
    size_t pos;

    if (log_builtins_error_stack(opt_log_error_services, false, &pos) < 0) {
      char *problem = opt_log_error_services; /* purecov: begin inspected */
      const char *var_name = "log_error_services";

      if (pos < strlen(opt_log_error_services))
        problem = &((char *)opt_log_error_services)[pos];

      flush_error_log_messages();

      /*
        Try to fall back to default error logging stack.
        If that's possible, print diagnostics there, then exit.
      */
      sys_var *var = intern_find_sys_var(var_name, strlen(var_name));

      if (var != nullptr) {
        opt_log_error_services = (char *)var->get_default();
        if (log_builtins_error_stack(opt_log_error_services, false, nullptr) >=
            0) {
          // We found the sys_var, but somehow couldn't set the default!?
          LogErr(ERROR_LEVEL, ER_CANT_START_ERROR_LOG_SERVICE, var_name,
                 problem);
          unireg_abort(MYSQLD_ABORT_EXIT);
        }
      }

      /*
        We failed to set the default error logging stack. At this point,
        we don't know whether ANY of the requested sinks work,
        so our best bet is to write directly to the error stream.
        Then, we abort.
      */
      {
        char buff[512];
        size_t len;

        len = snprintf(buff, sizeof(buff),
                       ER_DEFAULT(ER_CANT_START_ERROR_LOG_SERVICE), var_name,
                       problem);
        len = std::min(len, sizeof(buff) - 1);

        log_write_errstream(buff, len);

        unireg_abort(MYSQLD_ABORT_EXIT);
      } /* purecov: end */
    }
  } else {
    /*
      We were given an illegal value at start-up, so the default was
      used instead. We have reported the problem (and the dodgy value);
      let's now point our variable back at the default (i.e. the value
      actually used) so SELECT @@GLOBAL.log_error_services will render
      correct results.
    */
    sys_var *var = intern_find_sys_var(STRING_WITH_LEN("log_error_services"));
    char *default_services = nullptr;

    if ((var != nullptr) &&
        ((default_services = (char *)var->get_default()) != nullptr))
      log_builtins_error_stack(default_services, false, nullptr);

    LogErr(WARNING_LEVEL, ER_CANNOT_SET_LOG_ERROR_SERVICES,
           opt_log_error_services);

    if (default_services != nullptr) opt_log_error_services = default_services;
  }

  /*
    Now that the error-logging stack is fully set up, loadable components
    and all, flush any buffered log-events!
  */
  flush_error_log_messages();

  if (opt_initialize) {
    // Make sure we can process SIGHUP during bootstrap.
    server_components_initialized();

    int error = bootstrap::run_bootstrap_thread(
        mysql_stdin, NULL, SYSTEM_THREAD_SERVER_INITIALIZE);
    if (error == 0) {
      LogErr(SYSTEM_LEVEL, ER_ENDING_INIT, my_progname, server_version);
    }
    unireg_abort(error ? MYSQLD_ABORT_EXIT : MYSQLD_SUCCESS_EXIT);
  }

  if (opt_init_file && *opt_init_file) {
    if (read_init_file(opt_init_file)) unireg_abort(MYSQLD_ABORT_EXIT);
  }

  /*
    Event must be invoked after error_handler_hook is assigned to
    my_message_sql, otherwise my_message will not cause the event to abort.
  */
  void *argv_p = argv;
  if (mysql_audit_notify(AUDIT_EVENT(MYSQL_AUDIT_SERVER_STARTUP_STARTUP),
                         static_cast<const char **>(argv_p), argc))
    unireg_abort(MYSQLD_ABORT_EXIT);

#ifdef _WIN32
  create_shutdown_and_restart_thread();
#endif
  if (mysqld_process_must_end_at_startup) {
#if !defined(_WIN32)
    if (opt_daemonize) mysqld::runtime::signal_parent(pipe_write_fd, 1);
#endif
    unireg_abort(MYSQLD_SUCCESS_EXIT);
  }

  start_handle_manager();

  create_compress_gtid_table_thread();

  LogEvent()
      .type(LOG_TYPE_ERROR)
      .subsys(LOG_SUBSYSTEM_TAG)
      .prio(SYSTEM_LEVEL)
      .lookup(ER_SERVER_STARTUP_MSG, my_progname, server_version,
#ifdef HAVE_SYS_UN_H
              (opt_initialize ? "" : mysqld_unix_port),
#else
              "",
#endif
              mysqld_port, MYSQL_COMPILATION_COMMENT_SERVER);

  if (!opt_disable_networking && my_admin_bind_addr_str)
    LogEvent()
        .type(LOG_TYPE_ERROR)
        .subsys(LOG_SUBSYSTEM_TAG)
        .prio(SYSTEM_LEVEL)
        .lookup(ER_SERVER_STARTUP_ADMIN_INTERFACE, my_admin_bind_addr_str,
                mysqld_admin_port, MYSQL_COMPILATION_COMMENT);

#if defined(_WIN32)
  if (windows_service) {
    Service_status_msg s("R");
    send_service_status(s);
  }
#endif

  server_components_initialized();

  /*
    Set opt_super_readonly here because if opt_super_readonly is set
    in get_option, it will create problem while setting up event scheduler.
  */
  set_super_read_only_post_init();

  DBUG_PRINT("info", ("Block, listening for incoming connections"));

  (void)MYSQL_SET_STAGE(0, __FILE__, __LINE__);

  server_operational_state = SERVER_OPERATING;
  sysd::notify("READY=1\nSTATUS=Server is operational\nMAIN_PID=", getpid(),
               "\n");

  (void)RUN_HOOK(server_state, before_handle_connection, (NULL));

#if defined(_WIN32)
  setup_conn_event_handler_threads();
#else
  mysql_mutex_lock(&LOCK_socket_listener_active);
  // Make it possible for the signal handler to kill the listener.
  socket_listener_active = true;
  mysql_mutex_unlock(&LOCK_socket_listener_active);

  if (opt_daemonize) {
    if (nstdout != nullptr) {
      // Show the pid on stdout if deamonizing and connected to tty
      fprintf(nstdout, "mysqld is running as pid %lu\n", current_pid);
      fclose(nstdout);
      nstdout = nullptr;
    }

    mysqld::runtime::signal_parent(pipe_write_fd, 1);
  }

  mysqld_socket_acceptor->connection_event_loop();
#endif /* _WIN32 */
  server_operational_state = SERVER_SHUTTING_DOWN;
  sysd::notify("STOPPING=1\nSTATUS=Server shutdown in progress\n");

  DBUG_PRINT("info", ("No longer listening for incoming connections"));

  mysql_audit_notify(MYSQL_AUDIT_SERVER_SHUTDOWN_SHUTDOWN,
                     MYSQL_AUDIT_SERVER_SHUTDOWN_REASON_SHUTDOWN,
                     MYSQLD_SUCCESS_EXIT);

  terminate_compress_gtid_table_thread();
  /*
    Save set of GTIDs of the last binlog into gtid_executed table
    on server shutdown.
  */
  if (opt_bin_log)
    if (gtid_state->save_gtids_of_last_binlog_into_table())
      LogErr(WARNING_LEVEL, ER_CANT_SAVE_GTIDS);

#ifndef _WIN32
  mysql_mutex_lock(&LOCK_socket_listener_active);
  // Notify the signal handler that we have stopped listening for connections.
  socket_listener_active = false;
  mysql_cond_broadcast(&COND_socket_listener_active);
  mysql_mutex_unlock(&LOCK_socket_listener_active);
#endif  // !_WIN32

#ifdef HAVE_PSI_THREAD_INTERFACE
  /*
    Disable the main thread instrumentation,
    to avoid recording events during the shutdown.
  */
  PSI_THREAD_CALL(delete_current_thread)();
#endif /* HAVE_PSI_THREAD_INTERFACE */

  DBUG_PRINT("info", ("Waiting for shutdown proceed"));
  int ret = 0;
#ifdef _WIN32
  if (shutdown_restart_thr_handle.handle)
    ret = my_thread_join(&shutdown_restart_thr_handle, NULL);
  shutdown_restart_thr_handle.handle = NULL;
  if (0 != ret)
    LogErr(WARNING_LEVEL, ER_CANT_JOIN_SHUTDOWN_THREAD, "shutdown ", ret);
#else
  if (signal_thread_id.thread != 0)
    ret = my_thread_join(&signal_thread_id, nullptr);
  signal_thread_id.thread = 0;
  if (0 != ret)
    LogErr(WARNING_LEVEL, ER_CANT_JOIN_SHUTDOWN_THREAD, "signal_", ret);
#endif  // _WIN32

  clean_up(1);
  sysd::notify("STATUS=Server shutdown complete");
  mysqld_exit(signal_hand_thr_exit_code);
}

/****************************************************************************
  Main and thread entry function for Win32
  (all this is needed only to run mysqld as a service on WinNT)
****************************************************************************/

#if defined(_WIN32)

bool is_windows_service() { return windows_service; }

NTService *get_win_service_ptr() { return &Service; }

int mysql_service(void *p) {
  int my_argc;
  char **my_argv;

  if (use_opt_args) {
    my_argc = opt_argc;
    my_argv = opt_argv;
  } else if (is_mysqld_monitor()) {
    my_argc = Service.my_argc;
    my_argv = Service.my_argv;
  } else {
    my_argc = my_global_argc;
    my_argv = my_global_argv;
  }

  if (!mysqld_early_option) {
    int res = start_monitor();
    if (res != -1) {
      deinitialize_mysqld_monitor();
      return res;
    }
  }

  if (my_thread_init()) {
    flush_error_log_messages();
    return 1;
  }

  win_main(my_argc, my_argv);

  my_thread_end();
  return 0;
}

/* Quote string if it contains space, else copy */

static char *add_quoted_string(char *to, const char *from, char *to_end) {
  uint length = (uint)(to_end - to);

  if (!strchr(from, ' ')) return strmake(to, from, length - 1);
  return strxnmov(to, length - 1, "\"", from, "\"", NullS);
}

/**
  Handle basic handling of services, like installation and removal.

  @param argv             Pointer to argument list
  @param servicename    Internal name of service
  @param displayname    Display name of service (in taskbar ?)
  @param file_path    Path to this program
  @param startup_option Startup option to mysqld

  @retval
    0   option handled
  @retval
    1   Could not handle option
*/

static bool default_service_handling(char **argv, const char *servicename,
                                     const char *displayname,
                                     const char *file_path,
                                     const char *extra_opt,
                                     const char *account_name) {
  char path_and_service[FN_REFLEN + FN_REFLEN + 32], *pos, *end;
  const char *opt_delim;
  end = path_and_service + sizeof(path_and_service) - 3;

  /* We have to quote filename if it contains spaces */
  pos = add_quoted_string(path_and_service, file_path, end);
  if (extra_opt && *extra_opt) {
    /*
     Add option after file_path. There will be zero or one extra option.  It's
     assumed to be --defaults-file=file but isn't checked.  The variable (not
     the option name) should be quoted if it contains a string.
    */
    *pos++ = ' ';
    if (opt_delim = strchr(extra_opt, '=')) {
      size_t length = ++opt_delim - extra_opt;
      pos = my_stpnmov(pos, extra_opt, length);
    } else
      opt_delim = extra_opt;

    pos = add_quoted_string(pos, opt_delim, end);
  }
  /* We must have servicename last */
  *pos++ = ' ';
  (void)add_quoted_string(pos, servicename, end);

  if (Service.got_service_option(argv, "install")) {
    Service.Install(1, servicename, displayname, path_and_service,
                    account_name);
    return 0;
  }
  if (Service.got_service_option(argv, "install-manual")) {
    Service.Install(0, servicename, displayname, path_and_service,
                    account_name);
    return 0;
  }
  if (Service.got_service_option(argv, "remove")) {
    Service.Remove(servicename);
    return 0;
  }
  return 1;
}

int mysqld_main(int argc, char **argv) {
  bool mysqld_monitor = false;
  mysqld_early_option = is_early_option(argc, argv);

  if (!mysqld_early_option) {
    initialize_mysqld_monitor();
    mysqld_monitor = is_mysqld_monitor();
  }

  if (mysqld_early_option || !mysqld_monitor) {
    /*
      When several instances are running on the same machine, we
      need to have an  unique  named  hEventShudown  through the
      application PID e.g.: MySQLShutdown1890; MySQLShutdown2342
    */

    int10_to_str((int)GetCurrentProcessId(),
                 my_stpcpy(shutdown_event_name, "MYSQLShutdown"), 10);
    int10_to_str((int)GetCurrentProcessId(),
                 my_stpcpy(restart_event_name, "MYSQLRestart"), 10);
  }

  /* Must be initialized early for comparison of service name */
  system_charset_info = &my_charset_utf8_general_ci;

  if (mysqld_early_option || !mysqld_monitor) {
#ifdef WITH_PERFSCHEMA_STORAGE_ENGINE
    pre_initialize_performance_schema();
#endif /*WITH_PERFSCHEMA_STORAGE_ENGINE */

    if (my_init()) {
      LogErr(ERROR_LEVEL, ER_MYINIT_FAILED);
      flush_error_log_messages();
      return 1;
    }
  }

  if (Service.GetOS() && mysqld_monitor) /* true NT family */
  {
    char file_path[FN_REFLEN];
    my_path(file_path, argv[0], ""); /* Find name in path */
    fn_format(file_path, argv[0], file_path, "",
              MY_REPLACE_DIR | MY_UNPACK_FILENAME | MY_RESOLVE_SYMLINKS);

    if (argc == 2) {
      if (!default_service_handling(argv, MYSQL_SERVICENAME, MYSQL_SERVICENAME,
                                    file_path, "", NULL))
        return 0;
      if (Service.IsService(argv[1])) /* Start an optional service */
      {
        /*
          Only add the service name to the groups read from the config file
          if it's not "MySQL". (The default service name should be 'mysqld'
          but we started a bad tradition by calling it MySQL from the start
          and we are now stuck with it.
        */
        if (my_strcasecmp(system_charset_info, argv[1], "mysql"))
          load_default_groups[load_default_groups_sz - 2] = argv[1];
        windows_service = true;

        Service.Init(argv[1], mysql_service);
        return 0;
      }
    } else if (argc == 3) /* install or remove any optional service */
    {
      if (!default_service_handling(argv, argv[2], argv[2], file_path, "",
                                    NULL))
        return 0;
      if (Service.IsService(argv[2])) {
        /*
          mysqld was started as
          mysqld --defaults-file=my_path\my.ini service-name
        */
        use_opt_args = 1;
        opt_argc = 2;  // Skip service-name
        opt_argv = argv;
        windows_service = true;
        if (my_strcasecmp(system_charset_info, argv[2], "mysql"))
          load_default_groups[load_default_groups_sz - 2] = argv[2];
        Service.Init(argv[2], mysql_service);
        return 0;
      }
    } else if (argc == 4 || argc == 5) {
      /*
        This may seem strange, because we handle --local-service while
        preserving 4.1's behavior of allowing any one other argument that is
        passed to the service on startup. (The assumption is that this is
        --defaults-file=file, but that was not enforced in 4.1, so we don't
        enforce it here.)
      */
      const char *extra_opt = NullS;
      const char *account_name = NullS;
      int index;
      for (index = 3; index < argc; index++) {
        if (!strcmp(argv[index], "--local-service"))
          account_name = "NT AUTHORITY\\LocalService";
        else
          extra_opt = argv[index];
      }

      if (argc == 4 || account_name)
        if (!default_service_handling(argv, argv[2], argv[2], file_path,
                                      extra_opt, account_name))
          return 0;
    } else if (argc == 1 && Service.IsService(MYSQL_SERVICENAME)) {
      /* start the default service */
      windows_service = true;
      Service.Init(MYSQL_SERVICENAME, mysql_service);
      return 0;
    }
  }

  // Set windows_service value in mysqld
  if (!mysqld_monitor) {
    windows_service = is_monitor_win_service();

    if (windows_service) {
      if (argc == 2 && Service.IsService(argv[1])) {
        if (my_strcasecmp(system_charset_info, argv[1], "mysql"))
          load_default_groups[load_default_groups_sz - 2] = argv[1];
        argc--;

      } else if (argc == 3 && Service.IsService(argv[2])) {
        /*
        mysqld was started as
        mysqld --defaults-file=my_path\my.ini service-name
        */
        if (my_strcasecmp(system_charset_info, argv[2], "mysql"))
          load_default_groups[load_default_groups_sz - 2] = argv[2];
        argc--;
      }
    }

    my_global_argc = argc;
    my_global_argv = argv;
  } else {
    Service.my_argc = argc;
    Service.my_argv = argv;
  }

  return mysql_service(NULL);
}
#endif  // _WIN32

static bool read_init_file(char *file_name) {
  MYSQL_FILE *file;
  DBUG_ENTER("read_init_file");
  DBUG_PRINT("enter", ("name: %s", file_name));

  LogErr(INFORMATION_LEVEL, ER_BEG_INITFILE, file_name);

  if (!(file =
            mysql_file_fopen(key_file_init, file_name, O_RDONLY, MYF(MY_WME))))
    DBUG_RETURN(true);
  (void)bootstrap::run_bootstrap_thread(file, NULL, SYSTEM_THREAD_INIT_FILE);
  mysql_file_fclose(file, MYF(MY_WME));

  LogErr(INFORMATION_LEVEL, ER_END_INITFILE, file_name);

  DBUG_RETURN(false);
}

/****************************************************************************
  Handle start options
******************************************************************************/

/**
  Process command line options but use only "help", "initialize",
  "initialize-insecure". If one of these options exists then change default
  value of log_error_verbosity.
*/
static void adjust_log_error_verbosity(vector<my_option> *all_early_options) {
  if (remaining_argc <= 1) return;

  /* create a copy of remaining_argv */
  int copy_argc = remaining_argc;
  vector<char *> copy_argv;
  copy_argv.reserve(copy_argc + 1);
  for (int i = 0; i < copy_argc; i++) copy_argv.push_back(remaining_argv[i]);
  copy_argv.push_back(nullptr);

  /* select only "help", "initialize", "initialize-insecure" options */
  vector<my_option> init_options;
  static const vector<const char *> opt_names{"help", "initialize",
                                              "initialize-insecure"};
  for (my_option *opt = my_long_early_options; opt->name != nullptr; opt++)
    if (std::find(opt_names.cbegin(), opt_names.cend(), opt->name) !=
        opt_names.cend())
      init_options.push_back(*opt);
  add_terminator(&init_options);

  char **copy_argv_ptr = &copy_argv[0];
  int ho_error = handle_options(&copy_argc, &copy_argv_ptr, &init_options[0],
                                mysqld_get_one_option);

  if ((ho_error == 0) &&
      (opt_help || opt_initialize || opt_initialize_insecure)) {
    /*
      Show errors during --help, but mute everything else so the info the
      user actually wants isn't lost in the spam.  (For --help --verbose,
      we need to set up far enough to be able to print variables provided
      by plugins, so a good number of warnings/notes might get printed.)
      Likewise for --initialize.
    */
    for (my_option *opt = &(*all_early_options)[0]; opt->name; opt++)
      if (!strcmp("log_error_verbosity", opt->name)) {
        opt->def_value = (opt_initialize || opt_initialize_insecure) ? 2 : 1;
      }
  }
}

/**
  Process command line options flagged as 'early'.
  Some components needs to be initialized as early as possible,
  because the rest of the server initialization depends on them.
  Options that needs to be parsed early includes:
  - the performance schema, when compiled in,
  - options related to the help,
  - options related to the bootstrap
  The performance schema needs to be initialized as early as possible,
  before to-be-instrumented objects of the server are initialized.
*/
static int handle_early_options() {
  int ho_error;
  vector<my_option> all_early_options;
  all_early_options.reserve(100);

  my_getopt_register_get_addr(NULL);
  /* Skip unknown options so that they may be processed later */
  my_getopt_skip_unknown = true;

  /* Add the system variables parsed early */
  sys_var_add_options(&all_early_options, sys_var::PARSE_EARLY);

  /* Add the command line options parsed early */
  for (my_option *opt = my_long_early_options; opt->name != NULL; opt++)
    all_early_options.push_back(*opt);

  add_terminator(&all_early_options);

  my_getopt_error_reporter = option_error_reporter;
  my_charset_error_reporter = charset_error_reporter;

  adjust_log_error_verbosity(&all_early_options);

  ho_error = handle_options(&remaining_argc, &remaining_argv,
                            &all_early_options[0], mysqld_get_one_option);

  if (ho_error == 0) {
    /* update verbosity in filter engine, if needed */
    log_builtins_filter_update_verbosity(log_error_verbosity);

    /* Add back the program name handle_options removes */
    remaining_argc++;
    remaining_argv--;

    if (opt_initialize_insecure) opt_initialize = true;

    if (opt_debugging) {
      /* Allow break with SIGINT, no core or stack trace */
      test_flags |= TEST_SIGINT | TEST_NO_STACKTRACE;
      test_flags &= ~TEST_CORE_ON_SIGNAL;
    }
  }

  // Swap with an empty vector, i.e. delete elements and free allocated space.
  vector<my_option>().swap(all_early_options);

  return ho_error;
}

/**
  Adjust @c open_files_limit.
  Computation is  based on:
  - @c max_connections,
  - @c table_cache_size,
  - the platform max open file limit.
*/
static void adjust_open_files_limit(ulong *requested_open_files) {
  ulong limit_1;
  ulong limit_2;
  ulong limit_3;
  ulong request_open_files;
  ulong effective_open_files;

  /* MyISAM requires two file handles per table. */
  limit_1 = 10 + max_connections + table_cache_size * 2;

  /*
    We are trying to allocate no less than max_connections*5 file
    handles (i.e. we are trying to set the limit so that they will
    be available).
  */
  limit_2 = max_connections * 5;

  /* Try to allocate no less than 5000 by default. */
  limit_3 = open_files_limit ? open_files_limit : 5000;

  request_open_files = max<ulong>(max<ulong>(limit_1, limit_2), limit_3);

  /* Notice: my_set_max_open_files() may return more than requested. */
  effective_open_files = my_set_max_open_files(request_open_files);

  if (effective_open_files < request_open_files) {
    if (open_files_limit == 0) {
      LogErr(WARNING_LEVEL, ER_CHANGED_MAX_OPEN_FILES, effective_open_files,
             request_open_files);
    } else {
      LogErr(WARNING_LEVEL, ER_CANT_INCREASE_MAX_OPEN_FILES,
             effective_open_files, request_open_files);
    }
  }

  open_files_limit = effective_open_files;
  if (requested_open_files)
    *requested_open_files =
        min<ulong>(effective_open_files, request_open_files);
}

static void adjust_max_connections(ulong requested_open_files) {
  ulong limit;

  limit = requested_open_files - 10 - TABLE_OPEN_CACHE_MIN * 2;

  if (limit < max_connections) {
    LogErr(WARNING_LEVEL, ER_CHANGED_MAX_CONNECTIONS, limit, max_connections);

    // This can be done unprotected since it is only called on startup.
    max_connections = limit;
  }
}

static void adjust_table_cache_size(ulong requested_open_files) {
  ulong limit;

  limit = max<ulong>((requested_open_files - 10 - max_connections) / 2,
                     TABLE_OPEN_CACHE_MIN);

  if (limit < table_cache_size) {
    LogErr(WARNING_LEVEL, ER_CHANGED_TABLE_OPEN_CACHE, limit, table_cache_size);

    table_cache_size = limit;
  }

  table_cache_size_per_instance = table_cache_size / table_cache_instances;
}

static void adjust_table_def_size() {
  ulong default_value;
  sys_var *var;

  default_value = min<ulong>(400 + table_cache_size / 2, 2000);
  var = intern_find_sys_var(STRING_WITH_LEN("table_definition_cache"));
  DBUG_ASSERT(var != NULL);
  var->update_default(default_value);

  if (!table_definition_cache_specified) table_def_size = default_value;
}

static void adjust_related_options(ulong *requested_open_files) {
  /*
    In bootstrap, disable grant tables (about to be created)
  */
  if (opt_initialize) opt_noacl = 1;

  /* The order is critical here, because of dependencies. */
  adjust_open_files_limit(requested_open_files);
  adjust_max_connections(*requested_open_files);
  adjust_table_cache_size(*requested_open_files);
  adjust_table_def_size();
}

vector<my_option> all_options;

struct my_option my_long_early_options[] = {
#if !defined(_WIN32)
    {"daemonize", 'D', "Run mysqld as sysv daemon", &opt_daemonize,
     &opt_daemonize, 0, GET_BOOL, NO_ARG, 0, 0, 0, 0, 0, 0},
#endif
    {"skip-grant-tables", 0,
     "Start without grant tables. This gives all users FULL ACCESS to all "
     "tables.",
     &opt_noacl, &opt_noacl, 0, GET_BOOL, NO_ARG, 0, 0, 0, 0, 0, 0},
    {"help", '?', "Display this help and exit.", &opt_help, &opt_help, 0,
     GET_BOOL, NO_ARG, 0, 0, 0, 0, 0, 0},
    {"verbose", 'v', "Used with --help option for detailed help.", &opt_verbose,
     &opt_verbose, 0, GET_BOOL, NO_ARG, 0, 0, 0, 0, 0, 0},
    {"version", 'V', "Output version information and exit.", 0, 0, 0,
     GET_NO_ARG, NO_ARG, 0, 0, 0, 0, 0, 0},
    {"initialize", 'I',
     "Create the default database and exit."
     " Create a super user with a random expired password and store it into "
     "the log.",
     &opt_initialize, &opt_initialize, 0, GET_BOOL, NO_ARG, 0, 0, 0, 0, 0, 0},
    {"initialize-insecure", 0,
     "Create the default database and exit."
     " Create a super user with empty password.",
     &opt_initialize_insecure, &opt_initialize_insecure, 0, GET_BOOL, NO_ARG, 0,
     0, 0, 0, 0, 0},
    {"keyring-migration-source", OPT_KEYRING_MIGRATION_SOURCE,
     "Keyring plugin from where the keys needs to "
     "be migrated to. This option must be specified along with "
     "--keyring-migration-destination.",
     &opt_keyring_migration_source, &opt_keyring_migration_source, 0, GET_STR,
     REQUIRED_ARG, 0, 0, 0, 0, 0, 0},
    {"keyring-migration-destination", OPT_KEYRING_MIGRATION_DESTINATION,
     "Keyring plugin to which the keys are "
     "migrated to. This option must be specified along with "
     "--keyring-migration-source.",
     &opt_keyring_migration_destination, &opt_keyring_migration_destination, 0,
     GET_STR, REQUIRED_ARG, 0, 0, 0, 0, 0, 0},
    {"keyring-migration-user", OPT_KEYRING_MIGRATION_USER,
     "User to login to server.", &opt_keyring_migration_user,
     &opt_keyring_migration_user, 0, GET_STR, REQUIRED_ARG, 0, 0, 0, 0, 0, 0},
    {"keyring-migration-host", OPT_KEYRING_MIGRATION_HOST, "Connect to host.",
     &opt_keyring_migration_host, &opt_keyring_migration_host, 0, GET_STR,
     REQUIRED_ARG, 0, 0, 0, 0, 0, 0},
    {"keyring-migration-password", 'p',
     "Password to use when connecting to server during keyring migration. "
     "If password value is not specified then it will be asked from the tty.",
     0, 0, 0, GET_PASSWORD, OPT_ARG, 0, 0, 0, 0, 0, 0},
    {"keyring-migration-socket", OPT_KEYRING_MIGRATION_SOCKET,
     "The socket file to use for connection.", &opt_keyring_migration_socket,
     &opt_keyring_migration_socket, 0, GET_STR, REQUIRED_ARG, 0, 0, 0, 0, 0, 0},
    {"keyring-migration-port", OPT_KEYRING_MIGRATION_PORT,
     "Port number to use for connection.", &opt_keyring_migration_port,
     &opt_keyring_migration_port, 0, GET_ULONG, REQUIRED_ARG, 0, 0, 0, 0, 0, 0},
    {"no-dd-upgrade", 0,
     "Abort restart if automatic upgrade or downgrade of the data dictionary "
     "is needed. Deprecated option. Use --upgrade=NONE instead.",
     &opt_no_dd_upgrade, &opt_no_dd_upgrade, 0, GET_BOOL, NO_ARG, 0, 0, 0, 0, 0,
     0},
    {"validate-config", 0,
     "Validate the server configuration specified by the user.",
     &opt_validate_config, &opt_validate_config, 0, GET_BOOL, NO_ARG, 0, 0, 0,
     0, 0, 0},
    {"core-file", OPT_WANT_CORE, "Write core on errors.", 0, 0, 0, GET_NO_ARG,
     NO_ARG, 0, 0, 0, 0, 0, 0},
    {"skip-stack-trace", OPT_SKIP_STACK_TRACE,
     "Don't print a stack trace on failure.", 0, 0, 0, GET_NO_ARG, NO_ARG, 0, 0,
     0, 0, 0, 0},
    /* We must always support the next option to make scripts like mysqltest
       easier to do */
    {"gdb", 0, "Set up signals usable for debugging.", &opt_debugging,
     &opt_debugging, 0, GET_BOOL, NO_ARG, 0, 0, 0, 0, 0, 0},
    {0, 0, 0, 0, 0, 0, GET_NO_ARG, NO_ARG, 0, 0, 0, 0, 0, 0}};

/**
  System variables are automatically command-line options (few
  exceptions are documented in sys_var.h), so don't need
  to be listed here.
*/

struct my_option my_long_options[] = {
    {"abort-slave-event-count", 0,
     "Option used by mysql-test for debugging and testing of replication.",
     &abort_slave_event_count, &abort_slave_event_count, 0, GET_INT,
     REQUIRED_ARG, 0, 0, 0, 0, 0, 0},
    {"allow-suspicious-udfs", 0,
     "Allows use of UDFs consisting of only one symbol xxx() "
     "without corresponding xxx_init() or xxx_deinit(). That also means "
     "that one can load any function from any library, for example exit() "
     "from libc.so",
     &opt_allow_suspicious_udfs, &opt_allow_suspicious_udfs, 0, GET_BOOL,
     NO_ARG, 0, 0, 0, 0, 0, 0},
    {"ansi", 'a',
     "Use ANSI SQL syntax instead of MySQL syntax. This mode "
     "will also set transaction isolation level 'serializable'.",
     0, 0, 0, GET_NO_ARG, NO_ARG, 0, 0, 0, 0, 0, 0},
    /*
      Because Sys_var_bit does not support command-line options, we need to
      explicitly add one for --autocommit
    */
    {"autocommit", 0, "Set default value for autocommit (0 or 1)",
     &opt_autocommit, &opt_autocommit, 0, GET_BOOL, OPT_ARG, 1, 0, 0,
     &source_autocommit, /* arg_source, to be copied to Sys_var */
     0, NULL},
    {"binlog-do-db", OPT_BINLOG_DO_DB,
     "Tells the master it should log updates for the specified database, "
     "and exclude all others not explicitly mentioned.",
     0, 0, 0, GET_STR, REQUIRED_ARG, 0, 0, 0, 0, 0, 0},
    {"binlog-ignore-db", OPT_BINLOG_IGNORE_DB,
     "Tells the master that updates to the given database should not be logged "
     "to the binary log.",
     0, 0, 0, GET_STR, REQUIRED_ARG, 0, 0, 0, 0, 0, 0},
    {"character-set-client-handshake", 0,
     "Don't ignore client side character set value sent during handshake.",
     &opt_character_set_client_handshake, &opt_character_set_client_handshake,
     0, GET_BOOL, NO_ARG, 1, 0, 0, 0, 0, 0},
    {"character-set-filesystem", 0, "Set the filesystem character set.",
     &character_set_filesystem_name, &character_set_filesystem_name, 0, GET_STR,
     REQUIRED_ARG, 0, 0, 0, 0, 0, 0},
    {"character-set-server", 'C', "Set the default character set.",
     &default_character_set_name, &default_character_set_name, 0, GET_STR,
     REQUIRED_ARG, 0, 0, 0, 0, 0, 0},
    {"chroot", 'r', "Chroot mysqld daemon during startup.", &mysqld_chroot,
     &mysqld_chroot, 0, GET_STR, REQUIRED_ARG, 0, 0, 0, 0, 0, 0},
    {"collation-server", 0, "Set the default collation.",
     &default_collation_name, &default_collation_name, 0, GET_STR, REQUIRED_ARG,
     0, 0, 0, 0, 0, 0},
    {"console", OPT_CONSOLE,
     "Write error output on screen; don't remove the console window on "
     "windows.",
     &opt_console, &opt_console, 0, GET_BOOL, NO_ARG, 0, 0, 0, 0, 0, 0},
    /* default-storage-engine should have "MyISAM" as def_value. Instead
       of initializing it here it is done in init_common_variables() due
       to a compiler bug in Sun Studio compiler. */
    {"default-storage-engine", 0, "The default storage engine for new tables",
     &default_storage_engine, 0, 0, GET_STR, REQUIRED_ARG, 0, 0, 0, 0, 0, 0},
    {"default-tmp-storage-engine", 0,
     "The default storage engine for new explicit temporary tables",
     &default_tmp_storage_engine, 0, 0, GET_STR, REQUIRED_ARG, 0, 0, 0, 0, 0,
     0},
    {"default-time-zone", 0, "Set the default time zone.", &default_tz_name,
     &default_tz_name, 0, GET_STR, REQUIRED_ARG, 0, 0, 0, 0, 0, 0},
    {"disconnect-slave-event-count", 0,
     "Option used by mysql-test for debugging and testing of replication.",
     &disconnect_slave_event_count, &disconnect_slave_event_count, 0, GET_INT,
     REQUIRED_ARG, 0, 0, 0, 0, 0, 0},
    {"exit-info", 'T', "Used for debugging. Use at your own risk.", 0, 0, 0,
     GET_LONG, OPT_ARG, 0, 0, 0, 0, 0, 0},

    {"external-locking", 0,
     "Use system (external) locking (disabled by "
     "default).  With this option enabled you can run myisamchk to test "
     "(not repair) tables while the MySQL server is running. Disable with "
     "--skip-external-locking.",
     &opt_external_locking, &opt_external_locking, 0, GET_BOOL, NO_ARG, 0, 0, 0,
     0, 0, 0},
#if defined(HAVE_LINUX_LARGE_PAGES) || defined(HAVE_SOLARIS_LARGE_PAGES)
    {"super-large-pages", 0, "Enable support for super large pages.",
     &opt_super_large_pages, &opt_super_large_pages, 0, GET_BOOL, OPT_ARG, 0, 0,
     1, 0, 1, 0},
#endif
    {"language", 'L',
     "Client error messages in given language. May be given as a full path. "
     "Deprecated. Use --lc-messages-dir instead.",
     &lc_messages_dir_ptr, &lc_messages_dir_ptr, 0, GET_STR, REQUIRED_ARG, 0, 0,
     0, 0, 0, 0},
    {"lc-messages", 0, "Set the language used for the error messages.",
     &lc_messages, &lc_messages, 0, GET_STR, REQUIRED_ARG, 0, 0, 0, 0, 0, 0},
    {"lc-time-names", 0,
     "Set the language used for the month names and the days of the week.",
     &lc_time_names_name, &lc_time_names_name, 0, GET_STR, REQUIRED_ARG, 0, 0,
     0, 0, 0, 0},
    {"log-bin", OPT_BIN_LOG,
     "Configures the name prefix to use for binary log files. If the --log-bin "
     "option is not supplied, the name prefix defaults to \"binlog\". If the "
     "--log-bin option is supplied without argument, the name prefix defaults "
     "to \"HOSTNAME-bin\", where HOSTNAME is the machine's hostname. To set a "
     "different name prefix for binary log files, use --log-bin=name. To "
     "disable "
     "binary logging, use the --skip-log-bin or --disable-log-bin option.",
     &opt_bin_logname, &opt_bin_logname, 0, GET_STR_ALLOC, OPT_ARG, 0, 0, 0, 0,
     0, 0},
    {"log-bin-index", 0, "File that holds the names for binary log files.",
     &opt_binlog_index_name, &opt_binlog_index_name, 0, GET_STR, REQUIRED_ARG,
     0, 0, 0, 0, 0, 0},
    {"relay-log-index", 0, "File that holds the names for relay log files.",
     &opt_relaylog_index_name, &opt_relaylog_index_name, 0, GET_STR,
     REQUIRED_ARG, 0, 0, 0, 0, 0, 0},
    {"log-isam", OPT_ISAM_LOG, "Log all MyISAM changes to file.",
     &myisam_log_filename, &myisam_log_filename, 0, GET_STR, OPT_ARG, 0, 0, 0,
     0, 0, 0},
    {"log-raw", 0,
     "Log to general log before any rewriting of the query. For use in "
     "debugging, not production as "
     "sensitive information may be logged.",
     &opt_general_log_raw, &opt_general_log_raw, 0, GET_BOOL, NO_ARG, 0, 0, 1,
     0, 1, 0},
    {"log-short-format", 0,
     "Don't log extra information to update and slow-query logs.",
     &opt_short_log_format, &opt_short_log_format, 0, GET_BOOL, NO_ARG, 0, 0, 0,
     0, 0, 0},
    {"log-tc", 0,
     "Path to transaction coordinator log (used for transactions that affect "
     "more than one storage engine, when binary log is disabled).",
     &opt_tc_log_file, &opt_tc_log_file, 0, GET_STR, REQUIRED_ARG, 0, 0, 0, 0,
     0, 0},
    {"log-tc-size", 0, "Size of transaction coordinator log.", &opt_tc_log_size,
     &opt_tc_log_size, 0, GET_ULONG, REQUIRED_ARG,
     TC_LOG_MIN_PAGES *my_getpagesize(), TC_LOG_MIN_PAGES *my_getpagesize(),
     ULONG_MAX, 0, my_getpagesize(), 0},
    {"master-info-file", 0,
     "The location and name of the file that remembers the master and where "
     "the I/O replication thread is in the master's binlogs.",
     &master_info_file, &master_info_file, 0, GET_STR, REQUIRED_ARG, 0, 0, 0, 0,
     0, 0},
    {"master-retry-count", OPT_MASTER_RETRY_COUNT,
     "The number of tries the slave will make to connect to the master before "
     "giving up. "
     "Deprecated option, use 'CHANGE MASTER TO master_retry_count = <num>' "
     "instead.",
     &master_retry_count, &master_retry_count, 0, GET_ULONG, REQUIRED_ARG,
     3600 * 24, 0, 0, 0, 0, 0},
    {"max-binlog-dump-events", 0,
     "Option used by mysql-test for debugging and testing of replication.",
     &max_binlog_dump_events, &max_binlog_dump_events, 0, GET_INT, REQUIRED_ARG,
     0, 0, 0, 0, 0, 0},
    {"memlock", 0, "Lock mysqld in memory.", &locked_in_memory,
     &locked_in_memory, 0, GET_BOOL, NO_ARG, 0, 0, 0, 0, 0, 0},
    {"old-style-user-limits", 0,
     "Enable old-style user limits (before 5.0.3, user resources were counted "
     "per each user+host vs. per account).",
     &opt_old_style_user_limits, &opt_old_style_user_limits, 0, GET_BOOL,
     NO_ARG, 0, 0, 0, 0, 0, 0},
    {"port-open-timeout", 0,
     "Maximum time in seconds to wait for the port to become free. "
     "(Default: No wait).",
     &mysqld_port_timeout, &mysqld_port_timeout, 0, GET_UINT, REQUIRED_ARG, 0,
     0, 0, 0, 0, 0},
    {"replicate-do-db", OPT_REPLICATE_DO_DB,
     "Tells the slave thread to restrict replication to the specified "
     "database. "
     "To specify more than one database, use the directive multiple times, "
     "once for each database. Note that this will only work if you do not use "
     "cross-database queries such as UPDATE some_db.some_table SET foo='bar' "
     "while having selected a different or no database. If you need cross "
     "database updates to work, make sure you have 3.23.28 or later, and use "
     "replicate-wild-do-table=db_name.%.",
     0, 0, 0, GET_STR, REQUIRED_ARG, 0, 0, 0, 0, 0, 0},
    {"replicate-do-table", OPT_REPLICATE_DO_TABLE,
     "Tells the slave thread to restrict replication to the specified table. "
     "To specify more than one table, use the directive multiple times, once "
     "for each table. This will work for cross-database updates, in contrast "
     "to replicate-do-db.",
     0, 0, 0, GET_STR, REQUIRED_ARG, 0, 0, 0, 0, 0, 0},
    {"replicate-ignore-db", OPT_REPLICATE_IGNORE_DB,
     "Tells the slave thread to not replicate to the specified database. To "
     "specify more than one database to ignore, use the directive multiple "
     "times, once for each database. This option will not work if you use "
     "cross database updates. If you need cross database updates to work, "
     "make sure you have 3.23.28 or later, and use replicate-wild-ignore-"
     "table=db_name.%. ",
     0, 0, 0, GET_STR, REQUIRED_ARG, 0, 0, 0, 0, 0, 0},
    {"replicate-ignore-table", OPT_REPLICATE_IGNORE_TABLE,
     "Tells the slave thread to not replicate to the specified table. To "
     "specify "
     "more than one table to ignore, use the directive multiple times, once "
     "for "
     "each table. This will work for cross-database updates, in contrast to "
     "replicate-ignore-db.",
     0, 0, 0, GET_STR, REQUIRED_ARG, 0, 0, 0, 0, 0, 0},
    {"replicate-rewrite-db", OPT_REPLICATE_REWRITE_DB,
     "Updates to a database with a different name than the original. Example: "
     "replicate-rewrite-db=master_db_name->slave_db_name.",
     0, 0, 0, GET_STR, REQUIRED_ARG, 0, 0, 0, 0, 0, 0},
    {"replicate-same-server-id", 0,
     "In replication, if set to 1, do not skip events having our server id. "
     "Default value is 0 (to break infinite loops in circular replication). "
     "Can't be set to 1 if --log-slave-updates is used.",
     &replicate_same_server_id, &replicate_same_server_id, 0, GET_BOOL, NO_ARG,
     0, 0, 0, 0, 0, 0},
    {"replicate-wild-do-table", OPT_REPLICATE_WILD_DO_TABLE,
     "Tells the slave thread to restrict replication to the tables that match "
     "the specified wildcard pattern. To specify more than one table, use the "
     "directive multiple times, once for each table. This will work for cross-"
     "database updates. Example: replicate-wild-do-table=foo%.bar% will "
     "replicate only updates to tables in all databases that start with foo "
     "and whose table names start with bar.",
     0, 0, 0, GET_STR, REQUIRED_ARG, 0, 0, 0, 0, 0, 0},
    {"replicate-wild-ignore-table", OPT_REPLICATE_WILD_IGNORE_TABLE,
     "Tells the slave thread to not replicate to the tables that match the "
     "given wildcard pattern. To specify more than one table to ignore, use "
     "the directive multiple times, once for each table. This will work for "
     "cross-database updates. Example: replicate-wild-ignore-table=foo%.bar% "
     "will not do updates to tables in databases that start with foo and whose "
     "table names start with bar.",
     0, 0, 0, GET_STR, REQUIRED_ARG, 0, 0, 0, 0, 0, 0},
    {"safe-user-create", 0,
     "Don't allow new user creation by the user who has no write privileges to "
     "the mysql.user table.",
     &opt_safe_user_create, &opt_safe_user_create, 0, GET_BOOL, NO_ARG, 0, 0, 0,
     0, 0, 0},
    {"show-slave-auth-info", 0,
     "Show user and password in SHOW SLAVE HOSTS on this master.",
     &opt_show_slave_auth_info, &opt_show_slave_auth_info, 0, GET_BOOL, NO_ARG,
     0, 0, 0, 0, 0, 0},
    {"skip-host-cache", OPT_SKIP_HOST_CACHE, "Don't cache host names.", 0, 0, 0,
     GET_NO_ARG, NO_ARG, 0, 0, 0, 0, 0, 0},
    {"skip-new", OPT_SKIP_NEW, "Don't use new, possibly wrong routines.", 0, 0,
     0, GET_NO_ARG, NO_ARG, 0, 0, 0, 0, 0, 0},
    {"skip-slave-start", 0, "If set, slave is not autostarted.",
     &opt_skip_slave_start, &opt_skip_slave_start, 0, GET_BOOL, NO_ARG, 0, 0, 0,
     0, 0, 0},
#if defined(_WIN32)
    {"slow-start-timeout", 0,
     "Maximum number of milliseconds that the service control manager should "
     "wait "
     "before trying to kill the windows service during startup"
     "(Default: 15000).",
     &slow_start_timeout, &slow_start_timeout, 0, GET_ULONG, REQUIRED_ARG,
     15000, 0, 0, 0, 0, 0},
#endif
    {"sporadic-binlog-dump-fail", 0,
     "Option used by mysql-test for debugging and testing of replication.",
     &opt_sporadic_binlog_dump_fail, &opt_sporadic_binlog_dump_fail, 0,
     GET_BOOL, NO_ARG, 0, 0, 0, 0, 0, 0},
    {"ssl", 0,
     "Enable SSL for connection (automatically enabled with other flags).",
     &opt_use_ssl, &opt_use_ssl, 0, GET_BOOL, OPT_ARG, 1, 0, 0, 0, 0, 0},
#ifdef _WIN32
    {"standalone", 0, "Dummy option to start as a standalone program (NT).", 0,
     0, 0, GET_NO_ARG, NO_ARG, 0, 0, 0, 0, 0, 0},
    {"no-monitor", 0, "Disable monitor process.", &opt_no_monitor,
     &opt_no_monitor, 0, GET_BOOL, NO_ARG, 0, 0, 0, 0, 0, 0},
#endif
    {"symbolic-links", 's',
     "Enable symbolic link support (deprecated and will be  removed in a future"
     " release).",
     &my_enable_symlinks, &my_enable_symlinks, 0, GET_BOOL, NO_ARG, 0, 0, 0, 0,
     0, 0},
    {"sysdate-is-now", 0,
     "Non-default option to alias SYSDATE() to NOW() to make it "
     "safe-replicable. "
     "Since 5.0, SYSDATE() returns a `dynamic' value different for different "
     "invocations, even within the same statement.",
     &global_system_variables.sysdate_is_now, 0, 0, GET_BOOL, NO_ARG, 0, 0, 1,
     0, 1, 0},
    {"tc-heuristic-recover", 0,
     "Decision to use in heuristic recover process. Possible values are OFF, "
     "COMMIT or ROLLBACK.",
     &tc_heuristic_recover, &tc_heuristic_recover,
     &tc_heuristic_recover_typelib, GET_ENUM, REQUIRED_ARG,
     TC_HEURISTIC_NOT_USED, 0, 0, 0, 0, 0},
#if defined(ENABLED_DEBUG_SYNC)
    {"debug-sync-timeout", OPT_DEBUG_SYNC_TIMEOUT,
     "Enable the debug sync facility "
     "and optionally specify a default wait timeout in seconds. "
     "A zero value keeps the facility disabled.",
     &opt_debug_sync_timeout, 0, 0, GET_UINT, OPT_ARG, 0, 0, UINT_MAX, 0, 0, 0},
#endif /* defined(ENABLED_DEBUG_SYNC) */
    {"transaction-isolation", 0, "Default transaction isolation level.",
     &global_system_variables.transaction_isolation,
     &global_system_variables.transaction_isolation, &tx_isolation_typelib,
     GET_ENUM, REQUIRED_ARG, ISO_REPEATABLE_READ, 0, 0, 0, 0, 0},
    {"transaction-read-only", 0,
     "Default transaction access mode. "
     "True if transactions are read-only.",
     &global_system_variables.transaction_read_only,
     &global_system_variables.transaction_read_only, 0, GET_BOOL, OPT_ARG, 0, 0,
     0, 0, 0, 0},
    {"user", 'u', "Run mysqld daemon as user.", 0, 0, 0, GET_STR, REQUIRED_ARG,
     0, 0, 0, 0, 0, 0},
    {"early-plugin-load", OPT_EARLY_PLUGIN_LOAD,
     "Optional semicolon-separated list of plugins to load before storage "
     "engine "
     "initialization, where each plugin is identified as name=library, where "
     "name is the plugin name and library is the plugin library in plugin_dir.",
     0, 0, 0, GET_STR, REQUIRED_ARG, 0, 0, 0, 0, 0, 0},
    {"plugin-load", OPT_PLUGIN_LOAD,
     "Optional semicolon-separated list of plugins to load, where each plugin "
     "is "
     "identified as name=library, where name is the plugin name and library "
     "is the plugin library in plugin_dir.",
     0, 0, 0, GET_STR, REQUIRED_ARG, 0, 0, 0, 0, 0, 0},
    {"plugin-load-add", OPT_PLUGIN_LOAD_ADD,
     "Optional semicolon-separated list of plugins to load, where each plugin "
     "is "
     "identified as name=library, where name is the plugin name and library "
     "is the plugin library in plugin_dir. This option adds to the list "
     "specified by --plugin-load in an incremental way. "
     "Multiple --plugin-load-add are supported.",
     0, 0, 0, GET_STR, REQUIRED_ARG, 0, 0, 0, 0, 0, 0},

    {"innodb", OPT_SKIP_INNODB,
     "Deprecated option. Provided for backward compatibility only. "
     "The option has no effect on the server behaviour. InnoDB is always "
     "enabled. "
     "The option will be removed in a future release.",
     0, 0, 0, GET_BOOL, OPT_ARG, 0, 0, 0, 0, 0, 0},

    {"upgrade", 0,
     "Set server upgrade mode. NONE to abort server if automatic upgrade of "
     "the server is needed; MINIMAL to start the server, but skip upgrade "
     "steps that are not absolutely necessary; AUTO (default) to upgrade the "
     "server if required; FORCE to force upgrade server.",
     &opt_upgrade_mode, &opt_upgrade_mode, &upgrade_mode_typelib, GET_ENUM,
     REQUIRED_ARG, UPGRADE_AUTO, 0, 0, 0, 0, 0},

    {0, 0, 0, 0, 0, 0, GET_NO_ARG, NO_ARG, 0, 0, 0, 0, 0, 0}};

static int show_queries(THD *thd, SHOW_VAR *var, char *) {
  var->type = SHOW_LONGLONG;
  var->value = (char *)&thd->query_id;
  return 0;
}

static int show_net_compression(THD *thd, SHOW_VAR *var, char *buff) {
  var->type = SHOW_MY_BOOL;
  var->value = buff;
  *((bool *)buff) = thd->get_protocol()->get_compression();
  return 0;
}

static int show_starttime(THD *thd, SHOW_VAR *var, char *buff) {
  var->type = SHOW_LONGLONG;
  var->value = buff;
  *((longlong *)buff) =
      (longlong)(thd->query_start_in_secs() - server_start_time);
  return 0;
}

static int show_max_used_connections_time(THD *thd, SHOW_VAR *var, char *buff) {
  MYSQL_TIME max_used_connections_time;
  var->type = SHOW_CHAR;
  var->value = buff;
  thd->variables.time_zone->gmt_sec_to_TIME(
      &max_used_connections_time,
      Connection_handler_manager::max_used_connections_time);
  my_datetime_to_str(max_used_connections_time, buff, 0);
  return 0;
}

static int show_num_thread_running(THD *, SHOW_VAR *var, char *buff) {
  var->type = SHOW_LONGLONG;
  var->value = buff;
  long long *value = reinterpret_cast<long long *>(buff);
  *value = static_cast<long long>(
      Global_THD_manager::get_instance()->get_num_thread_running());
  return 0;
}

static int show_num_thread_created(THD *, SHOW_VAR *var, char *buff) {
  var->type = SHOW_LONG;
  var->value = buff;
  long *value = reinterpret_cast<long *>(buff);
  *value = static_cast<long>(
      Global_THD_manager::get_instance()->get_num_thread_created());
  return 0;
}

static int show_thread_id_count(THD *, SHOW_VAR *var, char *buff) {
  var->type = SHOW_LONG;
  var->value = buff;
  long *value = reinterpret_cast<long *>(buff);
  *value = static_cast<long>(
      Global_THD_manager::get_instance()->get_thread_id() - 1);
  return 0;
}

static int show_aborted_connects(THD *, SHOW_VAR *var, char *buff) {
  var->type = SHOW_LONG;
  var->value = buff;
  long *value = reinterpret_cast<long *>(buff);
  *value = static_cast<long>(
      Connection_handler_manager::get_instance()->aborted_connects());
  return 0;
}

static int show_acl_cache_items_count(THD *, SHOW_VAR *var, char *buff) {
  var->type = SHOW_LONG;
  var->value = buff;
  long *value = reinterpret_cast<long *>(buff);
  *value = static_cast<long>(get_global_acl_cache_size());
  return 0;
}

static int show_connection_errors_max_connection(THD *, SHOW_VAR *var,
                                                 char *buff) {
  var->type = SHOW_LONG;
  var->value = buff;
  long *value = reinterpret_cast<long *>(buff);
  *value = static_cast<long>(Connection_handler_manager::get_instance()
                                 ->connection_errors_max_connection());
  return 0;
}

static int show_connection_errors_select(THD *, SHOW_VAR *var, char *buff) {
  var->type = SHOW_LONG;
  var->value = buff;
  long *value = reinterpret_cast<long *>(buff);
  *value = static_cast<long>(get_connection_errors_select());
  return 0;
}

static int show_connection_errors_accept(THD *, SHOW_VAR *var, char *buff) {
  var->type = SHOW_LONG;
  var->value = buff;
  long *value = reinterpret_cast<long *>(buff);
  *value = static_cast<long>(get_connection_errors_accept());
  return 0;
}

static int show_connection_errors_tcpwrap(THD *, SHOW_VAR *var, char *buff) {
  var->type = SHOW_LONG;
  var->value = buff;
  long *value = reinterpret_cast<long *>(buff);
  *value = static_cast<long>(get_connection_errors_tcpwrap());
  return 0;
}

#ifdef ENABLED_PROFILING
static int show_flushstatustime(THD *thd, SHOW_VAR *var, char *buff) {
  var->type = SHOW_LONGLONG;
  var->value = buff;
  *((longlong *)buff) =
      (longlong)(thd->query_start_in_secs() - flush_status_time);
  return 0;
}
#endif

/**
  After Multisource replication, this function only shows the value
  of default channel.

  To know the status of other channels, performance schema replication
  tables comes to the rescue.

  @todo  Any warning needed if multiple channels exist to request
         the users to start using replication performance schema
         tables.
*/
static int show_slave_running(THD *, SHOW_VAR *var, char *buff) {
  channel_map.rdlock();
  Master_info *mi = channel_map.get_default_channel_mi();

  if (mi) {
    var->type = SHOW_MY_BOOL;
    var->value = buff;
    *((bool *)buff) =
        (bool)(mi && mi->slave_running == MYSQL_SLAVE_RUN_CONNECT &&
               mi->rli->slave_running);
  } else
    var->type = SHOW_UNDEF;

  channel_map.unlock();
  return 0;
}

/**
  This status variable is also exclusively (look comments on
  show_slave_running()) for default channel.
*/
static int show_slave_retried_trans(THD *, SHOW_VAR *var, char *buff) {
  channel_map.rdlock();
  Master_info *mi = channel_map.get_default_channel_mi();

  if (mi) {
    var->type = SHOW_LONG;
    var->value = buff;
    *((long *)buff) = (long)mi->rli->retried_trans;
  } else
    var->type = SHOW_UNDEF;

  channel_map.unlock();
  return 0;
}

/**
  Only for default channel. Refer to comments on show_slave_running()
*/
static int show_slave_received_heartbeats(THD *, SHOW_VAR *var, char *buff) {
  channel_map.rdlock();
  Master_info *mi = channel_map.get_default_channel_mi();

  if (mi) {
    var->type = SHOW_LONGLONG;
    var->value = buff;
    *((longlong *)buff) = mi->received_heartbeats;
  } else
    var->type = SHOW_UNDEF;

  channel_map.unlock();
  return 0;
}

/**
  Only for default channel. Refer to comments on show_slave_running()
*/
static int show_slave_last_heartbeat(THD *thd, SHOW_VAR *var, char *buff) {
  MYSQL_TIME received_heartbeat_time;

  channel_map.rdlock();
  Master_info *mi = channel_map.get_default_channel_mi();

  if (mi) {
    var->type = SHOW_CHAR;
    var->value = buff;
    if (mi->last_heartbeat == 0)
      buff[0] = '\0';
    else {
      thd->variables.time_zone->gmt_sec_to_TIME(
          &received_heartbeat_time,
          static_cast<my_time_t>(mi->last_heartbeat / 1000000));
      my_datetime_to_str(received_heartbeat_time, buff, 0);
    }
  } else
    var->type = SHOW_UNDEF;

  channel_map.unlock();
  return 0;
}

/**
  Only for default channel. For details, refer to show_slave_running()
*/
static int show_heartbeat_period(THD *, SHOW_VAR *var, char *buff) {
  channel_map.rdlock();
  Master_info *mi = channel_map.get_default_channel_mi();

  if (mi) {
    var->type = SHOW_CHAR;
    var->value = buff;
    sprintf(buff, "%.3f", mi->heartbeat_period);
  } else
    var->type = SHOW_UNDEF;

  channel_map.unlock();
  return 0;
}

#ifndef DBUG_OFF
static int show_slave_rows_last_search_algorithm_used(THD *, SHOW_VAR *var,
                                                      char *buff) {
  uint res = slave_rows_last_search_algorithm_used;
  const char *s =
      ((res == Rows_log_event::ROW_LOOKUP_TABLE_SCAN)
           ? "TABLE_SCAN"
           : ((res == Rows_log_event::ROW_LOOKUP_HASH_SCAN) ? "HASH_SCAN"
                                                            : "INDEX_SCAN"));

  var->type = SHOW_CHAR;
  var->value = buff;
  sprintf(buff, "%s", s);

  return 0;
}

static int show_ongoing_automatic_gtid_violating_transaction_count(
    THD *, SHOW_VAR *var, char *buf) {
  var->type = SHOW_CHAR;
  var->value = buf;
  sprintf(buf, "%d",
          gtid_state->get_automatic_gtid_violating_transaction_count());
  return 0;
}

static int show_ongoing_anonymous_gtid_violating_transaction_count(
    THD *, SHOW_VAR *var, char *buf) {
  var->type = SHOW_CHAR;
  var->value = buf;
  sprintf(buf, "%d",
          gtid_state->get_anonymous_gtid_violating_transaction_count());
  return 0;
}

#endif

static int show_ongoing_anonymous_transaction_count(THD *, SHOW_VAR *var,
                                                    char *buf) {
  var->type = SHOW_CHAR;
  var->value = buf;
  sprintf(buf, "%d", gtid_state->get_anonymous_ownership_count());
  return 0;
}

static int show_open_tables(THD *, SHOW_VAR *var, char *buff) {
  var->type = SHOW_LONG;
  var->value = buff;
  *((long *)buff) = (long)table_cache_manager.cached_tables();
  return 0;
}

static int show_prepared_stmt_count(THD *, SHOW_VAR *var, char *buff) {
  var->type = SHOW_LONG;
  var->value = buff;
  mysql_mutex_lock(&LOCK_prepared_stmt_count);
  *((long *)buff) = (long)prepared_stmt_count;
  mysql_mutex_unlock(&LOCK_prepared_stmt_count);
  return 0;
}

static int show_table_definitions(THD *, SHOW_VAR *var, char *buff) {
  var->type = SHOW_LONG;
  var->value = buff;
  *((long *)buff) = (long)cached_table_definitions();
  return 0;
}

/*
   Functions relying on SSL
   Note: In the show_ssl_* functions, we need to check if we have a
         valid vio-object since this isn't always true, specifically
         when session_status or global_status is requested from
         inside an Event.
 */
static int show_ssl_get_version(THD *thd, SHOW_VAR *var, char *) {
  SSL_handle ssl = thd->get_ssl();
  var->type = SHOW_CHAR;
  if (ssl)
    var->value = const_cast<char *>(SSL_get_version(ssl));
  else
    var->value = const_cast<char *>("");
  return 0;
}

static int show_ssl_session_reused(THD *thd, SHOW_VAR *var, char *buff) {
  SSL_handle ssl = thd->get_ssl();
  var->type = SHOW_LONG;
  var->value = buff;
  if (ssl)
    *((long *)buff) = (long)SSL_session_reused(ssl);
  else
    *((long *)buff) = 0;
  return 0;
}

static int show_ssl_get_default_timeout(THD *thd, SHOW_VAR *var, char *buff) {
  SSL_handle ssl = thd->get_ssl();
  var->type = SHOW_LONG;
  var->value = buff;
  if (ssl)
    *((long *)buff) = (long)SSL_get_default_timeout(ssl);
  else
    *((long *)buff) = 0;
  return 0;
}

static int show_ssl_get_verify_mode(THD *thd, SHOW_VAR *var, char *buff) {
  SSL_handle ssl = thd->get_ssl();
  var->type = SHOW_LONG;
  var->value = buff;
  if (ssl)
    *((long *)buff) = (long)SSL_get_verify_mode(ssl);
  else
    *((long *)buff) = 0;
  return 0;
}

static int show_ssl_get_verify_depth(THD *thd, SHOW_VAR *var, char *buff) {
  SSL_handle ssl = thd->get_ssl();
  var->type = SHOW_LONG;
  var->value = buff;
  if (ssl)
    *((long *)buff) = (long)SSL_get_verify_depth(ssl);
  else
    *((long *)buff) = 0;
  return 0;
}

static int show_ssl_get_cipher(THD *thd, SHOW_VAR *var, char *) {
  SSL_handle ssl = thd->get_ssl();
  var->type = SHOW_CHAR;
  if (ssl)
    var->value = const_cast<char *>(SSL_get_cipher(ssl));
  else
    var->value = const_cast<char *>("");
  return 0;
}

static int show_ssl_get_cipher_list(THD *thd, SHOW_VAR *var, char *buff) {
  SSL_handle ssl = thd->get_ssl();
  var->type = SHOW_CHAR;
  var->value = buff;
  if (ssl) {
    int i;
    const char *p;
    char *end = buff + SHOW_VAR_FUNC_BUFF_SIZE;
    for (i = 0; (p = SSL_get_cipher_list(ssl, i)) && buff < end; i++) {
      buff = my_stpnmov(buff, p, end - buff - 1);
      *buff++ = ':';
    }
    if (i) buff--;
  }
  *buff = 0;
  return 0;
}

#ifdef HAVE_POOL_OF_THREADS
static int show_threadpool_idle_threads(THD *thd MY_ATTRIBUTE((unused)),
                                        SHOW_VAR *var, char *buff) {
  var->type = SHOW_INT;
  var->value = buff;
  *(int *)buff = tp_get_idle_thread_count();
  return 0;
}
#endif

static int show_slave_open_temp_tables(THD *, SHOW_VAR *var, char *buf) {
  var->type = SHOW_INT;
  var->value = buf;
  *((int *)buf) = atomic_slave_open_temp_tables;
  return 0;
}

/*
  Variables shown by SHOW STATUS in alphabetical order
*/

SHOW_VAR status_vars[] = {
    {"Aborted_clients", (char *)&aborted_threads, SHOW_LONG, SHOW_SCOPE_GLOBAL},
    {"Aborted_connects", (char *)&show_aborted_connects, SHOW_FUNC,
     SHOW_SCOPE_GLOBAL},
    {"Acl_cache_items_count", (char *)&show_acl_cache_items_count, SHOW_FUNC,
     SHOW_SCOPE_GLOBAL},
#ifndef DBUG_OFF
    {"Ongoing_anonymous_gtid_violating_transaction_count",
     (char *)&show_ongoing_anonymous_gtid_violating_transaction_count,
     SHOW_FUNC, SHOW_SCOPE_GLOBAL},
#endif  //! DBUG_OFF
    {"Ongoing_anonymous_transaction_count",
     (char *)&show_ongoing_anonymous_transaction_count, SHOW_FUNC,
     SHOW_SCOPE_GLOBAL},
#ifndef DBUG_OFF
    {"Ongoing_automatic_gtid_violating_transaction_count",
     (char *)&show_ongoing_automatic_gtid_violating_transaction_count,
     SHOW_FUNC, SHOW_SCOPE_GLOBAL},
#endif  //! DBUG_OFF
    {"Binlog_cache_disk_use", (char *)&binlog_cache_disk_use, SHOW_LONG,
     SHOW_SCOPE_GLOBAL},
    {"Binlog_cache_use", (char *)&binlog_cache_use, SHOW_LONG,
     SHOW_SCOPE_GLOBAL},
    {"Binlog_stmt_cache_disk_use", (char *)&binlog_stmt_cache_disk_use,
     SHOW_LONG, SHOW_SCOPE_GLOBAL},
    {"Binlog_stmt_cache_use", (char *)&binlog_stmt_cache_use, SHOW_LONG,
     SHOW_SCOPE_GLOBAL},
    {"Bytes_received", (char *)offsetof(System_status_var, bytes_received),
     SHOW_LONGLONG_STATUS, SHOW_SCOPE_ALL},
    {"Bytes_sent", (char *)offsetof(System_status_var, bytes_sent),
     SHOW_LONGLONG_STATUS, SHOW_SCOPE_ALL},
    {"Com", (char *)com_status_vars, SHOW_ARRAY, SHOW_SCOPE_ALL},
    {"Com_stmt_reprepare",
     (char *)offsetof(System_status_var, com_stmt_reprepare), SHOW_LONG_STATUS,
     SHOW_SCOPE_ALL},
    {"Compression", (char *)&show_net_compression, SHOW_FUNC,
     SHOW_SCOPE_SESSION},
    {"Connections", (char *)&show_thread_id_count, SHOW_FUNC,
     SHOW_SCOPE_GLOBAL},
    {"Connection_errors_accept", (char *)&show_connection_errors_accept,
     SHOW_FUNC, SHOW_SCOPE_GLOBAL},
    {"Connection_errors_internal", (char *)&connection_errors_internal,
     SHOW_LONG, SHOW_SCOPE_GLOBAL},
    {"Connection_errors_max_connections",
     (char *)&show_connection_errors_max_connection, SHOW_FUNC,
     SHOW_SCOPE_GLOBAL},
    {"Connection_errors_peer_address", (char *)&connection_errors_peer_addr,
     SHOW_LONG, SHOW_SCOPE_GLOBAL},
    {"Connection_errors_select", (char *)&show_connection_errors_select,
     SHOW_FUNC, SHOW_SCOPE_GLOBAL},
    {"Connection_errors_tcpwrap", (char *)&show_connection_errors_tcpwrap,
     SHOW_FUNC, SHOW_SCOPE_GLOBAL},
    {"Created_tmp_disk_tables",
     (char *)offsetof(System_status_var, created_tmp_disk_tables),
     SHOW_LONGLONG_STATUS, SHOW_SCOPE_ALL},
    {"Created_tmp_files", (char *)&my_tmp_file_created, SHOW_LONG,
     SHOW_SCOPE_GLOBAL},
    {"Created_tmp_tables",
     (char *)offsetof(System_status_var, created_tmp_tables),
     SHOW_LONGLONG_STATUS, SHOW_SCOPE_ALL},
    {"Delayed_errors", (char *)&delayed_insert_errors, SHOW_LONG,
     SHOW_SCOPE_GLOBAL},
    {"Delayed_insert_threads", (char *)&delayed_insert_threads,
     SHOW_LONG_NOFLUSH, SHOW_SCOPE_GLOBAL},
    {"Delayed_writes", (char *)&delayed_insert_writes, SHOW_LONG,
     SHOW_SCOPE_GLOBAL},
    {"Flush_commands", (char *)&refresh_version, SHOW_LONG_NOFLUSH,
     SHOW_SCOPE_GLOBAL},
    {"Handler_commit", (char *)offsetof(System_status_var, ha_commit_count),
     SHOW_LONGLONG_STATUS, SHOW_SCOPE_ALL},
    {"Handler_delete", (char *)offsetof(System_status_var, ha_delete_count),
     SHOW_LONGLONG_STATUS, SHOW_SCOPE_ALL},
    {"Handler_discover", (char *)offsetof(System_status_var, ha_discover_count),
     SHOW_LONGLONG_STATUS, SHOW_SCOPE_ALL},
    {"Handler_external_lock",
     (char *)offsetof(System_status_var, ha_external_lock_count),
     SHOW_LONGLONG_STATUS, SHOW_SCOPE_ALL},
    {"Handler_mrr_init",
     (char *)offsetof(System_status_var, ha_multi_range_read_init_count),
     SHOW_LONGLONG_STATUS, SHOW_SCOPE_ALL},
    {"Handler_prepare", (char *)offsetof(System_status_var, ha_prepare_count),
     SHOW_LONGLONG_STATUS, SHOW_SCOPE_ALL},
    {"Handler_read_first",
     (char *)offsetof(System_status_var, ha_read_first_count),
     SHOW_LONGLONG_STATUS, SHOW_SCOPE_ALL},
    {"Handler_read_key", (char *)offsetof(System_status_var, ha_read_key_count),
     SHOW_LONGLONG_STATUS, SHOW_SCOPE_ALL},
    {"Handler_read_last",
     (char *)offsetof(System_status_var, ha_read_last_count),
     SHOW_LONGLONG_STATUS, SHOW_SCOPE_ALL},
    {"Handler_read_next",
     (char *)offsetof(System_status_var, ha_read_next_count),
     SHOW_LONGLONG_STATUS, SHOW_SCOPE_ALL},
    {"Handler_read_prev",
     (char *)offsetof(System_status_var, ha_read_prev_count),
     SHOW_LONGLONG_STATUS, SHOW_SCOPE_ALL},
    {"Handler_read_rnd", (char *)offsetof(System_status_var, ha_read_rnd_count),
     SHOW_LONGLONG_STATUS, SHOW_SCOPE_ALL},
    {"Handler_read_rnd_next",
     (char *)offsetof(System_status_var, ha_read_rnd_next_count),
     SHOW_LONGLONG_STATUS, SHOW_SCOPE_ALL},
    {"Handler_rollback", (char *)offsetof(System_status_var, ha_rollback_count),
     SHOW_LONGLONG_STATUS, SHOW_SCOPE_ALL},
    {"Handler_savepoint",
     (char *)offsetof(System_status_var, ha_savepoint_count),
     SHOW_LONGLONG_STATUS, SHOW_SCOPE_ALL},
    {"Handler_savepoint_rollback",
     (char *)offsetof(System_status_var, ha_savepoint_rollback_count),
     SHOW_LONGLONG_STATUS, SHOW_SCOPE_ALL},
    {"Handler_update", (char *)offsetof(System_status_var, ha_update_count),
     SHOW_LONGLONG_STATUS, SHOW_SCOPE_ALL},
    {"Handler_write", (char *)offsetof(System_status_var, ha_write_count),
     SHOW_LONGLONG_STATUS, SHOW_SCOPE_ALL},
    {"Key_blocks_not_flushed",
     (char *)offsetof(KEY_CACHE, global_blocks_changed), SHOW_KEY_CACHE_LONG,
     SHOW_SCOPE_GLOBAL},
    {"Key_blocks_unused", (char *)offsetof(KEY_CACHE, blocks_unused),
     SHOW_KEY_CACHE_LONG, SHOW_SCOPE_GLOBAL},
    {"Key_blocks_used", (char *)offsetof(KEY_CACHE, blocks_used),
     SHOW_KEY_CACHE_LONG, SHOW_SCOPE_GLOBAL},
    {"Key_read_requests", (char *)offsetof(KEY_CACHE, global_cache_r_requests),
     SHOW_KEY_CACHE_LONGLONG, SHOW_SCOPE_GLOBAL},
    {"Key_reads", (char *)offsetof(KEY_CACHE, global_cache_read),
     SHOW_KEY_CACHE_LONGLONG, SHOW_SCOPE_GLOBAL},
    {"Key_write_requests", (char *)offsetof(KEY_CACHE, global_cache_w_requests),
     SHOW_KEY_CACHE_LONGLONG, SHOW_SCOPE_GLOBAL},
    {"Key_writes", (char *)offsetof(KEY_CACHE, global_cache_write),
     SHOW_KEY_CACHE_LONGLONG, SHOW_SCOPE_GLOBAL},
    {"Last_query_cost", (char *)offsetof(System_status_var, last_query_cost),
     SHOW_DOUBLE_STATUS, SHOW_SCOPE_SESSION},
    {"Last_query_partial_plans",
     (char *)offsetof(System_status_var, last_query_partial_plans),
     SHOW_LONGLONG_STATUS, SHOW_SCOPE_SESSION},
    {"Locked_connects", (char *)&locked_account_connection_count, SHOW_LONG,
     SHOW_SCOPE_GLOBAL},
    {"Max_execution_time_exceeded",
     (char *)offsetof(System_status_var, max_execution_time_exceeded),
     SHOW_LONGLONG_STATUS, SHOW_SCOPE_ALL},
    {"Max_execution_time_set",
     (char *)offsetof(System_status_var, max_execution_time_set),
     SHOW_LONGLONG_STATUS, SHOW_SCOPE_ALL},
    {"Max_execution_time_set_failed",
     (char *)offsetof(System_status_var, max_execution_time_set_failed),
     SHOW_LONGLONG_STATUS, SHOW_SCOPE_ALL},
    {"Max_used_connections",
     (char *)&Connection_handler_manager::max_used_connections, SHOW_LONG,
     SHOW_SCOPE_GLOBAL},
    {"Max_used_connections_time", (char *)&show_max_used_connections_time,
     SHOW_FUNC, SHOW_SCOPE_GLOBAL},
    {"Not_flushed_delayed_rows", (char *)&delayed_rows_in_use,
     SHOW_LONG_NOFLUSH, SHOW_SCOPE_GLOBAL},
    {"Open_files", (char *)&my_file_opened, SHOW_LONG_NOFLUSH,
     SHOW_SCOPE_GLOBAL},
    {"Open_streams", (char *)&my_stream_opened, SHOW_LONG_NOFLUSH,
     SHOW_SCOPE_GLOBAL},
    {"Open_table_definitions", (char *)&show_table_definitions, SHOW_FUNC,
     SHOW_SCOPE_GLOBAL},
    {"Open_tables", (char *)&show_open_tables, SHOW_FUNC, SHOW_SCOPE_ALL},
    {"Opened_files", (char *)&my_file_total_opened, SHOW_LONG_NOFLUSH,
     SHOW_SCOPE_GLOBAL},
    {"Opened_tables", (char *)offsetof(System_status_var, opened_tables),
     SHOW_LONGLONG_STATUS, SHOW_SCOPE_ALL},
    {"Opened_table_definitions",
     (char *)offsetof(System_status_var, opened_shares), SHOW_LONGLONG_STATUS,
     SHOW_SCOPE_ALL},
    {"Prepared_stmt_count", (char *)&show_prepared_stmt_count, SHOW_FUNC,
     SHOW_SCOPE_GLOBAL},
    {"Queries", (char *)&show_queries, SHOW_FUNC, SHOW_SCOPE_ALL},
    {"Questions", (char *)offsetof(System_status_var, questions),
     SHOW_LONGLONG_STATUS, SHOW_SCOPE_ALL},
    {"Secondary_engine_execution_count",
     (char *)offsetof(System_status_var, secondary_engine_execution_count),
     SHOW_LONGLONG_STATUS, SHOW_SCOPE_ALL},
    {"Select_full_join",
     (char *)offsetof(System_status_var, select_full_join_count),
     SHOW_LONGLONG_STATUS, SHOW_SCOPE_ALL},
    {"Select_full_range_join",
     (char *)offsetof(System_status_var, select_full_range_join_count),
     SHOW_LONGLONG_STATUS, SHOW_SCOPE_ALL},
    {"Select_range", (char *)offsetof(System_status_var, select_range_count),
     SHOW_LONGLONG_STATUS, SHOW_SCOPE_ALL},
    {"Select_range_check",
     (char *)offsetof(System_status_var, select_range_check_count),
     SHOW_LONGLONG_STATUS, SHOW_SCOPE_ALL},
    {"Select_scan", (char *)offsetof(System_status_var, select_scan_count),
     SHOW_LONGLONG_STATUS, SHOW_SCOPE_ALL},
    {"Slave_open_temp_tables", (char *)&show_slave_open_temp_tables, SHOW_FUNC,
     SHOW_SCOPE_GLOBAL},
    {"Slave_retried_transactions", (char *)&show_slave_retried_trans, SHOW_FUNC,
     SHOW_SCOPE_GLOBAL},
    {"Slave_heartbeat_period", (char *)&show_heartbeat_period, SHOW_FUNC,
     SHOW_SCOPE_GLOBAL},
    {"Slave_received_heartbeats", (char *)&show_slave_received_heartbeats,
     SHOW_FUNC, SHOW_SCOPE_GLOBAL},
    {"Slave_last_heartbeat", (char *)&show_slave_last_heartbeat, SHOW_FUNC,
     SHOW_SCOPE_GLOBAL},
#ifndef DBUG_OFF
    {"Slave_rows_last_search_algorithm_used",
     (char *)&show_slave_rows_last_search_algorithm_used, SHOW_FUNC,
     SHOW_SCOPE_GLOBAL},
#endif
    {"Slave_running", (char *)&show_slave_running, SHOW_FUNC,
     SHOW_SCOPE_GLOBAL},
    {"Slow_launch_threads",
     (char *)&Per_thread_connection_handler::slow_launch_threads, SHOW_LONG,
     SHOW_SCOPE_ALL},
    {"Slow_queries", (char *)offsetof(System_status_var, long_query_count),
     SHOW_LONGLONG_STATUS, SHOW_SCOPE_ALL},
    {"Sort_merge_passes",
     (char *)offsetof(System_status_var, filesort_merge_passes),
     SHOW_LONGLONG_STATUS, SHOW_SCOPE_ALL},
    {"Sort_range", (char *)offsetof(System_status_var, filesort_range_count),
     SHOW_LONGLONG_STATUS, SHOW_SCOPE_ALL},
    {"Sort_rows", (char *)offsetof(System_status_var, filesort_rows),
     SHOW_LONGLONG_STATUS, SHOW_SCOPE_ALL},
    {"Sort_scan", (char *)offsetof(System_status_var, filesort_scan_count),
     SHOW_LONGLONG_STATUS, SHOW_SCOPE_ALL},
#ifdef HAVE_OPENSSL
    {"Ssl_accept_renegotiates",
     (char *)&SslAcceptorContext::show_ssl_ctx_sess_accept_renegotiate,
     SHOW_FUNC, SHOW_SCOPE_GLOBAL},
    {"Ssl_accepts", (char *)&SslAcceptorContext::show_ssl_ctx_sess_accept,
     SHOW_FUNC, SHOW_SCOPE_GLOBAL},
    {"Ssl_callback_cache_hits",
     (char *)&SslAcceptorContext::show_ssl_ctx_sess_cb_hits, SHOW_FUNC,
     SHOW_SCOPE_GLOBAL},
    {"Ssl_cipher", (char *)&show_ssl_get_cipher, SHOW_FUNC, SHOW_SCOPE_ALL},
    {"Ssl_cipher_list", (char *)&show_ssl_get_cipher_list, SHOW_FUNC,
     SHOW_SCOPE_ALL},
    {"Ssl_client_connects",
     (char *)&SslAcceptorContext::show_ssl_ctx_sess_connect, SHOW_FUNC,
     SHOW_SCOPE_GLOBAL},
    {"Ssl_connect_renegotiates",
     (char *)&SslAcceptorContext::show_ssl_ctx_sess_connect_renegotiate,
     SHOW_FUNC, SHOW_SCOPE_GLOBAL},
    {"Ssl_ctx_verify_depth",
     (char *)&SslAcceptorContext::show_ssl_ctx_get_verify_depth, SHOW_FUNC,
     SHOW_SCOPE_GLOBAL},
    {"Ssl_ctx_verify_mode",
     (char *)&SslAcceptorContext::show_ssl_ctx_get_verify_mode, SHOW_FUNC,
     SHOW_SCOPE_GLOBAL},
    {"Ssl_default_timeout", (char *)&show_ssl_get_default_timeout, SHOW_FUNC,
     SHOW_SCOPE_ALL},
    {"Ssl_finished_accepts",
     (char *)&SslAcceptorContext::show_ssl_ctx_sess_accept_good, SHOW_FUNC,
     SHOW_SCOPE_GLOBAL},
    {"Ssl_finished_connects",
     (char *)&SslAcceptorContext::show_ssl_ctx_sess_connect_good, SHOW_FUNC,
     SHOW_SCOPE_GLOBAL},
    {"Ssl_session_cache_hits",
     (char *)&SslAcceptorContext::show_ssl_ctx_sess_hits, SHOW_FUNC,
     SHOW_SCOPE_GLOBAL},
    {"Ssl_session_cache_misses",
     (char *)&SslAcceptorContext::show_ssl_ctx_sess_misses, SHOW_FUNC,
     SHOW_SCOPE_GLOBAL},
    {"Ssl_session_cache_mode",
     (char *)&SslAcceptorContext::show_ssl_ctx_get_session_cache_mode,
     SHOW_FUNC, SHOW_SCOPE_GLOBAL},
    {"Ssl_session_cache_overflows",
     (char *)&SslAcceptorContext::show_ssl_ctx_sess_cache_full, SHOW_FUNC,
     SHOW_SCOPE_GLOBAL},
    {"Ssl_session_cache_size",
     (char *)&SslAcceptorContext::show_ssl_ctx_sess_get_cache_size, SHOW_FUNC,
     SHOW_SCOPE_GLOBAL},
    {"Ssl_session_cache_timeouts",
     (char *)&SslAcceptorContext::show_ssl_ctx_sess_timeouts, SHOW_FUNC,
     SHOW_SCOPE_GLOBAL},
    {"Ssl_sessions_reused", (char *)&show_ssl_session_reused, SHOW_FUNC,
     SHOW_SCOPE_ALL},
    {"Ssl_used_session_cache_entries",
     (char *)&SslAcceptorContext::show_ssl_ctx_sess_number, SHOW_FUNC,
     SHOW_SCOPE_GLOBAL},
    {"Ssl_verify_depth", (char *)&show_ssl_get_verify_depth, SHOW_FUNC,
     SHOW_SCOPE_ALL},
    {"Ssl_verify_mode", (char *)&show_ssl_get_verify_mode, SHOW_FUNC,
     SHOW_SCOPE_ALL},
    {"Ssl_version", (char *)&show_ssl_get_version, SHOW_FUNC, SHOW_SCOPE_ALL},
    {"Ssl_server_not_before",
     (char *)&SslAcceptorContext::show_ssl_get_server_not_before, SHOW_FUNC,
     SHOW_SCOPE_ALL},
    {"Ssl_server_not_after",
     (char *)&SslAcceptorContext::show_ssl_get_server_not_after, SHOW_FUNC,
     SHOW_SCOPE_ALL},
    {"Current_tls_ca", (char *)&SslAcceptorContext::show_ssl_get_ssl_ca,
     SHOW_FUNC, SHOW_SCOPE_GLOBAL},
    {"Current_tls_capath", (char *)&SslAcceptorContext::show_ssl_get_ssl_capath,
     SHOW_FUNC, SHOW_SCOPE_GLOBAL},
    {"Current_tls_cert", (char *)&SslAcceptorContext::show_ssl_get_ssl_cert,
     SHOW_FUNC, SHOW_SCOPE_GLOBAL},
    {"Current_tls_key", (char *)&SslAcceptorContext::show_ssl_get_ssl_key,
     SHOW_FUNC, SHOW_SCOPE_GLOBAL},
    {"Current_tls_version",
     (char *)&SslAcceptorContext::show_ssl_get_tls_version, SHOW_FUNC,
     SHOW_SCOPE_GLOBAL},
    {"Current_tls_cipher", (char *)&SslAcceptorContext::show_ssl_get_ssl_cipher,
     SHOW_FUNC, SHOW_SCOPE_GLOBAL},
    {"Current_tls_ciphersuites",
     (char *)&SslAcceptorContext::show_ssl_get_tls_ciphersuites, SHOW_FUNC,
     SHOW_SCOPE_GLOBAL},
    {"Current_tls_crl", (char *)&SslAcceptorContext::show_ssl_get_ssl_crl,
     SHOW_FUNC, SHOW_SCOPE_GLOBAL},
    {"Current_tls_crlpath",
     (char *)&SslAcceptorContext::show_ssl_get_ssl_crlpath, SHOW_FUNC,
     SHOW_SCOPE_GLOBAL},
#ifndef HAVE_WOLFSSL
    {"Rsa_public_key", (char *)&show_rsa_public_key, SHOW_FUNC,
     SHOW_SCOPE_GLOBAL},
#endif
#endif /* HAVE_OPENSSL */
    {"Table_locks_immediate", (char *)&locks_immediate, SHOW_LONG,
     SHOW_SCOPE_GLOBAL},
    {"Table_locks_waited", (char *)&locks_waited, SHOW_LONG, SHOW_SCOPE_GLOBAL},
    {"Table_open_cache_hits",
     (char *)offsetof(System_status_var, table_open_cache_hits),
     SHOW_LONGLONG_STATUS, SHOW_SCOPE_ALL},
    {"Table_open_cache_misses",
     (char *)offsetof(System_status_var, table_open_cache_misses),
     SHOW_LONGLONG_STATUS, SHOW_SCOPE_ALL},
    {"Table_open_cache_overflows",
     (char *)offsetof(System_status_var, table_open_cache_overflows),
     SHOW_LONGLONG_STATUS, SHOW_SCOPE_ALL},
    {"Tc_log_max_pages_used", (char *)&tc_log_max_pages_used, SHOW_LONG,
     SHOW_SCOPE_GLOBAL},
    {"Tc_log_page_size", (char *)&tc_log_page_size, SHOW_LONG_NOFLUSH,
     SHOW_SCOPE_GLOBAL},
    {"Tc_log_page_waits", (char *)&tc_log_page_waits, SHOW_LONG,
     SHOW_SCOPE_GLOBAL},
#ifdef HAVE_POOL_OF_THREADS
    {"Threadpool_idle_threads", (char *)&show_threadpool_idle_threads,
     SHOW_FUNC, SHOW_SCOPE_GLOBAL},
    {"Threadpool_threads", (char *)&tp_stats.num_worker_threads, SHOW_INT,
     SHOW_SCOPE_GLOBAL},
#endif
    {"Threads_cached",
     (char *)&Per_thread_connection_handler::blocked_pthread_count,
     SHOW_LONG_NOFLUSH, SHOW_SCOPE_GLOBAL},
    {"Threads_connected", (char *)&Connection_handler_manager::connection_count,
     SHOW_INT, SHOW_SCOPE_GLOBAL},
    {"Threads_created", (char *)&show_num_thread_created, SHOW_FUNC,
     SHOW_SCOPE_GLOBAL},
    {"Threads_running", (char *)&show_num_thread_running, SHOW_FUNC,
     SHOW_SCOPE_GLOBAL},
    {"Uptime", (char *)&show_starttime, SHOW_FUNC, SHOW_SCOPE_GLOBAL},
#ifdef ENABLED_PROFILING
    {"Uptime_since_flush_status", (char *)&show_flushstatustime, SHOW_FUNC,
     SHOW_SCOPE_GLOBAL},
#endif
    {NullS, NullS, SHOW_LONG, SHOW_SCOPE_ALL}};

void add_terminator(vector<my_option> *options) {
  my_option empty_element = {0,      0, 0, 0, 0, 0, GET_NO_ARG,
                             NO_ARG, 0, 0, 0, 0, 0, 0};
  options->push_back(empty_element);
}

static void print_server_version(void) {
  set_server_version();

  print_explicit_version(server_version);
}

/** Compares two options' names, treats - and _ the same */
static bool operator<(const my_option &a, const my_option &b) {
  const char *sa = a.name;
  const char *sb = b.name;
  for (; *sa || *sb; sa++, sb++) {
    if (*sa < *sb) {
      if (*sa == '-' && *sb == '_')
        continue;
      else
        return true;
    }
    if (*sa > *sb) {
      if (*sa == '_' && *sb == '-')
        continue;
      else
        return false;
    }
  }
  DBUG_ASSERT(a.name == b.name);
  return false;
}

static void print_help() {
  MEM_ROOT mem_root;
  init_alloc_root(key_memory_help, &mem_root, 4096, 4096);

  all_options.pop_back();
  sys_var_add_options(&all_options, sys_var::PARSE_EARLY);
  for (my_option *opt = my_long_early_options; opt->name != NULL; opt++) {
    all_options.push_back(*opt);
  }
  add_plugin_options(&all_options, &mem_root);
  std::sort(all_options.begin(), all_options.end(), std::less<my_option>());
  add_terminator(&all_options);

  my_print_help(&all_options[0]);
  my_print_variables(&all_options[0]);

  free_root(&mem_root, MYF(0));
  vector<my_option>().swap(all_options);  // Deletes the vector contents.
}

static void usage(void) {
  DBUG_ENTER("usage");
  if (!(default_charset_info = get_charset_by_csname(
            default_character_set_name, MY_CS_PRIMARY, MYF(MY_WME))))
    exit(MYSQLD_ABORT_EXIT);
  if (!default_collation_name)
    default_collation_name = default_charset_info->name;
  if (is_help_or_validate_option() || opt_verbose) {
    my_progname = my_progname + dirname_length(my_progname);
  }
  print_server_version();
  puts(ORACLE_WELCOME_COPYRIGHT_NOTICE("2000"));
  puts("Starts the MySQL database server.\n");
  printf("Usage: %s [OPTIONS]\n", my_progname);
  if (!opt_verbose)
    puts(
        "\nFor more help options (several pages), use mysqld --verbose "
        "--help.");
  else {
#ifdef _WIN32
    puts(
        "NT and Win32 specific options:\n\
  --install                     Install the default service (NT).\n\
  --install-manual              Install the default service started manually (NT).\n\
  --install service_name        Install an optional service (NT).\n\
  --install-manual service_name Install an optional service started manually (NT).\n\
  --remove                      Remove the default service from the service list (NT).\n\
  --remove service_name         Remove the service_name from the service list (NT).\n\
  --enable-named-pipe           Only to be used for the default server (NT).\n\
  --standalone                  Dummy option to start as a standalone server (NT).\
");
    puts("");
#endif
    print_defaults(MYSQL_CONFIG_NAME, load_default_groups);
    puts("");
    set_ports();

    /* Print out all the options including plugin supplied options */
    print_help();

    if (!dynamic_plugins_are_initialized) {
      puts(
          "\n\
Plugins have parameters that are not reflected in this list\n\
because execution stopped before plugins were initialized.");
    }

    puts(
        "\n\
To see what values a running MySQL server is using, type\n\
'mysqladmin variables' instead of 'mysqld --verbose --help'.");
  }
  DBUG_VOID_RETURN;
}

/**
  Initialize MySQL global variables to default values.

  @note
    The reason to set a lot of global variables to zero is that
    on some exotic platforms global variables are
    not set to 0 when a program starts.

    We don't need to set variables refered to in my_long_options
    as these are initialized by my_getopt.
*/

static int mysql_init_variables() {
  /* Things reset to zero */
  opt_skip_slave_start = 0;
  mysql_home[0] = pidfile_name[0] = 0;
  myisam_test_invalid_symlink = test_if_data_home_dir;
  opt_general_log = opt_slow_log = false;
  opt_disable_networking = opt_skip_show_db = 0;
  opt_skip_name_resolve = 0;
  opt_general_logname = opt_binlog_index_name = opt_slow_logname = NULL;
  opt_tc_log_file = "tc.log";  // no hostname in tc_log file name !
  opt_myisam_log = 0;
  mqh_used = 0;
  cleanup_done = 0;
  server_id_supplied = false;
  select_errors = ha_open_options = 0;
  atomic_slave_open_temp_tables = 0;
  opt_endinfo = using_udf_functions = 0;
  opt_using_transactions = 0;
  set_connection_events_loop_aborted(false);
  set_mysqld_offline_mode(false);
  set_mysqld_partial_revokes(opt_partial_revokes);
  server_operational_state = SERVER_BOOTING;
  aborted_threads = 0;
  delayed_insert_threads = delayed_insert_writes = delayed_rows_in_use = 0;
  delayed_insert_errors = 0;
  specialflag = 0;
  binlog_cache_use = binlog_cache_disk_use = 0;
  mysqld_user = mysqld_chroot = opt_init_file = opt_bin_logname = 0;
  prepared_stmt_count = 0;
  mysqld_unix_port = opt_mysql_tmpdir = my_bind_addr_str = NullS;
  new (&mysql_tmpdir_list) MY_TMPDIR;
  memset(&global_status_var, 0, sizeof(global_status_var));
  opt_large_pages = 0;
  opt_super_large_pages = 0;
#if defined(ENABLED_DEBUG_SYNC)
  opt_debug_sync_timeout = 0;
#endif /* defined(ENABLED_DEBUG_SYNC) */
  server_uuid[0] = 0;

  /* Character sets */
  system_charset_info = &my_charset_utf8_general_ci;
  files_charset_info = &my_charset_utf8_general_ci;
  national_charset_info = &my_charset_utf8_general_ci;
  table_alias_charset = &my_charset_bin;
  character_set_filesystem = &my_charset_bin;

  opt_specialflag = 0;
  mysql_home_ptr = mysql_home;
  pidfile_name_ptr = pidfile_name;
  lc_messages_dir_ptr = lc_messages_dir;
  protocol_version = PROTOCOL_VERSION;
  what_to_log = ~(1L << (uint)COM_TIME);
  refresh_version = 1L; /* Increments on each reload */
  my_stpcpy(server_version, MYSQL_SERVER_VERSION);
  key_caches.empty();
  if (!(dflt_key_cache = get_or_create_key_cache(
            default_key_cache_base.str, default_key_cache_base.length))) {
    LogErr(ERROR_LEVEL, ER_KEYCACHE_OOM);
    return 1;
  }
  /* set key_cache_hash.default_value = dflt_key_cache */
  multi_keycache_init();

  /* Replication parameters */
  master_info_file = "master.info";
  relay_log_info_file = "relay-log.info";
  report_user = report_password = report_host = 0; /* TO BE DELETED */
  opt_relay_logname = opt_relaylog_index_name = 0;
  opt_relaylog_index_name_supplied = false;
  opt_relay_logname_supplied = false;
  log_bin_basename = NULL;
  log_bin_index = NULL;

  /* Handler variables */
  total_ha_2pc = 0;
  /* Variables in libraries */
  charsets_dir = 0;
  default_character_set_name = MYSQL_DEFAULT_CHARSET_NAME;
  default_collation_name = compiled_default_collation_name;
  character_set_filesystem_name = "binary";
  lc_messages = mysqld_default_locale_name;
  lc_time_names_name = mysqld_default_locale_name;

  /* Variables that depends on compile options */
#ifndef DBUG_OFF
  default_dbug_option =
      IF_WIN("d:t:i:O,\\mysqld.trace", "d:t:i:o,/tmp/mysqld.trace");
#endif
#ifdef ENABLED_PROFILING
  have_profiling = SHOW_OPTION_YES;
#else
  have_profiling = SHOW_OPTION_NO;
#endif

  have_symlink = SHOW_OPTION_YES;

  have_dlopen = SHOW_OPTION_YES;

  have_query_cache = SHOW_OPTION_NO;

  have_geometry = SHOW_OPTION_YES;

  have_rtree_keys = SHOW_OPTION_YES;

  /* Always true */
  have_compress = SHOW_OPTION_YES;
#if defined(_WIN32)
  shared_memory_base_name = default_shared_memory_base_name;
#endif

  have_backup_locks = SHOW_OPTION_YES;
  have_backup_safe_binlog_info = SHOW_OPTION_YES;
  have_snapshot_cloning = SHOW_OPTION_YES;

#if defined(_WIN32) || defined(APPLE_XCODE)
  /* Allow Win32 users to move MySQL anywhere */
  char prg_dev[LIBLEN];
  my_path(prg_dev, my_progname, nullptr);

  // On windows or Xcode the basedir will always be one level up from where
  // the executable is located. E.g. <basedir>/bin/mysqld.exe in a
  // package, or <basedir>/runtime_output_directory/<buildconfig>/mysqld.exe
  // for a sandbox build.
  strcat(prg_dev, "/../");  // Remove containing directory to get base dir
  cleanup_dirname(mysql_home, prg_dev);

  // New layout: <cmake_binary_dir>/runtime_output_directory/<buildconfig>/
  char cmake_binary_dir[FN_REFLEN];
  size_t dlen = 0;
  dirname_part(cmake_binary_dir, mysql_home, &dlen);
  if (dlen > 26U &&
      (!strcmp(cmake_binary_dir + (dlen - 26), "/runtime_output_directory/") ||
       !strcmp(cmake_binary_dir + (dlen - 26),
               "\\runtime_output_directory\\"))) {
    mysql_home[strlen(mysql_home) - 1] = '\0';  // remove trailing
    dirname_part(cmake_binary_dir, mysql_home, &dlen);
    strmake(mysql_home, cmake_binary_dir, sizeof(mysql_home) - 1);
  }
  // The sql_print_information below outputs nothing ??
  // fprintf(stderr, "mysql_home %s\n", mysql_home);
  // fflush(stderr);
#else
  const char *tmpenv = getenv("MY_BASEDIR_VERSION");
  if (tmpenv != nullptr) {
    strmake(mysql_home, tmpenv, sizeof(mysql_home) - 1);
  } else {
    char progdir[FN_REFLEN];
    size_t dlen = 0;
    dirname_part(progdir, my_progname, &dlen);
    if (dlen > 26U &&
        !strcmp(progdir + (dlen - 26), "/runtime_output_directory/")) {
      char cmake_binary_dir[FN_REFLEN];
      progdir[strlen(progdir) - 1] = '\0';  // remove trailing "/"
      dirname_part(cmake_binary_dir, progdir, &dlen);
      strmake(mysql_home, cmake_binary_dir, sizeof(mysql_home) - 1);
    } else {
      strcat(progdir, "/../");
      cleanup_dirname(mysql_home, progdir);
    }
  }
#endif

  return 0;
}

/**
  Check if it is a global replication filter setting.

  @param argument The setting of startup option --replicate-*.

  @retval
    0    OK
  @retval
    1    Error
*/
static bool is_rpl_global_filter_setting(char *argument) {
  DBUG_ENTER("is_rpl_global_filter_setting");

  bool res = false;
  char *p = strchr(argument, ':');
  if (p == NULL) res = true;

  DBUG_RETURN(res);
}

/**
  Extract channel name and filter value from argument.

  @param [out] channel_name The name of the channel.
  @param [out] filter_val The value of filter.
  @param argument The setting of startup option --replicate-*.
*/
void parse_filter_arg(char **channel_name, char **filter_val, char *argument) {
  DBUG_ENTER("parse_filter_arg");

  char *p = strchr(argument, ':');

  DBUG_ASSERT(p != NULL);

  /*
    If argument='channel_1:db1', then channel_name='channel_1'
    and filter_val='db1'; If argument=':db1', then channel_name=''
    and filter_val='db1'.
  */
  *channel_name = argument;
  *filter_val = p + 1;
  *p = 0;

  DBUG_VOID_RETURN;
}

/**
  Extract channel name and filter value from argument.

  @param [out] key The db is rewritten from.
  @param [out] val The db is rewritten to.
  @param argument The value of filter.

  @retval
    0    OK
  @retval
    1    Error
*/
static int parse_replicate_rewrite_db(char **key, char **val, char *argument) {
  DBUG_ENTER("parse_replicate_rewrite_db");
  char *p;
  *key = argument;

  if (!(p = strstr(argument, "->"))) {
    LogErr(ERROR_LEVEL, ER_RPL_REWRITEDB_MISSING_ARROW);
    DBUG_RETURN(1);
  }
  *val = p + 2;

  while (p > argument && my_isspace(mysqld_charset, p[-1])) p--;
  *p = 0;

  if (!**key) {
    LogErr(ERROR_LEVEL, ER_RPL_REWRITEDB_EMPTY_FROM);
    DBUG_RETURN(1);
  }
  while (**val && my_isspace(mysqld_charset, **val)) (*val)++;
  if (!**val) {
    LogErr(ERROR_LEVEL, ER_RPL_REWRITEDB_EMPTY_TO);
    DBUG_RETURN(1);
  }

  DBUG_RETURN(0);
}

bool mysqld_get_one_option(int optid,
                           const struct my_option *opt MY_ATTRIBUTE((unused)),
                           char *argument) {
  Rpl_filter *rpl_filter = NULL;
  char *filter_val;
  char *channel_name;

  switch (optid) {
    case '#':
#ifndef DBUG_OFF
      DBUG_SET_INITIAL(argument ? argument : default_dbug_option);
#endif
      opt_endinfo = 1; /* unireg: memory allocation */
      break;
    case 'a':
      global_system_variables.sql_mode = MODE_ANSI;
      global_system_variables.transaction_isolation = ISO_SERIALIZABLE;
      break;
    case 'b':
      strmake(mysql_home, argument, sizeof(mysql_home) - 1);
      mysql_home_ptr = mysql_home;
      break;
    case 'C':
      if (default_collation_name == compiled_default_collation_name)
        default_collation_name = 0;
      break;
    case 'h':
      strmake(mysql_real_data_home, argument, sizeof(mysql_real_data_home) - 1);
      /* Correct pointer set by my_getopt */
      mysql_real_data_home_ptr = mysql_real_data_home;
      break;
    case 'u':
      if (!mysqld_user || !strcmp(mysqld_user, argument))
        mysqld_user = argument;
      else
        LogErr(WARNING_LEVEL, ER_THE_USER_ABIDES, argument, mysqld_user);
      break;
    case 's':
      if (argument && argument[0] == '0') {
        LogErr(WARNING_LEVEL, ER_DEPRECATE_MSG_NO_REPLACEMENT,
               "Disabling symbolic links using --skip-symbolic-links"
               " (or equivalent) is the default. Consider not using"
               " this option as it");
      } else {
        LogErr(WARNING_LEVEL, ER_DEPRECATE_MSG_NO_REPLACEMENT,
               "Enabling symbolic using --symbolic-links/-s (or equivalent)");
      }
      break;
    case 'L':
      push_deprecated_warn(NULL, "--language/-l", "'--lc-messages-dir'");
    // fallthrough
    case OPT_LC_MESSAGES_DIRECTORY:
      strmake(lc_messages_dir, argument, sizeof(lc_messages_dir) - 1);
      lc_messages_dir_ptr = lc_messages_dir;
      break;
    case OPT_BINLOG_FORMAT:
      binlog_format_used = true;
      break;
    case OPT_BINLOG_MAX_FLUSH_QUEUE_TIME:
      push_deprecated_warn_no_replacement(NULL,
                                          "--binlog_max_flush_queue_time");
      break;
    case OPT_EXPIRE_LOGS_DAYS:
      push_deprecated_warn(NULL, "expire-logs-days",
                           "binlog_expire_logs_seconds");
      expire_logs_days_supplied = true;
      break;
    case OPT_BINLOG_EXPIRE_LOGS_SECONDS:
      binlog_expire_logs_seconds_supplied = true;
      break;
    case OPT_SSL_KEY:
    case OPT_SSL_CERT:
    case OPT_SSL_CA:
    case OPT_SSL_CAPATH:
    case OPT_SSL_CIPHER:
    case OPT_TLS_CIPHERSUITES:
    case OPT_SSL_CRL:
    case OPT_SSL_CRLPATH:
    case OPT_TLS_VERSION:
      /*
        Enable use of SSL if we are using any ssl option.
        One can disable SSL later by using --skip-ssl or --ssl=0.
      */
      opt_use_ssl = true;
      break;
    case 'V':
      print_server_version();
      exit(MYSQLD_SUCCESS_EXIT);
    case 'T':
      test_flags = argument ? (uint)atoi(argument) : 0;
      opt_endinfo = 1;
      break;
    case (int)OPT_ISAM_LOG:
      opt_myisam_log = 1;
      break;
    case (int)OPT_BIN_LOG:
      opt_bin_log = (argument != disabled_my_option);
      if (!opt_bin_log) {
        // Clear the binlog basename used by any previous --log-bin
        if (opt_bin_logname) {
          my_free(opt_bin_logname);
          opt_bin_logname = NULL;
        }
      }
      log_bin_supplied = true;
      break;
    case (int)OPT_REPLICATE_IGNORE_DB: {
      if (is_rpl_global_filter_setting(argument)) {
        rpl_global_filter.add_ignore_db(argument);
        rpl_global_filter.ignore_db_statistics.set_all(
            CONFIGURED_BY_STARTUP_OPTIONS);
      } else {
        parse_filter_arg(&channel_name, &filter_val, argument);
        rpl_filter = rpl_channel_filters.get_channel_filter(channel_name);
        rpl_filter->add_ignore_db(filter_val);
        rpl_filter->ignore_db_statistics.set_all(
            CONFIGURED_BY_STARTUP_OPTIONS_FOR_CHANNEL);
      }
      break;
    }
    case (int)OPT_REPLICATE_DO_DB: {
      if (is_rpl_global_filter_setting(argument)) {
        rpl_global_filter.add_do_db(argument);
        rpl_global_filter.do_db_statistics.set_all(
            CONFIGURED_BY_STARTUP_OPTIONS);
      } else {
        parse_filter_arg(&channel_name, &filter_val, argument);
        rpl_filter = rpl_channel_filters.get_channel_filter(channel_name);
        rpl_filter->add_do_db(filter_val);
        rpl_filter->do_db_statistics.set_all(
            CONFIGURED_BY_STARTUP_OPTIONS_FOR_CHANNEL);
      }
      break;
    }
    case (int)OPT_REPLICATE_REWRITE_DB: {
      char *key, *val;
      if (is_rpl_global_filter_setting(argument)) {
        if (parse_replicate_rewrite_db(&key, &val, argument)) return 1;
        rpl_global_filter.add_db_rewrite(key, val);
        rpl_global_filter.rewrite_db_statistics.set_all(
            CONFIGURED_BY_STARTUP_OPTIONS);
      } else {
        parse_filter_arg(&channel_name, &filter_val, argument);
        rpl_filter = rpl_channel_filters.get_channel_filter(channel_name);
        if (parse_replicate_rewrite_db(&key, &val, filter_val)) return 1;
        rpl_filter->add_db_rewrite(key, val);
        rpl_filter->rewrite_db_statistics.set_all(
            CONFIGURED_BY_STARTUP_OPTIONS_FOR_CHANNEL);
      }
      break;
    }

    case (int)OPT_BINLOG_IGNORE_DB: {
      binlog_filter->add_ignore_db(argument);
      break;
    }
    case (int)OPT_BINLOG_DO_DB: {
      binlog_filter->add_do_db(argument);
      break;
    }
    case (int)OPT_REPLICATE_DO_TABLE: {
      if (is_rpl_global_filter_setting(argument)) {
        if (rpl_global_filter.add_do_table_array(argument)) {
          LogErr(ERROR_LEVEL, ER_RPL_CANT_ADD_DO_TABLE, argument);
          return 1;
        }
        rpl_global_filter.do_table_statistics.set_all(
            CONFIGURED_BY_STARTUP_OPTIONS);
      } else {
        parse_filter_arg(&channel_name, &filter_val, argument);
        rpl_filter = rpl_channel_filters.get_channel_filter(channel_name);
        if (rpl_filter->add_do_table_array(filter_val)) {
          LogErr(ERROR_LEVEL, ER_RPL_CANT_ADD_DO_TABLE, argument);
          return 1;
        }
        rpl_filter->do_table_statistics.set_all(
            CONFIGURED_BY_STARTUP_OPTIONS_FOR_CHANNEL);
      }
      break;
    }
    case (int)OPT_REPLICATE_WILD_DO_TABLE: {
      if (is_rpl_global_filter_setting(argument)) {
        if (rpl_global_filter.add_wild_do_table(argument)) {
          LogErr(ERROR_LEVEL, ER_RPL_FILTER_ADD_WILD_DO_TABLE_FAILED, argument);
          return 1;
        }
        rpl_global_filter.wild_do_table_statistics.set_all(
            CONFIGURED_BY_STARTUP_OPTIONS);
      } else {
        parse_filter_arg(&channel_name, &filter_val, argument);
        rpl_filter = rpl_channel_filters.get_channel_filter(channel_name);
        if (rpl_filter->add_wild_do_table(filter_val)) {
          LogErr(ERROR_LEVEL, ER_RPL_FILTER_ADD_WILD_DO_TABLE_FAILED, argument);
          return 1;
        }
        rpl_filter->wild_do_table_statistics.set_all(
            CONFIGURED_BY_STARTUP_OPTIONS_FOR_CHANNEL);
      }
      break;
    }
    case (int)OPT_REPLICATE_WILD_IGNORE_TABLE: {
      if (is_rpl_global_filter_setting(argument)) {
        if (rpl_global_filter.add_wild_ignore_table(argument)) {
          LogErr(ERROR_LEVEL, ER_RPL_FILTER_ADD_WILD_IGNORE_TABLE_FAILED,
                 argument);
          return 1;
        }
        rpl_global_filter.wild_ignore_table_statistics.set_all(
            CONFIGURED_BY_STARTUP_OPTIONS);
      } else {
        parse_filter_arg(&channel_name, &filter_val, argument);
        rpl_filter = rpl_channel_filters.get_channel_filter(channel_name);
        if (rpl_filter->add_wild_ignore_table(filter_val)) {
          LogErr(ERROR_LEVEL, ER_RPL_FILTER_ADD_WILD_IGNORE_TABLE_FAILED,
                 argument);
          return 1;
        }
        rpl_filter->wild_ignore_table_statistics.set_all(
            CONFIGURED_BY_STARTUP_OPTIONS_FOR_CHANNEL);
      }
      break;
    }
    case (int)OPT_REPLICATE_IGNORE_TABLE: {
      if (is_rpl_global_filter_setting(argument)) {
        if (rpl_global_filter.add_ignore_table_array(argument)) {
          LogErr(ERROR_LEVEL, ER_RPL_CANT_ADD_IGNORE_TABLE, argument);
          return 1;
        }
        rpl_global_filter.ignore_table_statistics.set_all(
            CONFIGURED_BY_STARTUP_OPTIONS);
      } else {
        parse_filter_arg(&channel_name, &filter_val, argument);
        rpl_filter = rpl_channel_filters.get_channel_filter(channel_name);
        if (rpl_filter->add_ignore_table_array(filter_val)) {
          LogErr(ERROR_LEVEL, ER_RPL_CANT_ADD_IGNORE_TABLE, argument);
          return 1;
        }
        rpl_filter->ignore_table_statistics.set_all(
            CONFIGURED_BY_STARTUP_OPTIONS_FOR_CHANNEL);
      }
      break;
    }
    case (int)OPT_MASTER_RETRY_COUNT:
      push_deprecated_warn(NULL, "--master-retry-count",
                           "'CHANGE MASTER TO master_retry_count = <num>'");
      break;
    case (int)OPT_SKIP_NEW:
      opt_specialflag |= SPECIAL_NO_NEW_FUNC;
      delay_key_write_options = DELAY_KEY_WRITE_NONE;
      myisam_concurrent_insert = 0;
      myisam_recover_options = HA_RECOVER_OFF;
      sp_automatic_privileges = 0;
      my_enable_symlinks = 0;
      ha_open_options &= ~(HA_OPEN_ABORT_IF_CRASHED | HA_OPEN_DELAY_KEY_WRITE);
      break;
    case (int)OPT_SKIP_HOST_CACHE:
      opt_specialflag |= SPECIAL_NO_HOST_CACHE;
      break;
    case (int)OPT_SKIP_RESOLVE:
      if (argument && argument[0] == '0')
        opt_skip_name_resolve = 0;
      else {
        opt_skip_name_resolve = 1;
        opt_specialflag |= SPECIAL_NO_RESOLVE;
      }
      break;
    case (int)OPT_WANT_CORE:
      test_flags |= TEST_CORE_ON_SIGNAL;
      break;
    case (int)OPT_SKIP_STACK_TRACE:
      test_flags |= TEST_NO_STACKTRACE;
      break;
    case OPT_SERVER_ID:
      /*
       Consider that one received a Server Id when 2 conditions are present:
       1) The argument is on the list
       2) There is a value present
      */
      server_id_supplied = (*argument != 0);
      break;
    case OPT_LOWER_CASE_TABLE_NAMES:
      lower_case_table_names_used = 1;
      break;
#if defined(ENABLED_DEBUG_SYNC)
    case OPT_DEBUG_SYNC_TIMEOUT:
      /*
        Debug Sync Facility. See debug_sync.cc.
        Default timeout for WAIT_FOR action.
        Default value is zero (facility disabled).
        If option is given without an argument, supply a non-zero value.
      */
      if (!argument) {
        /* purecov: begin tested */
        opt_debug_sync_timeout = DEBUG_SYNC_DEFAULT_WAIT_TIMEOUT;
        /* purecov: end */
      }
      break;
#endif /* defined(ENABLED_DEBUG_SYNC) */
    case OPT_LOG_ERROR:
      /*
        "No --log-error" == "write errors to stderr",
        "--log-error without argument" == "write errors to a file".
      */
      if (argument == NULL) /* no argument */
        log_error_dest = "";
      break;

    case OPT_EARLY_PLUGIN_LOAD:
      free_list(opt_early_plugin_load_list_ptr);
      opt_early_plugin_load_list_ptr->push_back(new i_string(argument));
      break;
    case OPT_PLUGIN_LOAD:
      free_list(opt_plugin_load_list_ptr);
      /* fall through */
    case OPT_PLUGIN_LOAD_ADD:
      opt_plugin_load_list_ptr->push_back(new i_string(argument));
      break;
    case OPT_PFS_INSTRUMENT: {
#ifdef WITH_PERFSCHEMA_STORAGE_ENGINE
      /*
        Parse instrument name and value from argument string. Handle leading
        and trailing spaces. Also handle single quotes.

        Acceptable:
          performance_schema_instrument = ' foo/%/bar/  =  ON  '
          performance_schema_instrument = '%=OFF'
        Not acceptable:
          performance_schema_instrument = '' foo/%/bar = ON ''
          performance_schema_instrument = '%='OFF''
      */
      char *name = argument, *p = NULL, *val = NULL;
      bool quote = false; /* true if quote detected */
      bool error = true;  /* false if no errors detected */
      const int PFS_BUFFER_SIZE = 128;
      char orig_argument[PFS_BUFFER_SIZE + 1];
      orig_argument[0] = 0;

      if (!argument) goto pfs_error;

      /* Save original argument string for error reporting */
      strncpy(orig_argument, argument, PFS_BUFFER_SIZE);

      /* Split instrument name and value at the equal sign */
      if (!(p = strchr(argument, '='))) goto pfs_error;

      /* Get option value */
      val = p + 1;
      if (!*val) goto pfs_error;

      /* Trim leading spaces and quote from the instrument name */
      while (*name && (my_isspace(mysqld_charset, *name) || (*name == '\''))) {
        /* One quote allowed */
        if (*name == '\'') {
          if (!quote)
            quote = true;
          else
            goto pfs_error;
        }
        name++;
      }

      /* Trim trailing spaces from instrument name */
      while ((p > name) && my_isspace(mysqld_charset, p[-1])) p--;
      *p = 0;

      /* Remove trailing slash from instrument name */
      if (p > name && (p[-1] == '/')) p[-1] = 0;

      if (!*name) goto pfs_error;

      /* Trim leading spaces from option value */
      while (*val && my_isspace(mysqld_charset, *val)) val++;

      /* Trim trailing spaces and matching quote from value */
      p = val + strlen(val);
      while (p > val && (my_isspace(mysqld_charset, p[-1]) || p[-1] == '\'')) {
        /* One matching quote allowed */
        if (p[-1] == '\'') {
          if (quote)
            quote = false;
          else
            goto pfs_error;
        }
        p--;
      }

      *p = 0;

      if (!*val) goto pfs_error;

      /* Add instrument name and value to array of configuration options */
      if (add_pfs_instr_to_array(name, val)) goto pfs_error;

      error = false;

    pfs_error:
      if (error) {
        LogErr(WARNING_LEVEL, ER_INVALID_INSTRUMENT, orig_argument);
        return 0;
      }
#endif /* WITH_PERFSCHEMA_STORAGE_ENGINE */
      break;
    }
    case OPT_THREAD_CACHE_SIZE:
      thread_cache_size_specified = true;
      break;
    case OPT_HOST_CACHE_SIZE:
      host_cache_size_specified = true;
      break;
    case OPT_TABLE_DEFINITION_CACHE:
      table_definition_cache_specified = true;
      break;
    case OPT_SKIP_INNODB:
      LogErr(WARNING_LEVEL, ER_INNODB_MANDATORY);
      break;
    case OPT_AVOID_TEMPORAL_UPGRADE:
      push_deprecated_warn_no_replacement(NULL, "avoid_temporal_upgrade");
      break;
    case OPT_SHOW_OLD_TEMPORALS:
      push_deprecated_warn_no_replacement(NULL, "show_old_temporals");
      break;
    case 'p':
      if (argument) {
        char *start = argument;
        my_free(opt_keyring_migration_password);
        opt_keyring_migration_password =
            my_strdup(PSI_NOT_INSTRUMENTED, argument, MYF(MY_FAE));
        while (*argument) *argument++ = 'x';
        if (*start) start[1] = 0;
      } else
        opt_keyring_migration_password = get_tty_password(NullS);
      migrate_connect_options = 1;
      break;
    case OPT_KEYRING_MIGRATION_USER:
    case OPT_KEYRING_MIGRATION_HOST:
    case OPT_KEYRING_MIGRATION_SOCKET:
    case OPT_KEYRING_MIGRATION_PORT:
      migrate_connect_options = 1;
      break;
    case OPT_LOG_SLAVE_UPDATES:
      log_slave_updates_supplied = true;
      break;
    case OPT_SLAVE_PRESERVE_COMMIT_ORDER:
      slave_preserve_commit_order_supplied = true;
      break;
    case OPT_ENFORCE_GTID_CONSISTENCY: {
      const char *wrong_value =
          fixup_enforce_gtid_consistency_command_line(argument);
      if (wrong_value != NULL)
        LogErr(WARNING_LEVEL, ER_INVALID_VALUE_FOR_ENFORCE_GTID_CONSISTENCY,
               wrong_value);
    } break;
    case OPT_NAMED_PIPE_FULL_ACCESS_GROUP:
#ifdef _WIN32
      if (!is_valid_named_pipe_full_access_group(argument)) {
        LogErr(ERROR_LEVEL, ER_INVALID_NAMED_PIPE_FULL_ACCESS_GROUP);
        return 1;
      }
#endif  // _WIN32
      break;
  }
  return 0;
}

/** Handle arguments for multiple key caches. */

C_MODE_START

static void *mysql_getopt_value(const char *keyname, size_t key_length,
                                const struct my_option *option, int *error) {
  if (error) *error = 0;
  switch (option->id) {
    case OPT_KEY_BUFFER_SIZE:
    case OPT_KEY_CACHE_BLOCK_SIZE:
    case OPT_KEY_CACHE_DIVISION_LIMIT:
    case OPT_KEY_CACHE_AGE_THRESHOLD: {
      KEY_CACHE *key_cache;
      if (!(key_cache = get_or_create_key_cache(keyname, key_length))) {
        if (error) *error = EXIT_OUT_OF_MEMORY;
        return 0;
      }
      switch (option->id) {
        case OPT_KEY_BUFFER_SIZE:
          return &key_cache->param_buff_size;
        case OPT_KEY_CACHE_BLOCK_SIZE:
          return &key_cache->param_block_size;
        case OPT_KEY_CACHE_DIVISION_LIMIT:
          return &key_cache->param_division_limit;
        case OPT_KEY_CACHE_AGE_THRESHOLD:
          return &key_cache->param_age_threshold;
      }
    }
  }
  return option->value;
}

C_MODE_END

/**
  Get server options from the command line,
  and perform related server initializations.
  @param [in, out] argc_ptr       command line options (count)
  @param [in, out] argv_ptr       command line options (values)
  @return 0 on success

  @todo
  - FIXME add EXIT_TOO_MANY_ARGUMENTS to "mysys_err.h" and return that code?
*/
static int get_options(int *argc_ptr, char ***argv_ptr) {
  int ho_error;

  my_getopt_register_get_addr(mysql_getopt_value);

  /* prepare all_options array */
  all_options.reserve(array_elements(my_long_options));
  for (my_option *opt = my_long_options;
       opt < my_long_options + array_elements(my_long_options) - 1; opt++) {
    all_options.push_back(*opt);
  }
  sys_var_add_options(&all_options, sys_var::PARSE_NORMAL);
  add_terminator(&all_options);

  /* Skip unknown options so that they may be processed later by plugins */
  my_getopt_skip_unknown = true;

  if ((ho_error = handle_options(argc_ptr, argv_ptr, &all_options[0],
                                 mysqld_get_one_option)))
    return ho_error;

  // update suppression list in filter engine
  {
    int rr;
    // try to set the list
    if (((rr = log_builtins_filter_parse_suppression_list(
              opt_log_error_suppression_list, false)) != 0) ||
        ((rr = log_builtins_filter_parse_suppression_list(
              opt_log_error_suppression_list, true)) != 0)) {
      rr = -(rr + 1);
      LogErr(ERROR_LEVEL, ER_CANT_SET_ERROR_SUPPRESSION_LIST_FROM_COMMAND_LINE,
             "log_error_suppression_list", &opt_log_error_suppression_list[rr]);

      /*
        We were given an illegal value at start-up, so the default will be
        used instead. We have reported the problem (and the dodgy value);
        let's now point our variable back at the default (i.e. the value
        actually used) so SELECT @@GLOBAL.log_error_suppression_list will
        render correct results.
      */
      sys_var *var =
          intern_find_sys_var(STRING_WITH_LEN("log_error_suppression_list"));
      if (var != nullptr) {
        opt_log_error_suppression_list = (char *)var->get_default();
        /*
          During unit-testing, the log subsystem is not initialized,
          so while the default should always check out as a valid
          argument, actually setting it will still fail in this
          particular case as we cannot acquire the rule-set or its
          lock.
        */
        if (log_builtins_filter_parse_suppression_list(
                opt_log_error_suppression_list, false) == 0) {
          log_builtins_filter_parse_suppression_list(
              opt_log_error_suppression_list, true);
        } else {
          DBUG_ASSERT(false); /* purecov: inspected */
        }
      }
    }
  }

  if (!is_help_or_validate_option())
    vector<my_option>().swap(all_options);  // Deletes the vector contents.

  /* Add back the program name handle_options removes */
  (*argc_ptr)++;
  (*argv_ptr)--;

  /*
    Options have been parsed. Now some of them need additional special
    handling, like custom value checking, checking of incompatibilites
    between options, setting of multiple variables, etc.
    Do them here.
  */

  if (!opt_help && opt_verbose) LogErr(ERROR_LEVEL, ER_VERBOSE_REQUIRES_HELP);

  if ((opt_log_slow_admin_statements || opt_log_queries_not_using_indexes ||
       opt_log_slow_slave_statements) &&
      !opt_slow_log)
    LogErr(WARNING_LEVEL, ER_POINTLESS_WITHOUT_SLOWLOG);

  if (global_system_variables.net_buffer_length >
      global_system_variables.max_allowed_packet) {
    LogErr(WARNING_LEVEL, ER_WASTEFUL_NET_BUFFER_SIZE,
           global_system_variables.net_buffer_length,
           global_system_variables.max_allowed_packet);
  }

  /*
    TIMESTAMP columns get implicit DEFAULT values when
    --explicit_defaults_for_timestamp is not set.
    This behavior is deprecated now.
  */
  if (!is_help_or_validate_option() &&
      !global_system_variables.explicit_defaults_for_timestamp)
    LogErr(WARNING_LEVEL, ER_DEPRECATED_TIMESTAMP_IMPLICIT_DEFAULTS);

  if (!is_help_or_validate_option() &&
      opt_mi_repository_id == INFO_REPOSITORY_FILE)
    push_deprecated_warn(NULL, "--master-info-repository=FILE",
                         "'--master-info-repository=TABLE'");

  if (!is_help_or_validate_option() &&
      opt_rli_repository_id == INFO_REPOSITORY_FILE)
    push_deprecated_warn(NULL, "--relay-log-info-repository=FILE",
                         "'--relay-log-info-repository=TABLE'");

  opt_init_connect.length = strlen(opt_init_connect.str);
  opt_init_slave.length = strlen(opt_init_slave.str);
  opt_mandatory_roles.length = strlen(opt_mandatory_roles.str);

  if (global_system_variables.low_priority_updates)
    thr_upgraded_concurrent_insert_lock = TL_WRITE_LOW_PRIORITY;

  if (ft_boolean_check_syntax_string(
          pointer_cast<const uchar *>(ft_boolean_syntax))) {
    LogErr(ERROR_LEVEL, ER_FT_BOOL_SYNTAX_INVALID, ft_boolean_syntax);
    return 1;
  }

  if (opt_noacl && !is_help_or_validate_option()) opt_disable_networking = true;

  if (opt_disable_networking) mysqld_port = 0;

  if (opt_skip_show_db) opt_specialflag |= SPECIAL_SKIP_SHOW_DB;

  if (myisam_flush) flush_time = 0;

  if (opt_slave_skip_errors) add_slave_skip_errors(opt_slave_skip_errors);

  if (global_system_variables.max_join_size == HA_POS_ERROR)
    global_system_variables.option_bits |= OPTION_BIG_SELECTS;
  else
    global_system_variables.option_bits &= ~OPTION_BIG_SELECTS;

  // Synchronize @@global.autocommit value on --autocommit
  const ulonglong turn_bit_on =
      opt_autocommit ? OPTION_AUTOCOMMIT : OPTION_NOT_AUTOCOMMIT;
  global_system_variables.option_bits =
      (global_system_variables.option_bits &
       ~(OPTION_NOT_AUTOCOMMIT | OPTION_AUTOCOMMIT)) |
      turn_bit_on;

  // Synchronize @@global.autocommit metadata on --autocommit
  my_option *opt = &my_long_options[3];
  DBUG_ASSERT(strcmp(opt->name, "autocommit") == 0);
  DBUG_ASSERT(opt->arg_source != NULL);
  Sys_autocommit_ptr->set_source_name(opt->arg_source->m_path_name);
  Sys_autocommit_ptr->set_source(opt->arg_source->m_source);

  global_system_variables.sql_mode =
      expand_sql_mode(global_system_variables.sql_mode, NULL);

  if (!my_enable_symlinks) have_symlink = SHOW_OPTION_DISABLED;

  /* Set global MyISAM variables from delay_key_write_options */
  fix_delay_key_write(0, 0, OPT_GLOBAL);

#ifndef _WIN32
  if (mysqld_chroot) set_root(mysqld_chroot);
#endif
  if (fix_paths()) return 1;

  /*
    Set some global variables from the global_system_variables
    In most cases the global variables will not be used
  */
  my_disable_locking = myisam_single_user = (opt_external_locking == 0);
  my_default_record_cache_size = global_system_variables.read_buff_size;

  global_system_variables.long_query_time =
      (ulonglong)(global_system_variables.long_query_time_double * 1e6);

  init_log_slow_verbosity();
  init_slow_query_log_use_global_control();
  init_log_slow_sp_statements();

  if (opt_short_log_format) opt_specialflag |= SPECIAL_SHORT_LOG_FORMAT;

  if (Connection_handler_manager::init()) {
    LogErr(ERROR_LEVEL, ER_CONNECTION_HANDLING_OOM);
    return 1;
  }
  if (Global_THD_manager::create_instance()) {
    LogErr(ERROR_LEVEL, ER_THREAD_HANDLING_OOM);
    return 1;
  }

  /* If --super-read-only was specified, set read_only to 1 */
  read_only = super_read_only ? super_read_only : read_only;
  opt_readonly = read_only;

  return 0;
}

/*
  Create version name for running mysqld version
  We automaticly add suffixes -debug, -valgrind, -asan, -ubsan
  to the version name to make the version more descriptive.
  (MYSQL_SERVER_SUFFIX is set by the compilation environment)
*/

/*
  The following code is quite ugly as there is no portable way to easily set a
  string to the value of a macro
*/
#ifdef MYSQL_SERVER_SUFFIX
#define MYSQL_SERVER_SUFFIX_STR STRINGIFY_ARG(MYSQL_SERVER_SUFFIX)
#else
#define MYSQL_SERVER_SUFFIX_STR MYSQL_SERVER_SUFFIX_DEF
#endif

static void set_server_version(void) {
  char *end MY_ATTRIBUTE((unused)) = strxmov(
      server_version, MYSQL_SERVER_VERSION, MYSQL_SERVER_SUFFIX_STR, NullS);
#ifndef DBUG_OFF
  if (!strstr(MYSQL_SERVER_SUFFIX_STR, "-debug"))
    end = my_stpcpy(end, "-debug");
#endif
#ifdef HAVE_VALGRIND
  if (SERVER_VERSION_LENGTH - (end - server_version) >
      static_cast<int>(sizeof("-valgrind")))
    end = my_stpcpy(end, "-valgrind");
#endif
#ifdef HAVE_ASAN
  if (SERVER_VERSION_LENGTH - (end - server_version) >
      static_cast<int>(sizeof("-asan")))
    end = my_stpcpy(end, "-asan");
#endif
#ifdef HAVE_LSAN
  if (SERVER_VERSION_LENGTH - (end - server_version) >
      static_cast<int>(sizeof("-lsan")))
    end = my_stpcpy(end, "-lsan");
#endif
#ifdef HAVE_UBSAN
  if (SERVER_VERSION_LENGTH - (end - server_version) >
      static_cast<int>(sizeof("-ubsan")))
    end = my_stpcpy(end, "-ubsan");
#endif
#ifdef HAVE_TSAN
  if (SERVER_VERSION_LENGTH - (end - server_version) >
      static_cast<int>(sizeof("-tsan")))
    end = my_stpcpy(end, "-tsan");
#endif

  DBUG_ASSERT(end < server_version + SERVER_VERSION_LENGTH);
  my_stpcpy(server_version_suffix,
            server_version + strlen(MYSQL_SERVER_VERSION));
}

static const char *get_relative_path(const char *path) {
  if (test_if_hard_path(path) && is_prefix(path, DEFAULT_MYSQL_HOME) &&
      strcmp(DEFAULT_MYSQL_HOME, FN_ROOTDIR)) {
    path += strlen(DEFAULT_MYSQL_HOME);
    while (is_directory_separator(*path)) path++;
  }
  return path;
}

/**
  Test a file path to determine if the path is compatible with the secure file
  path restriction.

  @param path null terminated character string

  @return
    @retval true The path is secure
    @retval false The path isn't secure
*/

bool is_secure_file_path(const char *path) {
  char buff1[FN_REFLEN], buff2[FN_REFLEN];
  size_t opt_secure_file_priv_len;
  /*
    All paths are secure if opt_secure_file_priv is 0
  */
  if (!opt_secure_file_priv[0]) return true;

  opt_secure_file_priv_len = strlen(opt_secure_file_priv);

  if (strlen(path) >= FN_REFLEN) return false;

  if (!my_strcasecmp(system_charset_info, opt_secure_file_priv, "NULL"))
    return false;

  if (my_realpath(buff1, path, 0)) {
    /*
      The supplied file path might have been a file and not a directory.
    */
    int length = (int)dirname_length(path);
    if (length >= FN_REFLEN) return false;
    memcpy(buff2, path, length);
    buff2[length] = '\0';
    if (length == 0 || my_realpath(buff1, buff2, 0)) return false;
  }
  convert_dirname(buff2, buff1, NullS);
  if (!lower_case_file_system) {
    if (strncmp(opt_secure_file_priv, buff2, opt_secure_file_priv_len))
      return false;
  } else {
    if (files_charset_info->coll->strnncoll(
            files_charset_info, (uchar *)buff2, strlen(buff2),
            (uchar *)opt_secure_file_priv, opt_secure_file_priv_len, true))
      return false;
  }
  return true;
}

/**
  check_secure_file_priv_path : Checks path specified through
  --secure-file-priv and raises warning in following cases:
  1. If path is empty string or NULL and mysqld is not running
     with --initialize (bootstrap mode).
  2. If path can access data directory
  3. If path points to a directory which is accessible by
     all OS users (non-Windows build only)

  It throws error in following cases:

  1. If path normalization fails
  2. If it can not get stats of the directory

  Assumptions :
  1. Data directory path has been normalized
  2. opt_secure_file_priv has been normalized unless it is set
     to "NULL".

  @returns Status of validation
    @retval true : Validation is successful with/without warnings
    @retval false : Validation failed. Error is raised.
*/

static bool check_secure_file_priv_path() {
  char datadir_buffer[FN_REFLEN + 1] = {0};
  char plugindir_buffer[FN_REFLEN + 1] = {0};
  char whichdir[20] = {0};
  size_t opt_plugindir_len = 0;
  size_t opt_datadir_len = 0;
  size_t opt_secure_file_priv_len = 0;
  bool warn = false;
  bool case_insensitive_fs;
#ifndef _WIN32
  MY_STAT dir_stat;
#endif

  if (!opt_secure_file_priv[0]) {
    if (opt_initialize) {
      /*
        Do not impose --secure-file-priv restriction
        in bootstrap mode
      */
      LogErr(INFORMATION_LEVEL, ER_SEC_FILE_PRIV_IGNORED);
    } else {
      LogErr(WARNING_LEVEL, ER_SEC_FILE_PRIV_EMPTY);
    }
    return true;
  }

  /*
    Setting --secure-file-priv to NULL would disable
    reading/writing from/to file
  */
  if (!my_strcasecmp(system_charset_info, opt_secure_file_priv, "NULL")) {
    LogErr(INFORMATION_LEVEL, ER_SEC_FILE_PRIV_NULL);
    return true;
  }

  /*
    Check if --secure-file-priv can access data directory
  */
  opt_secure_file_priv_len = strlen(opt_secure_file_priv);

  /*
    Adds dir seperator at the end.
    This is required in subsequent comparison
  */
  convert_dirname(datadir_buffer, mysql_unpacked_real_data_home, NullS);
  opt_datadir_len = strlen(datadir_buffer);

  case_insensitive_fs = (test_if_case_insensitive(datadir_buffer) == 1);

  if (!case_insensitive_fs) {
    if (!strncmp(datadir_buffer, opt_secure_file_priv,
                 opt_datadir_len < opt_secure_file_priv_len
                     ? opt_datadir_len
                     : opt_secure_file_priv_len)) {
      warn = true;
      strcpy(whichdir, "Data directory");
    }
  } else {
    if (!files_charset_info->coll->strnncoll(
            files_charset_info, (uchar *)datadir_buffer, opt_datadir_len,
            (uchar *)opt_secure_file_priv, opt_secure_file_priv_len, true)) {
      warn = true;
      strcpy(whichdir, "Data directory");
    }
  }

  /*
    Don't bother comparing --secure-file-priv with --plugin-dir
    if we already have a match against --datdir or
    --plugin-dir is not pointing to a valid directory.
  */
  if (!warn && !my_realpath(plugindir_buffer, opt_plugin_dir, 0)) {
    convert_dirname(plugindir_buffer, plugindir_buffer, NullS);
    opt_plugindir_len = strlen(plugindir_buffer);

    if (!case_insensitive_fs) {
      if (!strncmp(plugindir_buffer, opt_secure_file_priv,
                   opt_plugindir_len < opt_secure_file_priv_len
                       ? opt_plugindir_len
                       : opt_secure_file_priv_len)) {
        warn = true;
        strcpy(whichdir, "Plugin directory");
      }
    } else {
      if (!files_charset_info->coll->strnncoll(
              files_charset_info, (uchar *)plugindir_buffer, opt_plugindir_len,
              (uchar *)opt_secure_file_priv, opt_secure_file_priv_len, true)) {
        warn = true;
        strcpy(whichdir, "Plugin directory");
      }
    }
  }

  if (warn)
    LogErr(WARNING_LEVEL, ER_SEC_FILE_PRIV_DIRECTORY_INSECURE, whichdir);

#ifndef _WIN32
  /*
     Check for --secure-file-priv directory's permission
  */
  if (!(my_stat(opt_secure_file_priv, &dir_stat, MYF(0)))) {
    LogErr(ERROR_LEVEL, ER_SEC_FILE_PRIV_CANT_STAT);
    return false;
  }

  if (dir_stat.st_mode & S_IRWXO)
    LogErr(WARNING_LEVEL, ER_SEC_FILE_PRIV_DIRECTORY_PERMISSIONS);
#endif
  return true;
}

static int fix_paths(void) {
  char buff[FN_REFLEN];
  bool secure_file_priv_nonempty = false;
  convert_dirname(mysql_home, mysql_home, NullS);
  /* Resolve symlinks to allow 'mysql_home' to be a relative symlink */
  my_realpath(mysql_home, mysql_home, MYF(0));
  /* Ensure that mysql_home ends in FN_LIBCHAR */
  char *pos = strend(mysql_home);
  if (pos == mysql_home || pos[-1] != FN_LIBCHAR) {
    pos[0] = FN_LIBCHAR;
    pos[1] = 0;
  }
  convert_dirname(lc_messages_dir, lc_messages_dir, NullS);
  convert_dirname(mysql_real_data_home, mysql_real_data_home, NullS);
  (void)my_load_path(mysql_home, mysql_home, "");  // Resolve current dir
  (void)my_load_path(mysql_real_data_home, mysql_real_data_home, mysql_home);
  (void)my_load_path(pidfile_name, pidfile_name_ptr, mysql_real_data_home);

  convert_dirname(
      opt_plugin_dir,
      opt_plugin_dir_ptr ? opt_plugin_dir_ptr : get_relative_path(PLUGINDIR),
      NullS);
  (void)my_load_path(opt_plugin_dir, opt_plugin_dir, mysql_home);
  opt_plugin_dir_ptr = opt_plugin_dir;

  my_realpath(mysql_unpacked_real_data_home, mysql_real_data_home, MYF(0));
  mysql_unpacked_real_data_home_len = strlen(mysql_unpacked_real_data_home);
  if (mysql_unpacked_real_data_home[mysql_unpacked_real_data_home_len - 1] ==
      FN_LIBCHAR)
    --mysql_unpacked_real_data_home_len;

  const char *sharedir = get_relative_path(SHAREDIR);
  if (test_if_hard_path(sharedir))
    strmake(buff, sharedir, sizeof(buff) - 1); /* purecov: tested */
  else
    strxnmov(buff, sizeof(buff) - 1, mysql_home, sharedir, NullS);
  convert_dirname(buff, buff, NullS);
  (void)my_load_path(lc_messages_dir, lc_messages_dir, buff);

  /* If --character-sets-dir isn't given, use shared library dir */
  if (charsets_dir)
    strmake(mysql_charsets_dir, charsets_dir, sizeof(mysql_charsets_dir) - 1);
  else
    strxnmov(mysql_charsets_dir, sizeof(mysql_charsets_dir) - 1, buff,
             CHARSET_DIR, NullS);
  (void)my_load_path(mysql_charsets_dir, mysql_charsets_dir, buff);
  convert_dirname(mysql_charsets_dir, mysql_charsets_dir, NullS);
  charsets_dir = mysql_charsets_dir;

  if (init_tmpdir(&mysql_tmpdir_list, opt_mysql_tmpdir)) return 1;
  if (!opt_mysql_tmpdir) opt_mysql_tmpdir = mysql_tmpdir;
  if (!slave_load_tmpdir) slave_load_tmpdir = mysql_tmpdir;
  /*
    Convert the secure-file-priv option to system format, allowing
    a quick strcmp to check if read or write is in an allowed dir
  */
  if (opt_initialize) opt_secure_file_priv = EMPTY_STR.str;
  secure_file_priv_nonempty = opt_secure_file_priv[0] ? true : false;

  if (secure_file_priv_nonempty && strlen(opt_secure_file_priv) > FN_REFLEN) {
    LogErr(WARNING_LEVEL, ER_SEC_FILE_PRIV_ARGUMENT_TOO_LONG, FN_REFLEN - 1);
    return 1;
  }

  memset(buff, 0, sizeof(buff));
  if (secure_file_priv_nonempty &&
      my_strcasecmp(system_charset_info, opt_secure_file_priv, "NULL")) {
    int retval = my_realpath(buff, opt_secure_file_priv, MYF(MY_WME));
    if (!retval) {
      convert_dirname(secure_file_real_path, buff, NullS);
#ifdef WIN32
      MY_DIR *dir = my_dir(secure_file_real_path, MYF(MY_DONT_SORT + MY_WME));
      if (!dir) {
        retval = 1;
      } else {
        my_dirend(dir);
      }
#endif
    }

    if (retval) {
      LogErr(ERROR_LEVEL, ER_SEC_FILE_PRIV_CANT_ACCESS_DIR,
             opt_secure_file_priv);
      return 1;
    }
    opt_secure_file_priv = secure_file_real_path;
  }

  if (!check_secure_file_priv_path()) return 1;

  return 0;
}

/**
  Check if file system used for databases is case insensitive.

  @param dir_name     Directory to test

  @retval
    -1  Don't know (Test failed)
  @retval
    0   File system is case sensitive
  @retval
    1   File system is case insensitive
*/

static int test_if_case_insensitive(const char *dir_name) {
  int result = 0;
  File file;
  char buff[FN_REFLEN], buff2[FN_REFLEN];
  MY_STAT stat_info;
  const char *const tmp_file_name = "mysqld_tmp_file_case_insensitive_test";
  DBUG_ENTER("test_if_case_insensitive");

  fn_format(buff, tmp_file_name, dir_name, ".lower-test",
            MY_UNPACK_FILENAME | MY_REPLACE_EXT | MY_REPLACE_DIR);
  fn_format(buff2, tmp_file_name, dir_name, ".LOWER-TEST",
            MY_UNPACK_FILENAME | MY_REPLACE_EXT | MY_REPLACE_DIR);
  mysql_file_delete(key_file_casetest, buff2, MYF(0));
  if ((file = mysql_file_create(key_file_casetest, buff, 0666, O_RDWR,
                                MYF(0))) < 0) {
    LogErr(WARNING_LEVEL, ER_CANT_CREATE_TEST_FILE, buff);
    DBUG_RETURN(-1);
  }
  mysql_file_close(file, MYF(0));
  if (mysql_file_stat(key_file_casetest, buff2, &stat_info, MYF(0)))
    result = 1;  // Can access file
  mysql_file_delete(key_file_casetest, buff, MYF(MY_WME));
  DBUG_PRINT("exit", ("result: %d", result));
  DBUG_RETURN(result);
}

/**
  Create file to store pid number.
*/
static bool create_pid_file() {
  File file;
  bool check_parent_path = 1, is_path_accessible = 1;
  char pid_filepath[FN_REFLEN], *pos = NULL;
  /* Copy pid file name to get pid file path */
  strcpy(pid_filepath, pidfile_name);

  /* Iterate through the entire path to check if even one of the sub-dirs
     is world-writable */
  while (check_parent_path && (pos = strrchr(pid_filepath, FN_LIBCHAR)) &&
         (pos != pid_filepath)) /* shouldn't check root */
  {
    *pos = '\0'; /* Trim the inner-most dir */
    switch (is_file_or_dir_world_writable(pid_filepath)) {
      case -2:
        is_path_accessible = 0;
        break;
      case -1:
        LogErr(ERROR_LEVEL, ER_CANT_CHECK_PID_PATH, strerror(errno));
        exit(MYSQLD_ABORT_EXIT);
      case 1:
        LogErr(WARNING_LEVEL, ER_PID_FILE_PRIV_DIRECTORY_INSECURE,
               pid_filepath);
        check_parent_path = 0;
        break;
      case 0:
        continue; /* Keep checking the parent dir */
    }
  }
  if (!is_path_accessible) {
    LogErr(WARNING_LEVEL, ER_PID_FILEPATH_LOCATIONS_INACCESSIBLE);
  }
  if ((file = mysql_file_create(key_file_pid, pidfile_name, 0664,
                                O_WRONLY | O_TRUNC, MYF(MY_WME))) >= 0) {
    char buff[MAX_BIGINT_WIDTH + 1], *end;
    end = int10_to_str((long)getpid(), buff, 10);
    *end++ = '\n';
    if (!mysql_file_write(file, (uchar *)buff, (uint)(end - buff),
                          MYF(MY_WME | MY_NABP))) {
      mysql_file_close(file, MYF(0));
      pid_file_created = true;
      return false;
    }
    mysql_file_close(file, MYF(0));
  }
  LogErr(ERROR_LEVEL, ER_CANT_CREATE_PID_FILE, strerror(errno));
  return true;
}

/**
  Remove the process' pid file.

  @param  flags  file operation flags
*/

static void delete_pid_file(myf flags) {
  File file;
  if (opt_initialize || !pid_file_created ||
      !(file = mysql_file_open(key_file_pid, pidfile_name, O_RDONLY, flags)))
    return;

  if (file == -1) {
    LogErr(INFORMATION_LEVEL, ER_CANT_REMOVE_PID_FILE, strerror(errno));
    return;
  }

  uchar buff[MAX_BIGINT_WIDTH + 1];
  /* Make sure that the pid file was created by the same process. */
  size_t error = mysql_file_read(file, buff, sizeof(buff), flags);
  mysql_file_close(file, flags);
  buff[sizeof(buff) - 1] = '\0';
  if (error != MY_FILE_ERROR && atol((char *)buff) == (long)getpid()) {
    mysql_file_delete(key_file_pid, pidfile_name, flags);
    pid_file_created = false;
  }
  return;
}

/**
  Delete mysql.ibd after aborting upgrade.
*/
static void delete_dictionary_tablespace() {
  char path[FN_REFLEN + 1];
  bool not_used;

  build_table_filename(path, sizeof(path) - 1, "", "mysql", ".ibd", 0,
                       &not_used);
  (void)mysql_file_delete(key_file_misc, path, MYF(MY_WME));

  // Drop file which tracks progress of upgrade.
  dd::upgrade_57::Upgrade_status().remove();
}

/**
  Returns the current state of the server : booting, operational or shutting
  down.

  @return
    SERVER_BOOTING        Server is not operational. It is starting.
    SERVER_OPERATING      Server is fully initialized and operating.
    SERVER_SHUTTING_DOWN  Server is shutting down.
*/
enum_server_operational_state get_server_state() {
  return server_operational_state;
}

/**
  Reset status for all threads.
*/
class Reset_thd_status : public Do_THD_Impl {
 public:
  Reset_thd_status() {}
  virtual void operator()(THD *thd) {
    /* Update the global status if not done so already. */
    if (!thd->status_var_aggregated) {
      add_to_status(&global_status_var, &thd->status_var);
    }
    reset_system_status_vars(&thd->status_var);
  }
};

/**
  Reset global and session status variables.
*/
void refresh_status() {
  mysql_mutex_lock(&LOCK_status);

  /* For all threads, add status to global status and then reset. */
  Reset_thd_status reset_thd_status;
  Global_THD_manager::get_instance()->do_for_all_thd_copy(&reset_thd_status);
#ifdef WITH_PERFSCHEMA_STORAGE_ENGINE
  /* Reset aggregated status counters. */
  reset_pfs_status_stats();
#endif

  /* Reset some global variables. */
  reset_status_vars();

  /* Reset the counters of all key caches (default and named). */
  process_key_caches(reset_key_cache_counters);
  flush_status_time = time((time_t *)0);
  mysql_mutex_unlock(&LOCK_status);

  /*
    Set max_used_connections to the number of currently open
    connections.  Do this out of LOCK_status to avoid deadlocks.
    Status reset becomes not atomic, but status data is not exact anyway.
  */
  Connection_handler_manager::reset_max_used_connections();
}

/*****************************************************************************
  Instantiate variables for missing storage engines
  This section should go away soon
*****************************************************************************/

#ifdef HAVE_PSI_INTERFACE
PSI_mutex_key key_LOCK_tc;
PSI_mutex_key key_hash_filo_lock;
PSI_mutex_key key_LOCK_error_log;
PSI_mutex_key key_LOCK_thd_data;
PSI_mutex_key key_LOCK_thd_sysvar;
PSI_mutex_key key_LOCK_thd_protocol;
PSI_mutex_key key_LOG_LOCK_log;
PSI_mutex_key key_master_info_data_lock;
PSI_mutex_key key_master_info_run_lock;
PSI_mutex_key key_master_info_sleep_lock;
PSI_mutex_key key_master_info_thd_lock;
PSI_mutex_key key_master_info_rotate_lock;
PSI_mutex_key key_mutex_slave_reporting_capability_err_lock;
PSI_mutex_key key_relay_log_info_data_lock;
PSI_mutex_key key_relay_log_info_sleep_lock;
PSI_mutex_key key_relay_log_info_thd_lock;
PSI_mutex_key key_relay_log_info_log_space_lock;
PSI_mutex_key key_relay_log_info_run_lock;
PSI_mutex_key key_mutex_slave_parallel_pend_jobs;
PSI_mutex_key key_mutex_slave_parallel_worker_count;
PSI_mutex_key key_mutex_slave_parallel_worker;
PSI_mutex_key key_structure_guard_mutex;
PSI_mutex_key key_TABLE_SHARE_LOCK_ha_data;
PSI_mutex_key key_LOCK_query_plan;
PSI_mutex_key key_LOCK_thd_query;
PSI_mutex_key key_LOCK_cost_const;
PSI_mutex_key key_LOCK_current_cond;
PSI_mutex_key key_LOCK_temporary_tables;
PSI_mutex_key key_LOCK_global_user_client_stats;
PSI_mutex_key key_LOCK_global_table_stats;
PSI_mutex_key key_LOCK_global_index_stats;
PSI_mutex_key key_RELAYLOG_LOCK_commit;
PSI_mutex_key key_RELAYLOG_LOCK_commit_queue;
PSI_mutex_key key_RELAYLOG_LOCK_done;
PSI_mutex_key key_RELAYLOG_LOCK_flush_queue;
PSI_mutex_key key_RELAYLOG_LOCK_index;
PSI_mutex_key key_RELAYLOG_LOCK_log;
PSI_mutex_key key_RELAYLOG_LOCK_log_end_pos;
PSI_mutex_key key_RELAYLOG_LOCK_sync;
PSI_mutex_key key_RELAYLOG_LOCK_sync_queue;
PSI_mutex_key key_RELAYLOG_LOCK_xids;
PSI_mutex_key key_gtid_ensure_index_mutex;
PSI_mutex_key key_object_cache_mutex;  // TODO need to initialize
PSI_cond_key key_object_loading_cond;  // TODO need to initialize
PSI_mutex_key key_mts_temp_table_LOCK;
PSI_mutex_key key_mts_gaq_LOCK;
PSI_mutex_key key_thd_timer_mutex;
PSI_mutex_key key_commit_order_manager_mutex;
PSI_mutex_key key_mutex_slave_worker_hash;

/* clang-format off */
static PSI_mutex_info all_server_mutexes[]=
{
  { &key_LOCK_tc, "TC_LOG_MMAP::LOCK_tc", 0, 0, PSI_DOCUMENT_ME},
  { &key_BINLOG_LOCK_commit, "MYSQL_BIN_LOG::LOCK_commit", 0, 0, PSI_DOCUMENT_ME},
  { &key_BINLOG_LOCK_commit_queue, "MYSQL_BIN_LOG::LOCK_commit_queue", 0, 0, PSI_DOCUMENT_ME},
  { &key_BINLOG_LOCK_done, "MYSQL_BIN_LOG::LOCK_done", 0, 0, PSI_DOCUMENT_ME},
  { &key_BINLOG_LOCK_flush_queue, "MYSQL_BIN_LOG::LOCK_flush_queue", 0, 0, PSI_DOCUMENT_ME},
  { &key_BINLOG_LOCK_index, "MYSQL_BIN_LOG::LOCK_index", 0, 0, PSI_DOCUMENT_ME},
  { &key_BINLOG_LOCK_log, "MYSQL_BIN_LOG::LOCK_log", 0, 0, PSI_DOCUMENT_ME},
  { &key_BINLOG_LOCK_binlog_end_pos, "MYSQL_BIN_LOG::LOCK_binlog_end_pos", 0, 0, PSI_DOCUMENT_ME},
  { &key_BINLOG_LOCK_sync, "MYSQL_BIN_LOG::LOCK_sync", 0, 0, PSI_DOCUMENT_ME},
  { &key_BINLOG_LOCK_sync_queue, "MYSQL_BIN_LOG::LOCK_sync_queue", 0, 0, PSI_DOCUMENT_ME},
  { &key_BINLOG_LOCK_xids, "MYSQL_BIN_LOG::LOCK_xids", 0, 0, PSI_DOCUMENT_ME},
  { &key_RELAYLOG_LOCK_commit, "MYSQL_RELAY_LOG::LOCK_commit", 0, 0, PSI_DOCUMENT_ME},
  { &key_RELAYLOG_LOCK_commit_queue, "MYSQL_RELAY_LOG::LOCK_commit_queue", 0, 0, PSI_DOCUMENT_ME},
  { &key_RELAYLOG_LOCK_done, "MYSQL_RELAY_LOG::LOCK_done", 0, 0, PSI_DOCUMENT_ME},
  { &key_RELAYLOG_LOCK_flush_queue, "MYSQL_RELAY_LOG::LOCK_flush_queue", 0, 0, PSI_DOCUMENT_ME},
  { &key_RELAYLOG_LOCK_index, "MYSQL_RELAY_LOG::LOCK_index", 0, 0, PSI_DOCUMENT_ME},
  { &key_RELAYLOG_LOCK_log, "MYSQL_RELAY_LOG::LOCK_log", 0, 0, PSI_DOCUMENT_ME},
  { &key_RELAYLOG_LOCK_log_end_pos, "MYSQL_RELAY_LOG::LOCK_log_end_pos", 0, 0, PSI_DOCUMENT_ME},
  { &key_RELAYLOG_LOCK_sync, "MYSQL_RELAY_LOG::LOCK_sync", 0, 0, PSI_DOCUMENT_ME},
  { &key_RELAYLOG_LOCK_sync_queue, "MYSQL_RELAY_LOG::LOCK_sync_queue", 0, 0, PSI_DOCUMENT_ME},
  { &key_RELAYLOG_LOCK_xids, "MYSQL_RELAY_LOG::LOCK_xids", 0, 0, PSI_DOCUMENT_ME},
  { &key_hash_filo_lock, "hash_filo::lock", 0, 0, PSI_DOCUMENT_ME},
  { &Gtid_set::key_gtid_executed_free_intervals_mutex, "Gtid_set::gtid_executed::free_intervals_mutex", 0, 0, PSI_DOCUMENT_ME},
  { &key_LOCK_bloom_filter, "Bloom_filter", 0, 0, PSI_DOCUMENT_ME},
  { &key_LOCK_crypt, "LOCK_crypt", PSI_FLAG_SINGLETON, 0, PSI_DOCUMENT_ME},
  { &key_LOCK_error_log, "LOCK_error_log", PSI_FLAG_SINGLETON, 0, PSI_DOCUMENT_ME},
  { &key_LOCK_global_system_variables, "LOCK_global_system_variables", PSI_FLAG_SINGLETON, 0, PSI_DOCUMENT_ME},
#if defined(_WIN32)
  { &key_LOCK_handler_count, "LOCK_handler_count", PSI_FLAG_SINGLETON, 0, PSI_DOCUMENT_ME},
  { &key_LOCK_global_user_client_stats,
    "LOCK_global_user_client_stats", PSI_FLAG_SINGLETON, 0, PSI_DOCUMENT_ME},
  { &key_LOCK_global_table_stats,
    "LOCK_global_table_stats", PSI_FLAG_SINGLETON, 0, PSI_DOCUMENT_ME},
  { &key_LOCK_global_index_stats,
    "LOCK_global_index_stats", PSI_FLAG_SINGLETON, 0, PSI_DOCUMENT_ME},
#endif
  { &key_LOCK_manager, "LOCK_manager", PSI_FLAG_SINGLETON, 0, PSI_DOCUMENT_ME},
  { &key_LOCK_prepared_stmt_count, "LOCK_prepared_stmt_count", PSI_FLAG_SINGLETON, 0, PSI_DOCUMENT_ME},
  { &key_LOCK_sql_slave_skip_counter, "LOCK_sql_slave_skip_counter", PSI_FLAG_SINGLETON, 0, PSI_DOCUMENT_ME},
  { &key_LOCK_slave_net_timeout, "LOCK_slave_net_timeout", PSI_FLAG_SINGLETON, 0, PSI_DOCUMENT_ME},
  { &key_LOCK_slave_trans_dep_tracker, "LOCK_slave_trans_dep_tracker", PSI_FLAG_SINGLETON, 0, PSI_DOCUMENT_ME},
  { &key_LOCK_server_started, "LOCK_server_started", PSI_FLAG_SINGLETON, 0, PSI_DOCUMENT_ME},
#if !defined(_WIN32)
  { &key_LOCK_socket_listener_active, "LOCK_socket_listener_active", PSI_FLAG_SINGLETON, 0, PSI_DOCUMENT_ME},
  { &key_LOCK_start_signal_handler, "LOCK_start_signal_handler", PSI_FLAG_SINGLETON, 0, PSI_DOCUMENT_ME},
#endif
  { &key_LOCK_status, "LOCK_status", PSI_FLAG_SINGLETON, 0, PSI_DOCUMENT_ME},
  { &key_LOCK_thd_data, "THD::LOCK_thd_data", 0, PSI_VOLATILITY_SESSION, PSI_DOCUMENT_ME},
  { &key_LOCK_thd_query, "THD::LOCK_thd_query", 0, PSI_VOLATILITY_SESSION, PSI_DOCUMENT_ME},
  { &key_LOCK_thd_sysvar, "THD::LOCK_thd_sysvar", 0, PSI_VOLATILITY_SESSION, PSI_DOCUMENT_ME},
  { &key_LOCK_thd_protocol, "THD::LOCK_thd_protocol", 0, PSI_VOLATILITY_SESSION, PSI_DOCUMENT_ME},
  { &key_LOCK_user_conn, "LOCK_user_conn", PSI_FLAG_SINGLETON, 0, PSI_DOCUMENT_ME},
  { &key_LOCK_uuid_generator, "LOCK_uuid_generator", PSI_FLAG_SINGLETON, 0, PSI_DOCUMENT_ME},
  { &key_LOCK_sql_rand, "LOCK_sql_rand", PSI_FLAG_SINGLETON, 0, PSI_DOCUMENT_ME},
  { &key_LOG_LOCK_log, "LOG::LOCK_log", 0, 0, PSI_DOCUMENT_ME},
  { &key_master_info_data_lock, "Master_info::data_lock", 0, 0, PSI_DOCUMENT_ME},
  { &key_master_info_run_lock, "Master_info::run_lock", 0, 0, PSI_DOCUMENT_ME},
  { &key_master_info_sleep_lock, "Master_info::sleep_lock", 0, 0, PSI_DOCUMENT_ME},
  { &key_master_info_thd_lock, "Master_info::info_thd_lock", 0, 0, PSI_DOCUMENT_ME},
  { &key_master_info_rotate_lock, "Master_info::rotate_lock", 0, 0, PSI_DOCUMENT_ME},
  { &key_mutex_slave_reporting_capability_err_lock, "Slave_reporting_capability::err_lock", 0, 0, PSI_DOCUMENT_ME},
  { &key_relay_log_info_data_lock, "Relay_log_info::data_lock", 0, 0, PSI_DOCUMENT_ME},
  { &key_relay_log_info_sleep_lock, "Relay_log_info::sleep_lock", 0, 0, PSI_DOCUMENT_ME},
  { &key_relay_log_info_thd_lock, "Relay_log_info::info_thd_lock", 0, 0, PSI_DOCUMENT_ME},
  { &key_relay_log_info_log_space_lock, "Relay_log_info::log_space_lock", 0, 0, PSI_DOCUMENT_ME},
  { &key_relay_log_info_run_lock, "Relay_log_info::run_lock", 0, 0, PSI_DOCUMENT_ME},
  { &key_mutex_slave_parallel_pend_jobs, "Relay_log_info::pending_jobs_lock", 0, 0, PSI_DOCUMENT_ME},
  { &key_mutex_slave_parallel_worker_count, "Relay_log_info::exit_count_lock", 0, 0, PSI_DOCUMENT_ME},
  { &key_mutex_slave_parallel_worker, "Worker_info::jobs_lock", 0, 0, PSI_DOCUMENT_ME},
  { &key_TABLE_SHARE_LOCK_ha_data, "TABLE_SHARE::LOCK_ha_data", 0, 0, PSI_DOCUMENT_ME},
  { &key_LOCK_error_messages, "LOCK_error_messages", PSI_FLAG_SINGLETON, 0, PSI_DOCUMENT_ME},
  { &key_LOCK_log_throttle_qni, "LOCK_log_throttle_qni", PSI_FLAG_SINGLETON, 0, PSI_DOCUMENT_ME},
  { &key_gtid_ensure_index_mutex, "Gtid_state", PSI_FLAG_SINGLETON, 0, PSI_DOCUMENT_ME},
  { &key_LOCK_query_plan, "THD::LOCK_query_plan", 0, PSI_VOLATILITY_SESSION, PSI_DOCUMENT_ME},
  { &key_LOCK_cost_const, "Cost_constant_cache::LOCK_cost_const", PSI_FLAG_SINGLETON, 0, PSI_DOCUMENT_ME},
  { &key_LOCK_current_cond, "THD::LOCK_current_cond", 0, PSI_VOLATILITY_SESSION, PSI_DOCUMENT_ME},
  { &key_mts_temp_table_LOCK, "key_mts_temp_table_LOCK", 0, 0, PSI_DOCUMENT_ME},
  { &key_LOCK_reset_gtid_table, "LOCK_reset_gtid_table", PSI_FLAG_SINGLETON, 0, PSI_DOCUMENT_ME},
  { &key_LOCK_compress_gtid_table, "LOCK_compress_gtid_table", PSI_FLAG_SINGLETON, 0, PSI_DOCUMENT_ME},
  { &key_LOCK_collect_instance_log, "LOCK_collect_instance_log", PSI_FLAG_SINGLETON, 0, PSI_DOCUMENT_ME},
  { &key_mts_gaq_LOCK, "key_mts_gaq_LOCK", 0, 0, PSI_DOCUMENT_ME},
  { &key_thd_timer_mutex, "thd_timer_mutex", 0, 0, PSI_DOCUMENT_ME},
  { &key_commit_order_manager_mutex, "Commit_order_manager::m_mutex", 0, 0, PSI_DOCUMENT_ME},
  { &key_mutex_slave_worker_hash, "Relay_log_info::slave_worker_hash_lock", 0, 0, PSI_DOCUMENT_ME},
  { &key_LOCK_default_password_lifetime, "LOCK_default_password_lifetime", PSI_FLAG_SINGLETON, 0, PSI_DOCUMENT_ME},
  { &key_LOCK_mandatory_roles, "LOCK_mandatory_roles", PSI_FLAG_SINGLETON, 0, PSI_DOCUMENT_ME},
  { &key_LOCK_password_history, "LOCK_password_history", PSI_FLAG_SINGLETON, 0, PSI_DOCUMENT_ME},
  { &key_LOCK_password_reuse_interval, "LOCK_password_reuse_interval", PSI_FLAG_SINGLETON, 0, PSI_DOCUMENT_ME},
  { &key_LOCK_keyring_operations, "LOCK_keyring_operations", PSI_FLAG_SINGLETON, 0, PSI_DOCUMENT_ME},
  { &key_LOCK_tls_ctx_options, "LOCK_tls_ctx_options", 0, 0, "A lock to control all of the --ssl-* CTX related command line options"},
  { &key_LOCK_rotate_binlog_master_key, "LOCK_rotate_binlog_master_key", PSI_FLAG_SINGLETON, 0, PSI_DOCUMENT_ME}
};
/* clang-format on */

PSI_rwlock_key key_rwlock_LOCK_logger;
PSI_rwlock_key key_rwlock_channel_map_lock;
PSI_rwlock_key key_rwlock_channel_lock;
PSI_rwlock_key key_rwlock_receiver_sid_lock;
PSI_rwlock_key key_rwlock_rpl_filter_lock;
PSI_rwlock_key key_rwlock_channel_to_filter_lock;
PSI_rwlock_key key_rwlock_LOCK_consistent_snapshot;
PSI_rwlock_key key_rwlock_Trans_delegate_lock;
PSI_rwlock_key key_rwlock_Server_state_delegate_lock;
PSI_rwlock_key key_rwlock_Binlog_storage_delegate_lock;
PSI_rwlock_key key_rwlock_Binlog_transmit_delegate_lock;
PSI_rwlock_key key_rwlock_Binlog_relay_IO_delegate_lock;
PSI_rwlock_key key_rwlock_resource_group_mgr_map_lock;

/* clang-format off */
static PSI_rwlock_info all_server_rwlocks[]=
{
  { &key_rwlock_Binlog_transmit_delegate_lock, "Binlog_transmit_delegate::lock", PSI_FLAG_SINGLETON, 0, PSI_DOCUMENT_ME},
  { &key_rwlock_Binlog_relay_IO_delegate_lock, "Binlog_relay_IO_delegate::lock", PSI_FLAG_SINGLETON, 0, PSI_DOCUMENT_ME},
  { &key_rwlock_LOCK_logger, "LOGGER::LOCK_logger", 0, 0, PSI_DOCUMENT_ME},
  { &key_rwlock_LOCK_sys_init_connect, "LOCK_sys_init_connect", PSI_FLAG_SINGLETON, 0, PSI_DOCUMENT_ME},
  { &key_rwlock_LOCK_sys_init_slave, "LOCK_sys_init_slave", PSI_FLAG_SINGLETON, 0, PSI_DOCUMENT_ME},
  { &key_rwlock_LOCK_system_variables_hash, "LOCK_system_variables_hash", PSI_FLAG_SINGLETON, 0, PSI_DOCUMENT_ME},
  { &key_rwlock_global_sid_lock, "gtid_commit_rollback", PSI_FLAG_SINGLETON, 0, PSI_DOCUMENT_ME},
  { &key_rwlock_gtid_mode_lock, "gtid_mode_lock", PSI_FLAG_SINGLETON, 0, PSI_DOCUMENT_ME},
  { &key_rwlock_channel_map_lock, "channel_map_lock", 0, 0, PSI_DOCUMENT_ME},
  { &key_rwlock_channel_lock, "channel_lock", 0, 0, PSI_DOCUMENT_ME},
  { &key_rwlock_Trans_delegate_lock, "Trans_delegate::lock", PSI_FLAG_SINGLETON, 0, PSI_DOCUMENT_ME},
  { &key_rwlock_Server_state_delegate_lock, "Server_state_delegate::lock", PSI_FLAG_SINGLETON, 0, PSI_DOCUMENT_ME},
  { &key_rwlock_Binlog_storage_delegate_lock, "Binlog_storage_delegate::lock", PSI_FLAG_SINGLETON, 0, PSI_DOCUMENT_ME},
  { &key_rwlock_receiver_sid_lock, "gtid_retrieved", PSI_FLAG_SINGLETON, 0, PSI_DOCUMENT_ME},
  { &key_rwlock_rpl_filter_lock, "rpl_filter_lock", 0, 0, PSI_DOCUMENT_ME},
  { &key_rwlock_channel_to_filter_lock, "channel_to_filter_lock", 0, 0, PSI_DOCUMENT_ME},
  { &key_rwlock_resource_group_mgr_map_lock, "Resource_group_mgr::m_map_rwlock", 0, 0, PSI_DOCUMENT_ME},
#ifdef _WIN32
  { &key_rwlock_LOCK_named_pipe_full_access_group, "LOCK_named_pipe_full_access_group", PSI_FLAG_SINGLETON, 0,
    "This lock protects named pipe security attributes, preventing their "
    "simultaneous application and modification."},
#endif // _WIN32
  { &key_rwlock_LOCK_consistent_snapshot, "LOCK_consistent_snapshot", PSI_FLAG_SINGLETON, 0, PSI_DOCUMENT_ME}
};
/* clang-format on */

PSI_cond_key key_PAGE_cond;
PSI_cond_key key_COND_active;
PSI_cond_key key_COND_pool;
PSI_cond_key key_COND_cache_status_changed;
PSI_cond_key key_item_func_sleep_cond;
PSI_cond_key key_master_info_data_cond;
PSI_cond_key key_master_info_start_cond;
PSI_cond_key key_master_info_stop_cond;
PSI_cond_key key_master_info_sleep_cond;
PSI_cond_key key_master_info_rotate_cond;
PSI_cond_key key_relay_log_info_data_cond;
PSI_cond_key key_relay_log_info_log_space_cond;
PSI_cond_key key_relay_log_info_start_cond;
PSI_cond_key key_relay_log_info_stop_cond;
PSI_cond_key key_relay_log_info_sleep_cond;
PSI_cond_key key_cond_slave_parallel_pend_jobs;
PSI_cond_key key_cond_slave_parallel_worker;
PSI_cond_key key_cond_mts_gaq;
PSI_cond_key key_RELAYLOG_update_cond;
PSI_cond_key key_RELAYLOG_COND_done;
PSI_cond_key key_RELAYLOG_prep_xids_cond;
PSI_cond_key key_gtid_ensure_index_cond;
PSI_cond_key key_COND_thr_lock;
PSI_cond_key key_commit_order_manager_cond;
PSI_cond_key key_cond_slave_worker_hash;

/* clang-format off */
static PSI_cond_info all_server_conds[]=
{
  { &key_PAGE_cond, "PAGE::cond", 0, 0, PSI_DOCUMENT_ME},
  { &key_COND_active, "TC_LOG_MMAP::COND_active", 0, 0, PSI_DOCUMENT_ME},
  { &key_COND_pool, "TC_LOG_MMAP::COND_pool", 0, 0, PSI_DOCUMENT_ME},
  { &key_BINLOG_COND_done, "MYSQL_BIN_LOG::COND_done", 0, 0, PSI_DOCUMENT_ME},
  { &key_BINLOG_update_cond, "MYSQL_BIN_LOG::update_cond", 0, 0, PSI_DOCUMENT_ME},
  { &key_BINLOG_prep_xids_cond, "MYSQL_BIN_LOG::prep_xids_cond", 0, 0, PSI_DOCUMENT_ME},
  { &key_RELAYLOG_COND_done, "MYSQL_RELAY_LOG::COND_done", 0, 0, PSI_DOCUMENT_ME},
  { &key_RELAYLOG_update_cond, "MYSQL_RELAY_LOG::update_cond", 0, 0, PSI_DOCUMENT_ME},
  { &key_RELAYLOG_prep_xids_cond, "MYSQL_RELAY_LOG::prep_xids_cond", 0, 0, PSI_DOCUMENT_ME},
#if defined(_WIN32)
  { &key_COND_handler_count, "COND_handler_count", PSI_FLAG_SINGLETON, 0, PSI_DOCUMENT_ME},
#endif
  { &key_COND_manager, "COND_manager", PSI_FLAG_SINGLETON, 0, PSI_DOCUMENT_ME},
  { &key_COND_server_started, "COND_server_started", PSI_FLAG_SINGLETON, 0, PSI_DOCUMENT_ME},
#if !defined(_WIN32)
  { &key_COND_socket_listener_active, "COND_socket_listener_active", PSI_FLAG_SINGLETON, 0, PSI_DOCUMENT_ME},
  { &key_COND_start_signal_handler, "COND_start_signal_handler", PSI_FLAG_SINGLETON, 0, PSI_DOCUMENT_ME},
#endif
  { &key_COND_thr_lock, "COND_thr_lock", 0, 0, PSI_DOCUMENT_ME},
  { &key_item_func_sleep_cond, "Item_func_sleep::cond", 0, 0, PSI_DOCUMENT_ME},
  { &key_master_info_data_cond, "Master_info::data_cond", 0, 0, PSI_DOCUMENT_ME},
  { &key_master_info_start_cond, "Master_info::start_cond", 0, 0, PSI_DOCUMENT_ME},
  { &key_master_info_stop_cond, "Master_info::stop_cond", 0, 0, PSI_DOCUMENT_ME},
  { &key_master_info_sleep_cond, "Master_info::sleep_cond", 0, 0, PSI_DOCUMENT_ME},
  { &key_master_info_rotate_cond, "Master_info::rotate_cond", 0, 0, PSI_DOCUMENT_ME},
  { &key_relay_log_info_data_cond, "Relay_log_info::data_cond", 0, 0, PSI_DOCUMENT_ME},
  { &key_relay_log_info_log_space_cond, "Relay_log_info::log_space_cond", 0, 0, PSI_DOCUMENT_ME},
  { &key_relay_log_info_start_cond, "Relay_log_info::start_cond", 0, 0, PSI_DOCUMENT_ME},
  { &key_relay_log_info_stop_cond, "Relay_log_info::stop_cond", 0, 0, PSI_DOCUMENT_ME},
  { &key_relay_log_info_sleep_cond, "Relay_log_info::sleep_cond", 0, 0, PSI_DOCUMENT_ME},
  { &key_cond_slave_parallel_pend_jobs, "Relay_log_info::pending_jobs_cond", 0, 0, PSI_DOCUMENT_ME},
  { &key_cond_slave_parallel_worker, "Worker_info::jobs_cond", 0, 0, PSI_DOCUMENT_ME},
  { &key_cond_mts_gaq, "Relay_log_info::mts_gaq_cond", 0, 0, PSI_DOCUMENT_ME},
  { &key_gtid_ensure_index_cond, "Gtid_state", PSI_FLAG_SINGLETON, 0, PSI_DOCUMENT_ME},
  { &key_COND_compress_gtid_table, "COND_compress_gtid_table", PSI_FLAG_SINGLETON, 0, PSI_DOCUMENT_ME},
  { &key_commit_order_manager_cond, "Commit_order_manager::m_workers.cond", 0, 0, PSI_DOCUMENT_ME},
  { &key_cond_slave_worker_hash, "Relay_log_info::slave_worker_hash_lock", 0, 0, PSI_DOCUMENT_ME}
};
/* clang-format on */

PSI_thread_key key_thread_bootstrap;
PSI_thread_key key_thread_handle_manager;
PSI_thread_key key_thread_one_connection;
PSI_thread_key key_thread_compress_gtid_table;
PSI_thread_key key_thread_parser_service;
PSI_thread_key key_thread_handle_con_admin_sockets;

/* clang-format off */
static PSI_thread_info all_server_threads[]=
{
#if defined (_WIN32)
  { &key_thread_handle_con_namedpipes, "con_named_pipes", PSI_FLAG_SINGLETON, 0, PSI_DOCUMENT_ME},
  { &key_thread_handle_con_sharedmem, "con_shared_mem", PSI_FLAG_SINGLETON, 0, PSI_DOCUMENT_ME},
  { &key_thread_handle_con_sockets, "con_sockets", PSI_FLAG_SINGLETON, 0, PSI_DOCUMENT_ME},
  { &key_thread_handle_shutdown_restart, "shutdown_restart", PSI_FLAG_SINGLETON, 0, PSI_DOCUMENT_ME},
#endif /* _WIN32 */
  { &key_thread_bootstrap, "bootstrap", PSI_FLAG_SINGLETON, 0, PSI_DOCUMENT_ME},
  { &key_thread_handle_manager, "manager", PSI_FLAG_SINGLETON, 0, PSI_DOCUMENT_ME},
  { &key_thread_main, "main", PSI_FLAG_SINGLETON, 0, PSI_DOCUMENT_ME},
  { &key_thread_one_connection, "one_connection", PSI_FLAG_USER, 0, PSI_DOCUMENT_ME},
  { &key_thread_signal_hand, "signal_handler", PSI_FLAG_SINGLETON, 0, PSI_DOCUMENT_ME},
  { &key_thread_compress_gtid_table, "compress_gtid_table", PSI_FLAG_SINGLETON, 0, PSI_DOCUMENT_ME},
  { &key_thread_parser_service, "parser_service", PSI_FLAG_SINGLETON, 0, PSI_DOCUMENT_ME},
  { &key_thread_handle_con_admin_sockets, "admin_interface", PSI_FLAG_USER, 0, PSI_DOCUMENT_ME},
};
/* clang-format on */

PSI_file_key key_file_binlog;
PSI_file_key key_file_binlog_index;
PSI_file_key key_file_dbopt;
PSI_file_key key_file_ERRMSG;
PSI_file_key key_select_to_file;
PSI_file_key key_file_fileparser;
PSI_file_key key_file_frm;
PSI_file_key key_file_load;
PSI_file_key key_file_loadfile;
PSI_file_key key_file_log_event_data;
PSI_file_key key_file_log_event_info;
PSI_file_key key_file_misc;
PSI_file_key key_file_tclog;
PSI_file_key key_file_trg;
PSI_file_key key_file_trn;
PSI_file_key key_file_init;
PSI_file_key key_file_general_log;
PSI_file_key key_file_slow_log;
PSI_file_key key_file_relaylog;
PSI_file_key key_file_relaylog_cache;
PSI_file_key key_file_relaylog_index;
PSI_file_key key_file_relaylog_index_cache;
PSI_file_key key_file_sdi;

/* clang-format off */
static PSI_file_info all_server_files[]=
{
  { &key_file_binlog, "binlog", 0, 0, PSI_DOCUMENT_ME},
  { &key_file_binlog_cache, "binlog_cache", 0, 0, PSI_DOCUMENT_ME},
  { &key_file_binlog_index, "binlog_index", 0, 0, PSI_DOCUMENT_ME},
  { &key_file_binlog_index_cache, "binlog_index_cache", 0, 0, PSI_DOCUMENT_ME},
  { &key_file_relaylog, "relaylog", 0, 0, PSI_DOCUMENT_ME},
  { &key_file_relaylog_cache, "relaylog_cache", 0, 0, PSI_DOCUMENT_ME},
  { &key_file_relaylog_index, "relaylog_index", 0, 0, PSI_DOCUMENT_ME},
  { &key_file_relaylog_index_cache, "relaylog_index_cache", 0, 0, PSI_DOCUMENT_ME},
  { &key_file_io_cache, "io_cache", 0, 0, PSI_DOCUMENT_ME},
  { &key_file_casetest, "casetest", 0, 0, PSI_DOCUMENT_ME},
  { &key_file_dbopt, "dbopt", 0, 0, PSI_DOCUMENT_ME},
  { &key_file_ERRMSG, "ERRMSG", 0, 0, PSI_DOCUMENT_ME},
  { &key_select_to_file, "select_to_file", 0, 0, PSI_DOCUMENT_ME},
  { &key_file_fileparser, "file_parser", 0, 0, PSI_DOCUMENT_ME},
  { &key_file_frm, "FRM", 0, 0, PSI_DOCUMENT_ME},
  { &key_file_load, "load", 0, 0, PSI_DOCUMENT_ME},
  { &key_file_loadfile, "LOAD_FILE", 0, 0, PSI_DOCUMENT_ME},
  { &key_file_log_event_data, "log_event_data", 0, 0, PSI_DOCUMENT_ME},
  { &key_file_log_event_info, "log_event_info", 0, 0, PSI_DOCUMENT_ME},
  { &key_file_misc, "misc", 0, 0, PSI_DOCUMENT_ME},
  { &key_file_pid, "pid", 0, 0, PSI_DOCUMENT_ME},
  { &key_file_general_log, "query_log", 0, 0, PSI_DOCUMENT_ME},
  { &key_file_slow_log, "slow_log", 0, 0, PSI_DOCUMENT_ME},
  { &key_file_tclog, "tclog", 0, 0, PSI_DOCUMENT_ME},
  { &key_file_trg, "trigger_name", 0, 0, PSI_DOCUMENT_ME},
  { &key_file_trn, "trigger", 0, 0, PSI_DOCUMENT_ME},
  { &key_file_init, "init", 0, 0, PSI_DOCUMENT_ME},
  { &key_file_sdi, "SDI", 0, 0, PSI_DOCUMENT_ME}
};
/* clang-format on */
#endif /* HAVE_PSI_INTERFACE */

/* clang-format off */
PSI_stage_info stage_after_create= { 0, "After create", 0, PSI_DOCUMENT_ME};
PSI_stage_info stage_alter_inplace_prepare= { 0, "preparing for alter table", 0, PSI_DOCUMENT_ME};
PSI_stage_info stage_alter_inplace= { 0, "altering table", 0, PSI_DOCUMENT_ME};
PSI_stage_info stage_alter_inplace_commit= { 0, "committing alter table to storage engine", 0, PSI_DOCUMENT_ME};
PSI_stage_info stage_changing_master= { 0, "Changing master", 0, PSI_DOCUMENT_ME};
PSI_stage_info stage_checking_master_version= { 0, "Checking master version", 0, PSI_DOCUMENT_ME};
PSI_stage_info stage_checking_permissions= { 0, "checking permissions", 0, PSI_DOCUMENT_ME};
PSI_stage_info stage_cleaning_up= { 0, "cleaning up", 0, PSI_DOCUMENT_ME};
PSI_stage_info stage_closing_tables= { 0, "closing tables", 0, PSI_DOCUMENT_ME};
PSI_stage_info stage_compressing_gtid_table= { 0, "Compressing gtid_executed table", 0, PSI_DOCUMENT_ME};
PSI_stage_info stage_connecting_to_master= { 0, "Connecting to master", 0, PSI_DOCUMENT_ME};
PSI_stage_info stage_converting_heap_to_ondisk= { 0, "converting HEAP to ondisk", 0, PSI_DOCUMENT_ME};
PSI_stage_info stage_copy_to_tmp_table= { 0, "copy to tmp table", PSI_FLAG_STAGE_PROGRESS, PSI_DOCUMENT_ME};
PSI_stage_info stage_creating_table= { 0, "creating table", 0, PSI_DOCUMENT_ME};
PSI_stage_info stage_creating_tmp_table= { 0, "Creating tmp table", 0, PSI_DOCUMENT_ME};
PSI_stage_info stage_deleting_from_main_table= { 0, "deleting from main table", 0, PSI_DOCUMENT_ME};
PSI_stage_info stage_deleting_from_reference_tables= { 0, "deleting from reference tables", 0, PSI_DOCUMENT_ME};
PSI_stage_info stage_discard_or_import_tablespace= { 0, "discard_or_import_tablespace", 0, PSI_DOCUMENT_ME};
PSI_stage_info stage_end= { 0, "end", 0, PSI_DOCUMENT_ME};
PSI_stage_info stage_executing= { 0, "executing", 0, PSI_DOCUMENT_ME};
PSI_stage_info stage_execution_of_init_command= { 0, "Execution of init_command", 0, PSI_DOCUMENT_ME};
PSI_stage_info stage_explaining= { 0, "explaining", 0, PSI_DOCUMENT_ME};
PSI_stage_info stage_finished_reading_one_binlog_switching_to_next_binlog= { 0, "Finished reading one binlog; switching to next binlog", 0, PSI_DOCUMENT_ME};
PSI_stage_info stage_flushing_relay_log_and_master_info_repository= { 0, "Flushing relay log and master info repository.", 0, PSI_DOCUMENT_ME};
PSI_stage_info stage_flushing_relay_log_info_file= { 0, "Flushing relay-log info file.", 0, PSI_DOCUMENT_ME};
PSI_stage_info stage_freeing_items= { 0, "freeing items", 0, PSI_DOCUMENT_ME};
PSI_stage_info stage_fulltext_initialization= { 0, "FULLTEXT initialization", 0, PSI_DOCUMENT_ME};
PSI_stage_info stage_init= { 0, "init", 0, PSI_DOCUMENT_ME};
PSI_stage_info stage_killing_slave= { 0, "Killing slave", 0, PSI_DOCUMENT_ME};
PSI_stage_info stage_logging_slow_query= { 0, "logging slow query", 0, PSI_DOCUMENT_ME};
PSI_stage_info stage_making_temp_file_append_before_load_data= { 0, "Making temporary file (append) before replaying LOAD DATA INFILE", 0, PSI_DOCUMENT_ME};
PSI_stage_info stage_manage_keys= { 0, "manage keys", 0, PSI_DOCUMENT_ME};
PSI_stage_info stage_master_has_sent_all_binlog_to_slave= { 0, "Master has sent all binlog to slave; waiting for more updates", 0, PSI_DOCUMENT_ME};
PSI_stage_info stage_opening_tables= { 0, "Opening tables", 0, PSI_DOCUMENT_ME};
PSI_stage_info stage_optimizing= { 0, "optimizing", 0, PSI_DOCUMENT_ME};
PSI_stage_info stage_preparing= { 0, "preparing", 0, PSI_DOCUMENT_ME};
PSI_stage_info stage_purging_old_relay_logs= { 0, "Purging old relay logs", 0, PSI_DOCUMENT_ME};
PSI_stage_info stage_query_end= { 0, "query end", 0, PSI_DOCUMENT_ME};
PSI_stage_info stage_queueing_master_event_to_the_relay_log= { 0, "Queueing master event to the relay log", 0, PSI_DOCUMENT_ME};
PSI_stage_info stage_reading_event_from_the_relay_log= { 0, "Reading event from the relay log", 0, PSI_DOCUMENT_ME};
PSI_stage_info stage_registering_slave_on_master= { 0, "Registering slave on master", 0, PSI_DOCUMENT_ME};
PSI_stage_info stage_removing_tmp_table= { 0, "removing tmp table", 0, PSI_DOCUMENT_ME};
PSI_stage_info stage_rename= { 0, "rename", 0, PSI_DOCUMENT_ME};
PSI_stage_info stage_rename_result_table= { 0, "rename result table", 0, PSI_DOCUMENT_ME};
PSI_stage_info stage_requesting_binlog_dump= { 0, "Requesting binlog dump", 0, PSI_DOCUMENT_ME};
PSI_stage_info stage_searching_rows_for_update= { 0, "Searching rows for update", 0, PSI_DOCUMENT_ME};
PSI_stage_info stage_sending_binlog_event_to_slave= { 0, "Sending binlog event to slave", 0, PSI_DOCUMENT_ME};
PSI_stage_info stage_setup= { 0, "setup", 0, PSI_DOCUMENT_ME};
PSI_stage_info stage_slave_has_read_all_relay_log= { 0, "Slave has read all relay log; waiting for more updates", 0, PSI_DOCUMENT_ME};
PSI_stage_info stage_slave_waiting_event_from_coordinator= { 0, "Waiting for an event from Coordinator", 0, PSI_DOCUMENT_ME};
PSI_stage_info stage_slave_waiting_for_workers_to_process_queue= { 0, "Waiting for slave workers to process their queues", 0, PSI_DOCUMENT_ME};
PSI_stage_info stage_slave_waiting_worker_queue= { 0, "Waiting for Slave Worker queue", 0, PSI_DOCUMENT_ME};
PSI_stage_info stage_slave_waiting_worker_to_free_events= { 0, "Waiting for Slave Workers to free pending events", 0, PSI_DOCUMENT_ME};
PSI_stage_info stage_slave_waiting_worker_to_release_partition= { 0, "Waiting for Slave Worker to release partition", 0, PSI_DOCUMENT_ME};
PSI_stage_info stage_slave_waiting_workers_to_exit= { 0, "Waiting for workers to exit", 0, PSI_DOCUMENT_ME};
PSI_stage_info stage_rpl_apply_row_evt_write= { 0, "Applying batch of row changes (write)", PSI_FLAG_STAGE_PROGRESS, PSI_DOCUMENT_ME};
PSI_stage_info stage_rpl_apply_row_evt_update= { 0, "Applying batch of row changes (update)", PSI_FLAG_STAGE_PROGRESS, PSI_DOCUMENT_ME};
PSI_stage_info stage_rpl_apply_row_evt_delete= { 0, "Applying batch of row changes (delete)", PSI_FLAG_STAGE_PROGRESS, PSI_DOCUMENT_ME};
PSI_stage_info stage_statistics= { 0, "statistics", 0, PSI_DOCUMENT_ME};
PSI_stage_info stage_sql_thd_waiting_until_delay= { 0, "Waiting until MASTER_DELAY seconds after master executed event", 0, PSI_DOCUMENT_ME};
PSI_stage_info stage_system_lock= { 0, "System lock", 0, PSI_DOCUMENT_ME};
PSI_stage_info stage_update= { 0, "update", 0, PSI_DOCUMENT_ME};
PSI_stage_info stage_updating= { 0, "updating", 0, PSI_DOCUMENT_ME};
PSI_stage_info stage_updating_main_table= { 0, "updating main table", 0, PSI_DOCUMENT_ME};
PSI_stage_info stage_updating_reference_tables= { 0, "updating reference tables", 0, PSI_DOCUMENT_ME};
PSI_stage_info stage_user_sleep= { 0, "User sleep", 0, PSI_DOCUMENT_ME};
PSI_stage_info stage_verifying_table= { 0, "verifying table", 0, PSI_DOCUMENT_ME};
PSI_stage_info stage_waiting_for_gtid_to_be_committed= { 0, "Waiting for GTID to be committed", 0, PSI_DOCUMENT_ME};
PSI_stage_info stage_waiting_for_handler_commit= { 0, "waiting for handler commit", 0, PSI_DOCUMENT_ME};
PSI_stage_info stage_waiting_for_master_to_send_event= { 0, "Waiting for master to send event", 0, PSI_DOCUMENT_ME};
PSI_stage_info stage_waiting_for_master_update= { 0, "Waiting for master update", 0, PSI_DOCUMENT_ME};
PSI_stage_info stage_waiting_for_relay_log_space= { 0, "Waiting for the slave SQL thread to free enough relay log space", 0, PSI_DOCUMENT_ME};
PSI_stage_info stage_waiting_for_slave_mutex_on_exit= { 0, "Waiting for slave mutex on exit", 0, PSI_DOCUMENT_ME};
PSI_stage_info stage_waiting_for_slave_thread_to_start= { 0, "Waiting for slave thread to start", 0, PSI_DOCUMENT_ME};
PSI_stage_info stage_waiting_for_table_flush= { 0, "Waiting for table flush", 0, PSI_DOCUMENT_ME};
PSI_stage_info stage_waiting_for_the_next_event_in_relay_log= { 0, "Waiting for the next event in relay log", 0, PSI_DOCUMENT_ME};
PSI_stage_info stage_waiting_for_the_slave_thread_to_advance_position= { 0, "Waiting for the slave SQL thread to advance position", 0, PSI_DOCUMENT_ME};
PSI_stage_info stage_waiting_to_finalize_termination= { 0, "Waiting to finalize termination", 0, PSI_DOCUMENT_ME};
PSI_stage_info stage_worker_waiting_for_its_turn_to_commit= { 0, "Waiting for preceding transaction to commit", 0, PSI_DOCUMENT_ME};
PSI_stage_info stage_worker_waiting_for_commit_parent= { 0, "Waiting for dependent transaction to commit", 0, PSI_DOCUMENT_ME};
PSI_stage_info stage_suspending= { 0, "Suspending", 0, PSI_DOCUMENT_ME};
PSI_stage_info stage_starting= { 0, "starting", 0, PSI_DOCUMENT_ME};
PSI_stage_info stage_waiting_for_no_channel_reference= { 0, "Waiting for no channel reference.", 0, PSI_DOCUMENT_ME};
PSI_stage_info stage_hook_begin_trans= { 0, "Executing hook on transaction begin.", 0, PSI_DOCUMENT_ME};
PSI_stage_info stage_restoring_secondary_keys= { 0, "restoring secondary keys", 0, PSI_DOCUMENT_ME};
/* clang-format on */

extern PSI_stage_info stage_waiting_for_disk_space;

#ifdef HAVE_PSI_INTERFACE

PSI_stage_info *all_server_stages[] = {
    &stage_after_create,
    &stage_alter_inplace_prepare,
    &stage_alter_inplace,
    &stage_alter_inplace_commit,
    &stage_changing_master,
    &stage_checking_master_version,
    &stage_checking_permissions,
    &stage_cleaning_up,
    &stage_closing_tables,
    &stage_compressing_gtid_table,
    &stage_connecting_to_master,
    &stage_converting_heap_to_ondisk,
    &stage_copy_to_tmp_table,
    &stage_creating_table,
    &stage_creating_tmp_table,
    &stage_deleting_from_main_table,
    &stage_deleting_from_reference_tables,
    &stage_discard_or_import_tablespace,
    &stage_end,
    &stage_executing,
    &stage_execution_of_init_command,
    &stage_explaining,
    &stage_finished_reading_one_binlog_switching_to_next_binlog,
    &stage_flushing_relay_log_and_master_info_repository,
    &stage_flushing_relay_log_info_file,
    &stage_freeing_items,
    &stage_fulltext_initialization,
    &stage_init,
    &stage_killing_slave,
    &stage_logging_slow_query,
    &stage_making_temp_file_append_before_load_data,
    &stage_manage_keys,
    &stage_master_has_sent_all_binlog_to_slave,
    &stage_opening_tables,
    &stage_optimizing,
    &stage_preparing,
    &stage_purging_old_relay_logs,
    &stage_query_end,
    &stage_queueing_master_event_to_the_relay_log,
    &stage_reading_event_from_the_relay_log,
    &stage_registering_slave_on_master,
    &stage_removing_tmp_table,
    &stage_rename,
    &stage_rename_result_table,
    &stage_requesting_binlog_dump,
    &stage_searching_rows_for_update,
    &stage_sending_binlog_event_to_slave,
    &stage_setup,
    &stage_slave_has_read_all_relay_log,
    &stage_slave_waiting_event_from_coordinator,
    &stage_slave_waiting_for_workers_to_process_queue,
    &stage_slave_waiting_worker_queue,
    &stage_slave_waiting_worker_to_free_events,
    &stage_slave_waiting_worker_to_release_partition,
    &stage_slave_waiting_workers_to_exit,
    &stage_rpl_apply_row_evt_write,
    &stage_rpl_apply_row_evt_update,
    &stage_rpl_apply_row_evt_delete,
    &stage_sql_thd_waiting_until_delay,
    &stage_statistics,
    &stage_system_lock,
    &stage_update,
    &stage_updating,
    &stage_updating_main_table,
    &stage_updating_reference_tables,
    &stage_user_sleep,
    &stage_verifying_table,
    &stage_waiting_for_gtid_to_be_committed,
    &stage_waiting_for_handler_commit,
    &stage_waiting_for_master_to_send_event,
    &stage_waiting_for_master_update,
    &stage_waiting_for_relay_log_space,
    &stage_waiting_for_slave_mutex_on_exit,
    &stage_waiting_for_slave_thread_to_start,
    &stage_waiting_for_table_flush,
    &stage_waiting_for_the_next_event_in_relay_log,
    &stage_waiting_for_the_slave_thread_to_advance_position,
    &stage_waiting_to_finalize_termination,
    &stage_worker_waiting_for_its_turn_to_commit,
    &stage_worker_waiting_for_commit_parent,
    &stage_suspending,
    &stage_starting,
    &stage_waiting_for_no_channel_reference,
    &stage_hook_begin_trans,
    &stage_waiting_for_disk_space,
    &stage_restoring_secondary_keys};

PSI_socket_key key_socket_tcpip;
PSI_socket_key key_socket_unix;
PSI_socket_key key_socket_client_connection;

/* clang-format off */
static PSI_socket_info all_server_sockets[]=
{
  { &key_socket_tcpip, "server_tcpip_socket", PSI_FLAG_SINGLETON, 0, PSI_DOCUMENT_ME},
  { &key_socket_unix, "server_unix_socket", PSI_FLAG_SINGLETON, 0, PSI_DOCUMENT_ME},
  { &key_socket_client_connection, "client_connection", PSI_FLAG_USER, 0, PSI_DOCUMENT_ME}
};
/* clang-format on */

/* TODO: find a good header */
void init_client_psi_keys(void);

/**
  Initialise all the performance schema instrumentation points
  used by the server.
*/
static void init_server_psi_keys(void) {
  const char *category = "sql";
  int count;

  count = static_cast<int>(array_elements(all_server_mutexes));
  mysql_mutex_register(category, all_server_mutexes, count);

  count = static_cast<int>(array_elements(all_server_rwlocks));
  mysql_rwlock_register(category, all_server_rwlocks, count);

  count = static_cast<int>(array_elements(all_server_conds));
  mysql_cond_register(category, all_server_conds, count);

  count = static_cast<int>(array_elements(all_server_threads));
  mysql_thread_register(category, all_server_threads, count);

  count = static_cast<int>(array_elements(all_server_files));
  mysql_file_register(category, all_server_files, count);

  count = static_cast<int>(array_elements(all_server_stages));
  mysql_stage_register(category, all_server_stages, count);

  count = static_cast<int>(array_elements(all_server_sockets));
  mysql_socket_register(category, all_server_sockets, count);

  register_server_memory_keys();

#ifdef HAVE_PSI_STATEMENT_INTERFACE
  init_sql_statement_info();

  /* Register [0 .. SQLCOM_CLONE - 1] as "statement/sql/..." */
  count = (int)SQLCOM_CLONE;
  mysql_statement_register(category, sql_statement_info, count);

  /* Exclude SQLCOM_CLONE as it mutates and is registered as abstract. */
  count = (int)SQLCOM_END - (int)SQLCOM_CLONE;
  mysql_statement_register(category, &sql_statement_info[(int)SQLCOM_CLONE + 1],
                           count);
  category = "abstract";
  mysql_statement_register(category, &sql_statement_info[(int)SQLCOM_CLONE], 1);

  init_sp_psi_keys();

  init_scheduler_psi_keys();

  category = "com";
  init_com_statement_info();

  /*
    Register [0 .. COM_QUERY - 1] as "statement/com/..."
  */
  count = (int)COM_QUERY;
  mysql_statement_register(category, com_statement_info, count);

  /* Exclude COM_CLONE as it would mutate */
  count = (int)COM_CLONE - (int)COM_QUERY - 1;
  mysql_statement_register(category, &com_statement_info[(int)COM_QUERY + 1],
                           count);
  /*
    Register [COM_CLONE + 1 .. COM_END] as "statement/com/..."
  */
  count = (int)COM_END - (int)COM_CLONE;
  mysql_statement_register(category, &com_statement_info[(int)COM_CLONE + 1],
                           count);
  category = "abstract";
  /*
    Register [COM_QUERY] as "statement/abstract/com_query"
  */
  mysql_statement_register(category, &com_statement_info[(int)COM_QUERY], 1);
  mysql_statement_register(category, &com_statement_info[(int)COM_CLONE], 1);

  /*
    When a new packet is received,
    it is instrumented as "statement/abstract/new_packet".
    Based on the packet type found, it later mutates to the
    proper narrow type, for example
    "statement/abstract/query" or "statement/com/ping".
    In cases of "statement/abstract/query", SQL queries are given to
    the parser, which mutates the statement type to an even more
    narrow classification, for example "statement/sql/select".
  */
  stmt_info_new_packet.m_key = 0;
  stmt_info_new_packet.m_name = "new_packet";
  stmt_info_new_packet.m_flags = PSI_FLAG_MUTABLE;
  stmt_info_new_packet.m_documentation =
      "New packet just received from the network. "
      "At this point, the real command type is unknown, "
      "the type will be refined after reading the packet header.";
  mysql_statement_register(category, &stmt_info_new_packet, 1);

  /*
    Statements processed from the relay log are initially instrumented as
    "statement/abstract/relay_log". The parser will mutate the statement type to
    a more specific classification, for example "statement/sql/insert".
  */
  stmt_info_rpl.m_key = 0;
  stmt_info_rpl.m_name = "relay_log";
  stmt_info_rpl.m_flags = PSI_FLAG_MUTABLE;
  stmt_info_rpl.m_documentation =
      "New event just read from the relay log. "
      "At this point, the real statement type is unknown, "
      "the type will be refined after parsing the event.";
  mysql_statement_register(category, &stmt_info_rpl, 1);
#endif

  /* Common client and server code. */
  init_client_psi_keys();
  /* Vio */
  init_vio_psi_keys();
}
#endif /* HAVE_PSI_INTERFACE */

bool do_create_native_table_for_pfs(THD *thd, const Plugin_table *t) {
  const char *schema_name = t->get_schema_name();
  const char *table_name = t->get_name();
  MDL_request table_request;
  MDL_REQUEST_INIT(&table_request, MDL_key::TABLE, schema_name, table_name,
                   MDL_EXCLUSIVE, MDL_TRANSACTION);

  if (thd->mdl_context.acquire_lock(&table_request,
                                    thd->variables.lock_wait_timeout)) {
    /* Error, failed to get MDL lock. */
    return true;
  }

  tdc_remove_table(thd, TDC_RT_REMOVE_ALL, schema_name, table_name, false);

  if (dd::create_native_table(thd, t)) {
    /* Error, failed to create DD table. */
    return true;
  }

  return false;
}

bool create_native_table_for_pfs(const Plugin_table *t) {
  /* If InnoDB is not initialized yet, return error */
  if (!is_builtin_and_core_se_initialized()) return true;

  THD *thd = current_thd;
  DBUG_ASSERT(thd);
  return do_create_native_table_for_pfs(thd, t);
}

static bool do_drop_native_table_for_pfs(THD *thd, const char *schema_name,
                                         const char *table_name) {
  MDL_request table_request;
  MDL_REQUEST_INIT(&table_request, MDL_key::TABLE, schema_name, table_name,
                   MDL_EXCLUSIVE, MDL_TRANSACTION);

  if (thd->mdl_context.acquire_lock(&table_request,
                                    thd->variables.lock_wait_timeout)) {
    /* Error, failed to get MDL lock. */
    return true;
  }

  tdc_remove_table(thd, TDC_RT_REMOVE_ALL, schema_name, table_name, false);

  if (dd::drop_native_table(thd, schema_name, table_name)) {
    /* Error, failed to destroy DD table. */
    return true;
  }

  return false;
}

bool drop_native_table_for_pfs(const char *schema_name,
                               const char *table_name) {
  /* If server is shutting down, by the time control reaches here, DD would have
   * already been shut down. Therefore return success and tables won't be
   * deleted and would be available at next server start.
   */
  if (get_server_state() == SERVER_SHUTTING_DOWN) {
    return false;
  }

  /* During bootstrap error cleanup, we don't have THD. */
  THD *thd = current_thd;
  if (thd == nullptr) {
    DBUG_ASSERT(get_server_state() == SERVER_BOOTING);
    return false;
  }
  return do_drop_native_table_for_pfs(thd, schema_name, table_name);
}

#ifdef _WIN32
// update_named_pipe_full_access_group returns false on success, true on failure
bool update_named_pipe_full_access_group(const char *new_group_name) {
  if (named_pipe_acceptor) {
    return named_pipe_listener->update_named_pipe_full_access_group(
        new_group_name);
  }
  return true;
}

#endif  // _WIN32

/**
  Get status partial_revokes on server

  @return a bool indicating partial_revokes status of the server.
    @retval true  Parital revokes is ON
    @retval flase Partial revokes is OFF
*/
bool mysqld_partial_revokes() {
  return partial_revokes.load(std::memory_order_relaxed);
}

/**
  Set partial_revokes with a given value

  @param value true or false indicating the status of partial revokes
               turned ON/OFF on server.
*/
void set_mysqld_partial_revokes(bool value) {
  partial_revokes.store(value, std::memory_order_relaxed);
}<|MERGE_RESOLUTION|>--- conflicted
+++ resolved
@@ -972,12 +972,8 @@
 char *my_admin_bind_addr_str;
 uint mysqld_admin_port;
 bool listen_admin_interface_in_separate_thread;
-<<<<<<< HEAD
 char *my_proxy_protocol_networks;
-static char *default_collation_name;
-=======
 static const char *default_collation_name;
->>>>>>> 4869291f
 char *default_storage_engine;
 char *default_tmp_storage_engine;
 ulonglong temptable_max_ram;
@@ -1301,13 +1297,9 @@
 char *mysql_data_home = const_cast<char *>(".");
 const char *mysql_real_data_home_ptr = mysql_real_data_home;
 char server_version[SERVER_VERSION_LENGTH];
-<<<<<<< HEAD
 char server_version_suffix[SERVER_VERSION_LENGTH];
-char *mysqld_unix_port, *opt_mysql_tmpdir;
-=======
 const char *mysqld_unix_port;
 char *opt_mysql_tmpdir;
->>>>>>> 4869291f
 
 bool encrypt_tmp_files;
 
@@ -5981,12 +5973,13 @@
     Validate any enforced storage engine
   */
   if (enforce_storage_engine && !opt_initialize && !opt_noacl) {
-    LEX_STRING name = {enforce_storage_engine, strlen(enforce_storage_engine)};
+    const LEX_CSTRING name{enforce_storage_engine,
+                           strlen(enforce_storage_engine)};
     plugin_ref plugin;
     if ((plugin = ha_resolve_by_name(nullptr, &name, false))) {
       handlerton *hton = plugin_data<handlerton *>(plugin);
-      LEX_STRING defname = {default_storage_engine,
-                            strlen(default_storage_engine)};
+      const LEX_CSTRING defname{default_storage_engine,
+                                strlen(default_storage_engine)};
       plugin_ref defplugin;
       handlerton *defhton;
       if ((defplugin = ha_resolve_by_name(nullptr, &defname, false))) {
@@ -6375,19 +6368,6 @@
       }
     }
   }
-<<<<<<< HEAD
-#else
-  /*
-    Other provider of the instrumentation interface should
-    initialize PSI_hook here:
-    - HAVE_PSI_INTERFACE is for the instrumentation interface
-    - WITH_PERFSCHEMA_STORAGE_ENGINE is for one implementation
-      of the interface,
-    but there could be alternate implementations, which is why
-    these two defines are kept separate.
-  */
-=======
->>>>>>> 4869291f
 #endif /* WITH_PERFSCHEMA_STORAGE_ENGINE */
 
 #ifdef WITH_LOCK_ORDER
