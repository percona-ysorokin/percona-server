--- conflicted
+++ resolved
@@ -966,15 +966,9 @@
     }
     mysql_mutex_lock(&killing_thd->LOCK_thd_data);
     killing_thd->killed= THD::KILL_CONNECTION;
-<<<<<<< HEAD
     MYSQL_CALLBACK(killing_thd->scheduler, post_kill_notification,
                    (killing_thd));
-    if (killing_thd->mysys_var)
-=======
-    MYSQL_CALLBACK(Connection_handler_manager::event_functions,
-                   post_kill_notification, (killing_thd));
     if (killing_thd->is_killable)
->>>>>>> b4104b21
     {
       mysql_mutex_lock(&killing_thd->LOCK_current_cond);
       if (killing_thd->current_cond)
@@ -6629,7 +6623,6 @@
 
 #endif /* HAVE_OPENSSL && !EMBEDDED_LIBRARY */
 
-<<<<<<< HEAD
 #ifdef HAVE_POOL_OF_THREADS
 int show_threadpool_idle_threads(THD *thd, SHOW_VAR *var, char *buff)
 {
@@ -6639,7 +6632,7 @@
   return 0;
 }
 #endif
-=======
+
 static int show_slave_open_temp_tables(THD *thd, SHOW_VAR *var, char *buf)
 {
   var->type= SHOW_INT;
@@ -6647,7 +6640,6 @@
   *((int *) buf)= slave_open_temp_tables.atomic_get();
   return 0;
 }
->>>>>>> b4104b21
 
 /*
   Variables shown by SHOW STATUS in alphabetical order
@@ -8590,13 +8582,9 @@
 PSI_rwlock_key key_rwlock_LOCK_grant, key_rwlock_LOCK_logger,
   key_rwlock_LOCK_sys_init_connect, key_rwlock_LOCK_sys_init_slave,
   key_rwlock_LOCK_system_variables_hash, key_rwlock_query_cache_query_lock,
-<<<<<<< HEAD
   key_rwlock_global_sid_lock, key_rwlock_LOCK_consistent_snapshot,
-  key_rwlock_gtid_mode_lock;
-=======
-  key_rwlock_global_sid_lock, key_rwlock_gtid_mode_lock,
+  key_rwlock_gtid_mode_lock,
   key_rwlock_channel_map_lock, key_rwlock_channel_lock;
->>>>>>> b4104b21
 
 PSI_rwlock_key key_rwlock_Trans_delegate_lock;
 PSI_rwlock_key key_rwlock_Server_state_delegate_lock;
