--- conflicted
+++ resolved
@@ -7205,20 +7205,10 @@
 static int show_slave_running(THD *thd, SHOW_VAR *var, char *buff)
 {
   var->type= SHOW_MY_BOOL;
-<<<<<<< HEAD
-  mysql_rwlock_unlock(&LOCK_status);
-  mysql_mutex_lock(&LOCK_active_mi);
-=======
->>>>>>> fc8b3958
   var->value= buff;
   *((my_bool *)buff)= (my_bool) (active_mi &&
                                  active_mi->slave_running == MYSQL_SLAVE_RUN_CONNECT &&
                                  active_mi->rli->slave_running);
-<<<<<<< HEAD
-  mysql_mutex_unlock(&LOCK_active_mi);
-  mysql_rwlock_rdlock(&LOCK_status);
-=======
->>>>>>> fc8b3958
   return 0;
 }
 
@@ -7228,11 +7218,6 @@
     TODO: with multimaster, have one such counter per line in
     SHOW SLAVE STATUS, and have the sum over all lines here.
   */
-<<<<<<< HEAD
-  mysql_rwlock_unlock(&LOCK_status);
-  mysql_mutex_lock(&LOCK_active_mi);
-=======
->>>>>>> fc8b3958
   if (active_mi)
   {
     var->type= SHOW_LONG;
@@ -7241,21 +7226,11 @@
   }
   else
     var->type= SHOW_UNDEF;
-<<<<<<< HEAD
-  mysql_mutex_unlock(&LOCK_active_mi);
-  mysql_rwlock_rdlock(&LOCK_status);
-=======
->>>>>>> fc8b3958
   return 0;
 }
 
 static int show_slave_received_heartbeats(THD *thd, SHOW_VAR *var, char *buff)
 {
-<<<<<<< HEAD
-  mysql_rwlock_unlock(&LOCK_status);
-  mysql_mutex_lock(&LOCK_active_mi);
-=======
->>>>>>> fc8b3958
   if (active_mi)
   {
     var->type= SHOW_LONGLONG;
@@ -7264,22 +7239,12 @@
   }
   else
     var->type= SHOW_UNDEF;
-<<<<<<< HEAD
-  mysql_mutex_unlock(&LOCK_active_mi);
-  mysql_rwlock_rdlock(&LOCK_status);
-=======
->>>>>>> fc8b3958
   return 0;
 }
 
 static int show_slave_last_heartbeat(THD *thd, SHOW_VAR *var, char *buff)
 {
   MYSQL_TIME received_heartbeat_time;
-<<<<<<< HEAD
-  mysql_rwlock_unlock(&LOCK_status);
-  mysql_mutex_lock(&LOCK_active_mi);
-=======
->>>>>>> fc8b3958
   if (active_mi)
   {
     var->type= SHOW_CHAR;
@@ -7295,22 +7260,12 @@
   }
   else
     var->type= SHOW_UNDEF;
-<<<<<<< HEAD
-  mysql_mutex_unlock(&LOCK_active_mi);
-  mysql_rwlock_rdlock(&LOCK_status);
-=======
->>>>>>> fc8b3958
   return 0;
 }
 
 static int show_heartbeat_period(THD *thd, SHOW_VAR *var, char *buff)
 {
   DEBUG_SYNC(thd, "dsync_show_heartbeat_period");
-<<<<<<< HEAD
-  mysql_rwlock_unlock(&LOCK_status);
-  mysql_mutex_lock(&LOCK_active_mi);
-=======
->>>>>>> fc8b3958
   if (active_mi)
   {
     var->type= SHOW_CHAR;
@@ -7319,11 +7274,6 @@
   }
   else
     var->type= SHOW_UNDEF;
-<<<<<<< HEAD
-  mysql_mutex_unlock(&LOCK_active_mi);
-  mysql_rwlock_rdlock(&LOCK_status);
-=======
->>>>>>> fc8b3958
   return 0;
 }
 
