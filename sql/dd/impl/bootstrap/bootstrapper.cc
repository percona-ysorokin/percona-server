--- conflicted
+++ resolved
@@ -70,11 +70,8 @@
 #include "sql/handler.h"                   // dict_init_mode_t
 #include "sql/mdl.h"
 #include "sql/mysqld.h"
-<<<<<<< HEAD
+#include "sql/sd_notify.h"  // sysd::notify
 #include "sql/sql_zip_dict.h"
-=======
-#include "sql/sd_notify.h"  // sysd::notify
->>>>>>> 4869291f
 #include "sql/thd_raii.h"
 
 using namespace dd;
