/* Copyright (c) 2019, 2024, Oracle and/or its affiliates.

   This program is free software; you can redistribute it and/or modify
   it under the terms of the GNU General Public License, version 2.0,
   as published by the Free Software Foundation.

   This program is designed to work with certain software (including
   but not limited to OpenSSL) that is licensed under separate terms,
   as designated in a particular file or component or in included license
   documentation.  The authors of MySQL hereby grant you an additional
   permission to link the program and your derivative works with the
   separately licensed software that they have either included with
   the program or referenced in the documentation.

   This program is distributed in the hope that it will be useful,
   but WITHOUT ANY WARRANTY; without even the implied warranty of
   MERCHANTABILITY or FITNESS FOR A PARTICULAR PURPOSE.  See the
   GNU General Public License, version 2.0, for more details.

   You should have received a copy of the GNU General Public License
   along with this program; if not, write to the Free Software
   Foundation, Inc., 51 Franklin St, Fifth Floor, Boston, MA 02110-1301  USA */

#include "sql/dd/impl/upgrade/server.h"

#include <errno.h>
#include <fcntl.h>
#include <stdint.h>
#include <sys/types.h>
#include <chrono>
#include <iomanip>
#include <sstream>
#include <string>

#include "sql/dd/upgrade/server.h"
#ifdef HAVE_UNISTD_H
#include <unistd.h>
#endif
#include <vector>

#include "my_dbug.h"
#include "my_rapidjson_size_t.h"
#include "mysql/components/services/log_builtins.h"
#include "mysql/psi/mysql_file.h"
#include "mysql/strings/m_ctype.h"
#include "nulls.h"
#include "rapidjson/document.h"
#include "rapidjson/prettywriter.h"
#include "rapidjson/stringbuffer.h"
#include "scripts/mysql_fix_privilege_tables_sql.h"
#include "scripts/sql_commands_system_tables_data_fix.h"
#include "scripts/sql_firewall_sp_firewall_group_delist.h"
#include "scripts/sql_firewall_sp_firewall_group_enlist.h"
#include "scripts/sql_firewall_sp_reload_firewall_group_rules.h"
#include "scripts/sql_firewall_sp_reload_firewall_rules.h"
#include "scripts/sql_firewall_sp_set_firewall_group_mode.h"
#include "scripts/sql_firewall_sp_set_firewall_group_mode_and_user.h"
#include "scripts/sql_firewall_sp_set_firewall_mode.h"
#include "sql/dd/cache/dictionary_client.h"  // dd::cache::Dictionary_client
#include "sql/dd/dd_schema.h"                // dd::Schema_MDL_locker
#include "sql/dd/dd_table.h"                 // dd::prefix_key_partition_exists
#include "sql/dd/dd_tablespace.h"            // dd::fill_table_and_parts...
#include "sql/dd/dd_trigger.h"               // dd::create_trigger
#include "sql/dd/impl/bootstrap/bootstrap_ctx.h"  // dd::DD_bootstrap_ctx
#include "sql/dd/impl/bootstrap/bootstrapper.h"
#include "sql/dd/impl/tables/dd_properties.h"  // dd::tables::DD_properties
#include "sql/dd/impl/tables/events.h"         // create_key_by_schema_id
#include "sql/dd/impl/tables/routines.h"       // create_key_by_schema_id
#include "sql/dd/impl/tables/tables.h"         // create_key_by_schema_id
#include "sql/dd/impl/utils.h"                 // dd::end_transaction
#include "sql/dd/types/routine.h"              // dd::Table
#include "sql/dd/types/table.h"                // dd::Table
#include "sql/dd/types/tablespace.h"
#include "sql/dd_sp.h"      // prepare_sp_chistics_from_dd_routine
#include "sql/sd_notify.h"  // sysd::notify
#include "sql/sp.h"         // Stored_routine_creation_ctx
#include "sql/sp_head.h"    // sp_head
#include "sql/sql_base.h"
#include "sql/sql_table.h"
#include "sql/statement/ed_connection.h"
#include "sql/strfunc.h"
#include "sql/table_trigger_dispatcher.h"  // Table_trigger_dispatcher
#include "sql/thd_raii.h"
#include "sql/trigger.h"  // Trigger
#include "sql/trigger_def.h"
#include "string_with_len.h"

<<<<<<< HEAD
using sql_mode_t = uint64_t;
=======
#ifdef HAVE_PERCONA_TELEMETRY
#include "sql/dd/dd_utility.h"  // check_if_server_ddse_readonly
#endif

typedef ulonglong sql_mode_t;
>>>>>>> abaa584b
extern const char *mysql_sys_schema[];
extern const char *fill_help_tables[];

const char *upgrade_modes[] = {"NONE", "MINIMAL", "AUTO", "FORCE", NullS};
TYPELIB upgrade_mode_typelib = {array_elements(upgrade_modes) - 1, "",
                                upgrade_modes, nullptr};

namespace dd {
namespace upgrade {

/***************************************************************************
 * Bootstrap_error_handler implementation
 ***************************************************************************/

void Bootstrap_error_handler::my_message_bootstrap(uint error, const char *str,
                                                   myf MyFlags) {
  set_abort_on_error(error);
  my_message_sql(error, str, MyFlags);
  if (should_log_error(error))
    LogEvent()
        .type(LOG_TYPE_ERROR)
        .subsys(LOG_SUBSYSTEM_TAG)
        .prio(ERROR_LEVEL)
        .errcode(ER_ERROR_INFO_FROM_DA)
        .verbatim(str);
}

void Bootstrap_error_handler::set_abort_on_error(uint error) {
  switch (error) {
    case ER_WRONG_COLUMN_NAME: {
      abort_on_error = true;
      m_log_error = true;
      break;
    }
    default:
      break;
  }
}

Bootstrap_error_handler::Bootstrap_error_handler() {
  if (error_handler_hook != my_message_sql) {
    m_old_error_handler_hook = error_handler_hook;
    error_handler_hook = my_message_bootstrap;
  }
}

void Bootstrap_error_handler::set_log_error(bool log_error) {
  m_log_error = log_error;
}

bool Bootstrap_error_handler::should_log_error(uint error) {
  return (m_log_error ||
          (!m_allowlist_errors.empty() &&
           m_allowlist_errors.find(error) != m_allowlist_errors.end()));
}

void Bootstrap_error_handler::set_allowlist_errors(std::set<uint> &errors) {
  assert(m_allowlist_errors.empty());
  m_allowlist_errors = errors;
}

void Bootstrap_error_handler::clear_allowlist_errors() {
  m_allowlist_errors.clear();
}

Bootstrap_error_handler::~Bootstrap_error_handler() {
  // Skip reverting to old error handler in case someone else
  // has updated the hook.
  if (error_handler_hook == my_message_bootstrap)
    error_handler_hook = m_old_error_handler_hook;
}

bool Bootstrap_error_handler::m_log_error = true;
bool Bootstrap_error_handler::abort_on_error = false;
std::set<uint> Bootstrap_error_handler::m_allowlist_errors;

/***************************************************************************
 * Routine_event_context_guard implementation
 ***************************************************************************/

Routine_event_context_guard::Routine_event_context_guard(THD *thd)
    : m_thd(thd) {
  m_thd = thd;
  m_sql_mode = m_thd->variables.sql_mode;
  m_client_cs = m_thd->variables.character_set_client;
  m_connection_cl = m_thd->variables.collation_connection;
  m_saved_time_zone = m_thd->variables.time_zone;
}
Routine_event_context_guard::~Routine_event_context_guard() {
  m_thd->variables.sql_mode = m_sql_mode;
  m_thd->variables.character_set_client = m_client_cs;
  m_thd->variables.collation_connection = m_connection_cl;
  m_thd->variables.time_zone = m_saved_time_zone;
}

/***************************************************************************
 * Syntax_error_handler implementation
 ***************************************************************************/

uint Syntax_error_handler::parse_error_count = 0;
bool Syntax_error_handler::is_parse_error = false;
dd::String_type Syntax_error_handler::reason = "";
const uint Syntax_error_handler::MAX_SERVER_CHECK_FAILS = 50;

bool Syntax_error_handler::handle_condition(
    THD *, uint sql_errno, const char *,
    Sql_condition::enum_severity_level *level, const char *msg) {
  if (sql_errno == ER_PARSE_ERROR && *level == Sql_condition::SL_ERROR) {
    parse_error_count++;
    if (m_global_counter) (*m_global_counter)++;
    is_parse_error = true;
    reason = msg;
  } else {
    is_parse_error = false;
    reason = "";
  }
  return false;
}

void Syntax_error_handler::reset_last_condition() {
  // This method was created to handle a corner case in upgrades to 8.4
  // where old servers contain routines with unsupported terminology.
  // TODO: As upgrades to 9.0 only come from 8.4+, this code can be removed
  // in 9.0
  assert(
      dd::bootstrap::DD_bootstrap_ctx::instance().is_server_upgrade_from_before(
          bootstrap::SERVER_VERSION_80400) &&
      strstr(reason.c_str(), " to use near 'SLAVE STATUS"));

  parse_error_count--;
  if (m_global_counter) (*m_global_counter)--;
  is_parse_error = false;
  reason = "";
}

bool Syntax_error_handler::has_too_many_errors() {
  return parse_error_count > MAX_SERVER_CHECK_FAILS;
}

bool Syntax_error_handler::has_errors() { return parse_error_count > 0; }

const char *Syntax_error_handler::error_message() { return reason.c_str(); }

/***************************************************************************
 * Upgrade_error_handler implementation
 ***************************************************************************/

bool Upgrade_error_counter::has_errors() { return (m_error_count > 0); }
bool Upgrade_error_counter::has_too_many_errors() {
  return (m_error_count > ERROR_LIMIT);
}
Upgrade_error_counter Upgrade_error_counter::operator++(int) {
  m_error_count++;
  return *this;
}
Upgrade_error_counter Upgrade_error_counter::operator--(int) {
  m_error_count--;
  return *this;
}

namespace {

static std::vector<uint> ignored_errors{
    ER_DUP_FIELDNAME, ER_DUP_KEYNAME, ER_BAD_FIELD_ERROR,
    ER_COL_COUNT_DOESNT_MATCH_PLEASE_UPDATE_V2, ER_DUP_ENTRY, ER_NO_SUCH_TABLE};

template <typename T>
class Server_option_guard {
  T *server_opt;
  T old_value;

 public:
  Server_option_guard(T *opt, T new_value) : server_opt(opt), old_value(*opt) {
    *server_opt = new_value;
  }

  ~Server_option_guard() { *server_opt = old_value; }
};

class MySQL_check {
 private:
  std::vector<dd::String_type> alter_cmds, repairs;
  bool needs_repair;

  static dd::String_type escape_str(const dd::String_type &src) {
    dd::String_type res = "`";
    for (size_t i = 0; i < src.size(); i++) {
      if (src[i] == '`') res += '`';
      res += src[i];
    }
    res += "`";
    return res;
  }

  void comma_separated_join(std::vector<dd::String_type> &list,
                            dd::String_type &dest) {
    dest = list[0];
    for (auto it = list.begin() + 1; it != list.end(); it++) dest += "," + *it;
  }

  bool get_schema_tables(THD *thd, const char *schema,
                         dd::String_type &tables_list) {
    Schema_MDL_locker mdl_handler(thd);
    dd::cache::Dictionary_client::Auto_releaser releaser(thd->dd_client());
    const dd::Schema *sch = nullptr;
    std::vector<String_type> tables;
    dd::Stringstream_type t_list;

    if (mdl_handler.ensure_locked(schema) ||
        thd->dd_client()->acquire(schema, &sch) ||
        thd->dd_client()->fetch_schema_component_names<Abstract_table>(
            sch, &tables)) {
      LogErr(ERROR_LEVEL, ER_DD_UPGRADE_FAILED_TO_FETCH_TABLES);
      return (true);
    }

    char schema_name_buf[NAME_LEN + 1];
    const char *converted_schema_name = sch->name().c_str();
    if (lower_case_table_names == 2) {
      my_stpcpy(schema_name_buf, converted_schema_name);
      my_casedn_str(system_charset_info, schema_name_buf);
      converted_schema_name = schema_name_buf;
    }

    bool first = true;
    for (const dd::String_type &table : tables) {
      char table_name_buf[NAME_LEN + 1];
      const char *converted_table_name = table.c_str();
      if (lower_case_table_names == 2) {
        my_stpcpy(table_name_buf, converted_table_name);
        my_casedn_str(system_charset_info, table_name_buf);
        converted_table_name = table_name_buf;
      }

      MDL_request table_request;
      MDL_REQUEST_INIT(&table_request, MDL_key::TABLE, converted_schema_name,
                       converted_table_name, MDL_SHARED, MDL_EXPLICIT);

      if (thd->mdl_context.acquire_lock(&table_request,
                                        thd->variables.lock_wait_timeout)) {
        return true;
      }
      dd::cache::Dictionary_client::Auto_releaser table_releaser(
          thd->dd_client());
      const dd::Abstract_table *table_obj = nullptr;
      if (thd->dd_client()->acquire(converted_schema_name, converted_table_name,
                                    &table_obj))
        return true;

      if (table_obj->type() != dd::enum_table_type::BASE_TABLE ||
          table_obj->hidden() != dd::Abstract_table::HT_VISIBLE) {
        thd->mdl_context.release_lock(table_request.ticket);
        continue;
      }
      if (!first)
        t_list << ", ";
      else
        first = false;
      t_list << escape_str(sch->name()) << "." << escape_str(table_obj->name());
      thd->mdl_context.release_lock(table_request.ticket);
    }

    tables_list = t_list.str();
    return false;
  }

  bool check_table(List<Ed_row>::iterator &it,
                   const List<Ed_row>::iterator &end, bool repair) {
    Ed_row &row = *it;
    const char *table = row[0].str, *alter_txt = nullptr;
    bool found_error = false;
    it++;

    while (strcmp(row[2].str, "status")) {
      if (strcmp(row[2].str, "note")) {
        found_error = true;
        alter_txt = strstr(row[3].str, "ALTER TABLE");
      }
      if (it == end || strcmp((*it)[0].str, table)) break;
      row = *it;
      ++it;
    }

    if (found_error && strcmp(row[3].str, "OK")) {
      if (repair) {
        LogErr(ERROR_LEVEL, ER_SERVER_UPGRADE_REPAIR_STATUS, table, "failed");
        return true;
      } else
        LogErr(WARNING_LEVEL, ER_SERVER_UPGRADE_REPAIR_REQUIRED, table);
      if (alter_txt)
        alter_cmds.push_back(dd::String_type(alter_txt));
      else
        repairs.push_back(dd::String_type(table));
    } else if (repair) {
      LogErr(INFORMATION_LEVEL, ER_SERVER_UPGRADE_REPAIR_STATUS, table,
             "successful");
    } else
      found_error = false;

    return found_error;
  }

  bool verify_response(List<Ed_row> &rset, bool repair) {
    auto it = rset.begin();
    bool error = false;
    while (it != rset.end()) error |= check_table(it, rset.end(), repair);
    return error;
  }

  /**
    Returns true if something went wrong while retrieving the table list or
    executing CHECK TABLE statements.
  */
  bool check_tables(THD *thd, const char *schema) {
    Ed_connection con(thd);
    dd::String_type tables;
    LEX_STRING str;

    LogErr(INFORMATION_LEVEL, ER_SERVER_UPGRADE_CHECKING_DB, schema);
    if (get_schema_tables(thd, schema, tables)) return true;
    if (tables.size() == 0) return false;

    dd::String_type query = "CHECK TABLE " + tables + " FOR UPGRADE";
    lex_string_strmake(thd->mem_root, &str, query.c_str(), query.size());
    if (con.execute_direct(str)) return true;

    needs_repair |= verify_response(*con.get_result_sets(), false);
    return false;
  }

 public:
  MySQL_check() : needs_repair(false) {}

  bool check_all_schemas(THD *thd) {
    std::vector<dd::String_type> schemas;
    if (thd->dd_client()->fetch_global_component_names<dd::Schema>(&schemas))
      return true;
    for (dd::String_type &schema : schemas) {
      if (schema.compare("information_schema") == 0 ||
          schema.compare("performance_schema") == 0)
        continue;
      if (check_tables(thd, schema.c_str())) return true;
    }
    return false;
  }

  bool check_system_schemas(THD *thd) {
    return check_tables(thd, "mysql") || check_tables(thd, "sys");
  }

  bool repair_tables(THD *thd) {
    if (!needs_repair) return false;

    for (auto &alter : alter_cmds)
      if (dd::execute_query(thd, alter)) return true;
    alter_cmds.clear();

    if (repairs.size() == 0) return false;
    dd::String_type tables;
    comma_separated_join(repairs, tables);

    Ed_connection con(thd);
    LEX_STRING str;
    dd::String_type query = "REPAIR TABLE " + tables;
    lex_string_strmake(thd->mem_root, &str, query.c_str(), query.size());
    if (con.execute_direct(str)) return true;
    repairs.clear();
    needs_repair = false;
    (void)verify_response(*con.get_result_sets(), true);
    return false;
  }
};

bool ignore_error_and_execute(THD *thd, const char *query_ptr,
                              bool print_err = true) {
  Ed_connection con(thd);
  LEX_STRING str;
  lex_string_strmake(thd->mem_root, &str, query_ptr, strlen(query_ptr));

  // These are the same errors ignored in the mysql_upgrade client
  if (con.execute_direct(str) &&
      std::find(ignored_errors.begin(), ignored_errors.end(),
                con.get_last_errno()) == ignored_errors.end()) {
    if (print_err)
      LogErr(ERROR_LEVEL, ER_DD_INITIALIZE_SQL_ERROR, query_ptr,
             con.get_last_errno(), con.get_last_error());
    return true;
  }
  return false;
}

/**
 * This function will create the firewall's stored procedures.
 *
 * @param[in]        thd                thread context
 * @param[in]        drop_query         DROP statement to drop procedure
 * @param[in]        fw_proc            stored procedure's SQL definition
 *
 * @retval           false              execution of query successful
 * @retval           true               execution of query failed
 */
static bool reinstall_firewall_procedures(THD *thd, const char *drop_query,
                                          const char *fw_proc[]) {
  if (!ignore_error_and_execute(thd, drop_query, false))
    for (auto query = fw_proc; *query != nullptr; query++)
      if (ignore_error_and_execute(thd, *query)) return true;

  return false;
}

/**
 * This function will check and create the firewall's stored procedures.
 *
 * @param[in]        thd                thread context
 *
 * @retval           false              execution of query successful
 * @retval           true               execution of query failed
 */
static bool upgrade_firewall_procedures(THD *thd) {
  struct firewall_installer {
    const char *drop_query;
    const char **fwproc;
  };

  static firewall_installer fw_commands[] = {
      {"DROP PROCEDURE sp_set_firewall_mode", firewall_sp_set_firewall_mode},
      {"DROP PROCEDURE sp_reload_firewall_rules",
       firewall_sp_reload_firewall_rules},
      {"DROP PROCEDURE sp_set_firewall_group_mode",
       firewall_sp_set_firewall_group_mode},
      {"DROP PROCEDURE sp_set_firewall_group_mode_and_user",
       firewall_sp_set_firewall_group_mode_and_user},
      {"DROP PROCEDURE sp_reload_firewall_group_rules",
       firewall_sp_reload_firewall_group_rules},
      {"DROP PROCEDURE sp_firewall_group_enlist",
       firewall_sp_firewall_group_enlist},
      {"DROP PROCEDURE sp_firewall_group_delist",
       firewall_sp_firewall_group_delist},
  };

  for (auto &fw : fw_commands)
    if (reinstall_firewall_procedures(thd, fw.drop_query, fw.fwproc))
      return true;

  return false;
}

/**
 * This function will switch to the schema which is pointed by the
 * mysql-firewall-database variable by executing USE.
 *
 * @param[in]        thd                thread context
 * @param[out]       fw_schema          value of mysql-firewall-database
 *
 * @retval           false              execution of USE successful
 * @retval           true               execution of USE failed
 */
static bool switch_to_firewall_schema(THD *thd, std::string &fw_schema) {
  LEX_STRING firewall_schema_name = {nullptr, 0};
  Ed_connection conn(thd);

  lex_string_strmake(thd->mem_root, &firewall_schema_name,
                     STRING_WITH_LEN("SELECT @@mysql_firewall_database"));

  if (conn.execute_direct(firewall_schema_name)) return true;

  const List<Ed_row> rows = *(conn.get_result_sets());
  const MYSQL_LEX_STRING *result = rows[0]->get_column(0);
  fw_schema = result->str;

  // if firewall is installed in a schema other than mysql
  // then switch to that schema

  std::string command = "USE ";
  command.append(fw_schema);  // forms USE <schema>

  if (strcmp("mysql", fw_schema.c_str()))
    if (ignore_error_and_execute(thd, command.c_str())) return true;

  return false;
}

/** upgrades Firewall stored procedures */
static bool upgrade_firewall(THD *thd) {
  bool has_old_firewall_tables{false};
  bool has_new_firewall_tables{false};
  bool error{false};
  std::string fw_schema("mysql");

  {
    // lock required tables before checking their existence
    MDL_request request1, request2;
    MDL_REQUEST_INIT(&request1, MDL_key::TABLE, INFORMATION_SCHEMA_NAME.str,
                     "MYSQL_FIREWALL_USERS", MDL_SHARED, MDL_TRANSACTION);
    MDL_REQUEST_INIT(&request2, MDL_key::TABLE, PERFORMANCE_SCHEMA_DB_NAME.str,
                     "firewall_groups", MDL_SHARED, MDL_TRANSACTION);

    // check whether firewall tables exist
    error =
        (thd->mdl_context.acquire_lock(&request1,
                                       thd->variables.lock_wait_timeout) ||
         thd->mdl_context.acquire_lock(&request2,
                                       thd->variables.lock_wait_timeout) ||
         dd::table_exists(thd->dd_client(), INFORMATION_SCHEMA_NAME.str,
                          "MYSQL_FIREWALL_USERS", &has_old_firewall_tables) ||
         dd::table_exists(thd->dd_client(), PERFORMANCE_SCHEMA_DB_NAME.str,
                          "firewall_groups", &has_new_firewall_tables));

    // release locks, leave on error
    thd->mdl_context.release_transactional_locks();
    if (error) return true;
  }

  // upgrade the procedures
  if (has_old_firewall_tables || has_new_firewall_tables) {
    error = switch_to_firewall_schema(thd, fw_schema) ||
            upgrade_firewall_procedures(thd);

    // we might have switched to another schema during fw upgrade
    // go back to mysql
    if (fw_schema != "mysql")
      error |= ignore_error_and_execute(thd, "USE mysql");
  }
  return error;
}

bool fix_sys_schema(THD *thd) {
  /*
    Re-create SYS schema if:

    - There is a server upgrade going on.
    - Or the SYS schema does not exist.

    With the SYS schema versioning removed, we make sure there is indeed
    a server upgrade going on before we re-create the SYS schema. This has
    the consequence that upgrade=FORCE will not re-create the SYS schema,
    unless it does not exist. This is in line with the old behavior of the
    SYS schema versioning and upgrade.
  */
  Schema_MDL_locker mdl_handler(thd);
  dd::cache::Dictionary_client::Auto_releaser releaser(thd->dd_client());
  const dd::Schema *sch = nullptr;
  if (mdl_handler.ensure_locked("sys") ||
      thd->dd_client()->acquire("sys", &sch))
    return true;

  if (sch != nullptr &&
      !dd::bootstrap::DD_bootstrap_ctx::instance().is_server_upgrade() &&
      !bootstrap::DD_bootstrap_ctx::instance().is_server_patch_downgrade() &&
      (opt_upgrade_mode != UPGRADE_FORCE))
    return false;

  const char **query_ptr;
  LogErr(INFORMATION_LEVEL,
         dd::bootstrap::DD_bootstrap_ctx::instance().is_server_patch_downgrade()
             ? ER_SERVER_DOWNGRADE_SYS_SCHEMA
             : ER_SERVER_UPGRADE_SYS_SCHEMA);
  for (query_ptr = &mysql_sys_schema[0]; *query_ptr != nullptr; query_ptr++)
    if (ignore_error_and_execute(thd, *query_ptr)) return true;
  thd->mem_root->Clear();
  return false;
}

bool fix_mysql_tables(THD *thd) {
  /* Keep system tables as is for LTS downgrade. */
  if (bootstrap::DD_bootstrap_ctx::instance().is_server_patch_downgrade())
    return false;

  DBUG_EXECUTE_IF(
      "schema_read_only",
      if (dd::execute_query(thd, "CREATE SCHEMA schema_read_only") ||
          dd::execute_query(thd, "ALTER SCHEMA schema_read_only READ ONLY=1") ||
          dd::execute_query(thd, "CREATE TABLE schema_read_only.t(i INT)") ||
          dd::execute_query(thd, "DROP SCHEMA schema_read_only") ||
          dd::execute_query(thd, "CREATE TABLE IF NOT EXISTS S.upgrade(i INT)"))
          assert(false););

  if (ignore_error_and_execute(thd, "USE mysql")) {
    LogErr(ERROR_LEVEL, ER_DD_UPGRADE_FAILED_FIND_VALID_DATA_DIR);
    return true;
  }

  if (upgrade_firewall(thd)) return true;

  LogErr(INFORMATION_LEVEL, ER_SERVER_UPGRADE_MYSQL_TABLES);
  const char **query_ptr;
  for (query_ptr = &mysql_fix_privilege_tables[0]; *query_ptr != nullptr;
       query_ptr++)
    if (ignore_error_and_execute(thd, *query_ptr)) return true;

  LogErr(INFORMATION_LEVEL, ER_SERVER_UPGRADE_SYSTEM_TABLES);
  for (query_ptr = &mysql_system_tables_data_fix[0]; *query_ptr != nullptr;
       query_ptr++)
    if (ignore_error_and_execute(thd, *query_ptr)) return true;

  return false;
}

bool upgrade_help_tables(THD *thd) {
  // know if it's upgrade or downgrade
  bool is_downgrade =
      dd::bootstrap::DD_bootstrap_ctx::instance().is_server_patch_downgrade();

  if (dd::execute_query(thd, "USE mysql")) {
    LogErr(ERROR_LEVEL, ER_DD_UPGRADE_FAILED_FIND_VALID_DATA_DIR);
    return true;
  }

  LogErr(INFORMATION_LEVEL,
         is_downgrade ? ER_SERVER_DOWNGRADE_HELP_TABLE_STATUS
                      : ER_SERVER_UPGRADE_HELP_TABLE_STATUS,
         "started");

  for (const char **query_ptr = &fill_help_tables[0]; *query_ptr != nullptr;
       query_ptr++)
    if (dd::execute_query(thd, *query_ptr)) {
      LogErr(ERROR_LEVEL,
             is_downgrade ? ER_SERVER_DOWNGRADE_HELP_TABLE_STATUS
                          : ER_SERVER_UPGRADE_HELP_TABLE_STATUS,
             "failed");
      return true;
    }

  LogErr(INFORMATION_LEVEL,
         is_downgrade ? ER_SERVER_DOWNGRADE_HELP_TABLE_STATUS
                      : ER_SERVER_UPGRADE_HELP_TABLE_STATUS,
         "completed");

  return false;
}

static bool get_shared_tablespace_names(
    THD *thd, std::set<dd::String_type> *shared_spaces) {
  assert(innodb_hton != nullptr && innodb_hton->get_tablespace_type);
  auto process_spaces = [&](std::unique_ptr<dd::Tablespace> &space) {
    if (my_strcasecmp(system_charset_info, space->engine().c_str(), "InnoDB"))
      return false;
    Tablespace_type space_type;
    if (innodb_hton->get_tablespace_type(*space, &space_type)) {
      LogErr(ERROR_LEVEL, ER_UNKNOWN_TABLESPACE_TYPE, space->name().c_str());
      return true;
    }
    if (space_type != Tablespace_type::SPACE_TYPE_IMPLICIT)
      shared_spaces->insert(space->name());
    return false;
  };

  return thd->dd_client()->foreach<dd::Tablespace>(nullptr, process_spaces);
}

static bool check_tables(THD *thd, std::unique_ptr<Schema> &schema,
                         const std::set<dd::String_type> *shared_spaces,
                         Upgrade_error_counter *error_count) {
  std::unique_ptr<Object_key> table_key(
      dd::Table::DD_table::create_key_by_schema_id(schema->id()));

  auto process_table = [&](std::unique_ptr<dd::Table> &table) {
    invalid_triggers(thd, schema->name().c_str(), *table);

    // The TokuDB engine was removed in 8.0.28 Don't upgrade if it is used.
    if (my_strcasecmp(system_charset_info, table->engine().c_str(), "TokuDB") ==
        0) {
      (*error_count)++;
      LogErr(ERROR_LEVEL, ER_PERCONA_UNSUPPORTED_ENGINE, schema->name().c_str(),
             table->name().c_str(), table->engine().c_str());
    }

    // Check for usage of prefix key index in PARTITION BY KEY() function.
    if (dd::prefix_key_partition_exists(
            schema->name().c_str(), table->name().c_str(), table.get(), true))
      return true;

    dd::check_non_standard_key_exists_in_fk(thd, table.get());

    // Check for partitioned innodb tables using shared spaces.
    if (!shared_spaces->empty() &&
        table->partition_type() != dd::Table::PT_NONE &&
        my_strcasecmp(system_charset_info, table->engine().c_str(), "InnoDB") ==
            0) {
      Tablespace_hash_set space_names(PSI_INSTRUMENT_ME);
      if (fill_table_and_parts_tablespace_names(
              thd, schema->name().c_str(), table->name().c_str(), &space_names))
        return true;

      for (const std::string &name : space_names) {
        if (shared_spaces->find(String_type(name.c_str())) !=
            shared_spaces->end()) {
          (*error_count)++;
          LogErr(ERROR_LEVEL, ER_SHARED_TABLESPACE_USED_BY_PARTITIONED_TABLE,
                 table->name().c_str(), name.c_str());
        }
      }
    }

    // Check if AUTO_INCREMENT is used with DOUBLE/FLOAT
    for (const auto &col : *table->columns()) {
      if (col->is_auto_increment() &&
          (col->type() == enum_column_types::DOUBLE ||
           col->type() == enum_column_types::FLOAT)) {
        (*error_count)++;
        LogErr(ERROR_LEVEL, ER_AUTO_INCREMENT_NOT_SUPPORTED_FOR_FLOAT_DOUBLE,
               schema->name().c_str(), table->name().c_str(),
               col->name().c_str());
      }
    }

    DBUG_EXECUTE_IF("upgrade_failed_during_init", (*error_count)++;);

    return error_count->has_too_many_errors();
  };

  return thd->dd_client()->foreach<dd::Table>(table_key.get(), process_table);
}

static bool check_events(THD *thd, std::unique_ptr<Schema> &schema,
                         Upgrade_error_counter *error_count) {
  std::unique_ptr<Object_key> event_key(
      dd::Event::DD_table::create_key_by_schema_id(schema->id()));

  auto process_event = [&](std::unique_ptr<dd::Event> &event) {
    dd::String_type sql;
    if (build_event_sp(thd, event->name().c_str(), event->name().size(),
                       event->definition().c_str(), event->definition().size(),
                       &sql) ||
        invalid_sql(thd, schema->name().c_str(), sql))
      LogErr(ERROR_LEVEL, ER_UPGRADE_PARSE_ERROR, "Event",
             schema->name().c_str(), event->name().c_str(),
             Syntax_error_handler::error_message());
    return error_count->has_too_many_errors();
  };

  return thd->dd_client()->foreach<dd::Event>(event_key.get(), process_event);
}

static bool check_routines(THD *thd, std::unique_ptr<Schema> &schema,
                           Syntax_error_handler &error_handler,
                           Upgrade_error_counter *error_count) {
  std::unique_ptr<Object_key> routine_key(
      dd::Routine::DD_table::create_key_by_schema_id(schema->id()));

  auto process_routine = [&](std::unique_ptr<dd::Routine> &routine) {
    if (invalid_routine(thd, *schema, *routine)) {
      // This is a corner case in upgrades to 8.4 where old servers contain
      // routines with unsupported terminology.
      // TODO: As upgrades to 9.0 only come from 8.4+, this code can be removed
      // in 9.0
      if (dd::bootstrap::DD_bootstrap_ctx::instance()
              .is_server_upgrade_from_before(bootstrap::SERVER_VERSION_80400) &&
          schema->name() == "sys" && routine->name() == "diagnostics" &&
          strstr(Syntax_error_handler::error_message(),
                 " to use near 'SLAVE STATUS")) {
        error_handler.reset_last_condition();
        thd->clear_error();
      } else {
        LogErr(ERROR_LEVEL, ER_UPGRADE_PARSE_ERROR, "Routine",
               schema->name().c_str(), routine->name().c_str(),
               Syntax_error_handler::error_message());
      }
    }
    return error_count->has_too_many_errors();
  };

  return thd->dd_client()->foreach<dd::Routine>(routine_key.get(),
                                                process_routine);
}

static bool check_views(THD *thd, std::unique_ptr<Schema> &schema,
                        Upgrade_error_counter *error_count) {
  std::unique_ptr<Object_key> view_key(
      dd::View::DD_table::create_key_by_schema_id(schema->id()));

  auto process_view = [&](std::unique_ptr<dd::View> &view) {
    if (invalid_sql(thd, schema->name().c_str(), view->definition()))
      LogErr(ERROR_LEVEL, ER_UPGRADE_PARSE_ERROR, "View",
             schema->name().c_str(), view->name().c_str(),
             Syntax_error_handler::error_message());
    return error_count->has_too_many_errors();
  };

  return thd->dd_client()->foreach<dd::View>(view_key.get(), process_view);
}

/* Make sure the old unsupported "mysql_upgrade_info" file is removed. */
static void remove_legacy_upgrade_info_file() {
  char upgrade_file[FN_REFLEN] = {0};
  fn_format(upgrade_file, "mysql_upgrade_info", mysql_real_data_home_ptr, "",
            MYF(0));
  if (!my_access(upgrade_file, F_OK))
    std::ignore = mysql_file_delete(key_file_misc, upgrade_file, MYF(0));
}
}  // namespace

/*
  Maintain a file named "mysql_upgrade_history" in the data directory.

  The file will contain one entry for each upgrade. The format is structured
  text on JSON format.

  Errors will be written as warnings to the error log; if we e.g. fail to
  open the upgrade history file, we will not abort the server since this file
  is not considered a critical feature of the server.

  @param initialize   If this is the initialization of the data directory.
*/
void update_upgrade_history_file(bool initialize) {
  /* Name of the "mysql_upgrade_history" file. */
  char upgrade_file[FN_REFLEN] = {0};
  fn_format(upgrade_file, "mysql_upgrade_history", mysql_real_data_home_ptr, "",
            MYF(0));

  /* JSON keys. */
  constexpr char k_file_format[] = "file_format";
  constexpr char k_upgrade_history[] = "upgrade_history";
  constexpr char k_date[] = "date";
  constexpr char k_version[] = "version";
  constexpr char k_maturity[] = "maturity";
  constexpr char k_initialize[] = "initialize";
  constexpr char v_file_format[] = "1";

  /* If > max entries, we keep the first and the (max - 1)  last ones. */
  constexpr int MAX_HISTORY_SIZE = 1000;
  static_assert(MAX_HISTORY_SIZE >= 2,
                "The upgrade history should contain at least the first "
                "and last entry.");
  using namespace rapidjson;
  Document doc;

  /* Open file if it exists, auto close on return. */
  auto deleter = [&](FILE *ptr) {
    if (ptr != nullptr) my_fclose(ptr, MYF(0));
  };
  std::unique_ptr<FILE, decltype(deleter)> fp(nullptr, deleter);

  MY_STAT sa;
  char errbuf[MYSYS_STRERROR_SIZE];
  bool file_exists = (my_stat(upgrade_file, &sa, MYF(0)) != nullptr);
  bool append = file_exists;  // Append to current doc if possible.

  /* If the file exists, read the doc and see if it is valid. */
  if (file_exists) {
    fp.reset(my_fopen(upgrade_file, O_RDONLY, MYF(0)));
    if (fp == nullptr) {
      LogErr(WARNING_LEVEL, ER_SERVER_CANT_OPEN_FILE, upgrade_file, my_errno(),
             my_strerror(errbuf, sizeof(errbuf), my_errno()));
      return;
    }

    /* Read contents into buffer. */
    char buff[512] = {0};
    std::string parsed_value;
    do {
      parsed_value.append(buff);
      buff[0] = '\0';
    } while (fgets(buff, sizeof(buff) - 1, fp.get()));

    /* Parse JSON, check expected format. */
    ParseResult ok = doc.Parse(parsed_value.c_str());
    if (!(ok && doc.IsObject() && doc[k_file_format].IsString() &&
          doc[k_upgrade_history].IsArray())) {
      LogErr(WARNING_LEVEL, ER_INVALID_FILE_FORMAT, upgrade_file);
      append = false;  // Cannot append, must overwrite with an empty doc.
    }
  }

  /* If the file existed with valid contents, append, otherwise, overwrite. */
  if (append) {
    /* If current version is same as last entry, return. */
    Value &hist = doc[k_upgrade_history].GetArray();
    int count = hist.Size();
    if (count > 0 &&
        !strcmp(hist[count - 1][k_version].GetString(), server_version))
      return;

    /* If the doc contains too many entries, remove from the second and on. */
    int remove_count = (count - MAX_HISTORY_SIZE) + 1;
    if (remove_count > 0) {
      hist.Erase(hist.Begin() + 1, hist.Begin() + remove_count + 1);
    }
  } else {
    /* Otherwise, if no file existed, initialize an empty JSON document. */
    doc.SetObject();
    doc.AddMember(k_file_format, v_file_format, doc.GetAllocator());
    Value history(kArrayType);
    doc.AddMember(k_upgrade_history, history, doc.GetAllocator());
  }

  /* Append timestamp, MYSQL_SERVER_VERSION and LTS info to version array. */
  std::stringstream str;
  std::time_t sec = my_micro_time() / 1000000;
  str << std::put_time(std::gmtime(&sec), "%F %T");
  Value date(str.str().c_str(), str.str().size(), doc.GetAllocator());
  Value version(server_version, strlen(server_version), doc.GetAllocator());
  Value maturity(MYSQL_VERSION_MATURITY);

  Value new_version;
  new_version.SetObject();
  new_version.AddMember(k_date, date, doc.GetAllocator());
  new_version.AddMember(k_version, version, doc.GetAllocator());
  new_version.AddMember(k_maturity, maturity, doc.GetAllocator());
  if (initialize) {
    Value init(true);
    new_version.AddMember(k_initialize, init, doc.GetAllocator());
  }
  doc[k_upgrade_history].GetArray().PushBack(new_version, doc.GetAllocator());

  /* Reopen the file, which is auto closed on function return. */
  fp.reset(my_fopen(upgrade_file, O_CREAT | O_TRUNC | O_WRONLY, MYF(0)));
  if (fp == nullptr) {
    LogErr(WARNING_LEVEL, ER_SERVER_CANT_OPEN_FILE, upgrade_file, my_errno(),
           my_strerror(errbuf, sizeof(errbuf), my_errno()));
    return;
  }

  /* Write JSON document to a buffer and further to file with a newline. */
  rapidjson::StringBuffer buffer;
  rapidjson::Writer<rapidjson::StringBuffer> writer(buffer);
  doc.Accept(writer);
  fputs(buffer.GetString(), fp.get());
  fputs("\n", fp.get());
}

/*
  This function runs checks on the database before running the upgrade to make
  sure that the database is ready to be upgraded to a newer version. New checks
  can be added as required. Returns false if the database can be upgraded.
*/
bool do_server_upgrade_checks(THD *thd) {
  if (!dd::bootstrap::DD_bootstrap_ctx::instance().is_server_upgrade_from_after(
          bootstrap::SERVER_VERSION_50700))
    return false;

  /*
    If upgrade is crossing 8.0.13, we need to look out for partitioned tables
    having partitions in shared tablespaces, and err out if this is found. We
    first collect the shared tablespace names into a set, then this set is
    checked when analyzing tables below.
  */
  dd::cache::Dictionary_client::Auto_releaser releaser(thd->dd_client());
  std::set<dd::String_type> shared_spaces;
  if (dd::bootstrap::DD_bootstrap_ctx::instance().is_server_upgrade_from_before(
          bootstrap::SERVER_VERSION_80013) &&
      get_shared_tablespace_names(thd, &shared_spaces))
    return dd::end_transaction(thd, true);

  /*
    For any server upgrade, we will analyze events, routines, views and
    triggers and reject upgrade if we find invalid syntax or other issues
    that would not have been accepted in a CREATE statement.

    We iterate over the schemas and analyze all entities in each of them.
    For each step, if there is an error that we can not ignore, or if the
    number of errors exceeds a limit, we break out of the analysis and end
    the upgrade.

    For errors that can be ignored (e.g. invalid syntax), we keep on analyzing
    to identify as many errors as possible in one go.
  */
  Upgrade_error_counter error_count;
  Syntax_error_handler error_handler(&error_count);
  thd->push_internal_handler(&error_handler);

  auto process_schema = [&](std::unique_ptr<Schema> &schema) {
    return check_tables(thd, schema, &shared_spaces, &error_count) ||
           check_events(thd, schema, &error_count) ||
           check_routines(thd, schema, error_handler, &error_count) ||
           check_views(thd, schema, &error_count);
  };

  if (thd->dd_client()->foreach<dd::Schema>(nullptr, process_schema) ||
      error_count.has_errors()) {
    thd->pop_internal_handler();
    return dd::end_transaction(thd, true);
  }
  ulong non_std_key_cnt = deprecated_use_fk_on_non_standard_key_count;
  if (non_std_key_cnt != 0) {
    LogErr(WARNING_LEVEL, ER_USAGE_DEPRECATION_COUNTER,
           "foreign key referring to a non-unique or partial key",
           std::to_string(non_std_key_cnt).c_str(), "during upgrade");
  }
  thd->pop_internal_handler();
  return false;
}

/**
  Validate a dd::Routine object.
*/
bool invalid_routine(THD *thd, const dd::Schema &schema,
                     const dd::Routine &routine) {
  Routine_event_context_guard guard(thd);
  sp_head *sp = nullptr;
  st_sp_chistics chistics;
  prepare_sp_chistics_from_dd_routine(&routine, &chistics);

  dd::String_type return_type_str;
  prepare_return_type_string_from_dd_routine(thd, &routine, &return_type_str);

  // Create SP creation context to be used in db_load_routine()
  Stored_program_creation_ctx *creation_ctx =
      Stored_routine_creation_ctx::create_routine_creation_ctx(&routine);

  thd->variables.character_set_client = creation_ctx->get_client_cs();
  thd->variables.collation_connection = creation_ctx->get_connection_cl();
  thd->update_charset();

  enum_sp_return_code error = db_load_routine(
      thd,
      routine.type() == dd::Routine::RT_FUNCTION ? enum_sp_type::FUNCTION
                                                 : enum_sp_type::PROCEDURE,
      schema.name().c_str(), schema.name().size(), routine.name().c_str(),
      routine.name().size(), &sp, routine.sql_mode(),
      routine.parameter_str().c_str(), return_type_str.c_str(),
      routine.definition().c_str(), &chistics, routine.definer_user().c_str(),
      routine.definer_host().c_str(), routine.created(true),
      routine.last_altered(true), creation_ctx);

  if (sp != nullptr)  // To be safe
    sp_head::destroy(sp);

  if (error) return (thd->get_stmt_da()->mysql_errno() == ER_PARSE_ERROR);
  thd->clear_error();
  return false;
}

/**
  Validate all the triggers of the given table.
*/
bool invalid_triggers(THD *thd, const char *schema_name,
                      const dd::Table &table) {
  if (!table.has_trigger()) return false;
  List<::Trigger> triggers;
  if (dd::load_triggers(thd, thd->mem_root, schema_name, table.name().c_str(),
                        table, &triggers))
    return true;
  for (::Trigger &t : triggers) {
    if (t.parse(thd, false) || t.has_parse_error()) {
      LogEvent()
          .type(LOG_TYPE_ERROR)
          .subsys(LOG_SUBSYSTEM_TAG)
          .prio(ERROR_LEVEL)
          .errcode(ER_UPGRADE_PARSE_ERROR)
          .verbatim(t.get_parse_error_message());
      thd->clear_error();
    }
    sp_head::destroy(t.get_sp());
    if (Syntax_error_handler::has_too_many_errors()) return true;
  }
  return Syntax_error_handler::has_errors();
}

bool invalid_sql(THD *thd, const char *dbname, const dd::String_type &sql) {
  bool error = false;
  Parser_state *old = thd->m_parser_state;
  Parser_state parser_state;

  if (parser_state.init(thd, sql.c_str(), sql.size())) return true;

  LEX_CSTRING old_db = thd->db();
  LEX lex, *lex_saved = thd->lex;

  thd->reset_db(to_lex_cstring(dbname));
  thd->lex = &lex;
  lex_start(thd);

  thd->m_parser_state = &parser_state;
  parser_state.m_lip.m_digest = nullptr;

  if (thd->sql_parser())
    error = (thd->get_stmt_da()->mysql_errno() == ER_PARSE_ERROR);

  lex_end(thd->lex);
  thd->lex = lex_saved;
  thd->reset_db(old_db);
  thd->m_parser_state = old;
  thd->clear_error();

  return error;
}

/**
  Helper function to create a stored procedure from an event body.
*/
bool build_event_sp(const THD *thd, const char *name, size_t name_len,
                    const char *body, size_t body_len,
                    dd::String_type *sp_sql) {
  const uint STATIC_SQL_LENGTH = 44;
  String temp(STATIC_SQL_LENGTH + name_len + body_len);

  temp.append(STRING_WITH_LEN("CREATE "));
  temp.append(STRING_WITH_LEN("PROCEDURE "));

  append_identifier(thd, &temp, name, name_len);

  temp.append(STRING_WITH_LEN("() SQL SECURITY INVOKER "));
  temp.append(body, body_len);

  *sp_sql = temp.ptr();
  return false;
}

bool upgrade_system_schemas(THD *thd) {
  Disable_autocommit_guard autocommit_guard(thd);
  Bootstrap_error_handler bootstrap_error_handler;

  Server_option_guard<bool> acl_guard(&opt_noacl, true);
  Server_option_guard<bool> general_log_guard(&opt_general_log, false);
  Server_option_guard<bool> slow_log_guard(&opt_slow_log, false);
  Disable_binlog_guard disable_binlog(thd);
  Disable_sql_log_bin_guard disable_sql_log_bin(thd);

  uint server_version = MYSQL_VERSION_ID;
  bool exists_version = false;

  if (dd::tables::DD_properties::instance().get(
          thd, "MYSQLD_VERSION_UPGRADED", &server_version, &exists_version) ||
      !exists_version)
    if (dd::tables::DD_properties::instance().get(
            thd, "MYSQLD_VERSION", &server_version, &exists_version) ||
        !exists_version)
      return true;

  MySQL_check check;

  if (dd::bootstrap::DD_bootstrap_ctx::instance().is_server_patch_downgrade()) {
    /* purecov: begin inspected */
    LogErr(SYSTEM_LEVEL, ER_SERVER_DOWNGRADE_STATUS, server_version,
           MYSQL_VERSION_ID, "started");
    sysd::notify("STATUS=Server downgrade in progress\n");
    /* purecov: end */
  } else {
    LogErr(SYSTEM_LEVEL, ER_SERVER_UPGRADE_STATUS, server_version,
           MYSQL_VERSION_ID, "started");
    sysd::notify("STATUS=Server upgrade in progress\n");
  }

  bootstrap_error_handler.set_log_error(false);
  bool err =
      fix_mysql_tables(thd) || fix_sys_schema(thd) || upgrade_help_tables(thd);
  if (!err) {
    /*
      Initialize structures necessary for federated server from mysql.servers
      table.
    */
    servers_init(thd);
    err = (DBUG_EVALUATE_IF("force_fix_user_schemas", true,
                            dd::bootstrap::DD_bootstrap_ctx::instance()
                                .is_server_upgrade_from_before(
                                    bootstrap::SERVER_VERSION_80011))
               ? check.check_all_schemas(thd)
               : check.check_system_schemas(thd)) ||
          check.repair_tables(thd) ||
          dd::tables::DD_properties::instance().set(
              thd, "MYSQLD_VERSION_UPGRADED", MYSQL_VERSION_ID);
  }

  remove_legacy_upgrade_info_file();
  bootstrap_error_handler.set_log_error(true);

  if (dd::bootstrap::DD_bootstrap_ctx::instance().is_server_patch_downgrade()) {
    /* purecov: begin inspected */
    if (!err)
      LogErr(SYSTEM_LEVEL, ER_SERVER_DOWNGRADE_STATUS, server_version,
             MYSQL_VERSION_ID, "completed");
    sysd::notify("STATUS=Server downgrade complete\n");
    /* purecov: end */
  } else {
    if (!err)
      LogErr(SYSTEM_LEVEL, ER_SERVER_UPGRADE_STATUS, server_version,
             MYSQL_VERSION_ID, "completed");
    sysd::notify("STATUS=Server upgrade complete\n");
  }

  /*
   * During server startup, dd::reset_tables_and_tablespaces is called, which
   * calls innobase_dict_cache_reset_tables_and_tablespaces. This tries to clear
   * the open tables cache. But not able to, which causes an assert. So we force
   * close everything.
   */
  close_thread_tables(thd);
  close_cached_tables(nullptr, nullptr, false, LONG_TIMEOUT);

  return dd::end_transaction(thd, err);
}

#ifdef HAVE_PERCONA_TELEMETRY
/* 1. We INSERT INTO, because prepared statements do not support
      INSTALL COMPONENT
   2. We use stored procedure to be able to do conditional action.
*/
static const char *percona_telemetry_install[] = {
    "USE mysql;\n",
    "SET @have_percona_telemetry= (SELECT COUNT(*) FROM mysql.component WHERE "
    "component_urn='file://component_percona_telemetry');\n",
    "SET @cmd= 'INSERT INTO mysql.component(component_group_id, component_urn) "
    "VALUES (1, \"file://component_percona_telemetry\");';\n",
    "SET @str = IF(@have_percona_telemetry = 0, @cmd, 'SET @dummy = 0');\n",
    "PREPARE stmt FROM @str;\n",
    "EXECUTE stmt;\n",
    "DROP PREPARE stmt;\n",
    "SET @group_id= (SELECT LAST_INSERT_ID());\n",
    "SET @cmd= 'UPDATE mysql.component SET component_group_id=@group_id WHERE "
    "component_id=@group_id;';\n",
    "SET @str = IF(@have_percona_telemetry = 0, @cmd, 'SET @dummy = 0');\n",
    "PREPARE stmt FROM @str;\n",
    "EXECUTE stmt;\n",
    "DROP PREPARE stmt;\n",
    NULL};

static const char *percona_telemetry_uninstall[] = {
    "USE mysql;\n",
    "DELETE FROM mysql.component WHERE "
    "component_urn=\"file://component_percona_telemetry\"\n;",
    NULL};

bool setup_percona_telemetry(THD *thd [[maybe_unused]]) {
  if (dd::check_if_server_ddse_readonly(thd, MYSQL_SCHEMA_NAME.str)) {
    return false;
  }

  Disable_autocommit_guard autocommit_guard(thd);
  Bootstrap_error_handler bootstrap_error_handler;

  Server_option_guard<bool> acl_guard(&opt_noacl, true);
  Server_option_guard<bool> general_log_guard(&opt_general_log, false);
  Server_option_guard<bool> slow_log_guard(&opt_slow_log, false);
  Disable_binlog_guard disable_binlog(thd);
  Disable_sql_log_bin_guard disable_sql_log_bin(thd);

  bool err = false;

  bootstrap_error_handler.set_log_error(false);

  const char **query_ptr = opt_percona_telemetry_disable
                               ? &percona_telemetry_uninstall[0]
                               : &percona_telemetry_install[0];
  for (; *query_ptr != nullptr; query_ptr++)
    if (ignore_error_and_execute(thd, *query_ptr)) {
      LogErr(WARNING_LEVEL, ER_LOG_PRINTF_MSG,
             "Failed during setup Percona Telemetry component. Ignoring.");
      break;
    };

  bootstrap_error_handler.set_log_error(true);

  // TODO: needed?
  close_thread_tables(thd);
  close_cached_tables(nullptr, nullptr, false, LONG_TIMEOUT);

  if (dd::end_transaction(thd, err)) {
    LogErr(WARNING_LEVEL, ER_LOG_PRINTF_MSG,
           "Failed to setup Percona Telemetry component. Ignoring.");
  }

  // Always return success, regardless of Percona Telemetry Component setup
  // status.
  return false;
}
#endif /* HAVE_PERCONA_TELEMETRY */

bool no_server_upgrade_required() {
  return !(
      dd::bootstrap::DD_bootstrap_ctx::instance().is_server_upgrade() ||
      bootstrap::DD_bootstrap_ctx::instance().is_server_patch_downgrade() ||
      opt_upgrade_mode == UPGRADE_FORCE);
}

bool I_S_upgrade_required() {
  return dd::bootstrap::DD_bootstrap_ctx::instance().is_server_upgrade() ||
         bootstrap::DD_bootstrap_ctx::instance().is_server_patch_downgrade() ||
         dd::bootstrap::DD_bootstrap_ctx::instance().I_S_upgrade_done() ||
         opt_upgrade_mode == UPGRADE_FORCE;
}

}  // namespace upgrade
}  // namespace dd<|MERGE_RESOLUTION|>--- conflicted
+++ resolved
@@ -85,15 +85,11 @@
 #include "sql/trigger_def.h"
 #include "string_with_len.h"
 
-<<<<<<< HEAD
-using sql_mode_t = uint64_t;
-=======
 #ifdef HAVE_PERCONA_TELEMETRY
 #include "sql/dd/dd_utility.h"  // check_if_server_ddse_readonly
 #endif
 
-typedef ulonglong sql_mode_t;
->>>>>>> abaa584b
+using sql_mode_t = uint64_t;
 extern const char *mysql_sys_schema[];
 extern const char *fill_help_tables[];
 
