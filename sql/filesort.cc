/* Copyright (c) 2000, 2011, Oracle and/or its affiliates. All rights reserved.

   This program is free software; you can redistribute it and/or modify
   it under the terms of the GNU General Public License as published by
   the Free Software Foundation; version 2 of the License.

   This program is distributed in the hope that it will be useful,
   but WITHOUT ANY WARRANTY; without even the implied warranty of
   MERCHANTABILITY or FITNESS FOR A PARTICULAR PURPOSE.  See the
   GNU General Public License for more details.

   You should have received a copy of the GNU General Public License
   along with this program; if not, write to the Free Software
   Foundation, Inc., 51 Franklin St, Fifth Floor, Boston, MA 02110-1301  USA */


/**
  @file

  @brief
  Sorts a database
*/

#include "sql_priv.h"
#include "filesort.h"
#include "unireg.h"                      // REQUIRED by other includes
#ifdef HAVE_STDDEF_H
#include <stddef.h>			/* for macro offsetof */
#endif
#include <m_ctype.h>
#include "sql_sort.h"
#include "probes_mysql.h"
#include "opt_range.h"                          // SQL_SELECT
#include "bounded_queue.h"
#include "filesort_utils.h"
#include "sql_select.h"
#include "debug_sync.h"
#include "opt_trace.h"

#include <algorithm>
#include <utility>
using std::max;
using std::min;

	/* functions defined in this file */

static uchar *read_buffpek_from_file(IO_CACHE *buffer_file, uint count,
                                     uchar *buf);
static ha_rows find_all_keys(Sort_param *param,SQL_SELECT *select,
                             Filesort_info *fs_info,
                             IO_CACHE *buffer_file,
                             IO_CACHE *tempfile,
                             Bounded_queue<uchar, uchar> *pq,
                             ha_rows *found_rows);
static int write_keys(Sort_param *param, Filesort_info *fs_info,
                      uint count, IO_CACHE *buffer_file, IO_CACHE *tempfile);
static void make_sortkey(Sort_param *param,uchar *to, uchar *ref_pos);
static void register_used_fields(Sort_param *param);
static int merge_index(Sort_param *param,uchar *sort_buffer,
                       BUFFPEK *buffpek,
                       uint maxbuffer,IO_CACHE *tempfile,
                       IO_CACHE *outfile);
static bool save_index(Sort_param *param, uint count,
                       Filesort_info *table_sort);
static uint suffix_length(ulong string_length);
static uint sortlength(THD *thd, SORT_FIELD *sortorder, uint s_length,
		       bool *multi_byte_charset);
static SORT_ADDON_FIELD *get_addon_fields(ulong max_length_for_sort_data,
                                          Field **ptabfield,
                                          uint sortlength, uint *plength);
static void unpack_addon_fields(struct st_sort_addon_field *addon_field,
                                uchar *buff);
static bool check_if_pq_applicable(Opt_trace_context *trace,
                                   Sort_param *param, Filesort_info *info,
                                   TABLE *table,
                                   ha_rows records, ulong memory_available);


void Sort_param::init_for_filesort(uint sortlen, TABLE *table,
                                   ulong max_length_for_sort_data,
                                   ha_rows maxrows, bool sort_positions)
{
  sort_length= sortlen;
  ref_length= table->file->ref_length;
  if (!(table->file->ha_table_flags() & HA_FAST_KEY_READ) &&
      !table->fulltext_searched && !sort_positions)
  {
    /* 
      Get the descriptors of all fields whose values are appended 
      to sorted fields and get its total length in addon_length.
    */
    addon_field= get_addon_fields(max_length_for_sort_data,
                                  table->field, sort_length, &addon_length);
  }
  if (addon_field)
    res_length= addon_length;
  else
  {
    res_length= ref_length;
    /* 
      The reference to the record is considered 
      as an additional sorted field
    */
    sort_length+= ref_length;
  }
  rec_length= sort_length + addon_length;
  max_rows= maxrows;
}


static void trace_filesort_information(Opt_trace_context *trace,
                                       const SORT_FIELD *sortorder,
                                       uint s_length)
{
  if (!trace->is_started())
    return;

  Opt_trace_array trace_filesort(trace, "filesort_information");
  for (; s_length-- ; sortorder++)
  {
    Opt_trace_object oto(trace);
    oto.add_alnum("direction", sortorder->reverse ? "desc" : "asc");

    if (sortorder->field)
    {
      if (strlen(sortorder->field->table->alias) != 0)
        oto.add_utf8_table(sortorder->field->table);
      else
        oto.add_alnum("table", "intermediate_tmp_table");
      oto.add_alnum("field", sortorder->field->field_name ?
                    sortorder->field->field_name : "tmp_table_column");
    }
    else
      oto.add("expression", sortorder->item);
  }
}


/**
  Sort a table.
  Creates a set of pointers that can be used to read the rows
  in sorted order. This should be done with the functions
  in records.cc.

  Before calling filesort, one must have done
  table->file->info(HA_STATUS_VARIABLE)

  The result set is stored in table->io_cache or
  table->record_pointers.

  @param      thd            Current thread
  @param      table          Table to sort
  @param      sortorder      How to sort the table
  @param      s_length       Number of elements in sortorder
  @param      select         Condition to apply to the rows
  @param      max_rows       Return only this many rows
  @param      sort_positions Set to TRUE if we want to force sorting by position
                             (Needed by UPDATE/INSERT or ALTER TABLE or
                              when rowids are required by executor)
  @param[out] examined_rows  Store number of examined rows here
  @param[out] found_rows     Store the number of found rows here.

  @note
    If we sort by position (like if sort_positions is 1) filesort() will
    call table->prepare_for_position().

  @retval
    HA_POS_ERROR	Error
  @retval
    \#			Number of rows
*/

ha_rows filesort(THD *thd, TABLE *table, SORT_FIELD *sortorder, uint s_length,
		 SQL_SELECT *select, ha_rows max_rows,
                 bool sort_positions,
                 ha_rows *examined_rows,
                 ha_rows *found_rows)
{
  int error;
  ulong memory_available= thd->variables.sortbuff_size;
  uint maxbuffer;
  BUFFPEK *buffpek;
  ha_rows num_rows= HA_POS_ERROR;
  IO_CACHE tempfile, buffpek_pointers, *outfile; 
  Sort_param param;
  bool multi_byte_charset;
  Bounded_queue<uchar, uchar> pq;
  Opt_trace_context * const trace= &thd->opt_trace;

  DBUG_ENTER("filesort");
  /*
    We need a nameless wrapper, since we may be inside the "steps" of
    "join_execution".
  */
  Opt_trace_object trace_wrapper(trace);
  trace_filesort_information(trace, sortorder, s_length);

#ifdef SKIP_DBUG_IN_FILESORT
  DBUG_PUSH("");		/* No DBUG here */
#endif
  TABLE_LIST *tab= table->pos_in_table_list;
  Item_subselect *subselect= tab ? tab->containing_subselect() : 0;

  MYSQL_FILESORT_START(table->s->db.str, table->s->table_name.str);
  DEBUG_SYNC(thd, "filesort_start");

  /*
   Release InnoDB's adaptive hash index latch (if holding) before
   running a sort.
  */
  ha_release_temporary_latches(thd);

  /* 
    Don't use table->sort in filesort as it is also used by 
    QUICK_INDEX_MERGE_SELECT. Work with a copy and put it back at the end 
    when index_merge select has finished with it.
  */
  Filesort_info table_sort= table->sort;
  table->sort.io_cache= NULL;
  DBUG_ASSERT(table_sort.record_pointers == NULL);
  
  outfile= table_sort.io_cache;
  my_b_clear(&tempfile);
  my_b_clear(&buffpek_pointers);
  buffpek=0;
  error= 1;

  param.init_for_filesort(sortlength(thd, sortorder, s_length,
                                     &multi_byte_charset),
                          table,
                          thd->variables.max_length_for_sort_data,
                          max_rows, sort_positions);

  table_sort.addon_buf= 0;
  table_sort.addon_length= param.addon_length;
  table_sort.addon_field= param.addon_field;
  table_sort.unpack= unpack_addon_fields;
  if (param.addon_field &&
      !(table_sort.addon_buf=
        (uchar *) my_malloc(param.addon_length, MYF(MY_WME))))
      goto err;

  if (select && select->quick)
    thd->inc_status_sort_range();
  else
    thd->inc_status_sort_scan();

  // If number of rows is not known, use as much of sort buffer as possible. 
  num_rows= table->file->estimate_rows_upper_bound();

  if (multi_byte_charset &&
      !(param.tmp_buffer= (char*) my_malloc(param.sort_length,MYF(MY_WME))))
    goto err;

  if (check_if_pq_applicable(trace, &param, &table_sort,
                             table, num_rows, memory_available))
  {
    DBUG_PRINT("info", ("filesort PQ is applicable"));
    const size_t compare_length= param.sort_length;
    if (pq.init(param.max_rows,
                true,                           // max_at_top
                NULL,                           // compare_function
                compare_length,
                &make_sortkey, &param, table_sort.get_sort_keys()))
    {
      /*
       If we fail to init pq, we have to give up:
       out of memory means my_malloc() will call my_error().
      */
      DBUG_PRINT("info", ("failed to allocate PQ"));
      table_sort.free_sort_buffer();
      DBUG_ASSERT(thd->is_error());
      goto err;
    }
    // For PQ queries (with limit) we initialize all pointers.
    table_sort.init_record_pointers();
  }
  else
  {
<<<<<<< HEAD
    DBUG_PRINT("info", ("filesort PQ is not applicable"));

    const ulong min_sort_memory=
      max(MIN_SORT_MEMORY, param.sort_length * MERGEBUFF2);
    while (memory_available >= min_sort_memory)
    {
      ha_rows keys= memory_available / (param.rec_length + sizeof(char*));
      param.max_keys_per_buffer= (uint) min(num_rows, keys);
      if (table_sort.get_sort_keys())
      {
        // If we have already allocated a buffer, it better have same size!
        if (std::make_pair(param.max_keys_per_buffer, param.rec_length) !=
            table_sort.sort_buffer_properties())
        {
          /*
            table->sort will still have a pointer to the same buffer,
            but that will be overwritten by the assignment below.
          */
          table_sort.free_sort_buffer();
        }
      }
      table_sort.alloc_sort_buffer(param.max_keys_per_buffer, param.rec_length);
      if (table_sort.get_sort_keys())
        break;
      ulong old_memory_available= memory_available;
      memory_available= memory_available/4*3;
      if (memory_available < min_sort_memory &&
          old_memory_available > min_sort_memory)
        memory_available= min_sort_memory;
    }
    if (memory_available < min_sort_memory)
    {
      my_error(ER_OUT_OF_SORTMEMORY,MYF(ME_ERROR+ME_WAITTANG));
      goto err;
    }
=======
    my_error(ER_OUT_OF_SORTMEMORY,MYF(ME_ERROR + ME_FATALERROR));
    goto err;
>>>>>>> cfea7c7d
  }

  if (open_cached_file(&buffpek_pointers,mysql_tmpdir,TEMP_PREFIX,
		       DISK_BUFFER_SIZE, MYF(MY_WME)))
    goto err;

  param.sort_form= table;
  param.end=(param.local_sortorder=sortorder)+s_length;
  // New scope, because subquery execution must be traced within an array.
  {
    Opt_trace_array ota(trace, "filesort_execution");
    num_rows= find_all_keys(&param, select,
                            &table_sort,
                            &buffpek_pointers,
                            &tempfile, 
                            pq.is_initialized() ? &pq : NULL,
                            found_rows);
    if (num_rows == HA_POS_ERROR)
      goto err;
  }

  maxbuffer= (uint) (my_b_tell(&buffpek_pointers)/sizeof(*buffpek));

  Opt_trace_object(trace, "filesort_summary")
    .add("rows", num_rows)
    .add("examined_rows", param.examined_rows)
    .add("number_of_tmp_files", maxbuffer)
    .add("sort_buffer_size", table_sort.sort_buffer_size())
    .add_alnum("sort_mode",
               param.addon_field ?
               "<sort_key, additional_fields>" : "<sort_key, rowid>");

  if (maxbuffer == 0)			// The whole set is in memory
  {
    if (save_index(&param, (uint) num_rows, &table_sort))
      goto err;
  }
  else
  {
    /* filesort cannot handle zero-length records during merge. */
    DBUG_ASSERT(param.sort_length != 0);

    if (table_sort.buffpek && table_sort.buffpek_len < maxbuffer)
    {
      my_free(table_sort.buffpek);
      table_sort.buffpek= 0;
    }
    if (!(table_sort.buffpek=
          (uchar *) read_buffpek_from_file(&buffpek_pointers, maxbuffer,
                                 table_sort.buffpek)))
      goto err;
    buffpek= (BUFFPEK *) table_sort.buffpek;
    table_sort.buffpek_len= maxbuffer;
    close_cached_file(&buffpek_pointers);
	/* Open cached file if it isn't open */
    if (! my_b_inited(outfile) &&
	open_cached_file(outfile,mysql_tmpdir,TEMP_PREFIX,READ_RECORD_BUFFER,
			  MYF(MY_WME)))
      goto err;
    if (reinit_io_cache(outfile,WRITE_CACHE,0L,0,0))
      goto err;

    /*
      Use also the space previously used by string pointers in sort_buffer
      for temporary key storage.
    */
    param.max_keys_per_buffer=((param.max_keys_per_buffer *
                                (param.rec_length + sizeof(char*))) /
                               param.rec_length - 1);
    maxbuffer--;				// Offset from 0
    if (merge_many_buff(&param,
                        (uchar*) table_sort.get_sort_keys(),
                        buffpek,&maxbuffer,
			&tempfile))
      goto err;
    if (flush_io_cache(&tempfile) ||
	reinit_io_cache(&tempfile,READ_CACHE,0L,0,0))
      goto err;
    if (merge_index(&param,
                    (uchar*) table_sort.get_sort_keys(),
                    buffpek,
                    maxbuffer,
                    &tempfile,
		    outfile))
      goto err;
  }

  if (num_rows > param.max_rows)
  {
    // If find_all_keys() produced more results than the query LIMIT.
    num_rows= param.max_rows;
  }
  error= 0;

 err:
  my_free(param.tmp_buffer);
  if (!subselect || !subselect->is_uncacheable())
  {
    table_sort.free_sort_buffer();
    my_free(buffpek);
    table_sort.buffpek= 0;
    table_sort.buffpek_len= 0;
  }
  close_cached_file(&tempfile);
  close_cached_file(&buffpek_pointers);
  if (my_b_inited(outfile))
  {
    if (flush_io_cache(outfile))
      error=1;
    {
      my_off_t save_pos=outfile->pos_in_file;
      /* For following reads */
      if (reinit_io_cache(outfile,READ_CACHE,0L,0,0))
	error=1;
      outfile->end_of_file=save_pos;
    }
  }
  if (error)
  {
    int kill_errno= thd->killed_errno();
    DBUG_ASSERT(thd->is_error() || kill_errno);
    my_printf_error(ER_FILSORT_ABORT,
                    "%s: %s",
                    MYF(ME_ERROR + ME_WAITTANG),
                    ER_THD(thd, ER_FILSORT_ABORT),
                    kill_errno ?
                    ER(kill_errno) :
                    thd->get_stmt_da()->message());

    if (log_warnings > 1)
    {
      sql_print_warning("%s, host: %s, user: %s, thread: %lu, query: %-.4096s",
                        ER_THD(thd, ER_FILSORT_ABORT),
                        thd->security_ctx->host_or_ip,
                        &thd->security_ctx->priv_user[0],
                        (ulong) thd->thread_id,
                        thd->query());
    }
  }
  else
    thd->inc_status_sort_rows(num_rows);
  *examined_rows= param.examined_rows;
#ifdef SKIP_DBUG_IN_FILESORT
  DBUG_POP();			/* Ok to DBUG */
#endif

  // Assign the copy back!
  table->sort= table_sort;

  DBUG_PRINT("exit",
             ("num_rows: %ld examined_rows: %ld found_rows: %ld",
              (long) num_rows, (long) *examined_rows, (long) *found_rows));
  MYSQL_FILESORT_DONE(error, num_rows);
  DBUG_RETURN(error ? HA_POS_ERROR : num_rows);
} /* filesort */


void filesort_free_buffers(TABLE *table, bool full)
{
  DBUG_ENTER("filesort_free_buffers");
  my_free(table->sort.record_pointers);
  table->sort.record_pointers= NULL;

  if (full)
  {
    table->sort.free_sort_buffer();
    my_free(table->sort.buffpek);
    table->sort.buffpek= NULL;
    table->sort.buffpek_len= 0;
  }

  my_free(table->sort.addon_buf);
  my_free(table->sort.addon_field);
  table->sort.addon_buf= NULL;
  table->sort.addon_field= NULL;
  DBUG_VOID_RETURN;
}

/**
  Makes an array of string pointers for info->sort_keys.

  @param info         Filesort_info struct owning the allocated array.
  @param num_records  Number of records.
  @param length       Length of each record.
*/

/** Read 'count' number of buffer pointers into memory. */

static uchar *read_buffpek_from_file(IO_CACHE *buffpek_pointers, uint count,
                                     uchar *buf)
{
  ulong length= sizeof(BUFFPEK)*count;
  uchar *tmp= buf;
  DBUG_ENTER("read_buffpek_from_file");
  if (count > UINT_MAX/sizeof(BUFFPEK))
    return 0; /* sizeof(BUFFPEK)*count will overflow */
  if (!tmp)
    tmp= (uchar *)my_malloc(length, MYF(MY_WME));
  if (tmp)
  {
    if (reinit_io_cache(buffpek_pointers,READ_CACHE,0L,0,0) ||
	my_b_read(buffpek_pointers, (uchar*) tmp, length))
    {
      my_free(tmp);
      tmp=0;
    }
  }
  DBUG_RETURN(tmp);
}

#ifndef DBUG_OFF
/*
  Print a text, SQL-like record representation into dbug trace.

  Note: this function is a work in progress: at the moment
   - column read bitmap is ignored (can print garbage for unused columns)
   - there is no quoting
*/
static void dbug_print_record(TABLE *table, bool print_rowid)
{
  char buff[1024];
  Field **pfield;
  String tmp(buff,sizeof(buff),&my_charset_bin);
  DBUG_LOCK_FILE;
  
  fprintf(DBUG_FILE, "record (");
  for (pfield= table->field; *pfield ; pfield++)
    fprintf(DBUG_FILE, "%s%s", (*pfield)->field_name, (pfield[1])? ", ":"");
  fprintf(DBUG_FILE, ") = ");

  fprintf(DBUG_FILE, "(");
  for (pfield= table->field; *pfield ; pfield++)
  {
    Field *field=  *pfield;

    if (field->is_null())
      fwrite("NULL", sizeof(char), 4, DBUG_FILE);
   
    if (field->type() == MYSQL_TYPE_BIT)
      (void) field->val_int_as_str(&tmp, 1);
    else
      field->val_str(&tmp);

    fwrite(tmp.ptr(),sizeof(char),tmp.length(),DBUG_FILE);
    if (pfield[1])
      fwrite(", ", sizeof(char), 2, DBUG_FILE);
  }
  fprintf(DBUG_FILE, ")");
  if (print_rowid)
  {
    fprintf(DBUG_FILE, " rowid ");
    for (uint i=0; i < table->file->ref_length; i++)
    {
      fprintf(DBUG_FILE, "%x", (uchar)table->file->ref[i]);
    }
  }
  fprintf(DBUG_FILE, "\n");
  DBUG_UNLOCK_FILE;
}
#endif 

/**
  Search after sort_keys, and write them into tempfile
  (if we run out of space in the sort_keys buffer).
  All produced sequences are guaranteed to be non-empty.

  @param param             Sorting parameter
  @param select            Use this to get source data
  @param sort_keys         Array of pointers to sort key + addon buffers.
  @param buffpek_pointers  File to write BUFFPEKs describing sorted segments
                           in tempfile.
  @param tempfile          File to write sorted sequences of sortkeys to.
  @param pq                If !NULL, use it for keeping top N elements
  @param [out] found_rows  The number of FOUND_ROWS().
                           For a query with LIMIT, this value will typically
                           be larger than the function return value.

  @note
    Basic idea:
    @verbatim
     while (get_next_sortkey())
     {
       if (using priority queue)
         push sort key into queue
       else
       {
         if (no free space in sort_keys buffers)
         {
           sort sort_keys buffer;
           dump sorted sequence to 'tempfile';
           dump BUFFPEK describing sequence location into 'buffpek_pointers';
         }
         put sort key into 'sort_keys';
       }
     }
     if (sort_keys has some elements && dumped at least once)
       sort-dump-dump as above;
     else
       don't sort, leave sort_keys array to be sorted by caller.
  @endverbatim

  @retval
    Number of records written on success.
  @retval
    HA_POS_ERROR on error.
*/

static ha_rows find_all_keys(Sort_param *param, SQL_SELECT *select,
                             Filesort_info *fs_info,
                             IO_CACHE *buffpek_pointers,
                             IO_CACHE *tempfile,
                             Bounded_queue<uchar, uchar> *pq,
                             ha_rows *found_rows)
{
  int error,flag,quick_select;
  uint idx,indexpos,ref_length;
  uchar *ref_pos,*next_pos,ref_buff[MAX_REFLENGTH];
  my_off_t record;
  TABLE *sort_form;
  THD *thd= current_thd;
  volatile THD::killed_state *killed= &thd->killed;
  handler *file;
  MY_BITMAP *save_read_set, *save_write_set;
  bool skip_record;

  DBUG_ENTER("find_all_keys");
  DBUG_PRINT("info",("using: %s",
                     (select ? select->quick ? "ranges" : "where":
                      "every row")));

  idx=indexpos=0;
  error=quick_select=0;
  sort_form=param->sort_form;
  file=sort_form->file;
  ref_length=param->ref_length;
  ref_pos= ref_buff;
  quick_select=select && select->quick;
  record=0;
  *found_rows= 0;
  flag= ((file->ha_table_flags() & HA_REC_NOT_IN_SEQ) || quick_select);
  if (flag)
    ref_pos= &file->ref[0];
  next_pos=ref_pos;
  if (!quick_select)
  {
    next_pos=(uchar*) 0;			/* Find records in sequence */
    file->ha_rnd_init(1);
    file->extra_opt(HA_EXTRA_CACHE,
		    current_thd->variables.read_buff_size);
  }

  if (quick_select)
  {
    if (select->quick->reset())
      DBUG_RETURN(HA_POS_ERROR);
  }

  /* Remember original bitmaps */
  save_read_set=  sort_form->read_set;
  save_write_set= sort_form->write_set;
  /* Set up temporary column read map for columns used by sort */
  bitmap_clear_all(&sort_form->tmp_set);
  /* Temporary set for register_used_fields and register_field_in_read_map */
  sort_form->read_set= &sort_form->tmp_set;
  // Include fields used for sorting in the read_set.
  register_used_fields(param); 

  // Include fields used by conditions in the read_set.
  if (select && select->cond)
    select->cond->walk(&Item::register_field_in_read_map, 1,
                       (uchar*) sort_form);

  // Include fields used by pushed conditions in the read_set.
  if (select && select->icp_cond)
    select->icp_cond->walk(&Item::register_field_in_read_map, 1,
                           (uchar*) sort_form);

  sort_form->column_bitmaps_set(&sort_form->tmp_set, &sort_form->tmp_set);

  for (;;)
  {
    if (quick_select)
    {
      if ((error= select->quick->get_next()))
        break;
      file->position(sort_form->record[0]);
      DBUG_EXECUTE_IF("debug_filesort", dbug_print_record(sort_form, TRUE););
    }
    else					/* Not quick-select */
    {
      {
	error= file->ha_rnd_next(sort_form->record[0]);
	if (!flag)
	{
	  my_store_ptr(ref_pos,ref_length,record); // Position to row
	  record+= sort_form->s->db_record_offset;
	}
	else if (!error)
	  file->position(sort_form->record[0]);
      }
      if (error && error != HA_ERR_RECORD_DELETED)
	break;
    }

    if (*killed)
    {
      DBUG_PRINT("info",("Sort killed by user"));
      if (!quick_select)
      {
        (void) file->extra(HA_EXTRA_NO_CACHE);
        file->ha_rnd_end();
      }
      DBUG_RETURN(HA_POS_ERROR);		/* purecov: inspected */
    }
    if (error == 0)
      param->examined_rows++;
    if (!error && (!select ||
                   (!select->skip_record(thd, &skip_record) && !skip_record)))
    {
      ++(*found_rows);
      if (pq)
      {
        pq->push(ref_pos);
        idx= pq->num_elements();
      }
      else
      {
        if (idx == param->max_keys_per_buffer)
        {
          if (write_keys(param, fs_info, idx, buffpek_pointers, tempfile))
             DBUG_RETURN(HA_POS_ERROR);
          idx= 0;
          indexpos++;
        }
        make_sortkey(param, fs_info->get_record_buffer(idx++), ref_pos);
      }
    }
    else
      file->unlock_row();
    /* It does not make sense to read more keys in case of a fatal error */
    if (thd->is_error())
      break;
  }
  if (!quick_select)
  {
    (void) file->extra(HA_EXTRA_NO_CACHE);	/* End cacheing of records */
    if (!next_pos)
      file->ha_rnd_end();
  }

  if (thd->is_error())
    DBUG_RETURN(HA_POS_ERROR);
  
  /* Signal we should use orignal column read and write maps */
  sort_form->column_bitmaps_set(save_read_set, save_write_set);

  DBUG_PRINT("test",("error: %d  indexpos: %d",error,indexpos));
  if (error != HA_ERR_END_OF_FILE)
  {
    file->print_error(error,MYF(ME_ERROR | ME_WAITTANG)); // purecov: inspected
    DBUG_RETURN(HA_POS_ERROR);			/* purecov: inspected */
  }
  if (indexpos && idx &&
      write_keys(param, fs_info, idx, buffpek_pointers, tempfile))
    DBUG_RETURN(HA_POS_ERROR);			/* purecov: inspected */
  const ha_rows retval= 
    my_b_inited(tempfile) ?
    (ha_rows) (my_b_tell(tempfile)/param->rec_length) : idx;
  DBUG_PRINT("info", ("find_all_keys return %u", (uint) retval));
  DBUG_RETURN(retval);
} /* find_all_keys */


/**
  @details
  Sort the buffer and write:
  -# the sorted sequence to tempfile
  -# a BUFFPEK describing the sorted sequence position to buffpek_pointers

    (was: Skriver en buffert med nycklar till filen)

  @param param             Sort parameters
  @param sort_keys         Array of pointers to keys to sort
  @param count             Number of elements in sort_keys array
  @param buffpek_pointers  One 'BUFFPEK' struct will be written into this file.
                           The BUFFPEK::{file_pos, count} will indicate where
                           the sorted data was stored.
  @param tempfile          The sorted sequence will be written into this file.

  @retval
    0 OK
  @retval
    1 Error
*/

static int
write_keys(Sort_param *param, Filesort_info *fs_info, uint count,
           IO_CACHE *buffpek_pointers, IO_CACHE *tempfile)
{
  size_t rec_length;
  uchar **end;
  BUFFPEK buffpek;
  DBUG_ENTER("write_keys");

  rec_length= param->rec_length;
  uchar **sort_keys= fs_info->get_sort_keys();

  fs_info->sort_buffer(param, count);

  if (!my_b_inited(tempfile) &&
      open_cached_file(tempfile, mysql_tmpdir, TEMP_PREFIX, DISK_BUFFER_SIZE,
                       MYF(MY_WME)))
    goto err;                                   /* purecov: inspected */
  /* check we won't have more buffpeks than we can possibly keep in memory */
  if (my_b_tell(buffpek_pointers) + sizeof(BUFFPEK) > (ulonglong)UINT_MAX)
    goto err;
  buffpek.file_pos= my_b_tell(tempfile);
  if ((ha_rows) count > param->max_rows)
    count=(uint) param->max_rows;               /* purecov: inspected */
  buffpek.count=(ha_rows) count;
  for (end=sort_keys+count ; sort_keys != end ; sort_keys++)
    if (my_b_write(tempfile, (uchar*) *sort_keys, (uint) rec_length))
      goto err;
  if (my_b_write(buffpek_pointers, (uchar*) &buffpek, sizeof(buffpek)))
    goto err;
  DBUG_RETURN(0);

err:
  DBUG_RETURN(1);
} /* write_keys */


/**
  Store length as suffix in high-byte-first order.
*/

static inline void store_length(uchar *to, uint length, uint pack_length)
{
  switch (pack_length) {
  case 1:
    *to= (uchar) length;
    break;
  case 2:
    mi_int2store(to, length);
    break;
  case 3:
    mi_int3store(to, length);
    break;
  default:
    mi_int4store(to, length);
    break;
  }
}


/** Make a sort-key from record. */

static void make_sortkey(register Sort_param *param,
                         register uchar *to, uchar *ref_pos)
{
  reg3 Field *field;
  reg1 SORT_FIELD *sort_field;
  reg5 uint length;

  for (sort_field=param->local_sortorder ;
       sort_field != param->end ;
       sort_field++)
  {
    bool maybe_null=0;
    if ((field=sort_field->field))
    {						// Field
      if (field->maybe_null())
      {
	if (field->is_null())
	{
	  if (sort_field->reverse)
	    memset(to, 255, sort_field->length+1);
	  else
	    memset(to, 0, sort_field->length+1);
	  to+= sort_field->length+1;
	  continue;
	}
	else
	  *to++=1;
      }
      field->sort_string(to, sort_field->length);
    }
    else
    {						// Item
      Item *item=sort_field->item;
      maybe_null= item->maybe_null;
      switch (sort_field->result_type) {
      case STRING_RESULT:
      {
        const CHARSET_INFO *cs=item->collation.collation;
        char fill_char= ((cs->state & MY_CS_BINSORT) ? (char) 0 : ' ');
        int diff;
        uint sort_field_length;

        if (maybe_null)
          *to++=1;
        /* All item->str() to use some extra byte for end null.. */
        String tmp((char*) to,sort_field->length+4,cs);
        String *res= item->str_result(&tmp);
        if (!res)
        {
          if (maybe_null)
            memset(to-1, 0, sort_field->length+1);
          else
          {
            /* purecov: begin deadcode */
            /*
              This should only happen during extreme conditions if we run out
              of memory or have an item marked not null when it can be null.
              This code is here mainly to avoid a hard crash in this case.
            */
            DBUG_ASSERT(0);
            DBUG_PRINT("warning",
                       ("Got null on something that shouldn't be null"));
            memset(to, 0, sort_field->length);	// Avoid crash
            /* purecov: end */
          }
          break;
        }
        length= res->length();
        sort_field_length= sort_field->length - sort_field->suffix_length;
        diff=(int) (sort_field_length - length);
        if (diff < 0)
        {
          diff=0;
          length= sort_field_length;
        }
        if (sort_field->suffix_length)
        {
          /* Store length last in result_string */
          store_length(to + sort_field_length, length,
                       sort_field->suffix_length);
        }
        if (sort_field->need_strxnfrm)
        {
          char *from=(char*) res->ptr();
          uint tmp_length;
          if ((uchar*) from == to)
          {
            set_if_smaller(length,sort_field->length);
            memcpy(param->tmp_buffer,from,length);
            from=param->tmp_buffer;
          }
          tmp_length= cs->coll->strnxfrm(cs, to, sort_field->length,
                                         item->max_char_length(),
                                         (uchar*) from, length,
                                         MY_STRXFRM_PAD_WITH_SPACE |
                                         MY_STRXFRM_PAD_TO_MAXLEN);
          DBUG_ASSERT(tmp_length == sort_field->length);
        }
        else
        {
          my_strnxfrm(cs,(uchar*)to,length,(const uchar*)res->ptr(),length);
          cs->cset->fill(cs, (char *)to+length,diff,fill_char);
        }
        break;
      }
      case INT_RESULT:
	{
          longlong value= item->field_type() == MYSQL_TYPE_TIME ?
                          item->val_time_temporal_result() :
                          item->is_temporal_with_date() ?
                          item->val_date_temporal_result() :
                          item->val_int_result();
          if (maybe_null)
          {
	    *to++=1;				/* purecov: inspected */
            if (item->null_value)
            {
              if (maybe_null)
                memset(to-1, 0, sort_field->length+1);
              else
              {
                DBUG_PRINT("warning",
                           ("Got null on something that shouldn't be null"));
                memset(to, 0, sort_field->length);
              }
              break;
            }
          }
#if SIZEOF_LONG_LONG > 4
	  to[7]= (uchar) value;
	  to[6]= (uchar) (value >> 8);
	  to[5]= (uchar) (value >> 16);
	  to[4]= (uchar) (value >> 24);
	  to[3]= (uchar) (value >> 32);
	  to[2]= (uchar) (value >> 40);
	  to[1]= (uchar) (value >> 48);
          if (item->unsigned_flag)                    /* Fix sign */
            to[0]= (uchar) (value >> 56);
          else
            to[0]= (uchar) (value >> 56) ^ 128;	/* Reverse signbit */
#else
	  to[3]= (uchar) value;
	  to[2]= (uchar) (value >> 8);
	  to[1]= (uchar) (value >> 16);
          if (item->unsigned_flag)                    /* Fix sign */
            to[0]= (uchar) (value >> 24);
          else
            to[0]= (uchar) (value >> 24) ^ 128;	/* Reverse signbit */
#endif
	  break;
	}
      case DECIMAL_RESULT:
        {
          my_decimal dec_buf, *dec_val= item->val_decimal_result(&dec_buf);
          if (maybe_null)
          {
            if (item->null_value)
            { 
              memset(to, 0, sort_field->length+1);
              to++;
              break;
            }
            *to++=1;
          }
          my_decimal2binary(E_DEC_FATAL_ERROR, dec_val, to,
                            item->max_length - (item->decimals ? 1:0),
                            item->decimals);
         break;
        }
      case REAL_RESULT:
	{
          double value= item->val_result();
	  if (maybe_null)
          {
            if (item->null_value)
            {
              memset(to, 0, sort_field->length+1);
              to++;
              break;
            }
	    *to++=1;
          }
	  change_double_for_sort(value,(uchar*) to);
	  break;
	}
      case ROW_RESULT:
      default: 
	// This case should never be choosen
	DBUG_ASSERT(0);
	break;
      }
    }
    if (sort_field->reverse)
    {							/* Revers key */
      if (maybe_null)
        to[-1]= ~to[-1];
      length=sort_field->length;
      while (length--)
      {
	*to = (uchar) (~ *to);
	to++;
      }
    }
    else
      to+= sort_field->length;
  }

  if (param->addon_field)
  {
    /* 
      Save field values appended to sorted fields.
      First null bit indicators are appended then field values follow.
      In this implementation we use fixed layout for field values -
      the same for all records.
    */
    SORT_ADDON_FIELD *addonf= param->addon_field;
    uchar *nulls= to;
    DBUG_ASSERT(addonf != 0);
    memset(nulls, 0, addonf->offset);
    to+= addonf->offset;
    for ( ; (field= addonf->field) ; addonf++)
    {
      if (addonf->null_bit && field->is_null())
      {
        nulls[addonf->null_offset]|= addonf->null_bit;
      }
      else
      {
        (void) field->pack(to, field->ptr);
      }
      to+= addonf->length;
    }
  }
  else
  {
    /* Save filepos last */
    memcpy((uchar*) to, ref_pos, (size_t) param->ref_length);
  }
  return;
}


/*
  Register fields used by sorting in the sorted table's read set
*/

static void register_used_fields(Sort_param *param)
{
  reg1 SORT_FIELD *sort_field;
  TABLE *table=param->sort_form;
  MY_BITMAP *bitmap= table->read_set;

  for (sort_field= param->local_sortorder ;
       sort_field != param->end ;
       sort_field++)
  {
    Field *field;
    if ((field= sort_field->field))
    {
      if (field->table == table)
      bitmap_set_bit(bitmap, field->field_index);
    }
    else
    {						// Item
      sort_field->item->walk(&Item::register_field_in_read_map, 1,
                             (uchar *) table);
    }
  }

  if (param->addon_field)
  {
    SORT_ADDON_FIELD *addonf= param->addon_field;
    Field *field;
    for ( ; (field= addonf->field) ; addonf++)
      bitmap_set_bit(bitmap, field->field_index);
  }
  else
  {
    /* Save filepos last */
    table->prepare_for_position();
  }
}

static bool save_index(Sort_param *param, uint count, Filesort_info *table_sort)
{
  uint offset,res_length;
  uchar *to;
  DBUG_ENTER("save_index");

  table_sort->sort_buffer(param, count);
  res_length= param->res_length;
  offset= param->rec_length-res_length;
  if (!(to= table_sort->record_pointers= 
        (uchar*) my_malloc(res_length*count, MYF(MY_WME))))
    DBUG_RETURN(1);                 /* purecov: inspected */
  uchar **sort_keys= table_sort->get_sort_keys();
  for (uchar **end= sort_keys+count ; sort_keys != end ; sort_keys++)
  {
    memcpy(to, *sort_keys+offset, res_length);
    to+= res_length;
  }
  DBUG_RETURN(0);
}


/**
  Test whether priority queue is worth using to get top elements of an
  ordered result set. If it is, then allocates buffer for required amount of
  records

  @param trace            Current trace context.
  @param param            Sort parameters.
  @param filesort_info    Filesort information.
  @param table            Table to sort.
  @param num_rows         Estimate of number of rows in source record set.
  @param memory_available Memory available for sorting.

  DESCRIPTION
    Given a query like this:
      SELECT ... FROM t ORDER BY a1,...,an LIMIT max_rows;
    This function tests whether a priority queue should be used to keep
    the result. Necessary conditions are:
    - estimate that it is actually cheaper than merge-sort
    - enough memory to store the <max_rows> records.

    If we don't have space for <max_rows> records, but we *do* have
    space for <max_rows> keys, we may rewrite 'table' to sort with
    references to records instead of additional data.
    (again, based on estimates that it will actually be cheaper).

   @retval
    true  - if it's ok to use PQ
    false - PQ will be slower than merge-sort, or there is not enough memory.
*/

bool check_if_pq_applicable(Opt_trace_context *trace,
                            Sort_param *param,
                            Filesort_info *filesort_info,
                            TABLE *table, ha_rows num_rows,
                            ulong memory_available)
{
  DBUG_ENTER("check_if_pq_applicable");

  /*
    How much Priority Queue sort is slower than qsort.
    Measurements (see unit test) indicate that PQ is roughly 3 times slower.
  */
  const double PQ_slowness= 3.0;

  Opt_trace_object trace_filesort(trace,
                                  "filesort_priority_queue_optimization");
  if (param->max_rows == HA_POS_ERROR)
  {
    trace_filesort
      .add("usable", false)
      .add_alnum("cause", "not applicable (no LIMIT)");
    DBUG_RETURN(false);
  }

  trace_filesort
    .add("limit", param->max_rows)
    .add("rows_estimate", num_rows)
    .add("row_size", param->rec_length)
    .add("memory_available", memory_available);

  if (param->max_rows + 2 >= UINT_MAX)
  {
    trace_filesort.add("usable", false).add_alnum("cause", "limit too large");
    DBUG_RETURN(false);
  }

  ulong num_available_keys=
    memory_available / (param->rec_length + sizeof(char*));
  // We need 1 extra record in the buffer, when using PQ.
  param->max_keys_per_buffer= (uint) param->max_rows + 1;

  if (num_rows < num_available_keys)
  {
    // The whole source set fits into memory.
    if (param->max_rows < num_rows/PQ_slowness )
    {
      filesort_info->alloc_sort_buffer(param->max_keys_per_buffer,
                                       param->rec_length);
      trace_filesort.add("chosen", true);
      DBUG_RETURN(filesort_info->get_sort_keys() != NULL);
    }
    else
    {
      // PQ will be slower.
      trace_filesort.add("chosen", false)
        .add_alnum("cause", "quicksort_is_cheaper");
      DBUG_RETURN(false);
    }
  }

  // Do we have space for LIMIT rows in memory?
  if (param->max_keys_per_buffer < num_available_keys)
  {
    filesort_info->alloc_sort_buffer(param->max_keys_per_buffer,
                                     param->rec_length);
    trace_filesort.add("chosen", true);
    DBUG_RETURN(filesort_info->get_sort_keys() != NULL);
  }

  // Try to strip off addon fields.
  if (param->addon_field)
  {
    const ulong row_length=
      param->sort_length + param->ref_length + sizeof(char*);
    num_available_keys= memory_available / row_length;

    Opt_trace_object trace_addon(trace, "strip_additional_fields");
    trace_addon.add("row_size", row_length);

    // Can we fit all the keys in memory?
    if (param->max_keys_per_buffer >= num_available_keys)
    {
      trace_addon.add("chosen", false).add_alnum("cause", "not_enough_space");
    }
    else
    {
      const double sort_merge_cost=
        get_merge_many_buffs_cost_fast(num_rows,
                                       num_available_keys,
                                       row_length);
      trace_addon.add("sort_merge_cost", sort_merge_cost);
      /*
        PQ has cost:
        (insert + qsort) * log(queue size) * ROWID_COMPARE_COST +
        cost of file lookup afterwards.
        The lookup cost is a bit pessimistic: we take scan_time and assume
        that on average we find the row after scanning half of the file.
        A better estimate would be lookup cost, but note that we are doing
        random lookups here, rather than sequential scan.
      */
      const double pq_cpu_cost= 
        (PQ_slowness * num_rows + param->max_keys_per_buffer) *
        log((double) param->max_keys_per_buffer) * ROWID_COMPARE_COST;
      const double pq_io_cost=
        param->max_rows * table->file->scan_time() / 2.0;
      const double pq_cost= pq_cpu_cost + pq_io_cost;
      trace_addon.add("priority_queue_cost", pq_cost);

      if (sort_merge_cost < pq_cost)
      {
        trace_addon.add("chosen", false);
        DBUG_RETURN(false);
      }

      trace_addon.add("chosen", true);
      filesort_info->alloc_sort_buffer(param->max_keys_per_buffer,
                                       param->sort_length + param->ref_length);
      if (filesort_info->get_sort_keys())
      {
        // Make attached data to be references instead of fields.
        my_free(filesort_info->addon_buf);
        my_free(filesort_info->addon_field);
        filesort_info->addon_buf= NULL;
        filesort_info->addon_field= NULL;
        param->addon_field= NULL;
        param->addon_length= 0;

        param->res_length= param->ref_length;
        param->sort_length+= param->ref_length;
        param->rec_length= param->sort_length;

        DBUG_RETURN(true);
      }
    }
  }
  DBUG_RETURN(false);
}


/** Merge buffers to make < MERGEBUFF2 buffers. */

int merge_many_buff(Sort_param *param, uchar *sort_buffer,
                    BUFFPEK *buffpek, uint *maxbuffer, IO_CACHE *t_file)
{
  register uint i;
  IO_CACHE t_file2,*from_file,*to_file,*temp;
  BUFFPEK *lastbuff;
  DBUG_ENTER("merge_many_buff");

  if (*maxbuffer < MERGEBUFF2)
    DBUG_RETURN(0);				/* purecov: inspected */
  if (flush_io_cache(t_file) ||
      open_cached_file(&t_file2,mysql_tmpdir,TEMP_PREFIX,DISK_BUFFER_SIZE,
			MYF(MY_WME)))
    DBUG_RETURN(1);				/* purecov: inspected */

  from_file= t_file ; to_file= &t_file2;
  while (*maxbuffer >= MERGEBUFF2)
  {
    if (reinit_io_cache(from_file,READ_CACHE,0L,0,0))
      goto cleanup;
    if (reinit_io_cache(to_file,WRITE_CACHE,0L,0,0))
      goto cleanup;
    lastbuff=buffpek;
    for (i=0 ; i <= *maxbuffer-MERGEBUFF*3/2 ; i+=MERGEBUFF)
    {
      if (merge_buffers(param,from_file,to_file,sort_buffer,lastbuff++,
			buffpek+i,buffpek+i+MERGEBUFF-1,0))
      goto cleanup;
    }
    if (merge_buffers(param,from_file,to_file,sort_buffer,lastbuff++,
		      buffpek+i,buffpek+ *maxbuffer,0))
      break;					/* purecov: inspected */
    if (flush_io_cache(to_file))
      break;					/* purecov: inspected */
    temp=from_file; from_file=to_file; to_file=temp;
    setup_io_cache(from_file);
    setup_io_cache(to_file);
    *maxbuffer= (uint) (lastbuff-buffpek)-1;
  }
cleanup:
  close_cached_file(to_file);			// This holds old result
  if (to_file == t_file)
  {
    *t_file=t_file2;				// Copy result file
    setup_io_cache(t_file);
  }

  DBUG_RETURN(*maxbuffer >= MERGEBUFF2);	/* Return 1 if interrupted */
} /* merge_many_buff */


/**
  Read data to buffer.

  @retval
    (uint)-1 if something goes wrong
*/

uint read_to_buffer(IO_CACHE *fromfile, BUFFPEK *buffpek,
		    uint rec_length)
{
  register uint count;
  uint length;

  if ((count=(uint) min((ha_rows) buffpek->max_keys,buffpek->count)))
  {
    if (mysql_file_pread(fromfile->file, (uchar*) buffpek->base,
                         (length= rec_length*count),
                         buffpek->file_pos, MYF_RW))
      return((uint) -1);			/* purecov: inspected */
    buffpek->key=buffpek->base;
    buffpek->file_pos+= length;			/* New filepos */
    buffpek->count-=	count;
    buffpek->mem_count= count;
  }
  return (count*rec_length);
} /* read_to_buffer */


/**
  Put all room used by freed buffer to use in adjacent buffer.

  Note, that we can't simply distribute memory evenly between all buffers,
  because new areas must not overlap with old ones.

  @param[in] queue      list of non-empty buffers, without freed buffer
  @param[in] reuse      empty buffer
  @param[in] key_length key length
*/

void reuse_freed_buff(QUEUE *queue, BUFFPEK *reuse, uint key_length)
{
  uchar *reuse_end= reuse->base + reuse->max_keys * key_length;
  for (uint i= 0; i < queue->elements; ++i)
  {
    BUFFPEK *bp= (BUFFPEK *) queue_element(queue, i);
    if (bp->base + bp->max_keys * key_length == reuse->base)
    {
      bp->max_keys+= reuse->max_keys;
      return;
    }
    else if (bp->base == reuse_end)
    {
      bp->base= reuse->base;
      bp->max_keys+= reuse->max_keys;
      return;
    }
  }
  DBUG_ASSERT(0);
}


/**
  Merge buffers to one buffer.

  @param param        Sort parameter
  @param from_file    File with source data (BUFFPEKs point to this file)
  @param to_file      File to write the sorted result data.
  @param sort_buffer  Buffer for data to store up to MERGEBUFF2 sort keys.
  @param lastbuff     OUT Store here BUFFPEK describing data written to to_file
  @param Fb           First element in source BUFFPEKs array
  @param Tb           Last element in source BUFFPEKs array
  @param flag

  @retval
    0      OK
  @retval
    other  error
*/

int merge_buffers(Sort_param *param, IO_CACHE *from_file,
                  IO_CACHE *to_file, uchar *sort_buffer,
                  BUFFPEK *lastbuff, BUFFPEK *Fb, BUFFPEK *Tb,
                  int flag)
{
  int error;
  uint rec_length,res_length,offset;
  size_t sort_length;
  ulong maxcount;
  ha_rows max_rows,org_max_rows;
  my_off_t to_start_filepos;
  uchar *strpos;
  BUFFPEK *buffpek;
  QUEUE queue;
  qsort2_cmp cmp;
  void *first_cmp_arg;
  volatile THD::killed_state *killed= &current_thd->killed;
  THD::killed_state not_killable;
  DBUG_ENTER("merge_buffers");

  current_thd->inc_status_sort_merge_passes();
  if (param->not_killable)
  {
    killed= &not_killable;
    not_killable= THD::NOT_KILLED;
  }

  error=0;
  rec_length= param->rec_length;
  res_length= param->res_length;
  sort_length= param->sort_length;
  offset= rec_length-res_length;
  maxcount= (ulong) (param->max_keys_per_buffer / ((uint) (Tb-Fb) +1));
  to_start_filepos= my_b_tell(to_file);
  strpos= (uchar*) sort_buffer;
  org_max_rows=max_rows= param->max_rows;

  /* The following will fire if there is not enough space in sort_buffer */
  DBUG_ASSERT(maxcount!=0);
  
  if (param->unique_buff)
  {
    cmp= param->compare;
    first_cmp_arg= (void *) &param->cmp_context;
  }
  else
  {
    cmp= get_ptr_compare(sort_length);
    first_cmp_arg= (void*) &sort_length;
  }
  if (init_queue(&queue, (uint) (Tb-Fb)+1, offsetof(BUFFPEK,key), 0,
                 (queue_compare) cmp, first_cmp_arg))
    DBUG_RETURN(1);                                /* purecov: inspected */
  for (buffpek= Fb ; buffpek <= Tb ; buffpek++)
  {
    buffpek->base= strpos;
    buffpek->max_keys= maxcount;
    strpos+=
      (uint) (error= (int)read_to_buffer(from_file, buffpek, rec_length));
    if (error == -1)
      goto err;					/* purecov: inspected */
    buffpek->max_keys= buffpek->mem_count;	// If less data in buffers than expected
    queue_insert(&queue, (uchar*) buffpek);
  }

  if (param->unique_buff)
  {
    /* 
       Called by Unique::get()
       Copy the first argument to param->unique_buff for unique removal.
       Store it also in 'to_file'.

       This is safe as we know that there is always more than one element
       in each block to merge (This is guaranteed by the Unique:: algorithm
    */
    buffpek= (BUFFPEK*) queue_top(&queue);
    memcpy(param->unique_buff, buffpek->key, rec_length);
    if (my_b_write(to_file, (uchar*) buffpek->key, rec_length))
    {
      error=1; goto err;                        /* purecov: inspected */
    }
    buffpek->key+= rec_length;
    buffpek->mem_count--;
    if (!--max_rows)
    {
      error= 0;                                       /* purecov: inspected */
      goto end;                                       /* purecov: inspected */
    }
    queue_replaced(&queue);                        // Top element has been used
  }
  else
    cmp= 0;                                        // Not unique

  while (queue.elements > 1)
  {
    if (*killed)
    {
      error= 1; goto err;                        /* purecov: inspected */
    }
    for (;;)
    {
      buffpek= (BUFFPEK*) queue_top(&queue);
      if (cmp)                                        // Remove duplicates
      {
        if (!(*cmp)(first_cmp_arg, &(param->unique_buff),
                    (uchar**) &buffpek->key))
              goto skip_duplicate;
            memcpy(param->unique_buff, (uchar*) buffpek->key, rec_length);
      }
      if (flag == 0)
      {
        if (my_b_write(to_file,(uchar*) buffpek->key, rec_length))
        {
          error=1; goto err;                        /* purecov: inspected */
        }
      }
      else
      {
        if (my_b_write(to_file, (uchar*) buffpek->key+offset, res_length))
        {
          error=1; goto err;                        /* purecov: inspected */
        }
      }
      if (!--max_rows)
      {
        error= 0;                               /* purecov: inspected */
        goto end;                               /* purecov: inspected */
      }

    skip_duplicate:
      buffpek->key+= rec_length;
      if (! --buffpek->mem_count)
      {
        if (!(error= (int) read_to_buffer(from_file,buffpek,
                                          rec_length)))
        {
          (void) queue_remove(&queue,0);
          reuse_freed_buff(&queue, buffpek, rec_length);
          break;                        /* One buffer have been removed */
        }
        else if (error == -1)
          goto err;                        /* purecov: inspected */
      }
      queue_replaced(&queue);              /* Top element has been replaced */
    }
  }
  buffpek= (BUFFPEK*) queue_top(&queue);
  buffpek->base= sort_buffer;
  buffpek->max_keys= param->max_keys_per_buffer;

  /*
    As we know all entries in the buffer are unique, we only have to
    check if the first one is the same as the last one we wrote
  */
  if (cmp)
  {
    if (!(*cmp)(first_cmp_arg, &(param->unique_buff), (uchar**) &buffpek->key))
    {
      buffpek->key+= rec_length;         // Remove duplicate
      --buffpek->mem_count;
    }
  }

  do
  {
    if ((ha_rows) buffpek->mem_count > max_rows)
    {                                        /* Don't write too many records */
      buffpek->mem_count= (uint) max_rows;
      buffpek->count= 0;                        /* Don't read more */
    }
    max_rows-= buffpek->mem_count;
    if (flag == 0)
    {
      if (my_b_write(to_file,(uchar*) buffpek->key,
                     (rec_length*buffpek->mem_count)))
      {
        error= 1; goto err;                        /* purecov: inspected */
      }
    }
    else
    {
      register uchar *end;
      strpos= buffpek->key+offset;
      for (end= strpos+buffpek->mem_count*rec_length ;
           strpos != end ;
           strpos+= rec_length)
      {     
        if (my_b_write(to_file, (uchar *) strpos, res_length))
        {
          error=1; goto err;                        
        }
      }
    }
  }
  while ((error=(int) read_to_buffer(from_file,buffpek, rec_length))
         != -1 && error != 0);

end:
  lastbuff->count= min(org_max_rows-max_rows, param->max_rows);
  lastbuff->file_pos= to_start_filepos;
err:
  delete_queue(&queue);
  DBUG_RETURN(error);
} /* merge_buffers */


	/* Do a merge to output-file (save only positions) */

static int merge_index(Sort_param *param, uchar *sort_buffer,
                       BUFFPEK *buffpek, uint maxbuffer,
                       IO_CACHE *tempfile, IO_CACHE *outfile)
{
  DBUG_ENTER("merge_index");
  if (merge_buffers(param,tempfile,outfile,sort_buffer,buffpek,buffpek,
		    buffpek+maxbuffer,1))
    DBUG_RETURN(1);				/* purecov: inspected */
  DBUG_RETURN(0);
} /* merge_index */


static uint suffix_length(ulong string_length)
{
  if (string_length < 256)
    return 1;
  if (string_length < 256L*256L)
    return 2;
  if (string_length < 256L*256L*256L)
    return 3;
  return 4;                                     // Can't sort longer than 4G
}



/**
  Calculate length of sort key.

  @param thd			  Thread handler
  @param sortorder		  Order of items to sort
  @param s_length	          Number of items to sort
  @param[out] multi_byte_charset Set to 1 if we are using multi-byte charset
                                 (In which case we have to use strxnfrm())

  @note
    sortorder->length is updated for each sort item.
  @n
    sortorder->need_strxnfrm is set 1 if we have to use strxnfrm

  @return
    Total length of sort buffer in bytes
*/

static uint
sortlength(THD *thd, SORT_FIELD *sortorder, uint s_length,
           bool *multi_byte_charset)
{
  reg2 uint length;
  const CHARSET_INFO *cs;
  *multi_byte_charset= 0;

  length=0;
  for (; s_length-- ; sortorder++)
  {
    sortorder->need_strxnfrm= 0;
    sortorder->suffix_length= 0;
    if (sortorder->field)
    {
      cs= sortorder->field->sort_charset();
      sortorder->length= sortorder->field->sort_length();

      if (use_strnxfrm((cs=sortorder->field->sort_charset())))
      {
        sortorder->need_strxnfrm= 1;
        *multi_byte_charset= 1;
        sortorder->length= cs->coll->strnxfrmlen(cs, sortorder->length);
      }
      if (sortorder->field->maybe_null())
	length++;				// Place for NULL marker
    }
    else
    {
      sortorder->result_type= sortorder->item->result_type();
      if (sortorder->item->is_temporal())
        sortorder->result_type= INT_RESULT;
      switch (sortorder->result_type) {
      case STRING_RESULT:
	sortorder->length=sortorder->item->max_length;
        set_if_smaller(sortorder->length, thd->variables.max_sort_length);
	if (use_strnxfrm((cs=sortorder->item->collation.collation)))
	{ 
          sortorder->length= cs->coll->strnxfrmlen(cs, sortorder->length);
	  sortorder->need_strxnfrm= 1;
	  *multi_byte_charset= 1;
	}
        else if (cs == &my_charset_bin)
        {
          /* Store length last to be able to sort blob/varbinary */
          sortorder->suffix_length= suffix_length(sortorder->length);
          sortorder->length+= sortorder->suffix_length;
        }
	break;
      case INT_RESULT:
#if SIZEOF_LONG_LONG > 4
	sortorder->length=8;			// Size of intern longlong
#else
	sortorder->length=4;
#endif
	break;
      case DECIMAL_RESULT:
        sortorder->length=
          my_decimal_get_binary_size(sortorder->item->max_length - 
                                     (sortorder->item->decimals ? 1 : 0),
                                     sortorder->item->decimals);
        break;
      case REAL_RESULT:
	sortorder->length=sizeof(double);
	break;
      case ROW_RESULT:
      default: 
	// This case should never be choosen
	DBUG_ASSERT(0);
	break;
      }
      if (sortorder->item->maybe_null)
	length++;				// Place for NULL marker
    }
    set_if_smaller(sortorder->length, thd->variables.max_sort_length);
    length+=sortorder->length;
  }
  sortorder->field= (Field*) 0;			// end marker
  DBUG_PRINT("info",("sort_length: %d",length));
  return length;
}


/**
  Get descriptors of fields appended to sorted fields and
  calculate its total length.

  The function first finds out what fields are used in the result set.
  Then it calculates the length of the buffer to store the values of
  these fields together with the value of sort values. 
  If the calculated length is not greater than max_length_for_sort_data
  the function allocates memory for an array of descriptors containing
  layouts for the values of the non-sorted fields in the buffer and
  fills them.

  @param thd                 Current thread
  @param ptabfield           Array of references to the table fields
  @param sortlength          Total length of sorted fields
  @param[out] plength        Total length of appended fields

  @note
    The null bits for the appended values are supposed to be put together
    and stored the buffer just ahead of the value of the first field.

  @return
    Pointer to the layout descriptors for the appended fields, if any
  @retval
    NULL   if we do not store field values with sort data.
*/

static SORT_ADDON_FIELD *
get_addon_fields(ulong max_length_for_sort_data,
                 Field **ptabfield, uint sortlength, uint *plength)
{
  Field **pfield;
  Field *field;
  SORT_ADDON_FIELD *addonf;
  uint length= 0;
  uint fields= 0;
  uint null_fields= 0;
  MY_BITMAP *read_set= (*ptabfield)->table->read_set;

  /*
    If there is a reference to a field in the query add it
    to the the set of appended fields.
    Note for future refinement:
    This this a too strong condition.
    Actually we need only the fields referred in the
    result set. And for some of them it makes sense to use 
    the values directly from sorted fields.
  */
  *plength= 0;

  for (pfield= ptabfield; (field= *pfield) ; pfield++)
  {
    if (!bitmap_is_set(read_set, field->field_index))
      continue;
    if (field->flags & BLOB_FLAG)
      return 0;
    length+= field->max_packed_col_length(field->pack_length());
    if (field->maybe_null())
      null_fields++;
    fields++;
  } 
  if (!fields)
    return 0;
  length+= (null_fields+7)/8;

  if (length+sortlength > max_length_for_sort_data ||
      !(addonf= (SORT_ADDON_FIELD *) my_malloc(sizeof(SORT_ADDON_FIELD)*
                                               (fields+1), MYF(MY_WME))))
    return 0;

  *plength= length;
  length= (null_fields+7)/8;
  null_fields= 0;
  for (pfield= ptabfield; (field= *pfield) ; pfield++)
  {
    if (!bitmap_is_set(read_set, field->field_index))
      continue;
    addonf->field= field;
    addonf->offset= length;
    if (field->maybe_null())
    {
      addonf->null_offset= null_fields/8;
      addonf->null_bit= 1<<(null_fields & 7);
      null_fields++;
    }
    else
    {
      addonf->null_offset= 0;
      addonf->null_bit= 0;
    }
    addonf->length= field->max_packed_col_length(field->pack_length());
    length+= addonf->length;
    addonf++;
  }
  addonf->field= 0;     // Put end marker
  
  DBUG_PRINT("info",("addon_length: %d",length));
  return (addonf-fields);
}


/**
  Copy (unpack) values appended to sorted fields from a buffer back to
  their regular positions specified by the Field::ptr pointers.

  @param addon_field     Array of descriptors for appended fields
  @param buff            Buffer which to unpack the value from

  @note
    The function is supposed to be used only as a callback function
    when getting field values for the sorted result set.

  @return
    void.
*/

static void 
unpack_addon_fields(struct st_sort_addon_field *addon_field, uchar *buff)
{
  Field *field;
  SORT_ADDON_FIELD *addonf= addon_field;

  for ( ; (field= addonf->field) ; addonf++)
  {
    if (addonf->null_bit && (addonf->null_bit & buff[addonf->null_offset]))
    {
      field->set_null();
      continue;
    }
    field->set_notnull();
    field->unpack(field->ptr, buff + addonf->offset);
  }
}

/*
** functions to change a double or float to a sortable string
** The following should work for IEEE
*/

#define DBL_EXP_DIG (sizeof(double)*8-DBL_MANT_DIG)

void change_double_for_sort(double nr,uchar *to)
{
  uchar *tmp=(uchar*) to;
  if (nr == 0.0)
  {						/* Change to zero string */
    tmp[0]=(uchar) 128;
    memset(tmp+1, 0, sizeof(nr)-1);
  }
  else
  {
#ifdef WORDS_BIGENDIAN
    memcpy(tmp, &nr, sizeof(nr));
#else
    {
      uchar *ptr= (uchar*) &nr;
#if defined(__FLOAT_WORD_ORDER) && (__FLOAT_WORD_ORDER == __BIG_ENDIAN)
      tmp[0]= ptr[3]; tmp[1]=ptr[2]; tmp[2]= ptr[1]; tmp[3]=ptr[0];
      tmp[4]= ptr[7]; tmp[5]=ptr[6]; tmp[6]= ptr[5]; tmp[7]=ptr[4];
#else
      tmp[0]= ptr[7]; tmp[1]=ptr[6]; tmp[2]= ptr[5]; tmp[3]=ptr[4];
      tmp[4]= ptr[3]; tmp[5]=ptr[2]; tmp[6]= ptr[1]; tmp[7]=ptr[0];
#endif
    }
#endif
    if (tmp[0] & 128)				/* Negative */
    {						/* make complement */
      uint i;
      for (i=0 ; i < sizeof(nr); i++)
	tmp[i]=tmp[i] ^ (uchar) 255;
    }
    else
    {					/* Set high and move exponent one up */
      ushort exp_part=(((ushort) tmp[0] << 8) | (ushort) tmp[1] |
		       (ushort) 32768);
      exp_part+= (ushort) 1 << (16-1-DBL_EXP_DIG);
      tmp[0]= (uchar) (exp_part >> 8);
      tmp[1]= (uchar) exp_part;
    }
  }
}<|MERGE_RESOLUTION|>--- conflicted
+++ resolved
@@ -277,7 +277,6 @@
   }
   else
   {
-<<<<<<< HEAD
     DBUG_PRINT("info", ("filesort PQ is not applicable"));
 
     const ulong min_sort_memory=
@@ -310,13 +309,9 @@
     }
     if (memory_available < min_sort_memory)
     {
-      my_error(ER_OUT_OF_SORTMEMORY,MYF(ME_ERROR+ME_WAITTANG));
+      my_error(ER_OUT_OF_SORTMEMORY,MYF(ME_ERROR + ME_FATALERROR));
       goto err;
     }
-=======
-    my_error(ER_OUT_OF_SORTMEMORY,MYF(ME_ERROR + ME_FATALERROR));
-    goto err;
->>>>>>> cfea7c7d
   }
 
   if (open_cached_file(&buffpek_pointers,mysql_tmpdir,TEMP_PREFIX,
