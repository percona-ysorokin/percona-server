--- conflicted
+++ resolved
@@ -32,19 +32,11 @@
 */
 
 #include "my_config.h"
-<<<<<<< HEAD
-=======
 
 #include <limits.h>
 #include <stdarg.h>
 #include <stdio.h>
 #include <string.h>
->>>>>>> 4869291f
-
-#include <limits.h>
-#include <stdarg.h>
-#include <stdio.h>
-#include <string.h>
 
 #include <bitset>
 #include <memory>
@@ -52,10 +44,7 @@
 #include "m_ctype.h"
 #include "my_alloc.h"
 #include "my_compiler.h"
-<<<<<<< HEAD
 #include "my_pointer_arithmetic.h"
-=======
->>>>>>> 4869291f
 #include "mysql/components/services/mysql_cond_bits.h"
 #include "mysql/components/services/mysql_mutex_bits.h"
 #include "mysql/components/services/psi_idle_bits.h"
@@ -64,10 +53,7 @@
 #include "mysql/components/services/psi_thread_bits.h"
 #include "mysql/components/services/psi_transaction_bits.h"
 #include "mysql/psi/mysql_thread.h"
-<<<<<<< HEAD
 #include "mysql/service_thread_scheduler.h"
-=======
->>>>>>> 4869291f
 #include "pfs_thread_provider.h"
 #include "sql/psi_memory_key.h"
 #include "sql/resourcegroups/resource_group_basic_types.h"
@@ -78,20 +64,14 @@
 #include <sys/types.h>
 #include <time.h>
 #include <atomic>
-<<<<<<< HEAD
-=======
 #include <bitset>
->>>>>>> 4869291f
 #include <new>
 #include <string>
 
 #include "dur_prop.h"  // durability_properties
 #include "lex_string.h"
 #include "map_helpers.h"
-<<<<<<< HEAD
 #include "mutex_lock.h"
-=======
->>>>>>> 4869291f
 #include "my_base.h"
 #include "my_command.h"
 #include "my_dbug.h"
@@ -176,7 +156,6 @@
 struct LOG_INFO;
 class Check_constraints_adjusted_names_map;
 
-<<<<<<< HEAD
 extern bool opt_log_slow_admin_statements;
 extern ulong opt_log_slow_sp_statements;
 
@@ -243,33 +222,6 @@
 #define THD_STAGE_INFO(thd, stage) \
   (thd)->enter_stage(&stage, NULL, __func__, __FILE__, __LINE__)
 
-=======
-typedef struct user_conn USER_CONN;
-struct MYSQL_LOCK;
-
-extern "C" void thd_enter_cond(void *opaque_thd, mysql_cond_t *cond,
-                               mysql_mutex_t *mutex,
-                               const PSI_stage_info *stage,
-                               PSI_stage_info *old_stage,
-                               const char *src_function, const char *src_file,
-                               int src_line);
-extern "C" void thd_exit_cond(void *opaque_thd, const PSI_stage_info *stage,
-                              const char *src_function, const char *src_file,
-                              int src_line);
-
-extern "C" void thd_enter_stage(void *opaque_thd,
-                                const PSI_stage_info *new_stage,
-                                PSI_stage_info *old_stage,
-                                const char *src_function, const char *src_file,
-                                int src_line);
-
-extern "C" void thd_set_waiting_for_disk_space(void *opaque_thd,
-                                               const bool waiting);
-
-#define THD_STAGE_INFO(thd, stage) \
-  (thd)->enter_stage(&stage, NULL, __func__, __FILE__, __LINE__)
-
->>>>>>> 4869291f
 extern char empty_c_string[1];
 extern LEX_STRING EMPTY_STR;
 extern LEX_STRING NULL_STR;
@@ -318,12 +270,9 @@
 
 #define THD_CHECK_SENTRY(thd) DBUG_ASSERT(thd->dbug_sentry == THD_SENTRY_MAGIC)
 
-<<<<<<< HEAD
 int lock_keyrings(THD *thd);
 int unlock_keyrings(THD *thd);
 
-=======
->>>>>>> 4869291f
 class Query_arena {
  private:
   /*
@@ -396,26 +345,19 @@
   /// @returns true if a regular statement, ie not prepared and not stored proc
   bool is_regular() const { return state == STMT_REGULAR_EXECUTION; }
 
-<<<<<<< HEAD
-  void *alloc(size_t size) { return alloc_root(mem_root, size); }
+  void *alloc(size_t size) { return mem_root->Alloc(size); }
   void *mem_calloc(size_t size) {
     void *ptr;
-    if ((ptr = alloc_root(mem_root, size))) memset(ptr, 0, size);
+    if ((ptr = mem_root->Alloc(size))) memset(ptr, 0, size);
     return ptr;
   }
   inline void *mem_aligned_calloc(size_t size, size_t alignment) {
     size_t unaligned_size = size + alignment;
-    void *ptr = alloc_root(mem_root, unaligned_size);
+    void *ptr = mem_root->Alloc(unaligned_size);
     if (!ptr) return nullptr;
     ptr = reinterpret_cast<void *>(
         MY_ALIGN(reinterpret_cast<std::uintptr_t>(ptr), alignment));
     memset(ptr, 0, size);
-=======
-  void *alloc(size_t size) { return mem_root->Alloc(size); }
-  void *mem_calloc(size_t size) {
-    void *ptr;
-    if ((ptr = mem_root->Alloc(size))) memset(ptr, 0, size);
->>>>>>> 4869291f
     return ptr;
   }
   template <typename T>
@@ -738,7 +680,6 @@
   ulong client_capabilities;
   uint in_sub_stmt;
   bool enable_slow_log;
-<<<<<<< HEAD
 
   /*** Following variables used in slow_extended.patch ***/
   ulong tmp_tables_used;
@@ -757,8 +698,6 @@
   ulong query_plan_fsort_passes;
   /*** The variables above used in slow_extended.patch ***/
 
-=======
->>>>>>> 4869291f
   SAVEPOINT *savepoints;
   enum enum_check_fields check_for_truncated_fields;
 };
@@ -891,15 +830,9 @@
   MDL_ticket *m_mdl_blocks_commits_lock;
 };
 
-<<<<<<< HEAD
-=======
-extern "C" void my_message_sql(uint error, const char *str, myf MyFlags);
-
->>>>>>> 4869291f
 /**
   An instance of a global backup lock in a connection.
 */
-<<<<<<< HEAD
 
 class Global_backup_lock final {
  public:
@@ -1012,14 +945,6 @@
   }
 };
 
-=======
-static inline void my_micro_time_to_timeval(ulonglong micro_time,
-                                            struct timeval *tm) {
-  tm->tv_sec = (long)(micro_time / 1000000);
-  tm->tv_usec = (long)(micro_time % 1000000);
-}
-
->>>>>>> 4869291f
 /**
   @class THD
   For each client connection we create a separate thread with THD serving as
@@ -1077,27 +1002,6 @@
   ulong want_privilege;
 
  private:
-<<<<<<< HEAD
-  /**
-    The lex to hold the parsed tree of conventional (non-prepared) queries.
-    Whereas for prepared and stored procedure statements we use an own lex
-    instance for each new query, for conventional statements we reuse
-    the same lex. (@see mysql_parse for details).
-  */
-  std::unique_ptr<LEX> main_lex;
-
- public:
-  LEX *lex;                                        // parse tree descriptor
-  dd::cache::Dictionary_client *dd_client() const  // Get the dictionary client.
-  {
-    return m_dd_client.get();
-  }
-
- private:
-  std::unique_ptr<dd::cache::Dictionary_client> m_dd_client;
-
-=======
->>>>>>> 4869291f
   /**
     The lex to hold the parsed tree of conventional (non-prepared) queries.
     Whereas for prepared and stored procedure statements we use an own lex
@@ -1230,11 +1134,8 @@
   collation_unordered_map<std::string, unique_ptr_with_deleter<user_var_entry>>
       user_vars{system_charset_info, key_memory_user_var_entry};
   struct rand_struct rand;                      // used for authentication
-<<<<<<< HEAD
   struct rand_struct slog_rand;                 // used for random slow log
                                                 // filtering
-=======
->>>>>>> 4869291f
   struct System_variables variables;            // Changeable local variables
   struct System_status_var status_var;          // Per thread statistic vars
   struct System_status_var *initial_status_var; /* used by show status */
@@ -1584,11 +1485,7 @@
   uint16 peer_port;
   struct timeval start_time;
   struct timeval user_time;
-<<<<<<< HEAD
   ulonglong start_utime, utime_after_lock, utime_after_query;
-=======
-  ulonglong start_utime, utime_after_lock;
->>>>>>> 4869291f
 
   /**
     Type of lock to be used for all DML statements, except INSERT, in cases
@@ -1748,11 +1645,8 @@
     ha_data = backup;
     mysql_mutex_unlock(&this->LOCK_thd_data);
   }
-<<<<<<< HEAD
 
   bool order_deterministic{false};
-=======
->>>>>>> 4869291f
 
   /*
     Position of first event in Binlog
@@ -2105,11 +1999,8 @@
 
   Global_read_lock global_read_lock;
 
-<<<<<<< HEAD
   Global_backup_lock backup_tables_lock{MDL_key::BACKUP_TABLES};
 
-=======
->>>>>>> 4869291f
   Vio *active_vio = {nullptr};
 
   /* Active network vio for clone remote connection. */
@@ -2572,11 +2463,8 @@
   int thd_tx_priority;
 
   enum_check_fields check_for_truncated_fields;
-<<<<<<< HEAD
   ha_rows updated_row_count{0};
   ha_rows sent_row_count_2{0}; /* for userstat */
-=======
->>>>>>> 4869291f
 
   // For user variables replication
   Prealloced_array<Binlog_user_var_event *, 2> user_var_events;
@@ -2612,12 +2500,7 @@
       // Only the file name should be used, not the full path
       m_trans_log_file = file + dirname_length(file);
       if (!m_trans_fixed_log_file)
-<<<<<<< HEAD
-        m_trans_fixed_log_file =
-            (char *)alloc_root(&main_mem_root, FN_REFLEN + 1);
-=======
         m_trans_fixed_log_file = (char *)main_mem_root.Alloc(FN_REFLEN + 1);
->>>>>>> 4869291f
       DBUG_ASSERT(strlen(m_trans_log_file) <= FN_REFLEN);
       strcpy(m_trans_fixed_log_file, m_trans_log_file);
     } else {
@@ -2773,7 +2656,6 @@
     each thread that is using LOG_INFO needs to adjust the pointer to it
   */
   LOG_INFO *current_linfo;
-<<<<<<< HEAD
 
   /*
     Used to update global user stats.  The global user stats are updated
@@ -2817,8 +2699,6 @@
   // milliseconds before every SQL command.
   ulonglong query_delay_millis;
 
-=======
->>>>>>> 4869291f
   /* Used by the sys_var class to store temporary values */
   union {
     bool bool_value;
@@ -2885,11 +2765,7 @@
   // We don't want to load/unload plugins for unit tests.
   bool m_enable_plugins;
 
-<<<<<<< HEAD
   explicit THD(bool enable_plugins = true);
-=======
-  THD(bool enable_plugins = true);
->>>>>>> 4869291f
 
   /*
     The THD dtor is effectively split in two:
@@ -2974,8 +2850,6 @@
     mysql_mutex_unlock(&LOCK_thd_data);
   }
 
-<<<<<<< HEAD
-=======
   /** Check if clone network Vio is active. */
   inline bool check_clone_vio() {
     mysql_mutex_lock(&LOCK_thd_data);
@@ -2984,7 +2858,6 @@
     return (is_active);
   }
 
->>>>>>> 4869291f
   /** Shutdown clone vio, if active. */
   void shutdown_clone_vio();
 
@@ -3113,7 +2986,6 @@
 #ifdef HAVE_PSI_THREAD_INTERFACE
     PSI_THREAD_CALL(set_thread_start_time)(query_start_in_secs());
 #endif
-<<<<<<< HEAD
   }
   void set_time(const struct timeval *t) {
     user_time = *t;
@@ -3140,46 +3012,19 @@
     start_time = time_info.start_time;
     start_utime = time_info.start_utime;
   }
-=======
-  }
-  void set_time(const struct timeval *t) {
-    user_time = *t;
-    set_time();
-  }
-  void set_time_after_lock() {
-    /*
-      If mysql_lock_tables() is called multiple times,
-      we stick with the first timestamp. This prevents
-      anomalities with things like CREATE INDEX, where
-      otherwise, we'll get the lock timestamp for the
-      data dictionary update.
-    */
-    if (utime_after_lock != start_utime) return;
-    utime_after_lock = my_micro_time();
-    MYSQL_SET_STATEMENT_LOCK_TIME(m_statement_psi,
-                                  (utime_after_lock - start_utime));
-  }
->>>>>>> 4869291f
   inline bool is_fsp_truncate_mode() const {
     return (variables.sql_mode & MODE_TIME_TRUNCATE_FRACTIONAL);
   }
 
-<<<<<<< HEAD
   static inline ulonglong current_utime() noexcept { return my_micro_time(); }
 
-=======
->>>>>>> 4869291f
   /**
    Evaluate the current time, and if it exceeds the long-query-time
    setting, mark the query as slow.
   */
   void update_slow_query_status() {
-<<<<<<< HEAD
     utime_after_query = current_utime();
     if (utime_after_query > utime_after_lock + variables.long_query_time)
-=======
-    if (my_micro_time() > utime_after_lock + variables.long_query_time)
->>>>>>> 4869291f
       server_status |= SERVER_QUERY_WAS_SLOW;
   }
   ulonglong found_rows() const { return previous_found_rows; }
@@ -3264,11 +3109,7 @@
 
   bool convert_string(LEX_STRING *to, const CHARSET_INFO *to_cs,
                       const char *from, size_t from_length,
-<<<<<<< HEAD
-                      const CHARSET_INFO *from_cs);
-=======
                       const CHARSET_INFO *from_cs, bool report_error = false);
->>>>>>> 4869291f
 
   int send_explain_fields(Query_result *result);
 
@@ -3396,7 +3237,6 @@
     DBUG_ASSERT(protocol);
     m_protocol->push_protocol(protocol);
     m_protocol = protocol;
-<<<<<<< HEAD
   }
 
   /**
@@ -3407,8 +3247,6 @@
     DBUG_ASSERT(m_protocol);
     m_protocol = m_protocol->pop_protocol();
     DBUG_ASSERT(m_protocol);
-=======
->>>>>>> 4869291f
   }
 
  public:
@@ -3418,25 +3256,6 @@
   void change_item_tree(Item **place, Item *new_value);
 
   /**
-<<<<<<< HEAD
-=======
-    Pops the top protocol of the Protocol stack and sets the previous one
-    as the current protocol.
-  */
-  void pop_protocol() {
-    DBUG_ASSERT(m_protocol);
-    m_protocol = m_protocol->pop_protocol();
-    DBUG_ASSERT(m_protocol);
-  }
-
- public:
-  const CHARSET_INFO *charset() const { return variables.character_set_client; }
-  void update_charset();
-
-  void change_item_tree(Item **place, Item *new_value);
-
-  /**
->>>>>>> 4869291f
     Remember that place was updated with new_value so it can be restored
     by rollback_item_tree_changes().
 
@@ -3939,15 +3758,12 @@
   Rpl_thd_context rpl_thd_ctx;
 
   void clear_owned_gtids() {
-<<<<<<< HEAD
-=======
     /* Defer GTID cleanup if pinned. Used for XA transactions where
     SE(Innodb) needs to read GTID. */
     if (m_se_gtid_flags[SE_GTID_PIN]) {
       m_se_gtid_flags.set(SE_GTID_CLEANUP);
       return;
     }
->>>>>>> 4869291f
     if (owned_gtid.sidno == OWNED_SIDNO_GTID_SET) {
 #ifdef HAVE_GTID_NEXT_LIST
       owned_gtid_set.clear();
@@ -4050,7 +3866,6 @@
     *p_db_length = m_db.length;
     return false;
   }
-<<<<<<< HEAD
 
   bool copy_db_to(char **p_db, size_t *p_db_length) const {
     return copy_db_to(const_cast<char const **>(p_db), p_db_length);
@@ -4058,15 +3873,6 @@
 
   thd_scheduler event_scheduler;
 
-=======
-
-  bool copy_db_to(char **p_db, size_t *p_db_length) const {
-    return copy_db_to(const_cast<char const **>(p_db), p_db_length);
-  }
-
-  thd_scheduler scheduler;
-
->>>>>>> 4869291f
   /**
     Get resource group context.
 
@@ -4627,7 +4433,6 @@
 
     In ordinary STOP SLAVE case, the I/O thread will wait for disk space
     or to be killed regardless of this flag value.
-<<<<<<< HEAD
 
     In server shutdown case, if this flag is true, the I/O thread will be
     signaled with KILL_CONNECTION to abort the waiting, letting the server
@@ -4669,69 +4474,17 @@
     execution. A secondary engine cannot be used if any of the following
     conditions is true:
 
-=======
-
-    In server shutdown case, if this flag is true, the I/O thread will be
-    signaled with KILL_CONNECTION to abort the waiting, letting the server
-    to shutdown promptly.
-  */
-  bool waiting_for_disk_space = false;
-
- public:
-  /**
-    Set the waiting_for_disk_space flag.
-
-    @param waiting The value to set in the flag.
-  */
-  void set_waiting_for_disk_space(bool waiting) {
-    waiting_for_disk_space = waiting;
-  }
-  /**
-    Returns the current waiting_for_disk_space flag value.
-  */
-  bool is_waiting_for_disk_space() const { return waiting_for_disk_space; }
-
-  bool sql_parser();
-
-  /// Enables or disables use of secondary storage engines in this session.
-  void set_secondary_engine_optimization(Secondary_engine_optimization state) {
-    m_secondary_engine_optimization = state;
-  }
-
-  /**
-    Can secondary storage engines be used for query execution in
-    this session?
-  */
-  Secondary_engine_optimization secondary_engine_optimization() const {
-    return m_secondary_engine_optimization;
-  }
-
-  /**
-    Checks if queries in this session can use a secondary storage engine for
-    execution. A secondary engine cannot be used if any of the following
-    conditions is true:
-
->>>>>>> 4869291f
     - Secondary engines are disabled in the session
     - The user has disabled secondary engines
     - LOCK TABLES mode is active
     - Multi-statement transaction mode is active
     - It is a sub-statement of a stored procedure
-<<<<<<< HEAD
 
     @return true if secondary storage engines can be used in this
     session, or false otherwise
   */
   bool secondary_storage_engine_eligible() const;
 
-=======
-
-    @return true if secondary storage engines can be used in this
-    session, or false otherwise
-  */
-  bool secondary_storage_engine_eligible() const;
-
->>>>>>> 4869291f
  private:
   /**
     This flag tells if a secondary storage engine can be used to
@@ -4751,7 +4504,6 @@
   void set_system_user(bool system_user_flag);
 };
 
-<<<<<<< HEAD
 /**
    Return lock_tables_mode for secondary engine.
    @param cthd thread context
@@ -4791,42 +4543,6 @@
    'client'. Does not allocate memory. May return "".
 */
 const char *get_client_host(const THD &client) noexcept;
-=======
-/**
-   Return lock_tables_mode for secondary engine.
-   @param cthd thread context
-   @retval true if lock_tables_mode is on
-   @retval false, otherwise
- */
-inline bool secondary_engine_lock_tables_mode(const THD &cthd) {
-  return (cthd.locked_tables_mode == LTM_LOCK_TABLES ||
-          cthd.locked_tables_mode == LTM_PRELOCKED_UNDER_LOCK_TABLES);
-}
-
-/**
-  A simple holder for Internal_error_handler.
-  The class utilizes RAII technique to not forget to pop the handler.
-
-  @tparam Error_handler      Internal_error_handler to instantiate.
-  @tparam Error_handler_arg  Type of the error handler ctor argument.
-*/
-template <typename Error_handler, typename Error_handler_arg>
-class Internal_error_handler_holder {
-  THD *m_thd;
-  bool m_activate;
-  Error_handler m_error_handler;
-
- public:
-  Internal_error_handler_holder(THD *thd, bool activate, Error_handler_arg *arg)
-      : m_thd(thd), m_activate(activate), m_error_handler(arg) {
-    if (activate) thd->push_internal_handler(&m_error_handler);
-  }
-
-  ~Internal_error_handler_holder() {
-    if (m_activate) m_thd->pop_internal_handler();
-  }
-};
->>>>>>> 4869291f
 
 /**
   A simple holder for the Prepared Statement Query_arena instance in THD.
