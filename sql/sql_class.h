--- conflicted
+++ resolved
@@ -37,6 +37,8 @@
 #include "opt_trace_context.h"    /* Opt_trace_context */
 #include <mysql/psi/mysql_stage.h>
 #include <mysql/psi/mysql_statement.h>
+#include <mysql/psi/mysql_idle.h>
+#include <mysql_com_server.h>
 
 /**
   The meat of thd_proc_info(THD*, char*), a macro that packs the last
@@ -182,12 +184,6 @@
   bool unsigned_flag;
 } BINLOG_USER_VAR_EVENT;
 
-<<<<<<< HEAD
-#define RP_LOCK_LOG_IS_ALREADY_LOCKED 1
-#define RP_FORCE_ROTATE               2
-#define RP_BINLOG_CHECKSUM_ALG_CHANGE 4
-=======
->>>>>>> 48dacbd8
 /*
   The COPY_INFO structure is used by INSERT/REPLACE code.
   The schema of the row counting by the INSERT/INSERT ... ON DUPLICATE KEY
@@ -494,7 +490,6 @@
   ulong query_prealloc_size;
   ulong trans_alloc_block_size;
   ulong trans_prealloc_size;
-  ulong log_warnings;
   ulong group_concat_max_len;
 
   ulong binlog_format; ///< binlog format for this thd (see enum_binlog_format)
@@ -583,19 +578,6 @@
   ulonglong ha_savepoint_count;
   ulonglong ha_savepoint_rollback_count;
   ulonglong ha_external_lock_count;
-
-#if 0
-  /* Tatiana thinks this may be dead now. */
-  /* KEY_CACHE parts. These are copies of the original */
-  ulonglong key_blocks_changed;
-  ulonglong key_blocks_used;
-  ulonglong key_cache_r_requests;
-  ulonglong key_cache_read;
-  ulonglong key_cache_w_requests;
-  ulonglong key_cache_write;
-  /* END OF KEY_CACHE parts */
-#endif
-
   ulonglong opened_tables;
   ulonglong opened_shares;
   ulonglong select_full_join_count;
@@ -1238,6 +1220,152 @@
   bool user_matches(Security_context *);
 };
 
+/**
+  @class Log_throttle
+  @brief Used for rate-limiting a log (slow query log etc.)
+*/
+
+class Log_throttle
+{
+private:
+  /**
+    We're using our own (empty) security context during summary generation.
+    That way, the aggregate value of the suppressed queries isn't printed
+    with a specific user's name (i.e. the user who sent a query when or
+    after the time-window closes), as that would be misleading.
+  */
+  Security_context aggregate_sctx;
+  /**
+    Total of the execution times of queries in this time-window for which
+    we suppressed logging. For use in summary printing.
+  */
+  ulonglong total_exec_time;
+  /**
+    Total of the lock times of queries in this time-window for which
+    we suppressed logging. For use in summary printing.
+  */
+  ulonglong total_lock_time;
+
+  /**
+    When will/did current window end?
+  */
+  ulonglong window_end;
+  /**
+    A reference to the threshold ("no more than n log lines per ...").
+    References a (system-?) variable in the server.
+  */
+  ulong *rate;
+  /**
+    Log no more than rate lines of a given type per window_size
+    (e.g. per minute, usually LOG_THROTTLE_WINDOW_SIZE).
+  */
+  const ulong window_size;
+  /**
+   There have been this many lines of this type in this window,
+   including those that we suppressed. (We don't simply stop
+   counting once we reach the threshold as we'll write a summary
+   of the suppressed lines later.)
+  */
+  ulong count;
+  /**
+    Template for the summary line. Should contain %lu as the only
+    conversion specification.
+  */
+  const char *summary_template;
+  /**
+    Log_throttle is shared between THDs.
+  */
+  mysql_mutex_t *LOCK_log_throttle;
+  /**
+    The routine we call to actually log a line (i.e. our summary).
+    The signature miraculously coincides with slow_log_print().
+  */
+  bool (*log_summary)(THD *, const char *, uint);
+
+  /**
+    Lock this object as it's shared between THDs.
+  */
+  void lock_exclusive() { mysql_mutex_lock(LOCK_log_throttle); }
+  /**
+    Unlock this object.
+  */
+  void unlock() { mysql_mutex_unlock(LOCK_log_throttle); }
+  /**
+    Start a new window.
+  */
+  void new_window(ulonglong now);
+  /**
+    Increase count of queries of the type we're handling.
+    Returns the new value for the caller to compare against their limit.
+  */
+  ulong inc_queries() { return ++count; }
+  /**
+    Check whether we're still in the current window. (If not, the caller
+    will want to print a summary (if the logging of any lines was suppressed),
+    and start a new window.)
+  */
+  bool in_window(ulonglong now) const { return (now < window_end); };
+  /**
+    Prepare a summary of suppressed lines for logging.
+    (For now, to slow query log.)
+    This function returns the number of queries that were qualified for
+    inclusion in the log, but were not printed because of the rate-limiting.
+    The summary will contain this count as well as the respective totals for
+    lock and execution time.
+    This function assumes that the caller already holds the necessary locks.
+  */
+  ulong prepare_summary(THD *thd);
+  /**
+    Actually print the prepared summary to log.
+  */
+  void print_summary(THD *thd, ulong suppressed,
+                     ulonglong print_lock_time,
+                     ulonglong print_exec_time);
+
+public:
+  /**
+    We're rate-limiting messages per minute; 60,000,000 microsecs = 60s
+    Debugging is less tedious with a window in the region of 5000000
+  */
+  static const ulong LOG_THROTTLE_WINDOW_SIZE= 60000000;
+
+  /**
+    @param threshold     suppress after this many queries ...
+    @param window_usecs  ... in this many micro-seconds
+    @param logger        call this function to log a single line (our summary)
+    @param msg           use this template containing %lu as only non-literal
+  */
+  Log_throttle(ulong *threshold, mysql_mutex_t *lock, ulong window_usecs,
+               bool (*logger)(THD *, const char *, uint),
+               const char *msg);
+
+  /**
+    Prepare and print a summary of suppressed lines to log.
+    (For now, slow query log.)
+    The summary states the number of queries that were qualified for
+    inclusion in the log, but were not printed because of the rate-limiting,
+    and their respective totals for lock and execution time.
+    This wrapper for prepare_summary() and print_summary() handles the
+    locking/unlocking.
+
+    @param thd                 The THD that tries to log the statement.
+    @retval 0                  Logging was not supressed, no summary needed.
+    @retval false              Logging was supressed; a summary was printed.
+  */
+  bool flush(THD *thd);
+
+  /**
+    Top-level function.
+    @param thd                 The THD that tries to log the statement.
+    @param eligible            Is the statement of the type we might suppress?
+    @retval true               Logging should be supressed.
+    @retval false              Logging should not be supressed.
+  */
+  bool log(THD *thd, bool eligible);
+};
+
+extern Log_throttle log_throttle_qni;
+
 
 /**
   A registry for item tree transformations performed during
@@ -1721,6 +1849,19 @@
 
 extern "C" void my_message_sql(uint error, const char *str, myf MyFlags);
 
+
+/*
+  Convert microseconds since epoch to timeval.
+  @param     micro_time  Microseconds.
+  @param OUT tm          A timeval variable to write to.
+*/
+static inline void
+my_micro_time_to_timeval(ulonglong micro_time, struct timeval *tm)
+{
+  tm->tv_sec=  (long) (micro_time / 1000000);
+  tm->tv_usec= (long) (micro_time % 1000000);
+}
+
 /**
   @class THD
   For each client connection we create a separate thread with THD serving as
@@ -1782,6 +1923,8 @@
   Query_cache_tls query_cache_tls;
 #endif
   NET	  net;				// client connection descriptor
+  /** Aditional network instrumentation for the server only. */
+  NET_SERVER m_net_server_extension;
   Protocol *protocol;			// Current protocol
   Protocol_text   protocol_text;	// Normal protocol
   Protocol_binary protocol_binary;	// Binary protocol
@@ -1895,7 +2038,8 @@
   uint32     file_id;			// for LOAD DATA INFILE
   /* remote (peer) port */
   uint16 peer_port;
-  time_t     start_time, user_time;
+  struct timeval start_time;
+  struct timeval user_time;
   // track down slow pthread_create
   ulonglong  prior_thr_create_utime, thr_create_utime;
   ulonglong  start_utime, utime_after_lock;
@@ -2396,6 +2540,18 @@
 
   /** Current statement instrumentation. */
   PSI_statement_locker *m_statement_psi;
+#ifdef HAVE_PSI_STATEMENT_INTERFACE
+  /** Current statement instrumentation state. */
+  PSI_statement_locker_state m_statement_state;
+#endif /* HAVE_PSI_STATEMENT_INTERFACE */
+  /** Idle instrumentation. */
+  PSI_idle_locker *m_idle_psi;
+#ifdef HAVE_PSI_IDLE_INTERFACE
+  /** Idle instrumentation state. */
+  PSI_idle_locker_state m_idle_state;
+#endif /* HAVE_PSI_IDLE_INTERFACE */
+  /** True if the server code is IDLE for this connection. */
+  bool m_server_idle;
 
   /*
     Id of current query. Statement can be reused to execute several queries
@@ -2495,7 +2651,8 @@
     Reset to FALSE when we leave the sub-statement mode.
   */
   bool       is_fatal_sub_stmt_error;
-  bool	     query_start_used, rand_used, time_zone_used;
+  bool	     query_start_used, query_start_usec_used;
+  bool       rand_used, time_zone_used;
   /* for IS NULL => = last_insert_id() fix in remove_eq_conds() */
   bool       substitute_null_with_insert_id;
   bool	     in_lock_tables;
@@ -2544,6 +2701,7 @@
     long      long_value;
     ulong     ulong_value;
     ulonglong ulonglong_value;
+    double    double_value;
   } sys_var_tmp;
   
   struct {
@@ -2726,41 +2884,65 @@
 
   // End implementation of MDL_context_owner interface.
 
-
-  inline time_t query_start() { query_start_used=1; return start_time; }
+  inline sql_mode_t datetime_flags() const
+  {
+    return variables.sql_mode &
+      (MODE_NO_ZERO_IN_DATE | MODE_NO_ZERO_DATE | MODE_INVALID_DATES);
+  }
+  inline Time_zone *time_zone()
+  {
+    time_zone_used= 1;
+    return variables.time_zone;
+  }
+  inline time_t query_start()
+  {
+    query_start_used= 1;
+    return start_time.tv_sec;
+  }
+  inline long query_start_usec()
+  {
+    query_start_usec_used= 1;
+    return start_time.tv_usec;
+  }
+  inline struct timeval *query_start_timeval()
+  {
+    query_start_used= query_start_usec_used= 1;
+    return &start_time;
+  }
+  struct timeval query_start_timeval_trunc(uint decimals);
   inline void set_time()
   {
-    if (user_time)
+    start_utime= utime_after_lock= my_micro_time();
+    if (user_time.tv_sec || user_time.tv_usec)
     {
       start_time= user_time;
-      start_utime= utime_after_lock= my_micro_time();
     }
     else
-      start_utime= utime_after_lock= my_micro_time_and_time(&start_time);
+      my_micro_time_to_timeval(start_utime, &start_time);
 
 #ifdef HAVE_PSI_THREAD_INTERFACE
-    PSI_CALL(set_thread_start_time)(start_time);
+    PSI_CALL(set_thread_start_time)(start_time.tv_sec);
 #endif
   }
   inline void set_current_time()
   {
-    start_time= my_time(MY_WME);
+    my_micro_time_to_timeval(my_micro_time(), &start_time);
 #ifdef HAVE_PSI_THREAD_INTERFACE
-    PSI_CALL(set_thread_start_time)(start_time);
+    PSI_CALL(set_thread_start_time)(start_time.tv_sec);
 #endif
   }
-  inline void set_time(time_t t)
-  {
-    start_time= user_time= t;
+  inline void set_time(const struct timeval *t)
+  {
+    start_time= user_time= *t;
     start_utime= utime_after_lock= my_micro_time();
 #ifdef HAVE_PSI_THREAD_INTERFACE
-    PSI_CALL(set_thread_start_time)(start_time);
+    PSI_CALL(set_thread_start_time)(start_time.tv_sec);
 #endif
   }
   /*TODO: this will be obsolete when we have support for 64 bit my_time_t */
   inline bool	is_valid_time() 
   { 
-    return (IS_TIME_T_VALID_FOR_TIMESTAMP(start_time));
+    return (IS_TIME_T_VALID_FOR_TIMESTAMP(start_time.tv_sec));
   }
   void set_time_after_lock()
   {
@@ -2971,9 +3153,29 @@
   {
     /* TODO: check for OOM condition here */
     if (!stmt_arena->is_conventional())
+    {
+      DBUG_PRINT("info",
+                 ("change_item_tree place %p old_value %p new_value %p",
+                  place, *place, new_value));
       nocheck_register_item_tree_change(place, *place, mem_root);
+    }
     *place= new_value;
   }
+
+/*
+  Find and update change record of an underlying item.
+
+  @param old_ref The old place of moved expression.
+  @param new_ref The new place of moved expression.
+  @details
+  During permanent transformations, e.g. join flattening in simplify_joins,
+  a condition could be moved from one place to another, e.g. from on_expr
+  to WHERE condition. If the moved condition has replaced some other with
+  change_item_tree() function, the change record will restore old value
+  to the wrong place during rollback_item_tree_changes. This function goes
+  through the list of change records, and replaces Item_change_record::place.
+*/
+  void change_item_tree_place(Item **old_ref, Item **new_ref);
   void nocheck_register_item_tree_change(Item **place, Item *old_value,
                                          MEM_ROOT *runtime_memroot);
   void rollback_item_tree_changes();
@@ -3757,7 +3959,8 @@
     if (copy_field)				/* Fix for Intel compiler */
     {
       delete [] copy_field;
-      save_copy_field= copy_field= 0;
+      save_copy_field= copy_field= NULL;
+      save_copy_field_end= copy_field_end= NULL;
     }
   }
 };
