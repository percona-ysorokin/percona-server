--- conflicted
+++ resolved
@@ -79,10 +79,7 @@
 #include "mysql/psi/mysql_mutex.h"
 #include "mysql/psi/mysql_statement.h"
 #include "mysql/psi/mysql_thread.h"
-<<<<<<< HEAD
 #include "mysql/service_thread_scheduler.h"
-=======
->>>>>>> 824e2b40
 #include "mysql/strings/m_ctype.h"
 #include "mysql/thread_type.h"
 #include "mysql_com_server.h"  // NET_SERVER
@@ -5110,16 +5107,12 @@
   Event_reference_caching_cache *events_cache_{nullptr};
   Event_tracking_data_stack event_tracking_data_;
   bool audit_plugins_present;
-<<<<<<< HEAD
-};  // End of class THD
-=======
 
  public:
   /// Flag indicating whether this session incremented the number of sessions
   /// with GTID_NEXT set to AUTOMATIC:tag
   bool has_incremented_gtid_automatic_count;
 };
->>>>>>> 824e2b40
 
 /**
    Return lock_tables_mode for secondary engine.
