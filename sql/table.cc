/*
   Copyright (c) 2000, 2016, Oracle and/or its affiliates. All rights reserved.

   This program is free software; you can redistribute it and/or modify
   it under the terms of the GNU General Public License as published by
   the Free Software Foundation; version 2 of the License.

   This program is distributed in the hope that it will be useful,
   but WITHOUT ANY WARRANTY; without even the implied warranty of
   MERCHANTABILITY or FITNESS FOR A PARTICULAR PURPOSE.  See the
   GNU General Public License for more details.

   You should have received a copy of the GNU General Public License
   along with this program; if not, write to the Free Software
   Foundation, Inc., 51 Franklin St, Fifth Floor, Boston, MA 02110-1301  USA */

#include "table.h"

#include "my_md5.h"                      // compute_md5_hash
#include "myisam.h"                      // MI_MAX_KEY_LENGTH
#include "mysql_version.h"               // MYSQL_VERSION_ID

#include "auth_common.h"                 // acl_getroot
#include "binlog.h"                      // mysql_bin_log
#include "debug_sync.h"                  // DEBUG_SYNC
#include "item_cmpfunc.h"                // and_conds
#include "key.h"                         // find_ref_key
#include "log.h"                         // sql_print_warning
#include "opt_trace.h"                   // opt_trace_disable_if_no_security_...
#include "parse_file.h"                  // sql_parse_prepare
#include "partition_info.h"              // partition_info
#include "sql_base.h"                    // OPEN_VIEW_ONLY
#include "sql_class.h"                   // THD
#include "sql_parse.h"                   // check_stack_overrun
#include "sql_partition.h"               // mysql_unpack_partition,
                                         // get_partition_tablespace_names
#include "sql_plugin.h"                  // plugin_unlock
#include "sql_select.h"                  // actual_key_parts
#include "sql_table.h"                   // build_table_filename
#include "sql_tablespace.h"              // check_tablespace_name())
#include "sql_view.h"                    // view_type
#include "strfunc.h"                     // unhex_type2
#include "table_cache.h"                 // table_cache_manager
#include "table_trigger_dispatcher.h"    // Table_trigger_dispatcher
#include "template_utils.h"              // down_cast

#include "pfs_file_provider.h"
#include "mysql/psi/mysql_file.h"

#include "pfs_table_provider.h"
#include "mysql/psi/mysql_table.h"


/* INFORMATION_SCHEMA name */
LEX_STRING INFORMATION_SCHEMA_NAME= {C_STRING_WITH_LEN("information_schema")};

/* PERFORMANCE_SCHEMA name */
LEX_STRING PERFORMANCE_SCHEMA_DB_NAME= {C_STRING_WITH_LEN("performance_schema")};

/* MYSQL_SCHEMA name */
LEX_STRING MYSQL_SCHEMA_NAME= {C_STRING_WITH_LEN("mysql")};

/* GENERAL_LOG name */
LEX_STRING GENERAL_LOG_NAME= {C_STRING_WITH_LEN("general_log")};

/* SLOW_LOG name */
LEX_STRING SLOW_LOG_NAME= {C_STRING_WITH_LEN("slow_log")};

/* RLI_INFO name */
LEX_STRING RLI_INFO_NAME= {C_STRING_WITH_LEN("slave_relay_log_info")};

/* MI_INFO name */
LEX_STRING MI_INFO_NAME= {C_STRING_WITH_LEN("slave_master_info")};

/* WORKER_INFO name */
LEX_STRING WORKER_INFO_NAME= {C_STRING_WITH_LEN("slave_worker_info")};

/* GTID_EXECUTED name */
LEX_STRING GTID_EXECUTED_NAME= {C_STRING_WITH_LEN("gtid_executed")};

/* Keyword for parsing generated column functions */
LEX_STRING PARSE_GCOL_KEYWORD= {C_STRING_WITH_LEN("parse_gcol_expr")};


	/* Functions defined in this file */

void open_table_error(TABLE_SHARE *share, int error, int db_errno,
                      myf errortype, int errarg);
static int open_binary_frm(THD *thd, TABLE_SHARE *share,
                           uchar *head, File file);
static void fix_type_pointers(const char ***array, TYPELIB *point_to_type,
			      uint types, char **names);
static uint find_field(Field **fields, uchar *record, uint start, uint length);

static Item *create_view_field(THD *thd, TABLE_LIST *view, Item **field_ref,
                               const char *name,
                               Name_resolution_context *context);

inline bool is_system_table_name(const char *name, size_t length);

static ulong get_form_pos(File file, uchar *head);

/**************************************************************************
  Object_creation_ctx implementation.
**************************************************************************/

Object_creation_ctx *Object_creation_ctx::set_n_backup(THD *thd)
{
  Object_creation_ctx *backup_ctx;
  DBUG_ENTER("Object_creation_ctx::set_n_backup");

  backup_ctx= create_backup_ctx(thd);
  change_env(thd);

  DBUG_RETURN(backup_ctx);
}

void Object_creation_ctx::restore_env(THD *thd, Object_creation_ctx *backup_ctx)
{
  if (!backup_ctx)
    return;

  backup_ctx->change_env(thd);

  delete backup_ctx;
}

/**************************************************************************
  Default_object_creation_ctx implementation.
**************************************************************************/

Default_object_creation_ctx::Default_object_creation_ctx(THD *thd)
  : m_client_cs(thd->variables.character_set_client),
    m_connection_cl(thd->variables.collation_connection)
{ }

Default_object_creation_ctx::Default_object_creation_ctx(
  const CHARSET_INFO *client_cs, const CHARSET_INFO *connection_cl)
  : m_client_cs(client_cs),
    m_connection_cl(connection_cl)
{ }

Object_creation_ctx *
Default_object_creation_ctx::create_backup_ctx(THD *thd) const
{
  return new Default_object_creation_ctx(thd);
}

void Default_object_creation_ctx::change_env(THD *thd) const
{
  thd->variables.character_set_client= m_client_cs;
  thd->variables.collation_connection= m_connection_cl;

  thd->update_charset();
}

/**************************************************************************
  View_creation_ctx implementation.
**************************************************************************/

View_creation_ctx *View_creation_ctx::create(THD *thd)
{
  View_creation_ctx *ctx= new (thd->mem_root) View_creation_ctx(thd);

  return ctx;
}

/*************************************************************************/

View_creation_ctx * View_creation_ctx::create(THD *thd,
                                              TABLE_LIST *view)
{
  View_creation_ctx *ctx= new (thd->mem_root) View_creation_ctx(thd);

  /* Throw a warning if there is NULL cs name. */

  if (!view->view_client_cs_name.str ||
      !view->view_connection_cl_name.str)
  {
    push_warning_printf(thd, Sql_condition::SL_NOTE,
                        ER_VIEW_NO_CREATION_CTX,
                        ER(ER_VIEW_NO_CREATION_CTX),
                        view->db,
                        view->table_name);

    ctx->m_client_cs= system_charset_info;
    ctx->m_connection_cl= system_charset_info;

    return ctx;
  }

  /* Resolve cs names. Throw a warning if there is unknown cs name. */

  bool invalid_creation_ctx;

  invalid_creation_ctx= resolve_charset(view->view_client_cs_name.str,
                                        system_charset_info,
                                        &ctx->m_client_cs);

  invalid_creation_ctx= resolve_collation(view->view_connection_cl_name.str,
                                          system_charset_info,
                                          &ctx->m_connection_cl) ||
                        invalid_creation_ctx;

  if (invalid_creation_ctx)
  {
    sql_print_warning("View '%s'.'%s': there is unknown charset/collation "
                      "names (client: '%s'; connection: '%s').",
                      view->db,
                      view->table_name,
                      view->view_client_cs_name.str,
                      view->view_connection_cl_name.str);

    push_warning_printf(thd, Sql_condition::SL_NOTE,
                        ER_VIEW_INVALID_CREATION_CTX,
                        ER(ER_VIEW_INVALID_CREATION_CTX),
                        view->db,
                        view->table_name);
  }

  return ctx;
}

/*************************************************************************/

GRANT_INFO::GRANT_INFO()
{
  grant_table= 0;
  version= 0;
  privilege= NO_ACCESS;
#ifndef DBUG_OFF
  want_privilege= 0;
#endif
}


/* Get column name from column hash */

static uchar *get_field_name(Field **buff, size_t *length,
                             my_bool not_used MY_ATTRIBUTE((unused)))
{
  *length= strlen((*buff)->field_name);
  return (uchar*) (*buff)->field_name;
}


/*
  Returns pointer to '.frm' extension of the file name.

  SYNOPSIS
    fn_rext()
    name       file name

  DESCRIPTION
    Checks file name part starting with the rightmost '.' character,
    and returns it if it is equal to '.frm'. 

  TODO
    It is a good idea to get rid of this function modifying the code
    to garantee that the functions presently calling fn_rext() always
    get arguments in the same format: either with '.frm' or without '.frm'.

  RETURN VALUES
    Pointer to the '.frm' extension. If there is no extension,
    or extension is not '.frm', pointer at the end of file name.
*/

char *fn_rext(char *name)
{
  char *res= strrchr(name, '.');
  if (res && !strcmp(res, reg_ext))
    return res;
  return name + strlen(name);
}


static TABLE_CATEGORY get_table_category(const LEX_STRING &db,
                                         const LEX_STRING &name)
{
  DBUG_ASSERT(db.str != NULL);
  DBUG_ASSERT(name.str != NULL);

  if (is_infoschema_db(db.str, db.length))
    return TABLE_CATEGORY_INFORMATION;

  if (is_perfschema_db(db.str, db.length))
    return TABLE_CATEGORY_PERFORMANCE;

  if ((db.length == MYSQL_SCHEMA_NAME.length) &&
      (my_strcasecmp(system_charset_info,
                     MYSQL_SCHEMA_NAME.str,
                     db.str) == 0))
  {
    if (is_system_table_name(name.str, name.length))
      return TABLE_CATEGORY_SYSTEM;

    if ((name.length == GENERAL_LOG_NAME.length) &&
        (my_strcasecmp(system_charset_info,
                       GENERAL_LOG_NAME.str,
                       name.str) == 0))
      return TABLE_CATEGORY_LOG;

    if ((name.length == SLOW_LOG_NAME.length) &&
        (my_strcasecmp(system_charset_info,
                       SLOW_LOG_NAME.str,
                       name.str) == 0))
      return TABLE_CATEGORY_LOG;

    if ((name.length == RLI_INFO_NAME.length) &&
        (my_strcasecmp(system_charset_info,
                      RLI_INFO_NAME.str,
                      name.str) == 0))
      return TABLE_CATEGORY_RPL_INFO;

    if ((name.length == MI_INFO_NAME.length) &&
        (my_strcasecmp(system_charset_info,
                      MI_INFO_NAME.str,
                      name.str) == 0))
      return TABLE_CATEGORY_RPL_INFO;

    if ((name.length == WORKER_INFO_NAME.length) &&
        (my_strcasecmp(system_charset_info,
                      WORKER_INFO_NAME.str,
                      name.str) == 0))
      return TABLE_CATEGORY_RPL_INFO;

    if ((name.length == GTID_EXECUTED_NAME.length) &&
        (my_strcasecmp(system_charset_info,
                       GTID_EXECUTED_NAME.str,
                       name.str) == 0))
      return TABLE_CATEGORY_GTID;

  }

  return TABLE_CATEGORY_USER;
}


/**
  Allocate and setup a TABLE_SHARE structure

  @param table_list  structure from which database and table 
                     name can be retrieved
  @param key         table cache key (db \0 table_name \0...)
  @param key_length  length of the key

  @return            pointer to allocated table share
    @retval NULL     error (out of memory, too long path name)
*/

TABLE_SHARE *alloc_table_share(TABLE_LIST *table_list, const char *key,
                               size_t key_length)
{
  MEM_ROOT mem_root;
  TABLE_SHARE *share= NULL;
  char *key_buff, *path_buff;
  char path[FN_REFLEN + 1];
  size_t path_length;
  Table_cache_element **cache_element_array;
  bool was_truncated= false;
  DBUG_ENTER("alloc_table_share");
  DBUG_PRINT("enter", ("table: '%s'.'%s'",
                       table_list->db, table_list->table_name));

  /*
    There are FN_REFLEN - reg_ext_length bytes available for the 
    file path and the trailing '\0', which may be padded to the right 
    of the length indicated by the length parameter. The returned 
    path length does not include the trailing '\0'.
  */
  path_length= build_table_filename(path, sizeof(path) - 1 - reg_ext_length,
                                    table_list->db,
                                    table_list->table_name, "", 0,
                                    &was_truncated);

  /*
    The path now misses extension, but includes '\0'. Unless it was
    truncated, everything should be ok. 
  */
  if (was_truncated)
  {
    my_error(ER_IDENT_CAUSES_TOO_LONG_PATH, MYF(0), sizeof(path) - 1, path);
    DBUG_RETURN(NULL);
  }

  init_sql_alloc(key_memory_table_share, &mem_root, TABLE_ALLOC_BLOCK_SIZE, 0);
  if (multi_alloc_root(&mem_root,
                       &share, sizeof(*share),
                       &key_buff, key_length,
                       &path_buff, path_length + 1,
                       &cache_element_array,
                       table_cache_instances * sizeof(*cache_element_array),
                       NULL))
  {
    memset(share, 0, sizeof(*share));

    share->set_table_cache_key(key_buff, key, key_length);

    share->path.str= path_buff;
    share->path.length= path_length;
    my_stpcpy(share->path.str, path);
    share->normalized_path.str=    share->path.str;
    share->normalized_path.length= path_length;

    share->version=       refresh_version;

    /*
      Since alloc_table_share() can be called without any locking (for
      example, ha_create_table... functions), we do not assign a table
      map id here.  Instead we assign a value that is not used
      elsewhere, and then assign a table map id inside open_table()
      under the protection of the LOCK_open mutex.
    */
    share->table_map_id= ~0ULL;
    share->cached_row_logging_check= -1;

    share->m_flush_tickets.empty();

    memset(cache_element_array, 0,
           table_cache_instances * sizeof(*cache_element_array));
    share->cache_element= cache_element_array;

    memcpy((char*) &share->mem_root, (char*) &mem_root, sizeof(mem_root));
    mysql_mutex_init(key_TABLE_SHARE_LOCK_ha_data,
                     &share->LOCK_ha_data, MY_MUTEX_INIT_FAST);
  }
  DBUG_RETURN(share);
}


/*
  Initialize share for temporary tables

  SYNOPSIS
    init_tmp_table_share()
    thd         thread handle
    share	Share to fill
    key		Table_cache_key, as generated from create_table_def_key.
		must start with db name.    
    key_length	Length of key
    table_name	Table name
    path	Path to file (possible in lower case) without .frm

  NOTES
    This is different from alloc_table_share() because temporary tables
    don't have to be shared between threads or put into the table def
    cache, so we can do some things notable simpler and faster

    If table is not put in thd->temporary_tables (happens only when
    one uses OPEN TEMPORARY) then one can specify 'db' as key and
    use key_length= 0 as neither table_cache_key or key_length will be used).
*/

void init_tmp_table_share(THD *thd, TABLE_SHARE *share, const char *key,
                          size_t key_length, const char *table_name,
                          const char *path)
{
  DBUG_ENTER("init_tmp_table_share");
  DBUG_PRINT("enter", ("table: '%s'.'%s'", key, table_name));

  memset(share, 0, sizeof(*share));
  init_sql_alloc(key_memory_table_share,
                 &share->mem_root, TABLE_ALLOC_BLOCK_SIZE, 0);
  share->table_category=         TABLE_CATEGORY_TEMPORARY;
  share->tmp_table=              INTERNAL_TMP_TABLE;
  share->db.str=                 (char*) key;
  share->db.length=		 strlen(key);
  share->table_cache_key.str=    (char*) key;
  share->table_cache_key.length= key_length;
  share->table_name.str=         (char*) table_name;
  share->table_name.length=      strlen(table_name);
  share->path.str=               (char*) path;
  share->normalized_path.str=    (char*) path;
  share->path.length= share->normalized_path.length= strlen(path);
  share->frm_version= 		 FRM_VER_TRUE_VARCHAR;

  share->cached_row_logging_check= -1;

  /*
    table_map_id is also used for MERGE tables to suppress repeated
    compatibility checks.
  */
  share->table_map_id= (ulonglong) thd->query_id;

  share->m_flush_tickets.empty();

  DBUG_VOID_RETURN;
}


/**
  Release resources (plugins) used by the share and free its memory.
  TABLE_SHARE is self-contained -- it's stored in its own MEM_ROOT.
  Free this MEM_ROOT.
*/

void TABLE_SHARE::destroy()
{
  uint idx;
  KEY *info_it;

  DBUG_ENTER("TABLE_SHARE::destroy");
  DBUG_PRINT("info", ("db: %s table: %s", db.str, table_name.str));
  if (field != 0)
  {
    Field* current_field;
    for (uint i= 0; i < fields; ++i)
    {
      current_field= field[i];
      if (current_field->has_associated_compression_dictionary())
      {
        my_free(const_cast<char*>(current_field->zip_dict_data.str));
        current_field->zip_dict_data= null_lex_cstr;
        my_free(const_cast<char*>(current_field->zip_dict_name.str));
        current_field->zip_dict_name= null_lex_cstr;
      }
    }
  }
  if (ha_share)
  {
    delete ha_share;
    ha_share= NULL;
  }
  /* The mutex is initialized only for shares that are part of the TDC */
  if (tmp_table == NO_TMP_TABLE)
    mysql_mutex_destroy(&LOCK_ha_data);
  my_hash_free(&name_hash);

  plugin_unlock(NULL, db_plugin);
  db_plugin= NULL;

  /* Release fulltext parsers */
  info_it= key_info;
  for (idx= keys; idx; idx--, info_it++)
  {
    if (info_it->flags & HA_USES_PARSER)
    {
      plugin_unlock(NULL, info_it->parser);
      info_it->flags= 0;
    }
  }

#ifdef HAVE_PSI_TABLE_INTERFACE
  PSI_TABLE_CALL(release_table_share)(m_psi);
#endif

  /*
    Make a copy since the share is allocated in its own root,
    and free_root() updates its argument after freeing the memory.
  */
  MEM_ROOT own_root= mem_root;
  free_root(&own_root, MYF(0));
  DBUG_VOID_RETURN;
}

/**
  Checks if TABLE_SHARE has at least one field with
  COLUMN_FORMAT_TYPE_COMPRESSED flag.
*/
bool TABLE_SHARE::has_compressed_columns() const
{
  DBUG_ENTER("has_compressed_columns");
  DBUG_ASSERT(field != 0);

  Field **field_ptr= field;
  while(*field_ptr != 0 &&
        (*field_ptr)->column_format() != COLUMN_FORMAT_TYPE_COMPRESSED)
    ++field_ptr;

  DBUG_RETURN(*field_ptr != 0);
}

/*
  Free table share and memory used by it

  SYNOPSIS
    free_table_share()
    share		Table share
*/

void free_table_share(TABLE_SHARE *share)
{
  DBUG_ENTER("free_table_share");
  DBUG_PRINT("enter", ("table: %s.%s", share->db.str, share->table_name.str));
  DBUG_ASSERT(share->ref_count == 0);

  if (share->m_flush_tickets.is_empty())
  {
    /*
      No threads are waiting for this share to be flushed (the
      share is not old, is for a temporary table, or just nobody
      happens to be waiting for it). Destroy it.
    */
    share->destroy();
  }
  else
  {
    Wait_for_flush_list::Iterator it(share->m_flush_tickets);
    Wait_for_flush *ticket;
    /*
      We're about to iterate over a list that is used
      concurrently. Make sure this never happens without a lock.
    */
    mysql_mutex_assert_owner(&LOCK_open);

    while ((ticket= it++))
      (void) ticket->get_ctx()->m_wait.set_status(MDL_wait::GRANTED);
    /*
      If there are threads waiting for this share to be flushed,
      the last one to receive the notification will destroy the
      share. At this point the share is removed from the table
      definition cache, so is OK to proceed here without waiting
      for this thread to do the work.
    */
  }
  DBUG_VOID_RETURN;
}


/**
  Return TRUE if a table name matches one of the system table names.
  Currently these are:

  help_category, help_keyword, help_relation, help_topic,
  proc, event
  time_zone, time_zone_leap_second, time_zone_name, time_zone_transition,
  time_zone_transition_type

  This function trades accuracy for speed, so may return false
  positives. Presumably mysql.* database is for internal purposes only
  and should not contain user tables.
*/

inline bool is_system_table_name(const char *name, size_t length)
{
  CHARSET_INFO *ci= system_charset_info;

  return (
           /* mysql.proc table */
           (length == 4 &&
             my_tolower(ci, name[0]) == 'p' && 
             my_tolower(ci, name[1]) == 'r' &&
             my_tolower(ci, name[2]) == 'o' &&
             my_tolower(ci, name[3]) == 'c') ||

           (length > 4 &&
             (
               /* one of mysql.help* tables */
               (my_tolower(ci, name[0]) == 'h' &&
                 my_tolower(ci, name[1]) == 'e' &&
                 my_tolower(ci, name[2]) == 'l' &&
                 my_tolower(ci, name[3]) == 'p') ||

               /* one of mysql.time_zone* tables */
               (my_tolower(ci, name[0]) == 't' &&
                 my_tolower(ci, name[1]) == 'i' &&
                 my_tolower(ci, name[2]) == 'm' &&
                 my_tolower(ci, name[3]) == 'e') ||

               /* mysql.event table */
               (my_tolower(ci, name[0]) == 'e' &&
                 my_tolower(ci, name[1]) == 'v' &&
                 my_tolower(ci, name[2]) == 'e' &&
                 my_tolower(ci, name[3]) == 'n' &&
                 my_tolower(ci, name[4]) == 't')
             )
           )
         );
}


/**
  Check if a string contains path elements
*/  

static inline bool has_disabled_path_chars(const char *str)
{
  for (; *str; str++)
    switch (*str)
    {
      case FN_EXTCHAR:
      case '/':
      case '\\':
      case '~':
      case '@':
        return TRUE;
    }
  return FALSE;
}


/*
  Read table definition from a binary / text based .frm file
  
  SYNOPSIS
  open_table_def()
  thd		Thread handler
  share		Fill this with table definition
  db_flags	Bit mask of the following flags: OPEN_VIEW

  NOTES
    This function is called when the table definition is not cached in
    table_def_cache
    The data is returned in 'share', which is alloced by
    alloc_table_share().. The code assumes that share is initialized.

  RETURN VALUES
   0	ok
   1	Error (see open_table_error)
   2    Error (see open_table_error)
   3    Wrong data in .frm file
   4    Error (see open_table_error)
   5    Error (see open_table_error: charset unavailable)
   6    Unknown .frm version
   8    Error while reading view definition from .FRM file.
   9    Wrong type in view's .frm file.
*/

int open_table_def(THD *thd, TABLE_SHARE *share, uint db_flags)
{
  int error, table_type;
  bool error_given;
  File file;
  uchar head[64];
  char	path[FN_REFLEN + 1];
  MEM_ROOT **root_ptr, *old_root;
  DBUG_ENTER("open_table_def");
  DBUG_PRINT("enter", ("table: '%s'.'%s'  path: '%s'", share->db.str,
                       share->table_name.str, share->normalized_path.str));

  error= 1;
  error_given= 0;

  strxnmov(path, sizeof(path) - 1, share->normalized_path.str, reg_ext, NullS);
  if ((file= mysql_file_open(key_file_frm,
                             path, O_RDONLY | O_SHARE, MYF(0))) < 0)
  {
    /*
      We don't try to open 5.0 unencoded name, if
      - non-encoded name contains '@' signs, 
        because '@' can be misinterpreted.
        It is not clear if '@' is escape character in 5.1,
        or a normal character in 5.0.
        
      - non-encoded db or table name contain "#mysql50#" prefix.
        This kind of tables must have been opened only by the
        mysql_file_open() above.
    */
    if (has_disabled_path_chars(share->table_name.str) ||
        has_disabled_path_chars(share->db.str) ||
        !strncmp(share->db.str, MYSQL50_TABLE_NAME_PREFIX,
                 MYSQL50_TABLE_NAME_PREFIX_LENGTH) ||
        !strncmp(share->table_name.str, MYSQL50_TABLE_NAME_PREFIX,
                 MYSQL50_TABLE_NAME_PREFIX_LENGTH))
      goto err_not_open;

    /*
      Trying unencoded 5.0 name for temporary tables does not
      make sense since such tables are not persistent.
    */
    if (share->tmp_table)
      goto err_not_open;

    /* Try unencoded 5.0 name */
    size_t length;
    strxnmov(path, sizeof(path)-1,
             mysql_data_home, "/", share->db.str, "/",
             share->table_name.str, reg_ext, NullS);
    length= unpack_filename(path, path) - reg_ext_length;
    /*
      The following is a safety test and should never fail
      as the old file name should never be longer than the new one.
    */
    DBUG_ASSERT(length <= share->normalized_path.length);
    /*
      If the old and the new names have the same length,
      then table name does not have tricky characters,
      so no need to check the old file name.
    */
    if (length == share->normalized_path.length ||
        ((file= mysql_file_open(key_file_frm,
                                path, O_RDONLY | O_SHARE, MYF(0))) < 0))
      goto err_not_open;

    /* Unencoded 5.0 table name found */
    path[length]= '\0'; // Remove .frm extension
    my_stpcpy(share->normalized_path.str, path);
    share->normalized_path.length= length;
  }

  error= 4;
  if (mysql_file_read(file, head, 64, MYF(MY_NABP)))
    goto err;

  if (head[0] == (uchar) 254 && head[1] == 1)
  {
    if (head[2] == FRM_VER || head[2] == FRM_VER+1 ||
        (head[2] >= FRM_VER+3 && head[2] <= FRM_VER+4))
    {
      /* Open view only */
      if (db_flags & OPEN_VIEW_ONLY)
      {
        error_given= 1;
        goto err;
      }
      table_type= 1;
    }
    else
    {
      error= 6;                                 // Unkown .frm version
      goto err;
    }
  }
  else if (memcmp(head, STRING_WITH_LEN("TYPE=")) == 0)
  {
    error= 5;
    if (memcmp(head+5, "VIEW", 4) == 0)
    {
      share->is_view= 1;
      if (db_flags & OPEN_VIEW)
        table_type= 2;
      else
        goto err;
    }
    else
      goto err;
  }
  else
    goto err;

  if (table_type == 1)
  {
    root_ptr= my_thread_get_THR_MALLOC();
    old_root= *root_ptr;
    *root_ptr= &share->mem_root;
    error= open_binary_frm(thd, share, head, file);
    *root_ptr= old_root;
    error_given= 1;
  }
  else if (table_type == 2)
  {
    LEX_STRING pathstr= { path, strlen(path) };

    /*
      Create view file parser and hold it in TABLE_SHARE member
      view_def.
      */ 
    share->view_def= sql_parse_prepare(&pathstr, &share->mem_root, true);
    if (!share->view_def)
      error= 8;
    else if (!is_equal(&view_type, share->view_def->type()))
      error= 9;
    else
      error= 0;
  }

  share->table_category= get_table_category(share->db, share->table_name);

  if (!error)
    thd->status_var.opened_shares++;

err:
  mysql_file_close(file, MYF(MY_WME));

err_not_open:
  if (error && !error_given)
  {
    share->error= error;
    open_table_error(share, error, (share->open_errno= my_errno()), 0);
  }

  DBUG_RETURN(error);
}


/**
  Initialize key_part_flag from source field.
*/

void KEY_PART_INFO::init_flags()
{
  DBUG_ASSERT(field);
  if (field->type() == MYSQL_TYPE_BLOB ||
      field->type() == MYSQL_TYPE_GEOMETRY)
    key_part_flag|= HA_BLOB_PART;
  else if (field->real_type() == MYSQL_TYPE_VARCHAR)
    key_part_flag|= HA_VAR_LENGTH_PART;
  else if (field->type() == MYSQL_TYPE_BIT)
    key_part_flag|= HA_BIT_PART;
}


/**
  Initialize KEY_PART_INFO from the given field.

  @param fld The field to initialize keypart from
*/

void KEY_PART_INFO::init_from_field(Field *fld)
{
  field= fld;
  fieldnr= field->field_index + 1;
  null_bit= field->null_bit;
  null_offset= field->null_offset();
  offset= field->offset(field->table->record[0]);
  length= (uint16) field->key_length();
  store_length= length;
  key_part_flag= 0;

  if (field->real_maybe_null())
    store_length+= HA_KEY_NULL_LENGTH;
  if (field->type() == MYSQL_TYPE_BLOB ||
      field->real_type() == MYSQL_TYPE_VARCHAR ||
      field->type() == MYSQL_TYPE_GEOMETRY)
  {
    store_length+= HA_KEY_BLOB_LENGTH;
  }
  init_flags();

  type=  (uint8) field->key_type();
  key_type =
    ((ha_base_keytype) type == HA_KEYTYPE_TEXT ||
     (ha_base_keytype) type == HA_KEYTYPE_VARTEXT1 ||
     (ha_base_keytype) type == HA_KEYTYPE_VARTEXT2) ?
    0 : FIELDFLAG_BINARY;
}


/**
  Setup key-related fields of Field object for given key and key part.

  @param[in]     share         Pointer to TABLE_SHARE
  @param[in]     handler       Pointer to handler
  @param[in]     primary_key_n Primary key number
  @param[in]     keyinfo       Pointer to processed key
  @param[in]     key_n         Processed key number
  @param[in]     key_part_n    Processed key part number
  @param[in,out] usable_parts  Pointer to usable_parts variable
*/

static void setup_key_part_field(TABLE_SHARE *share, handler *handler_file,
                                 uint primary_key_n, KEY *keyinfo, uint key_n,
                                 uint key_part_n, uint *usable_parts)
{
  KEY_PART_INFO *key_part= &keyinfo->key_part[key_part_n];
  Field *field= key_part->field;

  /* Flag field as unique and/or clustering if it is the only keypart in a
  unique/clustering index */
  if (key_part_n == 0 && key_n != primary_key_n)
  {
    field->flags |= (((keyinfo->flags & HA_NOSAME) &&
                      (keyinfo->user_defined_key_parts == 1)) ?
                     UNIQUE_KEY_FLAG : MULTIPLE_KEY_FLAG);

    if (((keyinfo->flags & HA_CLUSTERING) &&
         (keyinfo->user_defined_key_parts == 1)))
      field->flags|= CLUSTERING_FLAG;
  }

  if (key_part_n == 0)
    field->key_start.set_bit(key_n);
  field->m_indexed= true;
  if (field->key_length() == key_part->length &&
      !(field->flags & BLOB_FLAG))
  {
    if (handler_file->index_flags(key_n, key_part_n, 0) & HA_KEYREAD_ONLY)
    {
      share->keys_for_keyread.set_bit(key_n);
      field->part_of_key.set_bit(key_n);
      field->part_of_key_not_clustered.set_bit(key_n);
    }
    if (handler_file->index_flags(key_n, key_part_n, 1) & HA_READ_ORDER)
      field->part_of_sortkey.set_bit(key_n);
  }

  if (!(key_part->key_part_flag & HA_REVERSE_SORT) &&
      *usable_parts == key_part_n)
    (*usable_parts)++;			// For FILESORT
}


/**
  Generate extended secondary keys by adding primary key parts to the
  existing secondary key. A primary key part is added if such part doesn't
  present in the secondary key or the part in the secondary key is a
  prefix of the key field. Key parts are added till:
  .) all parts were added
  .) number of key parts became bigger that MAX_REF_PARTS
  .) total key length became longer than MAX_REF_LENGTH
  depending on what occurs first first.
  Unlike existing secondary key parts which are initialized at
  open_binary_frm(), newly added ones are initialized here by copying
  KEY_PART_INFO structure from primary key part and calling
  setup_key_part_field().

  Function updates sk->actual/unused_key_parts and sk->actual_flags.

  @param[in]     sk            Secondary key
  @param[in]     sk_n          Secondary key number
  @param[in]     pk            Primary key
  @param[in]     pk_n          Primary key number
  @param[in]     share         Pointer to TABLE_SHARE
  @param[in]     handler       Pointer to handler
  @param[in,out] usable_parts  Pointer to usable_parts variable

  @retval                      Number of added key parts
*/

static uint add_pk_parts_to_sk(KEY *sk, uint sk_n, KEY *pk, uint pk_n,
                               TABLE_SHARE *share, handler *handler_file,
                               uint *usable_parts)
{
  uint max_key_length= sk->key_length;
  bool is_unique_key= false;
  KEY_PART_INFO *current_key_part= &sk->key_part[sk->user_defined_key_parts];

  /* 
     For each keypart in the primary key: check if the keypart is
     already part of the secondary key and add it if not.
  */
  for (uint pk_part= 0; pk_part < pk->user_defined_key_parts; pk_part++)
  {
    KEY_PART_INFO *pk_key_part= &pk->key_part[pk_part];
    /* MySQL does not supports more key parts than MAX_REF_LENGTH */
    if (sk->actual_key_parts >= MAX_REF_PARTS)
      goto end;

    bool pk_field_is_in_sk= false;
    for (uint j= 0; j < sk->user_defined_key_parts; j++)
    {
      if (sk->key_part[j].fieldnr == pk_key_part->fieldnr &&
          share->field[pk_key_part->fieldnr - 1]->key_length() ==
          sk->key_part[j].length)
      {
        pk_field_is_in_sk= true;
        break;
      }
    }

    /* Add PK field to secondary key if it's not already  part of the key. */
    if (!pk_field_is_in_sk)
    {
      /* MySQL does not supports keys longer than MAX_KEY_LENGTH */
      if (max_key_length + pk_key_part->length > MAX_KEY_LENGTH)
        goto end;

      *current_key_part= *pk_key_part;
      setup_key_part_field(share, handler_file, pk_n, sk, sk_n,
                           sk->actual_key_parts, usable_parts);
      sk->actual_key_parts++;
      sk->unused_key_parts--;
      sk->rec_per_key[sk->actual_key_parts - 1]= 0;
      sk->set_records_per_key(sk->actual_key_parts - 1, REC_PER_KEY_UNKNOWN);
      current_key_part++;
      max_key_length+= pk_key_part->length;
      /*
        Secondary key will be unique if the key  does not exceed
        key length limitation and key parts limitation.
      */
      is_unique_key= true;
    }
  }
  if (is_unique_key)
    sk->actual_flags|= HA_NOSAME;

end:
  return (sk->actual_key_parts - sk->user_defined_key_parts);
}


/**
  After retrieving the tablespace name, the tablespace name is validated.
  If the name is invalid, it is ignored. The function used to validate
  the name, 'check_tablespace_name()', emits errors. In the context of
  reading .FRM files, the errors must be ignored. This error handler makes
  sure this is done.
*/

class Tablespace_name_error_handler : public Internal_error_handler
{
public:
  bool handle_condition(THD *thd,
                        uint sql_errno,
                        const char* sqlstate,
                        Sql_condition::enum_severity_level *level,
                        const char* msg)
  {
    if (sql_errno == ER_WRONG_TABLESPACE_NAME ||
        sql_errno == ER_TOO_LONG_IDENT)
      return true;
    return false;
  }
};


bool get_table_and_parts_tablespace_names(
       THD *thd,
       TABLE_LIST *table,
       Tablespace_hash_set *tablespace_set)
{
  // Prepare the path to the .FRM file and open the file
  char path[FN_REFLEN + 1];           //< Path to .FRM file
  build_table_filename(path, sizeof(path) - 1,
                       table->db, table->table_name, reg_ext, 0);

  // First, we open the file, and return upon failure. No need to close
  // the file in this case.
  File file= mysql_file_open(key_file_frm, path, O_RDONLY | O_SHARE, MYF(0));
  if (file < 0)
    return false;

  // Next, we read the header and do some basic verification of the
  // header fields.
  uchar head[64];
  if (mysql_file_read(file, head, sizeof(head), MYF(MY_NABP)) ||
      head[0] != (uchar) 254 || head[1] != 1                  ||
      !(head[2] == FRM_VER || head[2] == FRM_VER + 1 ||
        (head[2] >= FRM_VER + 3 && head[2] <= FRM_VER + 4)))
  {
    // Upon failure, return NULL, but here, we have to close the file first.
    mysql_file_close(file, MYF(MY_WME));
    return false;
  }

  // For mysql versions before 50120, NDB stored the tablespace names only
  // in the NDB dictionary. Thus, we have to get the tablespace name from
  // the engine in this case.

  // Get the relevant db type value.
  enum legacy_db_type db_type= static_cast<enum legacy_db_type>(*(head + 3));

  // Tablespace name to be returned.
  const char *tablespace_name= NULL;

  if (db_type == DB_TYPE_NDBCLUSTER &&            // Cluster table.
      uint4korr(head + 51) < 50120)               // Version before 50120.
  {
    // Lock the plugin, and get the handlerton.
    plugin_ref se_plugin= ha_lock_engine(NULL,
                                         ha_checktype(thd,
                                                      db_type, false, false));
    handlerton *se_hton= plugin_data<handlerton*>(se_plugin);
    DBUG_ASSERT(se_hton);

    // Now, assemble the parameters:
    // 1. The tablespace name (to be retrieved).
    LEX_CSTRING ts_name= {NULL, 0};

    // 2. The schema name for the table.
    LEX_CSTRING schema_name= {table->db, table->db_length};

    // 3. The table name.
    LEX_CSTRING table_name= {table->table_name, table->table_name_length};

    // If the handlerton supports the required function, invoke it.
    if (se_hton->get_tablespace &&
        !se_hton->get_tablespace(thd, schema_name, table_name, &ts_name))
    {
      Tablespace_name_error_handler error_handler;
      thd->push_internal_handler(&error_handler);
      // If an empty or valid tablespace name, assign the name to the
      // output parameter. The string is allocated in THD::mem_root,
      // so it is safe to return it.
      if (ts_name.length == 0 ||
          check_tablespace_name(ts_name.str) == IDENT_NAME_OK)
        tablespace_name= ts_name.str;
      thd->pop_internal_handler();
    }
    plugin_unlock(NULL, se_plugin);

    if (tablespace_name &&
        strlen(tablespace_name) &&
        tablespace_set->insert(const_cast<char*>(tablespace_name)))
    {
      mysql_file_close(file, MYF(MY_WME));
      return true;
    }

    // Proceed to read tablespace names used by // partitions.
    // Reading them from partition_info_str string in .FRM
  }

  // For other engines, and for cluster tables with version >= 50120, we
  // continue by checking that we have an extra data segment and a proper
  // form position.
  const ulong pos= get_form_pos(file, head);   //< Position of form info
  const uint n_length= uint4korr(head + 55);   //< Length of extra segment
  if (n_length == 0 || pos == 0)
  {
    // We close the file and return success, as we no form info
    // or extra segment.
    mysql_file_close(file, MYF(MY_WME));
    return false;
  }

  // Now, we are done with the basic verification. The outline of the
  // processing below is as follows:
  //
  // 1. Scan the key information buffer to determine how many keys
  //    that will have an associated parser name represented in the
  //    extra segment (see below).
  // 2. Read the form information, allocate a buffer for the extra
  //    data segment and read it into the buffer.
  // 3. Get the length of various elements and advance the reading
  //    position accordingly.
  // 4. Loop over the full text key fields that have parser names
  //    stored in the extra segment.
  // 5. Finally, read the tablespace name from the format section.

  // Read the number of keys. Needed to advance read position correctly
  const uint key_info_length= uint2korr(head + 28);
  uint n_keys= 0;
  uchar *disk_buff= NULL;
  mysql_file_seek(file, uint2korr(head + 6), MY_SEEK_SET, MYF(0));
  if (!read_string(file, &disk_buff, key_info_length))
  {
    if (disk_buff[0] & 0x80)
      n_keys= (disk_buff[1] << 7) | (disk_buff[0] & 0x7f);
    else
      n_keys= disk_buff[0];
  }

  // Get the FRM version, needed to interpret key fields correctly
  const uint new_frm_ver= (head[2] - FRM_VER);

  // Number of key fields with parser name in the extra segment, this is
  // the relevant key information in this context (see below).
  uint n_keys_parser= 0;

  // Position to read from
  uchar *strpos= disk_buff + 6;

  // Find which keys have a parser name in the extra segment. Loop over
  // all keys, get the flags, and interpret them according to the .FRM
  // version present
  for (uint i= 0; i < n_keys; i++)
  {
    uint user_defined_key_parts= 0;
    // First, get the key information. Here, we only care about the
    // flags (needed to increment n_keys_parser) and the number of
    // user defined key parts (needed to advance read position).
    if (new_frm_ver >= 3)
    {
      if (HA_USES_PARSER & uint2korr(strpos))
        n_keys_parser++;
      user_defined_key_parts= strpos[4];
      strpos+= 8;
    }
    else
    {
      if (HA_USES_PARSER & strpos[0])
        n_keys_parser++;
      user_defined_key_parts= strpos[3];
      strpos+= 4;
    }

    // Advance read position correctly
    if (new_frm_ver >= 1)
      strpos+= 9 * user_defined_key_parts;
    else
      strpos+= 7 * user_defined_key_parts;
  }

  // Read the form information, allocate and read the extra segment.
  bool error= true;
  mysql_file_seek(file, pos, MY_SEEK_SET,MYF(0));
  uchar forminfo[288];
  uchar *extra_segment_buff= static_cast<uchar*>(
          my_malloc(key_memory_frm_extra_segment_buff,
                    n_length, MYF(MY_WME)));
  const uint reclength= uint2korr(head + 16);
  const uint record_offset= uint2korr(head + 6) +
          ((uint2korr(head + 14) == 0xffff ?
            uint4korr(head + 47) : uint2korr(head + 14)));
  if (!mysql_file_read(file, forminfo, sizeof(forminfo), MYF(MY_NABP)) &&
      extra_segment_buff &&
      !mysql_file_pread(file, extra_segment_buff, n_length,
                        record_offset + reclength, MYF(MY_NABP)))
  {
    uchar *next_chunk= extra_segment_buff;                //< Read pos
    const uchar *buff_end= extra_segment_buff + n_length; //< Buffer end

    next_chunk+= uint2korr(next_chunk) + 2;   // Connect string
    if (next_chunk + 2 < buff_end)
      next_chunk+= uint2korr(next_chunk) + 2; // DB type
    if (next_chunk + 5 < buff_end) // Partitioning
    {
      uint32 partition_info_str_len = uint4korr(next_chunk);
      const char *partition_info_str= NULL;

      if (partition_info_str_len)
      {
        if (!(partition_info_str= (const char*)
              memdup_root(thd->mem_root, next_chunk + 4,
                          partition_info_str_len + 1)))
        {
          goto err;
        }

        // Fill tablespace names used by partition into tablespace_set.
        if (get_partition_tablespace_names(
              thd, partition_info_str, partition_info_str_len, tablespace_set))
        {
          goto err;
        }
      }
      next_chunk+= 5 + partition_info_str_len;
    }
    if (uint4korr(head + 51) >= 50110 && next_chunk < buff_end)
      next_chunk++;                           // Auto_partitioned

    // Read parser names for full text keys (this is why we needed to
    // get the key information above)
    for (uint i= 0; i < n_keys_parser; i++)
      if (next_chunk < buff_end)
        next_chunk+= strlen(reinterpret_cast<char*>(next_chunk)) + 1;

    if (forminfo[46] == static_cast<uchar>(255) &&
        (next_chunk + 2 < buff_end))
      next_chunk+= 2 + uint2korr(next_chunk); // Long table comment

    // At last we got to the point where the tablespace name is located
    const uint format_section_header_size= 8;
    if (next_chunk + format_section_header_size < buff_end)
    {
      const uint format_section_length= uint2korr(next_chunk);
      if (next_chunk + format_section_length <= buff_end)
      {
        tablespace_name= thd->mem_strdup((char*)next_chunk +
                format_section_header_size);
        if (strlen(tablespace_name) > 0)
        {
          Tablespace_name_error_handler error_handler;
          thd->push_internal_handler(&error_handler);
          if (check_tablespace_name(tablespace_name) != IDENT_NAME_OK)
            tablespace_name= NULL; // Allocated memory is implicitly freed.
          thd->pop_internal_handler();
        }
      }
    }
  }

  // Fill tablespace name used by table, if present.
  if (tablespace_name &&
      strlen(tablespace_name) &&
      tablespace_set->insert(const_cast<char*>(tablespace_name)))
    error= true;
  else
    error= false;

err:
  // Free the dynamically allocated buffers and close the .FRM file
  my_free(extra_segment_buff);
  my_free(disk_buff);
  mysql_file_close(file, MYF(MY_WME));

  return error;
}


/**
  Auxiliary function which creates Field object from in-memory
  representation of .FRM file.

  @param         thd                   Connection context.
  @param         share                 TABLE_SHARE for which Field object
                                       needs to be constructed.
  @param         new_frm_ver           .FRM file version.
  @param         use_hash              Indicates whether we use hash or linear
                                       search to lookup fields by name.
  @param         field_idx             Field index in TABLE_SHARE::field array.
  @param         strpos                Pointer to part of .FRM's screens
                                       section describing the field to be
                                       created.
  @param         format_section_fields Array where each byte contains packed
                                       values of COLUMN_FORMAT/STORAGE options
                                       for corresponding column.
  @param[in/out] comment_pos           Pointer to part of column comments
                                       section of .FRM which corresponds
                                       to current field. Advanced to the
                                       position corresponding to comment
                                       for the next column.
  @param[in/out] gcol_screen_pos       Pointer to part of generated columns
                                       section of .FRM which corresponds
                                       to current generated field. If field
                                       to be created is generated advanced
                                       to the position for the next column
  @param[in/out] null_pos              Current byte in the record preamble
                                       to be used for field's null/leftover
                                       bits if necessary.
  @param[in/out] null_bit_pos          Current bit in the current preamble
                                       byte to be used for field's null/
                                       leftover bits if necessary.
  @param[out]    errarg                Additional argument for the error to
                                       be reported.

  @retval 0      Success.
  @retval non-0  Error number (@sa open_table_def() for details).
*/

static int make_field_from_frm(THD *thd,
                               TABLE_SHARE *share,
                               uint new_frm_ver,
                               bool use_hash,
                               uint field_idx,
                               uchar *strpos,
                               uchar *format_section_fields,
                               char **comment_pos,
                               char **gcol_screen_pos,
                               uchar **null_pos,
                               uint *null_bit_pos,
                               int *errarg)
{
  uint pack_flag, interval_nr, unireg_type, recpos, field_length;
  uint gcol_info_length=0;
  enum_field_types field_type;
  const CHARSET_INFO *charset=NULL;
  Field::geometry_type geom_type= Field::GEOM_GEOMETRY;
  LEX_STRING comment;
  Generated_column *gcol_info= 0;
  bool fld_stored_in_db= true;
  Field *reg_field;

  if (new_frm_ver >= 3)
  {
    /* new frm file in 4.1 */
    field_length= uint2korr(strpos+3);
    recpos=	  uint3korr(strpos+5);
    pack_flag=    uint2korr(strpos+8);
    unireg_type=  (uint) strpos[10];
    interval_nr=  (uint) strpos[12];
    uint comment_length=uint2korr(strpos+15);
    field_type=(enum_field_types) (uint) strpos[13];

    /* charset and geometry_type share the same byte in frm */
    if (field_type == MYSQL_TYPE_GEOMETRY)
    {
      geom_type= (Field::geometry_type) strpos[14];
      charset= &my_charset_bin;
    }
    else
    {
      uint csid= strpos[14] + (((uint) strpos[11]) << 8);
      if (!csid)
        charset= &my_charset_bin;
      else if (!(charset= get_charset(csid, MYF(0))))
      {
        // Unknown or unavailable charset
        *errarg= (int) csid;
        return 5;
      }
    }

    if (!comment_length)
    {
      comment.str= (char*) "";
      comment.length=0;
    }
    else
    {
      comment.str= *comment_pos;
      comment.length= comment_length;
      (*comment_pos)+= comment_length;
    }

    if (unireg_type & Field::GENERATED_FIELD)
    {
      /*
        Get generated column data stored in the .frm file as follows:
        byte 1      = 1 (always 1 to allow for future extensions)
        byte 2,3    = expression length
        byte 4      = flags, as of now:
                        0 - no flags
                        1 - field is physically stored
        byte 5-...  = generated column expression (text data)
      */
      gcol_info= new Generated_column();
      if ((uint)(*gcol_screen_pos)[0] != 1)
        return 4;

      gcol_info_length= uint2korr(*gcol_screen_pos + 1);
      DBUG_ASSERT(gcol_info_length); // Expect non-null expression

      fld_stored_in_db= (bool) (uint) (*gcol_screen_pos)[3];
      gcol_info->set_field_stored(fld_stored_in_db);
      gcol_info->dup_expr_str(&share->mem_root,
                              *gcol_screen_pos + (uint)FRM_GCOL_HEADER_SIZE,
                              gcol_info_length);
      (*gcol_screen_pos)+= gcol_info_length + FRM_GCOL_HEADER_SIZE;
      share->vfields++;
    }
  }
  else
  {
    field_length= (uint) strpos[3];
    recpos=	    uint2korr(strpos+4),
    pack_flag=    uint2korr(strpos+6);
    pack_flag&=   ~FIELDFLAG_NO_DEFAULT;     // Safety for old files
    unireg_type=  (uint) strpos[8];
    interval_nr=  (uint) strpos[10];

    /* old frm file */
    field_type= (enum_field_types) f_packtype(pack_flag);
    if (f_is_binary(pack_flag))
    {
      /*
        Try to choose the best 4.1 type:
        - for 4.0 "CHAR(N) BINARY" or "VARCHAR(N) BINARY"
          try to find a binary collation for character set.
        - for other types (e.g. BLOB) just use my_charset_bin.
      */
      if (!f_is_blob(pack_flag))
      {
        // 3.23 or 4.0 string
        if (!(charset= get_charset_by_csname(share->table_charset->csname,
                                             MY_CS_BINSORT, MYF(0))))
          charset= &my_charset_bin;
      }
      else
        charset= &my_charset_bin;
    }
    else
      charset= share->table_charset;
    memset(&comment, 0, sizeof(comment));
  }

  if (interval_nr && charset->mbminlen > 1)
  {
    /* Unescape UCS2 intervals from HEX notation */
    TYPELIB *interval= share->intervals + interval_nr - 1;
    unhex_type2(interval);
  }

  if (field_type == MYSQL_TYPE_NEWDECIMAL && !share->mysql_version)
  {
    /*
      Fix pack length of old decimal values from 5.0.3 -> 5.0.4
      The difference is that in the old version we stored precision
      in the .frm table while we now store the display_length
    */
    uint decimals= f_decimals(pack_flag);
    field_length= my_decimal_precision_to_length(field_length,
                                                 decimals,
                                                 f_is_dec(pack_flag) == 0);
    sql_print_error("Found incompatible DECIMAL field '%s' in %s; "
                    "Please do \"ALTER TABLE `%s` FORCE\" to fix it!",
                    share->fieldnames.type_names[field_idx],
                    share->table_name.str,
                    share->table_name.str);
    push_warning_printf(thd, Sql_condition::SL_WARNING,
                        ER_CRASHED_ON_USAGE,
                        "Found incompatible DECIMAL field '%s' in %s; "
                        "Please do \"ALTER TABLE `%s` FORCE\" to fix it!",
                        share->fieldnames.type_names[field_idx],
                        share->table_name.str,
                        share->table_name.str);
    share->crashed= 1;                        // Marker for CHECK TABLE
  }

  if (field_type == MYSQL_TYPE_YEAR && field_length != 4)
  {
    sql_print_error("Found incompatible YEAR(x) field '%s' in %s; "
                    "Please do \"ALTER TABLE `%s` FORCE\" to fix it!",
                    share->fieldnames.type_names[field_idx],
                    share->table_name.str,
                    share->table_name.str);
    push_warning_printf(thd, Sql_condition::SL_WARNING,
                        ER_CRASHED_ON_USAGE,
                        "Found incompatible YEAR(x) field '%s' in %s; "
                        "Please do \"ALTER TABLE `%s` FORCE\" to fix it!",
                        share->fieldnames.type_names[field_idx],
                        share->table_name.str,
                        share->table_name.str);
    share->crashed= 1;
  }

  share->field[field_idx]= reg_field=
    make_field(share,
               share->default_values - 1 + recpos, // recpos starts from 1.
               (uint32) field_length,
               *null_pos, *null_bit_pos,
               pack_flag,
               field_type,
               charset,
               geom_type,
               (Field::utype) MTYP_TYPENR(unireg_type),
               (interval_nr ?
                share->intervals+interval_nr-1 :
                (TYPELIB*) 0),
               share->fieldnames.type_names[field_idx]);
  if (!reg_field)
  {
    // Not supported field type
    return 4;
  }

  reg_field->field_index= field_idx;
  reg_field->comment=comment;
  reg_field->gcol_info= gcol_info;
  reg_field->stored_in_db= fld_stored_in_db;
  if (field_type == MYSQL_TYPE_BIT && !f_bit_as_char(pack_flag))
  {
    if (((*null_bit_pos)+= field_length & 7) > 7)
    {
      (*null_pos)++;
      (*null_bit_pos)-= 8;
    }
  }
  if (!(reg_field->flags & NOT_NULL_FLAG))
  {
    if (!(*null_bit_pos= (*null_bit_pos + 1) & 7))
      (*null_pos)++;
  }
  if (f_no_default(pack_flag))
    reg_field->flags|= NO_DEFAULT_VALUE_FLAG;

  if (reg_field->unireg_check == Field::NEXT_NUMBER)
    share->found_next_number_field= share->field + field_idx;

  if (use_hash)
    if (my_hash_insert(&share->name_hash, (uchar*)(share->field + field_idx)))
    {
      /*
        Set return code 8 here to indicate that an error has
        occurred but that the error message already has been
        sent (OOM).
      */
      return 8;
    }

  if (format_section_fields)
  {
    const uchar field_flags= format_section_fields[field_idx];
    const uchar field_storage= (field_flags & STORAGE_TYPE_MASK);
    const uchar field_column_format=
      ((field_flags >> COLUMN_FORMAT_SHIFT)& COLUMN_FORMAT_MASK);
    DBUG_PRINT("debug", ("field flags: %u, storage: %u, column_format: %u",
                         field_flags, field_storage, field_column_format));
    reg_field->set_storage_type((ha_storage_media)field_storage);
    reg_field->set_column_format((column_format_type)field_column_format);
  }

  if (!reg_field->stored_in_db)
  {
    share->stored_fields--;
    if (share->stored_rec_length>=recpos)
      share->stored_rec_length= recpos-1;
  }

  return 0;
}


/*
  Read data from a binary .frm file from MySQL 3.23 - 5.0 into TABLE_SHARE

  NOTE: Much of the logic here is duplicated in create_tmp_table()
  (see sql_select.cc). Hence, changes to this function may have to be
  repeated there.
*/

static int open_binary_frm(THD *thd, TABLE_SHARE *share, uchar *head,
                           File file)
{
  int error, errarg= 0;
  uint new_frm_ver, field_pack_length, new_field_pack_flag;
  uint interval_count, interval_parts, read_length, int_length;
  uint db_create_options, keys, key_parts, n_length;
  uint key_info_length, com_length, null_bit_pos, gcol_screen_length;
  uint extra_rec_buf_length;
  uint i,j;
  bool use_extended_sk;   // Supported extending of secondary keys with PK parts
  bool use_hash;
  char *keynames, *names, *comment_pos, *gcol_screen_pos;
  char *orig_comment_pos, *orig_gcol_screen_pos;
  uchar forminfo[288];
  uchar *record;
  uchar *disk_buff, *strpos, *null_flags, *null_pos;
  ulong pos, record_offset, *rec_per_key, rec_buff_length;
  rec_per_key_t *rec_per_key_float;
  handler *handler_file= 0;
  KEY	*keyinfo;
  KEY_PART_INFO *key_part;
  Field  **field_ptr;
  const char **interval_array;
  enum legacy_db_type legacy_db_type;
  my_bitmap_map *bitmaps;
  uchar *extra_segment_buff= 0;
  const uint format_section_header_size= 8;
  uchar *format_section_fields= 0;
  bool has_vgc= false;
  DBUG_ENTER("open_binary_frm");

  new_field_pack_flag= head[27];
  new_frm_ver= (head[2] - FRM_VER);
  field_pack_length= new_frm_ver < 2 ? 11 : 17;
  disk_buff= 0;

  error= 3;
  /* Position of the form in the form file. */
  if (!(pos= get_form_pos(file, head)))
    goto err;                                   /* purecov: inspected */

  mysql_file_seek(file,pos,MY_SEEK_SET,MYF(0));
  if (mysql_file_read(file, forminfo,288,MYF(MY_NABP)))
    goto err;
  share->frm_version= head[2];
  /*
    Check if .frm file created by MySQL 5.0. In this case we want to
    display CHAR fields as CHAR and not as VARCHAR.
    We do it this way as we want to keep the old frm version to enable
    MySQL 4.1 to read these files.
  */
  if (share->frm_version == FRM_VER_TRUE_VARCHAR -1 && head[33] == 5)
    share->frm_version= FRM_VER_TRUE_VARCHAR;

  if (*(head+61) &&
      !(share->default_part_db_type= 
        ha_checktype(thd, (enum legacy_db_type) (uint) *(head+61), 1, 0)))
    goto err;
  DBUG_PRINT("info", ("default_part_db_type = %u", head[61]));
  legacy_db_type= (enum legacy_db_type) (uint) *(head+3);
  DBUG_ASSERT(share->db_plugin == NULL);
  /*
    if the storage engine is dynamic, no point in resolving it by its
    dynamically allocated legacy_db_type. We will resolve it later by name.
  */
  if (legacy_db_type > DB_TYPE_UNKNOWN && 
      legacy_db_type < DB_TYPE_FIRST_DYNAMIC)
    share->db_plugin= ha_lock_engine(NULL, 
                                     ha_checktype(thd, legacy_db_type, 0, 0));
  share->db_create_options= db_create_options= uint2korr(head+30);
  share->db_options_in_use= share->db_create_options;
  share->mysql_version= uint4korr(head+51);
  share->null_field_first= 0;
  if (!head[32])				// New frm file in 3.23
  {
    share->avg_row_length= uint4korr(head+34);
    share->row_type= (row_type) head[40];
    share->table_charset= get_charset((((uint) head[41]) << 8) + 
                                        (uint) head[38],MYF(0));
    share->null_field_first= 1;
    share->stats_sample_pages= uint2korr(head+42);
    share->stats_auto_recalc= static_cast<enum_stats_auto_recalc>(head[44]);
  }
  if (!share->table_charset)
  {
    /* unknown charset in head[38] or pre-3.23 frm */
    if (use_mb(default_charset_info))
    {
      /* Warn that we may be changing the size of character columns */
      sql_print_warning("'%s' had no or invalid character set, "
                        "and default character set is multi-byte, "
                        "so character column sizes may have changed",
                        share->path.str);
    }
    share->table_charset= default_charset_info;
  }
  share->db_record_offset= 1;
  /* Set temporarily a good value for db_low_byte_first */
  share->db_low_byte_first= MY_TEST(legacy_db_type != DB_TYPE_ISAM);
  error=4;
  share->max_rows= uint4korr(head+18);
  share->min_rows= uint4korr(head+22);

  /* Read keyinformation */
  key_info_length= (uint) uint2korr(head+28);
  mysql_file_seek(file, (ulong) uint2korr(head+6), MY_SEEK_SET, MYF(0));
  if (read_string(file, &disk_buff,key_info_length))
    goto err;                                   /* purecov: inspected */
  if (disk_buff[0] & 0x80)
  {
    share->keys=      keys=      (disk_buff[1] << 7) | (disk_buff[0] & 0x7f);
    share->key_parts= key_parts= uint2korr(disk_buff+2);
  }
  else
  {
    share->keys=      keys=      disk_buff[0];
    share->key_parts= key_parts= disk_buff[1];
  }
  share->keys_for_keyread.init(0);
  share->keys_in_use.init(keys);

  strpos=disk_buff+6;  

  use_extended_sk=
    ha_check_storage_engine_flag(share->db_type(),
                                 HTON_SUPPORTS_EXTENDED_KEYS);

  uint total_key_parts;
  if (use_extended_sk)
  {
    uint primary_key_parts= keys ?
      (new_frm_ver >= 3) ? (uint) strpos[4] : (uint) strpos[3] : 0;
    total_key_parts= key_parts + primary_key_parts * (keys - 1);
  }
  else
    total_key_parts= key_parts;
  n_length= keys * sizeof(KEY) + total_key_parts * sizeof(KEY_PART_INFO);

  /*
    Allocate memory for the KEY object, the key part array, and the
    two rec_per_key arrays.
  */
  if (!multi_alloc_root(&share->mem_root, 
                        &keyinfo, n_length + uint2korr(disk_buff + 4),
                        &rec_per_key, sizeof(ulong) * total_key_parts,
                        &rec_per_key_float,
                        sizeof(rec_per_key_t) * total_key_parts,
                        NULL))
    goto err;                                   /* purecov: inspected */

  memset(keyinfo, 0, n_length);
  share->key_info= keyinfo;
  key_part= reinterpret_cast<KEY_PART_INFO*>(keyinfo+keys);

  for (i=0 ; i < keys ; i++, keyinfo++)
  {
    keyinfo->table= 0;                           // Updated in open_frm
    if (new_frm_ver >= 3)
    {
      keyinfo->flags=	   (uint) uint2korr(strpos) ^ HA_NOSAME;
      /* Replace HA_FULLTEXT & HA_SPATIAL with HA_CLUSTERING. This way we
      support TokuDB clustering key definitions without changing the FRM
      format. */
      if (keyinfo->flags & HA_SPATIAL && keyinfo->flags & HA_FULLTEXT)
      {
        if (!ha_check_storage_engine_flag(share->db_type(),
                                          HTON_SUPPORTS_CLUSTERED_KEYS))
          goto err;
        keyinfo->flags|= HA_CLUSTERING;
        keyinfo->flags&= ~HA_SPATIAL;
        keyinfo->flags&= ~HA_FULLTEXT;
      }
      keyinfo->key_length= (uint) uint2korr(strpos+2);
      keyinfo->user_defined_key_parts= (uint) strpos[4];
      keyinfo->algorithm=  (enum ha_key_alg) strpos[5];
      keyinfo->block_size= uint2korr(strpos+6);
      strpos+=8;
    }
    else
    {
      keyinfo->flags=	 ((uint) strpos[0]) ^ HA_NOSAME;
      keyinfo->key_length= (uint) uint2korr(strpos+1);
      keyinfo->user_defined_key_parts= (uint) strpos[3];
      keyinfo->algorithm= HA_KEY_ALG_UNDEF;
      strpos+=4;
    }

    keyinfo->key_part= key_part;
    keyinfo->set_rec_per_key_array(rec_per_key, rec_per_key_float);
    keyinfo->set_in_memory_estimate(IN_MEMORY_ESTIMATE_UNKNOWN);

    for (j=keyinfo->user_defined_key_parts ; j-- ; key_part++)
    {
      *rec_per_key++ = 0;
      *rec_per_key_float++ = REC_PER_KEY_UNKNOWN;

      key_part->fieldnr=	(uint16) (uint2korr(strpos) & FIELD_NR_MASK);
      key_part->offset= (uint) uint2korr(strpos+2)-1;
      key_part->key_type=	(uint) uint2korr(strpos+5);
      // key_part->field=	(Field*) 0;	// Will be fixed later
      if (new_frm_ver >= 1)
      {
	key_part->key_part_flag= *(strpos+4);
	key_part->length=	(uint) uint2korr(strpos+7);
	strpos+=9;
      }
      else
      {
	key_part->length=	*(strpos+4);
	key_part->key_part_flag=0;
	if (key_part->length > 128)
	{
	  key_part->length&=127;		/* purecov: inspected */
	  key_part->key_part_flag=HA_REVERSE_SORT; /* purecov: inspected */
	}
	strpos+=7;
      }
      key_part->store_length=key_part->length;
    }
    /*
      Add primary key parts if engine supports primary key extension for
      secondary keys. Here we add unique first key parts to the end of
      secondary key parts array and increase actual number of key parts.
      Note that primary key is always first if exists. Later if there is no
      primary key in the table then number of actual keys parts is set to
      user defined key parts.
    */
    keyinfo->actual_key_parts= keyinfo->user_defined_key_parts;
    keyinfo->actual_flags= keyinfo->flags;
    if (use_extended_sk && i && !(keyinfo->flags & HA_NOSAME))
    {
      const uint primary_key_parts= share->key_info->user_defined_key_parts;
      keyinfo->unused_key_parts= primary_key_parts;
      key_part+= primary_key_parts;
      rec_per_key+= primary_key_parts;
      rec_per_key_float+= primary_key_parts;
      share->key_parts+= primary_key_parts;
    }
  }
  keynames=(char*) key_part;
  strpos+= (my_stpcpy(keynames, (char *) strpos) - keynames)+1;

  //reading index comments
  for (keyinfo= share->key_info, i=0; i < keys; i++, keyinfo++)
  {
    if (keyinfo->flags & HA_USES_COMMENT)
    {
      keyinfo->comment.length= uint2korr(strpos);
      keyinfo->comment.str= strmake_root(&share->mem_root, (char*) strpos+2,
                                         keyinfo->comment.length);
      strpos+= 2 + keyinfo->comment.length;
    } 
    DBUG_ASSERT(MY_TEST(keyinfo->flags & HA_USES_COMMENT) ==
               (keyinfo->comment.length > 0));
  }

  share->reclength = uint2korr((head+16));
  share->stored_rec_length= share->reclength;
  if (*(head+26) == 1)
    share->system= 1;				/* one-record-database */

  record_offset= (ulong) (uint2korr(head+6)+
                          ((uint2korr(head+14) == 0xffff ?
                            uint4korr(head+47) : uint2korr(head+14))));
 
  if ((n_length= uint4korr(head+55)))
  {
    /* Read extra data segment */
    uchar *next_chunk, *buff_end;
    DBUG_PRINT("info", ("extra segment size is %u bytes", n_length));
    if (!(extra_segment_buff= (uchar*) my_malloc(key_memory_frm_extra_segment_buff,
                                                 n_length, MYF(MY_WME))))
      goto err;
    next_chunk= extra_segment_buff;
    if (mysql_file_pread(file, extra_segment_buff,
                         n_length, record_offset + share->reclength,
                         MYF(MY_NABP)))
    {
      goto err;
    }
    share->connect_string.length= uint2korr(next_chunk);
    if (!(share->connect_string.str= strmake_root(&share->mem_root,
                                                  (char*) next_chunk + 2,
                                                  share->connect_string.
                                                  length)))
    {
      goto err;
    }
    next_chunk+= share->connect_string.length + 2;
    buff_end= extra_segment_buff + n_length;
    if (next_chunk + 2 < buff_end)
    {
      uint str_db_type_length= uint2korr(next_chunk);
      LEX_STRING name;
      name.str= (char*) next_chunk + 2;
      name.length= str_db_type_length;

      plugin_ref tmp_plugin= ha_resolve_by_name(thd, &name, FALSE);
      if (tmp_plugin != NULL && !plugin_equals(tmp_plugin, share->db_plugin))
      {
        if (legacy_db_type > DB_TYPE_UNKNOWN &&
            legacy_db_type < DB_TYPE_FIRST_DYNAMIC &&
            legacy_db_type !=
            ha_legacy_type(plugin_data<handlerton*>(tmp_plugin)))
        {
          /* bad file, legacy_db_type did not match the name */
          goto err;
        }
        /*
          tmp_plugin is locked with a local lock.
          we unlock the old value of share->db_plugin before
          replacing it with a globally locked version of tmp_plugin
        */
        plugin_unlock(NULL, share->db_plugin);
        share->db_plugin= my_plugin_lock(NULL, &tmp_plugin);
        DBUG_PRINT("info", ("setting dbtype to '%.*s' (%d)",
                            str_db_type_length, next_chunk + 2,
                            ha_legacy_type(share->db_type())));
      }
      else if (!tmp_plugin && str_db_type_length == 9 &&
               !strncmp((char *) next_chunk + 2, "partition", 9))
      {
        /* Check if the partitioning engine is ready */
        if (!ha_checktype(thd, DB_TYPE_PARTITION_DB, true, false))
        {
          error= 8;
          my_error(ER_FEATURE_NOT_AVAILABLE, MYF(0), "partitioning",
                   "--skip-partition", "-DWITH_PARTITION_STORAGE_ENGINE=1");
          goto err;
        }
	/*
          Partition engine is ready, share->db_plugin must already contain a
          properly locked reference to it.
        */
	DBUG_ASSERT(is_ha_partition_handlerton(plugin_data<handlerton*>(
                                                 share->db_plugin)));
        DBUG_PRINT("info", ("setting dbtype to '%.*s' (%d)",
                            str_db_type_length, next_chunk + 2,
                            ha_legacy_type(share->db_type())));
      }
      else if (!tmp_plugin && name.length == 18 &&
               !strncmp(name.str, "PERFORMANCE_SCHEMA", name.length))
      {
        /*
          A FRM file is present on disk,
          for a PERFORMANCE_SCHEMA table,
          but this server binary is not compiled with the performance_schema,
          as ha_resolve_by_name() did not find the storage engine.
          This can happen:
          - (a) during tests with mysql-test-run,
            because the same database installed image is used
            for regular builds (with P_S) and embedded builds (without P_S)
          - (b) in production, when random binaries (without P_S) are thrown
            on top of random installed database instances on disk (with P_S).
          For the sake of robustness, pretend the table simply does not exist,
          so that in particular it does not pollute the information_schema
          with errors when scanning the disk for FRM files.
          Note that ER_NO_SUCH_TABLE has a special treatment
          in fill_schema_table_by_open()
        */
        error= 1;
        my_error(ER_NO_SUCH_TABLE, MYF(0), share->db.str, share->table_name.str);
        goto err;
      }
      else if (!tmp_plugin)
      {
        /* purecov: begin inspected */
        error= 8;
        name.str[name.length]=0;
        my_error(ER_UNKNOWN_STORAGE_ENGINE, MYF(0), name.str);
        goto err;
        /* purecov: end */
      }
      next_chunk+= str_db_type_length + 2;
    }
    if (next_chunk + 5 < buff_end)
    {
      uint32 partition_info_str_len = uint4korr(next_chunk);
      if ((share->partition_info_buffer_size=
             share->partition_info_str_len= partition_info_str_len))
      {
        if (!(share->partition_info_str= (char*)
              memdup_root(&share->mem_root, next_chunk + 4,
                          partition_info_str_len + 1)))
        {
          goto err;
        }
      }
      next_chunk+= 5 + partition_info_str_len;
    }
    if (share->mysql_version >= 50110 && next_chunk < buff_end)
    {
      /* New auto_partitioned indicator introduced in 5.1.11 */
      share->auto_partitioned= *next_chunk;
      next_chunk++;
    }
    keyinfo= share->key_info;
    for (i= 0; i < keys; i++, keyinfo++)
    {
      if (keyinfo->flags & HA_USES_PARSER)
      {
        if (next_chunk >= buff_end)
        {
          DBUG_PRINT("error",
                     ("fulltext key uses parser that is not defined in .frm"));
          goto err;
        }
        LEX_CSTRING parser_name= {reinterpret_cast<char*>(next_chunk),
                                  strlen(reinterpret_cast<char*>(next_chunk))};
        next_chunk+= parser_name.length + 1;
        keyinfo->parser= my_plugin_lock_by_name(NULL, parser_name,
                                                MYSQL_FTPARSER_PLUGIN);
        if (! keyinfo->parser)
        {
          my_error(ER_PLUGIN_IS_NOT_LOADED, MYF(0), parser_name.str);
          goto err;
        }
      }
    }
    if (forminfo[46] == (uchar)255)
    {
      //reading long table comment
      if (next_chunk + 2 > buff_end)
      {
          DBUG_PRINT("error",
                     ("long table comment is not defined in .frm"));
          goto err;
      }
      share->comment.length = uint2korr(next_chunk);
      if (! (share->comment.str= strmake_root(&share->mem_root,
             (char*)next_chunk + 2, share->comment.length)))
      {
          goto err;
      }
      next_chunk+= 2 + share->comment.length;
    }

    if (next_chunk + format_section_header_size < buff_end)
    {
      /*
        New extra data segment called "format section" with additional
        table and column properties introduced by MySQL Cluster
        based on 5.1.20

        Table properties:
        TABLESPACE <ts> and STORAGE [DISK|MEMORY]

        Column properties:
        COLUMN_FORMAT [DYNAMIC|FIXED] and STORAGE [DISK|MEMORY]
      */
      DBUG_PRINT("info", ("Found format section"));

      /* header */
      const uint format_section_length= uint2korr(next_chunk);
      const uint format_section_flags= uint4korr(next_chunk+2);
      /* 2 bytes unused */

      if (next_chunk + format_section_length > buff_end)
      {
        DBUG_PRINT("error", ("format section length too long: %u",
                             format_section_length));
        goto err;
      }
      DBUG_PRINT("info", ("format_section_length: %u, format_section_flags: %u",
                          format_section_length, format_section_flags));

      share->default_storage_media=
        (enum ha_storage_media) (format_section_flags & 0x7);

      /* tablespace */
      const char *tablespace=
        (const char*)next_chunk + format_section_header_size;
      const size_t tablespace_length= strlen(tablespace);
      share->tablespace= NULL;
      if (tablespace_length)
      {
        Tablespace_name_error_handler error_handler;
        thd->push_internal_handler(&error_handler);
        enum_ident_name_check name_check= check_tablespace_name(tablespace);
        thd->pop_internal_handler();
        if (name_check == IDENT_NAME_OK &&
          !(share->tablespace= strmake_root(&share->mem_root,
                                            tablespace, tablespace_length+1)))
        {
          goto err;
        }
      }
      DBUG_PRINT("info", ("tablespace: '%s'",
                          share->tablespace ? share->tablespace : "<null>"));

      /* pointer to format section for fields */
      format_section_fields=
        next_chunk + format_section_header_size + tablespace_length + 1;

      next_chunk+= format_section_length;
    }

    if (next_chunk + 2 <= buff_end)
    {
      share->compress.length = uint2korr(next_chunk);
      if (! (share->compress.str= strmake_root(&share->mem_root,
             (char*)next_chunk + 2, share->compress.length)))
      {
          goto err;
      }
      next_chunk+= 2 + share->compress.length;
    }

    if (next_chunk + 2 <= buff_end)
    {
      share->encrypt_type.length = uint2korr(next_chunk);
      if (! (share->encrypt_type.str= strmake_root(&share->mem_root,
             (char*)next_chunk + 2, share->encrypt_type.length)))
      {
          goto err;
      }
      next_chunk+= 2 + share->encrypt_type.length;
    }
  }
  share->key_block_size= uint2korr(head+62);

  error=4;
  extra_rec_buf_length= uint2korr(head+59);
  rec_buff_length= ALIGN_SIZE(share->reclength + 1 + extra_rec_buf_length);
  share->rec_buff_length= rec_buff_length;
  if (!(record= (uchar *) alloc_root(&share->mem_root,
                                     rec_buff_length)))
    goto err;                                   /* purecov: inspected */
  share->default_values= record;
  if (mysql_file_pread(file, record, (size_t) share->reclength,
                       record_offset, MYF(MY_NABP)))
    goto err;                                   /* purecov: inspected */

  mysql_file_seek(file, pos+288, MY_SEEK_SET, MYF(0));

  share->fields= uint2korr(forminfo+258);
  pos= uint2korr(forminfo+260);   /* Length of all screens */
  n_length= uint2korr(forminfo+268);
  interval_count= uint2korr(forminfo+270);
  interval_parts= uint2korr(forminfo+272);
  int_length= uint2korr(forminfo+274);
  share->null_fields= uint2korr(forminfo+282);
  com_length= uint2korr(forminfo+284);
  gcol_screen_length= uint2korr(forminfo+286);
  share->vfields= 0;
  share->stored_fields= share->fields;
  if (forminfo[46] != (uchar)255)
  {
    share->comment.length=  (int) (forminfo[46]);
    share->comment.str= strmake_root(&share->mem_root, (char*) forminfo+47,
                                     share->comment.length);
  }

  DBUG_PRINT("info",("i_count: %d  i_parts: %d  index: %d  n_length: %d  int_length: %d  com_length: %d  gcol_screen_length: %d", interval_count,interval_parts, share->keys,n_length,int_length, com_length, gcol_screen_length));
  if (!(field_ptr = (Field **)
	alloc_root(&share->mem_root,
		   (uint) ((share->fields+1)*sizeof(Field*)+
			   interval_count*sizeof(TYPELIB)+
			   (share->fields+interval_parts+
			    keys+3)*sizeof(char *)+
			   (n_length+int_length+com_length+
			       gcol_screen_length)))))
    goto err;                                   /* purecov: inspected */

  share->field= field_ptr;
  read_length=(uint) (share->fields * field_pack_length +
		      pos+ (uint) (n_length+int_length+com_length+
		                   gcol_screen_length));
  if (read_string(file, &disk_buff,read_length))
    goto err;                                   /* purecov: inspected */

  strpos= disk_buff+pos;

  share->intervals= (TYPELIB*) (field_ptr+share->fields+1);
  interval_array= (const char **) (share->intervals+interval_count);
  names= (char*) (interval_array+share->fields+interval_parts+keys+3);
  if (!interval_count)
    share->intervals= 0;			// For better debugging
  memcpy(names, strpos+(share->fields*field_pack_length),
	 (uint) (n_length+int_length));
  orig_comment_pos= comment_pos= names+(n_length+int_length);
  memcpy(comment_pos, disk_buff+read_length-com_length-gcol_screen_length, 
         com_length);
  orig_gcol_screen_pos= gcol_screen_pos= names+(n_length+int_length+com_length);
  memcpy(gcol_screen_pos, disk_buff+read_length-gcol_screen_length, 
         gcol_screen_length);

  fix_type_pointers(&interval_array, &share->fieldnames, 1, &names);
  if (share->fieldnames.count != share->fields)
    goto err;
  fix_type_pointers(&interval_array, share->intervals, interval_count,
		    &names);

  {
    /* Set ENUM and SET lengths */
    TYPELIB *interval;
    for (interval= share->intervals;
         interval < share->intervals + interval_count;
         interval++)
    {
      uint count= (uint) (interval->count + 1) * sizeof(uint);
      if (!(interval->type_lengths= (uint *) alloc_root(&share->mem_root,
                                                        count)))
        goto err;
      for (count= 0; count < interval->count; count++)
      {
        char *val= (char*) interval->type_names[count];
        interval->type_lengths[count]= strlen(val);
      }
      interval->type_lengths[count]= 0;
    }
  }

  if (keynames)
    fix_type_pointers(&interval_array, &share->keynames, 1, &keynames);

 /* Allocate handler */
  if (!(handler_file= get_new_handler(share, thd->mem_root,
                                      share->db_type())))
    goto err;

  if (handler_file->set_ha_share_ref(&share->ha_share))
    goto err;

  if (share->null_field_first)
  {
    null_flags= null_pos= share->default_values;
    null_bit_pos= (db_create_options & HA_OPTION_PACK_RECORD) ? 0 : 1;
    /*
      null_bytes below is only correct under the condition that
      there are no bit fields.  Correct values is set below after the
      table struct is initialized
    */
    share->null_bytes= (share->null_fields + null_bit_pos + 7) / 8;
  }
  else
  {
    share->null_bytes= (share->null_fields+7)/8;
    null_flags= null_pos= share->default_values + share->reclength -
                          share->null_bytes;
    null_bit_pos= 0;
  }

  use_hash= share->fields >= MAX_FIELDS_BEFORE_HASH;
  if (use_hash)
    use_hash= !my_hash_init(&share->name_hash,
                            system_charset_info,
                            share->fields,0,0,
                            (my_hash_get_key) get_field_name,0,0,
                            PSI_INSTRUMENT_ME);

  for (i=0 ; i < share->fields; i++, strpos+=field_pack_length)
  {
    if (new_frm_ver >= 3 &&
        (strpos[10] & Field::GENERATED_FIELD) && // Field::unireg_check
        ! (bool) (uint) (gcol_screen_pos[3]))    // Field::stored_in_db
    {
      /*
        Skip virtual generated columns as we will do separate pass for them.

        We still need to advance pointers to current comment and generated
        column info in for such fields.
      */
      comment_pos+= uint2korr(strpos+15);
      gcol_screen_pos+= uint2korr(gcol_screen_pos + 1) + FRM_GCOL_HEADER_SIZE;
      has_vgc= true;
    }
    else
    {
      if ((error= make_field_from_frm(thd, share,
                                      new_frm_ver, use_hash,
                                      i, strpos,
                                      format_section_fields,
                                      &comment_pos,
                                      &gcol_screen_pos,
                                      &null_pos,
                                      &null_bit_pos,
                                      &errarg)))
        goto err;
    }
  }

  if (has_vgc)
  {
    /*
      We need to do separate pass through field descriptions for virtual
      generated columns to ensure that they get allocated null/leftover
      bits at the tail of record preamble.
    */
    strpos= disk_buff+pos;
    comment_pos= orig_comment_pos;
    gcol_screen_pos= orig_gcol_screen_pos;
    // Generated columns can be present only in new .FRMs.
    DBUG_ASSERT(new_frm_ver >= 3);
    for (i=0 ; i < share->fields; i++, strpos+=field_pack_length)
    {
      if ((strpos[10] & Field::GENERATED_FIELD) && // Field::unireg_check
          !(bool) (uint) (gcol_screen_pos[3]))     // Field::stored_in_db
      {
        if ((error= make_field_from_frm(thd, share,
                                        new_frm_ver, use_hash,
                                        i, strpos,
                                        format_section_fields,
                                        &comment_pos,
                                        &gcol_screen_pos,
                                        &null_pos,
                                        &null_bit_pos,
                                        &errarg)))
          goto err;
      }
      else
      {
        /*
          Advance pointers to current comment and generated columns
          info for stored fields.
        */
        comment_pos+= uint2korr(strpos+15);
        if (strpos[10] & Field::GENERATED_FIELD) // Field::unireg_check
        {
          gcol_screen_pos+= uint2korr(gcol_screen_pos + 1) +
                            FRM_GCOL_HEADER_SIZE;
        }
      }
    }
  }
<<<<<<< HEAD
  error= 4;
  share->field[share->fields]= 0; // End marker
  /* Sanity checks: */
  DBUG_ASSERT(share->fields >= share->stored_fields);
  DBUG_ASSERT(share->reclength >= share->stored_rec_length);
=======
  *field_ptr=0;					// End marker
  /* update zip dict info (name + data) from the handler */
  if (share->has_compressed_columns())
    handler_file->update_field_defs_with_zip_dict_info();
>>>>>>> 35d5d3fa

  /* Fix key->name and key_part->field */
  if (key_parts)
  {
    const int pk_off= find_type(primary_key_name, &share->keynames,
                                  FIND_TYPE_NO_PREFIX);
    uint primary_key= (pk_off > 0 ? pk_off-1 : MAX_KEY);

    longlong ha_option= handler_file->ha_table_flags();
    keyinfo= share->key_info;
    key_part= keyinfo->key_part;

    for (uint key=0 ; key < share->keys ; key++,keyinfo++)
    {
      uint usable_parts= 0;
      keyinfo->name=(char*) share->keynames.type_names[key];
      /* Fix fulltext keys for old .frm files */
      if (share->key_info[key].flags & HA_FULLTEXT)
	share->key_info[key].algorithm= HA_KEY_ALG_FULLTEXT;

      if (primary_key >= MAX_KEY && (keyinfo->flags & HA_NOSAME))
      {
	/*
	  If the UNIQUE key doesn't have NULL columns and is not a part key
	  declare this as a primary key.
	*/
	primary_key=key;
	for (i=0 ; i < keyinfo->user_defined_key_parts ;i++)
	{
          DBUG_ASSERT(key_part[i].fieldnr > 0);
          // Table field corresponding to the i'th key part.
          Field *table_field= share->field[key_part[i].fieldnr - 1];

          // Index on virtual generated columns is not allowed to be PK
          // even when the conditions below are true, so this case must be
          // rejected here.
          if (table_field->is_virtual_gcol())
          {
            primary_key= MAX_KEY;		// Can't be used
            break;
          }

          /*
            If the key column is of NOT NULL BLOB type, then it
            will definitly have key prefix. And if key part prefix size
            is equal to the BLOB column max size, then we can promote
            it to primary key.
          */
          if (!table_field->real_maybe_null() &&
              table_field->type() == MYSQL_TYPE_BLOB &&
              table_field->field_length == key_part[i].length)
            continue;
          /*
            If the key column is of NOT NULL GEOMETRY type, specifically POINT
            type whose length is known internally (which is 25). And key part
            prefix size is equal to the POINT column max size, then we can
            promote it to primary key.
          */
          if (!table_field->real_maybe_null() &&
              table_field->type() == MYSQL_TYPE_GEOMETRY &&
              table_field->get_geometry_type() == Field::GEOM_POINT &&
              key_part[i].length == MAX_LEN_GEOM_POINT_FIELD)
            continue;

	  if (table_field->real_maybe_null() ||
	      table_field->key_length() != key_part[i].length)
 	  {
	    primary_key= MAX_KEY;		// Can't be used
	    break;
	  }
	}
      }

      for (i=0 ; i < keyinfo->user_defined_key_parts ; key_part++,i++)
      {
        Field *field;
	if (new_field_pack_flag <= 1)
	  key_part->fieldnr= (uint16) find_field(share->field,
                                                 share->default_values,
                                                 (uint) key_part->offset,
                                                 (uint) key_part->length);
	if (!key_part->fieldnr)
        {
          error= 4;                             // Wrong file
          goto err;
        }
        field= key_part->field= share->field[key_part->fieldnr-1];
        key_part->type= field->key_type();
        if (field->real_maybe_null())
        {
          key_part->null_offset=field->null_offset(share->default_values);
          key_part->null_bit= field->null_bit;
          key_part->store_length+=HA_KEY_NULL_LENGTH;
          keyinfo->flags|=HA_NULL_PART_KEY;
          keyinfo->key_length+= HA_KEY_NULL_LENGTH;
        }
        if (field->type() == MYSQL_TYPE_BLOB ||
            field->real_type() == MYSQL_TYPE_VARCHAR ||
            field->type() == MYSQL_TYPE_GEOMETRY)
        {
          key_part->store_length+=HA_KEY_BLOB_LENGTH;
          if (i + 1 <= keyinfo->user_defined_key_parts)
            keyinfo->key_length+= HA_KEY_BLOB_LENGTH;
        }
        key_part->init_flags();

        if (field->is_virtual_gcol())
          keyinfo->flags|= HA_VIRTUAL_GEN_KEY;

        setup_key_part_field(share, handler_file, primary_key,
                             keyinfo, key, i, &usable_parts);

        field->flags|= PART_KEY_FLAG;
        if (key == primary_key)
        {
          field->flags|= PRI_KEY_FLAG;
          /*
            If this field is part of the primary key and all keys contains
            the primary key, then we can use any key to find this column
          */
          if (ha_option & HA_PRIMARY_KEY_IN_READ_INDEX)
          {
            if (field->key_length() == key_part->length &&
                !(field->flags & BLOB_FLAG))
              field->part_of_key= share->keys_in_use;
            if (field->part_of_sortkey.is_set(key))
              field->part_of_sortkey= share->keys_in_use;
          }
        }
        if (field->key_length() != key_part->length)
        {
          if (field->type() == MYSQL_TYPE_NEWDECIMAL)
          {
            /*
              Fix a fatal error in decimal key handling that causes crashes
              on Innodb. We fix it by reducing the key length so that
              InnoDB never gets a too big key when searching.
              This allows the end user to do an ALTER TABLE to fix the
              error.
            */
            keyinfo->key_length-= (key_part->length - field->key_length());
            key_part->store_length-= (uint16)(key_part->length -
                                              field->key_length());
            key_part->length= (uint16)field->key_length();
            sql_print_error("Found wrong key definition in %s; "
                            "Please do \"ALTER TABLE `%s` FORCE \" to fix it!",
                            share->table_name.str,
                            share->table_name.str);
            push_warning_printf(thd, Sql_condition::SL_WARNING,
                                ER_CRASHED_ON_USAGE,
                                "Found wrong key definition in %s; "
                                "Please do \"ALTER TABLE `%s` FORCE\" to fix "
                                "it!",
                                share->table_name.str,
                                share->table_name.str);
            share->crashed= 1;                // Marker for CHECK TABLE
            continue;
          }
          key_part->key_part_flag|= HA_PART_KEY_SEG;
        }
      }


      if (use_extended_sk && primary_key < MAX_KEY &&
          key && !(keyinfo->flags & HA_NOSAME))
        key_part+= add_pk_parts_to_sk(keyinfo, key, share->key_info, primary_key,
                                      share,  handler_file, &usable_parts);

      /* Skip unused key parts if they exist */
      key_part+= keyinfo->unused_key_parts;

      keyinfo->usable_key_parts= usable_parts; // Filesort

      set_if_bigger(share->max_key_length,keyinfo->key_length+
                    keyinfo->user_defined_key_parts);
      share->total_key_length+= keyinfo->key_length;
      /*
        MERGE tables do not have unique indexes. But every key could be
        an unique index on the underlying MyISAM table. (Bug #10400)
      */
      if ((keyinfo->flags & HA_NOSAME) ||
          (ha_option & HA_ANY_INDEX_MAY_BE_UNIQUE))
        set_if_bigger(share->max_unique_length,keyinfo->key_length);
    }
    if (primary_key < MAX_KEY &&
	(share->keys_in_use.is_set(primary_key)))
    {
      share->primary_key= primary_key;
      /*
	If we are using an integer as the primary key then allow the user to
	refer to it as '_rowid'
      */
      if (share->key_info[primary_key].user_defined_key_parts == 1)
      {
	Field *field= share->key_info[primary_key].key_part[0].field;
	if (field && field->result_type() == INT_RESULT)
        {
          /* note that fieldnr here (and rowid_field_offset) starts from 1 */
	  share->rowid_field_offset= (share->key_info[primary_key].key_part[0].
                                      fieldnr);
        }
      }
    }
    else
      share->primary_key = MAX_KEY; // we do not have a primary key
  }
  else
    share->primary_key= MAX_KEY;
  my_free(disk_buff);
  disk_buff=0;
  if (new_field_pack_flag <= 1)
  {
    /* Old file format with default as not null */
    uint null_length= (share->null_fields+7)/8;
    memset(share->default_values + (null_flags - record), 255,
           null_length);
  }

  if (share->found_next_number_field)
  {
    Field *reg_field= *share->found_next_number_field;
    if ((int) (share->next_number_index= (uint)
	       find_ref_key(share->key_info, share->keys,
                            share->default_values, reg_field,
			    &share->next_number_key_offset,
                            &share->next_number_keypart)) < 0)
    {
      /* Wrong field definition */
      error= 4;
      goto err;
    }
    else
      reg_field->flags |= AUTO_INCREMENT_FLAG;
  }

  if (share->blob_fields)
  {
    Field **ptr;
    uint k, *save;

    /* Store offsets to blob fields to find them fast */
    if (!(share->blob_field= save=
	  (uint*) alloc_root(&share->mem_root,
                             (uint) (share->blob_fields* sizeof(uint)))))
      goto err;
    for (k=0, ptr= share->field ; *ptr ; ptr++, k++)
    {
      if ((*ptr)->flags & BLOB_FLAG)
	(*save++)= k;
    }
  }

  /*
    the correct null_bytes can now be set, since bitfields have been taken
    into account
  */
  share->null_bytes= (null_pos - null_flags +
                      (null_bit_pos + 7) / 8);
  share->last_null_bit_pos= null_bit_pos;

  share->db_low_byte_first= handler_file->low_byte_first();
  share->column_bitmap_size= bitmap_buffer_size(share->fields);

  if (!(bitmaps= (my_bitmap_map*) alloc_root(&share->mem_root,
                                             share->column_bitmap_size)))
    goto err;
  bitmap_init(&share->all_set, bitmaps, share->fields, FALSE);
  bitmap_set_all(&share->all_set);

  delete handler_file;
#ifndef DBUG_OFF
  if (use_hash)
    (void) my_hash_check(&share->name_hash);
#endif
  my_free(extra_segment_buff);
  DBUG_RETURN (0);

 err:
  share->error= error;
  share->open_errno= my_errno();
  share->errarg= errarg;
  my_free(disk_buff);
  my_free(extra_segment_buff);
<<<<<<< HEAD
=======
  share->fields= 0;
  share->field= 0;
  delete crypted;
>>>>>>> 35d5d3fa
  delete handler_file;
  my_hash_free(&share->name_hash);

  open_table_error(share, error, share->open_errno, errarg);
  DBUG_RETURN(error);
} /* open_binary_frm */

/**
  @brief validate_generated_expr
    Validate the generated expression to see whether there are invalid
    Item objects.
  @note
    Needs to be done after fix_fields to allow checking references
    to other generated columns.

  @param field  Pointer of generated column

  @return  TRUE  The generated expression has some invalid objects
  @return  FALSE No illegal objects in the generated expression
 */
static bool validate_generated_expr(Field *field)
{
  DBUG_ENTER("validate_generate_expr");
  Item* expr= field->gcol_info->expr_item;
  const char *field_name= field->field_name;
  DBUG_ASSERT(expr);

  /**
    These are not allowed:
    1) SP/UDF
    2) System variables and parameters
    3) ROW values
    4) Subquery (already checked by parser, assert the condition)
   */
  if (expr->has_stored_program() ||             // 1)
      (expr->used_tables() &
       (RAND_TABLE_BIT | PARAM_TABLE_BIT)) ||   // 2)
      (expr->cols() != 1))                      // 3)
  {
    my_error(ER_GENERATED_COLUMN_FUNCTION_IS_NOT_ALLOWED, MYF(0), field_name);
    DBUG_RETURN(TRUE);
  }
  DBUG_ASSERT(!expr->has_subquery());           // 4)
  /*
    Walk through the Item tree, checking the validity of items
    belonging to the generated column.
  */
  int args[2];
  args[0]= field->field_index;
  args[1]= ER_GENERATED_COLUMN_FUNCTION_IS_NOT_ALLOWED; // default error code.
  if (expr->walk(&Item::check_gcol_func_processor, Item::WALK_POSTFIX,
                 pointer_cast<uchar*>(&args)))
  {
    my_error(args[1], MYF(0), field_name);
    DBUG_RETURN(TRUE);
  }

  DBUG_RETURN(FALSE);
}

/**
  @brief  fix_fields_gcol_func
    Process generated expression of the field.

  @param thd                The thread object
  @param field              The processed field

  @return
    TRUE                 An error occurred, something was wrong with the
                         function.
  @return
    FALSE                Ok, generated expression is fixed sucessfully 
 */
static bool fix_fields_gcol_func(THD *thd, Field *field)
{
  uint dir_length, home_dir_length;
  bool result= TRUE;
  Item* func_expr= field->gcol_info->expr_item;
  TABLE *table= field->table;
  TABLE_LIST tables;
  TABLE_LIST *save_table_list, *save_first_table, *save_last_table;
  int error;
  Name_resolution_context *context;
  const char *save_where;
  char* db_name;
  char db_name_string[FN_REFLEN];
  bool save_use_only_table_context;
  enum_mark_columns save_mark_used_columns= thd->mark_used_columns;
  DBUG_ASSERT(func_expr);
  DBUG_ENTER("fix_fields_gcol_func");

  /*
    Set-up the TABLE_LIST object to be a list with a single table
    Set the object to zero to create NULL pointers and set alias
    and real name to table name and get database name from file name.
  */

  memset((void*)&tables, 0, sizeof(TABLE_LIST));
  tables.alias= tables.table_name= table->s->table_name.str;
  tables.table= table;
  tables.next_local= 0;
  tables.next_name_resolution_table= 0;
  my_stpmov(db_name_string, table->s->normalized_path.str);
  dir_length= dirname_length(db_name_string);
  db_name_string[dir_length - 1]= 0;
  home_dir_length= dirname_length(db_name_string);
  db_name= &db_name_string[home_dir_length];
  tables.db= db_name;

  thd->mark_used_columns= MARK_COLUMNS_NONE;

  context= thd->lex->current_context();
  table->get_fields_in_item_tree= TRUE;
  save_table_list= context->table_list;
  save_first_table= context->first_name_resolution_table;
  save_last_table= context->last_name_resolution_table;
  context->table_list= &tables;
  context->first_name_resolution_table= &tables;
  context->last_name_resolution_table= NULL;
  func_expr->walk(&Item::change_context_processor, Item::WALK_POSTFIX,
                  (uchar*) context);
  save_where= thd->where;
  thd->where= "generated column function";

  /* Save the context before fixing the fields*/
  save_use_only_table_context= thd->lex->use_only_table_context;
  thd->lex->use_only_table_context= TRUE;

  /* Fix fields referenced to by the generated column function */
  Item *new_func= func_expr;
  error= func_expr->fix_fields(thd, &new_func);
  /* Restore the original context*/
  thd->lex->use_only_table_context= save_use_only_table_context;
  context->table_list= save_table_list;
  context->first_name_resolution_table= save_first_table;
  context->last_name_resolution_table= save_last_table;

  if (unlikely(error))
  {
    DBUG_PRINT("info", ("Field in generated column function not part of table"));
    goto end;
  }
  thd->where= save_where;
  /*
    Checking if all items are valid to be part of the generated column.
  */
  if (validate_generated_expr(field))
    goto end;

  // Virtual columns expressions that substitute themselves are invalid
  DBUG_ASSERT(new_func == func_expr);
  result= FALSE;

end:
  table->get_fields_in_item_tree= FALSE;
  thd->mark_used_columns= save_mark_used_columns;
  DBUG_RETURN(result);
}

/**
  Calculate the base_columns_map and num_non_virtual_base_cols members of
  this generated column

  @param table    Table with the checked field

  @return true if error
 */

bool Generated_column::register_base_columns(TABLE *table)
{
  DBUG_ENTER("register_base_columns");
  my_bitmap_map *bitbuf=
    static_cast<my_bitmap_map *>(alloc_root(&table->mem_root,
                                bitmap_buffer_size(table->s->fields)));
  DBUG_ASSERT(num_non_virtual_base_cols == 0);
  bitmap_init(&base_columns_map, bitbuf, table->s->fields, 0);

  MY_BITMAP *save_old_read_set= table->read_set;
  table->read_set= &base_columns_map;
  Mark_field mark_fld(MARK_COLUMNS_TEMP);
  expr_item->walk(&Item::mark_field_in_map,
                  Item::WALK_PREFIX, (uchar *) &mark_fld);
  table->read_set= save_old_read_set;

  /* Calculate the number of non-virtual base columns */
  for (uint i= 0; i < table->s->fields; i++)
  {
    Field *field= table->field[i];
    if (bitmap_is_set(&base_columns_map, field->field_index) &&
        field->stored_in_db)
      num_non_virtual_base_cols++;
  }
  DBUG_RETURN(false);
}


void Generated_column::dup_expr_str(MEM_ROOT *root, const char *src,
                                    size_t len)
{
  if (!root)
    root= m_expr_str_mem_root;
  else
    m_expr_str_mem_root= root;
  expr_str.str= pointer_cast<char*>(memdup_root(root, src, len));
  expr_str.length= len;
}


/**
  @brief  unpack_gcol_info_from_frm
    Unpack the definition of a virtual column

  @param thd                  Thread handler
  @param table                Table with the checked field
  @param field                Pointer to Field object
  @param is_create_table      Indicates that table is opened as part
                              of CREATE or ALTER and does not yet exist in SE
  @param error_reported       updated flag for the caller that no other error
                              messages are to be generated.

  @return
    TRUE            Failure
  @return
    FALSE           Success
 */

static bool unpack_gcol_info_from_frm(THD *thd,
                                      TABLE *table,
                                      Field *field,
                                      bool is_create_table,
                                      bool *error_reported)
{
  DBUG_ENTER("unpack_gcol_info_from_frm");
  DBUG_ASSERT(field->table == table);
  LEX_STRING *gcol_expr= &field->gcol_info->expr_str;
  DBUG_ASSERT(gcol_expr);
  /*
    Step 1: Construct a statement for the parser.
    The parsed string needs to take the following format:
    "PARSE_GCOL_EXPR (<expr_string_from_frm>)"
  */
  char *gcol_expr_str;
  int str_len= 0;
  const CHARSET_INFO *old_character_set_client;
  bool disable_strict_mode= false;
  bool status;

  Strict_error_handler strict_handler;

  if (!(gcol_expr_str= (char*) alloc_root(&table->mem_root,
                                          gcol_expr->length +
                                            PARSE_GCOL_KEYWORD.length + 3)))
  {
    DBUG_RETURN(TRUE);
  }
  memcpy(gcol_expr_str,
         PARSE_GCOL_KEYWORD.str,
         PARSE_GCOL_KEYWORD.length);
  str_len= PARSE_GCOL_KEYWORD.length;
  memcpy(gcol_expr_str + str_len, "(", 1);
  str_len++;
  memcpy(gcol_expr_str + str_len,
         gcol_expr->str,
         gcol_expr->length);
  str_len+= gcol_expr->length;
  memcpy(gcol_expr_str + str_len, ")", 1);
  str_len++;
  memcpy(gcol_expr_str + str_len, "\0", 1);
  str_len++;
  Parser_state parser_state;
  parser_state.init(thd, gcol_expr_str, str_len);

  /*
    Step 2: Setup thd for parsing.
  */
  Query_arena *backup_stmt_arena_ptr= thd->stmt_arena;
  Query_arena backup_arena;
  Query_arena gcol_arena(&table->mem_root,
                         Query_arena::STMT_CONVENTIONAL_EXECUTION);
  thd->set_n_backup_active_arena(&gcol_arena, &backup_arena);
  thd->stmt_arena= &gcol_arena;
  ulong save_old_privilege= thd->want_privilege;
  thd->want_privilege= 0;

  thd->lex->parse_gcol_expr= TRUE;
  old_character_set_client= thd->variables.character_set_client;
  // Subquery is not allowed in generated expression
  const bool save_allow_subselects= thd->lex->expr_allows_subselect;
  thd->lex->expr_allows_subselect= false;

  /*
    Step 3: Use the parser to build an Item object from.
  */
  if (parse_sql(thd, &parser_state, NULL))
  {
    goto parse_err;
  }
  thd->lex->expr_allows_subselect= save_allow_subselects;

  /* Keep attribute of generated column */
  thd->lex->gcol_info->set_field_stored(field->stored_in_db);
  /* From now on use gcol_info generated by the parser. */
  field->gcol_info= thd->lex->gcol_info;

  /* Use strict mode regardless of strict mode setting when validating */
  if (!thd->is_strict_mode())
  {
    thd->variables.sql_mode|= MODE_STRICT_ALL_TABLES;
    thd->push_internal_handler(&strict_handler);
    disable_strict_mode= true;
  }

  /* Validate the Item tree. */
  status= fix_fields_gcol_func(thd, field);

  // Permanent changes to the item_tree are completed.
  if (!thd->lex->is_ps_or_view_context_analysis())
    field->gcol_info->permanent_changes_completed= true;

  if (disable_strict_mode)
  {
    thd->pop_internal_handler();
    thd->variables.sql_mode&= ~MODE_STRICT_ALL_TABLES;
  }
  if (status)
  {
    if (is_create_table)
    {
      /*
        During CREATE/ALTER TABLE it is ok to receive errors here.
        It is not ok if it happens during the opening of an frm
        file as part of a normal query.
      */
      *error_reported= TRUE;
    }
    // Any memory allocated in this function is freed in parse_err
    field->gcol_info= 0;
    goto parse_err;
  }
  if (field->gcol_info->register_base_columns(table))
    goto parse_err;
  thd->stmt_arena= backup_stmt_arena_ptr;
  thd->restore_active_arena(&gcol_arena, &backup_arena);
  field->gcol_info->item_free_list= gcol_arena.free_list;
  thd->want_privilege= save_old_privilege;
  thd->lex->expr_allows_subselect= save_allow_subselects;

  DBUG_RETURN(FALSE);

parse_err:
  thd->lex->parse_gcol_expr= FALSE;
  thd->free_items();
  thd->stmt_arena= backup_stmt_arena_ptr;
  thd->restore_active_arena(&gcol_arena, &backup_arena);
  thd->variables.character_set_client= old_character_set_client;
  thd->want_privilege= save_old_privilege;
  thd->lex->expr_allows_subselect= save_allow_subselects;
  DBUG_RETURN(TRUE);
}

/*
  Read data from a binary .frm file from MySQL 3.23 - 5.0 into TABLE_SHARE
*/

/*
  Open a table based on a TABLE_SHARE

  SYNOPSIS
    open_table_from_share()
    thd			Thread handler
    share		Table definition
    alias       	Alias for table
    db_stat		open flags (for example HA_OPEN_KEYFILE|
    			HA_OPEN_RNDFILE..) can be 0 (example in
                        ha_example_table)
    prgflag   		READ_ALL etc..
    ha_open_flags	HA_OPEN_ABORT_IF_LOCKED etc..
    outparam       	result table
    is_create_table     Indicates that table is opened as part
                        of CREATE or ALTER and does not yet exist in SE

  RETURN VALUES
   0	ok
   1	Error (see open_table_error)
   2    Error (see open_table_error)
   3    Wrong data in .frm file
   4    Error (see open_table_error)
   5    Error (see open_table_error: charset unavailable)
   7    Table definition has changed in engine
*/

int open_table_from_share(THD *thd, TABLE_SHARE *share, const char *alias,
                          uint db_stat, uint prgflag, uint ha_open_flags,
                          TABLE *outparam, bool is_create_table)
{
  int error;
  uint records, i, bitmap_size;
  bool error_reported= FALSE;
  uchar *record, *bitmaps;
  Field **field_ptr, **vfield_ptr= NULL;
  Field *fts_doc_id_field = NULL;
  DBUG_ENTER("open_table_from_share");
  DBUG_PRINT("enter",("name: '%s.%s'  form: 0x%lx", share->db.str,
                      share->table_name.str, (long) outparam));

  error= 1;
  memset(outparam, 0, sizeof(*outparam));
  outparam->in_use= thd;
  outparam->s= share;
  outparam->db_stat= db_stat;
  outparam->write_row_record= NULL;

  init_sql_alloc(key_memory_TABLE,
                 &outparam->mem_root, TABLE_ALLOC_BLOCK_SIZE, 0);

  if (!(outparam->alias= my_strdup(key_memory_TABLE,
                                   alias, MYF(MY_WME))))
    goto err;
  outparam->quick_keys.init();
  outparam->possible_quick_keys.init();
  outparam->covering_keys.init();
  outparam->merge_keys.init();
  outparam->keys_in_use_for_query.init();

  /* Allocate handler */
  outparam->file= 0;
  if (!(prgflag & OPEN_FRM_FILE_ONLY))
  {
    if (!(outparam->file= get_new_handler(share, &outparam->mem_root,
                                          share->db_type())))
      goto err;
    if (outparam->file->set_ha_share_ref(&share->ha_share))
      goto err;
  }
  else
  {
    DBUG_ASSERT(!db_stat);
  }

  error= 4;
  outparam->reginfo.lock_type= TL_UNLOCK;
  outparam->current_lock= F_UNLCK;
  records=0;
  if ((db_stat & HA_OPEN_KEYFILE) || (prgflag & DELAYED_OPEN))
    records=1;
  if (prgflag & (READ_ALL+EXTRA_RECORD))
    records++;

  if (!(record= (uchar*) alloc_root(&outparam->mem_root,
                                   share->rec_buff_length * records)))
    goto err;                                   /* purecov: inspected */

  if (records == 0)
  {
    /* We are probably in hard repair, and the buffers should not be used */
    outparam->record[0]= outparam->record[1]= share->default_values;
  }
  else
  {
    outparam->record[0]= record;
    if (records > 1)
      outparam->record[1]= record+ share->rec_buff_length;
    else
      outparam->record[1]= outparam->record[0];   // Safety
  }

  if (!(field_ptr = (Field **) alloc_root(&outparam->mem_root,
                                          (uint) ((share->fields+1)*
                                                  sizeof(Field*)))))
    goto err;                                   /* purecov: inspected */

  outparam->field= field_ptr;

  record= outparam->record[0]-1;	/* Fieldstart = 1 */
  if (share->null_field_first)
    outparam->null_flags= record+1;
  else
    outparam->null_flags= (record+ 1+ share->reclength -
                           share->null_bytes);

  /* Setup copy of fields from share, but use the right alias and record */
  for (i=0 ; i < share->fields; i++, field_ptr++)
  {
    Field *new_field= share->field[i]->clone(&outparam->mem_root);
    *field_ptr= new_field;
    if (new_field == NULL)
      goto err;
    new_field->init(outparam);
    new_field->move_field_offset((my_ptrdiff_t) (outparam->record[0] -
                                                 outparam->s->default_values));
    /* Check if FTS_DOC_ID column is present in the table */
    if (outparam->file &&
        (outparam->file->ha_table_flags() & HA_CAN_FULLTEXT_EXT) &&
        !strcmp(outparam->field[i]->field_name, FTS_DOC_ID_COL_NAME))
      fts_doc_id_field= new_field;
  }
  (*field_ptr)= 0;                              // End marker

  if (share->found_next_number_field)
    outparam->found_next_number_field=
      outparam->field[(uint) (share->found_next_number_field - share->field)];

  /* Fix key->name and key_part->field */
  if (share->key_parts)
  {
    KEY	*key_info, *key_info_end;
    KEY_PART_INFO *key_part;
    uint n_length;
    n_length= share->keys * sizeof(KEY) +
      share->key_parts * sizeof(KEY_PART_INFO);

    if (!(key_info= (KEY*) alloc_root(&outparam->mem_root, n_length)))
      goto err;
    outparam->key_info= key_info;
    key_part= (reinterpret_cast<KEY_PART_INFO*>(key_info+share->keys));

    memcpy(key_info, share->key_info, sizeof(*key_info)*share->keys);
    memcpy(key_part, share->key_info[0].key_part, (sizeof(*key_part) *
                                                   share->key_parts));

    for (key_info_end= key_info + share->keys ;
         key_info < key_info_end ;
         key_info++)
    {
      KEY_PART_INFO *key_part_end;

      key_info->table= outparam;
      key_info->key_part= key_part;

      for (key_part_end= key_part + key_info->actual_key_parts ;
           key_part < key_part_end ;
           key_part++)
      {
        Field *field= key_part->field= outparam->field[key_part->fieldnr-1];

        if (field->key_length() != key_part->length &&
            !(field->flags & BLOB_FLAG))
        {
          /*
            We are using only a prefix of the column as a key:
            Create a new field for the key part that matches the index
          */
          field= key_part->field=field->new_field(&outparam->mem_root,
                                                  outparam, 0);
          field->field_length= key_part->length;
        }
      }
      /* Skip unused key parts if they exist */
      key_part+= key_info->unused_key_parts;
      
      /* Set TABLE::fts_doc_id_field for tables with FT KEY */
      if ((key_info->flags & HA_FULLTEXT))
        outparam->fts_doc_id_field= fts_doc_id_field;
    }
  }

  if (share->partition_info_str_len && outparam->file)
  {
  /*
    In this execution we must avoid calling thd->change_item_tree since
    we might release memory before statement is completed. We do this
    by changing to a new statement arena. As part of this arena we also
    set the memory root to be the memory root of the table since we
    call the parser and fix_fields which both can allocate memory for
    item objects. We keep the arena to ensure that we can release the
    free_list when closing the table object.
    SEE Bug #21658
  */

    Query_arena *backup_stmt_arena_ptr= thd->stmt_arena;
    Query_arena backup_arena;
    Query_arena part_func_arena(&outparam->mem_root,
                                Query_arena::STMT_INITIALIZED);
    thd->set_n_backup_active_arena(&part_func_arena, &backup_arena);
    thd->stmt_arena= &part_func_arena;
    bool tmp;
    bool work_part_info_used;

    tmp= mysql_unpack_partition(thd, share->partition_info_str,
                                share->partition_info_str_len,
                                outparam, is_create_table,
                                share->default_part_db_type,
                                &work_part_info_used);
    if (tmp)
    {
      thd->stmt_arena= backup_stmt_arena_ptr;
      thd->restore_active_arena(&part_func_arena, &backup_arena);
      goto partititon_err;
    }
    outparam->part_info->is_auto_partitioned= share->auto_partitioned;
    DBUG_PRINT("info", ("autopartitioned: %u", share->auto_partitioned));
    /*
      We should perform the fix_partition_func in either local or
      caller's arena depending on work_part_info_used value.
    */
    if (!work_part_info_used)
      tmp= fix_partition_func(thd, outparam, is_create_table);
    thd->stmt_arena= backup_stmt_arena_ptr;
    thd->restore_active_arena(&part_func_arena, &backup_arena);
    if (!tmp)
    {
      if (work_part_info_used)
        tmp= fix_partition_func(thd, outparam, is_create_table);
    }
    outparam->part_info->item_free_list= part_func_arena.free_list;
partititon_err:
    if (tmp)
    {
      if (is_create_table)
      {
        /*
          During CREATE/ALTER TABLE it is ok to receive errors here.
          It is not ok if it happens during the opening of an frm
          file as part of a normal query.
        */
        error_reported= TRUE;
      }
      goto err;
    }
  }
  /* Check generated columns against table's storage engine. */
  if (share->vfields && outparam->file &&
      !(outparam->file->ha_table_flags() & HA_GENERATED_COLUMNS))
  {
    my_error(ER_UNSUPPORTED_ACTION_ON_GENERATED_COLUMN,
             MYF(0),
             "Specified storage engine");
    error_reported= TRUE;
    goto err;
  }

  /*
    Allocate bitmaps
    This needs to be done prior to generated columns as they'll call
    fix_fields and functions might want to access bitmaps.
  */

  bitmap_size= share->column_bitmap_size;
  if (!(bitmaps= (uchar*) alloc_root(&outparam->mem_root, bitmap_size * 5)))
    goto err;
  bitmap_init(&outparam->def_read_set,
              (my_bitmap_map*) bitmaps, share->fields, FALSE);
  bitmap_init(&outparam->def_write_set,
              (my_bitmap_map*) (bitmaps+bitmap_size), share->fields, FALSE);
  bitmap_init(&outparam->tmp_set,
              (my_bitmap_map*) (bitmaps+bitmap_size*2), share->fields, FALSE);
  bitmap_init(&outparam->cond_set,
              (my_bitmap_map*) (bitmaps+bitmap_size*3), share->fields, FALSE);
  bitmap_init(&outparam->def_fields_set_during_insert,
              (my_bitmap_map*) (bitmaps + bitmap_size * 4), share->fields,
              FALSE);
  outparam->default_column_bitmaps();

  /* Fill record with default values */
  if (outparam->record[0] != outparam->s->default_values)
    restore_record(outparam, s->default_values);

  /*
    Process generated columns, if any.
  */
  outparam->vfield= vfield_ptr;
  if (share->vfields)
  {
    if (!(vfield_ptr = (Field **) alloc_root(&outparam->mem_root,
                                             (uint) ((share->vfields+1)*
                                                     sizeof(Field*)))))
      goto err;

    outparam->vfield= vfield_ptr;

    for (field_ptr= outparam->field; *field_ptr; field_ptr++)
    {
      if ((*field_ptr)->gcol_info)
      {
        if (unpack_gcol_info_from_frm(thd,
                                      outparam,
                                      *field_ptr,
                                      is_create_table,
                                      &error_reported))
        {
          *vfield_ptr= NULL;
          error= 4; // in case no error is reported
          goto err;
        }
        *(vfield_ptr++)= *field_ptr;
      }
    }
    *vfield_ptr= 0;                              // End marker
  }
  /* The table struct is now initialized;  Open the table */
  error= 2;
  if (db_stat)
  {
    int ha_err;
    if ((ha_err= (outparam->file->
                  ha_open(outparam, share->normalized_path.str,
                          (db_stat & HA_READ_ONLY ? O_RDONLY : O_RDWR),
                          (db_stat & HA_OPEN_TEMPORARY ? HA_OPEN_TMP_TABLE :
                           (db_stat & HA_WAIT_IF_LOCKED) ?
                           HA_OPEN_WAIT_IF_LOCKED :
                           (db_stat & (HA_ABORT_IF_LOCKED | HA_GET_INFO)) ?
                          HA_OPEN_ABORT_IF_LOCKED :
                           HA_OPEN_IGNORE_IF_LOCKED) | ha_open_flags))))
    {
      /* Set a flag if the table is crashed and it can be auto. repaired */
      share->crashed= ((ha_err == HA_ERR_CRASHED_ON_USAGE) &&
                       outparam->file->auto_repair() &&
                       !(ha_open_flags & HA_OPEN_FOR_REPAIR));

      switch (ha_err)
      {
	case HA_ERR_TABLESPACE_MISSING:
          /*
            In case of Innodb table space header may be corrupted or
	    ibd file might be missing
          */
          error= 1;
          DBUG_ASSERT(my_errno() == HA_ERR_TABLESPACE_MISSING);
          break;
        case HA_ERR_NO_SUCH_TABLE:
	  /*
            The table did not exists in storage engine, use same error message
            as if the .frm file didn't exist
          */
	  error= 1;
	  set_my_errno(ENOENT);
          break;
        case EMFILE:
	  /*
            Too many files opened, use same error message as if the .frm
            file can't open
           */
          DBUG_PRINT("error", ("open file: %s failed, too many files opened (errno: %d)", 
		  share->normalized_path.str, ha_err));
	  error= 1;
	  set_my_errno(EMFILE);
          break;
        default:
          outparam->file->print_error(ha_err, MYF(0));
          error_reported= TRUE;
          if (ha_err == HA_ERR_TABLE_DEF_CHANGED)
            error= 7;
          break;
      }
      goto err;                                 /* purecov: inspected */
    }
  }

  if ((share->table_category == TABLE_CATEGORY_LOG) ||
      (share->table_category == TABLE_CATEGORY_RPL_INFO) ||
      (share->table_category == TABLE_CATEGORY_GTID))
  {
    outparam->no_replicate= TRUE;
  }
  else if (outparam->file)
  {
    handler::Table_flags flags= outparam->file->ha_table_flags();
    outparam->no_replicate= ! MY_TEST(flags & (HA_BINLOG_STMT_CAPABLE
                                               | HA_BINLOG_ROW_CAPABLE))
                            || MY_TEST(flags & HA_HAS_OWN_BINLOGGING);
  }
  else
  {
    outparam->no_replicate= FALSE;
  }

  /* Increment the opened_tables counter, only when open flags set. */
  if (db_stat)
    thd->status_var.opened_tables++;

  DBUG_RETURN (0);

 err:
  if (! error_reported)
    open_table_error(share, error, my_errno(), 0);
  delete outparam->file;
  if (outparam->part_info)
    free_items(outparam->part_info->item_free_list);
  if (outparam->vfield)
  {
    for (Field **vfield= outparam->vfield; *vfield; vfield++)
      free_items((*vfield)->gcol_info->item_free_list);
  }
  outparam->file= 0;				// For easier error checking
  outparam->db_stat=0;
  free_root(&outparam->mem_root, MYF(0));
  my_free((void *) outparam->alias);
  DBUG_RETURN (error);
}


/*
  Free information allocated by openfrm

  SYNOPSIS
    closefrm()
    table		TABLE object to free
    free_share		Is 1 if we also want to free table_share
*/

int closefrm(TABLE *table, bool free_share)
{
  int error=0;
  DBUG_ENTER("closefrm");
  DBUG_PRINT("enter", ("table: 0x%lx", (long) table));

  if (table->db_stat)
    error=table->file->ha_close();
  my_free((void *) table->alias);
  table->alias= 0;
  if (table->field)
  {
    for (Field **ptr=table->field ; *ptr ; ptr++)
    {
      if ((*ptr)->gcol_info)
        free_items((*ptr)->gcol_info->item_free_list);
      delete *ptr;
    }
    table->field= 0;
  }
  delete table->file;
  table->file= 0;				/* For easier errorchecking */
  if (table->part_info)
  {
    /* Allocated through table->mem_root, freed below */
    free_items(table->part_info->item_free_list);
    table->part_info->item_free_list= 0;
    table->part_info= 0;
  }
  if (free_share)
  {
    if (table->s->tmp_table == NO_TMP_TABLE)
      release_table_share(table->s);
    else
      free_table_share(table->s);
  }
  free_root(&table->mem_root, MYF(0));
  DBUG_RETURN(error);
}


/* Deallocate temporary blob storage */

void free_blobs(TABLE *table)
{
  uint *ptr, *end;
  for (ptr= table->s->blob_field, end=ptr + table->s->blob_fields ;
       ptr != end ;
       ptr++)
  {
    /*
      Reduced TABLE objects which are used by row-based replication for
      type conversion might have some fields missing. Skip freeing BLOB
      buffers for such missing fields.
    */
    if (table->field[*ptr])
      ((Field_blob*) table->field[*ptr])->mem_free();
  }
}


/**
  Reclaims temporary blob storage which is bigger than a threshold.
  Resets blob pointer.

  @param table A handle to the TABLE object containing blob fields
  @param size The threshold value.
*/

void free_blob_buffers_and_reset(TABLE *table, uint32 size)
{
  uint *ptr, *end;
  for (ptr= table->s->blob_field, end= ptr + table->s->blob_fields ;
       ptr != end ;
       ptr++)
  {
    Field_blob *blob= down_cast<Field_blob*>(table->field[*ptr]);
    if (blob->get_field_buffer_size() > size)
      blob->mem_free();
    blob->reset();
  }
}

/**
  Find where a form starts.

  @param head The start of the form file.

  @remark If formname is NULL then only formnames is read.

  @retval The form position.
*/

static ulong get_form_pos(File file, uchar *head)
{
  uchar *pos, *buf;
  uint names, length;
  ulong ret_value=0;
  DBUG_ENTER("get_form_pos");

  names= uint2korr(head+8);

  if (!(names= uint2korr(head+8)))
    DBUG_RETURN(0);

  length= uint2korr(head+4);

  mysql_file_seek(file, 64L, MY_SEEK_SET, MYF(0));

  if (!(buf= (uchar*) my_malloc(key_memory_frm_form_pos,
                                length+names*4, MYF(MY_WME))))
    DBUG_RETURN(0);

  if (mysql_file_read(file, buf, length+names*4, MYF(MY_NABP)))
  {
    my_free(buf);
    DBUG_RETURN(0);
  }

  pos= buf+length;
  ret_value= uint4korr(pos);

  my_free(buf);

  DBUG_RETURN(ret_value);
}


/*
  Read string from a file with malloc

  NOTES:
    We add an \0 at end of the read string to make reading of C strings easier
*/

int read_string(File file, uchar**to, size_t length)
{
  DBUG_ENTER("read_string");

  my_free(*to);
  if (!(*to= (uchar*) my_malloc(key_memory_frm_string,
                                length+1,MYF(MY_WME))) ||
      mysql_file_read(file, *to, length, MYF(MY_NABP)))
  {
     my_free(*to);                            /* purecov: inspected */
    *to= 0;                                   /* purecov: inspected */
    DBUG_RETURN(1);                           /* purecov: inspected */
  }
  *((char*) *to+length)= '\0';
  DBUG_RETURN (0);
} /* read_string */


	/* Add a new form to a form file */

ulong make_new_entry(File file, uchar *fileinfo, TYPELIB *formnames,
		     const char *newname)
{
  uint i,bufflength,maxlength,n_length,length,names;
  ulong endpos,newpos;
  uchar buff[IO_SIZE];
  uchar *pos;
  DBUG_ENTER("make_new_entry");

  length=(uint) strlen(newname)+1;
  n_length=uint2korr(fileinfo+4);
  maxlength=uint2korr(fileinfo+6);
  names=uint2korr(fileinfo+8);
  newpos=uint4korr(fileinfo+10);

  if (64+length+n_length+(names+1)*4 > maxlength)
  {						/* Expand file */
    newpos+=IO_SIZE;
    int4store(fileinfo+10,newpos);
    /* Copy from file-end */
    endpos= (ulong) mysql_file_seek(file, 0L, MY_SEEK_END, MYF(0));
    bufflength= (uint) (endpos & (IO_SIZE-1));	/* IO_SIZE is a power of 2 */

    while (endpos > maxlength)
    {
      mysql_file_seek(file, (ulong) (endpos-bufflength), MY_SEEK_SET, MYF(0));
      if (mysql_file_read(file, buff, bufflength, MYF(MY_NABP+MY_WME)))
	DBUG_RETURN(0L);
      mysql_file_seek(file, (ulong) (endpos-bufflength+IO_SIZE), MY_SEEK_SET,
                      MYF(0));
      if ((mysql_file_write(file, buff, bufflength, MYF(MY_NABP+MY_WME))))
	DBUG_RETURN(0);
      endpos-=bufflength; bufflength=IO_SIZE;
    }
    memset(buff, 0, IO_SIZE);			/* Null new block */
    mysql_file_seek(file, (ulong) maxlength, MY_SEEK_SET, MYF(0));
    if (mysql_file_write(file, buff, bufflength, MYF(MY_NABP+MY_WME)))
	DBUG_RETURN(0L);
    maxlength+=IO_SIZE;				/* Fix old ref */
    int2store(fileinfo+6,maxlength);
    for (i=names, pos= (uchar*) *formnames->type_names+n_length-1; i-- ;
	 pos+=4)
    {
      endpos=uint4korr(pos)+IO_SIZE;
      int4store(pos,endpos);
    }
  }

  if (n_length == 1 )
  {						/* First name */
    length++;
    (void) strxmov((char*) buff,"/",newname,"/",NullS);
  }
  else
    (void) strxmov((char*) buff,newname,"/",NullS); /* purecov: inspected */
  mysql_file_seek(file, 63L+(ulong) n_length, MY_SEEK_SET, MYF(0));
  if (mysql_file_write(file, buff, (size_t) length+1, MYF(MY_NABP+MY_WME)) ||
      (names && mysql_file_write(file,
                                 (uchar*) (*formnames->type_names+n_length-1),
                                 names*4, MYF(MY_NABP+MY_WME))) ||
      mysql_file_write(file, fileinfo+10, 4, MYF(MY_NABP+MY_WME)))
    DBUG_RETURN(0L); /* purecov: inspected */

  int2store(fileinfo+8,names+1);
  int2store(fileinfo+4,n_length+length);
  (void) mysql_file_chsize(file, newpos, 0, MYF(MY_WME));/* Append file with '\0' */
  DBUG_RETURN(newpos);
} /* make_new_entry */


	/* error message when opening a form file */

void open_table_error(TABLE_SHARE *share, int error, int db_errno, int errarg)
{
  int err_no;
  char buff[FN_REFLEN];
  char errbuf[MYSYS_STRERROR_SIZE];
  myf errortype= ME_ERRORLOG;
  DBUG_ENTER("open_table_error");

  switch (error) {
  case 7:
  case 1:
    switch (db_errno) {
    case ENOENT:
      my_error(ER_NO_SUCH_TABLE, MYF(0), share->db.str, share->table_name.str);
      break;
    case HA_ERR_TABLESPACE_MISSING:
      my_snprintf(errbuf, MYSYS_STRERROR_SIZE, "`%s`.`%s`", share->db.str,
                  share->table_name.str);
      my_error(ER_TABLESPACE_MISSING, MYF(0), errbuf);
      break;
    default:
      strxmov(buff, share->normalized_path.str, reg_ext, NullS);
      my_error((db_errno == EMFILE) ? ER_CANT_OPEN_FILE : ER_FILE_NOT_FOUND,
               errortype, buff,
               db_errno, my_strerror(errbuf, sizeof(errbuf), db_errno));
    }
    break;
  case 2:
  {
    handler *file= 0;
    const char *datext= "";

    if (share->db_type() != NULL)
    {
      if ((file= get_new_handler(share, current_thd->mem_root,
                                 share->db_type())))
      {
        if (!(datext= *file->bas_ext()))
          datext= "";
      }
    }
    err_no= (db_errno == ENOENT) ? ER_FILE_NOT_FOUND : (db_errno == EAGAIN) ?
      ER_FILE_USED : ER_CANT_OPEN_FILE;
    strxmov(buff, share->normalized_path.str, datext, NullS);
    my_error(err_no,errortype, buff,
             db_errno, my_strerror(errbuf, sizeof(errbuf), db_errno));
    delete file;
    break;
  }
  case 5:
  {
    const char *csname= get_charset_name((uint) errarg);
    char tmp[10];
    if (!csname || csname[0] =='?')
    {
      my_snprintf(tmp, sizeof(tmp), "#%d", errarg);
      csname= tmp;
    }
    my_printf_error(ER_UNKNOWN_COLLATION,
                    "Unknown collation '%s' in table '%-.64s' definition", 
                    MYF(0), csname, share->table_name.str);
    break;
  }
  case 6:
    strxmov(buff, share->normalized_path.str, reg_ext, NullS);
    my_printf_error(ER_NOT_FORM_FILE,
                    "Table '%-.64s' was created with a different version "
                    "of MySQL and cannot be read", 
                    MYF(0), buff);
    break;
  case 8:
    break;
  case 9:
    /* Unknown FRM type read while preparing File_parser object for view*/
    my_error(ER_FRM_UNKNOWN_TYPE, MYF(0), share->path.str,
             share->view_def->type()->str);
    break;
  default:				/* Better wrong error than none */
  case 4:
    strxmov(buff, share->normalized_path.str, reg_ext, NullS);
    my_error(ER_NOT_FORM_FILE, errortype, buff);
    break;
  }
  DBUG_VOID_RETURN;
} /* open_table_error */


	/*
	** fix a str_type to a array type
	** typeparts separated with some char. differents types are separated
	** with a '\0'
	*/

static void
fix_type_pointers(const char ***array, TYPELIB *point_to_type, uint types,
		  char **names)
{
  char *type_name, *ptr;
  char chr;

  ptr= *names;
  while (types--)
  {
    point_to_type->name=0;
    point_to_type->type_names= *array;

    if ((chr= *ptr))			/* Test if empty type */
    {
      while ((type_name=strchr(ptr+1,chr)) != NullS)
      {
	*((*array)++) = ptr+1;
	*type_name= '\0';		/* End string */
	ptr=type_name;
      }
      ptr+=2;				/* Skip end mark and last 0 */
    }
    else
      ptr++;
    point_to_type->count= (uint) (*array - point_to_type->type_names);
    point_to_type++;
    *((*array)++)= NullS;		/* End of type */
  }
  *names=ptr;				/* Update end */
  return;
} /* fix_type_pointers */


TYPELIB *typelib(MEM_ROOT *mem_root, List<String> &strings)
{
  TYPELIB *result= (TYPELIB*) alloc_root(mem_root, sizeof(TYPELIB));
  if (!result)
    return 0;
  result->count=strings.elements;
  result->name="";
  uint nbytes= (sizeof(char*) + sizeof(uint)) * (result->count + 1);
  if (!(result->type_names= (const char**) alloc_root(mem_root, nbytes)))
    return 0;
  result->type_lengths= (uint*) (result->type_names + result->count + 1);
  List_iterator<String> it(strings);
  String *tmp;
  for (uint i=0; (tmp=it++) ; i++)
  {
    result->type_names[i]= tmp->ptr();
    result->type_lengths[i]= tmp->length();
  }
  result->type_names[result->count]= 0;		// End marker
  result->type_lengths[result->count]= 0;
  return result;
}


/*
 Search after a field with given start & length
 If an exact field isn't found, return longest field with starts
 at right position.
 
 NOTES
   This is needed because in some .frm fields 'fieldnr' was saved wrong

 RETURN
   0  error
   #  field number +1
*/

static uint find_field(Field **fields, uchar *record, uint start, uint length)
{
  Field **field;
  uint i, pos;

  pos= 0;
  for (field= fields, i=1 ; *field ; i++,field++)
  {
    if ((*field)->offset(record) == start)
    {
      if ((*field)->key_length() == length)
	return (i);
      if (!pos || fields[pos-1]->pack_length() <
	  (*field)->pack_length())
	pos= i;
    }
  }
  return (pos);
}


	/* Check that the integer is in the internal */

int set_zone(int nr, int min_zone, int max_zone)
{
  if (nr<=min_zone)
    return (min_zone);
  if (nr>=max_zone)
    return (max_zone);
  return (nr);
} /* set_zone */

	/* Adjust number to next larger disk buffer */

ulong next_io_size(ulong pos)
{
  ulong offset;
  if ((offset= pos & (IO_SIZE-1)))
    return pos-offset+IO_SIZE;
  return pos;
} /* next_io_size */


/*
  Store an SQL quoted string.

  SYNOPSIS  
    append_unescaped()
    res		result String
    pos		string to be quoted
    length	it's length

  NOTE
    This function works correctly with utf8 or single-byte charset strings.
    May fail with some multibyte charsets though.
*/

void append_unescaped(String *res, const char *pos, size_t length)
{
  const char *end= pos+length;
  res->append('\'');

  for (; pos != end ; pos++)
  {
    switch (*pos) {
    case 0:				/* Must be escaped for 'mysql' */
      res->append('\\');
      res->append('0');
      break;
    case '\n':				/* Must be escaped for logs */
      res->append('\\');
      res->append('n');
      break;
    case '\r':
      res->append('\\');		/* This gives better readability */
      res->append('r');
      break;
    case '\\':
      res->append('\\');		/* Because of the sql syntax */
      res->append('\\');
      break;
    case '\'':
      res->append('\'');		/* Because of the sql syntax */
      res->append('\'');
      break;
    default:
      res->append(*pos);
      break;
    }
  }
  res->append('\'');
}


	/* Create a .frm file */

File create_frm(THD *thd, const char *name, const char *db,
                const char *table, uint reclength, uchar *fileinfo,
  		HA_CREATE_INFO *create_info, uint keys, KEY *key_info)
{
  File file;
  ulong length;
  uchar fill[IO_SIZE];
  int create_flags= O_RDWR | O_TRUNC;
  size_t key_comment_total_bytes= 0;
  uint i;

  if (create_info->options & HA_LEX_CREATE_TMP_TABLE)
    create_flags|= O_EXCL | O_NOFOLLOW;

  /* Fix this when we have new .frm files;  Current limit is 4G rows (QQ) */
  if (create_info->max_rows > UINT_MAX32)
    create_info->max_rows= UINT_MAX32;
  if (create_info->min_rows > UINT_MAX32)
    create_info->min_rows= UINT_MAX32;

  if ((file= mysql_file_create(key_file_frm,
                               name, CREATE_MODE, create_flags, MYF(0))) >= 0)
  {
    size_t key_length, tmp_key_length;
    uint tmp, csid;
    memset(fileinfo, 0, 64);
    /* header */
    fileinfo[0]=(uchar) 254;
    fileinfo[1]= 1;
    fileinfo[2]= FRM_VER+3+ MY_TEST(create_info->varchar);

    fileinfo[3]= (uchar) ha_legacy_type(
          ha_checktype(thd,ha_legacy_type(create_info->db_type),0,0));
    fileinfo[4]=1;
    int2store(fileinfo+6,IO_SIZE);		/* Next block starts here */
    /*
      Keep in sync with pack_keys() in unireg.cc
      For each key:
      8 bytes for the key header
      9 bytes for each key-part (MAX_REF_PARTS)
      NAME_LEN bytes for the name
      1 byte for the NAMES_SEP_CHAR (before the name)
      For all keys:
      6 bytes for the header
      1 byte for the NAMES_SEP_CHAR (after the last name)
      9 extra bytes (padding for safety? alignment?)
    */
    for (i= 0; i < keys; i++)
    {
      DBUG_ASSERT(MY_TEST(key_info[i].flags & HA_USES_COMMENT) ==
                 (key_info[i].comment.length > 0));
      if (key_info[i].flags & HA_USES_COMMENT)
        key_comment_total_bytes += 2 + key_info[i].comment.length;
    }

    key_length= keys * (8 + MAX_REF_PARTS * 9 + NAME_LEN + 1) + 16
                + key_comment_total_bytes;

    length= next_io_size((ulong) (IO_SIZE+key_length+reclength+
                                  create_info->extra_size));
    int4store(fileinfo+10,length);
    tmp_key_length= (key_length < 0xffff) ? key_length : 0xffff;
    int2store(fileinfo+14, static_cast<uint16>(tmp_key_length));
    int2store(fileinfo+16,reclength);
    int4store(fileinfo+18, static_cast<uint32>(create_info->max_rows));
    int4store(fileinfo+22, static_cast<uint32>(create_info->min_rows));
    /* fileinfo[26] is set in mysql_create_frm() */
    fileinfo[27]=2;				// Use long pack-fields
    /* fileinfo[28 & 29] is set to key_info_length in mysql_create_frm() */
    create_info->table_options|=HA_OPTION_LONG_BLOB_PTR; // Use portable blob pointers
    int2store(fileinfo+30, static_cast<uint16>(create_info->table_options));
    fileinfo[32]=0;				// No filename anymore
    fileinfo[33]=5;                             // Mark for 5.0 frm file
    int4store(fileinfo+34,create_info->avg_row_length);
    csid= (create_info->default_table_charset ?
           create_info->default_table_charset->number : 0);
    fileinfo[38]= (uchar) csid;
    /*
      In future versions, we will store in fileinfo[39] the values of the
      TRANSACTIONAL and PAGE_CHECKSUM clauses of CREATE TABLE.
    */
    fileinfo[39]= 0;
    fileinfo[40]= (uchar) create_info->row_type;
    /* Bytes 41-46 were for RAID support; now reused for other purposes */
    fileinfo[41]= (uchar) (csid >> 8);
    int2store(fileinfo+42, create_info->stats_sample_pages & 0xffff);
    fileinfo[44]= (uchar) create_info->stats_auto_recalc;
    fileinfo[45]= 0;
    fileinfo[46]= 0;
    int4store(fileinfo+47, static_cast<uint32>(key_length));
    tmp= MYSQL_VERSION_ID;          // Store to avoid warning from int4store
    int4store(fileinfo+51, tmp);
    int4store(fileinfo+55, create_info->extra_size);
    /*
      59-60 is reserved for extra_rec_buf_length,
      61 for default_part_db_type
    */
    int2store(fileinfo+62, static_cast<uint16>(create_info->key_block_size));
    memset(fill, 0, IO_SIZE);
    for (; length > IO_SIZE ; length-= IO_SIZE)
    {
      if (mysql_file_write(file, fill, IO_SIZE, MYF(MY_WME | MY_NABP)))
      {
        (void) mysql_file_close(file, MYF(0));
        (void) mysql_file_delete(key_file_frm, name, MYF(0));
	return(-1);
      }
    }
  }
  else
  {
    if (my_errno() == ENOENT)
      my_error(ER_BAD_DB_ERROR,MYF(0),db);
    else
      my_error(ER_CANT_CREATE_TABLE,MYF(0),table,my_errno());
  }
  return (file);
} /* create_frm */


void update_create_info_from_table(HA_CREATE_INFO *create_info, TABLE *table)
{
  TABLE_SHARE *share= table->s;
  DBUG_ENTER("update_create_info_from_table");

  create_info->max_rows= share->max_rows;
  create_info->min_rows= share->min_rows;
  create_info->table_options= share->db_create_options;
  create_info->avg_row_length= share->avg_row_length;
  create_info->row_type= share->row_type;
  create_info->default_table_charset= share->table_charset;
  create_info->table_charset= 0;
  create_info->comment= share->comment;
  create_info->storage_media= share->default_storage_media;
  create_info->tablespace= share->tablespace;

  DBUG_VOID_RETURN;
}

int
rename_file_ext(const char * from,const char * to,const char * ext)
{
  char from_b[FN_REFLEN],to_b[FN_REFLEN];
  (void) strxmov(from_b,from,ext,NullS);
  (void) strxmov(to_b,to,ext,NullS);
  return (mysql_file_rename(key_file_frm, from_b, to_b, MYF(MY_WME)));
}


/*
  Allocate string field in MEM_ROOT and return it as String

  SYNOPSIS
    get_field()
    mem   	MEM_ROOT for allocating
    field 	Field for retrieving of string
    res         result String

  RETURN VALUES
    1   string is empty
    0	all ok
*/

bool get_field(MEM_ROOT *mem, Field *field, String *res)
{
  char buff[MAX_FIELD_WIDTH], *to;
  String str(buff,sizeof(buff),&my_charset_bin);
  size_t length;

  field->val_str(&str);
  if (!(length= str.length()))
  {
    res->length(0);
    return 1;
  }
  if (!(to= strmake_root(mem, str.ptr(), length)))
    length= 0;                                  // Safety fix
  res->set(to, length, field->charset());
  return 0;
}


/*
  Allocate string field in MEM_ROOT and return it as NULL-terminated string

  SYNOPSIS
    get_field()
    mem   	MEM_ROOT for allocating
    field 	Field for retrieving of string

  RETURN VALUES
    NullS  string is empty
    #      pointer to NULL-terminated string value of field
*/

char *get_field(MEM_ROOT *mem, Field *field)
{
  char buff[MAX_FIELD_WIDTH], *to;
  String str(buff,sizeof(buff),&my_charset_bin);
  size_t length;

  field->val_str(&str);
  length= str.length();
  if (!length || !(to= (char*) alloc_root(mem,length+1)))
    return NullS;
  memcpy(to,str.ptr(), length);
  to[length]=0;
  return to;
}


/**
  Check if database name is valid

  @param org_name             Name of database and length
  @param preserve_lettercase  Preserve lettercase if true

  @note If lower_case_table_names is true and preserve_lettercase
  is false then database is converted to lower case

  @retval  IDENT_NAME_OK        Identifier name is Ok (Success)
  @retval  IDENT_NAME_WRONG     Identifier name is Wrong (ER_WRONG_TABLE_NAME)
  @retval  IDENT_NAME_TOO_LONG  Identifier name is too long if it is greater
                                than 64 characters (ER_TOO_LONG_IDENT)

  @note In case of IDENT_NAME_WRONG and IDENT_NAME_TOO_LONG, this
  function reports an error (my_error)
*/

enum_ident_name_check check_and_convert_db_name(LEX_STRING *org_name,
                                                bool preserve_lettercase)
{
  char *name= org_name->str;
  size_t name_length= org_name->length;
  bool check_for_path_chars;
  enum_ident_name_check ident_check_status;

  if (!name_length || name_length > NAME_LEN)
  {
    my_error(ER_WRONG_DB_NAME, MYF(0), org_name->str);
    return IDENT_NAME_WRONG;
  }

  if ((check_for_path_chars= check_mysql50_prefix(name)))
  {
    name+= MYSQL50_TABLE_NAME_PREFIX_LENGTH;
    name_length-= MYSQL50_TABLE_NAME_PREFIX_LENGTH;
  }

  if (!preserve_lettercase && lower_case_table_names && name != any_db)
    my_casedn_str(files_charset_info, name);

  ident_check_status= check_table_name(name, name_length, check_for_path_chars);
  if (ident_check_status == IDENT_NAME_WRONG)
    my_error(ER_WRONG_DB_NAME, MYF(0), org_name->str);
  else if (ident_check_status == IDENT_NAME_TOO_LONG)
    my_error(ER_TOO_LONG_IDENT, MYF(0), org_name->str);
  return ident_check_status;
}


/**
  Function to check if table name is valid or not. If it is invalid,
  return appropriate error in each case to the caller.

  @param name                  Table name
  @param length                Length of table name
  @param check_for_path_chars  Check if the table name contains path chars

  @retval  IDENT_NAME_OK        Identifier name is Ok (Success)
  @retval  IDENT_NAME_WRONG     Identifier name is Wrong (ER_WRONG_TABLE_NAME)
  @retval  IDENT_NAME_TOO_LONG  Identifier name is too long if it is greater
                                than 64 characters (ER_TOO_LONG_IDENT)

  @note Reporting error to the user is the responsiblity of the caller.
*/

enum_ident_name_check check_table_name(const char *name, size_t length,
                                       bool check_for_path_chars)
{
  // name length in symbols
  size_t name_length= 0;
  const char *end= name+length;
  if (!length || length > NAME_LEN)
    return IDENT_NAME_WRONG;
  bool last_char_is_space= FALSE;

  while (name != end)
  {
    last_char_is_space= my_isspace(system_charset_info, *name);
    if (use_mb(system_charset_info))
    {
      int len=my_ismbchar(system_charset_info, name, end);
      if (len)
      {
        name += len;
        name_length++;
        continue;
      }
    }
    if (check_for_path_chars &&
        (*name == '/' || *name == '\\' || *name == '~' || *name == FN_EXTCHAR))
      return IDENT_NAME_WRONG;
    name++;
    name_length++;
  }
  if (last_char_is_space)
   return IDENT_NAME_WRONG;
  else if (name_length > NAME_CHAR_LEN)
   return IDENT_NAME_TOO_LONG;
  return IDENT_NAME_OK;
}


bool check_column_name(const char *name)
{
  // name length in symbols
  size_t name_length= 0;
  bool last_char_is_space= TRUE;

  while (*name)
  {
    last_char_is_space= my_isspace(system_charset_info, *name);
    if (use_mb(system_charset_info))
    {
      int len=my_ismbchar(system_charset_info, name, 
                          name+system_charset_info->mbmaxlen);
      if (len)
      {
        name += len;
        name_length++;
        continue;
      }
    }
    if (*name == NAMES_SEP_CHAR)
      return 1;
    name++;
    name_length++;
  }
  /* Error if empty or too long column name */
  return last_char_is_space || (name_length > NAME_CHAR_LEN);
}


/**
  Checks whether a table is intact. Should be done *just* after the table has
  been opened.

  @param[in] table             The table to check
  @param[in] table_def         Expected structure of the table (column name
                               and type)

  @retval  FALSE  OK
  @retval  TRUE   There was an error. An error message is output
                  to the error log.  We do not push an error
                  message into the error stack because this
                  function is currently only called at start up,
                  and such errors never reach the user.
*/

bool
Table_check_intact::check(TABLE *table, const TABLE_FIELD_DEF *table_def)
{
  uint i;
  my_bool error= FALSE;
  const TABLE_FIELD_TYPE *field_def= table_def->field;
  DBUG_ENTER("table_check_intact");
  DBUG_PRINT("info",("table: %s  expected_count: %d",
                     table->alias, table_def->count));

  /* Whether the table definition has already been validated. */
  if (table->s->table_field_def_cache == table_def)
    DBUG_RETURN(FALSE);

  if (table->s->fields != table_def->count)
  {
    DBUG_PRINT("info", ("Column count has changed, checking the definition"));

    /* previous MySQL version */
    if (MYSQL_VERSION_ID > table->s->mysql_version)
    {
      report_error(ER_COL_COUNT_DOESNT_MATCH_PLEASE_UPDATE_V2,
                   ER(ER_COL_COUNT_DOESNT_MATCH_PLEASE_UPDATE_V2),
                   table->s->db.str, table->alias,
                   table_def->count, table->s->fields,
                   static_cast<int>(table->s->mysql_version),
                   MYSQL_VERSION_ID);
      DBUG_RETURN(TRUE);
    }
    else if (MYSQL_VERSION_ID == table->s->mysql_version)
    {
      report_error(ER_COL_COUNT_DOESNT_MATCH_CORRUPTED_V2,
                   ER(ER_COL_COUNT_DOESNT_MATCH_CORRUPTED_V2),
                   table->s->db.str, table->s->table_name.str,
                   table_def->count, table->s->fields);
      DBUG_RETURN(TRUE);
    }
    /*
      Something has definitely changed, but we're running an older
      version of MySQL with new system tables.
      Let's check column definitions. If a column was added at
      the end of the table, then we don't care much since such change
      is backward compatible.
    */
  }
  char buffer[STRING_BUFFER_USUAL_SIZE];
  for (i=0 ; i < table_def->count; i++, field_def++)
  {
    String sql_type(buffer, sizeof(buffer), system_charset_info);
    sql_type.length(0);
    if (i < table->s->fields)
    {
      Field *field= table->field[i];

      if (strncmp(field->field_name, field_def->name.str,
                  field_def->name.length))
      {
        /*
          Name changes are not fatal, we use ordinal numbers to access columns.
          Still this can be a sign of a tampered table, output an error
          to the error log.
        */
        report_error(0, "Incorrect definition of table %s.%s: "
                     "expected column '%s' at position %d, found '%s'.",
                     table->s->db.str, table->alias, field_def->name.str, i,
                     field->field_name);
      }
      field->sql_type(sql_type);
      /*
        Generally, if column types don't match, then something is
        wrong.

        However, we only compare column definitions up to the
        length of the original definition, since we consider the
        following definitions compatible:

        1. DATETIME and DATETIM
        2. INT(11) and INT(11
        3. SET('one', 'two') and SET('one', 'two', 'more')

        For SETs or ENUMs, if the same prefix is there it's OK to
        add more elements - they will get higher ordinal numbers and
        the new table definition is backward compatible with the
        original one.
       */
      if (strncmp(sql_type.c_ptr_safe(), field_def->type.str,
                  field_def->type.length - 1))
      {
        report_error(0, "Incorrect definition of table %s.%s: "
                     "expected column '%s' at position %d to have type "
                     "%s, found type %s.", table->s->db.str, table->alias,
                     field_def->name.str, i, field_def->type.str,
                     sql_type.c_ptr_safe());
        error= TRUE;
      }
      else if (field_def->cset.str && !field->has_charset())
      {
        report_error(0, "Incorrect definition of table %s.%s: "
                     "expected the type of column '%s' at position %d "
                     "to have character set '%s' but the type has no "
                     "character set.", table->s->db.str, table->alias,
                     field_def->name.str, i, field_def->cset.str);
        error= TRUE;
      }
      else if (field_def->cset.str &&
               strcmp(field->charset()->csname, field_def->cset.str))
      {
        report_error(0, "Incorrect definition of table %s.%s: "
                     "expected the type of column '%s' at position %d "
                     "to have character set '%s' but found "
                     "character set '%s'.", table->s->db.str, table->alias,
                     field_def->name.str, i, field_def->cset.str,
                     field->charset()->csname);
        error= TRUE;
      }
    }
    else
    {
      report_error(0, "Incorrect definition of table %s.%s: "
                   "expected column '%s' at position %d to have type %s "
                   " but the column is not found.",
                   table->s->db.str, table->alias,
                   field_def->name.str, i, field_def->type.str);
      error= TRUE;
    }
  }

  if (! error)
    table->s->table_field_def_cache= table_def;

  DBUG_RETURN(error);
}


/**
  Traverse portion of wait-for graph which is reachable through edge
  represented by this flush ticket in search for deadlocks.

  @retval TRUE  A deadlock is found. A victim is remembered
                by the visitor.
  @retval FALSE Success, no deadlocks.
*/

bool Wait_for_flush::accept_visitor(MDL_wait_for_graph_visitor *gvisitor)
{
  return m_share->visit_subgraph(this, gvisitor);
}


uint Wait_for_flush::get_deadlock_weight() const
{
  return m_deadlock_weight;
}


/**
  Traverse portion of wait-for graph which is reachable through this
  table share in search for deadlocks.

  @param waiting_ticket  Ticket representing wait for this share.
  @param dvisitor        Deadlock detection visitor.

  @retval TRUE  A deadlock is found. A victim is remembered
                by the visitor.
  @retval FALSE No deadlocks, it's OK to begin wait.
*/

bool TABLE_SHARE::visit_subgraph(Wait_for_flush *wait_for_flush,
                                 MDL_wait_for_graph_visitor *gvisitor)
{
  TABLE *table;
  MDL_context *src_ctx= wait_for_flush->get_ctx();
  bool result= TRUE;
  bool locked= FALSE;

  /*
    To protect used_tables list from being concurrently modified
    while we are iterating through it we acquire LOCK_open.
    This does not introduce deadlocks in the deadlock detector
    because we won't try to acquire LOCK_open while
    holding a write-lock on MDL_lock::m_rwlock.
  */
  if (gvisitor->m_lock_open_count++ == 0)
  {
    locked= TRUE;
    table_cache_manager.lock_all_and_tdc();
  }

  Table_cache_iterator tables_it(this);

  /*
    In case of multiple searches running in parallel, avoid going
    over the same loop twice and shortcut the search.
    Do it after taking the lock to weed out unnecessary races.
  */
  if (src_ctx->m_wait.get_status() != MDL_wait::EMPTY)
  {
    result= FALSE;
    goto end;
  }

  if (gvisitor->enter_node(src_ctx))
    goto end;

  while ((table= tables_it++))
  {
    if (gvisitor->inspect_edge(&table->in_use->mdl_context))
    {
      goto end_leave_node;
    }
  }

  tables_it.rewind();
  while ((table= tables_it++))
  {
    if (table->in_use->mdl_context.visit_subgraph(gvisitor))
    {
      goto end_leave_node;
    }
  }

  result= FALSE;

end_leave_node:
  gvisitor->leave_node(src_ctx);

end:
  gvisitor->m_lock_open_count--;
  if (locked)
  {
    DBUG_ASSERT(gvisitor->m_lock_open_count == 0);
    table_cache_manager.unlock_all_and_tdc();
  }

  return result;
}


/**
  Wait until the subject share is removed from the table
  definition cache and make sure it's destroyed.

  @note This method may access the share concurrently with another
  thread if the share is in the process of being opened, i.e., that
  m_open_in_progress is true. In this case, close_cached_tables() may
  iterate over elements in the table definition cache, and call this
  method regardless of the share being opened or not. This works anyway
  since a new flush ticket is added below, and LOCK_open ensures
  that the share may not be destroyed by another thread in the time
  between finding this share (having an old version) and adding the flush
  ticket. Thus, after this thread has added the flush ticket, the thread
  opening the table will eventually call free_table_share (as a result of
  releasing the share after using it, or as a result of a failing
  open_table_def()), which will notify the owners of the flush tickets,
  and the last one being notified will actually destroy the share.

  @param mdl_context     MDL context for thread which is going to wait.
  @param abstime         Timeout for waiting as absolute time value.
  @param deadlock_weight Weight of this wait for deadlock detector.

  @pre LOCK_open is write locked, the share is used (has
       non-zero reference count), is marked for flush and
       this connection does not reference the share.
       LOCK_open will be unlocked temporarily during execution.

  @retval FALSE - Success.
  @retval TRUE  - Error (OOM, deadlock, timeout, etc...).
*/

bool TABLE_SHARE::wait_for_old_version(THD *thd, struct timespec *abstime,
                                       uint deadlock_weight)
{
  MDL_context *mdl_context= &thd->mdl_context;
  Wait_for_flush ticket(mdl_context, this, deadlock_weight);
  MDL_wait::enum_wait_status wait_status;

  mysql_mutex_assert_owner(&LOCK_open);
  /*
    We should enter this method only when share's version is not
    up to date and the share is referenced. Otherwise our
    thread will never be woken up from wait.
  */
  DBUG_ASSERT(version != refresh_version && ref_count != 0);

  m_flush_tickets.push_front(&ticket);

  mdl_context->m_wait.reset_status();

  mysql_mutex_unlock(&LOCK_open);

  mdl_context->will_wait_for(&ticket);

  mdl_context->find_deadlock();

  DEBUG_SYNC(thd, "flush_complete");

  wait_status= mdl_context->m_wait.timed_wait(thd, abstime, TRUE,
                                              &stage_waiting_for_table_flush);

  mdl_context->done_waiting_for();

  mysql_mutex_lock(&LOCK_open);

  m_flush_tickets.remove(&ticket);

  if (m_flush_tickets.is_empty() && ref_count == 0)
  {
    /*
      If our thread was the last one using the share,
      we must destroy it here.
    */
    destroy();
  }

  DEBUG_SYNC(thd, "share_destroyed");

  /*
    In cases when our wait was aborted by KILL statement,
    a deadlock or a timeout, the share might still be referenced,
    so we don't delete it. Note, that we can't determine this
    condition by checking wait_status alone, since, for example,
    a timeout can happen after all references to the table share
    were released, but before the share is removed from the
    cache and we receive the notification. This is why
    we first destroy the share, and then look at
    wait_status.
  */
  switch (wait_status)
  {
  case MDL_wait::GRANTED:
    return FALSE;
  case MDL_wait::VICTIM:
    my_error(ER_LOCK_DEADLOCK, MYF(0));
    return TRUE;
  case MDL_wait::TIMEOUT:
    my_error(ER_LOCK_WAIT_TIMEOUT, MYF(0));
    return TRUE;
  case MDL_wait::KILLED:
    return TRUE;
  default:
    DBUG_ASSERT(0);
    return TRUE;
  }
}


/**
  Initialize TABLE instance (newly created, or coming either from table
  cache or THD::temporary_tables list) and prepare it for further use
  during statement execution. Set the 'alias' attribute from the specified
  TABLE_LIST element. Remember the TABLE_LIST element in the
  TABLE::pos_in_table_list member.

  @param thd  Thread context.
  @param tl   TABLE_LIST element.
*/

void TABLE::init(THD *thd, TABLE_LIST *tl)
{
  DBUG_ASSERT(s->ref_count > 0 || s->tmp_table != NO_TMP_TABLE);

  if (thd->lex->need_correct_ident())
    alias_name_used= my_strcasecmp(table_alias_charset,
                                   s->table_name.str,
                                   tl->alias);
  /* Fix alias if table name changes. */
  if (strcmp(alias, tl->alias))
  {
    size_t length= strlen(tl->alias)+1;
    alias= (char*) my_realloc(key_memory_TABLE,
                              (char*) alias, length, MYF(MY_WME));
    memcpy((char*) alias, tl->alias, length);
  }

  const_table= 0;
  null_row= 0;
  nullable= 0;
  force_index= 0;
  force_index_order= 0;
  force_index_group= 0;
  status= STATUS_GARBAGE | STATUS_NOT_FOUND;
  insert_values= 0;
  fulltext_searched= 0;
  file->ft_handler= 0;
  reginfo.impossible_range= 0;

  /* Catch wrong handling of the auto_increment_field_not_null. */
  DBUG_ASSERT(!auto_increment_field_not_null);
  auto_increment_field_not_null= FALSE;

  pos_in_table_list= tl;

  clear_column_bitmaps();

  DBUG_ASSERT(key_read == 0);
  no_keyread= false;

  /* Tables may be reused in a sub statement. */
  DBUG_ASSERT(!file->extra(HA_EXTRA_IS_ATTACHED_CHILDREN));
  
  bool error MY_ATTRIBUTE((unused))= refix_gc_items(thd);
  DBUG_ASSERT(!error);
}


bool TABLE::refix_gc_items(THD *thd)
{
  if (vfield)
  {
    for (Field **vfield_ptr= vfield; *vfield_ptr; vfield_ptr++)
    {
      Field *vfield= *vfield_ptr;
      DBUG_ASSERT(vfield->gcol_info && vfield->gcol_info->expr_item);
      if (!vfield->gcol_info->expr_item->fixed)
      {
        bool res= false;
        /*
          The call to fix_fields_gcol_func() may create new item objects in the
          item tree for the generated column expression. If these are permanent
          changes to the item tree, the new items must have the same life-span
          as the ones created during parsing of the generated expression
          string. We achieve this by temporarily switching to use the TABLE's
          mem_root if the permanent changes to the item tree haven't been
          completed (by checking the status of
          gcol_info->permanent_changes_completed) and this call is not part of
          context analysis (like prepare or show create table).
        */
        Query_arena *backup_stmt_arena_ptr= thd->stmt_arena;
        Query_arena backup_arena;
        Query_arena gcol_arena(&vfield->table->mem_root,
                               Query_arena::STMT_CONVENTIONAL_EXECUTION);
        if (!vfield->gcol_info->permanent_changes_completed &&
            !thd->lex->is_ps_or_view_context_analysis())
        {
          thd->set_n_backup_active_arena(&gcol_arena, &backup_arena);
          thd->stmt_arena= &gcol_arena;
        }

        /* 
          Temporarily disable privileges check; already done when first fixed,
          and then based on definer's (owner's) rights: this thread has
          invoker's rights
        */
        ulong sav_want_priv= thd->want_privilege;
        thd->want_privilege= 0;

        if (fix_fields_gcol_func(thd, vfield))
          res= true;

        if (!vfield->gcol_info->permanent_changes_completed &&
            !thd->lex->is_ps_or_view_context_analysis())
        {
          // Switch back to the original stmt_arena.
          thd->stmt_arena= backup_stmt_arena_ptr;
          thd->restore_active_arena(&gcol_arena, &backup_arena);

          // Append the new items to the original item_free_list.
          Item *item= vfield->gcol_info->item_free_list;
          while (item->next)
            item= item->next;
          item->next= gcol_arena.free_list;

          // Permanent changes to the item_tree are completed.
          vfield->gcol_info->permanent_changes_completed= true;
        }

        // Restore any privileges check
        thd->want_privilege= sav_want_priv;
        get_fields_in_item_tree= FALSE;

        /* error occurs */
        if (res)
          return res;
      }
    }
  }
  return false;
}
  

void TABLE::cleanup_gc_items()
{
  if (!has_gcol())
    return;

  for (Field **vfield_ptr= vfield; *vfield_ptr; vfield_ptr++)
    cleanup_items((*vfield_ptr)->gcol_info->item_free_list);
}

/*
  Create Item_field for each column in the table.

  SYNPOSIS
    TABLE::fill_item_list()
      item_list          a pointer to an empty list used to store items

  DESCRIPTION
    Create Item_field object for each column in the table and
    initialize it with the corresponding Field. New items are
    created in the current THD memory root.

  RETURN VALUE
    0                    success
    1                    out of memory
*/

bool TABLE::fill_item_list(List<Item> *item_list) const
{
  /*
    All Item_field's created using a direct pointer to a field
    are fixed in Item_field constructor.
  */
  uint i= 0;
  for (Field **ptr= visible_field_ptr(); *ptr; ptr++, i++)
  {
    Item_field *item= new Item_field(*ptr);
    if (!item || item_list->push_back(item))
      return TRUE;
  }
  return FALSE;
}

/*
  Reset an existing list of Item_field items to point to the
  Fields of this table.

  SYNPOSIS
    TABLE::reset_item_list()
      item_list          a non-empty list with Item_fields

  DESCRIPTION
    This is a counterpart of fill_item_list used to redirect
    Item_fields to the fields of a newly created table.
*/

void TABLE::reset_item_list(List<Item> *item_list) const
{
  List_iterator_fast<Item> it(*item_list);
  uint i= 0;
  for (Field **ptr= visible_field_ptr(); *ptr; ptr++, i++)
  {
    Item_field *item_field= (Item_field*) it++;
    DBUG_ASSERT(item_field != 0);
    item_field->reset_field(*ptr);
  }
}

/**
  Create a TABLE_LIST object representing a nested join

  @param allocator  Mem root allocator that object is created from.
  @param alias      Name of nested join object
  @param embedding  Pointer to embedding join nest (or NULL if top-most)
  @param belongs_to List of tables this nest belongs to (never NULL).
  @param select     The query block that this join nest belongs within.

  @returns Pointer to created join nest object, or NULL if error.
*/

TABLE_LIST *TABLE_LIST::new_nested_join(MEM_ROOT *allocator,
                            const char *alias,
                            TABLE_LIST *embedding,
                            List<TABLE_LIST> *belongs_to,
                            class st_select_lex *select)
{
  DBUG_ASSERT(belongs_to && select);

  TABLE_LIST *const join_nest=
    (TABLE_LIST *) alloc_root(allocator, ALIGN_SIZE(sizeof(TABLE_LIST))+
                                                    sizeof(NESTED_JOIN));
  if (join_nest == NULL)
    return NULL;

  memset(join_nest, 0, ALIGN_SIZE(sizeof(TABLE_LIST)) + sizeof(NESTED_JOIN));
  join_nest->nested_join=
    (NESTED_JOIN *) ((uchar *)join_nest + ALIGN_SIZE(sizeof(TABLE_LIST)));

  join_nest->db= (char *)"";
  join_nest->db_length= 0;
  join_nest->table_name= (char *)"";
  join_nest->table_name_length= 0;
  join_nest->alias= (char *)alias;
  
  join_nest->embedding= embedding;
  join_nest->join_list= belongs_to;
  join_nest->select_lex= select;

  join_nest->nested_join->join_list.empty();

  return join_nest;
}

/**
  Merge tables from a query block into a nested join structure.

  @param select Query block containing tables to be merged into nested join

  @return false if success, true if error
*/

bool TABLE_LIST::merge_underlying_tables(class st_select_lex *select)
{
  DBUG_ASSERT(nested_join->join_list.is_empty());

  List_iterator_fast<TABLE_LIST> li(select->top_join_list);
  TABLE_LIST *tl;
  while ((tl= li++))
  {
    tl->embedding= this;
    tl->join_list= &nested_join->join_list;
    if (nested_join->join_list.push_back(tl))
      return true;                  /* purecov: inspected */
  }

  return false;
}



/*
  calculate md5 of query

  SYNOPSIS
    TABLE_LIST::calc_md5()
    buffer	buffer for md5 writing
*/

void  TABLE_LIST::calc_md5(char *buffer)
{
  uchar digest[MD5_HASH_SIZE];
  compute_md5_hash((char *) digest, (const char *) select_stmt.str,
                   select_stmt.length);
  array_to_hex(buffer, digest, MD5_HASH_SIZE);
}


/**
   Reset a table before starting optimization
*/
void TABLE_LIST::reset()
{
  // @todo If TABLE::init() was always called, this would not be necessary:
  table->const_table= 0;
  table->null_row= 0;
  table->status= STATUS_GARBAGE | STATUS_NOT_FOUND;

  table->force_index= force_index;
  table->force_index_order= table->force_index_group= 0;
  table->covering_keys= table->s->keys_for_keyread;
  table->merge_keys.clear_all();
}


/**
  Merge WHERE condition of view or derived table into outer query.

  If the derived table is on the inner side of an outer join, its WHERE
  condition is merged into the respective join operation's join condition,
  otherwise the WHERE condition is merged with the derived table's
  join condition.

  @param thd    thread handler

  @return false if success, true if error
*/

bool TABLE_LIST::merge_where(THD *thd)
{
  DBUG_ENTER("TABLE_LIST::merge_where");

  DBUG_ASSERT(is_merged());

  Item *const condition= derived_unit()->first_select()->where_cond();

  if (!condition)
    DBUG_RETURN(false);

  /*
    Save the WHERE condition separately. This is needed because it is already
    resolved, so we need to explicitly update used tables information after
    merging this derived table into the outer query.
  */
  derived_where_cond= condition;

  Prepared_stmt_arena_holder ps_arena_holder(thd);

  /*
    Merge WHERE condition with the join condition of the outer join nest
    and attach it to join nest representing this derived table.
  */
  set_join_cond(and_conds(join_cond(), condition));
  if (!join_cond())
    DBUG_RETURN(true);        /* purecov: inspected */

  DBUG_RETURN(false);
}


/**
  Create field translation for merged derived table/view.

  @param thd  Thread handle

  @return false if success, true if error.
*/

bool TABLE_LIST::create_field_translation(THD *thd)
{
  Item *item;
  SELECT_LEX *select= derived->first_select();
  List_iterator_fast<Item> it(select->item_list);
  uint field_count= 0;

  DBUG_ASSERT(derived->is_prepared());

  DBUG_ASSERT(!field_translation);

  Prepared_stmt_arena_holder ps_arena_holder(thd);

  // Create view fields translation table
  Field_translator *transl=
    (Field_translator *)thd->stmt_arena->alloc(select->item_list.elements *
                                               sizeof(Field_translator));
  if (!transl)
    return true;                        /* purecov: inspected */

  while ((item= it++))
  {
    /*
      Notice that all items keep their nullability here.
      All items are later wrapped within Item_direct_view objects.
      If the view is used on the inner side of an outer join, these
      objects will reflect the correct nullability of the selected expressions.
    */
    transl[field_count].name= item->item_name.ptr();
    transl[field_count++].item= item;
  }
  field_translation= transl;
  field_translation_end= transl + field_count;

  return false;
}


/**
  Return merged WHERE clause and join conditions for a view

  @param thd          thread handle
  @param table        table for the VIEW
  @param[out] pcond   Pointer to the built condition (NULL if none)

  This function returns the result of ANDing the WHERE clause and the
  join conditions of the given view.

  @returns  false for success, true for error
*/

static bool merge_join_conditions(THD *thd, TABLE_LIST *table, Item **pcond)
{
  DBUG_ENTER("merge_join_conditions");

  *pcond= NULL;
  DBUG_PRINT("info", ("alias: %s", table->alias));
  if (table->join_cond())
  {
    if (!(*pcond= table->join_cond()->copy_andor_structure(thd)))
      DBUG_RETURN(true);                   /* purecov: inspected */
  }
  if (!table->nested_join)
    DBUG_RETURN(false);
  List_iterator<TABLE_LIST> li(table->nested_join->join_list);
  while (TABLE_LIST *tbl= li++)
  {
    if (tbl->is_view())
      continue;
    Item *cond;
    if (merge_join_conditions(thd, tbl, &cond))
      DBUG_RETURN(true);                   /* purecov: inspected */
    if (cond && !(*pcond= and_conds(*pcond, cond)))
      DBUG_RETURN(true);                   /* purecov: inspected */
  }
  DBUG_RETURN(false);
}


/**
  Prepare check option expression of table

  @param thd            thread handler
  @param is_cascaded     True if parent view requests that this view's
  filtering condition be treated as WITH CASCADED CHECK OPTION; this is for
  recursive calls; user code should omit this argument.

  @details

  This function builds check option condition for use in regular execution or
  subsequent SP/PS executions.

  This function must be called after the WHERE clause and join condition
  of this and all underlying derived tables/views have been resolved.

  The function will always call itself recursively for all underlying views
  and base tables.

  On first invocation, the check option condition is built bottom-up in
  statement mem_root, and check_option_processed is set true.

  On subsequent executions, check_option_processed is true and no
  expression building is necessary. However, the function needs to assure that
  the expression is resolved by calling fix_fields() on it.

  @returns false if success, true if error
*/

bool TABLE_LIST::prepare_check_option(THD *thd, bool is_cascaded)
{
  DBUG_ENTER("TABLE_LIST::prepare_check_option");
  DBUG_ASSERT(is_view());

  /*
    True if conditions of underlying views should be treated as WITH CASCADED
    CHECK OPTION
  */
  is_cascaded|= (with_check == VIEW_CHECK_CASCADED);

  for (TABLE_LIST *tbl= merge_underlying_list; tbl; tbl= tbl->next_local)
  {
    if (tbl->is_view() && tbl->prepare_check_option(thd, is_cascaded))
      DBUG_RETURN(true);                  /* purecov: inspected */
  }

  if (!check_option_processed)
  {
    Prepared_stmt_arena_holder ps_arena_holder(thd);
    if ((with_check || is_cascaded) &&
        merge_join_conditions(thd, this, &check_option))
      DBUG_RETURN(true);                  /* purecov: inspected */

    for (TABLE_LIST *tbl= merge_underlying_list; tbl; tbl= tbl->next_local)
    {
      if (tbl->check_option &&
          !(check_option= and_conds(check_option, tbl->check_option)))
          DBUG_RETURN(true);            /* purecov: inspected */
    }

    check_option_processed= true;
  }

  if (check_option && !check_option->fixed)
  {
    const char *save_where= thd->where;
    thd->where= "check option";
    if (check_option->fix_fields(thd, &check_option) ||
        check_option->check_cols(1))
      DBUG_RETURN(true);                  /* purecov: inspected */
    thd->where= save_where;
  }

  DBUG_RETURN(false);
}


/**
  Prepare replace filter for a table that is inserted into via a view.

  Used with REPLACE command to filter out rows that should not be deleted.
  Concatenate WHERE clauses from multiple views into one permanent field:
  TABLE::replace_filter.

  Since REPLACE is not possible against a join view, there is no need to
  process join conditions, only WHERE clause is needed. But we still call
  merge_join_conditions() since this is a general function that handles both
  join conditions (if any) and the original WHERE clause.

  @param thd            thread handler

  @returns false if success, true if error
*/

bool TABLE_LIST::prepare_replace_filter(THD *thd)
{
  DBUG_ENTER("TABLE_LIST::prepare_replace_filter");

  for (TABLE_LIST *tbl= merge_underlying_list; tbl; tbl= tbl->next_local)
  {
    if (tbl->is_view() && tbl->prepare_replace_filter(thd))
      DBUG_RETURN(true);
  }

  if (!replace_filter_processed)
  {
    Prepared_stmt_arena_holder ps_arena_holder(thd);

    if (merge_join_conditions(thd, this, &replace_filter))
      DBUG_RETURN(true);                 /* purecov: inspected */
    for (TABLE_LIST *tbl= merge_underlying_list; tbl; tbl= tbl->next_local)
    {
      if (tbl->replace_filter)
      {
        if (!(replace_filter= and_conds(replace_filter, tbl->replace_filter)))
          DBUG_RETURN(true);
      }
    }
    replace_filter_processed= true;
  }

  if (replace_filter && !replace_filter->fixed)
  {
    const char *save_where= thd->where;
    thd->where= "replace filter";
    if (replace_filter->fix_fields(thd, &replace_filter) ||
        replace_filter->check_cols(1))
      DBUG_RETURN(true);
    thd->where= save_where;
  }

  DBUG_RETURN(false);
}


/**
  Cleanup items belonged to view fields translation table
*/

void TABLE_LIST::cleanup_items()
{
  if (!field_translation)
    return;

  for (Field_translator *transl= field_translation;
       transl < field_translation_end;
       transl++)
    transl->item->walk(&Item::cleanup_processor, Item::WALK_POSTFIX, NULL);
}


/**
  Check CHECK OPTION condition

  @param thd       thread handler

  @retval VIEW_CHECK_OK     OK
  @retval VIEW_CHECK_ERROR  FAILED
  @retval VIEW_CHECK_SKIP   FAILED, but continue
*/

int TABLE_LIST::view_check_option(THD *thd) const
{
  if (check_option && check_option->val_int() == 0)
  {
    const TABLE_LIST *main_view= top_table();
    my_error(ER_VIEW_CHECK_FAILED, MYF(0), main_view->view_db.str,
             main_view->view_name.str);
    if (thd->lex->is_ignore())
      return(VIEW_CHECK_SKIP);
    return(VIEW_CHECK_ERROR);
  }
  return(VIEW_CHECK_OK);
}


/**
  Find table in underlying tables by map and check that only this
  table belong to given map.

  @param[out] table_ref reference to found table
		        (must be set to NULL by caller)
  @param      map       bit mask of tables

  @retval false table not found or found only one (table_ref is non-NULL)
  @retval true  found several tables
*/

bool TABLE_LIST::check_single_table(TABLE_LIST **table_ref, table_map map)
{
  for (TABLE_LIST *tbl= merge_underlying_list; tbl; tbl= tbl->next_local)
  {
    if (tbl->is_view_or_derived() && tbl->is_merged())
    {
      if (tbl->check_single_table(table_ref, map))
        return true;
    }
    else if (tbl->map() & map)
    {
      if (*table_ref)
        return true;

      *table_ref= tbl;
    }
  }
  return false;
}


/**
  Set insert_values buffer

  @param mem_root   memory pool for allocating

  @returns false if success, true if error (out of memory)
*/

bool TABLE_LIST::set_insert_values(MEM_ROOT *mem_root)
{
  if (table)
  {
    if (!table->insert_values &&
        !(table->insert_values= (uchar *)alloc_root(mem_root,
                                                    table->s->rec_buff_length)))
      return true;                       /* purecov: inspected */
  }
  else
  {
    DBUG_ASSERT(view && merge_underlying_list);
    for (TABLE_LIST *tbl= merge_underlying_list; tbl; tbl= tbl->next_local)
      if (tbl->set_insert_values(mem_root))
        return true;                     /* purecov: inspected */
  }
  return false;
}


/*
  Test if this is a leaf with respect to name resolution.

  SYNOPSIS
    TABLE_LIST::is_leaf_for_name_resolution()

  DESCRIPTION
    A table reference is a leaf with respect to name resolution if
    it is either a leaf node in a nested join tree (table, view,
    schema table, subquery), or an inner node that represents a
    NATURAL/USING join, or a nested join with materialized join
    columns.

  RETURN
    TRUE if a leaf, FALSE otherwise.
*/
bool TABLE_LIST::is_leaf_for_name_resolution() const
{
  return (is_view_or_derived() || is_natural_join || is_join_columns_complete ||
          !nested_join);
}


/*
  Retrieve the first (left-most) leaf in a nested join tree with
  respect to name resolution.

  SYNOPSIS
    TABLE_LIST::first_leaf_for_name_resolution()

  DESCRIPTION
    Given that 'this' is a nested table reference, recursively walk
    down the left-most children of 'this' until we reach a leaf
    table reference with respect to name resolution.

  IMPLEMENTATION
    The left-most child of a nested table reference is the last element
    in the list of children because the children are inserted in
    reverse order.

  RETURN
    If 'this' is a nested table reference - the left-most child of
      the tree rooted in 'this',
    else return 'this'
*/

TABLE_LIST *TABLE_LIST::first_leaf_for_name_resolution()
{
  TABLE_LIST *cur_table_ref= NULL;
  NESTED_JOIN *cur_nested_join;

  if (is_leaf_for_name_resolution())
    return this;
  DBUG_ASSERT(nested_join);

  for (cur_nested_join= nested_join;
       cur_nested_join;
       cur_nested_join= cur_table_ref->nested_join)
  {
    List_iterator_fast<TABLE_LIST> it(cur_nested_join->join_list);
    cur_table_ref= it++;
    /*
      If the current nested join is a RIGHT JOIN, the operands in
      'join_list' are in reverse order, thus the first operand is
      already at the front of the list. Otherwise the first operand
      is in the end of the list of join operands.
    */
    if (!(cur_table_ref->outer_join & JOIN_TYPE_RIGHT))
    {
      TABLE_LIST *next;
      while ((next= it++))
        cur_table_ref= next;
    }
    if (cur_table_ref->is_leaf_for_name_resolution())
      break;
  }
  return cur_table_ref;
}


/*
  Retrieve the last (right-most) leaf in a nested join tree with
  respect to name resolution.

  SYNOPSIS
    TABLE_LIST::last_leaf_for_name_resolution()

  DESCRIPTION
    Given that 'this' is a nested table reference, recursively walk
    down the right-most children of 'this' until we reach a leaf
    table reference with respect to name resolution.

  IMPLEMENTATION
    The right-most child of a nested table reference is the first
    element in the list of children because the children are inserted
    in reverse order.

  RETURN
    - If 'this' is a nested table reference - the right-most child of
      the tree rooted in 'this',
    - else - 'this'
*/

TABLE_LIST *TABLE_LIST::last_leaf_for_name_resolution()
{
  TABLE_LIST *cur_table_ref= this;
  NESTED_JOIN *cur_nested_join;

  if (is_leaf_for_name_resolution())
    return this;
  DBUG_ASSERT(nested_join);

  for (cur_nested_join= nested_join;
       cur_nested_join;
       cur_nested_join= cur_table_ref->nested_join)
  {
    cur_table_ref= cur_nested_join->join_list.head();
    /*
      If the current nested is a RIGHT JOIN, the operands in
      'join_list' are in reverse order, thus the last operand is in the
      end of the list.
    */
    if ((cur_table_ref->outer_join & JOIN_TYPE_RIGHT))
    {
      List_iterator_fast<TABLE_LIST> it(cur_nested_join->join_list);
      TABLE_LIST *next;
      cur_table_ref= it++;
      while ((next= it++))
        cur_table_ref= next;
    }
    if (cur_table_ref->is_leaf_for_name_resolution())
      break;
  }
  return cur_table_ref;
}


/**
  Set privileges needed for columns of underlying tables

  @param want_privilege  Required privileges
*/

void TABLE_LIST::set_want_privilege(ulong want_privilege)
{
#ifndef DBUG_OFF
  // Remove SHOW_VIEW_ACL, because it will be checked during making view
  want_privilege&= ~SHOW_VIEW_ACL;

  grant.want_privilege= want_privilege & ~grant.privilege;
  if (table)
    table->grant.want_privilege= want_privilege & ~table->grant.privilege;
  for (TABLE_LIST *tbl= merge_underlying_list; tbl; tbl= tbl->next_local)
    tbl->set_want_privilege(want_privilege);
#endif
}


/*
  Load security context information for this view

  SYNOPSIS
    TABLE_LIST::prepare_view_securety_context()
    thd                  [in] thread handler

  RETURN
    FALSE  OK
    TRUE   Error
*/

#ifndef NO_EMBEDDED_ACCESS_CHECKS
bool TABLE_LIST::prepare_view_securety_context(THD *thd)
{
  DBUG_ENTER("TABLE_LIST::prepare_view_securety_context");
  DBUG_PRINT("enter", ("table: %s", alias));

  DBUG_ASSERT(!prelocking_placeholder && view);
  if (view_suid)
  {
    DBUG_PRINT("info", ("This table is suid view => load contest"));
    DBUG_ASSERT(view && view_sctx);
    if (acl_getroot(view_sctx,
                    const_cast<char*>(definer.user.str),
                    const_cast<char*>(definer.host.str),
                    const_cast<char*>(definer.host.str),
                    thd->db().str))
    {
      if ((thd->lex->sql_command == SQLCOM_SHOW_CREATE) ||
          (thd->lex->sql_command == SQLCOM_SHOW_FIELDS))
      {
        push_warning_printf(thd, Sql_condition::SL_NOTE,
                            ER_NO_SUCH_USER, 
                            ER(ER_NO_SUCH_USER),
                            definer.user.str, definer.host.str);
      }
      else
      {
        if (thd->security_context()->check_access(SUPER_ACL))
        {
          my_error(ER_NO_SUCH_USER, MYF(0), definer.user.str, definer.host.str);

        }
        else
        {
          if (thd->password == 2)
            my_error(ER_ACCESS_DENIED_NO_PASSWORD_ERROR, MYF(0),
                     thd->security_context()->priv_user().str,
                     thd->security_context()->priv_host().str);
          else
            my_error(ER_ACCESS_DENIED_ERROR, MYF(0),
                     thd->security_context()->priv_user().str,
                     thd->security_context()->priv_host().str,
                     (thd->password ?  ER(ER_YES) : ER(ER_NO)));
        }
        DBUG_RETURN(TRUE);
      }
    }
  }
  DBUG_RETURN(FALSE);
}
#endif


/*
  Find security context of current view

  SYNOPSIS
    TABLE_LIST::find_view_security_context()
    thd                  [in] thread handler

*/

#ifndef NO_EMBEDDED_ACCESS_CHECKS
Security_context *TABLE_LIST::find_view_security_context(THD *thd)
{
  Security_context *sctx;
  TABLE_LIST *upper_view= this;
  DBUG_ENTER("TABLE_LIST::find_view_security_context");

  DBUG_ASSERT(view);
  while (upper_view && !upper_view->view_suid)
  {
    DBUG_ASSERT(!upper_view->prelocking_placeholder);
    upper_view= upper_view->referencing_view;
  }
  if (upper_view)
  {
    DBUG_PRINT("info", ("Securety context of view %s will be used",
                        upper_view->alias));
    sctx= upper_view->view_sctx;
    DBUG_ASSERT(sctx);
  }
  else
  {
    DBUG_PRINT("info", ("Current global context will be used"));
    sctx= thd->security_context();
  }
  DBUG_RETURN(sctx);
}
#endif


/*
  Prepare security context and load underlying tables priveleges for view

  SYNOPSIS
    TABLE_LIST::prepare_security()
    thd                  [in] thread handler

  RETURN
    FALSE  OK
    TRUE   Error
*/

bool TABLE_LIST::prepare_security(THD *thd)
{
  List_iterator_fast<TABLE_LIST> tb(*view_tables);
  TABLE_LIST *tbl;
  DBUG_ENTER("TABLE_LIST::prepare_security");
#ifndef NO_EMBEDDED_ACCESS_CHECKS
  Security_context *save_security_ctx= thd->security_context();

  DBUG_ASSERT(!prelocking_placeholder);
  if (prepare_view_securety_context(thd))
    DBUG_RETURN(TRUE);
  thd->set_security_context(find_view_security_context(thd));
  opt_trace_disable_if_no_security_context_access(thd);
  while ((tbl= tb++))
  {
    DBUG_ASSERT(tbl->referencing_view);
    const char *local_db, *local_table_name;
    if (tbl->is_view())
    {
      local_db= tbl->view_db.str;
      local_table_name= tbl->view_name.str;
    }
    else if (tbl->is_derived())
    {
      /* Initialize privileges for derived tables */
      tbl->grant.privilege= SELECT_ACL;
      continue;
    }
    else
    {
      local_db= tbl->db;
      local_table_name= tbl->table_name;
    }
    fill_effective_table_privileges(thd, &tbl->grant, local_db,
                                    local_table_name);
    if (tbl->table)
      tbl->table->grant= grant;
  }
  thd->set_security_context(save_security_ctx);
#else
  while ((tbl= tb++))
    tbl->grant.privilege= ~NO_ACCESS;
#endif
  DBUG_RETURN(FALSE);
}


Natural_join_column::Natural_join_column(Field_translator *field_param,
                                         TABLE_LIST *tab)
{
  DBUG_ASSERT(tab->field_translation);
  view_field= field_param;
  table_field= NULL;
  table_ref= tab;
  is_common= FALSE;
}


Natural_join_column::Natural_join_column(Item_field *field_param,
                                         TABLE_LIST *tab)
{
  DBUG_ASSERT(tab->table == field_param->field->table);
  table_field= field_param;
  /*
    Cache table, to have no resolution problem after natural join nests have
    been changed to ordinary join nests.
  */
  if (tab->cacheable_table)
    field_param->cached_table= tab;
  view_field= NULL;
  table_ref= tab;
  is_common= FALSE;
}


const char *Natural_join_column::name()
{
  if (view_field)
  {
    DBUG_ASSERT(table_field == NULL);
    return view_field->name;
  }

  return table_field->field_name;
}


Item *Natural_join_column::create_item(THD *thd)
{
  if (view_field)
  {
    DBUG_ASSERT(table_field == NULL);
    SELECT_LEX *select= thd->lex->current_select();
    return create_view_field(thd, table_ref, &view_field->item,
                             view_field->name, &select->context);
  }
  return table_field;
}


Field *Natural_join_column::field()
{
  if (view_field)
  {
    DBUG_ASSERT(table_field == NULL);
    return NULL;
  }
  return table_field->field;
}


const char *Natural_join_column::table_name()
{
  DBUG_ASSERT(table_ref);
  return table_ref->alias;
}


const char *Natural_join_column::db_name()
{
  if (view_field)
    return table_ref->view_db.str;

  /*
    Test that TABLE_LIST::db is the same as TABLE_SHARE::db to
    ensure consistency. An exception are I_S schema tables, which
    are inconsistent in this respect.
  */
  DBUG_ASSERT(!strcmp(table_ref->db,
                      table_ref->table->s->db.str) ||
              (table_ref->schema_table &&
               is_infoschema_db(table_ref->table->s->db.str,
                                table_ref->table->s->db.length)));
  return table_ref->db;
}


GRANT_INFO *Natural_join_column::grant()
{
  if (view_field)
    return &(table_ref->grant);
  return &(table_ref->table->grant);
}


void Field_iterator_view::set(TABLE_LIST *table)
{
  DBUG_ASSERT(table->field_translation);
  view= table;
  ptr= table->field_translation;
  array_end= table->field_translation_end;
}


const char *Field_iterator_table::name()
{
  return (*ptr)->field_name;
}

Item *Field_iterator_table::create_item(THD *thd)
{
  SELECT_LEX *select= thd->lex->current_select();

  Item_field *item= new Item_field(thd, &select->context, *ptr);
  /*
    This function creates Item-s which don't go through fix_fields(); see same
    code in Item_field::fix_fields().
    */
  if (item && !thd->lex->in_sum_func &&
      select->resolve_place == st_select_lex::RESOLVE_SELECT_LIST)
  {
    if (select->with_sum_func && !select->group_list.elements)
      item->maybe_null= true;
  }
  return item;
}


const char *Field_iterator_view::name()
{
  return ptr->name;
}


Item *Field_iterator_view::create_item(THD *thd)
{
  SELECT_LEX *select= thd->lex->current_select();
  return create_view_field(thd, view, &ptr->item, ptr->name,
                           &select->context);
}

static Item *create_view_field(THD *thd, TABLE_LIST *view, Item **field_ref,
                               const char *name,
                               Name_resolution_context *context)
{
  Item *field= *field_ref;
  DBUG_ENTER("create_view_field");

  if (view->schema_table_reformed)
  {
    /*
      Translation table items are always Item_fields and already fixed
      ('mysql_schema_table' function). So we can return directly the
      field. This case happens only for 'show & where' commands.
    */
    DBUG_ASSERT(field && field->fixed);
    DBUG_RETURN(field);
  }

  DBUG_ASSERT(field);
  if (!field->fixed)
  {
    if (field->fix_fields(thd, field_ref))
      DBUG_RETURN(NULL);               /* purecov: inspected */
    field= *field_ref;
  }

  /*
    @note Creating an Item_direct_view_ref object on top of an Item_field
          means that the underlying Item_field object may be shared by
          multiple occurrences of superior fields. This is a vulnerable
          practice, so special precaution must be taken to avoid programming
          mistakes, such as forgetting to mark the use of a field in both
          read_set and write_set (may happen e.g in an UPDATE statement).
  */ 
  Item *item= new Item_direct_view_ref(context, field_ref,
                                       view->alias, view->table_name,
                                       name, view);
  DBUG_RETURN(item);
}


void Field_iterator_natural_join::set(TABLE_LIST *table_ref)
{
  DBUG_ASSERT(table_ref->join_columns);
  column_ref_it.init(*(table_ref->join_columns));
  cur_column_ref= column_ref_it++;
}


void Field_iterator_natural_join::next()
{
  cur_column_ref= column_ref_it++;
  DBUG_ASSERT(!cur_column_ref || ! cur_column_ref->table_field ||
              cur_column_ref->table_ref->table ==
              cur_column_ref->table_field->field->table);
}


void Field_iterator_table_ref::set_field_iterator()
{
  DBUG_ENTER("Field_iterator_table_ref::set_field_iterator");
  /*
    If the table reference we are iterating over is a natural join, or it is
    an operand of a natural join, and TABLE_LIST::join_columns contains all
    the columns of the join operand, then we pick the columns from
    TABLE_LIST::join_columns, instead of the  orginial container of the
    columns of the join operator.
  */
  if (table_ref->is_join_columns_complete)
  {
    /* Necesary, but insufficient conditions. */
    DBUG_ASSERT(table_ref->is_natural_join ||
                table_ref->nested_join ||
                (table_ref->join_columns &&
                /* This is a merge view. */
                ((table_ref->field_translation &&
                  table_ref->join_columns->elements ==
                  (ulong)(table_ref->field_translation_end -
                          table_ref->field_translation)) ||
                 /* This is stored table or a tmptable view. */
                 (!table_ref->field_translation &&
                  table_ref->join_columns->elements ==
                  table_ref->table->s->fields))));
    field_it= &natural_join_it;
    DBUG_PRINT("info",("field_it for '%s' is Field_iterator_natural_join",
                       table_ref->alias));
  }
  /* This is a merge view, so use field_translation. */
  else if (table_ref->field_translation)
  {
    DBUG_ASSERT(table_ref->is_merged());
    field_it= &view_field_it;
    DBUG_PRINT("info", ("field_it for '%s' is Field_iterator_view",
                        table_ref->alias));
  }
  /* This is a base table or stored view. */
  else
  {
    DBUG_ASSERT(table_ref->table || table_ref->is_view());
    field_it= &table_field_it;
    DBUG_PRINT("info", ("field_it for '%s' is Field_iterator_table",
                        table_ref->alias));
  }
  field_it->set(table_ref);
  DBUG_VOID_RETURN;
}


void Field_iterator_table_ref::set(TABLE_LIST *table)
{
  DBUG_ASSERT(table);
  first_leaf= table->first_leaf_for_name_resolution();
  last_leaf=  table->last_leaf_for_name_resolution();
  DBUG_ASSERT(first_leaf && last_leaf);
  table_ref= first_leaf;
  set_field_iterator();
}


void Field_iterator_table_ref::next()
{
  /* Move to the next field in the current table reference. */
  field_it->next();
  /*
    If all fields of the current table reference are exhausted, move to
    the next leaf table reference.
  */
  if (field_it->end_of_fields() && table_ref != last_leaf)
  {
    table_ref= table_ref->next_name_resolution_table;
    DBUG_ASSERT(table_ref);
    set_field_iterator();
  }
}


const char *Field_iterator_table_ref::get_table_name()
{
  if (table_ref->is_view())
    return table_ref->view_name.str;
  else if (table_ref->is_natural_join)
    return natural_join_it.column_ref()->table_name();

  DBUG_ASSERT(!strcmp(table_ref->table_name,
                      table_ref->table->s->table_name.str));
  return table_ref->table_name;
}


const char *Field_iterator_table_ref::get_db_name()
{
  if (table_ref->is_view())
    return table_ref->view_db.str;
  else if (table_ref->is_natural_join)
    return natural_join_it.column_ref()->db_name();

  /*
    Test that TABLE_LIST::db is the same as TABLE_SHARE::db to
    ensure consistency. An exception are I_S schema tables, which
    are inconsistent in this respect.
  */
  DBUG_ASSERT(!strcmp(table_ref->db, table_ref->table->s->db.str) ||
              (table_ref->schema_table &&
               is_infoschema_db(table_ref->table->s->db.str,
                                table_ref->table->s->db.length)));

  return table_ref->db;
}


GRANT_INFO *Field_iterator_table_ref::grant()
{
  if (table_ref->is_view())
    return &(table_ref->grant);
  else if (table_ref->is_natural_join)
    return natural_join_it.column_ref()->grant();
  return &(table_ref->table->grant);
}


/*
  Create new or return existing column reference to a column of a
  natural/using join.

  SYNOPSIS
    Field_iterator_table_ref::get_or_create_column_ref()
    parent_table_ref  the parent table reference over which the
                      iterator is iterating

  DESCRIPTION
    Create a new natural join column for the current field of the
    iterator if no such column was created, or return an already
    created natural join column. The former happens for base tables or
    views, and the latter for natural/using joins. If a new field is
    created, then the field is added to 'parent_table_ref' if it is
    given, or to the original table referene of the field if
    parent_table_ref == NULL.

  NOTES
    This method is designed so that when a Field_iterator_table_ref
    walks through the fields of a table reference, all its fields
    are created and stored as follows:
    - If the table reference being iterated is a stored table, view or
      natural/using join, store all natural join columns in a list
      attached to that table reference.
    - If the table reference being iterated is a nested join that is
      not natural/using join, then do not materialize its result
      fields. This is OK because for such table references
      Field_iterator_table_ref iterates over the fields of the nested
      table references (recursively). In this way we avoid the storage
      of unnecessay copies of result columns of nested joins.

  RETURN
    #     Pointer to a column of a natural join (or its operand)
    NULL  No memory to allocate the column
*/

Natural_join_column *
Field_iterator_table_ref::get_or_create_column_ref(THD *thd, TABLE_LIST *parent_table_ref)
{
  Natural_join_column *nj_col;
  bool is_created= TRUE;
  uint field_count= 0;
  TABLE_LIST *add_table_ref= parent_table_ref ?
                             parent_table_ref : table_ref;

  if (field_it == &table_field_it)
  {
    /* The field belongs to a stored table. */
    Field *tmp_field= table_field_it.field();
    Item_field *tmp_item=
      new Item_field(thd, &thd->lex->current_select()->context, tmp_field);
    if (!tmp_item)
      return NULL;
    nj_col= new Natural_join_column(tmp_item, table_ref);
    field_count= table_ref->table->s->fields;
  }
  else if (field_it == &view_field_it)
  {
    /* The field belongs to a merge view or information schema table. */
    Field_translator *translated_field= view_field_it.field_translator();
    nj_col= new Natural_join_column(translated_field, table_ref);
    field_count= table_ref->field_translation_end -
                 table_ref->field_translation;
  }
  else
  {
    /*
      The field belongs to a NATURAL join, therefore the column reference was
      already created via one of the two constructor calls above. In this case
      we just return the already created column reference.
    */
    DBUG_ASSERT(table_ref->is_join_columns_complete);
    is_created= FALSE;
    nj_col= natural_join_it.column_ref();
    DBUG_ASSERT(nj_col);
  }
  DBUG_ASSERT(!nj_col->table_field ||
              nj_col->table_ref->table == nj_col->table_field->field->table);

  /*
    If the natural join column was just created add it to the list of
    natural join columns of either 'parent_table_ref' or to the table
    reference that directly contains the original field.
  */
  if (is_created)
  {
    /* Make sure not all columns were materialized. */
    DBUG_ASSERT(!add_table_ref->is_join_columns_complete);
    if (!add_table_ref->join_columns)
    {
      /* Create a list of natural join columns on demand. */
      if (!(add_table_ref->join_columns= new List<Natural_join_column>))
        return NULL;
      add_table_ref->is_join_columns_complete= FALSE;
    }
    add_table_ref->join_columns->push_back(nj_col);
    /*
      If new fields are added to their original table reference, mark if
      all fields were added. We do it here as the caller has no easy way
      of knowing when to do it.
      If the fields are being added to parent_table_ref, then the caller
      must take care to mark when all fields are created/added.
    */
    if (!parent_table_ref &&
        add_table_ref->join_columns->elements == field_count)
      add_table_ref->is_join_columns_complete= TRUE;
  }

  return nj_col;
}


/*
  Return an existing reference to a column of a natural/using join.

  SYNOPSIS
    Field_iterator_table_ref::get_natural_column_ref()

  DESCRIPTION
    The method should be called in contexts where it is expected that
    all natural join columns are already created, and that the column
    being retrieved is a Natural_join_column.

  RETURN
    #     Pointer to a column of a natural join (or its operand)
    NULL  No memory to allocate the column
*/

Natural_join_column *
Field_iterator_table_ref::get_natural_column_ref()
{
  Natural_join_column *nj_col;

  DBUG_ASSERT(field_it == &natural_join_it);
  /*
    The field belongs to a NATURAL join, therefore the column reference was
    already created via one of the two constructor calls above. In this case
    we just return the already created column reference.
  */
  nj_col= natural_join_it.column_ref();
  DBUG_ASSERT(nj_col &&
              (!nj_col->table_field ||
               nj_col->table_ref->table == nj_col->table_field->field->table));
  return nj_col;
}

/*****************************************************************************
  Functions to handle column usage bitmaps (read_set, write_set etc...)
*****************************************************************************/

/* Reset all columns bitmaps */

void TABLE::clear_column_bitmaps()
{
  /*
    Reset column read/write usage. It's identical to:
    bitmap_clear_all(&table->def_read_set);
    bitmap_clear_all(&table->def_write_set);
  */
  memset(def_read_set.bitmap, 0, s->column_bitmap_size*2);
  column_bitmaps_set(&def_read_set, &def_write_set);

  bitmap_clear_all(&def_fields_set_during_insert);
  fields_set_during_insert= &def_fields_set_during_insert;

  bitmap_clear_all(&tmp_set);
}


/**
  Tell handler we are going to call position() and rnd_pos() later.
  
  This is needed for handlers that uses the primary key to find the
  row. In this case we have to extend the read bitmap with the primary
  key fields.

  @note: Calling this function does not initialize the table for
  reading using rnd_pos(). rnd_init() still has to be called before
  rnd_pos().
*/

void TABLE::prepare_for_position()
{
  DBUG_ENTER("TABLE::prepare_for_position");

  if ((file->ha_table_flags() & HA_PRIMARY_KEY_REQUIRED_FOR_POSITION) &&
      s->primary_key < MAX_KEY)
  {
    mark_columns_used_by_index_no_reset(s->primary_key, read_set);
    /* signal change */
    file->column_bitmaps_signal();
  }
  DBUG_VOID_RETURN;
}


/**
  Mark column as either read or written (or none) according to mark_used.

  @note If marking a written field, set thd->dup_field if the column is
        already marked.

  @note If TABLE::get_fields_in_item_tree is set, set the flag bit
        GET_FIXED_FIELDS_FLAG for the field.

  @param thd      Thread handler (only used for duplicate handling)
  @param field    The column to be marked as used
  @param mark_used =MARK_COLUMNS_NONE: Only update flag field, if applicable
                   =MARK_COLUMNS_READ: Mark column as read
                   =MARK_COLUMNS_WRITE: Mark column as written
                   =MARK_COLUMNS_TEMP: Mark column as read, used by filesort()
                                       and processing of generated columns
*/

void TABLE::mark_column_used(THD *thd, Field *field,
                             enum enum_mark_columns mark)
{
  DBUG_ENTER("TABLE::mark_column_used");

  switch (mark)
  {
  case MARK_COLUMNS_NONE:
    if (get_fields_in_item_tree)
      field->flags|= GET_FIXED_FIELDS_FLAG;
    break;

  case MARK_COLUMNS_READ:
    bitmap_set_bit(read_set, field->field_index);

    // Update covering_keys and merge_keys based on all fields that are read:
    covering_keys.intersect(field->part_of_key);
    merge_keys.merge(field->part_of_key);
    if (get_fields_in_item_tree)
      field->flags|= GET_FIXED_FIELDS_FLAG;
    if (field->is_virtual_gcol())
      mark_gcol_in_maps(field);
    break;

  case MARK_COLUMNS_WRITE:
    if (bitmap_fast_test_and_set(write_set, field->field_index))
    {
      /*
        This is relevant for INSERT only, but duplicate indication is set
        for all fields that are updated.
      */
      DBUG_PRINT("warning", ("Found duplicated field"));
      thd->dup_field= field;
    }
    DBUG_ASSERT(!get_fields_in_item_tree);

    if (field->is_gcol())
      mark_gcol_in_maps(field);
    break;

  case MARK_COLUMNS_TEMP:
    bitmap_set_bit(read_set, field->field_index);
    if (field->is_virtual_gcol())
      mark_gcol_in_maps(field);
    break;
  }
  DBUG_VOID_RETURN;
}


/*
  Mark that only fields from one key is used

  NOTE:
    This changes the bitmap to use the tmp bitmap
    After this, you can't access any other columns in the table until
    bitmaps are reset, for example with TABLE::clear_column_bitmaps().
*/

void TABLE::mark_columns_used_by_index(uint index)
{
  MY_BITMAP *bitmap= &tmp_set;
  DBUG_ENTER("TABLE::mark_columns_used_by_index");

  set_keyread(TRUE);
  bitmap_clear_all(bitmap);
  mark_columns_used_by_index_no_reset(index, bitmap);
  column_bitmaps_set(bitmap, bitmap);
  DBUG_VOID_RETURN;
}


/*
  mark columns used by key, but don't reset other fields

  The parameter key_parts is used for controlling how many of the
  key_parts that will be marked in the bitmap. It has the following
  interpretation:

  = 0:                 Use all regular key parts from the key 
                       (user_defined_key_parts)
  >= actual_key_parts: Use all regular and extended columns
  < actual_key_parts:  Use this exact number of key parts
 
  To use all regular key parts, the caller can use the default value (0).
  To use all regular and extended key parts, use UINT_MAX. 

  @note The bit map is not cleared by this function. Only bits
  corresponding to a column used by the index will be set. Bits
  representing columns not used by the index will not be changed.

  @param index     index number
  @param bitmap    bitmap to mark
  @param key_parts number of leading key parts to mark. Default is 0.

  @todo consider using actual_key_parts(key_info[index]) instead of
  key_info[index].user_defined_key_parts: if the PK suffix of a secondary
  index is usable it should be marked.
*/

void TABLE::mark_columns_used_by_index_no_reset(uint index,
                                                MY_BITMAP *bitmap,
                                                uint key_parts)
{
  // If key_parts has the default value, then include user defined key parts
  if (key_parts == 0)
    key_parts= key_info[index].user_defined_key_parts;
  else if (key_parts > key_info[index].actual_key_parts)
    key_parts= key_info[index].actual_key_parts;

  KEY_PART_INFO *key_part= key_info[index].key_part;
  KEY_PART_INFO *key_part_end= key_part + key_parts;
  for (;key_part != key_part_end; key_part++)
    bitmap_set_bit(bitmap, key_part->fieldnr-1);
}


/*
  Mark auto-increment fields as used fields in both read and write maps

  NOTES
    This is needed in insert & update as the auto-increment field is
    always set and sometimes read.
*/

void TABLE::mark_auto_increment_column()
{
  DBUG_ASSERT(found_next_number_field);
  /*
    We must set bit in read set as update_auto_increment() is using the
    store() to check overflow of auto_increment values
  */
  bitmap_set_bit(read_set, found_next_number_field->field_index);
  bitmap_set_bit(write_set, found_next_number_field->field_index);
  if (s->next_number_keypart)
    mark_columns_used_by_index_no_reset(s->next_number_index, read_set);
  file->column_bitmaps_signal();
}


/*
  Mark columns needed for doing an delete of a row

  DESCRIPTON
    Some table engines don't have a cursor on the retrieve rows
    so they need either to use the primary key or all columns to
    be able to delete a row.

    If the engine needs this, the function works as follows:
    - If primary key exits, mark the primary key columns to be read.
    - If not, mark all columns to be read

    If the engine has HA_REQUIRES_KEY_COLUMNS_FOR_DELETE, we will
    mark all key columns as 'to-be-read'. This allows the engine to
    loop over the given record to find all keys and doesn't have to
    retrieve the row again.
*/

void TABLE::mark_columns_needed_for_delete()
{
  mark_columns_per_binlog_row_image();

  if (triggers && triggers->mark_fields(TRG_EVENT_DELETE))
    return;

  if (file->ha_table_flags() & HA_REQUIRES_KEY_COLUMNS_FOR_DELETE)
  {
    Field **reg_field;
    for (reg_field= field ; *reg_field ; reg_field++)
    {
      if ((*reg_field)->flags & PART_KEY_FLAG)
        bitmap_set_bit(read_set, (*reg_field)->field_index);
    }
    file->column_bitmaps_signal();
  }
  if (file->ha_table_flags() & HA_PRIMARY_KEY_REQUIRED_FOR_DELETE)
  {

    /*
      If the handler has no cursor capabilites we have to read
      either the primary key, the hidden primary key or all columns to
      be able to do an delete
    */
    if (s->primary_key == MAX_KEY)
    {
      /*
        If in RBR, we have alreay marked the full before image
        in mark_columns_per_binlog_row_image, if not, then use
        the hidden primary key
      */
      if (!(mysql_bin_log.is_open() && in_use &&
          in_use->is_current_stmt_binlog_format_row()))
        file->use_hidden_primary_key();
    }
    else
      mark_columns_used_by_index_no_reset(s->primary_key, read_set);

    file->column_bitmaps_signal();
  }
  if (vfield)
  {
    /*
      InnoDB's delete_row may need to log pre-image of the index entries to
      its UNDO log. Thus, indexed virtual generated column must be made ready
      for evaluation.
    */
    mark_generated_columns(true);
  }
}


/**
  @brief
  Mark columns needed for doing an update of a row

  @details
    Some engines needs to have all columns in an update (to be able to
    build a complete row). If this is the case, we mark all not
    updated columns to be read.

    If this is not the case, we do like in the delete case and mark
    if neeed, either the primary key column or all columns to be read.
    (see mark_columns_needed_for_delete() for details)

    If the engine has HA_REQUIRES_KEY_COLUMNS_FOR_DELETE, we will
    mark all USED key columns as 'to-be-read'. This allows the engine to
    loop over the given record to find all changed keys and doesn't have to
    retrieve the row again.

    Unlike other similar methods, it doesn't mark fields used by triggers,
    that is the responsibility of the caller to do, by using
    Table_trigger_dispatcher::mark_used_fields(TRG_EVENT_UPDATE)!

    Note: Marking additional columns as per binlog_row_image requirements will
    influence query execution plan. For example in the case of
    binlog_row_image=FULL the entire read_set and write_set needs to be flagged.
    This will influence update query to think that 'used key is being modified'
    and query will create a temporary table to process the update operation.
    Which will result in performance degradation. Hence callers who don't want
    their query execution to be influenced as per binlog_row_image requirements
    can skip marking binlog specific columns here and they should make an
    explicit call to 'mark_columns_per_binlog_row_image()' function to mark
    binlog_row_image specific columns.
*/

void TABLE::mark_columns_needed_for_update(bool mark_binlog_columns)
{

  DBUG_ENTER("mark_columns_needed_for_update");
  if (mark_binlog_columns)
    mark_columns_per_binlog_row_image();
  if (file->ha_table_flags() & HA_REQUIRES_KEY_COLUMNS_FOR_DELETE)
  {
    /* Mark all used key columns for read */
    Field **reg_field;
    for (reg_field= field ; *reg_field ; reg_field++)
    {
      /* Merge keys is all keys that had a column refered to in the query */
      if (merge_keys.is_overlapping((*reg_field)->part_of_key))
        bitmap_set_bit(read_set, (*reg_field)->field_index);
    }
    file->column_bitmaps_signal();
  }

  if (file->ha_table_flags() & HA_PRIMARY_KEY_REQUIRED_FOR_DELETE)
  {
    /*
      If the handler has no cursor capabilites we have to read either
      the primary key, the hidden primary key or all columns to be
      able to do an update
    */
    if (s->primary_key == MAX_KEY)
    {
      /*
        If in RBR, we have alreay marked the full before image
        in mark_columns_per_binlog_row_image, if not, then use
        the hidden primary key
      */
      if (!(mysql_bin_log.is_open() && in_use &&
          in_use->is_current_stmt_binlog_format_row()))
        file->use_hidden_primary_key();
    }
    else
      mark_columns_used_by_index_no_reset(s->primary_key, read_set);

    file->column_bitmaps_signal();
  }
  /* Mark dependent generated columns as writable */
  if (vfield)
    mark_generated_columns(true);
  DBUG_VOID_RETURN;
}

/*
  Mark columns according the binlog row image option.

  When logging in RBR, the user can select whether to
  log partial or full rows, depending on the table
  definition, and the value of binlog_row_image.

  Semantics of the binlog_row_image are the following 
  (PKE - primary key equivalent, ie, PK fields if PK 
  exists, all fields otherwise):

  binlog_row_image= MINIMAL
    - This marks the PKE fields in the read_set
    - This marks all fields where a value was specified
      in the write_set

  binlog_row_image= NOBLOB
    - This marks PKE + all non-blob fields in the read_set
    - This marks all fields where a value was specified
      and all non-blob fields in the write_set

  binlog_row_image= FULL
    - all columns in the read_set
    - all columns in the write_set
    
  This marking is done without resetting the original 
  bitmaps. This means that we will strip extra fields in
  the read_set at binlogging time (for those cases that 
  we only want to log a PK and we needed other fields for
  execution).
 */
void TABLE::mark_columns_per_binlog_row_image()
{
  DBUG_ENTER("mark_columns_per_binlog_row_image");
  DBUG_ASSERT(read_set->bitmap);
  DBUG_ASSERT(write_set->bitmap);

  /**
    If in RBR we may need to mark some extra columns,
    depending on the binlog-row-image command line argument.
   */
  if ((mysql_bin_log.is_open() && in_use &&
       in_use->is_current_stmt_binlog_format_row() &&
       !ha_check_storage_engine_flag(s->db_type(), HTON_NO_BINLOG_ROW_OPT)))
  {

    THD *thd= current_thd;

    /* if there is no PK, then mark all columns for the BI. */
    if (s->primary_key >= MAX_KEY)
      bitmap_set_all(read_set);

    switch (thd->variables.binlog_row_image)
    {
      case BINLOG_ROW_IMAGE_FULL:
        if (s->primary_key < MAX_KEY)
          bitmap_set_all(read_set);
        bitmap_set_all(write_set);
        break;
      case BINLOG_ROW_IMAGE_NOBLOB:
        /* for every field that is not set, mark it unless it is a blob */
        for (Field **ptr=field ; *ptr ; ptr++)
        {
          Field *my_field= *ptr;
          /* 
            bypass blob fields. These can be set or not set, we don't care.
            Later, at binlogging time, if we don't need them in the before 
            image, we will discard them.

            If set in the AI, then the blob is really needed, there is 
            nothing we can do about it.
           */
          if ((s->primary_key < MAX_KEY) && 
              ((my_field->flags & PRI_KEY_FLAG) || 
              (my_field->type() != MYSQL_TYPE_BLOB)))
            bitmap_set_bit(read_set, my_field->field_index);

          if (my_field->type() != MYSQL_TYPE_BLOB)
            bitmap_set_bit(write_set, my_field->field_index);
        }
        break;
      case BINLOG_ROW_IMAGE_MINIMAL:
        /* mark the primary key if available in the read_set */
        if (s->primary_key < MAX_KEY)
          mark_columns_used_by_index_no_reset(s->primary_key, read_set);
        break;

      default: 
        DBUG_ASSERT(FALSE);
    }
    file->column_bitmaps_signal();
  }

  DBUG_VOID_RETURN;
}



/**
  @brief
  Allocate space for keys

  @param key_count  number of keys to allocate.

  @details
  Allocate space enough to fit 'key_count' keys for this table.

  @return FALSE space was successfully allocated.
  @return TRUE OOM error occur.
*/

bool TABLE::alloc_keys(uint key_count)
{
  DBUG_ASSERT(!s->keys);
  max_keys= key_count;
  if (!(key_info= s->key_info=
        (KEY*) alloc_root(&mem_root, sizeof(KEY)*max_keys)))
    return TRUE;

  memset(key_info, 0, sizeof(KEY)*max_keys);
  return FALSE;
}


/**
  @brief Add one key to a temporary table.

  @param key_parts      bitmap of fields that take a part in the key.
  @param key_name       name of the key

  @details
  Creates a key for this table from fields which corresponds the bits set to 1
  in the 'key_parts' bitmap. The 'key_name' name is given to the newly created
  key.
  @see add_derived_key

  @TODO somehow manage to create keys in tmp_table_param for unification
        purposes

  @return TRUE OOM error.
  @return FALSE the key was created or ignored (too long key).
*/

bool TABLE::add_tmp_key(Field_map *key_parts, char *key_name)
{
  DBUG_ASSERT(!created && s->keys < max_keys && key_parts);

  KEY* cur_key= key_info + s->keys;
  Field **reg_field;
  uint i;
  bool key_start= TRUE;
  uint field_count= 0;
  uchar *key_buf;
  KEY_PART_INFO* key_part_info;
  uint key_len= 0;

  for (i= 0, reg_field=field ; *reg_field; i++, reg_field++)
  {
    if (key_parts->is_set(i))
    {
      KEY_PART_INFO tkp;
      // Ensure that we're not creating a key over a blob field.
      DBUG_ASSERT(!((*reg_field)->flags & BLOB_FLAG));
      /*
        Check if possible key is too long, ignore it if so.
        The reason to use MI_MAX_KEY_LENGTH (myisam's default) is that it is
        smaller than MAX_KEY_LENGTH (heap's default) and it's unknown whether
        myisam or heap will be used for tmp table.
      */
      tkp.init_from_field(*reg_field);
      key_len+= tkp.store_length;
      if (key_len > MI_MAX_KEY_LENGTH)
      {
        max_keys--;
        return FALSE;
      }
    }
    field_count++;
  }
  const uint key_part_count= key_parts->bits_set();

  /*
    Allocate storage for the key part array and the two rec_per_key arrays in
    the tables' mem_root.
  */
  const size_t key_buf_size= sizeof(KEY_PART_INFO) * key_part_count;
  ulong *rec_per_key;
  rec_per_key_t *rec_per_key_float;

  if(!multi_alloc_root(&mem_root,
                       &key_buf, key_buf_size,
                       &rec_per_key, sizeof(ulong) * key_part_count,
                       &rec_per_key_float,
                       sizeof(rec_per_key_t) * key_part_count,
                       NULL))
    return true;                                /* purecov: inspected */

  memset(key_buf, 0, key_buf_size);
  cur_key->key_part= key_part_info= (KEY_PART_INFO*) key_buf;
  cur_key->usable_key_parts= cur_key->user_defined_key_parts= key_part_count;
  cur_key->actual_key_parts= cur_key->user_defined_key_parts;
  s->key_parts+= key_part_count;
  cur_key->key_length= key_len;
  cur_key->algorithm= HA_KEY_ALG_BTREE;
  cur_key->name= key_name;
  cur_key->actual_flags= cur_key->flags= HA_GENERATED_KEY;
  cur_key->set_rec_per_key_array(rec_per_key, rec_per_key_float);
  cur_key->set_in_memory_estimate(IN_MEMORY_ESTIMATE_UNKNOWN);
  cur_key->table= this;

  /* Initialize rec_per_key and rec_per_key_float */
  for (uint kp= 0; kp < key_part_count; ++kp)
  {
    cur_key->rec_per_key[kp]= 0;
    cur_key->set_records_per_key(kp, REC_PER_KEY_UNKNOWN);
  }

  if (field_count == key_part_count)
    covering_keys.set_bit(s->keys);

  keys_in_use_for_group_by.set_bit(s->keys);
  keys_in_use_for_order_by.set_bit(s->keys);
  for (i= 0, reg_field=field ; *reg_field; i++, reg_field++)
  {
    if (!(key_parts->is_set(i)))
      continue;

    if (key_start)
      (*reg_field)->key_start.set_bit(s->keys);
    key_start= FALSE;
    (*reg_field)->part_of_key.set_bit(s->keys);
    (*reg_field)->part_of_sortkey.set_bit(s->keys);
    (*reg_field)->flags|= PART_KEY_FLAG;
    key_part_info->init_from_field(*reg_field);
    key_part_info++;
  }
  set_if_bigger(s->max_key_length, cur_key->key_length);
  s->keys++;
  return FALSE;
}

/*
  @brief
  Save the specified index for later use for ref access.

  @param key_to_save the key to save

  @details
  Save given index as index #0. Table is configured to ignore other indexes.
  Memory occupied by other indexes and index parts will be freed along with
  the table. If the 'key_to_save' is negative then all indexes are freed.
  After keys info being changed, info in fields regarding taking part in keys
  becomes outdated. This function fixes this also.
  @see add_derived_key
*/

void TABLE::use_index(int key_to_save)
{
  DBUG_ASSERT(!created && s->keys && key_to_save < (int)s->keys);

  Field **reg_field;
  /*
    Reset the flags and maps associated with the fields. They are set
    only for the key chosen by the optimizer later.
   */
  for (reg_field=field ; *reg_field; reg_field++)
  {
    if (key_to_save < 0 || !(*reg_field)->part_of_key.is_set(key_to_save))
      (*reg_field)->key_start.clear_all();
    (*reg_field)->part_of_key.clear_all();
    (*reg_field)->part_of_sortkey.clear_all();
    (*reg_field)->flags&= ~PART_KEY_FLAG;
  }

  /* Drop all keys if none of them were chosen */
  if (key_to_save < 0)
  {
    key_info= s->key_info= 0;
    s->key_parts= 0;
    s->keys= 0;
    covering_keys.clear_all();
    keys_in_use_for_group_by.clear_all();
    keys_in_use_for_order_by.clear_all();
  }
  else
  {
    /* Set the flags and maps for the key chosen by the optimizer */
    uint i;
    KEY_PART_INFO *kp;
    for (kp= key_info[key_to_save].key_part, i= 0;
         i < key_info[key_to_save].user_defined_key_parts;
         i++, kp++)
    {
      if (kp->field->key_start.is_set(key_to_save))
        kp->field->key_start.set_prefix(1);
      kp->field->part_of_key.set_prefix(1);
      kp->field->part_of_sortkey.set_prefix(1);
      kp->field->flags|= PART_KEY_FLAG;
    }

    /* Save the given key. No need to copy key#0. */
    if (key_to_save > 0)
      key_info[0]= key_info[key_to_save];
    s->keys= 1;
    s->key_parts= key_info[0].user_defined_key_parts;
    if (covering_keys.is_set(key_to_save))
      covering_keys.set_prefix(1);
    else
      covering_keys.clear_all();
    keys_in_use_for_group_by.set_prefix(1);
    keys_in_use_for_order_by.set_prefix(1);
  }
}



/*
  Mark columns the handler needs for doing an insert

  For now, this is used to mark fields used by the trigger
  as changed.
*/

void TABLE::mark_columns_needed_for_insert()
{
  mark_columns_per_binlog_row_image();
  if (triggers)
  {
    /*
      We don't need to mark columns which are used by ON DELETE and
      ON UPDATE triggers, which may be invoked in case of REPLACE or
      INSERT ... ON DUPLICATE KEY UPDATE, since before doing actual
      row replacement or update write_record() will mark all table
      fields as used.
    */
    if (triggers->mark_fields(TRG_EVENT_INSERT))
      return;
  }
  if (found_next_number_field)
    mark_auto_increment_column();
  /* Mark all generated columns as writable */
  if (vfield)
    mark_generated_columns(false);
}


/* 
  @brief Update the write/read_set for generated columns
         when doing update and insert operation.

  @param        is_update  TRUE means the operation is UPDATE.
                           FALSE means it's INSERT.

  @return       void

  @detail

  Prerequisites for INSERT:

  - write_map is filled with all base columns.

  - read_map is filled with base columns and generated columns to be read. 
  Otherwise, it is empty. covering_keys and merge_keys are adjusted according
  to read_map.

  Actions for INSERT:

  - Fill write_map with all generated columns.
  Stored columns are needed because their values will be stored.
  Virtual columns are needed because their values must be checked against
  constraints and it might be referenced by latter generated columns.

  - Fill read_map with base columns for all generated columns.
  This has no technical reason, but is required because the function that
  evaluates generated functions asserts that base columns are in the read_map.
  covering_keys and merge_keys are adjusted according to read_map.

  Prerequisites for UPDATE:

  - write_map is filled with base columns to be updated.

  - read_map is filled with base columns and generated columns to be read
  prior to the row update. covering_keys and merge_keys are adjusted
  according to read_map.

  Actions for UPDATE:

  - Fill write_map with generated columns that are dependent on updated base columns
  and all virtual generated columns.
  Stored columns are needed because their values will be stored.
  Virtual columns are needed because their values must be checked against
  constraints and might be referenced by latter generated columns.
*/

void TABLE::mark_generated_columns(bool is_update)
{
  Field **vfield_ptr, *tmp_vfield;
  bool bitmap_updated= FALSE;

  if (is_update)
  {
    MY_BITMAP dependent_fields;
    my_bitmap_map bitbuf[bitmap_buffer_size(MAX_FIELDS) / sizeof(my_bitmap_map)];
    bitmap_init(&dependent_fields, bitbuf, s->fields, 0);

    for (vfield_ptr= vfield; *vfield_ptr; vfield_ptr++)
    {
      tmp_vfield= *vfield_ptr;
      DBUG_ASSERT(tmp_vfield->gcol_info && tmp_vfield->gcol_info->expr_item);

      /*
        We need to evaluate the GC if:
        - it depends on any updated column
        - or it is virtual indexed, for example:
           * UPDATE changes the primary key's value, and the virtual index
           is a secondary index which includes the pk's value
           * the gcol is in a multi-column index, and UPDATE changes another
           column of this index
           * in both cases the entry in the index needs to change, so needs to
           be located first, for that the GC's value is needed.
      */
      if ((!tmp_vfield->stored_in_db && tmp_vfield->m_indexed) ||
          bitmap_is_overlapping(write_set,
                                &tmp_vfield->gcol_info->base_columns_map))
      {
        // The GC needs to be updated
        tmp_vfield->table->mark_column_used(in_use, tmp_vfield,
                                            MARK_COLUMNS_WRITE);
        // In order to update the new value, we have to read the old value
        tmp_vfield->table->mark_column_used(in_use, tmp_vfield,
                                            MARK_COLUMNS_READ);
        bitmap_updated= TRUE;
      }
    }
  }
  else // Insert needs to evaluate all generated columns
  {
    for (vfield_ptr= vfield; *vfield_ptr; vfield_ptr++)
    {
      tmp_vfield= *vfield_ptr;
      DBUG_ASSERT(tmp_vfield->gcol_info && tmp_vfield->gcol_info->expr_item);
      tmp_vfield->table->mark_column_used(in_use, tmp_vfield,
                                          MARK_COLUMNS_WRITE);
      bitmap_updated= TRUE;
    }
  }

  if (bitmap_updated)
    file->column_bitmaps_signal();
}

/*
  Check whether a base field is dependent on any generated columns.

  @return
    TRUE     The field is dependent by some GC.

*/
bool TABLE::is_field_used_by_generated_columns(uint field_index)
{
  MY_BITMAP dependent_fields;
  my_bitmap_map bitbuf[bitmap_buffer_size(MAX_FIELDS) / sizeof(my_bitmap_map)];
  bitmap_init(&dependent_fields, bitbuf, s->fields, 0);
  MY_BITMAP *save_old_read_set= read_set;
  read_set= &dependent_fields;

  for (Field **vfield_ptr= vfield; *vfield_ptr; vfield_ptr++)
  {
    Field *tmp_vfield= *vfield_ptr;
    DBUG_ASSERT(tmp_vfield->gcol_info && tmp_vfield->gcol_info->expr_item);
    Mark_field mark_fld(MARK_COLUMNS_TEMP);
    tmp_vfield->gcol_info->expr_item->walk(&Item::mark_field_in_map,
                                           Item::WALK_PREFIX, (uchar *) &mark_fld);
    if (bitmap_is_set(read_set, field_index))
    {
      read_set= save_old_read_set;
      return true;
    }
  }
  read_set= save_old_read_set;
  return false;
}


bool TABLE::has_virtual_gcol() const
{
  if (vfield == NULL)
    return false;
  for (Field **gc= vfield; *gc; gc++)
  {
    if (!(*gc)->stored_in_db)
      return true;
  }
  return false;
}

/*
  Cleanup this table for re-execution.

  SYNOPSIS
    TABLE_LIST::reinit_before_use()
*/

void TABLE_LIST::reinit_before_use(THD *thd)
{
  /*
    Reset old pointers to TABLEs: they are not valid since the tables
    were closed in the end of previous prepare or execute call.
  */
  table= 0;

  /*
    Reset table_name and table_name_length for schema table.
    They are not valid as TABLEs were closed in the end of previous prepare
    or execute call.
  */
  if (schema_table_name)
  {
    table_name= schema_table_name;
    table_name_length= strlen(schema_table_name);
  }

  /* Reset is_schema_table_processed value(needed for I_S tables */
  schema_table_state= NOT_PROCESSED;

  mdl_request.ticket= NULL;
}


uint TABLE_LIST::query_block_id() const
{
  return derived ? derived->first_select()->select_number : 0;
}

/*
  Compiles the tagged hints list and fills up the bitmasks.

  SYNOPSIS
    process_index_hints()
      table         the TABLE to operate on.

  DESCRIPTION
    The parser collects the index hints for each table in a "tagged list" 
    (TABLE_LIST::index_hints). Using the information in this tagged list
    this function sets the members st_table::keys_in_use_for_query,
    st_table::keys_in_use_for_group_by, st_table::keys_in_use_for_order_by,
    st_table::force_index, st_table::force_index_order,
    st_table::force_index_group and st_table::covering_keys.

    Current implementation of the runtime does not allow mixing FORCE INDEX
    and USE INDEX, so this is checked here. Then the FORCE INDEX list 
    (if non-empty) is appended to the USE INDEX list and a flag is set.

    Multiple hints of the same kind are processed so that each clause 
    is applied to what is computed in the previous clause.
    For example:
        USE INDEX (i1) USE INDEX (i2)
    is equivalent to
        USE INDEX (i1,i2)
    and means "consider only i1 and i2".
        
    Similarly
        USE INDEX () USE INDEX (i1)
    is equivalent to
        USE INDEX (i1)
    and means "consider only the index i1"

    It is OK to have the same index several times, e.g. "USE INDEX (i1,i1)" is
    not an error.
        
    Different kind of hints (USE/FORCE/IGNORE) are processed in the following
    order:
      1. All indexes in USE (or FORCE) INDEX are added to the mask.
      2. All IGNORE INDEX

    e.g. "USE INDEX i1, IGNORE INDEX i1, USE INDEX i1" will not use i1 at all
    as if we had "USE INDEX i1, USE INDEX i1, IGNORE INDEX i1".

  RETURN VALUE
    FALSE                no errors found
    TRUE                 found and reported an error.
*/
bool TABLE_LIST::process_index_hints(TABLE *tbl)
{
  /* initialize the result variables */
  tbl->keys_in_use_for_query= tbl->keys_in_use_for_group_by= 
    tbl->keys_in_use_for_order_by= tbl->s->keys_in_use;

  /* index hint list processing */
  if (index_hints)
  {
    /* Temporary variables used to collect hints of each kind. */
    key_map index_join[INDEX_HINT_FORCE + 1];
    key_map index_order[INDEX_HINT_FORCE + 1];
    key_map index_group[INDEX_HINT_FORCE + 1];
    Index_hint *hint;
    bool have_empty_use_join= FALSE, have_empty_use_order= FALSE, 
         have_empty_use_group= FALSE;
    List_iterator <Index_hint> iter(*index_hints);

    /* iterate over the hints list */
    while ((hint= iter++))
    {
      uint pos;

      /* process empty USE INDEX () */
      if (hint->type == INDEX_HINT_USE && !hint->key_name.str)
      {
        if (hint->clause & INDEX_HINT_MASK_JOIN)
        {
          index_join[hint->type].clear_all();
          have_empty_use_join= TRUE;
        }
        if (hint->clause & INDEX_HINT_MASK_ORDER)
        {
          index_order[hint->type].clear_all();
          have_empty_use_order= TRUE;
        }
        if (hint->clause & INDEX_HINT_MASK_GROUP)
        {
          index_group[hint->type].clear_all();
          have_empty_use_group= TRUE;
        }
        continue;
      }

      /* 
        Check if an index with the given name exists and get his offset in 
        the keys bitmask for the table 
      */
      if (tbl->s->keynames.type_names == 0 ||
          (pos= find_type(&tbl->s->keynames, hint->key_name.str,
                          hint->key_name.length, 1)) <= 0)
      {
        my_error(ER_KEY_DOES_NOT_EXITS, MYF(0), hint->key_name.str, alias);
        return 1;
      }

      pos--;

      /* add to the appropriate clause mask */
      if (hint->clause & INDEX_HINT_MASK_JOIN)
        index_join[hint->type].set_bit (pos);
      if (hint->clause & INDEX_HINT_MASK_ORDER)
        index_order[hint->type].set_bit (pos);
      if (hint->clause & INDEX_HINT_MASK_GROUP)
        index_group[hint->type].set_bit (pos);
    }

    /* cannot mix USE INDEX and FORCE INDEX */
    if ((!index_join[INDEX_HINT_FORCE].is_clear_all() ||
         !index_order[INDEX_HINT_FORCE].is_clear_all() ||
         !index_group[INDEX_HINT_FORCE].is_clear_all()) &&
        (!index_join[INDEX_HINT_USE].is_clear_all() ||  have_empty_use_join ||
         !index_order[INDEX_HINT_USE].is_clear_all() || have_empty_use_order ||
         !index_group[INDEX_HINT_USE].is_clear_all() || have_empty_use_group))
    {
      my_error(ER_WRONG_USAGE, MYF(0), index_hint_type_name[INDEX_HINT_USE],
               index_hint_type_name[INDEX_HINT_FORCE]);
      return 1;
    }

    /* process FORCE INDEX as USE INDEX with a flag */
    if (!index_order[INDEX_HINT_FORCE].is_clear_all())
    {
      tbl->force_index_order= TRUE;
      index_order[INDEX_HINT_USE].merge(index_order[INDEX_HINT_FORCE]);
    }

    if (!index_group[INDEX_HINT_FORCE].is_clear_all())
    {
      tbl->force_index_group= TRUE;
      index_group[INDEX_HINT_USE].merge(index_group[INDEX_HINT_FORCE]);
    }

    /*
      TODO: get rid of tbl->force_index (on if any FORCE INDEX is specified) and
      create tbl->force_index_join instead.
      Then use the correct force_index_XX instead of the global one.
    */
    if (!index_join[INDEX_HINT_FORCE].is_clear_all() ||
        tbl->force_index_group || tbl->force_index_order)
    {
      tbl->force_index= TRUE;
      index_join[INDEX_HINT_USE].merge(index_join[INDEX_HINT_FORCE]);
    }

    /* apply USE INDEX */
    if (!index_join[INDEX_HINT_USE].is_clear_all() || have_empty_use_join)
      tbl->keys_in_use_for_query.intersect(index_join[INDEX_HINT_USE]);
    if (!index_order[INDEX_HINT_USE].is_clear_all() || have_empty_use_order)
      tbl->keys_in_use_for_order_by.intersect (index_order[INDEX_HINT_USE]);
    if (!index_group[INDEX_HINT_USE].is_clear_all() || have_empty_use_group)
      tbl->keys_in_use_for_group_by.intersect (index_group[INDEX_HINT_USE]);

    /* apply IGNORE INDEX */
    tbl->keys_in_use_for_query.subtract (index_join[INDEX_HINT_IGNORE]);
    tbl->keys_in_use_for_order_by.subtract (index_order[INDEX_HINT_IGNORE]);
    tbl->keys_in_use_for_group_by.subtract (index_group[INDEX_HINT_IGNORE]);
  }

  /* make sure covering_keys don't include indexes disabled with a hint */
  tbl->covering_keys.intersect(tbl->keys_in_use_for_query);
  return 0;
}


size_t max_row_length(TABLE *table, const uchar *data)
{
  TABLE_SHARE *table_s= table->s;
  size_t length= table_s->reclength + 2 * table_s->fields;
  uint *const beg= table_s->blob_field;
  uint *const end= beg + table_s->blob_fields;

  for (uint *ptr= beg ; ptr != end ; ++ptr)
  {
    Field_blob* const blob= (Field_blob*) table->field[*ptr];
    length+= blob->get_length((data + blob->offset(table->record[0]))) +
      HA_KEY_BLOB_LENGTH;
  }
  return length;
}

/**
   Helper function which allows to allocate metadata lock request
   objects for all elements of table list.
*/

void init_mdl_requests(TABLE_LIST *table_list)
{
  for ( ; table_list ; table_list= table_list->next_global)
    MDL_REQUEST_INIT(&table_list->mdl_request,
                     MDL_key::TABLE,
                     table_list->db, table_list->table_name,
                     mdl_type_for_dml(table_list->lock_type),
                     MDL_TRANSACTION);
}


/**
  @returns true if view or derived table and
            - algorithm (for view) does not force materialization
            - the derived table definition is mergeable
            - this is a view, or, if unnamed derived table, the enclosing
              query block allows merging of derived tables.
*/
bool TABLE_LIST::is_mergeable() const
{
  return is_view_or_derived() &&
         algorithm != VIEW_ALGORITHM_TEMPTABLE &&
         derived->is_mergeable() &&
         (is_view() || select_lex->allow_merge_derived);
}

///  @returns true if materializable table contains one or zero rows
bool TABLE_LIST::materializable_is_const() const
{
  DBUG_ASSERT(uses_materialization());
  return derived_unit()->query_result()->estimated_rowcount <= 1;
}


/**
  Return the number of leaf tables for a merged view.
*/

uint TABLE_LIST::leaf_tables_count() const
{
  // Join nests are not permissible, except as merged views
  DBUG_ASSERT(nested_join == NULL || is_merged());
  if (!is_merged())  // Base table or materialized view
    return 1;

  uint count= 0;
  for (TABLE_LIST *tbl= merge_underlying_list; tbl; tbl= tbl->next_local)
    count+= tbl->leaf_tables_count();

  return count;
}


/**
  @brief
  Retrieve number of rows in the table

  @details
  Retrieve number of rows in the table referred by this TABLE_LIST and
  store it in the table's stats.records variable. If this TABLE_LIST refers
  to a materialized derived table/view, then the estimated number of rows of
  the derived table/view is used instead.

  @return 0          ok
  @return non zero   error
*/

int TABLE_LIST::fetch_number_of_rows()
{
  int error= 0;
  if (uses_materialization())
  {
    /*
      @todo: CostModel: This updates the stats.record value to the
      estimated number of records. This number is used when estimating 
      the cost of a table scan for a heap table (ie. it helps producing
      a reasonable good cost estimate for heap tables). If the materialized
      table is stored in MyISAM, this number is not used in the cost estimate
      for table scan. The table scan cost for MyISAM thus always becomes
      the estimate for an empty table.
    */
    table->file->stats.records= derived->query_result()->estimated_rowcount;
  }
  else
    error= table->file->info(HA_STATUS_VARIABLE | HA_STATUS_NO_LOCK);
  return error;
}


/**
  A helper function to add a derived key to the list of possible keys

  @param derived_key_list  list of all possible derived keys
  @param field             referenced field
  @param ref_by_tbl        the table that refers to given field

  @details The possible key to be used for join with table with ref_by_tbl
  table map is extended to include 'field'. If ref_by_tbl == 0 then the key
  that includes all referred fields is extended.

  @note
  Procedure of keys generation for result tables of materialized derived
  tables/views for allowing ref access to them.

  A key is generated for each equi-join pair (derived table, another table).
  Each generated key consists of fields of derived table used in equi-join.
  Example:

    SELECT * FROM (SELECT f1, f2, count(*) FROM t1 GROUP BY f1) tt JOIN
                  t1 ON tt.f1=t1.f3 and tt.f2=t1.f4;

  In this case for the derived table tt one key will be generated. It will
  consist of two parts f1 and f2.
  Example:

    SELECT * FROM (SELECT f1, f2, count(*) FROM t1 GROUP BY f1) tt JOIN
                  t1 ON tt.f1=t1.f3 JOIN
                  t2 ON tt.f2=t2.f4;

  In this case for the derived table tt two keys will be generated.
  One key over f1 field, and another key over f2 field.
  Currently optimizer may choose to use only one such key, thus the second
  one will be dropped after the range optimizer is finished.
  See also JOIN::drop_unused_derived_keys function.
  Example:

    SELECT * FROM (SELECT f1, f2, count(*) FROM t1 GROUP BY f1) tt JOIN
                  t1 ON tt.f1=a_function(t1.f3);

  In this case for the derived table tt one key will be generated. It will
  consist of one field - f1.
  In all cases beside one-per-table keys one additional key is generated.
  It includes all fields referenced by other tables.

  Implementation is split in two steps:
    gather information on all used fields of derived tables/view and
      store it in lists of possible keys, one per a derived table/view.
    add keys to result tables of derived tables/view using info from above
      lists.

  The above procedure is implemented in 4 functions:
    TABLE_LIST::update_derived_keys
                          Create/extend list of possible keys for one derived
                          table/view based on given field/used tables info.
                          (Step one)
    JOIN::generate_derived_keys
                          This function is called from update_ref_and_keys
                          when all possible info on keys is gathered and it's
                          safe to add keys - no keys or key parts would be
                          missed.  Walk over list of derived tables/views and
                          call to TABLE_LIST::generate_keys to actually
                          generate keys. (Step two)
    TABLE_LIST::generate_keys
                          Walks over list of possible keys for this derived
                          table/view to add keys to the result table.
                          Calls to TABLE::add_tmp_key to actually add
                          keys. (Step two)
    TABLE::add_tmp_key    Creates one index description according to given
                          bitmap of used fields. (Step two)
  There is also the fifth function called TABLE::use_index. It saves used
  key and frees others. It is called when the optimizer has chosen which key
  it will use, thus we don't need other keys anymore.

  @return TRUE  OOM
  @return FALSE otherwise
*/

static bool add_derived_key(List<Derived_key> &derived_key_list, Field *field,
                             table_map ref_by_tbl)
{
  uint key= 0;
  Derived_key *entry= 0;
  List_iterator<Derived_key> ki(derived_key_list);

  /* Search for already existing possible key. */
  while ((entry= ki++))
  {
    key++;
    if (ref_by_tbl)
    {
      /* Search for the entry for the specified table.*/
      if (entry->referenced_by & ref_by_tbl)
        break;
    }
    else
    {
      /*
        Search for the special entry that should contain fields referred
        from any table.
      */
      if (!entry->referenced_by)
        break;
    }
  }
  /* Add new possible key if nothing is found. */
  if (!entry)
  {
    THD *thd= field->table->in_use;
    key++;
    entry= new (thd->mem_root) Derived_key();
    if (!entry)
      return TRUE;
    entry->referenced_by= ref_by_tbl;
    entry->used_fields.clear_all();
    if (derived_key_list.push_back(entry, thd->mem_root))
      return TRUE;
    field->table->max_keys++;
  }
  /* Don't create keys longer than REF access can use. */
  if (entry->used_fields.bits_set() < MAX_REF_PARTS)
  {
    field->part_of_key.set_bit(key - 1);
    field->flags|= PART_KEY_FLAG;
    entry->used_fields.set_bit(field->field_index);
  }
  return FALSE;
}

/*
  @brief
  Update derived table's list of possible keys

  @param field      derived table's field to take part in a key
  @param values     array of values that a part of equality predicate with the
                    field above
  @param num_values number of elements in the array values

  @details
  This function creates/extends a list of possible keys for this derived
  table/view. For each table used by a value from the 'values' array the
  corresponding possible key is extended to include the 'field'.
  If there is no such possible key, then it is created. field's
  part_of_key bitmaps are updated accordingly.
  @see add_derived_key

  @return TRUE  new possible key can't be allocated.
  @return FALSE list of possible keys successfully updated.
*/

bool TABLE_LIST::update_derived_keys(Field *field, Item **values,
                                     uint num_values)
{
  /*
    Don't bother with keys for CREATE VIEW, BLOB fields and fields with
    zero length.
  */
  if (field->table->in_use->lex->is_ps_or_view_context_analysis() ||
      field->flags & BLOB_FLAG ||
      field->field_length == 0)
    return FALSE;

  /* Allow all keys to be used. */
  if (derived_key_list.elements == 0)
  {
    table->keys_in_use_for_query.set_all();
    table->s->uniques= 0;
  }

  for (uint i= 0; i < num_values; i++)
  {
    table_map tables= values[i]->used_tables() & ~PSEUDO_TABLE_BITS;
    if (!tables || values[i]->real_item()->type() != Item::FIELD_ITEM)
      continue;
    for (table_map tbl= 1; tables >= tbl; tbl<<= 1)
    {
      if (! (tables & tbl))
        continue;
      if (add_derived_key(derived_key_list, field, tbl))
        return TRUE;
    }
  }
  /* Extend key which includes all referenced fields. */
  if (add_derived_key(derived_key_list, field, (table_map)0))
    return TRUE;
  return FALSE;
}


/*
  Comparison function for Derived_key entries.
  See TABLE_LIST::generate_keys.
*/

static int Derived_key_comp(Derived_key *e1, Derived_key *e2, void *arg)
{
  /* Move entries for tables with greater table bit to the end. */
  return ((e1->referenced_by < e2->referenced_by) ? -1 :
          ((e1->referenced_by > e2->referenced_by) ? 1 : 0));
}


/**
  @brief
  Generate keys for a materialized derived table/view

  @details
  This function adds keys to the result table by walking over the list of
  possible keys for this derived table/view and calling the
  TABLE::add_tmp_key to actually add keys. A name <auto_keyN>, where N is a
  sequential number, is given to each key to ease debugging.
  @see add_derived_key

  @return TRUE  an error occur.
  @return FALSE all keys were successfully added.
*/

bool TABLE_LIST::generate_keys()
{
  List_iterator<Derived_key> it(derived_key_list);
  Derived_key *entry;
  uint key= 0;
  char buf[NAME_CHAR_LEN];
  DBUG_ASSERT(uses_materialization());

  if (!derived_key_list.elements)
    return FALSE;

  if (table->alloc_keys(derived_key_list.elements))
    return TRUE;

  /* Sort entries to make key numbers sequence deterministic. */
  derived_key_list.sort((Node_cmp_func)Derived_key_comp, 0);
  while ((entry= it++))
  {
    sprintf(buf, "<auto_key%i>", key++);
    if (table->add_tmp_key(&entry->used_fields,
                           table->in_use->mem_strdup(buf)))
      return TRUE;
  }
  return FALSE;
}


/**
  Update TABLE::const_key_parts for single table UPDATE/DELETE query

  @param conds               WHERE clause expression

  @retval TRUE   error (OOM)
  @retval FALSE  success

  @note
    Set const_key_parts bits if key fields are equal to constants in
    the WHERE expression.
*/

bool TABLE::update_const_key_parts(Item *conds)
{
  memset(const_key_parts, 0, sizeof(key_part_map) * s->keys);

  if (conds == NULL)
    return FALSE;

  for (uint index= 0; index < s->keys; index++)
  {
    KEY_PART_INFO *keyinfo= key_info[index].key_part;
    KEY_PART_INFO *keyinfo_end= keyinfo + key_info[index].user_defined_key_parts;

    for (key_part_map part_map= (key_part_map)1; 
        keyinfo < keyinfo_end;
        keyinfo++, part_map<<= 1)
    {
      if (const_expression_in_where(conds, NULL, keyinfo->field))
        const_key_parts[index]|= part_map;
    }
  }
  return FALSE;
}


/**
  Read removal is possible if the selected quick read
  method is using full unique index

  @see HA_READ_BEFORE_WRITE_REMOVAL

  @param index              Number of the index used for read

  @retval true   success, read removal started
  @retval false  read removal not started
*/

bool TABLE::check_read_removal(uint index)
{
  bool retval= false;

  DBUG_ENTER("check_read_removal");
  DBUG_ASSERT(file->ha_table_flags() & HA_READ_BEFORE_WRITE_REMOVAL);
  DBUG_ASSERT(index != MAX_KEY);

  // Index must be unique
  if ((key_info[index].flags & HA_NOSAME) == 0)
    DBUG_RETURN(false);

  // Full index must be used
  bitmap_clear_all(&tmp_set);
  mark_columns_used_by_index_no_reset(index, &tmp_set);

  if (bitmap_cmp(&tmp_set, read_set))
  {
    // Start read removal in handler
    retval= file->start_read_removal();
  }

  bitmap_clear_all(&tmp_set);
  DBUG_RETURN(retval);
}

/**
  Checks if TABLE has at least one field with
  COLUMN_FORMAT_TYPE_COMPRESSED flag.
*/
bool TABLE::has_compressed_columns() const
{
  DBUG_ENTER("has_compressed_columns");
  DBUG_ASSERT(field != 0);

  Field **field_ptr= field;
  while(*field_ptr != 0 &&
        (*field_ptr)->column_format() != COLUMN_FORMAT_TYPE_COMPRESSED)
    ++field_ptr;

  DBUG_RETURN(*field_ptr != 0);
}

/**
  Checks if TABLE has at least one field with
  COLUMN_FORMAT_TYPE_COMPRESSED flag and non-empty
  zip_dict.
*/
bool TABLE::has_compressed_columns_with_dictionaries() const
{
  DBUG_ENTER("has_compressed_columns_with_dictionaries");
  DBUG_ASSERT(field != 0);

  Field **field_ptr= field;
  while(*field_ptr != 0 &&
        !(*field_ptr)->has_associated_compression_dictionary())
    ++field_ptr;

  DBUG_RETURN(*field_ptr != 0);
}

/**
  Updates zip_dict_name in the TABLE's field definitions based on the
  values from the supplied list of Create_field objects.
*/
void TABLE::update_compressed_columns_info(const List<Create_field>& fields)
{
  Field **field_ptr= field;
  List_iterator<Create_field> it(const_cast<List<Create_field>&>(fields));
  Create_field *field_definition= it++;

  while (*field_ptr != 0 && field_definition != 0)
  {
    (*field_ptr)->zip_dict_name= field_definition->zip_dict_name;
    ++field_ptr;
    field_definition= it++;
  }
  DBUG_ASSERT(field_definition == 0);
  DBUG_ASSERT(*field_ptr == 0);
}

/**
  Test if the order list consists of simple field expressions

  @param order                Linked list of ORDER BY arguments

  @return TRUE if @a order is empty or consist of simple field expressions
*/

bool is_simple_order(ORDER *order)
{
  for (ORDER *ord= order; ord; ord= ord->next)
  {
    if (ord->item[0]->real_item()->type() != Item::FIELD_ITEM)
      return FALSE;
  }
  return TRUE;
}


/**
  Repoint a table's fields from old_rec to new_rec

  @param table     the table of fields needed to be repointed
  @param old_rec   the original record buffer fields point to
  @param new_rec   the target record buff fields need to repoint
*/

void repoint_field_to_record(TABLE *table, uchar *old_rec, uchar *new_rec)
{
  Field **fields= table->field;
  my_ptrdiff_t ptrdiff= new_rec - old_rec;
  for (uint i= 0; i < table->s->fields; i++)
    fields[i]->move_field_offset(ptrdiff);
}


/**
  Evaluate necessary virtual generated columns.
  This is used right after reading a row from the storage engine.

  @note this is not necessary for stored generated columns, as they are
  provided by the storage engine.

  @param buf[in,out]     the buffer to store data
  @param table           the TABLE object
  @param active_index    the number of key for index scan (MAX_KEY is default)

  @return true if error.

  @todo see below for potential conflict with Bug#21815348 .
 */
bool update_generated_read_fields(uchar *buf, TABLE *table, uint active_index)
{
  DBUG_ENTER("update_generated_read_fields");
  DBUG_ASSERT(table && table->vfield);
  if (active_index != MAX_KEY && table->key_read)
  {
    /*
      The covering index is providing all necessary columns, including
      generated ones.
      Note that this logic may have to be reconsidered when we fix
      Bug#21815348; indeed, for that bug it could be possible to implement the
      following optimization: if A is an indexed base column, and B is a
      virtual generated column dependent on A, "select B from t" could choose
      an index-only scan over the index of A and calculate values of B on the
      fly. In that case, we would come here, however calculation of B would
      still be needed.
      Currently MySQL doesn't choose an index scan in that case because it
      considers B as independent from A, in its index-scan decision logic.
    */
    DBUG_RETURN(false);
  }

  int error= 0;

  /*
    If the buffer storing the record data is not record[0], then the field
    objects must be temporarily changed to point into the supplied buffer.
    The field pointers are restored at the end of this function.
  */
  if (buf != table->record[0])
    repoint_field_to_record(table, table->record[0], buf);

  for (Field **vfield_ptr= table->vfield; *vfield_ptr; vfield_ptr++)
  {
    Field *vfield= *vfield_ptr;
    DBUG_ASSERT(vfield->gcol_info && vfield->gcol_info->expr_item);
    /*
      Only calculate those virtual generated fields that are marked in the
      read_set bitmap.
    */
    if (!vfield->stored_in_db &&
        bitmap_is_set(table->read_set, vfield->field_index))
    {
      if (vfield->type() == MYSQL_TYPE_BLOB)
        (down_cast<Field_blob*>(vfield))->need_to_keep_old_value();

      error= vfield->gcol_info->expr_item->save_in_field(vfield, 0);
      DBUG_PRINT("info", ("field '%s' - updated", vfield->field_name));
      if (error && !table->in_use->is_error())
      {
        /*
          Most likely a calculation error which only triggered a warning, so
          let's not make the read fail.
        */
        error= 0;
      }
    }
    else
    {
      DBUG_PRINT("info", ("field '%s' - skipped", vfield->field_name));
    }
  }

  if (buf != table->record[0])
    repoint_field_to_record(table, buf, table->record[0]);

  DBUG_RETURN(error != 0);
  /*
    @todo
    this function is used by ha_rnd/etc, those ha_* functions are expected to
    return 0 or a HA_ERR code (and such codes are picked up by
    handler::print_error), but update_generated_read_fields returns true/false
    (0/1), which is then returned by the ha_* functions. If it
    returns 1 we get:
    ERROR 1030 (HY000): Got error 1 from storage engine
    which isn't informative for the user.
  */
}

/**
  Calculate data for each generated field marked for write in the
  corresponding column map.

  @note We need calculate data for both virtual and stored generated
  fields.

  @param bitmap         Bitmap over fields to update
  @param table          the TABLE object

  @return
    @retval
      false  - Success
    @retval
      true   - Error occurred during the generation/calculation of a generated
               field value
 */
bool update_generated_write_fields(const MY_BITMAP *bitmap, TABLE *table)
{
  DBUG_ENTER("update_generated_write_fields");
  Field **vfield_ptr;
  int error= 0;

  DBUG_ASSERT(table->vfield);
  /* Iterate over generated fields in the table */
  for (vfield_ptr= table->vfield; *vfield_ptr; vfield_ptr++)
  {
    Field *vfield;
    vfield= (*vfield_ptr);
    DBUG_ASSERT(vfield->gcol_info && vfield->gcol_info->expr_item);

    /* Only update those fields that are marked in the bitmap */
    if (bitmap_is_set(bitmap, vfield->field_index))
    {
      /*
        For a virtual generated column of blob type, we have to keep
        the current blob value since this might be needed by the
        storage engine during updates.
      */
      if (vfield->type() == MYSQL_TYPE_BLOB && vfield->is_virtual_gcol())
        (down_cast<Field_blob*>(vfield))->keep_old_value();

      /* Generate the actual value of the generated fields */
      error= vfield->gcol_info->expr_item->save_in_field(vfield, 0);

      DBUG_PRINT("info", ("field '%s' - updated", vfield->field_name));
      if (error && !table->in_use->is_error())
        error= 0;
      if (table->fields_set_during_insert)
        bitmap_set_bit(table->fields_set_during_insert, vfield->field_index);
    }
    else
    {
      DBUG_PRINT("info", ("field '%s' - skipped", vfield->field_name));
    }
  }

  if (error > 0)
    DBUG_RETURN(TRUE);
  DBUG_RETURN(FALSE);
}




/**
  Adds a generated column and its dependencies to the read_set/write_set
  bitmaps.

  If the value of a generated column (gcol) must be calculated, it needs to
  be in write_set (to satisfy the assertion in Field::store); the value of
  its underlying base columns is necessary to the calculation so those must
  be in read_set.

  A gcol must be calculated in two cases:
  - we're sending the gcol to the engine
  - the gcol is virtual and we're reading it from the engine without using a
  covering index on it.
*/
void TABLE::mark_gcol_in_maps(Field *field)
{
  bitmap_set_bit(write_set, field->field_index);
  /*
    Note that underlying base columns are here added to read_set but not added
    to requirements for an index to be covering (covering_keys is not touched).
    So, if we have:
    SELECT gcol FROM t :
    - an index covering gcol only (not including base columns), can still be
    chosen by the optimizer; note that InnoDB's build_template_needs_field()
    properly ignores read_set when MySQL asks for "index only" reads
    (table->key_read == true); if it didn't, it would do useless reads.
    - but if gcol is not read from an index, we will read base columns because
    they are in read_set.
    - Note how this relies on InnoDB's behaviour.
  */
  for (uint i= 0; i < s->fields; i++)
  {
    if (bitmap_is_set(&field->gcol_info->base_columns_map, i))
    {
      bitmap_set_bit(read_set, i);
      if (this->field[i]->is_virtual_gcol())
        bitmap_set_bit(write_set, i);
    }
  }
}<|MERGE_RESOLUTION|>--- conflicted
+++ resolved
@@ -2386,18 +2386,15 @@
       }
     }
   }
-<<<<<<< HEAD
   error= 4;
   share->field[share->fields]= 0; // End marker
   /* Sanity checks: */
   DBUG_ASSERT(share->fields >= share->stored_fields);
   DBUG_ASSERT(share->reclength >= share->stored_rec_length);
-=======
-  *field_ptr=0;					// End marker
+
   /* update zip dict info (name + data) from the handler */
   if (share->has_compressed_columns())
     handler_file->update_field_defs_with_zip_dict_info();
->>>>>>> 35d5d3fa
 
   /* Fix key->name and key_part->field */
   if (key_parts)
@@ -2681,12 +2678,8 @@
   share->errarg= errarg;
   my_free(disk_buff);
   my_free(extra_segment_buff);
-<<<<<<< HEAD
-=======
   share->fields= 0;
   share->field= 0;
-  delete crypted;
->>>>>>> 35d5d3fa
   delete handler_file;
   my_hash_free(&share->name_hash);
 
