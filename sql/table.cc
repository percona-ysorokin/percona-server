/*
   Copyright (c) 2000, 2015, Oracle and/or its affiliates. All rights reserved.

   This program is free software; you can redistribute it and/or modify
   it under the terms of the GNU General Public License as published by
   the Free Software Foundation; version 2 of the License.

   This program is distributed in the hope that it will be useful,
   but WITHOUT ANY WARRANTY; without even the implied warranty of
   MERCHANTABILITY or FITNESS FOR A PARTICULAR PURPOSE.  See the
   GNU General Public License for more details.

   You should have received a copy of the GNU General Public License
   along with this program; if not, write to the Free Software
   Foundation, Inc., 51 Franklin St, Fifth Floor, Boston, MA 02110-1301  USA */

#include "table.h"

#include "my_md5.h"                      // compute_md5_hash
#include "myisam.h"                      // MI_MAX_KEY_LENGTH
#include "mysql_version.h"               // MYSQL_VERSION_ID

#include "auth_common.h"                 // acl_getroot
#include "binlog.h"                      // mysql_bin_log
#include "debug_sync.h"                  // DEBUG_SYNC
#include "item_cmpfunc.h"                // and_conds
#include "key.h"                         // find_ref_key
#include "log.h"                         // sql_print_warning
#include "opt_trace.h"                   // opt_trace_disable_if_no_security_...
#include "parse_file.h"                  // sql_parse_prepare
#include "partition_info.h"              // partition_info
#include "sql_base.h"                    // OPEN_VIEW_ONLY
#include "sql_class.h"                   // THD
#include "sql_parse.h"                   // check_stack_overrun
#include "sql_partition.h"               // mysql_unpack_partition
#include "sql_plugin.h"                  // plugin_unlock
#include "sql_select.h"                  // actual_key_parts
#include "sql_table.h"                   // build_table_filename
#include "sql_tablespace.h"              // check_tablespace_name())
#include "sql_view.h"                    // view_type
#include "strfunc.h"                     // unhex_type2
#include "table_cache.h"                 // table_cache_manager
#include "table_trigger_dispatcher.h"    // Table_trigger_dispatcher

#include "pfs_file_provider.h"
#include "mysql/psi/mysql_file.h"

#include "pfs_table_provider.h"
#include "mysql/psi/mysql_table.h"


/* INFORMATION_SCHEMA name */
LEX_STRING INFORMATION_SCHEMA_NAME= {C_STRING_WITH_LEN("information_schema")};

/* PERFORMANCE_SCHEMA name */
LEX_STRING PERFORMANCE_SCHEMA_DB_NAME= {C_STRING_WITH_LEN("performance_schema")};

/* MYSQL_SCHEMA name */
LEX_STRING MYSQL_SCHEMA_NAME= {C_STRING_WITH_LEN("mysql")};

/* GENERAL_LOG name */
LEX_STRING GENERAL_LOG_NAME= {C_STRING_WITH_LEN("general_log")};

/* SLOW_LOG name */
LEX_STRING SLOW_LOG_NAME= {C_STRING_WITH_LEN("slow_log")};

/* RLI_INFO name */
LEX_STRING RLI_INFO_NAME= {C_STRING_WITH_LEN("slave_relay_log_info")};

/* MI_INFO name */
LEX_STRING MI_INFO_NAME= {C_STRING_WITH_LEN("slave_master_info")};

/* WORKER_INFO name */
LEX_STRING WORKER_INFO_NAME= {C_STRING_WITH_LEN("slave_worker_info")};

/* GTID_EXECUTED name */
LEX_STRING GTID_EXECUTED_NAME= {C_STRING_WITH_LEN("gtid_executed")};

/* Keyword for parsing generated column functions */
LEX_STRING PARSE_GCOL_KEYWORD= {C_STRING_WITH_LEN("parse_gcol_expr")};


	/* Functions defined in this file */

void open_table_error(TABLE_SHARE *share, int error, int db_errno,
                      myf errortype, int errarg);
static int open_binary_frm(THD *thd, TABLE_SHARE *share,
                           uchar *head, File file);
static void fix_type_pointers(const char ***array, TYPELIB *point_to_type,
			      uint types, char **names);
static uint find_field(Field **fields, uchar *record, uint start, uint length);

static Item *create_view_field(THD *thd, TABLE_LIST *view, Item **field_ref,
                               const char *name,
                               Name_resolution_context *context);

inline bool is_system_table_name(const char *name, size_t length);

static ulong get_form_pos(File file, uchar *head);

/**************************************************************************
  Object_creation_ctx implementation.
**************************************************************************/

Object_creation_ctx *Object_creation_ctx::set_n_backup(THD *thd)
{
  Object_creation_ctx *backup_ctx;
  DBUG_ENTER("Object_creation_ctx::set_n_backup");

  backup_ctx= create_backup_ctx(thd);
  change_env(thd);

  DBUG_RETURN(backup_ctx);
}

void Object_creation_ctx::restore_env(THD *thd, Object_creation_ctx *backup_ctx)
{
  if (!backup_ctx)
    return;

  backup_ctx->change_env(thd);

  delete backup_ctx;
}

/**************************************************************************
  Default_object_creation_ctx implementation.
**************************************************************************/

Default_object_creation_ctx::Default_object_creation_ctx(THD *thd)
  : m_client_cs(thd->variables.character_set_client),
    m_connection_cl(thd->variables.collation_connection)
{ }

Default_object_creation_ctx::Default_object_creation_ctx(
  const CHARSET_INFO *client_cs, const CHARSET_INFO *connection_cl)
  : m_client_cs(client_cs),
    m_connection_cl(connection_cl)
{ }

Object_creation_ctx *
Default_object_creation_ctx::create_backup_ctx(THD *thd) const
{
  return new Default_object_creation_ctx(thd);
}

void Default_object_creation_ctx::change_env(THD *thd) const
{
  thd->variables.character_set_client= m_client_cs;
  thd->variables.collation_connection= m_connection_cl;

  thd->update_charset();
}

/**************************************************************************
  View_creation_ctx implementation.
**************************************************************************/

View_creation_ctx *View_creation_ctx::create(THD *thd)
{
  View_creation_ctx *ctx= new (thd->mem_root) View_creation_ctx(thd);

  return ctx;
}

/*************************************************************************/

View_creation_ctx * View_creation_ctx::create(THD *thd,
                                              TABLE_LIST *view)
{
  View_creation_ctx *ctx= new (thd->mem_root) View_creation_ctx(thd);

  /* Throw a warning if there is NULL cs name. */

  if (!view->view_client_cs_name.str ||
      !view->view_connection_cl_name.str)
  {
    push_warning_printf(thd, Sql_condition::SL_NOTE,
                        ER_VIEW_NO_CREATION_CTX,
                        ER(ER_VIEW_NO_CREATION_CTX),
                        view->db,
                        view->table_name);

    ctx->m_client_cs= system_charset_info;
    ctx->m_connection_cl= system_charset_info;

    return ctx;
  }

  /* Resolve cs names. Throw a warning if there is unknown cs name. */

  bool invalid_creation_ctx;

  invalid_creation_ctx= resolve_charset(view->view_client_cs_name.str,
                                        system_charset_info,
                                        &ctx->m_client_cs);

  invalid_creation_ctx= resolve_collation(view->view_connection_cl_name.str,
                                          system_charset_info,
                                          &ctx->m_connection_cl) ||
                        invalid_creation_ctx;

  if (invalid_creation_ctx)
  {
    sql_print_warning("View '%s'.'%s': there is unknown charset/collation "
                      "names (client: '%s'; connection: '%s').",
                      view->db,
                      view->table_name,
                      view->view_client_cs_name.str,
                      view->view_connection_cl_name.str);

    push_warning_printf(thd, Sql_condition::SL_NOTE,
                        ER_VIEW_INVALID_CREATION_CTX,
                        ER(ER_VIEW_INVALID_CREATION_CTX),
                        view->db,
                        view->table_name);
  }

  return ctx;
}

/*************************************************************************/

/* Get column name from column hash */

static uchar *get_field_name(Field **buff, size_t *length,
                             my_bool not_used __attribute__((unused)))
{
  *length= strlen((*buff)->field_name);
  return (uchar*) (*buff)->field_name;
}


/*
  Returns pointer to '.frm' extension of the file name.

  SYNOPSIS
    fn_rext()
    name       file name

  DESCRIPTION
    Checks file name part starting with the rightmost '.' character,
    and returns it if it is equal to '.frm'. 

  TODO
    It is a good idea to get rid of this function modifying the code
    to garantee that the functions presently calling fn_rext() always
    get arguments in the same format: either with '.frm' or without '.frm'.

  RETURN VALUES
    Pointer to the '.frm' extension. If there is no extension,
    or extension is not '.frm', pointer at the end of file name.
*/

char *fn_rext(char *name)
{
  char *res= strrchr(name, '.');
  if (res && !strcmp(res, reg_ext))
    return res;
  return name + strlen(name);
}


static TABLE_CATEGORY get_table_category(const LEX_STRING &db,
                                         const LEX_STRING &name)
{
  DBUG_ASSERT(db.str != NULL);
  DBUG_ASSERT(name.str != NULL);

  if (is_infoschema_db(db.str, db.length))
    return TABLE_CATEGORY_INFORMATION;

  if (is_perfschema_db(db.str, db.length))
    return TABLE_CATEGORY_PERFORMANCE;

  if ((db.length == MYSQL_SCHEMA_NAME.length) &&
      (my_strcasecmp(system_charset_info,
                     MYSQL_SCHEMA_NAME.str,
                     db.str) == 0))
  {
    if (is_system_table_name(name.str, name.length))
      return TABLE_CATEGORY_SYSTEM;

    if ((name.length == GENERAL_LOG_NAME.length) &&
        (my_strcasecmp(system_charset_info,
                       GENERAL_LOG_NAME.str,
                       name.str) == 0))
      return TABLE_CATEGORY_LOG;

    if ((name.length == SLOW_LOG_NAME.length) &&
        (my_strcasecmp(system_charset_info,
                       SLOW_LOG_NAME.str,
                       name.str) == 0))
      return TABLE_CATEGORY_LOG;

    if ((name.length == RLI_INFO_NAME.length) &&
        (my_strcasecmp(system_charset_info,
                      RLI_INFO_NAME.str,
                      name.str) == 0))
      return TABLE_CATEGORY_RPL_INFO;

    if ((name.length == MI_INFO_NAME.length) &&
        (my_strcasecmp(system_charset_info,
                      MI_INFO_NAME.str,
                      name.str) == 0))
      return TABLE_CATEGORY_RPL_INFO;

    if ((name.length == WORKER_INFO_NAME.length) &&
        (my_strcasecmp(system_charset_info,
                      WORKER_INFO_NAME.str,
                      name.str) == 0))
      return TABLE_CATEGORY_RPL_INFO;

    if ((name.length == GTID_EXECUTED_NAME.length) &&
        (my_strcasecmp(system_charset_info,
                       GTID_EXECUTED_NAME.str,
                       name.str) == 0))
      return TABLE_CATEGORY_GTID;

  }

  return TABLE_CATEGORY_USER;
}


/**
  Allocate and setup a TABLE_SHARE structure

  @param table_list  structure from which database and table 
                     name can be retrieved
  @param key         table cache key (db \0 table_name \0...)
  @param key_length  length of the key

  @return            pointer to allocated table share
    @retval NULL     error (out of memory, too long path name)
*/

TABLE_SHARE *alloc_table_share(TABLE_LIST *table_list, const char *key,
                               size_t key_length)
{
  MEM_ROOT mem_root;
  TABLE_SHARE *share= NULL;
  char *key_buff, *path_buff;
  char path[FN_REFLEN + 1];
  size_t path_length;
  Table_cache_element **cache_element_array;
  bool was_truncated= false;
  DBUG_ENTER("alloc_table_share");
  DBUG_PRINT("enter", ("table: '%s'.'%s'",
                       table_list->db, table_list->table_name));

  /*
    There are FN_REFLEN - reg_ext_length bytes available for the 
    file path and the trailing '\0', which may be padded to the right 
    of the length indicated by the length parameter. The returned 
    path length does not include the trailing '\0'.
  */
  path_length= build_table_filename(path, sizeof(path) - 1 - reg_ext_length,
                                    table_list->db,
                                    table_list->table_name, "", 0,
                                    &was_truncated);

  /*
    The path now misses extension, but includes '\0'. Unless it was
    truncated, everything should be ok. 
  */
  if (was_truncated)
  {
    my_error(ER_IDENT_CAUSES_TOO_LONG_PATH, MYF(0), sizeof(path) - 1, path);
    DBUG_RETURN(NULL);
  }

  init_sql_alloc(key_memory_table_share, &mem_root, TABLE_ALLOC_BLOCK_SIZE, 0);
  if (multi_alloc_root(&mem_root,
                       &share, sizeof(*share),
                       &key_buff, key_length,
                       &path_buff, path_length + 1,
                       &cache_element_array,
                       table_cache_instances * sizeof(*cache_element_array),
                       NULL))
  {
    memset(share, 0, sizeof(*share));

    share->set_table_cache_key(key_buff, key, key_length);

    share->path.str= path_buff;
    share->path.length= path_length;
    my_stpcpy(share->path.str, path);
    share->normalized_path.str=    share->path.str;
    share->normalized_path.length= path_length;

    share->version=       refresh_version;

    /*
      Since alloc_table_share() can be called without any locking (for
      example, ha_create_table... functions), we do not assign a table
      map id here.  Instead we assign a value that is not used
      elsewhere, and then assign a table map id inside open_table()
      under the protection of the LOCK_open mutex.
    */
    share->table_map_id= ~0ULL;
    share->cached_row_logging_check= -1;

    share->m_flush_tickets.empty();

    memset(cache_element_array, 0,
           table_cache_instances * sizeof(*cache_element_array));
    share->cache_element= cache_element_array;

    memcpy((char*) &share->mem_root, (char*) &mem_root, sizeof(mem_root));
    mysql_mutex_init(key_TABLE_SHARE_LOCK_ha_data,
                     &share->LOCK_ha_data, MY_MUTEX_INIT_FAST);
  }
  DBUG_RETURN(share);
}


/*
  Initialize share for temporary tables

  SYNOPSIS
    init_tmp_table_share()
    thd         thread handle
    share	Share to fill
    key		Table_cache_key, as generated from create_table_def_key.
		must start with db name.    
    key_length	Length of key
    table_name	Table name
    path	Path to file (possible in lower case) without .frm

  NOTES
    This is different from alloc_table_share() because temporary tables
    don't have to be shared between threads or put into the table def
    cache, so we can do some things notable simpler and faster

    If table is not put in thd->temporary_tables (happens only when
    one uses OPEN TEMPORARY) then one can specify 'db' as key and
    use key_length= 0 as neither table_cache_key or key_length will be used).
*/

void init_tmp_table_share(THD *thd, TABLE_SHARE *share, const char *key,
                          size_t key_length, const char *table_name,
                          const char *path)
{
  DBUG_ENTER("init_tmp_table_share");
  DBUG_PRINT("enter", ("table: '%s'.'%s'", key, table_name));

  memset(share, 0, sizeof(*share));
  init_sql_alloc(key_memory_table_share,
                 &share->mem_root, TABLE_ALLOC_BLOCK_SIZE, 0);
  share->table_category=         TABLE_CATEGORY_TEMPORARY;
  share->tmp_table=              INTERNAL_TMP_TABLE;
  share->db.str=                 (char*) key;
  share->db.length=		 strlen(key);
  share->table_cache_key.str=    (char*) key;
  share->table_cache_key.length= key_length;
  share->table_name.str=         (char*) table_name;
  share->table_name.length=      strlen(table_name);
  share->path.str=               (char*) path;
  share->normalized_path.str=    (char*) path;
  share->path.length= share->normalized_path.length= strlen(path);
  share->frm_version= 		 FRM_VER_TRUE_VARCHAR;

  share->cached_row_logging_check= -1;

  /*
    table_map_id is also used for MERGE tables to suppress repeated
    compatibility checks.
  */
  share->table_map_id= (ulonglong) thd->query_id;

  share->m_flush_tickets.empty();

  DBUG_VOID_RETURN;
}


/**
  Release resources (plugins) used by the share and free its memory.
  TABLE_SHARE is self-contained -- it's stored in its own MEM_ROOT.
  Free this MEM_ROOT.
*/

void TABLE_SHARE::destroy()
{
  uint idx;
  KEY *info_it;

  DBUG_ENTER("TABLE_SHARE::destroy");
  DBUG_PRINT("info", ("db: %s table: %s", db.str, table_name.str));
  if (ha_share)
  {
    delete ha_share;
    ha_share= NULL;
  }
  /* The mutex is initialized only for shares that are part of the TDC */
  if (tmp_table == NO_TMP_TABLE)
    mysql_mutex_destroy(&LOCK_ha_data);
  my_hash_free(&name_hash);

  plugin_unlock(NULL, db_plugin);
  db_plugin= NULL;

  /* Release fulltext parsers */
  info_it= key_info;
  for (idx= keys; idx; idx--, info_it++)
  {
    if (info_it->flags & HA_USES_PARSER)
    {
      plugin_unlock(NULL, info_it->parser);
      info_it->flags= 0;
    }
  }

#ifdef HAVE_PSI_TABLE_INTERFACE
  PSI_TABLE_CALL(release_table_share)(m_psi);
#endif

  /*
    Make a copy since the share is allocated in its own root,
    and free_root() updates its argument after freeing the memory.
  */
  MEM_ROOT own_root= mem_root;
  free_root(&own_root, MYF(0));
  DBUG_VOID_RETURN;
}

/*
  Free table share and memory used by it

  SYNOPSIS
    free_table_share()
    share		Table share
*/

void free_table_share(TABLE_SHARE *share)
{
  DBUG_ENTER("free_table_share");
  DBUG_PRINT("enter", ("table: %s.%s", share->db.str, share->table_name.str));
  DBUG_ASSERT(share->ref_count == 0);

  if (share->m_flush_tickets.is_empty())
  {
    /*
      No threads are waiting for this share to be flushed (the
      share is not old, is for a temporary table, or just nobody
      happens to be waiting for it). Destroy it.
    */
    share->destroy();
  }
  else
  {
    Wait_for_flush_list::Iterator it(share->m_flush_tickets);
    Wait_for_flush *ticket;
    /*
      We're about to iterate over a list that is used
      concurrently. Make sure this never happens without a lock.
    */
    mysql_mutex_assert_owner(&LOCK_open);

    while ((ticket= it++))
      (void) ticket->get_ctx()->m_wait.set_status(MDL_wait::GRANTED);
    /*
      If there are threads waiting for this share to be flushed,
      the last one to receive the notification will destroy the
      share. At this point the share is removed from the table
      definition cache, so is OK to proceed here without waiting
      for this thread to do the work.
    */
  }
  DBUG_VOID_RETURN;
}


/**
  Return TRUE if a table name matches one of the system table names.
  Currently these are:

  help_category, help_keyword, help_relation, help_topic,
  proc, event
  time_zone, time_zone_leap_second, time_zone_name, time_zone_transition,
  time_zone_transition_type

  This function trades accuracy for speed, so may return false
  positives. Presumably mysql.* database is for internal purposes only
  and should not contain user tables.
*/

inline bool is_system_table_name(const char *name, size_t length)
{
  CHARSET_INFO *ci= system_charset_info;

  return (
           /* mysql.proc table */
           (length == 4 &&
             my_tolower(ci, name[0]) == 'p' && 
             my_tolower(ci, name[1]) == 'r' &&
             my_tolower(ci, name[2]) == 'o' &&
             my_tolower(ci, name[3]) == 'c') ||

           (length > 4 &&
             (
               /* one of mysql.help* tables */
               (my_tolower(ci, name[0]) == 'h' &&
                 my_tolower(ci, name[1]) == 'e' &&
                 my_tolower(ci, name[2]) == 'l' &&
                 my_tolower(ci, name[3]) == 'p') ||

               /* one of mysql.time_zone* tables */
               (my_tolower(ci, name[0]) == 't' &&
                 my_tolower(ci, name[1]) == 'i' &&
                 my_tolower(ci, name[2]) == 'm' &&
                 my_tolower(ci, name[3]) == 'e') ||

               /* mysql.event table */
               (my_tolower(ci, name[0]) == 'e' &&
                 my_tolower(ci, name[1]) == 'v' &&
                 my_tolower(ci, name[2]) == 'e' &&
                 my_tolower(ci, name[3]) == 'n' &&
                 my_tolower(ci, name[4]) == 't')
             )
           )
         );
}


/**
  Check if a string contains path elements
*/  

static inline bool has_disabled_path_chars(const char *str)
{
  for (; *str; str++)
    switch (*str)
    {
      case FN_EXTCHAR:
      case '/':
      case '\\':
      case '~':
      case '@':
        return TRUE;
    }
  return FALSE;
}


/*
  Read table definition from a binary / text based .frm file
  
  SYNOPSIS
  open_table_def()
  thd		Thread handler
  share		Fill this with table definition
  db_flags	Bit mask of the following flags: OPEN_VIEW

  NOTES
    This function is called when the table definition is not cached in
    table_def_cache
    The data is returned in 'share', which is alloced by
    alloc_table_share().. The code assumes that share is initialized.

  RETURN VALUES
   0	ok
   1	Error (see open_table_error)
   2    Error (see open_table_error)
   3    Wrong data in .frm file
   4    Error (see open_table_error)
   5    Error (see open_table_error: charset unavailable)
   6    Unknown .frm version
   8    Error while reading view definition from .FRM file.
   9    Wrong type in view's .frm file.
*/

int open_table_def(THD *thd, TABLE_SHARE *share, uint db_flags)
{
  int error, table_type;
  bool error_given;
  File file;
  uchar head[64];
  char	path[FN_REFLEN + 1];
  MEM_ROOT **root_ptr, *old_root;
  DBUG_ENTER("open_table_def");
  DBUG_PRINT("enter", ("table: '%s'.'%s'  path: '%s'", share->db.str,
                       share->table_name.str, share->normalized_path.str));

  error= 1;
  error_given= 0;

  strxnmov(path, sizeof(path) - 1, share->normalized_path.str, reg_ext, NullS);
  if ((file= mysql_file_open(key_file_frm,
                             path, O_RDONLY | O_SHARE, MYF(0))) < 0)
  {
    /*
      We don't try to open 5.0 unencoded name, if
      - non-encoded name contains '@' signs, 
        because '@' can be misinterpreted.
        It is not clear if '@' is escape character in 5.1,
        or a normal character in 5.0.
        
      - non-encoded db or table name contain "#mysql50#" prefix.
        This kind of tables must have been opened only by the
        mysql_file_open() above.
    */
    if (has_disabled_path_chars(share->table_name.str) ||
        has_disabled_path_chars(share->db.str) ||
        !strncmp(share->db.str, MYSQL50_TABLE_NAME_PREFIX,
                 MYSQL50_TABLE_NAME_PREFIX_LENGTH) ||
        !strncmp(share->table_name.str, MYSQL50_TABLE_NAME_PREFIX,
                 MYSQL50_TABLE_NAME_PREFIX_LENGTH))
      goto err_not_open;

    /*
      Trying unencoded 5.0 name for temporary tables does not
      make sense since such tables are not persistent.
    */
    if (share->tmp_table)
      goto err_not_open;

    /* Try unencoded 5.0 name */
    size_t length;
    strxnmov(path, sizeof(path)-1,
             mysql_data_home, "/", share->db.str, "/",
             share->table_name.str, reg_ext, NullS);
    length= unpack_filename(path, path) - reg_ext_length;
    /*
      The following is a safety test and should never fail
      as the old file name should never be longer than the new one.
    */
    DBUG_ASSERT(length <= share->normalized_path.length);
    /*
      If the old and the new names have the same length,
      then table name does not have tricky characters,
      so no need to check the old file name.
    */
    if (length == share->normalized_path.length ||
        ((file= mysql_file_open(key_file_frm,
                                path, O_RDONLY | O_SHARE, MYF(0))) < 0))
      goto err_not_open;

    /* Unencoded 5.0 table name found */
    path[length]= '\0'; // Remove .frm extension
    my_stpcpy(share->normalized_path.str, path);
    share->normalized_path.length= length;
  }

  error= 4;
  if (mysql_file_read(file, head, 64, MYF(MY_NABP)))
    goto err;

  if (head[0] == (uchar) 254 && head[1] == 1)
  {
    if (head[2] == FRM_VER || head[2] == FRM_VER+1 ||
        (head[2] >= FRM_VER+3 && head[2] <= FRM_VER+4))
    {
      /* Open view only */
      if (db_flags & OPEN_VIEW_ONLY)
      {
        error_given= 1;
        goto err;
      }
      table_type= 1;
    }
    else
    {
      error= 6;                                 // Unkown .frm version
      goto err;
    }
  }
  else if (memcmp(head, STRING_WITH_LEN("TYPE=")) == 0)
  {
    error= 5;
    if (memcmp(head+5, "VIEW", 4) == 0)
    {
      share->is_view= 1;
      if (db_flags & OPEN_VIEW)
        table_type= 2;
      else
        goto err;
    }
    else
      goto err;
  }
  else
    goto err;

  if (table_type == 1)
  {
    root_ptr= my_thread_get_THR_MALLOC();
    old_root= *root_ptr;
    *root_ptr= &share->mem_root;
    error= open_binary_frm(thd, share, head, file);
    *root_ptr= old_root;
    error_given= 1;
  }
  else if (table_type == 2)
  {
    LEX_STRING pathstr= { path, strlen(path) };

    /*
      Create view file parser and hold it in TABLE_SHARE member
      view_def.
      */ 
    share->view_def= sql_parse_prepare(&pathstr, &share->mem_root, true);
    if (!share->view_def)
      error= 8;
    else if (!is_equal(&view_type, share->view_def->type()))
      error= 9;
    else
      error= 0;
  }

  share->table_category= get_table_category(share->db, share->table_name);

  if (!error)
    thd->status_var.opened_shares++;

err:
  mysql_file_close(file, MYF(MY_WME));

err_not_open:
  if (error && !error_given)
  {
    share->error= error;
    open_table_error(share, error, (share->open_errno= my_errno), 0);
  }

  DBUG_RETURN(error);
}


/**
  Initialize key_part_flag from source field.
*/

void KEY_PART_INFO::init_flags()
{
  DBUG_ASSERT(field);
  if (field->type() == MYSQL_TYPE_BLOB ||
      field->type() == MYSQL_TYPE_GEOMETRY)
    key_part_flag|= HA_BLOB_PART;
  else if (field->real_type() == MYSQL_TYPE_VARCHAR)
    key_part_flag|= HA_VAR_LENGTH_PART;
  else if (field->type() == MYSQL_TYPE_BIT)
    key_part_flag|= HA_BIT_PART;
}


/**
  Initialize KEY_PART_INFO from the given field.

  @param fld The field to initialize keypart from
*/

void KEY_PART_INFO::init_from_field(Field *fld)
{
  field= fld;
  fieldnr= field->field_index + 1;
  null_bit= field->null_bit;
  null_offset= field->null_offset();
  offset= field->offset(field->table->record[0]);
  length= (uint16) field->key_length();
  store_length= length;
  key_part_flag= 0;

  if (field->real_maybe_null())
    store_length+= HA_KEY_NULL_LENGTH;
  if (field->type() == MYSQL_TYPE_BLOB ||
      field->real_type() == MYSQL_TYPE_VARCHAR ||
      field->type() == MYSQL_TYPE_GEOMETRY)
  {
    store_length+= HA_KEY_BLOB_LENGTH;
  }
  init_flags();

  type=  (uint8) field->key_type();
  key_type =
    ((ha_base_keytype) type == HA_KEYTYPE_TEXT ||
     (ha_base_keytype) type == HA_KEYTYPE_VARTEXT1 ||
     (ha_base_keytype) type == HA_KEYTYPE_VARTEXT2) ?
    0 : FIELDFLAG_BINARY;
}


/**
  Setup key-related fields of Field object for given key and key part.

  @param[in]     share         Pointer to TABLE_SHARE
  @param[in]     handler       Pointer to handler
  @param[in]     primary_key_n Primary key number
  @param[in]     keyinfo       Pointer to processed key
  @param[in]     key_n         Processed key number
  @param[in]     key_part_n    Processed key part number
  @param[in,out] usable_parts  Pointer to usable_parts variable
*/

static void setup_key_part_field(TABLE_SHARE *share, handler *handler_file,
                                 uint primary_key_n, KEY *keyinfo, uint key_n,
                                 uint key_part_n, uint *usable_parts)
{
  KEY_PART_INFO *key_part= &keyinfo->key_part[key_part_n];
  Field *field= key_part->field;

  /* Flag field as unique and/or clustering if it is the only keypart in a
  unique/clustering index */
  if (key_part_n == 0 && key_n != primary_key_n)
  {
    field->flags |= (((keyinfo->flags & HA_NOSAME) &&
                      (keyinfo->user_defined_key_parts == 1)) ?
                     UNIQUE_KEY_FLAG : MULTIPLE_KEY_FLAG);

    if (((keyinfo->flags & HA_CLUSTERING) &&
         (keyinfo->user_defined_key_parts == 1)))
      field->flags|= CLUSTERING_FLAG;
  }

  if (key_part_n == 0)
    field->key_start.set_bit(key_n);
  field->m_indexed= true;
  if (field->key_length() == key_part->length &&
      !(field->flags & BLOB_FLAG))
  {
    if (handler_file->index_flags(key_n, key_part_n, 0) & HA_KEYREAD_ONLY)
    {
      share->keys_for_keyread.set_bit(key_n);
      field->part_of_key.set_bit(key_n);
      field->part_of_key_not_clustered.set_bit(key_n);
    }
    if (handler_file->index_flags(key_n, key_part_n, 1) & HA_READ_ORDER)
      field->part_of_sortkey.set_bit(key_n);
  }

  if (!(key_part->key_part_flag & HA_REVERSE_SORT) &&
      *usable_parts == key_part_n)
    (*usable_parts)++;			// For FILESORT
}


/**
  Generate extended secondary keys by adding primary key parts to the
  existing secondary key. A primary key part is added if such part doesn't
  present in the secondary key or the part in the secondary key is a
  prefix of the key field. Key parts are added till:
  .) all parts were added
  .) number of key parts became bigger that MAX_REF_PARTS
  .) total key length became longer than MAX_REF_LENGTH
  depending on what occurs first first.
  Unlike existing secondary key parts which are initialized at
  open_binary_frm(), newly added ones are initialized here by copying
  KEY_PART_INFO structure from primary key part and calling
  setup_key_part_field().

  Function updates sk->actual/unused_key_parts and sk->actual_flags.

  @param[in]     sk            Secondary key
  @param[in]     sk_n          Secondary key number
  @param[in]     pk            Primary key
  @param[in]     pk_n          Primary key number
  @param[in]     share         Pointer to TABLE_SHARE
  @param[in]     handler       Pointer to handler
  @param[in,out] usable_parts  Pointer to usable_parts variable

  @retval                      Number of added key parts
*/

static uint add_pk_parts_to_sk(KEY *sk, uint sk_n, KEY *pk, uint pk_n,
                               TABLE_SHARE *share, handler *handler_file,
                               uint *usable_parts)
{
  uint max_key_length= sk->key_length;
  bool is_unique_key= false;
  KEY_PART_INFO *current_key_part= &sk->key_part[sk->user_defined_key_parts];

  /* 
     For each keypart in the primary key: check if the keypart is
     already part of the secondary key and add it if not.
  */
  for (uint pk_part= 0; pk_part < pk->user_defined_key_parts; pk_part++)
  {
    KEY_PART_INFO *pk_key_part= &pk->key_part[pk_part];
    /* MySQL does not supports more key parts than MAX_REF_LENGTH */
    if (sk->actual_key_parts >= MAX_REF_PARTS)
      goto end;

    bool pk_field_is_in_sk= false;
    for (uint j= 0; j < sk->user_defined_key_parts; j++)
    {
      if (sk->key_part[j].fieldnr == pk_key_part->fieldnr &&
          share->field[pk_key_part->fieldnr - 1]->key_length() ==
          sk->key_part[j].length)
      {
        pk_field_is_in_sk= true;
        break;
      }
    }

    /* Add PK field to secondary key if it's not already  part of the key. */
    if (!pk_field_is_in_sk)
    {
      /* MySQL does not supports keys longer than MAX_KEY_LENGTH */
      if (max_key_length + pk_key_part->length > MAX_KEY_LENGTH)
        goto end;

      *current_key_part= *pk_key_part;
      setup_key_part_field(share, handler_file, pk_n, sk, sk_n,
                           sk->actual_key_parts, usable_parts);
      sk->actual_key_parts++;
      sk->unused_key_parts--;
      sk->rec_per_key[sk->actual_key_parts - 1]= 0;
      sk->set_records_per_key(sk->actual_key_parts - 1, REC_PER_KEY_UNKNOWN);
      current_key_part++;
      max_key_length+= pk_key_part->length;
      /*
        Secondary key will be unique if the key  does not exceed
        key length limitation and key parts limitation.
      */
      is_unique_key= true;
    }
  }
  if (is_unique_key)
    sk->actual_flags|= HA_NOSAME;

end:
  return (sk->actual_key_parts - sk->user_defined_key_parts);
}


/**
  After retrieving the tablespace name, the tablespace name is validated.
  If the name is invalid, it is ignored. The function used to validate
  the name, 'check_tablespace_name()', emits errors. In the context of
  reading .FRM files, the errors must be ignored. This error handler makes
  sure this is done.
*/

class Tablespace_name_error_handler : public Internal_error_handler
{
public:
  bool handle_condition(THD *thd,
                        uint sql_errno,
                        const char* sqlstate,
                        Sql_condition::enum_severity_level *level,
                        const char* msg)
  {
    if (sql_errno == ER_WRONG_TABLESPACE_NAME ||
        sql_errno == ER_TOO_LONG_IDENT)
      return true;
    return false;
  }
};


const char *get_tablespace_name(THD *thd, const TABLE_LIST *table)
{
  // Prepare the path to the .FRM file and open the file
  char path[FN_REFLEN + 1];           //< Path to .FRM file
  build_table_filename(path, sizeof(path) - 1,
                       table->db, table->table_name, reg_ext, 0);

  // First, we open the file, and return upon failure. No need to close
  // the file in this case.
  File file= mysql_file_open(key_file_frm, path, O_RDONLY | O_SHARE, MYF(0));
  if (file < 0)
    return NULL;

  // Next, we read the header and do some basic verification of the
  // header fields.
  uchar head[64];
  if (mysql_file_read(file, head, sizeof(head), MYF(MY_NABP)) ||
      head[0] != (uchar) 254 || head[1] != 1                  ||
      !(head[2] == FRM_VER || head[2] == FRM_VER + 1 ||
        (head[2] >= FRM_VER + 3 && head[2] <= FRM_VER + 4)))
  {
    // Upon failure, return NULL, but here, we have to close the file first.
    mysql_file_close(file, MYF(MY_WME));
    return NULL;
  }

  // For mysql versions before 50120, NDB stored the tablespace names only
  // in the NDB dictionary. Thus, we have to get the tablespace name from
  // the engine in this case.

  // Get the relevant db type value.
  enum legacy_db_type db_type= static_cast<enum legacy_db_type>(*(head + 3));

  // Tablespace name to be returned.
  const char *tablespace_name= NULL;

  if (db_type == DB_TYPE_NDBCLUSTER &&            // Cluster table.
      uint4korr(head + 51) < 50120)               // Version before 50120.
  {
    // Lock the plugin, and get the handlerton.
    plugin_ref se_plugin= ha_lock_engine(NULL,
                                         ha_checktype(thd,
                                                      db_type, false, false));
    handlerton *se_hton= plugin_data<handlerton*>(se_plugin);
    DBUG_ASSERT(se_hton);

    // Now, assemble the parameters:
    // 1. The tablespace name (to be retrieved).
    LEX_CSTRING ts_name= {NULL, 0};

    // 2. The schema name for the table.
    LEX_CSTRING schema_name= {table->db, table->db_length};

    // 3. The table name.
    LEX_CSTRING table_name= {table->table_name, table->table_name_length};

    // If the handlerton supports the required function, invoke it.
    if (se_hton->get_tablespace &&
        !se_hton->get_tablespace(thd, schema_name, table_name, &ts_name))
    {
      Tablespace_name_error_handler error_handler;
      thd->push_internal_handler(&error_handler);
      // If an empty or valid tablespace name, assign the name to the
      // output parameter. The string is allocated in THD::mem_root,
      // so it is safe to return it.
      if (ts_name.length == 0 ||
          check_tablespace_name(ts_name.str) == IDENT_NAME_OK)
        tablespace_name= ts_name.str;
      thd->pop_internal_handler();
    }
    plugin_unlock(NULL, se_plugin);

    // The buffers being freed at the end of the function are not allocated
    // yet, so it is safe to return directly, after closing the file.
    mysql_file_close(file, MYF(MY_WME));
    return tablespace_name;
  }

  // For other engines, and for cluster tables with version >= 50120, we
  // continue by checking that we have an extra data segment and a proper
  // form position.
  const ulong pos= get_form_pos(file, head);   //< Position of form info
  const uint n_length= uint4korr(head + 55);   //< Length of extra segment
  if (n_length == 0 || pos == 0)
  {
    // If failing, return NULL, but here, we have to close the file first.
    mysql_file_close(file, MYF(MY_WME));
    return NULL;
  }

  // Now, we are done with the basic verification. The outline of the
  // processing below is as follows:
  //
  // 1. Scan the key information buffer to determine how many keys
  //    that will have an associated parser name represented in the
  //    extra segment (see below).
  // 2. Read the form information, allocate a buffer for the extra
  //    data segment and read it into the buffer.
  // 3. Get the length of various elements and advance the reading
  //    position accordingly.
  // 4. Loop over the full text key fields that have parser names
  //    stored in the extra segment.
  // 5. Finally, read the tablespace name from the format section.

  // Read the number of keys. Needed to advance read position correctly
  const uint key_info_length= uint2korr(head + 28);
  uint n_keys= 0;
  uchar *disk_buff= NULL;
  mysql_file_seek(file, uint2korr(head + 6), MY_SEEK_SET, MYF(0));
  if (!read_string(file, &disk_buff, key_info_length))
  {
    if (disk_buff[0] & 0x80)
      n_keys= (disk_buff[1] << 7) | (disk_buff[0] & 0x7f);
    else
      n_keys= disk_buff[0];
  }

  // Get the FRM version, needed to interpret key fields correctly
  const uint new_frm_ver= (head[2] - FRM_VER);

  // Number of key fields with parser name in the extra segment, this is
  // the relevant key information in this context (see below).
  uint n_keys_parser= 0;

  // Position to read from
  uchar *strpos= disk_buff + 6;

  // Find which keys have a parser name in the extra segment. Loop over
  // all keys, get the flags, and interpret them according to the .FRM
  // version present
  for (uint i= 0; i < n_keys; i++)
  {
    uint user_defined_key_parts= 0;
    // First, get the key information. Here, we only care about the
    // flags (needed to increment n_keys_parser) and the number of
    // user defined key parts (needed to advance read position).
    if (new_frm_ver >= 3)
    {
      if (HA_USES_PARSER & uint2korr(strpos))
        n_keys_parser++;
      user_defined_key_parts= strpos[4];
      strpos+= 8;
    }
    else
    {
      if (HA_USES_PARSER & strpos[0])
        n_keys_parser++;
      user_defined_key_parts= strpos[3];
      strpos+= 4;
    }

    // Advance read position correctly
    if (new_frm_ver >= 1)
      strpos+= 9 * user_defined_key_parts;
    else
      strpos+= 7 * user_defined_key_parts;
  }

  // Read the form information, allocate and read the extra segment.
  mysql_file_seek(file, pos, MY_SEEK_SET,MYF(0));
  uchar forminfo[288];
  uchar *extra_segment_buff= static_cast<uchar*>(
          my_malloc(key_memory_frm_extra_segment_buff,
                    n_length, MYF(MY_WME)));
  const uint reclength= uint2korr(head + 16);
  const uint record_offset= uint2korr(head + 6) +
          ((uint2korr(head + 14) == 0xffff ?
            uint4korr(head + 47) : uint2korr(head + 14)));
  if (!mysql_file_read(file, forminfo, sizeof(forminfo), MYF(MY_NABP)) &&
      extra_segment_buff &&
      !mysql_file_pread(file, extra_segment_buff, n_length,
                        record_offset + reclength, MYF(MY_NABP)))
  {
    uchar *next_chunk= extra_segment_buff;                //< Read pos
    const uchar *buff_end= extra_segment_buff + n_length; //< Buffer end

    next_chunk+= uint2korr(next_chunk) + 2;   // Connect string
    if (next_chunk + 2 < buff_end)
      next_chunk+= uint2korr(next_chunk) + 2; // DB type
    if (next_chunk + 5 < buff_end)
      next_chunk+= 5 + uint4korr(next_chunk); // Partitioning
    if (uint4korr(head + 51) >= 50110 && next_chunk < buff_end)
      next_chunk++;                           // Auto_partitioned

    // Read parser names for full text keys (this is why we needed to
    // get the key information above)
    for (uint i= 0; i < n_keys_parser; i++)
      if (next_chunk < buff_end)
        next_chunk+= strlen(reinterpret_cast<char*>(next_chunk)) + 1;

    if (forminfo[46] == static_cast<uchar>(255) &&
        (next_chunk + 2 < buff_end))
      next_chunk+= 2 + uint2korr(next_chunk); // Long table comment

    // At last we got to the point where the tablespace name is located
    const uint format_section_header_size= 8;
    if (next_chunk + format_section_header_size < buff_end)
    {
      const uint format_section_length= uint2korr(next_chunk);
      if (next_chunk + format_section_length <= buff_end)
      {
        tablespace_name= thd->mem_strdup((char*)next_chunk +
                format_section_header_size);
        if (strlen(tablespace_name) > 0)
        {
          Tablespace_name_error_handler error_handler;
          thd->push_internal_handler(&error_handler);
          if (check_tablespace_name(tablespace_name) != IDENT_NAME_OK)
            tablespace_name= NULL; // Allocated memory is implicitly freed.
          thd->pop_internal_handler();
        }
      }
    }
  }

  // Free the dynamically allocated buffers and close the .FRM file
  my_free(extra_segment_buff);
  my_free(disk_buff);
  mysql_file_close(file, MYF(MY_WME));

  return tablespace_name;
}


/**
  Auxiliary function which creates Field object from in-memory
  representation of .FRM file.

  @param         thd                   Connection context.
  @param         share                 TABLE_SHARE for which Field object
                                       needs to be constructed.
  @param         new_frm_ver           .FRM file version.
  @param         use_hash              Indicates whether we use hash or linear
                                       search to lookup fields by name.
  @param         field_idx             Field index in TABLE_SHARE::field array.
  @param         strpos                Pointer to part of .FRM's screens
                                       section describing the field to be
                                       created.
  @param         format_section_fields Array where each byte contains packed
                                       values of COLUMN_FORMAT/STORAGE options
                                       for corresponding column.
  @param[in/out] comment_pos           Pointer to part of column comments
                                       section of .FRM which corresponds
                                       to current field. Advanced to the
                                       position corresponding to comment
                                       for the next column.
  @param[in/out] gcol_screen_pos       Pointer to part of generated columns
                                       section of .FRM which corresponds
                                       to current generated field. If field
                                       to be created is generated advanced
                                       to the position for the next column
  @param[in/out] null_pos              Current byte in the record preamble
                                       to be used for field's null/leftover
                                       bits if necessary.
  @param[in/out] null_bit_pos          Current bit in the current preamble
                                       byte to be used for field's null/
                                       leftover bits if necessary.
  @param[out]    errarg                Additional argument for the error to
                                       be reported.

  @retval 0      Success.
  @retval non-0  Error number (@sa open_table_def() for details).
*/

static int make_field_from_frm(THD *thd,
                               TABLE_SHARE *share,
                               uint new_frm_ver,
                               bool use_hash,
                               uint field_idx,
                               uchar *strpos,
                               uchar *format_section_fields,
                               char **comment_pos,
                               char **gcol_screen_pos,
                               uchar **null_pos,
                               uint *null_bit_pos,
                               int *errarg)
{
  uint pack_flag, interval_nr, unireg_type, recpos, field_length;
  uint gcol_info_length=0;
  enum_field_types field_type;
  const CHARSET_INFO *charset=NULL;
  Field::geometry_type geom_type= Field::GEOM_GEOMETRY;
  LEX_STRING comment;
  Generated_column *gcol_info= 0;
  bool fld_stored_in_db= true;
  Field *reg_field;

  if (new_frm_ver >= 3)
  {
    /* new frm file in 4.1 */
    field_length= uint2korr(strpos+3);
    recpos=	  uint3korr(strpos+5);
    pack_flag=    uint2korr(strpos+8);
    unireg_type=  (uint) strpos[10];
    interval_nr=  (uint) strpos[12];
    uint comment_length=uint2korr(strpos+15);
    field_type=(enum_field_types) (uint) strpos[13];

    /* charset and geometry_type share the same byte in frm */
    if (field_type == MYSQL_TYPE_GEOMETRY)
    {
      geom_type= (Field::geometry_type) strpos[14];
      charset= &my_charset_bin;
    }
    else
    {
      uint csid= strpos[14] + (((uint) strpos[11]) << 8);
      if (!csid)
        charset= &my_charset_bin;
      else if (!(charset= get_charset(csid, MYF(0))))
      {
        // Unknown or unavailable charset
        *errarg= (int) csid;
        return 5;
      }
    }

    if (!comment_length)
    {
      comment.str= (char*) "";
      comment.length=0;
    }
    else
    {
      comment.str= *comment_pos;
      comment.length= comment_length;
      (*comment_pos)+= comment_length;
    }

    if (unireg_type & Field::GENERATED_FIELD)
    {
      /*
        Get generated column data stored in the .frm file as follows:
        byte 1      = 1 (always 1 to allow for future extensions)
        byte 2,3    = expression length
        byte 4      = flags, as of now:
                        0 - no flags
                        1 - field is physically stored
        byte 5-...  = generated column expression (text data)
      */
      gcol_info= new Generated_column();
      if ((uint)(*gcol_screen_pos)[0] != 1)
        return 4;

      gcol_info_length= uint2korr(*gcol_screen_pos + 1);
      DBUG_ASSERT(gcol_info_length); // Expect non-null expression

      fld_stored_in_db= (bool) (uint) (*gcol_screen_pos)[3];
      gcol_info->set_field_stored(fld_stored_in_db);
      gcol_info->expr_str.str= (char *)memdup_root(&share->mem_root,
                                                   *gcol_screen_pos+
                                                   (uint)FRM_GCOL_HEADER_SIZE,
                                                   gcol_info_length);
      gcol_info->expr_str.length= gcol_info_length;
      (*gcol_screen_pos)+= gcol_info_length + FRM_GCOL_HEADER_SIZE;
      share->vfields++;
    }
  }
  else
  {
    field_length= (uint) strpos[3];
    recpos=	    uint2korr(strpos+4),
    pack_flag=    uint2korr(strpos+6);
    pack_flag&=   ~FIELDFLAG_NO_DEFAULT;     // Safety for old files
    unireg_type=  (uint) strpos[8];
    interval_nr=  (uint) strpos[10];

    /* old frm file */
    field_type= (enum_field_types) f_packtype(pack_flag);
    if (f_is_binary(pack_flag))
    {
      /*
        Try to choose the best 4.1 type:
        - for 4.0 "CHAR(N) BINARY" or "VARCHAR(N) BINARY"
          try to find a binary collation for character set.
        - for other types (e.g. BLOB) just use my_charset_bin.
      */
      if (!f_is_blob(pack_flag))
      {
        // 3.23 or 4.0 string
        if (!(charset= get_charset_by_csname(share->table_charset->csname,
                                             MY_CS_BINSORT, MYF(0))))
          charset= &my_charset_bin;
      }
      else
        charset= &my_charset_bin;
    }
    else
      charset= share->table_charset;
    memset(&comment, 0, sizeof(comment));
  }

  if (interval_nr && charset->mbminlen > 1)
  {
    /* Unescape UCS2 intervals from HEX notation */
    TYPELIB *interval= share->intervals + interval_nr - 1;
    unhex_type2(interval);
  }

  if (field_type == MYSQL_TYPE_NEWDECIMAL && !share->mysql_version)
  {
    /*
      Fix pack length of old decimal values from 5.0.3 -> 5.0.4
      The difference is that in the old version we stored precision
      in the .frm table while we now store the display_length
    */
    uint decimals= f_decimals(pack_flag);
    field_length= my_decimal_precision_to_length(field_length,
                                                 decimals,
                                                 f_is_dec(pack_flag) == 0);
    sql_print_error("Found incompatible DECIMAL field '%s' in %s; "
                    "Please do \"ALTER TABLE `%s` FORCE\" to fix it!",
                    share->fieldnames.type_names[field_idx],
                    share->table_name.str,
                    share->table_name.str);
    push_warning_printf(thd, Sql_condition::SL_WARNING,
                        ER_CRASHED_ON_USAGE,
                        "Found incompatible DECIMAL field '%s' in %s; "
                        "Please do \"ALTER TABLE `%s` FORCE\" to fix it!",
                        share->fieldnames.type_names[field_idx],
                        share->table_name.str,
                        share->table_name.str);
    share->crashed= 1;                        // Marker for CHECK TABLE
  }

  if (field_type == MYSQL_TYPE_YEAR && field_length != 4)
  {
    sql_print_error("Found incompatible YEAR(x) field '%s' in %s; "
                    "Please do \"ALTER TABLE `%s` FORCE\" to fix it!",
                    share->fieldnames.type_names[field_idx],
                    share->table_name.str,
                    share->table_name.str);
    push_warning_printf(thd, Sql_condition::SL_WARNING,
                        ER_CRASHED_ON_USAGE,
                        "Found incompatible YEAR(x) field '%s' in %s; "
                        "Please do \"ALTER TABLE `%s` FORCE\" to fix it!",
                        share->fieldnames.type_names[field_idx],
                        share->table_name.str,
                        share->table_name.str);
    share->crashed= 1;
  }

  share->field[field_idx]= reg_field=
    make_field(share,
               share->default_values - 1 + recpos, // recpos starts from 1.
               (uint32) field_length,
               *null_pos, *null_bit_pos,
               pack_flag,
               field_type,
               charset,
               geom_type,
               (Field::utype) MTYP_TYPENR(unireg_type),
               (interval_nr ?
                share->intervals+interval_nr-1 :
                (TYPELIB*) 0),
               share->fieldnames.type_names[field_idx]);
  if (!reg_field)
  {
    // Not supported field type
    return 4;
  }

  reg_field->field_index= field_idx;
  reg_field->comment=comment;
  reg_field->gcol_info= gcol_info;
  reg_field->stored_in_db= fld_stored_in_db;
  if (field_type == MYSQL_TYPE_BIT && !f_bit_as_char(pack_flag))
  {
    if (((*null_bit_pos)+= field_length & 7) > 7)
    {
      (*null_pos)++;
      (*null_bit_pos)-= 8;
    }
  }
  if (!(reg_field->flags & NOT_NULL_FLAG))
  {
    if (!(*null_bit_pos= (*null_bit_pos + 1) & 7))
      (*null_pos)++;
  }
  if (f_no_default(pack_flag))
    reg_field->flags|= NO_DEFAULT_VALUE_FLAG;

  if (reg_field->unireg_check == Field::NEXT_NUMBER)
    share->found_next_number_field= share->field + field_idx;

  if (use_hash)
    if (my_hash_insert(&share->name_hash, (uchar*)(share->field + field_idx)))
    {
      /*
        Set return code 8 here to indicate that an error has
        occurred but that the error message already has been
        sent (OOM).
      */
      return 8;
    }

  if (format_section_fields)
  {
    const uchar field_flags= format_section_fields[field_idx];
    const uchar field_storage= (field_flags & STORAGE_TYPE_MASK);
    const uchar field_column_format=
      ((field_flags >> COLUMN_FORMAT_SHIFT)& COLUMN_FORMAT_MASK);
    DBUG_PRINT("debug", ("field flags: %u, storage: %u, column_format: %u",
                         field_flags, field_storage, field_column_format));
    reg_field->set_storage_type((ha_storage_media)field_storage);
    reg_field->set_column_format((column_format_type)field_column_format);
  }

  if (!reg_field->stored_in_db)
  {
    share->stored_fields--;
    if (share->stored_rec_length>=recpos)
      share->stored_rec_length= recpos-1;
  }

  return 0;
}


/*
  Read data from a binary .frm file from MySQL 3.23 - 5.0 into TABLE_SHARE

  NOTE: Much of the logic here is duplicated in create_tmp_table()
  (see sql_select.cc). Hence, changes to this function may have to be
  repeated there.
*/

static int open_binary_frm(THD *thd, TABLE_SHARE *share, uchar *head,
                           File file)
{
  int error, errarg= 0;
  uint new_frm_ver, field_pack_length, new_field_pack_flag;
  uint interval_count, interval_parts, read_length, int_length;
  uint db_create_options, keys, key_parts, n_length;
  uint key_info_length, com_length, null_bit_pos, gcol_screen_length;
  uint extra_rec_buf_length;
  uint i,j;
  bool use_extended_sk;   // Supported extending of secondary keys with PK parts
  bool use_hash;
  char *keynames, *names, *comment_pos, *gcol_screen_pos;
  char *orig_comment_pos, *orig_gcol_screen_pos;
  uchar forminfo[288];
  uchar *record;
  uchar *disk_buff, *strpos, *null_flags, *null_pos;
  ulong pos, record_offset, *rec_per_key, rec_buff_length;
  rec_per_key_t *rec_per_key_float;
  handler *handler_file= 0;
  KEY	*keyinfo;
  KEY_PART_INFO *key_part;
  Field  **field_ptr;
  const char **interval_array;
  enum legacy_db_type legacy_db_type;
  my_bitmap_map *bitmaps;
  uchar *extra_segment_buff= 0;
  const uint format_section_header_size= 8;
  uchar *format_section_fields= 0;
  bool has_vgc= false;
  DBUG_ENTER("open_binary_frm");

  new_field_pack_flag= head[27];
  new_frm_ver= (head[2] - FRM_VER);
  field_pack_length= new_frm_ver < 2 ? 11 : 17;
  disk_buff= 0;

  error= 3;
  /* Position of the form in the form file. */
  if (!(pos= get_form_pos(file, head)))
    goto err;                                   /* purecov: inspected */

  mysql_file_seek(file,pos,MY_SEEK_SET,MYF(0));
  if (mysql_file_read(file, forminfo,288,MYF(MY_NABP)))
    goto err;
  share->frm_version= head[2];
  /*
    Check if .frm file created by MySQL 5.0. In this case we want to
    display CHAR fields as CHAR and not as VARCHAR.
    We do it this way as we want to keep the old frm version to enable
    MySQL 4.1 to read these files.
  */
  if (share->frm_version == FRM_VER_TRUE_VARCHAR -1 && head[33] == 5)
    share->frm_version= FRM_VER_TRUE_VARCHAR;

  if (*(head+61) &&
      !(share->default_part_db_type= 
        ha_checktype(thd, (enum legacy_db_type) (uint) *(head+61), 1, 0)))
    goto err;
  DBUG_PRINT("info", ("default_part_db_type = %u", head[61]));
  legacy_db_type= (enum legacy_db_type) (uint) *(head+3);
  DBUG_ASSERT(share->db_plugin == NULL);
  /*
    if the storage engine is dynamic, no point in resolving it by its
    dynamically allocated legacy_db_type. We will resolve it later by name.
  */
  if (legacy_db_type > DB_TYPE_UNKNOWN && 
      legacy_db_type < DB_TYPE_FIRST_DYNAMIC)
    share->db_plugin= ha_lock_engine(NULL, 
                                     ha_checktype(thd, legacy_db_type, 0, 0));
  share->db_create_options= db_create_options= uint2korr(head+30);
  share->db_options_in_use= share->db_create_options;
  share->mysql_version= uint4korr(head+51);
  share->null_field_first= 0;
  if (!head[32])				// New frm file in 3.23
  {
    share->avg_row_length= uint4korr(head+34);
    share->row_type= (row_type) head[40];
    share->table_charset= get_charset((((uint) head[41]) << 8) + 
                                        (uint) head[38],MYF(0));
    share->null_field_first= 1;
    share->stats_sample_pages= uint2korr(head+42);
    share->stats_auto_recalc= static_cast<enum_stats_auto_recalc>(head[44]);
  }
  if (!share->table_charset)
  {
    /* unknown charset in head[38] or pre-3.23 frm */
    if (use_mb(default_charset_info))
    {
      /* Warn that we may be changing the size of character columns */
      sql_print_warning("'%s' had no or invalid character set, "
                        "and default character set is multi-byte, "
                        "so character column sizes may have changed",
                        share->path.str);
    }
    share->table_charset= default_charset_info;
  }
  share->db_record_offset= 1;
  /* Set temporarily a good value for db_low_byte_first */
  share->db_low_byte_first= MY_TEST(legacy_db_type != DB_TYPE_ISAM);
  error=4;
  share->max_rows= uint4korr(head+18);
  share->min_rows= uint4korr(head+22);

  /* Read keyinformation */
  key_info_length= (uint) uint2korr(head+28);
  mysql_file_seek(file, (ulong) uint2korr(head+6), MY_SEEK_SET, MYF(0));
  if (read_string(file, &disk_buff,key_info_length))
    goto err;                                   /* purecov: inspected */
  if (disk_buff[0] & 0x80)
  {
    share->keys=      keys=      (disk_buff[1] << 7) | (disk_buff[0] & 0x7f);
    share->key_parts= key_parts= uint2korr(disk_buff+2);
  }
  else
  {
    share->keys=      keys=      disk_buff[0];
    share->key_parts= key_parts= disk_buff[1];
  }
  share->keys_for_keyread.init(0);
  share->keys_in_use.init(keys);

  strpos=disk_buff+6;  

  use_extended_sk=
    ha_check_storage_engine_flag(share->db_type(),
                                 HTON_SUPPORTS_EXTENDED_KEYS);

  uint total_key_parts;
  if (use_extended_sk)
  {
    uint primary_key_parts= keys ?
      (new_frm_ver >= 3) ? (uint) strpos[4] : (uint) strpos[3] : 0;
    total_key_parts= key_parts + primary_key_parts * (keys - 1);
  }
  else
    total_key_parts= key_parts;
  n_length= keys * sizeof(KEY) + total_key_parts * sizeof(KEY_PART_INFO);

  /*
    Allocate memory for the KEY object, the key part array, and the
    two rec_per_key arrays.
  */
  if (!multi_alloc_root(&share->mem_root, 
                        &keyinfo, n_length + uint2korr(disk_buff + 4),
                        &rec_per_key, sizeof(ulong) * total_key_parts,
                        &rec_per_key_float,
                        sizeof(rec_per_key_t) * total_key_parts,
                        NULL))
    goto err;                                   /* purecov: inspected */

  memset(keyinfo, 0, n_length);
  share->key_info= keyinfo;
  key_part= reinterpret_cast<KEY_PART_INFO*>(keyinfo+keys);

  for (i=0 ; i < keys ; i++, keyinfo++)
  {
    keyinfo->table= 0;                           // Updated in open_frm
    if (new_frm_ver >= 3)
    {
      keyinfo->flags=	   (uint) uint2korr(strpos) ^ HA_NOSAME;
      /* Replace HA_FULLTEXT & HA_SPATIAL with HA_CLUSTERING. This way we
      support TokuDB clustering key definitions without changing the FRM
      format. */
      if (keyinfo->flags & HA_SPATIAL && keyinfo->flags & HA_FULLTEXT)
      {
        if (!ha_check_storage_engine_flag(share->db_type(),
                                          HTON_SUPPORTS_CLUSTERED_KEYS))
          goto err;
        keyinfo->flags|= HA_CLUSTERING;
        keyinfo->flags&= ~HA_SPATIAL;
        keyinfo->flags&= ~HA_FULLTEXT;
      }
      keyinfo->key_length= (uint) uint2korr(strpos+2);
      keyinfo->user_defined_key_parts= (uint) strpos[4];
      keyinfo->algorithm=  (enum ha_key_alg) strpos[5];
      keyinfo->block_size= uint2korr(strpos+6);
      strpos+=8;
    }
    else
    {
      keyinfo->flags=	 ((uint) strpos[0]) ^ HA_NOSAME;
      keyinfo->key_length= (uint) uint2korr(strpos+1);
      keyinfo->user_defined_key_parts= (uint) strpos[3];
      keyinfo->algorithm= HA_KEY_ALG_UNDEF;
      strpos+=4;
    }

    keyinfo->key_part= key_part;
    keyinfo->set_rec_per_key_array(rec_per_key, rec_per_key_float);
    keyinfo->set_in_memory_estimate(IN_MEMORY_ESTIMATE_UNKNOWN);

    for (j=keyinfo->user_defined_key_parts ; j-- ; key_part++)
    {
      *rec_per_key++ = 0;
      *rec_per_key_float++ = REC_PER_KEY_UNKNOWN;

      key_part->fieldnr=	(uint16) (uint2korr(strpos) & FIELD_NR_MASK);
      key_part->offset= (uint) uint2korr(strpos+2)-1;
      key_part->key_type=	(uint) uint2korr(strpos+5);
      // key_part->field=	(Field*) 0;	// Will be fixed later
      if (new_frm_ver >= 1)
      {
	key_part->key_part_flag= *(strpos+4);
	key_part->length=	(uint) uint2korr(strpos+7);
	strpos+=9;
      }
      else
      {
	key_part->length=	*(strpos+4);
	key_part->key_part_flag=0;
	if (key_part->length > 128)
	{
	  key_part->length&=127;		/* purecov: inspected */
	  key_part->key_part_flag=HA_REVERSE_SORT; /* purecov: inspected */
	}
	strpos+=7;
      }
      key_part->store_length=key_part->length;
    }
    /*
      Add primary key parts if engine supports primary key extension for
      secondary keys. Here we add unique first key parts to the end of
      secondary key parts array and increase actual number of key parts.
      Note that primary key is always first if exists. Later if there is no
      primary key in the table then number of actual keys parts is set to
      user defined key parts.
    */
    keyinfo->actual_key_parts= keyinfo->user_defined_key_parts;
    keyinfo->actual_flags= keyinfo->flags;
    if (use_extended_sk && i && !(keyinfo->flags & HA_NOSAME))
    {
      const uint primary_key_parts= share->key_info->user_defined_key_parts;
      keyinfo->unused_key_parts= primary_key_parts;
      key_part+= primary_key_parts;
      rec_per_key+= primary_key_parts;
      rec_per_key_float+= primary_key_parts;
      share->key_parts+= primary_key_parts;
    }
  }
  keynames=(char*) key_part;
  strpos+= (my_stpcpy(keynames, (char *) strpos) - keynames)+1;

  //reading index comments
  for (keyinfo= share->key_info, i=0; i < keys; i++, keyinfo++)
  {
    if (keyinfo->flags & HA_USES_COMMENT)
    {
      keyinfo->comment.length= uint2korr(strpos);
      keyinfo->comment.str= strmake_root(&share->mem_root, (char*) strpos+2,
                                         keyinfo->comment.length);
      strpos+= 2 + keyinfo->comment.length;
    } 
    DBUG_ASSERT(MY_TEST(keyinfo->flags & HA_USES_COMMENT) ==
               (keyinfo->comment.length > 0));
  }

  share->reclength = uint2korr((head+16));
  share->stored_rec_length= share->reclength;
  if (*(head+26) == 1)
    share->system= 1;				/* one-record-database */

  record_offset= (ulong) (uint2korr(head+6)+
                          ((uint2korr(head+14) == 0xffff ?
                            uint4korr(head+47) : uint2korr(head+14))));
 
  if ((n_length= uint4korr(head+55)))
  {
    /* Read extra data segment */
    uchar *next_chunk, *buff_end;
    DBUG_PRINT("info", ("extra segment size is %u bytes", n_length));
    if (!(extra_segment_buff= (uchar*) my_malloc(key_memory_frm_extra_segment_buff,
                                                 n_length, MYF(MY_WME))))
      goto err;
    next_chunk= extra_segment_buff;
    if (mysql_file_pread(file, extra_segment_buff,
                         n_length, record_offset + share->reclength,
                         MYF(MY_NABP)))
    {
      goto err;
    }
    share->connect_string.length= uint2korr(next_chunk);
    if (!(share->connect_string.str= strmake_root(&share->mem_root,
                                                  (char*) next_chunk + 2,
                                                  share->connect_string.
                                                  length)))
    {
      goto err;
    }
    next_chunk+= share->connect_string.length + 2;
    buff_end= extra_segment_buff + n_length;
    if (next_chunk + 2 < buff_end)
    {
      uint str_db_type_length= uint2korr(next_chunk);
      LEX_STRING name;
      name.str= (char*) next_chunk + 2;
      name.length= str_db_type_length;

      plugin_ref tmp_plugin= ha_resolve_by_name(thd, &name, FALSE);
      if (tmp_plugin != NULL && !plugin_equals(tmp_plugin, share->db_plugin))
      {
        if (legacy_db_type > DB_TYPE_UNKNOWN &&
            legacy_db_type < DB_TYPE_FIRST_DYNAMIC &&
            legacy_db_type !=
            ha_legacy_type(plugin_data<handlerton*>(tmp_plugin)))
        {
          /* bad file, legacy_db_type did not match the name */
          goto err;
        }
        /*
          tmp_plugin is locked with a local lock.
          we unlock the old value of share->db_plugin before
          replacing it with a globally locked version of tmp_plugin
        */
        plugin_unlock(NULL, share->db_plugin);
        share->db_plugin= my_plugin_lock(NULL, &tmp_plugin);
        DBUG_PRINT("info", ("setting dbtype to '%.*s' (%d)",
                            str_db_type_length, next_chunk + 2,
                            ha_legacy_type(share->db_type())));
      }
      else if (!tmp_plugin && str_db_type_length == 9 &&
               !strncmp((char *) next_chunk + 2, "partition", 9))
      {
        /* Check if the partitioning engine is ready */
        if (!ha_checktype(thd, DB_TYPE_PARTITION_DB, true, false))
        {
          error= 8;
          my_error(ER_FEATURE_NOT_AVAILABLE, MYF(0), "partitioning",
                   "--skip-partition", "-DWITH_PARTITION_STORAGE_ENGINE=1");
          goto err;
        }
	/*
          Partition engine is ready, share->db_plugin must already contain a
          properly locked reference to it.
        */
	DBUG_ASSERT(is_ha_partition_handlerton(plugin_data<handlerton*>(
                                                 share->db_plugin)));
        DBUG_PRINT("info", ("setting dbtype to '%.*s' (%d)",
                            str_db_type_length, next_chunk + 2,
                            ha_legacy_type(share->db_type())));
      }
      else if (!tmp_plugin && name.length == 18 &&
               !strncmp(name.str, "PERFORMANCE_SCHEMA", name.length))
      {
        /*
          A FRM file is present on disk,
          for a PERFORMANCE_SCHEMA table,
          but this server binary is not compiled with the performance_schema,
          as ha_resolve_by_name() did not find the storage engine.
          This can happen:
          - (a) during tests with mysql-test-run,
            because the same database installed image is used
            for regular builds (with P_S) and embedded builds (without P_S)
          - (b) in production, when random binaries (without P_S) are thrown
            on top of random installed database instances on disk (with P_S).
          For the sake of robustness, pretend the table simply does not exist,
          so that in particular it does not pollute the information_schema
          with errors when scanning the disk for FRM files.
          Note that ER_NO_SUCH_TABLE has a special treatment
          in fill_schema_table_by_open()
        */
        error= 1;
        my_error(ER_NO_SUCH_TABLE, MYF(0), share->db.str, share->table_name.str);
        goto err;
      }
      else if (!tmp_plugin)
      {
        /* purecov: begin inspected */
        error= 8;
        name.str[name.length]=0;
        my_error(ER_UNKNOWN_STORAGE_ENGINE, MYF(0), name.str);
        goto err;
        /* purecov: end */
      }
      next_chunk+= str_db_type_length + 2;
    }
    if (next_chunk + 5 < buff_end)
    {
      uint32 partition_info_str_len = uint4korr(next_chunk);
      if ((share->partition_info_buffer_size=
             share->partition_info_str_len= partition_info_str_len))
      {
        if (!(share->partition_info_str= (char*)
              memdup_root(&share->mem_root, next_chunk + 4,
                          partition_info_str_len + 1)))
        {
          goto err;
        }
      }
      next_chunk+= 5 + partition_info_str_len;
    }
    if (share->mysql_version >= 50110 && next_chunk < buff_end)
    {
      /* New auto_partitioned indicator introduced in 5.1.11 */
      share->auto_partitioned= *next_chunk;
      next_chunk++;
    }
    keyinfo= share->key_info;
    for (i= 0; i < keys; i++, keyinfo++)
    {
      if (keyinfo->flags & HA_USES_PARSER)
      {
        if (next_chunk >= buff_end)
        {
          DBUG_PRINT("error",
                     ("fulltext key uses parser that is not defined in .frm"));
          goto err;
        }
        LEX_CSTRING parser_name= {reinterpret_cast<char*>(next_chunk),
                                  strlen(reinterpret_cast<char*>(next_chunk))};
        next_chunk+= parser_name.length + 1;
        keyinfo->parser= my_plugin_lock_by_name(NULL, parser_name,
                                                MYSQL_FTPARSER_PLUGIN);
        if (! keyinfo->parser)
        {
          my_error(ER_PLUGIN_IS_NOT_LOADED, MYF(0), parser_name.str);
          goto err;
        }
      }
    }
    if (forminfo[46] == (uchar)255)
    {
      //reading long table comment
      if (next_chunk + 2 > buff_end)
      {
          DBUG_PRINT("error",
                     ("long table comment is not defined in .frm"));
          goto err;
      }
      share->comment.length = uint2korr(next_chunk);
      if (! (share->comment.str= strmake_root(&share->mem_root,
             (char*)next_chunk + 2, share->comment.length)))
      {
          goto err;
      }
      next_chunk+= 2 + share->comment.length;
    }

    if (next_chunk + format_section_header_size < buff_end)
    {
      /*
        New extra data segment called "format section" with additional
        table and column properties introduced by MySQL Cluster
        based on 5.1.20

        Table properties:
        TABLESPACE <ts> and STORAGE [DISK|MEMORY]

        Column properties:
        COLUMN_FORMAT [DYNAMIC|FIXED] and STORAGE [DISK|MEMORY]
      */
      DBUG_PRINT("info", ("Found format section"));

      /* header */
      const uint format_section_length= uint2korr(next_chunk);
      const uint format_section_flags= uint4korr(next_chunk+2);
      /* 2 bytes unused */

      if (next_chunk + format_section_length > buff_end)
      {
        DBUG_PRINT("error", ("format section length too long: %u",
                             format_section_length));
        goto err;
      }
      DBUG_PRINT("info", ("format_section_length: %u, format_section_flags: %u",
                          format_section_length, format_section_flags));

      share->default_storage_media=
        (enum ha_storage_media) (format_section_flags & 0x7);

      /* tablespace */
      const char *tablespace=
        (const char*)next_chunk + format_section_header_size;
      const size_t tablespace_length= strlen(tablespace);
      share->tablespace= NULL;
      if (tablespace_length)
      {
        Tablespace_name_error_handler error_handler;
        thd->push_internal_handler(&error_handler);
        enum_ident_name_check name_check= check_tablespace_name(tablespace);
        thd->pop_internal_handler();
        if (name_check == IDENT_NAME_OK &&
          !(share->tablespace= strmake_root(&share->mem_root,
                                            tablespace, tablespace_length+1)))
        {
          goto err;
        }
      }
      DBUG_PRINT("info", ("tablespace: '%s'",
                          share->tablespace ? share->tablespace : "<null>"));

      /* pointer to format section for fields */
      format_section_fields=
        next_chunk + format_section_header_size + tablespace_length + 1;

      next_chunk+= format_section_length;
    }

    if (next_chunk + 2 <= buff_end)
    {
      share->compress.length = uint2korr(next_chunk);
      if (! (share->compress.str= strmake_root(&share->mem_root,
             (char*)next_chunk + 2, share->compress.length)))
      {
          goto err;
      }
      next_chunk+= 2 + share->compress.length;
    }
  }
  share->key_block_size= uint2korr(head+62);

  error=4;
  extra_rec_buf_length= uint2korr(head+59);
  rec_buff_length= ALIGN_SIZE(share->reclength + 1 + extra_rec_buf_length);
  share->rec_buff_length= rec_buff_length;
  if (!(record= (uchar *) alloc_root(&share->mem_root,
                                     rec_buff_length)))
    goto err;                                   /* purecov: inspected */
  share->default_values= record;
  if (mysql_file_pread(file, record, (size_t) share->reclength,
                       record_offset, MYF(MY_NABP)))
    goto err;                                   /* purecov: inspected */

  mysql_file_seek(file, pos+288, MY_SEEK_SET, MYF(0));

  share->fields= uint2korr(forminfo+258);
  pos= uint2korr(forminfo+260);   /* Length of all screens */
  n_length= uint2korr(forminfo+268);
  interval_count= uint2korr(forminfo+270);
  interval_parts= uint2korr(forminfo+272);
  int_length= uint2korr(forminfo+274);
  share->null_fields= uint2korr(forminfo+282);
  com_length= uint2korr(forminfo+284);
  gcol_screen_length= uint2korr(forminfo+286);
  share->vfields= 0;
  share->stored_fields= share->fields;
  if (forminfo[46] != (uchar)255)
  {
    share->comment.length=  (int) (forminfo[46]);
    share->comment.str= strmake_root(&share->mem_root, (char*) forminfo+47,
                                     share->comment.length);
  }

  DBUG_PRINT("info",("i_count: %d  i_parts: %d  index: %d  n_length: %d  int_length: %d  com_length: %d  gcol_screen_length: %d", interval_count,interval_parts, share->keys,n_length,int_length, com_length, gcol_screen_length));
  if (!(field_ptr = (Field **)
	alloc_root(&share->mem_root,
		   (uint) ((share->fields+1)*sizeof(Field*)+
			   interval_count*sizeof(TYPELIB)+
			   (share->fields+interval_parts+
			    keys+3)*sizeof(char *)+
			   (n_length+int_length+com_length+
			       gcol_screen_length)))))
    goto err;                                   /* purecov: inspected */

  share->field= field_ptr;
  read_length=(uint) (share->fields * field_pack_length +
		      pos+ (uint) (n_length+int_length+com_length+
		                   gcol_screen_length));
  if (read_string(file, &disk_buff,read_length))
    goto err;                                   /* purecov: inspected */

  strpos= disk_buff+pos;

  share->intervals= (TYPELIB*) (field_ptr+share->fields+1);
  interval_array= (const char **) (share->intervals+interval_count);
  names= (char*) (interval_array+share->fields+interval_parts+keys+3);
  if (!interval_count)
    share->intervals= 0;			// For better debugging
  memcpy(names, strpos+(share->fields*field_pack_length),
	 (uint) (n_length+int_length));
  orig_comment_pos= comment_pos= names+(n_length+int_length);
  memcpy(comment_pos, disk_buff+read_length-com_length-gcol_screen_length, 
         com_length);
  orig_gcol_screen_pos= gcol_screen_pos= names+(n_length+int_length+com_length);
  memcpy(gcol_screen_pos, disk_buff+read_length-gcol_screen_length, 
         gcol_screen_length);

  fix_type_pointers(&interval_array, &share->fieldnames, 1, &names);
  if (share->fieldnames.count != share->fields)
    goto err;
  fix_type_pointers(&interval_array, share->intervals, interval_count,
		    &names);

  {
    /* Set ENUM and SET lengths */
    TYPELIB *interval;
    for (interval= share->intervals;
         interval < share->intervals + interval_count;
         interval++)
    {
      uint count= (uint) (interval->count + 1) * sizeof(uint);
      if (!(interval->type_lengths= (uint *) alloc_root(&share->mem_root,
                                                        count)))
        goto err;
      for (count= 0; count < interval->count; count++)
      {
        char *val= (char*) interval->type_names[count];
        interval->type_lengths[count]= strlen(val);
      }
      interval->type_lengths[count]= 0;
    }
  }

  if (keynames)
    fix_type_pointers(&interval_array, &share->keynames, 1, &keynames);

 /* Allocate handler */
  if (!(handler_file= get_new_handler(share, thd->mem_root,
                                      share->db_type())))
    goto err;

  if (handler_file->set_ha_share_ref(&share->ha_share))
    goto err;

  if (share->null_field_first)
  {
    null_flags= null_pos= share->default_values;
    null_bit_pos= (db_create_options & HA_OPTION_PACK_RECORD) ? 0 : 1;
    /*
      null_bytes below is only correct under the condition that
      there are no bit fields.  Correct values is set below after the
      table struct is initialized
    */
    share->null_bytes= (share->null_fields + null_bit_pos + 7) / 8;
  }
  else
  {
    share->null_bytes= (share->null_fields+7)/8;
    null_flags= null_pos= share->default_values + share->reclength -
                          share->null_bytes;
    null_bit_pos= 0;
  }

  use_hash= share->fields >= MAX_FIELDS_BEFORE_HASH;
  if (use_hash)
    use_hash= !my_hash_init(&share->name_hash,
                            system_charset_info,
                            share->fields,0,0,
                            (my_hash_get_key) get_field_name,0,0,
                            PSI_INSTRUMENT_ME);

  for (i=0 ; i < share->fields; i++, strpos+=field_pack_length)
  {
    if (new_frm_ver >= 3 &&
        (strpos[10] & Field::GENERATED_FIELD) && // Field::unireg_check
        ! (bool) (uint) (gcol_screen_pos[3]))    // Field::stored_in_db
    {
      /*
        Skip virtual generated columns as we will do separate pass for them.

        We still need to advance pointers to current comment and generated
        column info in for such fields.
      */
      comment_pos+= uint2korr(strpos+15);
      gcol_screen_pos+= uint2korr(gcol_screen_pos + 1) + FRM_GCOL_HEADER_SIZE;
      has_vgc= true;
    }
    else
    {
      if ((error= make_field_from_frm(thd, share,
                                      new_frm_ver, use_hash,
                                      i, strpos,
                                      format_section_fields,
                                      &comment_pos,
                                      &gcol_screen_pos,
                                      &null_pos,
                                      &null_bit_pos,
                                      &errarg)))
        goto err;
    }
  }

  if (has_vgc)
  {
    /*
      We need to do separate pass through field descriptions for virtual
      generated columns to ensure that they get allocated null/leftover
      bits at the tail of record preamble.
    */
    strpos= disk_buff+pos;
    comment_pos= orig_comment_pos;
    gcol_screen_pos= orig_gcol_screen_pos;
    // Generated columns can be present only in new .FRMs.
    DBUG_ASSERT(new_frm_ver >= 3);
    for (i=0 ; i < share->fields; i++, strpos+=field_pack_length)
    {
      if ((strpos[10] & Field::GENERATED_FIELD) && // Field::unireg_check
          !(bool) (uint) (gcol_screen_pos[3]))     // Field::stored_in_db
      {
        if ((error= make_field_from_frm(thd, share,
                                        new_frm_ver, use_hash,
                                        i, strpos,
                                        format_section_fields,
                                        &comment_pos,
                                        &gcol_screen_pos,
                                        &null_pos,
                                        &null_bit_pos,
                                        &errarg)))
          goto err;
      }
      else
      {
        /*
          Advance pointers to current comment and generated columns
          info for stored fields.
        */
        comment_pos+= uint2korr(strpos+15);
        if (strpos[10] & Field::GENERATED_FIELD) // Field::unireg_check
        {
          gcol_screen_pos+= uint2korr(gcol_screen_pos + 1) +
                            FRM_GCOL_HEADER_SIZE;
        }
      }
    }
  }
  error= 4;
  share->field[share->fields]= 0; // End marker
  /* Sanity checks: */
  DBUG_ASSERT(share->fields >= share->stored_fields);
  DBUG_ASSERT(share->reclength >= share->stored_rec_length);

  /* Fix key->name and key_part->field */
  if (key_parts)
  {
    const int pk_off= find_type(primary_key_name, &share->keynames,
                                  FIND_TYPE_NO_PREFIX);
    uint primary_key= (pk_off > 0 ? pk_off-1 : MAX_KEY);

    longlong ha_option= handler_file->ha_table_flags();
    keyinfo= share->key_info;
    key_part= keyinfo->key_part;

    for (uint key=0 ; key < share->keys ; key++,keyinfo++)
    {
      uint usable_parts= 0;
      keyinfo->name=(char*) share->keynames.type_names[key];
      /* Fix fulltext keys for old .frm files */
      if (share->key_info[key].flags & HA_FULLTEXT)
	share->key_info[key].algorithm= HA_KEY_ALG_FULLTEXT;

      if (primary_key >= MAX_KEY && (keyinfo->flags & HA_NOSAME))
      {
	/*
	  If the UNIQUE key doesn't have NULL columns and is not a part key
	  declare this as a primary key.
	*/
	primary_key=key;
	for (i=0 ; i < keyinfo->user_defined_key_parts ;i++)
	{
          DBUG_ASSERT(key_part[i].fieldnr > 0);
          // Table field corresponding to the i'th key part.
          Field *table_field= share->field[key_part[i].fieldnr - 1];

          /*
            If the key column is of NOT NULL BLOB type, then it
            will definitly have key prefix. And if key part prefix size
            is equal to the BLOB column max size, then we can promote
            it to primary key.
          */
          if (!table_field->real_maybe_null() &&
              table_field->type() == MYSQL_TYPE_BLOB &&
              table_field->field_length == key_part[i].length)
            continue;
          /*
            If the key column is of NOT NULL GEOMETRY type, specifically POINT
            type whose length is known internally (which is 25). And key part
            prefix size is equal to the POINT column max size, then we can
            promote it to primary key.
          */
          if (!table_field->real_maybe_null() &&
              table_field->type() == MYSQL_TYPE_GEOMETRY &&
              table_field->get_geometry_type() == Field::GEOM_POINT &&
              key_part[i].length == MAX_LEN_GEOM_POINT_FIELD)
            continue;

	  if (table_field->real_maybe_null() ||
	      table_field->key_length() != key_part[i].length ||
        // Index on virtual generated columns is not allowed to be PK
        table_field->is_virtual_gcol())
 	  {
	    primary_key= MAX_KEY;		// Can't be used
	    break;
	  }
	}
      }

      for (i=0 ; i < keyinfo->user_defined_key_parts ; key_part++,i++)
      {
        Field *field;
	if (new_field_pack_flag <= 1)
	  key_part->fieldnr= (uint16) find_field(share->field,
                                                 share->default_values,
                                                 (uint) key_part->offset,
                                                 (uint) key_part->length);
	if (!key_part->fieldnr)
        {
          error= 4;                             // Wrong file
          goto err;
        }
        field= key_part->field= share->field[key_part->fieldnr-1];
        key_part->type= field->key_type();
        if (field->real_maybe_null())
        {
          key_part->null_offset=field->null_offset(share->default_values);
          key_part->null_bit= field->null_bit;
          key_part->store_length+=HA_KEY_NULL_LENGTH;
          keyinfo->flags|=HA_NULL_PART_KEY;
          keyinfo->key_length+= HA_KEY_NULL_LENGTH;
        }
        if (field->type() == MYSQL_TYPE_BLOB ||
            field->real_type() == MYSQL_TYPE_VARCHAR ||
            field->type() == MYSQL_TYPE_GEOMETRY)
        {
          key_part->store_length+=HA_KEY_BLOB_LENGTH;
          if (i + 1 <= keyinfo->user_defined_key_parts)
            keyinfo->key_length+= HA_KEY_BLOB_LENGTH;
        }
        key_part->init_flags();

        if (field->is_virtual_gcol())
          keyinfo->flags|= HA_VIRTUAL_GEN_KEY;

        setup_key_part_field(share, handler_file, primary_key,
                             keyinfo, key, i, &usable_parts);

        field->flags|= PART_KEY_FLAG;
        if (key == primary_key)
        {
          field->flags|= PRI_KEY_FLAG;
          /*
            If this field is part of the primary key and all keys contains
            the primary key, then we can use any key to find this column
          */
          if (ha_option & HA_PRIMARY_KEY_IN_READ_INDEX)
          {
            if (field->key_length() == key_part->length &&
                !(field->flags & BLOB_FLAG))
              field->part_of_key= share->keys_in_use;
            if (field->part_of_sortkey.is_set(key))
              field->part_of_sortkey= share->keys_in_use;
          }
        }
        if (field->key_length() != key_part->length)
        {
          if (field->type() == MYSQL_TYPE_NEWDECIMAL)
          {
            /*
              Fix a fatal error in decimal key handling that causes crashes
              on Innodb. We fix it by reducing the key length so that
              InnoDB never gets a too big key when searching.
              This allows the end user to do an ALTER TABLE to fix the
              error.
            */
            keyinfo->key_length-= (key_part->length - field->key_length());
            key_part->store_length-= (uint16)(key_part->length -
                                              field->key_length());
            key_part->length= (uint16)field->key_length();
            sql_print_error("Found wrong key definition in %s; "
                            "Please do \"ALTER TABLE `%s` FORCE \" to fix it!",
                            share->table_name.str,
                            share->table_name.str);
            push_warning_printf(thd, Sql_condition::SL_WARNING,
                                ER_CRASHED_ON_USAGE,
                                "Found wrong key definition in %s; "
                                "Please do \"ALTER TABLE `%s` FORCE\" to fix "
                                "it!",
                                share->table_name.str,
                                share->table_name.str);
            share->crashed= 1;                // Marker for CHECK TABLE
            continue;
          }
          key_part->key_part_flag|= HA_PART_KEY_SEG;
        }
      }


      if (use_extended_sk && primary_key < MAX_KEY &&
          key && !(keyinfo->flags & HA_NOSAME))
        key_part+= add_pk_parts_to_sk(keyinfo, key, share->key_info, primary_key,
                                      share,  handler_file, &usable_parts);

      /* Skip unused key parts if they exist */
      key_part+= keyinfo->unused_key_parts;

      keyinfo->usable_key_parts= usable_parts; // Filesort

      set_if_bigger(share->max_key_length,keyinfo->key_length+
                    keyinfo->user_defined_key_parts);
      share->total_key_length+= keyinfo->key_length;
      /*
        MERGE tables do not have unique indexes. But every key could be
        an unique index on the underlying MyISAM table. (Bug #10400)
      */
      if ((keyinfo->flags & HA_NOSAME) ||
          (ha_option & HA_ANY_INDEX_MAY_BE_UNIQUE))
        set_if_bigger(share->max_unique_length,keyinfo->key_length);
    }
    if (primary_key < MAX_KEY &&
	(share->keys_in_use.is_set(primary_key)))
    {
      share->primary_key= primary_key;
      /*
	If we are using an integer as the primary key then allow the user to
	refer to it as '_rowid'
      */
      if (share->key_info[primary_key].user_defined_key_parts == 1)
      {
	Field *field= share->key_info[primary_key].key_part[0].field;
	if (field && field->result_type() == INT_RESULT)
        {
          /* note that fieldnr here (and rowid_field_offset) starts from 1 */
	  share->rowid_field_offset= (share->key_info[primary_key].key_part[0].
                                      fieldnr);
        }
      }
    }
    else
      share->primary_key = MAX_KEY; // we do not have a primary key
  }
  else
    share->primary_key= MAX_KEY;
  my_free(disk_buff);
  disk_buff=0;
  if (new_field_pack_flag <= 1)
  {
    /* Old file format with default as not null */
    uint null_length= (share->null_fields+7)/8;
    memset(share->default_values + (null_flags - record), 255,
           null_length);
  }

  if (share->found_next_number_field)
  {
    Field *reg_field= *share->found_next_number_field;
    if ((int) (share->next_number_index= (uint)
	       find_ref_key(share->key_info, share->keys,
                            share->default_values, reg_field,
			    &share->next_number_key_offset,
                            &share->next_number_keypart)) < 0)
    {
      /* Wrong field definition */
      error= 4;
      goto err;
    }
    else
      reg_field->flags |= AUTO_INCREMENT_FLAG;
  }

  if (share->blob_fields)
  {
    Field **ptr;
    uint k, *save;

    /* Store offsets to blob fields to find them fast */
    if (!(share->blob_field= save=
	  (uint*) alloc_root(&share->mem_root,
                             (uint) (share->blob_fields* sizeof(uint)))))
      goto err;
    for (k=0, ptr= share->field ; *ptr ; ptr++, k++)
    {
      if ((*ptr)->flags & BLOB_FLAG)
	(*save++)= k;
    }
  }

  /*
    the correct null_bytes can now be set, since bitfields have been taken
    into account
  */
  share->null_bytes= (null_pos - null_flags +
                      (null_bit_pos + 7) / 8);
  share->last_null_bit_pos= null_bit_pos;

  share->db_low_byte_first= handler_file->low_byte_first();
  share->column_bitmap_size= bitmap_buffer_size(share->fields);

  if (!(bitmaps= (my_bitmap_map*) alloc_root(&share->mem_root,
                                             share->column_bitmap_size)))
    goto err;
  bitmap_init(&share->all_set, bitmaps, share->fields, FALSE);
  bitmap_set_all(&share->all_set);

  delete handler_file;
#ifndef DBUG_OFF
  if (use_hash)
    (void) my_hash_check(&share->name_hash);
#endif
  my_free(extra_segment_buff);
  DBUG_RETURN (0);

 err:
  share->error= error;
  share->open_errno= my_errno;
  share->errarg= errarg;
  my_free(disk_buff);
  my_free(extra_segment_buff);
  delete handler_file;
  my_hash_free(&share->name_hash);

  open_table_error(share, error, share->open_errno, errarg);
  DBUG_RETURN(error);
} /* open_binary_frm */

/**
  @brief validate_generated_expr
    Validate the generated expression to see whether there are invalid
    Item objects.
  @note
    Needs to be done after fix_fields to allow checking references
    to other generated columns.

  @param field  Pointer of generated column

  @return  TRUE  The generated expression has some invalid objects
  @return  FALSE No illegal objects in the generated expression
 */
static bool validate_generated_expr(Field *field)
{
  DBUG_ENTER("validate_generate_expr");
  Item* expr= field->gcol_info->expr_item;
  const char *field_name= field->field_name;
  DBUG_ASSERT(expr);

  /**
    1) SP/UDF is not allowed
    2) System variables and parameters are not allowed
    3) Subquery is not allowed(already checked, assert the condition)
   */
  if (expr->has_stored_program() ||        // 1)
      (expr->used_tables() &
       (RAND_TABLE_BIT | PARAM_TABLE_BIT)))// 2)
  {
    my_error(ER_GENERATED_COLUMN_FUNCTION_IS_NOT_ALLOWED, MYF(0), field_name);
    DBUG_RETURN(TRUE);
  }
  DBUG_ASSERT(!expr->has_subquery());      // 3)
  /*
    Walk through the Item tree, checking the validity of items
    belonging to the generated column.
  */
  int args[2];
  args[0]= field->field_index;
  args[1]= ER_GENERATED_COLUMN_FUNCTION_IS_NOT_ALLOWED; // default error code.
  if (expr->walk(&Item::check_gcol_func_processor, Item::WALK_POSTFIX,
                 pointer_cast<uchar*>(&args)))
  {
    my_error(args[1], MYF(0), field_name);
    DBUG_RETURN(TRUE);
  }

  DBUG_RETURN(FALSE);
}

/**
  @brief  fix_fields_gcol_func
    Process generated expression of the field.

  @param thd                The thread object
  @param field              The processed field

  @return
    TRUE                 An error occurred, something was wrong with the
                         function.
  @return
    FALSE                Ok, generated expression is fixed sucessfully 
 */
bool fix_fields_gcol_func(THD *thd, Field *field)
{
  uint dir_length, home_dir_length;
  bool result= TRUE;
  Item* func_expr= field->gcol_info->expr_item;
  TABLE *table= field->table;
  TABLE_LIST tables;
  TABLE_LIST *save_table_list, *save_first_table, *save_last_table;
  int error;
  Name_resolution_context *context;
  const char *save_where;
  char* db_name;
  char db_name_string[FN_REFLEN];
  bool save_use_only_table_context;
  enum_mark_columns save_mark_used_columns= thd->mark_used_columns;
  DBUG_ASSERT(func_expr);
  DBUG_ENTER("fix_fields_gcol_func");

  /*
    Set-up the TABLE_LIST object to be a list with a single table
    Set the object to zero to create NULL pointers and set alias
    and real name to table name and get database name from file name.
  */

  memset((void*)&tables, 0, sizeof(TABLE_LIST));
  tables.alias= tables.table_name= table->s->table_name.str;
  tables.table= table;
  tables.next_local= 0;
  tables.next_name_resolution_table= 0;
  my_stpmov(db_name_string, table->s->normalized_path.str);
  dir_length= dirname_length(db_name_string);
  db_name_string[dir_length - 1]= 0;
  home_dir_length= dirname_length(db_name_string);
  db_name= &db_name_string[home_dir_length];
  tables.db= db_name;

  thd->mark_used_columns= MARK_COLUMNS_NONE;

  context= thd->lex->current_context();
  table->get_fields_in_item_tree= TRUE;
  save_table_list= context->table_list;
  save_first_table= context->first_name_resolution_table;
  save_last_table= context->last_name_resolution_table;
  context->table_list= &tables;
  context->first_name_resolution_table= &tables;
  context->last_name_resolution_table= NULL;
  func_expr->walk(&Item::change_context_processor, Item::WALK_POSTFIX,
                  (uchar*) context);
  save_where= thd->where;
  thd->where= "generated column function";

  /* Save the context before fixing the fields*/
  save_use_only_table_context= thd->lex->use_only_table_context;
  thd->lex->use_only_table_context= TRUE;

  /* Fix fields referenced to by the generated column function */
  Item *new_func= func_expr;
  error= func_expr->fix_fields(thd, &new_func);
  /* Restore the original context*/
  thd->lex->use_only_table_context= save_use_only_table_context;
  context->table_list= save_table_list;
  context->first_name_resolution_table= save_first_table;
  context->last_name_resolution_table= save_last_table;

  if (unlikely(error))
  {
    DBUG_PRINT("info", ("Field in generated column function not part of table"));
    goto end;
  }
  thd->where= save_where;
  /*
    Checking if all items are valid to be part of the generated column.
  */
  if (validate_generated_expr(field))
    goto end;

  // Virtual columns expressions that substitute themselves are invalid
  DBUG_ASSERT(new_func == func_expr);
  result= FALSE;

end:
  table->get_fields_in_item_tree= FALSE;
  thd->mark_used_columns= save_mark_used_columns;
  DBUG_RETURN(result);
}

/**
  Build the base_columns member of this generated column

  @param table    Table with the checked field

  @return true if error
 */

bool Generated_column::register_base_columns(TABLE *table)
{
  DBUG_ENTER("register_base_columns");
  my_bitmap_map bitbuf[bitmap_buffer_size(MAX_FIELDS) / sizeof(my_bitmap_map)];
  MY_BITMAP base_columns_map;
  bitmap_init(&base_columns_map, bitbuf, table->s->fields, 0);

  MY_BITMAP *save_old_read_set= table->read_set;
  table->read_set= &base_columns_map;
  Mark_field mark_fld(MARK_COLUMNS_TEMP);
  expr_item->walk(&Item::mark_field_in_map,
                  Item::WALK_PREFIX, (uchar *) &mark_fld);
  table->read_set= save_old_read_set;
  for (uint i= 0; i < table->s->fields; i++)
  {
    Field *field= table->field[i];
    /* Virtual generated columns are not needed */
    if (field->stored_in_db &&
        bitmap_is_set(&base_columns_map, field->field_index) &&
        base_columns.push_back(field))
      DBUG_RETURN(true); // OOM
  }
  DBUG_RETURN(false);
}

/**
  @brief  unpack_gcol_info_from_frm
    Unpack the definition of a virtual column

  @param thd                  Thread handler
  @param table                Table with the checked field
  @param field                Pointer to Field object
  @param is_create_table      Indicates that table is opened as part
                              of CREATE or ALTER and does not yet exist in SE
  @param error_reported       updated flag for the caller that no other error
                              messages are to be generated.

  @return
    TRUE            Failure
  @return
    FALSE           Success
 */

bool unpack_gcol_info_from_frm(THD *thd,
                               TABLE *table,
                               Field *field,
                               bool is_create_table,
                               bool *error_reported)
{
  DBUG_ENTER("unpack_gcol_info_from_frm");
  DBUG_ASSERT(field->table == table);
  LEX_STRING *gcol_expr= &field->gcol_info->expr_str;
  DBUG_ASSERT(gcol_expr);
  /*
    Step 1: Construct a statement for the parser.
    The parsed string needs to take the following format:
    "PARSE_GCOL_EXPR (<expr_string_from_frm>)"
  */
  char *gcol_expr_str;
  int str_len= 0;
  const CHARSET_INFO *old_character_set_client;

  if (!(gcol_expr_str= (char*) alloc_root(&table->mem_root,
                                          gcol_expr->length +
                                            PARSE_GCOL_KEYWORD.length + 3)))
  {
    DBUG_RETURN(TRUE);
  }
  memcpy(gcol_expr_str,
         PARSE_GCOL_KEYWORD.str,
         PARSE_GCOL_KEYWORD.length);
  str_len= PARSE_GCOL_KEYWORD.length;
  memcpy(gcol_expr_str + str_len, "(", 1);
  str_len++;
  memcpy(gcol_expr_str + str_len,
         gcol_expr->str,
         gcol_expr->length);
  str_len+= gcol_expr->length;
  memcpy(gcol_expr_str + str_len, ")", 1);
  str_len++;
  memcpy(gcol_expr_str + str_len, "\0", 1);
  str_len++;
  Parser_state parser_state;
  parser_state.init(thd, gcol_expr_str, str_len);

  /*
    Step 2: Setup thd for parsing.
  */
  Query_arena *backup_stmt_arena_ptr= thd->stmt_arena;
  Query_arena backup_arena;
  Query_arena gcol_arena(&table->mem_root,
                         Query_arena::STMT_CONVENTIONAL_EXECUTION);
  thd->set_n_backup_active_arena(&gcol_arena, &backup_arena);
  thd->stmt_arena= &gcol_arena;
  ulong save_old_privilege= thd->want_privilege;
  thd->want_privilege= 0;

  thd->lex->parse_gcol_expr= TRUE;
  old_character_set_client= thd->variables.character_set_client;
  // Subquery is not allowed in generated expression
  const bool save_allow_subselects= thd->lex->expr_allows_subselect;
  thd->lex->expr_allows_subselect= false;

  /*
    Step 3: Use the parser to build an Item object from.
  */
  if (parse_sql(thd, &parser_state, NULL))
  {
    goto parse_err;
  }
  thd->lex->expr_allows_subselect= save_allow_subselects;

  /* Keep attribute of generated column */
  thd->lex->gcol_info->set_field_stored(field->stored_in_db);
  /* From now on use gcol_info generated by the parser. */
  field->gcol_info= thd->lex->gcol_info;

  /* Validate the Item tree. */
  if (fix_fields_gcol_func(thd, field))
  {
    if (is_create_table)
    {
      /*
        During CREATE/ALTER TABLE it is ok to receive errors here.
        It is not ok if it happens during the opening of an frm
        file as part of a normal query.
      */
      *error_reported= TRUE;
    }
    field->gcol_info= 0;
    goto parse_err;
  }
  if (field->gcol_info->register_base_columns(table))
    goto parse_err;
  thd->stmt_arena= backup_stmt_arena_ptr;
  thd->restore_active_arena(&gcol_arena, &backup_arena);
  field->gcol_info->item_free_list= gcol_arena.free_list;
  thd->want_privilege= save_old_privilege;
  thd->lex->expr_allows_subselect= save_allow_subselects;

  DBUG_RETURN(FALSE);

parse_err:
  thd->lex->parse_gcol_expr= FALSE;
  thd->free_items();
  thd->stmt_arena= backup_stmt_arena_ptr;
  thd->restore_active_arena(&gcol_arena, &backup_arena);
  thd->variables.character_set_client= old_character_set_client;
  thd->want_privilege= save_old_privilege;
  thd->lex->expr_allows_subselect= save_allow_subselects;
  DBUG_RETURN(TRUE);
}

/*
  Read data from a binary .frm file from MySQL 3.23 - 5.0 into TABLE_SHARE
*/

/*
  Open a table based on a TABLE_SHARE

  SYNOPSIS
    open_table_from_share()
    thd			Thread handler
    share		Table definition
    alias       	Alias for table
    db_stat		open flags (for example HA_OPEN_KEYFILE|
    			HA_OPEN_RNDFILE..) can be 0 (example in
                        ha_example_table)
    prgflag   		READ_ALL etc..
    ha_open_flags	HA_OPEN_ABORT_IF_LOCKED etc..
    outparam       	result table
    is_create_table     Indicates that table is opened as part
                        of CREATE or ALTER and does not yet exist in SE

  RETURN VALUES
   0	ok
   1	Error (see open_table_error)
   2    Error (see open_table_error)
   3    Wrong data in .frm file
   4    Error (see open_table_error)
   5    Error (see open_table_error: charset unavailable)
   7    Table definition has changed in engine
*/

int open_table_from_share(THD *thd, TABLE_SHARE *share, const char *alias,
                          uint db_stat, uint prgflag, uint ha_open_flags,
                          TABLE *outparam, bool is_create_table)
{
  int error;
  uint records, i, bitmap_size;
  bool error_reported= FALSE;
  uchar *record, *bitmaps;
  Field **field_ptr, **vfield_ptr= NULL;
  Field *fts_doc_id_field = NULL;
  DBUG_ENTER("open_table_from_share");
  DBUG_PRINT("enter",("name: '%s.%s'  form: 0x%lx", share->db.str,
                      share->table_name.str, (long) outparam));

  error= 1;
  memset(outparam, 0, sizeof(*outparam));
  outparam->in_use= thd;
  outparam->s= share;
  outparam->db_stat= db_stat;
  outparam->write_row_record= NULL;

  init_sql_alloc(key_memory_TABLE,
                 &outparam->mem_root, TABLE_ALLOC_BLOCK_SIZE, 0);

  if (!(outparam->alias= my_strdup(key_memory_TABLE,
                                   alias, MYF(MY_WME))))
    goto err;
  outparam->quick_keys.init();
  outparam->possible_quick_keys.init();
  outparam->covering_keys.init();
  outparam->merge_keys.init();
  outparam->keys_in_use_for_query.init();

  /* Allocate handler */
  outparam->file= 0;
  if (!(prgflag & OPEN_FRM_FILE_ONLY))
  {
    if (!(outparam->file= get_new_handler(share, &outparam->mem_root,
                                          share->db_type())))
      goto err;
    if (outparam->file->set_ha_share_ref(&share->ha_share))
      goto err;
  }
  else
  {
    DBUG_ASSERT(!db_stat);
  }

  error= 4;
  outparam->reginfo.lock_type= TL_UNLOCK;
  outparam->current_lock= F_UNLCK;
  records=0;
  if ((db_stat & HA_OPEN_KEYFILE) || (prgflag & DELAYED_OPEN))
    records=1;
  if (prgflag & (READ_ALL+EXTRA_RECORD))
    records++;

  if (!(record= (uchar*) alloc_root(&outparam->mem_root,
                                   share->rec_buff_length * records)))
    goto err;                                   /* purecov: inspected */

  if (records == 0)
  {
    /* We are probably in hard repair, and the buffers should not be used */
    outparam->record[0]= outparam->record[1]= share->default_values;
  }
  else
  {
    outparam->record[0]= record;
    if (records > 1)
      outparam->record[1]= record+ share->rec_buff_length;
    else
      outparam->record[1]= outparam->record[0];   // Safety
  }

  if (!(field_ptr = (Field **) alloc_root(&outparam->mem_root,
                                          (uint) ((share->fields+1)*
                                                  sizeof(Field*)))))
    goto err;                                   /* purecov: inspected */

  outparam->field= field_ptr;

  record= outparam->record[0]-1;	/* Fieldstart = 1 */
  if (share->null_field_first)
    outparam->null_flags= record+1;
  else
    outparam->null_flags= (record+ 1+ share->reclength -
                           share->null_bytes);

  /* Setup copy of fields from share, but use the right alias and record */
  for (i=0 ; i < share->fields; i++, field_ptr++)
  {
    Field *new_field= share->field[i]->clone(&outparam->mem_root);
    *field_ptr= new_field;
    if (new_field == NULL)
      goto err;
    new_field->init(outparam);
    new_field->move_field_offset((my_ptrdiff_t) (outparam->record[0] -
                                                 outparam->s->default_values));
    /* Check if FTS_DOC_ID column is present in the table */
    if (outparam->file &&
        (outparam->file->ha_table_flags() & HA_CAN_FULLTEXT_EXT) &&
        !strcmp(outparam->field[i]->field_name, FTS_DOC_ID_COL_NAME))
      fts_doc_id_field= new_field;
  }
  (*field_ptr)= 0;                              // End marker

  if (share->found_next_number_field)
    outparam->found_next_number_field=
      outparam->field[(uint) (share->found_next_number_field - share->field)];

  /* Fix key->name and key_part->field */
  if (share->key_parts)
  {
    KEY	*key_info, *key_info_end;
    KEY_PART_INFO *key_part;
    uint n_length;
    n_length= share->keys * sizeof(KEY) +
      share->key_parts * sizeof(KEY_PART_INFO);

    if (!(key_info= (KEY*) alloc_root(&outparam->mem_root, n_length)))
      goto err;
    outparam->key_info= key_info;
    key_part= (reinterpret_cast<KEY_PART_INFO*>(key_info+share->keys));

    memcpy(key_info, share->key_info, sizeof(*key_info)*share->keys);
    memcpy(key_part, share->key_info[0].key_part, (sizeof(*key_part) *
                                                   share->key_parts));

    for (key_info_end= key_info + share->keys ;
         key_info < key_info_end ;
         key_info++)
    {
      KEY_PART_INFO *key_part_end;

      key_info->table= outparam;
      key_info->key_part= key_part;

      for (key_part_end= key_part + key_info->actual_key_parts ;
           key_part < key_part_end ;
           key_part++)
      {
        Field *field= key_part->field= outparam->field[key_part->fieldnr-1];

        if (field->key_length() != key_part->length &&
            !(field->flags & BLOB_FLAG))
        {
          /*
            We are using only a prefix of the column as a key:
            Create a new field for the key part that matches the index
          */
          field= key_part->field=field->new_field(&outparam->mem_root,
                                                  outparam, 0);
          field->field_length= key_part->length;
        }
      }
      /* Skip unused key parts if they exist */
      key_part+= key_info->unused_key_parts;
      
      /* Set TABLE::fts_doc_id_field for tables with FT KEY */
      if ((key_info->flags & HA_FULLTEXT))
        outparam->fts_doc_id_field= fts_doc_id_field;
    }
  }

  if (share->partition_info_str_len && outparam->file)
  {
  /*
    In this execution we must avoid calling thd->change_item_tree since
    we might release memory before statement is completed. We do this
    by changing to a new statement arena. As part of this arena we also
    set the memory root to be the memory root of the table since we
    call the parser and fix_fields which both can allocate memory for
    item objects. We keep the arena to ensure that we can release the
    free_list when closing the table object.
    SEE Bug #21658
  */

    Query_arena *backup_stmt_arena_ptr= thd->stmt_arena;
    Query_arena backup_arena;
    Query_arena part_func_arena(&outparam->mem_root,
                                Query_arena::STMT_INITIALIZED);
    thd->set_n_backup_active_arena(&part_func_arena, &backup_arena);
    thd->stmt_arena= &part_func_arena;
    bool tmp;
    bool work_part_info_used;

    tmp= mysql_unpack_partition(thd, share->partition_info_str,
                                share->partition_info_str_len,
                                outparam, is_create_table,
                                share->default_part_db_type,
                                &work_part_info_used);
    if (tmp)
    {
      thd->stmt_arena= backup_stmt_arena_ptr;
      thd->restore_active_arena(&part_func_arena, &backup_arena);
      goto partititon_err;
    }
    outparam->part_info->is_auto_partitioned= share->auto_partitioned;
    DBUG_PRINT("info", ("autopartitioned: %u", share->auto_partitioned));
    /*
      We should perform the fix_partition_func in either local or
      caller's arena depending on work_part_info_used value.
    */
    if (!work_part_info_used)
      tmp= fix_partition_func(thd, outparam, is_create_table);
    thd->stmt_arena= backup_stmt_arena_ptr;
    thd->restore_active_arena(&part_func_arena, &backup_arena);
    if (!tmp)
    {
      if (work_part_info_used)
        tmp= fix_partition_func(thd, outparam, is_create_table);
    }
    outparam->part_info->item_free_list= part_func_arena.free_list;
partititon_err:
    if (tmp)
    {
      if (is_create_table)
      {
        /*
          During CREATE/ALTER TABLE it is ok to receive errors here.
          It is not ok if it happens during the opening of an frm
          file as part of a normal query.
        */
        error_reported= TRUE;
      }
      goto err;
    }
  }
  /* Check generated columns against table's storage engine. */
  if (share->vfields && outparam->file &&
      !(outparam->file->ha_table_flags() & HA_GENERATED_COLUMNS))
  {
    my_error(ER_UNSUPPORTED_ACTION_ON_GENERATED_COLUMN,
             MYF(0),
             "Specified storage engine");
    error_reported= TRUE;
    goto err;
  }

  /*
    Allocate bitmaps
    This needs to be done prior to generated columns as they'll call
    fix_fields and functions might want to access bitmaps.
  */

  bitmap_size= share->column_bitmap_size;
  if (!(bitmaps= (uchar*) alloc_root(&outparam->mem_root, bitmap_size * 5)))
    goto err;
  bitmap_init(&outparam->def_read_set,
              (my_bitmap_map*) bitmaps, share->fields, FALSE);
  bitmap_init(&outparam->def_write_set,
              (my_bitmap_map*) (bitmaps+bitmap_size), share->fields, FALSE);
  bitmap_init(&outparam->tmp_set,
              (my_bitmap_map*) (bitmaps+bitmap_size*2), share->fields, FALSE);
  bitmap_init(&outparam->cond_set,
              (my_bitmap_map*) (bitmaps+bitmap_size*3), share->fields, FALSE);
  bitmap_init(&outparam->def_fields_set_during_insert,
              (my_bitmap_map*) (bitmaps + bitmap_size * 4), share->fields,
              FALSE);
  outparam->default_column_bitmaps();

<<<<<<< HEAD
  /* Fill record with default values */
  restore_record(outparam, s->default_values);

=======
  /*
    Process generated columns, if any.
  */
  outparam->vfield= vfield_ptr;
  if (share->vfields)
  {
    if (!(vfield_ptr = (Field **) alloc_root(&outparam->mem_root,
                                             (uint) ((share->vfields+1)*
                                                     sizeof(Field*)))))
      goto err;

    outparam->vfield= vfield_ptr;

    for (field_ptr= outparam->field; *field_ptr; field_ptr++)
    {
      if ((*field_ptr)->gcol_info)
      {
        if (unpack_gcol_info_from_frm(thd,
                                      outparam,
                                      *field_ptr,
                                      is_create_table,
                                      &error_reported))
        {
          error= 4; // in case no error is reported
          goto err;
        }
        *(vfield_ptr++)= *field_ptr;
      }
    }
    *vfield_ptr= 0;                              // End marker
  }
>>>>>>> a2757a60
  /* The table struct is now initialized;  Open the table */
  error= 2;
  if (db_stat)
  {
    int ha_err;
    if ((ha_err= (outparam->file->
                  ha_open(outparam, share->normalized_path.str,
                          (db_stat & HA_READ_ONLY ? O_RDONLY : O_RDWR),
                          (db_stat & HA_OPEN_TEMPORARY ? HA_OPEN_TMP_TABLE :
                           (db_stat & HA_WAIT_IF_LOCKED) ?
                           HA_OPEN_WAIT_IF_LOCKED :
                           (db_stat & (HA_ABORT_IF_LOCKED | HA_GET_INFO)) ?
                          HA_OPEN_ABORT_IF_LOCKED :
                           HA_OPEN_IGNORE_IF_LOCKED) | ha_open_flags))))
    {
      /* Set a flag if the table is crashed and it can be auto. repaired */
      share->crashed= ((ha_err == HA_ERR_CRASHED_ON_USAGE) &&
                       outparam->file->auto_repair() &&
                       !(ha_open_flags & HA_OPEN_FOR_REPAIR));

      switch (ha_err)
      {
	case HA_ERR_TABLESPACE_MISSING:
          /*
            In case of Innodb table space header may be corrupted or
	    ibd file might be missing
          */
          error= 1;
          DBUG_ASSERT(my_errno == HA_ERR_TABLESPACE_MISSING);
          break;
        case HA_ERR_NO_SUCH_TABLE:
	  /*
            The table did not exists in storage engine, use same error message
            as if the .frm file didn't exist
          */
	  error= 1;
	  my_errno= ENOENT;
          break;
        case EMFILE:
	  /*
            Too many files opened, use same error message as if the .frm
            file can't open
           */
          DBUG_PRINT("error", ("open file: %s failed, too many files opened (errno: %d)", 
		  share->normalized_path.str, ha_err));
	  error= 1;
	  my_errno= EMFILE;
          break;
        default:
          outparam->file->print_error(ha_err, MYF(0));
          error_reported= TRUE;
          if (ha_err == HA_ERR_TABLE_DEF_CHANGED)
            error= 7;
          break;
      }
      goto err;                                 /* purecov: inspected */
    }
  }

  if ((share->table_category == TABLE_CATEGORY_LOG) ||
      (share->table_category == TABLE_CATEGORY_RPL_INFO) ||
      (share->table_category == TABLE_CATEGORY_GTID))
  {
    outparam->no_replicate= TRUE;
  }
  else if (outparam->file)
  {
    handler::Table_flags flags= outparam->file->ha_table_flags();
    outparam->no_replicate= ! MY_TEST(flags & (HA_BINLOG_STMT_CAPABLE
                                               | HA_BINLOG_ROW_CAPABLE))
                            || MY_TEST(flags & HA_HAS_OWN_BINLOGGING);
  }
  else
  {
    outparam->no_replicate= FALSE;
  }

  /* Increment the opened_tables counter, only when open flags set. */
  if (db_stat)
    thd->status_var.opened_tables++;

  DBUG_RETURN (0);

 err:
  if (! error_reported)
    open_table_error(share, error, my_errno, 0);
  delete outparam->file;
  if (outparam->part_info)
    free_items(outparam->part_info->item_free_list);
  outparam->file= 0;				// For easier error checking
  outparam->db_stat=0;
  free_root(&outparam->mem_root, MYF(0));
  my_free((void *) outparam->alias);
  DBUG_RETURN (error);
}


/*
  Free information allocated by openfrm

  SYNOPSIS
    closefrm()
    table		TABLE object to free
    free_share		Is 1 if we also want to free table_share
*/

int closefrm(TABLE *table, bool free_share)
{
  int error=0;
  DBUG_ENTER("closefrm");
  DBUG_PRINT("enter", ("table: 0x%lx", (long) table));

  if (table->db_stat)
    error=table->file->ha_close();
  my_free((void *) table->alias);
  table->alias= 0;
  if (table->field)
  {
    for (Field **ptr=table->field ; *ptr ; ptr++)
    {
      if ((*ptr)->gcol_info)
        free_items((*ptr)->gcol_info->item_free_list);
      delete *ptr;
    }
    table->field= 0;
  }
  delete table->file;
  table->file= 0;				/* For easier errorchecking */
  if (table->part_info)
  {
    /* Allocated through table->mem_root, freed below */
    free_items(table->part_info->item_free_list);
    table->part_info->item_free_list= 0;
    table->part_info= 0;
  }
  if (free_share)
  {
    if (table->s->tmp_table == NO_TMP_TABLE)
      release_table_share(table->s);
    else
      free_table_share(table->s);
  }
  free_root(&table->mem_root, MYF(0));
  DBUG_RETURN(error);
}


/* Deallocate temporary blob storage */

void free_blobs(TABLE *table)
{
  uint *ptr, *end;
  for (ptr= table->s->blob_field, end=ptr + table->s->blob_fields ;
       ptr != end ;
       ptr++)
  {
    /*
      Reduced TABLE objects which are used by row-based replication for
      type conversion might have some fields missing. Skip freeing BLOB
      buffers for such missing fields.
    */
    if (table->field[*ptr])
      ((Field_blob*) table->field[*ptr])->mem_free();
  }
}


/**
  Reclaim temporary blob storage which is bigger than 
  a threshold.
 
  @param table A handle to the TABLE object containing blob fields
  @param size The threshold value.
 
*/

void free_field_buffers_larger_than(TABLE *table, uint32 size)
{
  uint *ptr, *end;
  for (ptr= table->s->blob_field, end=ptr + table->s->blob_fields ;
       ptr != end ;
       ptr++)
  {
    Field_blob *blob= (Field_blob*) table->field[*ptr];
    if (blob->get_field_buffer_size() > size)
        blob->mem_free();
  }
}

/**
  Find where a form starts.

  @param head The start of the form file.

  @remark If formname is NULL then only formnames is read.

  @retval The form position.
*/

static ulong get_form_pos(File file, uchar *head)
{
  uchar *pos, *buf;
  uint names, length;
  ulong ret_value=0;
  DBUG_ENTER("get_form_pos");

  names= uint2korr(head+8);

  if (!(names= uint2korr(head+8)))
    DBUG_RETURN(0);

  length= uint2korr(head+4);

  mysql_file_seek(file, 64L, MY_SEEK_SET, MYF(0));

  if (!(buf= (uchar*) my_malloc(key_memory_frm_form_pos,
                                length+names*4, MYF(MY_WME))))
    DBUG_RETURN(0);

  if (mysql_file_read(file, buf, length+names*4, MYF(MY_NABP)))
  {
    my_free(buf);
    DBUG_RETURN(0);
  }

  pos= buf+length;
  ret_value= uint4korr(pos);

  my_free(buf);

  DBUG_RETURN(ret_value);
}


/*
  Read string from a file with malloc

  NOTES:
    We add an \0 at end of the read string to make reading of C strings easier
*/

int read_string(File file, uchar**to, size_t length)
{
  DBUG_ENTER("read_string");

  my_free(*to);
  if (!(*to= (uchar*) my_malloc(key_memory_frm_string,
                                length+1,MYF(MY_WME))) ||
      mysql_file_read(file, *to, length, MYF(MY_NABP)))
  {
     my_free(*to);                            /* purecov: inspected */
    *to= 0;                                   /* purecov: inspected */
    DBUG_RETURN(1);                           /* purecov: inspected */
  }
  *((char*) *to+length)= '\0';
  DBUG_RETURN (0);
} /* read_string */


	/* Add a new form to a form file */

ulong make_new_entry(File file, uchar *fileinfo, TYPELIB *formnames,
		     const char *newname)
{
  uint i,bufflength,maxlength,n_length,length,names;
  ulong endpos,newpos;
  uchar buff[IO_SIZE];
  uchar *pos;
  DBUG_ENTER("make_new_entry");

  length=(uint) strlen(newname)+1;
  n_length=uint2korr(fileinfo+4);
  maxlength=uint2korr(fileinfo+6);
  names=uint2korr(fileinfo+8);
  newpos=uint4korr(fileinfo+10);

  if (64+length+n_length+(names+1)*4 > maxlength)
  {						/* Expand file */
    newpos+=IO_SIZE;
    int4store(fileinfo+10,newpos);
    /* Copy from file-end */
    endpos= (ulong) mysql_file_seek(file, 0L, MY_SEEK_END, MYF(0));
    bufflength= (uint) (endpos & (IO_SIZE-1));	/* IO_SIZE is a power of 2 */

    while (endpos > maxlength)
    {
      mysql_file_seek(file, (ulong) (endpos-bufflength), MY_SEEK_SET, MYF(0));
      if (mysql_file_read(file, buff, bufflength, MYF(MY_NABP+MY_WME)))
	DBUG_RETURN(0L);
      mysql_file_seek(file, (ulong) (endpos-bufflength+IO_SIZE), MY_SEEK_SET,
                      MYF(0));
      if ((mysql_file_write(file, buff, bufflength, MYF(MY_NABP+MY_WME))))
	DBUG_RETURN(0);
      endpos-=bufflength; bufflength=IO_SIZE;
    }
    memset(buff, 0, IO_SIZE);			/* Null new block */
    mysql_file_seek(file, (ulong) maxlength, MY_SEEK_SET, MYF(0));
    if (mysql_file_write(file, buff, bufflength, MYF(MY_NABP+MY_WME)))
	DBUG_RETURN(0L);
    maxlength+=IO_SIZE;				/* Fix old ref */
    int2store(fileinfo+6,maxlength);
    for (i=names, pos= (uchar*) *formnames->type_names+n_length-1; i-- ;
	 pos+=4)
    {
      endpos=uint4korr(pos)+IO_SIZE;
      int4store(pos,endpos);
    }
  }

  if (n_length == 1 )
  {						/* First name */
    length++;
    (void) strxmov((char*) buff,"/",newname,"/",NullS);
  }
  else
    (void) strxmov((char*) buff,newname,"/",NullS); /* purecov: inspected */
  mysql_file_seek(file, 63L+(ulong) n_length, MY_SEEK_SET, MYF(0));
  if (mysql_file_write(file, buff, (size_t) length+1, MYF(MY_NABP+MY_WME)) ||
      (names && mysql_file_write(file,
                                 (uchar*) (*formnames->type_names+n_length-1),
                                 names*4, MYF(MY_NABP+MY_WME))) ||
      mysql_file_write(file, fileinfo+10, 4, MYF(MY_NABP+MY_WME)))
    DBUG_RETURN(0L); /* purecov: inspected */

  int2store(fileinfo+8,names+1);
  int2store(fileinfo+4,n_length+length);
  (void) mysql_file_chsize(file, newpos, 0, MYF(MY_WME));/* Append file with '\0' */
  DBUG_RETURN(newpos);
} /* make_new_entry */


	/* error message when opening a form file */

void open_table_error(TABLE_SHARE *share, int error, int db_errno, int errarg)
{
  int err_no;
  char buff[FN_REFLEN];
  char errbuf[MYSYS_STRERROR_SIZE];
  myf errortype= ME_ERRORLOG;
  DBUG_ENTER("open_table_error");

  switch (error) {
  case 7:
  case 1:
    switch (db_errno) {
    case ENOENT:
      my_error(ER_NO_SUCH_TABLE, MYF(0), share->db.str, share->table_name.str);
      break;
    case HA_ERR_TABLESPACE_MISSING:
      my_snprintf(errbuf, MYSYS_STRERROR_SIZE, "`%s`.`%s`", share->db.str,
                  share->table_name.str);
      my_error(ER_TABLESPACE_MISSING, MYF(0), errbuf);
      break;
    default:
      strxmov(buff, share->normalized_path.str, reg_ext, NullS);
      my_error((db_errno == EMFILE) ? ER_CANT_OPEN_FILE : ER_FILE_NOT_FOUND,
               errortype, buff,
               db_errno, my_strerror(errbuf, sizeof(errbuf), db_errno));
    }
    break;
  case 2:
  {
    handler *file= 0;
    const char *datext= "";

    if (share->db_type() != NULL)
    {
      if ((file= get_new_handler(share, current_thd->mem_root,
                                 share->db_type())))
      {
        if (!(datext= *file->bas_ext()))
          datext= "";
      }
    }
    err_no= (db_errno == ENOENT) ? ER_FILE_NOT_FOUND : (db_errno == EAGAIN) ?
      ER_FILE_USED : ER_CANT_OPEN_FILE;
    strxmov(buff, share->normalized_path.str, datext, NullS);
    my_error(err_no,errortype, buff,
             db_errno, my_strerror(errbuf, sizeof(errbuf), db_errno));
    delete file;
    break;
  }
  case 5:
  {
    const char *csname= get_charset_name((uint) errarg);
    char tmp[10];
    if (!csname || csname[0] =='?')
    {
      my_snprintf(tmp, sizeof(tmp), "#%d", errarg);
      csname= tmp;
    }
    my_printf_error(ER_UNKNOWN_COLLATION,
                    "Unknown collation '%s' in table '%-.64s' definition", 
                    MYF(0), csname, share->table_name.str);
    break;
  }
  case 6:
    strxmov(buff, share->normalized_path.str, reg_ext, NullS);
    my_printf_error(ER_NOT_FORM_FILE,
                    "Table '%-.64s' was created with a different version "
                    "of MySQL and cannot be read", 
                    MYF(0), buff);
    break;
  case 8:
    break;
  case 9:
    /* Unknown FRM type read while preparing File_parser object for view*/
    my_error(ER_FRM_UNKNOWN_TYPE, MYF(0), share->path.str,
             share->view_def->type()->str);
    break;
  default:				/* Better wrong error than none */
  case 4:
    strxmov(buff, share->normalized_path.str, reg_ext, NullS);
    my_error(ER_NOT_FORM_FILE, errortype, buff);
    break;
  }
  DBUG_VOID_RETURN;
} /* open_table_error */


	/*
	** fix a str_type to a array type
	** typeparts separated with some char. differents types are separated
	** with a '\0'
	*/

static void
fix_type_pointers(const char ***array, TYPELIB *point_to_type, uint types,
		  char **names)
{
  char *type_name, *ptr;
  char chr;

  ptr= *names;
  while (types--)
  {
    point_to_type->name=0;
    point_to_type->type_names= *array;

    if ((chr= *ptr))			/* Test if empty type */
    {
      while ((type_name=strchr(ptr+1,chr)) != NullS)
      {
	*((*array)++) = ptr+1;
	*type_name= '\0';		/* End string */
	ptr=type_name;
      }
      ptr+=2;				/* Skip end mark and last 0 */
    }
    else
      ptr++;
    point_to_type->count= (uint) (*array - point_to_type->type_names);
    point_to_type++;
    *((*array)++)= NullS;		/* End of type */
  }
  *names=ptr;				/* Update end */
  return;
} /* fix_type_pointers */


TYPELIB *typelib(MEM_ROOT *mem_root, List<String> &strings)
{
  TYPELIB *result= (TYPELIB*) alloc_root(mem_root, sizeof(TYPELIB));
  if (!result)
    return 0;
  result->count=strings.elements;
  result->name="";
  uint nbytes= (sizeof(char*) + sizeof(uint)) * (result->count + 1);
  if (!(result->type_names= (const char**) alloc_root(mem_root, nbytes)))
    return 0;
  result->type_lengths= (uint*) (result->type_names + result->count + 1);
  List_iterator<String> it(strings);
  String *tmp;
  for (uint i=0; (tmp=it++) ; i++)
  {
    result->type_names[i]= tmp->ptr();
    result->type_lengths[i]= tmp->length();
  }
  result->type_names[result->count]= 0;		// End marker
  result->type_lengths[result->count]= 0;
  return result;
}


/*
 Search after a field with given start & length
 If an exact field isn't found, return longest field with starts
 at right position.
 
 NOTES
   This is needed because in some .frm fields 'fieldnr' was saved wrong

 RETURN
   0  error
   #  field number +1
*/

static uint find_field(Field **fields, uchar *record, uint start, uint length)
{
  Field **field;
  uint i, pos;

  pos= 0;
  for (field= fields, i=1 ; *field ; i++,field++)
  {
    if ((*field)->offset(record) == start)
    {
      if ((*field)->key_length() == length)
	return (i);
      if (!pos || fields[pos-1]->pack_length() <
	  (*field)->pack_length())
	pos= i;
    }
  }
  return (pos);
}


	/* Check that the integer is in the internal */

int set_zone(int nr, int min_zone, int max_zone)
{
  if (nr<=min_zone)
    return (min_zone);
  if (nr>=max_zone)
    return (max_zone);
  return (nr);
} /* set_zone */

	/* Adjust number to next larger disk buffer */

ulong next_io_size(ulong pos)
{
  ulong offset;
  if ((offset= pos & (IO_SIZE-1)))
    return pos-offset+IO_SIZE;
  return pos;
} /* next_io_size */


/*
  Store an SQL quoted string.

  SYNOPSIS  
    append_unescaped()
    res		result String
    pos		string to be quoted
    length	it's length

  NOTE
    This function works correctly with utf8 or single-byte charset strings.
    May fail with some multibyte charsets though.
*/

void append_unescaped(String *res, const char *pos, size_t length)
{
  const char *end= pos+length;
  res->append('\'');

  for (; pos != end ; pos++)
  {
    switch (*pos) {
    case 0:				/* Must be escaped for 'mysql' */
      res->append('\\');
      res->append('0');
      break;
    case '\n':				/* Must be escaped for logs */
      res->append('\\');
      res->append('n');
      break;
    case '\r':
      res->append('\\');		/* This gives better readability */
      res->append('r');
      break;
    case '\\':
      res->append('\\');		/* Because of the sql syntax */
      res->append('\\');
      break;
    case '\'':
      res->append('\'');		/* Because of the sql syntax */
      res->append('\'');
      break;
    default:
      res->append(*pos);
      break;
    }
  }
  res->append('\'');
}


	/* Create a .frm file */

File create_frm(THD *thd, const char *name, const char *db,
                const char *table, uint reclength, uchar *fileinfo,
  		HA_CREATE_INFO *create_info, uint keys, KEY *key_info)
{
  File file;
  ulong length;
  uchar fill[IO_SIZE];
  int create_flags= O_RDWR | O_TRUNC;
  size_t key_comment_total_bytes= 0;
  uint i;

  if (create_info->options & HA_LEX_CREATE_TMP_TABLE)
    create_flags|= O_EXCL | O_NOFOLLOW;

  /* Fix this when we have new .frm files;  Current limit is 4G rows (QQ) */
  if (create_info->max_rows > UINT_MAX32)
    create_info->max_rows= UINT_MAX32;
  if (create_info->min_rows > UINT_MAX32)
    create_info->min_rows= UINT_MAX32;

  if ((file= mysql_file_create(key_file_frm,
                               name, CREATE_MODE, create_flags, MYF(0))) >= 0)
  {
    size_t key_length, tmp_key_length;
    uint tmp, csid;
    memset(fileinfo, 0, 64);
    /* header */
    fileinfo[0]=(uchar) 254;
    fileinfo[1]= 1;
    fileinfo[2]= FRM_VER+3+ MY_TEST(create_info->varchar);

    fileinfo[3]= (uchar) ha_legacy_type(
          ha_checktype(thd,ha_legacy_type(create_info->db_type),0,0));
    fileinfo[4]=1;
    int2store(fileinfo+6,IO_SIZE);		/* Next block starts here */
    /*
      Keep in sync with pack_keys() in unireg.cc
      For each key:
      8 bytes for the key header
      9 bytes for each key-part (MAX_REF_PARTS)
      NAME_LEN bytes for the name
      1 byte for the NAMES_SEP_CHAR (before the name)
      For all keys:
      6 bytes for the header
      1 byte for the NAMES_SEP_CHAR (after the last name)
      9 extra bytes (padding for safety? alignment?)
    */
    for (i= 0; i < keys; i++)
    {
      DBUG_ASSERT(MY_TEST(key_info[i].flags & HA_USES_COMMENT) ==
                 (key_info[i].comment.length > 0));
      if (key_info[i].flags & HA_USES_COMMENT)
        key_comment_total_bytes += 2 + key_info[i].comment.length;
    }

    key_length= keys * (8 + MAX_REF_PARTS * 9 + NAME_LEN + 1) + 16
                + key_comment_total_bytes;

    length= next_io_size((ulong) (IO_SIZE+key_length+reclength+
                                  create_info->extra_size));
    int4store(fileinfo+10,length);
    tmp_key_length= (key_length < 0xffff) ? key_length : 0xffff;
    int2store(fileinfo+14, static_cast<uint16>(tmp_key_length));
    int2store(fileinfo+16,reclength);
    int4store(fileinfo+18, static_cast<uint32>(create_info->max_rows));
    int4store(fileinfo+22, static_cast<uint32>(create_info->min_rows));
    /* fileinfo[26] is set in mysql_create_frm() */
    fileinfo[27]=2;				// Use long pack-fields
    /* fileinfo[28 & 29] is set to key_info_length in mysql_create_frm() */
    create_info->table_options|=HA_OPTION_LONG_BLOB_PTR; // Use portable blob pointers
    int2store(fileinfo+30, static_cast<uint16>(create_info->table_options));
    fileinfo[32]=0;				// No filename anymore
    fileinfo[33]=5;                             // Mark for 5.0 frm file
    int4store(fileinfo+34,create_info->avg_row_length);
    csid= (create_info->default_table_charset ?
           create_info->default_table_charset->number : 0);
    fileinfo[38]= (uchar) csid;
    /*
      In future versions, we will store in fileinfo[39] the values of the
      TRANSACTIONAL and PAGE_CHECKSUM clauses of CREATE TABLE.
    */
    fileinfo[39]= 0;
    fileinfo[40]= (uchar) create_info->row_type;
    /* Bytes 41-46 were for RAID support; now reused for other purposes */
    fileinfo[41]= (uchar) (csid >> 8);
    int2store(fileinfo+42, create_info->stats_sample_pages & 0xffff);
    fileinfo[44]= (uchar) create_info->stats_auto_recalc;
    fileinfo[45]= 0;
    fileinfo[46]= 0;
    int4store(fileinfo+47, static_cast<uint32>(key_length));
    tmp= MYSQL_VERSION_ID;          // Store to avoid warning from int4store
    int4store(fileinfo+51, tmp);
    int4store(fileinfo+55, create_info->extra_size);
    /*
      59-60 is reserved for extra_rec_buf_length,
      61 for default_part_db_type
    */
    int2store(fileinfo+62, static_cast<uint16>(create_info->key_block_size));
    memset(fill, 0, IO_SIZE);
    for (; length > IO_SIZE ; length-= IO_SIZE)
    {
      if (mysql_file_write(file, fill, IO_SIZE, MYF(MY_WME | MY_NABP)))
      {
        (void) mysql_file_close(file, MYF(0));
        (void) mysql_file_delete(key_file_frm, name, MYF(0));
	return(-1);
      }
    }
  }
  else
  {
    if (my_errno == ENOENT)
      my_error(ER_BAD_DB_ERROR,MYF(0),db);
    else
      my_error(ER_CANT_CREATE_TABLE,MYF(0),table,my_errno);
  }
  return (file);
} /* create_frm */


void update_create_info_from_table(HA_CREATE_INFO *create_info, TABLE *table)
{
  TABLE_SHARE *share= table->s;
  DBUG_ENTER("update_create_info_from_table");

  create_info->max_rows= share->max_rows;
  create_info->min_rows= share->min_rows;
  create_info->table_options= share->db_create_options;
  create_info->avg_row_length= share->avg_row_length;
  create_info->row_type= share->row_type;
  create_info->default_table_charset= share->table_charset;
  create_info->table_charset= 0;
  create_info->comment= share->comment;
  create_info->storage_media= share->default_storage_media;
  create_info->tablespace= share->tablespace;

  DBUG_VOID_RETURN;
}

int
rename_file_ext(const char * from,const char * to,const char * ext)
{
  char from_b[FN_REFLEN],to_b[FN_REFLEN];
  (void) strxmov(from_b,from,ext,NullS);
  (void) strxmov(to_b,to,ext,NullS);
  return (mysql_file_rename(key_file_frm, from_b, to_b, MYF(MY_WME)));
}


/*
  Allocate string field in MEM_ROOT and return it as String

  SYNOPSIS
    get_field()
    mem   	MEM_ROOT for allocating
    field 	Field for retrieving of string
    res         result String

  RETURN VALUES
    1   string is empty
    0	all ok
*/

bool get_field(MEM_ROOT *mem, Field *field, String *res)
{
  char buff[MAX_FIELD_WIDTH], *to;
  String str(buff,sizeof(buff),&my_charset_bin);
  size_t length;

  field->val_str(&str);
  if (!(length= str.length()))
  {
    res->length(0);
    return 1;
  }
  if (!(to= strmake_root(mem, str.ptr(), length)))
    length= 0;                                  // Safety fix
  res->set(to, length, field->charset());
  return 0;
}


/*
  Allocate string field in MEM_ROOT and return it as NULL-terminated string

  SYNOPSIS
    get_field()
    mem   	MEM_ROOT for allocating
    field 	Field for retrieving of string

  RETURN VALUES
    NullS  string is empty
    #      pointer to NULL-terminated string value of field
*/

char *get_field(MEM_ROOT *mem, Field *field)
{
  char buff[MAX_FIELD_WIDTH], *to;
  String str(buff,sizeof(buff),&my_charset_bin);
  size_t length;

  field->val_str(&str);
  length= str.length();
  if (!length || !(to= (char*) alloc_root(mem,length+1)))
    return NullS;
  memcpy(to,str.ptr(), length);
  to[length]=0;
  return to;
}


/**
  Check if database name is valid

  @param org_name             Name of database and length
  @param preserve_lettercase  Preserve lettercase if true

  @note If lower_case_table_names is true and preserve_lettercase
  is false then database is converted to lower case

  @retval  IDENT_NAME_OK        Identifier name is Ok (Success)
  @retval  IDENT_NAME_WRONG     Identifier name is Wrong (ER_WRONG_TABLE_NAME)
  @retval  IDENT_NAME_TOO_LONG  Identifier name is too long if it is greater
                                than 64 characters (ER_TOO_LONG_IDENT)

  @note In case of IDENT_NAME_WRONG and IDENT_NAME_TOO_LONG, this
  function reports an error (my_error)
*/

enum_ident_name_check check_and_convert_db_name(LEX_STRING *org_name,
                                                bool preserve_lettercase)
{
  char *name= org_name->str;
  size_t name_length= org_name->length;
  bool check_for_path_chars;
  enum_ident_name_check ident_check_status;

  if (!name_length || name_length > NAME_LEN)
  {
    my_error(ER_WRONG_DB_NAME, MYF(0), org_name->str);
    return IDENT_NAME_WRONG;
  }

  if ((check_for_path_chars= check_mysql50_prefix(name)))
  {
    name+= MYSQL50_TABLE_NAME_PREFIX_LENGTH;
    name_length-= MYSQL50_TABLE_NAME_PREFIX_LENGTH;
  }

  if (!preserve_lettercase && lower_case_table_names && name != any_db)
    my_casedn_str(files_charset_info, name);

  ident_check_status= check_table_name(name, name_length, check_for_path_chars);
  if (ident_check_status == IDENT_NAME_WRONG)
    my_error(ER_WRONG_DB_NAME, MYF(0), org_name->str);
  else if (ident_check_status == IDENT_NAME_TOO_LONG)
    my_error(ER_TOO_LONG_IDENT, MYF(0), org_name->str);
  return ident_check_status;
}


/**
  Function to check if table name is valid or not. If it is invalid,
  return appropriate error in each case to the caller.

  @param name                  Table name
  @param length                Length of table name
  @param check_for_path_chars  Check if the table name contains path chars

  @retval  IDENT_NAME_OK        Identifier name is Ok (Success)
  @retval  IDENT_NAME_WRONG     Identifier name is Wrong (ER_WRONG_TABLE_NAME)
  @retval  IDENT_NAME_TOO_LONG  Identifier name is too long if it is greater
                                than 64 characters (ER_TOO_LONG_IDENT)

  @note Reporting error to the user is the responsiblity of the caller.
*/

enum_ident_name_check check_table_name(const char *name, size_t length,
                                       bool check_for_path_chars)
{
  // name length in symbols
  size_t name_length= 0;
  const char *end= name+length;
  if (!length || length > NAME_LEN)
    return IDENT_NAME_WRONG;
  bool last_char_is_space= FALSE;

  while (name != end)
  {
    last_char_is_space= my_isspace(system_charset_info, *name);
    if (use_mb(system_charset_info))
    {
      int len=my_ismbchar(system_charset_info, name, end);
      if (len)
      {
        name += len;
        name_length++;
        continue;
      }
    }
    if (check_for_path_chars &&
        (*name == '/' || *name == '\\' || *name == '~' || *name == FN_EXTCHAR))
      return IDENT_NAME_WRONG;
    name++;
    name_length++;
  }
  if (last_char_is_space)
   return IDENT_NAME_WRONG;
  else if (name_length > NAME_CHAR_LEN)
   return IDENT_NAME_TOO_LONG;
  return IDENT_NAME_OK;
}


bool check_column_name(const char *name)
{
  // name length in symbols
  size_t name_length= 0;
  bool last_char_is_space= TRUE;

  while (*name)
  {
    last_char_is_space= my_isspace(system_charset_info, *name);
    if (use_mb(system_charset_info))
    {
      int len=my_ismbchar(system_charset_info, name, 
                          name+system_charset_info->mbmaxlen);
      if (len)
      {
        name += len;
        name_length++;
        continue;
      }
    }
    if (*name == NAMES_SEP_CHAR)
      return 1;
    name++;
    name_length++;
  }
  /* Error if empty or too long column name */
  return last_char_is_space || (name_length > NAME_CHAR_LEN);
}


/**
  Checks whether a table is intact. Should be done *just* after the table has
  been opened.

  @param[in] table             The table to check
  @param[in] table_def         Expected structure of the table (column name
                               and type)

  @retval  FALSE  OK
  @retval  TRUE   There was an error. An error message is output
                  to the error log.  We do not push an error
                  message into the error stack because this
                  function is currently only called at start up,
                  and such errors never reach the user.
*/

bool
Table_check_intact::check(TABLE *table, const TABLE_FIELD_DEF *table_def)
{
  uint i;
  my_bool error= FALSE;
  const TABLE_FIELD_TYPE *field_def= table_def->field;
  DBUG_ENTER("table_check_intact");
  DBUG_PRINT("info",("table: %s  expected_count: %d",
                     table->alias, table_def->count));

  /* Whether the table definition has already been validated. */
  if (table->s->table_field_def_cache == table_def)
    DBUG_RETURN(FALSE);

  if (table->s->fields != table_def->count)
  {
    DBUG_PRINT("info", ("Column count has changed, checking the definition"));

    /* previous MySQL version */
    if (MYSQL_VERSION_ID > table->s->mysql_version)
    {
      report_error(ER_COL_COUNT_DOESNT_MATCH_PLEASE_UPDATE_V2,
                   ER(ER_COL_COUNT_DOESNT_MATCH_PLEASE_UPDATE_V2),
                   table->s->db.str, table->alias,
                   table_def->count, table->s->fields,
                   static_cast<int>(table->s->mysql_version),
                   MYSQL_VERSION_ID);
      DBUG_RETURN(TRUE);
    }
    else if (MYSQL_VERSION_ID == table->s->mysql_version)
    {
      report_error(ER_COL_COUNT_DOESNT_MATCH_CORRUPTED_V2,
                   ER(ER_COL_COUNT_DOESNT_MATCH_CORRUPTED_V2),
                   table->s->db.str, table->s->table_name.str,
                   table_def->count, table->s->fields);
      DBUG_RETURN(TRUE);
    }
    /*
      Something has definitely changed, but we're running an older
      version of MySQL with new system tables.
      Let's check column definitions. If a column was added at
      the end of the table, then we don't care much since such change
      is backward compatible.
    */
  }
  char buffer[STRING_BUFFER_USUAL_SIZE];
  for (i=0 ; i < table_def->count; i++, field_def++)
  {
    String sql_type(buffer, sizeof(buffer), system_charset_info);
    sql_type.length(0);
    if (i < table->s->fields)
    {
      Field *field= table->field[i];

      if (strncmp(field->field_name, field_def->name.str,
                  field_def->name.length))
      {
        /*
          Name changes are not fatal, we use ordinal numbers to access columns.
          Still this can be a sign of a tampered table, output an error
          to the error log.
        */
        report_error(0, "Incorrect definition of table %s.%s: "
                     "expected column '%s' at position %d, found '%s'.",
                     table->s->db.str, table->alias, field_def->name.str, i,
                     field->field_name);
      }
      field->sql_type(sql_type);
      /*
        Generally, if column types don't match, then something is
        wrong.

        However, we only compare column definitions up to the
        length of the original definition, since we consider the
        following definitions compatible:

        1. DATETIME and DATETIM
        2. INT(11) and INT(11
        3. SET('one', 'two') and SET('one', 'two', 'more')

        For SETs or ENUMs, if the same prefix is there it's OK to
        add more elements - they will get higher ordinal numbers and
        the new table definition is backward compatible with the
        original one.
       */
      if (strncmp(sql_type.c_ptr_safe(), field_def->type.str,
                  field_def->type.length - 1))
      {
        report_error(0, "Incorrect definition of table %s.%s: "
                     "expected column '%s' at position %d to have type "
                     "%s, found type %s.", table->s->db.str, table->alias,
                     field_def->name.str, i, field_def->type.str,
                     sql_type.c_ptr_safe());
        error= TRUE;
      }
      else if (field_def->cset.str && !field->has_charset())
      {
        report_error(0, "Incorrect definition of table %s.%s: "
                     "expected the type of column '%s' at position %d "
                     "to have character set '%s' but the type has no "
                     "character set.", table->s->db.str, table->alias,
                     field_def->name.str, i, field_def->cset.str);
        error= TRUE;
      }
      else if (field_def->cset.str &&
               strcmp(field->charset()->csname, field_def->cset.str))
      {
        report_error(0, "Incorrect definition of table %s.%s: "
                     "expected the type of column '%s' at position %d "
                     "to have character set '%s' but found "
                     "character set '%s'.", table->s->db.str, table->alias,
                     field_def->name.str, i, field_def->cset.str,
                     field->charset()->csname);
        error= TRUE;
      }
    }
    else
    {
      report_error(0, "Incorrect definition of table %s.%s: "
                   "expected column '%s' at position %d to have type %s "
                   " but the column is not found.",
                   table->s->db.str, table->alias,
                   field_def->name.str, i, field_def->type.str);
      error= TRUE;
    }
  }

  if (! error)
    table->s->table_field_def_cache= table_def;

  DBUG_RETURN(error);
}


/**
  Traverse portion of wait-for graph which is reachable through edge
  represented by this flush ticket in search for deadlocks.

  @retval TRUE  A deadlock is found. A victim is remembered
                by the visitor.
  @retval FALSE Success, no deadlocks.
*/

bool Wait_for_flush::accept_visitor(MDL_wait_for_graph_visitor *gvisitor)
{
  return m_share->visit_subgraph(this, gvisitor);
}


uint Wait_for_flush::get_deadlock_weight() const
{
  return m_deadlock_weight;
}


/**
  Traverse portion of wait-for graph which is reachable through this
  table share in search for deadlocks.

  @param waiting_ticket  Ticket representing wait for this share.
  @param dvisitor        Deadlock detection visitor.

  @retval TRUE  A deadlock is found. A victim is remembered
                by the visitor.
  @retval FALSE No deadlocks, it's OK to begin wait.
*/

bool TABLE_SHARE::visit_subgraph(Wait_for_flush *wait_for_flush,
                                 MDL_wait_for_graph_visitor *gvisitor)
{
  TABLE *table;
  MDL_context *src_ctx= wait_for_flush->get_ctx();
  bool result= TRUE;
  bool locked= FALSE;

  /*
    To protect used_tables list from being concurrently modified
    while we are iterating through it we acquire LOCK_open.
    This does not introduce deadlocks in the deadlock detector
    because we won't try to acquire LOCK_open while
    holding a write-lock on MDL_lock::m_rwlock.
  */
  if (gvisitor->m_lock_open_count++ == 0)
  {
    locked= TRUE;
    table_cache_manager.lock_all_and_tdc();
  }

  Table_cache_iterator tables_it(this);

  /*
    In case of multiple searches running in parallel, avoid going
    over the same loop twice and shortcut the search.
    Do it after taking the lock to weed out unnecessary races.
  */
  if (src_ctx->m_wait.get_status() != MDL_wait::EMPTY)
  {
    result= FALSE;
    goto end;
  }

  if (gvisitor->enter_node(src_ctx))
    goto end;

  while ((table= tables_it++))
  {
    if (gvisitor->inspect_edge(&table->in_use->mdl_context))
    {
      goto end_leave_node;
    }
  }

  tables_it.rewind();
  while ((table= tables_it++))
  {
    if (table->in_use->mdl_context.visit_subgraph(gvisitor))
    {
      goto end_leave_node;
    }
  }

  result= FALSE;

end_leave_node:
  gvisitor->leave_node(src_ctx);

end:
  gvisitor->m_lock_open_count--;
  if (locked)
  {
    DBUG_ASSERT(gvisitor->m_lock_open_count == 0);
    table_cache_manager.unlock_all_and_tdc();
  }

  return result;
}


/**
  Wait until the subject share is removed from the table
  definition cache and make sure it's destroyed.

  @note This method may access the share concurrently with another
  thread if the share is in the process of being opened, i.e., that
  m_open_in_progress is true. In this case, close_cached_tables() may
  iterate over elements in the table definition cache, and call this
  method regardless of the share being opened or not. This works anyway
  since a new flush ticket is added below, and LOCK_open ensures
  that the share may not be destroyed by another thread in the time
  between finding this share (having an old version) and adding the flush
  ticket. Thus, after this thread has added the flush ticket, the thread
  opening the table will eventually call free_table_share (as a result of
  releasing the share after using it, or as a result of a failing
  open_table_def()), which will notify the owners of the flush tickets,
  and the last one being notified will actually destroy the share.

  @param mdl_context     MDL context for thread which is going to wait.
  @param abstime         Timeout for waiting as absolute time value.
  @param deadlock_weight Weight of this wait for deadlock detector.

  @pre LOCK_open is write locked, the share is used (has
       non-zero reference count), is marked for flush and
       this connection does not reference the share.
       LOCK_open will be unlocked temporarily during execution.

  @retval FALSE - Success.
  @retval TRUE  - Error (OOM, deadlock, timeout, etc...).
*/

bool TABLE_SHARE::wait_for_old_version(THD *thd, struct timespec *abstime,
                                       uint deadlock_weight)
{
  MDL_context *mdl_context= &thd->mdl_context;
  Wait_for_flush ticket(mdl_context, this, deadlock_weight);
  MDL_wait::enum_wait_status wait_status;

  mysql_mutex_assert_owner(&LOCK_open);
  /*
    We should enter this method only when share's version is not
    up to date and the share is referenced. Otherwise our
    thread will never be woken up from wait.
  */
  DBUG_ASSERT(version != refresh_version && ref_count != 0);

  m_flush_tickets.push_front(&ticket);

  mdl_context->m_wait.reset_status();

  mysql_mutex_unlock(&LOCK_open);

  mdl_context->will_wait_for(&ticket);

  mdl_context->find_deadlock();

  DEBUG_SYNC(thd, "flush_complete");

  wait_status= mdl_context->m_wait.timed_wait(thd, abstime, TRUE,
                                              &stage_waiting_for_table_flush);

  mdl_context->done_waiting_for();

  mysql_mutex_lock(&LOCK_open);

  m_flush_tickets.remove(&ticket);

  if (m_flush_tickets.is_empty() && ref_count == 0)
  {
    /*
      If our thread was the last one using the share,
      we must destroy it here.
    */
    destroy();
  }

  DEBUG_SYNC(thd, "share_destroyed");

  /*
    In cases when our wait was aborted by KILL statement,
    a deadlock or a timeout, the share might still be referenced,
    so we don't delete it. Note, that we can't determine this
    condition by checking wait_status alone, since, for example,
    a timeout can happen after all references to the table share
    were released, but before the share is removed from the
    cache and we receive the notification. This is why
    we first destroy the share, and then look at
    wait_status.
  */
  switch (wait_status)
  {
  case MDL_wait::GRANTED:
    return FALSE;
  case MDL_wait::VICTIM:
    my_error(ER_LOCK_DEADLOCK, MYF(0));
    return TRUE;
  case MDL_wait::TIMEOUT:
    my_error(ER_LOCK_WAIT_TIMEOUT, MYF(0));
    return TRUE;
  case MDL_wait::KILLED:
    return TRUE;
  default:
    DBUG_ASSERT(0);
    return TRUE;
  }
}


/**
  Initialize TABLE instance (newly created, or coming either from table
  cache or THD::temporary_tables list) and prepare it for further use
  during statement execution. Set the 'alias' attribute from the specified
  TABLE_LIST element. Remember the TABLE_LIST element in the
  TABLE::pos_in_table_list member.

  @param thd  Thread context.
  @param tl   TABLE_LIST element.
*/

void TABLE::init(THD *thd, TABLE_LIST *tl)
{
  DBUG_ASSERT(s->ref_count > 0 || s->tmp_table != NO_TMP_TABLE);

  if (thd->lex->need_correct_ident())
    alias_name_used= my_strcasecmp(table_alias_charset,
                                   s->table_name.str,
                                   tl->alias);
  /* Fix alias if table name changes. */
  if (strcmp(alias, tl->alias))
  {
    size_t length= strlen(tl->alias)+1;
    alias= (char*) my_realloc(key_memory_TABLE,
                              (char*) alias, length, MYF(MY_WME));
    memcpy((char*) alias, tl->alias, length);
  }

  const_table= 0;
  null_row= 0;
  nullable= 0;
  force_index= 0;
  force_index_order= 0;
  force_index_group= 0;
  status= STATUS_GARBAGE | STATUS_NOT_FOUND;
  insert_values= 0;
  fulltext_searched= 0;
  file->ft_handler= 0;
  reginfo.impossible_range= 0;

  /* Catch wrong handling of the auto_increment_field_not_null. */
  DBUG_ASSERT(!auto_increment_field_not_null);
  auto_increment_field_not_null= FALSE;

  pos_in_table_list= tl;

  clear_column_bitmaps();

  DBUG_ASSERT(key_read == 0);
  no_keyread= false;

  /* Tables may be reused in a sub statement. */
  DBUG_ASSERT(!file->extra(HA_EXTRA_IS_ATTACHED_CHILDREN));
}


/*
  Create Item_field for each column in the table.

  SYNPOSIS
    TABLE::fill_item_list()
      item_list          a pointer to an empty list used to store items

  DESCRIPTION
    Create Item_field object for each column in the table and
    initialize it with the corresponding Field. New items are
    created in the current THD memory root.

  RETURN VALUE
    0                    success
    1                    out of memory
*/

bool TABLE::fill_item_list(List<Item> *item_list) const
{
  /*
    All Item_field's created using a direct pointer to a field
    are fixed in Item_field constructor.
  */
  uint i= 0;
  for (Field **ptr= visible_field_ptr(); *ptr; ptr++, i++)
  {
    Item_field *item= new Item_field(*ptr);
    if (!item || item_list->push_back(item))
      return TRUE;
  }
  return FALSE;
}

/*
  Reset an existing list of Item_field items to point to the
  Fields of this table.

  SYNPOSIS
    TABLE::reset_item_list()
      item_list          a non-empty list with Item_fields

  DESCRIPTION
    This is a counterpart of fill_item_list used to redirect
    Item_fields to the fields of a newly created table.
*/

void TABLE::reset_item_list(List<Item> *item_list) const
{
  List_iterator_fast<Item> it(*item_list);
  uint i= 0;
  for (Field **ptr= visible_field_ptr(); *ptr; ptr++, i++)
  {
    Item_field *item_field= (Item_field*) it++;
    DBUG_ASSERT(item_field != 0);
    item_field->reset_field(*ptr);
  }
}

/**
  Create a TABLE_LIST object representing a nested join

  @param allocator  Mem root allocator that object is created from.
  @param alias      Name of nested join object
  @param embedding  Pointer to embedding join nest (or NULL if top-most)
  @param belongs_to List of tables this nest belongs to (never NULL).
  @param select     The query block that this join nest belongs within.

  @returns Pointer to created join nest object, or NULL if error.
*/

TABLE_LIST *TABLE_LIST::new_nested_join(MEM_ROOT *allocator,
                            const char *alias,
                            TABLE_LIST *embedding,
                            List<TABLE_LIST> *belongs_to,
                            class st_select_lex *select)
{
  DBUG_ASSERT(belongs_to && select);

  TABLE_LIST *const join_nest=
    (TABLE_LIST *) alloc_root(allocator, ALIGN_SIZE(sizeof(TABLE_LIST))+
                                                    sizeof(NESTED_JOIN));
  if (join_nest == NULL)
    return NULL;

  memset(join_nest, 0, ALIGN_SIZE(sizeof(TABLE_LIST)) + sizeof(NESTED_JOIN));
  join_nest->nested_join=
    (NESTED_JOIN *) ((uchar *)join_nest + ALIGN_SIZE(sizeof(TABLE_LIST)));

  join_nest->db= (char *)"";
  join_nest->db_length= 0;
  join_nest->table_name= (char *)"";
  join_nest->table_name_length= 0;
  join_nest->alias= (char *)alias;
  
  join_nest->embedding= embedding;
  join_nest->join_list= belongs_to;
  join_nest->select_lex= select;

  join_nest->nested_join->join_list.empty();

  return join_nest;
}

/**
  Merge tables from a query block into a nested join structure.

  @param select Query block containing tables to be merged into nested join

  @return false if success, true if error
*/

bool TABLE_LIST::merge_underlying_tables(class st_select_lex *select)
{
  DBUG_ASSERT(nested_join->join_list.is_empty());

  List_iterator_fast<TABLE_LIST> li(select->top_join_list);
  TABLE_LIST *tl;
  while ((tl= li++))
  {
    tl->embedding= this;
    tl->join_list= &nested_join->join_list;
    if (nested_join->join_list.push_back(tl))
      return true;                  /* purecov: inspected */
  }

  return false;
}



/*
  calculate md5 of query

  SYNOPSIS
    TABLE_LIST::calc_md5()
    buffer	buffer for md5 writing
*/

void  TABLE_LIST::calc_md5(char *buffer)
{
  uchar digest[MD5_HASH_SIZE];
  compute_md5_hash((char *) digest, (const char *) select_stmt.str,
                   select_stmt.length);
  array_to_hex(buffer, digest, MD5_HASH_SIZE);
}


/**
   Reset a table before starting optimization
*/
void TABLE_LIST::reset()
{
  // @todo If TABLE::init() was always called, this would not be necessary:
  table->const_table= 0;
  table->null_row= 0;
  table->status= STATUS_GARBAGE | STATUS_NOT_FOUND;

  table->force_index= force_index;
  table->force_index_order= table->force_index_group= 0;
  table->covering_keys= table->s->keys_for_keyread;
  table->merge_keys.clear_all();
}


/**
  Merge WHERE condition of view or derived table into outer query.

  If the derived table is on the inner side of an outer join, its WHERE
  condition is merged into the respective join operation's join condition,
  otherwise the WHERE condition is merged with the derived table's
  join condition.

  @param thd    thread handler

  @return false if success, true if error
*/

bool TABLE_LIST::merge_where(THD *thd)
{
  DBUG_ENTER("TABLE_LIST::merge_where");

  DBUG_ASSERT(is_merged());

  Item *const condition= derived_unit()->first_select()->where_cond();

  if (!condition)
    DBUG_RETURN(false);

  /*
    Save the WHERE condition separately. This is needed because it is already
    resolved, so we need to explicitly update used tables information after
    merging this derived table into the outer query.
  */
  derived_where_cond= condition;

  Prepared_stmt_arena_holder ps_arena_holder(thd);

  /*
    Merge WHERE condition with the join condition of the outer join nest
    and attach it to join nest representing this derived table.
  */
  set_join_cond(and_conds(join_cond(), condition));
  if (!join_cond())
    DBUG_RETURN(true);        /* purecov: inspected */

  DBUG_RETURN(false);
}


/**
  Create field translation for merged derived table/view.

  @param thd  Thread handle

  @return false if success, true if error.
*/

bool TABLE_LIST::create_field_translation(THD *thd)
{
  Item *item;
  SELECT_LEX *select= derived->first_select();
  List_iterator_fast<Item> it(select->item_list);
  uint field_count= 0;

  DBUG_ASSERT(derived->is_prepared());

  DBUG_ASSERT(!field_translation);

  Prepared_stmt_arena_holder ps_arena_holder(thd);

  // Create view fields translation table
  Field_translator *transl=
    (Field_translator *)thd->stmt_arena->alloc(select->item_list.elements *
                                               sizeof(Field_translator));
  if (!transl)
    return true;                        /* purecov: inspected */

  while ((item= it++))
  {
    /*
      Notice that all items keep their nullability here.
      All items are later wrapped within Item_direct_view objects.
      If the view is used on the inner side of an outer join, these
      objects will reflect the correct nullability of the selected expressions.
    */
    transl[field_count].name= item->item_name.ptr();
    transl[field_count++].item= item;
  }
  field_translation= transl;
  field_translation_end= transl + field_count;

  return false;
}


/**
  Return merged WHERE clause and join conditions for a view

  @param thd          thread handle
  @param table        table for the VIEW
  @param[out] pcond   Pointer to the built condition (NULL if none)

  This function returns the result of ANDing the WHERE clause and the
  join conditions of the given view.

  @returns  false for success, true for error
*/

static bool merge_join_conditions(THD *thd, TABLE_LIST *table, Item **pcond)
{
  DBUG_ENTER("merge_join_conditions");

  *pcond= NULL;
  DBUG_PRINT("info", ("alias: %s", table->alias));
  if (table->join_cond())
  {
    if (!(*pcond= table->join_cond()->copy_andor_structure(thd)))
      DBUG_RETURN(true);                   /* purecov: inspected */
  }
  if (!table->nested_join)
    DBUG_RETURN(false);
  List_iterator<TABLE_LIST> li(table->nested_join->join_list);
  while (TABLE_LIST *tbl= li++)
  {
    if (tbl->is_view())
      continue;
    Item *cond;
    if (merge_join_conditions(thd, tbl, &cond))
      DBUG_RETURN(true);                   /* purecov: inspected */
    if (cond && !(*pcond= and_conds(*pcond, cond)))
      DBUG_RETURN(true);                   /* purecov: inspected */
  }
  DBUG_RETURN(false);
}


/**
  Prepare check option expression of table

  @param thd            thread handler
  @param is_cascaded     True if parent view requests that this view's
  filtering condition be treated as WITH CASCADED CHECK OPTION; this is for
  recursive calls; user code should omit this argument.

  @details

  This function builds check option condition for use in regular execution or
  subsequent SP/PS executions.

  This function must be called after the WHERE clause and join condition
  of this and all underlying derived tables/views have been resolved.

  The function will always call itself recursively for all underlying views
  and base tables.

  On first invocation, the check option condition is built bottom-up in
  statement mem_root, and check_option_processed is set true.

  On subsequent executions, check_option_processed is true and no
  expression building is necessary. However, the function needs to assure that
  the expression is resolved by calling fix_fields() on it.

  @returns false if success, true if error
*/

bool TABLE_LIST::prepare_check_option(THD *thd, bool is_cascaded)
{
  DBUG_ENTER("TABLE_LIST::prepare_check_option");
  DBUG_ASSERT(is_view());

  /*
    True if conditions of underlying views should be treated as WITH CASCADED
    CHECK OPTION
  */
  is_cascaded|= (with_check == VIEW_CHECK_CASCADED);

  for (TABLE_LIST *tbl= merge_underlying_list; tbl; tbl= tbl->next_local)
  {
    if (tbl->is_view() && tbl->prepare_check_option(thd, is_cascaded))
      DBUG_RETURN(true);                  /* purecov: inspected */
  }

  if (!check_option_processed)
  {
    Prepared_stmt_arena_holder ps_arena_holder(thd);
    if ((with_check || is_cascaded) &&
        merge_join_conditions(thd, this, &check_option))
      DBUG_RETURN(true);                  /* purecov: inspected */

    for (TABLE_LIST *tbl= merge_underlying_list; tbl; tbl= tbl->next_local)
    {
      if (tbl->check_option &&
          !(check_option= and_conds(check_option, tbl->check_option)))
          DBUG_RETURN(true);            /* purecov: inspected */
    }

    check_option_processed= true;
  }

  if (check_option && !check_option->fixed)
  {
    const char *save_where= thd->where;
    thd->where= "check option";
    if (check_option->fix_fields(thd, &check_option) ||
        check_option->check_cols(1))
      DBUG_RETURN(true);                  /* purecov: inspected */
    thd->where= save_where;
  }

  DBUG_RETURN(false);
}


/**
  Prepare replace filter for a table that is inserted into via a view.

  Used with REPLACE command to filter out rows that should not be deleted.
  Concatenate WHERE clauses from multiple views into one permanent field:
  TABLE::replace_filter.

  Since REPLACE is not possible against a join view, there is no need to
  process join conditions, only WHERE clause is needed. But we still call
  merge_join_conditions() since this is a general function that handles both
  join conditions (if any) and the original WHERE clause.

  @param thd            thread handler

  @returns false if success, true if error
*/

bool TABLE_LIST::prepare_replace_filter(THD *thd)
{
  DBUG_ENTER("TABLE_LIST::prepare_replace_filter");

  for (TABLE_LIST *tbl= merge_underlying_list; tbl; tbl= tbl->next_local)
  {
    if (tbl->is_view() && tbl->prepare_replace_filter(thd))
      DBUG_RETURN(true);
  }

  if (!replace_filter_processed)
  {
    Prepared_stmt_arena_holder ps_arena_holder(thd);

    if (merge_join_conditions(thd, this, &replace_filter))
      DBUG_RETURN(true);                 /* purecov: inspected */
    for (TABLE_LIST *tbl= merge_underlying_list; tbl; tbl= tbl->next_local)
    {
      if (tbl->replace_filter)
      {
        if (!(replace_filter= and_conds(replace_filter, tbl->replace_filter)))
          DBUG_RETURN(true);
      }
    }
    replace_filter_processed= true;
  }

  if (replace_filter && !replace_filter->fixed)
  {
    const char *save_where= thd->where;
    thd->where= "replace filter";
    if (replace_filter->fix_fields(thd, &replace_filter) ||
        replace_filter->check_cols(1))
      DBUG_RETURN(true);
    thd->where= save_where;
  }

  DBUG_RETURN(false);
}


/**
  Cleanup items belonged to view fields translation table
*/

void TABLE_LIST::cleanup_items()
{
  if (!field_translation)
    return;

  for (Field_translator *transl= field_translation;
       transl < field_translation_end;
       transl++)
    transl->item->walk(&Item::cleanup_processor, Item::WALK_POSTFIX, NULL);
}


/**
  Check CHECK OPTION condition

  @param thd       thread handler

  @retval VIEW_CHECK_OK     OK
  @retval VIEW_CHECK_ERROR  FAILED
  @retval VIEW_CHECK_SKIP   FAILED, but continue
*/

int TABLE_LIST::view_check_option(THD *thd) const
{
  if (check_option && check_option->val_int() == 0)
  {
    const TABLE_LIST *main_view= top_table();
    my_error(ER_VIEW_CHECK_FAILED, MYF(0), main_view->view_db.str,
             main_view->view_name.str);
    if (thd->lex->is_ignore())
      return(VIEW_CHECK_SKIP);
    return(VIEW_CHECK_ERROR);
  }
  return(VIEW_CHECK_OK);
}


/**
  Find table in underlying tables by map and check that only this
  table belong to given map.

  @param[out] table_ref reference to found table
		        (must be set to NULL by caller)
  @param      map       bit mask of tables

  @retval false table not found or found only one (table_ref is non-NULL)
  @retval true  found several tables
*/

bool TABLE_LIST::check_single_table(TABLE_LIST **table_ref, table_map map)
{
  for (TABLE_LIST *tbl= merge_underlying_list; tbl; tbl= tbl->next_local)
  {
    if (tbl->is_view_or_derived() && tbl->is_merged())
    {
      if (tbl->check_single_table(table_ref, map))
        return true;
    }
    else if (tbl->map() & map)
    {
      if (*table_ref)
        return true;

      *table_ref= tbl;
    }
  }
  return false;
}


/**
  Set insert_values buffer

  @param mem_root   memory pool for allocating

  @returns false if success, true if error (out of memory)
*/

bool TABLE_LIST::set_insert_values(MEM_ROOT *mem_root)
{
  if (table)
  {
    if (!table->insert_values &&
        !(table->insert_values= (uchar *)alloc_root(mem_root,
                                                    table->s->rec_buff_length)))
      return true;                       /* purecov: inspected */
  }
  else
  {
    DBUG_ASSERT(view && merge_underlying_list);
    for (TABLE_LIST *tbl= merge_underlying_list; tbl; tbl= tbl->next_local)
      if (tbl->set_insert_values(mem_root))
        return true;                     /* purecov: inspected */
  }
  return false;
}


/*
  Test if this is a leaf with respect to name resolution.

  SYNOPSIS
    TABLE_LIST::is_leaf_for_name_resolution()

  DESCRIPTION
    A table reference is a leaf with respect to name resolution if
    it is either a leaf node in a nested join tree (table, view,
    schema table, subquery), or an inner node that represents a
    NATURAL/USING join, or a nested join with materialized join
    columns.

  RETURN
    TRUE if a leaf, FALSE otherwise.
*/
bool TABLE_LIST::is_leaf_for_name_resolution() const
{
  return (is_view_or_derived() || is_natural_join || is_join_columns_complete ||
          !nested_join);
}


/*
  Retrieve the first (left-most) leaf in a nested join tree with
  respect to name resolution.

  SYNOPSIS
    TABLE_LIST::first_leaf_for_name_resolution()

  DESCRIPTION
    Given that 'this' is a nested table reference, recursively walk
    down the left-most children of 'this' until we reach a leaf
    table reference with respect to name resolution.

  IMPLEMENTATION
    The left-most child of a nested table reference is the last element
    in the list of children because the children are inserted in
    reverse order.

  RETURN
    If 'this' is a nested table reference - the left-most child of
      the tree rooted in 'this',
    else return 'this'
*/

TABLE_LIST *TABLE_LIST::first_leaf_for_name_resolution()
{
  TABLE_LIST *cur_table_ref= NULL;
  NESTED_JOIN *cur_nested_join;

  if (is_leaf_for_name_resolution())
    return this;
  DBUG_ASSERT(nested_join);

  for (cur_nested_join= nested_join;
       cur_nested_join;
       cur_nested_join= cur_table_ref->nested_join)
  {
    List_iterator_fast<TABLE_LIST> it(cur_nested_join->join_list);
    cur_table_ref= it++;
    /*
      If the current nested join is a RIGHT JOIN, the operands in
      'join_list' are in reverse order, thus the first operand is
      already at the front of the list. Otherwise the first operand
      is in the end of the list of join operands.
    */
    if (!(cur_table_ref->outer_join & JOIN_TYPE_RIGHT))
    {
      TABLE_LIST *next;
      while ((next= it++))
        cur_table_ref= next;
    }
    if (cur_table_ref->is_leaf_for_name_resolution())
      break;
  }
  return cur_table_ref;
}


/*
  Retrieve the last (right-most) leaf in a nested join tree with
  respect to name resolution.

  SYNOPSIS
    TABLE_LIST::last_leaf_for_name_resolution()

  DESCRIPTION
    Given that 'this' is a nested table reference, recursively walk
    down the right-most children of 'this' until we reach a leaf
    table reference with respect to name resolution.

  IMPLEMENTATION
    The right-most child of a nested table reference is the first
    element in the list of children because the children are inserted
    in reverse order.

  RETURN
    - If 'this' is a nested table reference - the right-most child of
      the tree rooted in 'this',
    - else - 'this'
*/

TABLE_LIST *TABLE_LIST::last_leaf_for_name_resolution()
{
  TABLE_LIST *cur_table_ref= this;
  NESTED_JOIN *cur_nested_join;

  if (is_leaf_for_name_resolution())
    return this;
  DBUG_ASSERT(nested_join);

  for (cur_nested_join= nested_join;
       cur_nested_join;
       cur_nested_join= cur_table_ref->nested_join)
  {
    cur_table_ref= cur_nested_join->join_list.head();
    /*
      If the current nested is a RIGHT JOIN, the operands in
      'join_list' are in reverse order, thus the last operand is in the
      end of the list.
    */
    if ((cur_table_ref->outer_join & JOIN_TYPE_RIGHT))
    {
      List_iterator_fast<TABLE_LIST> it(cur_nested_join->join_list);
      TABLE_LIST *next;
      cur_table_ref= it++;
      while ((next= it++))
        cur_table_ref= next;
    }
    if (cur_table_ref->is_leaf_for_name_resolution())
      break;
  }
  return cur_table_ref;
}


/**
  Set privileges needed for columns of underlying tables

  @param want_privilege  Required privileges
*/

void TABLE_LIST::set_want_privilege(ulong want_privilege)
{
#ifndef DBUG_OFF
  // Remove SHOW_VIEW_ACL, because it will be checked during making view
  want_privilege&= ~SHOW_VIEW_ACL;

  grant.want_privilege= want_privilege & ~grant.privilege;
  if (table)
    table->grant.want_privilege= want_privilege & ~table->grant.privilege;
  for (TABLE_LIST *tbl= merge_underlying_list; tbl; tbl= tbl->next_local)
    tbl->set_want_privilege(want_privilege);
#endif
}


/*
  Load security context information for this view

  SYNOPSIS
    TABLE_LIST::prepare_view_securety_context()
    thd                  [in] thread handler

  RETURN
    FALSE  OK
    TRUE   Error
*/

#ifndef NO_EMBEDDED_ACCESS_CHECKS
bool TABLE_LIST::prepare_view_securety_context(THD *thd)
{
  DBUG_ENTER("TABLE_LIST::prepare_view_securety_context");
  DBUG_PRINT("enter", ("table: %s", alias));

  DBUG_ASSERT(!prelocking_placeholder && view);
  if (view_suid)
  {
    DBUG_PRINT("info", ("This table is suid view => load contest"));
    DBUG_ASSERT(view && view_sctx);
    if (acl_getroot(view_sctx,
                    const_cast<char*>(definer.user.str),
                    const_cast<char*>(definer.host.str),
                    const_cast<char*>(definer.host.str),
                    thd->db().str))
    {
      if ((thd->lex->sql_command == SQLCOM_SHOW_CREATE) ||
          (thd->lex->sql_command == SQLCOM_SHOW_FIELDS))
      {
        push_warning_printf(thd, Sql_condition::SL_NOTE,
                            ER_NO_SUCH_USER, 
                            ER(ER_NO_SUCH_USER),
                            definer.user.str, definer.host.str);
      }
      else
      {
        if (thd->security_context()->check_access(SUPER_ACL))
        {
          my_error(ER_NO_SUCH_USER, MYF(0), definer.user.str, definer.host.str);

        }
        else
        {
          if (thd->password == 2)
            my_error(ER_ACCESS_DENIED_NO_PASSWORD_ERROR, MYF(0),
                     thd->security_context()->priv_user().str,
                     thd->security_context()->priv_host().str);
          else
            my_error(ER_ACCESS_DENIED_ERROR, MYF(0),
                     thd->security_context()->priv_user().str,
                     thd->security_context()->priv_host().str,
                     (thd->password ?  ER(ER_YES) : ER(ER_NO)));
        }
        DBUG_RETURN(TRUE);
      }
    }
  }
  DBUG_RETURN(FALSE);
}
#endif


/*
  Find security context of current view

  SYNOPSIS
    TABLE_LIST::find_view_security_context()
    thd                  [in] thread handler

*/

#ifndef NO_EMBEDDED_ACCESS_CHECKS
Security_context *TABLE_LIST::find_view_security_context(THD *thd)
{
  Security_context *sctx;
  TABLE_LIST *upper_view= this;
  DBUG_ENTER("TABLE_LIST::find_view_security_context");

  DBUG_ASSERT(view);
  while (upper_view && !upper_view->view_suid)
  {
    DBUG_ASSERT(!upper_view->prelocking_placeholder);
    upper_view= upper_view->referencing_view;
  }
  if (upper_view)
  {
    DBUG_PRINT("info", ("Securety context of view %s will be used",
                        upper_view->alias));
    sctx= upper_view->view_sctx;
    DBUG_ASSERT(sctx);
  }
  else
  {
    DBUG_PRINT("info", ("Current global context will be used"));
    sctx= thd->security_context();
  }
  DBUG_RETURN(sctx);
}
#endif


/*
  Prepare security context and load underlying tables priveleges for view

  SYNOPSIS
    TABLE_LIST::prepare_security()
    thd                  [in] thread handler

  RETURN
    FALSE  OK
    TRUE   Error
*/

bool TABLE_LIST::prepare_security(THD *thd)
{
  List_iterator_fast<TABLE_LIST> tb(*view_tables);
  TABLE_LIST *tbl;
  DBUG_ENTER("TABLE_LIST::prepare_security");
#ifndef NO_EMBEDDED_ACCESS_CHECKS
  Security_context *save_security_ctx= thd->security_context();

  DBUG_ASSERT(!prelocking_placeholder);
  if (prepare_view_securety_context(thd))
    DBUG_RETURN(TRUE);
  thd->set_security_context(find_view_security_context(thd));
  opt_trace_disable_if_no_security_context_access(thd);
  while ((tbl= tb++))
  {
    DBUG_ASSERT(tbl->referencing_view);
    const char *local_db, *local_table_name;
    if (tbl->view)
    {
      local_db= tbl->view_db.str;
      local_table_name= tbl->view_name.str;
    }
    else
    {
      local_db= tbl->db;
      local_table_name= tbl->table_name;
    }
    fill_effective_table_privileges(thd, &tbl->grant, local_db,
                                    local_table_name);
    if (tbl->table)
      tbl->table->grant= grant;
  }
  thd->set_security_context(save_security_ctx);
#else
  while ((tbl= tb++))
    tbl->grant.privilege= ~NO_ACCESS;
#endif
  DBUG_RETURN(FALSE);
}


Natural_join_column::Natural_join_column(Field_translator *field_param,
                                         TABLE_LIST *tab)
{
  DBUG_ASSERT(tab->field_translation);
  view_field= field_param;
  table_field= NULL;
  table_ref= tab;
  is_common= FALSE;
}


Natural_join_column::Natural_join_column(Item_field *field_param,
                                         TABLE_LIST *tab)
{
  DBUG_ASSERT(tab->table == field_param->field->table);
  table_field= field_param;
  /*
    Cache table, to have no resolution problem after natural join nests have
    been changed to ordinary join nests.
  */
  if (tab->cacheable_table)
    field_param->cached_table= tab;
  view_field= NULL;
  table_ref= tab;
  is_common= FALSE;
}


const char *Natural_join_column::name()
{
  if (view_field)
  {
    DBUG_ASSERT(table_field == NULL);
    return view_field->name;
  }

  return table_field->field_name;
}


Item *Natural_join_column::create_item(THD *thd)
{
  if (view_field)
  {
    DBUG_ASSERT(table_field == NULL);
    SELECT_LEX *select= thd->lex->current_select();
    return create_view_field(thd, table_ref, &view_field->item,
                             view_field->name, &select->context);
  }
  return table_field;
}


Field *Natural_join_column::field()
{
  if (view_field)
  {
    DBUG_ASSERT(table_field == NULL);
    return NULL;
  }
  return table_field->field;
}


const char *Natural_join_column::table_name()
{
  DBUG_ASSERT(table_ref);
  return table_ref->alias;
}


const char *Natural_join_column::db_name()
{
  if (view_field)
    return table_ref->view_db.str;

  /*
    Test that TABLE_LIST::db is the same as TABLE_SHARE::db to
    ensure consistency. An exception are I_S schema tables, which
    are inconsistent in this respect.
  */
  DBUG_ASSERT(!strcmp(table_ref->db,
                      table_ref->table->s->db.str) ||
              (table_ref->schema_table &&
               is_infoschema_db(table_ref->table->s->db.str,
                                table_ref->table->s->db.length)));
  return table_ref->db;
}


GRANT_INFO *Natural_join_column::grant()
{
  if (view_field)
    return &(table_ref->grant);
  return &(table_ref->table->grant);
}


void Field_iterator_view::set(TABLE_LIST *table)
{
  DBUG_ASSERT(table->field_translation);
  view= table;
  ptr= table->field_translation;
  array_end= table->field_translation_end;
}


const char *Field_iterator_table::name()
{
  return (*ptr)->field_name;
}

Item *Field_iterator_table::create_item(THD *thd)
{
  SELECT_LEX *select= thd->lex->current_select();

  Item_field *item= new Item_field(thd, &select->context, *ptr);
  /*
    This function creates Item-s which don't go through fix_fields(); see same
    code in Item_field::fix_fields().
    */
  if (item && !thd->lex->in_sum_func &&
      select->resolve_place == st_select_lex::RESOLVE_SELECT_LIST)
  {
    if (select->with_sum_func && !select->group_list.elements)
      item->maybe_null= true;
  }
  return item;
}


const char *Field_iterator_view::name()
{
  return ptr->name;
}


Item *Field_iterator_view::create_item(THD *thd)
{
  SELECT_LEX *select= thd->lex->current_select();
  return create_view_field(thd, view, &ptr->item, ptr->name,
                           &select->context);
}

static Item *create_view_field(THD *thd, TABLE_LIST *view, Item **field_ref,
                               const char *name,
                               Name_resolution_context *context)
{
  Item *field= *field_ref;
  DBUG_ENTER("create_view_field");

  if (view->schema_table_reformed)
  {
    /*
      Translation table items are always Item_fields and already fixed
      ('mysql_schema_table' function). So we can return directly the
      field. This case happens only for 'show & where' commands.
    */
    DBUG_ASSERT(field && field->fixed);
    DBUG_RETURN(field);
  }

  DBUG_ASSERT(field);
  if (!field->fixed)
  {
    if (field->fix_fields(thd, field_ref))
      DBUG_RETURN(NULL);               /* purecov: inspected */
    field= *field_ref;
  }

  /*
    @note Creating an Item_direct_view_ref object on top of an Item_field
          means that the underlying Item_field object may be shared by
          multiple occurrences of superior fields. This is a vulnerable
          practice, so special precaution must be taken to avoid programming
          mistakes, such as forgetting to mark the use of a field in both
          read_set and write_set (may happen e.g in an UPDATE statement).
  */ 
  Item *item= new Item_direct_view_ref(context, field_ref,
                                       view->alias, view->table_name,
                                       name, view);
  DBUG_RETURN(item);
}


void Field_iterator_natural_join::set(TABLE_LIST *table_ref)
{
  DBUG_ASSERT(table_ref->join_columns);
  column_ref_it.init(*(table_ref->join_columns));
  cur_column_ref= column_ref_it++;
}


void Field_iterator_natural_join::next()
{
  cur_column_ref= column_ref_it++;
  DBUG_ASSERT(!cur_column_ref || ! cur_column_ref->table_field ||
              cur_column_ref->table_ref->table ==
              cur_column_ref->table_field->field->table);
}


void Field_iterator_table_ref::set_field_iterator()
{
  DBUG_ENTER("Field_iterator_table_ref::set_field_iterator");
  /*
    If the table reference we are iterating over is a natural join, or it is
    an operand of a natural join, and TABLE_LIST::join_columns contains all
    the columns of the join operand, then we pick the columns from
    TABLE_LIST::join_columns, instead of the  orginial container of the
    columns of the join operator.
  */
  if (table_ref->is_join_columns_complete)
  {
    /* Necesary, but insufficient conditions. */
    DBUG_ASSERT(table_ref->is_natural_join ||
                table_ref->nested_join ||
                (table_ref->join_columns &&
                /* This is a merge view. */
                ((table_ref->field_translation &&
                  table_ref->join_columns->elements ==
                  (ulong)(table_ref->field_translation_end -
                          table_ref->field_translation)) ||
                 /* This is stored table or a tmptable view. */
                 (!table_ref->field_translation &&
                  table_ref->join_columns->elements ==
                  table_ref->table->s->fields))));
    field_it= &natural_join_it;
    DBUG_PRINT("info",("field_it for '%s' is Field_iterator_natural_join",
                       table_ref->alias));
  }
  /* This is a merge view, so use field_translation. */
  else if (table_ref->field_translation)
  {
    DBUG_ASSERT(table_ref->is_merged());
    field_it= &view_field_it;
    DBUG_PRINT("info", ("field_it for '%s' is Field_iterator_view",
                        table_ref->alias));
  }
  /* This is a base table or stored view. */
  else
  {
    DBUG_ASSERT(table_ref->table || table_ref->is_view());
    field_it= &table_field_it;
    DBUG_PRINT("info", ("field_it for '%s' is Field_iterator_table",
                        table_ref->alias));
  }
  field_it->set(table_ref);
  DBUG_VOID_RETURN;
}


void Field_iterator_table_ref::set(TABLE_LIST *table)
{
  DBUG_ASSERT(table);
  first_leaf= table->first_leaf_for_name_resolution();
  last_leaf=  table->last_leaf_for_name_resolution();
  DBUG_ASSERT(first_leaf && last_leaf);
  table_ref= first_leaf;
  set_field_iterator();
}


void Field_iterator_table_ref::next()
{
  /* Move to the next field in the current table reference. */
  field_it->next();
  /*
    If all fields of the current table reference are exhausted, move to
    the next leaf table reference.
  */
  if (field_it->end_of_fields() && table_ref != last_leaf)
  {
    table_ref= table_ref->next_name_resolution_table;
    DBUG_ASSERT(table_ref);
    set_field_iterator();
  }
}


const char *Field_iterator_table_ref::get_table_name()
{
  if (table_ref->is_view())
    return table_ref->view_name.str;
  else if (table_ref->is_natural_join)
    return natural_join_it.column_ref()->table_name();

  DBUG_ASSERT(!strcmp(table_ref->table_name,
                      table_ref->table->s->table_name.str));
  return table_ref->table_name;
}


const char *Field_iterator_table_ref::get_db_name()
{
  if (table_ref->is_view())
    return table_ref->view_db.str;
  else if (table_ref->is_natural_join)
    return natural_join_it.column_ref()->db_name();

  /*
    Test that TABLE_LIST::db is the same as TABLE_SHARE::db to
    ensure consistency. An exception are I_S schema tables, which
    are inconsistent in this respect.
  */
  DBUG_ASSERT(!strcmp(table_ref->db, table_ref->table->s->db.str) ||
              (table_ref->schema_table &&
               is_infoschema_db(table_ref->table->s->db.str,
                                table_ref->table->s->db.length)));

  return table_ref->db;
}


GRANT_INFO *Field_iterator_table_ref::grant()
{
  if (table_ref->is_view())
    return &(table_ref->grant);
  else if (table_ref->is_natural_join)
    return natural_join_it.column_ref()->grant();
  return &(table_ref->table->grant);
}


/*
  Create new or return existing column reference to a column of a
  natural/using join.

  SYNOPSIS
    Field_iterator_table_ref::get_or_create_column_ref()
    parent_table_ref  the parent table reference over which the
                      iterator is iterating

  DESCRIPTION
    Create a new natural join column for the current field of the
    iterator if no such column was created, or return an already
    created natural join column. The former happens for base tables or
    views, and the latter for natural/using joins. If a new field is
    created, then the field is added to 'parent_table_ref' if it is
    given, or to the original table referene of the field if
    parent_table_ref == NULL.

  NOTES
    This method is designed so that when a Field_iterator_table_ref
    walks through the fields of a table reference, all its fields
    are created and stored as follows:
    - If the table reference being iterated is a stored table, view or
      natural/using join, store all natural join columns in a list
      attached to that table reference.
    - If the table reference being iterated is a nested join that is
      not natural/using join, then do not materialize its result
      fields. This is OK because for such table references
      Field_iterator_table_ref iterates over the fields of the nested
      table references (recursively). In this way we avoid the storage
      of unnecessay copies of result columns of nested joins.

  RETURN
    #     Pointer to a column of a natural join (or its operand)
    NULL  No memory to allocate the column
*/

Natural_join_column *
Field_iterator_table_ref::get_or_create_column_ref(THD *thd, TABLE_LIST *parent_table_ref)
{
  Natural_join_column *nj_col;
  bool is_created= TRUE;
  uint field_count= 0;
  TABLE_LIST *add_table_ref= parent_table_ref ?
                             parent_table_ref : table_ref;

  if (field_it == &table_field_it)
  {
    /* The field belongs to a stored table. */
    Field *tmp_field= table_field_it.field();
    Item_field *tmp_item=
      new Item_field(thd, &thd->lex->current_select()->context, tmp_field);
    if (!tmp_item)
      return NULL;
    nj_col= new Natural_join_column(tmp_item, table_ref);
    field_count= table_ref->table->s->fields;
  }
  else if (field_it == &view_field_it)
  {
    /* The field belongs to a merge view or information schema table. */
    Field_translator *translated_field= view_field_it.field_translator();
    nj_col= new Natural_join_column(translated_field, table_ref);
    field_count= table_ref->field_translation_end -
                 table_ref->field_translation;
  }
  else
  {
    /*
      The field belongs to a NATURAL join, therefore the column reference was
      already created via one of the two constructor calls above. In this case
      we just return the already created column reference.
    */
    DBUG_ASSERT(table_ref->is_join_columns_complete);
    is_created= FALSE;
    nj_col= natural_join_it.column_ref();
    DBUG_ASSERT(nj_col);
  }
  DBUG_ASSERT(!nj_col->table_field ||
              nj_col->table_ref->table == nj_col->table_field->field->table);

  /*
    If the natural join column was just created add it to the list of
    natural join columns of either 'parent_table_ref' or to the table
    reference that directly contains the original field.
  */
  if (is_created)
  {
    /* Make sure not all columns were materialized. */
    DBUG_ASSERT(!add_table_ref->is_join_columns_complete);
    if (!add_table_ref->join_columns)
    {
      /* Create a list of natural join columns on demand. */
      if (!(add_table_ref->join_columns= new List<Natural_join_column>))
        return NULL;
      add_table_ref->is_join_columns_complete= FALSE;
    }
    add_table_ref->join_columns->push_back(nj_col);
    /*
      If new fields are added to their original table reference, mark if
      all fields were added. We do it here as the caller has no easy way
      of knowing when to do it.
      If the fields are being added to parent_table_ref, then the caller
      must take care to mark when all fields are created/added.
    */
    if (!parent_table_ref &&
        add_table_ref->join_columns->elements == field_count)
      add_table_ref->is_join_columns_complete= TRUE;
  }

  return nj_col;
}


/*
  Return an existing reference to a column of a natural/using join.

  SYNOPSIS
    Field_iterator_table_ref::get_natural_column_ref()

  DESCRIPTION
    The method should be called in contexts where it is expected that
    all natural join columns are already created, and that the column
    being retrieved is a Natural_join_column.

  RETURN
    #     Pointer to a column of a natural join (or its operand)
    NULL  No memory to allocate the column
*/

Natural_join_column *
Field_iterator_table_ref::get_natural_column_ref()
{
  Natural_join_column *nj_col;

  DBUG_ASSERT(field_it == &natural_join_it);
  /*
    The field belongs to a NATURAL join, therefore the column reference was
    already created via one of the two constructor calls above. In this case
    we just return the already created column reference.
  */
  nj_col= natural_join_it.column_ref();
  DBUG_ASSERT(nj_col &&
              (!nj_col->table_field ||
               nj_col->table_ref->table == nj_col->table_field->field->table));
  return nj_col;
}

/*****************************************************************************
  Functions to handle column usage bitmaps (read_set, write_set etc...)
*****************************************************************************/

/* Reset all columns bitmaps */

void TABLE::clear_column_bitmaps()
{
  /*
    Reset column read/write usage. It's identical to:
    bitmap_clear_all(&table->def_read_set);
    bitmap_clear_all(&table->def_write_set);
  */
  memset(def_read_set.bitmap, 0, s->column_bitmap_size*2);
  column_bitmaps_set(&def_read_set, &def_write_set);

  bitmap_clear_all(&def_fields_set_during_insert);
  fields_set_during_insert= &def_fields_set_during_insert;

  bitmap_clear_all(&tmp_set);
}


/**
  Tell handler we are going to call position() and rnd_pos() later.
  
  This is needed for handlers that uses the primary key to find the
  row. In this case we have to extend the read bitmap with the primary
  key fields.

  @note: Calling this function does not initialize the table for
  reading using rnd_pos(). rnd_init() still has to be called before
  rnd_pos().
*/

void TABLE::prepare_for_position()
{
  DBUG_ENTER("TABLE::prepare_for_position");

  if ((file->ha_table_flags() & HA_PRIMARY_KEY_REQUIRED_FOR_POSITION) &&
      s->primary_key < MAX_KEY)
  {
    mark_columns_used_by_index_no_reset(s->primary_key, read_set);
    /* signal change */
    file->column_bitmaps_signal();
  }
  DBUG_VOID_RETURN;
}


/**
  Mark column as either read or written (or none) according to mark_used.

  @note If marking a written field, set thd->dup_field if the column is
        already marked.

  @note If TABLE::get_fields_in_item_tree is set, set the flag bit
        GET_FIXED_FIELDS_FLAG for the field.

  @param thd      Thread handler (only used for duplicate handling)
  @param field    The column to be marked as used
  @param mark_used =MARK_COLUMNS_NONE: Only update flag field, if applicable
                   =MARK_COLUMNS_READ: Mark column as read
                   =MARK_COLUMNS_WRITE: Mark column as written
                   =MARK_COLUMNS_TEMP: Mark column as read, used by filesort()
                                       and processing of generated columns
*/

void TABLE::mark_column_used(THD *thd, Field *field,
                             enum enum_mark_columns mark)
{
  DBUG_ENTER("TABLE::mark_column_used");

  switch (mark)
  {
  case MARK_COLUMNS_NONE:
    if (get_fields_in_item_tree)
      field->flags|= GET_FIXED_FIELDS_FLAG;
    break;

  case MARK_COLUMNS_READ:
    bitmap_set_bit(read_set, field->field_index);

    // Update covering_keys and merge_keys based on all fields that are read:
    covering_keys.intersect(field->part_of_key);
    merge_keys.merge(field->part_of_key);
    if (get_fields_in_item_tree)
      field->flags|= GET_FIXED_FIELDS_FLAG;
    if (field->is_virtual_gcol())
      mark_gcol_in_maps(field);
    break;

  case MARK_COLUMNS_WRITE:
    if (bitmap_fast_test_and_set(write_set, field->field_index))
    {
      /*
        This is relevant for INSERT only, but duplicate indication is set
        for all fields that are updated.
      */
      DBUG_PRINT("warning", ("Found duplicated field"));
      thd->dup_field= field;
    }
    DBUG_ASSERT(!get_fields_in_item_tree);

    if (field->is_gcol())
      mark_gcol_in_maps(field);
    break;

  case MARK_COLUMNS_TEMP:
    bitmap_set_bit(read_set, field->field_index);
    if (field->is_virtual_gcol())
      mark_gcol_in_maps(field);
    break;
  }
  DBUG_VOID_RETURN;
}


/*
  Mark that only fields from one key is used

  NOTE:
    This changes the bitmap to use the tmp bitmap
    After this, you can't access any other columns in the table until
    bitmaps are reset, for example with TABLE::clear_column_bitmaps().
*/

void TABLE::mark_columns_used_by_index(uint index)
{
  MY_BITMAP *bitmap= &tmp_set;
  DBUG_ENTER("TABLE::mark_columns_used_by_index");

  set_keyread(TRUE);
  bitmap_clear_all(bitmap);
  mark_columns_used_by_index_no_reset(index, bitmap);
  column_bitmaps_set(bitmap, bitmap);
  DBUG_VOID_RETURN;
}


/*
  mark columns used by key, but don't reset other fields
*/

void TABLE::mark_columns_used_by_index_no_reset(uint index,
                                                   MY_BITMAP *bitmap)
{
  KEY_PART_INFO *key_part= key_info[index].key_part;
  KEY_PART_INFO *key_part_end= (key_part +
                                key_info[index].user_defined_key_parts);
  for (;key_part != key_part_end; key_part++)
  {
    bitmap_set_bit(bitmap, key_part->fieldnr-1);
  }
}


/*
  Mark auto-increment fields as used fields in both read and write maps

  NOTES
    This is needed in insert & update as the auto-increment field is
    always set and sometimes read.
*/

void TABLE::mark_auto_increment_column()
{
  DBUG_ASSERT(found_next_number_field);
  /*
    We must set bit in read set as update_auto_increment() is using the
    store() to check overflow of auto_increment values
  */
  bitmap_set_bit(read_set, found_next_number_field->field_index);
  bitmap_set_bit(write_set, found_next_number_field->field_index);
  if (s->next_number_keypart)
    mark_columns_used_by_index_no_reset(s->next_number_index, read_set);
  file->column_bitmaps_signal();
}


/*
  Mark columns needed for doing an delete of a row

  DESCRIPTON
    Some table engines don't have a cursor on the retrieve rows
    so they need either to use the primary key or all columns to
    be able to delete a row.

    If the engine needs this, the function works as follows:
    - If primary key exits, mark the primary key columns to be read.
    - If not, mark all columns to be read

    If the engine has HA_REQUIRES_KEY_COLUMNS_FOR_DELETE, we will
    mark all key columns as 'to-be-read'. This allows the engine to
    loop over the given record to find all keys and doesn't have to
    retrieve the row again.
*/

void TABLE::mark_columns_needed_for_delete()
{
  mark_columns_per_binlog_row_image();

  if (triggers)
    triggers->mark_fields(TRG_EVENT_DELETE);
  if (file->ha_table_flags() & HA_REQUIRES_KEY_COLUMNS_FOR_DELETE)
  {
    Field **reg_field;
    for (reg_field= field ; *reg_field ; reg_field++)
    {
      if ((*reg_field)->flags & PART_KEY_FLAG)
        bitmap_set_bit(read_set, (*reg_field)->field_index);
    }
    file->column_bitmaps_signal();
  }
  if (file->ha_table_flags() & HA_PRIMARY_KEY_REQUIRED_FOR_DELETE)
  {

    /*
      If the handler has no cursor capabilites we have to read
      either the primary key, the hidden primary key or all columns to
      be able to do an delete
    */
    if (s->primary_key == MAX_KEY)
    {
      /*
        If in RBR, we have alreay marked the full before image
        in mark_columns_per_binlog_row_image, if not, then use
        the hidden primary key
      */
      if (!(mysql_bin_log.is_open() && in_use &&
          in_use->is_current_stmt_binlog_format_row()))
        file->use_hidden_primary_key();
    }
    else
      mark_columns_used_by_index_no_reset(s->primary_key, read_set);

    file->column_bitmaps_signal();
  }
  if (vfield)
  {
    /*
      InnoDB's delete_row may need to log pre-image of the index entries to
      its UNDO log. Thus, indexed virtual generated column must be made ready
      for evaluation.
    */
    mark_generated_columns(true);
  }
}


/**
  @brief
  Mark columns needed for doing an update of a row

  @details
    Some engines needs to have all columns in an update (to be able to
    build a complete row). If this is the case, we mark all not
    updated columns to be read.

    If this is no the case, we do like in the delete case and mark
    if neeed, either the primary key column or all columns to be read.
    (see mark_columns_needed_for_delete() for details)

    If the engine has HA_REQUIRES_KEY_COLUMNS_FOR_DELETE, we will
    mark all USED key columns as 'to-be-read'. This allows the engine to
    loop over the given record to find all changed keys and doesn't have to
    retrieve the row again.
    
    Unlike other similar methods, it doesn't mark fields used by triggers,
    that is the responsibility of the caller to do, by using
    Table_trigger_dispatcher::mark_used_fields(TRG_EVENT_UPDATE)!
*/

void TABLE::mark_columns_needed_for_update()
{

  DBUG_ENTER("mark_columns_needed_for_update");
  mark_columns_per_binlog_row_image();
  if (file->ha_table_flags() & HA_REQUIRES_KEY_COLUMNS_FOR_DELETE)
  {
    /* Mark all used key columns for read */
    Field **reg_field;
    for (reg_field= field ; *reg_field ; reg_field++)
    {
      /* Merge keys is all keys that had a column refered to in the query */
      if (merge_keys.is_overlapping((*reg_field)->part_of_key))
        bitmap_set_bit(read_set, (*reg_field)->field_index);
    }
    file->column_bitmaps_signal();
  }

  if (file->ha_table_flags() & HA_PRIMARY_KEY_REQUIRED_FOR_DELETE)
  {
    /*
      If the handler has no cursor capabilites we have to read either
      the primary key, the hidden primary key or all columns to be
      able to do an update
    */
    if (s->primary_key == MAX_KEY)
    {
      /*
        If in RBR, we have alreay marked the full before image
        in mark_columns_per_binlog_row_image, if not, then use
        the hidden primary key
      */
      if (!(mysql_bin_log.is_open() && in_use &&
          in_use->is_current_stmt_binlog_format_row()))
        file->use_hidden_primary_key();
    }
    else
      mark_columns_used_by_index_no_reset(s->primary_key, read_set);

    file->column_bitmaps_signal();
  }
  /* Mark dependent generated columns as writable */
  if (vfield)
    mark_generated_columns(true);
  DBUG_VOID_RETURN;
}

/*
  Mark columns according the binlog row image option.

  When logging in RBR, the user can select whether to
  log partial or full rows, depending on the table
  definition, and the value of binlog_row_image.

  Semantics of the binlog_row_image are the following 
  (PKE - primary key equivalent, ie, PK fields if PK 
  exists, all fields otherwise):

  binlog_row_image= MINIMAL
    - This marks the PKE fields in the read_set
    - This marks all fields where a value was specified
      in the write_set

  binlog_row_image= NOBLOB
    - This marks PKE + all non-blob fields in the read_set
    - This marks all fields where a value was specified
      and all non-blob fields in the write_set

  binlog_row_image= FULL
    - all columns in the read_set
    - all columns in the write_set
    
  This marking is done without resetting the original 
  bitmaps. This means that we will strip extra fields in
  the read_set at binlogging time (for those cases that 
  we only want to log a PK and we needed other fields for
  execution).
 */
void TABLE::mark_columns_per_binlog_row_image()
{
  DBUG_ENTER("mark_columns_per_binlog_row_image");
  DBUG_ASSERT(read_set->bitmap);
  DBUG_ASSERT(write_set->bitmap);

  /**
    If in RBR we may need to mark some extra columns,
    depending on the binlog-row-image command line argument.
   */
  if ((mysql_bin_log.is_open() && in_use &&
       in_use->is_current_stmt_binlog_format_row() &&
       !ha_check_storage_engine_flag(s->db_type(), HTON_NO_BINLOG_ROW_OPT)))
  {

    THD *thd= current_thd;

    /* if there is no PK, then mark all columns for the BI. */
    if (s->primary_key >= MAX_KEY)
      bitmap_set_all(read_set);

    switch (thd->variables.binlog_row_image)
    {
      case BINLOG_ROW_IMAGE_FULL:
        if (s->primary_key < MAX_KEY)
          bitmap_set_all(read_set);
        bitmap_set_all(write_set);
        break;
      case BINLOG_ROW_IMAGE_NOBLOB:
        /* for every field that is not set, mark it unless it is a blob */
        for (Field **ptr=field ; *ptr ; ptr++)
        {
          Field *my_field= *ptr;
          /* 
            bypass blob fields. These can be set or not set, we don't care.
            Later, at binlogging time, if we don't need them in the before 
            image, we will discard them.

            If set in the AI, then the blob is really needed, there is 
            nothing we can do about it.
           */
          if ((s->primary_key < MAX_KEY) && 
              ((my_field->flags & PRI_KEY_FLAG) || 
              (my_field->type() != MYSQL_TYPE_BLOB)))
            bitmap_set_bit(read_set, my_field->field_index);

          if (my_field->type() != MYSQL_TYPE_BLOB)
            bitmap_set_bit(write_set, my_field->field_index);
        }
        break;
      case BINLOG_ROW_IMAGE_MINIMAL:
        /* mark the primary key if available in the read_set */
        if (s->primary_key < MAX_KEY)
          mark_columns_used_by_index_no_reset(s->primary_key, read_set);
        break;

      default: 
        DBUG_ASSERT(FALSE);
    }
    file->column_bitmaps_signal();
  }

  DBUG_VOID_RETURN;
}



/**
  @brief
  Allocate space for keys

  @param key_count  number of keys to allocate.

  @details
  Allocate space enough to fit 'key_count' keys for this table.

  @return FALSE space was successfully allocated.
  @return TRUE OOM error occur.
*/

bool TABLE::alloc_keys(uint key_count)
{
  DBUG_ASSERT(!s->keys);
  max_keys= key_count;
  if (!(key_info= s->key_info=
        (KEY*) alloc_root(&mem_root, sizeof(KEY)*max_keys)))
    return TRUE;

  memset(key_info, 0, sizeof(KEY)*max_keys);
  return FALSE;
}


/**
  @brief Add one key to a temporary table.

  @param key_parts      bitmap of fields that take a part in the key.
  @param key_name       name of the key

  @details
  Creates a key for this table from fields which corresponds the bits set to 1
  in the 'key_parts' bitmap. The 'key_name' name is given to the newly created
  key.
  @see add_derived_key

  @TODO somehow manage to create keys in tmp_table_param for unification
        purposes

  @return TRUE OOM error.
  @return FALSE the key was created or ignored (too long key).
*/

bool TABLE::add_tmp_key(Field_map *key_parts, char *key_name)
{
  DBUG_ASSERT(!created && s->keys < max_keys && key_parts);

  KEY* cur_key= key_info + s->keys;
  Field **reg_field;
  uint i;
  bool key_start= TRUE;
  uint field_count= 0;
  uchar *key_buf;
  KEY_PART_INFO* key_part_info;
  uint key_len= 0;

  for (i= 0, reg_field=field ; *reg_field; i++, reg_field++)
  {
    if (key_parts->is_set(i))
    {
      KEY_PART_INFO tkp;
      // Ensure that we're not creating a key over a blob field.
      DBUG_ASSERT(!((*reg_field)->flags & BLOB_FLAG));
      /*
        Check if possible key is too long, ignore it if so.
        The reason to use MI_MAX_KEY_LENGTH (myisam's default) is that it is
        smaller than MAX_KEY_LENGTH (heap's default) and it's unknown whether
        myisam or heap will be used for tmp table.
      */
      tkp.init_from_field(*reg_field);
      key_len+= tkp.store_length;
      if (key_len > MI_MAX_KEY_LENGTH)
      {
        max_keys--;
        return FALSE;
      }
    }
    field_count++;
  }
  const uint key_part_count= key_parts->bits_set();

  /*
    Allocate storage for the key part array and the two rec_per_key arrays in
    the tables' mem_root.
  */
  const size_t key_buf_size= sizeof(KEY_PART_INFO) * key_part_count;
  ulong *rec_per_key;
  rec_per_key_t *rec_per_key_float;

  if(!multi_alloc_root(&mem_root,
                       &key_buf, key_buf_size,
                       &rec_per_key, sizeof(ulong) * key_part_count,
                       &rec_per_key_float,
                       sizeof(rec_per_key_t) * key_part_count,
                       NULL))
    return true;                                /* purecov: inspected */

  memset(key_buf, 0, key_buf_size);
  cur_key->key_part= key_part_info= (KEY_PART_INFO*) key_buf;
  cur_key->usable_key_parts= cur_key->user_defined_key_parts= key_part_count;
  cur_key->actual_key_parts= cur_key->user_defined_key_parts;
  s->key_parts+= key_part_count;
  cur_key->key_length= key_len;
  cur_key->algorithm= HA_KEY_ALG_BTREE;
  cur_key->name= key_name;
  cur_key->actual_flags= cur_key->flags= HA_GENERATED_KEY;
  cur_key->set_rec_per_key_array(rec_per_key, rec_per_key_float);
  cur_key->set_in_memory_estimate(IN_MEMORY_ESTIMATE_UNKNOWN);
  cur_key->table= this;

  /* Initialize rec_per_key and rec_per_key_float */
  for (uint kp= 0; kp < key_part_count; ++kp)
  {
    cur_key->rec_per_key[kp]= 0;
    cur_key->set_records_per_key(kp, REC_PER_KEY_UNKNOWN);
  }

  if (field_count == key_part_count)
    covering_keys.set_bit(s->keys);

  keys_in_use_for_group_by.set_bit(s->keys);
  keys_in_use_for_order_by.set_bit(s->keys);
  for (i= 0, reg_field=field ; *reg_field; i++, reg_field++)
  {
    if (!(key_parts->is_set(i)))
      continue;

    if (key_start)
      (*reg_field)->key_start.set_bit(s->keys);
    key_start= FALSE;
    (*reg_field)->part_of_key.set_bit(s->keys);
    (*reg_field)->part_of_sortkey.set_bit(s->keys);
    (*reg_field)->flags|= PART_KEY_FLAG;
    key_part_info->init_from_field(*reg_field);
    key_part_info++;
  }
  set_if_bigger(s->max_key_length, cur_key->key_length);
  s->keys++;
  return FALSE;
}

/*
  @brief
  Save the specified index for later use for ref access.

  @param key_to_save the key to save

  @details
  Save given index as index #0. Table is configured to ignore other indexes.
  Memory occupied by other indexes and index parts will be freed along with
  the table. If the 'key_to_save' is negative then all indexes are freed.
  After keys info being changed, info in fields regarding taking part in keys
  becomes outdated. This function fixes this also.
  @see add_derived_key
*/

void TABLE::use_index(int key_to_save)
{
  DBUG_ASSERT(!created && s->keys && key_to_save < (int)s->keys);

  Field **reg_field;
  /*
    Reset the flags and maps associated with the fields. They are set
    only for the key chosen by the optimizer later.
   */
  for (reg_field=field ; *reg_field; reg_field++)
  {
    if(!(*reg_field)->part_of_key.is_set(key_to_save))
      (*reg_field)->key_start.clear_all();
    (*reg_field)->part_of_key.clear_all();
    (*reg_field)->part_of_sortkey.clear_all();
    (*reg_field)->flags&= ~PART_KEY_FLAG;
  }

  /* Drop all keys if none of them were chosen */
  if (key_to_save < 0)
  {
    key_info= s->key_info= 0;
    s->key_parts= 0;
    s->keys= 0;
    covering_keys.clear_all();
    keys_in_use_for_group_by.clear_all();
    keys_in_use_for_order_by.clear_all();
  }
  else
  {
    /* Set the flags and maps for the key chosen by the optimizer */
    uint i;
    KEY_PART_INFO *kp;
    for (kp= key_info[key_to_save].key_part, i= 0;
         i < key_info[key_to_save].user_defined_key_parts;
         i++, kp++)
    {
      if (kp->field->key_start.is_set(key_to_save))
        kp->field->key_start.set_prefix(1);
      kp->field->part_of_key.set_prefix(1);
      kp->field->part_of_sortkey.set_prefix(1);
      kp->field->flags|= PART_KEY_FLAG;
    }

    /* Save the given key. No need to copy key#0. */
    if (key_to_save > 0)
      key_info[0]= key_info[key_to_save];
    s->keys= 1;
    s->key_parts= key_info[0].user_defined_key_parts;
    if (covering_keys.is_set(key_to_save))
      covering_keys.set_prefix(1);
    else
      covering_keys.clear_all();
    keys_in_use_for_group_by.set_prefix(1);
    keys_in_use_for_order_by.set_prefix(1);
  }
}



/*
  Mark columns the handler needs for doing an insert

  For now, this is used to mark fields used by the trigger
  as changed.
*/

void TABLE::mark_columns_needed_for_insert()
{
  mark_columns_per_binlog_row_image();
  if (triggers)
  {
    /*
      We don't need to mark columns which are used by ON DELETE and
      ON UPDATE triggers, which may be invoked in case of REPLACE or
      INSERT ... ON DUPLICATE KEY UPDATE, since before doing actual
      row replacement or update write_record() will mark all table
      fields as used.
    */
    triggers->mark_fields(TRG_EVENT_INSERT);
  }
  if (found_next_number_field)
    mark_auto_increment_column();
  /* Mark all generated columns as writable */
  if (vfield)
    mark_generated_columns(false);
}


/* 
  @brief Update the write/read_set for generated columns
         when doing update and insert operation.

  @param        is_update  TRUE means the operation is UPDATE.
                           FALSE means it's INSERT.

  @return       void

  @detail

  Prerequisites for INSERT:

  - write_map is filled with all base columns.

  - read_map is filled with base columns and generated columns to be read. 
  Otherwise, it is empty. covering_keys and merge_keys are adjusted according
  to read_map.

  Actions for INSERT:

  - Fill write_map with all generated columns.
  Stored columns are needed because their values will be stored.
  Virtual columns are needed because their values must be checked against
  constraints and it might be referenced by latter generated columns.

  - Fill read_map with base columns for all generated columns.
  This has no technical reason, but is required because the function that
  evaluates generated functions asserts that base columns are in the read_map.
  covering_keys and merge_keys are adjusted according to read_map.

  Prerequisites for UPDATE:

  - write_map is filled with base columns to be updated.

  - read_map is filled with base columns and generated columns to be read
  prior to the row update. covering_keys and merge_keys are adjusted
  according to read_map.

  Actions for UPDATE:

  - Fill write_map with generated columns that are dependent on updated base columns
  and all virtual generated columns.
  Stored columns are needed because their values will be stored.
  Virtual columns are needed because their values must be checked against
  constraints and might be referenced by latter generated columns.
*/

void TABLE::mark_generated_columns(bool is_update)
{
  Field **vfield_ptr, *tmp_vfield;
  bool bitmap_updated= FALSE;

  if (is_update)
  {
    MY_BITMAP dependent_fields;
    my_bitmap_map bitbuf[bitmap_buffer_size(MAX_FIELDS) / sizeof(my_bitmap_map)];
    bitmap_init(&dependent_fields, bitbuf, s->fields, 0);

    for (vfield_ptr= vfield; *vfield_ptr; vfield_ptr++)
    {
      tmp_vfield= *vfield_ptr;
      DBUG_ASSERT(tmp_vfield->gcol_info && tmp_vfield->gcol_info->expr_item);
      Mark_field mark_fld(MARK_COLUMNS_TEMP);
      MY_BITMAP *save_old_read_set= read_set;
      bitmap_clear_all(&dependent_fields);
      read_set= &dependent_fields;
      tmp_vfield->gcol_info->expr_item->walk(&Item::mark_field_in_map,
                              Item::WALK_PREFIX, (uchar *) &mark_fld);

      /*
        We need to evaluate the GC if:
        - it depends on any updated column
        - or it is virtual indexed, for example:
           * UPDATE changes the primary key's value, and the virtual index
           is a secondary index which includes the pk's value
           * the gcol is in a multi-column index, and UPDATE changes another
           column of this index
           * in both cases the entry in the index needs to change, so needs to
           be located first, for that the GC's value is needed.
      */
      if ((!tmp_vfield->stored_in_db && tmp_vfield->m_indexed) ||
          bitmap_is_overlapping(read_set, write_set))
      {
        read_set= save_old_read_set;
        // The GC needs to be updated
        tmp_vfield->table->mark_column_used(in_use, tmp_vfield,
                                            MARK_COLUMNS_WRITE);
        // In order to update the new value, we have to read the old value
        tmp_vfield->table->mark_column_used(in_use, tmp_vfield,
                                            MARK_COLUMNS_READ);
        bitmap_updated= TRUE;
      }
      else
        read_set= save_old_read_set;
    }
  }
  else // Insert needs to evaluate all generated columns
  {
    for (vfield_ptr= vfield; *vfield_ptr; vfield_ptr++)
    {
      tmp_vfield= *vfield_ptr;
      DBUG_ASSERT(tmp_vfield->gcol_info && tmp_vfield->gcol_info->expr_item);
      tmp_vfield->table->mark_column_used(in_use, tmp_vfield,
                                          MARK_COLUMNS_WRITE);
      bitmap_updated= TRUE;
    }
  }

  if (bitmap_updated)
    file->column_bitmaps_signal();
}

/*
  Check whether a base field is dependent on any generated columns.

  @return
    TRUE     The field is dependent by some GC.

*/
bool TABLE::is_field_used_by_generated_columns(uint field_index)
{
  MY_BITMAP dependent_fields;
  my_bitmap_map bitbuf[bitmap_buffer_size(MAX_FIELDS) / sizeof(my_bitmap_map)];
  bitmap_init(&dependent_fields, bitbuf, s->fields, 0);
  MY_BITMAP *save_old_read_set= read_set;
  read_set= &dependent_fields;

  for (Field **vfield_ptr= vfield; *vfield_ptr; vfield_ptr++)
  {
    Field *tmp_vfield= *vfield_ptr;
    DBUG_ASSERT(tmp_vfield->gcol_info && tmp_vfield->gcol_info->expr_item);
    Mark_field mark_fld(MARK_COLUMNS_TEMP);
    tmp_vfield->gcol_info->expr_item->walk(&Item::mark_field_in_map,
                                           Item::WALK_PREFIX, (uchar *) &mark_fld);
    if (bitmap_is_set(read_set, field_index))
    {
      read_set= save_old_read_set;
      return true;
    }
  }
  read_set= save_old_read_set;
  return false;
}


bool TABLE::has_virtual_gcol() const
{
  if (vfield == NULL)
    return false;
  for (Field **gc= vfield; *gc; gc++)
  {
    if (!(*gc)->stored_in_db)
      return true;
  }
  return false;
}

/*
  Cleanup this table for re-execution.

  SYNOPSIS
    TABLE_LIST::reinit_before_use()
*/

void TABLE_LIST::reinit_before_use(THD *thd)
{
  /*
    Reset old pointers to TABLEs: they are not valid since the tables
    were closed in the end of previous prepare or execute call.
  */
  table= 0;

  /*
    Reset table_name and table_name_length for schema table.
    They are not valid as TABLEs were closed in the end of previous prepare
    or execute call.
  */
  if (schema_table_name)
  {
    table_name= schema_table_name;
    table_name_length= strlen(schema_table_name);
  }

  /* Reset is_schema_table_processed value(needed for I_S tables */
  schema_table_state= NOT_PROCESSED;

  mdl_request.ticket= NULL;
}


uint TABLE_LIST::query_block_id() const
{
  return derived ? derived->first_select()->select_number : 0;
}

/*
  Compiles the tagged hints list and fills up the bitmasks.

  SYNOPSIS
    process_index_hints()
      table         the TABLE to operate on.

  DESCRIPTION
    The parser collects the index hints for each table in a "tagged list" 
    (TABLE_LIST::index_hints). Using the information in this tagged list
    this function sets the members st_table::keys_in_use_for_query,
    st_table::keys_in_use_for_group_by, st_table::keys_in_use_for_order_by,
    st_table::force_index, st_table::force_index_order,
    st_table::force_index_group and st_table::covering_keys.

    Current implementation of the runtime does not allow mixing FORCE INDEX
    and USE INDEX, so this is checked here. Then the FORCE INDEX list 
    (if non-empty) is appended to the USE INDEX list and a flag is set.

    Multiple hints of the same kind are processed so that each clause 
    is applied to what is computed in the previous clause.
    For example:
        USE INDEX (i1) USE INDEX (i2)
    is equivalent to
        USE INDEX (i1,i2)
    and means "consider only i1 and i2".
        
    Similarly
        USE INDEX () USE INDEX (i1)
    is equivalent to
        USE INDEX (i1)
    and means "consider only the index i1"

    It is OK to have the same index several times, e.g. "USE INDEX (i1,i1)" is
    not an error.
        
    Different kind of hints (USE/FORCE/IGNORE) are processed in the following
    order:
      1. All indexes in USE (or FORCE) INDEX are added to the mask.
      2. All IGNORE INDEX

    e.g. "USE INDEX i1, IGNORE INDEX i1, USE INDEX i1" will not use i1 at all
    as if we had "USE INDEX i1, USE INDEX i1, IGNORE INDEX i1".

  RETURN VALUE
    FALSE                no errors found
    TRUE                 found and reported an error.
*/
bool TABLE_LIST::process_index_hints(TABLE *tbl)
{
  /* initialize the result variables */
  tbl->keys_in_use_for_query= tbl->keys_in_use_for_group_by= 
    tbl->keys_in_use_for_order_by= tbl->s->keys_in_use;

  /* index hint list processing */
  if (index_hints)
  {
    /* Temporary variables used to collect hints of each kind. */
    key_map index_join[INDEX_HINT_FORCE + 1];
    key_map index_order[INDEX_HINT_FORCE + 1];
    key_map index_group[INDEX_HINT_FORCE + 1];
    Index_hint *hint;
    bool have_empty_use_join= FALSE, have_empty_use_order= FALSE, 
         have_empty_use_group= FALSE;
    List_iterator <Index_hint> iter(*index_hints);

    /* iterate over the hints list */
    while ((hint= iter++))
    {
      uint pos;

      /* process empty USE INDEX () */
      if (hint->type == INDEX_HINT_USE && !hint->key_name.str)
      {
        if (hint->clause & INDEX_HINT_MASK_JOIN)
        {
          index_join[hint->type].clear_all();
          have_empty_use_join= TRUE;
        }
        if (hint->clause & INDEX_HINT_MASK_ORDER)
        {
          index_order[hint->type].clear_all();
          have_empty_use_order= TRUE;
        }
        if (hint->clause & INDEX_HINT_MASK_GROUP)
        {
          index_group[hint->type].clear_all();
          have_empty_use_group= TRUE;
        }
        continue;
      }

      /* 
        Check if an index with the given name exists and get his offset in 
        the keys bitmask for the table 
      */
      if (tbl->s->keynames.type_names == 0 ||
          (pos= find_type(&tbl->s->keynames, hint->key_name.str,
                          hint->key_name.length, 1)) <= 0)
      {
        my_error(ER_KEY_DOES_NOT_EXITS, MYF(0), hint->key_name.str, alias);
        return 1;
      }

      pos--;

      /* add to the appropriate clause mask */
      if (hint->clause & INDEX_HINT_MASK_JOIN)
        index_join[hint->type].set_bit (pos);
      if (hint->clause & INDEX_HINT_MASK_ORDER)
        index_order[hint->type].set_bit (pos);
      if (hint->clause & INDEX_HINT_MASK_GROUP)
        index_group[hint->type].set_bit (pos);
    }

    /* cannot mix USE INDEX and FORCE INDEX */
    if ((!index_join[INDEX_HINT_FORCE].is_clear_all() ||
         !index_order[INDEX_HINT_FORCE].is_clear_all() ||
         !index_group[INDEX_HINT_FORCE].is_clear_all()) &&
        (!index_join[INDEX_HINT_USE].is_clear_all() ||  have_empty_use_join ||
         !index_order[INDEX_HINT_USE].is_clear_all() || have_empty_use_order ||
         !index_group[INDEX_HINT_USE].is_clear_all() || have_empty_use_group))
    {
      my_error(ER_WRONG_USAGE, MYF(0), index_hint_type_name[INDEX_HINT_USE],
               index_hint_type_name[INDEX_HINT_FORCE]);
      return 1;
    }

    /* process FORCE INDEX as USE INDEX with a flag */
    if (!index_order[INDEX_HINT_FORCE].is_clear_all())
    {
      tbl->force_index_order= TRUE;
      index_order[INDEX_HINT_USE].merge(index_order[INDEX_HINT_FORCE]);
    }

    if (!index_group[INDEX_HINT_FORCE].is_clear_all())
    {
      tbl->force_index_group= TRUE;
      index_group[INDEX_HINT_USE].merge(index_group[INDEX_HINT_FORCE]);
    }

    /*
      TODO: get rid of tbl->force_index (on if any FORCE INDEX is specified) and
      create tbl->force_index_join instead.
      Then use the correct force_index_XX instead of the global one.
    */
    if (!index_join[INDEX_HINT_FORCE].is_clear_all() ||
        tbl->force_index_group || tbl->force_index_order)
    {
      tbl->force_index= TRUE;
      index_join[INDEX_HINT_USE].merge(index_join[INDEX_HINT_FORCE]);
    }

    /* apply USE INDEX */
    if (!index_join[INDEX_HINT_USE].is_clear_all() || have_empty_use_join)
      tbl->keys_in_use_for_query.intersect(index_join[INDEX_HINT_USE]);
    if (!index_order[INDEX_HINT_USE].is_clear_all() || have_empty_use_order)
      tbl->keys_in_use_for_order_by.intersect (index_order[INDEX_HINT_USE]);
    if (!index_group[INDEX_HINT_USE].is_clear_all() || have_empty_use_group)
      tbl->keys_in_use_for_group_by.intersect (index_group[INDEX_HINT_USE]);

    /* apply IGNORE INDEX */
    tbl->keys_in_use_for_query.subtract (index_join[INDEX_HINT_IGNORE]);
    tbl->keys_in_use_for_order_by.subtract (index_order[INDEX_HINT_IGNORE]);
    tbl->keys_in_use_for_group_by.subtract (index_group[INDEX_HINT_IGNORE]);
  }

  /* make sure covering_keys don't include indexes disabled with a hint */
  tbl->covering_keys.intersect(tbl->keys_in_use_for_query);
  return 0;
}


size_t max_row_length(TABLE *table, const uchar *data)
{
  TABLE_SHARE *table_s= table->s;
  size_t length= table_s->reclength + 2 * table_s->fields;
  uint *const beg= table_s->blob_field;
  uint *const end= beg + table_s->blob_fields;

  for (uint *ptr= beg ; ptr != end ; ++ptr)
  {
    Field_blob* const blob= (Field_blob*) table->field[*ptr];
    length+= blob->get_length((data + blob->offset(table->record[0]))) +
      HA_KEY_BLOB_LENGTH;
  }
  return length;
}

/**
   Helper function which allows to allocate metadata lock request
   objects for all elements of table list.
*/

void init_mdl_requests(TABLE_LIST *table_list)
{
  for ( ; table_list ; table_list= table_list->next_global)
    MDL_REQUEST_INIT(&table_list->mdl_request,
                     MDL_key::TABLE,
                     table_list->db, table_list->table_name,
                     mdl_type_for_dml(table_list->lock_type),
                     MDL_TRANSACTION);
}


///  @returns true if view or derived table and can be merged
bool TABLE_LIST::is_mergeable() const
{
  return is_view_or_derived() &&
         algorithm != VIEW_ALGORITHM_TEMPTABLE &&
         derived->is_mergeable();
}

///  @returns true if materializable table contains one or zero rows
bool TABLE_LIST::materializable_is_const() const
{
  DBUG_ASSERT(uses_materialization());
  return derived_unit()->query_result()->estimated_rowcount <= 1;
}


/**
  Return the number of leaf tables for a merged view.
*/

uint TABLE_LIST::leaf_tables_count() const
{
  // Join nests are not permissible, except as merged views
  DBUG_ASSERT(nested_join == NULL || is_merged());
  if (!is_merged())  // Base table or materialized view
    return 1;

  uint count= 0;
  for (TABLE_LIST *tbl= merge_underlying_list; tbl; tbl= tbl->next_local)
    count+= tbl->leaf_tables_count();

  return count;
}


/**
  @brief
  Retrieve number of rows in the table

  @details
  Retrieve number of rows in the table referred by this TABLE_LIST and
  store it in the table's stats.records variable. If this TABLE_LIST refers
  to a materialized derived table/view, then the estimated number of rows of
  the derived table/view is used instead.

  @return 0          ok
  @return non zero   error
*/

int TABLE_LIST::fetch_number_of_rows()
{
  int error= 0;
  if (uses_materialization())
  {
    /*
      @todo: CostModel: This updates the stats.record value to the
      estimated number of records. This number is used when estimating 
      the cost of a table scan for a heap table (ie. it helps producing
      a reasonable good cost estimate for heap tables). If the materialized
      table is stored in MyISAM, this number is not used in the cost estimate
      for table scan. The table scan cost for MyISAM thus always becomes
      the estimate for an empty table.
    */
    table->file->stats.records= derived->query_result()->estimated_rowcount;
  }
  else
    error= table->file->info(HA_STATUS_VARIABLE | HA_STATUS_NO_LOCK);
  return error;
}


/**
  A helper function to add a derived key to the list of possible keys

  @param derived_key_list  list of all possible derived keys
  @param field             referenced field
  @param ref_by_tbl        the table that refers to given field

  @details The possible key to be used for join with table with ref_by_tbl
  table map is extended to include 'field'. If ref_by_tbl == 0 then the key
  that includes all referred fields is extended.

  @note
  Procedure of keys generation for result tables of materialized derived
  tables/views for allowing ref access to them.

  A key is generated for each equi-join pair (derived table, another table).
  Each generated key consists of fields of derived table used in equi-join.
  Example:

    SELECT * FROM (SELECT f1, f2, count(*) FROM t1 GROUP BY f1) tt JOIN
                  t1 ON tt.f1=t1.f3 and tt.f2=t1.f4;

  In this case for the derived table tt one key will be generated. It will
  consist of two parts f1 and f2.
  Example:

    SELECT * FROM (SELECT f1, f2, count(*) FROM t1 GROUP BY f1) tt JOIN
                  t1 ON tt.f1=t1.f3 JOIN
                  t2 ON tt.f2=t2.f4;

  In this case for the derived table tt two keys will be generated.
  One key over f1 field, and another key over f2 field.
  Currently optimizer may choose to use only one such key, thus the second
  one will be dropped after the range optimizer is finished.
  See also JOIN::drop_unused_derived_keys function.
  Example:

    SELECT * FROM (SELECT f1, f2, count(*) FROM t1 GROUP BY f1) tt JOIN
                  t1 ON tt.f1=a_function(t1.f3);

  In this case for the derived table tt one key will be generated. It will
  consist of one field - f1.
  In all cases beside one-per-table keys one additional key is generated.
  It includes all fields referenced by other tables.

  Implementation is split in two steps:
    gather information on all used fields of derived tables/view and
      store it in lists of possible keys, one per a derived table/view.
    add keys to result tables of derived tables/view using info from above
      lists.

  The above procedure is implemented in 4 functions:
    TABLE_LIST::update_derived_keys
                          Create/extend list of possible keys for one derived
                          table/view based on given field/used tables info.
                          (Step one)
    JOIN::generate_derived_keys
                          This function is called from update_ref_and_keys
                          when all possible info on keys is gathered and it's
                          safe to add keys - no keys or key parts would be
                          missed.  Walk over list of derived tables/views and
                          call to TABLE_LIST::generate_keys to actually
                          generate keys. (Step two)
    TABLE_LIST::generate_keys
                          Walks over list of possible keys for this derived
                          table/view to add keys to the result table.
                          Calls to TABLE::add_tmp_key to actually add
                          keys. (Step two)
    TABLE::add_tmp_key    Creates one index description according to given
                          bitmap of used fields. (Step two)
  There is also the fifth function called TABLE::use_index. It saves used
  key and frees others. It is called when the optimizer has chosen which key
  it will use, thus we don't need other keys anymore.

  @return TRUE  OOM
  @return FALSE otherwise
*/

static bool add_derived_key(List<Derived_key> &derived_key_list, Field *field,
                             table_map ref_by_tbl)
{
  uint key= 0;
  Derived_key *entry= 0;
  List_iterator<Derived_key> ki(derived_key_list);

  /* Search for already existing possible key. */
  while ((entry= ki++))
  {
    key++;
    if (ref_by_tbl)
    {
      /* Search for the entry for the specified table.*/
      if (entry->referenced_by & ref_by_tbl)
        break;
    }
    else
    {
      /*
        Search for the special entry that should contain fields referred
        from any table.
      */
      if (!entry->referenced_by)
        break;
    }
  }
  /* Add new possible key if nothing is found. */
  if (!entry)
  {
    THD *thd= field->table->in_use;
    key++;
    entry= new (thd->stmt_arena->mem_root) Derived_key();
    if (!entry)
      return TRUE;
    entry->referenced_by= ref_by_tbl;
    entry->used_fields.clear_all();
    if (derived_key_list.push_back(entry, thd->stmt_arena->mem_root))
      return TRUE;
    field->table->max_keys++;
  }
  /* Don't create keys longer than REF access can use. */
  if (entry->used_fields.bits_set() < MAX_REF_PARTS)
  {
    field->part_of_key.set_bit(key - 1);
    field->flags|= PART_KEY_FLAG;
    entry->used_fields.set_bit(field->field_index);
  }
  return FALSE;
}

/*
  @brief
  Update derived table's list of possible keys

  @param field      derived table's field to take part in a key
  @param values     array of values that a part of equality predicate with the
                    field above
  @param num_values number of elements in the array values

  @details
  This function creates/extends a list of possible keys for this derived
  table/view. For each table used by a value from the 'values' array the
  corresponding possible key is extended to include the 'field'.
  If there is no such possible key, then it is created. field's
  part_of_key bitmaps are updated accordingly.
  @see add_derived_key

  @return TRUE  new possible key can't be allocated.
  @return FALSE list of possible keys successfully updated.
*/

bool TABLE_LIST::update_derived_keys(Field *field, Item **values,
                                     uint num_values)
{
  /*
    Don't bother with keys for CREATE VIEW, BLOB fields and fields with
    zero length.
  */
  if (field->table->in_use->lex->is_ps_or_view_context_analysis() ||
      field->flags & BLOB_FLAG ||
      field->field_length == 0)
    return FALSE;

  /* Allow all keys to be used. */
  if (derived_key_list.elements == 0)
  {
    table->keys_in_use_for_query.set_all();
    table->s->uniques= 0;
  }

  for (uint i= 0; i < num_values; i++)
  {
    table_map tables= values[i]->used_tables() & ~PSEUDO_TABLE_BITS;
    if (!tables || values[i]->real_item()->type() != Item::FIELD_ITEM)
      continue;
    for (table_map tbl= 1; tables >= tbl; tbl<<= 1)
    {
      if (! (tables & tbl))
        continue;
      if (add_derived_key(derived_key_list, field, tbl))
        return TRUE;
    }
  }
  /* Extend key which includes all referenced fields. */
  if (add_derived_key(derived_key_list, field, (table_map)0))
    return TRUE;
  return FALSE;
}


/*
  Comparison function for Derived_key entries.
  See TABLE_LIST::generate_keys.
*/

static int Derived_key_comp(Derived_key *e1, Derived_key *e2, void *arg)
{
  /* Move entries for tables with greater table bit to the end. */
  return ((e1->referenced_by < e2->referenced_by) ? -1 :
          ((e1->referenced_by > e2->referenced_by) ? 1 : 0));
}


/**
  @brief
  Generate keys for a materialized derived table/view

  @details
  This function adds keys to the result table by walking over the list of
  possible keys for this derived table/view and calling the
  TABLE::add_tmp_key to actually add keys. A name <auto_keyN>, where N is a
  sequential number, is given to each key to ease debugging.
  @see add_derived_key

  @return TRUE  an error occur.
  @return FALSE all keys were successfully added.
*/

bool TABLE_LIST::generate_keys()
{
  List_iterator<Derived_key> it(derived_key_list);
  Derived_key *entry;
  uint key= 0;
  char buf[NAME_CHAR_LEN];
  DBUG_ASSERT(uses_materialization());

  if (!derived_key_list.elements)
    return FALSE;

  if (table->alloc_keys(derived_key_list.elements))
    return TRUE;

  /* Sort entries to make key numbers sequence deterministic. */
  derived_key_list.sort((Node_cmp_func)Derived_key_comp, 0);
  while ((entry= it++))
  {
    sprintf(buf, "<auto_key%i>", key++);
    if (table->add_tmp_key(&entry->used_fields,
                           table->in_use->mem_strdup(buf)))
      return TRUE;
  }
  return FALSE;
}


/**
  Update TABLE::const_key_parts for single table UPDATE/DELETE query

  @param conds               WHERE clause expression

  @retval TRUE   error (OOM)
  @retval FALSE  success

  @note
    Set const_key_parts bits if key fields are equal to constants in
    the WHERE expression.
*/

bool TABLE::update_const_key_parts(Item *conds)
{
  memset(const_key_parts, 0, sizeof(key_part_map) * s->keys);

  if (conds == NULL)
    return FALSE;

  for (uint index= 0; index < s->keys; index++)
  {
    KEY_PART_INFO *keyinfo= key_info[index].key_part;
    KEY_PART_INFO *keyinfo_end= keyinfo + key_info[index].user_defined_key_parts;

    for (key_part_map part_map= (key_part_map)1; 
        keyinfo < keyinfo_end;
        keyinfo++, part_map<<= 1)
    {
      if (const_expression_in_where(conds, NULL, keyinfo->field))
        const_key_parts[index]|= part_map;
    }
  }
  return FALSE;
}


/**
  Read removal is possible if the selected quick read
  method is using full unique index

  @see HA_READ_BEFORE_WRITE_REMOVAL

  @param index              Number of the index used for read

  @retval true   success, read removal started
  @retval false  read removal not started
*/

bool TABLE::check_read_removal(uint index)
{
  bool retval= false;

  DBUG_ENTER("check_read_removal");
  DBUG_ASSERT(file->ha_table_flags() & HA_READ_BEFORE_WRITE_REMOVAL);
  DBUG_ASSERT(index != MAX_KEY);

  // Index must be unique
  if ((key_info[index].flags & HA_NOSAME) == 0)
    DBUG_RETURN(false);

  // Full index must be used
  bitmap_clear_all(&tmp_set);
  mark_columns_used_by_index_no_reset(index, &tmp_set);

  if (bitmap_cmp(&tmp_set, read_set))
  {
    // Start read removal in handler
    retval= file->start_read_removal();
  }

  bitmap_clear_all(&tmp_set);
  DBUG_RETURN(retval);
}


/**
  Test if the order list consists of simple field expressions

  @param order                Linked list of ORDER BY arguments

  @return TRUE if @a order is empty or consist of simple field expressions
*/

bool is_simple_order(ORDER *order)
{
  for (ORDER *ord= order; ord; ord= ord->next)
  {
    if (ord->item[0]->real_item()->type() != Item::FIELD_ITEM)
      return FALSE;
  }
  return TRUE;
}

/**
  Check whether a given virtual generated column is part of a covering index.

  @note that this ignores the number of key parts used by MySQL: if the index
  is on (other, vgcol) and MySQL chooses to use it but only its first
  key part, this function still returns true. Fortunately, if vgcol is needed
  it is in read_set, and is part of the complete index, then InnoDB will read
  the complete index entry (see build_template_needs_field()) and provide the
  vgcol's value. So the number of key parts used by MySQL is irrelevant here.

  @param table        pointer of the table
  @param index_no     the number of index to be checked
  @param vfield       the pointer of checked virtual generated column

  @return true if the column is covered by the given index.
*/
static bool
index_contains_this_virtual_gcol(const TABLE *table, uint index_no,
                                 const Field *vfield)
{
  DBUG_ASSERT(index_no != MAX_KEY && table->key_read);
  const KEY *key= table->key_info + index_no;

  for (KEY_PART_INFO *key_part= key->key_part;
       key_part < key->key_part + key->user_defined_key_parts;
       key_part++)
  {
    if (key_part->field == vfield)
      return true;
  }
  return false;
}


/**
  Repoint a table's fields from old_rec to new_rec

  @param table     the table of fields needed to be repointed
  @param old_rec   the original record buffer fields point to
  @param new_rec   the target record buff fields need to repoint
*/

void repoint_field_to_record(TABLE *table, uchar *old_rec, uchar *new_rec)
{
  Field **fields= table->field;
  my_ptrdiff_t ptrdiff= new_rec - old_rec;
  for (uint i= 0; i < table->s->fields; i++)
    fields[i]->move_field_offset(ptrdiff);
}


/**
  Evaluate each virtual generated column marked in read_set.
  This is used right after reading a row from the storage engine.

  @note this is not necessary for stored generated fields.

  @param buf[in,out]     the buffer to store data
  @param table           the TABLE object
  @param active_index    the number of key for index scan(MAX_KEY is default)

  @return true if error.
 */
bool update_generated_read_fields(uchar *buf, TABLE *table, uint active_index)
{
  DBUG_ENTER("update_generated_read_fields");
  DBUG_ASSERT(table && table->vfield);
  int error= 0;

  /*
    If the buffer storing the record data is not record[0], then the field
    objects must be temporarily changed to point into the supplied buffer.
    The field pointers are restored at the end of this function.
  */
  if (buf != table->record[0])
    repoint_field_to_record(table, table->record[0], buf);

  for (Field **vfield_ptr= table->vfield; *vfield_ptr; vfield_ptr++)
  {
    Field *vfield= *vfield_ptr;
    DBUG_ASSERT(vfield->gcol_info && vfield->gcol_info->expr_item);
    /**
      Only calculate those virtual generated fields that are marked in the
      read_set bitmap and not filled.
      @todo: Consider replacing index_contains_this_virtual_gcol with
             a test on part_of_key below.
    */
    if (!vfield->stored_in_db &&
        bitmap_is_set(table->read_set, vfield->field_index) &&
        !(active_index != MAX_KEY && table->key_read &&
          index_contains_this_virtual_gcol(table, active_index, vfield)))
    {
      /* Generate the actual value of the generated fields */
      error= vfield->gcol_info->expr_item->save_in_field(vfield, 0);
      DBUG_PRINT("info", ("field '%s' - updated", vfield->field_name));
      if (error && !table->in_use->is_error())
      {
        /*
          Most likely a calculation error which only triggered a warning, so
          let's not make the read fail.
        */
        error= 0;
      }
    }
    else
    {
      DBUG_PRINT("info", ("field '%s' - skipped", vfield->field_name));
    }
  }

  if (buf != table->record[0])
    repoint_field_to_record(table, buf, table->record[0]);

  DBUG_RETURN(error != 0);
  /*
    @todo
    this function is used by ha_rnd/etc, those ha_* functions are expected to
    return 0 or a HA_ERR code (and such codes are picked up by
    handler::print_error), but update_generated_read_fields returns true/false
    (0/1), which is then returned by the ha_* functions. If it
    returns 1 we get:
    ERROR 1030 (HY000): Got error 1 from storage engine
    which isn't informative for the user.
  */
}

/**
  Calculate data for each generated field marked for write in the
  corresponding column map.

  @note We need calculate data for both virtual and stored generated
  fields.

  @param table          the TABLE object

  @return
    @retval
      false  - Success
    @retval
      true   - Error occurred during the generation/calculation of a generated
               field value
 */
bool update_generated_write_fields(TABLE *table)
{
  DBUG_ENTER("update_generated_write_fields");
  Field **vfield_ptr;
  int error= 0;

  DBUG_ASSERT(table->vfield);
  /* Iterate over generated fields in the table */
  for (vfield_ptr= table->vfield; *vfield_ptr; vfield_ptr++)
  {
    Field *vfield;
    vfield= (*vfield_ptr);
    DBUG_ASSERT(vfield->gcol_info && vfield->gcol_info->expr_item);
    /* Only update those fields that are marked in the write_set bitmap */
    if (bitmap_is_set(table->write_set, vfield->field_index))
    {
      /*
        For a virtual generated column of blob type, we have to keep
        the current blob value since this might be needed by the
        storage enngine during updates.
      */
      if (vfield->type() == MYSQL_TYPE_BLOB && vfield->is_virtual_gcol())
        (down_cast<Field_blob *>(vfield))->set_keep_old_value(true);
      /* Generate the actual value of the generated fields */
      error= vfield->gcol_info->expr_item->save_in_field(vfield, 0);
      if (vfield->type() == MYSQL_TYPE_BLOB && vfield->is_virtual_gcol())
        (down_cast<Field_blob *>(vfield))->set_keep_old_value(false);

      DBUG_PRINT("info", ("field '%s' - updated", vfield->field_name));
      if (error && !table->in_use->is_error())
        error= 0;
      if (table->fields_set_during_insert)
        bitmap_set_bit(table->fields_set_during_insert, vfield->field_index);
    }
    else
    {
      DBUG_PRINT("info", ("field '%s' - skipped", vfield->field_name));
    }
  }

  if (error > 0)
    DBUG_RETURN(TRUE);
  DBUG_RETURN(FALSE);
}




/**
  Adds a generated column and its dependencies to the read_set/write_set
  bitmaps.

  If the value of a generated column (gcol) must be calculated, it needs to
  be in write_set (to satisfy the assertion in Field::store); the value of
  its underlying base columns is necessary to the calculation so those must
  be in read_set.

  A gcol must be calculated in two cases:
  - we're sending the gcol to the engine
  - the gcol is virtual and we're reading it from the engine without using a
  covering index on it.
*/
void TABLE::mark_gcol_in_maps(Field *field)
{
  bitmap_set_bit(write_set, field->field_index);
  /*
    Using MARK_COLUMNS_TEMP has the effect that underlying base columns
    are added to read_set but not added to requirements for an index to be
    covering (covering_keys is not touched). So, if we have:
    SELECT gcol FROM t :
    - an index covering gcol only (not including base columns), can still be
    chosen by the optimizer; note that InnoDB's build_template_needs_field()
    properly ignores read_set when MySQL asks for "index only" reads
    (table->key_read == true); if it didn't, it would do useless reads.
    - but if gcol is not read from an index, we will read base columns because
    they are in read_set.
    - Note how this relies on InnoDB's behaviour.
  */
  Mark_field mf(this, MARK_COLUMNS_TEMP);
  field->gcol_info->expr_item->walk(&Item::mark_field_in_map,Item::WALK_PREFIX,
                                    reinterpret_cast<uchar *>(&mf));
}<|MERGE_RESOLUTION|>--- conflicted
+++ resolved
@@ -3182,11 +3182,9 @@
               FALSE);
   outparam->default_column_bitmaps();
 
-<<<<<<< HEAD
   /* Fill record with default values */
   restore_record(outparam, s->default_values);
 
-=======
   /*
     Process generated columns, if any.
   */
@@ -3218,7 +3216,6 @@
     }
     *vfield_ptr= 0;                              // End marker
   }
->>>>>>> a2757a60
   /* The table struct is now initialized;  Open the table */
   error= 2;
   if (db_stat)
