/*
   Copyright (c) 2000, 2015, Oracle and/or its affiliates. All rights reserved.

   This program is free software; you can redistribute it and/or modify
   it under the terms of the GNU General Public License as published by
   the Free Software Foundation; version 2 of the License.

   This program is distributed in the hope that it will be useful,
   but WITHOUT ANY WARRANTY; without even the implied warranty of
   MERCHANTABILITY or FITNESS FOR A PARTICULAR PURPOSE.  See the
   GNU General Public License for more details.

   You should have received a copy of the GNU General Public License
   along with this program; if not, write to the Free Software
   Foundation, Inc., 51 Franklin St, Fifth Floor, Boston, MA 02110-1301  USA */

#include "table.h"

#include "my_md5.h"                      // compute_md5_hash
#include "myisam.h"                      // MI_MAX_KEY_LENGTH
#include "mysql_version.h"               // MYSQL_VERSION_ID

#include "auth_common.h"                 // acl_getroot
#include "binlog.h"                      // mysql_bin_log
#include "debug_sync.h"                  // DEBUG_SYNC
#include "item_cmpfunc.h"                // and_conds
#include "key.h"                         // find_ref_key
#include "log.h"                         // sql_print_warning
#include "opt_trace.h"                   // opt_trace_disable_if_no_security_...
#include "parse_file.h"                  // sql_parse_prepare
#include "partition_info.h"              // partition_info
#include "sql_base.h"                    // OPEN_VIEW_ONLY
#include "sql_class.h"                   // THD
#include "sql_parse.h"                   // check_stack_overrun
#include "sql_partition.h"               // mysql_unpack_partition,
                                         // get_partition_tablespace_names
#include "sql_plugin.h"                  // plugin_unlock
#include "sql_select.h"                  // actual_key_parts
#include "sql_table.h"                   // build_table_filename
#include "sql_tablespace.h"              // check_tablespace_name())
#include "sql_view.h"                    // view_type
#include "strfunc.h"                     // unhex_type2
#include "table_cache.h"                 // table_cache_manager
#include "table_trigger_dispatcher.h"    // Table_trigger_dispatcher
#include "template_utils.h"              // down_cast

#include "pfs_file_provider.h"
#include "mysql/psi/mysql_file.h"

#include "pfs_table_provider.h"
#include "mysql/psi/mysql_table.h"


/* INFORMATION_SCHEMA name */
LEX_STRING INFORMATION_SCHEMA_NAME= {C_STRING_WITH_LEN("information_schema")};

/* PERFORMANCE_SCHEMA name */
LEX_STRING PERFORMANCE_SCHEMA_DB_NAME= {C_STRING_WITH_LEN("performance_schema")};

/* MYSQL_SCHEMA name */
LEX_STRING MYSQL_SCHEMA_NAME= {C_STRING_WITH_LEN("mysql")};

/* GENERAL_LOG name */
LEX_STRING GENERAL_LOG_NAME= {C_STRING_WITH_LEN("general_log")};

/* SLOW_LOG name */
LEX_STRING SLOW_LOG_NAME= {C_STRING_WITH_LEN("slow_log")};

/* RLI_INFO name */
LEX_STRING RLI_INFO_NAME= {C_STRING_WITH_LEN("slave_relay_log_info")};

/* MI_INFO name */
LEX_STRING MI_INFO_NAME= {C_STRING_WITH_LEN("slave_master_info")};

/* WORKER_INFO name */
LEX_STRING WORKER_INFO_NAME= {C_STRING_WITH_LEN("slave_worker_info")};

/* GTID_EXECUTED name */
LEX_STRING GTID_EXECUTED_NAME= {C_STRING_WITH_LEN("gtid_executed")};

/* Keyword for parsing generated column functions */
LEX_STRING PARSE_GCOL_KEYWORD= {C_STRING_WITH_LEN("parse_gcol_expr")};


	/* Functions defined in this file */

void open_table_error(TABLE_SHARE *share, int error, int db_errno,
                      myf errortype, int errarg);
static int open_binary_frm(THD *thd, TABLE_SHARE *share,
                           uchar *head, File file);
static void fix_type_pointers(const char ***array, TYPELIB *point_to_type,
			      uint types, char **names);
static uint find_field(Field **fields, uchar *record, uint start, uint length);

static Item *create_view_field(THD *thd, TABLE_LIST *view, Item **field_ref,
                               const char *name,
                               Name_resolution_context *context);

inline bool is_system_table_name(const char *name, size_t length);

static ulong get_form_pos(File file, uchar *head);

/**************************************************************************
  Object_creation_ctx implementation.
**************************************************************************/

Object_creation_ctx *Object_creation_ctx::set_n_backup(THD *thd)
{
  Object_creation_ctx *backup_ctx;
  DBUG_ENTER("Object_creation_ctx::set_n_backup");

  backup_ctx= create_backup_ctx(thd);
  change_env(thd);

  DBUG_RETURN(backup_ctx);
}

void Object_creation_ctx::restore_env(THD *thd, Object_creation_ctx *backup_ctx)
{
  if (!backup_ctx)
    return;

  backup_ctx->change_env(thd);

  delete backup_ctx;
}

/**************************************************************************
  Default_object_creation_ctx implementation.
**************************************************************************/

Default_object_creation_ctx::Default_object_creation_ctx(THD *thd)
  : m_client_cs(thd->variables.character_set_client),
    m_connection_cl(thd->variables.collation_connection)
{ }

Default_object_creation_ctx::Default_object_creation_ctx(
  const CHARSET_INFO *client_cs, const CHARSET_INFO *connection_cl)
  : m_client_cs(client_cs),
    m_connection_cl(connection_cl)
{ }

Object_creation_ctx *
Default_object_creation_ctx::create_backup_ctx(THD *thd) const
{
  return new Default_object_creation_ctx(thd);
}

void Default_object_creation_ctx::change_env(THD *thd) const
{
  thd->variables.character_set_client= m_client_cs;
  thd->variables.collation_connection= m_connection_cl;

  thd->update_charset();
}

/**************************************************************************
  View_creation_ctx implementation.
**************************************************************************/

View_creation_ctx *View_creation_ctx::create(THD *thd)
{
  View_creation_ctx *ctx= new (thd->mem_root) View_creation_ctx(thd);

  return ctx;
}

/*************************************************************************/

View_creation_ctx * View_creation_ctx::create(THD *thd,
                                              TABLE_LIST *view)
{
  View_creation_ctx *ctx= new (thd->mem_root) View_creation_ctx(thd);

  /* Throw a warning if there is NULL cs name. */

  if (!view->view_client_cs_name.str ||
      !view->view_connection_cl_name.str)
  {
    push_warning_printf(thd, Sql_condition::SL_NOTE,
                        ER_VIEW_NO_CREATION_CTX,
                        ER(ER_VIEW_NO_CREATION_CTX),
                        view->db,
                        view->table_name);

    ctx->m_client_cs= system_charset_info;
    ctx->m_connection_cl= system_charset_info;

    return ctx;
  }

  /* Resolve cs names. Throw a warning if there is unknown cs name. */

  bool invalid_creation_ctx;

  invalid_creation_ctx= resolve_charset(view->view_client_cs_name.str,
                                        system_charset_info,
                                        &ctx->m_client_cs);

  invalid_creation_ctx= resolve_collation(view->view_connection_cl_name.str,
                                          system_charset_info,
                                          &ctx->m_connection_cl) ||
                        invalid_creation_ctx;

  if (invalid_creation_ctx)
  {
    sql_print_warning("View '%s'.'%s': there is unknown charset/collation "
                      "names (client: '%s'; connection: '%s').",
                      view->db,
                      view->table_name,
                      view->view_client_cs_name.str,
                      view->view_connection_cl_name.str);

    push_warning_printf(thd, Sql_condition::SL_NOTE,
                        ER_VIEW_INVALID_CREATION_CTX,
                        ER(ER_VIEW_INVALID_CREATION_CTX),
                        view->db,
                        view->table_name);
  }

  return ctx;
}

/*************************************************************************/

GRANT_INFO::GRANT_INFO()
{
  grant_table= 0;
  version= 0;
  privilege= NO_ACCESS;
#ifndef DBUG_OFF
  want_privilege= 0;
#endif
}


/* Get column name from column hash */

static uchar *get_field_name(Field **buff, size_t *length,
                             my_bool not_used __attribute__((unused)))
{
  *length= strlen((*buff)->field_name);
  return (uchar*) (*buff)->field_name;
}


/*
  Returns pointer to '.frm' extension of the file name.

  SYNOPSIS
    fn_rext()
    name       file name

  DESCRIPTION
    Checks file name part starting with the rightmost '.' character,
    and returns it if it is equal to '.frm'. 

  TODO
    It is a good idea to get rid of this function modifying the code
    to garantee that the functions presently calling fn_rext() always
    get arguments in the same format: either with '.frm' or without '.frm'.

  RETURN VALUES
    Pointer to the '.frm' extension. If there is no extension,
    or extension is not '.frm', pointer at the end of file name.
*/

char *fn_rext(char *name)
{
  char *res= strrchr(name, '.');
  if (res && !strcmp(res, reg_ext))
    return res;
  return name + strlen(name);
}


static TABLE_CATEGORY get_table_category(const LEX_STRING &db,
                                         const LEX_STRING &name)
{
  DBUG_ASSERT(db.str != NULL);
  DBUG_ASSERT(name.str != NULL);

  if (is_infoschema_db(db.str, db.length))
    return TABLE_CATEGORY_INFORMATION;

  if (is_perfschema_db(db.str, db.length))
    return TABLE_CATEGORY_PERFORMANCE;

  if ((db.length == MYSQL_SCHEMA_NAME.length) &&
      (my_strcasecmp(system_charset_info,
                     MYSQL_SCHEMA_NAME.str,
                     db.str) == 0))
  {
    if (is_system_table_name(name.str, name.length))
      return TABLE_CATEGORY_SYSTEM;

    if ((name.length == GENERAL_LOG_NAME.length) &&
        (my_strcasecmp(system_charset_info,
                       GENERAL_LOG_NAME.str,
                       name.str) == 0))
      return TABLE_CATEGORY_LOG;

    if ((name.length == SLOW_LOG_NAME.length) &&
        (my_strcasecmp(system_charset_info,
                       SLOW_LOG_NAME.str,
                       name.str) == 0))
      return TABLE_CATEGORY_LOG;

    if ((name.length == RLI_INFO_NAME.length) &&
        (my_strcasecmp(system_charset_info,
                      RLI_INFO_NAME.str,
                      name.str) == 0))
      return TABLE_CATEGORY_RPL_INFO;

    if ((name.length == MI_INFO_NAME.length) &&
        (my_strcasecmp(system_charset_info,
                      MI_INFO_NAME.str,
                      name.str) == 0))
      return TABLE_CATEGORY_RPL_INFO;

    if ((name.length == WORKER_INFO_NAME.length) &&
        (my_strcasecmp(system_charset_info,
                      WORKER_INFO_NAME.str,
                      name.str) == 0))
      return TABLE_CATEGORY_RPL_INFO;

    if ((name.length == GTID_EXECUTED_NAME.length) &&
        (my_strcasecmp(system_charset_info,
                       GTID_EXECUTED_NAME.str,
                       name.str) == 0))
      return TABLE_CATEGORY_GTID;

  }

  return TABLE_CATEGORY_USER;
}


/**
  Allocate and setup a TABLE_SHARE structure

  @param table_list  structure from which database and table 
                     name can be retrieved
  @param key         table cache key (db \0 table_name \0...)
  @param key_length  length of the key

  @return            pointer to allocated table share
    @retval NULL     error (out of memory, too long path name)
*/

TABLE_SHARE *alloc_table_share(TABLE_LIST *table_list, const char *key,
                               size_t key_length)
{
  MEM_ROOT mem_root;
  TABLE_SHARE *share= NULL;
  char *key_buff, *path_buff;
  char path[FN_REFLEN + 1];
  size_t path_length;
  Table_cache_element **cache_element_array;
  bool was_truncated= false;
  DBUG_ENTER("alloc_table_share");
  DBUG_PRINT("enter", ("table: '%s'.'%s'",
                       table_list->db, table_list->table_name));

  /*
    There are FN_REFLEN - reg_ext_length bytes available for the 
    file path and the trailing '\0', which may be padded to the right 
    of the length indicated by the length parameter. The returned 
    path length does not include the trailing '\0'.
  */
  path_length= build_table_filename(path, sizeof(path) - 1 - reg_ext_length,
                                    table_list->db,
                                    table_list->table_name, "", 0,
                                    &was_truncated);

  /*
    The path now misses extension, but includes '\0'. Unless it was
    truncated, everything should be ok. 
  */
  if (was_truncated)
  {
    my_error(ER_IDENT_CAUSES_TOO_LONG_PATH, MYF(0), sizeof(path) - 1, path);
    DBUG_RETURN(NULL);
  }

  init_sql_alloc(key_memory_table_share, &mem_root, TABLE_ALLOC_BLOCK_SIZE, 0);
  if (multi_alloc_root(&mem_root,
                       &share, sizeof(*share),
                       &key_buff, key_length,
                       &path_buff, path_length + 1,
                       &cache_element_array,
                       table_cache_instances * sizeof(*cache_element_array),
                       NULL))
  {
    memset(share, 0, sizeof(*share));

    share->set_table_cache_key(key_buff, key, key_length);

    share->path.str= path_buff;
    share->path.length= path_length;
    my_stpcpy(share->path.str, path);
    share->normalized_path.str=    share->path.str;
    share->normalized_path.length= path_length;

    share->version=       refresh_version;

    /*
      Since alloc_table_share() can be called without any locking (for
      example, ha_create_table... functions), we do not assign a table
      map id here.  Instead we assign a value that is not used
      elsewhere, and then assign a table map id inside open_table()
      under the protection of the LOCK_open mutex.
    */
    share->table_map_id= ~0ULL;
    share->cached_row_logging_check= -1;

    share->m_flush_tickets.empty();

    memset(cache_element_array, 0,
           table_cache_instances * sizeof(*cache_element_array));
    share->cache_element= cache_element_array;

    memcpy((char*) &share->mem_root, (char*) &mem_root, sizeof(mem_root));
    mysql_mutex_init(key_TABLE_SHARE_LOCK_ha_data,
                     &share->LOCK_ha_data, MY_MUTEX_INIT_FAST);
  }
  DBUG_RETURN(share);
}


/*
  Initialize share for temporary tables

  SYNOPSIS
    init_tmp_table_share()
    thd         thread handle
    share	Share to fill
    key		Table_cache_key, as generated from create_table_def_key.
		must start with db name.    
    key_length	Length of key
    table_name	Table name
    path	Path to file (possible in lower case) without .frm

  NOTES
    This is different from alloc_table_share() because temporary tables
    don't have to be shared between threads or put into the table def
    cache, so we can do some things notable simpler and faster

    If table is not put in thd->temporary_tables (happens only when
    one uses OPEN TEMPORARY) then one can specify 'db' as key and
    use key_length= 0 as neither table_cache_key or key_length will be used).
*/

void init_tmp_table_share(THD *thd, TABLE_SHARE *share, const char *key,
                          size_t key_length, const char *table_name,
                          const char *path)
{
  DBUG_ENTER("init_tmp_table_share");
  DBUG_PRINT("enter", ("table: '%s'.'%s'", key, table_name));

  memset(share, 0, sizeof(*share));
  init_sql_alloc(key_memory_table_share,
                 &share->mem_root, TABLE_ALLOC_BLOCK_SIZE, 0);
  share->table_category=         TABLE_CATEGORY_TEMPORARY;
  share->tmp_table=              INTERNAL_TMP_TABLE;
  share->db.str=                 (char*) key;
  share->db.length=		 strlen(key);
  share->table_cache_key.str=    (char*) key;
  share->table_cache_key.length= key_length;
  share->table_name.str=         (char*) table_name;
  share->table_name.length=      strlen(table_name);
  share->path.str=               (char*) path;
  share->normalized_path.str=    (char*) path;
  share->path.length= share->normalized_path.length= strlen(path);
  share->frm_version= 		 FRM_VER_TRUE_VARCHAR;

  share->cached_row_logging_check= -1;

  /*
    table_map_id is also used for MERGE tables to suppress repeated
    compatibility checks.
  */
  share->table_map_id= (ulonglong) thd->query_id;

  share->m_flush_tickets.empty();

  DBUG_VOID_RETURN;
}


/**
  Release resources (plugins) used by the share and free its memory.
  TABLE_SHARE is self-contained -- it's stored in its own MEM_ROOT.
  Free this MEM_ROOT.
*/

void TABLE_SHARE::destroy()
{
  uint idx;
  KEY *info_it;

  DBUG_ENTER("TABLE_SHARE::destroy");
  DBUG_PRINT("info", ("db: %s table: %s", db.str, table_name.str));
  if (ha_share)
  {
    delete ha_share;
    ha_share= NULL;
  }
  /* The mutex is initialized only for shares that are part of the TDC */
  if (tmp_table == NO_TMP_TABLE)
    mysql_mutex_destroy(&LOCK_ha_data);
  my_hash_free(&name_hash);

  plugin_unlock(NULL, db_plugin);
  db_plugin= NULL;

  /* Release fulltext parsers */
  info_it= key_info;
  for (idx= keys; idx; idx--, info_it++)
  {
    if (info_it->flags & HA_USES_PARSER)
    {
      plugin_unlock(NULL, info_it->parser);
      info_it->flags= 0;
    }
  }

#ifdef HAVE_PSI_TABLE_INTERFACE
  PSI_TABLE_CALL(release_table_share)(m_psi);
#endif

  /*
    Make a copy since the share is allocated in its own root,
    and free_root() updates its argument after freeing the memory.
  */
  MEM_ROOT own_root= mem_root;
  free_root(&own_root, MYF(0));
  DBUG_VOID_RETURN;
}

/*
  Free table share and memory used by it

  SYNOPSIS
    free_table_share()
    share		Table share
*/

void free_table_share(TABLE_SHARE *share)
{
  DBUG_ENTER("free_table_share");
  DBUG_PRINT("enter", ("table: %s.%s", share->db.str, share->table_name.str));
  DBUG_ASSERT(share->ref_count == 0);

  if (share->m_flush_tickets.is_empty())
  {
    /*
      No threads are waiting for this share to be flushed (the
      share is not old, is for a temporary table, or just nobody
      happens to be waiting for it). Destroy it.
    */
    share->destroy();
  }
  else
  {
    Wait_for_flush_list::Iterator it(share->m_flush_tickets);
    Wait_for_flush *ticket;
    /*
      We're about to iterate over a list that is used
      concurrently. Make sure this never happens without a lock.
    */
    mysql_mutex_assert_owner(&LOCK_open);

    while ((ticket= it++))
      (void) ticket->get_ctx()->m_wait.set_status(MDL_wait::GRANTED);
    /*
      If there are threads waiting for this share to be flushed,
      the last one to receive the notification will destroy the
      share. At this point the share is removed from the table
      definition cache, so is OK to proceed here without waiting
      for this thread to do the work.
    */
  }
  DBUG_VOID_RETURN;
}


/**
  Return TRUE if a table name matches one of the system table names.
  Currently these are:

  help_category, help_keyword, help_relation, help_topic,
  proc, event
  time_zone, time_zone_leap_second, time_zone_name, time_zone_transition,
  time_zone_transition_type

  This function trades accuracy for speed, so may return false
  positives. Presumably mysql.* database is for internal purposes only
  and should not contain user tables.
*/

inline bool is_system_table_name(const char *name, size_t length)
{
  CHARSET_INFO *ci= system_charset_info;

  return (
           /* mysql.proc table */
           (length == 4 &&
             my_tolower(ci, name[0]) == 'p' && 
             my_tolower(ci, name[1]) == 'r' &&
             my_tolower(ci, name[2]) == 'o' &&
             my_tolower(ci, name[3]) == 'c') ||

           (length > 4 &&
             (
               /* one of mysql.help* tables */
               (my_tolower(ci, name[0]) == 'h' &&
                 my_tolower(ci, name[1]) == 'e' &&
                 my_tolower(ci, name[2]) == 'l' &&
                 my_tolower(ci, name[3]) == 'p') ||

               /* one of mysql.time_zone* tables */
               (my_tolower(ci, name[0]) == 't' &&
                 my_tolower(ci, name[1]) == 'i' &&
                 my_tolower(ci, name[2]) == 'm' &&
                 my_tolower(ci, name[3]) == 'e') ||

               /* mysql.event table */
               (my_tolower(ci, name[0]) == 'e' &&
                 my_tolower(ci, name[1]) == 'v' &&
                 my_tolower(ci, name[2]) == 'e' &&
                 my_tolower(ci, name[3]) == 'n' &&
                 my_tolower(ci, name[4]) == 't')
             )
           )
         );
}


/**
  Check if a string contains path elements
*/  

static inline bool has_disabled_path_chars(const char *str)
{
  for (; *str; str++)
    switch (*str)
    {
      case FN_EXTCHAR:
      case '/':
      case '\\':
      case '~':
      case '@':
        return TRUE;
    }
  return FALSE;
}


/*
  Read table definition from a binary / text based .frm file
  
  SYNOPSIS
  open_table_def()
  thd		Thread handler
  share		Fill this with table definition
  db_flags	Bit mask of the following flags: OPEN_VIEW

  NOTES
    This function is called when the table definition is not cached in
    table_def_cache
    The data is returned in 'share', which is alloced by
    alloc_table_share().. The code assumes that share is initialized.

  RETURN VALUES
   0	ok
   1	Error (see open_table_error)
   2    Error (see open_table_error)
   3    Wrong data in .frm file
   4    Error (see open_table_error)
   5    Error (see open_table_error: charset unavailable)
   6    Unknown .frm version
   8    Error while reading view definition from .FRM file.
   9    Wrong type in view's .frm file.
*/

int open_table_def(THD *thd, TABLE_SHARE *share, uint db_flags)
{
  int error, table_type;
  bool error_given;
  File file;
  uchar head[64];
  char	path[FN_REFLEN + 1];
  MEM_ROOT **root_ptr, *old_root;
  DBUG_ENTER("open_table_def");
  DBUG_PRINT("enter", ("table: '%s'.'%s'  path: '%s'", share->db.str,
                       share->table_name.str, share->normalized_path.str));

  error= 1;
  error_given= 0;

  strxnmov(path, sizeof(path) - 1, share->normalized_path.str, reg_ext, NullS);
  if ((file= mysql_file_open(key_file_frm,
                             path, O_RDONLY | O_SHARE, MYF(0))) < 0)
  {
    /*
      We don't try to open 5.0 unencoded name, if
      - non-encoded name contains '@' signs, 
        because '@' can be misinterpreted.
        It is not clear if '@' is escape character in 5.1,
        or a normal character in 5.0.
        
      - non-encoded db or table name contain "#mysql50#" prefix.
        This kind of tables must have been opened only by the
        mysql_file_open() above.
    */
    if (has_disabled_path_chars(share->table_name.str) ||
        has_disabled_path_chars(share->db.str) ||
        !strncmp(share->db.str, MYSQL50_TABLE_NAME_PREFIX,
                 MYSQL50_TABLE_NAME_PREFIX_LENGTH) ||
        !strncmp(share->table_name.str, MYSQL50_TABLE_NAME_PREFIX,
                 MYSQL50_TABLE_NAME_PREFIX_LENGTH))
      goto err_not_open;

    /*
      Trying unencoded 5.0 name for temporary tables does not
      make sense since such tables are not persistent.
    */
    if (share->tmp_table)
      goto err_not_open;

    /* Try unencoded 5.0 name */
    size_t length;
    strxnmov(path, sizeof(path)-1,
             mysql_data_home, "/", share->db.str, "/",
             share->table_name.str, reg_ext, NullS);
    length= unpack_filename(path, path) - reg_ext_length;
    /*
      The following is a safety test and should never fail
      as the old file name should never be longer than the new one.
    */
    DBUG_ASSERT(length <= share->normalized_path.length);
    /*
      If the old and the new names have the same length,
      then table name does not have tricky characters,
      so no need to check the old file name.
    */
    if (length == share->normalized_path.length ||
        ((file= mysql_file_open(key_file_frm,
                                path, O_RDONLY | O_SHARE, MYF(0))) < 0))
      goto err_not_open;

    /* Unencoded 5.0 table name found */
    path[length]= '\0'; // Remove .frm extension
    my_stpcpy(share->normalized_path.str, path);
    share->normalized_path.length= length;
  }

  error= 4;
  if (mysql_file_read(file, head, 64, MYF(MY_NABP)))
    goto err;

  if (head[0] == (uchar) 254 && head[1] == 1)
  {
    if (head[2] == FRM_VER || head[2] == FRM_VER+1 ||
        (head[2] >= FRM_VER+3 && head[2] <= FRM_VER+4))
    {
      /* Open view only */
      if (db_flags & OPEN_VIEW_ONLY)
      {
        error_given= 1;
        goto err;
      }
      table_type= 1;
    }
    else
    {
      error= 6;                                 // Unkown .frm version
      goto err;
    }
  }
  else if (memcmp(head, STRING_WITH_LEN("TYPE=")) == 0)
  {
    error= 5;
    if (memcmp(head+5, "VIEW", 4) == 0)
    {
      share->is_view= 1;
      if (db_flags & OPEN_VIEW)
        table_type= 2;
      else
        goto err;
    }
    else
      goto err;
  }
  else
    goto err;

  if (table_type == 1)
  {
    root_ptr= my_thread_get_THR_MALLOC();
    old_root= *root_ptr;
    *root_ptr= &share->mem_root;
    error= open_binary_frm(thd, share, head, file);
    *root_ptr= old_root;
    error_given= 1;
  }
  else if (table_type == 2)
  {
    LEX_STRING pathstr= { path, strlen(path) };

    /*
      Create view file parser and hold it in TABLE_SHARE member
      view_def.
      */ 
    share->view_def= sql_parse_prepare(&pathstr, &share->mem_root, true);
    if (!share->view_def)
      error= 8;
    else if (!is_equal(&view_type, share->view_def->type()))
      error= 9;
    else
      error= 0;
  }

  share->table_category= get_table_category(share->db, share->table_name);

  if (!error)
    thd->status_var.opened_shares++;

err:
  mysql_file_close(file, MYF(MY_WME));

err_not_open:
  if (error && !error_given)
  {
    share->error= error;
    open_table_error(share, error, (share->open_errno= my_errno()), 0);
  }

  DBUG_RETURN(error);
}


/**
  Initialize key_part_flag from source field.
*/

void KEY_PART_INFO::init_flags()
{
  DBUG_ASSERT(field);
  if (field->type() == MYSQL_TYPE_BLOB ||
      field->type() == MYSQL_TYPE_GEOMETRY)
    key_part_flag|= HA_BLOB_PART;
  else if (field->real_type() == MYSQL_TYPE_VARCHAR)
    key_part_flag|= HA_VAR_LENGTH_PART;
  else if (field->type() == MYSQL_TYPE_BIT)
    key_part_flag|= HA_BIT_PART;
}


/**
  Initialize KEY_PART_INFO from the given field.

  @param fld The field to initialize keypart from
*/

void KEY_PART_INFO::init_from_field(Field *fld)
{
  field= fld;
  fieldnr= field->field_index + 1;
  null_bit= field->null_bit;
  null_offset= field->null_offset();
  offset= field->offset(field->table->record[0]);
  length= (uint16) field->key_length();
  store_length= length;
  key_part_flag= 0;

  if (field->real_maybe_null())
    store_length+= HA_KEY_NULL_LENGTH;
  if (field->type() == MYSQL_TYPE_BLOB ||
      field->real_type() == MYSQL_TYPE_VARCHAR ||
      field->type() == MYSQL_TYPE_GEOMETRY)
  {
    store_length+= HA_KEY_BLOB_LENGTH;
  }
  init_flags();

  type=  (uint8) field->key_type();
  key_type =
    ((ha_base_keytype) type == HA_KEYTYPE_TEXT ||
     (ha_base_keytype) type == HA_KEYTYPE_VARTEXT1 ||
     (ha_base_keytype) type == HA_KEYTYPE_VARTEXT2) ?
    0 : FIELDFLAG_BINARY;
}


/**
  Setup key-related fields of Field object for given key and key part.

  @param[in]     share         Pointer to TABLE_SHARE
  @param[in]     handler       Pointer to handler
  @param[in]     primary_key_n Primary key number
  @param[in]     keyinfo       Pointer to processed key
  @param[in]     key_n         Processed key number
  @param[in]     key_part_n    Processed key part number
  @param[in,out] usable_parts  Pointer to usable_parts variable
*/

static void setup_key_part_field(TABLE_SHARE *share, handler *handler_file,
                                 uint primary_key_n, KEY *keyinfo, uint key_n,
                                 uint key_part_n, uint *usable_parts)
{
  KEY_PART_INFO *key_part= &keyinfo->key_part[key_part_n];
  Field *field= key_part->field;

  /* Flag field as unique and/or clustering if it is the only keypart in a
  unique/clustering index */
  if (key_part_n == 0 && key_n != primary_key_n)
  {
    field->flags |= (((keyinfo->flags & HA_NOSAME) &&
                      (keyinfo->user_defined_key_parts == 1)) ?
                     UNIQUE_KEY_FLAG : MULTIPLE_KEY_FLAG);

    if (((keyinfo->flags & HA_CLUSTERING) &&
         (keyinfo->user_defined_key_parts == 1)))
      field->flags|= CLUSTERING_FLAG;
  }

  if (key_part_n == 0)
    field->key_start.set_bit(key_n);
  field->m_indexed= true;
  if (field->key_length() == key_part->length &&
      !(field->flags & BLOB_FLAG))
  {
    if (handler_file->index_flags(key_n, key_part_n, 0) & HA_KEYREAD_ONLY)
    {
      share->keys_for_keyread.set_bit(key_n);
      field->part_of_key.set_bit(key_n);
      field->part_of_key_not_clustered.set_bit(key_n);
    }
    if (handler_file->index_flags(key_n, key_part_n, 1) & HA_READ_ORDER)
      field->part_of_sortkey.set_bit(key_n);
  }

  if (!(key_part->key_part_flag & HA_REVERSE_SORT) &&
      *usable_parts == key_part_n)
    (*usable_parts)++;			// For FILESORT
}


/**
  Generate extended secondary keys by adding primary key parts to the
  existing secondary key. A primary key part is added if such part doesn't
  present in the secondary key or the part in the secondary key is a
  prefix of the key field. Key parts are added till:
  .) all parts were added
  .) number of key parts became bigger that MAX_REF_PARTS
  .) total key length became longer than MAX_REF_LENGTH
  depending on what occurs first first.
  Unlike existing secondary key parts which are initialized at
  open_binary_frm(), newly added ones are initialized here by copying
  KEY_PART_INFO structure from primary key part and calling
  setup_key_part_field().

  Function updates sk->actual/unused_key_parts and sk->actual_flags.

  @param[in]     sk            Secondary key
  @param[in]     sk_n          Secondary key number
  @param[in]     pk            Primary key
  @param[in]     pk_n          Primary key number
  @param[in]     share         Pointer to TABLE_SHARE
  @param[in]     handler       Pointer to handler
  @param[in,out] usable_parts  Pointer to usable_parts variable

  @retval                      Number of added key parts
*/

static uint add_pk_parts_to_sk(KEY *sk, uint sk_n, KEY *pk, uint pk_n,
                               TABLE_SHARE *share, handler *handler_file,
                               uint *usable_parts)
{
  uint max_key_length= sk->key_length;
  bool is_unique_key= false;
  KEY_PART_INFO *current_key_part= &sk->key_part[sk->user_defined_key_parts];

  /* 
     For each keypart in the primary key: check if the keypart is
     already part of the secondary key and add it if not.
  */
  for (uint pk_part= 0; pk_part < pk->user_defined_key_parts; pk_part++)
  {
    KEY_PART_INFO *pk_key_part= &pk->key_part[pk_part];
    /* MySQL does not supports more key parts than MAX_REF_LENGTH */
    if (sk->actual_key_parts >= MAX_REF_PARTS)
      goto end;

    bool pk_field_is_in_sk= false;
    for (uint j= 0; j < sk->user_defined_key_parts; j++)
    {
      if (sk->key_part[j].fieldnr == pk_key_part->fieldnr &&
          share->field[pk_key_part->fieldnr - 1]->key_length() ==
          sk->key_part[j].length)
      {
        pk_field_is_in_sk= true;
        break;
      }
    }

    /* Add PK field to secondary key if it's not already  part of the key. */
    if (!pk_field_is_in_sk)
    {
      /* MySQL does not supports keys longer than MAX_KEY_LENGTH */
      if (max_key_length + pk_key_part->length > MAX_KEY_LENGTH)
        goto end;

      *current_key_part= *pk_key_part;
      setup_key_part_field(share, handler_file, pk_n, sk, sk_n,
                           sk->actual_key_parts, usable_parts);
      sk->actual_key_parts++;
      sk->unused_key_parts--;
      sk->rec_per_key[sk->actual_key_parts - 1]= 0;
      sk->set_records_per_key(sk->actual_key_parts - 1, REC_PER_KEY_UNKNOWN);
      current_key_part++;
      max_key_length+= pk_key_part->length;
      /*
        Secondary key will be unique if the key  does not exceed
        key length limitation and key parts limitation.
      */
      is_unique_key= true;
    }
  }
  if (is_unique_key)
    sk->actual_flags|= HA_NOSAME;

end:
  return (sk->actual_key_parts - sk->user_defined_key_parts);
}


/**
  After retrieving the tablespace name, the tablespace name is validated.
  If the name is invalid, it is ignored. The function used to validate
  the name, 'check_tablespace_name()', emits errors. In the context of
  reading .FRM files, the errors must be ignored. This error handler makes
  sure this is done.
*/

class Tablespace_name_error_handler : public Internal_error_handler
{
public:
  bool handle_condition(THD *thd,
                        uint sql_errno,
                        const char* sqlstate,
                        Sql_condition::enum_severity_level *level,
                        const char* msg)
  {
    if (sql_errno == ER_WRONG_TABLESPACE_NAME ||
        sql_errno == ER_TOO_LONG_IDENT)
      return true;
    return false;
  }
};


bool get_table_and_parts_tablespace_names(
       THD *thd,
       TABLE_LIST *table,
       Tablespace_hash_set *tablespace_set)
{
  // Prepare the path to the .FRM file and open the file
  char path[FN_REFLEN + 1];           //< Path to .FRM file
  build_table_filename(path, sizeof(path) - 1,
                       table->db, table->table_name, reg_ext, 0);

  // First, we open the file, and return upon failure. No need to close
  // the file in this case.
  File file= mysql_file_open(key_file_frm, path, O_RDONLY | O_SHARE, MYF(0));
  if (file < 0)
    return false;

  // Next, we read the header and do some basic verification of the
  // header fields.
  uchar head[64];
  if (mysql_file_read(file, head, sizeof(head), MYF(MY_NABP)) ||
      head[0] != (uchar) 254 || head[1] != 1                  ||
      !(head[2] == FRM_VER || head[2] == FRM_VER + 1 ||
        (head[2] >= FRM_VER + 3 && head[2] <= FRM_VER + 4)))
  {
    // Upon failure, return NULL, but here, we have to close the file first.
    mysql_file_close(file, MYF(MY_WME));
    return false;
  }

  // For mysql versions before 50120, NDB stored the tablespace names only
  // in the NDB dictionary. Thus, we have to get the tablespace name from
  // the engine in this case.

  // Get the relevant db type value.
  enum legacy_db_type db_type= static_cast<enum legacy_db_type>(*(head + 3));

  // Tablespace name to be returned.
  const char *tablespace_name= NULL;

  if (db_type == DB_TYPE_NDBCLUSTER &&            // Cluster table.
      uint4korr(head + 51) < 50120)               // Version before 50120.
  {
    // Lock the plugin, and get the handlerton.
    plugin_ref se_plugin= ha_lock_engine(NULL,
                                         ha_checktype(thd,
                                                      db_type, false, false));
    handlerton *se_hton= plugin_data<handlerton*>(se_plugin);
    DBUG_ASSERT(se_hton);

    // Now, assemble the parameters:
    // 1. The tablespace name (to be retrieved).
    LEX_CSTRING ts_name= {NULL, 0};

    // 2. The schema name for the table.
    LEX_CSTRING schema_name= {table->db, table->db_length};

    // 3. The table name.
    LEX_CSTRING table_name= {table->table_name, table->table_name_length};

    // If the handlerton supports the required function, invoke it.
    if (se_hton->get_tablespace &&
        !se_hton->get_tablespace(thd, schema_name, table_name, &ts_name))
    {
      Tablespace_name_error_handler error_handler;
      thd->push_internal_handler(&error_handler);
      // If an empty or valid tablespace name, assign the name to the
      // output parameter. The string is allocated in THD::mem_root,
      // so it is safe to return it.
      if (ts_name.length == 0 ||
          check_tablespace_name(ts_name.str) == IDENT_NAME_OK)
        tablespace_name= ts_name.str;
      thd->pop_internal_handler();
    }
    plugin_unlock(NULL, se_plugin);

    if (tablespace_name &&
        strlen(tablespace_name) &&
        tablespace_set->insert(const_cast<char*>(tablespace_name)))
    {
      mysql_file_close(file, MYF(MY_WME));
      return true;
    }

    // Proceed to read tablespace names used by // partitions.
    // Reading them from partition_info_str string in .FRM
  }

  // For other engines, and for cluster tables with version >= 50120, we
  // continue by checking that we have an extra data segment and a proper
  // form position.
  const ulong pos= get_form_pos(file, head);   //< Position of form info
  const uint n_length= uint4korr(head + 55);   //< Length of extra segment
  if (n_length == 0 || pos == 0)
  {
    // We close the file and return success, as we no form info
    // or extra segment.
    mysql_file_close(file, MYF(MY_WME));
    return false;
  }

  // Now, we are done with the basic verification. The outline of the
  // processing below is as follows:
  //
  // 1. Scan the key information buffer to determine how many keys
  //    that will have an associated parser name represented in the
  //    extra segment (see below).
  // 2. Read the form information, allocate a buffer for the extra
  //    data segment and read it into the buffer.
  // 3. Get the length of various elements and advance the reading
  //    position accordingly.
  // 4. Loop over the full text key fields that have parser names
  //    stored in the extra segment.
  // 5. Finally, read the tablespace name from the format section.

  // Read the number of keys. Needed to advance read position correctly
  const uint key_info_length= uint2korr(head + 28);
  uint n_keys= 0;
  uchar *disk_buff= NULL;
  mysql_file_seek(file, uint2korr(head + 6), MY_SEEK_SET, MYF(0));
  if (!read_string(file, &disk_buff, key_info_length))
  {
    if (disk_buff[0] & 0x80)
      n_keys= (disk_buff[1] << 7) | (disk_buff[0] & 0x7f);
    else
      n_keys= disk_buff[0];
  }

  // Get the FRM version, needed to interpret key fields correctly
  const uint new_frm_ver= (head[2] - FRM_VER);

  // Number of key fields with parser name in the extra segment, this is
  // the relevant key information in this context (see below).
  uint n_keys_parser= 0;

  // Position to read from
  uchar *strpos= disk_buff + 6;

  // Find which keys have a parser name in the extra segment. Loop over
  // all keys, get the flags, and interpret them according to the .FRM
  // version present
  for (uint i= 0; i < n_keys; i++)
  {
    uint user_defined_key_parts= 0;
    // First, get the key information. Here, we only care about the
    // flags (needed to increment n_keys_parser) and the number of
    // user defined key parts (needed to advance read position).
    if (new_frm_ver >= 3)
    {
      if (HA_USES_PARSER & uint2korr(strpos))
        n_keys_parser++;
      user_defined_key_parts= strpos[4];
      strpos+= 8;
    }
    else
    {
      if (HA_USES_PARSER & strpos[0])
        n_keys_parser++;
      user_defined_key_parts= strpos[3];
      strpos+= 4;
    }

    // Advance read position correctly
    if (new_frm_ver >= 1)
      strpos+= 9 * user_defined_key_parts;
    else
      strpos+= 7 * user_defined_key_parts;
  }

  // Read the form information, allocate and read the extra segment.
  bool error= true;
  mysql_file_seek(file, pos, MY_SEEK_SET,MYF(0));
  uchar forminfo[288];
  uchar *extra_segment_buff= static_cast<uchar*>(
          my_malloc(key_memory_frm_extra_segment_buff,
                    n_length, MYF(MY_WME)));
  const uint reclength= uint2korr(head + 16);
  const uint record_offset= uint2korr(head + 6) +
          ((uint2korr(head + 14) == 0xffff ?
            uint4korr(head + 47) : uint2korr(head + 14)));
  if (!mysql_file_read(file, forminfo, sizeof(forminfo), MYF(MY_NABP)) &&
      extra_segment_buff &&
      !mysql_file_pread(file, extra_segment_buff, n_length,
                        record_offset + reclength, MYF(MY_NABP)))
  {
    uchar *next_chunk= extra_segment_buff;                //< Read pos
    const uchar *buff_end= extra_segment_buff + n_length; //< Buffer end

    next_chunk+= uint2korr(next_chunk) + 2;   // Connect string
    if (next_chunk + 2 < buff_end)
      next_chunk+= uint2korr(next_chunk) + 2; // DB type
    if (next_chunk + 5 < buff_end) // Partitioning
    {
      uint32 partition_info_str_len = uint4korr(next_chunk);
      const char *partition_info_str= NULL;

      if (partition_info_str_len)
      {
        if (!(partition_info_str= (const char*)
              memdup_root(thd->mem_root, next_chunk + 4,
                          partition_info_str_len + 1)))
        {
          goto err;
        }

        // Fill tablespace names used by partition into tablespace_set.
        if (get_partition_tablespace_names(
              thd, partition_info_str, partition_info_str_len, tablespace_set))
        {
          goto err;
        }
      }
      next_chunk+= 5 + partition_info_str_len;
    }
    if (uint4korr(head + 51) >= 50110 && next_chunk < buff_end)
      next_chunk++;                           // Auto_partitioned

    // Read parser names for full text keys (this is why we needed to
    // get the key information above)
    for (uint i= 0; i < n_keys_parser; i++)
      if (next_chunk < buff_end)
        next_chunk+= strlen(reinterpret_cast<char*>(next_chunk)) + 1;

    if (forminfo[46] == static_cast<uchar>(255) &&
        (next_chunk + 2 < buff_end))
      next_chunk+= 2 + uint2korr(next_chunk); // Long table comment

    // At last we got to the point where the tablespace name is located
    const uint format_section_header_size= 8;
    if (next_chunk + format_section_header_size < buff_end)
    {
      const uint format_section_length= uint2korr(next_chunk);
      if (next_chunk + format_section_length <= buff_end)
      {
        tablespace_name= thd->mem_strdup((char*)next_chunk +
                format_section_header_size);
        if (strlen(tablespace_name) > 0)
        {
          Tablespace_name_error_handler error_handler;
          thd->push_internal_handler(&error_handler);
          if (check_tablespace_name(tablespace_name) != IDENT_NAME_OK)
            tablespace_name= NULL; // Allocated memory is implicitly freed.
          thd->pop_internal_handler();
        }
      }
    }
  }

  // Fill tablespace name used by table, if present.
  if (tablespace_name &&
      strlen(tablespace_name) &&
      tablespace_set->insert(const_cast<char*>(tablespace_name)))
    error= true;
  else
    error= false;

err:
  // Free the dynamically allocated buffers and close the .FRM file
  my_free(extra_segment_buff);
  my_free(disk_buff);
  mysql_file_close(file, MYF(MY_WME));

  return error;
}


/**
  Auxiliary function which creates Field object from in-memory
  representation of .FRM file.

  @param         thd                   Connection context.
  @param         share                 TABLE_SHARE for which Field object
                                       needs to be constructed.
  @param         new_frm_ver           .FRM file version.
  @param         use_hash              Indicates whether we use hash or linear
                                       search to lookup fields by name.
  @param         field_idx             Field index in TABLE_SHARE::field array.
  @param         strpos                Pointer to part of .FRM's screens
                                       section describing the field to be
                                       created.
  @param         format_section_fields Array where each byte contains packed
                                       values of COLUMN_FORMAT/STORAGE options
                                       for corresponding column.
  @param[in/out] comment_pos           Pointer to part of column comments
                                       section of .FRM which corresponds
                                       to current field. Advanced to the
                                       position corresponding to comment
                                       for the next column.
  @param[in/out] gcol_screen_pos       Pointer to part of generated columns
                                       section of .FRM which corresponds
                                       to current generated field. If field
                                       to be created is generated advanced
                                       to the position for the next column
  @param[in/out] null_pos              Current byte in the record preamble
                                       to be used for field's null/leftover
                                       bits if necessary.
  @param[in/out] null_bit_pos          Current bit in the current preamble
                                       byte to be used for field's null/
                                       leftover bits if necessary.
  @param[out]    errarg                Additional argument for the error to
                                       be reported.

  @retval 0      Success.
  @retval non-0  Error number (@sa open_table_def() for details).
*/

static int make_field_from_frm(THD *thd,
                               TABLE_SHARE *share,
                               uint new_frm_ver,
                               bool use_hash,
                               uint field_idx,
                               uchar *strpos,
                               uchar *format_section_fields,
                               char **comment_pos,
                               char **gcol_screen_pos,
                               uchar **null_pos,
                               uint *null_bit_pos,
                               int *errarg)
{
  uint pack_flag, interval_nr, unireg_type, recpos, field_length;
  uint gcol_info_length=0;
  enum_field_types field_type;
  const CHARSET_INFO *charset=NULL;
  Field::geometry_type geom_type= Field::GEOM_GEOMETRY;
  LEX_STRING comment;
  Generated_column *gcol_info= 0;
  bool fld_stored_in_db= true;
  Field *reg_field;

  if (new_frm_ver >= 3)
  {
    /* new frm file in 4.1 */
    field_length= uint2korr(strpos+3);
    recpos=	  uint3korr(strpos+5);
    pack_flag=    uint2korr(strpos+8);
    unireg_type=  (uint) strpos[10];
    interval_nr=  (uint) strpos[12];
    uint comment_length=uint2korr(strpos+15);
    field_type=(enum_field_types) (uint) strpos[13];

    /* charset and geometry_type share the same byte in frm */
    if (field_type == MYSQL_TYPE_GEOMETRY)
    {
      geom_type= (Field::geometry_type) strpos[14];
      charset= &my_charset_bin;
    }
    else
    {
      uint csid= strpos[14] + (((uint) strpos[11]) << 8);
      if (!csid)
        charset= &my_charset_bin;
      else if (!(charset= get_charset(csid, MYF(0))))
      {
        // Unknown or unavailable charset
        *errarg= (int) csid;
        return 5;
      }
    }

    if (!comment_length)
    {
      comment.str= (char*) "";
      comment.length=0;
    }
    else
    {
      comment.str= *comment_pos;
      comment.length= comment_length;
      (*comment_pos)+= comment_length;
    }

    if (unireg_type & Field::GENERATED_FIELD)
    {
      /*
        Get generated column data stored in the .frm file as follows:
        byte 1      = 1 (always 1 to allow for future extensions)
        byte 2,3    = expression length
        byte 4      = flags, as of now:
                        0 - no flags
                        1 - field is physically stored
        byte 5-...  = generated column expression (text data)
      */
      gcol_info= new Generated_column();
      if ((uint)(*gcol_screen_pos)[0] != 1)
        return 4;

      gcol_info_length= uint2korr(*gcol_screen_pos + 1);
      DBUG_ASSERT(gcol_info_length); // Expect non-null expression

      fld_stored_in_db= (bool) (uint) (*gcol_screen_pos)[3];
      gcol_info->set_field_stored(fld_stored_in_db);
      gcol_info->expr_str.str= (char *)memdup_root(&share->mem_root,
                                                   *gcol_screen_pos+
                                                   (uint)FRM_GCOL_HEADER_SIZE,
                                                   gcol_info_length);
      gcol_info->expr_str.length= gcol_info_length;
      (*gcol_screen_pos)+= gcol_info_length + FRM_GCOL_HEADER_SIZE;
      share->vfields++;
    }
  }
  else
  {
    field_length= (uint) strpos[3];
    recpos=	    uint2korr(strpos+4),
    pack_flag=    uint2korr(strpos+6);
    pack_flag&=   ~FIELDFLAG_NO_DEFAULT;     // Safety for old files
    unireg_type=  (uint) strpos[8];
    interval_nr=  (uint) strpos[10];

    /* old frm file */
    field_type= (enum_field_types) f_packtype(pack_flag);
    if (f_is_binary(pack_flag))
    {
      /*
        Try to choose the best 4.1 type:
        - for 4.0 "CHAR(N) BINARY" or "VARCHAR(N) BINARY"
          try to find a binary collation for character set.
        - for other types (e.g. BLOB) just use my_charset_bin.
      */
      if (!f_is_blob(pack_flag))
      {
        // 3.23 or 4.0 string
        if (!(charset= get_charset_by_csname(share->table_charset->csname,
                                             MY_CS_BINSORT, MYF(0))))
          charset= &my_charset_bin;
      }
      else
        charset= &my_charset_bin;
    }
    else
      charset= share->table_charset;
    memset(&comment, 0, sizeof(comment));
  }

  if (interval_nr && charset->mbminlen > 1)
  {
    /* Unescape UCS2 intervals from HEX notation */
    TYPELIB *interval= share->intervals + interval_nr - 1;
    unhex_type2(interval);
  }

  if (field_type == MYSQL_TYPE_NEWDECIMAL && !share->mysql_version)
  {
    /*
      Fix pack length of old decimal values from 5.0.3 -> 5.0.4
      The difference is that in the old version we stored precision
      in the .frm table while we now store the display_length
    */
    uint decimals= f_decimals(pack_flag);
    field_length= my_decimal_precision_to_length(field_length,
                                                 decimals,
                                                 f_is_dec(pack_flag) == 0);
    sql_print_error("Found incompatible DECIMAL field '%s' in %s; "
                    "Please do \"ALTER TABLE `%s` FORCE\" to fix it!",
                    share->fieldnames.type_names[field_idx],
                    share->table_name.str,
                    share->table_name.str);
    push_warning_printf(thd, Sql_condition::SL_WARNING,
                        ER_CRASHED_ON_USAGE,
                        "Found incompatible DECIMAL field '%s' in %s; "
                        "Please do \"ALTER TABLE `%s` FORCE\" to fix it!",
                        share->fieldnames.type_names[field_idx],
                        share->table_name.str,
                        share->table_name.str);
    share->crashed= 1;                        // Marker for CHECK TABLE
  }

  if (field_type == MYSQL_TYPE_YEAR && field_length != 4)
  {
    sql_print_error("Found incompatible YEAR(x) field '%s' in %s; "
                    "Please do \"ALTER TABLE `%s` FORCE\" to fix it!",
                    share->fieldnames.type_names[field_idx],
                    share->table_name.str,
                    share->table_name.str);
    push_warning_printf(thd, Sql_condition::SL_WARNING,
                        ER_CRASHED_ON_USAGE,
                        "Found incompatible YEAR(x) field '%s' in %s; "
                        "Please do \"ALTER TABLE `%s` FORCE\" to fix it!",
                        share->fieldnames.type_names[field_idx],
                        share->table_name.str,
                        share->table_name.str);
    share->crashed= 1;
  }

  share->field[field_idx]= reg_field=
    make_field(share,
               share->default_values - 1 + recpos, // recpos starts from 1.
               (uint32) field_length,
               *null_pos, *null_bit_pos,
               pack_flag,
               field_type,
               charset,
               geom_type,
               (Field::utype) MTYP_TYPENR(unireg_type),
               (interval_nr ?
                share->intervals+interval_nr-1 :
                (TYPELIB*) 0),
               share->fieldnames.type_names[field_idx]);
  if (!reg_field)
  {
    // Not supported field type
    return 4;
  }

  reg_field->field_index= field_idx;
  reg_field->comment=comment;
  reg_field->gcol_info= gcol_info;
  reg_field->stored_in_db= fld_stored_in_db;
  if (field_type == MYSQL_TYPE_BIT && !f_bit_as_char(pack_flag))
  {
    if (((*null_bit_pos)+= field_length & 7) > 7)
    {
      (*null_pos)++;
      (*null_bit_pos)-= 8;
    }
  }
  if (!(reg_field->flags & NOT_NULL_FLAG))
  {
    if (!(*null_bit_pos= (*null_bit_pos + 1) & 7))
      (*null_pos)++;
  }
  if (f_no_default(pack_flag))
    reg_field->flags|= NO_DEFAULT_VALUE_FLAG;

  if (reg_field->unireg_check == Field::NEXT_NUMBER)
    share->found_next_number_field= share->field + field_idx;

  if (use_hash)
    if (my_hash_insert(&share->name_hash, (uchar*)(share->field + field_idx)))
    {
      /*
        Set return code 8 here to indicate that an error has
        occurred but that the error message already has been
        sent (OOM).
      */
      return 8;
    }

  if (format_section_fields)
  {
    const uchar field_flags= format_section_fields[field_idx];
    const uchar field_storage= (field_flags & STORAGE_TYPE_MASK);
    const uchar field_column_format=
      ((field_flags >> COLUMN_FORMAT_SHIFT)& COLUMN_FORMAT_MASK);
    DBUG_PRINT("debug", ("field flags: %u, storage: %u, column_format: %u",
                         field_flags, field_storage, field_column_format));
    reg_field->set_storage_type((ha_storage_media)field_storage);
    reg_field->set_column_format((column_format_type)field_column_format);
  }

  if (!reg_field->stored_in_db)
  {
    share->stored_fields--;
    if (share->stored_rec_length>=recpos)
      share->stored_rec_length= recpos-1;
  }

  return 0;
}


/*
  Read data from a binary .frm file from MySQL 3.23 - 5.0 into TABLE_SHARE

  NOTE: Much of the logic here is duplicated in create_tmp_table()
  (see sql_select.cc). Hence, changes to this function may have to be
  repeated there.
*/

static int open_binary_frm(THD *thd, TABLE_SHARE *share, uchar *head,
                           File file)
{
  int error, errarg= 0;
  uint new_frm_ver, field_pack_length, new_field_pack_flag;
  uint interval_count, interval_parts, read_length, int_length;
  uint db_create_options, keys, key_parts, n_length;
  uint key_info_length, com_length, null_bit_pos, gcol_screen_length;
  uint extra_rec_buf_length;
  uint i,j;
  bool use_extended_sk;   // Supported extending of secondary keys with PK parts
  bool use_hash;
  char *keynames, *names, *comment_pos, *gcol_screen_pos;
  char *orig_comment_pos, *orig_gcol_screen_pos;
  uchar forminfo[288];
  uchar *record;
  uchar *disk_buff, *strpos, *null_flags, *null_pos;
  ulong pos, record_offset, *rec_per_key, rec_buff_length;
  rec_per_key_t *rec_per_key_float;
  handler *handler_file= 0;
  KEY	*keyinfo;
  KEY_PART_INFO *key_part;
  Field  **field_ptr;
  const char **interval_array;
  enum legacy_db_type legacy_db_type;
  my_bitmap_map *bitmaps;
  uchar *extra_segment_buff= 0;
  const uint format_section_header_size= 8;
  uchar *format_section_fields= 0;
  bool has_vgc= false;
  DBUG_ENTER("open_binary_frm");

  new_field_pack_flag= head[27];
  new_frm_ver= (head[2] - FRM_VER);
  field_pack_length= new_frm_ver < 2 ? 11 : 17;
  disk_buff= 0;

  error= 3;
  /* Position of the form in the form file. */
  if (!(pos= get_form_pos(file, head)))
    goto err;                                   /* purecov: inspected */

  mysql_file_seek(file,pos,MY_SEEK_SET,MYF(0));
  if (mysql_file_read(file, forminfo,288,MYF(MY_NABP)))
    goto err;
  share->frm_version= head[2];
  /*
    Check if .frm file created by MySQL 5.0. In this case we want to
    display CHAR fields as CHAR and not as VARCHAR.
    We do it this way as we want to keep the old frm version to enable
    MySQL 4.1 to read these files.
  */
  if (share->frm_version == FRM_VER_TRUE_VARCHAR -1 && head[33] == 5)
    share->frm_version= FRM_VER_TRUE_VARCHAR;

  if (*(head+61) &&
      !(share->default_part_db_type= 
        ha_checktype(thd, (enum legacy_db_type) (uint) *(head+61), 1, 0)))
    goto err;
  DBUG_PRINT("info", ("default_part_db_type = %u", head[61]));
  legacy_db_type= (enum legacy_db_type) (uint) *(head+3);
  DBUG_ASSERT(share->db_plugin == NULL);
  /*
    if the storage engine is dynamic, no point in resolving it by its
    dynamically allocated legacy_db_type. We will resolve it later by name.
  */
  if (legacy_db_type > DB_TYPE_UNKNOWN && 
      legacy_db_type < DB_TYPE_FIRST_DYNAMIC)
    share->db_plugin= ha_lock_engine(NULL, 
                                     ha_checktype(thd, legacy_db_type, 0, 0));
  share->db_create_options= db_create_options= uint2korr(head+30);
  share->db_options_in_use= share->db_create_options;
  share->mysql_version= uint4korr(head+51);
  share->null_field_first= 0;
  if (!head[32])				// New frm file in 3.23
  {
    share->avg_row_length= uint4korr(head+34);
    share->row_type= (row_type) head[40];
    share->table_charset= get_charset((((uint) head[41]) << 8) + 
                                        (uint) head[38],MYF(0));
    share->null_field_first= 1;
    share->stats_sample_pages= uint2korr(head+42);
    share->stats_auto_recalc= static_cast<enum_stats_auto_recalc>(head[44]);
  }
  if (!share->table_charset)
  {
    /* unknown charset in head[38] or pre-3.23 frm */
    if (use_mb(default_charset_info))
    {
      /* Warn that we may be changing the size of character columns */
      sql_print_warning("'%s' had no or invalid character set, "
                        "and default character set is multi-byte, "
                        "so character column sizes may have changed",
                        share->path.str);
    }
    share->table_charset= default_charset_info;
  }
  share->db_record_offset= 1;
  /* Set temporarily a good value for db_low_byte_first */
  share->db_low_byte_first= MY_TEST(legacy_db_type != DB_TYPE_ISAM);
  error=4;
  share->max_rows= uint4korr(head+18);
  share->min_rows= uint4korr(head+22);

  /* Read keyinformation */
  key_info_length= (uint) uint2korr(head+28);
  mysql_file_seek(file, (ulong) uint2korr(head+6), MY_SEEK_SET, MYF(0));
  if (read_string(file, &disk_buff,key_info_length))
    goto err;                                   /* purecov: inspected */
  if (disk_buff[0] & 0x80)
  {
    share->keys=      keys=      (disk_buff[1] << 7) | (disk_buff[0] & 0x7f);
    share->key_parts= key_parts= uint2korr(disk_buff+2);
  }
  else
  {
    share->keys=      keys=      disk_buff[0];
    share->key_parts= key_parts= disk_buff[1];
  }
  share->keys_for_keyread.init(0);
  share->keys_in_use.init(keys);

  strpos=disk_buff+6;  

  use_extended_sk=
    ha_check_storage_engine_flag(share->db_type(),
                                 HTON_SUPPORTS_EXTENDED_KEYS);

  uint total_key_parts;
  if (use_extended_sk)
  {
    uint primary_key_parts= keys ?
      (new_frm_ver >= 3) ? (uint) strpos[4] : (uint) strpos[3] : 0;
    total_key_parts= key_parts + primary_key_parts * (keys - 1);
  }
  else
    total_key_parts= key_parts;
  n_length= keys * sizeof(KEY) + total_key_parts * sizeof(KEY_PART_INFO);

  /*
    Allocate memory for the KEY object, the key part array, and the
    two rec_per_key arrays.
  */
  if (!multi_alloc_root(&share->mem_root, 
                        &keyinfo, n_length + uint2korr(disk_buff + 4),
                        &rec_per_key, sizeof(ulong) * total_key_parts,
                        &rec_per_key_float,
                        sizeof(rec_per_key_t) * total_key_parts,
                        NULL))
    goto err;                                   /* purecov: inspected */

  memset(keyinfo, 0, n_length);
  share->key_info= keyinfo;
  key_part= reinterpret_cast<KEY_PART_INFO*>(keyinfo+keys);

  for (i=0 ; i < keys ; i++, keyinfo++)
  {
    keyinfo->table= 0;                           // Updated in open_frm
    if (new_frm_ver >= 3)
    {
      keyinfo->flags=	   (uint) uint2korr(strpos) ^ HA_NOSAME;
      /* Replace HA_FULLTEXT & HA_SPATIAL with HA_CLUSTERING. This way we
      support TokuDB clustering key definitions without changing the FRM
      format. */
      if (keyinfo->flags & HA_SPATIAL && keyinfo->flags & HA_FULLTEXT)
      {
        if (!ha_check_storage_engine_flag(share->db_type(),
                                          HTON_SUPPORTS_CLUSTERED_KEYS))
          goto err;
        keyinfo->flags|= HA_CLUSTERING;
        keyinfo->flags&= ~HA_SPATIAL;
        keyinfo->flags&= ~HA_FULLTEXT;
      }
      keyinfo->key_length= (uint) uint2korr(strpos+2);
      keyinfo->user_defined_key_parts= (uint) strpos[4];
      keyinfo->algorithm=  (enum ha_key_alg) strpos[5];
      keyinfo->block_size= uint2korr(strpos+6);
      strpos+=8;
    }
    else
    {
      keyinfo->flags=	 ((uint) strpos[0]) ^ HA_NOSAME;
      keyinfo->key_length= (uint) uint2korr(strpos+1);
      keyinfo->user_defined_key_parts= (uint) strpos[3];
      keyinfo->algorithm= HA_KEY_ALG_UNDEF;
      strpos+=4;
    }

    keyinfo->key_part= key_part;
    keyinfo->set_rec_per_key_array(rec_per_key, rec_per_key_float);
    keyinfo->set_in_memory_estimate(IN_MEMORY_ESTIMATE_UNKNOWN);

    for (j=keyinfo->user_defined_key_parts ; j-- ; key_part++)
    {
      *rec_per_key++ = 0;
      *rec_per_key_float++ = REC_PER_KEY_UNKNOWN;

      key_part->fieldnr=	(uint16) (uint2korr(strpos) & FIELD_NR_MASK);
      key_part->offset= (uint) uint2korr(strpos+2)-1;
      key_part->key_type=	(uint) uint2korr(strpos+5);
      // key_part->field=	(Field*) 0;	// Will be fixed later
      if (new_frm_ver >= 1)
      {
	key_part->key_part_flag= *(strpos+4);
	key_part->length=	(uint) uint2korr(strpos+7);
	strpos+=9;
      }
      else
      {
	key_part->length=	*(strpos+4);
	key_part->key_part_flag=0;
	if (key_part->length > 128)
	{
	  key_part->length&=127;		/* purecov: inspected */
	  key_part->key_part_flag=HA_REVERSE_SORT; /* purecov: inspected */
	}
	strpos+=7;
      }
      key_part->store_length=key_part->length;
    }
    /*
      Add primary key parts if engine supports primary key extension for
      secondary keys. Here we add unique first key parts to the end of
      secondary key parts array and increase actual number of key parts.
      Note that primary key is always first if exists. Later if there is no
      primary key in the table then number of actual keys parts is set to
      user defined key parts.
    */
    keyinfo->actual_key_parts= keyinfo->user_defined_key_parts;
    keyinfo->actual_flags= keyinfo->flags;
    if (use_extended_sk && i && !(keyinfo->flags & HA_NOSAME))
    {
      const uint primary_key_parts= share->key_info->user_defined_key_parts;
      keyinfo->unused_key_parts= primary_key_parts;
      key_part+= primary_key_parts;
      rec_per_key+= primary_key_parts;
      rec_per_key_float+= primary_key_parts;
      share->key_parts+= primary_key_parts;
    }
  }
  keynames=(char*) key_part;
  strpos+= (my_stpcpy(keynames, (char *) strpos) - keynames)+1;

  //reading index comments
  for (keyinfo= share->key_info, i=0; i < keys; i++, keyinfo++)
  {
    if (keyinfo->flags & HA_USES_COMMENT)
    {
      keyinfo->comment.length= uint2korr(strpos);
      keyinfo->comment.str= strmake_root(&share->mem_root, (char*) strpos+2,
                                         keyinfo->comment.length);
      strpos+= 2 + keyinfo->comment.length;
    } 
    DBUG_ASSERT(MY_TEST(keyinfo->flags & HA_USES_COMMENT) ==
               (keyinfo->comment.length > 0));
  }

  share->reclength = uint2korr((head+16));
  share->stored_rec_length= share->reclength;
  if (*(head+26) == 1)
    share->system= 1;				/* one-record-database */

  record_offset= (ulong) (uint2korr(head+6)+
                          ((uint2korr(head+14) == 0xffff ?
                            uint4korr(head+47) : uint2korr(head+14))));
 
  if ((n_length= uint4korr(head+55)))
  {
    /* Read extra data segment */
    uchar *next_chunk, *buff_end;
    DBUG_PRINT("info", ("extra segment size is %u bytes", n_length));
    if (!(extra_segment_buff= (uchar*) my_malloc(key_memory_frm_extra_segment_buff,
                                                 n_length, MYF(MY_WME))))
      goto err;
    next_chunk= extra_segment_buff;
    if (mysql_file_pread(file, extra_segment_buff,
                         n_length, record_offset + share->reclength,
                         MYF(MY_NABP)))
    {
      goto err;
    }
    share->connect_string.length= uint2korr(next_chunk);
    if (!(share->connect_string.str= strmake_root(&share->mem_root,
                                                  (char*) next_chunk + 2,
                                                  share->connect_string.
                                                  length)))
    {
      goto err;
    }
    next_chunk+= share->connect_string.length + 2;
    buff_end= extra_segment_buff + n_length;
    if (next_chunk + 2 < buff_end)
    {
      uint str_db_type_length= uint2korr(next_chunk);
      LEX_STRING name;
      name.str= (char*) next_chunk + 2;
      name.length= str_db_type_length;

      plugin_ref tmp_plugin= ha_resolve_by_name(thd, &name, FALSE);
      if (tmp_plugin != NULL && !plugin_equals(tmp_plugin, share->db_plugin))
      {
        if (legacy_db_type > DB_TYPE_UNKNOWN &&
            legacy_db_type < DB_TYPE_FIRST_DYNAMIC &&
            legacy_db_type !=
            ha_legacy_type(plugin_data<handlerton*>(tmp_plugin)))
        {
          /* bad file, legacy_db_type did not match the name */
          goto err;
        }
        /*
          tmp_plugin is locked with a local lock.
          we unlock the old value of share->db_plugin before
          replacing it with a globally locked version of tmp_plugin
        */
        plugin_unlock(NULL, share->db_plugin);
        share->db_plugin= my_plugin_lock(NULL, &tmp_plugin);
        DBUG_PRINT("info", ("setting dbtype to '%.*s' (%d)",
                            str_db_type_length, next_chunk + 2,
                            ha_legacy_type(share->db_type())));
      }
      else if (!tmp_plugin && str_db_type_length == 9 &&
               !strncmp((char *) next_chunk + 2, "partition", 9))
      {
        /* Check if the partitioning engine is ready */
        if (!ha_checktype(thd, DB_TYPE_PARTITION_DB, true, false))
        {
          error= 8;
          my_error(ER_FEATURE_NOT_AVAILABLE, MYF(0), "partitioning",
                   "--skip-partition", "-DWITH_PARTITION_STORAGE_ENGINE=1");
          goto err;
        }
	/*
          Partition engine is ready, share->db_plugin must already contain a
          properly locked reference to it.
        */
	DBUG_ASSERT(is_ha_partition_handlerton(plugin_data<handlerton*>(
                                                 share->db_plugin)));
        DBUG_PRINT("info", ("setting dbtype to '%.*s' (%d)",
                            str_db_type_length, next_chunk + 2,
                            ha_legacy_type(share->db_type())));
      }
      else if (!tmp_plugin && name.length == 18 &&
               !strncmp(name.str, "PERFORMANCE_SCHEMA", name.length))
      {
        /*
          A FRM file is present on disk,
          for a PERFORMANCE_SCHEMA table,
          but this server binary is not compiled with the performance_schema,
          as ha_resolve_by_name() did not find the storage engine.
          This can happen:
          - (a) during tests with mysql-test-run,
            because the same database installed image is used
            for regular builds (with P_S) and embedded builds (without P_S)
          - (b) in production, when random binaries (without P_S) are thrown
            on top of random installed database instances on disk (with P_S).
          For the sake of robustness, pretend the table simply does not exist,
          so that in particular it does not pollute the information_schema
          with errors when scanning the disk for FRM files.
          Note that ER_NO_SUCH_TABLE has a special treatment
          in fill_schema_table_by_open()
        */
        error= 1;
        my_error(ER_NO_SUCH_TABLE, MYF(0), share->db.str, share->table_name.str);
        goto err;
      }
      else if (!tmp_plugin)
      {
        /* purecov: begin inspected */
        error= 8;
        name.str[name.length]=0;
        my_error(ER_UNKNOWN_STORAGE_ENGINE, MYF(0), name.str);
        goto err;
        /* purecov: end */
      }
      next_chunk+= str_db_type_length + 2;
    }
    if (next_chunk + 5 < buff_end)
    {
      uint32 partition_info_str_len = uint4korr(next_chunk);
      if ((share->partition_info_buffer_size=
             share->partition_info_str_len= partition_info_str_len))
      {
        if (!(share->partition_info_str= (char*)
              memdup_root(&share->mem_root, next_chunk + 4,
                          partition_info_str_len + 1)))
        {
          goto err;
        }
      }
      next_chunk+= 5 + partition_info_str_len;
    }
    if (share->mysql_version >= 50110 && next_chunk < buff_end)
    {
      /* New auto_partitioned indicator introduced in 5.1.11 */
      share->auto_partitioned= *next_chunk;
      next_chunk++;
    }
    keyinfo= share->key_info;
    for (i= 0; i < keys; i++, keyinfo++)
    {
      if (keyinfo->flags & HA_USES_PARSER)
      {
        if (next_chunk >= buff_end)
        {
          DBUG_PRINT("error",
                     ("fulltext key uses parser that is not defined in .frm"));
          goto err;
        }
        LEX_CSTRING parser_name= {reinterpret_cast<char*>(next_chunk),
                                  strlen(reinterpret_cast<char*>(next_chunk))};
        next_chunk+= parser_name.length + 1;
        keyinfo->parser= my_plugin_lock_by_name(NULL, parser_name,
                                                MYSQL_FTPARSER_PLUGIN);
        if (! keyinfo->parser)
        {
          my_error(ER_PLUGIN_IS_NOT_LOADED, MYF(0), parser_name.str);
          goto err;
        }
      }
    }
    if (forminfo[46] == (uchar)255)
    {
      //reading long table comment
      if (next_chunk + 2 > buff_end)
      {
          DBUG_PRINT("error",
                     ("long table comment is not defined in .frm"));
          goto err;
      }
      share->comment.length = uint2korr(next_chunk);
      if (! (share->comment.str= strmake_root(&share->mem_root,
             (char*)next_chunk + 2, share->comment.length)))
      {
          goto err;
      }
      next_chunk+= 2 + share->comment.length;
    }

    if (next_chunk + format_section_header_size < buff_end)
    {
      /*
        New extra data segment called "format section" with additional
        table and column properties introduced by MySQL Cluster
        based on 5.1.20

        Table properties:
        TABLESPACE <ts> and STORAGE [DISK|MEMORY]

        Column properties:
        COLUMN_FORMAT [DYNAMIC|FIXED] and STORAGE [DISK|MEMORY]
      */
      DBUG_PRINT("info", ("Found format section"));

      /* header */
      const uint format_section_length= uint2korr(next_chunk);
      const uint format_section_flags= uint4korr(next_chunk+2);
      /* 2 bytes unused */

      if (next_chunk + format_section_length > buff_end)
      {
        DBUG_PRINT("error", ("format section length too long: %u",
                             format_section_length));
        goto err;
      }
      DBUG_PRINT("info", ("format_section_length: %u, format_section_flags: %u",
                          format_section_length, format_section_flags));

      share->default_storage_media=
        (enum ha_storage_media) (format_section_flags & 0x7);

      /* tablespace */
      const char *tablespace=
        (const char*)next_chunk + format_section_header_size;
      const size_t tablespace_length= strlen(tablespace);
      share->tablespace= NULL;
      if (tablespace_length)
      {
        Tablespace_name_error_handler error_handler;
        thd->push_internal_handler(&error_handler);
        enum_ident_name_check name_check= check_tablespace_name(tablespace);
        thd->pop_internal_handler();
        if (name_check == IDENT_NAME_OK &&
          !(share->tablespace= strmake_root(&share->mem_root,
                                            tablespace, tablespace_length+1)))
        {
          goto err;
        }
      }
      DBUG_PRINT("info", ("tablespace: '%s'",
                          share->tablespace ? share->tablespace : "<null>"));

      /* pointer to format section for fields */
      format_section_fields=
        next_chunk + format_section_header_size + tablespace_length + 1;

      next_chunk+= format_section_length;
    }

    if (next_chunk + 2 <= buff_end)
    {
      share->compress.length = uint2korr(next_chunk);
      if (! (share->compress.str= strmake_root(&share->mem_root,
             (char*)next_chunk + 2, share->compress.length)))
      {
          goto err;
      }
      next_chunk+= 2 + share->compress.length;
    }
  }
  share->key_block_size= uint2korr(head+62);

  error=4;
  extra_rec_buf_length= uint2korr(head+59);
  rec_buff_length= ALIGN_SIZE(share->reclength + 1 + extra_rec_buf_length);
  share->rec_buff_length= rec_buff_length;
  if (!(record= (uchar *) alloc_root(&share->mem_root,
                                     rec_buff_length)))
    goto err;                                   /* purecov: inspected */
  share->default_values= record;
  if (mysql_file_pread(file, record, (size_t) share->reclength,
                       record_offset, MYF(MY_NABP)))
    goto err;                                   /* purecov: inspected */

  mysql_file_seek(file, pos+288, MY_SEEK_SET, MYF(0));

  share->fields= uint2korr(forminfo+258);
  pos= uint2korr(forminfo+260);   /* Length of all screens */
  n_length= uint2korr(forminfo+268);
  interval_count= uint2korr(forminfo+270);
  interval_parts= uint2korr(forminfo+272);
  int_length= uint2korr(forminfo+274);
  share->null_fields= uint2korr(forminfo+282);
  com_length= uint2korr(forminfo+284);
  gcol_screen_length= uint2korr(forminfo+286);
  share->vfields= 0;
  share->stored_fields= share->fields;
  if (forminfo[46] != (uchar)255)
  {
    share->comment.length=  (int) (forminfo[46]);
    share->comment.str= strmake_root(&share->mem_root, (char*) forminfo+47,
                                     share->comment.length);
  }

  DBUG_PRINT("info",("i_count: %d  i_parts: %d  index: %d  n_length: %d  int_length: %d  com_length: %d  gcol_screen_length: %d", interval_count,interval_parts, share->keys,n_length,int_length, com_length, gcol_screen_length));
  if (!(field_ptr = (Field **)
	alloc_root(&share->mem_root,
		   (uint) ((share->fields+1)*sizeof(Field*)+
			   interval_count*sizeof(TYPELIB)+
			   (share->fields+interval_parts+
			    keys+3)*sizeof(char *)+
			   (n_length+int_length+com_length+
			       gcol_screen_length)))))
    goto err;                                   /* purecov: inspected */

  share->field= field_ptr;
  read_length=(uint) (share->fields * field_pack_length +
		      pos+ (uint) (n_length+int_length+com_length+
		                   gcol_screen_length));
  if (read_string(file, &disk_buff,read_length))
    goto err;                                   /* purecov: inspected */

  strpos= disk_buff+pos;

  share->intervals= (TYPELIB*) (field_ptr+share->fields+1);
  interval_array= (const char **) (share->intervals+interval_count);
  names= (char*) (interval_array+share->fields+interval_parts+keys+3);
  if (!interval_count)
    share->intervals= 0;			// For better debugging
  memcpy(names, strpos+(share->fields*field_pack_length),
	 (uint) (n_length+int_length));
  orig_comment_pos= comment_pos= names+(n_length+int_length);
  memcpy(comment_pos, disk_buff+read_length-com_length-gcol_screen_length, 
         com_length);
  orig_gcol_screen_pos= gcol_screen_pos= names+(n_length+int_length+com_length);
  memcpy(gcol_screen_pos, disk_buff+read_length-gcol_screen_length, 
         gcol_screen_length);

  fix_type_pointers(&interval_array, &share->fieldnames, 1, &names);
  if (share->fieldnames.count != share->fields)
    goto err;
  fix_type_pointers(&interval_array, share->intervals, interval_count,
		    &names);

  {
    /* Set ENUM and SET lengths */
    TYPELIB *interval;
    for (interval= share->intervals;
         interval < share->intervals + interval_count;
         interval++)
    {
      uint count= (uint) (interval->count + 1) * sizeof(uint);
      if (!(interval->type_lengths= (uint *) alloc_root(&share->mem_root,
                                                        count)))
        goto err;
      for (count= 0; count < interval->count; count++)
      {
        char *val= (char*) interval->type_names[count];
        interval->type_lengths[count]= strlen(val);
      }
      interval->type_lengths[count]= 0;
    }
  }

  if (keynames)
    fix_type_pointers(&interval_array, &share->keynames, 1, &keynames);

 /* Allocate handler */
  if (!(handler_file= get_new_handler(share, thd->mem_root,
                                      share->db_type())))
    goto err;

  if (handler_file->set_ha_share_ref(&share->ha_share))
    goto err;

  if (share->null_field_first)
  {
    null_flags= null_pos= share->default_values;
    null_bit_pos= (db_create_options & HA_OPTION_PACK_RECORD) ? 0 : 1;
    /*
      null_bytes below is only correct under the condition that
      there are no bit fields.  Correct values is set below after the
      table struct is initialized
    */
    share->null_bytes= (share->null_fields + null_bit_pos + 7) / 8;
  }
  else
  {
    share->null_bytes= (share->null_fields+7)/8;
    null_flags= null_pos= share->default_values + share->reclength -
                          share->null_bytes;
    null_bit_pos= 0;
  }

  use_hash= share->fields >= MAX_FIELDS_BEFORE_HASH;
  if (use_hash)
    use_hash= !my_hash_init(&share->name_hash,
                            system_charset_info,
                            share->fields,0,0,
                            (my_hash_get_key) get_field_name,0,0,
                            PSI_INSTRUMENT_ME);

  for (i=0 ; i < share->fields; i++, strpos+=field_pack_length)
  {
    if (new_frm_ver >= 3 &&
        (strpos[10] & Field::GENERATED_FIELD) && // Field::unireg_check
        ! (bool) (uint) (gcol_screen_pos[3]))    // Field::stored_in_db
    {
      /*
        Skip virtual generated columns as we will do separate pass for them.

        We still need to advance pointers to current comment and generated
        column info in for such fields.
      */
      comment_pos+= uint2korr(strpos+15);
      gcol_screen_pos+= uint2korr(gcol_screen_pos + 1) + FRM_GCOL_HEADER_SIZE;
      has_vgc= true;
    }
    else
    {
      if ((error= make_field_from_frm(thd, share,
                                      new_frm_ver, use_hash,
                                      i, strpos,
                                      format_section_fields,
                                      &comment_pos,
                                      &gcol_screen_pos,
                                      &null_pos,
                                      &null_bit_pos,
                                      &errarg)))
        goto err;
    }
  }

  if (has_vgc)
  {
    /*
      We need to do separate pass through field descriptions for virtual
      generated columns to ensure that they get allocated null/leftover
      bits at the tail of record preamble.
    */
    strpos= disk_buff+pos;
    comment_pos= orig_comment_pos;
    gcol_screen_pos= orig_gcol_screen_pos;
    // Generated columns can be present only in new .FRMs.
    DBUG_ASSERT(new_frm_ver >= 3);
    for (i=0 ; i < share->fields; i++, strpos+=field_pack_length)
    {
      if ((strpos[10] & Field::GENERATED_FIELD) && // Field::unireg_check
          !(bool) (uint) (gcol_screen_pos[3]))     // Field::stored_in_db
      {
        if ((error= make_field_from_frm(thd, share,
                                        new_frm_ver, use_hash,
                                        i, strpos,
                                        format_section_fields,
                                        &comment_pos,
                                        &gcol_screen_pos,
                                        &null_pos,
                                        &null_bit_pos,
                                        &errarg)))
          goto err;
      }
      else
      {
        /*
          Advance pointers to current comment and generated columns
          info for stored fields.
        */
        comment_pos+= uint2korr(strpos+15);
        if (strpos[10] & Field::GENERATED_FIELD) // Field::unireg_check
        {
          gcol_screen_pos+= uint2korr(gcol_screen_pos + 1) +
                            FRM_GCOL_HEADER_SIZE;
        }
      }
    }
  }
  error= 4;
  share->field[share->fields]= 0; // End marker
  /* Sanity checks: */
  DBUG_ASSERT(share->fields >= share->stored_fields);
  DBUG_ASSERT(share->reclength >= share->stored_rec_length);

  /* Fix key->name and key_part->field */
  if (key_parts)
  {
    const int pk_off= find_type(primary_key_name, &share->keynames,
                                  FIND_TYPE_NO_PREFIX);
    uint primary_key= (pk_off > 0 ? pk_off-1 : MAX_KEY);

    longlong ha_option= handler_file->ha_table_flags();
    keyinfo= share->key_info;
    key_part= keyinfo->key_part;

    for (uint key=0 ; key < share->keys ; key++,keyinfo++)
    {
      uint usable_parts= 0;
      keyinfo->name=(char*) share->keynames.type_names[key];
      /* Fix fulltext keys for old .frm files */
      if (share->key_info[key].flags & HA_FULLTEXT)
	share->key_info[key].algorithm= HA_KEY_ALG_FULLTEXT;

      if (primary_key >= MAX_KEY && (keyinfo->flags & HA_NOSAME))
      {
	/*
	  If the UNIQUE key doesn't have NULL columns and is not a part key
	  declare this as a primary key.
	*/
	primary_key=key;
	for (i=0 ; i < keyinfo->user_defined_key_parts ;i++)
	{
          DBUG_ASSERT(key_part[i].fieldnr > 0);
          // Table field corresponding to the i'th key part.
          Field *table_field= share->field[key_part[i].fieldnr - 1];

          /*
            If the key column is of NOT NULL BLOB type, then it
            will definitly have key prefix. And if key part prefix size
            is equal to the BLOB column max size, then we can promote
            it to primary key.
          */
          if (!table_field->real_maybe_null() &&
              table_field->type() == MYSQL_TYPE_BLOB &&
              table_field->field_length == key_part[i].length)
            continue;
          /*
            If the key column is of NOT NULL GEOMETRY type, specifically POINT
            type whose length is known internally (which is 25). And key part
            prefix size is equal to the POINT column max size, then we can
            promote it to primary key.
          */
          if (!table_field->real_maybe_null() &&
              table_field->type() == MYSQL_TYPE_GEOMETRY &&
              table_field->get_geometry_type() == Field::GEOM_POINT &&
              key_part[i].length == MAX_LEN_GEOM_POINT_FIELD)
            continue;

	  if (table_field->real_maybe_null() ||
	      table_field->key_length() != key_part[i].length ||
        // Index on virtual generated columns is not allowed to be PK
        table_field->is_virtual_gcol())
 	  {
	    primary_key= MAX_KEY;		// Can't be used
	    break;
	  }
	}
      }

      for (i=0 ; i < keyinfo->user_defined_key_parts ; key_part++,i++)
      {
        Field *field;
	if (new_field_pack_flag <= 1)
	  key_part->fieldnr= (uint16) find_field(share->field,
                                                 share->default_values,
                                                 (uint) key_part->offset,
                                                 (uint) key_part->length);
	if (!key_part->fieldnr)
        {
          error= 4;                             // Wrong file
          goto err;
        }
        field= key_part->field= share->field[key_part->fieldnr-1];
        key_part->type= field->key_type();
        if (field->real_maybe_null())
        {
          key_part->null_offset=field->null_offset(share->default_values);
          key_part->null_bit= field->null_bit;
          key_part->store_length+=HA_KEY_NULL_LENGTH;
          keyinfo->flags|=HA_NULL_PART_KEY;
          keyinfo->key_length+= HA_KEY_NULL_LENGTH;
        }
        if (field->type() == MYSQL_TYPE_BLOB ||
            field->real_type() == MYSQL_TYPE_VARCHAR ||
            field->type() == MYSQL_TYPE_GEOMETRY)
        {
          key_part->store_length+=HA_KEY_BLOB_LENGTH;
          if (i + 1 <= keyinfo->user_defined_key_parts)
            keyinfo->key_length+= HA_KEY_BLOB_LENGTH;
        }
        key_part->init_flags();

        if (field->is_virtual_gcol())
          keyinfo->flags|= HA_VIRTUAL_GEN_KEY;

        setup_key_part_field(share, handler_file, primary_key,
                             keyinfo, key, i, &usable_parts);

        field->flags|= PART_KEY_FLAG;
        if (key == primary_key)
        {
          field->flags|= PRI_KEY_FLAG;
          /*
            If this field is part of the primary key and all keys contains
            the primary key, then we can use any key to find this column
          */
          if (ha_option & HA_PRIMARY_KEY_IN_READ_INDEX)
          {
            if (field->key_length() == key_part->length &&
                !(field->flags & BLOB_FLAG))
              field->part_of_key= share->keys_in_use;
            if (field->part_of_sortkey.is_set(key))
              field->part_of_sortkey= share->keys_in_use;
          }
        }
        if (field->key_length() != key_part->length)
        {
          if (field->type() == MYSQL_TYPE_NEWDECIMAL)
          {
            /*
              Fix a fatal error in decimal key handling that causes crashes
              on Innodb. We fix it by reducing the key length so that
              InnoDB never gets a too big key when searching.
              This allows the end user to do an ALTER TABLE to fix the
              error.
            */
            keyinfo->key_length-= (key_part->length - field->key_length());
            key_part->store_length-= (uint16)(key_part->length -
                                              field->key_length());
            key_part->length= (uint16)field->key_length();
            sql_print_error("Found wrong key definition in %s; "
                            "Please do \"ALTER TABLE `%s` FORCE \" to fix it!",
                            share->table_name.str,
                            share->table_name.str);
            push_warning_printf(thd, Sql_condition::SL_WARNING,
                                ER_CRASHED_ON_USAGE,
                                "Found wrong key definition in %s; "
                                "Please do \"ALTER TABLE `%s` FORCE\" to fix "
                                "it!",
                                share->table_name.str,
                                share->table_name.str);
            share->crashed= 1;                // Marker for CHECK TABLE
            continue;
          }
          key_part->key_part_flag|= HA_PART_KEY_SEG;
        }
      }


      if (use_extended_sk && primary_key < MAX_KEY &&
          key && !(keyinfo->flags & HA_NOSAME))
        key_part+= add_pk_parts_to_sk(keyinfo, key, share->key_info, primary_key,
                                      share,  handler_file, &usable_parts);

      /* Skip unused key parts if they exist */
      key_part+= keyinfo->unused_key_parts;

      keyinfo->usable_key_parts= usable_parts; // Filesort

      set_if_bigger(share->max_key_length,keyinfo->key_length+
                    keyinfo->user_defined_key_parts);
      share->total_key_length+= keyinfo->key_length;
      /*
        MERGE tables do not have unique indexes. But every key could be
        an unique index on the underlying MyISAM table. (Bug #10400)
      */
      if ((keyinfo->flags & HA_NOSAME) ||
          (ha_option & HA_ANY_INDEX_MAY_BE_UNIQUE))
        set_if_bigger(share->max_unique_length,keyinfo->key_length);
    }
    if (primary_key < MAX_KEY &&
	(share->keys_in_use.is_set(primary_key)))
    {
      share->primary_key= primary_key;
      /*
	If we are using an integer as the primary key then allow the user to
	refer to it as '_rowid'
      */
      if (share->key_info[primary_key].user_defined_key_parts == 1)
      {
	Field *field= share->key_info[primary_key].key_part[0].field;
	if (field && field->result_type() == INT_RESULT)
        {
          /* note that fieldnr here (and rowid_field_offset) starts from 1 */
	  share->rowid_field_offset= (share->key_info[primary_key].key_part[0].
                                      fieldnr);
        }
      }
    }
    else
      share->primary_key = MAX_KEY; // we do not have a primary key
  }
  else
    share->primary_key= MAX_KEY;
  my_free(disk_buff);
  disk_buff=0;
  if (new_field_pack_flag <= 1)
  {
    /* Old file format with default as not null */
    uint null_length= (share->null_fields+7)/8;
    memset(share->default_values + (null_flags - record), 255,
           null_length);
  }

  if (share->found_next_number_field)
  {
    Field *reg_field= *share->found_next_number_field;
    if ((int) (share->next_number_index= (uint)
	       find_ref_key(share->key_info, share->keys,
                            share->default_values, reg_field,
			    &share->next_number_key_offset,
                            &share->next_number_keypart)) < 0)
    {
      /* Wrong field definition */
      error= 4;
      goto err;
    }
    else
      reg_field->flags |= AUTO_INCREMENT_FLAG;
  }

  if (share->blob_fields)
  {
    Field **ptr;
    uint k, *save;

    /* Store offsets to blob fields to find them fast */
    if (!(share->blob_field= save=
	  (uint*) alloc_root(&share->mem_root,
                             (uint) (share->blob_fields* sizeof(uint)))))
      goto err;
    for (k=0, ptr= share->field ; *ptr ; ptr++, k++)
    {
      if ((*ptr)->flags & BLOB_FLAG)
	(*save++)= k;
    }
  }

  /*
    the correct null_bytes can now be set, since bitfields have been taken
    into account
  */
  share->null_bytes= (null_pos - null_flags +
                      (null_bit_pos + 7) / 8);
  share->last_null_bit_pos= null_bit_pos;

  share->db_low_byte_first= handler_file->low_byte_first();
  share->column_bitmap_size= bitmap_buffer_size(share->fields);

  if (!(bitmaps= (my_bitmap_map*) alloc_root(&share->mem_root,
                                             share->column_bitmap_size)))
    goto err;
  bitmap_init(&share->all_set, bitmaps, share->fields, FALSE);
  bitmap_set_all(&share->all_set);

  delete handler_file;
#ifndef DBUG_OFF
  if (use_hash)
    (void) my_hash_check(&share->name_hash);
#endif
  my_free(extra_segment_buff);
  DBUG_RETURN (0);

 err:
  share->error= error;
  share->open_errno= my_errno();
  share->errarg= errarg;
  my_free(disk_buff);
  my_free(extra_segment_buff);
  delete handler_file;
  my_hash_free(&share->name_hash);

  open_table_error(share, error, share->open_errno, errarg);
  DBUG_RETURN(error);
} /* open_binary_frm */

/**
  @brief validate_generated_expr
    Validate the generated expression to see whether there are invalid
    Item objects.
  @note
    Needs to be done after fix_fields to allow checking references
    to other generated columns.

  @param field  Pointer of generated column

  @return  TRUE  The generated expression has some invalid objects
  @return  FALSE No illegal objects in the generated expression
 */
static bool validate_generated_expr(Field *field)
{
  DBUG_ENTER("validate_generate_expr");
  Item* expr= field->gcol_info->expr_item;
  const char *field_name= field->field_name;
  DBUG_ASSERT(expr);

  /**
    1) SP/UDF is not allowed
    2) System variables and parameters are not allowed
    3) Subquery is not allowed(already checked, assert the condition)
   */
  if (expr->has_stored_program() ||        // 1)
      (expr->used_tables() &
       (RAND_TABLE_BIT | PARAM_TABLE_BIT)))// 2)
  {
    my_error(ER_GENERATED_COLUMN_FUNCTION_IS_NOT_ALLOWED, MYF(0), field_name);
    DBUG_RETURN(TRUE);
  }
  DBUG_ASSERT(!expr->has_subquery());      // 3)
  /*
    Walk through the Item tree, checking the validity of items
    belonging to the generated column.
  */
  int args[2];
  args[0]= field->field_index;
  args[1]= ER_GENERATED_COLUMN_FUNCTION_IS_NOT_ALLOWED; // default error code.
  if (expr->walk(&Item::check_gcol_func_processor, Item::WALK_POSTFIX,
                 pointer_cast<uchar*>(&args)))
  {
    my_error(args[1], MYF(0), field_name);
    DBUG_RETURN(TRUE);
  }

  DBUG_RETURN(FALSE);
}

/**
  @brief  fix_fields_gcol_func
    Process generated expression of the field.

  @param thd                The thread object
  @param field              The processed field

  @return
    TRUE                 An error occurred, something was wrong with the
                         function.
  @return
    FALSE                Ok, generated expression is fixed sucessfully 
 */
static bool fix_fields_gcol_func(THD *thd, Field *field)
{
  uint dir_length, home_dir_length;
  bool result= TRUE;
  Item* func_expr= field->gcol_info->expr_item;
  TABLE *table= field->table;
  TABLE_LIST tables;
  TABLE_LIST *save_table_list, *save_first_table, *save_last_table;
  int error;
  Name_resolution_context *context;
  const char *save_where;
  char* db_name;
  char db_name_string[FN_REFLEN];
  bool save_use_only_table_context;
  enum_mark_columns save_mark_used_columns= thd->mark_used_columns;
  DBUG_ASSERT(func_expr);
  DBUG_ENTER("fix_fields_gcol_func");

  /*
    Set-up the TABLE_LIST object to be a list with a single table
    Set the object to zero to create NULL pointers and set alias
    and real name to table name and get database name from file name.
  */

  memset((void*)&tables, 0, sizeof(TABLE_LIST));
  tables.alias= tables.table_name= table->s->table_name.str;
  tables.table= table;
  tables.next_local= 0;
  tables.next_name_resolution_table= 0;
  my_stpmov(db_name_string, table->s->normalized_path.str);
  dir_length= dirname_length(db_name_string);
  db_name_string[dir_length - 1]= 0;
  home_dir_length= dirname_length(db_name_string);
  db_name= &db_name_string[home_dir_length];
  tables.db= db_name;

  thd->mark_used_columns= MARK_COLUMNS_NONE;

  context= thd->lex->current_context();
  table->get_fields_in_item_tree= TRUE;
  save_table_list= context->table_list;
  save_first_table= context->first_name_resolution_table;
  save_last_table= context->last_name_resolution_table;
  context->table_list= &tables;
  context->first_name_resolution_table= &tables;
  context->last_name_resolution_table= NULL;
  func_expr->walk(&Item::change_context_processor, Item::WALK_POSTFIX,
                  (uchar*) context);
  save_where= thd->where;
  thd->where= "generated column function";

  /* Save the context before fixing the fields*/
  save_use_only_table_context= thd->lex->use_only_table_context;
  thd->lex->use_only_table_context= TRUE;

  /* Fix fields referenced to by the generated column function */
  Item *new_func= func_expr;
  error= func_expr->fix_fields(thd, &new_func);
  /* Restore the original context*/
  thd->lex->use_only_table_context= save_use_only_table_context;
  context->table_list= save_table_list;
  context->first_name_resolution_table= save_first_table;
  context->last_name_resolution_table= save_last_table;

  if (unlikely(error))
  {
    DBUG_PRINT("info", ("Field in generated column function not part of table"));
    goto end;
  }
  thd->where= save_where;
  /*
    Checking if all items are valid to be part of the generated column.
  */
  if (validate_generated_expr(field))
    goto end;

  // Virtual columns expressions that substitute themselves are invalid
  DBUG_ASSERT(new_func == func_expr);
  result= FALSE;

end:
  table->get_fields_in_item_tree= FALSE;
  thd->mark_used_columns= save_mark_used_columns;
  DBUG_RETURN(result);
}

/**
  Calculate the base_columns_map and num_non_virtual_base_cols members of
  this generated column

  @param table    Table with the checked field

  @return true if error
 */

bool Generated_column::register_base_columns(TABLE *table)
{
  DBUG_ENTER("register_base_columns");
  my_bitmap_map *bitbuf=
    static_cast<my_bitmap_map *>(alloc_root(&table->mem_root,
                                bitmap_buffer_size(table->s->fields)));
  DBUG_ASSERT(num_non_virtual_base_cols == 0);
  bitmap_init(&base_columns_map, bitbuf, table->s->fields, 0);

  MY_BITMAP *save_old_read_set= table->read_set;
  table->read_set= &base_columns_map;
  Mark_field mark_fld(MARK_COLUMNS_TEMP);
  expr_item->walk(&Item::mark_field_in_map,
                  Item::WALK_PREFIX, (uchar *) &mark_fld);
  table->read_set= save_old_read_set;

  /* Calculate the number of non-virtual base columns */
  for (uint i= 0; i < table->s->fields; i++)
  {
    Field *field= table->field[i];
    if (bitmap_is_set(&base_columns_map, field->field_index) &&
        field->stored_in_db)
      num_non_virtual_base_cols++;
  }
  DBUG_RETURN(false);
}

/**
  @brief  unpack_gcol_info_from_frm
    Unpack the definition of a virtual column

  @param thd                  Thread handler
  @param table                Table with the checked field
  @param field                Pointer to Field object
  @param is_create_table      Indicates that table is opened as part
                              of CREATE or ALTER and does not yet exist in SE
  @param error_reported       updated flag for the caller that no other error
                              messages are to be generated.

  @return
    TRUE            Failure
  @return
    FALSE           Success
 */

static bool unpack_gcol_info_from_frm(THD *thd,
                                      TABLE *table,
                                      Field *field,
                                      bool is_create_table,
                                      bool *error_reported)
{
  DBUG_ENTER("unpack_gcol_info_from_frm");
  DBUG_ASSERT(field->table == table);
  LEX_STRING *gcol_expr= &field->gcol_info->expr_str;
  DBUG_ASSERT(gcol_expr);
  /*
    Step 1: Construct a statement for the parser.
    The parsed string needs to take the following format:
    "PARSE_GCOL_EXPR (<expr_string_from_frm>)"
  */
  char *gcol_expr_str;
  int str_len= 0;
  const CHARSET_INFO *old_character_set_client;

  if (!(gcol_expr_str= (char*) alloc_root(&table->mem_root,
                                          gcol_expr->length +
                                            PARSE_GCOL_KEYWORD.length + 3)))
  {
    DBUG_RETURN(TRUE);
  }
  memcpy(gcol_expr_str,
         PARSE_GCOL_KEYWORD.str,
         PARSE_GCOL_KEYWORD.length);
  str_len= PARSE_GCOL_KEYWORD.length;
  memcpy(gcol_expr_str + str_len, "(", 1);
  str_len++;
  memcpy(gcol_expr_str + str_len,
         gcol_expr->str,
         gcol_expr->length);
  str_len+= gcol_expr->length;
  memcpy(gcol_expr_str + str_len, ")", 1);
  str_len++;
  memcpy(gcol_expr_str + str_len, "\0", 1);
  str_len++;
  Parser_state parser_state;
  parser_state.init(thd, gcol_expr_str, str_len);

  /*
    Step 2: Setup thd for parsing.
  */
  Query_arena *backup_stmt_arena_ptr= thd->stmt_arena;
  Query_arena backup_arena;
  Query_arena gcol_arena(&table->mem_root,
                         Query_arena::STMT_CONVENTIONAL_EXECUTION);
  thd->set_n_backup_active_arena(&gcol_arena, &backup_arena);
  thd->stmt_arena= &gcol_arena;
  ulong save_old_privilege= thd->want_privilege;
  thd->want_privilege= 0;

  thd->lex->parse_gcol_expr= TRUE;
  old_character_set_client= thd->variables.character_set_client;
  // Subquery is not allowed in generated expression
  const bool save_allow_subselects= thd->lex->expr_allows_subselect;
  thd->lex->expr_allows_subselect= false;

  /*
    Step 3: Use the parser to build an Item object from.
  */
  if (parse_sql(thd, &parser_state, NULL))
  {
    goto parse_err;
  }
  thd->lex->expr_allows_subselect= save_allow_subselects;

  /* Keep attribute of generated column */
  thd->lex->gcol_info->set_field_stored(field->stored_in_db);
  /* From now on use gcol_info generated by the parser. */
  field->gcol_info= thd->lex->gcol_info;

  /* Validate the Item tree. */
  if (fix_fields_gcol_func(thd, field))
  {
    if (is_create_table)
    {
      /*
        During CREATE/ALTER TABLE it is ok to receive errors here.
        It is not ok if it happens during the opening of an frm
        file as part of a normal query.
      */
      *error_reported= TRUE;
    }
    // Any memory allocated in this function is freed in parse_err
    field->gcol_info= 0;
    goto parse_err;
  }
  if (field->gcol_info->register_base_columns(table))
    goto parse_err;
  thd->stmt_arena= backup_stmt_arena_ptr;
  thd->restore_active_arena(&gcol_arena, &backup_arena);
  field->gcol_info->item_free_list= gcol_arena.free_list;
  thd->want_privilege= save_old_privilege;
  thd->lex->expr_allows_subselect= save_allow_subselects;

  DBUG_RETURN(FALSE);

parse_err:
  thd->lex->parse_gcol_expr= FALSE;
  thd->free_items();
  thd->stmt_arena= backup_stmt_arena_ptr;
  thd->restore_active_arena(&gcol_arena, &backup_arena);
  thd->variables.character_set_client= old_character_set_client;
  thd->want_privilege= save_old_privilege;
  thd->lex->expr_allows_subselect= save_allow_subselects;
  DBUG_RETURN(TRUE);
}

/*
  Read data from a binary .frm file from MySQL 3.23 - 5.0 into TABLE_SHARE
*/

/*
  Open a table based on a TABLE_SHARE

  SYNOPSIS
    open_table_from_share()
    thd			Thread handler
    share		Table definition
    alias       	Alias for table
    db_stat		open flags (for example HA_OPEN_KEYFILE|
    			HA_OPEN_RNDFILE..) can be 0 (example in
                        ha_example_table)
    prgflag   		READ_ALL etc..
    ha_open_flags	HA_OPEN_ABORT_IF_LOCKED etc..
    outparam       	result table
    is_create_table     Indicates that table is opened as part
                        of CREATE or ALTER and does not yet exist in SE

  RETURN VALUES
   0	ok
   1	Error (see open_table_error)
   2    Error (see open_table_error)
   3    Wrong data in .frm file
   4    Error (see open_table_error)
   5    Error (see open_table_error: charset unavailable)
   7    Table definition has changed in engine
*/

int open_table_from_share(THD *thd, TABLE_SHARE *share, const char *alias,
                          uint db_stat, uint prgflag, uint ha_open_flags,
                          TABLE *outparam, bool is_create_table)
{
  int error;
  uint records, i, bitmap_size;
  bool error_reported= FALSE;
  uchar *record, *bitmaps;
  Field **field_ptr, **vfield_ptr= NULL;
  Field *fts_doc_id_field = NULL;
  DBUG_ENTER("open_table_from_share");
  DBUG_PRINT("enter",("name: '%s.%s'  form: 0x%lx", share->db.str,
                      share->table_name.str, (long) outparam));

  error= 1;
  memset(outparam, 0, sizeof(*outparam));
  outparam->in_use= thd;
  outparam->s= share;
  outparam->db_stat= db_stat;
  outparam->write_row_record= NULL;

  init_sql_alloc(key_memory_TABLE,
                 &outparam->mem_root, TABLE_ALLOC_BLOCK_SIZE, 0);

  if (!(outparam->alias= my_strdup(key_memory_TABLE,
                                   alias, MYF(MY_WME))))
    goto err;
  outparam->quick_keys.init();
  outparam->possible_quick_keys.init();
  outparam->covering_keys.init();
  outparam->merge_keys.init();
  outparam->keys_in_use_for_query.init();

  /* Allocate handler */
  outparam->file= 0;
  if (!(prgflag & OPEN_FRM_FILE_ONLY))
  {
    if (!(outparam->file= get_new_handler(share, &outparam->mem_root,
                                          share->db_type())))
      goto err;
    if (outparam->file->set_ha_share_ref(&share->ha_share))
      goto err;
  }
  else
  {
    DBUG_ASSERT(!db_stat);
  }

  error= 4;
  outparam->reginfo.lock_type= TL_UNLOCK;
  outparam->current_lock= F_UNLCK;
  records=0;
  if ((db_stat & HA_OPEN_KEYFILE) || (prgflag & DELAYED_OPEN))
    records=1;
  if (prgflag & (READ_ALL+EXTRA_RECORD))
    records++;

  if (!(record= (uchar*) alloc_root(&outparam->mem_root,
                                   share->rec_buff_length * records)))
    goto err;                                   /* purecov: inspected */

  if (records == 0)
  {
    /* We are probably in hard repair, and the buffers should not be used */
    outparam->record[0]= outparam->record[1]= share->default_values;
  }
  else
  {
    outparam->record[0]= record;
    if (records > 1)
      outparam->record[1]= record+ share->rec_buff_length;
    else
      outparam->record[1]= outparam->record[0];   // Safety
  }

  if (!(field_ptr = (Field **) alloc_root(&outparam->mem_root,
                                          (uint) ((share->fields+1)*
                                                  sizeof(Field*)))))
    goto err;                                   /* purecov: inspected */

  outparam->field= field_ptr;

  record= outparam->record[0]-1;	/* Fieldstart = 1 */
  if (share->null_field_first)
    outparam->null_flags= record+1;
  else
    outparam->null_flags= (record+ 1+ share->reclength -
                           share->null_bytes);

  /* Setup copy of fields from share, but use the right alias and record */
  for (i=0 ; i < share->fields; i++, field_ptr++)
  {
    Field *new_field= share->field[i]->clone(&outparam->mem_root);
    *field_ptr= new_field;
    if (new_field == NULL)
      goto err;
    new_field->init(outparam);
    new_field->move_field_offset((my_ptrdiff_t) (outparam->record[0] -
                                                 outparam->s->default_values));
    /* Check if FTS_DOC_ID column is present in the table */
    if (outparam->file &&
        (outparam->file->ha_table_flags() & HA_CAN_FULLTEXT_EXT) &&
        !strcmp(outparam->field[i]->field_name, FTS_DOC_ID_COL_NAME))
      fts_doc_id_field= new_field;
  }
  (*field_ptr)= 0;                              // End marker

  if (share->found_next_number_field)
    outparam->found_next_number_field=
      outparam->field[(uint) (share->found_next_number_field - share->field)];

  /* Fix key->name and key_part->field */
  if (share->key_parts)
  {
    KEY	*key_info, *key_info_end;
    KEY_PART_INFO *key_part;
    uint n_length;
    n_length= share->keys * sizeof(KEY) +
      share->key_parts * sizeof(KEY_PART_INFO);

    if (!(key_info= (KEY*) alloc_root(&outparam->mem_root, n_length)))
      goto err;
    outparam->key_info= key_info;
    key_part= (reinterpret_cast<KEY_PART_INFO*>(key_info+share->keys));

    memcpy(key_info, share->key_info, sizeof(*key_info)*share->keys);
    memcpy(key_part, share->key_info[0].key_part, (sizeof(*key_part) *
                                                   share->key_parts));

    for (key_info_end= key_info + share->keys ;
         key_info < key_info_end ;
         key_info++)
    {
      KEY_PART_INFO *key_part_end;

      key_info->table= outparam;
      key_info->key_part= key_part;

      for (key_part_end= key_part + key_info->actual_key_parts ;
           key_part < key_part_end ;
           key_part++)
      {
        Field *field= key_part->field= outparam->field[key_part->fieldnr-1];

        if (field->key_length() != key_part->length &&
            !(field->flags & BLOB_FLAG))
        {
          /*
            We are using only a prefix of the column as a key:
            Create a new field for the key part that matches the index
          */
          field= key_part->field=field->new_field(&outparam->mem_root,
                                                  outparam, 0);
          field->field_length= key_part->length;
        }
      }
      /* Skip unused key parts if they exist */
      key_part+= key_info->unused_key_parts;
      
      /* Set TABLE::fts_doc_id_field for tables with FT KEY */
      if ((key_info->flags & HA_FULLTEXT))
        outparam->fts_doc_id_field= fts_doc_id_field;
    }
  }

  if (share->partition_info_str_len && outparam->file)
  {
  /*
    In this execution we must avoid calling thd->change_item_tree since
    we might release memory before statement is completed. We do this
    by changing to a new statement arena. As part of this arena we also
    set the memory root to be the memory root of the table since we
    call the parser and fix_fields which both can allocate memory for
    item objects. We keep the arena to ensure that we can release the
    free_list when closing the table object.
    SEE Bug #21658
  */

    Query_arena *backup_stmt_arena_ptr= thd->stmt_arena;
    Query_arena backup_arena;
    Query_arena part_func_arena(&outparam->mem_root,
                                Query_arena::STMT_INITIALIZED);
    thd->set_n_backup_active_arena(&part_func_arena, &backup_arena);
    thd->stmt_arena= &part_func_arena;
    bool tmp;
    bool work_part_info_used;

    tmp= mysql_unpack_partition(thd, share->partition_info_str,
                                share->partition_info_str_len,
                                outparam, is_create_table,
                                share->default_part_db_type,
                                &work_part_info_used);
    if (tmp)
    {
      thd->stmt_arena= backup_stmt_arena_ptr;
      thd->restore_active_arena(&part_func_arena, &backup_arena);
      goto partititon_err;
    }
    outparam->part_info->is_auto_partitioned= share->auto_partitioned;
    DBUG_PRINT("info", ("autopartitioned: %u", share->auto_partitioned));
    /*
      We should perform the fix_partition_func in either local or
      caller's arena depending on work_part_info_used value.
    */
    if (!work_part_info_used)
      tmp= fix_partition_func(thd, outparam, is_create_table);
    thd->stmt_arena= backup_stmt_arena_ptr;
    thd->restore_active_arena(&part_func_arena, &backup_arena);
    if (!tmp)
    {
      if (work_part_info_used)
        tmp= fix_partition_func(thd, outparam, is_create_table);
    }
    outparam->part_info->item_free_list= part_func_arena.free_list;
partititon_err:
    if (tmp)
    {
      if (is_create_table)
      {
        /*
          During CREATE/ALTER TABLE it is ok to receive errors here.
          It is not ok if it happens during the opening of an frm
          file as part of a normal query.
        */
        error_reported= TRUE;
      }
      goto err;
    }
  }
  /* Check generated columns against table's storage engine. */
  if (share->vfields && outparam->file &&
      !(outparam->file->ha_table_flags() & HA_GENERATED_COLUMNS))
  {
    my_error(ER_UNSUPPORTED_ACTION_ON_GENERATED_COLUMN,
             MYF(0),
             "Specified storage engine");
    error_reported= TRUE;
    goto err;
  }

  /*
    Allocate bitmaps
    This needs to be done prior to generated columns as they'll call
    fix_fields and functions might want to access bitmaps.
  */

  bitmap_size= share->column_bitmap_size;
  if (!(bitmaps= (uchar*) alloc_root(&outparam->mem_root, bitmap_size * 5)))
    goto err;
  bitmap_init(&outparam->def_read_set,
              (my_bitmap_map*) bitmaps, share->fields, FALSE);
  bitmap_init(&outparam->def_write_set,
              (my_bitmap_map*) (bitmaps+bitmap_size), share->fields, FALSE);
  bitmap_init(&outparam->tmp_set,
              (my_bitmap_map*) (bitmaps+bitmap_size*2), share->fields, FALSE);
  bitmap_init(&outparam->cond_set,
              (my_bitmap_map*) (bitmaps+bitmap_size*3), share->fields, FALSE);
  bitmap_init(&outparam->def_fields_set_during_insert,
              (my_bitmap_map*) (bitmaps + bitmap_size * 4), share->fields,
              FALSE);
  outparam->default_column_bitmaps();

<<<<<<< HEAD
  /*
    Process generated columns, if any.
  */
  outparam->vfield= vfield_ptr;
  if (share->vfields)
  {
    if (!(vfield_ptr = (Field **) alloc_root(&outparam->mem_root,
                                             (uint) ((share->vfields+1)*
                                                     sizeof(Field*)))))
      goto err;

    outparam->vfield= vfield_ptr;

    for (field_ptr= outparam->field; *field_ptr; field_ptr++)
    {
      if ((*field_ptr)->gcol_info)
      {
        if (unpack_gcol_info_from_frm(thd,
                                      outparam,
                                      *field_ptr,
                                      is_create_table,
                                      &error_reported))
        {
          *vfield_ptr= NULL;
          error= 4; // in case no error is reported
          goto err;
        }
        *(vfield_ptr++)= *field_ptr;
      }
    }
    *vfield_ptr= 0;                              // End marker
  }
=======
  /* Fill record with default values */
  restore_record(outparam, s->default_values);

>>>>>>> 2071aeef
  /* The table struct is now initialized;  Open the table */
  error= 2;
  if (db_stat)
  {
    int ha_err;
    if ((ha_err= (outparam->file->
                  ha_open(outparam, share->normalized_path.str,
                          (db_stat & HA_READ_ONLY ? O_RDONLY : O_RDWR),
                          (db_stat & HA_OPEN_TEMPORARY ? HA_OPEN_TMP_TABLE :
                           (db_stat & HA_WAIT_IF_LOCKED) ?
                           HA_OPEN_WAIT_IF_LOCKED :
                           (db_stat & (HA_ABORT_IF_LOCKED | HA_GET_INFO)) ?
                          HA_OPEN_ABORT_IF_LOCKED :
                           HA_OPEN_IGNORE_IF_LOCKED) | ha_open_flags))))
    {
      /* Set a flag if the table is crashed and it can be auto. repaired */
      share->crashed= ((ha_err == HA_ERR_CRASHED_ON_USAGE) &&
                       outparam->file->auto_repair() &&
                       !(ha_open_flags & HA_OPEN_FOR_REPAIR));

      switch (ha_err)
      {
	case HA_ERR_TABLESPACE_MISSING:
          /*
            In case of Innodb table space header may be corrupted or
	    ibd file might be missing
          */
          error= 1;
          DBUG_ASSERT(my_errno() == HA_ERR_TABLESPACE_MISSING);
          break;
        case HA_ERR_NO_SUCH_TABLE:
	  /*
            The table did not exists in storage engine, use same error message
            as if the .frm file didn't exist
          */
	  error= 1;
	  set_my_errno(ENOENT);
          break;
        case EMFILE:
	  /*
            Too many files opened, use same error message as if the .frm
            file can't open
           */
          DBUG_PRINT("error", ("open file: %s failed, too many files opened (errno: %d)", 
		  share->normalized_path.str, ha_err));
	  error= 1;
	  set_my_errno(EMFILE);
          break;
        default:
          outparam->file->print_error(ha_err, MYF(0));
          error_reported= TRUE;
          if (ha_err == HA_ERR_TABLE_DEF_CHANGED)
            error= 7;
          break;
      }
      goto err;                                 /* purecov: inspected */
    }
  }

  if ((share->table_category == TABLE_CATEGORY_LOG) ||
      (share->table_category == TABLE_CATEGORY_RPL_INFO) ||
      (share->table_category == TABLE_CATEGORY_GTID))
  {
    outparam->no_replicate= TRUE;
  }
  else if (outparam->file)
  {
    handler::Table_flags flags= outparam->file->ha_table_flags();
    outparam->no_replicate= ! MY_TEST(flags & (HA_BINLOG_STMT_CAPABLE
                                               | HA_BINLOG_ROW_CAPABLE))
                            || MY_TEST(flags & HA_HAS_OWN_BINLOGGING);
  }
  else
  {
    outparam->no_replicate= FALSE;
  }

  /* Increment the opened_tables counter, only when open flags set. */
  if (db_stat)
    thd->status_var.opened_tables++;

  DBUG_RETURN (0);

 err:
  if (! error_reported)
    open_table_error(share, error, my_errno(), 0);
  delete outparam->file;
  if (outparam->part_info)
    free_items(outparam->part_info->item_free_list);
  if (outparam->vfield)
  {
    for (Field **vfield= outparam->vfield; *vfield; vfield++)
      free_items((*vfield)->gcol_info->item_free_list);
  }
  outparam->file= 0;				// For easier error checking
  outparam->db_stat=0;
  free_root(&outparam->mem_root, MYF(0));
  my_free((void *) outparam->alias);
  DBUG_RETURN (error);
}


/*
  Free information allocated by openfrm

  SYNOPSIS
    closefrm()
    table		TABLE object to free
    free_share		Is 1 if we also want to free table_share
*/

int closefrm(TABLE *table, bool free_share)
{
  int error=0;
  DBUG_ENTER("closefrm");
  DBUG_PRINT("enter", ("table: 0x%lx", (long) table));

  if (table->db_stat)
    error=table->file->ha_close();
  my_free((void *) table->alias);
  table->alias= 0;
  if (table->field)
  {
    for (Field **ptr=table->field ; *ptr ; ptr++)
    {
      if ((*ptr)->gcol_info)
        free_items((*ptr)->gcol_info->item_free_list);
      delete *ptr;
    }
    table->field= 0;
  }
  delete table->file;
  table->file= 0;				/* For easier errorchecking */
  if (table->part_info)
  {
    /* Allocated through table->mem_root, freed below */
    free_items(table->part_info->item_free_list);
    table->part_info->item_free_list= 0;
    table->part_info= 0;
  }
  if (free_share)
  {
    if (table->s->tmp_table == NO_TMP_TABLE)
      release_table_share(table->s);
    else
      free_table_share(table->s);
  }
  free_root(&table->mem_root, MYF(0));
  DBUG_RETURN(error);
}


/* Deallocate temporary blob storage */

void free_blobs(TABLE *table)
{
  uint *ptr, *end;
  for (ptr= table->s->blob_field, end=ptr + table->s->blob_fields ;
       ptr != end ;
       ptr++)
  {
    /*
      Reduced TABLE objects which are used by row-based replication for
      type conversion might have some fields missing. Skip freeing BLOB
      buffers for such missing fields.
    */
    if (table->field[*ptr])
      ((Field_blob*) table->field[*ptr])->mem_free();
  }
}


/**
  Reclaims temporary blob storage which is bigger than a threshold.
  Resets blob pointer.

  @param table A handle to the TABLE object containing blob fields
  @param size The threshold value.
*/

void free_blob_buffers_and_reset(TABLE *table, uint32 size)
{
  uint *ptr, *end;
  for (ptr= table->s->blob_field, end= ptr + table->s->blob_fields ;
       ptr != end ;
       ptr++)
  {
    Field_blob *blob= down_cast<Field_blob*>(table->field[*ptr]);
    if (blob->get_field_buffer_size() > size)
      blob->mem_free();
    blob->reset();
  }
}

/**
  Find where a form starts.

  @param head The start of the form file.

  @remark If formname is NULL then only formnames is read.

  @retval The form position.
*/

static ulong get_form_pos(File file, uchar *head)
{
  uchar *pos, *buf;
  uint names, length;
  ulong ret_value=0;
  DBUG_ENTER("get_form_pos");

  names= uint2korr(head+8);

  if (!(names= uint2korr(head+8)))
    DBUG_RETURN(0);

  length= uint2korr(head+4);

  mysql_file_seek(file, 64L, MY_SEEK_SET, MYF(0));

  if (!(buf= (uchar*) my_malloc(key_memory_frm_form_pos,
                                length+names*4, MYF(MY_WME))))
    DBUG_RETURN(0);

  if (mysql_file_read(file, buf, length+names*4, MYF(MY_NABP)))
  {
    my_free(buf);
    DBUG_RETURN(0);
  }

  pos= buf+length;
  ret_value= uint4korr(pos);

  my_free(buf);

  DBUG_RETURN(ret_value);
}


/*
  Read string from a file with malloc

  NOTES:
    We add an \0 at end of the read string to make reading of C strings easier
*/

int read_string(File file, uchar**to, size_t length)
{
  DBUG_ENTER("read_string");

  my_free(*to);
  if (!(*to= (uchar*) my_malloc(key_memory_frm_string,
                                length+1,MYF(MY_WME))) ||
      mysql_file_read(file, *to, length, MYF(MY_NABP)))
  {
     my_free(*to);                            /* purecov: inspected */
    *to= 0;                                   /* purecov: inspected */
    DBUG_RETURN(1);                           /* purecov: inspected */
  }
  *((char*) *to+length)= '\0';
  DBUG_RETURN (0);
} /* read_string */


	/* Add a new form to a form file */

ulong make_new_entry(File file, uchar *fileinfo, TYPELIB *formnames,
		     const char *newname)
{
  uint i,bufflength,maxlength,n_length,length,names;
  ulong endpos,newpos;
  uchar buff[IO_SIZE];
  uchar *pos;
  DBUG_ENTER("make_new_entry");

  length=(uint) strlen(newname)+1;
  n_length=uint2korr(fileinfo+4);
  maxlength=uint2korr(fileinfo+6);
  names=uint2korr(fileinfo+8);
  newpos=uint4korr(fileinfo+10);

  if (64+length+n_length+(names+1)*4 > maxlength)
  {						/* Expand file */
    newpos+=IO_SIZE;
    int4store(fileinfo+10,newpos);
    /* Copy from file-end */
    endpos= (ulong) mysql_file_seek(file, 0L, MY_SEEK_END, MYF(0));
    bufflength= (uint) (endpos & (IO_SIZE-1));	/* IO_SIZE is a power of 2 */

    while (endpos > maxlength)
    {
      mysql_file_seek(file, (ulong) (endpos-bufflength), MY_SEEK_SET, MYF(0));
      if (mysql_file_read(file, buff, bufflength, MYF(MY_NABP+MY_WME)))
	DBUG_RETURN(0L);
      mysql_file_seek(file, (ulong) (endpos-bufflength+IO_SIZE), MY_SEEK_SET,
                      MYF(0));
      if ((mysql_file_write(file, buff, bufflength, MYF(MY_NABP+MY_WME))))
	DBUG_RETURN(0);
      endpos-=bufflength; bufflength=IO_SIZE;
    }
    memset(buff, 0, IO_SIZE);			/* Null new block */
    mysql_file_seek(file, (ulong) maxlength, MY_SEEK_SET, MYF(0));
    if (mysql_file_write(file, buff, bufflength, MYF(MY_NABP+MY_WME)))
	DBUG_RETURN(0L);
    maxlength+=IO_SIZE;				/* Fix old ref */
    int2store(fileinfo+6,maxlength);
    for (i=names, pos= (uchar*) *formnames->type_names+n_length-1; i-- ;
	 pos+=4)
    {
      endpos=uint4korr(pos)+IO_SIZE;
      int4store(pos,endpos);
    }
  }

  if (n_length == 1 )
  {						/* First name */
    length++;
    (void) strxmov((char*) buff,"/",newname,"/",NullS);
  }
  else
    (void) strxmov((char*) buff,newname,"/",NullS); /* purecov: inspected */
  mysql_file_seek(file, 63L+(ulong) n_length, MY_SEEK_SET, MYF(0));
  if (mysql_file_write(file, buff, (size_t) length+1, MYF(MY_NABP+MY_WME)) ||
      (names && mysql_file_write(file,
                                 (uchar*) (*formnames->type_names+n_length-1),
                                 names*4, MYF(MY_NABP+MY_WME))) ||
      mysql_file_write(file, fileinfo+10, 4, MYF(MY_NABP+MY_WME)))
    DBUG_RETURN(0L); /* purecov: inspected */

  int2store(fileinfo+8,names+1);
  int2store(fileinfo+4,n_length+length);
  (void) mysql_file_chsize(file, newpos, 0, MYF(MY_WME));/* Append file with '\0' */
  DBUG_RETURN(newpos);
} /* make_new_entry */


	/* error message when opening a form file */

void open_table_error(TABLE_SHARE *share, int error, int db_errno, int errarg)
{
  int err_no;
  char buff[FN_REFLEN];
  char errbuf[MYSYS_STRERROR_SIZE];
  myf errortype= ME_ERRORLOG;
  DBUG_ENTER("open_table_error");

  switch (error) {
  case 7:
  case 1:
    switch (db_errno) {
    case ENOENT:
      my_error(ER_NO_SUCH_TABLE, MYF(0), share->db.str, share->table_name.str);
      break;
    case HA_ERR_TABLESPACE_MISSING:
      my_snprintf(errbuf, MYSYS_STRERROR_SIZE, "`%s`.`%s`", share->db.str,
                  share->table_name.str);
      my_error(ER_TABLESPACE_MISSING, MYF(0), errbuf);
      break;
    default:
      strxmov(buff, share->normalized_path.str, reg_ext, NullS);
      my_error((db_errno == EMFILE) ? ER_CANT_OPEN_FILE : ER_FILE_NOT_FOUND,
               errortype, buff,
               db_errno, my_strerror(errbuf, sizeof(errbuf), db_errno));
    }
    break;
  case 2:
  {
    handler *file= 0;
    const char *datext= "";

    if (share->db_type() != NULL)
    {
      if ((file= get_new_handler(share, current_thd->mem_root,
                                 share->db_type())))
      {
        if (!(datext= *file->bas_ext()))
          datext= "";
      }
    }
    err_no= (db_errno == ENOENT) ? ER_FILE_NOT_FOUND : (db_errno == EAGAIN) ?
      ER_FILE_USED : ER_CANT_OPEN_FILE;
    strxmov(buff, share->normalized_path.str, datext, NullS);
    my_error(err_no,errortype, buff,
             db_errno, my_strerror(errbuf, sizeof(errbuf), db_errno));
    delete file;
    break;
  }
  case 5:
  {
    const char *csname= get_charset_name((uint) errarg);
    char tmp[10];
    if (!csname || csname[0] =='?')
    {
      my_snprintf(tmp, sizeof(tmp), "#%d", errarg);
      csname= tmp;
    }
    my_printf_error(ER_UNKNOWN_COLLATION,
                    "Unknown collation '%s' in table '%-.64s' definition", 
                    MYF(0), csname, share->table_name.str);
    break;
  }
  case 6:
    strxmov(buff, share->normalized_path.str, reg_ext, NullS);
    my_printf_error(ER_NOT_FORM_FILE,
                    "Table '%-.64s' was created with a different version "
                    "of MySQL and cannot be read", 
                    MYF(0), buff);
    break;
  case 8:
    break;
  case 9:
    /* Unknown FRM type read while preparing File_parser object for view*/
    my_error(ER_FRM_UNKNOWN_TYPE, MYF(0), share->path.str,
             share->view_def->type()->str);
    break;
  default:				/* Better wrong error than none */
  case 4:
    strxmov(buff, share->normalized_path.str, reg_ext, NullS);
    my_error(ER_NOT_FORM_FILE, errortype, buff);
    break;
  }
  DBUG_VOID_RETURN;
} /* open_table_error */


	/*
	** fix a str_type to a array type
	** typeparts separated with some char. differents types are separated
	** with a '\0'
	*/

static void
fix_type_pointers(const char ***array, TYPELIB *point_to_type, uint types,
		  char **names)
{
  char *type_name, *ptr;
  char chr;

  ptr= *names;
  while (types--)
  {
    point_to_type->name=0;
    point_to_type->type_names= *array;

    if ((chr= *ptr))			/* Test if empty type */
    {
      while ((type_name=strchr(ptr+1,chr)) != NullS)
      {
	*((*array)++) = ptr+1;
	*type_name= '\0';		/* End string */
	ptr=type_name;
      }
      ptr+=2;				/* Skip end mark and last 0 */
    }
    else
      ptr++;
    point_to_type->count= (uint) (*array - point_to_type->type_names);
    point_to_type++;
    *((*array)++)= NullS;		/* End of type */
  }
  *names=ptr;				/* Update end */
  return;
} /* fix_type_pointers */


TYPELIB *typelib(MEM_ROOT *mem_root, List<String> &strings)
{
  TYPELIB *result= (TYPELIB*) alloc_root(mem_root, sizeof(TYPELIB));
  if (!result)
    return 0;
  result->count=strings.elements;
  result->name="";
  uint nbytes= (sizeof(char*) + sizeof(uint)) * (result->count + 1);
  if (!(result->type_names= (const char**) alloc_root(mem_root, nbytes)))
    return 0;
  result->type_lengths= (uint*) (result->type_names + result->count + 1);
  List_iterator<String> it(strings);
  String *tmp;
  for (uint i=0; (tmp=it++) ; i++)
  {
    result->type_names[i]= tmp->ptr();
    result->type_lengths[i]= tmp->length();
  }
  result->type_names[result->count]= 0;		// End marker
  result->type_lengths[result->count]= 0;
  return result;
}


/*
 Search after a field with given start & length
 If an exact field isn't found, return longest field with starts
 at right position.
 
 NOTES
   This is needed because in some .frm fields 'fieldnr' was saved wrong

 RETURN
   0  error
   #  field number +1
*/

static uint find_field(Field **fields, uchar *record, uint start, uint length)
{
  Field **field;
  uint i, pos;

  pos= 0;
  for (field= fields, i=1 ; *field ; i++,field++)
  {
    if ((*field)->offset(record) == start)
    {
      if ((*field)->key_length() == length)
	return (i);
      if (!pos || fields[pos-1]->pack_length() <
	  (*field)->pack_length())
	pos= i;
    }
  }
  return (pos);
}


	/* Check that the integer is in the internal */

int set_zone(int nr, int min_zone, int max_zone)
{
  if (nr<=min_zone)
    return (min_zone);
  if (nr>=max_zone)
    return (max_zone);
  return (nr);
} /* set_zone */

	/* Adjust number to next larger disk buffer */

ulong next_io_size(ulong pos)
{
  ulong offset;
  if ((offset= pos & (IO_SIZE-1)))
    return pos-offset+IO_SIZE;
  return pos;
} /* next_io_size */


/*
  Store an SQL quoted string.

  SYNOPSIS  
    append_unescaped()
    res		result String
    pos		string to be quoted
    length	it's length

  NOTE
    This function works correctly with utf8 or single-byte charset strings.
    May fail with some multibyte charsets though.
*/

void append_unescaped(String *res, const char *pos, size_t length)
{
  const char *end= pos+length;
  res->append('\'');

  for (; pos != end ; pos++)
  {
    switch (*pos) {
    case 0:				/* Must be escaped for 'mysql' */
      res->append('\\');
      res->append('0');
      break;
    case '\n':				/* Must be escaped for logs */
      res->append('\\');
      res->append('n');
      break;
    case '\r':
      res->append('\\');		/* This gives better readability */
      res->append('r');
      break;
    case '\\':
      res->append('\\');		/* Because of the sql syntax */
      res->append('\\');
      break;
    case '\'':
      res->append('\'');		/* Because of the sql syntax */
      res->append('\'');
      break;
    default:
      res->append(*pos);
      break;
    }
  }
  res->append('\'');
}


	/* Create a .frm file */

File create_frm(THD *thd, const char *name, const char *db,
                const char *table, uint reclength, uchar *fileinfo,
  		HA_CREATE_INFO *create_info, uint keys, KEY *key_info)
{
  File file;
  ulong length;
  uchar fill[IO_SIZE];
  int create_flags= O_RDWR | O_TRUNC;
  size_t key_comment_total_bytes= 0;
  uint i;

  if (create_info->options & HA_LEX_CREATE_TMP_TABLE)
    create_flags|= O_EXCL | O_NOFOLLOW;

  /* Fix this when we have new .frm files;  Current limit is 4G rows (QQ) */
  if (create_info->max_rows > UINT_MAX32)
    create_info->max_rows= UINT_MAX32;
  if (create_info->min_rows > UINT_MAX32)
    create_info->min_rows= UINT_MAX32;

  if ((file= mysql_file_create(key_file_frm,
                               name, CREATE_MODE, create_flags, MYF(0))) >= 0)
  {
    size_t key_length, tmp_key_length;
    uint tmp, csid;
    memset(fileinfo, 0, 64);
    /* header */
    fileinfo[0]=(uchar) 254;
    fileinfo[1]= 1;
    fileinfo[2]= FRM_VER+3+ MY_TEST(create_info->varchar);

    fileinfo[3]= (uchar) ha_legacy_type(
          ha_checktype(thd,ha_legacy_type(create_info->db_type),0,0));
    fileinfo[4]=1;
    int2store(fileinfo+6,IO_SIZE);		/* Next block starts here */
    /*
      Keep in sync with pack_keys() in unireg.cc
      For each key:
      8 bytes for the key header
      9 bytes for each key-part (MAX_REF_PARTS)
      NAME_LEN bytes for the name
      1 byte for the NAMES_SEP_CHAR (before the name)
      For all keys:
      6 bytes for the header
      1 byte for the NAMES_SEP_CHAR (after the last name)
      9 extra bytes (padding for safety? alignment?)
    */
    for (i= 0; i < keys; i++)
    {
      DBUG_ASSERT(MY_TEST(key_info[i].flags & HA_USES_COMMENT) ==
                 (key_info[i].comment.length > 0));
      if (key_info[i].flags & HA_USES_COMMENT)
        key_comment_total_bytes += 2 + key_info[i].comment.length;
    }

    key_length= keys * (8 + MAX_REF_PARTS * 9 + NAME_LEN + 1) + 16
                + key_comment_total_bytes;

    length= next_io_size((ulong) (IO_SIZE+key_length+reclength+
                                  create_info->extra_size));
    int4store(fileinfo+10,length);
    tmp_key_length= (key_length < 0xffff) ? key_length : 0xffff;
    int2store(fileinfo+14, static_cast<uint16>(tmp_key_length));
    int2store(fileinfo+16,reclength);
    int4store(fileinfo+18, static_cast<uint32>(create_info->max_rows));
    int4store(fileinfo+22, static_cast<uint32>(create_info->min_rows));
    /* fileinfo[26] is set in mysql_create_frm() */
    fileinfo[27]=2;				// Use long pack-fields
    /* fileinfo[28 & 29] is set to key_info_length in mysql_create_frm() */
    create_info->table_options|=HA_OPTION_LONG_BLOB_PTR; // Use portable blob pointers
    int2store(fileinfo+30, static_cast<uint16>(create_info->table_options));
    fileinfo[32]=0;				// No filename anymore
    fileinfo[33]=5;                             // Mark for 5.0 frm file
    int4store(fileinfo+34,create_info->avg_row_length);
    csid= (create_info->default_table_charset ?
           create_info->default_table_charset->number : 0);
    fileinfo[38]= (uchar) csid;
    /*
      In future versions, we will store in fileinfo[39] the values of the
      TRANSACTIONAL and PAGE_CHECKSUM clauses of CREATE TABLE.
    */
    fileinfo[39]= 0;
    fileinfo[40]= (uchar) create_info->row_type;
    /* Bytes 41-46 were for RAID support; now reused for other purposes */
    fileinfo[41]= (uchar) (csid >> 8);
    int2store(fileinfo+42, create_info->stats_sample_pages & 0xffff);
    fileinfo[44]= (uchar) create_info->stats_auto_recalc;
    fileinfo[45]= 0;
    fileinfo[46]= 0;
    int4store(fileinfo+47, static_cast<uint32>(key_length));
    tmp= MYSQL_VERSION_ID;          // Store to avoid warning from int4store
    int4store(fileinfo+51, tmp);
    int4store(fileinfo+55, create_info->extra_size);
    /*
      59-60 is reserved for extra_rec_buf_length,
      61 for default_part_db_type
    */
    int2store(fileinfo+62, static_cast<uint16>(create_info->key_block_size));
    memset(fill, 0, IO_SIZE);
    for (; length > IO_SIZE ; length-= IO_SIZE)
    {
      if (mysql_file_write(file, fill, IO_SIZE, MYF(MY_WME | MY_NABP)))
      {
        (void) mysql_file_close(file, MYF(0));
        (void) mysql_file_delete(key_file_frm, name, MYF(0));
	return(-1);
      }
    }
  }
  else
  {
    if (my_errno() == ENOENT)
      my_error(ER_BAD_DB_ERROR,MYF(0),db);
    else
      my_error(ER_CANT_CREATE_TABLE,MYF(0),table,my_errno());
  }
  return (file);
} /* create_frm */


void update_create_info_from_table(HA_CREATE_INFO *create_info, TABLE *table)
{
  TABLE_SHARE *share= table->s;
  DBUG_ENTER("update_create_info_from_table");

  create_info->max_rows= share->max_rows;
  create_info->min_rows= share->min_rows;
  create_info->table_options= share->db_create_options;
  create_info->avg_row_length= share->avg_row_length;
  create_info->row_type= share->row_type;
  create_info->default_table_charset= share->table_charset;
  create_info->table_charset= 0;
  create_info->comment= share->comment;
  create_info->storage_media= share->default_storage_media;
  create_info->tablespace= share->tablespace;

  DBUG_VOID_RETURN;
}

int
rename_file_ext(const char * from,const char * to,const char * ext)
{
  char from_b[FN_REFLEN],to_b[FN_REFLEN];
  (void) strxmov(from_b,from,ext,NullS);
  (void) strxmov(to_b,to,ext,NullS);
  return (mysql_file_rename(key_file_frm, from_b, to_b, MYF(MY_WME)));
}


/*
  Allocate string field in MEM_ROOT and return it as String

  SYNOPSIS
    get_field()
    mem   	MEM_ROOT for allocating
    field 	Field for retrieving of string
    res         result String

  RETURN VALUES
    1   string is empty
    0	all ok
*/

bool get_field(MEM_ROOT *mem, Field *field, String *res)
{
  char buff[MAX_FIELD_WIDTH], *to;
  String str(buff,sizeof(buff),&my_charset_bin);
  size_t length;

  field->val_str(&str);
  if (!(length= str.length()))
  {
    res->length(0);
    return 1;
  }
  if (!(to= strmake_root(mem, str.ptr(), length)))
    length= 0;                                  // Safety fix
  res->set(to, length, field->charset());
  return 0;
}


/*
  Allocate string field in MEM_ROOT and return it as NULL-terminated string

  SYNOPSIS
    get_field()
    mem   	MEM_ROOT for allocating
    field 	Field for retrieving of string

  RETURN VALUES
    NullS  string is empty
    #      pointer to NULL-terminated string value of field
*/

char *get_field(MEM_ROOT *mem, Field *field)
{
  char buff[MAX_FIELD_WIDTH], *to;
  String str(buff,sizeof(buff),&my_charset_bin);
  size_t length;

  field->val_str(&str);
  length= str.length();
  if (!length || !(to= (char*) alloc_root(mem,length+1)))
    return NullS;
  memcpy(to,str.ptr(), length);
  to[length]=0;
  return to;
}


/**
  Check if database name is valid

  @param org_name             Name of database and length
  @param preserve_lettercase  Preserve lettercase if true

  @note If lower_case_table_names is true and preserve_lettercase
  is false then database is converted to lower case

  @retval  IDENT_NAME_OK        Identifier name is Ok (Success)
  @retval  IDENT_NAME_WRONG     Identifier name is Wrong (ER_WRONG_TABLE_NAME)
  @retval  IDENT_NAME_TOO_LONG  Identifier name is too long if it is greater
                                than 64 characters (ER_TOO_LONG_IDENT)

  @note In case of IDENT_NAME_WRONG and IDENT_NAME_TOO_LONG, this
  function reports an error (my_error)
*/

enum_ident_name_check check_and_convert_db_name(LEX_STRING *org_name,
                                                bool preserve_lettercase)
{
  char *name= org_name->str;
  size_t name_length= org_name->length;
  bool check_for_path_chars;
  enum_ident_name_check ident_check_status;

  if (!name_length || name_length > NAME_LEN)
  {
    my_error(ER_WRONG_DB_NAME, MYF(0), org_name->str);
    return IDENT_NAME_WRONG;
  }

  if ((check_for_path_chars= check_mysql50_prefix(name)))
  {
    name+= MYSQL50_TABLE_NAME_PREFIX_LENGTH;
    name_length-= MYSQL50_TABLE_NAME_PREFIX_LENGTH;
  }

  if (!preserve_lettercase && lower_case_table_names && name != any_db)
    my_casedn_str(files_charset_info, name);

  ident_check_status= check_table_name(name, name_length, check_for_path_chars);
  if (ident_check_status == IDENT_NAME_WRONG)
    my_error(ER_WRONG_DB_NAME, MYF(0), org_name->str);
  else if (ident_check_status == IDENT_NAME_TOO_LONG)
    my_error(ER_TOO_LONG_IDENT, MYF(0), org_name->str);
  return ident_check_status;
}


/**
  Function to check if table name is valid or not. If it is invalid,
  return appropriate error in each case to the caller.

  @param name                  Table name
  @param length                Length of table name
  @param check_for_path_chars  Check if the table name contains path chars

  @retval  IDENT_NAME_OK        Identifier name is Ok (Success)
  @retval  IDENT_NAME_WRONG     Identifier name is Wrong (ER_WRONG_TABLE_NAME)
  @retval  IDENT_NAME_TOO_LONG  Identifier name is too long if it is greater
                                than 64 characters (ER_TOO_LONG_IDENT)

  @note Reporting error to the user is the responsiblity of the caller.
*/

enum_ident_name_check check_table_name(const char *name, size_t length,
                                       bool check_for_path_chars)
{
  // name length in symbols
  size_t name_length= 0;
  const char *end= name+length;
  if (!length || length > NAME_LEN)
    return IDENT_NAME_WRONG;
  bool last_char_is_space= FALSE;

  while (name != end)
  {
    last_char_is_space= my_isspace(system_charset_info, *name);
    if (use_mb(system_charset_info))
    {
      int len=my_ismbchar(system_charset_info, name, end);
      if (len)
      {
        name += len;
        name_length++;
        continue;
      }
    }
    if (check_for_path_chars &&
        (*name == '/' || *name == '\\' || *name == '~' || *name == FN_EXTCHAR))
      return IDENT_NAME_WRONG;
    name++;
    name_length++;
  }
  if (last_char_is_space)
   return IDENT_NAME_WRONG;
  else if (name_length > NAME_CHAR_LEN)
   return IDENT_NAME_TOO_LONG;
  return IDENT_NAME_OK;
}


bool check_column_name(const char *name)
{
  // name length in symbols
  size_t name_length= 0;
  bool last_char_is_space= TRUE;

  while (*name)
  {
    last_char_is_space= my_isspace(system_charset_info, *name);
    if (use_mb(system_charset_info))
    {
      int len=my_ismbchar(system_charset_info, name, 
                          name+system_charset_info->mbmaxlen);
      if (len)
      {
        name += len;
        name_length++;
        continue;
      }
    }
    if (*name == NAMES_SEP_CHAR)
      return 1;
    name++;
    name_length++;
  }
  /* Error if empty or too long column name */
  return last_char_is_space || (name_length > NAME_CHAR_LEN);
}


/**
  Checks whether a table is intact. Should be done *just* after the table has
  been opened.

  @param[in] table             The table to check
  @param[in] table_def         Expected structure of the table (column name
                               and type)

  @retval  FALSE  OK
  @retval  TRUE   There was an error. An error message is output
                  to the error log.  We do not push an error
                  message into the error stack because this
                  function is currently only called at start up,
                  and such errors never reach the user.
*/

bool
Table_check_intact::check(TABLE *table, const TABLE_FIELD_DEF *table_def)
{
  uint i;
  my_bool error= FALSE;
  const TABLE_FIELD_TYPE *field_def= table_def->field;
  DBUG_ENTER("table_check_intact");
  DBUG_PRINT("info",("table: %s  expected_count: %d",
                     table->alias, table_def->count));

  /* Whether the table definition has already been validated. */
  if (table->s->table_field_def_cache == table_def)
    DBUG_RETURN(FALSE);

  if (table->s->fields != table_def->count)
  {
    DBUG_PRINT("info", ("Column count has changed, checking the definition"));

    /* previous MySQL version */
    if (MYSQL_VERSION_ID > table->s->mysql_version)
    {
      report_error(ER_COL_COUNT_DOESNT_MATCH_PLEASE_UPDATE_V2,
                   ER(ER_COL_COUNT_DOESNT_MATCH_PLEASE_UPDATE_V2),
                   table->s->db.str, table->alias,
                   table_def->count, table->s->fields,
                   static_cast<int>(table->s->mysql_version),
                   MYSQL_VERSION_ID);
      DBUG_RETURN(TRUE);
    }
    else if (MYSQL_VERSION_ID == table->s->mysql_version)
    {
      report_error(ER_COL_COUNT_DOESNT_MATCH_CORRUPTED_V2,
                   ER(ER_COL_COUNT_DOESNT_MATCH_CORRUPTED_V2),
                   table->s->db.str, table->s->table_name.str,
                   table_def->count, table->s->fields);
      DBUG_RETURN(TRUE);
    }
    /*
      Something has definitely changed, but we're running an older
      version of MySQL with new system tables.
      Let's check column definitions. If a column was added at
      the end of the table, then we don't care much since such change
      is backward compatible.
    */
  }
  char buffer[STRING_BUFFER_USUAL_SIZE];
  for (i=0 ; i < table_def->count; i++, field_def++)
  {
    String sql_type(buffer, sizeof(buffer), system_charset_info);
    sql_type.length(0);
    if (i < table->s->fields)
    {
      Field *field= table->field[i];

      if (strncmp(field->field_name, field_def->name.str,
                  field_def->name.length))
      {
        /*
          Name changes are not fatal, we use ordinal numbers to access columns.
          Still this can be a sign of a tampered table, output an error
          to the error log.
        */
        report_error(0, "Incorrect definition of table %s.%s: "
                     "expected column '%s' at position %d, found '%s'.",
                     table->s->db.str, table->alias, field_def->name.str, i,
                     field->field_name);
      }
      field->sql_type(sql_type);
      /*
        Generally, if column types don't match, then something is
        wrong.

        However, we only compare column definitions up to the
        length of the original definition, since we consider the
        following definitions compatible:

        1. DATETIME and DATETIM
        2. INT(11) and INT(11
        3. SET('one', 'two') and SET('one', 'two', 'more')

        For SETs or ENUMs, if the same prefix is there it's OK to
        add more elements - they will get higher ordinal numbers and
        the new table definition is backward compatible with the
        original one.
       */
      if (strncmp(sql_type.c_ptr_safe(), field_def->type.str,
                  field_def->type.length - 1))
      {
        report_error(0, "Incorrect definition of table %s.%s: "
                     "expected column '%s' at position %d to have type "
                     "%s, found type %s.", table->s->db.str, table->alias,
                     field_def->name.str, i, field_def->type.str,
                     sql_type.c_ptr_safe());
        error= TRUE;
      }
      else if (field_def->cset.str && !field->has_charset())
      {
        report_error(0, "Incorrect definition of table %s.%s: "
                     "expected the type of column '%s' at position %d "
                     "to have character set '%s' but the type has no "
                     "character set.", table->s->db.str, table->alias,
                     field_def->name.str, i, field_def->cset.str);
        error= TRUE;
      }
      else if (field_def->cset.str &&
               strcmp(field->charset()->csname, field_def->cset.str))
      {
        report_error(0, "Incorrect definition of table %s.%s: "
                     "expected the type of column '%s' at position %d "
                     "to have character set '%s' but found "
                     "character set '%s'.", table->s->db.str, table->alias,
                     field_def->name.str, i, field_def->cset.str,
                     field->charset()->csname);
        error= TRUE;
      }
    }
    else
    {
      report_error(0, "Incorrect definition of table %s.%s: "
                   "expected column '%s' at position %d to have type %s "
                   " but the column is not found.",
                   table->s->db.str, table->alias,
                   field_def->name.str, i, field_def->type.str);
      error= TRUE;
    }
  }

  if (! error)
    table->s->table_field_def_cache= table_def;

  DBUG_RETURN(error);
}


/**
  Traverse portion of wait-for graph which is reachable through edge
  represented by this flush ticket in search for deadlocks.

  @retval TRUE  A deadlock is found. A victim is remembered
                by the visitor.
  @retval FALSE Success, no deadlocks.
*/

bool Wait_for_flush::accept_visitor(MDL_wait_for_graph_visitor *gvisitor)
{
  return m_share->visit_subgraph(this, gvisitor);
}


uint Wait_for_flush::get_deadlock_weight() const
{
  return m_deadlock_weight;
}


/**
  Traverse portion of wait-for graph which is reachable through this
  table share in search for deadlocks.

  @param waiting_ticket  Ticket representing wait for this share.
  @param dvisitor        Deadlock detection visitor.

  @retval TRUE  A deadlock is found. A victim is remembered
                by the visitor.
  @retval FALSE No deadlocks, it's OK to begin wait.
*/

bool TABLE_SHARE::visit_subgraph(Wait_for_flush *wait_for_flush,
                                 MDL_wait_for_graph_visitor *gvisitor)
{
  TABLE *table;
  MDL_context *src_ctx= wait_for_flush->get_ctx();
  bool result= TRUE;
  bool locked= FALSE;

  /*
    To protect used_tables list from being concurrently modified
    while we are iterating through it we acquire LOCK_open.
    This does not introduce deadlocks in the deadlock detector
    because we won't try to acquire LOCK_open while
    holding a write-lock on MDL_lock::m_rwlock.
  */
  if (gvisitor->m_lock_open_count++ == 0)
  {
    locked= TRUE;
    table_cache_manager.lock_all_and_tdc();
  }

  Table_cache_iterator tables_it(this);

  /*
    In case of multiple searches running in parallel, avoid going
    over the same loop twice and shortcut the search.
    Do it after taking the lock to weed out unnecessary races.
  */
  if (src_ctx->m_wait.get_status() != MDL_wait::EMPTY)
  {
    result= FALSE;
    goto end;
  }

  if (gvisitor->enter_node(src_ctx))
    goto end;

  while ((table= tables_it++))
  {
    if (gvisitor->inspect_edge(&table->in_use->mdl_context))
    {
      goto end_leave_node;
    }
  }

  tables_it.rewind();
  while ((table= tables_it++))
  {
    if (table->in_use->mdl_context.visit_subgraph(gvisitor))
    {
      goto end_leave_node;
    }
  }

  result= FALSE;

end_leave_node:
  gvisitor->leave_node(src_ctx);

end:
  gvisitor->m_lock_open_count--;
  if (locked)
  {
    DBUG_ASSERT(gvisitor->m_lock_open_count == 0);
    table_cache_manager.unlock_all_and_tdc();
  }

  return result;
}


/**
  Wait until the subject share is removed from the table
  definition cache and make sure it's destroyed.

  @note This method may access the share concurrently with another
  thread if the share is in the process of being opened, i.e., that
  m_open_in_progress is true. In this case, close_cached_tables() may
  iterate over elements in the table definition cache, and call this
  method regardless of the share being opened or not. This works anyway
  since a new flush ticket is added below, and LOCK_open ensures
  that the share may not be destroyed by another thread in the time
  between finding this share (having an old version) and adding the flush
  ticket. Thus, after this thread has added the flush ticket, the thread
  opening the table will eventually call free_table_share (as a result of
  releasing the share after using it, or as a result of a failing
  open_table_def()), which will notify the owners of the flush tickets,
  and the last one being notified will actually destroy the share.

  @param mdl_context     MDL context for thread which is going to wait.
  @param abstime         Timeout for waiting as absolute time value.
  @param deadlock_weight Weight of this wait for deadlock detector.

  @pre LOCK_open is write locked, the share is used (has
       non-zero reference count), is marked for flush and
       this connection does not reference the share.
       LOCK_open will be unlocked temporarily during execution.

  @retval FALSE - Success.
  @retval TRUE  - Error (OOM, deadlock, timeout, etc...).
*/

bool TABLE_SHARE::wait_for_old_version(THD *thd, struct timespec *abstime,
                                       uint deadlock_weight)
{
  MDL_context *mdl_context= &thd->mdl_context;
  Wait_for_flush ticket(mdl_context, this, deadlock_weight);
  MDL_wait::enum_wait_status wait_status;

  mysql_mutex_assert_owner(&LOCK_open);
  /*
    We should enter this method only when share's version is not
    up to date and the share is referenced. Otherwise our
    thread will never be woken up from wait.
  */
  DBUG_ASSERT(version != refresh_version && ref_count != 0);

  m_flush_tickets.push_front(&ticket);

  mdl_context->m_wait.reset_status();

  mysql_mutex_unlock(&LOCK_open);

  mdl_context->will_wait_for(&ticket);

  mdl_context->find_deadlock();

  DEBUG_SYNC(thd, "flush_complete");

  wait_status= mdl_context->m_wait.timed_wait(thd, abstime, TRUE,
                                              &stage_waiting_for_table_flush);

  mdl_context->done_waiting_for();

  mysql_mutex_lock(&LOCK_open);

  m_flush_tickets.remove(&ticket);

  if (m_flush_tickets.is_empty() && ref_count == 0)
  {
    /*
      If our thread was the last one using the share,
      we must destroy it here.
    */
    destroy();
  }

  DEBUG_SYNC(thd, "share_destroyed");

  /*
    In cases when our wait was aborted by KILL statement,
    a deadlock or a timeout, the share might still be referenced,
    so we don't delete it. Note, that we can't determine this
    condition by checking wait_status alone, since, for example,
    a timeout can happen after all references to the table share
    were released, but before the share is removed from the
    cache and we receive the notification. This is why
    we first destroy the share, and then look at
    wait_status.
  */
  switch (wait_status)
  {
  case MDL_wait::GRANTED:
    return FALSE;
  case MDL_wait::VICTIM:
    my_error(ER_LOCK_DEADLOCK, MYF(0));
    return TRUE;
  case MDL_wait::TIMEOUT:
    my_error(ER_LOCK_WAIT_TIMEOUT, MYF(0));
    return TRUE;
  case MDL_wait::KILLED:
    return TRUE;
  default:
    DBUG_ASSERT(0);
    return TRUE;
  }
}


/**
  Initialize TABLE instance (newly created, or coming either from table
  cache or THD::temporary_tables list) and prepare it for further use
  during statement execution. Set the 'alias' attribute from the specified
  TABLE_LIST element. Remember the TABLE_LIST element in the
  TABLE::pos_in_table_list member.

  @param thd  Thread context.
  @param tl   TABLE_LIST element.
*/

void TABLE::init(THD *thd, TABLE_LIST *tl)
{
  DBUG_ASSERT(s->ref_count > 0 || s->tmp_table != NO_TMP_TABLE);

  if (thd->lex->need_correct_ident())
    alias_name_used= my_strcasecmp(table_alias_charset,
                                   s->table_name.str,
                                   tl->alias);
  /* Fix alias if table name changes. */
  if (strcmp(alias, tl->alias))
  {
    size_t length= strlen(tl->alias)+1;
    alias= (char*) my_realloc(key_memory_TABLE,
                              (char*) alias, length, MYF(MY_WME));
    memcpy((char*) alias, tl->alias, length);
  }

  const_table= 0;
  null_row= 0;
  nullable= 0;
  force_index= 0;
  force_index_order= 0;
  force_index_group= 0;
  status= STATUS_GARBAGE | STATUS_NOT_FOUND;
  insert_values= 0;
  fulltext_searched= 0;
  file->ft_handler= 0;
  reginfo.impossible_range= 0;

  /* Catch wrong handling of the auto_increment_field_not_null. */
  DBUG_ASSERT(!auto_increment_field_not_null);
  auto_increment_field_not_null= FALSE;

  pos_in_table_list= tl;

  clear_column_bitmaps();

  DBUG_ASSERT(key_read == 0);
  no_keyread= false;

  /* Tables may be reused in a sub statement. */
  DBUG_ASSERT(!file->extra(HA_EXTRA_IS_ATTACHED_CHILDREN));
  
  bool error __attribute__((unused))= refix_gc_items(thd);
  DBUG_ASSERT(!error);
}


bool TABLE::refix_gc_items(THD *thd)
{
  if (vfield)
  {
    for (Field **vfield_ptr= vfield; *vfield_ptr; vfield_ptr++)
    {
      Field *vfield= *vfield_ptr;
      DBUG_ASSERT(vfield->gcol_info && vfield->gcol_info->expr_item);
      if (!vfield->gcol_info->expr_item->fixed)
      {
        /* 
          Temporarily disable privileges check; already done when first fixed,
          and then based on definer's (owner's) rights: this thread has
          invoker's rights
        */
        ulong sav_want_priv= thd->want_privilege;
        thd->want_privilege= 0;

        if (fix_fields_gcol_func(thd, vfield))
          return true;
        
        // Restore any privileges check
        thd->want_privilege= sav_want_priv;
        get_fields_in_item_tree= FALSE;
      }
    }
  }
  return false;
}
  

void TABLE::cleanup_gc_items()
{
  if (!has_gcol())
    return;

  for (Field **vfield_ptr= vfield; *vfield_ptr; vfield_ptr++)
    cleanup_items((*vfield_ptr)->gcol_info->item_free_list);
}

/*
  Create Item_field for each column in the table.

  SYNPOSIS
    TABLE::fill_item_list()
      item_list          a pointer to an empty list used to store items

  DESCRIPTION
    Create Item_field object for each column in the table and
    initialize it with the corresponding Field. New items are
    created in the current THD memory root.

  RETURN VALUE
    0                    success
    1                    out of memory
*/

bool TABLE::fill_item_list(List<Item> *item_list) const
{
  /*
    All Item_field's created using a direct pointer to a field
    are fixed in Item_field constructor.
  */
  uint i= 0;
  for (Field **ptr= visible_field_ptr(); *ptr; ptr++, i++)
  {
    Item_field *item= new Item_field(*ptr);
    if (!item || item_list->push_back(item))
      return TRUE;
  }
  return FALSE;
}

/*
  Reset an existing list of Item_field items to point to the
  Fields of this table.

  SYNPOSIS
    TABLE::reset_item_list()
      item_list          a non-empty list with Item_fields

  DESCRIPTION
    This is a counterpart of fill_item_list used to redirect
    Item_fields to the fields of a newly created table.
*/

void TABLE::reset_item_list(List<Item> *item_list) const
{
  List_iterator_fast<Item> it(*item_list);
  uint i= 0;
  for (Field **ptr= visible_field_ptr(); *ptr; ptr++, i++)
  {
    Item_field *item_field= (Item_field*) it++;
    DBUG_ASSERT(item_field != 0);
    item_field->reset_field(*ptr);
  }
}

/**
  Create a TABLE_LIST object representing a nested join

  @param allocator  Mem root allocator that object is created from.
  @param alias      Name of nested join object
  @param embedding  Pointer to embedding join nest (or NULL if top-most)
  @param belongs_to List of tables this nest belongs to (never NULL).
  @param select     The query block that this join nest belongs within.

  @returns Pointer to created join nest object, or NULL if error.
*/

TABLE_LIST *TABLE_LIST::new_nested_join(MEM_ROOT *allocator,
                            const char *alias,
                            TABLE_LIST *embedding,
                            List<TABLE_LIST> *belongs_to,
                            class st_select_lex *select)
{
  DBUG_ASSERT(belongs_to && select);

  TABLE_LIST *const join_nest=
    (TABLE_LIST *) alloc_root(allocator, ALIGN_SIZE(sizeof(TABLE_LIST))+
                                                    sizeof(NESTED_JOIN));
  if (join_nest == NULL)
    return NULL;

  memset(join_nest, 0, ALIGN_SIZE(sizeof(TABLE_LIST)) + sizeof(NESTED_JOIN));
  join_nest->nested_join=
    (NESTED_JOIN *) ((uchar *)join_nest + ALIGN_SIZE(sizeof(TABLE_LIST)));

  join_nest->db= (char *)"";
  join_nest->db_length= 0;
  join_nest->table_name= (char *)"";
  join_nest->table_name_length= 0;
  join_nest->alias= (char *)alias;
  
  join_nest->embedding= embedding;
  join_nest->join_list= belongs_to;
  join_nest->select_lex= select;

  join_nest->nested_join->join_list.empty();

  return join_nest;
}

/**
  Merge tables from a query block into a nested join structure.

  @param select Query block containing tables to be merged into nested join

  @return false if success, true if error
*/

bool TABLE_LIST::merge_underlying_tables(class st_select_lex *select)
{
  DBUG_ASSERT(nested_join->join_list.is_empty());

  List_iterator_fast<TABLE_LIST> li(select->top_join_list);
  TABLE_LIST *tl;
  while ((tl= li++))
  {
    tl->embedding= this;
    tl->join_list= &nested_join->join_list;
    if (nested_join->join_list.push_back(tl))
      return true;                  /* purecov: inspected */
  }

  return false;
}



/*
  calculate md5 of query

  SYNOPSIS
    TABLE_LIST::calc_md5()
    buffer	buffer for md5 writing
*/

void  TABLE_LIST::calc_md5(char *buffer)
{
  uchar digest[MD5_HASH_SIZE];
  compute_md5_hash((char *) digest, (const char *) select_stmt.str,
                   select_stmt.length);
  array_to_hex(buffer, digest, MD5_HASH_SIZE);
}


/**
   Reset a table before starting optimization
*/
void TABLE_LIST::reset()
{
  // @todo If TABLE::init() was always called, this would not be necessary:
  table->const_table= 0;
  table->null_row= 0;
  table->status= STATUS_GARBAGE | STATUS_NOT_FOUND;

  table->force_index= force_index;
  table->force_index_order= table->force_index_group= 0;
  table->covering_keys= table->s->keys_for_keyread;
  table->merge_keys.clear_all();
}


/**
  Merge WHERE condition of view or derived table into outer query.

  If the derived table is on the inner side of an outer join, its WHERE
  condition is merged into the respective join operation's join condition,
  otherwise the WHERE condition is merged with the derived table's
  join condition.

  @param thd    thread handler

  @return false if success, true if error
*/

bool TABLE_LIST::merge_where(THD *thd)
{
  DBUG_ENTER("TABLE_LIST::merge_where");

  DBUG_ASSERT(is_merged());

  Item *const condition= derived_unit()->first_select()->where_cond();

  if (!condition)
    DBUG_RETURN(false);

  /*
    Save the WHERE condition separately. This is needed because it is already
    resolved, so we need to explicitly update used tables information after
    merging this derived table into the outer query.
  */
  derived_where_cond= condition;

  Prepared_stmt_arena_holder ps_arena_holder(thd);

  /*
    Merge WHERE condition with the join condition of the outer join nest
    and attach it to join nest representing this derived table.
  */
  set_join_cond(and_conds(join_cond(), condition));
  if (!join_cond())
    DBUG_RETURN(true);        /* purecov: inspected */

  DBUG_RETURN(false);
}


/**
  Create field translation for merged derived table/view.

  @param thd  Thread handle

  @return false if success, true if error.
*/

bool TABLE_LIST::create_field_translation(THD *thd)
{
  Item *item;
  SELECT_LEX *select= derived->first_select();
  List_iterator_fast<Item> it(select->item_list);
  uint field_count= 0;

  DBUG_ASSERT(derived->is_prepared());

  DBUG_ASSERT(!field_translation);

  Prepared_stmt_arena_holder ps_arena_holder(thd);

  // Create view fields translation table
  Field_translator *transl=
    (Field_translator *)thd->stmt_arena->alloc(select->item_list.elements *
                                               sizeof(Field_translator));
  if (!transl)
    return true;                        /* purecov: inspected */

  while ((item= it++))
  {
    /*
      Notice that all items keep their nullability here.
      All items are later wrapped within Item_direct_view objects.
      If the view is used on the inner side of an outer join, these
      objects will reflect the correct nullability of the selected expressions.
    */
    transl[field_count].name= item->item_name.ptr();
    transl[field_count++].item= item;
  }
  field_translation= transl;
  field_translation_end= transl + field_count;

  return false;
}


/**
  Return merged WHERE clause and join conditions for a view

  @param thd          thread handle
  @param table        table for the VIEW
  @param[out] pcond   Pointer to the built condition (NULL if none)

  This function returns the result of ANDing the WHERE clause and the
  join conditions of the given view.

  @returns  false for success, true for error
*/

static bool merge_join_conditions(THD *thd, TABLE_LIST *table, Item **pcond)
{
  DBUG_ENTER("merge_join_conditions");

  *pcond= NULL;
  DBUG_PRINT("info", ("alias: %s", table->alias));
  if (table->join_cond())
  {
    if (!(*pcond= table->join_cond()->copy_andor_structure(thd)))
      DBUG_RETURN(true);                   /* purecov: inspected */
  }
  if (!table->nested_join)
    DBUG_RETURN(false);
  List_iterator<TABLE_LIST> li(table->nested_join->join_list);
  while (TABLE_LIST *tbl= li++)
  {
    if (tbl->is_view())
      continue;
    Item *cond;
    if (merge_join_conditions(thd, tbl, &cond))
      DBUG_RETURN(true);                   /* purecov: inspected */
    if (cond && !(*pcond= and_conds(*pcond, cond)))
      DBUG_RETURN(true);                   /* purecov: inspected */
  }
  DBUG_RETURN(false);
}


/**
  Prepare check option expression of table

  @param thd            thread handler
  @param is_cascaded     True if parent view requests that this view's
  filtering condition be treated as WITH CASCADED CHECK OPTION; this is for
  recursive calls; user code should omit this argument.

  @details

  This function builds check option condition for use in regular execution or
  subsequent SP/PS executions.

  This function must be called after the WHERE clause and join condition
  of this and all underlying derived tables/views have been resolved.

  The function will always call itself recursively for all underlying views
  and base tables.

  On first invocation, the check option condition is built bottom-up in
  statement mem_root, and check_option_processed is set true.

  On subsequent executions, check_option_processed is true and no
  expression building is necessary. However, the function needs to assure that
  the expression is resolved by calling fix_fields() on it.

  @returns false if success, true if error
*/

bool TABLE_LIST::prepare_check_option(THD *thd, bool is_cascaded)
{
  DBUG_ENTER("TABLE_LIST::prepare_check_option");
  DBUG_ASSERT(is_view());

  /*
    True if conditions of underlying views should be treated as WITH CASCADED
    CHECK OPTION
  */
  is_cascaded|= (with_check == VIEW_CHECK_CASCADED);

  for (TABLE_LIST *tbl= merge_underlying_list; tbl; tbl= tbl->next_local)
  {
    if (tbl->is_view() && tbl->prepare_check_option(thd, is_cascaded))
      DBUG_RETURN(true);                  /* purecov: inspected */
  }

  if (!check_option_processed)
  {
    Prepared_stmt_arena_holder ps_arena_holder(thd);
    if ((with_check || is_cascaded) &&
        merge_join_conditions(thd, this, &check_option))
      DBUG_RETURN(true);                  /* purecov: inspected */

    for (TABLE_LIST *tbl= merge_underlying_list; tbl; tbl= tbl->next_local)
    {
      if (tbl->check_option &&
          !(check_option= and_conds(check_option, tbl->check_option)))
          DBUG_RETURN(true);            /* purecov: inspected */
    }

    check_option_processed= true;
  }

  if (check_option && !check_option->fixed)
  {
    const char *save_where= thd->where;
    thd->where= "check option";
    if (check_option->fix_fields(thd, &check_option) ||
        check_option->check_cols(1))
      DBUG_RETURN(true);                  /* purecov: inspected */
    thd->where= save_where;
  }

  DBUG_RETURN(false);
}


/**
  Prepare replace filter for a table that is inserted into via a view.

  Used with REPLACE command to filter out rows that should not be deleted.
  Concatenate WHERE clauses from multiple views into one permanent field:
  TABLE::replace_filter.

  Since REPLACE is not possible against a join view, there is no need to
  process join conditions, only WHERE clause is needed. But we still call
  merge_join_conditions() since this is a general function that handles both
  join conditions (if any) and the original WHERE clause.

  @param thd            thread handler

  @returns false if success, true if error
*/

bool TABLE_LIST::prepare_replace_filter(THD *thd)
{
  DBUG_ENTER("TABLE_LIST::prepare_replace_filter");

  for (TABLE_LIST *tbl= merge_underlying_list; tbl; tbl= tbl->next_local)
  {
    if (tbl->is_view() && tbl->prepare_replace_filter(thd))
      DBUG_RETURN(true);
  }

  if (!replace_filter_processed)
  {
    Prepared_stmt_arena_holder ps_arena_holder(thd);

    if (merge_join_conditions(thd, this, &replace_filter))
      DBUG_RETURN(true);                 /* purecov: inspected */
    for (TABLE_LIST *tbl= merge_underlying_list; tbl; tbl= tbl->next_local)
    {
      if (tbl->replace_filter)
      {
        if (!(replace_filter= and_conds(replace_filter, tbl->replace_filter)))
          DBUG_RETURN(true);
      }
    }
    replace_filter_processed= true;
  }

  if (replace_filter && !replace_filter->fixed)
  {
    const char *save_where= thd->where;
    thd->where= "replace filter";
    if (replace_filter->fix_fields(thd, &replace_filter) ||
        replace_filter->check_cols(1))
      DBUG_RETURN(true);
    thd->where= save_where;
  }

  DBUG_RETURN(false);
}


/**
  Cleanup items belonged to view fields translation table
*/

void TABLE_LIST::cleanup_items()
{
  if (!field_translation)
    return;

  for (Field_translator *transl= field_translation;
       transl < field_translation_end;
       transl++)
    transl->item->walk(&Item::cleanup_processor, Item::WALK_POSTFIX, NULL);
}


/**
  Check CHECK OPTION condition

  @param thd       thread handler

  @retval VIEW_CHECK_OK     OK
  @retval VIEW_CHECK_ERROR  FAILED
  @retval VIEW_CHECK_SKIP   FAILED, but continue
*/

int TABLE_LIST::view_check_option(THD *thd) const
{
  if (check_option && check_option->val_int() == 0)
  {
    const TABLE_LIST *main_view= top_table();
    my_error(ER_VIEW_CHECK_FAILED, MYF(0), main_view->view_db.str,
             main_view->view_name.str);
    if (thd->lex->is_ignore())
      return(VIEW_CHECK_SKIP);
    return(VIEW_CHECK_ERROR);
  }
  return(VIEW_CHECK_OK);
}


/**
  Find table in underlying tables by map and check that only this
  table belong to given map.

  @param[out] table_ref reference to found table
		        (must be set to NULL by caller)
  @param      map       bit mask of tables

  @retval false table not found or found only one (table_ref is non-NULL)
  @retval true  found several tables
*/

bool TABLE_LIST::check_single_table(TABLE_LIST **table_ref, table_map map)
{
  for (TABLE_LIST *tbl= merge_underlying_list; tbl; tbl= tbl->next_local)
  {
    if (tbl->is_view_or_derived() && tbl->is_merged())
    {
      if (tbl->check_single_table(table_ref, map))
        return true;
    }
    else if (tbl->map() & map)
    {
      if (*table_ref)
        return true;

      *table_ref= tbl;
    }
  }
  return false;
}


/**
  Set insert_values buffer

  @param mem_root   memory pool for allocating

  @returns false if success, true if error (out of memory)
*/

bool TABLE_LIST::set_insert_values(MEM_ROOT *mem_root)
{
  if (table)
  {
    if (!table->insert_values &&
        !(table->insert_values= (uchar *)alloc_root(mem_root,
                                                    table->s->rec_buff_length)))
      return true;                       /* purecov: inspected */
  }
  else
  {
    DBUG_ASSERT(view && merge_underlying_list);
    for (TABLE_LIST *tbl= merge_underlying_list; tbl; tbl= tbl->next_local)
      if (tbl->set_insert_values(mem_root))
        return true;                     /* purecov: inspected */
  }
  return false;
}


/*
  Test if this is a leaf with respect to name resolution.

  SYNOPSIS
    TABLE_LIST::is_leaf_for_name_resolution()

  DESCRIPTION
    A table reference is a leaf with respect to name resolution if
    it is either a leaf node in a nested join tree (table, view,
    schema table, subquery), or an inner node that represents a
    NATURAL/USING join, or a nested join with materialized join
    columns.

  RETURN
    TRUE if a leaf, FALSE otherwise.
*/
bool TABLE_LIST::is_leaf_for_name_resolution() const
{
  return (is_view_or_derived() || is_natural_join || is_join_columns_complete ||
          !nested_join);
}


/*
  Retrieve the first (left-most) leaf in a nested join tree with
  respect to name resolution.

  SYNOPSIS
    TABLE_LIST::first_leaf_for_name_resolution()

  DESCRIPTION
    Given that 'this' is a nested table reference, recursively walk
    down the left-most children of 'this' until we reach a leaf
    table reference with respect to name resolution.

  IMPLEMENTATION
    The left-most child of a nested table reference is the last element
    in the list of children because the children are inserted in
    reverse order.

  RETURN
    If 'this' is a nested table reference - the left-most child of
      the tree rooted in 'this',
    else return 'this'
*/

TABLE_LIST *TABLE_LIST::first_leaf_for_name_resolution()
{
  TABLE_LIST *cur_table_ref= NULL;
  NESTED_JOIN *cur_nested_join;

  if (is_leaf_for_name_resolution())
    return this;
  DBUG_ASSERT(nested_join);

  for (cur_nested_join= nested_join;
       cur_nested_join;
       cur_nested_join= cur_table_ref->nested_join)
  {
    List_iterator_fast<TABLE_LIST> it(cur_nested_join->join_list);
    cur_table_ref= it++;
    /*
      If the current nested join is a RIGHT JOIN, the operands in
      'join_list' are in reverse order, thus the first operand is
      already at the front of the list. Otherwise the first operand
      is in the end of the list of join operands.
    */
    if (!(cur_table_ref->outer_join & JOIN_TYPE_RIGHT))
    {
      TABLE_LIST *next;
      while ((next= it++))
        cur_table_ref= next;
    }
    if (cur_table_ref->is_leaf_for_name_resolution())
      break;
  }
  return cur_table_ref;
}


/*
  Retrieve the last (right-most) leaf in a nested join tree with
  respect to name resolution.

  SYNOPSIS
    TABLE_LIST::last_leaf_for_name_resolution()

  DESCRIPTION
    Given that 'this' is a nested table reference, recursively walk
    down the right-most children of 'this' until we reach a leaf
    table reference with respect to name resolution.

  IMPLEMENTATION
    The right-most child of a nested table reference is the first
    element in the list of children because the children are inserted
    in reverse order.

  RETURN
    - If 'this' is a nested table reference - the right-most child of
      the tree rooted in 'this',
    - else - 'this'
*/

TABLE_LIST *TABLE_LIST::last_leaf_for_name_resolution()
{
  TABLE_LIST *cur_table_ref= this;
  NESTED_JOIN *cur_nested_join;

  if (is_leaf_for_name_resolution())
    return this;
  DBUG_ASSERT(nested_join);

  for (cur_nested_join= nested_join;
       cur_nested_join;
       cur_nested_join= cur_table_ref->nested_join)
  {
    cur_table_ref= cur_nested_join->join_list.head();
    /*
      If the current nested is a RIGHT JOIN, the operands in
      'join_list' are in reverse order, thus the last operand is in the
      end of the list.
    */
    if ((cur_table_ref->outer_join & JOIN_TYPE_RIGHT))
    {
      List_iterator_fast<TABLE_LIST> it(cur_nested_join->join_list);
      TABLE_LIST *next;
      cur_table_ref= it++;
      while ((next= it++))
        cur_table_ref= next;
    }
    if (cur_table_ref->is_leaf_for_name_resolution())
      break;
  }
  return cur_table_ref;
}


/**
  Set privileges needed for columns of underlying tables

  @param want_privilege  Required privileges
*/

void TABLE_LIST::set_want_privilege(ulong want_privilege)
{
#ifndef DBUG_OFF
  // Remove SHOW_VIEW_ACL, because it will be checked during making view
  want_privilege&= ~SHOW_VIEW_ACL;

  grant.want_privilege= want_privilege & ~grant.privilege;
  if (table)
    table->grant.want_privilege= want_privilege & ~table->grant.privilege;
  for (TABLE_LIST *tbl= merge_underlying_list; tbl; tbl= tbl->next_local)
    tbl->set_want_privilege(want_privilege);
#endif
}


/*
  Load security context information for this view

  SYNOPSIS
    TABLE_LIST::prepare_view_securety_context()
    thd                  [in] thread handler

  RETURN
    FALSE  OK
    TRUE   Error
*/

#ifndef NO_EMBEDDED_ACCESS_CHECKS
bool TABLE_LIST::prepare_view_securety_context(THD *thd)
{
  DBUG_ENTER("TABLE_LIST::prepare_view_securety_context");
  DBUG_PRINT("enter", ("table: %s", alias));

  DBUG_ASSERT(!prelocking_placeholder && view);
  if (view_suid)
  {
    DBUG_PRINT("info", ("This table is suid view => load contest"));
    DBUG_ASSERT(view && view_sctx);
    if (acl_getroot(view_sctx,
                    const_cast<char*>(definer.user.str),
                    const_cast<char*>(definer.host.str),
                    const_cast<char*>(definer.host.str),
                    thd->db().str))
    {
      if ((thd->lex->sql_command == SQLCOM_SHOW_CREATE) ||
          (thd->lex->sql_command == SQLCOM_SHOW_FIELDS))
      {
        push_warning_printf(thd, Sql_condition::SL_NOTE,
                            ER_NO_SUCH_USER, 
                            ER(ER_NO_SUCH_USER),
                            definer.user.str, definer.host.str);
      }
      else
      {
        if (thd->security_context()->check_access(SUPER_ACL))
        {
          my_error(ER_NO_SUCH_USER, MYF(0), definer.user.str, definer.host.str);

        }
        else
        {
          if (thd->password == 2)
            my_error(ER_ACCESS_DENIED_NO_PASSWORD_ERROR, MYF(0),
                     thd->security_context()->priv_user().str,
                     thd->security_context()->priv_host().str);
          else
            my_error(ER_ACCESS_DENIED_ERROR, MYF(0),
                     thd->security_context()->priv_user().str,
                     thd->security_context()->priv_host().str,
                     (thd->password ?  ER(ER_YES) : ER(ER_NO)));
        }
        DBUG_RETURN(TRUE);
      }
    }
  }
  DBUG_RETURN(FALSE);
}
#endif


/*
  Find security context of current view

  SYNOPSIS
    TABLE_LIST::find_view_security_context()
    thd                  [in] thread handler

*/

#ifndef NO_EMBEDDED_ACCESS_CHECKS
Security_context *TABLE_LIST::find_view_security_context(THD *thd)
{
  Security_context *sctx;
  TABLE_LIST *upper_view= this;
  DBUG_ENTER("TABLE_LIST::find_view_security_context");

  DBUG_ASSERT(view);
  while (upper_view && !upper_view->view_suid)
  {
    DBUG_ASSERT(!upper_view->prelocking_placeholder);
    upper_view= upper_view->referencing_view;
  }
  if (upper_view)
  {
    DBUG_PRINT("info", ("Securety context of view %s will be used",
                        upper_view->alias));
    sctx= upper_view->view_sctx;
    DBUG_ASSERT(sctx);
  }
  else
  {
    DBUG_PRINT("info", ("Current global context will be used"));
    sctx= thd->security_context();
  }
  DBUG_RETURN(sctx);
}
#endif


/*
  Prepare security context and load underlying tables priveleges for view

  SYNOPSIS
    TABLE_LIST::prepare_security()
    thd                  [in] thread handler

  RETURN
    FALSE  OK
    TRUE   Error
*/

bool TABLE_LIST::prepare_security(THD *thd)
{
  List_iterator_fast<TABLE_LIST> tb(*view_tables);
  TABLE_LIST *tbl;
  DBUG_ENTER("TABLE_LIST::prepare_security");
#ifndef NO_EMBEDDED_ACCESS_CHECKS
  Security_context *save_security_ctx= thd->security_context();

  DBUG_ASSERT(!prelocking_placeholder);
  if (prepare_view_securety_context(thd))
    DBUG_RETURN(TRUE);
  thd->set_security_context(find_view_security_context(thd));
  opt_trace_disable_if_no_security_context_access(thd);
  while ((tbl= tb++))
  {
    DBUG_ASSERT(tbl->referencing_view);
    const char *local_db, *local_table_name;
    if (tbl->is_view())
    {
      local_db= tbl->view_db.str;
      local_table_name= tbl->view_name.str;
    }
    else if (tbl->is_derived())
    {
      /* Initialize privileges for derived tables */
      tbl->grant.privilege= SELECT_ACL;
      continue;
    }
    else
    {
      local_db= tbl->db;
      local_table_name= tbl->table_name;
    }
    fill_effective_table_privileges(thd, &tbl->grant, local_db,
                                    local_table_name);
    if (tbl->table)
      tbl->table->grant= grant;
  }
  thd->set_security_context(save_security_ctx);
#else
  while ((tbl= tb++))
    tbl->grant.privilege= ~NO_ACCESS;
#endif
  DBUG_RETURN(FALSE);
}


Natural_join_column::Natural_join_column(Field_translator *field_param,
                                         TABLE_LIST *tab)
{
  DBUG_ASSERT(tab->field_translation);
  view_field= field_param;
  table_field= NULL;
  table_ref= tab;
  is_common= FALSE;
}


Natural_join_column::Natural_join_column(Item_field *field_param,
                                         TABLE_LIST *tab)
{
  DBUG_ASSERT(tab->table == field_param->field->table);
  table_field= field_param;
  /*
    Cache table, to have no resolution problem after natural join nests have
    been changed to ordinary join nests.
  */
  if (tab->cacheable_table)
    field_param->cached_table= tab;
  view_field= NULL;
  table_ref= tab;
  is_common= FALSE;
}


const char *Natural_join_column::name()
{
  if (view_field)
  {
    DBUG_ASSERT(table_field == NULL);
    return view_field->name;
  }

  return table_field->field_name;
}


Item *Natural_join_column::create_item(THD *thd)
{
  if (view_field)
  {
    DBUG_ASSERT(table_field == NULL);
    SELECT_LEX *select= thd->lex->current_select();
    return create_view_field(thd, table_ref, &view_field->item,
                             view_field->name, &select->context);
  }
  return table_field;
}


Field *Natural_join_column::field()
{
  if (view_field)
  {
    DBUG_ASSERT(table_field == NULL);
    return NULL;
  }
  return table_field->field;
}


const char *Natural_join_column::table_name()
{
  DBUG_ASSERT(table_ref);
  return table_ref->alias;
}


const char *Natural_join_column::db_name()
{
  if (view_field)
    return table_ref->view_db.str;

  /*
    Test that TABLE_LIST::db is the same as TABLE_SHARE::db to
    ensure consistency. An exception are I_S schema tables, which
    are inconsistent in this respect.
  */
  DBUG_ASSERT(!strcmp(table_ref->db,
                      table_ref->table->s->db.str) ||
              (table_ref->schema_table &&
               is_infoschema_db(table_ref->table->s->db.str,
                                table_ref->table->s->db.length)));
  return table_ref->db;
}


GRANT_INFO *Natural_join_column::grant()
{
  if (view_field)
    return &(table_ref->grant);
  return &(table_ref->table->grant);
}


void Field_iterator_view::set(TABLE_LIST *table)
{
  DBUG_ASSERT(table->field_translation);
  view= table;
  ptr= table->field_translation;
  array_end= table->field_translation_end;
}


const char *Field_iterator_table::name()
{
  return (*ptr)->field_name;
}

Item *Field_iterator_table::create_item(THD *thd)
{
  SELECT_LEX *select= thd->lex->current_select();

  Item_field *item= new Item_field(thd, &select->context, *ptr);
  /*
    This function creates Item-s which don't go through fix_fields(); see same
    code in Item_field::fix_fields().
    */
  if (item && !thd->lex->in_sum_func &&
      select->resolve_place == st_select_lex::RESOLVE_SELECT_LIST)
  {
    if (select->with_sum_func && !select->group_list.elements)
      item->maybe_null= true;
  }
  return item;
}


const char *Field_iterator_view::name()
{
  return ptr->name;
}


Item *Field_iterator_view::create_item(THD *thd)
{
  SELECT_LEX *select= thd->lex->current_select();
  return create_view_field(thd, view, &ptr->item, ptr->name,
                           &select->context);
}

static Item *create_view_field(THD *thd, TABLE_LIST *view, Item **field_ref,
                               const char *name,
                               Name_resolution_context *context)
{
  Item *field= *field_ref;
  DBUG_ENTER("create_view_field");

  if (view->schema_table_reformed)
  {
    /*
      Translation table items are always Item_fields and already fixed
      ('mysql_schema_table' function). So we can return directly the
      field. This case happens only for 'show & where' commands.
    */
    DBUG_ASSERT(field && field->fixed);
    DBUG_RETURN(field);
  }

  DBUG_ASSERT(field);
  if (!field->fixed)
  {
    if (field->fix_fields(thd, field_ref))
      DBUG_RETURN(NULL);               /* purecov: inspected */
    field= *field_ref;
  }

  /*
    @note Creating an Item_direct_view_ref object on top of an Item_field
          means that the underlying Item_field object may be shared by
          multiple occurrences of superior fields. This is a vulnerable
          practice, so special precaution must be taken to avoid programming
          mistakes, such as forgetting to mark the use of a field in both
          read_set and write_set (may happen e.g in an UPDATE statement).
  */ 
  Item *item= new Item_direct_view_ref(context, field_ref,
                                       view->alias, view->table_name,
                                       name, view);
  DBUG_RETURN(item);
}


void Field_iterator_natural_join::set(TABLE_LIST *table_ref)
{
  DBUG_ASSERT(table_ref->join_columns);
  column_ref_it.init(*(table_ref->join_columns));
  cur_column_ref= column_ref_it++;
}


void Field_iterator_natural_join::next()
{
  cur_column_ref= column_ref_it++;
  DBUG_ASSERT(!cur_column_ref || ! cur_column_ref->table_field ||
              cur_column_ref->table_ref->table ==
              cur_column_ref->table_field->field->table);
}


void Field_iterator_table_ref::set_field_iterator()
{
  DBUG_ENTER("Field_iterator_table_ref::set_field_iterator");
  /*
    If the table reference we are iterating over is a natural join, or it is
    an operand of a natural join, and TABLE_LIST::join_columns contains all
    the columns of the join operand, then we pick the columns from
    TABLE_LIST::join_columns, instead of the  orginial container of the
    columns of the join operator.
  */
  if (table_ref->is_join_columns_complete)
  {
    /* Necesary, but insufficient conditions. */
    DBUG_ASSERT(table_ref->is_natural_join ||
                table_ref->nested_join ||
                (table_ref->join_columns &&
                /* This is a merge view. */
                ((table_ref->field_translation &&
                  table_ref->join_columns->elements ==
                  (ulong)(table_ref->field_translation_end -
                          table_ref->field_translation)) ||
                 /* This is stored table or a tmptable view. */
                 (!table_ref->field_translation &&
                  table_ref->join_columns->elements ==
                  table_ref->table->s->fields))));
    field_it= &natural_join_it;
    DBUG_PRINT("info",("field_it for '%s' is Field_iterator_natural_join",
                       table_ref->alias));
  }
  /* This is a merge view, so use field_translation. */
  else if (table_ref->field_translation)
  {
    DBUG_ASSERT(table_ref->is_merged());
    field_it= &view_field_it;
    DBUG_PRINT("info", ("field_it for '%s' is Field_iterator_view",
                        table_ref->alias));
  }
  /* This is a base table or stored view. */
  else
  {
    DBUG_ASSERT(table_ref->table || table_ref->is_view());
    field_it= &table_field_it;
    DBUG_PRINT("info", ("field_it for '%s' is Field_iterator_table",
                        table_ref->alias));
  }
  field_it->set(table_ref);
  DBUG_VOID_RETURN;
}


void Field_iterator_table_ref::set(TABLE_LIST *table)
{
  DBUG_ASSERT(table);
  first_leaf= table->first_leaf_for_name_resolution();
  last_leaf=  table->last_leaf_for_name_resolution();
  DBUG_ASSERT(first_leaf && last_leaf);
  table_ref= first_leaf;
  set_field_iterator();
}


void Field_iterator_table_ref::next()
{
  /* Move to the next field in the current table reference. */
  field_it->next();
  /*
    If all fields of the current table reference are exhausted, move to
    the next leaf table reference.
  */
  if (field_it->end_of_fields() && table_ref != last_leaf)
  {
    table_ref= table_ref->next_name_resolution_table;
    DBUG_ASSERT(table_ref);
    set_field_iterator();
  }
}


const char *Field_iterator_table_ref::get_table_name()
{
  if (table_ref->is_view())
    return table_ref->view_name.str;
  else if (table_ref->is_natural_join)
    return natural_join_it.column_ref()->table_name();

  DBUG_ASSERT(!strcmp(table_ref->table_name,
                      table_ref->table->s->table_name.str));
  return table_ref->table_name;
}


const char *Field_iterator_table_ref::get_db_name()
{
  if (table_ref->is_view())
    return table_ref->view_db.str;
  else if (table_ref->is_natural_join)
    return natural_join_it.column_ref()->db_name();

  /*
    Test that TABLE_LIST::db is the same as TABLE_SHARE::db to
    ensure consistency. An exception are I_S schema tables, which
    are inconsistent in this respect.
  */
  DBUG_ASSERT(!strcmp(table_ref->db, table_ref->table->s->db.str) ||
              (table_ref->schema_table &&
               is_infoschema_db(table_ref->table->s->db.str,
                                table_ref->table->s->db.length)));

  return table_ref->db;
}


GRANT_INFO *Field_iterator_table_ref::grant()
{
  if (table_ref->is_view())
    return &(table_ref->grant);
  else if (table_ref->is_natural_join)
    return natural_join_it.column_ref()->grant();
  return &(table_ref->table->grant);
}


/*
  Create new or return existing column reference to a column of a
  natural/using join.

  SYNOPSIS
    Field_iterator_table_ref::get_or_create_column_ref()
    parent_table_ref  the parent table reference over which the
                      iterator is iterating

  DESCRIPTION
    Create a new natural join column for the current field of the
    iterator if no such column was created, or return an already
    created natural join column. The former happens for base tables or
    views, and the latter for natural/using joins. If a new field is
    created, then the field is added to 'parent_table_ref' if it is
    given, or to the original table referene of the field if
    parent_table_ref == NULL.

  NOTES
    This method is designed so that when a Field_iterator_table_ref
    walks through the fields of a table reference, all its fields
    are created and stored as follows:
    - If the table reference being iterated is a stored table, view or
      natural/using join, store all natural join columns in a list
      attached to that table reference.
    - If the table reference being iterated is a nested join that is
      not natural/using join, then do not materialize its result
      fields. This is OK because for such table references
      Field_iterator_table_ref iterates over the fields of the nested
      table references (recursively). In this way we avoid the storage
      of unnecessay copies of result columns of nested joins.

  RETURN
    #     Pointer to a column of a natural join (or its operand)
    NULL  No memory to allocate the column
*/

Natural_join_column *
Field_iterator_table_ref::get_or_create_column_ref(THD *thd, TABLE_LIST *parent_table_ref)
{
  Natural_join_column *nj_col;
  bool is_created= TRUE;
  uint field_count= 0;
  TABLE_LIST *add_table_ref= parent_table_ref ?
                             parent_table_ref : table_ref;

  if (field_it == &table_field_it)
  {
    /* The field belongs to a stored table. */
    Field *tmp_field= table_field_it.field();
    Item_field *tmp_item=
      new Item_field(thd, &thd->lex->current_select()->context, tmp_field);
    if (!tmp_item)
      return NULL;
    nj_col= new Natural_join_column(tmp_item, table_ref);
    field_count= table_ref->table->s->fields;
  }
  else if (field_it == &view_field_it)
  {
    /* The field belongs to a merge view or information schema table. */
    Field_translator *translated_field= view_field_it.field_translator();
    nj_col= new Natural_join_column(translated_field, table_ref);
    field_count= table_ref->field_translation_end -
                 table_ref->field_translation;
  }
  else
  {
    /*
      The field belongs to a NATURAL join, therefore the column reference was
      already created via one of the two constructor calls above. In this case
      we just return the already created column reference.
    */
    DBUG_ASSERT(table_ref->is_join_columns_complete);
    is_created= FALSE;
    nj_col= natural_join_it.column_ref();
    DBUG_ASSERT(nj_col);
  }
  DBUG_ASSERT(!nj_col->table_field ||
              nj_col->table_ref->table == nj_col->table_field->field->table);

  /*
    If the natural join column was just created add it to the list of
    natural join columns of either 'parent_table_ref' or to the table
    reference that directly contains the original field.
  */
  if (is_created)
  {
    /* Make sure not all columns were materialized. */
    DBUG_ASSERT(!add_table_ref->is_join_columns_complete);
    if (!add_table_ref->join_columns)
    {
      /* Create a list of natural join columns on demand. */
      if (!(add_table_ref->join_columns= new List<Natural_join_column>))
        return NULL;
      add_table_ref->is_join_columns_complete= FALSE;
    }
    add_table_ref->join_columns->push_back(nj_col);
    /*
      If new fields are added to their original table reference, mark if
      all fields were added. We do it here as the caller has no easy way
      of knowing when to do it.
      If the fields are being added to parent_table_ref, then the caller
      must take care to mark when all fields are created/added.
    */
    if (!parent_table_ref &&
        add_table_ref->join_columns->elements == field_count)
      add_table_ref->is_join_columns_complete= TRUE;
  }

  return nj_col;
}


/*
  Return an existing reference to a column of a natural/using join.

  SYNOPSIS
    Field_iterator_table_ref::get_natural_column_ref()

  DESCRIPTION
    The method should be called in contexts where it is expected that
    all natural join columns are already created, and that the column
    being retrieved is a Natural_join_column.

  RETURN
    #     Pointer to a column of a natural join (or its operand)
    NULL  No memory to allocate the column
*/

Natural_join_column *
Field_iterator_table_ref::get_natural_column_ref()
{
  Natural_join_column *nj_col;

  DBUG_ASSERT(field_it == &natural_join_it);
  /*
    The field belongs to a NATURAL join, therefore the column reference was
    already created via one of the two constructor calls above. In this case
    we just return the already created column reference.
  */
  nj_col= natural_join_it.column_ref();
  DBUG_ASSERT(nj_col &&
              (!nj_col->table_field ||
               nj_col->table_ref->table == nj_col->table_field->field->table));
  return nj_col;
}

/*****************************************************************************
  Functions to handle column usage bitmaps (read_set, write_set etc...)
*****************************************************************************/

/* Reset all columns bitmaps */

void TABLE::clear_column_bitmaps()
{
  /*
    Reset column read/write usage. It's identical to:
    bitmap_clear_all(&table->def_read_set);
    bitmap_clear_all(&table->def_write_set);
  */
  memset(def_read_set.bitmap, 0, s->column_bitmap_size*2);
  column_bitmaps_set(&def_read_set, &def_write_set);

  bitmap_clear_all(&def_fields_set_during_insert);
  fields_set_during_insert= &def_fields_set_during_insert;

  bitmap_clear_all(&tmp_set);
}


/**
  Tell handler we are going to call position() and rnd_pos() later.
  
  This is needed for handlers that uses the primary key to find the
  row. In this case we have to extend the read bitmap with the primary
  key fields.

  @note: Calling this function does not initialize the table for
  reading using rnd_pos(). rnd_init() still has to be called before
  rnd_pos().
*/

void TABLE::prepare_for_position()
{
  DBUG_ENTER("TABLE::prepare_for_position");

  if ((file->ha_table_flags() & HA_PRIMARY_KEY_REQUIRED_FOR_POSITION) &&
      s->primary_key < MAX_KEY)
  {
    mark_columns_used_by_index_no_reset(s->primary_key, read_set);
    /* signal change */
    file->column_bitmaps_signal();
  }
  DBUG_VOID_RETURN;
}


/**
  Mark column as either read or written (or none) according to mark_used.

  @note If marking a written field, set thd->dup_field if the column is
        already marked.

  @note If TABLE::get_fields_in_item_tree is set, set the flag bit
        GET_FIXED_FIELDS_FLAG for the field.

  @param thd      Thread handler (only used for duplicate handling)
  @param field    The column to be marked as used
  @param mark_used =MARK_COLUMNS_NONE: Only update flag field, if applicable
                   =MARK_COLUMNS_READ: Mark column as read
                   =MARK_COLUMNS_WRITE: Mark column as written
                   =MARK_COLUMNS_TEMP: Mark column as read, used by filesort()
                                       and processing of generated columns
*/

void TABLE::mark_column_used(THD *thd, Field *field,
                             enum enum_mark_columns mark)
{
  DBUG_ENTER("TABLE::mark_column_used");

  switch (mark)
  {
  case MARK_COLUMNS_NONE:
    if (get_fields_in_item_tree)
      field->flags|= GET_FIXED_FIELDS_FLAG;
    break;

  case MARK_COLUMNS_READ:
    bitmap_set_bit(read_set, field->field_index);

    // Update covering_keys and merge_keys based on all fields that are read:
    covering_keys.intersect(field->part_of_key);
    merge_keys.merge(field->part_of_key);
    if (get_fields_in_item_tree)
      field->flags|= GET_FIXED_FIELDS_FLAG;
    if (field->is_virtual_gcol())
      mark_gcol_in_maps(field);
    break;

  case MARK_COLUMNS_WRITE:
    if (bitmap_fast_test_and_set(write_set, field->field_index))
    {
      /*
        This is relevant for INSERT only, but duplicate indication is set
        for all fields that are updated.
      */
      DBUG_PRINT("warning", ("Found duplicated field"));
      thd->dup_field= field;
    }
    DBUG_ASSERT(!get_fields_in_item_tree);

    if (field->is_gcol())
      mark_gcol_in_maps(field);
    break;

  case MARK_COLUMNS_TEMP:
    bitmap_set_bit(read_set, field->field_index);
    if (field->is_virtual_gcol())
      mark_gcol_in_maps(field);
    break;
  }
  DBUG_VOID_RETURN;
}


/*
  Mark that only fields from one key is used

  NOTE:
    This changes the bitmap to use the tmp bitmap
    After this, you can't access any other columns in the table until
    bitmaps are reset, for example with TABLE::clear_column_bitmaps().
*/

void TABLE::mark_columns_used_by_index(uint index)
{
  MY_BITMAP *bitmap= &tmp_set;
  DBUG_ENTER("TABLE::mark_columns_used_by_index");

  set_keyread(TRUE);
  bitmap_clear_all(bitmap);
  mark_columns_used_by_index_no_reset(index, bitmap);
  column_bitmaps_set(bitmap, bitmap);
  DBUG_VOID_RETURN;
}


/*
  mark columns used by key, but don't reset other fields
  @param  index     index number
  @param  bitmap    bitmap to mark
  @param  key_parts Number of leading key parts to mark. Default is UINT_MAX.

  @todo consider using actual_key_parts(key_info[index]) instead of
  key_info[index].user_defined_key_parts: if the PK suffix of a secondary
  index is usable it should be marked.
*/

void TABLE::mark_columns_used_by_index_no_reset(uint index,
                                                MY_BITMAP *bitmap,
                                                uint key_parts)
{
  KEY_PART_INFO *key_part= key_info[index].key_part;
  KEY_PART_INFO *key_part_end=
    key_part +
    std::min(key_info[index].user_defined_key_parts, key_parts);
  for (;key_part != key_part_end; key_part++)
    bitmap_set_bit(bitmap, key_part->fieldnr-1);
}


/*
  Mark auto-increment fields as used fields in both read and write maps

  NOTES
    This is needed in insert & update as the auto-increment field is
    always set and sometimes read.
*/

void TABLE::mark_auto_increment_column()
{
  DBUG_ASSERT(found_next_number_field);
  /*
    We must set bit in read set as update_auto_increment() is using the
    store() to check overflow of auto_increment values
  */
  bitmap_set_bit(read_set, found_next_number_field->field_index);
  bitmap_set_bit(write_set, found_next_number_field->field_index);
  if (s->next_number_keypart)
    mark_columns_used_by_index_no_reset(s->next_number_index, read_set);
  file->column_bitmaps_signal();
}


/*
  Mark columns needed for doing an delete of a row

  DESCRIPTON
    Some table engines don't have a cursor on the retrieve rows
    so they need either to use the primary key or all columns to
    be able to delete a row.

    If the engine needs this, the function works as follows:
    - If primary key exits, mark the primary key columns to be read.
    - If not, mark all columns to be read

    If the engine has HA_REQUIRES_KEY_COLUMNS_FOR_DELETE, we will
    mark all key columns as 'to-be-read'. This allows the engine to
    loop over the given record to find all keys and doesn't have to
    retrieve the row again.
*/

void TABLE::mark_columns_needed_for_delete()
{
  mark_columns_per_binlog_row_image();

  if (triggers && triggers->mark_fields(TRG_EVENT_DELETE))
    return;

  if (file->ha_table_flags() & HA_REQUIRES_KEY_COLUMNS_FOR_DELETE)
  {
    Field **reg_field;
    for (reg_field= field ; *reg_field ; reg_field++)
    {
      if ((*reg_field)->flags & PART_KEY_FLAG)
        bitmap_set_bit(read_set, (*reg_field)->field_index);
    }
    file->column_bitmaps_signal();
  }
  if (file->ha_table_flags() & HA_PRIMARY_KEY_REQUIRED_FOR_DELETE)
  {

    /*
      If the handler has no cursor capabilites we have to read
      either the primary key, the hidden primary key or all columns to
      be able to do an delete
    */
    if (s->primary_key == MAX_KEY)
    {
      /*
        If in RBR, we have alreay marked the full before image
        in mark_columns_per_binlog_row_image, if not, then use
        the hidden primary key
      */
      if (!(mysql_bin_log.is_open() && in_use &&
          in_use->is_current_stmt_binlog_format_row()))
        file->use_hidden_primary_key();
    }
    else
      mark_columns_used_by_index_no_reset(s->primary_key, read_set);

    file->column_bitmaps_signal();
  }
  if (vfield)
  {
    /*
      InnoDB's delete_row may need to log pre-image of the index entries to
      its UNDO log. Thus, indexed virtual generated column must be made ready
      for evaluation.
    */
    mark_generated_columns(true);
  }
}


/**
  @brief
  Mark columns needed for doing an update of a row

  @details
    Some engines needs to have all columns in an update (to be able to
    build a complete row). If this is the case, we mark all not
    updated columns to be read.

    If this is no the case, we do like in the delete case and mark
    if neeed, either the primary key column or all columns to be read.
    (see mark_columns_needed_for_delete() for details)

    If the engine has HA_REQUIRES_KEY_COLUMNS_FOR_DELETE, we will
    mark all USED key columns as 'to-be-read'. This allows the engine to
    loop over the given record to find all changed keys and doesn't have to
    retrieve the row again.
    
    Unlike other similar methods, it doesn't mark fields used by triggers,
    that is the responsibility of the caller to do, by using
    Table_trigger_dispatcher::mark_used_fields(TRG_EVENT_UPDATE)!
*/

void TABLE::mark_columns_needed_for_update()
{

  DBUG_ENTER("mark_columns_needed_for_update");
  mark_columns_per_binlog_row_image();
  if (file->ha_table_flags() & HA_REQUIRES_KEY_COLUMNS_FOR_DELETE)
  {
    /* Mark all used key columns for read */
    Field **reg_field;
    for (reg_field= field ; *reg_field ; reg_field++)
    {
      /* Merge keys is all keys that had a column refered to in the query */
      if (merge_keys.is_overlapping((*reg_field)->part_of_key))
        bitmap_set_bit(read_set, (*reg_field)->field_index);
    }
    file->column_bitmaps_signal();
  }

  if (file->ha_table_flags() & HA_PRIMARY_KEY_REQUIRED_FOR_DELETE)
  {
    /*
      If the handler has no cursor capabilites we have to read either
      the primary key, the hidden primary key or all columns to be
      able to do an update
    */
    if (s->primary_key == MAX_KEY)
    {
      /*
        If in RBR, we have alreay marked the full before image
        in mark_columns_per_binlog_row_image, if not, then use
        the hidden primary key
      */
      if (!(mysql_bin_log.is_open() && in_use &&
          in_use->is_current_stmt_binlog_format_row()))
        file->use_hidden_primary_key();
    }
    else
      mark_columns_used_by_index_no_reset(s->primary_key, read_set);

    file->column_bitmaps_signal();
  }
  /* Mark dependent generated columns as writable */
  if (vfield)
    mark_generated_columns(true);
  DBUG_VOID_RETURN;
}

/*
  Mark columns according the binlog row image option.

  When logging in RBR, the user can select whether to
  log partial or full rows, depending on the table
  definition, and the value of binlog_row_image.

  Semantics of the binlog_row_image are the following 
  (PKE - primary key equivalent, ie, PK fields if PK 
  exists, all fields otherwise):

  binlog_row_image= MINIMAL
    - This marks the PKE fields in the read_set
    - This marks all fields where a value was specified
      in the write_set

  binlog_row_image= NOBLOB
    - This marks PKE + all non-blob fields in the read_set
    - This marks all fields where a value was specified
      and all non-blob fields in the write_set

  binlog_row_image= FULL
    - all columns in the read_set
    - all columns in the write_set
    
  This marking is done without resetting the original 
  bitmaps. This means that we will strip extra fields in
  the read_set at binlogging time (for those cases that 
  we only want to log a PK and we needed other fields for
  execution).
 */
void TABLE::mark_columns_per_binlog_row_image()
{
  DBUG_ENTER("mark_columns_per_binlog_row_image");
  DBUG_ASSERT(read_set->bitmap);
  DBUG_ASSERT(write_set->bitmap);

  /**
    If in RBR we may need to mark some extra columns,
    depending on the binlog-row-image command line argument.
   */
  if ((mysql_bin_log.is_open() && in_use &&
       in_use->is_current_stmt_binlog_format_row() &&
       !ha_check_storage_engine_flag(s->db_type(), HTON_NO_BINLOG_ROW_OPT)))
  {

    THD *thd= current_thd;

    /* if there is no PK, then mark all columns for the BI. */
    if (s->primary_key >= MAX_KEY)
      bitmap_set_all(read_set);

    switch (thd->variables.binlog_row_image)
    {
      case BINLOG_ROW_IMAGE_FULL:
        if (s->primary_key < MAX_KEY)
          bitmap_set_all(read_set);
        bitmap_set_all(write_set);
        break;
      case BINLOG_ROW_IMAGE_NOBLOB:
        /* for every field that is not set, mark it unless it is a blob */
        for (Field **ptr=field ; *ptr ; ptr++)
        {
          Field *my_field= *ptr;
          /* 
            bypass blob fields. These can be set or not set, we don't care.
            Later, at binlogging time, if we don't need them in the before 
            image, we will discard them.

            If set in the AI, then the blob is really needed, there is 
            nothing we can do about it.
           */
          if ((s->primary_key < MAX_KEY) && 
              ((my_field->flags & PRI_KEY_FLAG) || 
              (my_field->type() != MYSQL_TYPE_BLOB)))
            bitmap_set_bit(read_set, my_field->field_index);

          if (my_field->type() != MYSQL_TYPE_BLOB)
            bitmap_set_bit(write_set, my_field->field_index);
        }
        break;
      case BINLOG_ROW_IMAGE_MINIMAL:
        /* mark the primary key if available in the read_set */
        if (s->primary_key < MAX_KEY)
          mark_columns_used_by_index_no_reset(s->primary_key, read_set);
        break;

      default: 
        DBUG_ASSERT(FALSE);
    }
    file->column_bitmaps_signal();
  }

  DBUG_VOID_RETURN;
}



/**
  @brief
  Allocate space for keys

  @param key_count  number of keys to allocate.

  @details
  Allocate space enough to fit 'key_count' keys for this table.

  @return FALSE space was successfully allocated.
  @return TRUE OOM error occur.
*/

bool TABLE::alloc_keys(uint key_count)
{
  DBUG_ASSERT(!s->keys);
  max_keys= key_count;
  if (!(key_info= s->key_info=
        (KEY*) alloc_root(&mem_root, sizeof(KEY)*max_keys)))
    return TRUE;

  memset(key_info, 0, sizeof(KEY)*max_keys);
  return FALSE;
}


/**
  @brief Add one key to a temporary table.

  @param key_parts      bitmap of fields that take a part in the key.
  @param key_name       name of the key

  @details
  Creates a key for this table from fields which corresponds the bits set to 1
  in the 'key_parts' bitmap. The 'key_name' name is given to the newly created
  key.
  @see add_derived_key

  @TODO somehow manage to create keys in tmp_table_param for unification
        purposes

  @return TRUE OOM error.
  @return FALSE the key was created or ignored (too long key).
*/

bool TABLE::add_tmp_key(Field_map *key_parts, char *key_name)
{
  DBUG_ASSERT(!created && s->keys < max_keys && key_parts);

  KEY* cur_key= key_info + s->keys;
  Field **reg_field;
  uint i;
  bool key_start= TRUE;
  uint field_count= 0;
  uchar *key_buf;
  KEY_PART_INFO* key_part_info;
  uint key_len= 0;

  for (i= 0, reg_field=field ; *reg_field; i++, reg_field++)
  {
    if (key_parts->is_set(i))
    {
      KEY_PART_INFO tkp;
      // Ensure that we're not creating a key over a blob field.
      DBUG_ASSERT(!((*reg_field)->flags & BLOB_FLAG));
      /*
        Check if possible key is too long, ignore it if so.
        The reason to use MI_MAX_KEY_LENGTH (myisam's default) is that it is
        smaller than MAX_KEY_LENGTH (heap's default) and it's unknown whether
        myisam or heap will be used for tmp table.
      */
      tkp.init_from_field(*reg_field);
      key_len+= tkp.store_length;
      if (key_len > MI_MAX_KEY_LENGTH)
      {
        max_keys--;
        return FALSE;
      }
    }
    field_count++;
  }
  const uint key_part_count= key_parts->bits_set();

  /*
    Allocate storage for the key part array and the two rec_per_key arrays in
    the tables' mem_root.
  */
  const size_t key_buf_size= sizeof(KEY_PART_INFO) * key_part_count;
  ulong *rec_per_key;
  rec_per_key_t *rec_per_key_float;

  if(!multi_alloc_root(&mem_root,
                       &key_buf, key_buf_size,
                       &rec_per_key, sizeof(ulong) * key_part_count,
                       &rec_per_key_float,
                       sizeof(rec_per_key_t) * key_part_count,
                       NULL))
    return true;                                /* purecov: inspected */

  memset(key_buf, 0, key_buf_size);
  cur_key->key_part= key_part_info= (KEY_PART_INFO*) key_buf;
  cur_key->usable_key_parts= cur_key->user_defined_key_parts= key_part_count;
  cur_key->actual_key_parts= cur_key->user_defined_key_parts;
  s->key_parts+= key_part_count;
  cur_key->key_length= key_len;
  cur_key->algorithm= HA_KEY_ALG_BTREE;
  cur_key->name= key_name;
  cur_key->actual_flags= cur_key->flags= HA_GENERATED_KEY;
  cur_key->set_rec_per_key_array(rec_per_key, rec_per_key_float);
  cur_key->set_in_memory_estimate(IN_MEMORY_ESTIMATE_UNKNOWN);
  cur_key->table= this;

  /* Initialize rec_per_key and rec_per_key_float */
  for (uint kp= 0; kp < key_part_count; ++kp)
  {
    cur_key->rec_per_key[kp]= 0;
    cur_key->set_records_per_key(kp, REC_PER_KEY_UNKNOWN);
  }

  if (field_count == key_part_count)
    covering_keys.set_bit(s->keys);

  keys_in_use_for_group_by.set_bit(s->keys);
  keys_in_use_for_order_by.set_bit(s->keys);
  for (i= 0, reg_field=field ; *reg_field; i++, reg_field++)
  {
    if (!(key_parts->is_set(i)))
      continue;

    if (key_start)
      (*reg_field)->key_start.set_bit(s->keys);
    key_start= FALSE;
    (*reg_field)->part_of_key.set_bit(s->keys);
    (*reg_field)->part_of_sortkey.set_bit(s->keys);
    (*reg_field)->flags|= PART_KEY_FLAG;
    key_part_info->init_from_field(*reg_field);
    key_part_info++;
  }
  set_if_bigger(s->max_key_length, cur_key->key_length);
  s->keys++;
  return FALSE;
}

/*
  @brief
  Save the specified index for later use for ref access.

  @param key_to_save the key to save

  @details
  Save given index as index #0. Table is configured to ignore other indexes.
  Memory occupied by other indexes and index parts will be freed along with
  the table. If the 'key_to_save' is negative then all indexes are freed.
  After keys info being changed, info in fields regarding taking part in keys
  becomes outdated. This function fixes this also.
  @see add_derived_key
*/

void TABLE::use_index(int key_to_save)
{
  DBUG_ASSERT(!created && s->keys && key_to_save < (int)s->keys);

  Field **reg_field;
  /*
    Reset the flags and maps associated with the fields. They are set
    only for the key chosen by the optimizer later.
   */
  for (reg_field=field ; *reg_field; reg_field++)
  {
    if (key_to_save < 0 || !(*reg_field)->part_of_key.is_set(key_to_save))
      (*reg_field)->key_start.clear_all();
    (*reg_field)->part_of_key.clear_all();
    (*reg_field)->part_of_sortkey.clear_all();
    (*reg_field)->flags&= ~PART_KEY_FLAG;
  }

  /* Drop all keys if none of them were chosen */
  if (key_to_save < 0)
  {
    key_info= s->key_info= 0;
    s->key_parts= 0;
    s->keys= 0;
    covering_keys.clear_all();
    keys_in_use_for_group_by.clear_all();
    keys_in_use_for_order_by.clear_all();
  }
  else
  {
    /* Set the flags and maps for the key chosen by the optimizer */
    uint i;
    KEY_PART_INFO *kp;
    for (kp= key_info[key_to_save].key_part, i= 0;
         i < key_info[key_to_save].user_defined_key_parts;
         i++, kp++)
    {
      if (kp->field->key_start.is_set(key_to_save))
        kp->field->key_start.set_prefix(1);
      kp->field->part_of_key.set_prefix(1);
      kp->field->part_of_sortkey.set_prefix(1);
      kp->field->flags|= PART_KEY_FLAG;
    }

    /* Save the given key. No need to copy key#0. */
    if (key_to_save > 0)
      key_info[0]= key_info[key_to_save];
    s->keys= 1;
    s->key_parts= key_info[0].user_defined_key_parts;
    if (covering_keys.is_set(key_to_save))
      covering_keys.set_prefix(1);
    else
      covering_keys.clear_all();
    keys_in_use_for_group_by.set_prefix(1);
    keys_in_use_for_order_by.set_prefix(1);
  }
}



/*
  Mark columns the handler needs for doing an insert

  For now, this is used to mark fields used by the trigger
  as changed.
*/

void TABLE::mark_columns_needed_for_insert()
{
  mark_columns_per_binlog_row_image();
  if (triggers)
  {
    /*
      We don't need to mark columns which are used by ON DELETE and
      ON UPDATE triggers, which may be invoked in case of REPLACE or
      INSERT ... ON DUPLICATE KEY UPDATE, since before doing actual
      row replacement or update write_record() will mark all table
      fields as used.
    */
    if (triggers->mark_fields(TRG_EVENT_INSERT))
      return;
  }
  if (found_next_number_field)
    mark_auto_increment_column();
  /* Mark all generated columns as writable */
  if (vfield)
    mark_generated_columns(false);
}


/* 
  @brief Update the write/read_set for generated columns
         when doing update and insert operation.

  @param        is_update  TRUE means the operation is UPDATE.
                           FALSE means it's INSERT.

  @return       void

  @detail

  Prerequisites for INSERT:

  - write_map is filled with all base columns.

  - read_map is filled with base columns and generated columns to be read. 
  Otherwise, it is empty. covering_keys and merge_keys are adjusted according
  to read_map.

  Actions for INSERT:

  - Fill write_map with all generated columns.
  Stored columns are needed because their values will be stored.
  Virtual columns are needed because their values must be checked against
  constraints and it might be referenced by latter generated columns.

  - Fill read_map with base columns for all generated columns.
  This has no technical reason, but is required because the function that
  evaluates generated functions asserts that base columns are in the read_map.
  covering_keys and merge_keys are adjusted according to read_map.

  Prerequisites for UPDATE:

  - write_map is filled with base columns to be updated.

  - read_map is filled with base columns and generated columns to be read
  prior to the row update. covering_keys and merge_keys are adjusted
  according to read_map.

  Actions for UPDATE:

  - Fill write_map with generated columns that are dependent on updated base columns
  and all virtual generated columns.
  Stored columns are needed because their values will be stored.
  Virtual columns are needed because their values must be checked against
  constraints and might be referenced by latter generated columns.
*/

void TABLE::mark_generated_columns(bool is_update)
{
  Field **vfield_ptr, *tmp_vfield;
  bool bitmap_updated= FALSE;

  if (is_update)
  {
    MY_BITMAP dependent_fields;
    my_bitmap_map bitbuf[bitmap_buffer_size(MAX_FIELDS) / sizeof(my_bitmap_map)];
    bitmap_init(&dependent_fields, bitbuf, s->fields, 0);

    for (vfield_ptr= vfield; *vfield_ptr; vfield_ptr++)
    {
      tmp_vfield= *vfield_ptr;
      DBUG_ASSERT(tmp_vfield->gcol_info && tmp_vfield->gcol_info->expr_item);

      /*
        We need to evaluate the GC if:
        - it depends on any updated column
        - or it is virtual indexed, for example:
           * UPDATE changes the primary key's value, and the virtual index
           is a secondary index which includes the pk's value
           * the gcol is in a multi-column index, and UPDATE changes another
           column of this index
           * in both cases the entry in the index needs to change, so needs to
           be located first, for that the GC's value is needed.
      */
      if ((!tmp_vfield->stored_in_db && tmp_vfield->m_indexed) ||
          bitmap_is_overlapping(write_set,
                                &tmp_vfield->gcol_info->base_columns_map))
      {
        // The GC needs to be updated
        tmp_vfield->table->mark_column_used(in_use, tmp_vfield,
                                            MARK_COLUMNS_WRITE);
        // In order to update the new value, we have to read the old value
        tmp_vfield->table->mark_column_used(in_use, tmp_vfield,
                                            MARK_COLUMNS_READ);
        bitmap_updated= TRUE;
      }
    }
  }
  else // Insert needs to evaluate all generated columns
  {
    for (vfield_ptr= vfield; *vfield_ptr; vfield_ptr++)
    {
      tmp_vfield= *vfield_ptr;
      DBUG_ASSERT(tmp_vfield->gcol_info && tmp_vfield->gcol_info->expr_item);
      tmp_vfield->table->mark_column_used(in_use, tmp_vfield,
                                          MARK_COLUMNS_WRITE);
      bitmap_updated= TRUE;
    }
  }

  if (bitmap_updated)
    file->column_bitmaps_signal();
}

/*
  Check whether a base field is dependent on any generated columns.

  @return
    TRUE     The field is dependent by some GC.

*/
bool TABLE::is_field_used_by_generated_columns(uint field_index)
{
  MY_BITMAP dependent_fields;
  my_bitmap_map bitbuf[bitmap_buffer_size(MAX_FIELDS) / sizeof(my_bitmap_map)];
  bitmap_init(&dependent_fields, bitbuf, s->fields, 0);
  MY_BITMAP *save_old_read_set= read_set;
  read_set= &dependent_fields;

  for (Field **vfield_ptr= vfield; *vfield_ptr; vfield_ptr++)
  {
    Field *tmp_vfield= *vfield_ptr;
    DBUG_ASSERT(tmp_vfield->gcol_info && tmp_vfield->gcol_info->expr_item);
    Mark_field mark_fld(MARK_COLUMNS_TEMP);
    tmp_vfield->gcol_info->expr_item->walk(&Item::mark_field_in_map,
                                           Item::WALK_PREFIX, (uchar *) &mark_fld);
    if (bitmap_is_set(read_set, field_index))
    {
      read_set= save_old_read_set;
      return true;
    }
  }
  read_set= save_old_read_set;
  return false;
}


bool TABLE::has_virtual_gcol() const
{
  if (vfield == NULL)
    return false;
  for (Field **gc= vfield; *gc; gc++)
  {
    if (!(*gc)->stored_in_db)
      return true;
  }
  return false;
}

/*
  Cleanup this table for re-execution.

  SYNOPSIS
    TABLE_LIST::reinit_before_use()
*/

void TABLE_LIST::reinit_before_use(THD *thd)
{
  /*
    Reset old pointers to TABLEs: they are not valid since the tables
    were closed in the end of previous prepare or execute call.
  */
  table= 0;

  /*
    Reset table_name and table_name_length for schema table.
    They are not valid as TABLEs were closed in the end of previous prepare
    or execute call.
  */
  if (schema_table_name)
  {
    table_name= schema_table_name;
    table_name_length= strlen(schema_table_name);
  }

  /* Reset is_schema_table_processed value(needed for I_S tables */
  schema_table_state= NOT_PROCESSED;

  mdl_request.ticket= NULL;
}


uint TABLE_LIST::query_block_id() const
{
  return derived ? derived->first_select()->select_number : 0;
}

/*
  Compiles the tagged hints list and fills up the bitmasks.

  SYNOPSIS
    process_index_hints()
      table         the TABLE to operate on.

  DESCRIPTION
    The parser collects the index hints for each table in a "tagged list" 
    (TABLE_LIST::index_hints). Using the information in this tagged list
    this function sets the members st_table::keys_in_use_for_query,
    st_table::keys_in_use_for_group_by, st_table::keys_in_use_for_order_by,
    st_table::force_index, st_table::force_index_order,
    st_table::force_index_group and st_table::covering_keys.

    Current implementation of the runtime does not allow mixing FORCE INDEX
    and USE INDEX, so this is checked here. Then the FORCE INDEX list 
    (if non-empty) is appended to the USE INDEX list and a flag is set.

    Multiple hints of the same kind are processed so that each clause 
    is applied to what is computed in the previous clause.
    For example:
        USE INDEX (i1) USE INDEX (i2)
    is equivalent to
        USE INDEX (i1,i2)
    and means "consider only i1 and i2".
        
    Similarly
        USE INDEX () USE INDEX (i1)
    is equivalent to
        USE INDEX (i1)
    and means "consider only the index i1"

    It is OK to have the same index several times, e.g. "USE INDEX (i1,i1)" is
    not an error.
        
    Different kind of hints (USE/FORCE/IGNORE) are processed in the following
    order:
      1. All indexes in USE (or FORCE) INDEX are added to the mask.
      2. All IGNORE INDEX

    e.g. "USE INDEX i1, IGNORE INDEX i1, USE INDEX i1" will not use i1 at all
    as if we had "USE INDEX i1, USE INDEX i1, IGNORE INDEX i1".

  RETURN VALUE
    FALSE                no errors found
    TRUE                 found and reported an error.
*/
bool TABLE_LIST::process_index_hints(TABLE *tbl)
{
  /* initialize the result variables */
  tbl->keys_in_use_for_query= tbl->keys_in_use_for_group_by= 
    tbl->keys_in_use_for_order_by= tbl->s->keys_in_use;

  /* index hint list processing */
  if (index_hints)
  {
    /* Temporary variables used to collect hints of each kind. */
    key_map index_join[INDEX_HINT_FORCE + 1];
    key_map index_order[INDEX_HINT_FORCE + 1];
    key_map index_group[INDEX_HINT_FORCE + 1];
    Index_hint *hint;
    bool have_empty_use_join= FALSE, have_empty_use_order= FALSE, 
         have_empty_use_group= FALSE;
    List_iterator <Index_hint> iter(*index_hints);

    /* iterate over the hints list */
    while ((hint= iter++))
    {
      uint pos;

      /* process empty USE INDEX () */
      if (hint->type == INDEX_HINT_USE && !hint->key_name.str)
      {
        if (hint->clause & INDEX_HINT_MASK_JOIN)
        {
          index_join[hint->type].clear_all();
          have_empty_use_join= TRUE;
        }
        if (hint->clause & INDEX_HINT_MASK_ORDER)
        {
          index_order[hint->type].clear_all();
          have_empty_use_order= TRUE;
        }
        if (hint->clause & INDEX_HINT_MASK_GROUP)
        {
          index_group[hint->type].clear_all();
          have_empty_use_group= TRUE;
        }
        continue;
      }

      /* 
        Check if an index with the given name exists and get his offset in 
        the keys bitmask for the table 
      */
      if (tbl->s->keynames.type_names == 0 ||
          (pos= find_type(&tbl->s->keynames, hint->key_name.str,
                          hint->key_name.length, 1)) <= 0)
      {
        my_error(ER_KEY_DOES_NOT_EXITS, MYF(0), hint->key_name.str, alias);
        return 1;
      }

      pos--;

      /* add to the appropriate clause mask */
      if (hint->clause & INDEX_HINT_MASK_JOIN)
        index_join[hint->type].set_bit (pos);
      if (hint->clause & INDEX_HINT_MASK_ORDER)
        index_order[hint->type].set_bit (pos);
      if (hint->clause & INDEX_HINT_MASK_GROUP)
        index_group[hint->type].set_bit (pos);
    }

    /* cannot mix USE INDEX and FORCE INDEX */
    if ((!index_join[INDEX_HINT_FORCE].is_clear_all() ||
         !index_order[INDEX_HINT_FORCE].is_clear_all() ||
         !index_group[INDEX_HINT_FORCE].is_clear_all()) &&
        (!index_join[INDEX_HINT_USE].is_clear_all() ||  have_empty_use_join ||
         !index_order[INDEX_HINT_USE].is_clear_all() || have_empty_use_order ||
         !index_group[INDEX_HINT_USE].is_clear_all() || have_empty_use_group))
    {
      my_error(ER_WRONG_USAGE, MYF(0), index_hint_type_name[INDEX_HINT_USE],
               index_hint_type_name[INDEX_HINT_FORCE]);
      return 1;
    }

    /* process FORCE INDEX as USE INDEX with a flag */
    if (!index_order[INDEX_HINT_FORCE].is_clear_all())
    {
      tbl->force_index_order= TRUE;
      index_order[INDEX_HINT_USE].merge(index_order[INDEX_HINT_FORCE]);
    }

    if (!index_group[INDEX_HINT_FORCE].is_clear_all())
    {
      tbl->force_index_group= TRUE;
      index_group[INDEX_HINT_USE].merge(index_group[INDEX_HINT_FORCE]);
    }

    /*
      TODO: get rid of tbl->force_index (on if any FORCE INDEX is specified) and
      create tbl->force_index_join instead.
      Then use the correct force_index_XX instead of the global one.
    */
    if (!index_join[INDEX_HINT_FORCE].is_clear_all() ||
        tbl->force_index_group || tbl->force_index_order)
    {
      tbl->force_index= TRUE;
      index_join[INDEX_HINT_USE].merge(index_join[INDEX_HINT_FORCE]);
    }

    /* apply USE INDEX */
    if (!index_join[INDEX_HINT_USE].is_clear_all() || have_empty_use_join)
      tbl->keys_in_use_for_query.intersect(index_join[INDEX_HINT_USE]);
    if (!index_order[INDEX_HINT_USE].is_clear_all() || have_empty_use_order)
      tbl->keys_in_use_for_order_by.intersect (index_order[INDEX_HINT_USE]);
    if (!index_group[INDEX_HINT_USE].is_clear_all() || have_empty_use_group)
      tbl->keys_in_use_for_group_by.intersect (index_group[INDEX_HINT_USE]);

    /* apply IGNORE INDEX */
    tbl->keys_in_use_for_query.subtract (index_join[INDEX_HINT_IGNORE]);
    tbl->keys_in_use_for_order_by.subtract (index_order[INDEX_HINT_IGNORE]);
    tbl->keys_in_use_for_group_by.subtract (index_group[INDEX_HINT_IGNORE]);
  }

  /* make sure covering_keys don't include indexes disabled with a hint */
  tbl->covering_keys.intersect(tbl->keys_in_use_for_query);
  return 0;
}


size_t max_row_length(TABLE *table, const uchar *data)
{
  TABLE_SHARE *table_s= table->s;
  size_t length= table_s->reclength + 2 * table_s->fields;
  uint *const beg= table_s->blob_field;
  uint *const end= beg + table_s->blob_fields;

  for (uint *ptr= beg ; ptr != end ; ++ptr)
  {
    Field_blob* const blob= (Field_blob*) table->field[*ptr];
    length+= blob->get_length((data + blob->offset(table->record[0]))) +
      HA_KEY_BLOB_LENGTH;
  }
  return length;
}

/**
   Helper function which allows to allocate metadata lock request
   objects for all elements of table list.
*/

void init_mdl_requests(TABLE_LIST *table_list)
{
  for ( ; table_list ; table_list= table_list->next_global)
    MDL_REQUEST_INIT(&table_list->mdl_request,
                     MDL_key::TABLE,
                     table_list->db, table_list->table_name,
                     mdl_type_for_dml(table_list->lock_type),
                     MDL_TRANSACTION);
}


///  @returns true if view or derived table and can be merged
bool TABLE_LIST::is_mergeable() const
{
  return is_view_or_derived() &&
         algorithm != VIEW_ALGORITHM_TEMPTABLE &&
         derived->is_mergeable();
}

///  @returns true if materializable table contains one or zero rows
bool TABLE_LIST::materializable_is_const() const
{
  DBUG_ASSERT(uses_materialization());
  return derived_unit()->query_result()->estimated_rowcount <= 1;
}


/**
  Return the number of leaf tables for a merged view.
*/

uint TABLE_LIST::leaf_tables_count() const
{
  // Join nests are not permissible, except as merged views
  DBUG_ASSERT(nested_join == NULL || is_merged());
  if (!is_merged())  // Base table or materialized view
    return 1;

  uint count= 0;
  for (TABLE_LIST *tbl= merge_underlying_list; tbl; tbl= tbl->next_local)
    count+= tbl->leaf_tables_count();

  return count;
}


/**
  @brief
  Retrieve number of rows in the table

  @details
  Retrieve number of rows in the table referred by this TABLE_LIST and
  store it in the table's stats.records variable. If this TABLE_LIST refers
  to a materialized derived table/view, then the estimated number of rows of
  the derived table/view is used instead.

  @return 0          ok
  @return non zero   error
*/

int TABLE_LIST::fetch_number_of_rows()
{
  int error= 0;
  if (uses_materialization())
  {
    /*
      @todo: CostModel: This updates the stats.record value to the
      estimated number of records. This number is used when estimating 
      the cost of a table scan for a heap table (ie. it helps producing
      a reasonable good cost estimate for heap tables). If the materialized
      table is stored in MyISAM, this number is not used in the cost estimate
      for table scan. The table scan cost for MyISAM thus always becomes
      the estimate for an empty table.
    */
    table->file->stats.records= derived->query_result()->estimated_rowcount;
  }
  else
    error= table->file->info(HA_STATUS_VARIABLE | HA_STATUS_NO_LOCK);
  return error;
}


/**
  A helper function to add a derived key to the list of possible keys

  @param derived_key_list  list of all possible derived keys
  @param field             referenced field
  @param ref_by_tbl        the table that refers to given field

  @details The possible key to be used for join with table with ref_by_tbl
  table map is extended to include 'field'. If ref_by_tbl == 0 then the key
  that includes all referred fields is extended.

  @note
  Procedure of keys generation for result tables of materialized derived
  tables/views for allowing ref access to them.

  A key is generated for each equi-join pair (derived table, another table).
  Each generated key consists of fields of derived table used in equi-join.
  Example:

    SELECT * FROM (SELECT f1, f2, count(*) FROM t1 GROUP BY f1) tt JOIN
                  t1 ON tt.f1=t1.f3 and tt.f2=t1.f4;

  In this case for the derived table tt one key will be generated. It will
  consist of two parts f1 and f2.
  Example:

    SELECT * FROM (SELECT f1, f2, count(*) FROM t1 GROUP BY f1) tt JOIN
                  t1 ON tt.f1=t1.f3 JOIN
                  t2 ON tt.f2=t2.f4;

  In this case for the derived table tt two keys will be generated.
  One key over f1 field, and another key over f2 field.
  Currently optimizer may choose to use only one such key, thus the second
  one will be dropped after the range optimizer is finished.
  See also JOIN::drop_unused_derived_keys function.
  Example:

    SELECT * FROM (SELECT f1, f2, count(*) FROM t1 GROUP BY f1) tt JOIN
                  t1 ON tt.f1=a_function(t1.f3);

  In this case for the derived table tt one key will be generated. It will
  consist of one field - f1.
  In all cases beside one-per-table keys one additional key is generated.
  It includes all fields referenced by other tables.

  Implementation is split in two steps:
    gather information on all used fields of derived tables/view and
      store it in lists of possible keys, one per a derived table/view.
    add keys to result tables of derived tables/view using info from above
      lists.

  The above procedure is implemented in 4 functions:
    TABLE_LIST::update_derived_keys
                          Create/extend list of possible keys for one derived
                          table/view based on given field/used tables info.
                          (Step one)
    JOIN::generate_derived_keys
                          This function is called from update_ref_and_keys
                          when all possible info on keys is gathered and it's
                          safe to add keys - no keys or key parts would be
                          missed.  Walk over list of derived tables/views and
                          call to TABLE_LIST::generate_keys to actually
                          generate keys. (Step two)
    TABLE_LIST::generate_keys
                          Walks over list of possible keys for this derived
                          table/view to add keys to the result table.
                          Calls to TABLE::add_tmp_key to actually add
                          keys. (Step two)
    TABLE::add_tmp_key    Creates one index description according to given
                          bitmap of used fields. (Step two)
  There is also the fifth function called TABLE::use_index. It saves used
  key and frees others. It is called when the optimizer has chosen which key
  it will use, thus we don't need other keys anymore.

  @return TRUE  OOM
  @return FALSE otherwise
*/

static bool add_derived_key(List<Derived_key> &derived_key_list, Field *field,
                             table_map ref_by_tbl)
{
  uint key= 0;
  Derived_key *entry= 0;
  List_iterator<Derived_key> ki(derived_key_list);

  /* Search for already existing possible key. */
  while ((entry= ki++))
  {
    key++;
    if (ref_by_tbl)
    {
      /* Search for the entry for the specified table.*/
      if (entry->referenced_by & ref_by_tbl)
        break;
    }
    else
    {
      /*
        Search for the special entry that should contain fields referred
        from any table.
      */
      if (!entry->referenced_by)
        break;
    }
  }
  /* Add new possible key if nothing is found. */
  if (!entry)
  {
    THD *thd= field->table->in_use;
    key++;
    entry= new (thd->mem_root) Derived_key();
    if (!entry)
      return TRUE;
    entry->referenced_by= ref_by_tbl;
    entry->used_fields.clear_all();
    if (derived_key_list.push_back(entry, thd->mem_root))
      return TRUE;
    field->table->max_keys++;
  }
  /* Don't create keys longer than REF access can use. */
  if (entry->used_fields.bits_set() < MAX_REF_PARTS)
  {
    field->part_of_key.set_bit(key - 1);
    field->flags|= PART_KEY_FLAG;
    entry->used_fields.set_bit(field->field_index);
  }
  return FALSE;
}

/*
  @brief
  Update derived table's list of possible keys

  @param field      derived table's field to take part in a key
  @param values     array of values that a part of equality predicate with the
                    field above
  @param num_values number of elements in the array values

  @details
  This function creates/extends a list of possible keys for this derived
  table/view. For each table used by a value from the 'values' array the
  corresponding possible key is extended to include the 'field'.
  If there is no such possible key, then it is created. field's
  part_of_key bitmaps are updated accordingly.
  @see add_derived_key

  @return TRUE  new possible key can't be allocated.
  @return FALSE list of possible keys successfully updated.
*/

bool TABLE_LIST::update_derived_keys(Field *field, Item **values,
                                     uint num_values)
{
  /*
    Don't bother with keys for CREATE VIEW, BLOB fields and fields with
    zero length.
  */
  if (field->table->in_use->lex->is_ps_or_view_context_analysis() ||
      field->flags & BLOB_FLAG ||
      field->field_length == 0)
    return FALSE;

  /* Allow all keys to be used. */
  if (derived_key_list.elements == 0)
  {
    table->keys_in_use_for_query.set_all();
    table->s->uniques= 0;
  }

  for (uint i= 0; i < num_values; i++)
  {
    table_map tables= values[i]->used_tables() & ~PSEUDO_TABLE_BITS;
    if (!tables || values[i]->real_item()->type() != Item::FIELD_ITEM)
      continue;
    for (table_map tbl= 1; tables >= tbl; tbl<<= 1)
    {
      if (! (tables & tbl))
        continue;
      if (add_derived_key(derived_key_list, field, tbl))
        return TRUE;
    }
  }
  /* Extend key which includes all referenced fields. */
  if (add_derived_key(derived_key_list, field, (table_map)0))
    return TRUE;
  return FALSE;
}


/*
  Comparison function for Derived_key entries.
  See TABLE_LIST::generate_keys.
*/

static int Derived_key_comp(Derived_key *e1, Derived_key *e2, void *arg)
{
  /* Move entries for tables with greater table bit to the end. */
  return ((e1->referenced_by < e2->referenced_by) ? -1 :
          ((e1->referenced_by > e2->referenced_by) ? 1 : 0));
}


/**
  @brief
  Generate keys for a materialized derived table/view

  @details
  This function adds keys to the result table by walking over the list of
  possible keys for this derived table/view and calling the
  TABLE::add_tmp_key to actually add keys. A name <auto_keyN>, where N is a
  sequential number, is given to each key to ease debugging.
  @see add_derived_key

  @return TRUE  an error occur.
  @return FALSE all keys were successfully added.
*/

bool TABLE_LIST::generate_keys()
{
  List_iterator<Derived_key> it(derived_key_list);
  Derived_key *entry;
  uint key= 0;
  char buf[NAME_CHAR_LEN];
  DBUG_ASSERT(uses_materialization());

  if (!derived_key_list.elements)
    return FALSE;

  if (table->alloc_keys(derived_key_list.elements))
    return TRUE;

  /* Sort entries to make key numbers sequence deterministic. */
  derived_key_list.sort((Node_cmp_func)Derived_key_comp, 0);
  while ((entry= it++))
  {
    sprintf(buf, "<auto_key%i>", key++);
    if (table->add_tmp_key(&entry->used_fields,
                           table->in_use->mem_strdup(buf)))
      return TRUE;
  }
  return FALSE;
}


/**
  Update TABLE::const_key_parts for single table UPDATE/DELETE query

  @param conds               WHERE clause expression

  @retval TRUE   error (OOM)
  @retval FALSE  success

  @note
    Set const_key_parts bits if key fields are equal to constants in
    the WHERE expression.
*/

bool TABLE::update_const_key_parts(Item *conds)
{
  memset(const_key_parts, 0, sizeof(key_part_map) * s->keys);

  if (conds == NULL)
    return FALSE;

  for (uint index= 0; index < s->keys; index++)
  {
    KEY_PART_INFO *keyinfo= key_info[index].key_part;
    KEY_PART_INFO *keyinfo_end= keyinfo + key_info[index].user_defined_key_parts;

    for (key_part_map part_map= (key_part_map)1; 
        keyinfo < keyinfo_end;
        keyinfo++, part_map<<= 1)
    {
      if (const_expression_in_where(conds, NULL, keyinfo->field))
        const_key_parts[index]|= part_map;
    }
  }
  return FALSE;
}


/**
  Read removal is possible if the selected quick read
  method is using full unique index

  @see HA_READ_BEFORE_WRITE_REMOVAL

  @param index              Number of the index used for read

  @retval true   success, read removal started
  @retval false  read removal not started
*/

bool TABLE::check_read_removal(uint index)
{
  bool retval= false;

  DBUG_ENTER("check_read_removal");
  DBUG_ASSERT(file->ha_table_flags() & HA_READ_BEFORE_WRITE_REMOVAL);
  DBUG_ASSERT(index != MAX_KEY);

  // Index must be unique
  if ((key_info[index].flags & HA_NOSAME) == 0)
    DBUG_RETURN(false);

  // Full index must be used
  bitmap_clear_all(&tmp_set);
  mark_columns_used_by_index_no_reset(index, &tmp_set);

  if (bitmap_cmp(&tmp_set, read_set))
  {
    // Start read removal in handler
    retval= file->start_read_removal();
  }

  bitmap_clear_all(&tmp_set);
  DBUG_RETURN(retval);
}


/**
  Test if the order list consists of simple field expressions

  @param order                Linked list of ORDER BY arguments

  @return TRUE if @a order is empty or consist of simple field expressions
*/

bool is_simple_order(ORDER *order)
{
  for (ORDER *ord= order; ord; ord= ord->next)
  {
    if (ord->item[0]->real_item()->type() != Item::FIELD_ITEM)
      return FALSE;
  }
  return TRUE;
}


/**
  Repoint a table's fields from old_rec to new_rec

  @param table     the table of fields needed to be repointed
  @param old_rec   the original record buffer fields point to
  @param new_rec   the target record buff fields need to repoint
*/

void repoint_field_to_record(TABLE *table, uchar *old_rec, uchar *new_rec)
{
  Field **fields= table->field;
  my_ptrdiff_t ptrdiff= new_rec - old_rec;
  for (uint i= 0; i < table->s->fields; i++)
    fields[i]->move_field_offset(ptrdiff);
}


/**
  Evaluate necessary virtual generated columns.
  This is used right after reading a row from the storage engine.

  @note this is not necessary for stored generated columns, as they are
  provided by the storage engine.

  @param buf[in,out]     the buffer to store data
  @param table           the TABLE object
  @param active_index    the number of key for index scan (MAX_KEY is default)

  @return true if error.

  @todo see below for potential conflict with Bug#21815348 .
 */
bool update_generated_read_fields(uchar *buf, TABLE *table, uint active_index)
{
  DBUG_ENTER("update_generated_read_fields");
  DBUG_ASSERT(table && table->vfield);
  if (active_index != MAX_KEY && table->key_read)
  {
    /*
      The covering index is providing all necessary columns, including
      generated ones.
      Note that this logic may have to be reconsidered when we fix
      Bug#21815348; indeed, for that bug it could be possible to implement the
      following optimization: if A is an indexed base column, and B is a
      virtual generated column dependent on A, "select B from t" could choose
      an index-only scan over the index of A and calculate values of B on the
      fly. In that case, we would come here, however calculation of B would
      still be needed.
      Currently MySQL doesn't choose an index scan in that case because it
      considers B as independent from A, in its index-scan decision logic.
    */
    DBUG_RETURN(false);
  }

  int error= 0;

  /*
    If the buffer storing the record data is not record[0], then the field
    objects must be temporarily changed to point into the supplied buffer.
    The field pointers are restored at the end of this function.
  */
  if (buf != table->record[0])
    repoint_field_to_record(table, table->record[0], buf);

  for (Field **vfield_ptr= table->vfield; *vfield_ptr; vfield_ptr++)
  {
    Field *vfield= *vfield_ptr;
    DBUG_ASSERT(vfield->gcol_info && vfield->gcol_info->expr_item);
    /*
      Only calculate those virtual generated fields that are marked in the
      read_set bitmap.
    */
    if (!vfield->stored_in_db &&
        bitmap_is_set(table->read_set, vfield->field_index))
    {
      error= vfield->gcol_info->expr_item->save_in_field(vfield, 0);
      DBUG_PRINT("info", ("field '%s' - updated", vfield->field_name));
      if (error && !table->in_use->is_error())
      {
        /*
          Most likely a calculation error which only triggered a warning, so
          let's not make the read fail.
        */
        error= 0;
      }
    }
    else
    {
      DBUG_PRINT("info", ("field '%s' - skipped", vfield->field_name));
    }
  }

  if (buf != table->record[0])
    repoint_field_to_record(table, buf, table->record[0]);

  DBUG_RETURN(error != 0);
  /*
    @todo
    this function is used by ha_rnd/etc, those ha_* functions are expected to
    return 0 or a HA_ERR code (and such codes are picked up by
    handler::print_error), but update_generated_read_fields returns true/false
    (0/1), which is then returned by the ha_* functions. If it
    returns 1 we get:
    ERROR 1030 (HY000): Got error 1 from storage engine
    which isn't informative for the user.
  */
}

/**
  Calculate data for each generated field marked for write in the
  corresponding column map.

  @note We need calculate data for both virtual and stored generated
  fields.

  @param bitmap         Bitmap over fields to update
  @param table          the TABLE object

  @return
    @retval
      false  - Success
    @retval
      true   - Error occurred during the generation/calculation of a generated
               field value
 */
bool update_generated_write_fields(const MY_BITMAP *bitmap, TABLE *table)
{
  DBUG_ENTER("update_generated_write_fields");
  Field **vfield_ptr;
  int error= 0;

  DBUG_ASSERT(table->vfield);
  /* Iterate over generated fields in the table */
  for (vfield_ptr= table->vfield; *vfield_ptr; vfield_ptr++)
  {
    Field *vfield;
    vfield= (*vfield_ptr);
    DBUG_ASSERT(vfield->gcol_info && vfield->gcol_info->expr_item);

    /* Only update those fields that are marked in the bitmap */
    if (bitmap_is_set(bitmap, vfield->field_index))
    {
      /*
        For a virtual generated column of blob type, we have to keep
        the current blob value since this might be needed by the
        storage engine during updates.
      */
      if (vfield->type() == MYSQL_TYPE_BLOB && vfield->is_virtual_gcol())
        (down_cast<Field_blob*>(vfield))->keep_old_value();

      /* Generate the actual value of the generated fields */
      error= vfield->gcol_info->expr_item->save_in_field(vfield, 0);

      DBUG_PRINT("info", ("field '%s' - updated", vfield->field_name));
      if (error && !table->in_use->is_error())
        error= 0;
      if (table->fields_set_during_insert)
        bitmap_set_bit(table->fields_set_during_insert, vfield->field_index);
    }
    else
    {
      DBUG_PRINT("info", ("field '%s' - skipped", vfield->field_name));
    }
  }

  if (error > 0)
    DBUG_RETURN(TRUE);
  DBUG_RETURN(FALSE);
}




/**
  Adds a generated column and its dependencies to the read_set/write_set
  bitmaps.

  If the value of a generated column (gcol) must be calculated, it needs to
  be in write_set (to satisfy the assertion in Field::store); the value of
  its underlying base columns is necessary to the calculation so those must
  be in read_set.

  A gcol must be calculated in two cases:
  - we're sending the gcol to the engine
  - the gcol is virtual and we're reading it from the engine without using a
  covering index on it.
*/
void TABLE::mark_gcol_in_maps(Field *field)
{
  bitmap_set_bit(write_set, field->field_index);
  /*
    Note that underlying base columns are here added to read_set but not added
    to requirements for an index to be covering (covering_keys is not touched).
    So, if we have:
    SELECT gcol FROM t :
    - an index covering gcol only (not including base columns), can still be
    chosen by the optimizer; note that InnoDB's build_template_needs_field()
    properly ignores read_set when MySQL asks for "index only" reads
    (table->key_read == true); if it didn't, it would do useless reads.
    - but if gcol is not read from an index, we will read base columns because
    they are in read_set.
    - Note how this relies on InnoDB's behaviour.
  */
  for (uint i= 0; i < s->fields; i++)
  {
    if (bitmap_is_set(&field->gcol_info->base_columns_map, i))
    {
      bitmap_set_bit(read_set, i);
      if (this->field[i]->is_virtual_gcol())
        bitmap_set_bit(write_set, i);
    }
  }
}<|MERGE_RESOLUTION|>--- conflicted
+++ resolved
@@ -3240,7 +3240,9 @@
               FALSE);
   outparam->default_column_bitmaps();
 
-<<<<<<< HEAD
+  /* Fill record with default values */
+  restore_record(outparam, s->default_values);
+
   /*
     Process generated columns, if any.
   */
@@ -3273,11 +3275,6 @@
     }
     *vfield_ptr= 0;                              // End marker
   }
-=======
-  /* Fill record with default values */
-  restore_record(outparam, s->default_values);
-
->>>>>>> 2071aeef
   /* The table struct is now initialized;  Open the table */
   error= 2;
   if (db_stat)
