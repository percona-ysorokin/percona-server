--- conflicted
+++ resolved
@@ -114,26 +114,16 @@
   */
   lex_start(thd);
   mysql_reset_thd_for_next_command(thd);
-<<<<<<< HEAD
-
+  thd->set_skip_readonly_check();
   return (thd);
 }
 
-void Gtid_table_access_context::before_open(THD *) {
-=======
-  thd->set_skip_readonly_check();
-  return(thd);
-}
-
-void Gtid_table_access_context::drop_thd(THD *thd)
-{
+void Gtid_table_access_context::drop_thd(THD *thd) {
   thd->reset_skip_readonly_check();
   System_table_access::drop_thd(thd);
 }
 
-void Gtid_table_access_context::before_open(THD* thd)
-{
->>>>>>> a07559d9
+void Gtid_table_access_context::before_open(THD *) {
   DBUG_ENTER("Gtid_table_access_context::before_open");
   /*
     Allow to operate the gtid_executed table
