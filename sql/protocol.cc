--- conflicted
+++ resolved
@@ -68,17 +68,6 @@
 */
 void net_send_error(THD *thd, uint sql_errno, const char *err)
 {
-<<<<<<< HEAD
-=======
-#ifndef EMBEDDED_LIBRARY 
-  uint length;
-  /*
-    buff[]: sql_errno:2 + ('#':1 + SQLSTATE_LENGTH:5) + MYSQL_ERRMSG_SIZE:512
-  */
-  char buff[2+1+SQLSTATE_LENGTH+MYSQL_ERRMSG_SIZE], *pos;
-#endif
-  const char *orig_err= err;
->>>>>>> 45bf5e22
   NET *net= &thd->net;
   bool generate_warning= thd->killed != THD::KILL_CONNECTION;
   DBUG_ENTER("net_send_error");
@@ -420,7 +409,10 @@
 {
   NET *net= &thd->net;
   uint length;
-  char buff[MYSQL_ERRMSG_SIZE+2], *pos;
+  /*
+    buff[]: sql_errno:2 + ('#':1 + SQLSTATE_LENGTH:5) + MYSQL_ERRMSG_SIZE:512
+  */
+  char buff[2+1+SQLSTATE_LENGTH+MYSQL_ERRMSG_SIZE], *pos;
 
   DBUG_ENTER("send_error_packet");
 
