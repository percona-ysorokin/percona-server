--- conflicted
+++ resolved
@@ -20,7 +20,6 @@
    along with this program; if not, write to the Free Software
    Foundation, Inc., 51 Franklin St, Fifth Floor, Boston, MA 02110-1301  USA */
 
-<<<<<<< HEAD
 #include "sql/sql_reload.h"
 
 #include <stddef.h>
@@ -55,27 +54,6 @@
 #include "sql/sql_servers.h"  // servers_reload
 #include "sql/system_variables.h"
 #include "sql/table.h"
-=======
-#include "sql_reload.h"
-#include "mysqld.h"      // select_errors
-#include "sql_class.h"   // THD
-#include "auth_common.h" // acl_reload, grant_reload
-#include "sql_servers.h" // servers_reload
-#include "sql_connect.h" // reset_mqh
-#include "sql_base.h"    // close_cached_tables
-#include "sql_db.h"      // my_dbopt_cleanup
-#include "hostname.h"    // hostname_cache_refresh
-#include "rpl_master.h"  // reset_master
-#include "rpl_slave.h"   // reset_slave
-#include "rpl_rli.h"     // rotate_relay_log
-#include "rpl_mi.h"
-#include "rpl_msr.h"     /* multisource replication */
-#include "debug_sync.h"
-#include "connection_handler_impl.h"
-#include "opt_costconstantcache.h"     // reload_optimizer_cost_constants
-#include "log.h"         // query_logger
-#include "des_key_file.h"
->>>>>>> 333b4508
 
 /**
   Reload/resets privileges and the different caches.
@@ -205,14 +183,9 @@
               !thd->handler_tables_hash.empty() ||
               thd->mdl_context.has_locks(MDL_key::USER_LEVEL_LOCK) ||
               thd->mdl_context.has_locks(MDL_key::LOCKING_SERVICE) ||
-<<<<<<< HEAD
               thd->mdl_context.has_locks(MDL_key::BACKUP_LOCK) ||
-              thd->global_read_lock.is_acquired());
-=======
               thd->global_read_lock.is_acquired() ||
-              thd->backup_tables_lock.is_acquired() ||
-              thd->backup_binlog_lock.is_acquired());
->>>>>>> 333b4508
+              thd->backup_tables_lock.is_acquired());
 
   /*
     Note that if REFRESH_READ_LOCK bit is set then REFRESH_TABLES is set too
@@ -327,100 +300,54 @@
       result = 1;
     }
   }
-<<<<<<< HEAD
   if (options & REFRESH_USER_RESOURCES)
     reset_mqh(thd, nullptr, 0); /* purecov: inspected */
-  if (*write_to_binlog != -1) *write_to_binlog = tmp_write_to_binlog;
-  /*
-    If the query was killed then this function must fail.
-  */
-  return result || (thd ? thd->killed : 0);
-=======
-#endif
-#ifdef HAVE_OPENSSL
-   if (options & REFRESH_DES_KEY_FILE)
-   {
-     if (des_key_file && load_des_key_file(des_key_file))
-     {
-       /* NOTE: my_error() has been already called by load_des_key_file(). */
-       result= 1;
-     }
-   }
-#endif
-  if (options & REFRESH_OPTIMIZER_COSTS)
-    reload_optimizer_cost_constants();
-#ifdef HAVE_REPLICATION
- if (options & REFRESH_SLAVE)
- {
-   tmp_write_to_binlog= 0;
-   if (reset_slave_cmd(thd))
-   {
-     /*NOTE: my_error() has been already called by reset_slave() */
-     result= 1;
-   }
- }
-#endif
-  if (options & REFRESH_USER_RESOURCES)
-    reset_mqh((LEX_USER *) NULL, 0);             /* purecov: inspected */
-#ifndef EMBEDDED_LIBRARY
-  if (options & REFRESH_TABLE_STATS)
-  {
+  if (options & REFRESH_TABLE_STATS) {
     mysql_mutex_lock(&LOCK_global_table_stats);
     free_global_table_stats();
     init_global_table_stats();
     mysql_mutex_unlock(&LOCK_global_table_stats);
   }
-  if (options & REFRESH_INDEX_STATS)
-  {
+  if (options & REFRESH_INDEX_STATS) {
     mysql_mutex_lock(&LOCK_global_index_stats);
     free_global_index_stats();
     init_global_index_stats();
     mysql_mutex_unlock(&LOCK_global_index_stats);
   }
-  if (options & (REFRESH_USER_STATS | REFRESH_CLIENT_STATS | REFRESH_THREAD_STATS))
-  {
+  if (options &
+      (REFRESH_USER_STATS | REFRESH_CLIENT_STATS | REFRESH_THREAD_STATS)) {
     mysql_mutex_lock(&LOCK_global_user_client_stats);
-    if (options & REFRESH_USER_STATS)
-    {
+    if (options & REFRESH_USER_STATS) {
       free_global_user_stats();
       init_global_user_stats();
     }
-    if (options & REFRESH_CLIENT_STATS)
-    {
+    if (options & REFRESH_CLIENT_STATS) {
       free_global_client_stats();
       init_global_client_stats();
     }
-    if (options & REFRESH_THREAD_STATS)
-    {
+    if (options & REFRESH_THREAD_STATS) {
       free_global_thread_stats();
       init_global_thread_stats();
     }
     mysql_mutex_unlock(&LOCK_global_user_client_stats);
   }
-#endif
-  if (options & REFRESH_FLUSH_PAGE_BITMAPS)
-  {
-    result= ha_flush_changed_page_bitmaps();
-    if (result)
-    {
+  if (options & REFRESH_FLUSH_PAGE_BITMAPS) {
+    result = ha_flush_changed_page_bitmaps();
+    if (result) {
       my_error(ER_UNKNOWN_ERROR, MYF(0), "FLUSH CHANGED_PAGE_BITMAPS");
     }
   }
-  if (options & REFRESH_RESET_PAGE_BITMAPS)
-  {
-    result= ha_purge_changed_page_bitmaps(0);
-    if (result)
-    {
+  if (options & REFRESH_RESET_PAGE_BITMAPS) {
+    result = ha_purge_changed_page_bitmaps(0);
+    if (result) {
       my_error(ER_UNKNOWN_ERROR, MYF(0), "RESET CHANGED_PAGE_BITMAPS");
     }
   }
- if (*write_to_binlog != -1)
-   *write_to_binlog= tmp_write_to_binlog;
- /*
-   If the query was killed then this function must fail.
- */
- return result || (thd ? thd->killed : 0);
->>>>>>> 333b4508
+  if (*write_to_binlog != -1) *write_to_binlog = tmp_write_to_binlog;
+  /*
+    If the query was killed then this function must fail.
+  */
+  return result || (thd ? thd->killed : 0);
 }
 
 /**
