--- conflicted
+++ resolved
@@ -476,11 +476,8 @@
   option_type = OPT_DEFAULT;
 
   clear_privileges();
-<<<<<<< HEAD
+  grant_as.cleanup();
   donor_transaction_id = nullptr;
-=======
-  grant_as.cleanup();
->>>>>>> 124c7ab1
 }
 
 /**
