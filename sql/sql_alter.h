--- conflicted
+++ resolved
@@ -459,19 +459,12 @@
   bool add_field(THD *thd, const LEX_STRING *field_name,
                  enum enum_field_types type, const char *length,
                  const char *decimal, uint type_modifier, Item *default_value,
-<<<<<<< HEAD
-                 Item *on_update_value, LEX_STRING *comment, const char *change,
-                 List<String> *interval_list, const CHARSET_INFO *cs,
-                 bool has_explicit_collation, uint uint_geom_type,
-                 const LEX_CSTRING *zip_dict, Value_generator *gcol_info,
-=======
                  Item *on_update_value, LEX_CSTRING *comment,
                  const char *change, List<String> *interval_list,
                  const CHARSET_INFO *cs, bool has_explicit_collation,
-                 uint uint_geom_type, Value_generator *gcol_info,
->>>>>>> 4869291f
-                 Value_generator *default_val_expr, const char *opt_after,
-                 Nullable<gis::srid_t> srid,
+                 uint uint_geom_type, const LEX_CSTRING *zip_dict,
+                 Value_generator *gcol_info, Value_generator *default_val_expr,
+                 const char *opt_after, Nullable<gis::srid_t> srid,
                  Sql_check_constraint_spec_list *check_cons_list,
                  dd::Column::enum_hidden_type hidden, bool is_array = false);
 
