#ifndef SQL_ITERATORS_BASIC_ROW_ITERATORS_H_
#define SQL_ITERATORS_BASIC_ROW_ITERATORS_H_

/* Copyright (c) 2018, 2024, Oracle and/or its affiliates.

   This program is free software; you can redistribute it and/or modify
   it under the terms of the GNU General Public License, version 2.0,
   as published by the Free Software Foundation.

   This program is designed to work with certain software (including
   but not limited to OpenSSL) that is licensed under separate terms,
   as designated in a particular file or component or in included license
   documentation.  The authors of MySQL hereby grant you an additional
   permission to link the program and your derivative works with the
   separately licensed software that they have either included with
   the program or referenced in the documentation.

   This program is distributed in the hope that it will be useful,
   but WITHOUT ANY WARRANTY; without even the implied warranty of
   MERCHANTABILITY or FITNESS FOR A PARTICULAR PURPOSE.  See the
   GNU General Public License, version 2.0, for more details.

   You should have received a copy of the GNU General Public License
   along with this program; if not, write to the Free Software
   Foundation, Inc., 51 Franklin St, Fifth Floor, Boston, MA 02110-1301  USA */

/**
  @file
  Row iterators that scan a single table without reference to other tables
  or iterators.
 */

#include <assert.h>
#include <sys/types.h>

#include "mem_root_deque.h"
#include "my_base.h"
#include "my_inttypes.h"
#include "sql/iterators/row_iterator.h"
#include "sql/mem_root_array.h"

class Filesort_info;
class Item;
class Item_values_column;
class JOIN;
class QUICK_RANGE;
class Sort_result;
class THD;
struct IO_CACHE;
struct TABLE;

/**
  Scan a table from beginning to end.

  This is the most basic access method of a table using rnd_init,
  ha_rnd_next and rnd_end. No indexes are used.
*/
class TableScanIterator final : public TableRowIterator {
 public:
  /**
    @param thd     session context
    @param table   table to be scanned. Notice that table may be a temporary
                   table that represents a set operation (UNION, INTERSECT or
                   EXCEPT). For the latter two, the counter field must be
                   interpreted by TableScanIterator::Read in order to give the
                   correct result set, but this is invisible to the consumer.
    @param expected_rows is used for scaling the record buffer.
                   If zero or less, no record buffer will be set up.
    @param examined_rows if not nullptr, is incremented for each successful
                   Read().
  */
  TableScanIterator(THD *thd, TABLE *table, double expected_rows,
                    ha_rows *examined_rows);
  ~TableScanIterator() override;

  bool Init() override;
  int Read() override;

 private:
  uchar *const m_record;
  const double m_expected_rows;
  ha_rows *const m_examined_rows;
  /// Used to keep track of how many more duplicates of the last read row that
  /// remains to be written to the next stage: used for EXCEPT and INTERSECT
  /// computation: we only ever materialize one row even if there are
  /// duplicates of it, but with a counter, cf TABLE::m_set_counter. When we
  /// start scanning we must produce as many duplicates as ALL semantics
  /// mandate, so we initialize m_examined_rows based on TABLE::m_set_counter
  /// and decrement for each row we emit, so as to produce the correct number
  /// of duplicates for the next stage.
  ulonglong m_remaining_dups{0};
  /// Used for EXCEPT and INTERSECT only: we cannot enforce limit during
  /// materialization as for UNION and single table, so we have to do it during
  /// the scan.
  const ha_rows m_limit_rows;
  /// Used for EXCEPT and INTERSECT only: rows scanned so far, see also
  /// m_limit_rows.
  ha_rows m_stored_rows{0};
};

/** Perform a full index scan along an index. */
template <bool Reverse>
class IndexScanIterator final : public TableRowIterator {
 public:
  // use_order must be set to true if you actually need to get the records
  // back in index order. It can be set to false if you wish to scan
  // using the index (e.g. for an index-only scan of the entire table),
  // but do not actually care about the order. In particular, partitioned
  // tables can use this to deliver more efficient scans.
  //
  // “expected_rows” is used for scaling the record buffer.
  // If zero or less, no record buffer will be set up.
  //
  // The pushed condition can be nullptr.
  //
  // "examined_rows", if not nullptr, is incremented for each successful Read().
  IndexScanIterator(THD *thd, TABLE *table, int idx, bool use_order,
                    double expected_rows, ha_rows *examined_rows);
  ~IndexScanIterator() override;

  bool Init() override;
  int Read() override;

 private:
  uchar *const m_record;
  const int m_idx;
  const bool m_use_order;
  const double m_expected_rows;
  ha_rows *const m_examined_rows;
  bool m_first = true;
};

/**
  Perform a distance index scan along an index.
  For now it is just like the IndexScanIterator, waiting for innodb
  implementation of distance index scan functions
*/
class IndexDistanceScanIterator final : public TableRowIterator {
 public:
  // “expected_rows” is used for scaling the record buffer.
  // If zero or less, no record buffer will be set up.
  //
  // The pushed condition can be nullptr.
  //
  // "examined_rows", if not nullptr, is incremented for each successful Read().
  IndexDistanceScanIterator(THD *thd, TABLE *table, int idx,
                            QUICK_RANGE *query_mbr, double expected_rows,
                            ha_rows *examined_rows);
<<<<<<< HEAD
  ~IndexDistanceScanIterator() override;
=======
>>>>>>> 05e4357f

  bool Init() override;
  int Read() override;

 private:
  uchar *const m_record;
  const int m_idx;
  QUICK_RANGE *m_query_mbr;
  const double m_expected_rows;
  ha_rows *const m_examined_rows;
  bool m_first = true;
};

// Readers relating to reading sorted data (from filesort).
//
// Filesort will produce references to the records sorted; these
// references can be stored in memory or in a temporary file.
//
// The temporary file is normally used when the references doesn't fit into
// a properly sized memory buffer. For most small queries the references
// are stored in the memory buffer.
//
// The temporary file is also used when performing an update where a key is
// modified.

/**
  Fetch the records from a memory buffer.

  This method is used when table->sort.addon_field is allocated.
  This is allocated for most SELECT queries not involving any BLOB's.
  In this case the records are fetched from a memory buffer.
 */
template <bool Packed_addon_fields>
class SortBufferIterator final : public RowIterator {
 public:
  // "examined_rows", if not nullptr, is incremented for each successful Read().
  // The table is used solely for NULL row flags.
  SortBufferIterator(THD *thd, Mem_root_array<TABLE *> tables,
                     Filesort_info *sort, Sort_result *sort_result,
                     ha_rows *examined_rows);
  ~SortBufferIterator() override;

  bool Init() override;
  int Read() override;
  void UnlockRow() override {}
  void SetNullRowFlag(bool) override {
    // Handled by SortingIterator.
    assert(false);
  }

 private:
  // NOTE: No m_record -- unpacks directly into each Field's field->ptr.
  Filesort_info *const m_sort;
  Sort_result *const m_sort_result;
  unsigned m_unpack_counter;
  ha_rows *const m_examined_rows;
  Mem_root_array<TABLE *> m_tables;
};

/**
  Fetch the record IDs from a memory buffer, but the records themselves from
  the table on disk.

  Used when the above (comment on SortBufferIterator) is not true, UPDATE,
  DELETE and so forth and SELECT's involving large BLOBs. It is also used for
  the result of Unique, which returns row IDs in the same format as filesort.
  In this case the record data is fetched from the handler using the saved
  reference using the rnd_pos handler call.
 */
class SortBufferIndirectIterator final : public RowIterator {
 public:
  // Ownership here is suboptimal: Takes only partial ownership of
  // "sort_result", so it must be alive for as long as the RowIterator is.
  // However, it _does_ free the buffers within on destruction.
  //
  // The pushed condition can be nullptr.
  //
  // "examined_rows", if not nullptr, is incremented for each successful Read().
  SortBufferIndirectIterator(THD *thd, Mem_root_array<TABLE *> tables,
                             Sort_result *sort_result,
                             bool ignore_not_found_rows, bool has_null_flags,
                             ha_rows *examined_rows);
  ~SortBufferIndirectIterator() override;
  bool Init() override;
  int Read() override;
  void SetNullRowFlag(bool) override {
    // Handled by SortingIterator.
    assert(false);
  }
  void UnlockRow() override {}

 private:
  Sort_result *const m_sort_result;
  Mem_root_array<TABLE *> m_tables;
  uint m_sum_ref_length;
  ha_rows *const m_examined_rows;
  uchar *m_cache_pos = nullptr, *m_cache_end = nullptr;
  bool m_ignore_not_found_rows;
  bool m_has_null_flags;
};

/**
  Fetch the records from a tempoary file.

  There used to be a comment here saying “should obviously not really happen
  other than in strange configurations”, but especially with packed addons
  and InnoDB (where fetching rows needs a primary key lookup), it's not
  necessarily suboptimal compared to e.g. SortBufferIndirectIterator.
 */
template <bool Packed_addon_fields>
class SortFileIterator final : public RowIterator {
 public:
  // Takes ownership of tempfile.
  // The table is used solely for NULL row flags.
  SortFileIterator(THD *thd, Mem_root_array<TABLE *> tables, IO_CACHE *tempfile,
                   Filesort_info *sort, ha_rows *examined_rows);
  ~SortFileIterator() override;

  bool Init() override { return false; }
  int Read() override;
  void UnlockRow() override {}
  void SetNullRowFlag(bool) override {
    // Handled by SortingIterator.
    assert(false);
  }

 private:
  uchar *const m_rec_buf;
  const uint m_buf_length;
  Mem_root_array<TABLE *> m_tables;
  IO_CACHE *const m_io_cache;
  Filesort_info *const m_sort;
  ha_rows *const m_examined_rows;
};

/**
  Fetch the record IDs from a temporary file, then the records themselves from
  the table on disk.

  Same as SortBufferIndirectIterator except that references are fetched
  from temporary file instead of from a memory buffer. So first the record IDs
  are read from file, then those record IDs are used to look up rows in the
  table.
 */
class SortFileIndirectIterator final : public RowIterator {
 public:
  // Takes ownership of tempfile.
  //
  // The pushed condition can be nullptr.
  //
  // "examined_rows", if not nullptr, is incremented for each successful Read().
  SortFileIndirectIterator(THD *thd, Mem_root_array<TABLE *> tables,
                           IO_CACHE *tempfile, bool ignore_not_found_rows,
                           bool has_null_flags, ha_rows *examined_rows);
  ~SortFileIndirectIterator() override;

  bool Init() override;
  int Read() override;
  void SetNullRowFlag(bool) override {
    // Handled by SortingIterator.
    assert(false);
  }
  void UnlockRow() override {}

 private:
  IO_CACHE *m_io_cache = nullptr;
  ha_rows *const m_examined_rows;
  Mem_root_array<TABLE *> m_tables;
  uchar *m_ref_pos = nullptr;
  bool m_ignore_not_found_rows;
  bool m_has_null_flags;

  uint m_sum_ref_length;
};

// Used when the plan is const, ie. is known to contain a single row
// (and all values have been read in advance, so we don't need to read
// a single table).
class FakeSingleRowIterator final : public RowIterator {
 public:
  // "examined_rows", if not nullptr, is incremented for each successful Read().
  FakeSingleRowIterator(THD *thd, ha_rows *examined_rows)
      : RowIterator(thd), m_examined_rows(examined_rows) {}

  bool Init() override {
    m_has_row = true;
    return false;
  }

  int Read() override {
    if (m_has_row) {
      m_has_row = false;
      if (m_examined_rows != nullptr) {
        ++*m_examined_rows;
      }
      return 0;
    } else {
      return -1;
    }
  }

  void SetNullRowFlag(bool is_null_row [[maybe_unused]]) override {
    assert(!is_null_row);
  }

  void UnlockRow() override {}

 private:
  bool m_has_row;
  ha_rows *const m_examined_rows;
};

/**
  An iterator for unqualified COUNT(*) (ie., no WHERE, no join conditions,
  etc.), taking a special fast path in the handler. It returns a single row,
  much like FakeSingleRowIterator; however, unlike said iterator, it actually
  does the counting in Read() instead of expecting all fields to already be
  filled out.
 */
class UnqualifiedCountIterator final : public RowIterator {
 public:
  UnqualifiedCountIterator(THD *thd, JOIN *join)
      : RowIterator(thd), m_join(join) {}

  bool Init() override {
    m_has_row = true;
    return false;
  }

  int Read() override;

  void SetNullRowFlag(bool) override { assert(false); }

  void UnlockRow() override {}

 private:
  bool m_has_row;
  JOIN *const m_join;
};

/**
  A simple iterator that takes no input and produces zero output rows.
  Used when the optimizer has figured out ahead of time that a given table
  can produce no output (e.g. SELECT ... WHERE 2+2 = 5).

  The iterator can optionally have an array of the tables that are pruned away
  from the join tree by this iterator. It is only required when the iterator is
  on the inner side of an outer join, in which case it needs it in order to
  NULL-complement the rows in SetNullRowFlag().
 */
class ZeroRowsIterator final : public RowIterator {
 public:
  ZeroRowsIterator(THD *thd, Mem_root_array<TABLE *> pruned_tables);

  bool Init() override { return false; }

  int Read() override { return -1; }

  void SetNullRowFlag(bool is_null_row) override;

  void UnlockRow() override {}

 private:
  const Mem_root_array<TABLE *> m_pruned_tables;
};

/**
  Like ZeroRowsIterator, but produces a single output row, since there are
  aggregation functions present and no GROUP BY. E.g.,

    SELECT SUM(f1) FROM t1 WHERE 2+2 = 5;

  should produce a single row, containing only the value NULL.
 */
class ZeroRowsAggregatedIterator final : public RowIterator {
 public:
  // "examined_rows", if not nullptr, is incremented for each successful Read().
  ZeroRowsAggregatedIterator(THD *thd, JOIN *join, ha_rows *examined_rows)
      : RowIterator(thd), m_join(join), m_examined_rows(examined_rows) {}

  bool Init() override {
    m_has_row = true;
    return false;
  }

  int Read() override;

  void SetNullRowFlag(bool) override { assert(false); }

  void UnlockRow() override {}

 private:
  bool m_has_row;
  JOIN *const m_join;
  ha_rows *const m_examined_rows;
};

/**
  FollowTailIterator is a special version of TableScanIterator that is used
  as part of WITH RECURSIVE queries. It is designed to read from a temporary
  table at the same time as MaterializeIterator writes to the same table,
  picking up new records in the order they come in -- it follows the tail,
  much like the UNIX tool “tail -f”.

  Furthermore, when materializing a recursive query expression consisting of
  multiple query blocks, MaterializeIterator needs to run each block several
  times until convergence. (For a single query block, one iteration suffices,
  since the iterator sees new records as they come in.) Each such run, the
  recursive references should see only rows that were added since the last
  iteration, even though Init() is called anew. FollowTailIterator is thus
  different from TableScanIterator in that subsequent calls to Init() do not
  move the cursor back to the start.

  In addition, FollowTailIterator implements the WITH RECURSIVE iteration limit.
  This is not specified in terms of Init() calls, since one run can encompass
  many iterations. Instead, it keeps track of the number of records in the table
  at the start of iteration, and when it has read all of those records, the next
  iteration is deemed to have begun. If the iteration counter is above the
  user-set limit, it raises an error to stop runaway queries with infinite
  recursion.
 */
class FollowTailIterator final : public TableRowIterator {
 public:
  // "examined_rows", if not nullptr, is incremented for each successful Read().
  FollowTailIterator(THD *thd, TABLE *table, double expected_rows,
                     ha_rows *examined_rows);
  ~FollowTailIterator() override;

  bool Init() override;
  int Read() override;

  /**
    Signal where we can expect to find the number of generated rows for this
    materialization (this points into the MaterializeIterator's data).

    This must be called when we start materializing the CTE,
    before Init() runs.
   */
  void set_stored_rows_pointer(ha_rows *stored_rows) {
    m_stored_rows = stored_rows;
  }

  /**
    Signal to the iterator that the underlying table was closed and replaced
    with an InnoDB table with the same data, due to a spill-to-disk
    (e.g. the table used to be MEMORY and now is InnoDB). This is
    required so that Read() can continue scanning from the right place.
    Called by MaterializeIterator::MaterializeRecursive().
   */
  bool RepositionCursorAfterSpillToDisk();

 private:
  bool m_inited = false;
  uchar *const m_record;
  const double m_expected_rows;
  ha_rows *const m_examined_rows;
  ha_rows m_read_rows;
  ha_rows m_end_of_current_iteration;
  unsigned m_recursive_iteration_count;

  // Points into MaterializeIterator's data; set by BeginMaterialization() only.
  ha_rows *m_stored_rows = nullptr;
};

/**
  TableValueConstructor is the iterator for the table value constructor case of
  a query_primary (i.e. queries of the form VALUES row_list; e.g. VALUES ROW(1,
  10), ROW(2, 20)).

  The iterator is passed the field list of its parent JOIN object, which may
  contain Item_values_column objects that are created during
  Query_block::prepare_values(). This is required so that Read() can replace the
  currently selected row by simply changing the references of Item_values_column
  objects to the next row.

  The iterator must output multiple rows without being materialized, and does
  not scan any tables. The indirection of Item_values_column is required, as the
  executor outputs what is contained in join->fields (either directly, or
  indirectly through ConvertItemsToCopy), and is thus responsible for ensuring
  that join->fields contains the correct next row.
 */
class TableValueConstructorIterator final : public RowIterator {
 public:
  TableValueConstructorIterator(
      THD *thd, ha_rows *examined_rows,
      const mem_root_deque<mem_root_deque<Item *> *> &row_value_list,
      Mem_root_array<Item_values_column *> *output_refs);

  bool Init() override;
  int Read() override;

  void SetNullRowFlag(bool) override { assert(false); }

  void UnlockRow() override {}

 private:
  ha_rows *const m_examined_rows{nullptr};

  /// Contains the row values that are part of a VALUES clause. Read() will
  /// modify contained Item objects during execution by calls to is_null() and
  /// the required val function to extract its value.
  const mem_root_deque<mem_root_deque<Item *> *> &m_row_value_list;
  mem_root_deque<mem_root_deque<Item *> *>::const_iterator m_row_it;

  /// References to the row we currently want to output. When multiple rows must
  /// be output, this contains Item_values_column objects. In this case, each
  /// call to Read() will replace its current reference with the next row.
  /// It is nullptr if there is only one row.
  Mem_root_array<Item_values_column *> *m_output_refs;
};

/**
  Auxiliary class to squeeze two 32 bits integers into a 64 bits one, cf.
  logic of INTERSECT ALL in
  MaterializeIterator<Profiler>::MaterializeOperand.
  For INTERSECT ALL we need two counters: the number of duplicates in the left
  operand, and the number of matches seen (so far) from the right operand.
  Instead of adding another field to the temporary table, we subdivide the
  64 bits counter we already have. This imposes an implementation restriction
  on INTERSECT ALL: the resulting table must have <= uint32::max duplicates of
  any row.
 */
class HalfCounter {
  union {
    /// [0]: # of duplicates on left side of INTERSECT ALL
    /// [1]: # of duplicates on right side of INTERSECT ALL. Always <= [0].
    uint32_t m_value[2];
    uint64_t m_value64;
  } data;

 public:
  HalfCounter(uint64_t packed) { data.m_value64 = packed; }
  uint64_t value() const { return data.m_value64; }
  uint32_t &operator[](size_t idx) {
    assert(idx == 0 || idx == 1);
    return data.m_value[idx];
  }
};

#endif  // SQL_ITERATORS_BASIC_ROW_ITERATORS_H_<|MERGE_RESOLUTION|>--- conflicted
+++ resolved
@@ -146,10 +146,6 @@
   IndexDistanceScanIterator(THD *thd, TABLE *table, int idx,
                             QUICK_RANGE *query_mbr, double expected_rows,
                             ha_rows *examined_rows);
-<<<<<<< HEAD
-  ~IndexDistanceScanIterator() override;
-=======
->>>>>>> 05e4357f
 
   bool Init() override;
   int Read() override;
