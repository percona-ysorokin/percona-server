/*
   Copyright (c) 2000, 2019, Oracle and/or its affiliates. All rights reserved.

   This program is free software; you can redistribute it and/or modify
   it under the terms of the GNU General Public License, version 2.0,
   as published by the Free Software Foundation.

   This program is also distributed with certain software (including
   but not limited to OpenSSL) that is licensed under separate terms,
   as designated in a particular file or component or in included license
   documentation.  The authors of MySQL hereby grant you an additional
   permission to link the program and your derivative works with the
   separately licensed software that they have included with MySQL.

   This program is distributed in the hope that it will be useful,
   but WITHOUT ANY WARRANTY; without even the implied warranty of
   MERCHANTABILITY or FITNESS FOR A PARTICULAR PURPOSE.  See the
   GNU General Public License, version 2.0, for more details.

   You should have received a copy of the GNU General Public License
   along with this program; if not, write to the Free Software
   Foundation, Inc., 51 Franklin St, Fifth Floor, Boston, MA 02110-1301  USA */

/* Copy data from a text file to table */

#include "sql/sql_load.h"

#include <fcntl.h>
#include <limits.h>
#include <stdio.h>
// Execute_load_query_log_event,
// LOG_EVENT_UPDATE_TABLE_MAP_VERSION_F
#include <string.h>
#include <sys/types.h>
#include <algorithm>
#include <atomic>

#include "load_data_events.h"
#include "m_ctype.h"
#include "m_string.h"
#include "my_base.h"
#include "my_bitmap.h"
#include "my_dbug.h"
#include "my_dir.h"
#include "my_inttypes.h"
#include "my_io.h"
#include "my_loglevel.h"
#include "my_macros.h"
#include "my_sys.h"
#include "my_thread_local.h"
#include "mysql/components/services/log_builtins.h"
#include "mysql/psi/mysql_file.h"
#include "mysql/service_mysql_alloc.h"
#include "mysql/thread_type.h"
#include "mysql_com.h"
#include "mysqld_error.h"
#include "sql/auth/auth_acls.h"
#include "sql/auth/auth_common.h"
#include "sql/binlog.h"
#include "sql/derror.h"
#include "sql/error_handler.h"  // Ignore_error_handler
#include "sql/field.h"
#include "sql/handler.h"
#include "sql/item.h"
#include "sql/item_func.h"
#include "sql/item_timefunc.h"  // Item_func_now_local
#include "sql/log.h"
#include "sql/log_event.h"  // Delete_file_log_event,
#include "sql/mysqld.h"     // mysql_real_data_home
#include "sql/protocol.h"
#include "sql/protocol_classic.h"
#include "sql/psi_memory_key.h"
#include "sql/query_result.h"
#include "sql/rpl_rli.h"  // Relay_log_info
#include "sql/rpl_slave.h"
#include "sql/sql_base.h"  // fill_record_n_invoke_before_triggers
#include "sql/sql_class.h"
#include "sql/sql_error.h"
#include "sql/sql_insert.h"  // check_that_all_fields_are_given_values,
#include "sql/sql_lex.h"
#include "sql/sql_list.h"
#include "sql/sql_show.h"
#include "sql/sql_view.h"  // check_key_in_view
#include "sql/system_variables.h"
#include "sql/table.h"
#include "sql/table_trigger_dispatcher.h"  // Table_trigger_dispatcher
#include "sql/thr_malloc.h"
#include "sql/transaction_info.h"
#include "sql/trigger_def.h"
#include "sql_string.h"
#include "thr_lock.h"

class READ_INFO;

using std::max;
using std::min;

class XML_TAG {
 public:
  int level;
  String field;
  String value;
  XML_TAG(int l, String f, String v);
};

XML_TAG::XML_TAG(int l, String f, String v) {
  level = l;
  field.append(f);
  value.append(v);
}

#define GET (stack_pos != stack ? *--stack_pos : my_b_get(&cache))
#define PUSH(A) *(stack_pos++) = (A)

class READ_INFO {
  File file;
  uchar *buffer,    /* Buffer for read text */
      *end_of_buff; /* Data in bufferts ends here */
  uint buff_length; /* Length of buffer */
  const uchar *field_term_ptr, *line_term_ptr;
  const char *line_start_ptr, *line_start_end;
  size_t field_term_length, line_term_length, enclosed_length;
  int field_term_char, line_term_char, enclosed_char, escape_char;
  int *stack, *stack_pos;
  bool found_end_of_line, start_of_line, eof;
  bool need_end_io_cache;
  IO_CACHE cache;
  int level; /* for load xml */

 public:
  bool error, line_truncated, found_null, enclosed;
  uchar *row_start, /* Found row starts here */
      *row_end;     /* Found row ends here */
  const CHARSET_INFO *read_charset;

  READ_INFO(File file, uint tot_length, const CHARSET_INFO *cs,
            const String &field_term, const String &line_start,
            const String &line_term, const String &enclosed, int escape,
            bool get_it_from_net, bool is_fifo);
  ~READ_INFO();
  bool read_field();
  bool read_fixed_length();
  bool next_line();
  char unescape(char chr);
  bool terminator(const uchar *ptr, size_t length);
  bool find_start_of_fields();
  /* load xml */
  List<XML_TAG> taglist;
  int read_value(int delim, String *val);
  bool read_xml();
  void clear_level(int level);

  /*
    We need to force cache close before destructor is invoked to log
    the last read block
  */
  void end_io_cache() {
    ::end_io_cache(&cache);
    need_end_io_cache = 0;
  }

  /*
    Either this method, or we need to make cache public
    Arg must be set from Sql_cmd_load_table::execute_inner()
    since constructor does not see either the table or THD value
  */
  void set_io_cache_arg(void *arg) { cache.arg = arg; }

  /**
    skip all data till the eof.
  */
  void skip_data_till_eof() {
    while (GET != my_b_EOF)
      ;
  }
};

/**
  Execute LOAD DATA query

  @param thd                 Current thread.
  @param handle_duplicates   Indicates whenever we should emit error or
                             replace row if we will meet duplicates.

  @returns true if error
*/
bool Sql_cmd_load_table::execute_inner(THD *thd,
                                       enum enum_duplicates handle_duplicates) {
  char name[FN_REFLEN];
  File file;
  bool error = false;
  const String *field_term = m_exchange.field.field_term;
  const String *escaped = m_exchange.field.escaped;
  const String *enclosed = m_exchange.field.enclosed;
  bool is_fifo = 0;
  SELECT_LEX *select = thd->lex->select_lex;
  LOAD_FILE_INFO lf_info;
  THD::killed_state killed_status = THD::NOT_KILLED;
  bool is_concurrent;
  bool transactional_table;
  TABLE_LIST *const table_list = thd->lex->query_tables;
  const char *db = table_list->db;  // This is never null
  /*
    If path for file is not defined, we will use the current database.
    If this is not set, we will use the directory where the table to be
    loaded is located
  */
  const char *tdb = thd->db().str ? thd->db().str : db;  // Result is never null
  ulong skip_lines = m_exchange.skip_lines;
  DBUG_ENTER("Sql_cmd_load_table::execute_inner");

  /*
    Bug #34283
    mysqlbinlog leaves tmpfile after termination if binlog contains
    load data infile, so in mixed mode we go to row-based for
    avoiding the problem.
  */
  thd->set_current_stmt_binlog_format_row_if_mixed();

  if (escaped->length() > 1 || enclosed->length() > 1) {
    my_error(ER_WRONG_FIELD_TERMINATORS, MYF(0));
    DBUG_RETURN(true);
  }

  /* Report problems with non-ascii separators */
  if (!escaped->is_ascii() || !enclosed->is_ascii() ||
      !field_term->is_ascii() || !m_exchange.line.line_term->is_ascii() ||
      !m_exchange.line.line_start->is_ascii()) {
    push_warning(thd, Sql_condition::SL_WARNING,
                 WARN_NON_ASCII_SEPARATOR_NOT_IMPLEMENTED,
                 ER_THD(thd, WARN_NON_ASCII_SEPARATOR_NOT_IMPLEMENTED));
  }

  if (open_and_lock_tables(thd, table_list, 0)) DBUG_RETURN(true);

  THD_STAGE_INFO(thd, stage_executing);
  if (select->setup_tables(thd, table_list, false)) DBUG_RETURN(true);

  if (run_before_dml_hook(thd)) DBUG_RETURN(true);

  if (table_list->is_view() && select->resolve_placeholder_tables(thd, false))
    DBUG_RETURN(true); /* purecov: inspected */

  TABLE_LIST *const insert_table_ref =
      table_list->is_updatable() &&  // View must be updatable
              !table_list
                   ->is_multiple_tables() &&  // Multi-table view not allowed
              !table_list->is_derived()
          ?  // derived tables not allowed
          table_list->updatable_base_table()
          : NULL;

  if (insert_table_ref == NULL ||
      check_key_in_view(thd, table_list, insert_table_ref)) {
    my_error(ER_NON_UPDATABLE_TABLE, MYF(0), table_list->alias, "LOAD");
    DBUG_RETURN(true);
  }
  if (select->derived_table_count &&
      select->check_view_privileges(thd, INSERT_ACL, SELECT_ACL))
    DBUG_RETURN(true); /* purecov: inspected */

  if (table_list->is_merged()) {
    if (table_list->prepare_check_option(thd)) DBUG_RETURN(true);

    if (handle_duplicates == DUP_REPLACE &&
        table_list->prepare_replace_filter(thd))
      DBUG_RETURN(true);
  }

  // Pass the check option down to the underlying table:
  insert_table_ref->check_option = table_list->check_option;
  /*
    Let us emit an error if we are loading data to table which is used
    in subselect in SET clause like we do it for INSERT.

    The main thing to fix to remove this restriction is to ensure that the
    table is marked to be 'used for insert' in which case we should never
    mark this table as 'const table' (ie, one that has only one row).
  */
  if (unique_table(insert_table_ref, table_list->next_global, 0)) {
    my_error(ER_UPDATE_TABLE_USED, MYF(0), table_list->table_name);
    DBUG_RETURN(true);
  }

  TABLE *const table = insert_table_ref->table;

  for (Field **cur_field = table->field; *cur_field; ++cur_field)
    (*cur_field)->reset_warnings();

  transactional_table = table->file->has_transactions();
  is_concurrent =
      (table_list->lock_descriptor().type == TL_WRITE_CONCURRENT_INSERT);

  if (m_opt_fields_or_vars.is_empty()) {
    Field_iterator_table_ref field_iterator;
    field_iterator.set(table_list);
    for (; !field_iterator.end_of_fields(); field_iterator.next()) {
      Item *item;
      if (!(item = field_iterator.create_item(thd))) DBUG_RETURN(true);

      if (item->field_for_view_update() == NULL) {
        my_error(ER_NONUPDATEABLE_COLUMN, MYF(0), item->item_name.ptr());
        DBUG_RETURN(true);
      }
      m_opt_fields_or_vars.push_back(item->real_item());
    }
    bitmap_set_all(table->write_set);
    /*
      Let us also prepare SET clause, altough it is probably empty
      in this case.
    */
    if (setup_fields(thd, Ref_item_array(), m_opt_set_fields, INSERT_ACL,
                     nullptr, false, true) ||
        setup_fields(thd, Ref_item_array(), m_opt_set_exprs, SELECT_ACL,
                     nullptr, false, false))
      DBUG_RETURN(true);
  } else {  // Part field list
    /*
      Because m_opt_fields_or_vars may contain user variables,
      pass false for column_update in first call below.
    */
    if (setup_fields(thd, Ref_item_array(), m_opt_fields_or_vars, INSERT_ACL,
                     nullptr, false, false) ||
        setup_fields(thd, Ref_item_array(), m_opt_set_fields, INSERT_ACL,
                     nullptr, false, true))
      DBUG_RETURN(true);

    /*
      Special updatability test is needed because m_opt_fields_or_vars may
      contain a mix of column references and user variables.
    */
    Item *item;
    List_iterator<Item> it(m_opt_fields_or_vars);
    while ((item = it++)) {
      if ((item->type() == Item::FIELD_ITEM ||
           item->type() == Item::REF_ITEM) &&
          item->field_for_view_update() == NULL) {
        my_error(ER_NONUPDATEABLE_COLUMN, MYF(0), item->item_name.ptr());
        DBUG_RETURN(true);
      }
      if (item->type() == Item::STRING_ITEM) {
        /*
          This item represents a user variable. Create a new item with the
          same name that can be added to LEX::set_var_list. This ensures
          that corresponding Item_func_get_user_var items are resolved as
          non-const items.
        */
        Item_func_set_user_var *user_var = new (thd->mem_root)
            Item_func_set_user_var(item->item_name, item, false);
        if (user_var == NULL) DBUG_RETURN(true);
        thd->lex->set_var_list.push_back(user_var);
      }
    }
    if (check_that_all_fields_are_given_values(thd, table, table_list))
      DBUG_RETURN(true);
    /* Fix the expressions in SET clause */
    if (setup_fields(thd, Ref_item_array(), m_opt_set_exprs, SELECT_ACL,
                     nullptr, false, false))
      DBUG_RETURN(true);
  }

  const int escape_char =
      (escaped->length() &&
       (m_exchange.escaped_given() ||
        !(thd->variables.sql_mode & MODE_NO_BACKSLASH_ESCAPES)))
          ? (*escaped)[0]
          : INT_MAX;

  /*
    * LOAD DATA INFILE fff INTO TABLE xxx SET columns2
    sets all columns, except if file's row lacks some: in that case,
    defaults are set by read_fixed_length() and read_sep_field(),
    not by COPY_INFO.
    * LOAD DATA INFILE fff INTO TABLE xxx (columns1) SET columns2=
    may need a default for columns other than columns1 and columns2.
  */
  const bool manage_defaults = m_opt_fields_or_vars.elements != 0;
  COPY_INFO info(COPY_INFO::INSERT_OPERATION, &m_opt_fields_or_vars,
                 &m_opt_set_fields, manage_defaults, handle_duplicates,
                 escape_char);

  if (info.add_function_default_columns(table, table->write_set))
    DBUG_RETURN(true);

  if (table->triggers) {
    if (table->triggers->mark_fields(TRG_EVENT_INSERT)) DBUG_RETURN(true);
  }

  prepare_triggers_for_insert_stmt(thd, table);

  uint tot_length = 0;
  bool use_blobs = 0, use_vars = 0;
  List_iterator_fast<Item> it(m_opt_fields_or_vars);
  Item *item;

  while ((item = it++)) {
    Item *real_item = item->real_item();

    if (real_item->type() == Item::FIELD_ITEM) {
      Field *field = ((Item_field *)real_item)->field;
      if (field->flags & BLOB_FLAG) {
        use_blobs = 1;
        tot_length += 256;  // Will be extended if needed
      } else
        tot_length += field->field_length;
    } else if (item->type() == Item::STRING_ITEM)
      use_vars = 1;
  }
  if (use_blobs && m_exchange.line.line_term->is_empty() &&
      field_term->is_empty()) {
    my_error(ER_BLOBS_AND_NO_TERMINATED, MYF(0));
    DBUG_RETURN(true);
  }
  if (use_vars && !field_term->length() && !enclosed->length()) {
    my_error(ER_LOAD_FROM_FIXED_SIZE_ROWS_TO_VAR, MYF(0));
    DBUG_RETURN(true);
  }

  if (m_is_local_file) {
    (void)net_request_file(thd->get_protocol_classic()->get_net(),
                           m_exchange.file_name);
    file = -1;
  } else {
    if (!dirname_length(m_exchange.file_name)) {
      strxnmov(name, FN_REFLEN - 1, mysql_real_data_home, tdb, NullS);
      (void)fn_format(name, m_exchange.file_name, name, "",
                      MY_RELATIVE_PATH | MY_UNPACK_FILENAME);
    } else {
      (void)fn_format(
          name, m_exchange.file_name, mysql_real_data_home, "",
          MY_RELATIVE_PATH | MY_UNPACK_FILENAME | MY_RETURN_REAL_PATH);
    }

    if ((thd->system_thread &
         (SYSTEM_THREAD_SLAVE_SQL | SYSTEM_THREAD_SLAVE_WORKER)) != 0) {
      Relay_log_info *rli = thd->rli_slave->get_c_rli();

      if (strncmp(rli->slave_patternload_file, name,
                  rli->slave_patternload_file_size)) {
        /*
          LOAD DATA INFILE in the slave SQL Thread can only read from
          --slave-load-tmpdir". This should never happen. Please, report a bug.
        */
        LogErr(ERROR_LEVEL, ER_LOAD_DATA_INFILE_FAILED_IN_UNEXPECTED_WAY);
        my_error(ER_OPTION_PREVENTS_STATEMENT, MYF(0), "--slave-load-tmpdir");
        DBUG_RETURN(true);
      }
    } else if (!is_secure_file_path(name)) {
      /* Read only allowed from within dir specified by secure_file_priv */
      my_error(ER_OPTION_PREVENTS_STATEMENT, MYF(0), "--secure-file-priv");
      DBUG_RETURN(true);
    }

#if !defined(_WIN32)
    MY_STAT stat_info;
    if (!my_stat(name, &stat_info, MYF(MY_WME))) DBUG_RETURN(true);

    // if we are not in slave thread, the file must be:
    if (!thd->slave_thread &&
        !((stat_info.st_mode & S_IFLNK) != S_IFLNK &&   // symlink
          ((stat_info.st_mode & S_IFREG) == S_IFREG ||  // regular file
           (stat_info.st_mode & S_IFIFO) == S_IFIFO)))  // named pipe
    {
      my_error(ER_TEXTFILE_NOT_READABLE, MYF(0), name);
      DBUG_RETURN(true);
    }
    if ((stat_info.st_mode & S_IFIFO) == S_IFIFO) is_fifo = 1;
#endif
    if ((file = mysql_file_open(key_file_load, name, O_RDONLY, MYF(MY_WME))) <
        0)

      DBUG_RETURN(true);
  }

  READ_INFO read_info(
      file, tot_length,
      m_exchange.cs ? m_exchange.cs : thd->variables.collation_database,
      *field_term, *m_exchange.line.line_start, *m_exchange.line.line_term,
      *enclosed, info.escape_char, m_is_local_file, is_fifo);
  if (read_info.error) {
    if (file >= 0) mysql_file_close(file, MYF(0));  // no files in net reading
    DBUG_RETURN(true);                              // Can't allocate buffers
  }

  if (mysql_bin_log.is_open()) {
    lf_info.thd = thd;
    lf_info.logged_data_file = 0;
    lf_info.last_pos_in_file = HA_POS_ERROR;
    lf_info.log_delayed = transactional_table;
    read_info.set_io_cache_arg((void *)&lf_info);
  }

  thd->check_for_truncated_fields = CHECK_FIELD_WARN;
  thd->num_truncated_fields = 0L;
  /* Skip lines if there is a line terminator */
  if (m_exchange.line.line_term->length() &&
      m_exchange.filetype != FILETYPE_XML) {
    /* m_exchange.skip_lines needs to be preserved for logging */
    while (skip_lines > 0) {
      skip_lines--;
      if (read_info.next_line()) break;
    }
  }

  if (!(error = read_info.error)) {
    table->next_number_field = table->found_next_number_field;
    if (thd->lex->is_ignore() || handle_duplicates == DUP_REPLACE)
<<<<<<< HEAD
      table->file->extra(HA_EXTRA_IGNORE_DUP_KEY);
    if (handle_duplicates == DUP_REPLACE &&
        (!table->triggers || !table->triggers->has_delete_triggers()))
      table->file->extra(HA_EXTRA_WRITE_CAN_REPLACE);
=======
      table->file->ha_extra(HA_EXTRA_IGNORE_DUP_KEY);
    if (handle_duplicates == DUP_REPLACE &&
        (!table->triggers || !table->triggers->has_delete_triggers()))
      table->file->ha_extra(HA_EXTRA_WRITE_CAN_REPLACE);
>>>>>>> 4869291f
    if (thd->locked_tables_mode <= LTM_LOCK_TABLES)
      table->file->ha_start_bulk_insert((ha_rows)0);
    table->copy_blobs = 1;

    if (m_exchange.filetype == FILETYPE_XML) /* load xml */
      error =
          read_xml_field(thd, info, insert_table_ref, read_info, skip_lines);
    else if (!field_term->length() && !enclosed->length())
      error =
          read_fixed_length(thd, info, insert_table_ref, read_info, skip_lines);
    else
      error = read_sep_field(thd, info, insert_table_ref, read_info, *enclosed,
                             skip_lines);
    if (thd->locked_tables_mode <= LTM_LOCK_TABLES &&
        table->file->ha_end_bulk_insert() && !error) {
      table->file->print_error(my_errno(), MYF(0));
      error = true;
    }
    table->next_number_field = 0;
  }
  if (file >= 0) mysql_file_close(file, MYF(0));
  free_blobs(table); /* if pack_blob was used */
  table->copy_blobs = 0;
  thd->check_for_truncated_fields = CHECK_FIELD_IGNORE;
  /*
     simulated killing in the middle of per-row loop
     must be effective for binlogging
  */
  DBUG_EXECUTE_IF("simulate_kill_bug27571", {
    error = true;
    thd->killed = THD::KILL_QUERY;
  };);

  killed_status = error ? thd->killed.load() : THD::NOT_KILLED;

  if (error) {
    if (m_is_local_file) read_info.skip_data_till_eof();

    if (mysql_bin_log.is_open()) {
      {
        /*
          Make sure last block (the one which caused the error) gets
          logged.  This is needed because otherwise after write of (to
          the binlog, not to read_info (which is a cache))
          Delete_file_log_event the bad block will remain in read_info
          (because pre_read is not called at the end of the last
          block; remember pre_read is called whenever a new block is
          read from disk).  At the end of Sql_cmd_load_table::execute_inner(),
          the destructor of read_info will call end_io_cache() which will flush
          read_info, so we will finally have this in the binlog:

          Append_block # The last successful block
          Delete_file
          Append_block # The failing block
          which is nonsense.
          Or could also be (for a small file)
          Create_file  # The failing block
          which is nonsense (Delete_file is not written in this case, because:
          Create_file has not been written, so Delete_file is not written, then
          when read_info is destroyed end_io_cache() is called which writes
          Create_file.
        */
        read_info.end_io_cache();
        /* If the file was not empty, wrote_create_file is true */
        if (lf_info.logged_data_file) {
          int errcode = query_error_code(thd, killed_status == THD::NOT_KILLED);

          /* since there is already an error, the possible error of
             writing binary log will be ignored */
          if (thd->get_transaction()->cannot_safely_rollback(
                  Transaction_ctx::STMT))
            (void)write_execute_load_query_log_event(
                thd, table_list->db, table_list->table_name, is_concurrent,
                handle_duplicates, transactional_table, errcode);
          else {
            Delete_file_log_event d(thd, db, transactional_table);
            (void)mysql_bin_log.write_event(&d);
          }
        }
      }
    }
    error = true;  // Error on read
    goto err;
  }

  snprintf(name, sizeof(name), ER_THD(thd, ER_LOAD_INFO),
           (long)info.stats.records, (long)info.stats.deleted,
           (long)(info.stats.records - info.stats.copied),
           (long)thd->get_stmt_da()->current_statement_cond_count());

  if (mysql_bin_log.is_open()) {
    /*
      We need to do the job that is normally done inside
      binlog_query() here, which is to ensure that the pending event
      is written before tables are unlocked and before any other
      events are written.  We also need to update the table map
      version for the binary log to mark that table maps are invalid
      after this point.
     */
    if (thd->is_current_stmt_binlog_format_row())
      error = thd->binlog_flush_pending_rows_event(true, transactional_table);
    else {
      /*
        As already explained above, we need to call end_io_cache() or the last
        block will be logged only after Execute_load_query_log_event (which is
        wrong), when read_info is destroyed.
      */
      read_info.end_io_cache();
      if (lf_info.logged_data_file) {
        int errcode = query_error_code(thd, killed_status == THD::NOT_KILLED);
        error = write_execute_load_query_log_event(
            thd, table_list->db, table_list->table_name, is_concurrent,
            handle_duplicates, transactional_table, errcode);
      }
    }
    if (error) goto err;
  }

  /* ok to client sent only after binlog write and engine commit */
  my_ok(thd, info.stats.copied + info.stats.deleted, 0L, name);
err:
  DBUG_ASSERT(
      table->file->has_transactions() ||
      !(info.stats.copied || info.stats.deleted) ||
      thd->get_transaction()->cannot_safely_rollback(Transaction_ctx::STMT));
  table->file->ha_release_auto_increment();
  table->auto_increment_field_not_null = false;
  DBUG_RETURN(error);
}

/**
  @note Not a very useful function; just to avoid duplication of code

  @returns true if error
*/
bool Sql_cmd_load_table::write_execute_load_query_log_event(
    THD *thd, const char *db_arg, const char *table_name_arg,
    bool is_concurrent, enum enum_duplicates duplicates,
    bool transactional_table, int errcode) {
  const char *tbl = table_name_arg;
  const char *tdb = (thd->db().str != NULL ? thd->db().str : db_arg);
  const String *query = NULL;
  String string_buf;
  size_t fname_start = 0;
  size_t fname_end = 0;

  if (thd->db().str == NULL || strcmp(db_arg, thd->db().str)) {
    /*
      If used database differs from table's database,
      prefix table name with database name so that it
      becomes a FQ name.
     */
    string_buf.set_charset(system_charset_info);
    append_identifier(thd, &string_buf, db_arg, strlen(db_arg));
    string_buf.append(".");
  }
  append_identifier(thd, &string_buf, table_name_arg, strlen(table_name_arg));
  tbl = string_buf.c_ptr_safe();
  Load_query_generator gen(thd, &m_exchange, tdb, tbl, is_concurrent,
                           duplicates == DUP_REPLACE, thd->lex->is_ignore());
  query = gen.generate(&fname_start, &fname_end);

  Execute_load_query_log_event e(
      thd, query->ptr(), query->length(), fname_start, fname_end,
      (duplicates == DUP_REPLACE)
          ? binary_log::LOAD_DUP_REPLACE
          : (thd->lex->is_ignore() ? binary_log::LOAD_DUP_IGNORE
                                   : binary_log::LOAD_DUP_ERROR),
      transactional_table, false, false, errcode);

  return mysql_bin_log.write_event(&e);
}

/**
  Read of rows of fixed size + optional garbage + optional newline

  @returns true if error
*/
bool Sql_cmd_load_table::read_fixed_length(THD *thd, COPY_INFO &info,
                                           TABLE_LIST *table_list,
                                           READ_INFO &read_info,
                                           ulong skip_lines) {
  List_iterator_fast<Item> it(m_opt_fields_or_vars);
  TABLE *table = table_list->table;
  bool err;
  DBUG_ENTER("read_fixed_length");

  while (!read_info.read_fixed_length()) {
    if (thd->killed) {
      thd->send_kill_message();
      DBUG_RETURN(true);
    }
    if (skip_lines) {
      /*
        We could implement this with a simple seek if:
        - We are not using DATA INFILE LOCAL
        - escape character is  ""
        - line starting prefix is ""
      */
      skip_lines--;
      continue;
    }
    it.rewind();
    uchar *pos = read_info.row_start;

    restore_record(table, s->default_values);
    /*
      Check whether default values of the fields not specified in column list
      are correct or not.
    */
    if (validate_default_values_of_unset_fields(thd, table)) {
      read_info.error = true;
      break;
    }

    Item *item;
    while ((item = it++)) {
      /*
        There is no variables in fields_vars list in this format so
        this conversion is safe (no need to check for STRING_ITEM).
      */
      DBUG_ASSERT(item->real_item()->type() == Item::FIELD_ITEM);
      Item_field *sql_field = static_cast<Item_field *>(item->real_item());
      Field *field = sql_field->field;
      if (field == table->next_number_field)
        table->auto_increment_field_not_null = true;
      /*
        No fields specified in fields_vars list can be null in this format.
        Mark field as not null, we should do this for each row because of
        restore_record...
      */
      field->set_notnull();

      if (pos == read_info.row_end) {
        thd->num_truncated_fields++; /* Not enough fields */
        push_warning_printf(thd, Sql_condition::SL_WARNING,
                            ER_WARN_TOO_FEW_RECORDS,
                            ER_THD(thd, ER_WARN_TOO_FEW_RECORDS),
                            thd->get_stmt_da()->current_row_for_condition());
        if (field->type() == FIELD_TYPE_TIMESTAMP && !field->maybe_null()) {
          // Specific of TIMESTAMP NOT NULL: set to CURRENT_TIMESTAMP.
          Item_func_now_local::store_in(field);
        }
      } else {
        uint length;
        uchar save_chr;
        if ((length = (uint)(read_info.row_end - pos)) > field->field_length)
          length = field->field_length;
        save_chr = pos[length];
        pos[length] = '\0';  // Safeguard aganst malloc
        field->store((char *)pos, length, read_info.read_charset);
        pos[length] = save_chr;
        if ((pos += length) > read_info.row_end)
          pos = read_info.row_end; /* Fills rest with space */
      }
    }
    if (pos != read_info.row_end) {
      thd->num_truncated_fields++; /* Too long row */
      push_warning_printf(thd, Sql_condition::SL_WARNING,
                          ER_WARN_TOO_MANY_RECORDS,
                          ER_THD(thd, ER_WARN_TOO_MANY_RECORDS),
                          thd->get_stmt_da()->current_row_for_condition());
    }

    if (thd->killed || fill_record_n_invoke_before_triggers(
                           thd, &info, m_opt_set_fields, m_opt_set_exprs, table,
                           TRG_EVENT_INSERT, table->s->fields))
      DBUG_RETURN(true);

    if (invoke_table_check_constraints(thd, table)) {
      if (thd->is_error()) DBUG_RETURN(true);
      // continue when IGNORE clause is used.
      goto continue_loop;
    }

    switch (table_list->view_check_option(thd)) {
      case VIEW_CHECK_SKIP:
        read_info.next_line();
        goto continue_loop;
      case VIEW_CHECK_ERROR:
        DBUG_RETURN(true);
    }

    err = write_record(thd, table, &info, NULL);
    table->auto_increment_field_not_null = false;
    if (err) DBUG_RETURN(true);

    /*
      We don't need to reset auto-increment field since we are restoring
      its default value at the beginning of each loop iteration.
    */
    if (read_info.next_line())  // Skip to next line
      break;
    if (read_info.line_truncated) {
      thd->num_truncated_fields++; /* Too long row */
      push_warning_printf(thd, Sql_condition::SL_WARNING,
                          ER_WARN_TOO_MANY_RECORDS,
                          ER_THD(thd, ER_WARN_TOO_MANY_RECORDS),
                          thd->get_stmt_da()->current_row_for_condition());
    }
    thd->get_stmt_da()->inc_current_row_for_condition();
  continue_loop:;
  }
  DBUG_RETURN(read_info.error);
}

class Field_tmp_nullability_guard {
 public:
  explicit Field_tmp_nullability_guard(Item *item) : m_field(NULL) {
    if (item->type() == Item::FIELD_ITEM) {
      m_field = ((Item_field *)item)->field;
      /*
        Enable temporary nullability for items that corresponds
        to table fields.
      */
      m_field->set_tmp_nullable();
    }
  }

  ~Field_tmp_nullability_guard() {
    if (m_field) m_field->reset_tmp_nullable();
  }

 private:
  Field *m_field;
};

/**
  @returns true if error
*/
bool Sql_cmd_load_table::read_sep_field(THD *thd, COPY_INFO &info,
                                        TABLE_LIST *table_list,
                                        READ_INFO &read_info,
                                        const String &enclosed,
                                        ulong skip_lines) {
  List_iterator_fast<Item> it(m_opt_fields_or_vars);
  Item *item;
  TABLE *table = table_list->table;
  size_t enclosed_length;
  bool err;
  DBUG_ENTER("read_sep_field");

  enclosed_length = enclosed.length();

  for (;; it.rewind()) {
    if (thd->killed) {
      thd->send_kill_message();
      DBUG_RETURN(true);
    }

    restore_record(table, s->default_values);
    /*
      Check whether default values of the fields not specified in column list
      are correct or not.
    */
    if (validate_default_values_of_unset_fields(thd, table)) {
      read_info.error = true;
      break;
    }

    while ((item = it++)) {
      uint length;
      uchar *pos;
      Item *real_item;

      if (read_info.read_field()) break;

      /* If this line is to be skipped we don't want to fill field or var */
      if (skip_lines) continue;

      pos = read_info.row_start;
      length = (uint)(read_info.row_end - pos);

      real_item = item->real_item();

      Field_tmp_nullability_guard fld_tmp_nullability_guard(real_item);

      if ((!read_info.enclosed && (enclosed_length && length == 4 &&
                                   !memcmp(pos, STRING_WITH_LEN("NULL")))) ||
          (length == 1 && read_info.found_null)) {
        if (real_item->type() == Item::FIELD_ITEM) {
          Field *field = ((Item_field *)real_item)->field;
          if (field->reset())  // Set to 0
          {
            my_error(ER_WARN_NULL_TO_NOTNULL, MYF(0), field->field_name,
                     thd->get_stmt_da()->current_row_for_condition());
            DBUG_RETURN(true);
          }
          if (!field->real_maybe_null() &&
              field->type() == FIELD_TYPE_TIMESTAMP) {
            // Specific of TIMESTAMP NOT NULL: set to CURRENT_TIMESTAMP.
            Item_func_now_local::store_in(field);
          } else {
            /*
              Set field to NULL. Later we will clear temporary nullability flag
              and check NOT NULL constraint.
            */
            field->set_null();
          }
        } else if (item->type() == Item::STRING_ITEM) {
          DBUG_ASSERT(NULL != dynamic_cast<Item_user_var_as_out_param *>(item));
          ((Item_user_var_as_out_param *)item)
              ->set_null_value(read_info.read_charset);
        }

        continue;
      }

      if (real_item->type() == Item::FIELD_ITEM) {
        Field *field = ((Item_field *)real_item)->field;
        field->set_notnull();
        read_info.row_end[0] = 0;  // Safe to change end marker
        if (field == table->next_number_field)
          table->auto_increment_field_not_null = true;
        field->store((char *)pos, length, read_info.read_charset);
      } else if (item->type() == Item::STRING_ITEM) {
        DBUG_ASSERT(NULL != dynamic_cast<Item_user_var_as_out_param *>(item));
        ((Item_user_var_as_out_param *)item)
            ->set_value((char *)pos, length, read_info.read_charset);
      }
    }

    if (thd->is_error()) read_info.error = true;

    if (read_info.error) break;
    if (skip_lines) {
      skip_lines--;
      continue;
    }
    if (item) {
      /* Have not read any field, thus input file is simply ended */
      if (item == m_opt_fields_or_vars.head()) break;
      for (; item; item = it++) {
        Item *real_item = item->real_item();
        if (real_item->type() == Item::FIELD_ITEM) {
          Field *field = ((Item_field *)real_item)->field;
          /*
            We set to 0. But if the field is DEFAULT NULL, the "null bit"
            turned on by restore_record() above remains so field will be NULL.
          */
          if (field->reset()) {
            my_error(ER_WARN_NULL_TO_NOTNULL, MYF(0), field->field_name,
                     thd->get_stmt_da()->current_row_for_condition());
            DBUG_RETURN(true);
          }
          if (field->type() == FIELD_TYPE_TIMESTAMP && !field->maybe_null())
            // Specific of TIMESTAMP NOT NULL: set to CURRENT_TIMESTAMP.
            Item_func_now_local::store_in(field);
          /*
            QQ: We probably should not throw warning for each field.
            But how about intention to always have the same number
            of warnings in THD::num_truncated_fields (and get rid of
            num_truncated_fields in the end?)
          */
          thd->num_truncated_fields++;
          push_warning_printf(thd, Sql_condition::SL_WARNING,
                              ER_WARN_TOO_FEW_RECORDS,
                              ER_THD(thd, ER_WARN_TOO_FEW_RECORDS),
                              thd->get_stmt_da()->current_row_for_condition());
        } else if (item->type() == Item::STRING_ITEM) {
          DBUG_ASSERT(NULL != dynamic_cast<Item_user_var_as_out_param *>(item));
          ((Item_user_var_as_out_param *)item)
              ->set_null_value(read_info.read_charset);
        }
      }
    }

    if (thd->killed || fill_record_n_invoke_before_triggers(
                           thd, &info, m_opt_set_fields, m_opt_set_exprs, table,
                           TRG_EVENT_INSERT, table->s->fields))
      DBUG_RETURN(true);

    if (!table->triggers) {
      /*
        If there is no trigger for the table then check the NOT NULL constraint
        for every table field.

        For the table that has BEFORE-INSERT trigger installed checking for
        NOT NULL constraint is done inside function
        fill_record_n_invoke_before_triggers() after all trigger instructions
        has been executed.
      */
      it.rewind();

      while ((item = it++)) {
        Item *real_item = item->real_item();
        if (real_item->type() == Item::FIELD_ITEM)
          ((Item_field *)real_item)
              ->field->check_constraints(ER_WARN_NULL_TO_NOTNULL);
      }
    }

    if (thd->is_error()) DBUG_RETURN(true);

    if (invoke_table_check_constraints(thd, table)) {
      if (thd->is_error()) DBUG_RETURN(true);
      // continue when IGNORE clause is used.
      goto continue_loop;
    }

    switch (table_list->view_check_option(thd)) {
      case VIEW_CHECK_SKIP:
        read_info.next_line();
        goto continue_loop;
      case VIEW_CHECK_ERROR:
        DBUG_RETURN(true);
    }

    err = write_record(thd, table, &info, NULL);
    table->auto_increment_field_not_null = false;
    if (err) DBUG_RETURN(true);
    /*
      We don't need to reset auto-increment field since we are restoring
      its default value at the beginning of each loop iteration.
    */
    if (read_info.next_line())  // Skip to next line
      break;
    if (read_info.line_truncated) {
      thd->num_truncated_fields++; /* Too long row */
      push_warning_printf(thd, Sql_condition::SL_WARNING,
                          ER_WARN_TOO_MANY_RECORDS,
                          ER_THD(thd, ER_WARN_TOO_MANY_RECORDS),
                          thd->get_stmt_da()->current_row_for_condition());
      if (thd->killed) DBUG_RETURN(true);
    }
    thd->get_stmt_da()->inc_current_row_for_condition();
  continue_loop:;
  }
  DBUG_RETURN(read_info.error);
}

/**
  Read rows in xml format

  @returns true if error
*/
bool Sql_cmd_load_table::read_xml_field(THD *thd, COPY_INFO &info,
                                        TABLE_LIST *table_list,
                                        READ_INFO &read_info,
                                        ulong skip_lines) {
  List_iterator_fast<Item> it(m_opt_fields_or_vars);
  Item *item;
  TABLE *table = table_list->table;
  const CHARSET_INFO *cs = read_info.read_charset;
  DBUG_ENTER("read_xml_field");

  for (;; it.rewind()) {
    if (thd->killed) {
      thd->send_kill_message();
      DBUG_RETURN(true);
    }

    // read row tag and save values into tag list
    if (read_info.read_xml()) break;

    List_iterator_fast<XML_TAG> xmlit(read_info.taglist);
    xmlit.rewind();
    XML_TAG *tag = NULL;

#ifndef DBUG_OFF
    DBUG_PRINT("read_xml_field", ("skip_lines=%d", (int)skip_lines));
    while ((tag = xmlit++)) {
      DBUG_PRINT("read_xml_field", ("got tag:%i '%s' '%s'", tag->level,
                                    tag->field.c_ptr(), tag->value.c_ptr()));
    }
#endif

    restore_record(table, s->default_values);
    /*
      Check whether default values of the fields not specified in column list
      are correct or not.
    */
    if (validate_default_values_of_unset_fields(thd, table)) {
      read_info.error = true;
      break;
    }

    while ((item = it++)) {
      /* If this line is to be skipped we don't want to fill field or var */
      if (skip_lines) continue;

      /* find field in tag list */
      xmlit.rewind();
      tag = xmlit++;

      while (tag && strcmp(tag->field.c_ptr(), item->item_name.ptr()) != 0)
        tag = xmlit++;

      item = item->real_item();

      if (!tag)  // found null
      {
        if (item->type() == Item::FIELD_ITEM) {
          Field *field = (static_cast<Item_field *>(item))->field;
          field->reset();
          field->set_null();
          if (field == table->next_number_field)
            table->auto_increment_field_not_null = true;
          if (!field->maybe_null()) {
            if (field->type() == FIELD_TYPE_TIMESTAMP)
              // Specific of TIMESTAMP NOT NULL: set to CURRENT_TIMESTAMP.
              Item_func_now_local::store_in(field);
            else if (field != table->next_number_field)
              field->set_warning(Sql_condition::SL_WARNING,
                                 ER_WARN_NULL_TO_NOTNULL, 1);
          }
        } else {
          DBUG_ASSERT(NULL != dynamic_cast<Item_user_var_as_out_param *>(item));
          ((Item_user_var_as_out_param *)item)->set_null_value(cs);
        }
        continue;
      }

      if (item->type() == Item::FIELD_ITEM) {
        Field *field = ((Item_field *)item)->field;
        field->set_notnull();
        if (field == table->next_number_field)
          table->auto_increment_field_not_null = true;
<<<<<<< HEAD
        field->store((char *)tag->value.ptr(), tag->value.length(), cs);
      } else {
        DBUG_ASSERT(NULL != dynamic_cast<Item_user_var_as_out_param *>(item));
        ((Item_user_var_as_out_param *)item)
            ->set_value((char *)tag->value.ptr(), tag->value.length(), cs);
=======
        field->store(tag->value.ptr(), tag->value.length(), cs);
      } else {
        DBUG_ASSERT(NULL != dynamic_cast<Item_user_var_as_out_param *>(item));
        ((Item_user_var_as_out_param *)item)
            ->set_value(tag->value.ptr(), tag->value.length(), cs);
>>>>>>> 4869291f
      }
    }

    if (read_info.error) break;

    if (skip_lines) {
      skip_lines--;
      continue;
    }

    if (item) {
      /* Have not read any field, thus input file is simply ended */
      if (item == m_opt_fields_or_vars.head()) break;

      for (; item; item = it++) {
        if (item->type() == Item::FIELD_ITEM) {
          /*
            QQ: We probably should not throw warning for each field.
            But how about intention to always have the same number
            of warnings in THD::num_truncated_fields (and get rid of
            num_truncated_fields in the end?)
          */
          thd->num_truncated_fields++;
          push_warning_printf(thd, Sql_condition::SL_WARNING,
                              ER_WARN_TOO_FEW_RECORDS,
                              ER_THD(thd, ER_WARN_TOO_FEW_RECORDS),
                              thd->get_stmt_da()->current_row_for_condition());
        } else {
          DBUG_ASSERT(NULL != dynamic_cast<Item_user_var_as_out_param *>(item));
          ((Item_user_var_as_out_param *)item)->set_null_value(cs);
        }
      }
    }

    if (thd->killed || fill_record_n_invoke_before_triggers(
                           thd, &info, m_opt_set_fields, m_opt_set_exprs, table,
                           TRG_EVENT_INSERT, table->s->fields))
      DBUG_RETURN(true);

    if (invoke_table_check_constraints(thd, table)) {
      if (thd->is_error()) DBUG_RETURN(true);
      // continue when IGNORE clause is used.
      goto continue_loop;
    }

    switch (table_list->view_check_option(thd)) {
      case VIEW_CHECK_SKIP:
        read_info.next_line();
        goto continue_loop;
      case VIEW_CHECK_ERROR:
        DBUG_RETURN(true);
    }

    if (write_record(thd, table, &info, NULL)) DBUG_RETURN(true);

    /*
      We don't need to reset auto-increment field since we are restoring
      its default value at the beginning of each loop iteration.
    */
    thd->get_stmt_da()->inc_current_row_for_condition();
  continue_loop:;
  }
  DBUG_RETURN(read_info.error || thd->is_error());
} /* load xml end */

/* Unescape all escape characters, mark \N as null */

char READ_INFO::unescape(char chr) {
  /* keep this switch synchornous with the ESCAPE_CHARS macro */
  switch (chr) {
    case 'n':
      return '\n';
    case 't':
      return '\t';
    case 'r':
      return '\r';
    case 'b':
      return '\b';
    case '0':
      return 0;  // Ascii null
    case 'Z':
      return '\032';  // Win32 end of file
    case 'N':
      found_null = 1;

      /* fall through */
    default:
      return chr;
  }
}

/*
  Read a line using buffering
  If last line is empty (in line mode) then it isn't outputed
*/

READ_INFO::READ_INFO(File file_par, uint tot_length, const CHARSET_INFO *cs,
                     const String &field_term, const String &line_start,
                     const String &line_term, const String &enclosed_par,
                     int escape, bool get_it_from_net, bool is_fifo)
    : file(file_par),
      buff_length(tot_length),
      escape_char(escape),
      found_end_of_line(false),
      eof(false),
      need_end_io_cache(false),
      error(false),
      line_truncated(false),
      found_null(false),
      read_charset(cs) {
  /*
    Field and line terminators must be interpreted as sequence of unsigned char.
    Otherwise, non-ascii terminators will be negative on some platforms,
    and positive on others (depending on the implementation of char).
  */
  field_term_ptr =
      static_cast<const uchar *>(static_cast<const void *>(field_term.ptr()));
  field_term_length = field_term.length();
  line_term_ptr =
      static_cast<const uchar *>(static_cast<const void *>(line_term.ptr()));
  line_term_length = line_term.length();

  level = 0; /* for load xml */
  if (line_start.length() == 0) {
    line_start_ptr = 0;
    start_of_line = 0;
  } else {
    line_start_ptr = line_start.ptr();
    line_start_end = line_start_ptr + line_start.length();
    start_of_line = 1;
  }
  /* If field_terminator == line_terminator, don't use line_terminator */
  if (field_term_length == line_term_length &&
      !memcmp(field_term_ptr, line_term_ptr, field_term_length)) {
    line_term_length = 0;
    line_term_ptr = NULL;
  }
  enclosed_char = (enclosed_length = enclosed_par.length())
                      ? (uchar)enclosed_par[0]
                      : INT_MAX;
  field_term_char = field_term_length ? field_term_ptr[0] : INT_MAX;
  line_term_char = line_term_length ? line_term_ptr[0] : INT_MAX;

  /* Set of a stack for unget if long terminators */
  size_t length =
      max<size_t>(cs->mbmaxlen, max(field_term_length, line_term_length)) + 1;
  set_if_bigger(length, line_start.length());
<<<<<<< HEAD
  stack = stack_pos = (int *)sql_alloc(sizeof(int) * length);
=======
  stack = stack_pos = (int *)(*THR_MALLOC)->Alloc(sizeof(int) * length);
>>>>>>> 4869291f

  if (!(buffer = (uchar *)my_malloc(key_memory_READ_INFO, buff_length + 1,
                                    MYF(MY_WME))))
    error = true; /* purecov: inspected */
  else {
    end_of_buff = buffer + buff_length;
    if (init_io_cache(
            &cache, (get_it_from_net) ? -1 : file, 0,
            (get_it_from_net) ? READ_NET : (is_fifo ? READ_FIFO : READ_CACHE),
            0L, 1, MYF(MY_WME))) {
      my_free(buffer); /* purecov: inspected */
      buffer = NULL;
      error = true;
    } else {
      /*
        init_io_cache() will not initialize read_function member
        if the cache is READ_NET. So we work around the problem with a
        manual assignment
      */
      need_end_io_cache = 1;

      if (get_it_from_net) cache.read_function = _my_b_net_read;

      if (mysql_bin_log.is_open())
        cache.pre_read = cache.pre_close = (IO_CACHE_CALLBACK)log_loaded_block;
    }
  }
}

READ_INFO::~READ_INFO() {
  if (need_end_io_cache) ::end_io_cache(&cache);

  if (buffer != NULL) my_free(buffer);
  List_iterator<XML_TAG> xmlit(taglist);
  XML_TAG *t;
  while ((t = xmlit++)) delete (t);
}

/**
  The logic here is similar with my_mbcharlen, except for GET and PUSH

  @param[in]  cs  charset info
  @param[in]  chr the first char of sequence
  @param[out] len the length of multi-byte char
*/
#define GET_MBCHARLEN(cs, chr, len)                     \
  do {                                                  \
    len = my_mbcharlen((cs), (chr));                    \
    if (len == 0 && my_mbmaxlenlen((cs)) == 2) {        \
      int chr1 = GET;                                   \
      if (chr1 != my_b_EOF) {                           \
        len = my_mbcharlen_2((cs), (chr), chr1);        \
        /* Character is gb18030 or invalid (len = 0) */ \
        DBUG_ASSERT(len == 0 || len == 2 || len == 4);  \
      }                                                 \
      if (len != 0) PUSH(chr1);                         \
    }                                                   \
  } while (0)

/**
  Skip the terminator string (if any) in the input stream.

  @param ptr    Terminator string.
  @param length Terminator string length.

  @returns false if terminator was found and skipped,
           true if terminator was not found
*/
inline bool READ_INFO::terminator(const uchar *ptr, size_t length) {
  int chr = 0;  // Keep gcc happy
  size_t i;
  for (i = 1; i < length; i++) {
    chr = GET;
    if (chr != *++ptr) {
      break;
    }
  }
  if (i == length) return true;
  PUSH(chr);
  while (i-- > 1) PUSH(*--ptr);
  return false;
}

/**
  @returns true if error. If READ_INFO::error is true, then error is fatal (OOM
           or charset error). Otherwise see READ_INFO::found_end_of_line for
           unexpected EOL error or READ_INFO::eof for EOF error respectively.
*/
bool READ_INFO::read_field() {
  int chr, found_enclosed_char;
  uchar *to, *new_buffer;

  found_null = 0;
  if (found_end_of_line) return true;  // One have to call next_line

  /* Skip until we find 'line_start' */

  if (start_of_line) {  // Skip until line_start
    start_of_line = 0;
    if (find_start_of_fields()) return true;
  }
  if ((chr = GET) == my_b_EOF) {
    found_end_of_line = eof = 1;
    return true;
  }
  to = buffer;
  if (chr == enclosed_char) {
    found_enclosed_char = enclosed_char;
    *to++ = (uchar)chr;  // If error
  } else {
    found_enclosed_char = INT_MAX;
    PUSH(chr);
  }

  for (;;) {
    bool escaped_mb = false;
    while (to < end_of_buff) {
      chr = GET;
      if (chr == my_b_EOF) goto found_eof;
      if (chr == escape_char) {
        if ((chr = GET) == my_b_EOF) {
          *to++ = (uchar)escape_char;
          goto found_eof;
        }
        /*
          When escape_char == enclosed_char, we treat it like we do for
          handling quotes in SQL parsing -- you can double-up the
          escape_char to include it literally, but it doesn't do escapes
          like \n. This allows: LOAD DATA ... ENCLOSED BY '"' ESCAPED BY '"'
          with data like: "fie""ld1", "field2"
         */
        if (escape_char != enclosed_char || chr == escape_char) {
          uint ml;
          GET_MBCHARLEN(read_charset, chr, ml);
          /*
            For escaped multibyte character, push back the first byte,
            and will handle it below.
            Because multibyte character's second byte is possible to be
            0x5C, per Query_result_export::send_data, both head byte and
            tail byte are escaped for such characters. So mark it if the
            head byte is escaped and will handle it below.
          */
          if (ml == 1)
            *to++ = (uchar)unescape((char)chr);
          else {
            escaped_mb = true;
            PUSH(chr);
          }
          continue;
        }
        PUSH(chr);
        chr = escape_char;
      }
      if (chr == line_term_char && found_enclosed_char == INT_MAX) {
        if (terminator(line_term_ptr,
                       line_term_length)) {  // Maybe unexpected linefeed
          enclosed = 0;
          found_end_of_line = 1;
          row_start = buffer;
          row_end = to;
          return false;
        }
      }
      if (chr == found_enclosed_char) {
        if ((chr = GET) == found_enclosed_char) {  // Remove dupplicated
          *to++ = (uchar)chr;
          continue;
        }
        // End of enclosed field if followed by field_term or line_term
        if (chr == my_b_EOF ||
            (chr == line_term_char &&
             terminator(line_term_ptr,
                        line_term_length))) {  // Maybe unexpected linefeed
          enclosed = 1;
          found_end_of_line = 1;
          row_start = buffer + 1;
          row_end = to;
          return false;
        }
        if (chr == field_term_char &&
            terminator(field_term_ptr, field_term_length)) {
          enclosed = 1;
          row_start = buffer + 1;
          row_end = to;
          return false;
        }
        /*
          The string didn't terminate yet.
          Store back next character for the loop
        */
        PUSH(chr);
        /* copy the found term character to 'to' */
        chr = found_enclosed_char;
      } else if (chr == field_term_char && found_enclosed_char == INT_MAX) {
        if (terminator(field_term_ptr, field_term_length)) {
          enclosed = 0;
          row_start = buffer;
          row_end = to;
          return false;
        }
      }

      uint ml;
      GET_MBCHARLEN(read_charset, chr, ml);
      if (ml == 0) {
        *to = '\0';
        my_error(ER_INVALID_CHARACTER_STRING, MYF(0), read_charset->csname,
                 buffer);
        error = true;
        return true;
      }

      if (ml > 1 && to + ml <= end_of_buff) {
        uchar *p = to;
        *to++ = chr;

        for (uint i = 1; i < ml; i++) {
          chr = GET;
          if (chr == my_b_EOF) {
            /*
             Need to back up the bytes already ready from illformed
             multi-byte char
            */
            to -= i;
            goto found_eof;
          } else if (chr == escape_char && escaped_mb) {
            // Unescape the second byte if it is escaped.
            chr = GET;
            chr = (uchar)unescape((char)chr);
          }
          *to++ = chr;
        }
        if (escaped_mb) escaped_mb = false;
        if (my_ismbchar(read_charset, (const char *)p, (const char *)to))
          continue;
        for (uint i = 0; i < ml; i++) PUSH(*--to);
        chr = GET;
      } else if (ml > 1) {
        // Buffer is too small, exit while loop, and reallocate.
        PUSH(chr);
        break;
      }
      *to++ = (uchar)chr;
    }
    /*
    ** We come here if buffer is too small. Enlarge it and continue
    */
    if (!(new_buffer =
              (uchar *)my_realloc(key_memory_READ_INFO, (char *)buffer,
                                  buff_length + 1 + IO_SIZE, MYF(MY_WME)))) {
      error = true;
      return true;
    }
    to = new_buffer + (to - buffer);
    buffer = new_buffer;
    buff_length += IO_SIZE;
    end_of_buff = buffer + buff_length;
  }

found_eof:
  enclosed = 0;
  found_end_of_line = eof = 1;
  row_start = buffer;
  row_end = to;
  return false;
}

/**
  Read a row with fixed length.

  @note
    The row may not be fixed size on disk if there are escape
    characters in the file.

  @note
    One can't use fixed length with multi-byte charset **

  @returns true if error (unexpected end of file/line)
*/
bool READ_INFO::read_fixed_length() {
  int chr;
  uchar *to;
  if (found_end_of_line) return true;  // One have to call next_line

  if (start_of_line) {  // Skip until line_start
    start_of_line = 0;
    if (find_start_of_fields()) return true;
  }

  to = row_start = buffer;
  while (to < end_of_buff) {
    if ((chr = GET) == my_b_EOF) goto found_eof;
    if (chr == escape_char) {
      if ((chr = GET) == my_b_EOF) {
        *to++ = (uchar)escape_char;
        goto found_eof;
      }
      *to++ = (uchar)unescape((char)chr);
      continue;
    }
    if (chr == line_term_char) {
      if (terminator(line_term_ptr,
                     line_term_length)) {  // Maybe unexpected linefeed
        found_end_of_line = 1;
        row_end = to;
        return false;
      }
    }
    *to++ = (uchar)chr;
  }
  row_end = to;  // Found full line
  return false;

found_eof:
  found_end_of_line = eof = 1;
  row_start = buffer;
  row_end = to;
  return to == buffer;
}

/**
  @returns true if error (unexpected end of file/line)
*/
bool READ_INFO::next_line() {
  line_truncated = 0;
  start_of_line = line_start_ptr != 0;
  if (found_end_of_line || eof) {
    found_end_of_line = 0;
    return eof;
  }
  found_end_of_line = 0;
  if (!line_term_length) return false;  // No lines
  for (;;) {
    int chr = GET;
    uint ml;
    if (chr == my_b_EOF) {
      eof = 1;
      return true;
    }
    GET_MBCHARLEN(read_charset, chr, ml);
    if (ml > 1) {
      for (uint i = 1; chr != my_b_EOF && i < ml; i++) chr = GET;
      if (chr == escape_char) continue;
    }
    if (chr == my_b_EOF) {
      eof = 1;
      return true;
    }
    if (chr == escape_char) {
      line_truncated = 1;
      if (GET == my_b_EOF) return true;
      continue;
    }
    if (chr == line_term_char && terminator(line_term_ptr, line_term_length))
      return false;
    line_truncated = 1;
  }
}

/**
  @returns true if error (unexpected end of file/line)
*/
bool READ_INFO::find_start_of_fields() {
  int chr;
try_again:
  do {
    if ((chr = GET) == my_b_EOF) {
      found_end_of_line = eof = 1;
      return 1;
    }
  } while ((char)chr != line_start_ptr[0]);
  for (const char *ptr = line_start_ptr + 1; ptr != line_start_end; ptr++) {
    chr = GET;                // Eof will be checked later
    if ((char)chr != *ptr) {  // Can't be line_start
      PUSH(chr);
      while (--ptr != line_start_ptr) {  // Restart with next char
        PUSH(*ptr);
      }
      goto try_again;
    }
  }
  return 0;
}

/*
  Clear taglist from tags with a specified level
*/
void READ_INFO::clear_level(int level_arg) {
  DBUG_ENTER("READ_INFO::read_xml clear_level");
  List_iterator<XML_TAG> xmlit(taglist);
  xmlit.rewind();
  XML_TAG *tag;

  while ((tag = xmlit++)) {
    if (tag->level >= level_arg) {
      xmlit.remove();
      delete tag;
    }
  }
  DBUG_VOID_RETURN;
}

/*
  Convert an XML entity to Unicode value.
  Return -1 on error;
*/
static int my_xml_entity_to_char(const char *name, size_t length) {
  if (length == 2) {
    if (!memcmp(name, "gt", length)) return '>';
    if (!memcmp(name, "lt", length)) return '<';
  } else if (length == 3) {
    if (!memcmp(name, "amp", length)) return '&';
  } else if (length == 4) {
    if (!memcmp(name, "quot", length)) return '"';
    if (!memcmp(name, "apos", length)) return '\'';
  }
  return -1;
}

/**
  @brief Convert newline, linefeed, tab to space

  @param chr    character

  @details According to the "XML 1.0" standard,
           only space (@#x20) characters, carriage returns,
           line feeds or tabs are considered as spaces.
           Convert all of them to space (@#x20) for parsing simplicity.
*/
static int my_tospace(int chr) {
  return (chr == '\t' || chr == '\r' || chr == '\n') ? ' ' : chr;
}

/*
  Read an xml value: handle multibyte and xml escape

  @param      delim  Delimiter character.
  @param[out] val    Resulting value string.

  @returns next character after delim
           or
           my_b_EOF in case of charset error/unexpected EOF.
*/
int READ_INFO::read_value(int delim, String *val) {
  int chr;
  String tmp;

  for (chr = GET; my_tospace(chr) != delim && chr != my_b_EOF;) {
    uint ml;
    GET_MBCHARLEN(read_charset, chr, ml);
    if (ml == 0) {
      chr = my_b_EOF;
      val->length(0);
      return chr;
    }

    if (ml > 1) {
      DBUG_PRINT("read_xml", ("multi byte"));

      for (uint i = 1; i < ml; i++) {
        val->append(chr);
        /*
          Don't use my_tospace() in the middle of a multi-byte character
          TODO: check that the multi-byte sequence is valid.
        */
        chr = GET;
        if (chr == my_b_EOF) return chr;
      }
    }
    if (chr == '&') {
      tmp.length(0);
      for (chr = my_tospace(GET); chr != ';'; chr = my_tospace(GET)) {
        if (chr == my_b_EOF) return chr;
        tmp.append(chr);
      }
      if ((chr = my_xml_entity_to_char(tmp.ptr(), tmp.length())) >= 0)
        val->append(chr);
      else {
        val->append('&');
        val->append(tmp);
        val->append(';');
      }
    } else
      val->append(chr);
    chr = GET;
  }
  return my_tospace(chr);
}

/*
  Read a record in xml format
  tags and attributes are stored in taglist
  when tag set in ROWS IDENTIFIED BY is closed, we are ready and return

  @returns true if error (unexpected end of file)
*/
bool READ_INFO::read_xml() {
  DBUG_ENTER("READ_INFO::read_xml");
  int chr, chr2, chr3;
  int delim = 0;
  String tag, attribute, value;
  bool in_tag = false;

  tag.length(0);
  attribute.length(0);
  value.length(0);

  for (chr = my_tospace(GET); chr != my_b_EOF;) {
    switch (chr) {
      case '<': /* read tag */
        /* TODO: check if this is a comment <!-- comment -->  */
        chr = my_tospace(GET);
        if (chr == '!') {
          chr2 = GET;
          chr3 = GET;

          if (chr2 == '-' && chr3 == '-') {
            chr2 = 0;
            chr3 = 0;
            chr = my_tospace(GET);

            while (chr != '>' || chr2 != '-' || chr3 != '-') {
              if (chr == '-') {
                chr3 = chr2;
                chr2 = chr;
              } else if (chr2 == '-') {
                chr2 = 0;
                chr3 = 0;
              }
              chr = my_tospace(GET);
              if (chr == my_b_EOF) goto found_eof;
            }
            break;
          }
        }

        tag.length(0);
        while (chr != '>' && chr != ' ' && chr != '/' && chr != my_b_EOF) {
          if (chr != delim) /* fix for the '<field name =' format */
            tag.append(chr);
          chr = my_tospace(GET);
        }

        // row tag should be in ROWS IDENTIFIED BY '<row>' - stored in line_term
        if ((tag.length() == line_term_length - 2) &&
            (memcmp(tag.ptr(), line_term_ptr + 1, tag.length()) == 0)) {
          DBUG_PRINT("read_xml", ("start-of-row: %i %s %s", level,
                                  tag.c_ptr_safe(), line_term_ptr));
        }

        if (chr == ' ' || chr == '>') {
          level++;
          clear_level(level + 1);
        }

        if (chr == ' ')
          in_tag = true;
        else
          in_tag = false;
        break;

      case ' ':            /* read attribute */
        while (chr == ' ') /* skip blanks */
          chr = my_tospace(GET);

        if (!in_tag) break;

        while (chr != '=' && chr != '/' && chr != '>' && chr != my_b_EOF) {
          attribute.append(chr);
          chr = my_tospace(GET);
        }
        break;

      case '>': /* end tag - read tag value */
        in_tag = false;
        /* Skip all whitespaces */
        while (' ' == (chr = my_tospace(GET))) {
        }
        /*
          Push the first non-whitespace char back to Stack. This char would be
          read in the upcoming call to read_value()
         */
        PUSH(chr);
        chr = read_value('<', &value);
        if (chr == my_b_EOF) goto found_eof;

        /* save value to list */
        if (tag.length() > 0 && value.length() > 0) {
          DBUG_PRINT("read_xml", ("lev:%i tag:%s val:%s", level,
                                  tag.c_ptr_safe(), value.c_ptr_safe()));
          taglist.push_front(new XML_TAG(level, tag, value));
        }
        tag.length(0);
        value.length(0);
        attribute.length(0);
        break;

      case '/': /* close tag */
        chr = my_tospace(GET);
        /* Decrease the 'level' only when (i) It's not an */
        /* (without space) empty tag i.e. <tag/> or, (ii) */
        /* It is of format <row col="val" .../>           */
        if (chr != '>' || in_tag) {
          level--;
          in_tag = false;
        }
        if (chr != '>')  /* if this is an empty tag <tag   /> */
          tag.length(0); /* we should keep tag value          */
        while (chr != '>' && chr != my_b_EOF) {
          tag.append(chr);
          chr = my_tospace(GET);
        }

        if ((tag.length() == line_term_length - 2) &&
            (memcmp(tag.ptr(), line_term_ptr + 1, tag.length()) == 0)) {
          DBUG_PRINT("read_xml",
                     ("found end-of-row %i %s", level, tag.c_ptr_safe()));
          DBUG_RETURN(false);  // normal return
        }
        chr = my_tospace(GET);
        break;

      case '=': /* attribute name end - read the value */
        // check for tag field and attribute name
        if (!memcmp(tag.c_ptr_safe(), STRING_WITH_LEN("field")) &&
            !memcmp(attribute.c_ptr_safe(), STRING_WITH_LEN("name"))) {
          /*
            this is format <field name="xx">xx</field>
            where actual fieldname is in attribute
          */
          delim = my_tospace(GET);
          tag.length(0);
          attribute.length(0);
          chr = '<'; /* we pretend that it is a tag */
          level--;
          break;
        }

        // check for " or '
        chr = GET;
        if (chr == my_b_EOF) goto found_eof;
        if (chr == '"' || chr == '\'') {
          delim = chr;
        } else {
          delim = ' '; /* no delimiter, use space */
          PUSH(chr);
        }

        chr = read_value(delim, &value);
        if (attribute.length() > 0 && value.length() > 0) {
          DBUG_PRINT("read_xml", ("lev:%i att:%s val:%s\n", level + 1,
                                  attribute.c_ptr_safe(), value.c_ptr_safe()));
          taglist.push_front(new XML_TAG(level + 1, attribute, value));
        }
        attribute.length(0);
        value.length(0);
        if (chr != ' ') chr = my_tospace(GET);
        break;

      default:
        chr = my_tospace(GET);
    } /* end switch */
  }   /* end while */

found_eof:
  DBUG_PRINT("read_xml", ("Found eof"));
  eof = 1;
  DBUG_RETURN(true);
}

bool Sql_cmd_load_table::execute(THD *thd) {
  LEX *const lex = thd->lex;

  uint privilege =
      (lex->duplicates == DUP_REPLACE ? INSERT_ACL | DELETE_ACL : INSERT_ACL) |
      (m_is_local_file ? 0 : FILE_ACL);

  if (m_is_local_file) {
    if (!thd->get_protocol()->has_client_capability(CLIENT_LOCAL_FILES) ||
        !opt_local_infile) {
      my_error(ER_NOT_ALLOWED_COMMAND, MYF(0));
      return true;
    }
  }

  if (check_one_table_access(thd, privilege, lex->query_tables)) return true;

  /* Push strict / ignore error handler */
  Ignore_error_handler ignore_handler;
  Strict_error_handler strict_handler;
  if (thd->lex->is_ignore())
    thd->push_internal_handler(&ignore_handler);
  else if (thd->is_strict_mode())
    thd->push_internal_handler(&strict_handler);

  bool res = execute_inner(thd, lex->duplicates);

  /* Pop ignore / strict error handler */
  if (thd->lex->is_ignore() || thd->is_strict_mode())
    thd->pop_internal_handler();

  return res;
}<|MERGE_RESOLUTION|>--- conflicted
+++ resolved
@@ -505,17 +505,10 @@
   if (!(error = read_info.error)) {
     table->next_number_field = table->found_next_number_field;
     if (thd->lex->is_ignore() || handle_duplicates == DUP_REPLACE)
-<<<<<<< HEAD
-      table->file->extra(HA_EXTRA_IGNORE_DUP_KEY);
-    if (handle_duplicates == DUP_REPLACE &&
-        (!table->triggers || !table->triggers->has_delete_triggers()))
-      table->file->extra(HA_EXTRA_WRITE_CAN_REPLACE);
-=======
       table->file->ha_extra(HA_EXTRA_IGNORE_DUP_KEY);
     if (handle_duplicates == DUP_REPLACE &&
         (!table->triggers || !table->triggers->has_delete_triggers()))
       table->file->ha_extra(HA_EXTRA_WRITE_CAN_REPLACE);
->>>>>>> 4869291f
     if (thd->locked_tables_mode <= LTM_LOCK_TABLES)
       table->file->ha_start_bulk_insert((ha_rows)0);
     table->copy_blobs = 1;
@@ -1134,19 +1127,11 @@
         field->set_notnull();
         if (field == table->next_number_field)
           table->auto_increment_field_not_null = true;
-<<<<<<< HEAD
-        field->store((char *)tag->value.ptr(), tag->value.length(), cs);
-      } else {
-        DBUG_ASSERT(NULL != dynamic_cast<Item_user_var_as_out_param *>(item));
-        ((Item_user_var_as_out_param *)item)
-            ->set_value((char *)tag->value.ptr(), tag->value.length(), cs);
-=======
         field->store(tag->value.ptr(), tag->value.length(), cs);
       } else {
         DBUG_ASSERT(NULL != dynamic_cast<Item_user_var_as_out_param *>(item));
         ((Item_user_var_as_out_param *)item)
             ->set_value(tag->value.ptr(), tag->value.length(), cs);
->>>>>>> 4869291f
       }
     }
 
@@ -1294,11 +1279,7 @@
   size_t length =
       max<size_t>(cs->mbmaxlen, max(field_term_length, line_term_length)) + 1;
   set_if_bigger(length, line_start.length());
-<<<<<<< HEAD
-  stack = stack_pos = (int *)sql_alloc(sizeof(int) * length);
-=======
   stack = stack_pos = (int *)(*THR_MALLOC)->Alloc(sizeof(int) * length);
->>>>>>> 4869291f
 
   if (!(buffer = (uchar *)my_malloc(key_memory_READ_INFO, buff_length + 1,
                                     MYF(MY_WME))))
