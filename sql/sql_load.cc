/*
   Copyright (c) 2000, 2013, Oracle and/or its affiliates. All rights reserved.

   This program is free software; you can redistribute it and/or modify
   it under the terms of the GNU General Public License as published by
   the Free Software Foundation; version 2 of the License.

   This program is distributed in the hope that it will be useful,
   but WITHOUT ANY WARRANTY; without even the implied warranty of
   MERCHANTABILITY or FITNESS FOR A PARTICULAR PURPOSE.  See the
   GNU General Public License for more details.

   You should have received a copy of the GNU General Public License
   along with this program; if not, write to the Free Software
   Foundation, Inc., 51 Franklin St, Fifth Floor, Boston, MA 02110-1301  USA */


/* Copy data from a textfile to table */
/* 2006-12 Erik Wetterberg : LOAD XML added */

#include "sql_priv.h"
#include "unireg.h"
#include "sql_load.h"
#include "sql_load.h"
#include "sql_cache.h"                          // query_cache_*
#include "sql_base.h"          // fill_record_n_invoke_before_triggers
#include <my_dir.h>
#include "sql_view.h"                           // check_key_in_view
#include "sql_insert.h" // check_that_all_fields_are_given_values,
                        // prepare_triggers_for_insert_stmt,
                        // write_record
#include "sql_acl.h"    // INSERT_ACL, UPDATE_ACL
#include "log_event.h"  // Delete_file_log_event,
                        // Execute_load_query_log_event,
                        // LOG_EVENT_UPDATE_TABLE_MAP_VERSION_F
#include <m_ctype.h>
#include "rpl_mi.h"
#include "rpl_slave.h"
#include "sp_head.h"
#include "sql_trigger.h"
#include "sql_show.h"
#include <algorithm>

using std::min;
using std::max;

class XML_TAG {
public:
  int level;
  String field;
  String value;
  XML_TAG(int l, String f, String v);
};


XML_TAG::XML_TAG(int l, String f, String v)
{
  level= l;
  field.append(f);
  value.append(v);
}


class READ_INFO {
  File	file;
  uchar	*buffer,			/* Buffer for read text */
	*end_of_buff;			/* Data in bufferts ends here */
  uint	buff_length,			/* Length of buffert */
	max_length;			/* Max length of row */
  const char *field_term_ptr, *line_term_ptr, *line_start_ptr, *line_start_end;
  uint	field_term_length,line_term_length,enclosed_length;
  int	field_term_char,line_term_char,enclosed_char,escape_char;
  int	*stack,*stack_pos;
  bool	found_end_of_line,start_of_line,eof;
  bool  need_end_io_cache;
  IO_CACHE cache;
  NET *io_net;
  int level; /* for load xml */

public:
  bool error,line_cuted,found_null,enclosed;
  uchar	*row_start,			/* Found row starts here */
	*row_end;			/* Found row ends here */
  const CHARSET_INFO *read_charset;

  READ_INFO(File file,uint tot_length,const CHARSET_INFO *cs,
	    const String &field_term,
            const String &line_start,
            const String &line_term,
	    const String &enclosed,
            int escape,bool get_it_from_net, bool is_fifo);
  ~READ_INFO();
  int read_field();
  int read_fixed_length(void);
  int next_line(void);
  char unescape(char chr);
  int terminator(const char *ptr,uint length);
  bool find_start_of_fields();
  /* load xml */
  List<XML_TAG> taglist;
  int read_value(int delim, String *val);
  int read_xml();
  int clear_level(int level);

  /*
    We need to force cache close before destructor is invoked to log
    the last read block
  */
  void end_io_cache()
  {
    ::end_io_cache(&cache);
    need_end_io_cache = 0;
  }

  /*
    Either this method, or we need to make cache public
    Arg must be set from mysql_load() since constructor does not see
    either the table or THD value
  */
  void set_io_cache_arg(void* arg) { cache.arg = arg; }
};

static int read_fixed_length(THD *thd, COPY_INFO &info, TABLE_LIST *table_list,
                             List<Item> &fields_vars, List<Item> &set_fields,
                             List<Item> &set_values, READ_INFO &read_info,
			     ulong skip_lines,
			     bool ignore_check_option_errors);
static int read_sep_field(THD *thd, COPY_INFO &info, TABLE_LIST *table_list,
                          List<Item> &fields_vars, List<Item> &set_fields,
                          List<Item> &set_values, READ_INFO &read_info,
			  const String &enclosed, ulong skip_lines,
			  bool ignore_check_option_errors);

static int read_xml_field(THD *thd, COPY_INFO &info, TABLE_LIST *table_list,
                          List<Item> &fields_vars, List<Item> &set_fields,
                          List<Item> &set_values, READ_INFO &read_info,
                          ulong skip_lines,
                          bool ignore_check_option_errors);

#ifndef EMBEDDED_LIBRARY
static bool write_execute_load_query_log_event(THD *thd, sql_exchange* ex,
                                               const char* db_arg, /* table's database */
                                               const char* table_name_arg,
                                               bool is_concurrent,
                                               enum enum_duplicates duplicates,
                                               bool ignore,
                                               bool transactional_table,
                                               int errocode);
#endif /* EMBEDDED_LIBRARY */

/*
  Execute LOAD DATA query

  SYNOPSYS
    mysql_load()
      thd - current thread
      ex  - sql_exchange object representing source file and its parsing rules
      table_list  - list of tables to which we are loading data
      fields_vars - list of fields and variables to which we read
                    data from file
      set_fields  - list of fields mentioned in set clause
      set_values  - expressions to assign to fields in previous list
      handle_duplicates - indicates whenever we should emit error or
                          replace row if we will meet duplicates.
      ignore -          - indicates whenever we should ignore duplicates
      read_file_from_client - is this LOAD DATA LOCAL ?

  RETURN VALUES
    TRUE - error / FALSE - success
*/

int mysql_load(THD *thd,sql_exchange *ex,TABLE_LIST *table_list,
	        List<Item> &fields_vars, List<Item> &set_fields,
                List<Item> &set_values,
                enum enum_duplicates handle_duplicates, bool ignore,
                bool read_file_from_client)
{
  char name[FN_REFLEN];
  File file;
  TABLE *table= NULL;
  int error= 0;
  const String *field_term= ex->field_term;
  const String *escaped=    ex->escaped;
  const String *enclosed=   ex->enclosed;
  bool is_fifo=0;
#ifndef EMBEDDED_LIBRARY
  LOAD_FILE_INFO lf_info;
  THD::killed_state killed_status= THD::NOT_KILLED;
  bool is_concurrent;
#endif
  char *db = table_list->db;			// This is never null
  /*
    If path for file is not defined, we will use the current database.
    If this is not set, we will use the directory where the table to be
    loaded is located
  */
  char *tdb= thd->db ? thd->db : db;		// Result is never null
  ulong skip_lines= ex->skip_lines;
  bool transactional_table;
  DBUG_ENTER("mysql_load");

  /*
    Bug #34283
    mysqlbinlog leaves tmpfile after termination if binlog contains
    load data infile, so in mixed mode we go to row-based for
    avoiding the problem.
  */
  thd->set_current_stmt_binlog_format_row_if_mixed();

#ifdef EMBEDDED_LIBRARY
  read_file_from_client  = 0; //server is always in the same process 
#endif

  if (escaped->length() > 1 || enclosed->length() > 1)
  {
    my_message(ER_WRONG_FIELD_TERMINATORS,ER(ER_WRONG_FIELD_TERMINATORS),
	       MYF(0));
    DBUG_RETURN(TRUE);
  }

  /* Report problems with non-ascii separators */
  if (!escaped->is_ascii() || !enclosed->is_ascii() ||
      !field_term->is_ascii() ||
      !ex->line_term->is_ascii() || !ex->line_start->is_ascii())
  {
    push_warning(thd, Sql_condition::WARN_LEVEL_WARN,
                 WARN_NON_ASCII_SEPARATOR_NOT_IMPLEMENTED,
                 ER(WARN_NON_ASCII_SEPARATOR_NOT_IMPLEMENTED));
  } 

  if (open_and_lock_tables(thd, table_list, TRUE, 0))
    DBUG_RETURN(TRUE);
  if (setup_tables_and_check_access(thd, &thd->lex->select_lex.context,
                                    &thd->lex->select_lex.top_join_list,
                                    table_list,
                                    &thd->lex->select_lex.leaf_tables, FALSE,
                                    INSERT_ACL | UPDATE_ACL,
                                    INSERT_ACL | UPDATE_ACL))
     DBUG_RETURN(-1);
  if (!table_list->table ||               // do not suport join view
      !table_list->updatable ||           // and derived tables
      check_key_in_view(thd, table_list))
  {
    my_error(ER_NON_UPDATABLE_TABLE, MYF(0), table_list->alias, "LOAD");
    DBUG_RETURN(TRUE);
  }
  if (table_list->prepare_where(thd, 0, TRUE) ||
      table_list->prepare_check_option(thd))
  {
    DBUG_RETURN(TRUE);
  }
  /*
    Let us emit an error if we are loading data to table which is used
    in subselect in SET clause like we do it for INSERT.

    The main thing to fix to remove this restriction is to ensure that the
    table is marked to be 'used for insert' in which case we should never
    mark this table as 'const table' (ie, one that has only one row).
  */
  if (unique_table(thd, table_list, table_list->next_global, 0))
  {
    my_error(ER_UPDATE_TABLE_USED, MYF(0), table_list->table_name);
    DBUG_RETURN(TRUE);
  }

  table= table_list->table;
  transactional_table= table->file->has_transactions();
#ifndef EMBEDDED_LIBRARY
  is_concurrent= (table_list->lock_type == TL_WRITE_CONCURRENT_INSERT);
#endif

  if (!fields_vars.elements)
  {
    Field **field;
    for (field=table->field; *field ; field++)
      fields_vars.push_back(new Item_field(*field));
    bitmap_set_all(table->write_set);
    /*
      Let us also prepare SET clause, altough it is probably empty
      in this case.
    */
    if (setup_fields(thd, Ref_ptr_array(),
                     set_fields, MARK_COLUMNS_WRITE, 0, 0) ||
        setup_fields(thd, Ref_ptr_array(), set_values, MARK_COLUMNS_READ, 0, 0))
      DBUG_RETURN(TRUE);
  }
  else
  {						// Part field list
    /* TODO: use this conds for 'WITH CHECK OPTIONS' */
    if (setup_fields(thd, Ref_ptr_array(),
                     fields_vars, MARK_COLUMNS_WRITE, 0, 0) ||
        setup_fields(thd, Ref_ptr_array(),
                     set_fields, MARK_COLUMNS_WRITE, 0, 0) ||
        check_that_all_fields_are_given_values(thd, table, table_list))
      DBUG_RETURN(TRUE);
    /* Fix the expressions in SET clause */
    if (setup_fields(thd, Ref_ptr_array(), set_values, MARK_COLUMNS_READ, 0, 0))
      DBUG_RETURN(TRUE);
  }

  const int escape_char= (escaped->length() && (ex->escaped_given() ||
                          !(thd->variables.sql_mode & MODE_NO_BACKSLASH_ESCAPES)))
                          ? (*escaped)[0] : INT_MAX;

  /* We can't give an error in the middle when using LOCAL files */
  if (read_file_from_client && handle_duplicates == DUP_ERROR)
    ignore= 1;

  /*
    * LOAD DATA INFILE fff INTO TABLE xxx SET columns2
    sets all columns, except if file's row lacks some: in that case,
    defaults are set by read_fixed_length() and read_sep_field(),
    not by COPY_INFO.
    * LOAD DATA INFILE fff INTO TABLE xxx (columns1) SET columns2=
    may need a default for columns other than columns1 and columns2.
  */
  const bool manage_defaults= fields_vars.elements != 0;
  COPY_INFO info(COPY_INFO::INSERT_OPERATION,
                 &fields_vars, &set_fields,
                 manage_defaults,
                 handle_duplicates, ignore, escape_char);

  if (info.add_function_default_columns(table, table->write_set))
    DBUG_RETURN(TRUE);

  prepare_triggers_for_insert_stmt(table);

  uint tot_length=0;
  bool use_blobs= 0, use_vars= 0;
  List_iterator_fast<Item> it(fields_vars);
  Item *item;

  while ((item= it++))
  {
    Item *real_item= item->real_item();

    if (real_item->type() == Item::FIELD_ITEM)
    {
      Field *field= ((Item_field*)real_item)->field;
      if (field->flags & BLOB_FLAG)
      {
        use_blobs= 1;
        tot_length+= 256;			// Will be extended if needed
      }
      else
        tot_length+= field->field_length;
    }
    else if (item->type() == Item::STRING_ITEM)
      use_vars= 1;
  }
  if (use_blobs && !ex->line_term->length() && !field_term->length())
  {
    my_message(ER_BLOBS_AND_NO_TERMINATED,ER(ER_BLOBS_AND_NO_TERMINATED),
	       MYF(0));
    DBUG_RETURN(TRUE);
  }
  if (use_vars && !field_term->length() && !enclosed->length())
  {
    my_error(ER_LOAD_FROM_FIXED_SIZE_ROWS_TO_VAR, MYF(0));
    DBUG_RETURN(TRUE);
  }

#ifndef EMBEDDED_LIBRARY
  if (read_file_from_client)
  {
    (void)net_request_file(&thd->net,ex->file_name);
    file = -1;
  }
  else
#endif
  {
#ifdef DONT_ALLOW_FULL_LOAD_DATA_PATHS
    ex->file_name+=dirname_length(ex->file_name);
#endif
    if (!dirname_length(ex->file_name))
    {
      strxnmov(name, FN_REFLEN-1, mysql_real_data_home, tdb, NullS);
      (void) fn_format(name, ex->file_name, name, "",
		       MY_RELATIVE_PATH | MY_UNPACK_FILENAME);
    }
    else
    {
      (void) fn_format(name, ex->file_name, mysql_real_data_home, "",
                       MY_RELATIVE_PATH | MY_UNPACK_FILENAME |
                       MY_RETURN_REAL_PATH);
    }

    if (thd->slave_thread)
    {
#if defined(HAVE_REPLICATION) && !defined(MYSQL_CLIENT)
      DBUG_ASSERT(active_mi != NULL);
      if (strncmp(active_mi->rli->slave_patternload_file, name,
                  active_mi->rli->slave_patternload_file_size))
      {
        /*
          LOAD DATA INFILE in the slave SQL Thread can only read from 
          --slave-load-tmpdir". This should never happen. Please, report a bug.
        */

        sql_print_error("LOAD DATA INFILE in the slave SQL Thread can only read from --slave-load-tmpdir. " \
                        "Please, report a bug.");
        my_error(ER_OPTION_PREVENTS_STATEMENT, MYF(0), "--slave-load-tmpdir");
        DBUG_RETURN(TRUE);
      }
#else
      /*
        This is impossible and should never happen.
      */
      DBUG_ASSERT(FALSE); 
#endif
    }
    else if (!is_secure_file_path(name))
    {
      /* Read only allowed from within dir specified by secure_file_priv */
      my_error(ER_OPTION_PREVENTS_STATEMENT, MYF(0), "--secure-file-priv");
      DBUG_RETURN(TRUE);
    }

#if !defined(__WIN__) && ! defined(__NETWARE__)
    MY_STAT stat_info;
    if (!my_stat(name, &stat_info, MYF(MY_WME)))
      DBUG_RETURN(TRUE);

    // if we are not in slave thread, the file must be:
    if (!thd->slave_thread &&
        !((stat_info.st_mode & S_IFLNK) != S_IFLNK &&   // symlink
          ((stat_info.st_mode & S_IFREG) == S_IFREG ||  // regular file
           (stat_info.st_mode & S_IFIFO) == S_IFIFO)))  // named pipe
    {
      my_error(ER_TEXTFILE_NOT_READABLE, MYF(0), name);
      DBUG_RETURN(TRUE);
    }
    if ((stat_info.st_mode & S_IFIFO) == S_IFIFO)
      is_fifo= 1;
#endif
    if ((file= mysql_file_open(key_file_load,
                               name, O_RDONLY, MYF(MY_WME))) < 0)

      DBUG_RETURN(TRUE);
  }

  READ_INFO read_info(file,tot_length,
                      ex->cs ? ex->cs : thd->variables.collation_database,
		      *field_term,*ex->line_start, *ex->line_term, *enclosed,
		      info.escape_char, read_file_from_client, is_fifo);
  if (read_info.error)
  {
    if (file >= 0)
      mysql_file_close(file, MYF(0));           // no files in net reading
    DBUG_RETURN(TRUE);				// Can't allocate buffers
  }

#ifndef EMBEDDED_LIBRARY
  if (mysql_bin_log.is_open())
  {
    lf_info.thd = thd;
    lf_info.wrote_create_file = 0;
    lf_info.last_pos_in_file = HA_POS_ERROR;
    lf_info.log_delayed= transactional_table;
    read_info.set_io_cache_arg((void*) &lf_info);
  }
#endif /*!EMBEDDED_LIBRARY*/

  thd->count_cuted_fields= CHECK_FIELD_WARN;		/* calc cuted fields */
  thd->cuted_fields=0L;
  /* Skip lines if there is a line terminator */
  if (ex->line_term->length() && ex->filetype != FILETYPE_XML)
  {
    /* ex->skip_lines needs to be preserved for logging */
    while (skip_lines > 0)
    {
      skip_lines--;
      if (read_info.next_line())
	break;
    }
  }

  if (!(error=test(read_info.error)))
  {

    table->next_number_field=table->found_next_number_field;
    if (ignore ||
	handle_duplicates == DUP_REPLACE)
      table->file->extra(HA_EXTRA_IGNORE_DUP_KEY);
    if (handle_duplicates == DUP_REPLACE &&
        (!table->triggers ||
         !table->triggers->has_delete_triggers()))
        table->file->extra(HA_EXTRA_WRITE_CAN_REPLACE);
    if (thd->locked_tables_mode <= LTM_LOCK_TABLES)
      table->file->ha_start_bulk_insert((ha_rows) 0);
    table->copy_blobs=1;

    thd->abort_on_warning= (!ignore && thd->is_strict_mode());

    if (ex->filetype == FILETYPE_XML) /* load xml */
      error= read_xml_field(thd, info, table_list, fields_vars,
                            set_fields, set_values, read_info,
                            skip_lines, ignore);
    else if (!field_term->length() && !enclosed->length())
      error= read_fixed_length(thd, info, table_list, fields_vars,
                               set_fields, set_values, read_info,
			       skip_lines, ignore);
    else
      error= read_sep_field(thd, info, table_list, fields_vars,
                            set_fields, set_values, read_info,
			    *enclosed, skip_lines, ignore);
    if (thd->locked_tables_mode <= LTM_LOCK_TABLES &&
        table->file->ha_end_bulk_insert() && !error)
    {
      table->file->print_error(my_errno, MYF(0));
      error= 1;
    }
    table->file->extra(HA_EXTRA_NO_IGNORE_DUP_KEY);
    table->file->extra(HA_EXTRA_WRITE_CANNOT_REPLACE);
    table->next_number_field=0;
  }
  if (file >= 0)
    mysql_file_close(file, MYF(0));
  free_blobs(table);				/* if pack_blob was used */
  table->copy_blobs=0;
  thd->count_cuted_fields= CHECK_FIELD_IGNORE;
  /* 
     simulated killing in the middle of per-row loop
     must be effective for binlogging
  */
  DBUG_EXECUTE_IF("simulate_kill_bug27571",
                  {
                    error=1;
                    thd->killed= THD::KILL_QUERY;
                  };);

#ifndef EMBEDDED_LIBRARY
  killed_status= (error == 0) ? THD::NOT_KILLED : thd->killed;
#endif

  /*
    We must invalidate the table in query cache before binlog writing and
    ha_autocommit_...
  */
  query_cache_invalidate3(thd, table_list, 0);
  if (error)
  {
    if (read_file_from_client)
      while (!read_info.next_line())
	;

#ifndef EMBEDDED_LIBRARY
    if (mysql_bin_log.is_open())
    {
      {
	/*
	  Make sure last block (the one which caused the error) gets
	  logged.  This is needed because otherwise after write of (to
	  the binlog, not to read_info (which is a cache))
	  Delete_file_log_event the bad block will remain in read_info
	  (because pre_read is not called at the end of the last
	  block; remember pre_read is called whenever a new block is
	  read from disk).  At the end of mysql_load(), the destructor
	  of read_info will call end_io_cache() which will flush
	  read_info, so we will finally have this in the binlog:

	  Append_block # The last successfull block
	  Delete_file
	  Append_block # The failing block
	  which is nonsense.
	  Or could also be (for a small file)
	  Create_file  # The failing block
	  which is nonsense (Delete_file is not written in this case, because:
	  Create_file has not been written, so Delete_file is not written, then
	  when read_info is destroyed end_io_cache() is called which writes
	  Create_file.
	*/
	read_info.end_io_cache();
	/* If the file was not empty, wrote_create_file is true */
	if (lf_info.wrote_create_file)
	{
          int errcode= query_error_code(thd, killed_status == THD::NOT_KILLED);

          /* since there is already an error, the possible error of
             writing binary log will be ignored */
	  if (thd->transaction.stmt.cannot_safely_rollback())
            (void) write_execute_load_query_log_event(thd, ex,
                                                      table_list->db, 
                                                      table_list->table_name,
                                                      is_concurrent,
                                                      handle_duplicates, ignore,
                                                      transactional_table,
                                                      errcode);
	  else
	  {
	    Delete_file_log_event d(thd, db, transactional_table);
	    (void) mysql_bin_log.write_event(&d);
	  }
	}
      }
    }
#endif /*!EMBEDDED_LIBRARY*/
    error= -1;				// Error on read
    goto err;
  }

  my_snprintf(name, sizeof(name),
              ER(ER_LOAD_INFO),
              (long) info.stats.records, (long) info.stats.deleted,
              (long) (info.stats.records - info.stats.copied),
              (long) thd->get_stmt_da()->current_statement_warn_count());

#ifndef EMBEDDED_LIBRARY
  if (mysql_bin_log.is_open())
  {
    /*
      We need to do the job that is normally done inside
      binlog_query() here, which is to ensure that the pending event
      is written before tables are unlocked and before any other
      events are written.  We also need to update the table map
      version for the binary log to mark that table maps are invalid
      after this point.
     */
    if (thd->is_current_stmt_binlog_format_row())
      error= thd->binlog_flush_pending_rows_event(TRUE, transactional_table);
    else
    {
      /*
        As already explained above, we need to call end_io_cache() or the last
        block will be logged only after Execute_load_query_log_event (which is
        wrong), when read_info is destroyed.
      */
      read_info.end_io_cache();
      if (lf_info.wrote_create_file)
      {
        int errcode= query_error_code(thd, killed_status == THD::NOT_KILLED);
        error= write_execute_load_query_log_event(thd, ex,
                                                  table_list->db, table_list->table_name,
                                                  is_concurrent,
                                                  handle_duplicates, ignore,
                                                  transactional_table,
                                                  errcode);
      }

      /*
        Flushing the IO CACHE while writing the execute load query log event
        may result in error (for instance, because the max_binlog_size has been 
        reached, and rotation of the binary log failed).
      */
      error= error || mysql_bin_log.get_log_file()->error;
    }
    if (error)
      goto err;
  }
#endif /*!EMBEDDED_LIBRARY*/

  /* ok to client sent only after binlog write and engine commit */
  my_ok(thd, info.stats.copied + info.stats.deleted, 0L, name);
err:
  DBUG_ASSERT(transactional_table ||
              !(info.stats.copied || info.stats.deleted) ||
              thd->transaction.stmt.cannot_safely_rollback());
  table->file->ha_release_auto_increment();
  table->auto_increment_field_not_null= FALSE;
  thd->abort_on_warning= 0;
  DBUG_RETURN(error);
}


#ifndef EMBEDDED_LIBRARY

/* Not a very useful function; just to avoid duplication of code */
static bool write_execute_load_query_log_event(THD *thd, sql_exchange* ex,
                                               const char* db_arg,  /* table's database */
                                               const char* table_name_arg,
                                               bool is_concurrent,
                                               enum enum_duplicates duplicates,
                                               bool ignore,
                                               bool transactional_table,
                                               int errcode)
{
  char                *load_data_query,
                      *end,
                      *fname_start,
                      *fname_end,
                      *p= NULL;
  size_t               pl= 0;
  List<Item>           fv;
  Item                *item;
  String              *str;
  String               pfield, pfields;
  int                  n;
  const char          *tbl= table_name_arg;
  const char          *tdb= (thd->db != NULL ? thd->db : db_arg);
  String              string_buf;
  if (!thd->db || strcmp(db_arg, thd->db))
  {
    /*
      If used database differs from table's database,
      prefix table name with database name so that it
      becomes a FQ name.
     */
    string_buf.set_charset(system_charset_info);
    append_identifier(thd, &string_buf, db_arg, strlen(db_arg));
    string_buf.append(".");
  }
  append_identifier(thd, &string_buf, table_name_arg,
                    strlen(table_name_arg));
  tbl= string_buf.c_ptr_safe();
  Load_log_event       lle(thd, ex, tdb, tbl, fv, is_concurrent,
                           duplicates, ignore, transactional_table);

  /*
    force in a LOCAL if there was one in the original.
  */
  if (thd->lex->local_file)
    lle.set_fname_outside_temp_buf(ex->file_name, strlen(ex->file_name));

  /*
    prepare fields-list and SET if needed; print_query won't do that for us.
  */
  if (!thd->lex->field_list.is_empty())
  {
    List_iterator<Item>  li(thd->lex->field_list);

    pfields.append(" (");
    n= 0;

    while ((item= li++))
    {
      if (n++)
        pfields.append(", ");
      if (item->type() == Item::FIELD_ITEM)
        append_identifier(thd, &pfields, item->item_name.ptr(),
                          strlen(item->item_name.ptr()));
      else
        item->print(&pfields, QT_ORDINARY);
    }
    pfields.append(")");
  }

  if (!thd->lex->update_list.is_empty())
  {
    List_iterator<Item> lu(thd->lex->update_list);
    List_iterator<String> ls(thd->lex->load_set_str_list);

    pfields.append(" SET ");
    n= 0;

    while ((item= lu++))
    {
      str= ls++;
      if (n++)
        pfields.append(", ");
<<<<<<< HEAD
      append_identifier(thd, &pfields, item->item_name.ptr(),
                        strlen(item->item_name.ptr()));
      pfields.append(val->item_name.ptr());
=======
      append_identifier(thd, &pfields, item->name, strlen(item->name));
      pfields.append((char *)str->ptr());
>>>>>>> cac1e71d
    }
  }

  p= pfields.c_ptr_safe();
  pl= strlen(p);

  if (!(load_data_query= (char *)thd->alloc(lle.get_query_buffer_length() + 1 + pl)))
    return TRUE;

  lle.print_query(FALSE, (const char *) ex->cs?ex->cs->csname:NULL,
                  load_data_query, &end,
                  (char **)&fname_start, (char **)&fname_end);

  strcpy(end, p);
  end += pl;

  Execute_load_query_log_event
    e(thd, load_data_query, end-load_data_query,
      (uint) ((char*) fname_start - load_data_query - 1),
      (uint) ((char*) fname_end - load_data_query),
      (duplicates == DUP_REPLACE) ? LOAD_DUP_REPLACE :
      (ignore ? LOAD_DUP_IGNORE : LOAD_DUP_ERROR),
      transactional_table, FALSE, FALSE, errcode);
  return mysql_bin_log.write_event(&e);
}

#endif

/****************************************************************************
** Read of rows of fixed size + optional garage + optonal newline
****************************************************************************/

static int
read_fixed_length(THD *thd, COPY_INFO &info, TABLE_LIST *table_list,
                  List<Item> &fields_vars, List<Item> &set_fields,
                  List<Item> &set_values, READ_INFO &read_info,
                  ulong skip_lines, bool ignore_check_option_errors)
{
  List_iterator_fast<Item> it(fields_vars);
  Item_field *sql_field;
  TABLE *table= table_list->table;
  bool err;
  DBUG_ENTER("read_fixed_length");

  while (!read_info.read_fixed_length())
  {
    if (thd->killed)
    {
      thd->send_kill_message();
      DBUG_RETURN(1);
    }
    if (skip_lines)
    {
      /*
	We could implement this with a simple seek if:
	- We are not using DATA INFILE LOCAL
	- escape character is  ""
	- line starting prefix is ""
      */
      skip_lines--;
      continue;
    }
    it.rewind();
    uchar *pos=read_info.row_start;
#ifdef HAVE_purify
    read_info.row_end[0]=0;
#endif

    restore_record(table, s->default_values);
    /*
      Check whether default values of the fields not specified in column list
      are correct or not.
    */
    if (validate_default_values_of_unset_fields(thd, table))
    {
      read_info.error= 1;
      break;
    }

    /*
      There is no variables in fields_vars list in this format so
      this conversion is safe.
    */
    while ((sql_field= (Item_field*) it++))
    {
      Field *field= sql_field->field;                  
      if (field == table->next_number_field)
        table->auto_increment_field_not_null= TRUE;
      /*
        No fields specified in fields_vars list can be null in this format.
        Mark field as not null, we should do this for each row because of
        restore_record...
      */
      field->set_notnull();

      if (pos == read_info.row_end)
      {
        thd->cuted_fields++;			/* Not enough fields */
        push_warning_printf(thd, Sql_condition::WARN_LEVEL_WARN,
                            ER_WARN_TOO_FEW_RECORDS,
                            ER(ER_WARN_TOO_FEW_RECORDS),
                            thd->get_stmt_da()->current_row_for_warning());
        if (field->type() == FIELD_TYPE_TIMESTAMP && !field->maybe_null())
        {
          // Specific of TIMESTAMP NOT NULL: set to CURRENT_TIMESTAMP.
          Item_func_now_local::store_in(field);
        }
      }
      else
      {
	uint length;
	uchar save_chr;
	if ((length=(uint) (read_info.row_end-pos)) >
	    field->field_length)
	  length=field->field_length;
	save_chr=pos[length]; pos[length]='\0'; // Safeguard aganst malloc
        field->store((char*) pos,length,read_info.read_charset);
	pos[length]=save_chr;
	if ((pos+=length) > read_info.row_end)
	  pos= read_info.row_end;	/* Fills rest with space */
      }
    }
    if (pos != read_info.row_end)
    {
      thd->cuted_fields++;			/* To long row */
      push_warning_printf(thd, Sql_condition::WARN_LEVEL_WARN,
                          ER_WARN_TOO_MANY_RECORDS,
                          ER(ER_WARN_TOO_MANY_RECORDS),
                          thd->get_stmt_da()->current_row_for_warning());
    }

    if (thd->killed ||
        fill_record_n_invoke_before_triggers(thd, set_fields, set_values,
                                             ignore_check_option_errors,
                                             table->triggers,
                                             TRG_EVENT_INSERT))
      DBUG_RETURN(1);

    switch (table_list->view_check_option(thd,
                                          ignore_check_option_errors)) {
    case VIEW_CHECK_SKIP:
      read_info.next_line();
      goto continue_loop;
    case VIEW_CHECK_ERROR:
      DBUG_RETURN(-1);
    }

    err= write_record(thd, table, &info, NULL);
    table->auto_increment_field_not_null= FALSE;
    if (err)
      DBUG_RETURN(1);
   
    /*
      We don't need to reset auto-increment field since we are restoring
      its default value at the beginning of each loop iteration.
    */
    if (read_info.next_line())			// Skip to next line
      break;
    if (read_info.line_cuted)
    {
      thd->cuted_fields++;			/* To long row */
      push_warning_printf(thd, Sql_condition::WARN_LEVEL_WARN,
                          ER_WARN_TOO_MANY_RECORDS,
                          ER(ER_WARN_TOO_MANY_RECORDS),
                          thd->get_stmt_da()->current_row_for_warning());
    }
    thd->get_stmt_da()->inc_current_row_for_warning();
continue_loop:;
  }
  DBUG_RETURN(test(read_info.error));
}



static int
read_sep_field(THD *thd, COPY_INFO &info, TABLE_LIST *table_list,
               List<Item> &fields_vars, List<Item> &set_fields,
               List<Item> &set_values, READ_INFO &read_info,
	       const String &enclosed, ulong skip_lines,
	       bool ignore_check_option_errors)
{
  List_iterator_fast<Item> it(fields_vars);
  Item *item;
  TABLE *table= table_list->table;
  uint enclosed_length;
  bool err;
  DBUG_ENTER("read_sep_field");

  enclosed_length=enclosed.length();

  for (;;it.rewind())
  {
    if (thd->killed)
    {
      thd->send_kill_message();
      DBUG_RETURN(1);
    }

    restore_record(table, s->default_values);
    /*
      Check whether default values of the fields not specified in column list
      are correct or not.
    */
    if (validate_default_values_of_unset_fields(thd, table))
    {
      read_info.error= 1;
      break;
    }

    while ((item= it++))
    {
      uint length;
      uchar *pos;
      Item *real_item;

      if (read_info.read_field())
	break;

      /* If this line is to be skipped we don't want to fill field or var */
      if (skip_lines)
        continue;

      pos=read_info.row_start;
      length=(uint) (read_info.row_end-pos);

      real_item= item->real_item();

      if ((!read_info.enclosed &&
	  (enclosed_length && length == 4 &&
           !memcmp(pos, STRING_WITH_LEN("NULL")))) ||
	  (length == 1 && read_info.found_null))
      {

        if (real_item->type() == Item::FIELD_ITEM)
        {
          Field *field= ((Item_field *)real_item)->field;
          if (field->reset())                   // Set to 0
          {
            my_error(ER_WARN_NULL_TO_NOTNULL, MYF(0), field->field_name,
                     thd->get_stmt_da()->current_row_for_warning());
            DBUG_RETURN(1);
          }
          // Try to set to NULL; if it fails, field remains at 0.
          field->set_null();
          if (!field->maybe_null())
          {
            if (field->type() == FIELD_TYPE_TIMESTAMP)
            {
              // Specific of TIMESTAMP NOT NULL: set to CURRENT_TIMESTAMP.
              Item_func_now_local::store_in(field);
            }
            else if (field != table->next_number_field)
              field->set_warning(Sql_condition::WARN_LEVEL_WARN,
                                 ER_WARN_NULL_TO_NOTNULL, 1);
          }
	}
        else if (item->type() == Item::STRING_ITEM)
        {
          ((Item_user_var_as_out_param *)item)->set_null_value(
                                                  read_info.read_charset);
        }
        else
        {
          my_error(ER_LOAD_DATA_INVALID_COLUMN, MYF(0), item->full_name());
          DBUG_RETURN(1);
        }

	continue;
      }

      if (real_item->type() == Item::FIELD_ITEM)
      {
        Field *field= ((Item_field *)real_item)->field;
        field->set_notnull();
        read_info.row_end[0]=0;			// Safe to change end marker
        if (field == table->next_number_field)
          table->auto_increment_field_not_null= TRUE;
        field->store((char*) pos, length, read_info.read_charset);
      }
      else if (item->type() == Item::STRING_ITEM)
      {
        ((Item_user_var_as_out_param *)item)->set_value((char*) pos, length,
                                                        read_info.read_charset);
      }
      else
      {
        my_error(ER_LOAD_DATA_INVALID_COLUMN, MYF(0), item->full_name());
        DBUG_RETURN(1);
      }
    }

    if (thd->is_error())
      read_info.error= 1;

    if (read_info.error)
      break;
    if (skip_lines)
    {
      skip_lines--;
      continue;
    }
    if (item)
    {
      /* Have not read any field, thus input file is simply ended */
      if (item == fields_vars.head())
	break;
      for (; item ; item= it++)
      {
        Item *real_item= item->real_item();
        if (real_item->type() == Item::FIELD_ITEM)
        {
          Field *field= ((Item_field *)real_item)->field;
          /*
            We set to 0. But if the field is DEFAULT NULL, the "null bit"
            turned on by restore_record() above remains so field will be NULL.
          */
          if (field->reset())
          {
            my_error(ER_WARN_NULL_TO_NOTNULL, MYF(0),field->field_name,
                     thd->get_stmt_da()->current_row_for_warning());
            DBUG_RETURN(1);
          }
          if (field->type() == FIELD_TYPE_TIMESTAMP && !field->maybe_null())
            // Specific of TIMESTAMP NOT NULL: set to CURRENT_TIMESTAMP.
            Item_func_now_local::store_in(field);
          /*
            QQ: We probably should not throw warning for each field.
            But how about intention to always have the same number
            of warnings in THD::cuted_fields (and get rid of cuted_fields
            in the end ?)
          */
          thd->cuted_fields++;
          push_warning_printf(thd, Sql_condition::WARN_LEVEL_WARN,
                              ER_WARN_TOO_FEW_RECORDS,
                              ER(ER_WARN_TOO_FEW_RECORDS),
                              thd->get_stmt_da()->current_row_for_warning());
        }
        else if (item->type() == Item::STRING_ITEM)
        {
          ((Item_user_var_as_out_param *)item)->set_null_value(
                                                  read_info.read_charset);
        }
        else
        {
          my_error(ER_LOAD_DATA_INVALID_COLUMN, MYF(0), item->full_name());
          DBUG_RETURN(1);
        }
      }
    }

    if (thd->killed ||
        fill_record_n_invoke_before_triggers(thd, set_fields, set_values,
                                             ignore_check_option_errors,
                                             table->triggers,
                                             TRG_EVENT_INSERT))
      DBUG_RETURN(1);

    switch (table_list->view_check_option(thd,
                                          ignore_check_option_errors)) {
    case VIEW_CHECK_SKIP:
      read_info.next_line();
      goto continue_loop;
    case VIEW_CHECK_ERROR:
      DBUG_RETURN(-1);
    }

    err= write_record(thd, table, &info, NULL);
    table->auto_increment_field_not_null= FALSE;
    if (err)
      DBUG_RETURN(1);
    /*
      We don't need to reset auto-increment field since we are restoring
      its default value at the beginning of each loop iteration.
    */
    if (read_info.next_line())			// Skip to next line
      break;
    if (read_info.line_cuted)
    {
      thd->cuted_fields++;			/* To long row */
      push_warning_printf(thd, Sql_condition::WARN_LEVEL_WARN,
                          ER_WARN_TOO_MANY_RECORDS, ER(ER_WARN_TOO_MANY_RECORDS),
                          thd->get_stmt_da()->current_row_for_warning());
      if (thd->killed)
        DBUG_RETURN(1);
    }
    thd->get_stmt_da()->inc_current_row_for_warning();
continue_loop:;
  }
  DBUG_RETURN(test(read_info.error));
}


/****************************************************************************
** Read rows in xml format
****************************************************************************/
static int
read_xml_field(THD *thd, COPY_INFO &info, TABLE_LIST *table_list,
               List<Item> &fields_vars, List<Item> &set_fields,
               List<Item> &set_values, READ_INFO &read_info,
               ulong skip_lines,
               bool ignore_check_option_errors)
{
  List_iterator_fast<Item> it(fields_vars);
  Item *item;
  TABLE *table= table_list->table;
  const CHARSET_INFO *cs= read_info.read_charset;
  DBUG_ENTER("read_xml_field");

  for ( ; ; it.rewind())
  {
    if (thd->killed)
    {
      thd->send_kill_message();
      DBUG_RETURN(1);
    }
    
    // read row tag and save values into tag list
    if (read_info.read_xml())
      break;
    
    List_iterator_fast<XML_TAG> xmlit(read_info.taglist);
    xmlit.rewind();
    XML_TAG *tag= NULL;
    
#ifndef DBUG_OFF
    DBUG_PRINT("read_xml_field", ("skip_lines=%d", (int) skip_lines));
    while ((tag= xmlit++))
    {
      DBUG_PRINT("read_xml_field", ("got tag:%i '%s' '%s'",
                                    tag->level, tag->field.c_ptr(),
                                    tag->value.c_ptr()));
    }
#endif
    
    restore_record(table, s->default_values);
    /*
      Check whether default values of the fields not specified in column list
      are correct or not.
    */
    if (validate_default_values_of_unset_fields(thd, table))
    {
      read_info.error= 1;
      break;
    }
    
    while ((item= it++))
    {
      /* If this line is to be skipped we don't want to fill field or var */
      if (skip_lines)
        continue;
      
      /* find field in tag list */
      xmlit.rewind();
      tag= xmlit++;
      
      while(tag && strcmp(tag->field.c_ptr(), item->item_name.ptr()) != 0)
        tag= xmlit++;
      
      if (!tag) // found null
      {
        if (item->type() == Item::FIELD_ITEM)
        {
          Field *field= ((Item_field *) item)->field;
          field->reset();
          field->set_null();
          if (field == table->next_number_field)
            table->auto_increment_field_not_null= TRUE;
          if (!field->maybe_null())
          {
            if (field->type() == FIELD_TYPE_TIMESTAMP)
              // Specific of TIMESTAMP NOT NULL: set to CURRENT_TIMESTAMP.
              Item_func_now_local::store_in(field);
            else if (field != table->next_number_field)
              field->set_warning(Sql_condition::WARN_LEVEL_WARN,
                                 ER_WARN_NULL_TO_NOTNULL, 1);
          }
        }
        else
          ((Item_user_var_as_out_param *) item)->set_null_value(cs);
        continue;
      }

      if (item->type() == Item::FIELD_ITEM)
      {

        Field *field= ((Item_field *)item)->field;
        field->set_notnull();
        if (field == table->next_number_field)
          table->auto_increment_field_not_null= TRUE;
        field->store((char *) tag->value.ptr(), tag->value.length(), cs);
      }
      else
        ((Item_user_var_as_out_param *) item)->set_value(
                                                 (char *) tag->value.ptr(), 
                                                 tag->value.length(), cs);
    }
    
    if (read_info.error)
      break;
    
    if (skip_lines)
    {
      skip_lines--;
      continue;
    }
    
    if (item)
    {
      /* Have not read any field, thus input file is simply ended */
      if (item == fields_vars.head())
        break;
      
      for ( ; item; item= it++)
      {
        if (item->type() == Item::FIELD_ITEM)
        {
          /*
            QQ: We probably should not throw warning for each field.
            But how about intention to always have the same number
            of warnings in THD::cuted_fields (and get rid of cuted_fields
            in the end ?)
          */
          thd->cuted_fields++;
          push_warning_printf(thd, Sql_condition::WARN_LEVEL_WARN,
                              ER_WARN_TOO_FEW_RECORDS,
                              ER(ER_WARN_TOO_FEW_RECORDS),
                              thd->get_stmt_da()->current_row_for_warning());
        }
        else
          ((Item_user_var_as_out_param *)item)->set_null_value(cs);
      }
    }

    if (thd->killed ||
        fill_record_n_invoke_before_triggers(thd, set_fields, set_values,
                                             ignore_check_option_errors,
                                             table->triggers,
                                             TRG_EVENT_INSERT))
      DBUG_RETURN(1);

    switch (table_list->view_check_option(thd,
                                          ignore_check_option_errors)) {
    case VIEW_CHECK_SKIP:
      read_info.next_line();
      goto continue_loop;
    case VIEW_CHECK_ERROR:
      DBUG_RETURN(-1);
    }
    
    if (write_record(thd, table, &info, NULL))
      DBUG_RETURN(1);
    
    /*
      We don't need to reset auto-increment field since we are restoring
      its default value at the beginning of each loop iteration.
    */
    thd->get_stmt_da()->inc_current_row_for_warning();
    continue_loop:;
  }
  DBUG_RETURN(test(read_info.error) || thd->is_error());
} /* load xml end */


/* Unescape all escape characters, mark \N as null */

char
READ_INFO::unescape(char chr)
{
  /* keep this switch synchornous with the ESCAPE_CHARS macro */
  switch(chr) {
  case 'n': return '\n';
  case 't': return '\t';
  case 'r': return '\r';
  case 'b': return '\b';
  case '0': return 0;				// Ascii null
  case 'Z': return '\032';			// Win32 end of file
  case 'N': found_null=1;

    /* fall through */
  default:  return chr;
  }
}


/*
  Read a line using buffering
  If last line is empty (in line mode) then it isn't outputed
*/


READ_INFO::READ_INFO(File file_par, uint tot_length, const CHARSET_INFO *cs,
                     const String &field_term,
                     const String &line_start,
                     const String &line_term,
                     const String &enclosed_par,
                     int escape, bool get_it_from_net, bool is_fifo)
  :file(file_par), buff_length(tot_length), escape_char(escape),
   found_end_of_line(false), eof(false), need_end_io_cache(false),
   error(false), line_cuted(false), found_null(false), read_charset(cs)
{
  field_term_ptr= field_term.ptr();
  field_term_length= field_term.length();
  line_term_ptr= line_term.ptr();
  line_term_length= line_term.length();
  level= 0; /* for load xml */
  if (line_start.length() == 0)
  {
    line_start_ptr=0;
    start_of_line= 0;
  }
  else
  {
    line_start_ptr=(char*) line_start.ptr();
    line_start_end=line_start_ptr+line_start.length();
    start_of_line= 1;
  }
  /* If field_terminator == line_terminator, don't use line_terminator */
  if (field_term_length == line_term_length &&
      !memcmp(field_term_ptr,line_term_ptr,field_term_length))
  {
    line_term_length=0;
    line_term_ptr=(char*) "";
  }
  enclosed_char= (enclosed_length=enclosed_par.length()) ?
    (uchar) enclosed_par[0] : INT_MAX;
  field_term_char= field_term_length ? (uchar) field_term_ptr[0] : INT_MAX;
  line_term_char= line_term_length ? (uchar) line_term_ptr[0] : INT_MAX;


  /* Set of a stack for unget if long terminators */
  uint length= max(cs->mbmaxlen, max(field_term_length, line_term_length)) + 1;
  set_if_bigger(length,line_start.length());
  stack=stack_pos=(int*) sql_alloc(sizeof(int)*length);

  if (!(buffer=(uchar*) my_malloc(buff_length+1,MYF(0))))
    error=1; /* purecov: inspected */
  else
  {
    end_of_buff=buffer+buff_length;
    if (init_io_cache(&cache,(get_it_from_net) ? -1 : file, 0,
		      (get_it_from_net) ? READ_NET :
		      (is_fifo ? READ_FIFO : READ_CACHE),0L,1,
		      MYF(MY_WME)))
    {
      my_free(buffer); /* purecov: inspected */
      buffer= NULL;
      error=1;
    }
    else
    {
      /*
	init_io_cache() will not initialize read_function member
	if the cache is READ_NET. So we work around the problem with a
	manual assignment
      */
      need_end_io_cache = 1;

#ifndef EMBEDDED_LIBRARY
      if (get_it_from_net)
	cache.read_function = _my_b_net_read;

      if (mysql_bin_log.is_open())
	cache.pre_read = cache.pre_close =
	  (IO_CACHE_CALLBACK) log_loaded_block;
#endif
    }
  }
}


READ_INFO::~READ_INFO()
{
  if (need_end_io_cache)
    ::end_io_cache(&cache);

  if (buffer != NULL)
    my_free(buffer);
  List_iterator<XML_TAG> xmlit(taglist);
  XML_TAG *t;
  while ((t= xmlit++))
    delete(t);
}


#define GET (stack_pos != stack ? *--stack_pos : my_b_get(&cache))
#define PUSH(A) *(stack_pos++)=(A)


inline int READ_INFO::terminator(const char *ptr,uint length)
{
  int chr=0;					// Keep gcc happy
  uint i;
  for (i=1 ; i < length ; i++)
  {
    if ((chr=GET) != *++ptr)
    {
      break;
    }
  }
  if (i == length)
    return 1;
  PUSH(chr);
  while (i-- > 1)
    PUSH((uchar) *--ptr);
  return 0;
}


int READ_INFO::read_field()
{
  int chr,found_enclosed_char;
  uchar *to,*new_buffer;

  found_null=0;
  if (found_end_of_line)
    return 1;					// One have to call next_line

  /* Skip until we find 'line_start' */

  if (start_of_line)
  {						// Skip until line_start
    start_of_line=0;
    if (find_start_of_fields())
      return 1;
  }
  if ((chr=GET) == my_b_EOF)
  {
    found_end_of_line=eof=1;
    return 1;
  }
  to=buffer;
  if (chr == enclosed_char)
  {
    found_enclosed_char=enclosed_char;
    *to++=(uchar) chr;				// If error
  }
  else
  {
    found_enclosed_char= INT_MAX;
    PUSH(chr);
  }

  for (;;)
  {
    while ( to < end_of_buff)
    {
      chr = GET;
      if (chr == my_b_EOF)
	goto found_eof;
      if (chr == escape_char)
      {
	if ((chr=GET) == my_b_EOF)
	{
	  *to++= (uchar) escape_char;
	  goto found_eof;
	}
        /*
          When escape_char == enclosed_char, we treat it like we do for
          handling quotes in SQL parsing -- you can double-up the
          escape_char to include it literally, but it doesn't do escapes
          like \n. This allows: LOAD DATA ... ENCLOSED BY '"' ESCAPED BY '"'
          with data like: "fie""ld1", "field2"
         */
        if (escape_char != enclosed_char || chr == escape_char)
        {
          *to++ = (uchar) unescape((char) chr);
          continue;
        }
        PUSH(chr);
        chr= escape_char;
      }
#ifdef ALLOW_LINESEPARATOR_IN_STRINGS
      if (chr == line_term_char)
#else
      if (chr == line_term_char && found_enclosed_char == INT_MAX)
#endif
      {
	if (terminator(line_term_ptr,line_term_length))
	{					// Maybe unexpected linefeed
	  enclosed=0;
	  found_end_of_line=1;
	  row_start=buffer;
	  row_end=  to;
	  return 0;
	}
      }
      if (chr == found_enclosed_char)
      {
	if ((chr=GET) == found_enclosed_char)
	{					// Remove dupplicated
	  *to++ = (uchar) chr;
	  continue;
	}
	// End of enclosed field if followed by field_term or line_term
	if (chr == my_b_EOF ||
	    (chr == line_term_char && terminator(line_term_ptr,
						line_term_length)))
	{					// Maybe unexpected linefeed
	  enclosed=1;
	  found_end_of_line=1;
	  row_start=buffer+1;
	  row_end=  to;
	  return 0;
	}
	if (chr == field_term_char &&
	    terminator(field_term_ptr,field_term_length))
	{
	  enclosed=1;
	  row_start=buffer+1;
	  row_end=  to;
	  return 0;
	}
	/*
	  The string didn't terminate yet.
	  Store back next character for the loop
	*/
	PUSH(chr);
	/* copy the found term character to 'to' */
	chr= found_enclosed_char;
      }
      else if (chr == field_term_char && found_enclosed_char == INT_MAX)
      {
	if (terminator(field_term_ptr,field_term_length))
	{
	  enclosed=0;
	  row_start=buffer;
	  row_end=  to;
	  return 0;
	}
      }
#ifdef USE_MB
      if (my_mbcharlen(read_charset, chr) > 1 &&
          to + my_mbcharlen(read_charset, chr) <= end_of_buff)
      {
        uchar* p= (uchar*) to;
        int ml, i;
        *to++ = chr;

        ml= my_mbcharlen(read_charset, chr);

        for (i= 1; i < ml; i++) 
        {
          chr= GET;
          if (chr == my_b_EOF)
          {
            /*
             Need to back up the bytes already ready from illformed
             multi-byte char 
            */
            to-= i;
            goto found_eof;
          }
          *to++ = chr;
        }
        if (my_ismbchar(read_charset,
                        (const char *)p,
                        (const char *)to))
          continue;
        for (i= 0; i < ml; i++)
          PUSH((uchar) *--to);
        chr= GET;
      }
#endif
      *to++ = (uchar) chr;
    }
    /*
    ** We come here if buffer is too small. Enlarge it and continue
    */
    if (!(new_buffer=(uchar*) my_realloc((char*) buffer,buff_length+1+IO_SIZE,
					MYF(MY_WME))))
      return (error=1);
    to=new_buffer + (to-buffer);
    buffer=new_buffer;
    buff_length+=IO_SIZE;
    end_of_buff=buffer+buff_length;
  }

found_eof:
  enclosed=0;
  found_end_of_line=eof=1;
  row_start=buffer;
  row_end=to;
  return 0;
}

/*
  Read a row with fixed length.

  NOTES
    The row may not be fixed size on disk if there are escape
    characters in the file.

  IMPLEMENTATION NOTE
    One can't use fixed length with multi-byte charset **

  RETURN
    0  ok
    1  error
*/

int READ_INFO::read_fixed_length()
{
  int chr;
  uchar *to;
  if (found_end_of_line)
    return 1;					// One have to call next_line

  if (start_of_line)
  {						// Skip until line_start
    start_of_line=0;
    if (find_start_of_fields())
      return 1;
  }

  to=row_start=buffer;
  while (to < end_of_buff)
  {
    if ((chr=GET) == my_b_EOF)
      goto found_eof;
    if (chr == escape_char)
    {
      if ((chr=GET) == my_b_EOF)
      {
	*to++= (uchar) escape_char;
	goto found_eof;
      }
      *to++ =(uchar) unescape((char) chr);
      continue;
    }
    if (chr == line_term_char)
    {
      if (terminator(line_term_ptr,line_term_length))
      {						// Maybe unexpected linefeed
	found_end_of_line=1;
	row_end=  to;
	return 0;
      }
    }
    *to++ = (uchar) chr;
  }
  row_end=to;					// Found full line
  return 0;

found_eof:
  found_end_of_line=eof=1;
  row_start=buffer;
  row_end=to;
  return to == buffer ? 1 : 0;
}


int READ_INFO::next_line()
{
  line_cuted=0;
  start_of_line= line_start_ptr != 0;
  if (found_end_of_line || eof)
  {
    found_end_of_line=0;
    return eof;
  }
  found_end_of_line=0;
  if (!line_term_length)
    return 0;					// No lines
  for (;;)
  {
    int chr = GET;
#ifdef USE_MB
    if (chr == my_b_EOF)
    {
      eof= 1;
      return 1;
    }
   if (my_mbcharlen(read_charset, chr) > 1)
   {
       for (uint i=1;
            chr != my_b_EOF && i<my_mbcharlen(read_charset, chr);
            i++)
	   chr = GET;
       if (chr == escape_char)
	   continue;
   }
#endif
   if (chr == my_b_EOF)
   {
      eof=1;
      return 1;
    }
    if (chr == escape_char)
    {
      line_cuted=1;
      if (GET == my_b_EOF)
	return 1;
      continue;
    }
    if (chr == line_term_char && terminator(line_term_ptr,line_term_length))
      return 0;
    line_cuted=1;
  }
}


bool READ_INFO::find_start_of_fields()
{
  int chr;
 try_again:
  do
  {
    if ((chr=GET) == my_b_EOF)
    {
      found_end_of_line=eof=1;
      return 1;
    }
  } while ((char) chr != line_start_ptr[0]);
  for (const char *ptr=line_start_ptr+1 ; ptr != line_start_end ; ptr++)
  {
    chr=GET;					// Eof will be checked later
    if ((char) chr != *ptr)
    {						// Can't be line_start
      PUSH(chr);
      while (--ptr != line_start_ptr)
      {						// Restart with next char
	PUSH((uchar) *ptr);
      }
      goto try_again;
    }
  }
  return 0;
}


/*
  Clear taglist from tags with a specified level
*/
int READ_INFO::clear_level(int level_arg)
{
  DBUG_ENTER("READ_INFO::read_xml clear_level");
  List_iterator<XML_TAG> xmlit(taglist);
  xmlit.rewind();
  XML_TAG *tag;
  
  while ((tag= xmlit++))
  {
     if(tag->level >= level_arg)
     {
       xmlit.remove();
       delete tag;
     }
  }
  DBUG_RETURN(0);
}


/*
  Convert an XML entity to Unicode value.
  Return -1 on error;
*/
static int
my_xml_entity_to_char(const char *name, uint length)
{
  if (length == 2)
  {
    if (!memcmp(name, "gt", length))
      return '>';
    if (!memcmp(name, "lt", length))
      return '<';
  }
  else if (length == 3)
  {
    if (!memcmp(name, "amp", length))
      return '&';
  }
  else if (length == 4)
  {
    if (!memcmp(name, "quot", length))
      return '"';
    if (!memcmp(name, "apos", length))
      return '\'';
  }
  return -1;
}


/**
  @brief Convert newline, linefeed, tab to space
  
  @param chr    character
  
  @details According to the "XML 1.0" standard,
           only space (#x20) characters, carriage returns,
           line feeds or tabs are considered as spaces.
           Convert all of them to space (#x20) for parsing simplicity.
*/
static int
my_tospace(int chr)
{
  return (chr == '\t' || chr == '\r' || chr == '\n') ? ' ' : chr;
}


/*
  Read an xml value: handle multibyte and xml escape
*/
int READ_INFO::read_value(int delim, String *val)
{
  int chr;
  String tmp;

  for (chr= GET; my_tospace(chr) != delim && chr != my_b_EOF;)
  {
#ifdef USE_MB
    if (my_mbcharlen(read_charset, chr) > 1)
    {
      DBUG_PRINT("read_xml",("multi byte"));
      int i, ml= my_mbcharlen(read_charset, chr);
      for (i= 1; i < ml; i++) 
      {
        val->append(chr);
        /*
          Don't use my_tospace() in the middle of a multi-byte character
          TODO: check that the multi-byte sequence is valid.
        */
        chr= GET; 
        if (chr == my_b_EOF)
          return chr;
      }
    }
#endif
    if(chr == '&')
    {
      tmp.length(0);
      for (chr= my_tospace(GET) ; chr != ';' ; chr= my_tospace(GET))
      {
        if (chr == my_b_EOF)
          return chr;
        tmp.append(chr);
      }
      if ((chr= my_xml_entity_to_char(tmp.ptr(), tmp.length())) >= 0)
        val->append(chr);
      else
      {
        val->append('&');
        val->append(tmp);
        val->append(';'); 
      }
    }
    else
      val->append(chr);
    chr= GET;
  }            
  return my_tospace(chr);
}


/*
  Read a record in xml format
  tags and attributes are stored in taglist
  when tag set in ROWS IDENTIFIED BY is closed, we are ready and return
*/
int READ_INFO::read_xml()
{
  DBUG_ENTER("READ_INFO::read_xml");
  int chr, chr2, chr3;
  int delim= 0;
  String tag, attribute, value;
  bool in_tag= false;
  
  tag.length(0);
  attribute.length(0);
  value.length(0);
  
  for (chr= my_tospace(GET); chr != my_b_EOF ; )
  {
    switch(chr){
    case '<':  /* read tag */
        /* TODO: check if this is a comment <!-- comment -->  */
      chr= my_tospace(GET);
      if(chr == '!')
      {
        chr2= GET;
        chr3= GET;
        
        if(chr2 == '-' && chr3 == '-')
        {
          chr2= 0;
          chr3= 0;
          chr= my_tospace(GET);
          
          while(chr != '>' || chr2 != '-' || chr3 != '-')
          {
            if(chr == '-')
            {
              chr3= chr2;
              chr2= chr;
            }
            else if (chr2 == '-')
            {
              chr2= 0;
              chr3= 0;
            }
            chr= my_tospace(GET);
            if (chr == my_b_EOF)
              goto found_eof;
          }
          break;
        }
      }
      
      tag.length(0);
      while(chr != '>' && chr != ' ' && chr != '/' && chr != my_b_EOF)
      {
        if(chr != delim) /* fix for the '<field name =' format */
          tag.append(chr);
        chr= my_tospace(GET);
      }
      
      // row tag should be in ROWS IDENTIFIED BY '<row>' - stored in line_term 
      if((tag.length() == line_term_length -2) &&
         (strncmp(tag.c_ptr_safe(), line_term_ptr + 1, tag.length()) == 0))
      {
        DBUG_PRINT("read_xml", ("start-of-row: %i %s %s", 
                                level,tag.c_ptr_safe(), line_term_ptr));
      }
      
      if(chr == ' ' || chr == '>')
      {
        level++;
        clear_level(level + 1);
      }
      
      if (chr == ' ')
        in_tag= true;
      else 
        in_tag= false;
      break;
      
    case ' ': /* read attribute */
      while(chr == ' ')  /* skip blanks */
        chr= my_tospace(GET);
      
      if(!in_tag)
        break;
      
      while(chr != '=' && chr != '/' && chr != '>' && chr != my_b_EOF)
      {
        attribute.append(chr);
        chr= my_tospace(GET);
      }
      break;
      
    case '>': /* end tag - read tag value */
      in_tag= false;
      chr= read_value('<', &value);
      if(chr == my_b_EOF)
        goto found_eof;
      
      /* save value to list */
      if(tag.length() > 0 && value.length() > 0)
      {
        DBUG_PRINT("read_xml", ("lev:%i tag:%s val:%s",
                                level,tag.c_ptr_safe(), value.c_ptr_safe()));
        taglist.push_front( new XML_TAG(level, tag, value));
      }
      tag.length(0);
      value.length(0);
      attribute.length(0);
      break;
      
    case '/': /* close tag */
      level--;
      chr= my_tospace(GET);
      if(chr != '>')   /* if this is an empty tag <tag   /> */
        tag.length(0); /* we should keep tag value          */
      while(chr != '>' && chr != my_b_EOF)
      {
        tag.append(chr);
        chr= my_tospace(GET);
      }
      
      if((tag.length() == line_term_length -2) &&
         (strncmp(tag.c_ptr_safe(), line_term_ptr + 1, tag.length()) == 0))
      {
         DBUG_PRINT("read_xml", ("found end-of-row %i %s", 
                                 level, tag.c_ptr_safe()));
         DBUG_RETURN(0); //normal return
      }
      chr= my_tospace(GET);
      break;   
      
    case '=': /* attribute name end - read the value */
      //check for tag field and attribute name
      if(!memcmp(tag.c_ptr_safe(), STRING_WITH_LEN("field")) &&
         !memcmp(attribute.c_ptr_safe(), STRING_WITH_LEN("name")))
      {
        /*
          this is format <field name="xx">xx</field>
          where actual fieldname is in attribute
        */
        delim= my_tospace(GET);
        tag.length(0);
        attribute.length(0);
        chr= '<'; /* we pretend that it is a tag */
        level--;
        break;
      }
      
      //check for " or '
      chr= GET;
      if (chr == my_b_EOF)
        goto found_eof;
      if(chr == '"' || chr == '\'')
      {
        delim= chr;
      }
      else
      {
        delim= ' '; /* no delimiter, use space */
        PUSH(chr);
      }
      
      chr= read_value(delim, &value);
      if(attribute.length() > 0 && value.length() > 0)
      {
        DBUG_PRINT("read_xml", ("lev:%i att:%s val:%s\n",
                                level + 1,
                                attribute.c_ptr_safe(),
                                value.c_ptr_safe()));
        taglist.push_front(new XML_TAG(level + 1, attribute, value));
      }
      attribute.length(0);
      value.length(0);
      if (chr != ' ')
        chr= my_tospace(GET);
      break;
    
    default:
      chr= my_tospace(GET);
    } /* end switch */
  } /* end while */
  
found_eof:
  DBUG_PRINT("read_xml",("Found eof"));
  eof= 1;
  DBUG_RETURN(1);
}<|MERGE_RESOLUTION|>--- conflicted
+++ resolved
@@ -747,14 +747,9 @@
       str= ls++;
       if (n++)
         pfields.append(", ");
-<<<<<<< HEAD
       append_identifier(thd, &pfields, item->item_name.ptr(),
                         strlen(item->item_name.ptr()));
-      pfields.append(val->item_name.ptr());
-=======
-      append_identifier(thd, &pfields, item->name, strlen(item->name));
       pfields.append((char *)str->ptr());
->>>>>>> cac1e71d
     }
   }
 
