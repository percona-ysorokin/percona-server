# Copyright (c) 2006, 2018, Oracle and/or its affiliates. All rights reserved.
# 
# This program is free software; you can redistribute it and/or modify
# it under the terms of the GNU General Public License, version 2.0,
# as published by the Free Software Foundation.
#
# This program is also distributed with certain software (including
# but not limited to OpenSSL) that is licensed under separate terms,
# as designated in a particular file or component or in included license
# documentation.  The authors of MySQL hereby grant you an additional
# permission to link the program and your derivative works with the
# separately licensed software that they have included with MySQL.
#
# This program is distributed in the hope that it will be useful,
# but WITHOUT ANY WARRANTY; without even the implied warranty of
# MERCHANTABILITY or FITNESS FOR A PARTICULAR PURPOSE.  See the
# GNU General Public License, version 2.0, for more details.
#
# You should have received a copy of the GNU General Public License
# along with this program; if not, write to the Free Software
# Foundation, Inc., 51 Franklin St, Fifth Floor, Boston, MA 02110-1301  USA


INCLUDE_DIRECTORIES(
  ${CMAKE_SOURCE_DIR}/libbinlogevents/include
)
INCLUDE_DIRECTORIES(SYSTEM ${BOOST_PATCHES_DIR} ${BOOST_INCLUDE_DIR})

INCLUDE_DIRECTORIES(SYSTEM ${ICU_INCLUDE_DIRS})

SET(CONF_SOURCES
  ${CMAKE_CURRENT_BINARY_DIR}/sql_builtin.cc 
)
SET(GEN_SOURCES
  ${CMAKE_CURRENT_BINARY_DIR}/sql_yacc.h 
  ${CMAKE_CURRENT_BINARY_DIR}/sql_yacc.cc
  ${CMAKE_CURRENT_BINARY_DIR}/sql_hints.yy.h 
  ${CMAKE_CURRENT_BINARY_DIR}/sql_hints.yy.cc
  ${CMAKE_CURRENT_BINARY_DIR}/lex_hash.h
)
SET(GEN_DIGEST_SOURCES
  ${CMAKE_CURRENT_BINARY_DIR}/lex_token.h 
)
SET(GEN_KEYWORD_LIST_SOURCES
  ${CMAKE_CURRENT_BINARY_DIR}/keyword_list.h
)

SET_SOURCE_FILES_PROPERTIES(${GEN_SOURCES}
                            ${GEN_DIGEST_SOURCES}
                            ${GEN_KEYWORD_LIST_SOURCES}
                            ${CONF_SOURCES}
                            PROPERTIES GENERATED 1)

# Gen_lex_token
# Make sure sql_yacc.h is generated before compiling gen_lex_token
MYSQL_ADD_EXECUTABLE(gen_lex_token gen_lex_token.cc SKIP_INSTALL)
ADD_DEPENDENCIES(gen_lex_token GenServerSource)

ADD_CUSTOM_COMMAND(
  OUTPUT ${CMAKE_CURRENT_BINARY_DIR}/lex_token.h
  COMMAND gen_lex_token > lex_token.h
  DEPENDS gen_lex_token
)

# gen_keyword_list
# Make sure sql_yacc.h is generated before compiling gen_keyword_list
MYSQL_ADD_EXECUTABLE(gen_keyword_list gen_keyword_list.cc SKIP_INSTALL)
ADD_DEPENDENCIES(gen_keyword_list GenServerSource)
TARGET_LINK_LIBRARIES(gen_keyword_list regex strings dbug)

ADD_CUSTOM_COMMAND(
  OUTPUT ${CMAKE_CURRENT_BINARY_DIR}/keyword_list.h
  COMMAND gen_keyword_list ${CMAKE_CURRENT_SOURCE_DIR}/sql_yacc.yy > ${CMAKE_CURRENT_BINARY_DIR}/keyword_list.h
  DEPENDS gen_keyword_list
)

ADD_DEFINITIONS(-DMYSQL_SERVER -DHAVE_POOL_OF_THREADS)

SET(DD_SOURCES
  dd/collection.cc
  dd/dd_event.cc
  dd/dd_resource_group.cc
  dd/dd_routine.cc
  dd/dd_schema.cc
  dd/dd_table.cc
  dd/dd_tablespace.cc
  dd/dd_trigger.cc
  dd/dd_view.cc

  dd/impl/bootstrap_ctx.cc
  dd/impl/bootstrapper.cc
  dd/impl/dd.cc
  dd/impl/dictionary_impl.cc
  dd/impl/properties_impl.cc
  dd/impl/system_registry.cc
  dd/impl/transaction_impl.cc
  dd/impl/utils.cc
  dd/impl/sdi.cc
  dd/impl/sdi_api.cc
  dd/impl/sdi_file.cc
  dd/impl/sdi_tablespace.cc
  dd/impl/string_type.cc

  dd/impl/cache/dictionary_client.cc
  dd/impl/cache/local_multi_map.cc
  dd/impl/cache/multi_map_base.cc
  dd/impl/cache/shared_multi_map.cc
  dd/impl/cache/shared_dictionary_cache.cc
  dd/impl/cache/storage_adapter.cc

  dd/impl/raw/object_keys.cc
  dd/impl/raw/raw_record.cc
  dd/impl/raw/raw_record_set.cc
  dd/impl/raw/raw_table.cc

  dd/impl/system_views/character_sets.cc
  dd/impl/system_views/collations.cc
  dd/impl/system_views/collation_charset_applicability.cc
  dd/impl/system_views/columns.cc
  dd/impl/system_views/column_statistics.cc
  dd/impl/system_views/events.cc
  dd/impl/system_views/files.cc
  dd/impl/system_views/innodb_datafiles.cc
  dd/impl/system_views/innodb_foreign.cc
  dd/impl/system_views/innodb_foreign_cols.cc
  dd/impl/system_views/innodb_fields.cc
  dd/impl/system_views/innodb_tablespaces_brief.cc
  dd/impl/system_views/key_column_usage.cc
  dd/impl/system_views/keywords.cc
  dd/impl/system_views/parameters.cc
  dd/impl/system_views/partitions.cc
  dd/impl/system_views/referential_constraints.cc
  dd/impl/system_views/resource_groups.cc
  dd/impl/system_views/routines.cc
  dd/impl/system_views/schemata.cc
  dd/impl/system_views/statistics.cc
  dd/impl/system_views/st_spatial_reference_systems.cc
  dd/impl/system_views/st_geometry_columns.cc
  dd/impl/system_views/tables.cc
  dd/impl/system_views/table_constraints.cc
  dd/impl/system_views/triggers.cc
  dd/impl/system_views/views.cc

  dd/impl/tables/character_sets.cc
  dd/impl/tables/collations.cc
  dd/impl/tables/columns.cc
  dd/impl/tables/column_statistics.cc
  dd/impl/tables/column_type_elements.cc
  dd/impl/tables/dd_properties.cc
  dd/impl/tables/events.cc
  dd/impl/tables/foreign_key_column_usage.cc
  dd/impl/tables/foreign_keys.cc
  dd/impl/tables/index_column_usage.cc
  dd/impl/tables/indexes.cc
  dd/impl/tables/index_partitions.cc
  dd/impl/tables/index_stats.cc
  dd/impl/tables/parameters.cc
  dd/impl/tables/parameter_type_elements.cc
  dd/impl/tables/resource_groups.cc
  dd/impl/tables/routines.cc
  dd/impl/tables/schemata.cc
  dd/impl/tables/spatial_reference_systems.cc
  dd/impl/tables/table_partitions.cc
  dd/impl/tables/table_stats.cc
  dd/impl/tables/table_partition_values.cc
  dd/impl/tables/tables.cc
  dd/impl/tables/tablespace_files.cc
  dd/impl/tables/tablespaces.cc
  dd/impl/tables/triggers.cc
  dd/impl/tables/view_routine_usage.cc
  dd/impl/tables/view_table_usage.cc

  dd/impl/types/index_stat_impl.cc
  dd/impl/types/table_stat_impl.cc
  dd/impl/types/abstract_table_impl.cc
  dd/impl/types/charset_impl.cc
  dd/impl/types/collation_impl.cc
  dd/impl/types/column_impl.cc
  dd/impl/types/column_statistics_impl.cc
  dd/impl/types/column_type_element_impl.cc
  dd/impl/types/entity_object_table_impl.cc
  dd/impl/types/entity_object_impl.cc
  dd/impl/types/event_impl.cc
  dd/impl/types/foreign_key_element_impl.cc
  dd/impl/types/foreign_key_impl.cc
  dd/impl/types/function_impl.cc
  dd/impl/types/index_element_impl.cc
  dd/impl/types/index_impl.cc
  dd/impl/types/object_table_impl.cc
  dd/impl/types/parameter_impl.cc
  dd/impl/types/parameter_type_element_impl.cc
  dd/impl/types/partition_impl.cc
  dd/impl/types/partition_index_impl.cc
  dd/impl/types/partition_value_impl.cc
  dd/impl/types/procedure_impl.cc
  dd/impl/types/resource_group_impl.cc
  dd/impl/types/routine_impl.cc
  dd/impl/types/schema_impl.cc
  dd/impl/types/spatial_reference_system_impl.cc
  dd/impl/types/table_impl.cc
  dd/impl/types/tablespace_file_impl.cc
  dd/impl/types/tablespace_impl.cc
  dd/impl/types/trigger_impl.cc
  dd/impl/types/view_impl.cc
  dd/impl/types/view_routine_impl.cc
  dd/impl/types/view_table_impl.cc
  dd/impl/types/weak_object_impl.cc

  dd/info_schema/metadata.cc
  dd/info_schema/show.cc
  dd/info_schema/show_query_builder.cc
  dd/info_schema/table_stats.cc
  dd/info_schema/tablespace_stats.cc

  dd/performance_schema/init.cc

  dd/upgrade/event.cc
  dd/upgrade/global.cc
  dd/upgrade/routine.cc
  dd/upgrade/schema.cc
  dd/upgrade/table.cc
  dd/upgrade/upgrade.cc
)

SET(SQL_GIS_SOURCES
  geometry_rtree.cc
  gis/covered_by.cc
  gis/crosses.cc
  gis/difference.cc
  gis/disjoint.cc
  gis/distance.cc
  gis/distance_sphere.cc
  gis/equals.cc
  gis/gc_utils.cc
  gis/geometries.cc
  gis/intersects.cc
  gis/is_simple.cc
  gis/is_valid.cc
  gis/length.cc
  gis/mbr_utils.cc
  gis/overlaps.cc
  gis/ring_flip_visitor.cc
  gis/rtree_support.cc
  gis/srs/srs.cc
  gis/srs/wkt_parser.cc
  gis/touches.cc
  gis/union.cc
  gis/within.cc
  gis/wkb.cc
  gis/wkb_size_visitor.cc
  gis/wkb_visitor.cc
  item_geofunc.cc
  item_geofunc_buffer.cc
  item_geofunc_internal.cc
  item_geofunc_relchecks.cc
  item_geofunc_relchecks_bgwrap.cc
  item_geofunc_setops.cc
)

SET(MYSQL_SERVER_SUB_COMPONENT_SOURCES
  server_component/backup_lock_service.cc
  server_component/mysql_string_service.cc
  server_component/persistent_dynamic_loader.cc
  server_component/component_sys_var_service.cc
  server_component/component_status_var_service.cc
  server_component/system_variable_source_imp.cc
  server_component/security_context_imp.cc
  )

SET(SQL_SHARED_SOURCES
  abstract_query_plan.cc
  auth/auth_common.cc
  auth/dynamic_privileges_impl.cc
  auth/dynamic_privilege_table.cc
  auth/sql_authentication.cc
  auth/sql_auth_cache.cc
  auth/sql_authorization.cc
  auth/sql_user_table.cc
  auth/sql_user.cc
  auth/password.cc
  auth/password_policy_service.cc
  auth/sql_security_ctx.cc
  auth/service_security_context.cc
  auto_thd.cc
  keyring_service.cc
  auth/role_tables.cc
  auth/sha2_password_common.cc
  auth/sha2_password.cc
  ssl_wrapper_service.cc
  binlog_crypt_data.cc
  bootstrap.cc
  check_stack.cc
  conn_handler/connection_handler_manager.cc 
  clone_handler.cc
  current_thd.cc
  dd_sql_view.cc
  dd_sp.cc
  dd_table_share.cc
  debug_sync.cc
  default_values.cc
  derror.cc
  error_handler.cc
  field.cc
  field_conv.cc 
  filesort.cc
  filesort_utils.cc
  aggregate_check.cc
  gstream.cc
  handler.cc
  histograms/equi_height.cc
  histograms/equi_height_bucket.cc
  histograms/histogram.cc
  histograms/singleton.cc
  histograms/value_map.cc
  hostname.cc
  init.cc
  log_resource.cc
  item.cc
  item_buff.cc
  item_cmpfunc.cc 
  item_create.cc
  item_func.cc
  item_json_func.cc
  item_keyring_func.cc
  item_regexp_func.cc
  item_row.cc 
  item_strfunc.cc
  item_subselect.cc
  item_sum.cc
  window.cc
  item_timefunc.cc 
  item_xmlfunc.cc 
  item_inetfunc.cc
  json_binary.cc
  json_diff.cc
  json_dom.cc
  json_path.cc
  key.cc
  key_spec.cc
  keycaches.cc
  lock.cc
  locked_tables_list.cc
  locking_service.cc
  log.cc
  event_crypt.cc
  mdl.cc
  migrate_keyring.cc
  my_decimal.cc
  mysqld.cc
  mysqld_thd_manager.cc
  opt_costconstantcache.cc
  opt_costconstants.cc
  opt_costmodel.cc
  opt_explain.cc
  opt_explain_format.cc
  opt_explain_traditional.cc
  opt_explain_json.cc
  opt_hints.cc
  opt_range.cc
  opt_statistics.cc
  opt_sum.cc 
  opt_trace.cc
  opt_trace2server.cc
  options_parser.cc
  parse_file.cc
  parse_tree_handler.cc
  parse_tree_helpers.cc
  parse_tree_hints.cc
  parse_tree_items.cc
  parse_tree_node_base.cc
  parse_tree_nodes.cc
  parse_tree_partitions.cc
  select_lex_visitor.cc
  parser_service.cc
  partition_info.cc
  partitioning/partition_handler.cc
  persisted_variable.cc
  procedure.cc 
  protocol_classic.cc
  psi_memory_key.cc
  query_result.cc
  records.cc
  regexp/errors.cc
  regexp/regexp_engine.cc
  regexp/regexp_facade.cc
  resourcegroups/thread_resource_control.cc
  resourcegroups/platform/thread_attrs_api_common.cc
  resourcegroups/resource_group_mgr.cc
  resourcegroups/resource_group_sql_cmd.cc
  rpl_group_replication.cc
  rpl_handler.cc
  rpl_transaction_ctx.cc
  rpl_transaction_write_set_ctx.cc
  rpl_trx_tracking.cc
  rpl_write_set_handler.cc
  rules_table_service.cc
  rwlock_scoped_lock.cc
  sd_notify.cc
  sdi_utils.cc
  session_tracker.cc
  set_var.cc 
  sp.cc
  sp_cache.cc
  sp_head.cc
  sp_instr.cc
  sp_pcontext.cc 
  sp_rcontext.cc
  spatial.cc
  string_service.cc
  sql_admin.cc
  sql_alloc_error_handler.cc
  sql_alter.cc
  sql_alter_instance.cc
  sql_backup_lock.cc
  sql_base.cc 
  sql_bootstrap.cc
  sql_initialize.cc
  sql_call.cc
  sql_class.cc
  sql_component.cc
  sql_cmd_ddl_table.cc
  sql_cmd_srs.cc
  sql_connect.cc
  sql_cursor.cc
  sql_data_change.cc
  sql_db.cc
  sql_delete.cc
  sql_derived.cc
  sql_digest.cc
  sql_do.cc 
  sql_error.cc
  sql_exception_handler.cc
  sql_executor.cc
  sql_get_diagnostics.cc
  sql_handler.cc
  sql_help.cc
  sql_import.cc
  sql_insert.cc
  sql_join_buffer.cc
  sql_lex.cc 
  sql_lex_hash.cc
  sql_lex_hints.cc
  sql_list.cc
  sql_load.cc
  sql_locale.cc
  sql_manager.cc
  sql_optimizer.cc
  sql_parse.cc
  sql_partition.cc
  sql_partition_admin.cc
  sql_planner.cc
  sql_plugin.cc
  sql_plugin_var.cc
  sql_prepare.cc
  sql_profile.cc
  sql_query_rewrite.cc
  sql_reload.cc
  sql_rename.cc
  sql_resolver.cc
  sql_restart_server.cc
  sql_rewrite.cc
  sql_select.cc
  sql_servers.cc
  sql_show.cc
  sql_show_status.cc
  sql_signal.cc
  sql_state.cc
  sql_table.cc
  sql_tablespace.cc
  sql_test.cc
  sql_thd_internal_api.cc
  sql_thd_api.cc
  sql_time.cc
  sql_timer.cc
  sql_tmp_table.cc
  sql_trigger.cc
  sql_truncate.cc
  sql_udf.cc
  sql_union.cc
  sql_update.cc
  sql_view.cc
  sql_zip_dict.cc
  stateless_allocator.cc
  strfunc.cc
  sys_vars.cc
  sys_vars_resource_mgr.cc
  system_variables.cc
  table.cc
  table_cache.cc
  table_function.cc
  table_trigger_dispatcher.cc
  tc_log.cc
  thr_malloc.cc 
  threadpool_common.cc
  transaction.cc
  transaction_info.cc
  trigger.cc
  trigger_creation_ctx.cc
  trigger_chain.cc
  tztime.cc
  uniques.cc
  xa.cc
  ${MYSQL_SERVER_SUB_COMPONENT_SOURCES}
)


# Needed so that IDEs (e.g. Xcode) can see all sources when searching
FILE(GLOB_RECURSE SQL_HEADERS
  "${CMAKE_SOURCE_DIR}/include/*.h"
  "${CMAKE_SOURCE_DIR}/sql/*.h"
  "${CMAKE_SOURCE_DIR}/storage/*.h"
)

# Needed so that IDEs (e.g. Xcode) can see all sources when searching 
FILE(GLOB_RECURSE SQL_HEADERS
  "${CMAKE_SOURCE_DIR}/include/*.h"
  "${CMAKE_SOURCE_DIR}/sql/*.h"
  "${CMAKE_SOURCE_DIR}/storage/*.h"
) 

IF(CMAKE_SYSTEM_NAME MATCHES "Linux")
  LIST(APPEND SQL_SHARED_SOURCES resourcegroups/platform/thread_attrs_api_linux.cc)
ENDIF()

IF(APPLE)
  LIST(APPEND SQL_SHARED_SOURCES resourcegroups/platform/thread_attrs_api_apple.cc)
ENDIF()

IF(CMAKE_SYSTEM_NAME MATCHES "FreeBSD")
  LIST(APPEND SQL_SHARED_SOURCES resourcegroups/platform/thread_attrs_api_freebsd.cc)
ENDIF()

IF(CMAKE_SYSTEM_NAME MATCHES "SunOS")
  LIST(APPEND SQL_SHARED_SOURCES resourcegroups/platform/thread_attrs_api_solaris.cc)
ENDIF()

IF(WIN32)
  LIST(APPEND SQL_SHARED_SOURCES resourcegroups/platform/thread_attrs_api_win.cc)
ENDIF()

IF(WIN32)
  LIST(APPEND SQL_SHARED_SOURCES threadpool_win.cc)
ELSE()
  LIST(APPEND SQL_SHARED_SOURCES threadpool_unix.cc)
ENDIF()


SET(SQL_SOURCE
  ${GEN_SOURCES}
  ${GEN_DIGEST_SOURCES}
  ${GEN_KEYWORD_LIST_SOURCES}
  ${CONF_SOURCES}
  ${SQL_SHARED_SOURCES}
  ${SQL_HEADERS}
  ../extra/lz4/xxhash.c
<<<<<<< HEAD
  ../libmysql/errmsg.cc
  ../sql-common/client.cc
  ../sql-common/client_plugin.cc
=======
  ../libmysql/errmsg.c
  ../sql-common/client.c
  ../sql-common/client_plugin.c
  ../sql-common/get_password.c
  ../sql-common/my_path_permissions.cc
  ../sql-common/my_time.c
  ../sql-common/my_user.c 
  ../sql-common/pack.c
>>>>>>> be20e845
  ../sql-common/client_authentication.cc
  ../sql-common/get_password.cc
  ../sql-common/my_path_permissions.cc
  ../sql-common/net_serv.cc
  ../sql-common/sql_string.cc 
  command_service.cc
  conn_handler/channel_info.cc
  conn_handler/connection_handler_per_thread.cc
  conn_handler/connection_handler_one_thread.cc
  conn_handler/socket_connection.cc
  conn_handler/init_net_server_extension.cc
  event_data_objects.cc
  event_db_repository.cc 
  event_parse_data.cc
  event_queue.cc
  event_scheduler.cc
  events.cc
  mf_iocache.cc
<<<<<<< HEAD
=======
  mf_iocache_encr.cc
  mysqld.cc
  mysqld_thd_manager.cc
>>>>>>> be20e845
  protocol_callback.cc
  signal_handler.cc
  sql_audit.cc
  sql_client.cc
  srv_session.cc
  srv_session_info_service.cc
  srv_session_service.cc
  )

IF(NOT WIN32)
  LIST(APPEND SQL_SOURCE mysqld_daemon.cc)
ENDIF()

IF(WIN32)
  LIST(APPEND SQL_SOURCE
              conn_handler/named_pipe_connection.cc
              conn_handler/shared_memory_connection.cc
              named_pipe.cc
              restart_monitor_win.cc
      )
ENDIF()

# Segfault in boost::geometry code at high optimization levels
IF(CMAKE_CXX_COMPILER_ID MATCHES "SunPro")
  STRING(TOUPPER "${CMAKE_BUILD_TYPE}" CMAKEBT)
  IF(CMAKEBT MATCHES "^REL")
    ADD_COMPILE_FLAGS(item_geofunc_buffer.cc COMPILE_FLAGS "-xO2")
  ENDIF()
ENDIF()

# Assertion in Developer Studio 12.5 (fixed in 12.6 beta).
IF(CMAKE_CXX_COMPILER_ID MATCHES "SunPro")
  ADD_COMPILE_FLAGS(
    gis/srs/srs.cc
    gis/srs/wkt_parser.cc
    COMPILE_FLAGS "-DBOOST_NO_CXX11_VARIADIC_TEMPLATES"
  )
ENDIF()

ADD_COMPILE_FLAGS(
  ../extra/lz4/xxhash.c
  COMPILE_FLAGS -DXXH_NAMESPACE=MY_
)

# Fixes "C1128: number of sections exceeded object file format limit" in MSVC
IF(WIN32)
  ADD_COMPILE_FLAGS(
    gis/difference.cc
    gis/touches.cc
    gis/union.cc
    gis/within.cc
    item_geofunc.cc
    item_geofunc_relchecks.cc
    item_geofunc_setops.cc
    COMPILE_FLAGS "/bigobj")
ENDIF()

# Common for all versions of GCC/Clang
# Bison output uses undefined symbols in #if checks
IF(CMAKE_COMPILER_IS_GNUCXX OR CMAKE_CXX_COMPILER_ID MATCHES "Clang")
  ADD_COMPILE_FLAGS(${CMAKE_CURRENT_BINARY_DIR}/sql_yacc.cc
                    ${CMAKE_CURRENT_BINARY_DIR}/sql_hints.yy.cc
                    COMPILE_FLAGS "-Wno-undef")
ENDIF()

MY_CHECK_CXX_COMPILER_FLAG("-fno-builtin-memcmp" HAVE_NO_BUILTIN_MEMCMP)
# See comments in filesort_compare-t.cc about __builtin_memcmp
IF(HAVE_NO_BUILTIN_MEMCMP)
  ADD_COMPILE_FLAGS(
    filesort_utils.cc
    COMPILE_FLAGS "-fno-builtin-memcmp"
  )
ENDIF()

ADD_CONVENIENCE_LIBRARY(sql_main ${SQL_SOURCE})
ADD_DEPENDENCIES(sql_main GenServerSource)
ADD_DEPENDENCIES(sql_main GenDigestServerSource)
ADD_DEPENDENCIES(sql_main GenBootstrapPriv)
ADD_DEPENDENCIES(sql_main GenSysSchema)
TARGET_LINK_LIBRARIES(sql_main ${MYSQLD_STATIC_PLUGIN_LIBS} 
  ${MYSQLD_STATIC_COMPONENT_LIBS}  mysys mysys_ssl dbug strings vio
  binlogevents_static ${LIBWRAP} ${LIBCRYPT} ${LIBDL} ${SSL_LIBRARIES})

ADD_CONVENIENCE_LIBRARY(sql_gis ${SQL_GIS_SOURCES})
ADD_DEPENDENCIES(sql_gis GenServerSource)
ADD_DEPENDENCIES(sql_gis GenDigestServerSource)
ADD_DEPENDENCIES(sql_gis GenBootstrapPriv)
ADD_DEPENDENCIES(sql_gis GenSysSchema)
ADD_DEPENDENCIES(sql_gis GenError)

ADD_CONVENIENCE_LIBRARY(sql_dd ${DD_SOURCES})
ADD_DEPENDENCIES(sql_dd GenServerSource)
ADD_DEPENDENCIES(sql_dd GenDigestServerSource)
ADD_DEPENDENCIES(sql_dd GenBootstrapPriv)
ADD_DEPENDENCIES(sql_dd GenSysSchema)
ADD_DEPENDENCIES(sql_dd GenError)
ADD_DEPENDENCIES(sql_dd GenKeywordList)

#
# On Windows platform we compile in the clinet-side Windows Native Authentication
# plugin which is used by the client connection code included in the server.
#
IF(WIN32)
  ADD_DEFINITIONS(-DAUTHENTICATION_WIN)
  TARGET_LINK_LIBRARIES(sql_main auth_win_client)
  IF(OPENSSL_APPLINK_C)
    ADD_COMPILE_FLAGS(
      ../sql-common/client_authentication.cc
      COMPILE_FLAGS -DHAVE_OPENSSL_APPLINK_C)
  ENDIF()
ENDIF()

SET (BINLOG_SOURCE rpl_gtid_misc.cc
                   rpl_gtid_sid_map.cc rpl_gtid_set.cc rpl_gtid_specification.cc
                   rpl_gtid_state.cc rpl_gtid_owned.cc rpl_gtid_execution.cc
                   rpl_gtid_mutex_cond_array.cc rpl_gtid_persist.cc
<<<<<<< HEAD
                   log_event.cc binlog.cc sql_binlog.cc
                   rpl_filter.cc rpl_record.cc rpl_trx_tracking.cc
                   rpl_utility.cc rpl_injector.cc rpl_table_access.cc
                   event_crypt.cc binlog_crypt_data.cc)
=======
                   log_event.cc log_event_old.cc binlog.cc sql_binlog.cc
                   rpl_filter.cc rpl_record.cc rpl_record_old.cc rpl_trx_tracking.cc
                   rpl_utility.cc rpl_injector.cc rpl_table_access.cc event_crypt.cc
                   binlog_crypt_data.cc)
>>>>>>> be20e845
ADD_CONVENIENCE_LIBRARY(binlog ${BINLOG_SOURCE})
TARGET_LINK_LIBRARIES(binlog binlogevents_static)

SET (RPL_SOURCE rpl_handler.cc rpl_tblmap.cc rpl_context.cc)
ADD_DEPENDENCIES(binlog GenError)
ADD_CONVENIENCE_LIBRARY(rpl ${RPL_SOURCE})
SET (MASTER_SOURCE rpl_master.cc rpl_binlog_sender.cc)
ADD_DEPENDENCIES(rpl GenError)
ADD_CONVENIENCE_LIBRARY(master ${MASTER_SOURCE})
ADD_DEPENDENCIES(master GenError)
SET (SLAVE_SOURCE rpl_slave.cc rpl_reporting.cc rpl_mi.cc rpl_rli.cc
                  rpl_info_handler.cc rpl_info_file.cc
                  rpl_info_table.cc rpl_info_values.cc rpl_info.cc
                  rpl_info_factory.cc rpl_info_table_access.cc dynamic_ids.cc
                  rpl_rli_pdb.cc rpl_info_dummy.cc rpl_mts_submode.cc
                  rpl_slave_commit_order_manager.cc rpl_msr.cc
                  rpl_trx_boundary_parser.cc rpl_channel_service_interface.cc
                  rpl_slave_until_options.cc)
ADD_CONVENIENCE_LIBRARY(slave ${SLAVE_SOURCE})
ADD_DEPENDENCIES(slave GenError)

IF(WIN32)
  SET(MYSQLD_SOURCE main.cc nt_servc.cc nt_servc.h message.rc)
ELSE()
  SET(MYSQLD_SOURCE main.cc)
ENDIF()

MYSQL_ADD_EXECUTABLE(mysqld
  ${MYSQLD_SOURCE} DESTINATION ${INSTALL_SBINDIR} COMPONENT Server)

OPTION(DEBUG_EXTNAME "Build server as mysqld-debug (debug builds only)" OFF)
MARK_AS_ADVANCED(DEBUG_EXTNAME)

IF(DEBUG_EXTNAME)
  SET_TARGET_PROPERTIES(mysqld PROPERTIES DEBUG_OUTPUT_NAME "mysqld-debug")
ENDIF()

IF(APPLE) 
  # Add CoreServices framework since some dloadable plugins may need it 
  FIND_LIBRARY(CORESERVICES NAMES CoreServices) 
  IF(CORESERVICES) 
    TARGET_LINK_LIBRARIES(mysqld ${CORESERVICES}) 
  ENDIF() 
  IF(NOT BUILD_IS_SINGLE_CONFIG)
    ADD_COMPILE_FLAGS(mysqld.cc COMPILE_FLAGS -DAPPLE_XCODE)
  ENDIF()
ENDIF() 

IF(NOT DISABLE_SHARED)
  SET_TARGET_PROPERTIES(mysqld PROPERTIES ENABLE_EXPORTS TRUE)
  GET_TARGET_PROPERTY(mysqld_link_flags mysqld LINK_FLAGS)
  IF(NOT mysqld_link_flags)
    SET(mysqld_link_flags)
  ENDIF()
  IF(MSVC)
    # Set module definition file.
    SET_TARGET_PROPERTIES(mysqld
      PROPERTIES LINK_FLAGS "${mysqld_link_flags} /DEF:${CMAKE_CURRENT_BINARY_DIR}/mysqld.def")

    SET(_PLATFORM  x64)
    ADD_CUSTOM_COMMAND(TARGET mysqld PRE_LINK
      COMMAND echo ${_PLATFORM} && cscript ARGS //nologo ${PROJECT_SOURCE_DIR}/win/create_def_file.js
      ${_PLATFORM}
      "$<TARGET_FILE:binlog>"
      "$<TARGET_FILE:binlogevents_static>"
      "$<TARGET_FILE:dbug>"
      "$<TARGET_FILE:mysys>"
      "$<TARGET_FILE:mysys_ssl>"
      "$<TARGET_FILE:slave>"
      "$<TARGET_FILE:sql_main>"
      "$<TARGET_FILE:strings>"
      "$<TARGET_FILE:vio>"
      > mysqld.def
      WORKING_DIRECTORY ${CMAKE_CURRENT_BINARY_DIR})
    ADD_DEPENDENCIES(sql_main GenError)
  ENDIF()
ENDIF()

SET_TARGET_PROPERTIES(mysqld PROPERTIES ENABLE_EXPORTS TRUE) 
TARGET_LINK_LIBRARIES(mysqld
  sql_main sql_gis binlog rpl master slave sql_main sql_dd sql_gis mysys mysys_ssl
  binlogevents_static ${ICU_LIBRARIES})

# Remove transitive link dependencies when linking plugins
SET_TARGET_PROPERTIES(mysqld PROPERTIES INTERFACE_LINK_LIBRARIES "")

SET(WITH_MYSQLD_LDFLAGS "" CACHE STRING "Additional linker flags for mysqld")
MARK_AS_ADVANCED(WITH_MYSQLD_LDFLAGS)
IF(WITH_MYSQLD_LDFLAGS)
  GET_TARGET_PROPERTY(mysqld LINK_FLAGS MYSQLD_LINK_FLAGS)
  IF(NOT MYSQLD_LINK_FLAGS)
    SET(MYSQLD_LINK_FLAGS) 
  ENDIF() 
  SET_TARGET_PROPERTIES(mysqld PROPERTIES LINK_FLAGS 
     "${MYSQLD_LINK_FLAGS} ${WITH_MYSQLD_LDFLAGS}")
ENDIF()

<<<<<<< HEAD
=======
# Help INSTALL_DEBUG_TARGET to locate it
SET_TARGET_PROPERTIES(mysqld PROPERTIES
    RUNTIME_OUTPUT_DIRECTORY ${CMAKE_CURRENT_BINARY_DIR})

>>>>>>> be20e845
# See DEBUG_EXTNAME above: mysqld may already have name mysqld-debug,
# and the rename is a no-op. If it is called 'mysqld' we rename it.
INSTALL_DEBUG_TARGET(mysqld
  DESTINATION ${INSTALL_SBINDIR}
  RENAME mysqld-debug${CMAKE_EXECUTABLE_SUFFIX}
)

# Handle out-of-source build from source package with possibly broken 
# bison. Copy bison output to from source to build directory, if not already 
# there
INCLUDE(${CMAKE_SOURCE_DIR}/cmake/bison.cmake)
COPY_BISON_OUTPUT(
  ${CMAKE_CURRENT_SOURCE_DIR}/sql_yacc.cc
  ${CMAKE_CURRENT_SOURCE_DIR}/sql_yacc.h
  ${CMAKE_CURRENT_BINARY_DIR}/sql_yacc.cc
  ${CMAKE_CURRENT_BINARY_DIR}/sql_yacc.h
)

COPY_BISON_OUTPUT(
  ${CMAKE_CURRENT_SOURCE_DIR}/sql_hints.yy.cc
  ${CMAKE_CURRENT_SOURCE_DIR}/sql_hints.yy.h
  ${CMAKE_CURRENT_BINARY_DIR}/sql_hints.yy.cc
  ${CMAKE_CURRENT_BINARY_DIR}/sql_hints.yy.h
)

RUN_BISON(
  ${CMAKE_CURRENT_SOURCE_DIR}/sql_yacc.yy 
  ${CMAKE_CURRENT_BINARY_DIR}/sql_yacc.cc
  ${CMAKE_CURRENT_BINARY_DIR}/sql_yacc.h
  MYSQL
)

RUN_BISON(
  ${CMAKE_CURRENT_SOURCE_DIR}/sql_hints.yy 
  ${CMAKE_CURRENT_BINARY_DIR}/sql_hints.yy.cc
  ${CMAKE_CURRENT_BINARY_DIR}/sql_hints.yy.h
  HINT_PARSER_
)

SET_SOURCE_FILES_PROPERTIES(
  ${CMAKE_CURRENT_BINARY_DIR}/sql_yacc.cc
  ${CMAKE_CURRENT_SOURCE_DIR}/sql_digest.cc
  PROPERTIES OBJECT_DEPENDS ${GEN_DIGEST_SOURCES}
)

# Gen_lex_hash
MYSQL_ADD_EXECUTABLE(gen_lex_hash gen_lex_hash.cc SKIP_INSTALL)

ADD_CUSTOM_COMMAND(
  OUTPUT ${CMAKE_CURRENT_BINARY_DIR}/lex_hash.h
  COMMAND gen_lex_hash > lex_hash.h
  DEPENDS gen_lex_hash
)

MYSQL_ADD_EXECUTABLE(mysql_tzinfo_to_sql tztime.cc)
SET_TARGET_PROPERTIES(mysql_tzinfo_to_sql PROPERTIES COMPILE_FLAGS "-DTZINFO2SQL")
TARGET_LINK_LIBRARIES(mysql_tzinfo_to_sql mysys mysys_ssl)
ADD_DEPENDENCIES(mysql_tzinfo_to_sql GenError)

ADD_CUSTOM_TARGET( 
        GenServerSource
        DEPENDS ${GEN_SOURCES}
)

ADD_CUSTOM_TARGET( 
        GenDigestServerSource
        DEPENDS ${GEN_DIGEST_SOURCES}
)

ADD_CUSTOM_TARGET(
  GenKeywordList
  DEPENDS ${GEN_KEYWORD_LIST_SOURCES}
)

MYSQL_ADD_PLUGIN(udf_example udf_example.cc
                 MODULE_ONLY TEST_ONLY MODULE_OUTPUT_NAME "udf_example")
IF(NOT DISABLE_SHARED)
  IF(WIN32)
    SET_TARGET_PROPERTIES(udf_example
      PROPERTIES LINK_FLAGS
      "/DEF:${CMAKE_CURRENT_SOURCE_DIR}/udf_example.def")
  ENDIF()
ENDIF()

MYSQL_ADD_PLUGIN(locking_service locking_service_udf.cc
                 MODULE_ONLY MODULE_OUTPUT_NAME "locking_service")
IF(NOT DISABLE_SHARED)
  IF(WIN32)
    SET_TARGET_PROPERTIES(locking_service
      PROPERTIES LINK_FLAGS
      "/DEF:${CMAKE_CURRENT_SOURCE_DIR}/locking_service.def")
  ENDIF()
ENDIF()

FOREACH(tool gtar tar git)
  STRING(TOUPPER ${tool}  TOOL)
  FIND_PROGRAM(${TOOL}_EXECUTABLE ${tool} DOC "path to the executable")
  MARK_AS_ADVANCED(${TOOL}_EXECUTABLE)
ENDFOREACH()

CONFIGURE_FILE(
  ${CMAKE_SOURCE_DIR}/cmake/make_dist.cmake.in
  ${CMAKE_BINARY_DIR}/make_dist.cmake @ONLY)

ADD_CUSTOM_TARGET(dist 
  COMMAND ${CMAKE_COMMAND} -P ${CMAKE_BINARY_DIR}/make_dist.cmake
  DEPENDS ${CMAKE_BINARY_DIR}/sql/sql_yacc.cc ${CMAKE_BINARY_DIR}/sql/sql_yacc.h ${CMAKE_BINARY_DIR}/sql/sql_hints.yy.cc ${CMAKE_BINARY_DIR}/sql/sql_hints.yy.h
  WORKING_DIRECTORY ${CMAKE_BINARY_DIR}
)

ADD_CUSTOM_TARGET(distclean
  COMMAND ${CMAKE_COMMAND} -E echo  WARNING: distclean target is not functional
  COMMAND ${CMAKE_COMMAND} -E echo  Use 'git clean -fdx' instead
  VERBATIM
  )

ADD_CUSTOM_TARGET(show-dist-name
  COMMAND ${CMAKE_COMMAND} -E echo "${CPACK_PACKAGE_FILE_NAME}"
)<|MERGE_RESOLUTION|>--- conflicted
+++ resolved
@@ -553,20 +553,9 @@
   ${SQL_SHARED_SOURCES}
   ${SQL_HEADERS}
   ../extra/lz4/xxhash.c
-<<<<<<< HEAD
   ../libmysql/errmsg.cc
   ../sql-common/client.cc
   ../sql-common/client_plugin.cc
-=======
-  ../libmysql/errmsg.c
-  ../sql-common/client.c
-  ../sql-common/client_plugin.c
-  ../sql-common/get_password.c
-  ../sql-common/my_path_permissions.cc
-  ../sql-common/my_time.c
-  ../sql-common/my_user.c 
-  ../sql-common/pack.c
->>>>>>> be20e845
   ../sql-common/client_authentication.cc
   ../sql-common/get_password.cc
   ../sql-common/my_path_permissions.cc
@@ -585,12 +574,7 @@
   event_scheduler.cc
   events.cc
   mf_iocache.cc
-<<<<<<< HEAD
-=======
   mf_iocache_encr.cc
-  mysqld.cc
-  mysqld_thd_manager.cc
->>>>>>> be20e845
   protocol_callback.cc
   signal_handler.cc
   sql_audit.cc
@@ -707,17 +691,10 @@
                    rpl_gtid_sid_map.cc rpl_gtid_set.cc rpl_gtid_specification.cc
                    rpl_gtid_state.cc rpl_gtid_owned.cc rpl_gtid_execution.cc
                    rpl_gtid_mutex_cond_array.cc rpl_gtid_persist.cc
-<<<<<<< HEAD
                    log_event.cc binlog.cc sql_binlog.cc
                    rpl_filter.cc rpl_record.cc rpl_trx_tracking.cc
                    rpl_utility.cc rpl_injector.cc rpl_table_access.cc
                    event_crypt.cc binlog_crypt_data.cc)
-=======
-                   log_event.cc log_event_old.cc binlog.cc sql_binlog.cc
-                   rpl_filter.cc rpl_record.cc rpl_record_old.cc rpl_trx_tracking.cc
-                   rpl_utility.cc rpl_injector.cc rpl_table_access.cc event_crypt.cc
-                   binlog_crypt_data.cc)
->>>>>>> be20e845
 ADD_CONVENIENCE_LIBRARY(binlog ${BINLOG_SOURCE})
 TARGET_LINK_LIBRARIES(binlog binlogevents_static)
 
@@ -815,13 +792,6 @@
      "${MYSQLD_LINK_FLAGS} ${WITH_MYSQLD_LDFLAGS}")
 ENDIF()
 
-<<<<<<< HEAD
-=======
-# Help INSTALL_DEBUG_TARGET to locate it
-SET_TARGET_PROPERTIES(mysqld PROPERTIES
-    RUNTIME_OUTPUT_DIRECTORY ${CMAKE_CURRENT_BINARY_DIR})
-
->>>>>>> be20e845
 # See DEBUG_EXTNAME above: mysqld may already have name mysqld-debug,
 # and the rename is a no-op. If it is called 'mysqld' we rename it.
 INSTALL_DEBUG_TARGET(mysqld
