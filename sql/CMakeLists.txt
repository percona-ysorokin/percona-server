# Copyright (c) 2006, 2019, Oracle and/or its affiliates. All rights reserved.
# 
# This program is free software; you can redistribute it and/or modify
# it under the terms of the GNU General Public License, version 2.0,
# as published by the Free Software Foundation.
#
# This program is also distributed with certain software (including
# but not limited to OpenSSL) that is licensed under separate terms,
# as designated in a particular file or component or in included license
# documentation.  The authors of MySQL hereby grant you an additional
# permission to link the program and your derivative works with the
# separately licensed software that they have included with MySQL.
#
# This program is distributed in the hope that it will be useful,
# but WITHOUT ANY WARRANTY; without even the implied warranty of
# MERCHANTABILITY or FITNESS FOR A PARTICULAR PURPOSE.  See the
# GNU General Public License, version 2.0, for more details.
#
# You should have received a copy of the GNU General Public License
# along with this program; if not, write to the Free Software
# Foundation, Inc., 51 Franklin St, Fifth Floor, Boston, MA 02110-1301  USA


INCLUDE_DIRECTORIES(
  ${CMAKE_SOURCE_DIR}/libbinlogevents/include
)
INCLUDE_DIRECTORIES(SYSTEM ${BOOST_PATCHES_DIR} ${BOOST_INCLUDE_DIR})

MY_INCLUDE_SYSTEM_DIRECTORIES(ICU)

SET(CONF_SOURCES
  ${CMAKE_CURRENT_BINARY_DIR}/sql_builtin.cc 
)
SET(GEN_SOURCES
  ${CMAKE_CURRENT_BINARY_DIR}/sql_yacc.h
  ${CMAKE_CURRENT_BINARY_DIR}/sql_yacc.cc
  ${CMAKE_CURRENT_BINARY_DIR}/sql_hints.yy.h
  ${CMAKE_CURRENT_BINARY_DIR}/sql_hints.yy.cc
  ${CMAKE_CURRENT_BINARY_DIR}/lex_hash.h
)
SET(GEN_DIGEST_SOURCES
  ${CMAKE_CURRENT_BINARY_DIR}/lex_token.h
)
SET(GEN_KEYWORD_LIST_SOURCES
  ${CMAKE_CURRENT_BINARY_DIR}/keyword_list.h
)

SET_SOURCE_FILES_PROPERTIES(${GEN_SOURCES}
                            ${GEN_DIGEST_SOURCES}
                            ${GEN_KEYWORD_LIST_SOURCES}
                            ${CONF_SOURCES}
                            PROPERTIES GENERATED 1)

# Gen_lex_token
# Make sure sql_yacc.h is generated before compiling gen_lex_token
MYSQL_ADD_EXECUTABLE(gen_lex_token gen_lex_token.cc SKIP_INSTALL)
ADD_DEPENDENCIES(gen_lex_token GenServerSource)

ADD_CUSTOM_COMMAND(
  OUTPUT ${CMAKE_CURRENT_BINARY_DIR}/lex_token.h
  COMMAND gen_lex_token > lex_token.h
  DEPENDS gen_lex_token
)

# gen_keyword_list
# Make sure sql_yacc.h is generated before compiling gen_keyword_list
MYSQL_ADD_EXECUTABLE(gen_keyword_list gen_keyword_list.cc SKIP_INSTALL)
ADD_DEPENDENCIES(gen_keyword_list GenServerSource)
TARGET_LINK_LIBRARIES(gen_keyword_list ${ICU_LIBRARIES} ${CMAKE_DL_LIBS})
# ICU headers for WIN32 need extra info about their libs state
IF(WIN32)
  ADD_COMPILE_DEFINITIONS(gen_keyword_list.cc COMPILE_DEFINITIONS
    U_STATIC_IMPLEMENTATION)
ENDIF()

ADD_CUSTOM_COMMAND(
  OUTPUT ${CMAKE_CURRENT_BINARY_DIR}/keyword_list.h
  COMMAND gen_keyword_list ${CMAKE_CURRENT_SOURCE_DIR}/sql_yacc.yy > ${CMAKE_CURRENT_BINARY_DIR}/keyword_list.h
  DEPENDS gen_keyword_list
)

ADD_DEFINITIONS(-DMYSQL_SERVER -DHAVE_POOL_OF_THREADS)

SET(DD_SOURCES
  dd/collection.cc
  dd/dd_event.cc
  dd/dd_resource_group.cc
  dd/dd_routine.cc
  dd/dd_schema.cc
  dd/dd_table.cc
  dd/dd_tablespace.cc
  dd/dd_trigger.cc
  dd/dd_view.cc
  dd/dd_utility.cc
  dd/properties.cc

  dd/impl/dd.cc
  dd/impl/dictionary_impl.cc
  dd/impl/properties_impl.cc
  dd/impl/system_registry.cc
  dd/impl/transaction_impl.cc
  dd/impl/utils.cc
  dd/impl/sdi.cc
  dd/impl/sdi_api.cc
  dd/impl/sdi_file.cc
  dd/impl/sdi_tablespace.cc
  dd/impl/string_type.cc

  dd/impl/bootstrap/bootstrap_ctx.cc
  dd/impl/bootstrap/bootstrapper.cc

  dd/impl/cache/dictionary_client.cc
  dd/impl/cache/local_multi_map.cc
  dd/impl/cache/multi_map_base.cc
  dd/impl/cache/shared_multi_map.cc
  dd/impl/cache/shared_dictionary_cache.cc
  dd/impl/cache/storage_adapter.cc

  dd/impl/raw/object_keys.cc
  dd/impl/raw/raw_record.cc
  dd/impl/raw/raw_record_set.cc
  dd/impl/raw/raw_table.cc

  dd/impl/system_views/character_sets.cc
  dd/impl/system_views/check_constraints.cc
  dd/impl/system_views/collations.cc
  dd/impl/system_views/collation_charset_applicability.cc
  dd/impl/system_views/columns.cc
  dd/impl/system_views/column_statistics.cc
  dd/impl/system_views/compression_dictionary.cc
  dd/impl/system_views/compression_dictionary_tables.cc
  dd/impl/system_views/events.cc
  dd/impl/system_views/files.cc
  dd/impl/system_views/innodb_datafiles.cc
  dd/impl/system_views/innodb_foreign.cc
  dd/impl/system_views/innodb_foreign_cols.cc
  dd/impl/system_views/innodb_fields.cc
  dd/impl/system_views/innodb_tablespaces_brief.cc
  dd/impl/system_views/key_column_usage.cc
  dd/impl/system_views/keywords.cc
  dd/impl/system_views/parameters.cc
  dd/impl/system_views/partitions.cc
  dd/impl/system_views/referential_constraints.cc
  dd/impl/system_views/resource_groups.cc
  dd/impl/system_views/routines.cc
  dd/impl/system_views/schemata.cc
  dd/impl/system_views/statistics.cc
  dd/impl/system_views/st_spatial_reference_systems.cc
  dd/impl/system_views/st_units_of_measure.cc
  dd/impl/system_views/st_geometry_columns.cc
  dd/impl/system_views/tables.cc
  dd/impl/system_views/table_constraints.cc
  dd/impl/system_views/triggers.cc
  dd/impl/system_views/view_routine_usage.cc
  dd/impl/system_views/view_table_usage.cc
  dd/impl/system_views/views.cc

  dd/impl/tables/character_sets.cc
  dd/impl/tables/check_constraints.cc
  dd/impl/tables/collations.cc
  dd/impl/tables/columns.cc
  dd/impl/tables/column_statistics.cc
  dd/impl/tables/column_type_elements.cc
  dd/impl/tables/dd_properties.cc
  dd/impl/tables/events.cc
  dd/impl/tables/foreign_key_column_usage.cc
  dd/impl/tables/foreign_keys.cc
  dd/impl/tables/index_column_usage.cc
  dd/impl/tables/indexes.cc
  dd/impl/tables/index_partitions.cc
  dd/impl/tables/index_stats.cc
  dd/impl/tables/parameters.cc
  dd/impl/tables/parameter_type_elements.cc
  dd/impl/tables/resource_groups.cc
  dd/impl/tables/routines.cc
  dd/impl/tables/schemata.cc
  dd/impl/tables/spatial_reference_systems.cc
  dd/impl/tables/table_partitions.cc
  dd/impl/tables/table_stats.cc
  dd/impl/tables/table_partition_values.cc
  dd/impl/tables/tables.cc
  dd/impl/tables/tablespace_files.cc
  dd/impl/tables/tablespaces.cc
  dd/impl/tables/triggers.cc
  dd/impl/tables/view_routine_usage.cc
  dd/impl/tables/view_table_usage.cc

  dd/impl/types/index_stat_impl.cc
  dd/impl/types/table_stat_impl.cc
  dd/impl/types/abstract_table_impl.cc
  dd/impl/types/charset_impl.cc
  dd/impl/types/check_constraint_impl.cc
  dd/impl/types/collation_impl.cc
  dd/impl/types/column_impl.cc
  dd/impl/types/column_statistics_impl.cc
  dd/impl/types/column_type_element_impl.cc
  dd/impl/types/entity_object_table_impl.cc
  dd/impl/types/entity_object_impl.cc
  dd/impl/types/event_impl.cc
  dd/impl/types/foreign_key_element_impl.cc
  dd/impl/types/foreign_key_impl.cc
  dd/impl/types/function_impl.cc
  dd/impl/types/index_element_impl.cc
  dd/impl/types/index_impl.cc
  dd/impl/types/object_table_impl.cc
  dd/impl/types/object_table_definition_impl.cc
  dd/impl/types/parameter_impl.cc
  dd/impl/types/parameter_type_element_impl.cc
  dd/impl/types/partition_impl.cc
  dd/impl/types/partition_index_impl.cc
  dd/impl/types/partition_value_impl.cc
  dd/impl/types/procedure_impl.cc
  dd/impl/types/resource_group_impl.cc
  dd/impl/types/routine_impl.cc
  dd/impl/types/schema_impl.cc
  dd/impl/types/spatial_reference_system_impl.cc
  dd/impl/types/table_impl.cc
  dd/impl/types/tablespace_file_impl.cc
  dd/impl/types/tablespace_impl.cc
  dd/impl/types/trigger_impl.cc
  dd/impl/types/view_impl.cc
  dd/impl/types/view_routine_impl.cc
  dd/impl/types/view_table_impl.cc
  dd/impl/types/weak_object_impl.cc

  dd/impl/upgrade/server.cc
  dd/impl/upgrade/dd.cc

  dd/info_schema/metadata.cc
  dd/info_schema/show.cc
  dd/info_schema/show_query_builder.cc
  dd/info_schema/table_stats.cc
  dd/info_schema/tablespace_stats.cc

  dd/performance_schema/init.cc

  dd/upgrade_57/event.cc
  dd/upgrade_57/global.cc
  dd/upgrade_57/routine.cc
  dd/upgrade_57/schema.cc
  dd/upgrade_57/table.cc
  dd/upgrade_57/upgrade.cc
)

SET(SQL_GIS_SOURCES
  geometry_rtree.cc
  gis/area.cc
  gis/covered_by.cc
  gis/crosses.cc
  gis/difference.cc
  gis/disjoint.cc
  gis/distance.cc
  gis/distance_functor.cc
  gis/distance_sphere.cc
  gis/equals.cc
  gis/gc_utils.cc
  gis/geometries.cc
  gis/intersects.cc
  gis/is_simple.cc
  gis/is_valid.cc
  gis/length.cc
  gis/mbr_utils.cc
  gis/overlaps.cc
  gis/ring_flip_visitor.cc
  gis/rtree_support.cc
  gis/simplify.cc
  gis/srs/srs.cc
  gis/srs/wkt_parser.cc
  gis/st_units_of_measure.cc
  gis/touches.cc
  gis/transform.cc
  gis/union.cc
  gis/within.cc
  gis/wkb.cc
  gis/wkb_size_visitor.cc
  gis/wkb_visitor.cc
  item_geofunc.cc
  item_geofunc_buffer.cc
  item_geofunc_internal.cc
  item_geofunc_relchecks.cc
  item_geofunc_relchecks_bgwrap.cc
  item_geofunc_setops.cc
  options_parser.cc
)

SET(MYSQL_SERVER_SUB_COMPONENT_SOURCES
  server_component/backup_lock_service.cc
  server_component/clone_protocol_service.cc
  server_component/mysql_string_service.cc
  server_component/persistent_dynamic_loader.cc
  server_component/component_sys_var_service.cc
  server_component/component_status_var_service.cc
  server_component/ongoing_transaction_query_service.cc
  server_component/system_variable_source_imp.cc
  server_component/security_context_imp.cc
  server_component/host_application_signal_imp.cc
  server_component/audit_api_message_service_imp.cc
  server_component/page_track_service.cc
  server_component/mysql_current_thread_reader_imp.cc
  server_component/keyring_iterator_service_imp.cc
  )

SET(SQL_SHARED_SOURCES
  abstract_query_plan.cc
  auth/auth_acls.cc
  auth/auth_common.cc
  auth/dynamic_privileges_impl.cc
  auth/dynamic_privilege_table.cc
  auth/acl_table_user.cc
  auth/sql_authentication.cc
  auth/sql_auth_cache.cc
  auth/sql_authorization.cc
  auth/sql_user_table.cc
  auth/sql_user.cc
  auth/partial_revokes.cc
  auth/password.cc
  auth/password_policy_service.cc
  auth/sql_security_ctx.cc
  auth/service_security_context.cc
  auto_thd.cc
  keyring_service.cc
  auth/roles.cc
  auth/role_tables.cc
  auth/sha2_password_common.cc
  auth/sha2_password.cc
  ssl_wrapper_service.cc
  binlog_crypt_data.cc
  bootstrap.cc
  check_stack.cc
  conn_handler/connection_handler_manager.cc 
  clone_handler.cc
  composite_iterators.cc
  create_field.cc
  current_thd.cc
  dd_sql_view.cc
  dd_sp.cc
  dd_table_share.cc
  debug_sync.cc
  default_values.cc
  derror.cc
  error_handler.cc
  field.cc
  field_conv.cc 
  filesort.cc
  filesort_utils.cc
  aggregate_check.cc
  gstream.cc
  handler.cc
  histograms/equi_height.cc
  histograms/equi_height_bucket.cc
  histograms/histogram.cc
  histograms/singleton.cc
  histograms/value_map.cc
  hostname_cache.cc
  init.cc
  log_resource.cc
  item.cc
  item_buff.cc
  item_cmpfunc.cc 
  item_create.cc
  item_func.cc
  item_pfs_func.cc
  item_json_func.cc
  item_keyring_func.cc
  item_regexp_func.cc
  item_row.cc 
  item_strfunc.cc
  item_subselect.cc
  item_sum.cc
  window.cc
  item_timefunc.cc 
  item_xmlfunc.cc 
  item_inetfunc.cc
  json_binary.cc
  json_diff.cc
  json_dom.cc
  json_path.cc
  json_schema.cc
  json_syntax_check.cc
  key.cc
  key_spec.cc
  keycaches.cc
  lock.cc
  locked_tables_list.cc
  locking_service.cc
  log.cc
  event_crypt.cc
  mdl.cc
  mdl_context_backup.cc
  migrate_keyring.cc
  my_decimal.cc
  mysqld.cc
  mysqld_thd_manager.cc
  net_ns.cc
  opt_costconstantcache.cc
  opt_costconstants.cc
  opt_costmodel.cc
  opt_explain.cc
  opt_explain_format.cc
  opt_explain_traditional.cc
  opt_explain_json.cc
  opt_hints.cc
  opt_range.cc
  opt_statistics.cc
  opt_sum.cc 
  opt_trace.cc
  opt_trace2server.cc
  parse_file.cc
  parse_tree_handler.cc
  parse_tree_helpers.cc
  parse_tree_hints.cc
  parse_tree_items.cc
  parse_tree_node_base.cc
  parse_tree_nodes.cc
  parse_tree_partitions.cc
  select_lex_visitor.cc
  parser_service.cc
  partition_info.cc
  partitioning/partition_handler.cc
  persisted_variable.cc
  procedure.cc 
  protocol_classic.cc
  psi_memory_key.cc
  query_result.cc
  records.cc
  regexp/errors.cc
  regexp/regexp_engine.cc
  regexp/regexp_facade.cc
  resourcegroups/thread_resource_control.cc
  resourcegroups/platform/thread_attrs_api_common.cc
  resourcegroups/resource_group_mgr.cc
  resourcegroups/resource_group_sql_cmd.cc
  rpl_group_replication.cc
  rpl_handler.cc
  rpl_transaction_ctx.cc
  rpl_transaction_write_set_ctx.cc
  rpl_trx_tracking.cc
  rpl_write_set_handler.cc
  rules_table_service.cc
  rwlock_scoped_lock.cc
  sd_notify.cc
  sdi_utils.cc
  session_tracker.cc
  set_var.cc 
  sorting_iterator.cc
  sp.cc
  sp_cache.cc
  sp_head.cc
  sp_instr.cc
  sp_pcontext.cc 
  sp_rcontext.cc
  spatial.cc
  string_service.cc
  sql_admin.cc
  sql_alloc_error_handler.cc
  sql_alter.cc
  sql_alter_instance.cc
  sql_backup_lock.cc
  sql_base.cc 
  sql_bootstrap.cc
  sql_initialize.cc
  sql_call.cc
  sql_check_constraint.cc
  sql_class.cc
  sql_component.cc
  sql_const_folding.cc
  sql_cmd_ddl_table.cc
  sql_cmd_srs.cc
  sql_connect.cc
  sql_cursor.cc
  sql_data_change.cc
  sql_db.cc
  sql_delete.cc
  sql_derived.cc
  sql_digest.cc
  sql_do.cc 
  sql_error.cc
  sql_exception_handler.cc
  sql_executor.cc
  sql_get_diagnostics.cc
  sql_handler.cc
  sql_help.cc
  sql_import.cc
  sql_insert.cc
  sql_join_buffer.cc
  sql_lex.cc 
  sql_lex_hash.cc
  sql_lex_hints.cc
  sql_list.cc
  sql_load.cc
  sql_locale.cc
  sql_manager.cc
  sql_optimizer.cc
  sql_parse.cc
  sql_partition.cc
  sql_partition_admin.cc
  sql_planner.cc
  sql_plugin.cc
  sql_plugin_var.cc
  sql_prepare.cc
  sql_profile.cc
  sql_query_rewrite.cc
  sql_reload.cc
  sql_rename.cc
  sql_resolver.cc
  sql_restart_server.cc
  sql_rewrite.cc
  sql_select.cc
  sql_servers.cc
  sql_show.cc
  sql_show_status.cc
  sql_signal.cc
  sql_state.cc
  sql_table.cc
  sql_tablespace.cc
  sql_test.cc
  sql_thd_internal_api.cc
  sql_thd_api.cc
  sql_time.cc
  sql_timer.cc
  sql_tmp_table.cc
  sql_trigger.cc
  sql_truncate.cc
  sql_udf.cc
  sql_union.cc
  sql_update.cc
  sql_view.cc
  sql_zip_dict.cc
  stateless_allocator.cc
  strfunc.cc
  sys_vars.cc
  sys_vars_resource_mgr.cc
  system_variables.cc
  table.cc
  table_cache.cc
  table_function.cc
  table_trigger_dispatcher.cc
  tc_log.cc
  thr_malloc.cc 
  threadpool_common.cc
  transaction.cc
  transaction_info.cc
  trigger.cc
  trigger_creation_ctx.cc
  trigger_chain.cc
  tztime.cc
  userstat.cc
  uniques.cc
  xa.cc
  ssl_acceptor_context.cc
  ${MYSQL_SERVER_SUB_COMPONENT_SOURCES}
)

# BISON_TARGET(<Name> <YaccInput> <CodeOutput>
#              [COMPILE_FLAGS <flags>]
#              [DEFINES_FILE <file>]
#              [VERBOSE <file>]
#              )
# FLEX_TARGET(Name FlexInput FlexOutput
#             [COMPILE_FLAGS <string>]
#             [DEFINES_FILE <string>]
#             )
# The Name argument is just an alias.
# Both macros will ADD_CUSTOM_COMMAND, with WORKING_DIRECTORY current src.
IF(WITH_LOCK_ORDER)

  FIND_PACKAGE(BISON REQUIRED)
  FIND_PACKAGE(FLEX REQUIRED)

  BISON_TARGET(debug_lo_parser
    debug_lo_parser.yy
    ${CMAKE_BINARY_DIR}/sql/debug_lo_parser.cc
    COMPILE_FLAGS "--name-prefix=LOCK_ORDER_"
    DEFINES_FILE ${CMAKE_BINARY_DIR}/sql/debug_lo_parser.h
    )
  FLEX_TARGET(debug_lo_scanner
    debug_lo_scanner.ll
    ${CMAKE_BINARY_DIR}/sql/debug_lo_scanner.cc
    COMPILE_FLAGS "--prefix=LOCK_ORDER_"
    DEFINES_FILE ${CMAKE_BINARY_DIR}/sql/debug_lo_scanner.h
    )
  MESSAGE(STATUS "BISON outputs ${BISON_debug_lo_parser_OUTPUTS}")
  MESSAGE(STATUS "FLEX outputs ${FLEX_debug_lo_scanner_OUTPUTS}")

  # Some targets, for easier debugging.
  ADD_CUSTOM_TARGET(GenBison_lo DEPENDS ${BISON_debug_lo_parser_OUTPUTS})
  ADD_CUSTOM_TARGET(GenFlex_lo DEPENDS ${FLEX_debug_lo_scanner_OUTPUTS})

  LIST(APPEND SQL_SHARED_SOURCES
    ${BISON_debug_lo_parser_OUTPUTS}
    ${FLEX_debug_lo_scanner_OUTPUTS}
    debug_lock_order.cc
    )

  IF(CMAKE_COMPILER_IS_GNUCXX OR CMAKE_CXX_COMPILER_ID MATCHES "Clang")
    ADD_COMPILE_FLAGS(${FLEX_debug_lo_scanner_OUTPUTS}
      COMPILE_FLAGS
      "-Wno-sign-compare"
      "-Wno-unused-parameter"
      )
    ADD_COMPILE_FLAGS(${CMAKE_BINARY_DIR}/sql/debug_lo_parser.cc
      COMPILE_FLAGS
      "-Wno-undef"
      )
  ENDIF()

  # flex annotates some variables as 'register' and that keyword
  # will go away with C++17
  IF(APPLE)
    ADD_COMPILE_FLAGS(${FLEX_debug_lo_scanner_OUTPUTS}
      COMPILE_FLAGS
      "-Wno-deprecated-register"
      )
  ENDIF()
ENDIF()

UNSET(SQL_HEADERS)
IF(CMAKE_GENERATOR STREQUAL "Xcode")
  OPTION(GLOB_RECURSE_SQL_HEADERS "Find header files with GLOB_RECURSE" ON)
ELSE()
  OPTION(GLOB_RECURSE_SQL_HEADERS "Find header files with GLOB_RECURSE" OFF)
ENDIF()
IF(GLOB_RECURSE_SQL_HEADERS)
  # Needed so that IDEs (e.g. Xcode) can see all sources when searching
  # This recursive search finds over 1500 header files, and may actually
  # take a significant amount of time. Hence, do it only upon request.
  # Visual Studio will scan/parse for headers at startup anyways.
  FILE(GLOB_RECURSE SQL_HEADERS
    "${CMAKE_SOURCE_DIR}/include/*.h"
    "${CMAKE_SOURCE_DIR}/sql/*.h"
    "${CMAKE_SOURCE_DIR}/storage/*.h"
    )
ENDIF()

IF(LINUX)
  LIST(APPEND SQL_SHARED_SOURCES
    resourcegroups/platform/thread_attrs_api_linux.cc)
ELSEIF(APPLE)
  LIST(APPEND SQL_SHARED_SOURCES
    resourcegroups/platform/thread_attrs_api_apple.cc)
ELSEIF(FREEBSD)
  LIST(APPEND SQL_SHARED_SOURCES
    resourcegroups/platform/thread_attrs_api_freebsd.cc)
ELSEIF(SOLARIS)
  LIST(APPEND SQL_SHARED_SOURCES
    resourcegroups/platform/thread_attrs_api_solaris.cc)
ELSEIF(WIN32)
  LIST(APPEND SQL_SHARED_SOURCES
    resourcegroups/platform/thread_attrs_api_win.cc)
ENDIF()

IF(WIN32)
  LIST(APPEND SQL_SHARED_SOURCES threadpool_win.cc)
ELSE()
  LIST(APPEND SQL_SHARED_SOURCES threadpool_unix.cc)
ENDIF()


SET(SQL_SOURCE
  ${GEN_SOURCES}
  ${GEN_DIGEST_SOURCES}
  ${GEN_KEYWORD_LIST_SOURCES}
  ${CONF_SOURCES}
  ${SQL_SHARED_SOURCES}
  ${SQL_HEADERS}
  ../extra/lz4/xxhash.c
  ../libmysql/errmsg.cc
  ../sql-common/client.cc
  ../sql-common/client_plugin.cc
  ../sql-common/client_authentication.cc
  ../sql-common/get_password.cc
  ../sql-common/my_path_permissions.cc
  ../sql-common/net_serv.cc
  ../sql-common/sql_string.cc 
  command_service.cc
  conn_handler/channel_info.cc
  conn_handler/connection_handler_per_thread.cc
  conn_handler/connection_handler_one_thread.cc
  conn_handler/socket_connection.cc
  conn_handler/init_net_server_extension.cc
  event_data_objects.cc
  event_db_repository.cc 
  event_parse_data.cc
  event_queue.cc
  event_scheduler.cc
  events.cc
  mf_iocache.cc
  protocol_callback.cc
  signal_handler.cc
  sql_audit.cc
  sql_client.cc
  srv_session.cc
  srv_session_info_service.cc
  srv_session_service.cc
  )

IF(NOT WIN32)
  LIST(APPEND SQL_SOURCE mysqld_daemon.cc)
ENDIF()

IF(WIN32)
  LIST(APPEND SQL_SOURCE
              conn_handler/named_pipe_connection.cc
              conn_handler/shared_memory_connection.cc
              named_pipe.cc
              restart_monitor_win.cc
      )
ENDIF()

# Segfault in boost::geometry code at high optimization levels
IF(CMAKE_CXX_COMPILER_ID MATCHES "SunPro")
  STRING(TOUPPER "${CMAKE_BUILD_TYPE}" CMAKEBT)
  IF(CMAKEBT MATCHES "REL")
    ADD_COMPILE_FLAGS(item_geofunc_buffer.cc COMPILE_FLAGS "-xO2")
  ENDIF()
ENDIF()

ADD_COMPILE_DEFINITIONS(
  ../extra/lz4/xxhash.c
  COMPILE_DEFINITIONS XXH_NAMESPACE=MY_
)

# Fixes "C1128: number of sections exceeded object file format limit" in MSVC
IF(WIN32)
  ADD_COMPILE_FLAGS(
    gis/difference.cc
    gis/touches.cc
    gis/union.cc
    gis/within.cc
    item_geofunc.cc
    item_geofunc_relchecks.cc
    item_geofunc_setops.cc
    COMPILE_FLAGS "/bigobj")
ENDIF()

# Force optimization of (large) MYSQLparse function in MSVC
IF(WIN32 AND NOT WIN32_CLANG)
  ADD_COMPILE_FLAGS(
    ${CMAKE_CURRENT_BINARY_DIR}/sql_yacc.cc
    COMPILE_FLAGS "/d2OptimizeHugeFunctions")
ENDIF()

# Common for all versions of GCC/Clang
# Bison output uses undefined symbols in #if checks
IF(CMAKE_COMPILER_IS_GNUCXX OR CMAKE_CXX_COMPILER_ID MATCHES "Clang")
  ADD_COMPILE_FLAGS(${CMAKE_CURRENT_BINARY_DIR}/sql_yacc.cc
                    ${CMAKE_CURRENT_BINARY_DIR}/sql_hints.yy.cc
                    COMPILE_FLAGS "-Wno-undef")

ENDIF()

MY_CHECK_CXX_COMPILER_FLAG("-fno-builtin-memcmp" HAVE_NO_BUILTIN_MEMCMP)
# See comments in filesort_compare-t.cc about __builtin_memcmp
IF(HAVE_NO_BUILTIN_MEMCMP)
  ADD_COMPILE_FLAGS(
    filesort_utils.cc
    COMPILE_FLAGS "-fno-builtin-memcmp"
  )
ENDIF()

ADD_LIBRARY(sql_main STATIC ${SQL_SOURCE})
ADD_DEPENDENCIES(sql_main GenServerSource)
ADD_DEPENDENCIES(sql_main GenDigestServerSource)
ADD_DEPENDENCIES(sql_main GenBootstrapPriv)
ADD_DEPENDENCIES(sql_main GenSysSchema)
TARGET_LINK_LIBRARIES(sql_main ${MYSQLD_STATIC_PLUGIN_LIBS} 
  ${MYSQLD_STATIC_COMPONENT_LIBS}  mysys dbug strings vio
  binlogevents_static ${LIBWRAP} ${LIBCRYPT} ${LIBDL} ${SSL_LIBRARIES})

ADD_LIBRARY(sql_gis STATIC ${SQL_GIS_SOURCES})
ADD_DEPENDENCIES(sql_gis GenServerSource)
ADD_DEPENDENCIES(sql_gis GenDigestServerSource)
ADD_DEPENDENCIES(sql_gis GenBootstrapPriv)
ADD_DEPENDENCIES(sql_gis GenSysSchema)
ADD_DEPENDENCIES(sql_gis GenError)
TARGET_LINK_LIBRARIES(sql_gis sql_dd sql_main)
SET_TARGET_PROPERTIES(sql_gis PROPERTIES LINK_INTERFACE_MULTIPLICITY 3)

# A class with a reference member lacks a user-defined constructor,
# which can lead to errors.
# Constexpr function return type is not a literal type.
IF(CMAKE_CXX_COMPILER_ID MATCHES "SunPro")
  SET_TARGET_PROPERTIES(sql_gis PROPERTIES
    COMPILE_FLAGS "-erroff=refmemnoconstr,w_constexprnonlitret")
  ADD_COMPILE_FLAGS(
    item_geofunc_setops.cc
    COMPILE_FLAGS "-erroff=refmemnoconstr")
ENDIF()

# -g0 is the same as -g, except that inlining is enabled.
# With Studio 12.6 we may get linking errors for large binaries,
# so we add -g0 here to enable inlining of boost/geometry.
# This also cuts link time by almost one hour for large binaries ....
IF(CMAKE_CXX_COMPILER_ID MATCHES "SunPro")
  ADD_COMPILE_FLAGS(
    ${SQL_GIS_SOURCES}
    sql_exception_handler.cc
    COMPILE_FLAGS " -g0 -xdebuginfo=no%decl")
ENDIF()

ADD_LIBRARY(sql_dd STATIC ${DD_SOURCES})
ADD_DEPENDENCIES(sql_dd GenFixPrivs)
ADD_DEPENDENCIES(sql_dd GenServerSource)
ADD_DEPENDENCIES(sql_dd GenDigestServerSource)
ADD_DEPENDENCIES(sql_dd GenBootstrapPriv)
ADD_DEPENDENCIES(sql_dd GenSysSchema)
ADD_DEPENDENCIES(sql_dd GenError)
ADD_DEPENDENCIES(sql_dd GenKeywordList)
TARGET_LINK_LIBRARIES(sql_dd sql_gis sql_main)
SET_TARGET_PROPERTIES(sql_dd PROPERTIES LINK_INTERFACE_MULTIPLICITY 3)

#
# On Windows platform we compile in the client-side Windows Native Authentication
# plugin which is used by the client connection code included in the server.
#
IF(WIN32)
  ADD_DEFINITIONS(-DAUTHENTICATION_WIN)
  TARGET_LINK_LIBRARIES(sql_main auth_win_client)
  IF(OPENSSL_APPLINK_C)
    ADD_COMPILE_DEFINITIONS(
      ../sql-common/client_authentication.cc
      COMPILE_DEFINITIONS HAVE_OPENSSL_APPLINK_C)
  ENDIF()
ENDIF()

SET (BINLOG_SOURCE rpl_gtid_misc.cc
                   rpl_gtid_sid_map.cc rpl_gtid_set.cc rpl_gtid_specification.cc
                   rpl_gtid_state.cc rpl_gtid_owned.cc rpl_gtid_execution.cc
                   rpl_gtid_mutex_cond_array.cc rpl_gtid_persist.cc
                   log_event.cc binlog.cc sql_binlog.cc basic_ostream.cc
                   binlog_ostream.cc basic_istream.cc binlog_istream.cc
                   binlog_reader.cc rpl_log_encryption.cc stream_cipher.cc
                   rpl_filter.cc rpl_record.cc rpl_trx_tracking.cc
<<<<<<< HEAD
                   rpl_utility.cc rpl_injector.cc rpl_table_access.cc
                   event_crypt.cc binlog_crypt_data.cc)
ADD_CONVENIENCE_LIBRARY(binlog ${BINLOG_SOURCE})
=======
                   rpl_utility.cc rpl_injector.cc rpl_table_access.cc)
ADD_LIBRARY(binlog STATIC ${BINLOG_SOURCE})
>>>>>>> 4869291f
TARGET_LINK_LIBRARIES(binlog binlogevents_static)
TARGET_LINK_LIBRARIES(binlog rpl)

SET (RPL_SOURCE rpl_handler.cc rpl_tblmap.cc rpl_context.cc)
ADD_DEPENDENCIES(binlog GenError)
ADD_LIBRARY(rpl STATIC ${RPL_SOURCE})
TARGET_LINK_LIBRARIES(rpl sql_main)

SET (MASTER_SOURCE rpl_master.cc rpl_binlog_sender.cc binlog_reader.cc)
ADD_DEPENDENCIES(rpl GenError)
ADD_LIBRARY(master STATIC ${MASTER_SOURCE})
ADD_DEPENDENCIES(master GenError)
TARGET_LINK_LIBRARIES(master binlog sql_main)

SET (SLAVE_SOURCE rpl_slave.cc rpl_reporting.cc rpl_mi.cc rpl_rli.cc
                  rpl_info_handler.cc rpl_info_file.cc
                  rpl_info_table.cc rpl_info_values.cc rpl_info.cc
                  rpl_info_factory.cc rpl_info_table_access.cc dynamic_ids.cc
                  rpl_rli_pdb.cc rpl_info_dummy.cc rpl_mts_submode.cc
                  rpl_slave_commit_order_manager.cc rpl_msr.cc
                  rpl_trx_boundary_parser.cc rpl_channel_service_interface.cc
                  rpl_slave_until_options.cc rpl_applier_reader.cc)
ADD_LIBRARY(slave STATIC ${SLAVE_SOURCE})
ADD_DEPENDENCIES(slave GenError)
TARGET_LINK_LIBRARIES(slave binlog sql_main)

# All these libraries depend on each other.
TARGET_LINK_LIBRARIES(sql_main rpl master slave binlog)

IF(WIN32)
  SET(MYSQLD_SOURCE main.cc nt_servc.cc nt_servc.h message.rc)
ELSE()
  SET(MYSQLD_SOURCE main.cc)
ENDIF()

LIST(APPEND MYSQLD_SOURCE partitioning/partition_base.cc)

MYSQL_ADD_EXECUTABLE(mysqld
  ${MYSQLD_SOURCE} DESTINATION ${INSTALL_SBINDIR} COMPONENT Server)

OPTION(DEBUG_EXTNAME "Build server as mysqld-debug (debug builds only)" OFF)
MARK_AS_ADVANCED(DEBUG_EXTNAME)

IF(DEBUG_EXTNAME)
  SET_TARGET_PROPERTIES(mysqld PROPERTIES DEBUG_OUTPUT_NAME "mysqld-debug")
ENDIF()

IF(APPLE) 
  # Add CoreServices framework since some dloadable plugins may need it 
  FIND_LIBRARY(CORESERVICES NAMES CoreServices) 
  IF(CORESERVICES) 
    TARGET_LINK_LIBRARIES(mysqld ${CORESERVICES}) 
  ENDIF() 
  IF(NOT BUILD_IS_SINGLE_CONFIG)
    ADD_COMPILE_DEFINITIONS(mysqld.cc COMPILE_DEFINITIONS APPLE_XCODE)
  ENDIF()
ENDIF() 

IF(NOT DISABLE_SHARED)
  SET_TARGET_PROPERTIES(mysqld PROPERTIES ENABLE_EXPORTS TRUE)
  GET_TARGET_PROPERTY(mysqld_link_flags mysqld LINK_FLAGS)
  IF(NOT mysqld_link_flags)
    SET(mysqld_link_flags)
  ENDIF()
  IF(MSVC)
    # Set module definition file.
    SET_TARGET_PROPERTIES(mysqld
      PROPERTIES LINK_FLAGS "${mysqld_link_flags} /DEF:${CMAKE_CURRENT_BINARY_DIR}/mysqld.def")

    SET(_PLATFORM  x64)
    ADD_CUSTOM_COMMAND(TARGET mysqld PRE_LINK
      COMMAND echo ${_PLATFORM} && cscript ARGS //nologo ${PROJECT_SOURCE_DIR}/win/create_def_file.js
      ${_PLATFORM}
      "$<TARGET_FILE:binlog>"
      "$<TARGET_FILE:binlogevents_static>"
      "$<TARGET_FILE:dbug>"
      "$<TARGET_FILE:mysys>"
      "$<TARGET_FILE:mytime>"
      "$<TARGET_FILE:slave>"
      "$<TARGET_FILE:sql_main>"
      "$<TARGET_FILE:strings>"
      "$<TARGET_FILE:vio>"
      > mysqld.def
      WORKING_DIRECTORY ${CMAKE_CURRENT_BINARY_DIR})
    ADD_DEPENDENCIES(sql_main GenError)
  ENDIF()
ENDIF()

SET_TARGET_PROPERTIES(mysqld PROPERTIES ENABLE_EXPORTS TRUE) 
TARGET_LINK_LIBRARIES(mysqld
  sql_main sql_gis binlog rpl master slave sql_dd mysys
  binlogevents_static ${ICU_LIBRARIES})

# Remove transitive link dependencies when linking plugins
SET_TARGET_PROPERTIES(mysqld PROPERTIES INTERFACE_LINK_LIBRARIES "")

SET(WITH_MYSQLD_LDFLAGS "" CACHE STRING "Additional linker flags for mysqld")
MARK_AS_ADVANCED(WITH_MYSQLD_LDFLAGS)
IF(WITH_MYSQLD_LDFLAGS)
  GET_TARGET_PROPERTY(MYSQLD_LINK_FLAGS mysqld LINK_FLAGS)
  IF(NOT MYSQLD_LINK_FLAGS)
    SET(MYSQLD_LINK_FLAGS) 
  ENDIF() 
  SET_TARGET_PROPERTIES(mysqld PROPERTIES LINK_FLAGS 
     "${MYSQLD_LINK_FLAGS} ${WITH_MYSQLD_LDFLAGS}")
ENDIF()

# See DEBUG_EXTNAME above: mysqld may already have name mysqld-debug,
# and the rename is a no-op. If it is called 'mysqld' we rename it.
INSTALL_DEBUG_TARGET(mysqld
  DESTINATION ${INSTALL_SBINDIR}
  RENAME mysqld-debug${CMAKE_EXECUTABLE_SUFFIX}
)

# Handle out-of-source build from source package with possibly broken 
# bison. Copy bison output to from source to build directory, if not already 
# there
INCLUDE(${CMAKE_SOURCE_DIR}/cmake/bison.cmake)

COPY_BISON_OUTPUT(
  ${CMAKE_CURRENT_SOURCE_DIR}/sql_yacc.cc
  ${CMAKE_CURRENT_SOURCE_DIR}/sql_yacc.h
  ${CMAKE_CURRENT_BINARY_DIR}/sql_yacc.cc
  ${CMAKE_CURRENT_BINARY_DIR}/sql_yacc.h
)

COPY_BISON_OUTPUT(
  ${CMAKE_CURRENT_SOURCE_DIR}/sql_hints.yy.cc
  ${CMAKE_CURRENT_SOURCE_DIR}/sql_hints.yy.h
  ${CMAKE_CURRENT_BINARY_DIR}/sql_hints.yy.cc
  ${CMAKE_CURRENT_BINARY_DIR}/sql_hints.yy.h
)

RUN_BISON(
  ${CMAKE_CURRENT_SOURCE_DIR}/sql_yacc.yy 
  ${CMAKE_CURRENT_BINARY_DIR}/sql_yacc.cc
  ${CMAKE_CURRENT_BINARY_DIR}/sql_yacc.h
  MYSQL
)

RUN_BISON(
  ${CMAKE_CURRENT_SOURCE_DIR}/sql_hints.yy 
  ${CMAKE_CURRENT_BINARY_DIR}/sql_hints.yy.cc
  ${CMAKE_CURRENT_BINARY_DIR}/sql_hints.yy.h
  HINT_PARSER_
)

SET_SOURCE_FILES_PROPERTIES(
  ${CMAKE_CURRENT_BINARY_DIR}/sql_yacc.cc
  ${CMAKE_CURRENT_SOURCE_DIR}/sql_digest.cc
  PROPERTIES OBJECT_DEPENDS ${GEN_DIGEST_SOURCES}
)

# Gen_lex_hash
MYSQL_ADD_EXECUTABLE(gen_lex_hash gen_lex_hash.cc SKIP_INSTALL)

ADD_CUSTOM_COMMAND(
  OUTPUT ${CMAKE_CURRENT_BINARY_DIR}/lex_hash.h
  COMMAND gen_lex_hash > lex_hash.h
  DEPENDS gen_lex_hash
)

MYSQL_ADD_EXECUTABLE(mysql_tzinfo_to_sql tztime.cc)
SET_TARGET_PROPERTIES(mysql_tzinfo_to_sql PROPERTIES COMPILE_FLAGS "-DTZINFO2SQL")
TARGET_LINK_LIBRARIES(mysql_tzinfo_to_sql mysys)
ADD_DEPENDENCIES(mysql_tzinfo_to_sql GenError)

ADD_CUSTOM_TARGET( 
        GenServerSource
        DEPENDS ${GEN_SOURCES}
)

ADD_CUSTOM_TARGET( 
        GenDigestServerSource
        DEPENDS ${GEN_DIGEST_SOURCES}
)

ADD_CUSTOM_TARGET(
  GenKeywordList
  DEPENDS ${GEN_KEYWORD_LIST_SOURCES}
)

MYSQL_ADD_PLUGIN(udf_example udf_example.cc
                 MODULE_ONLY TEST_ONLY MODULE_OUTPUT_NAME "udf_example")
IF(NOT DISABLE_SHARED)
  IF(WIN32)
    SET_TARGET_PROPERTIES(udf_example
      PROPERTIES LINK_FLAGS
      "/DEF:${CMAKE_CURRENT_SOURCE_DIR}/udf_example.def")
  ENDIF()
ENDIF()

MYSQL_ADD_PLUGIN(locking_service locking_service_udf.cc
                 MODULE_ONLY MODULE_OUTPUT_NAME "locking_service")
IF(NOT DISABLE_SHARED)
  IF(WIN32)
    SET_TARGET_PROPERTIES(locking_service
      PROPERTIES LINK_FLAGS
      "/DEF:${CMAKE_CURRENT_SOURCE_DIR}/locking_service.def")
  ENDIF()
ENDIF()

FOREACH(tool gtar tar git)
  STRING(TOUPPER ${tool}  TOOL)
  FIND_PROGRAM(${TOOL}_EXECUTABLE ${tool} DOC "path to the executable")
  MARK_AS_ADVANCED(${TOOL}_EXECUTABLE)
ENDFOREACH()

CONFIGURE_FILE(
  ${CMAKE_SOURCE_DIR}/cmake/make_dist.cmake.in
  ${CMAKE_BINARY_DIR}/make_dist.cmake @ONLY)

ADD_CUSTOM_TARGET(dist 
  COMMAND ${CMAKE_COMMAND} -P ${CMAKE_BINARY_DIR}/make_dist.cmake
  DEPENDS ${CMAKE_BINARY_DIR}/sql/sql_yacc.cc
          ${CMAKE_BINARY_DIR}/sql/sql_yacc.h
          ${CMAKE_BINARY_DIR}/sql/sql_hints.yy.cc
          ${CMAKE_BINARY_DIR}/sql/sql_hints.yy.h
  WORKING_DIRECTORY ${CMAKE_BINARY_DIR}
)

ADD_CUSTOM_TARGET(distclean
  COMMAND ${CMAKE_COMMAND} -E echo  WARNING: distclean target is not functional
  COMMAND ${CMAKE_COMMAND} -E echo  Use 'git clean -fdx' instead
  VERBATIM
  )

ADD_CUSTOM_TARGET(show-dist-name
  COMMAND ${CMAKE_COMMAND} -E echo "${CPACK_PACKAGE_FILE_NAME}"
)<|MERGE_RESOLUTION|>--- conflicted
+++ resolved
@@ -831,14 +831,9 @@
                    binlog_ostream.cc basic_istream.cc binlog_istream.cc
                    binlog_reader.cc rpl_log_encryption.cc stream_cipher.cc
                    rpl_filter.cc rpl_record.cc rpl_trx_tracking.cc
-<<<<<<< HEAD
                    rpl_utility.cc rpl_injector.cc rpl_table_access.cc
                    event_crypt.cc binlog_crypt_data.cc)
-ADD_CONVENIENCE_LIBRARY(binlog ${BINLOG_SOURCE})
-=======
-                   rpl_utility.cc rpl_injector.cc rpl_table_access.cc)
 ADD_LIBRARY(binlog STATIC ${BINLOG_SOURCE})
->>>>>>> 4869291f
 TARGET_LINK_LIBRARIES(binlog binlogevents_static)
 TARGET_LINK_LIBRARIES(binlog rpl)
 
