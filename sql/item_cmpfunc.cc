--- conflicted
+++ resolved
@@ -811,10 +811,6 @@
     if (owner->null_value)
     {
       // NULL was compared
-<<<<<<< HEAD
-      if (owner->abort_on_null)
-        return -1; // We do not need correct NULL returning
-=======
       switch (owner->functype()) {
       case Item_func::NE_FUNC:
         break; // NE never aborts on NULL even if abort_on_null is set
@@ -827,7 +823,6 @@
         if (owner->abort_on_null)
           return -1; // We do not need correct NULL returning
       }
->>>>>>> f5a229b3
       was_null= 1;
       owner->null_value= 0;
       res= 0;  // continue comparison (maybe we will meet explicit difference)
@@ -838,13 +833,8 @@
   if (was_null)
   {
     /*
-<<<<<<< HEAD
-      There was NULL(s) in comparison in some parts, but there was not
-      explicit difference in other parts, so we have to return NULL
-=======
       There was NULL(s) in comparison in some parts, but there was no
       explicit difference in other parts, so we have to return NULL.
->>>>>>> f5a229b3
     */
     owner->null_value= 1;
     return -1;
