#ifndef SQL_SELECT_INCLUDED
#define SQL_SELECT_INCLUDED

/* Copyright (c) 2000, 2019, Oracle and/or its affiliates. All rights reserved.

   This program is free software; you can redistribute it and/or modify
   it under the terms of the GNU General Public License, version 2.0,
   as published by the Free Software Foundation.

   This program is also distributed with certain software (including
   but not limited to OpenSSL) that is licensed under separate terms,
   as designated in a particular file or component or in included license
   documentation.  The authors of MySQL hereby grant you an additional
   permission to link the program and your derivative works with the
   separately licensed software that they have included with MySQL.

   This program is distributed in the hope that it will be useful,
   but WITHOUT ANY WARRANTY; without even the implied warranty of
   MERCHANTABILITY or FITNESS FOR A PARTICULAR PURPOSE.  See the
   GNU General Public License, version 2.0, for more details.

   You should have received a copy of the GNU General Public License
   along with this program; if not, write to the Free Software
   Foundation, Inc., 51 Franklin St, Fifth Floor, Boston, MA 02110-1301  USA */

/**
  @file sql/sql_select.h
*/

#include <limits.h>
#include <stddef.h>
#include <sys/types.h>
#include <functional>

#include "my_alloc.h"
#include "my_base.h"
#include "my_bitmap.h"
#include "my_dbug.h"
#include "my_inttypes.h"
#include "my_sqlcommand.h"
#include "my_table_map.h"
#include "sql/field.h"
#include "sql/item.h"
#include "sql/item_cmpfunc.h"  // Item_cond_and
#include "sql/opt_costmodel.h"
#include "sql/sql_bitmap.h"
#include "sql/sql_class.h"    // THD
#include "sql/sql_cmd_dml.h"  // Sql_cmd_dml
#include "sql/sql_const.h"
<<<<<<< HEAD
=======
#include "sql/sql_executor.h"
>>>>>>> 4869291f
#include "sql/sql_lex.h"
#include "sql/sql_opt_exec_shared.h"  // join_type
#include "sql/system_variables.h"
#include "sql/table.h"

class Item_func;
class JOIN_TAB;
class KEY;
class QEP_TAB;
class Query_result;
class Temp_table_param;
template <class T>
class List;

typedef ulonglong nested_join_map;

class Sql_cmd_select : public Sql_cmd_dml {
 public:
  explicit Sql_cmd_select(Query_result *result_arg) : Sql_cmd_dml() {
    result = result_arg;
  }

  virtual enum_sql_command sql_command_code() const override {
    return SQLCOM_SELECT;
  }

  virtual bool is_data_change_stmt() const override { return false; }

  virtual bool accept(THD *thd, Select_lex_visitor *visitor) override {
    return thd->lex->unit->accept(visitor);
  }

<<<<<<< HEAD
  const MYSQL_LEX_STRING *eligible_secondary_storage_engine() const override;
=======
  const MYSQL_LEX_CSTRING *eligible_secondary_storage_engine() const override;
>>>>>>> 4869291f

 protected:
  virtual bool precheck(THD *thd) override;

  virtual bool prepare_inner(THD *thd) override;
};

/**
   Returns a constant of type 'type' with the 'A' lowest-weight bits set.
   Example: LOWER_BITS(uint, 3) == 7.
   Requirement: A < sizeof(type) * 8.
*/
#define LOWER_BITS(type, A) ((type)(((type)1 << (A)) - 1))

/* Values in optimize */
#define KEY_OPTIMIZE_EXISTS 1
#define KEY_OPTIMIZE_REF_OR_NULL 2
#define FT_KEYPART (MAX_REF_PARTS + 10)

/**
  A Key_use represents an equality predicate of the form (table.column = val),
  where the column is indexed by @c keypart in @c key and @c val is either a
  constant, a column from other table, or an expression over column(s) from
  other table(s). If @c val is not a constant, then the Key_use specifies an
  equi-join predicate, and @c table must be put in the join plan after all
  tables in @c used_tables.

  At an abstract level a Key_use instance can be viewed as a directed arc
  of an equi-join graph, where the arc originates from the table(s)
  containing the column(s) that produce the values used for index lookup
  into @c table, and the arc points into @c table.

  For instance, assuming there is only an index t3(c), the query

  @code
    SELECT * FROM t1, t2, t3
    WHERE t1.a = t3.c AND
          t2.b = t3.c;
  @endcode

  would generate two arcs (instances of Key_use)

  @code
     t1-- a ->- c --.
                    |
                    V
                    t3
                    ^
                    |
     t2-- b ->- c --'
  @endcode

  If there were indexes t1(a), and t2(b), then the equi-join graph
  would have two additional arcs "c->a" and "c->b" recording the fact
  that it is possible to perform lookup in either direction.

  @code
    t1-- a ->- c --.    ,-- c -<- b --- t2
     ^             |    |               ^
     |             |    |               |
     `-- a -<- c - v    v-- c ->- b ----'
                     t3
  @endcode

  The query

  @code
    SELECT * FROM t1, t2, t3 WHERE t1.a + t2.b = t3.c;
  @endcode

  can be viewed as a graph with one "multi-source" arc:

  @code
    t1-- a ---
              |
               >-- c --> t3
              |
    t2-- b ---
  @endcode

  The graph of all equi-join conditions usable for index lookup is
  stored as an ordered sequence of Key_use elements in
  JOIN::keyuse_array. See sort_keyuse() for details on the
  ordering. Each JOIN_TAB::keyuse points to the first array element
  with the same table.
*/
class Key_use {
 public:
  // We need the default constructor for unit testing.
  Key_use()
      : table_ref(NULL),
        val(NULL),
        used_tables(0),
        key(0),
        keypart(0),
        optimize(0),
        keypart_map(0),
        ref_table_rows(0),
        null_rejecting(false),
        cond_guard(NULL),
        sj_pred_no(UINT_MAX),
        bound_keyparts(0),
        fanout(0.0),
        read_cost(0.0) {}

  Key_use(TABLE_LIST *table_ref_arg, Item *val_arg, table_map used_tables_arg,
          uint key_arg, uint keypart_arg, uint optimize_arg,
          key_part_map keypart_map_arg, ha_rows ref_table_rows_arg,
          bool null_rejecting_arg, bool *cond_guard_arg, uint sj_pred_no_arg)
      : table_ref(table_ref_arg),
        val(val_arg),
        used_tables(used_tables_arg),
        key(key_arg),
        keypart(keypart_arg),
        optimize(optimize_arg),
        keypart_map(keypart_map_arg),
        ref_table_rows(ref_table_rows_arg),
        null_rejecting(null_rejecting_arg),
        cond_guard(cond_guard_arg),
        sj_pred_no(sj_pred_no_arg),
        bound_keyparts(0),
        fanout(0.0),
        read_cost(0.0) {}

  TABLE_LIST *table_ref;  ///< table owning the index

  /**
    Value used for lookup into @c key. It may be an Item_field, a
    constant or any other expression. If @c val contains a field from
    another table, then we have a join condition, and the table(s) of
    the field(s) in @c val should be before @c table in the join plan.
  */
  Item *val;

  /**
    All tables used in @c val, that is all tables that provide bindings
    for the expression @c val. These tables must be in the plan before
    executing the equi-join described by a Key_use.
  */
  table_map used_tables;
  uint key;                  ///< number of index
  uint keypart;              ///< used part of the index
  uint optimize;             ///< 0, or KEY_OPTIMIZE_*
  key_part_map keypart_map;  ///< like keypart, but as a bitmap
  ha_rows ref_table_rows;    ///< Estimate of how many rows for a key value
  /**
    If true, the comparison this value was created from will not be
    satisfied if val has NULL 'value'.
    Not used if the index is fulltext (such index cannot be used for
    equalities).
  */
  bool null_rejecting;
  /**
    !NULL - This Key_use was created from an equality that was wrapped into
            an Item_func_trig_cond. This means the equality (and validity of
            this Key_use element) can be turned on and off. The on/off state
            is indicted by the pointed value:
              *cond_guard == true @<=@> equality condition is on
              *cond_guard == false @<=@> equality condition is off

    NULL  - Otherwise (the source equality can't be turned off)

    Not used if the index is fulltext (such index cannot be used for
    equalities).
  */
  bool *cond_guard;
  /**
     0..63    @<=@> This was created from semi-join IN-equality # sj_pred_no.
     UINT_MAX  Otherwise

     Not used if the index is fulltext (such index cannot be used for
     semijoin).

     @see get_semi_join_select_list_index()
  */
  uint sj_pred_no;

  /*
    The three members below are different from the rest of Key_use: they are
    set only by Optimize_table_order, and they change with the currently
    considered join prefix.
  */

  /**
     The key columns which are equal to expressions depending only of earlier
     tables of the current join prefix.
     This information is stored only in the first Key_use of the index.
  */
  key_part_map bound_keyparts;

  /**
     Fanout of the ref access path for this index, in the current join
     prefix.
     This information is stored only in the first Key_use of the index.
  */
  double fanout;

  /**
    Cost of the ref access path for the current join prefix, i.e. the
    cost of using ref access once multiplied by estimated number of
    partial rows from tables earlier in the join sequence.
    read_cost does NOT include cost of processing rows on the
    server side (row_evaluate_cost).

    Example: If the cost of ref access on this index is 5, and the
    estimated number of partial rows from earlier tables is 10,
    read_cost=50.

    This information is stored only in the first Key_use of the index.
  */
  double read_cost;
};

/// @returns join type according to quick select type used
join_type calc_join_type(int quick_type);

class JOIN;

#define SJ_OPT_NONE 0
#define SJ_OPT_DUPS_WEEDOUT 1
#define SJ_OPT_LOOSE_SCAN 2
#define SJ_OPT_FIRST_MATCH 3
#define SJ_OPT_MATERIALIZE_LOOKUP 4
#define SJ_OPT_MATERIALIZE_SCAN 5

inline bool sj_is_materialize_strategy(uint strategy) {
  return strategy >= SJ_OPT_MATERIALIZE_LOOKUP;
}

/**
    Bits describing quick select type
*/
enum quick_type { QS_NONE, QS_RANGE, QS_DYNAMIC_RANGE };

/**
  A position of table within a join order. This structure is primarily used
  as a part of @c join->positions and @c join->best_positions arrays.

  One POSITION element contains information about:
   - Which table is accessed
   - Which access method was chosen
      = Its cost and \#of output records
   - Semi-join strategy choice. Note that there are two different
     representation formats:
      1. The one used during join optimization
      2. The one used at plan refinement/code generation stage.
      We call fix_semijoin_strategies_for_picked_join_order() to switch
      between #1 and #2. See that function's comment for more details.

   - Semi-join optimization state. When we're running join optimization,
     we main a state for every semi-join strategy which are various
     variables that tell us if/at which point we could consider applying the
     strategy.
     The variables are really a function of join prefix but they are too
     expensive to re-caclulate for every join prefix we consider, so we
     maintain current state in join->positions[\#tables_in_prefix]. See
     advance_sj_state() for details.

  This class has to stay a POD, because it is memcpy'd in many places.
*/

struct POSITION {
  /**
    The number of rows that will be fetched by the chosen access
    method per each row combination of previous tables. That is:

      rows_fetched = selectivity(access_condition) * cardinality(table)

    where 'access_condition' is whatever condition was chosen for
    index access, depending on the access method ('ref', 'range',
    etc.)

    @note For index/table scans, rows_fetched may be less than
    the number of rows in the table because the cost of evaluating
    constant conditions is included in the scan cost, and the number
    of rows produced by these scans is the estimated number of rows
    that pass the constant conditions. @see
    Optimize_table_order::calculate_scan_cost() . But this is only during
    planning; make_join_readinfo() simplifies it for EXPLAIN.
  */
  double rows_fetched;

  /**
    Cost of accessing the table in course of the entire complete join
    execution, i.e. cost of one access method use (e.g. 'range' or
    'ref' scan ) multiplied by estimated number of rows from tables
    earlier in the join sequence.

    read_cost does NOT include cost of processing rows within the
    executor (row_evaluate_cost).
  */
  double read_cost;

  /**
    The fraction of the 'rows_fetched' rows that will pass the table
    conditions that were NOT used by the access method. If, e.g.,

      "SELECT ... WHERE t1.colx = 4 and t1.coly @> 5"

    is resolved by ref access on t1.colx, filter_effect will be the
    fraction of rows that will pass the "t1.coly @> 5" predicate. The
    valid range is 0..1, where 0.0 means that no rows will pass the
    table conditions and 1.0 means that all rows will pass.

    It is used to calculate how many row combinations will be joined
    with the next table, @see prefix_rowcount below.

    @note With condition filtering enabled, it is possible to get
    a fanout = rows_fetched * filter_effect that is less than 1.0.
    Consider, e.g., a join between t1 and t2:

       "SELECT ... WHERE t1.col1=t2.colx and t2.coly OP @<something@>"

    where t1 is a prefix table and the optimizer currently calculates
    the cost of adding t2 to the join. Assume that the chosen access
    method on t2 is a 'ref' access on 'colx' that is estimated to
    produce 2 rows per row from t1 (i.e., rows_fetched = 2). It will
    in this case be perfectly fine to calculate a filtering effect
    @<0.5 (resulting in "rows_fetched * filter_effect @< 1.0") from the
    predicate "t2.coly OP @<something@>". If so, the number of row
    combinations from (t1,t2) is lower than the prefix_rowcount of t1.

    The above is just an example of how the fanout of a table can
    become less than one. It can happen for any access method.
  */
  float filter_effect;

  /**
    prefix_rowcount and prefix_cost form a stack of partial join
    order costs and output sizes

    prefix_rowcount: The number of row combinations that will be
    joined to the next table in the join sequence.

    For a joined table it is calculated as
      prefix_rowcount =
          last_table.prefix_rowcount * rows_fetched * filter_effect

    @see filter_effect

    For a semijoined table it may be less than this formula due to
    duplicate elimination.
  */
  double prefix_rowcount;
  double prefix_cost;

  JOIN_TAB *table;

  /**
    NULL  -  'index' or 'range' or 'index_merge' or 'ALL' access is used.
    Other - [eq_]ref[_or_null] access is used. Pointer to {t.keypart1 = expr}
  */
  Key_use *key;

  /** If ref-based access is used: bitmap of tables this table depends on  */
  table_map ref_depend_map;
  bool use_join_buffer;

  /**
    Current optimization state: Semi-join strategy to be used for this
    and preceding join tables.

    Join optimizer sets this for the *last* join_tab in the
    duplicate-generating range. That is, in order to interpret this field,
    one needs to traverse join->[best_]positions array from right to left.
    When you see a join table with sj_strategy!= SJ_OPT_NONE, some other
    field (depending on the strategy) tells how many preceding positions
    this applies to. The values of covered_preceding_positions->sj_strategy
    must be ignored.
  */
  uint sj_strategy;
  /**
    Valid only after fix_semijoin_strategies_for_picked_join_order() call:
    if sj_strategy!=SJ_OPT_NONE, this is the number of subsequent tables that
    are covered by the specified semi-join strategy
  */
  uint n_sj_tables;

  /**
    Bitmap of semi-join inner tables that are in the join prefix and for
    which there's no provision yet for how to eliminate semi-join duplicates
    which they produce.
  */
  table_map dups_producing_tables;

  /* LooseScan strategy members */

  /* The first (i.e. driving) table we're doing loose scan for */
  uint first_loosescan_table;
  /*
     Tables that need to be in the prefix before we can calculate the cost
     of using LooseScan strategy.
  */
  table_map loosescan_need_tables;

  /*
    keyno  -  Planning to do LooseScan on this key. If keyuse is NULL then
              this is a full index scan, otherwise this is a ref+loosescan
              scan (and keyno matches the KEUSE's)
    MAX_KEY - Not doing a LooseScan
  */
  uint loosescan_key;   // final (one for strategy instance )
  uint loosescan_parts; /* Number of keyparts to be kept distinct */

  /* FirstMatch strategy */
  /*
    Index of the first inner table that we intend to handle with this
    strategy
  */
  uint first_firstmatch_table;
  /*
    Tables that were not in the join prefix when we've started considering
    FirstMatch strategy.
  */
  table_map first_firstmatch_rtbl;
  /*
    Tables that need to be in the prefix before we can calculate the cost
    of using FirstMatch strategy.
   */
  table_map firstmatch_need_tables;

  /* Duplicate Weedout strategy */
  /* The first table that the strategy will need to handle */
  uint first_dupsweedout_table;
  /*
    Tables that we will need to have in the prefix to do the weedout step
    (all inner and all outer that the involved semi-joins are correlated with)
  */
  table_map dupsweedout_tables;

  /* SJ-Materialization-Scan strategy */
  /* The last inner table (valid once we're after it) */
  uint sjm_scan_last_inner;
  /*
    Tables that we need to have in the prefix to calculate the correct cost.
    Basically, we need all inner tables and outer tables mentioned in the
    semi-join's ON expression so we can correctly account for fanout.
  */
  table_map sjm_scan_need_tables;

  /**
     Even if the query has no semijoin, two sj-related members are read and
     must thus have been set, by this function.
  */
  void no_semijoin() {
    sj_strategy = SJ_OPT_NONE;
    dups_producing_tables = 0;
  }
  /**
    Set complete estimated cost and produced rowcount for the prefix of tables
    up to and including this table, in the join plan.

    @param cost     Estimated cost
    @param rowcount Estimated row count
  */
  void set_prefix_cost(double cost, double rowcount) {
    prefix_cost = cost;
    prefix_rowcount = rowcount;
  }
  /**
    Set complete estimated cost and produced rowcount for the prefix of tables
    up to and including this table, calculated from the cost of the previous
    stage, the fanout of the current stage and the cost to process a row at
    the current stage.

    @param idx      Index of position object within array, if zero there is no
                    "previous" stage that can be added.
    @param cm       Cost model that provides the actual calculation
  */
  void set_prefix_join_cost(uint idx, const Cost_model_server *cm) {
    if (idx == 0) {
      prefix_rowcount = rows_fetched;
      prefix_cost = read_cost + cm->row_evaluate_cost(prefix_rowcount);
    } else {
      prefix_rowcount = (this - 1)->prefix_rowcount * rows_fetched;
      prefix_cost = (this - 1)->prefix_cost + read_cost +
                    cm->row_evaluate_cost(prefix_rowcount);
    }
    prefix_rowcount *= filter_effect;
  }
};

/**
   Use this in a function which depends on best_ref listing tables in the
   final join order. If 'tables==0', one is not expected to consult best_ref
   cells, and best_ref may not even have been allocated.
*/
#define ASSERT_BEST_REF_IN_JOIN_ORDER(join)                                \
  do {                                                                     \
    DBUG_ASSERT(join->tables == 0 || (join->best_ref && !join->join_tab)); \
  } while (0)

/**
  Query optimization plan node.

  Specifies:

  - a table access operation on the table specified by this node, and

  - a join between the result of the set of previous plan nodes and
    this plan node.
*/
class JOIN_TAB : public QEP_shared_owner {
 public:
  JOIN_TAB();

  void set_table(TABLE *t) {
    if (t) t->reginfo.join_tab = this;
    m_qs->set_table(t);
  }

  /// Sets the pointer to the join condition of TABLE_LIST
  void init_join_cond_ref(TABLE_LIST *tl) {
    m_join_cond_ref = tl->join_cond_optim_ref();
  }

  /// @returns join condition
  Item *join_cond() const { return *m_join_cond_ref; }

  /**
     Sets join condition
     @note this also changes TABLE_LIST::m_join_cond.
  */
  void set_join_cond(Item *cond) { *m_join_cond_ref = cond; }

  /// Set the combined condition for a table (may be performed several times)
  void set_condition(Item *to) {
    if (condition() != to) {
      m_qs->set_condition(to);
      // Condition changes, so some indexes may become usable or not:
      quick_order_tested.clear_all();
    }
  }

  uint use_join_cache() const { return m_use_join_cache; }
  void set_use_join_cache(uint u) { m_use_join_cache = u; }
  Key_use *keyuse() const { return m_keyuse; }
  void set_keyuse(Key_use *k) { m_keyuse = k; }
<<<<<<< HEAD

  TABLE_LIST *table_ref; /**< points to table reference               */

=======

  TABLE_LIST *table_ref; /**< points to table reference               */

>>>>>>> 4869291f
 private:
  Key_use *m_keyuse; /**< pointer to first used key               */

  /**
    Pointer to the associated join condition:

    - if this is a table with position==NULL (e.g. internal sort/group
      temporary table), pointer is NULL

    - otherwise, pointer is the address of some TABLE_LIST::m_join_cond.
      Thus, the pointee is the same as TABLE_LIST::m_join_cond (changing one
      changes the other; thus, optimizations made on the second are reflected
      in SELECT_LEX::print_table_array() which uses the first one).
  */
  Item **m_join_cond_ref;

 public:
  COND_EQUAL *cond_equal; /**< multiple equalities for the on expression*/

  /**
    The maximum value for the cost of seek operations for key lookup
    during ref access. The cost model for ref access assumes every key
    lookup will cause reading a block from disk. With many key lookups
    into the same table, most of the blocks will soon be in a memory
    buffer. As a consequence, there will in most cases be an upper
    limit on the number of actual disk accesses the ref access will
    cause. This variable is used for storing a maximum cost estimate
    for the disk accesses for ref access. It is used for limiting the
    cost estimate for ref access to a more realistic value than
    assuming every key lookup causes a random disk access. Without
    having this upper limit for the cost of ref access, table scan
    would be more likely to be chosen for cases where ref access
    performs better.
  */
  double worst_seeks;
  /** Keys with constant part. Subset of keys. */
  Key_map const_keys;
  Key_map checked_keys; /**< Keys checked */
  /**
    Keys which can be used for skip scan access. We store it
    separately from tab->const_keys & join_tab->keys() to avoid
    unnecessary printing of the prossible keys in EXPLAIN output
    as some of these keys can be marked not usable for skip scan later.
    More strict check for prossible keys is performed in
    get_best_skip_scan() function.
  */
  Key_map skip_scan_keys;
  Key_map needed_reg;

  /**
    Used to avoid repeated range analysis for the same key in
    test_if_skip_sort_order(). This would otherwise happen if the best
    range access plan found for a key is turned down.
    quick_order_tested is cleared every time the select condition for
    this JOIN_TAB changes since a new condition may give another plan
    and cost from range analysis.
   */
  Key_map quick_order_tested;

  /*
    Number of records that will be scanned (yes scanned, not returned) by the
    best 'independent' access method, i.e. table scan or QUICK_*_SELECT)
  */
  ha_rows found_records;
  /*
    Cost of accessing the table using "ALL" or range/index_merge access
    method (but not 'index' for some reason), i.e. this matches method which
    E(#records) is in found_records.
  */
  double read_time;
  /**
    The set of tables that this table depends on. Used for outer join and
    straight join dependencies.
  */
  table_map dependent;
  /**
    The set of tables that are referenced by key from this table.
  */
  table_map key_dependent;

 public:
  uint used_fieldlength;
  enum quick_type use_quick;

  /**
    Join buffering strategy.
    After optimization it contains chosen join buffering strategy (if any).
  */
  uint m_use_join_cache;

  /* SemiJoinDuplicateElimination variables: */
  /*
    Embedding SJ-nest (may be not the direct parent), or NULL if none.
    It is the closest semijoin or antijoin nest.
    This variable holds the result of table pullout.
  */
  TABLE_LIST *emb_sj_nest;

  /* NestedOuterJoins: Bitmap of nested joins this table is part of */
  nested_join_map embedding_map;

  /** Flags from SE's MRR implementation, to be used by JOIN_CACHE */
  uint join_cache_flags;

  /** true <=> AM will scan backward */
  bool reversed_access;

  /** Clean up associated table after query execution, including resources */
  void cleanup();

  /// @returns semijoin strategy for this table.
  uint get_sj_strategy() const;

 private:
  JOIN_TAB(const JOIN_TAB &);             // not defined
  JOIN_TAB &operator=(const JOIN_TAB &);  // not defined
};

inline JOIN_TAB::JOIN_TAB()
    : QEP_shared_owner(),
      table_ref(NULL),
      m_keyuse(NULL),
      m_join_cond_ref(NULL),
      cond_equal(NULL),
      worst_seeks(0.0),
      const_keys(),
      checked_keys(),
      skip_scan_keys(),
      needed_reg(),
      quick_order_tested(),
      found_records(0),
      read_time(0),
      dependent(0),
      key_dependent(0),
      used_fieldlength(0),
      use_quick(QS_NONE),
      m_use_join_cache(0),
      emb_sj_nest(NULL),
      embedding_map(0),
      join_cache_flags(0),
      reversed_access(false) {}

/**
  "Less than" comparison function object used to compare two JOIN_TAB
  objects based on a number of factors in this order:

   - table before another table that depends on it (straight join,
     outer join etc), then
   - table before another table that depends on it to use a key
     as access method, then
   - table with smallest number of records first, then
   - the table with lowest-value pointer (i.e., the one located
     in the lowest memory address) first.

  @param jt1  first JOIN_TAB object
  @param jt2  second JOIN_TAB object

  @note The order relation implemented by Join_tab_compare_default is not
    transitive, i.e. it is possible to choose a, b and c such that
    (a @< b) && (b @< c) but (c @< a). This is the case in the
    following example:

      a: dependent = @<none@> found_records = 3
      b: dependent = @<none@> found_records = 4
      c: dependent = b        found_records = 2

        a @< b: because a has fewer records
        b @< c: because c depends on b (e.g outer join dependency)
        c @< a: because c has fewer records

    This implies that the result of a sort using the relation
    implemented by Join_tab_compare_default () depends on the order in
    which elements are compared, i.e. the result is
    implementation-specific.

  @return
    true if jt1 is smaller than jt2, false otherwise
*/
class Join_tab_compare_default
    : public std::binary_function<const JOIN_TAB *, const JOIN_TAB *, bool> {
 public:
  bool operator()(const JOIN_TAB *jt1, const JOIN_TAB *jt2) {
    // Sorting distinct tables, so a table should not be compared with itself
    DBUG_ASSERT(jt1 != jt2);

    if (jt1->dependent & jt2->table_ref->map()) return false;
    if (jt2->dependent & jt1->table_ref->map()) return true;

    const bool jt1_keydep_jt2 = jt1->key_dependent & jt2->table_ref->map();
    const bool jt2_keydep_jt1 = jt2->key_dependent & jt1->table_ref->map();

    if (jt1_keydep_jt2 && !jt2_keydep_jt1) return false;
    if (jt2_keydep_jt1 && !jt1_keydep_jt2) return true;

    if (jt1->found_records > jt2->found_records) return false;
    if (jt1->found_records < jt2->found_records) return true;

    return jt1 < jt2;
  }
};

/**
  "Less than" comparison function object used to compare two JOIN_TAB
  objects that are joined using STRAIGHT JOIN. For STRAIGHT JOINs,
  the join order is dictated by the relative order of the tables in the
  query which is reflected in JOIN_TAB::dependent. Table size and key
  dependencies are ignored here.
*/
class Join_tab_compare_straight
    : public std::binary_function<const JOIN_TAB *, const JOIN_TAB *, bool> {
 public:
  bool operator()(const JOIN_TAB *jt1, const JOIN_TAB *jt2) {
    // Sorting distinct tables, so a table should not be compared with itself
    DBUG_ASSERT(jt1 != jt2);

    /*
      We don't do subquery flattening if the parent or child select has
      STRAIGHT_JOIN modifier. It is complicated to implement and the semantics
      is hardly useful.
    */
    DBUG_ASSERT(!jt1->emb_sj_nest);
    DBUG_ASSERT(!jt2->emb_sj_nest);

    if (jt1->dependent & jt2->table_ref->map()) return false;
    if (jt2->dependent & jt1->table_ref->map()) return true;

    return jt1 < jt2;
  }
};

/*
  Same as Join_tab_compare_default but tables from within the given
  semi-join nest go first. Used when optimizing semi-join
  materialization nests.
*/
class Join_tab_compare_embedded_first
    : public std::binary_function<const JOIN_TAB *, const JOIN_TAB *, bool> {
 private:
  const TABLE_LIST *emb_nest;

 public:
  Join_tab_compare_embedded_first(const TABLE_LIST *nest) : emb_nest(nest) {}

  bool operator()(const JOIN_TAB *jt1, const JOIN_TAB *jt2) {
    // Sorting distinct tables, so a table should not be compared with itself
    DBUG_ASSERT(jt1 != jt2);

    if (jt1->emb_sj_nest == emb_nest && jt2->emb_sj_nest != emb_nest)
      return true;
    if (jt1->emb_sj_nest != emb_nest && jt2->emb_sj_nest == emb_nest)
      return false;

    Join_tab_compare_default cmp;
    return cmp(jt1, jt2);
  }
};

/* Extern functions in sql_select.cc */
void count_field_types(SELECT_LEX *select_lex, Temp_table_param *param,
                       List<Item> &fields, bool reset_with_sum_func,
                       bool save_sum_fields);
uint find_shortest_key(TABLE *table, const Key_map *usable_keys);

/* functions from opt_sum.cc */
bool simple_pred(Item_func *func_item, Item **args, bool *inv_order);

enum aggregate_evaluated {
  AGGR_COMPLETE,  // All aggregates were evaluated
  AGGR_REGULAR,   // Aggregates not fully evaluated, regular execution required
  AGGR_DELAYED,   // Aggregates not fully evaluated, execute with ha_records()
  AGGR_EMPTY      // Source tables empty, aggregates are NULL or 0 (for COUNT)
};

bool optimize_aggregated_query(THD *thd, SELECT_LEX *select,
                               List<Item> &all_fields, Item *conds,
                               aggregate_evaluated *decision);

/* from sql_delete.cc, used by opt_range.cc */
extern "C" int refpos_order_cmp(const void *arg, const void *a, const void *b);

/** class to copying an field/item to a key struct */

class store_key {
 public:
  bool null_key; /* true <=> the value of the key has a null part */
  enum store_key_result { STORE_KEY_OK, STORE_KEY_FATAL, STORE_KEY_CONV };
  store_key(THD *thd, Field *field_arg, uchar *ptr, uchar *null, uint length)
      : null_key(0), null_ptr(null), err(0) {
    if (field_arg->type() == MYSQL_TYPE_BLOB ||
        field_arg->type() == MYSQL_TYPE_GEOMETRY) {
      /*
        Key segments are always packed with a 2 byte length prefix.
        See mi_rkey for details.
      */
      to_field = new (thd->mem_root) Field_varstring(
          ptr, length, 2, null, 1, Field::NONE, field_arg->field_name,
          field_arg->table->s, field_arg->charset());
      to_field->init(field_arg->table);
    } else
      to_field = field_arg->new_key_field(thd->mem_root, field_arg->table, ptr,
                                          null, 1);
  }
  virtual ~store_key() {} /** Not actually needed */
  virtual const char *name() const = 0;

  /**
    @brief sets ignore truncation warnings mode and calls the real copy method

    @details this function makes sure truncation warnings when preparing the
    key buffers don't end up as errors (because of an enclosing INSERT/UPDATE).
  */
  enum store_key_result copy() {
    enum store_key_result result;
    THD *thd = to_field->table->in_use;
    enum_check_fields saved_check_for_truncated_fields =
        thd->check_for_truncated_fields;
    sql_mode_t sql_mode = thd->variables.sql_mode;
    thd->variables.sql_mode &= ~(MODE_NO_ZERO_IN_DATE | MODE_NO_ZERO_DATE);

    thd->check_for_truncated_fields = CHECK_FIELD_IGNORE;

    result = copy_inner();

    thd->check_for_truncated_fields = saved_check_for_truncated_fields;
    thd->variables.sql_mode = sql_mode;

    return result;
  }

 protected:
  Field *to_field;  // Store data here
  uchar *null_ptr;
  uchar err;

  virtual enum store_key_result copy_inner() = 0;
};

static store_key::store_key_result type_conversion_status_to_store_key(
<<<<<<< HEAD
    type_conversion_status ts) {
=======
    THD *thd, type_conversion_status ts) {
>>>>>>> 4869291f
  switch (ts) {
    case TYPE_OK:
      return store_key::STORE_KEY_OK;
    case TYPE_NOTE_TRUNCATED:
    case TYPE_WARN_TRUNCATED:
    case TYPE_NOTE_TIME_TRUNCATED:
<<<<<<< HEAD
      return store_key::STORE_KEY_CONV;
=======
      if (thd->check_for_truncated_fields)
        return store_key::STORE_KEY_CONV;
      else
        return store_key::STORE_KEY_OK;
>>>>>>> 4869291f
    case TYPE_WARN_OUT_OF_RANGE:
    case TYPE_WARN_INVALID_STRING:
    case TYPE_ERR_NULL_CONSTRAINT_VIOLATION:
    case TYPE_ERR_BAD_VALUE:
    case TYPE_ERR_OOM:
      return store_key::STORE_KEY_FATAL;
    default:
      DBUG_ASSERT(false);  // not possible
  }

  return store_key::STORE_KEY_FATAL;
}

class store_key_field : public store_key {
  Copy_field copy_field;
  const char *field_name;

 public:
  store_key_field(THD *thd, Field *to_field_arg, uchar *ptr,
                  uchar *null_ptr_arg, uint length, Field *from_field,
                  const char *name_arg)
      : store_key(thd, to_field_arg, ptr,
                  null_ptr_arg ? null_ptr_arg
                               : from_field->maybe_null() ? &err : (uchar *)0,
                  length),
        field_name(name_arg) {
    if (to_field) {
      copy_field.set(to_field, from_field, 0);
    }
  }
  const char *name() const { return field_name; }

 protected:
  enum store_key_result copy_inner() {
    TABLE *table = copy_field.to_field()->table;
    my_bitmap_map *old_map = dbug_tmp_use_all_columns(table, table->write_set);
    copy_field.invoke_do_copy(&copy_field);
    dbug_tmp_restore_column_map(table->write_set, old_map);
    null_key = to_field->is_null();
    return err != 0 ? STORE_KEY_FATAL : STORE_KEY_OK;
  }
};

class store_key_item : public store_key {
 protected:
  Item *item;

 public:
  store_key_item(THD *thd, Field *to_field_arg, uchar *ptr, uchar *null_ptr_arg,
                 uint length, Item *item_arg)
      : store_key(thd, to_field_arg, ptr,
                  null_ptr_arg ? null_ptr_arg
                               : item_arg->maybe_null ? &err : (uchar *)0,
                  length),
        item(item_arg) {}
  const char *name() const { return "func"; }

 protected:
  enum store_key_result copy_inner() {
    TABLE *table = to_field->table;
    my_bitmap_map *old_map = dbug_tmp_use_all_columns(table, table->write_set);
    type_conversion_status save_res = item->save_in_field(to_field, true);
    store_key_result res;
    /*
     Item::save_in_field() may call Item::val_xxx(). And if this is a subquery
     we need to check for errors executing it and react accordingly
    */
    if (save_res != TYPE_OK && table->in_use->is_error())
      res = STORE_KEY_FATAL;
    else
<<<<<<< HEAD
      res = type_conversion_status_to_store_key(save_res);
=======
      res = type_conversion_status_to_store_key(table->in_use, save_res);
>>>>>>> 4869291f
    dbug_tmp_restore_column_map(table->write_set, old_map);
    null_key = to_field->is_null() || item->null_value;
    return (err != 0) ? STORE_KEY_FATAL : res;
  }
};

/*
  Class used for unique constraint implementation by subselect_hash_sj_engine.
  It uses store_key_item implementation to do actual copying, but after
  that, copy_inner calculates hash of each key part for unique constraint.
*/

class store_key_hash_item : public store_key_item {
 protected:
  ulonglong *hash;

 public:
  store_key_hash_item(THD *thd, Field *to_field_arg, uchar *ptr,
                      uchar *null_ptr_arg, uint length, Item *item_arg,
                      ulonglong *hash_arg)
      : store_key_item(thd, to_field_arg, ptr, null_ptr_arg, length, item_arg),
        hash(hash_arg) {}
  const char *name() const { return "func"; }

 protected:
  enum store_key_result copy_inner();
};

<<<<<<< HEAD
=======
/*
  Class used for indexes over JSON expressions. The value to lookup is
  obtained from val_json() method and then converted according to field's
  result type and saved. This allows proper handling of temporal values.
*/
class store_key_json_item final : public store_key_item {
  /// Whether the key is constant.
  const bool m_const_key{false};
  /// Whether the key was already copied.
  bool m_inited{false};

 public:
  store_key_json_item(THD *thd, Field *to_field_arg, uchar *ptr,
                      uchar *null_ptr_arg, uint length, Item *item_arg,
                      bool const_key_arg)
      : store_key_item(thd, to_field_arg, ptr, null_ptr_arg, length, item_arg),
        m_const_key(const_key_arg) {}

  const char *name() const override { return m_const_key ? "const" : "func"; }

 protected:
  enum store_key_result copy_inner() override;
};

>>>>>>> 4869291f
class store_key_const_item : public store_key_item {
  bool inited;

 public:
  store_key_const_item(THD *thd, Field *to_field_arg, uchar *ptr,
                       uchar *null_ptr_arg, uint length, Item *item_arg)
      : store_key_item(thd, to_field_arg, ptr, null_ptr_arg, length, item_arg),
        inited(0) {}
  static const char static_name[];  ///< used out of this class
  const char *name() const { return static_name; }

 protected:
  enum store_key_result copy_inner() {
    if (!inited) {
      inited = 1;
      store_key_result res = store_key_item::copy_inner();
      if (res && !err) err = res;
    }
    return (err > 2 ? STORE_KEY_FATAL : (store_key_result)err);
  }
};

bool error_if_full_join(JOIN *join);
bool handle_query(THD *thd, LEX *lex, Query_result *result,
                  ulonglong added_options, ulonglong removed_options);

// Statement timeout function(s)
bool set_statement_timer(THD *thd);
void reset_statement_timer(THD *thd);

void free_underlaid_joins(THD *thd, SELECT_LEX *select);

void calc_used_field_length(TABLE *table, bool keep_current_rowid,
                            uint *p_used_fields, uint *p_used_fieldlength,
                            uint *p_used_blobs, bool *p_used_null_fields,
                            bool *p_used_uneven_bit_fields);

ORDER *simple_remove_const(ORDER *order, Item *where);
bool const_expression_in_where(Item *cond, Item *comp_item,
                               Field *comp_field = NULL,
                               Item **const_item = NULL);
bool test_if_subpart(ORDER *a, ORDER *b);
void calc_group_buffer(JOIN *join, ORDER *group);
bool make_join_readinfo(JOIN *join, uint no_jbuf_after);
bool create_ref_for_key(JOIN *join, JOIN_TAB *j, Key_use *org_keyuse,
                        table_map used_tables);
bool types_allow_materialization(Item *outer, Item *inner);
bool and_conditions(Item **e1, Item *e2);

/**
  Create a AND item of two existing items.
  A new Item_cond_and item is created with the two supplied items as
  arguments.

  @note About handling of null pointers as arguments: if the first
  argument is a null pointer, then the item given as second argument is
  returned (no new Item_cond_and item is created). The second argument
  must not be a null pointer.

  @param cond  the first argument to the new AND condition
  @param item  the second argument to the new AND condtion

  @return the new AND item
*/
static inline Item *and_items(Item *cond, Item *item) {
  DBUG_ASSERT(item != NULL);
  return (cond ? (new Item_cond_and(cond, item)) : item);
}

/// A variant of the above, guaranteed to return Item_bool_func.
static inline Item_bool_func *and_items(Item *cond, Item_bool_func *item) {
  DBUG_ASSERT(item != NULL);
  return (cond ? (new Item_cond_and(cond, item)) : item);
}

uint actual_key_parts(const KEY *key_info);

class ORDER_with_src;

uint get_index_for_order(ORDER_with_src *order, QEP_TAB *tab, ha_rows limit,
                         bool *need_sort, bool *reverse);
int test_if_order_by_key(ORDER_with_src *order, TABLE *table, uint idx,
                         uint *used_key_parts, bool *skip_quick);
bool test_if_cheaper_ordering(const JOIN_TAB *tab, ORDER_with_src *order,
                              TABLE *table, Key_map usable_keys, int key,
                              ha_rows select_limit, int *new_key,
                              int *new_key_direction, ha_rows *new_select_limit,
                              uint *new_used_key_parts = NULL,
                              uint *saved_best_key_parts = NULL);
/**
  Calculate properties of ref key: key length, number of used key parts,
  dependency map, possibility of null.

  @param keyuse               Array of keys to consider
  @param tab                  join_tab to calculate ref parameters for
  @param key                  number of the key to use
  @param used_tables          tables read prior to this table
  @param [out] chosen_keyuses when given, this function will fill array with
                              chosen keyuses
  @param [out] length_out     calculated length of the ref
  @param [out] keyparts_out   calculated number of used keyparts
  @param [out] dep_map        when given, calculated dependency map
  @param [out] maybe_null     when given, calculated maybe_null property
*/

void calc_length_and_keyparts(Key_use *keyuse, JOIN_TAB *tab, const uint key,
                              table_map used_tables, Key_use **chosen_keyuses,
                              uint *length_out, uint *keyparts_out,
                              table_map *dep_map, bool *maybe_null);

/**
  Set up the support structures (NULL bits, row offsets, etc.) for a semijoin
  duplicate weedout table. The object is allocated on the given THD's MEM_ROOT.

  @param thd the THD to allocate the object on
  @param join the JOIN that will own the temporary table (ie., has the
    responsibility to destroy it after use)
  @param first_tab first table in row key (inclusive)
  @param last_tab last table in row key (exclusive)
 */
SJ_TMP_TABLE *create_sj_tmp_table(THD *thd, JOIN *join,
                                  SJ_TMP_TABLE::TAB *first_tab,
                                  SJ_TMP_TABLE::TAB *last_tab);

#endif /* SQL_SELECT_INCLUDED */<|MERGE_RESOLUTION|>--- conflicted
+++ resolved
@@ -47,10 +47,7 @@
 #include "sql/sql_class.h"    // THD
 #include "sql/sql_cmd_dml.h"  // Sql_cmd_dml
 #include "sql/sql_const.h"
-<<<<<<< HEAD
-=======
 #include "sql/sql_executor.h"
->>>>>>> 4869291f
 #include "sql/sql_lex.h"
 #include "sql/sql_opt_exec_shared.h"  // join_type
 #include "sql/system_variables.h"
@@ -83,11 +80,7 @@
     return thd->lex->unit->accept(visitor);
   }
 
-<<<<<<< HEAD
-  const MYSQL_LEX_STRING *eligible_secondary_storage_engine() const override;
-=======
   const MYSQL_LEX_CSTRING *eligible_secondary_storage_engine() const override;
->>>>>>> 4869291f
 
  protected:
   virtual bool precheck(THD *thd) override;
@@ -626,15 +619,9 @@
   void set_use_join_cache(uint u) { m_use_join_cache = u; }
   Key_use *keyuse() const { return m_keyuse; }
   void set_keyuse(Key_use *k) { m_keyuse = k; }
-<<<<<<< HEAD
 
   TABLE_LIST *table_ref; /**< points to table reference               */
 
-=======
-
-  TABLE_LIST *table_ref; /**< points to table reference               */
-
->>>>>>> 4869291f
  private:
   Key_use *m_keyuse; /**< pointer to first used key               */
 
@@ -973,25 +960,17 @@
 };
 
 static store_key::store_key_result type_conversion_status_to_store_key(
-<<<<<<< HEAD
-    type_conversion_status ts) {
-=======
     THD *thd, type_conversion_status ts) {
->>>>>>> 4869291f
   switch (ts) {
     case TYPE_OK:
       return store_key::STORE_KEY_OK;
     case TYPE_NOTE_TRUNCATED:
     case TYPE_WARN_TRUNCATED:
     case TYPE_NOTE_TIME_TRUNCATED:
-<<<<<<< HEAD
-      return store_key::STORE_KEY_CONV;
-=======
       if (thd->check_for_truncated_fields)
         return store_key::STORE_KEY_CONV;
       else
         return store_key::STORE_KEY_OK;
->>>>>>> 4869291f
     case TYPE_WARN_OUT_OF_RANGE:
     case TYPE_WARN_INVALID_STRING:
     case TYPE_ERR_NULL_CONSTRAINT_VIOLATION:
@@ -1062,11 +1041,7 @@
     if (save_res != TYPE_OK && table->in_use->is_error())
       res = STORE_KEY_FATAL;
     else
-<<<<<<< HEAD
-      res = type_conversion_status_to_store_key(save_res);
-=======
       res = type_conversion_status_to_store_key(table->in_use, save_res);
->>>>>>> 4869291f
     dbug_tmp_restore_column_map(table->write_set, old_map);
     null_key = to_field->is_null() || item->null_value;
     return (err != 0) ? STORE_KEY_FATAL : res;
@@ -1095,8 +1070,6 @@
   enum store_key_result copy_inner();
 };
 
-<<<<<<< HEAD
-=======
 /*
   Class used for indexes over JSON expressions. The value to lookup is
   obtained from val_json() method and then converted according to field's
@@ -1121,7 +1094,6 @@
   enum store_key_result copy_inner() override;
 };
 
->>>>>>> 4869291f
 class store_key_const_item : public store_key_item {
   bool inited;
 
