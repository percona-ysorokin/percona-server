--- conflicted
+++ resolved
@@ -256,7 +256,6 @@
     }
   }
 
-<<<<<<< HEAD
   if (thd->lex->sql_command == SQLCOM_INSERT_SELECT ||
       thd->lex->sql_command == SQLCOM_REPLACE_SELECT)
   {
@@ -276,9 +275,6 @@
     }
   }
 
-#ifdef WITH_PARTITION_STORAGE_ENGINE
-=======
->>>>>>> a2757a60
   if (select_lex->partitioned_table_count && prune_table_partitions())
   {
     error= 1;
