/* Copyright (c) 2000, 2019, Oracle and/or its affiliates. All rights reserved.

  This program is free software; you can redistribute it and/or modify
  it under the terms of the GNU General Public License, version 2.0,
  as published by the Free Software Foundation.

  This program is also distributed with certain software (including
  but not limited to OpenSSL) that is licensed under separate terms,
  as designated in a particular file or component or in included license
  documentation.  The authors of MySQL hereby grant you an additional
  permission to link the program and your derivative works with the
  separately licensed software that they have included with MySQL.

  This program is distributed in the hope that it will be useful,
  but WITHOUT ANY WARRANTY; without even the implied warranty of
  MERCHANTABILITY or FITNESS FOR A PARTICULAR PURPOSE.  See the
  GNU General Public License, version 2.0, for more details.

  You should have received a copy of the GNU General Public License
  along with this program; if not, write to the Free Software
  Foundation, Inc., 51 Franklin St, Fifth Floor, Boston, MA 02110-1301  USA */

/**
  @file

  @brief Optimize query expressions: Make optimal table join order, select
         optimal access methods per table, apply grouping, sorting and
         limit processing.

  @defgroup Query_Optimizer  Query Optimizer
  @{
*/

#include "sql/sql_optimizer.h"

#include <limits.h>
#include <algorithm>
#include <atomic>
#include <new>
#include <utility>

#include "field_types.h"  // enum_field_types
#include "ft_global.h"
#include "item_json_func.h"  // get_json_wrapper()
#include "m_ctype.h"
#include "memory_debugging.h"
#include "my_bit.h"  // my_count_bits
#include "my_bitmap.h"
#include "my_dbug.h"
#include "my_inttypes.h"
#include "my_macros.h"
#include "my_sqlcommand.h"
#include "my_sys.h"
#include "mysql/udf_registration_types.h"
#include "mysql_com.h"
#include "mysqld_error.h"
#include "sql/abstract_query_plan.h"  // Join_plan
#include "sql/check_stack.h"
#include "sql/debug_sync.h"  // DEBUG_SYNC
#include "sql/derror.h"      // ER_THD
#include "sql/enum_query_type.h"
#include "sql/error_handler.h"  // Functional_index_error_handler
#include "sql/handler.h"
#include "sql/item_cmpfunc.h"
#include "sql/item_func.h"
#include "sql/item_row.h"
#include "sql/item_sum.h"  // Item_sum
#include "sql/key.h"
#include "sql/key_spec.h"
#include "sql/lock.h"    // mysql_unlock_some_tables
#include "sql/mysqld.h"  // stage_optimizing
#include "sql/nested_join.h"
#include "sql/opt_costmodel.h"
#include "sql/opt_explain.h"  // join_type_str
#include "sql/opt_hints.h"    // hint_table_state
#include "sql/opt_range.h"    // QUICK_SELECT_I
#include "sql/opt_trace.h"    // Opt_trace_object
#include "sql/opt_trace_context.h"
#include "sql/query_options.h"
#include "sql/query_result.h"
#include "sql/sql_base.h"  // init_ftfuncs
#include "sql/sql_bitmap.h"
#include "sql/sql_const.h"
#include "sql/sql_const_folding.h"
#include "sql/sql_error.h"
#include "sql/sql_join_buffer.h"  // JOIN_CACHE
#include "sql/sql_planner.h"      // calculate_condition_filter
#include "sql/sql_test.h"         // print_where
#include "sql/sql_tmp_table.h"
#include "sql/system_variables.h"
#include "sql/table.h"
#include "sql/window.h"
#include "sql_string.h"

using std::max;
using std::min;

const char *antijoin_null_cond = "<ANTIJOIN-NULL>";

static bool optimize_semijoin_nests_for_materialization(JOIN *join);
static void calculate_materialization_costs(JOIN *join, TABLE_LIST *sj_nest,
                                            uint n_tables,
                                            Semijoin_mat_optimize *sjm);
static bool make_join_select(JOIN *join, Item *item);
static bool list_contains_unique_index(JOIN_TAB *tab,
                                       bool (*find_func)(Field *, void *),
                                       void *data);
static bool find_field_in_item_list(Field *field, void *data);
static bool find_field_in_order_list(Field *field, void *data);
static TABLE *get_sort_by_table(ORDER *a, ORDER *b, TABLE_LIST *tables);
static void trace_table_dependencies(Opt_trace_context *trace,
                                     JOIN_TAB *join_tabs, uint table_count);
static bool update_ref_and_keys(THD *thd, Key_use_array *keyuse,
                                JOIN_TAB *join_tab, uint tables, Item *cond,
                                table_map normal_tables, SELECT_LEX *select_lex,
                                SARGABLE_PARAM **sargables);
static bool pull_out_semijoin_tables(JOIN *join);
static void add_loose_index_scan_and_skip_scan_keys(JOIN *join,
                                                    JOIN_TAB *join_tab);
static ha_rows get_quick_record_count(THD *thd, JOIN_TAB *tab, ha_rows limit);
static bool only_eq_ref_tables(JOIN *join, ORDER *order, table_map tables,
                               table_map *cached_eq_ref_tables,
                               table_map *eq_ref_tables);
static bool setup_join_buffering(JOIN_TAB *tab, JOIN *join, uint no_jbuf_after);

static bool test_if_skip_sort_order(JOIN_TAB *tab, ORDER_with_src &order,
                                    ha_rows select_limit, const bool no_changes,
                                    const Key_map *map, int *best_idx);

static Item_func_match *test_if_ft_index_order(ORDER *order);

static uint32 get_key_length_tmp_table(Item *item);
static bool can_switch_from_ref_to_range(THD *thd, JOIN_TAB *tab,
                                         enum_order ordering,
                                         bool recheck_range);

static bool has_not_null_predicate(Item *cond, Item_field *not_null_item);

bool JOIN::alloc_indirection_slices() {
  const uint card = REF_SLICE_WIN_1 + m_windows.elements * 2;

  DBUG_ASSERT(ref_items == nullptr);
  ref_items =
      (Ref_item_array *)(*THR_MALLOC)->Alloc(sizeof(Ref_item_array) * card);
  if (ref_items == nullptr) return true;

  tmp_all_fields =
      (List<Item> *)(*THR_MALLOC)->Alloc(sizeof(List<Item>) * card);
  if (tmp_all_fields == nullptr) return true;

  tmp_fields_list =
      (List<Item> *)(*THR_MALLOC)->Alloc(sizeof(List<Item>) * card);
  if (tmp_fields_list == nullptr) return true;

  for (uint i = 0; i < card; i++) {
    ref_items[i].reset();
    tmp_all_fields[i].empty();
    tmp_fields_list[i].empty();
  }

  return false;
}

/**
  Optimizes one query block into a query execution plan (QEP.)

  This is the entry point to the query optimization phase. This phase
  applies both logical (equivalent) query rewrites, cost-based join
  optimization, and rule-based access path selection. Once an optimal
  plan is found, the member function creates/initializes all
  structures needed for query execution. The main optimization phases
  are outlined below:

    -# Logical transformations:
      - Outer to inner joins transformation.
      - Equality/constant propagation.
      - Partition pruning.
      - COUNT(*), MIN(), MAX() constant substitution in case of
        implicit grouping.
      - ORDER BY optimization.
    -# Perform cost-based optimization of table order and access path
       selection. See JOIN::make_join_plan()
    -# Post-join order optimization:
       - Create optimal table conditions from the where clause and the
         join conditions.
       - Inject outer-join guarding conditions.
       - Adjust data access methods after determining table condition
         (several times.)
       - Optimize ORDER BY/DISTINCT.
    -# Code generation
       - Set data access functions.
       - Try to optimize away sorting/distinct.
       - Setup temporary table usage for grouping and/or sorting.

  @retval false Success.
  @retval true Error, error code saved in member JOIN::error.
*/
bool JOIN::optimize() {
  DBUG_TRACE;

  uint no_jbuf_after = UINT_MAX;
  const bool has_windows = m_windows.elements != 0;

  DBUG_ASSERT(select_lex->leaf_table_count == 0 ||
              thd->lex->is_query_tables_locked() ||
              select_lex == unit->fake_select_lex);
  DBUG_ASSERT(tables == 0 && primary_tables == 0 &&
              tables_list == (TABLE_LIST *)1);

  // to prevent double initialization on EXPLAIN
  if (optimized) return false;

  Prepare_error_tracker tracker(thd);

  DEBUG_SYNC(thd, "before_join_optimize");

  THD_STAGE_INFO(thd, stage_optimizing);

  if (select_lex->first_execution) {
    /**
      @todo
      This query block didn't transform itself in SELECT_LEX::prepare(), so
      belongs to a parent query block. That parent, or its parents, had to
      transform us - it has not; maybe it is itself in prepare() and
      evaluating the present query block as an Item_subselect. Such evaluation
      in prepare() is expected to be a rare case to be eliminated in the
      future ("SET x=(subq)" is one such case; because it locks tables before
      prepare()).
    */
    if (select_lex->apply_local_transforms(thd, false)) return (error = 1);
  }

  Opt_trace_context *const trace = &thd->opt_trace;
  Opt_trace_object trace_wrapper(trace);
  Opt_trace_object trace_optimize(trace, "join_optimization");
  trace_optimize.add_select_number(select_lex->select_number);
  Opt_trace_array trace_steps(trace, "steps");

  count_field_types(select_lex, &tmp_table_param, all_fields, false, false);

  DBUG_ASSERT(tmp_table_param.sum_func_count == 0 || group_list ||
              implicit_grouping);

  if (select_lex->olap == ROLLUP_TYPE && optimize_rollup())
    return true; /* purecov: inspected */

  if (alloc_func_list()) return true; /* purecov: inspected */

  if (select_lex->get_optimizable_conditions(thd, &where_cond, &having_cond))
    return true;

  set_optimized();

  tables_list = select_lex->leaf_tables;

  if (alloc_indirection_slices()) return true;

  // The base ref items from query block are assigned as JOIN's ref items
  ref_items[REF_SLICE_ACTIVE] = select_lex->base_ref_items;

  /* dump_TABLE_LIST_graph(select_lex, select_lex->leaf_tables); */
  /*
    Run optimize phase for all derived tables/views used in this SELECT,
    including those in semi-joins.
  */
  if (select_lex->materialized_derived_table_count) {
    for (TABLE_LIST *tl = select_lex->leaf_tables; tl; tl = tl->next_leaf) {
      if (tl->is_view_or_derived() && tl->optimize_derived(thd)) return true;
    }
  }

  has_lateral = false;

  /* dump_TABLE_LIST_graph(select_lex, select_lex->leaf_tables); */

  row_limit =
      ((select_distinct || order || group_list) ? HA_POS_ERROR
                                                : unit->select_limit_cnt);
  // m_select_limit is used to decide if we are likely to scan the whole table.
  m_select_limit = unit->select_limit_cnt;

  if (unit->first_select()->active_options() & OPTION_FOUND_ROWS) {
    /*
      Calculate found rows if
      - LIMIT is set, and
      - Query block is not equipped with "braces". In this case, each
        query block must be calculated fully and the limit is applied on
        the final UNION evaluation.
    */
    calc_found_rows = m_select_limit != HA_POS_ERROR && !select_lex->braces;
  }
  if (having_cond || calc_found_rows) m_select_limit = HA_POS_ERROR;

  if (unit->select_limit_cnt == 0 && !calc_found_rows) {
    zero_result_cause = "Zero limit";
    best_rowcount = 0;
    goto setup_subq_exit;
  }

  if (where_cond || select_lex->outer_join) {
    if (optimize_cond(thd, &where_cond, &cond_equal, &select_lex->top_join_list,
                      &select_lex->cond_value)) {
      error = 1;
      DBUG_PRINT("error", ("Error from optimize_cond"));
      return true;
    }
    if (select_lex->cond_value == Item::COND_FALSE) {
      zero_result_cause = "Impossible WHERE";
      best_rowcount = 0;
      goto setup_subq_exit;
    }
  }
  if (having_cond) {
    if (optimize_cond(thd, &having_cond, &cond_equal, NULL,
                      &select_lex->having_value)) {
      error = 1;
      DBUG_PRINT("error", ("Error from optimize_cond"));
      return true;
    }
    if (select_lex->having_value == Item::COND_FALSE) {
      zero_result_cause = "Impossible HAVING";
      best_rowcount = 0;
      goto setup_subq_exit;
    }
  }

  if (thd->lex->sql_command == SQLCOM_INSERT_SELECT ||
      thd->lex->sql_command == SQLCOM_REPLACE_SELECT) {
    /*
      Statement-based replication of INSERT ... SELECT ... LIMIT and
      REPLACE ... SELECT is safe as order of row is defined with either
      ORDER BY or other condition. However it is too late for it have
      an impact to our decision to switch to row- based. We can only
      suppress warning here.
    */
    if (select_lex->select_limit && select_lex->select_limit->fixed &&
        select_lex->select_limit->val_int() &&
        !is_order_deterministic(&select_lex->top_join_list, where_cond,
                                order)) {
      thd->order_deterministic = false;
    }
  }

  if (select_lex->partitioned_table_count && prune_table_partitions()) {
    error = 1;
    DBUG_PRINT("error", ("Error from prune_partitions"));
    return true;
  }

  /*
     Try to optimize count(*), min() and max() to const fields if
     there is implicit grouping (aggregate functions but no
     group_list). In this case, the result set shall only contain one
     row.
  */
  if (tables_list && implicit_grouping &&
      !(select_lex->active_options() & OPTION_NO_CONST_TABLES)) {
    aggregate_evaluated outcome;
    if (optimize_aggregated_query(thd, select_lex, all_fields, where_cond,
                                  &outcome)) {
      error = 1;
      DBUG_PRINT("error", ("Error from optimize_aggregated_query"));
      return true;
    }
    switch (outcome) {
      case AGGR_REGULAR:
        // Query was not (fully) evaluated. Revert to regular optimization.
        break;
      case AGGR_DELAYED:
        // Query was not (fully) evaluated. Revert to regular optimization,
        // but indicate that storage engine supports HA_COUNT_ROWS_INSTANT.
        select_count = true;
        break;
      case AGGR_COMPLETE:
        // All SELECT expressions are fully evaluated
        DBUG_PRINT("info", ("Select tables optimized away"));
        zero_result_cause = "Select tables optimized away";
        tables_list = nullptr;  // All tables resolved
        best_rowcount = 1;
        const_tables = tables = primary_tables = select_lex->leaf_table_count;
        /*
          Extract all table-independent conditions and replace the WHERE
          clause with them. All other conditions were computed by
          optimize_aggregated_query() and the MIN/MAX/COUNT function(s) have
          been replaced by constants, so there is no need to compute the whole
          WHERE clause again.
          Notice that make_cond_for_table() will always succeed to remove all
          computed conditions, because optimize_aggregated_query() is applicable
          only to conjunctions.
          Preserve conditions for EXPLAIN.
        */
        if (where_cond && !thd->lex->is_explain()) {
          Item *table_independent_conds = make_cond_for_table(
              thd, where_cond, PSEUDO_TABLE_BITS, table_map(0), false);
          DBUG_EXECUTE("where",
                       print_where(thd, table_independent_conds,
                                   "where after optimize_aggregated_query()",
                                   QT_ORDINARY););
          where_cond = table_independent_conds;
        }
        goto setup_subq_exit;
      case AGGR_EMPTY:
        // It was detected that the result tables are empty
        DBUG_PRINT("info", ("No matching min/max row"));
        zero_result_cause = "No matching min/max row";
        goto setup_subq_exit;
    }
  }
  if (tables_list == nullptr) {
    DBUG_PRINT("info", ("No tables"));
    best_rowcount = 1;
    error = 0;
    if (make_tmp_tables_info()) return true;
    count_field_types(select_lex, &tmp_table_param, all_fields, false, false);
    // Make plan visible for EXPLAIN
    set_plan_state(NO_TABLES);
    create_iterators();
    return false;
  }
  error = -1;  // Error is sent to client

  {
    m_windowing_steps = false;  // initialization
    m_windows_sort = false;
    List_iterator<Window> li(m_windows);
    Window *w;
    while ((w = li++))
      if (w->needs_sorting()) {
        m_windows_sort = true;
        break;
      }
  }

  sort_by_table = get_sort_by_table(order, group_list, select_lex->leaf_tables);

  if ((where_cond || group_list || order) &&
      substitute_gc(thd, select_lex, where_cond, group_list, order)) {
    // We added hidden fields to the all_fields list, count them.
    count_field_types(select_lex, &tmp_table_param, select_lex->all_fields,
                      false, false);
  }
  // Ensure there are no errors prior making query plan
  if (thd->is_error()) return true;

  // Set up join order and initial access paths
  THD_STAGE_INFO(thd, stage_statistics);
  if (make_join_plan()) {
    if (thd->killed) thd->send_kill_message();
    DBUG_PRINT("error", ("Error: JOIN::make_join_plan() failed"));
    return true;
  }

  // At this stage, join_tab==NULL, JOIN_TABs are listed in order by best_ref.
  ASSERT_BEST_REF_IN_JOIN_ORDER(this);

  if (zero_result_cause) goto setup_subq_exit;

  if (rollup.state == ROLLUP::STATE_NONE) {
    /* Remove distinct if only const tables */
    select_distinct &= !plan_is_const();
  }

  if (const_tables && !thd->locked_tables_mode &&
      !(select_lex->active_options() & SELECT_NO_UNLOCK)) {
    TABLE *ct[MAX_TABLES];
    for (uint i = 0; i < const_tables; i++) ct[i] = best_ref[i]->table();
    mysql_unlock_some_tables(thd, ct, const_tables);
  }
  if (!where_cond && select_lex->outer_join) {
    /* Handle the case where we have an OUTER JOIN without a WHERE */
    where_cond = new Item_func_true();  // Always true
  }

  error = 0;
  /*
    Among the equal fields belonging to the same multiple equality
    choose the one that is to be retrieved first and substitute
    all references to these in where condition for a reference for
    the selected field.
  */
  if (where_cond) {
    where_cond =
        substitute_for_best_equal_field(thd, where_cond, cond_equal, map2table);
    if (thd->is_error()) {
      error = 1;
      DBUG_PRINT("error", ("Error from substitute_for_best_equal"));
      return true;
    }
    where_cond->update_used_tables();
    DBUG_EXECUTE("where",
                 print_where(thd, where_cond, "after substitute_best_equal",
                             QT_ORDINARY););
  }

  /*
    Perform the same optimization on field evaluation for all join conditions.
  */
  for (uint i = const_tables; i < tables; ++i) {
    JOIN_TAB *const tab = best_ref[i];
    if (tab->position() && tab->join_cond()) {
      tab->set_join_cond(substitute_for_best_equal_field(
          thd, tab->join_cond(), tab->cond_equal, map2table));
      if (thd->is_error()) {
        error = 1;
        DBUG_PRINT("error", ("Error from substitute_for_best_equal"));
        return true;
      }
      tab->join_cond()->update_used_tables();
    }
  }

  if (init_ref_access()) {
    error = 1;
    DBUG_PRINT("error", ("Error from init_ref_access"));
    return true;
  }

  // Update table dependencies after assigning ref access fields
  update_depend_map();

  THD_STAGE_INFO(thd, stage_preparing);

  if (make_join_select(this, where_cond)) {
    if (thd->is_error()) return true;

    zero_result_cause = "Impossible WHERE noticed after reading const tables";
    goto setup_subq_exit;
  }

  if (select_lex->query_result()->optimize()) {
    DBUG_PRINT("error", ("Error: Query_result::optimize() failed"));
    return true;  // error == -1
  }

  error = -1; /* if goto err */

  if (optimize_distinct_group_order()) return true;

  if ((select_lex->active_options() & SELECT_NO_JOIN_CACHE) ||
      select_lex->ftfunc_list->elements)
    no_jbuf_after = 0;

  /* Perform FULLTEXT search before all regular searches */
  if (select_lex->has_ft_funcs() && optimize_fts_query()) return true;

  /*
    By setting child_subquery_can_materialize so late we gain the following:
    JOIN::compare_costs_of_subquery_strategies() can test this variable to
    know if we are have finished evaluating constant conditions, which itself
    helps determining fanouts.
  */
  child_subquery_can_materialize = true;

  /*
    It's necessary to check const part of HAVING cond as
    there is a chance that some cond parts may become
    const items after make_join_plan() (for example
    when Item is a reference to const table field from
    outer join).
    This check is performed only for those conditions
    which do not use aggregate functions. In such case
    temporary table may not be used and const condition
    elements may be lost during further having
    condition transformation in JOIN::exec.
  */
  if (having_cond && !having_cond->has_aggregation() && (const_tables > 0)) {
    having_cond->update_used_tables();
    if (remove_eq_conds(thd, having_cond, &having_cond,
                        &select_lex->having_value)) {
      error = 1;
      DBUG_PRINT("error", ("Error from remove_eq_conds"));
      return true;
    }
    if (select_lex->having_value == Item::COND_FALSE) {
      having_cond = new Item_func_false();
      zero_result_cause =
          "Impossible HAVING noticed after reading const tables";
      goto setup_subq_exit;
    }
  }

  if (rollup.state != ROLLUP::STATE_NONE) {
    if (rollup_process_const_fields()) {
      DBUG_PRINT("error", ("Error: rollup_process_fields() failed"));
      return true;
    }
    /*
      Fields may have been replaced by Item_func_rollup_const, so
      recalculate the number of fields and functions for this query block.
    */

    // JOIN::optimize_rollup() may set allow_group_via_temp_table = false,
    // and we must not undo that.
    const bool save_allow_group_via_temp_table =
        tmp_table_param.allow_group_via_temp_table;

    count_field_types(select_lex, &tmp_table_param, all_fields, false, false);
    tmp_table_param.allow_group_via_temp_table =
        save_allow_group_via_temp_table;
  }

  // See if this subquery can be evaluated with subselect_indexsubquery_engine
  if (const int ret = replace_index_subquery()) {
    set_plan_state(PLAN_READY);
    /*
      We leave optimize() because the rest of it is only about order/group
      which those subqueries don't have and about setting up plan which
      we're not going to use due to different execution method.
    */
    return ret < 0;
  }

  {
    /*
      If the hint FORCE INDEX FOR ORDER BY/GROUP BY is used for the first
      table (it does not make sense for other tables) then we cannot do join
      buffering.
    */
    if (!plan_is_const()) {
      const TABLE *const first = best_ref[const_tables]->table();
      if ((first->force_index_order && order) ||
          (first->force_index_group && group_list))
        no_jbuf_after = 0;
    }

    bool simple_sort = true;
    Deps_of_remaining_lateral_derived_tables deps_lateral(this, all_table_map);
    // Check whether join cache could be used
    for (uint i = const_tables; i < tables; i++) {
      JOIN_TAB *const tab = best_ref[i];
      if (!tab->position()) continue;
      if (setup_join_buffering(tab, this, no_jbuf_after)) return true;
      if (tab->use_join_cache() != JOIN_CACHE::ALG_NONE) simple_sort = false;
      DBUG_ASSERT(tab->type() != JT_FT ||
                  tab->use_join_cache() == JOIN_CACHE::ALG_NONE);
      deps_lateral.recalculate(tab, i + 1);
    }
    if (!simple_sort) {
      /*
        A join buffer is used for this table. We here inform the optimizer
        that it should not rely on rows of the first non-const table being in
        order thanks to an index scan; indeed join buffering of the present
        table subsequently changes the order of rows.
      */
      simple_order = simple_group = false;
    }
  }

  if (!plan_is_const() && order) {
    /*
      Force using of tmp table if sorting by a SP or UDF function due to
      their expensive and probably non-deterministic nature.
    */
    for (ORDER *tmp_order = order; tmp_order; tmp_order = tmp_order->next) {
      Item *item = *tmp_order->item;
      if (item->is_expensive()) {
        /* Force tmp table without sort */
        simple_order = simple_group = false;
        break;
      }
    }
  }

  /*
    Check if we need to create a temporary table prior to any windowing.

    (1) If there is ROLLUP, which happens before DISTINCT, windowing and ORDER
    BY, any of those clauses needs the result of ROLLUP in a tmp table.

    Rows which ROLLUP adds to the result are visible only to DISTINCT,
    windowing and ORDER BY which we handled above. So for the rest of
    conditions ((2), etc), we can do as if there were no ROLLUP.

    (2) If all tables are constant, the query's result is guaranteed to have 0
    or 1 row only, so all SQL clauses discussed below (DISTINCT, ORDER BY,
    GROUP BY, windowing, SQL_BUFFER_RESULT) are useless and need no tmp
    table.

    (3) If there is GROUP BY which isn't resolved by using an index or sorting
    the first table, we need a tmp table to compute the grouped rows.
    GROUP BY happens before windowing; so it is a pre-windowing tmp
    table.

    (4) (5) If there is DISTINCT, or ORDER BY which isn't resolved by using an
    index or sorting the first table, those clauses need an input tmp table.
    If we have windowing, as those clauses are used after windowing, they can
    use the last window's tmp table.

    (6) If there are different ORDER BY and GROUP BY orders, ORDER BY needs an
    input tmp table, so it's like (5).

    (7) If the user wants us to buffer the result, we need a tmp table. But
    windowing creates one anyway, and so does the materialization of a derived
    table.

    See also the computation of Temp_table_param::m_window_short_circuit,
    where we make sure to create a tmp table if the clauses above want one.

    (8) If the first windowing step needs sorting, filesort() will be used; it
    can sort one table but not a join of tables, so we need a tmp table
    then. If GROUP BY was optimized away, the pre-windowing result is 0 or 1
    row so doesn't need sorting.
  */

  if (rollup.state != ROLLUP::STATE_NONE &&  // (1)
      (select_distinct || has_windows || order))
    need_tmp_before_win = true;

  if (!plan_is_const())  // (2)
  {
    if ((group_list && !simple_group) ||               // (3)
        (!has_windows && (select_distinct ||           // (4)
                          (order && !simple_order) ||  // (5)
                          (group_list && order))) ||   // (6)
        ((select_lex->active_options() & OPTION_BUFFER_RESULT) &&
         !has_windows &&
         !(unit->derived_table &&
           unit->derived_table->uses_materialization())) ||     // (7)
        (has_windows && (primary_tables - const_tables) > 1 &&  // (8)
         m_windows[0]->needs_sorting() && !group_optimized_away))
      need_tmp_before_win = true;
  }

  DBUG_EXECUTE("info", TEST_join(this););

  if (!plan_is_const()) {
    // Test if we can use an index instead of sorting
    test_skip_sort();

    if (finalize_table_conditions()) return true;
  }

  if (alloc_qep(tables)) return (error = 1); /* purecov: inspected */

  if (make_join_readinfo(this, no_jbuf_after))
    return true; /* purecov: inspected */

  if (make_tmp_tables_info()) return true;

  // At this stage, we have fully set QEP_TABs; JOIN_TABs are unaccessible,
  // pushed joins(see below) are still allowed to change the QEP_TABs
  if (push_to_engines()) return true;

  /*
    If we decided to not sort after all, update the cost of the JOIN.
    Windowing sorts are handled elsewhere
  */
  if (sort_cost > 0.0 &&
      !explain_flags.any(ESP_USING_FILESORT, ESC_WINDOWING)) {
    best_read -= sort_cost;
    sort_cost = 0.0;
  }

  count_field_types(select_lex, &tmp_table_param, all_fields, false, false);

  create_iterators();

  // Make plan visible for EXPLAIN
  set_plan_state(PLAN_READY);

  DEBUG_SYNC(thd, "after_join_optimize");

  error = 0;
  return false;

setup_subq_exit:

  DBUG_ASSERT(zero_result_cause != NULL);
  /*
    Even with zero matching rows, subqueries in the HAVING clause may
    need to be evaluated if there are aggregate functions in the
    query. If this JOIN is part of an outer query, subqueries in HAVING may
    be evaluated several times in total; so subquery materialization makes
    sense.
  */
  child_subquery_can_materialize = true;
  trace_steps.end();  // because all steps are done
  Opt_trace_object(trace, "empty_result").add_alnum("cause", zero_result_cause);

  having_for_explain = having_cond;
  error = 0;

  if (!qep_tab && best_ref) {
    /*
      After creation of JOIN_TABs in make_join_plan(), we have shortcut due to
      some zero_result_cause. For simplification, if we have JOIN_TABs we
      want QEP_TABs too.
    */
    if (alloc_qep(tables)) return true; /* purecov: inspected */
    unplug_join_tabs();
  }

  set_plan_state(ZERO_RESULT);
  return false;
}

/**
  Push (parts of) the query execution down to the storage engines if they
  can provide faster execution of the query, or part of it.

  @return 1 in case of error, 0 otherwise.
*/
int JOIN::push_to_engines() {
  DBUG_TRACE;

  /*
    Push joins to handlerton(s)

    The handlerton(s) will inspect the QEP through the
    AQP (Abstract Query Plan) and extract from it whatever
    it might implement of pushed execution.

    It is the responsibility of the handler:
     - to store any information it need for later
       execution of pushed queries.
     - to call appropriate AQP functions which modifies the
       QEP to use the special 'linked' read functions
       for those parts of the join which have been pushed.

    Currently pushed joins are only implemented by NDB.

    It only make sense to try pushing if > 1 non-const tables.
  */
  if (!plan_is_single_table() && !plan_is_const()) {
    const AQP::Join_plan plan(this);
    if (ha_make_pushed_joins(thd, &plan)) return 1;
  }

  /*
    If enabled by optimizer settings, and implemented by handler,
    (parts of) the table condition may be pushed down to the
    SE-engine for evaluation.
  */
  if (thd->optimizer_switch_flag(OPTIMIZER_SWITCH_ENGINE_CONDITION_PUSHDOWN)) {
    for (uint i = const_tables; i < tables; i++) {
      if (!qep_tab[i].is_inner_table_of_outer_join()) {
        const join_type jt = qep_tab[i].type();
        if ((jt == JT_EQ_REF || jt == JT_CONST || jt == JT_SYSTEM) &&
            !qep_tab[i].table()->file->member_of_pushed_join()) {
          /*
            It is of limited value to push a condition to a single row
            access method, so we skip cond_push() for these.
            The exception is if we are member of a pushed join, where
            execution of entire join branches may be eliminated.
          */
          continue;
        }
        const Item *cond = qep_tab[i].condition();
        if (cond != nullptr) {
          const bool using_join_cache =
              (qep_tab[i].op != nullptr &&
               qep_tab[i].op->type() == QEP_operation::OT_CACHE);
          /*
            If a join cache is referred by this table, there is not a single
            specific row from the 'other tables' to compare rows from this table
            against. Thus, other tables can not be referred in this case.
          */
          const bool other_tbls_ok =
              !using_join_cache &&
              thd->lex->sql_command != SQLCOM_UPDATE_MULTI &&
              thd->lex->sql_command != SQLCOM_DELETE_MULTI;
          const Item *remainder =
              qep_tab[i].table()->file->cond_push(cond, other_tbls_ok);
          qep_tab[i].set_condition(const_cast<Item *>(remainder));
        }
      }
    }
  }
  return 0;
}

/**
  Substitute all expressions in the WHERE condition and ORDER/GROUP lists
  that match generated columns (GC) expressions with GC fields, if any.

  @details This function does 3 things:
  1) Creates list of all GC fields that are a part of a key and the GC
    expression is a function. All query tables are scanned. If there's no
    such fields, function exits.
  2) By means of Item::compile() WHERE clause is transformed.
    @see Item_func::gc_subst_transformer() for details.
  3) If there's ORDER/GROUP BY clauses, this function tries to substitute
    expressions in these lists with GC too. It removes from the list of
    indexed GC all elements which index blocked by hints. This is done to
    reduce amount of further work. Next it goes through ORDER/GROUP BY list
    and matches the expression in it against GC expressions in indexed GC
    list. When a match is found, the expression is replaced with a new
    Item_field for the matched GC field. Also, this new field is added to
    the hidden part of all_fields list.

  @param thd         thread handle
  @param select_lex  the current select
  @param where_cond  the WHERE condition, possibly NULL
  @param group_list  the GROUP BY clause, possibly NULL
  @param order       the ORDER BY clause, possibly NULL

  @return true if the GROUP BY clause or the ORDER BY clause was
          changed, false otherwise
*/

bool substitute_gc(THD *thd, SELECT_LEX *select_lex, Item *where_cond,
                   ORDER *group_list, ORDER *order) {
  List<Field> indexed_gc;
  Opt_trace_context *const trace = &thd->opt_trace;
  Opt_trace_object trace_wrapper(trace);
  Opt_trace_object subst_gc(trace, "substitute_generated_columns");

  // Collect all GCs that are a part of a key
  for (TABLE_LIST *tl = select_lex->leaf_tables; tl; tl = tl->next_leaf) {
    if (tl->table->s->keys == 0) continue;
    for (uint i = 0; i < tl->table->s->fields; i++) {
      Field *fld = tl->table->field[i];
      if (fld->is_gcol() &&
          !(fld->part_of_key.is_clear_all() &&
            fld->part_of_prefixkey.is_clear_all()) &&
          fld->gcol_info->expr_item->can_be_substituted_for_gc()) {
        // Don't check allowed keys here as conditions/group/order use
        // different keymaps for that.
        indexed_gc.push_back(fld);
      }
    }
  }
  // No GC in the tables used in the query
  if (indexed_gc.elements == 0) return false;

  if (where_cond) {
    // Item_func::compile will dereference this pointer, provide valid value.
    uchar i, *dummy = &i;
    where_cond->compile(&Item::gc_subst_analyzer, &dummy,
                        &Item::gc_subst_transformer, (uchar *)&indexed_gc);
    subst_gc.add("resulting_condition", where_cond);
  }

  // An error occur during substitution. Let caller handle it.
  if (thd->is_error()) return false;

  if (!(group_list || order)) return false;
  // Filter out GCs that do not have index usable for GROUP/ORDER
  Field *gc;
  List_iterator<Field> li(indexed_gc);

  while ((gc = li++)) {
    Key_map tkm = gc->part_of_key;
    tkm.intersect(group_list ? gc->table->keys_in_use_for_group_by
                             : gc->table->keys_in_use_for_order_by);
    if (tkm.is_clear_all()) li.remove();
  }
  if (!indexed_gc.elements) return false;

  // Index could be used for ORDER only if there is no GROUP
  ORDER *list = group_list ? group_list : order;
  bool changed = false;
  for (ORDER *ord = list; ord; ord = ord->next) {
    li.rewind();
    if (!(*ord->item)->can_be_substituted_for_gc()) continue;
    while ((gc = li++)) {
      Item_func *tmp = pointer_cast<Item_func *>(*ord->item);
      Item_field *field;
      if ((field = get_gc_for_expr(&tmp, gc, gc->result_type()))) {
        changed = true;
        /* Add new field to field list. */
        ord->item = select_lex->add_hidden_item(field);
        break;
      }
    }
  }
  // An error occur during substitution. Let caller handle it.
  if (thd->is_error()) return false;

  if (changed && trace->is_started()) {
    String str;
    SELECT_LEX::print_order(
        thd, &str, list,
        enum_query_type(QT_TO_SYSTEM_CHARSET | QT_SHOW_SELECT_NUMBER |
                        QT_NO_DEFAULT_DB));
    subst_gc.add_utf8(group_list ? "resulting_GROUP_BY" : "resulting_ORDER_BY",
                      str.ptr(), str.length());
  }
  return changed;
}

/**
   Sets the plan's state of the JOIN. This is always the final step of
   optimization; starting from this call, we expose the plan to other
   connections (via EXPLAIN CONNECTION) so the plan has to be final.
   QEP_TAB's quick_optim, condition_optim and keyread_optim are set here.
*/
void JOIN::set_plan_state(enum_plan_state plan_state_arg) {
  // A plan should not change to another plan:
  DBUG_ASSERT(plan_state_arg == NO_PLAN || plan_state == NO_PLAN);
  if (plan_state == NO_PLAN && plan_state_arg != NO_PLAN) {
    if (qep_tab != NULL) {
      /*
        We want to cover primary tables, tmp tables (they may have a sort, so
        their "quick" and "condition" may change when execution runs the
        sort), and sj-mat inner tables. Note that make_tmp_tables_info() may
        have added a sort to the first non-const primary table, so it's
        important to do those assignments after make_tmp_tables_info().
      */
      for (uint i = const_tables; i < tables; ++i) {
        qep_tab[i].set_quick_optim();
        qep_tab[i].set_condition_optim();
        qep_tab[i].set_keyread_optim();
      }
    }
  }

  DEBUG_SYNC(thd, "before_set_plan");

  // If SQLCOM_END, no thread is explaining our statement anymore.
  const bool need_lock = thd->query_plan.get_command() != SQLCOM_END;

  if (need_lock) thd->lock_query_plan();
  plan_state = plan_state_arg;
  if (need_lock) thd->unlock_query_plan();
}

bool JOIN::alloc_qep(uint n) {
  static_assert(MAX_TABLES <= INT_MAX8, "plan_idx needs to be wide enough.");

  ASSERT_BEST_REF_IN_JOIN_ORDER(this);

  qep_tab = new (thd->mem_root) QEP_TAB[n];
  if (!qep_tab) return true; /* purecov: inspected */
  for (uint i = 0; i < n; ++i) qep_tab[i].init(best_ref[i]);
  return false;
}

void QEP_TAB::init(JOIN_TAB *jt) {
  jt->share_qs(this);
  set_table(table());  // to update table()->reginfo.qep_tab
  table_ref = jt->table_ref;
}

/// @returns semijoin strategy for this table.
uint QEP_TAB::get_sj_strategy() const {
  if (first_sj_inner() == NO_PLAN_IDX) return SJ_OPT_NONE;
  const uint s = join()->qep_tab[first_sj_inner()].position()->sj_strategy;
  DBUG_ASSERT(s != SJ_OPT_NONE);
  return s;
}

/**
  Return the index used for a table in a QEP

  The various access methods have different places where the index/key
  number is stored, so this function is needed to return the correct value.

  @returns index number, or MAX_KEY if not applicable.

  JT_SYSTEM and JT_ALL does not use an index, and will always return MAX_KEY.

  JT_INDEX_MERGE supports more than one index. Hence MAX_KEY is returned and
  a further inspection is needed.
*/
uint QEP_TAB::effective_index() const {
  switch (type()) {
    case JT_SYSTEM:
      DBUG_ASSERT(ref().key == -1);
      return MAX_KEY;

    case JT_CONST:
    case JT_EQ_REF:
    case JT_REF_OR_NULL:
    case JT_REF:
      DBUG_ASSERT(ref().key != -1);
      return uint(ref().key);

    case JT_INDEX_SCAN:
    case JT_FT:
      return index();

    case JT_INDEX_MERGE:
      DBUG_ASSERT(quick()->index == MAX_KEY);
      return MAX_KEY;

    case JT_RANGE:
      return quick()->index;

    case JT_ALL:
    default:
      // @todo Check why JT_UNKNOWN is a valid value here.
      DBUG_ASSERT(type() == JT_ALL || type() == JT_UNKNOWN);
      return MAX_KEY;
  }
}

uint JOIN_TAB::get_sj_strategy() const {
  if (first_sj_inner() == NO_PLAN_IDX) return SJ_OPT_NONE;
  ASSERT_BEST_REF_IN_JOIN_ORDER(join());
  JOIN_TAB *tab = join()->best_ref[first_sj_inner()];
  uint s = tab->position()->sj_strategy;
  DBUG_ASSERT(s != SJ_OPT_NONE);
  return s;
}

int JOIN::replace_index_subquery() {
  DBUG_TRACE;
  ASSERT_BEST_REF_IN_JOIN_ORDER(this);

  if (group_list ||
      !(unit->item && unit->item->substype() == Item_subselect::IN_SUBS) ||
      primary_tables != 1 || !where_cond || unit->is_union())
    return 0;

  // Guaranteed by remove_redundant_subquery_clauses():
  DBUG_ASSERT(order == NULL && !select_distinct);

  subselect_engine *engine = NULL;
  Item_in_subselect *const in_subs =
      static_cast<Item_in_subselect *>(unit->item);
  bool found_engine = false;

  JOIN_TAB *const first_join_tab = best_ref[0];

  if (in_subs->exec_method == Item_exists_subselect::EXEC_MATERIALIZATION) {
    // We cannot have two engines at the same time
  } else if (having_cond == NULL) {
    const join_type type = first_join_tab->type();
    if ((type == JT_EQ_REF || type == JT_REF) &&
        first_join_tab->ref().items[0]->item_name.ptr() == in_left_expr_name) {
      found_engine = true;
    }
  } else if (first_join_tab->type() == JT_REF_OR_NULL &&
             first_join_tab->ref().items[0]->item_name.ptr() ==
                 in_left_expr_name &&
             having_cond->created_by_in2exists()) {
    found_engine = true;
  }

  if (!found_engine) return 0;

  /* Remove redundant predicates and cache constant expressions  */
  if (finalize_table_conditions()) return -1;

  if (alloc_qep(tables)) return -1; /* purecov: inspected */
  unplug_join_tabs();

  error = 0;
  QEP_TAB *const first_qep_tab = &qep_tab[0];

  if (first_qep_tab->table()->covering_keys.is_set(first_qep_tab->ref().key)) {
    DBUG_ASSERT(!first_qep_tab->table()->no_keyread);
    first_qep_tab->table()->set_keyread(true);
  }

  engine = new (thd->mem_root) subselect_indexsubquery_engine(
      first_qep_tab, unit->item, first_qep_tab->condition(), having_cond);

  if (!unit->item->change_engine(engine))
    return 1;
  else         // error:
    return -1; /* purecov: inspected */
}

bool JOIN::optimize_distinct_group_order() {
  DBUG_TRACE;
  ASSERT_BEST_REF_IN_JOIN_ORDER(this);
  const bool windowing = m_windows.elements > 0;
  const bool may_trace = select_distinct || group_list || order || windowing ||
                         tmp_table_param.sum_func_count;
  Opt_trace_context *const trace = &thd->opt_trace;
  Opt_trace_disable_I_S trace_disabled(trace, !may_trace);
  Opt_trace_object wrapper(trace);
  Opt_trace_object trace_opt(trace, "optimizing_distinct_group_by_order_by");
  /* Optimize distinct away if possible */
  {
    ORDER *org_order = order;
    order = ORDER_with_src(
        remove_const(order, where_cond, rollup.state == ROLLUP::STATE_NONE,
                     &simple_order, false),
        order.src);
    if (thd->is_error()) {
      error = 1;
      DBUG_PRINT("error", ("Error from remove_const"));
      return true;
    }

    /*
      If we are using ORDER BY NULL or ORDER BY const_expression,
      return result in any order (even if we are using a GROUP BY)
    */
    if (!order && org_order) skip_sort_order = 1;
  }
  /*
     Check if we can optimize away GROUP BY/DISTINCT.
     We can do that if there are no aggregate functions, the
     fields in DISTINCT clause (if present) and/or columns in GROUP BY
     (if present) contain direct references to all key parts of
     an unique index (in whatever order) and if the key parts of the
     unique index cannot contain NULLs.
     Note that the unique keys for DISTINCT and GROUP BY should not
     be the same (as long as they are unique).

     The FROM clause must contain a single non-constant table.

     @todo Apart from the LIS test, every condition depends only on facts
     which can be known in SELECT_LEX::prepare(), possibly this block should
     move there.
  */

  JOIN_TAB *const tab = best_ref[const_tables];

  if (plan_is_single_table() && (group_list || select_distinct) &&
      !tmp_table_param.sum_func_count &&
      (!tab->quick() ||
       tab->quick()->get_type() != QUICK_SELECT_I::QS_TYPE_GROUP_MIN_MAX)) {
    if (group_list && rollup.state == ROLLUP::STATE_NONE &&
        list_contains_unique_index(tab, find_field_in_order_list,
                                   (void *)group_list)) {
      /*
        We have found that grouping can be removed since groups correspond to
        only one row anyway.
      */
      group_list = 0;
      grouped = false;
    }
    if (select_distinct &&
        list_contains_unique_index(tab, find_field_in_item_list,
                                   (void *)&fields_list)) {
      select_distinct = 0;
      trace_opt.add("distinct_is_on_unique", true)
          .add("removed_distinct", true);
    }
  }
  if (!(group_list || tmp_table_param.sum_func_count || windowing) &&
      select_distinct && plan_is_single_table() &&
      rollup.state == ROLLUP::STATE_NONE) {
    int order_idx = -1, group_idx = -1;
    /*
      We are only using one table. In this case we change DISTINCT to a
      GROUP BY query if:
      - The GROUP BY can be done through indexes (no sort) and the ORDER
        BY only uses selected fields.
        (In this case we can later optimize away GROUP BY and ORDER BY)
      - We are scanning the whole table without LIMIT
        This can happen if:
        - We are using CALC_FOUND_ROWS
        - We are using an ORDER BY that can't be optimized away.
      - Selected expressions are not set functions (those cannot be put
      into GROUP BY).

      We don't want to use this optimization when we are using LIMIT
      because in this case we can just create a temporary table that
      holds LIMIT rows and stop when this table is full.
    */
    if (order) {
      skip_sort_order = test_if_skip_sort_order(
          tab, order, m_select_limit,
          true,  // no_changes
          &tab->table()->keys_in_use_for_order_by, &order_idx);
      count_field_types(select_lex, &tmp_table_param, all_fields, false, false);
    }
    ORDER *o;
    bool all_order_fields_used;
    if ((o = create_order_from_distinct(thd, ref_items[REF_SLICE_ACTIVE], order,
                                        fields_list, /*skip_aggregates=*/true,
                                        /*convert_bit_fields_to_long=*/true,
                                        &all_order_fields_used))) {
      group_list = ORDER_with_src(o, ESC_DISTINCT);
      const bool skip_group =
          skip_sort_order &&
          test_if_skip_sort_order(tab, group_list, m_select_limit,
                                  true,  // no_changes
                                  &tab->table()->keys_in_use_for_group_by,
                                  &group_idx);
      count_field_types(select_lex, &tmp_table_param, all_fields, false, false);
      // ORDER BY and GROUP BY are using different indexes, can't skip sorting
      if (group_idx >= 0 && order_idx >= 0 && group_idx != order_idx)
        skip_sort_order = false;
      if ((skip_group && all_order_fields_used) ||
          m_select_limit == HA_POS_ERROR || (order && !skip_sort_order)) {
        /*  Change DISTINCT to GROUP BY */
        select_distinct = 0;
        /*
          group_list was created with ORDER BY clause as prefix and
          replaces it. So it must respect ordering. If there is no
          ORDER BY, GROUP BY need not have to provide order.
        */
        if (!order) {
          for (ORDER *group = group_list; group; group = group->next)
            group->direction = ORDER_NOT_RELEVANT;
        }
        if (all_order_fields_used && skip_sort_order && order) {
          /*
            Force MySQL to read the table in sorted order to get result in
            ORDER BY order.
          */
          tmp_table_param.allow_group_via_temp_table = false;
        }
        grouped = true;  // For end_write_group
        trace_opt.add("changed_distinct_to_group_by", true);
      } else
        group_list = 0;
    } else if (thd->is_fatal_error())  // End of memory
      return true;
  }
  simple_group = 0;

  ORDER *old_group_list = group_list;
  group_list = ORDER_with_src(
      remove_const(group_list, where_cond, rollup.state == ROLLUP::STATE_NONE,
                   &simple_group, true),
      group_list.src);

  if (thd->is_error()) {
    error = 1;
    DBUG_PRINT("error", ("Error from remove_const"));
    return true;
  }
  if (old_group_list && !group_list) select_distinct = 0;

  if (!group_list && grouped) {
    order = 0;  // The output has only one row
    simple_order = 1;
    select_distinct = 0;  // No need in distinct for 1 row
    group_optimized_away = 1;
  }

  calc_group_buffer(this, group_list);
  send_group_parts = tmp_table_param.group_parts; /* Save org parts */

  /*
     If ORDER BY is a prefix of GROUP BY and if windowing or ROLLUP
     doesn't change this order, ORDER BY can be removed and we can
     enforce GROUP BY to provide order.
     Also true if the result is one row.
  */
  if ((test_if_subpart(group_list, order) && !m_windows_sort &&
       select_lex->olap != ROLLUP_TYPE) ||
      (!group_list && tmp_table_param.sum_func_count)) {
    if (order) {
      order = 0;
      trace_opt.add("removed_order_by", true);
    }
    if (is_indexed_agg_distinct(this, NULL)) streaming_aggregation = false;
  }

  return false;
}

void JOIN::test_skip_sort() {
  DBUG_TRACE;
  ASSERT_BEST_REF_IN_JOIN_ORDER(this);
  JOIN_TAB *const tab = best_ref[const_tables];

  DBUG_ASSERT(m_ordered_index_usage == ORDERED_INDEX_VOID);

  if (group_list)  // GROUP BY honoured first
                   // (DISTINCT was rewritten to GROUP BY if skippable)
  {
    /*
      When there is SQL_BIG_RESULT or a JSON aggregation function,
      do not sort using index for GROUP BY, and thus force sorting on disk
      unless a group min-max optimization is going to be used as it is applied
      now only for one table queries with covering indexes.
    */
    if (!(select_lex->active_options() & SELECT_BIG_RESULT || with_json_agg) ||
        (tab->quick() &&
         tab->quick()->get_type() == QUICK_SELECT_I::QS_TYPE_GROUP_MIN_MAX)) {
      if (simple_group &&    // GROUP BY is possibly skippable
          !select_distinct)  // .. if not preceded by a DISTINCT
      {
        /*
          Calculate a possible 'limit' of table rows for 'GROUP BY':
          A specified 'LIMIT' is relative to the final resultset.
          'need_tmp' implies that there will be more postprocessing
          so the specified 'limit' should not be enforced yet.
         */
        const ha_rows limit =
            (need_tmp_before_win ? HA_POS_ERROR : m_select_limit);
        int dummy;

        if (test_if_skip_sort_order(tab, group_list, limit, false,
                                    &tab->table()->keys_in_use_for_group_by,
                                    &dummy)) {
          m_ordered_index_usage = ORDERED_INDEX_GROUP_BY;
        }
      }

      /*
        If we are going to use semi-join LooseScan, it will depend
        on the selected index scan to be used.  If index is not used
        for the GROUP BY, we risk that sorting is put on the LooseScan
        table.  In order to avoid this, force use of temporary table.
        TODO: Explain the allow_group_via_temp_table part of the test below.
       */
      if ((m_ordered_index_usage != ORDERED_INDEX_GROUP_BY) &&
          (tmp_table_param.allow_group_via_temp_table ||
           (tab->emb_sj_nest &&
            tab->position()->sj_strategy == SJ_OPT_LOOSE_SCAN))) {
        need_tmp_before_win = true;
        simple_order = simple_group = false;  // Force tmp table without sort
      }
    }
  } else if (order &&  // ORDER BY wo/ preceding GROUP BY
             (simple_order ||
              skip_sort_order) &&  // which is possibly skippable,
             !m_windows_sort)      // and WFs will not shuffle rows
  {
    int dummy;
    if ((skip_sort_order = test_if_skip_sort_order(
             tab, order, m_select_limit, false,
             &tab->table()->keys_in_use_for_order_by, &dummy))) {
      m_ordered_index_usage = ORDERED_INDEX_ORDER_BY;
    }
  }
}

/**
  Test if ORDER BY is a single MATCH function(ORDER BY MATCH)
  and sort order is descending.

  @param order                 pointer to ORDER struct.

  @retval
    Pointer to MATCH function if order is 'ORDER BY MATCH() DESC'
  @retval
    NULL otherwise
*/

static Item_func_match *test_if_ft_index_order(ORDER *order) {
  if (order && order->next == NULL && order->direction == ORDER_DESC &&
      (*order->item)->type() == Item::FUNC_ITEM &&
      down_cast<Item_func *>(*order->item)->functype() == Item_func::FT_FUNC)
    return down_cast<Item_func_match *>(*order->item)->get_master();

  return NULL;
}

/**
  Test if one can use the key to resolve ordering.

  @param order_src           Sort order
  @param table               Table to sort
  @param idx                 Index to check
  @param[out] used_key_parts NULL by default, otherwise return value for
                             used key parts.
  @param[out] skip_quick     Whether found index can be used for backward range
                             scans

  @note
    used_key_parts is set to correct key parts used if return value != 0
    (On other cases, used_key_part may be changed)
    Note that the value may actually be greater than the number of index
    key parts. This can happen for storage engines that have the primary
    key parts as a suffix for every secondary key.

  @retval
    1   key is ok.
  @retval
    0   Key can't be used
  @retval
    -1   Reverse key can be used
*/

int test_if_order_by_key(ORDER_with_src *order_src, TABLE *table, uint idx,
                         uint *used_key_parts, bool *skip_quick) {
  DBUG_TRACE;
  KEY_PART_INFO *key_part, *key_part_end;
  key_part = table->key_info[idx].key_part;
  key_part_end = key_part + table->key_info[idx].user_defined_key_parts;
  key_part_map const_key_parts = table->const_key_parts[idx];
  int reverse = 0;
  uint key_parts;
  bool on_pk_suffix = false;
  // Whether [extented] key has key parts with mixed ASC/DESC order
  bool mixed_order = false;
  // Order direction of the first key part
  bool reverse_sorted = (bool)(key_part->key_part_flag & HA_REVERSE_SORT);
  ORDER *order = *order_src;
  *skip_quick = false;

  for (; order; order = order->next, const_key_parts >>= 1) {
    /*
      Since only fields can be indexed, ORDER BY <something> that is
      not a field cannot be resolved by using an index.
    */
    Item *real_itm = (*order->item)->real_item();
    if (real_itm->type() != Item::FIELD_ITEM) return 0;

    Field *field = static_cast<Item_field *>(real_itm)->field;

    /*
      Skip key parts that are constants in the WHERE clause.
      These are already skipped in the ORDER BY by const_expression_in_where()
    */
    for (; const_key_parts & 1 && key_part < key_part_end;
         const_key_parts >>= 1)
      key_part++;

    if (key_part == key_part_end) {
      /*
        We are at the end of the key. Check if the engine has the primary
        key as a suffix to the secondary keys. If it has continue to check
        the primary key as a suffix.
      */
      if (!on_pk_suffix &&
          (table->file->ha_table_flags() & HA_PRIMARY_KEY_IN_READ_INDEX) &&
          table->s->primary_key != MAX_KEY && table->s->primary_key != idx) {
        on_pk_suffix = true;
        key_part = table->key_info[table->s->primary_key].key_part;
        key_part_end =
            key_part +
            table->key_info[table->s->primary_key].user_defined_key_parts;
        const_key_parts = table->const_key_parts[table->s->primary_key];

        for (; const_key_parts & 1 && key_part < key_part_end;
             const_key_parts >>= 1)
          key_part++;
        /*
         The primary and secondary key parts were all const (i.e. there's
         one row).  The sorting doesn't matter.
        */
        if (key_part == key_part_end && reverse == 0) {
          key_parts = 0;
          reverse = 1;
          goto ok;
        }
      } else
        return 0;
    }

    if (key_part->field != field || !field->part_of_sortkey.is_set(idx))
      return 0;
    if (order->direction != ORDER_NOT_RELEVANT) {
      const enum_order keypart_order =
          (key_part->key_part_flag & HA_REVERSE_SORT) ? ORDER_DESC : ORDER_ASC;
      /* set flag to 1 if we can use read-next on key, else to -1 */
      int cur_scan_dir = (order->direction == keypart_order) ? 1 : -1;
      if (reverse && cur_scan_dir != reverse) return 0;
      reverse = cur_scan_dir;  // Remember if reverse
    }
    mixed_order |=
        (reverse_sorted != (bool)((key_part)->key_part_flag & HA_REVERSE_SORT));

    key_part++;
  }
  /*
   The index picked here might be used for range scans with multiple ranges.
   This will require tricky reordering in case of ranges would have to be
   scanned backward and index consists of mixed ASC/DESC key parts. Due to that
   backward scans on such indexes are disabled.
  */
  if (mixed_order && reverse < 0) *skip_quick = true;

  if (!reverse) {
    /*
      We get here when the key is suitable and we don't care about it's
      order, i.e. GROUP BY/DISTINCT. Use forward scan.
    */
    reverse = 1;
  }
  if (on_pk_suffix) {
    uint used_key_parts_secondary = table->key_info[idx].user_defined_key_parts;
    uint used_key_parts_pk =
        (uint)(key_part - table->key_info[table->s->primary_key].key_part);
    key_parts = used_key_parts_pk + used_key_parts_secondary;

    if (reverse == -1 &&
        (!(table->file->index_flags(idx, used_key_parts_secondary - 1, 1) &
           HA_READ_PREV) ||
         !(table->file->index_flags(table->s->primary_key,
                                    used_key_parts_pk - 1, 1) &
           HA_READ_PREV)))
      reverse = 0;  // Index can't be used
  } else {
    key_parts = (uint)(key_part - table->key_info[idx].key_part);
    if (reverse == -1 &&
        !(table->file->index_flags(idx, key_parts - 1, 1) & HA_READ_PREV))
      reverse = 0;  // Index can't be used
  }
ok:
  if (used_key_parts != NULL) *used_key_parts = key_parts;
  return reverse;
}

/**
  Find shortest key suitable for full table scan.

  @param table                 Table to scan
  @param usable_keys           Allowed keys

  @note
     As far as
     1) clustered primary key entry data set is a set of all record
        fields (key fields and not key fields) and
     2) secondary index entry data is a union of its key fields and
        primary key fields (at least InnoDB and its derivatives don't
        duplicate primary key fields there, even if the primary and
        the secondary keys have a common subset of key fields),
     then secondary index entry data is always a subset of primary key entry.
     Unfortunately, key_info[nr].key_length doesn't show the length
     of key/pointer pair but a sum of key field lengths only, thus
     we can't estimate index IO volume comparing only this key_length
     value of secondary keys and clustered PK.
     So, try secondary keys first, and choose PK only if there are no
     usable secondary covering keys or found best secondary key include
     all table fields (i.e. same as PK):

  @return
    MAX_KEY     no suitable key found
    key index   otherwise
*/

uint find_shortest_key(TABLE *table, const Key_map *usable_keys) {
  uint best = MAX_KEY;
  uint usable_clustered_pk = (table->file->primary_key_is_clustered() &&
                              table->s->primary_key != MAX_KEY &&
                              usable_keys->is_set(table->s->primary_key))
                                 ? table->s->primary_key
                                 : MAX_KEY;
  if (!usable_keys->is_clear_all()) {
    uint min_length = (uint)~0;
    for (uint nr = 0; nr < table->s->keys; nr++) {
      if (nr == usable_clustered_pk) continue;
      if (usable_keys->is_set(nr)) {
        /*
          Can not do full index scan on rtree index because it is not
          supported by Innodb, probably not supported by others either.
          A multi-valued key requires unique filter, and won't be the most
          fast option even if it will be the shortest one.
         */
        const KEY &key_ref = table->key_info[nr];
        DBUG_ASSERT(!(key_ref.flags & HA_MULTI_VALUED_KEY));
        if (key_ref.key_length < min_length && !(key_ref.flags & HA_SPATIAL)) {
          min_length = key_ref.key_length;
          best = nr;
        }
      }
    }
  }
  if (usable_clustered_pk != MAX_KEY) {
    /*
     If the primary key is clustered and found shorter key covers all table
     fields and is not clustering then primary key scan normally would be
     faster because amount of data to scan is the same but PK is clustered.
     It's safe to compare key parts with table fields since duplicate key
     parts aren't allowed.
     */
    if (best == MAX_KEY ||
        ((table->key_info[best].user_defined_key_parts >= table->s->fields) &&
         !(table->file->index_flags(best, 0, 0) & HA_CLUSTERED_INDEX)))
      best = usable_clustered_pk;
  }
  return best;
}

/**
  Test if a second key is the subkey of the first one.

  @param key_part              First key parts
  @param ref_key_part          Second key parts
  @param ref_key_part_end      Last+1 part of the second key

  @note
    Second key MUST be shorter than the first one.

  @retval
    1	is a subkey
  @retval
    0	no sub key
*/

inline bool is_subkey(KEY_PART_INFO *key_part, KEY_PART_INFO *ref_key_part,
                      KEY_PART_INFO *ref_key_part_end) {
  for (; ref_key_part < ref_key_part_end; key_part++, ref_key_part++)
    if (!key_part->field->eq(ref_key_part->field)) return 0;
  return 1;
}

/**
  Test if REF_OR_NULL optimization will be used if the specified
  ref_key is used for REF-access to 'tab'

  @retval
    true	JT_REF_OR_NULL will be used
  @retval
    false	no JT_REF_OR_NULL access
*/

static bool is_ref_or_null_optimized(const JOIN_TAB *tab, uint ref_key) {
  if (tab->keyuse()) {
    const Key_use *keyuse = tab->keyuse();
    while (keyuse->key != ref_key && keyuse->table_ref == tab->table_ref)
      keyuse++;

    const table_map const_tables = tab->join()->const_table_map;
    while (keyuse->key == ref_key && keyuse->table_ref == tab->table_ref) {
      if (!(keyuse->used_tables & ~const_tables)) {
        if (keyuse->optimize & KEY_OPTIMIZE_REF_OR_NULL) return true;
      }
      keyuse++;
    }
  }
  return false;
}

/**
  Test if we can use one of the 'usable_keys' instead of 'ref' key
  for sorting.

  @param order The query block's order clause.
  @param tab   Current JOIN_TAB.
  @param ref			Number of key, used for WHERE clause
  @param ref_key_parts Index columns used for ref lookup.
  @param usable_keys		Keys for testing

  @return
    - MAX_KEY			If we can't use other key
    - the number of found key	Otherwise
*/

static uint test_if_subkey(ORDER_with_src *order, JOIN_TAB *tab, uint ref,
                           uint ref_key_parts, const Key_map *usable_keys) {
  uint nr;
  uint min_length = (uint)~0;
  uint best = MAX_KEY;
  TABLE *table = tab->table();
  KEY_PART_INFO *ref_key_part = table->key_info[ref].key_part;
  KEY_PART_INFO *ref_key_part_end = ref_key_part + ref_key_parts;

  for (nr = 0; nr < table->s->keys; nr++) {
    bool skip_quick;
    if (usable_keys->is_set(nr) &&
        table->key_info[nr].key_length < min_length &&
        table->key_info[nr].user_defined_key_parts >= ref_key_parts &&
        is_subkey(table->key_info[nr].key_part, ref_key_part,
                  ref_key_part_end) &&
        !is_ref_or_null_optimized(tab, nr) &&
        test_if_order_by_key(order, table, nr, NULL, &skip_quick) &&
        !skip_quick) {
      min_length = table->key_info[nr].key_length;
      best = nr;
    }
  }
  return best;
}

/**
  It is not obvious to see that test_if_skip_sort_order() never changes the
  plan if no_changes is true. So we double-check: creating an instance of this
  class saves some important access-path-related information of the current
  table; when the instance is destroyed, the latest access-path information is
  compared with saved data.
*/

class Plan_change_watchdog {
#ifndef DBUG_OFF
 public:
  /**
    @param tab_arg     table whose access path is being determined
    @param no_changes_arg whether a change to the access path is allowed
  */
  Plan_change_watchdog(const JOIN_TAB *tab_arg, const bool no_changes_arg) {
    // Only to keep gcc 4.1.2-44 silent about uninitialized variables
    quick = NULL;
    quick_index = 0;
    if (no_changes_arg) {
      tab = tab_arg;
      type = tab->type();
      if ((quick = tab->quick())) quick_index = quick->index;
      use_quick = tab->use_quick;
      ref_key = tab->ref().key;
      ref_key_parts = tab->ref().key_parts;
      index = tab->index();
    } else {
      tab = NULL;
      // Only to keep gcc 4.1.2-44 silent about uninitialized variables
      type = JT_UNKNOWN;
      quick = NULL;
      ref_key = ref_key_parts = index = 0;
      use_quick = QS_NONE;
    }
  }
  ~Plan_change_watchdog() {
    if (tab == NULL) return;
    // changes are not allowed, we verify:
    DBUG_ASSERT(tab->type() == type);
    DBUG_ASSERT(tab->quick() == quick);
    DBUG_ASSERT((quick == NULL) || tab->quick()->index == quick_index);
    DBUG_ASSERT(tab->use_quick == use_quick);
    DBUG_ASSERT(tab->ref().key == ref_key);
    DBUG_ASSERT(tab->ref().key_parts == ref_key_parts);
    DBUG_ASSERT(tab->index() == index);
  }

 private:
  const JOIN_TAB *tab;  ///< table, or NULL if changes are allowed
  enum join_type type;  ///< copy of tab->type()
  // "Range / index merge" info
  const QUICK_SELECT_I *quick;  ///< copy of tab->select->quick
  uint quick_index;             ///< copy of tab->select->quick->index
  enum quick_type use_quick;    ///< copy of tab->use_quick
  // "ref access" info
  int ref_key;         ///< copy of tab->ref().key
  uint ref_key_parts;  /// copy of tab->ref().key_parts
  // Other index-related info
  uint index;  ///< copy of tab->index
#else          // in non-debug build, empty class
 public:
  Plan_change_watchdog(const JOIN_TAB *, const bool) {}
#endif
};

/**
  Test if we can skip ordering by using an index.

  If the current plan is to use an index that provides ordering, the
  plan will not be changed. Otherwise, if an index can be used, the
  JOIN_TAB / tab->select struct is changed to use the index.

  The index must cover all fields in @<order@>, or it will not be considered.

  @param tab           NULL or JOIN_TAB of the accessed table
  @param order         Linked list of ORDER BY arguments
  @param select_limit  LIMIT value, or HA_POS_ERROR if no limit
  @param no_changes    No changes will be made to the query plan.
  @param map           Key_map of applicable indexes.
  @param [out] order_idx Number of index selected, -1 if no applicable index
                       found

  @todo
    - sergeyp: Results of all index merge selects actually are ordered
    by clustered PK values.

  @note
  This function may change tmp_table_param.precomputed_group_by. This
  affects how create_tmp_table() treats aggregation functions, so
  count_field_types() must be called again to make sure this is taken
  into consideration.

  @retval
    0    We have to use filesort to do the sorting
  @retval
    1    We can use an index.
*/

static bool test_if_skip_sort_order(JOIN_TAB *tab, ORDER_with_src &order,
                                    ha_rows select_limit, const bool no_changes,
                                    const Key_map *map, int *order_idx) {
  DBUG_TRACE;
  int ref_key;
  uint ref_key_parts = 0;
  int order_direction = 0;
  uint used_key_parts = 0;
  TABLE *const table = tab->table();
  JOIN *const join = tab->join();
  THD *const thd = join->thd;
  QUICK_SELECT_I *const save_quick = tab->quick();
  int best_key = -1;
  bool set_up_ref_access_to_key = false;
  bool can_skip_sorting = false;  // used as return value
  int changed_key = -1;

  /* Check that we are always called with first non-const table */
  DBUG_ASSERT((uint)tab->idx() == join->const_tables);

  Plan_change_watchdog watchdog(tab, no_changes);
  *order_idx = -1;
  /* Sorting a single row can always be skipped */
  if (tab->type() == JT_EQ_REF || tab->type() == JT_CONST ||
      tab->type() == JT_SYSTEM) {
    return 1;
  }

  /*
    Check if FT index can be used to retrieve result in the required order.
    It is possible if ordering is on the first non-constant table.
  */
  if (join->order && join->simple_order) {
    /*
      Check if ORDER is DESC, ORDER BY is a single MATCH function.
    */
    Item_func_match *ft_func = test_if_ft_index_order(order);
    /*
      Two possible cases when we can skip sort order:
      1. FT_SORTED must be set(Natural mode, no ORDER BY).
      2. If FT_SORTED flag is not set then
      the engine should support deferred sorting. Deferred sorting means
      that sorting is postponed utill the start of index reading(InnoDB).
      In this case we set FT_SORTED flag here to let the engine know that
      internal sorting is needed.
    */
    if (ft_func && ft_func->ft_handler && ft_func->ordered_result()) {
      /*
        FT index scan is used, so the only additional requirement is
        that ORDER BY MATCH function is the same as the function that
        is used for FT index.
      */
      if (tab->type() == JT_FT &&
          ft_func->eq(tab->position()->key->val, true)) {
        ft_func->set_hints(join, FT_SORTED, select_limit, false);
        return true;
      }
      /*
        No index is used, it's possible to use FT index for ORDER BY if
        LIMIT is present and does not exceed count of the records in FT index
        and there is no WHERE condition since a condition may potentially
        require more rows to be fetch from FT index.
      */
      else if (!tab->condition() && select_limit != HA_POS_ERROR &&
               select_limit <= ft_func->get_count()) {
        /* test_if_ft_index_order() always returns master MATCH function. */
        DBUG_ASSERT(!ft_func->master);
        /* ref is not set since there is no WHERE condition */
        DBUG_ASSERT(tab->ref().key == -1);

        /*Make EXPLAIN happy */
        tab->set_type(JT_FT);
        tab->ref().key = ft_func->key;
        tab->ref().key_parts = 0;
        tab->set_index(ft_func->key);
        tab->set_ft_func(ft_func);

        /* Setup FT handler */
        ft_func->set_hints(join, FT_SORTED, select_limit, true);
        ft_func->join_key = true;
        table->file->ft_handler = ft_func->ft_handler;
        return true;
      }
    }
  }

  /*
    Keys disabled by ALTER TABLE ... DISABLE KEYS should have already
    been taken into account.
  */
  Key_map usable_keys = *map;

  for (ORDER *tmp_order = order; tmp_order; tmp_order = tmp_order->next) {
    Item *item = (*tmp_order->item)->real_item();
    if (item->type() != Item::FIELD_ITEM) {
      usable_keys.clear_all();
      return 0;
    }
    usable_keys.intersect(((Item_field *)item)->field->part_of_sortkey);
    if (usable_keys.is_clear_all()) return 0;  // No usable keys
  }
  if (tab->type() == JT_REF_OR_NULL || tab->type() == JT_FT) return 0;

  ref_key = -1;
  /* Test if constant range in WHERE */
  if (tab->type() == JT_REF) {
    DBUG_ASSERT(tab->ref().key >= 0 && tab->ref().key_parts);
    ref_key = tab->ref().key;
    ref_key_parts = tab->ref().key_parts;
  } else if (tab->type() == JT_RANGE || tab->type() == JT_INDEX_MERGE) {
    // Range found by opt_range
    int quick_type = tab->quick()->get_type();
    /*
      assume results are not ordered when index merge is used
      TODO: sergeyp: Results of all index merge selects actually are ordered
      by clustered PK values.
    */

    if (quick_type == QUICK_SELECT_I::QS_TYPE_INDEX_MERGE ||
        quick_type == QUICK_SELECT_I::QS_TYPE_ROR_UNION ||
        quick_type == QUICK_SELECT_I::QS_TYPE_ROR_INTERSECT)
      return 0;
    ref_key = tab->quick()->index;
    ref_key_parts = tab->quick()->used_key_parts;
  } else if (tab->type() == JT_INDEX_SCAN) {
    // The optimizer has decided to use an index scan.
    ref_key = tab->index();
    ref_key_parts = actual_key_parts(&table->key_info[tab->index()]);
  }

  Opt_trace_context *const trace = &thd->opt_trace;
  Opt_trace_object trace_wrapper(trace);
  Opt_trace_object trace_skip_sort_order(
      trace, "reconsidering_access_paths_for_index_ordering");
  trace_skip_sort_order.add_alnum(
      "clause", (order.src == ESC_ORDER_BY ? "ORDER BY" : "GROUP BY"));
  Opt_trace_array trace_steps(trace, "steps");

  if (ref_key >= 0) {
    /*
      We come here when ref/index scan/range scan access has been set
      up for this table. Do not change access method if ordering is
      provided already.
    */
    if (!usable_keys.is_set(ref_key)) {
      /*
        We come here when ref_key is not among usable_keys, try to find a
        usable prefix key of that key.
      */
      uint new_ref_key;
      /*
        If using index only read, only consider other possible index only
        keys
      */
      if (table->covering_keys.is_set(ref_key))
        usable_keys.intersect(table->covering_keys);

      if ((new_ref_key = test_if_subkey(&order, tab, ref_key, ref_key_parts,
                                        &usable_keys)) < MAX_KEY) {
        /* Found key that can be used to retrieve data in sorted order */
        if (tab->ref().key >= 0) {
          /*
            We'll use ref access method on key new_ref_key. The actual change
            is done further down in this function where we update the plan.
          */
          set_up_ref_access_to_key = true;
        } else if (!no_changes) {
          /*
            The range optimizer constructed QUICK_RANGE for ref_key, and
            we want to use instead new_ref_key as the index. We can't
            just change the index of the quick select, because this may
            result in an incosistent QUICK_SELECT object. Below we
            create a new QUICK_SELECT from scratch so that all its
            parameres are set correctly by the range optimizer.

            Note that the range optimizer is NOT called if
            no_changes==true. This reason is that the range optimizer
            cannot find a QUICK that can return ordered result unless
            index access (ref or index scan) is also able to do so
            (which test_if_order_by_key () will tell).
            Admittedly, range access may be much more efficient than
            e.g. index scan, but the only thing that matters when
            no_change==true is the answer to the question: "Is it
            possible to avoid sorting if an index is used to access
            this table?". The answer does not depend on the outcome of
            the range optimizer.
          */
          Key_map new_ref_key_map;  // Force the creation of quick select
          new_ref_key_map.set_bit(new_ref_key);  // only for new_ref_key.

          Opt_trace_object trace_wrapper(trace);
          Opt_trace_object trace_recest(trace, "rows_estimation");
          trace_recest.add_utf8_table(tab->table_ref)
              .add_utf8("index", table->key_info[new_ref_key].name);
          QUICK_SELECT_I *qck;
          const bool no_quick =
              test_quick_select(thd, new_ref_key_map,
                                0,  // empty table_map
                                join->calc_found_rows
                                    ? HA_POS_ERROR
                                    : join->unit->select_limit_cnt,
                                false,  // don't force quick range
                                order->direction, tab,
                                // we are after make_join_select():
                                tab->condition(), &tab->needed_reg, &qck,
                                tab->table()->force_index) <= 0;
          DBUG_ASSERT(tab->quick() == save_quick);
          tab->set_quick(qck);
          if (no_quick) {
            can_skip_sorting = false;
            goto fix_ICP;
          }
        }
        ref_key = new_ref_key;
        changed_key = new_ref_key;
      }
    }
    bool dummy;
    /* Check if we get the rows in requested sorted order by using the key */
    if (usable_keys.is_set(ref_key))
      // Last parameter can be ignored as it'll be checked later, if needed
      order_direction =
          test_if_order_by_key(&order, table, ref_key, &used_key_parts, &dummy);
  }
  if (ref_key < 0 || order_direction <= 0) {
    /*
      There is no ref/index scan/range scan access set up for this
      table, or it does not provide the requested ordering, or it uses
      backward scan. Do a cost-based search on all keys.
    */
    uint best_key_parts = 0;
    uint saved_best_key_parts = 0;
    int best_key_direction = 0;
    ha_rows table_records = table->file->stats.records;

    /*
      If an index scan that cannot provide ordering has been selected
      then do not use the index scan key as starting hint to
      test_if_cheaper_ordering()
    */
    const int ref_key_hint =
        (order_direction == 0 && tab->type() == JT_INDEX_SCAN) ? -1 : ref_key;

    test_if_cheaper_ordering(tab, &order, table, usable_keys, ref_key_hint,
                             select_limit, &best_key, &best_key_direction,
                             &select_limit, &best_key_parts,
                             &saved_best_key_parts);

    // Try backward scan for previously found key
    if (best_key < 0 && order_direction < 0) goto check_reverse_order;

    if (best_key < 0) {
      // No usable key has been found
      can_skip_sorting = false;
      goto fix_ICP;
    }
    /*
      If found index will use backward index scan, ref_key uses backward
      range/ref, pick the latter as it has better selectivity.
    */
    if (order_direction < 0 && order_direction == best_key_direction) {
      best_key = -1;  // reset found best key
      goto check_reverse_order;
    }

    /*
      Does the query have a "FORCE INDEX [FOR GROUP BY] (idx)" (if
      clause is group by) or a "FORCE INDEX [FOR ORDER BY] (idx)" (if
      clause is order by)?
    */
    const bool is_group_by = join && join->grouped && order == join->group_list;
    const bool is_force_index =
        table->force_index ||
        (is_group_by ? table->force_index_group : table->force_index_order);

    /*
      filesort() and join cache are usually faster than reading in
      index order and not using join cache. Don't use index scan
      unless:
       - the user specified FORCE INDEX [FOR {GROUP|ORDER} BY] (have to assume
         the user knows what's best)
       - the chosen index is clustered primary key (table scan is not cheaper)
    */
    if (!is_force_index && (select_limit >= table_records) &&
        (tab->type() == JT_ALL &&
         join->primary_tables > join->const_tables + 1) &&
        ((unsigned)best_key != table->s->primary_key ||
         !table->file->primary_key_is_clustered())) {
      can_skip_sorting = false;
      goto fix_ICP;
    }

    if (table->quick_keys.is_set(best_key) &&
        !tab->quick_order_tested.is_set(best_key) && best_key != ref_key) {
      tab->quick_order_tested.set_bit(best_key);
      Opt_trace_object trace_wrapper(trace);
      Opt_trace_object trace_recest(trace, "rows_estimation");
      trace_recest.add_utf8_table(tab->table_ref)
          .add_utf8("index", table->key_info[best_key].name);

      Key_map keys_to_use;            // Force the creation of quick select
      keys_to_use.set_bit(best_key);  // only best_key.
      QUICK_SELECT_I *qck;
      test_quick_select(
          thd, keys_to_use,
          0,  // empty table_map
          join->calc_found_rows ? HA_POS_ERROR : join->unit->select_limit_cnt,
          true,  // force quick range
          order->direction, tab, tab->condition(), &tab->needed_reg, &qck,
          tab->table()->force_index);
      if (order_direction < 0 && tab->quick() != NULL &&
          tab->quick() != save_quick) {
        /*
          We came here in case when 3 indexes are available for quick
          select:
            1 - found by join order optimizer (greedy search) and saved in
                save_quick
            2 - constructed far above, as better suited for order by, but it was
                found that it requires backward scan.
            3 - constructed right above
          In this case we drop quick #2 as #3 is expected to be better.
        */
        delete tab->quick();
        tab->set_quick(NULL);
      }
      /*
        If tab->quick() pointed to another quick than save_quick, we would
        lose access to it and leak memory.
      */
      DBUG_ASSERT(tab->quick() == save_quick || tab->quick() == NULL);
      tab->set_quick(qck);
      if (qck && !no_changes) tab->set_type(calc_join_type(qck->get_type()));
    }
    order_direction = best_key_direction;
    /*
      saved_best_key_parts is actual number of used keyparts found by the
      test_if_order_by_key function. It could differ from keyinfo->key_parts,
      thus we have to restore it in case of desc order as it affects
      QUICK_SELECT_DESC behaviour.
    */
    used_key_parts =
        (order_direction == -1) ? saved_best_key_parts : best_key_parts;
    changed_key = best_key;
    // We will use index scan or range scan:
    set_up_ref_access_to_key = false;
  }

check_reverse_order:
  DBUG_ASSERT(order_direction != 0);

  if (order_direction == -1)  // If ORDER BY ... DESC
  {
    if (tab->quick()) {
      /*
        Don't reverse the sort order, if it's already done.
        (In some cases test_if_order_by_key() can be called multiple times
      */
      if (tab->quick()->reverse_sorted()) {
        can_skip_sorting = true;
        goto fix_ICP;
      }
      // test_if_cheaper_ordering() might disable range scan on current index
      if (tab->table()->quick_keys.is_set(tab->quick()->index) &&
          tab->quick()->reverse_sort_possible())
        can_skip_sorting = true;
      else {
        can_skip_sorting = false;
        goto fix_ICP;
      }
    } else {
      // Other index access (ref or scan) poses no problem
      can_skip_sorting = true;
    }
  } else {
    // ORDER BY ASC poses no problem
    can_skip_sorting = true;
  }

  DBUG_ASSERT(can_skip_sorting);

  /*
    Update query plan with access pattern for doing
    ordered access according to what we have decided
    above.
  */
  if (!no_changes)  // We are allowed to update QEP
  {
    if (set_up_ref_access_to_key) {
      /*
        We'll use ref access method on key changed_key. In general case
        the index search tuple for changed_ref_key will be different (e.g.
        when one index is defined as (part1, part2, ...) and another as
        (part1, part2(N), ...) and the WHERE clause contains
        "part1 = const1 AND part2=const2".
        So we build tab->ref() from scratch here.
      */
      Key_use *keyuse = tab->keyuse();
      while (keyuse->key != (uint)changed_key &&
             keyuse->table_ref == tab->table_ref)
        keyuse++;

      if (create_ref_for_key(join, tab, keyuse, tab->prefix_tables())) {
        can_skip_sorting = false;
        goto fix_ICP;
      }

      DBUG_ASSERT(tab->type() != JT_REF_OR_NULL && tab->type() != JT_FT);

      // Changing the key makes filter_effect obsolete
      tab->position()->filter_effect = COND_FILTER_STALE;

      /*
        Check if it is possible to shift from ref to range. The index chosen
        for 'ref' has changed since the last time this function was called.
      */
      if (can_switch_from_ref_to_range(thd, tab, order->direction, true)) {
        // Allow the code to fall-through to the next if condition.
        set_up_ref_access_to_key = false;
        best_key = changed_key;
      }
    }
    if (!set_up_ref_access_to_key && best_key >= 0) {
      // Cancel any ref-access previously set up
      tab->ref().key = -1;
      tab->ref().key_parts = 0;

      /*
        If ref_key used index tree reading only ('Using index' in EXPLAIN),
        and best_key doesn't, then revert the decision.
      */
      if (!table->covering_keys.is_set(best_key)) table->set_keyread(false);
      if (!tab->quick() || tab->quick() == save_quick)  // created no QUICK
      {
        // Avoid memory leak:
        DBUG_ASSERT(tab->quick() == save_quick || tab->quick() == NULL);
        tab->set_quick(NULL);
        tab->set_index(best_key);
        tab->set_type(JT_INDEX_SCAN);  // Read with index_first(), index_next()
        /*
          There is a bug. When we change here, e.g. from group_min_max to
          index scan: loose index scan expected to read a small number of rows
          (jumping through the index), this small number was in
          position()->rows_fetched; index scan will read much more, so
          rows_fetched should be updated. So should the filtering effect.
          It is visible in main.distinct in trunk:
          explain SELECT distinct a from t3 order by a desc limit 2;
          id	select_type	table	partitions	type
          possible_keys	key	key_len	ref	rows	filtered	Extra 1
          SIMPLE	t3	NULL	index	a	a	5	NULL
          40	25.00	Using index "rows=40" should be ~200 i.e. # of records
          in table. Filter should be 100.00 (no WHERE).
        */
        table->file->ha_index_or_rnd_end();
        tab->position()->filter_effect = COND_FILTER_STALE;
      } else if (tab->type() != JT_ALL) {
        /*
          We're about to use a quick access to the table.
          We need to change the access method so as the quick access
          method is actually used.
        */
        DBUG_ASSERT(tab->quick());
        DBUG_ASSERT(tab->quick()->index == (uint)best_key);
        tab->set_type(calc_join_type(tab->quick()->get_type()));
        tab->use_quick = QS_RANGE;
        if (tab->quick()->is_loose_index_scan())
          join->tmp_table_param.precomputed_group_by = true;
        tab->position()->filter_effect = COND_FILTER_STALE;
      }
    }  // best_key >= 0

    if (order_direction == -1)  // If ORDER BY ... DESC
    {
      if (tab->quick()) {
        /* ORDER BY range_key DESC */
        QUICK_SELECT_I *tmp = tab->quick()->make_reverse(used_key_parts);
        if (!tmp) {
          /* purecov: begin inspected */
          can_skip_sorting = false;  // Reverse sort failed -> filesort
          goto fix_ICP;
          /* purecov: end */
        }
        if (tab->quick() != tmp && tab->quick() != save_quick)
          delete tab->quick();
        tab->set_quick(tmp);
        tab->set_type(calc_join_type(tmp->get_type()));
        tab->position()->filter_effect = COND_FILTER_STALE;
      } else if (tab->type() == JT_REF &&
                 tab->ref().key_parts <= used_key_parts) {
        /*
          SELECT * FROM t1 WHERE a=1 ORDER BY a DESC,b DESC

          Use a traversal function that starts by reading the last row
          with key part (A) and then traverse the index backwards.
        */
        tab->reversed_access = true;

        /*
          The current implementation of the reverse RefIterator does not
          work well in combination with ICP and can lead to increased
          execution time. Setting changed_key to the current key
          (based on that we change the access order for the key) will
          ensure that a pushed index condition will be cancelled.
        */
        changed_key = tab->ref().key;
      } else if (tab->type() == JT_INDEX_SCAN)
        tab->reversed_access = true;
    } else if (tab->quick())
      tab->quick()->need_sorted_output();

  }  // QEP has been modified

fix_ICP:
  /*
    Cleanup:
    We may have both a 'tab->quick()' and 'save_quick' (original)
    at this point. Delete the one that we won't use.
  */
  if (can_skip_sorting && !no_changes) {
    if (tab->type() == JT_INDEX_SCAN &&
        select_limit < table->file->stats.records) {
      DBUG_ASSERT(select_limit > 0);
      tab->position()->rows_fetched = select_limit;
      tab->position()->filter_effect = COND_FILTER_STALE_NO_CONST;
    }

    // Keep current (ordered) tab->quick()
    if (save_quick != tab->quick()) delete save_quick;
  } else {
    // Restore original save_quick
    if (tab->quick() != save_quick) {
      delete tab->quick();
      tab->set_quick(save_quick);
    }
  }

  trace_steps.end();
  Opt_trace_object trace_change_index(trace, "index_order_summary");
  trace_change_index.add_utf8_table(tab->table_ref)
      .add("index_provides_order", can_skip_sorting)
      .add_alnum("order_direction",
                 order_direction == 1
                     ? "asc"
                     : ((order_direction == -1) ? "desc" : "undefined"));

  if (changed_key >= 0) {
    // switching to another index
    // Should be no pushed index conditions at this point
    DBUG_ASSERT(!table->file->pushed_idx_cond);
    if (unlikely(trace->is_started())) {
      trace_change_index.add_utf8("index", table->key_info[changed_key].name);
      trace_change_index.add("plan_changed", !no_changes);
      if (!no_changes)
        trace_change_index.add_alnum("access_type", join_type_str[tab->type()]);
    }
  } else if (unlikely(trace->is_started())) {
    trace_change_index.add_utf8(
        "index", ref_key >= 0 ? table->key_info[ref_key].name : "unknown");
    trace_change_index.add("plan_changed", false);
  }
  *order_idx = best_key < 0 ? ref_key : best_key;
  return can_skip_sorting;
}

/**
  Prune partitions for all tables of a join (query block).

  Requires that tables have been locked.

  @returns false if success, true if error
*/

bool JOIN::prune_table_partitions() {
  DBUG_ASSERT(select_lex->partitioned_table_count);

  for (TABLE_LIST *tbl = select_lex->leaf_tables; tbl; tbl = tbl->next_leaf) {
    /*
      If tbl->embedding!=NULL that means that this table is in the inner
      part of the nested outer join, and we can't do partition pruning
      (TODO: check if this limitation can be lifted.
             This also excludes semi-joins.  Is that intentional?)
      This will try to prune non-static conditions, which can
      be used after the tables are locked.
    */
    if (!tbl->embedding) {
      Item *prune_cond =
          tbl->join_cond_optim() ? tbl->join_cond_optim() : where_cond;
      if (prune_partitions(thd, tbl->table, prune_cond)) return true;
    }
  }

  return false;
}

/**
  A helper function to check whether it's better to use range than ref.

  @details
  Heuristic: Switch from 'ref' to 'range' access if 'range'
  access can utilize more keyparts than 'ref' access. Conditions
  for doing switching:

  1) Range access is possible
  2) 'ref' access and 'range' access uses the same index
  3) Used parts of key shouldn't have nullable parts & ref_or_null isn't used.
  4) 'ref' access depends on a constant, not a value read from a
     table earlier in the join sequence.

     Rationale: if 'ref' depends on a value from another table,
     the join condition is not used to limit the rows read by
     'range' access (that would require dynamic range - 'Range
     checked for each record'). In other words, if 'ref' depends
     on a value from another table, we have a query with
     conditions of the form

      this_table.idx_col1 = other_table.col AND   <<- used by 'ref'
      this_table.idx_col1 OP @<const@> AND        <<- used by 'range'
      this_table.idx_col2 OP @<const@> AND ...    <<- used by 'range'

     and an index on (idx_col1,idx_col2,...). But the fact that
     'range' access uses more keyparts does not mean that it is
     more selective than 'ref' access because these access types
     utilize different parts of the query condition. We
     therefore trust the cost based choice made by
     best_access_path() instead of forcing a heuristic choice
     here.
  5) 'range' access uses more keyparts than 'ref' access
  6) ORDER BY might make range better than table scan:
     Check possibility of range scan even if it was previously deemed unviable
     (for example when table scan was estimated to be cheaper). If yes,
     range-access should be chosen only for larger key length.

  @param thd           To re-run range optimizer.
  @param tab           JOIN_TAB to check
  @param ordering      Used as a parameter to call test_quick_select.
  @param recheck_range Check possibility of range scan even if it is currently
                       unviable.

  @return true   Range is better than ref
  @return false  Ref is better or switch isn't possible

  @todo: This decision should rather be made in best_access_path()
*/

static bool can_switch_from_ref_to_range(THD *thd, JOIN_TAB *tab,
                                         enum_order ordering,
                                         bool recheck_range) {
  if ((tab->quick() &&                                       // 1)
       tab->position()->key->key == tab->quick()->index) ||  // 2)
      recheck_range) {
    uint keyparts = 0, length = 0;
    table_map dep_map = 0;
    bool maybe_null = false;

    calc_length_and_keyparts(tab->position()->key, tab,
                             tab->position()->key->key, tab->prefix_tables(),
                             NULL, &length, &keyparts, &dep_map, &maybe_null);
    if (!maybe_null &&  // 3)
        !dep_map)       // 4)
    {
      if (recheck_range)  // 6)
      {
        Key_map new_ref_key_map;
        new_ref_key_map.set_bit(tab->ref().key);

        Opt_trace_context *const trace = &thd->opt_trace;
        Opt_trace_object trace_wrapper(trace);
        Opt_trace_object can_switch(
            trace, "check_if_range_uses_more_keyparts_than_ref");
        Opt_trace_object trace_cond(
            trace, "rerunning_range_optimizer_for_single_index");

        QUICK_SELECT_I *qck;
        if (test_quick_select(
                thd, new_ref_key_map, 0,  // empty table_map
                tab->join()->row_limit, false, ordering, tab,
                tab->join_cond() ? tab->join_cond() : tab->join()->where_cond,
                &tab->needed_reg, &qck, recheck_range) > 0) {
          if (length < qck->max_used_key_length) {
            delete tab->quick();
            tab->set_quick(qck);
            return true;
          } else {
            Opt_trace_object(trace, "access_type_unchanged")
                .add("ref_key_length", length)
                .add("range_key_length", qck->max_used_key_length);
            delete qck;
          }
        }
      } else
        return length < tab->quick()->max_used_key_length;  // 5)
    }
  }
  return false;
}

/**
 An utility function - apply heuristics and optimize access methods to tables.
 Currently this function can change REF to RANGE and ALL to INDEX scan if
 latter is considered to be better (not cost-based) than the former.
 @note Side effect - this function could set 'Impossible WHERE' zero
 result.
*/

void JOIN::adjust_access_methods() {
  ASSERT_BEST_REF_IN_JOIN_ORDER(this);
  for (uint i = const_tables; i < tables; i++) {
    JOIN_TAB *const tab = best_ref[i];
    TABLE_LIST *const tl = tab->table_ref;

    if (tab->type() == JT_ALL) {
      /*
       It's possible to speedup query by switching from full table scan to
       the scan of covering index, due to less data being read.
       Prerequisites for this are:
       1) Keyread (i.e index only scan) is allowed (table isn't updated/deleted
         from)
       2) Covering indexes are available
       3) This isn't a derived table/materialized view
      */
      if (!tab->table()->no_keyread &&                    //  1
          !tab->table()->covering_keys.is_clear_all() &&  //  2
          !tl->uses_materialization())                    //  3
      {
        /*
        It has turned out that the change commented out below, while speeding
        things up for disk-bound loads, slows them down for cases when the data
        is in disk cache (see BUG#35850):
        //  See bug #26447: "Using the clustered index for a table scan
        //  is always faster than using a secondary index".
        if (table->s->primary_key != MAX_KEY &&
            table->file->primary_key_is_clustered())
          tab->index= table->s->primary_key;
        else
          tab->index=find_shortest_key(table, & table->covering_keys);
        */
        if (tab->position()->sj_strategy != SJ_OPT_LOOSE_SCAN)
          tab->set_index(
              find_shortest_key(tab->table(), &tab->table()->covering_keys));
        tab->set_type(JT_INDEX_SCAN);  // Read with index_first / index_next
        // From table scan to index scan, thus filter effect needs no recalc.
      } else if (!tab->table()->no_keyread && !tl->uses_materialization()) {
        DBUG_ASSERT(tab->table()->covering_keys.is_clear_all());
        if (tab->position()->sj_strategy != SJ_OPT_LOOSE_SCAN) {
          Key_map clustering_keys;
          for (uint i = 0; i < tab->table()->s->keys; i++) {
            if (tab->keys().is_set(i) &&
                tab->table()->file->index_flags(i, 0, 0) & HA_CLUSTERED_INDEX)
              clustering_keys.set_bit(i);
          }
          uint index = find_shortest_key(tab->table(), &clustering_keys);
          if (index != MAX_KEY) {
            tab->set_type(JT_INDEX_SCAN);
            tab->set_index(index);
          }
        }
      }
    } else if (tab->type() == JT_REF) {
      if (can_switch_from_ref_to_range(thd, tab, ORDER_NOT_RELEVANT, false)) {
        tab->set_type(JT_RANGE);

        Opt_trace_context *const trace = &thd->opt_trace;
        Opt_trace_object wrapper(trace);
        Opt_trace_object(trace, "access_type_changed")
            .add_utf8_table(tl)
            .add_utf8("index",
                      tab->table()->key_info[tab->position()->key->key].name)
            .add_alnum("old_type", "ref")
            .add_alnum("new_type", join_type_str[tab->type()])
            .add_alnum("cause", "uses_more_keyparts");

        tab->use_quick = QS_RANGE;
        tab->position()->filter_effect = COND_FILTER_STALE;
      } else {
        // Cleanup quick, REF/REF_OR_NULL/EQ_REF, will be clarified later
        delete tab->quick();
        tab->set_quick(NULL);
      }
    }
    // Ensure AM consistency
    DBUG_ASSERT(
        !(tab->quick() && (tab->type() == JT_REF || tab->type() == JT_ALL)));
    DBUG_ASSERT((tab->type() != JT_RANGE && tab->type() != JT_INDEX_MERGE) ||
                tab->quick());
    if (!tab->const_keys.is_clear_all() &&
        tab->table()->reginfo.impossible_range &&
        ((i == const_tables && tab->type() == JT_REF) ||
         ((tab->type() == JT_ALL || tab->type() == JT_RANGE ||
           tab->type() == JT_INDEX_MERGE || tab->type() == JT_INDEX_SCAN) &&
          tab->use_quick != QS_RANGE)) &&
        !tab->table_ref->is_inner_table_of_outer_join())
      zero_result_cause = "Impossible WHERE noticed after reading const tables";
  }
}

static JOIN_TAB *alloc_jtab_array(THD *thd, uint table_count) {
  JOIN_TAB *t = new (thd->mem_root) JOIN_TAB[table_count];
  if (!t) return NULL; /* purecov: inspected */

  QEP_shared *qs = new (thd->mem_root) QEP_shared[table_count];
  if (!qs) return NULL; /* purecov: inspected */

  for (uint i = 0; i < table_count; ++i) t[i].set_qs(qs++);

  return t;
}

/**
  Set up JOIN_TAB structs according to the picked join order in best_positions.
  This allocates execution structures so may be called only after we have the
  very final plan. It must be called after
  Optimize_table_order::fix_semijoin_strategies().

  @return False if success, True if error

  @details
    - create join->join_tab array and copy from existing JOIN_TABs in join order
    - create helper structs for materialized semi-join handling
    - finalize semi-join strategy choices
    - Number of intermediate tables "tmp_tables" is calculated.
    - "tables" and "primary_tables" are recalculated.
    - for full and index scans info of estimated # of records is updated.
    - in a helper function:
      - all heuristics are applied and the final access method type is picked
        for each join_tab (only test_if_skip_sortorder() could override it)
      - AM consistency is ensured (e.g only range and index merge are allowed
        to have quick select set).
      - if "Impossible WHERE" is detected - appropriate zero_result_cause is
        set.

   Notice that intermediate tables will not have a POSITION reference; and they
   will not have a TABLE reference before the final stages of code generation.

   @todo the block which sets tab->type should move to adjust_access_methods
   for unification.
*/

bool JOIN::get_best_combination() {
  DBUG_TRACE;

  // At this point "tables" and "primary"tables" represent the same:
  DBUG_ASSERT(tables == primary_tables);

  /*
    Allocate additional space for tmp tables.
    Number of plan nodes:
      # of regular input tables (including semi-joined ones) +
      # of semi-join nests for materialization +
      1? + // For GROUP BY (or implicit grouping when we have windowing)
      1? + // For DISTINCT
      1? + // For aggregation functions aggregated in outer query
           // when used with distinct
      1? + // For ORDER BY
      1?   // buffer result

    Up to 2 tmp tables + N window output tmp are allocated (NOTE: windows also
    have frame buffer tmp tables, but those are not relevant here).
  */
  uint num_tmp_tables =
      (group_list || (implicit_grouping && m_windows.elements) > 0 ? 1 : 0) +
      (select_distinct ? (tmp_table_param.outer_sum_func_count ? 2 : 1) : 0) +
      (order ? 1 : 0) +
      (select_lex->active_options() & (SELECT_BIG_RESULT | OPTION_BUFFER_RESULT)
           ? 1
           : 0) +
      m_windows.elements + 1; /* the presence of windows may increase need for
                                 grouping tmp tables, cf. de-optimization
                                 in make_tmp_tables_info
                               */
  if (num_tmp_tables > (2 + m_windows.elements))
    num_tmp_tables = 2 + m_windows.elements;

  /*
    Rearrange queries with materialized semi-join nests so that the semi-join
    nest is replaced with a reference to a materialized temporary table and all
    materialized subquery tables are placed after the intermediate tables.
    After the following loop, "inner_target" is the position of the first
    subquery table (if any). "outer_target" is the position of first outer
    table, and will later be used to track the position of any materialized
    temporary tables.
  */
  const bool has_semijoin = !select_lex->sj_nests.is_empty();
  uint outer_target = 0;
  uint inner_target = primary_tables + num_tmp_tables;
  uint sjm_nests = 0;

  if (has_semijoin) {
    for (uint tableno = 0; tableno < primary_tables;) {
      if (sj_is_materialize_strategy(best_positions[tableno].sj_strategy)) {
        sjm_nests++;
        inner_target -= (best_positions[tableno].n_sj_tables - 1);
        tableno += best_positions[tableno].n_sj_tables;
      } else
        tableno++;
    }
  }

  JOIN_TAB *tmp_join_tabs = NULL;
  if (sjm_nests + num_tmp_tables) {
    // join_tab array only has "primary_tables" tables. We need those more:
    if (!(tmp_join_tabs = alloc_jtab_array(thd, sjm_nests + num_tmp_tables)))
      return true; /* purecov: inspected */
  }

  // To check that we fill the array correctly: fill it with zeros first
  memset(best_ref, 0,
         sizeof(JOIN_TAB *) * (primary_tables + sjm_nests + num_tmp_tables));

  int sjm_index = tables;  // Number assigned to materialized temporary table
  int remaining_sjm_inner = 0;
  bool err = false;
  for (uint tableno = 0; tableno < tables; tableno++) {
    POSITION *const pos = best_positions + tableno;
    if (has_semijoin && sj_is_materialize_strategy(pos->sj_strategy)) {
      DBUG_ASSERT(outer_target < inner_target);

      TABLE_LIST *const sj_nest = pos->table->emb_sj_nest;

      // Handle this many inner tables of materialized semi-join
      remaining_sjm_inner = pos->n_sj_tables;

      /*
        If we fail in some allocation below, we cannot bail out immediately;
        that would put us in a difficult situation to clean up; imagine we
        have planned this layout:
          outer1 - sj_mat_tmp1 - outer2 - sj_mat_tmp2 - outer3
        We have successfully filled a JOIN_TAB for sj_mat_tmp1, and are
        failing to fill a JOIN_TAB for sj_mat_tmp2 (OOM). So we want to quit
        this function, which will lead to cleanup functions.
        But sj_mat_tmp1 is in this->best_ref only, outer3 is in this->join_tab
        only: what is the array to traverse for cleaning up? What is the
        number of tables to loop over?
        So: if we fail in the present loop, we record the error but continue
        filling best_ref; when it's fully filled, bail out, because then
        best_ref can be used as reliable array for cleaning up.
      */
      JOIN_TAB *const tab = tmp_join_tabs++;
      best_ref[outer_target] = tab;
      tab->set_join(this);
      tab->set_idx(outer_target);

      /*
        Up to this point there cannot be a failure. JOIN_TAB has been filled
        enough to be clean-able.
      */

      Semijoin_mat_exec *const sjm_exec = new (thd->mem_root) Semijoin_mat_exec(
          sj_nest, (pos->sj_strategy == SJ_OPT_MATERIALIZE_SCAN),
          remaining_sjm_inner, outer_target, inner_target);

      tab->set_sj_mat_exec(sjm_exec);

      if (!sjm_exec || setup_semijoin_materialized_table(
                           tab, sjm_index, pos, best_positions + sjm_index))
        err = true; /* purecov: inspected */

      outer_target++;
      sjm_index++;
    }
    /*
      Locate join_tab target for the table we are considering.
      (remaining_sjm_inner becomes negative for non-SJM tables, this can be
       safely ignored).
    */
    const uint target =
        (remaining_sjm_inner--) > 0 ? inner_target++ : outer_target++;
    JOIN_TAB *const tab = pos->table;

    best_ref[target] = tab;
    tab->set_idx(target);
    tab->set_position(pos);
    TABLE *const table = tab->table();
    if (tab->type() != JT_CONST && tab->type() != JT_SYSTEM) {
      if (pos->sj_strategy == SJ_OPT_LOOSE_SCAN && tab->quick() &&
          tab->quick()->index != pos->loosescan_key) {
        /*
          We must use the duplicate-eliminating index, so this QUICK is not
          an option.
        */
        delete tab->quick();
        tab->set_quick(NULL);
      }
      if (!pos->key) {
        if (tab->quick())
          tab->set_type(calc_join_type(tab->quick()->get_type()));
        else
          tab->set_type(JT_ALL);
      } else
        // REF or RANGE, clarify later when prefix tables are set for JOIN_TABs
        tab->set_type(JT_REF);
    }
    DBUG_ASSERT(tab->type() != JT_UNKNOWN);

    DBUG_ASSERT(table->reginfo.join_tab == tab);
    if (!tab->join_cond())
      table->reginfo.not_exists_optimize = false;  // Only with LEFT JOIN
    map2table[tab->table_ref->tableno()] = tab;
  }

  // Count the materialized semi-join tables as regular input tables
  tables += sjm_nests + num_tmp_tables;
  // Set the number of non-materialized tables:
  primary_tables = outer_target;

  /*
    Between the last outer table or sj-mat tmp table, and the first sj-mat
    inner table, there may be 2 slots for sort/group/etc tmp tables:
  */
  for (uint i = 0; i < num_tmp_tables; ++i) {
    const uint idx = outer_target + i;
    tmp_join_tabs->set_join(this);
    tmp_join_tabs->set_idx(idx);
    DBUG_ASSERT(best_ref[idx] == NULL);  // verify that not overwriting
    best_ref[idx] = tmp_join_tabs++;
    /*
      note that set_table() cannot be called yet. We may not even use this
      JOIN_TAB in the end, it's dummy at the moment. Which can be tested with
      "position()!=NULL".
    */
  }

  // make array unreachable: should walk JOIN_TABs by best_ref now
  join_tab = NULL;

  if (err) return true; /* purecov: inspected */

  if (has_semijoin) {
    set_semijoin_info();

    // Update equalities and keyuses after having added SJ materialization
    if (update_equalities_for_sjm()) return true;
  }
  if (!plan_is_const()) {
    // Assign map of "available" tables to all tables belonging to query block
    set_prefix_tables();
    adjust_access_methods();
  }
  // Calculate outer join info
  if (select_lex->outer_join) make_outerjoin_info();

  // sjm is no longer needed, trash it. To reuse it, reset its members!
  List_iterator<TABLE_LIST> sj_list_it(select_lex->sj_nests);
  TABLE_LIST *sj_nest;
  while ((sj_nest = sj_list_it++))
    TRASH(static_cast<void *>(&sj_nest->nested_join->sjm),
          sizeof(sj_nest->nested_join->sjm));

  return false;
}

/**
   Updates JOIN::deps_of_remaining_lateral_derived_tables

   @param plan_tables  map of all tables that the planner is processing
                       (tables already in plan and tables to be added to plan)
   @param idx          index of the table which the planner is currently
                       considering
*/
void JOIN::recalculate_deps_of_remaining_lateral_derived_tables(
    table_map plan_tables, uint idx) {
  DBUG_ASSERT(has_lateral);
  deps_of_remaining_lateral_derived_tables = 0;
  auto last = best_ref + tables;
  for (auto **pos = best_ref + idx; pos < last; pos++) {
    if ((*pos)->table_ref && (*pos)->table_ref->is_derived() &&
        ((*pos)->table_ref->map() & plan_tables))
      deps_of_remaining_lateral_derived_tables |=
          (*pos)->table_ref->derived_unit()->m_lateral_deps;
  }
}

/*
  Revise usage of join buffer for the specified table and the whole nest

  SYNOPSIS
    revise_cache_usage()
      tab    join table for which join buffer usage is to be revised

  DESCRIPTION
    The function revise the decision to use a join buffer for the table 'tab'.
    If this table happened to be among the inner tables of a nested outer join/
    semi-join the functions denies usage of join buffers for all of them

  RETURN
    none
*/

static void revise_cache_usage(JOIN_TAB *join_tab) {
  plan_idx first_inner = join_tab->first_inner();
  JOIN *const join = join_tab->join();
  if (first_inner != NO_PLAN_IDX) {
    plan_idx end_tab = join_tab->idx();
    for (first_inner = join_tab->first_inner(); first_inner != NO_PLAN_IDX;
         first_inner = join->best_ref[first_inner]->first_upper()) {
      for (plan_idx i = end_tab - 1; i >= first_inner; --i)
        join->best_ref[i]->set_use_join_cache(JOIN_CACHE::ALG_NONE);
      end_tab = first_inner;
    }
  } else if (join_tab->get_sj_strategy() == SJ_OPT_FIRST_MATCH) {
    plan_idx first_sj_inner = join_tab->first_sj_inner();
    for (plan_idx i = join_tab->idx() - 1; i >= first_sj_inner; --i) {
      JOIN_TAB *tab = join->best_ref[i];
      if (tab->first_sj_inner() == first_sj_inner)
        tab->set_use_join_cache(JOIN_CACHE::ALG_NONE);
    }
  } else
    join_tab->set_use_join_cache(JOIN_CACHE::ALG_NONE);
  DBUG_ASSERT(join->qep_tab == NULL);
}

/**
  Set up join buffering for a specified table, if possible.

  @param tab             joined table to check join buffer usage for
  @param join            join for which the check is performed
  @param no_jbuf_after   don't use join buffering after table with this number

  @return false if successful, true if error.
          Currently, allocation errors for join cache objects are ignored,
          and regular execution is chosen silently.

  @details
    The function finds out whether the table 'tab' can be joined using a join
    buffer. This check is performed after the best execution plan for 'join'
    has been chosen. If the function decides that a join buffer can be employed
    then it selects the most appropriate join cache type, which later will
    be instantiated by init_join_cache().
    If it has already been decided to not use join buffering for this table,
    no action is taken.

    Often it is already decided that join buffering will be used earlier in
    the optimization process, and this will also ensure that the most correct
    cost for the operation is calculated, and hence the probability of
    choosing an optimal join plan is higher. However, some join buffering
    decisions cannot currently be taken before this stage, hence we need this
    function to decide the most accurate join buffering strategy.

    @todo Long-term it is the goal that join buffering strategy is decided
    when the plan is selected.

    The result of the check and the type of the join buffer to be used
    depend on:
      - the access method to access rows of the joined table
      - whether the join table is an inner table of an outer join or semi-join
      - the optimizer_switch settings for join buffering
      - the join 'options'.
    In any case join buffer is not used if the number of the joined table is
    greater than 'no_jbuf_after'.

    If block_nested_loop is turned on, and if all other criteria for using
    join buffering is fulfilled (see below), then join buffer is used
    for any join operation (inner join, outer join, semi-join) with 'JT_ALL'
    access method.  In that case, a JOIN_CACHE_BNL type is always employed.

    If an index is used to access rows of the joined table and
  batched_key_access is on, then a JOIN_CACHE_BKA type is employed. (Unless
  debug flag, test_bka unique, is set, then a JOIN_CACHE_BKA_UNIQUE type is
  employed instead.)

    If the function decides that a join buffer can be used to join the table
    'tab' then it sets @c tab->use_join_cache to reflect the chosen algorithm.

  @note
    For a nested outer join/semi-join, currently, we either use join buffers for
    all inner tables or for none of them.

  @todo
    Support BKA inside SJ-Materialization nests. When doing this, we'll need
    to only store sj-inner tables in the join buffer.
    @verbatim
        JOIN_TAB *first_tab= join->join_tab+join->const_tables;
        uint n_tables= i-join->const_tables;
        / *
          We normally put all preceding tables into the join buffer, except
          for the constant tables.
          If we're inside a semi-join materialization nest, e.g.

             outer_tbl1  outer_tbl2  ( inner_tbl1, inner_tbl2 ) ...
                                                       ^-- we're here

          then we need to put into the join buffer only the tables from
          within the nest.
        * /
        if (i >= first_sjm_table && i < last_sjm_table)
        {
          n_tables= i - first_sjm_table; // will be >0 if we got here
          first_tab= join->join_tab + first_sjm_table;
        }
    @endverbatim
*/

static bool setup_join_buffering(JOIN_TAB *tab, JOIN *join,
                                 uint no_jbuf_after) {
  ASSERT_BEST_REF_IN_JOIN_ORDER(join);
  Cost_estimate cost;
  ha_rows rows;
  uint bufsz = 4096;
  uint join_cache_flags = HA_MRR_NO_NULL_ENDPOINTS;
  const bool bnl_on = hint_table_state(join->thd, tab->table_ref, BNL_HINT_ENUM,
                                       OPTIMIZER_SWITCH_BNL);
  const bool bka_on = hint_table_state(join->thd, tab->table_ref, BKA_HINT_ENUM,
                                       OPTIMIZER_SWITCH_BKA);

  const uint tableno = tab->idx();
  const uint tab_sj_strategy = tab->get_sj_strategy();
  bool use_bka_unique = false;
  DBUG_EXECUTE_IF("test_bka_unique", use_bka_unique = true;);

  // Set preliminary join cache setting based on decision from greedy search
  if (!join->select_count)
    tab->set_use_join_cache(tab->position()->use_join_buffer
                                ? JOIN_CACHE::ALG_BNL
                                : JOIN_CACHE::ALG_NONE);

  if (tableno == join->const_tables) {
    DBUG_ASSERT(tab->use_join_cache() == JOIN_CACHE::ALG_NONE);
    return false;
  }

  if (!(bnl_on || bka_on)) goto no_join_cache;

  /*
    psergey-todo: why the below when execution code seems to handle the
    "range checked for each record" case?
  */
  if (tab->use_quick == QS_DYNAMIC_RANGE) goto no_join_cache;

  /* No join buffering if prevented by no_jbuf_after */
  if (tableno > no_jbuf_after) goto no_join_cache;

  /*
    An inner table of an outer join nest must not use join buffering if
    the first inner table of that outer join nest does not use join buffering.
    This condition is not handled by earlier optimizer stages.
  */
  if (tab->first_inner() != NO_PLAN_IDX && tab->first_inner() != tab->idx() &&
      !join->best_ref[tab->first_inner()]->use_join_cache())
    goto no_join_cache;
  /*
    The first inner table of an outer join nest must not use join buffering
    if the tables in the embedding outer join nest do not use join buffering.
    This condition is not handled by earlier optimizer stages.
  */
  if (tab->first_upper() != NO_PLAN_IDX &&
      !join->best_ref[tab->first_upper()]->use_join_cache())
    goto no_join_cache;

  if (tab->table()->pos_in_table_list->is_table_function() && tab->dependent)
    goto no_join_cache;

  switch (tab_sj_strategy) {
    case SJ_OPT_FIRST_MATCH:
      /*
        Use join cache with FirstMatch semi-join strategy only when semi-join
        contains only one table.
      */
      if (!tab->is_single_inner_of_semi_join()) {
        DBUG_ASSERT(tab->use_join_cache() == JOIN_CACHE::ALG_NONE);
        goto no_join_cache;
      }
      break;

    case SJ_OPT_LOOSE_SCAN:
      /* No join buffering if this semijoin nest is handled by loosescan */
      DBUG_ASSERT(tab->use_join_cache() == JOIN_CACHE::ALG_NONE);
      goto no_join_cache;

    case SJ_OPT_MATERIALIZE_LOOKUP:
    case SJ_OPT_MATERIALIZE_SCAN:
      /*
        The Materialize strategies reuse the join_tab belonging to the
        first table that was materialized. Neither table can use join buffering:
        - The first table in a join never uses join buffering.
        - The join_tab used for looking up a row in the materialized table, or
          scanning the rows of a materialized table, cannot use join buffering.
        We allow join buffering for the remaining tables of the materialized
        semi-join nest.
      */
      if (tab->first_sj_inner() == tab->idx()) {
        DBUG_ASSERT(tab->use_join_cache() == JOIN_CACHE::ALG_NONE);
        goto no_join_cache;
      }
      break;

    case SJ_OPT_DUPS_WEEDOUT:
    // This strategy allows the same join buffering as a regular join would.
    case SJ_OPT_NONE:
      break;
  }

  /*
    The following code prevents use of join buffering when there is an
    outer join operation and first match semi-join strategy is used, because:

    Outer join needs a "match flag" to track that a row should be
    NULL-complemented, such flag being attached to first inner table's cache
    (tracks whether the cached row from outer table got a match, in which case
    no NULL-complemented row is needed).

    FirstMatch also needs a "match flag", such flag is attached to sj inner
    table's cache (tracks whether the cached row from outer table already got
    a first match in the sj-inner table, in which case we don't need to join
    this cached row again)
     - but a row in a cache has only one "match flag"
     - so if "sj inner table"=="first inner", there is a problem.
  */
  if (tab_sj_strategy == SJ_OPT_FIRST_MATCH &&
      tab->is_inner_table_of_outer_join())
    goto no_join_cache;

  if (join->deps_of_remaining_lateral_derived_tables &
      (tab->prefix_tables() & ~tab->added_tables())) {
    /*
      Even though the planner said "no jbuf please", the switch below may
      force it.
      If first-dependency-of-lateral-table < table-we-plan-for <=
      lateral-table, disable join buffering.
      Reason for this rule:
      consider a plan t1-t2-dt where dt is LATERAL and depends only on t1, and
      imagine t2 could do join buffering: then we buffer many rows of t1, then
      read one row of t2, fetch row#1 of t1 from cache, then materialize "dt"
      (as it depends on t1) and send row to client; then fetch row#2 of t1
      from cache, rematerialize "dt": it's very inefficient. So we forbid join
      buffering on t2; this way, the signal "row of t1 changed" is emitted at
      the level of t1's operator, i.e. much less often, as one row of t1 may
      serve N rows of t2 before changing.
      On the other hand, t1 can do join buffering.
      A nice side-effect is to disable join buffering for "dt" itself. If
      "dt" would do join buffering: "dt" buffers many rows from t1/t2, then in a
      second phase we read one row from "dt" and join it with the many rows
      from t1/t2; but we cannot read a row from "dt" without first choosing a
      row of t1/t2 as "dt" depends on t1.
      See similar code in best_access_path().
    */
    goto no_join_cache;
  }

  switch (tab->type()) {
    case JT_ALL:
    case JT_INDEX_SCAN:
    case JT_RANGE:
    case JT_INDEX_MERGE:
      if (!bnl_on) {
        DBUG_ASSERT(tab->use_join_cache() == JOIN_CACHE::ALG_NONE);
        goto no_join_cache;
      }

      if (!join->select_count) tab->set_use_join_cache(JOIN_CACHE::ALG_BNL);
      return false;
    case JT_SYSTEM:
    case JT_CONST:
    case JT_REF:
    case JT_EQ_REF:
      if (!bka_on) {
        DBUG_ASSERT(tab->use_join_cache() == JOIN_CACHE::ALG_NONE);
        goto no_join_cache;
      }

      /*
        Disable BKA for materializable derived tables/views as they aren't
        instantiated yet.
      */
      if (tab->table_ref->uses_materialization()) goto no_join_cache;

      /*
        Can't use BKA for subquery if dealing with a subquery that can
        turn a ref access into a "full scan on NULL key" table scan.

        @see Item_in_optimizer::val_int()
        @see subselect_single_select_engine::exec()
        @see TABLE_REF::cond_guards
        @see push_index_cond()

        @todo: This choice to not use BKA should be done before making
        cost estimates, e.g. in set_join_buffer_properties(). That
        happens before cond guards are set up, so instead of doing the
        check below, BKA should be disabled if
         - We are in an IN subquery, and
         - The IN predicate is not a top_level_item, and
         - The left_expr of the IN predicate may contain NULL values
           (left_expr->maybe_null)
      */
      if (tab->has_guarded_conds()) goto no_join_cache;

      if (tab->table()->covering_keys.is_set(tab->ref().key))
        join_cache_flags |= HA_MRR_INDEX_ONLY;
      rows = tab->table()->file->multi_range_read_info(
          tab->ref().key, 10, 20, &bufsz, &join_cache_flags, &cost);
      /*
        Cannot use BKA/BKA_UNIQUE if
        1. MRR scan cannot be performed, or
        2. MRR default implementation is used
        Cannot use BKA if
        3. HA_MRR_NO_ASSOCIATION flag is set
      */
      if ((rows == HA_POS_ERROR) ||                        // 1
          (join_cache_flags & HA_MRR_USE_DEFAULT_IMPL) ||  // 2
          ((join_cache_flags & HA_MRR_NO_ASSOCIATION) &&   // 3
           !use_bka_unique))
        goto no_join_cache;

      if (use_bka_unique)
        tab->set_use_join_cache(JOIN_CACHE::ALG_BKA_UNIQUE);
      else
        tab->set_use_join_cache(JOIN_CACHE::ALG_BKA);

      tab->join_cache_flags = join_cache_flags;
      return false;
    default:;
  }

no_join_cache:
  revise_cache_usage(tab);
  tab->set_use_join_cache(JOIN_CACHE::ALG_NONE);
  return false;
}

/*****************************************************************************
  Make some simple condition optimization:
  If there is a test 'field = const' change all refs to 'field' to 'const'
  Remove all dummy tests 'item = item', 'const op const'.
  Remove all 'item is NULL', when item can never be null!
  Return in cond_value false if condition is impossible (1 = 2)
*****************************************************************************/

class COND_CMP : public ilink<COND_CMP> {
 public:
  static void *operator new(size_t size) { return (*THR_MALLOC)->Alloc(size); }
  static void operator delete(void *ptr MY_ATTRIBUTE((unused)),
                              size_t size MY_ATTRIBUTE((unused))) {
    TRASH(ptr, size);
  }

  Item *and_level;
  Item_func *cmp_func;
  COND_CMP(Item *a, Item_func *b) : and_level(a), cmp_func(b) {}
};

/**
  Find the multiple equality predicate containing a field.

  The function retrieves the multiple equalities accessed through
  the cond_equal structure from current level and up looking for
  an equality containing a field. It stops retrieval as soon as the equality
  is found and set up inherited_fl to true if it's found on upper levels.

  @param cond_equal          multiple equalities to search in
  @param item_field          field to look for
  @param[out] inherited_fl   set up to true if multiple equality is found
                             on upper levels (not on current level of
                             cond_equal)

  @return
    - Item_equal for the found multiple equality predicate if a success;
    - NULL otherwise.
*/

static Item_equal *find_item_equal(COND_EQUAL *cond_equal,
                                   Item_field *item_field, bool *inherited_fl) {
  Item_equal *item = 0;
  bool in_upper_level = false;
  while (cond_equal) {
    List_iterator_fast<Item_equal> li(cond_equal->current_level);
    while ((item = li++)) {
      if (item->contains(item_field->field)) goto finish;
    }
    in_upper_level = true;
    cond_equal = cond_equal->upper_levels;
  }
  in_upper_level = false;
finish:
  *inherited_fl = in_upper_level;
  return item;
}

/**
  Get the best field substitution for a given field.

  If the field is member of a multiple equality, look up that equality
  and return the most appropriate field. Usually this is the equivalenced
  field belonging to the outer-most table in the join order, but
  @see Item_field::get_subst_item() for details.
  Otherwise, return the same field.

  @param item_field The field that we are seeking a substitution for.
  @param cond_equal multiple equalities to search in

  @return The substituted field.
*/

Item_field *get_best_field(Item_field *item_field, COND_EQUAL *cond_equal) {
  bool dummy;
  Item_equal *item_eq = find_item_equal(cond_equal, item_field, &dummy);
  if (!item_eq) return item_field;

  return item_eq->get_subst_item(item_field);
}

/**
  Check whether an equality can be used to build multiple equalities.

    This function first checks whether the equality (left_item=right_item)
    is a simple equality i.e. one that equates a field with another field
    or a constant (field=field_item or field=const_item).
    If this is the case the function looks for a multiple equality
    in the lists referenced directly or indirectly by cond_equal inferring
    the given simple equality. If it doesn't find any, it builds a multiple
    equality that covers the predicate, i.e. the predicate can be inferred
    from this multiple equality.
    The built multiple equality could be obtained in such a way:
    create a binary  multiple equality equivalent to the predicate, then
    merge it, if possible, with one of old multiple equalities.
    This guarantees that the set of multiple equalities covering equality
    predicates will be minimal.

  EXAMPLE:
    For the where condition
    @code
      WHERE a=b AND b=c AND
            (b=2 OR f=e)
    @endcode
    the check_equality will be called for the following equality
    predicates a=b, b=c, b=2 and f=e.
    - For a=b it will be called with *cond_equal=(0,[]) and will transform
      *cond_equal into (0,[Item_equal(a,b)]).
    - For b=c it will be called with *cond_equal=(0,[Item_equal(a,b)])
      and will transform *cond_equal into CE=(0,[Item_equal(a,b,c)]).
    - For b=2 it will be called with *cond_equal=(ptr(CE),[])
      and will transform *cond_equal into (ptr(CE),[Item_equal(2,a,b,c)]).
    - For f=e it will be called with *cond_equal=(ptr(CE), [])
      and will transform *cond_equal into (ptr(CE),[Item_equal(f,e)]).

  @note
    Now only fields that have the same type definitions (verified by
    the Field::eq_def method) are placed to the same multiple equalities.
    Because of this some equality predicates are not eliminated and
    can be used in the constant propagation procedure.
    We could weaken the equality test as soon as at least one of the
    equal fields is to be equal to a constant. It would require a
    more complicated implementation: we would have to store, in
    general case, its own constant for each fields from the multiple
    equality. But at the same time it would allow us to get rid
    of constant propagation completely: it would be done by the call
    to build_equal_items_for_cond.

    The implementation does not follow exactly the above rules to
    build a new multiple equality for the equality predicate.
    If it processes the equality of the form field1=field2, it
    looks for multiple equalities me1 containing field1 and me2 containing
    field2. If only one of them is found the function expands it with
    the lacking field. If multiple equalities for both fields are
    found they are merged. If both searches fail a new multiple equality
    containing just field1 and field2 is added to the existing
    multiple equalities.
    If the function processes the predicate of the form field1=const,
    it looks for a multiple equality containing field1. If found, the
    function checks the constant of the multiple equality. If the value
    is unknown, it is setup to const. Otherwise the value is compared with
    const and the evaluation of the equality predicate is performed.
    When expanding/merging equality predicates from the upper levels
    the function first copies them for the current level. It looks
    acceptable, as this happens rarely. The implementation without
    copying would be much more complicated.

  @param thd         Thread handler
  @param left_item   left term of the equality to be checked
  @param right_item  right term of the equality to be checked
  @param item        equality item if the equality originates from a condition
                     predicate, 0 if the equality is the result of row
                     elimination
  @param cond_equal  multiple equalities that must hold together with the
                     equality
  @param[out] simple_equality
                     true  if the predicate is a simple equality predicate
                           to be used for building multiple equalities
                     false otherwise

  @returns false if success, true if error
*/

static bool check_simple_equality(THD *thd, Item *left_item, Item *right_item,
                                  Item *item, COND_EQUAL *cond_equal,
                                  bool *simple_equality) {
  *simple_equality = false;

  if (left_item->type() == Item::REF_ITEM &&
      down_cast<Item_ref *>(left_item)->ref_type() == Item_ref::VIEW_REF) {
    if (down_cast<Item_ref *>(left_item)->depended_from) return false;
    left_item = left_item->real_item();
  }
  if (right_item->type() == Item::REF_ITEM &&
      down_cast<Item_ref *>(right_item)->ref_type() == Item_ref::VIEW_REF) {
    if (down_cast<Item_ref *>(right_item)->depended_from) return false;
    right_item = right_item->real_item();
  }
  Item_field *left_item_field, *right_item_field;

  if (left_item->type() == Item::FIELD_ITEM &&
      right_item->type() == Item::FIELD_ITEM &&
      (left_item_field = down_cast<Item_field *>(left_item)) &&
      (right_item_field = down_cast<Item_field *>(right_item)) &&
      !left_item_field->depended_from && !right_item_field->depended_from) {
    /* The predicate the form field1=field2 is processed */

    Field *const left_field = left_item_field->field;
    Field *const right_field = right_item_field->field;

    if (!left_field->eq_def(right_field)) return false;

    /* Search for multiple equalities containing field1 and/or field2 */
    bool left_copyfl, right_copyfl;
    Item_equal *left_item_equal =
        find_item_equal(cond_equal, left_item_field, &left_copyfl);
    Item_equal *right_item_equal =
        find_item_equal(cond_equal, right_item_field, &right_copyfl);

    /* As (NULL=NULL) != TRUE we can't just remove the predicate f=f */
    if (left_field->eq(right_field)) /* f = f */
    {
      *simple_equality = !(left_field->maybe_null() && !left_item_equal);
      return false;
    }

    if (left_item_equal && left_item_equal == right_item_equal) {
      /*
        The equality predicate is inference of one of the existing
        multiple equalities, i.e the condition is already covered
        by upper level equalities
      */
      *simple_equality = true;
      return false;
    }

    /* Copy the found multiple equalities at the current level if needed */
    if (left_copyfl) {
      /* left_item_equal of an upper level contains left_item */
      left_item_equal = new Item_equal(left_item_equal);
      if (left_item_equal == NULL) return true;
      cond_equal->current_level.push_back(left_item_equal);
    }
    if (right_copyfl) {
      /* right_item_equal of an upper level contains right_item */
      right_item_equal = new Item_equal(right_item_equal);
      if (right_item_equal == NULL) return true;
      cond_equal->current_level.push_back(right_item_equal);
    }

    if (left_item_equal) {
      /* left item was found in the current or one of the upper levels */
      if (!right_item_equal)
        left_item_equal->add(down_cast<Item_field *>(right_item));
      else {
        /* Merge two multiple equalities forming a new one */
        if (left_item_equal->merge(thd, right_item_equal)) return true;
        /* Remove the merged multiple equality from the list */
        List_iterator<Item_equal> li(cond_equal->current_level);
        while ((li++) != right_item_equal)
          ;
        li.remove();
      }
    } else {
      /* left item was not found neither the current nor in upper levels  */
      if (right_item_equal) {
        right_item_equal->add(down_cast<Item_field *>(left_item));
      } else {
        /* None of the fields was found in multiple equalities */
        Item_equal *item_equal =
            new Item_equal(down_cast<Item_field *>(left_item),
                           down_cast<Item_field *>(right_item));
        if (item_equal == NULL) return true;
        cond_equal->current_level.push_back(item_equal);
      }
    }
    *simple_equality = true;
    return false;
  }

  {
    /* The predicate of the form field=const/const=field is processed */
    Item *const_item = 0;
    Item_field *field_item = 0;
    if (left_item->type() == Item::FIELD_ITEM &&
        (field_item = down_cast<Item_field *>(left_item)) &&
        field_item->depended_from == NULL &&
        right_item->const_for_execution()) {
      const_item = right_item;
    } else if (right_item->type() == Item::FIELD_ITEM &&
               (field_item = down_cast<Item_field *>(right_item)) &&
               field_item->depended_from == NULL &&
               left_item->const_for_execution()) {
      const_item = left_item;
    }

    /*
      If the constant expression contains a reference to the field
      (for example, a = (a IS NULL)), we don't want to replace the
      field with the constant expression as it makes the predicates
      more complex and may introduce cycles in the Item tree.
    */
    if (const_item != nullptr &&
        const_item->walk(&Item::find_field_processor, enum_walk::POSTFIX,
                         pointer_cast<uchar *>(field_item->field)))
      return false;

    if (const_item && field_item->result_type() == const_item->result_type()) {
      if (field_item->result_type() == STRING_RESULT) {
        const CHARSET_INFO *cs = field_item->field->charset();
        if (!item) {
          Item_func_eq *const eq_item = new Item_func_eq(left_item, right_item);
          if (eq_item == NULL || eq_item->set_cmp_func()) return true;
          eq_item->quick_fix_field();
          item = eq_item;
        }
        if ((cs != down_cast<Item_func *>(item)->compare_collation()) ||
            !cs->coll->propagate(cs, 0, 0))
          return false;
      }

      bool copyfl;
      Item_equal *item_equal = find_item_equal(cond_equal, field_item, &copyfl);
      if (copyfl) {
        item_equal = new Item_equal(item_equal);
        if (item_equal == NULL) return true;
        cond_equal->current_level.push_back(item_equal);
      }
      if (item_equal) {
        /*
          The flag cond_false will be set to 1 after this, if item_equal
          already contains a constant and its value is  not equal to
          the value of const_item.
        */
        if (item_equal->add(thd, const_item, field_item)) return true;
      } else {
        item_equal = new Item_equal(const_item, field_item);
        if (item_equal == NULL) return true;
        cond_equal->current_level.push_back(item_equal);
      }
      *simple_equality = true;
      return false;
    }
  }
  return false;
}

/**
  Convert row equalities into a conjunction of regular equalities.

    The function converts a row equality of the form (E1,...,En)=(E'1,...,E'n)
    into a list of equalities E1=E'1,...,En=E'n. For each of these equalities
    Ei=E'i the function checks whether it is a simple equality or a row
    equality. If it is a simple equality it is used to expand multiple
    equalities of cond_equal. If it is a row equality it converted to a
    sequence of equalities between row elements. If Ei=E'i is neither a
    simple equality nor a row equality the item for this predicate is added
    to eq_list.

  @param thd        thread handle
  @param left_row   left term of the row equality to be processed
  @param right_row  right term of the row equality to be processed
  @param cond_equal multiple equalities that must hold together with the
                    predicate
  @param eq_list    results of conversions of row equalities that are not
                    simple enough to form multiple equalities
  @param[out] simple_equality
                    true if the row equality is composed of only
                    simple equalities.

  @returns false if conversion succeeded, true if any error.
*/

static bool check_row_equality(THD *thd, Item *left_row, Item_row *right_row,
                               COND_EQUAL *cond_equal, List<Item> *eq_list,
                               bool *simple_equality) {
  *simple_equality = false;
  uint n = left_row->cols();
  for (uint i = 0; i < n; i++) {
    bool is_converted;
    Item *left_item = left_row->element_index(i);
    Item *right_item = right_row->element_index(i);
    if (left_item->type() == Item::ROW_ITEM &&
        right_item->type() == Item::ROW_ITEM) {
      if (check_row_equality(thd, down_cast<Item_row *>(left_item),
                             down_cast<Item_row *>(right_item), cond_equal,
                             eq_list, &is_converted))
        return true;
      if (!is_converted) thd->lex->current_select()->cond_count++;
    } else {
      if (check_simple_equality(thd, left_item, right_item, 0, cond_equal,
                                &is_converted))
        return true;
      thd->lex->current_select()->cond_count++;
    }

    if (!is_converted) {
      Item_func_eq *const eq_item = new Item_func_eq(left_item, right_item);
      if (eq_item == NULL) return true;
      if (eq_item->set_cmp_func()) {
        // Failed to create cmp func -> not only simple equalitities
        return true;
      }
      eq_item->quick_fix_field();
      eq_list->push_back(eq_item);
    }
  }
  *simple_equality = true;
  return false;
}

/**
  Eliminate row equalities and form multiple equalities predicates.

    This function checks whether the item is a simple equality
    i.e. the one that equates a field with another field or a constant
    (field=field_item or field=constant_item), or, a row equality.
    For a simple equality the function looks for a multiple equality
    in the lists referenced directly or indirectly by cond_equal inferring
    the given simple equality. If it doesn't find any, it builds/expands
    multiple equality that covers the predicate.
    Row equalities are eliminated substituted for conjunctive regular
    equalities which are treated in the same way as original equality
    predicates.

  @param thd        thread handle
  @param item       predicate to process
  @param cond_equal multiple equalities that must hold together with the
                    predicate
  @param eq_list    results of conversions of row equalities that are not
                    simple enough to form multiple equalities
  @param[out] equality
                    true if re-writing rules have been applied
                    false otherwise, i.e.
                      if the predicate is not an equality, or
                      if the equality is neither a simple nor a row equality

  @returns false if success, true if error

  @note If the equality was created by IN->EXISTS, it may be removed later by
  subquery materialization. So we don't mix this possibly temporary equality
  with others; if we let it go into a multiple-equality (Item_equal), then we
  could not remove it later. There is however an exception: if the outer
  expression is a constant, it is safe to leave the equality even in
  materialization; all it can do is preventing NULL/FALSE distinction but if
  such distinction mattered the equality would be in a triggered condition so
  we would not come to this function. And injecting constants is good because
  it makes the materialized table smaller.
*/

static bool check_equality(THD *thd, Item *item, COND_EQUAL *cond_equal,
                           List<Item> *eq_list, bool *equality) {
  *equality = false;
  DBUG_ASSERT(item->is_bool_func());
  Item_func *item_func;
  if (item->type() == Item::FUNC_ITEM &&
      (item_func = down_cast<Item_func *>(item))->functype() ==
          Item_func::EQ_FUNC) {
    Item *left_item = item_func->arguments()[0];
    Item *right_item = item_func->arguments()[1];

    if (item->created_by_in2exists() && !left_item->const_item())
      return false;  // See note above

    if (left_item->type() == Item::ROW_ITEM &&
        right_item->type() == Item::ROW_ITEM) {
      thd->lex->current_select()->cond_count--;
      return check_row_equality(thd, down_cast<Item_row *>(left_item),
                                down_cast<Item_row *>(right_item), cond_equal,
                                eq_list, equality);
    } else
      return check_simple_equality(thd, left_item, right_item, item, cond_equal,
                                   equality);
  }

  return false;
}

/**
  Replace all equality predicates in a condition by multiple equality items.

    At each 'and' level the function detects items for equality predicates
    and replaces them by a set of multiple equality items of class Item_equal,
    taking into account inherited equalities from upper levels.
    If an equality predicate is used not in a conjunction it's just
    replaced by a multiple equality predicate.
    For each 'and' level the function set a pointer to the inherited
    multiple equalities in the cond_equal field of the associated
    object of the type Item_cond_and.
    The function also traverses the cond tree and for each field reference
    sets a pointer to the multiple equality item containing the field, if there
    is any. If this multiple equality equates fields to a constant the
    function replaces the field reference by the constant in the cases
    when the field is not of a string type or when the field reference is
    just an argument of a comparison predicate.
    The function also determines the maximum number of members in
    equality lists of each Item_cond_and object assigning it to
    thd->lex->current_select()->max_equal_elems.

  @note
    Multiple equality predicate =(f1,..fn) is equivalent to the conjuction of
    f1=f2, .., fn-1=fn. It substitutes any inference from these
    equality predicates that is equivalent to the conjunction.
    Thus, =(a1,a2,a3) can substitute for ((a1=a3) AND (a2=a3) AND (a2=a1)) as
    it is equivalent to ((a1=a2) AND (a2=a3)).
    The function always makes a substitution of all equality predicates occurred
    in a conjunction for a minimal set of multiple equality predicates.
    This set can be considered as a canonical representation of the
    sub-conjunction of the equality predicates.
    E.g. (t1.a=t2.b AND t2.b>5 AND t1.a=t3.c) is replaced by
    (=(t1.a,t2.b,t3.c) AND t2.b>5), not by
    (=(t1.a,t2.b) AND =(t1.a,t3.c) AND t2.b>5);
    while (t1.a=t2.b AND t2.b>5 AND t3.c=t4.d) is replaced by
    (=(t1.a,t2.b) AND =(t3.c=t4.d) AND t2.b>5),
    but if additionally =(t4.d,t2.b) is inherited, it
    will be replaced by (=(t1.a,t2.b,t3.c,t4.d) AND t2.b>5)

    The function performs the substitution in a recursive descent of
    the condition tree, passing to the next AND level a chain of multiple
    equality predicates which have been built at the upper levels.
    The Item_equal items built at the level are attached to other
    non-equality conjuncts as a sublist. The pointer to the inherited
    multiple equalities is saved in the and condition object (Item_cond_and).
    This chain allows us for any field reference occurence to easily find a
    multiple equality that must be held for this occurence.
    For each AND level we do the following:
    - scan it for all equality predicate (=) items
    - join them into disjoint Item_equal() groups
    - process the included OR conditions recursively to do the same for
      lower AND levels.

    We need to do things in this order as lower AND levels need to know about
    all possible Item_equal objects in upper levels.

  @param thd          thread handle
  @param cond         condition(expression) where to make replacement
  @param[out] retcond returned condition
  @param inherited    path to all inherited multiple equality items
  @param do_inherit   whether or not to inherit equalities from other parts
                      of the condition

  @returns false if success, true if error
*/

static bool build_equal_items_for_cond(THD *thd, Item *cond, Item **retcond,
                                       COND_EQUAL *inherited, bool do_inherit) {
  Item_equal *item_equal;
  COND_EQUAL cond_equal;
  cond_equal.upper_levels = inherited;
  DBUG_ASSERT(cond->is_bool_func());
  if (check_stack_overrun(thd, STACK_MIN_SIZE, NULL))
    return true;  // Fatal error flag is set!

  const enum Item::Type cond_type = cond->type();
  if (cond_type == Item::COND_ITEM) {
    List<Item> eq_list;
    Item_cond *const item_cond = down_cast<Item_cond *>(cond);
    const bool and_level = item_cond->functype() == Item_func::COND_AND_FUNC;
    List<Item> *args = item_cond->argument_list();

    List_iterator<Item> li(*args);
    Item *item;

    if (and_level) {
      /*
         Retrieve all conjuncts of this level detecting the equality
         that are subject to substitution by multiple equality items and
         removing each such predicate from the conjunction after having
         found/created a multiple equality whose inference the predicate is.
       */
      while ((item = li++)) {
        /*
          PS/SP note: we can safely remove a node from AND-OR
          structure here because it's restored before each
          re-execution of any prepared statement/stored procedure.
        */
        bool equality;
        if (check_equality(thd, item, &cond_equal, &eq_list, &equality))
          return true;
        if (equality) li.remove();
      }

      /*
        Check if we eliminated all the predicates of the level, e.g.
        (a=a AND b=b AND a=a).
      */
      if (!args->elements && !cond_equal.current_level.elements &&
          !eq_list.elements) {
        *retcond = new Item_func_true();
        return *retcond == NULL;
      }

      List_iterator_fast<Item_equal> it(cond_equal.current_level);
      while ((item_equal = it++)) {
        if (item_equal->resolve_type(thd)) return true;
        item_equal->update_used_tables();
        set_if_bigger(thd->lex->current_select()->max_equal_elems,
                      item_equal->members());
      }

      Item_cond_and *const item_cond_and = down_cast<Item_cond_and *>(cond);
      item_cond_and->cond_equal = cond_equal;
      inherited = &item_cond_and->cond_equal;
    }
    /*
       Make replacement of equality predicates for lower levels
       of the condition expression.
    */
    li.rewind();
    while ((item = li++)) {
      Item *new_item;
      if (build_equal_items_for_cond(thd, item, &new_item, inherited,
                                     do_inherit))
        return true;
      if (new_item != item) {
        /* This replacement happens only for standalone equalities */
        /*
          This is ok with PS/SP as the replacement is done for
          arguments of an AND/OR item, which are restored for each
          execution of PS/SP.
        */
        li.replace(new_item);
      }
    }
    if (and_level) {
      args->concat(&eq_list);
      args->concat((List<Item> *)&cond_equal.current_level);
    }
  } else if (cond->type() == Item::FUNC_ITEM) {
    List<Item> eq_list;
    /*
      If an equality predicate forms the whole and level,
      we call it standalone equality and it's processed here.
      E.g. in the following where condition
      WHERE a=5 AND (b=5 or a=c)
      (b=5) and (a=c) are standalone equalities.
      In general we can't leave alone standalone eqalities:
      for WHERE a=b AND c=d AND (b=c OR d=5)
      b=c is replaced by =(a,b,c,d).
     */
    bool equality;
    if (check_equality(thd, cond, &cond_equal, &eq_list, &equality))
      return true;
    if (equality) {
      int n = cond_equal.current_level.elements + eq_list.elements;
      if (n == 0) {
        *retcond = new Item_func_true();
        return *retcond == NULL;
      } else if (n == 1) {
        if ((item_equal = cond_equal.current_level.pop())) {
          if (item_equal->resolve_type(thd)) return true;
          item_equal->update_used_tables();
          set_if_bigger(thd->lex->current_select()->max_equal_elems,
                        item_equal->members());
          *retcond = item_equal;
          return false;
        }

        *retcond = eq_list.pop();
        return false;
      } else {
        /*
          Here a new AND level must be created. It can happen only
          when a row equality is processed as a standalone predicate.
        */
        Item_cond_and *and_cond = new Item_cond_and(eq_list);
        if (and_cond == NULL) return true;

        and_cond->quick_fix_field();
        List<Item> *args = and_cond->argument_list();
        List_iterator_fast<Item_equal> it(cond_equal.current_level);
        while ((item_equal = it++)) {
          if (item_equal->resolve_type(thd)) return true;
          item_equal->update_used_tables();
          set_if_bigger(thd->lex->current_select()->max_equal_elems,
                        item_equal->members());
        }
        and_cond->cond_equal = cond_equal;
        args->concat((List<Item> *)&cond_equal.current_level);

        *retcond = and_cond;
        return false;
      }
    }

    if (do_inherit) {
      /*
        For each field reference in cond, not from equal item predicates,
        set a pointer to the multiple equality it belongs to (if there is any)
        as soon the field is not of a string type or the field reference is
        an argument of a comparison predicate.
      */
      uchar *is_subst_valid = (uchar *)1;
      cond = cond->compile(&Item::subst_argument_checker, &is_subst_valid,
                           &Item::equal_fields_propagator, (uchar *)inherited);
      if (cond == NULL) return true;
    }
    cond->update_used_tables();
  }
  *retcond = cond;
  return false;
}

/**
  Build multiple equalities for a WHERE condition and all join conditions that
  inherit these multiple equalities.

    The function first applies the build_equal_items_for_cond function
    to build all multiple equalities for condition cond utilizing equalities
    referred through the parameter inherited. The extended set of
    equalities is returned in the structure referred by the cond_equal_ref
    parameter. After this the function calls itself recursively for
    all join conditions whose direct references can be found in join_list
    and who inherit directly the multiple equalities just having built.

  @note
    The join condition used in an outer join operation inherits all equalities
    from the join condition of the embedding join, if there is any, or
    otherwise - from the where condition.
    This fact is not obvious, but presumably can be proved.
    Consider the following query:
    @code
      SELECT * FROM (t1,t2) LEFT JOIN (t3,t4) ON t1.a=t3.a AND t2.a=t4.a
        WHERE t1.a=t2.a;
    @endcode
    If the join condition in the query inherits =(t1.a,t2.a), then we
    can build the multiple equality =(t1.a,t2.a,t3.a,t4.a) that infers
    the equality t3.a=t4.a. Although the join condition
    t1.a=t3.a AND t2.a=t4.a AND t3.a=t4.a is not equivalent to the one
    in the query the latter can be replaced by the former: the new query
    will return the same result set as the original one.

    Interesting that multiple equality =(t1.a,t2.a,t3.a,t4.a) allows us
    to use t1.a=t3.a AND t3.a=t4.a under the join condition:
    @code
      SELECT * FROM (t1,t2) LEFT JOIN (t3,t4) ON t1.a=t3.a AND t3.a=t4.a
        WHERE t1.a=t2.a
    @endcode
    This query equivalent to:
    @code
      SELECT * FROM (t1 LEFT JOIN (t3,t4) ON t1.a=t3.a AND t3.a=t4.a),t2
        WHERE t1.a=t2.a
    @endcode
    Similarly the original query can be rewritten to the query:
    @code
      SELECT * FROM (t1,t2) LEFT JOIN (t3,t4) ON t2.a=t4.a AND t3.a=t4.a
        WHERE t1.a=t2.a
    @endcode
    that is equivalent to:
    @code
      SELECT * FROM (t2 LEFT JOIN (t3,t4)ON t2.a=t4.a AND t3.a=t4.a), t1
        WHERE t1.a=t2.a
    @endcode
    Thus, applying equalities from the where condition we basically
    can get more freedom in performing join operations.
    Although we don't use this property now, it probably makes sense to use
    it in the future.

  @param thd		     Thread handler
  @param cond                condition to build the multiple equalities for
  @param[out] retcond        Returned condition
  @param inherited           path to all inherited multiple equality items
  @param do_inherit          whether or not to inherit equalities from other
                             parts of the condition
  @param join_list           list of join tables that the condition refers to
  @param[out] cond_equal_ref pointer to the structure to place built
                             equalities in

  @returns false if success, true if error
*/

bool build_equal_items(THD *thd, Item *cond, Item **retcond,
                       COND_EQUAL *inherited, bool do_inherit,
                       List<TABLE_LIST> *join_list,
                       COND_EQUAL **cond_equal_ref) {
  COND_EQUAL *cond_equal = 0;

  if (cond) {
    if (build_equal_items_for_cond(thd, cond, &cond, inherited, do_inherit))
      return true;
    cond->update_used_tables();
    // update_used_tables() returns void but can stil fail.
    if (thd->is_error()) return true;

    const enum Item::Type cond_type = cond->type();
    if (cond_type == Item::COND_ITEM &&
        down_cast<Item_cond *>(cond)->functype() == Item_func::COND_AND_FUNC)
      cond_equal = &down_cast<Item_cond_and *>(cond)->cond_equal;
    else if (cond_type == Item::FUNC_ITEM &&
             down_cast<Item_func *>(cond)->functype() ==
                 Item_func::MULT_EQUAL_FUNC) {
      cond_equal = new (thd->mem_root) COND_EQUAL;
      if (cond_equal == NULL) return true;
      cond_equal->current_level.push_back(down_cast<Item_equal *>(cond));
    }
  }
  if (cond_equal) {
    cond_equal->upper_levels = inherited;
    inherited = cond_equal;
  }
  *cond_equal_ref = cond_equal;

  if (join_list) {
    TABLE_LIST *table;
    List_iterator<TABLE_LIST> li(*join_list);

    while ((table = li++)) {
      if (table->join_cond_optim()) {
        List<TABLE_LIST> *nested_join_list =
            table->nested_join ? &table->nested_join->join_list : NULL;
        Item *join_cond;
        if (build_equal_items(thd, table->join_cond_optim(), &join_cond,
                              inherited, do_inherit, nested_join_list,
                              &table->cond_equal))
          return true;
        table->set_join_cond_optim(join_cond);
      }
    }
  }

  *retcond = cond;
  return false;
}

/**
  Compare field items by table order in the execution plan.

    field1 considered as better than field2 if the table containing
    field1 is accessed earlier than the table containing field2.
    The function finds out what of two fields is better according
    this criteria.

  @param field1          first field item to compare
  @param field2          second field item to compare
  @param table_join_idx  index to tables determining table order

  @retval
   -1  if field1 is better than field2
  @retval
    1  if field2 is better than field1
  @retval
    0  otherwise
*/

static int compare_fields_by_table_order(Item_field *field1, Item_field *field2,
                                         JOIN_TAB **table_join_idx) {
  int cmp = 0;
  bool outer_ref = 0;
  if (field1->used_tables() & OUTER_REF_TABLE_BIT) {
    outer_ref = 1;
    cmp = -1;
  }
  if (field2->used_tables() & OUTER_REF_TABLE_BIT) {
    outer_ref = 1;
    cmp++;
  }
  if (outer_ref) return cmp;

  /*
    table_join_idx is NULL if this function was not called from JOIN::optimize()
    but from e.g. mysql_delete() or mysql_update(). In these cases
    there is only one table and both fields belong to it. Example
    condition where this is the case: t1.fld1=t1.fld2
  */
  if (!table_join_idx) return 0;

  // Locate JOIN_TABs thanks to table_join_idx, then compare their index.
  cmp = table_join_idx[field1->table_ref->tableno()]->idx() -
        table_join_idx[field2->table_ref->tableno()]->idx();
  return cmp < 0 ? -1 : (cmp ? 1 : 0);
}

/**
  Generate minimal set of simple equalities equivalent to a multiple equality.

    The function retrieves the fields of the multiple equality item
    item_equal and  for each field f:
    - if item_equal contains const it generates the equality f=const_item;
    - otherwise, if f is not the first field, generates the equality
      f=item_equal->get_first().
    All generated equality are added to the cond conjunction.

  @param thd             the session context
  @param cond            condition to add the generated equality to
  @param upper_levels    structure to access multiple equality of upper levels
  @param item_equal      multiple equality to generate simple equality from

  @note
    Before generating an equality function checks that it has not
    been generated for multiple equalities of the upper levels.
    E.g. for the following where condition
    WHERE a=5 AND ((a=b AND b=c) OR  c>4)
    the upper level AND condition will contain =(5,a),
    while the lower level AND condition will contain =(5,a,b,c).
    When splitting =(5,a,b,c) into a separate equality predicates
    we should omit 5=a, as we have it already in the upper level.
    The following where condition gives us a more complicated case:
    WHERE t1.a=t2.b AND t3.c=t4.d AND (t2.b=t3.c OR t4.e>5 ...) AND ...
    Given the tables are accessed in the order t1->t2->t3->t4 for
    the selected query execution plan the lower level multiple
    equality =(t1.a,t2.b,t3.c,t4.d) formally  should be converted to
    t1.a=t2.b AND t1.a=t3.c AND t1.a=t4.d. But t1.a=t2.a will be
    generated for the upper level. Also t3.c=t4.d will be generated there.
    So only t1.a=t3.c should be left in the lower level.
    If cond is equal to 0, then not more then one equality is generated
    and a pointer to it is returned as the result of the function.

  @return
    - The condition with generated simple equalities or
    a pointer to the simple generated equality, if success.
    - 0, otherwise.
*/

static Item *eliminate_item_equal(THD *thd, Item *cond,
                                  COND_EQUAL *upper_levels,
                                  Item_equal *item_equal) {
  List<Item> eq_list;
  Item *eq_item = NULL;
  if (((Item *)item_equal)->const_item() && !item_equal->val_int())
    return new Item_func_false();
  Item *const item_const = item_equal->get_const();
  Item_equal_iterator it(*item_equal);
  if (!item_const) {
    /*
      If there is a const item, match all field items with the const item,
      otherwise match the second and subsequent field items with the first one:
    */
    it++;
  }
  Item_field *item_field;  // Field to generate equality for.
  while ((item_field = it++)) {
    /*
      Generate an equality of the form:
      item_field = some previous field in item_equal's list.

      First see if we really need to generate it:
    */
    Item_equal *const upper = item_field->find_item_equal(upper_levels);
    if (upper)  // item_field is in this upper equality
    {
      if (item_const && upper->get_const())
        continue;  // Const at both levels, no need to generate at current level
      /*
        If the upper-level multiple equality contains this item, there is no
        need to generate the equality, unless item_field belongs to a
        semi-join nest that is used for Materialization, and refers to tables
        that are outside of the materialized semi-join nest,
        As noted in Item_equal::get_subst_item(), subquery materialization
        does not have this problem.
      */
      JOIN_TAB *const tab = item_field->field->table->reginfo.join_tab;

      if (!(tab && sj_is_materialize_strategy(tab->get_sj_strategy()))) {
        Item_field *item_match;
        Item_equal_iterator li(*item_equal);
        while ((item_match = li++) != item_field) {
          if (item_match->find_item_equal(upper_levels) == upper)
            break;  // (item_match, item_field) is also in upper level equality
        }
        if (item_match != item_field) continue;
      }
    }  // ... if (upper).

    /*
      item_field should be compared with the head of the multiple equality
      list.
      item_field may refer to a table that is within a semijoin materialization
      nest. In that case, the order of the join_tab entries may look like:

        ot1 ot2 <subquery> ot5 SJM(it3 it4)

      If we have a multiple equality

        (ot1.c1, ot2.c2, <subquery>.c it3.c3, it4.c4, ot5.c5),

      we should generate the following equalities:
        1. ot1.c1 = ot2.c2
        2. ot1.c1 = <subquery>.c
        3. it3.c3 = it4.c4
        4. ot1.c1 = ot5.c5

      Equalities 1) and 4) are regular equalities between two outer tables.
      Equality 2) is an equality that matches the outer query with a
      materialized temporary table. It is either performed as a lookup
      into the materialized table (SJM-lookup), or as a condition on the
      outer table (SJM-scan).
      Equality 3) is evaluated during semijoin materialization.

      If there is a const item, match against this one.
      Otherwise, match against the first field item in the multiple equality,
      unless the item is within a materialized semijoin nest, in case it will
      be matched against the first item within the SJM nest.
      @see JOIN::set_prefix_tables()
      @see Item_equal::get_subst_item()
    */

    Item *const head =
        item_const ? item_const : item_equal->get_subst_item(item_field);
    if (head == item_field) continue;

    // we have a pair, can generate 'item_field=head'
    if (eq_item) eq_list.push_back(eq_item);

    eq_item = new Item_func_eq(item_field, head);
    if (!eq_item || down_cast<Item_func_eq *>(eq_item)->set_cmp_func())
      return nullptr;
    eq_item->quick_fix_field();
    if (item_const != nullptr) {
      eq_item->apply_is_true();
      Item::cond_result res;
      if (fold_condition(thd, eq_item, &eq_item, &res)) return nullptr;
      if (res == Item::COND_FALSE) {
        eq_item = new (thd->mem_root) Item_func_false();
        if (eq_item == nullptr) return nullptr;
        return eq_item;  // entire AND is false
      } else if (res == Item::COND_TRUE) {
        eq_item = new (thd->mem_root) Item_func_true();
        if (eq_item == nullptr) return nullptr;
      }
    }
  }  // ... while ((item_field= it++))

  if (!cond && !eq_list.head()) {
    if (!eq_item) return new Item_func_true();
    return eq_item;
  }

  if (eq_item) eq_list.push_back(eq_item);
  if (!cond)
    cond = new Item_cond_and(eq_list);
  else {
    DBUG_ASSERT(cond->type() == Item::COND_ITEM);
    if (eq_list.elements) ((Item_cond *)cond)->add_at_head(&eq_list);
  }

  cond->quick_fix_field();
  cond->update_used_tables();

  return cond;
}

/**
  Substitute every field reference in a condition by the best equal field
  and eliminate all multiple equality predicates.

    The function retrieves the cond condition and for each encountered
    multiple equality predicate it sorts the field references in it
    according to the order of tables specified by the table_join_idx
    parameter. Then it eliminates the multiple equality predicate by
    replacing it with the conjunction of simple equality predicates
    equating every field from the multiple equality to the first
    field in it, or to the constant, if there is any.
    After this, the function retrieves all other conjuncted
    predicates and substitutes every field reference by the field reference
    to the first equal field or equal constant if there are any.

  @param thd             the session context
  @param cond            condition to process
  @param cond_equal      multiple equalities to take into consideration
  @param table_join_idx  index to tables determining field preference

  @note
    At the first glance, a full sort of fields in multiple equality
    seems to be an overkill. Yet it's not the case due to possible
    new fields in multiple equality item of lower levels. We want
    the order in them to comply with the order of upper levels.

  @return
    The transformed condition, or NULL in case of error
*/

Item *substitute_for_best_equal_field(THD *thd, Item *cond,
                                      COND_EQUAL *cond_equal,
                                      JOIN_TAB **table_join_idx) {
  DBUG_ASSERT(cond->is_bool_func());
  if (cond->type() == Item::COND_ITEM) {
    List<Item> *cond_list = ((Item_cond *)cond)->argument_list();

    bool and_level =
        ((Item_cond *)cond)->functype() == Item_func::COND_AND_FUNC;
    if (and_level) {
      cond_equal = &((Item_cond_and *)cond)->cond_equal;
      cond_list->disjoin((List<Item> *)&cond_equal->current_level);

      List_iterator_fast<Item_equal> it(cond_equal->current_level);
      auto cmp = [table_join_idx](Item_field *f1, Item_field *f2) {
        return compare_fields_by_table_order(f1, f2, table_join_idx);
      };
      Item_equal *item_equal;
      while ((item_equal = it++)) {
        item_equal->sort(cmp);
      }
    }

    List_iterator<Item> li(*cond_list);
    Item *item;
    while ((item = li++)) {
      Item *new_item = substitute_for_best_equal_field(thd, item, cond_equal,
                                                       table_join_idx);
      if (new_item == NULL) return NULL;
      /*
        This works OK with PS/SP re-execution as changes are made to
        the arguments of AND/OR items only
      */
      if (new_item != item) li.replace(new_item);
    }

    if (and_level) {
      List_iterator_fast<Item_equal> it(cond_equal->current_level);
      Item_equal *item_equal;
      while ((item_equal = it++)) {
        cond = eliminate_item_equal(thd, cond, cond_equal->upper_levels,
                                    item_equal);
        if (cond == NULL) return NULL;
        // This occurs when eliminate_item_equal() founds that cond is
        // always false and substitutes it with a false value.
        // Due to this, value of item_equal will be 0, so just return it.
        if (cond->type() != Item::COND_ITEM) break;
      }
    }
    if (cond->type() == Item::COND_ITEM &&
        !((Item_cond *)cond)->argument_list()->elements)
      cond = cond->val_bool() ? down_cast<Item *>(new Item_func_true())
                              : down_cast<Item *>(new Item_func_false());
  } else if (cond->type() == Item::FUNC_ITEM &&
             (down_cast<Item_func *>(cond))->functype() ==
                 Item_func::MULT_EQUAL_FUNC) {
    Item_equal *item_equal = down_cast<Item_equal *>(cond);
    item_equal->sort([table_join_idx](Item_field *f1, Item_field *f2) {
      return compare_fields_by_table_order(f1, f2, table_join_idx);
    });
    if (cond_equal && cond_equal->current_level.head() == item_equal)
      cond_equal = cond_equal->upper_levels;
    return eliminate_item_equal(thd, 0, cond_equal, item_equal);
  } else {
    cond->transform(&Item::replace_equal_field, 0);
  }
  return cond;
}

/**
  change field = field to field = const for each found field = const in the
  and_level

  @param thd      Thread handler
  @param save_list
  @param and_father
  @param cond       Condition where fields are replaced with constant values
  @param field      The field that will be substituted
  @param value      The substitution value

  @returns false if success, true if error
*/

static bool change_cond_ref_to_const(THD *thd, I_List<COND_CMP> *save_list,
                                     Item *and_father, Item *cond, Item *field,
                                     Item *value) {
  DBUG_ASSERT(cond->real_item()->is_bool_func());
  if (cond->type() == Item::COND_ITEM) {
    Item_cond *const item_cond = down_cast<Item_cond *>(cond);
    bool and_level = item_cond->functype() == Item_func::COND_AND_FUNC;
    List_iterator<Item> li(*item_cond->argument_list());
    Item *item;
    while ((item = li++)) {
      if (change_cond_ref_to_const(thd, save_list, and_level ? cond : item,
                                   item, field, value))
        return true;
    }
    return false;
  }
  if (cond->eq_cmp_result() == Item::COND_OK)
    return false;  // Not a boolean function

  Item_bool_func2 *func = down_cast<Item_bool_func2 *>(cond);
  Item **args = func->arguments();
  Item *left_item = args[0];
  Item *right_item = args[1];
  Item_func::Functype functype = func->functype();

  if (right_item->eq(field, 0) && left_item != value &&
      right_item->cmp_context == field->cmp_context &&
      (left_item->result_type() != STRING_RESULT ||
       value->result_type() != STRING_RESULT ||
       left_item->collation.collation == value->collation.collation)) {
    Item *const clone = value->clone_item();
    if (thd->is_error()) return true;

    if (clone == NULL) return false;

    clone->collation.set(right_item->collation);
    thd->change_item_tree(args + 1, clone);
    func->update_used_tables();
    if ((functype == Item_func::EQ_FUNC || functype == Item_func::EQUAL_FUNC) &&
        and_father != cond && !left_item->const_item()) {
      cond->marker = Item::MARKER_CONST_PROPAG;
      COND_CMP *const cond_cmp = new COND_CMP(and_father, func);
      if (cond_cmp == NULL) return true;

      save_list->push_back(cond_cmp);
    }
    if (func->set_cmp_func()) return true;
  } else if (left_item->eq(field, 0) && right_item != value &&
             left_item->cmp_context == field->cmp_context &&
             (right_item->result_type() != STRING_RESULT ||
              value->result_type() != STRING_RESULT ||
              right_item->collation.collation == value->collation.collation)) {
    Item *const clone = value->clone_item();
    if (thd->is_error()) return true;

    if (clone == NULL) return false;

    clone->collation.set(left_item->collation);
    thd->change_item_tree(args, clone);
    value = clone;
    func->update_used_tables();
    if ((functype == Item_func::EQ_FUNC || functype == Item_func::EQUAL_FUNC) &&
        and_father != cond && !right_item->const_item()) {
      args[0] = args[1];  // For easy check
      thd->change_item_tree(args + 1, value);
      cond->marker = Item::MARKER_CONST_PROPAG;
      COND_CMP *const cond_cmp = new COND_CMP(and_father, func);
      if (cond_cmp == NULL) return true;

      save_list->push_back(cond_cmp);
    }
    if (func->set_cmp_func()) return true;
  }
  return false;
}

/**
  Propagate constant values in a condition

  @param thd        Thread handler
  @param save_list
  @param and_father
  @param cond       Condition for which constant values are propagated

  @returns false if success, true if error
*/
static bool propagate_cond_constants(THD *thd, I_List<COND_CMP> *save_list,
                                     Item *and_father, Item *cond) {
  DBUG_ASSERT(cond->real_item()->is_bool_func());
  if (cond->type() == Item::COND_ITEM) {
    Item_cond *const item_cond = down_cast<Item_cond *>(cond);
    bool and_level = item_cond->functype() == Item_func::COND_AND_FUNC;
    List_iterator_fast<Item> li(*item_cond->argument_list());
    Item *item;
    I_List<COND_CMP> save;
    while ((item = li++)) {
      if (propagate_cond_constants(thd, &save, and_level ? cond : item, item))
        return true;
    }
    if (and_level) {  // Handle other found items
      I_List_iterator<COND_CMP> cond_itr(save);
      COND_CMP *cond_cmp;
      while ((cond_cmp = cond_itr++)) {
        Item **args = cond_cmp->cmp_func->arguments();
        if (!args[0]->const_item() &&
            change_cond_ref_to_const(thd, &save, cond_cmp->and_level,
                                     cond_cmp->and_level, args[0], args[1]))
          return true;
      }
    }
  } else if (and_father != cond &&
             cond->marker != Item::MARKER_CONST_PROPAG)  // In a AND group
  {
    Item_func *func;
    if (cond->type() == Item::FUNC_ITEM &&
        (func = down_cast<Item_func *>(cond)) &&
        (func->functype() == Item_func::EQ_FUNC ||
         func->functype() == Item_func::EQUAL_FUNC)) {
      Item **args = func->arguments();
      bool left_const = args[0]->const_item();
      bool right_const = args[1]->const_item();
      if (!(left_const && right_const) &&
          args[0]->result_type() == args[1]->result_type()) {
        if (right_const) {
          if (resolve_const_item(thd, &args[1], args[0])) return true;
          func->update_used_tables();
          if (change_cond_ref_to_const(thd, save_list, and_father, and_father,
                                       args[0], args[1]))
            return true;
        } else if (left_const) {
          if (resolve_const_item(thd, &args[0], args[1])) return true;
          func->update_used_tables();
          if (change_cond_ref_to_const(thd, save_list, and_father, and_father,
                                       args[1], args[0]))
            return true;
        }
      }
    }
  }

  return false;
}

/**
  Assign each nested join structure a bit in nested_join_map.

  @param join_list     List of tables
  @param first_unused  Number of first unused bit in nested_join_map before the
                       call

  @note
    This function is called after simplify_joins(), when there are no
    redundant nested joins.
    We cannot have more nested joins in a query block than there are tables,
    so as long as the number of bits in nested_join_map is not less than the
    maximum number of tables in a query block, nested_join_map can never
    overflow.

  @return
    First unused bit in nested_join_map after the call.
*/

uint build_bitmap_for_nested_joins(List<TABLE_LIST> *join_list,
                                   uint first_unused) {
  DBUG_TRACE;
  List_iterator<TABLE_LIST> li(*join_list);
  TABLE_LIST *table;
  while ((table = li++)) {
    NESTED_JOIN *nested_join;
    if ((nested_join = table->nested_join)) {
      // We should have a join condition or a semi-join condition or both
      DBUG_ASSERT((table->join_cond() != NULL) || table->is_sj_nest());

      nested_join->nj_map = 0;
      nested_join->nj_total = 0;
      /*
        We only record nested join information for outer join nests.
        Tables belonging in semi-join nests are recorded in the
        embedding outer join nest, if one exists.
      */
      if (table->join_cond()) {
        DBUG_ASSERT(first_unused < sizeof(nested_join_map) * 8);
        nested_join->nj_map = (nested_join_map)1 << first_unused++;
        nested_join->nj_total = nested_join->join_list.elements;
      } else if (table->is_sj_nest()) {
        NESTED_JOIN *const outer_nest =
            table->embedding ? table->embedding->nested_join : NULL;
        /*
          The semi-join nest has already been counted into the table count
          for the outer join nest as one table, so subtract 1 from the
          table count.
        */
        if (outer_nest)
          outer_nest->nj_total += (nested_join->join_list.elements - 1);
      } else
        DBUG_ASSERT(false);

      first_unused =
          build_bitmap_for_nested_joins(&nested_join->join_list, first_unused);
    }
  }
  return first_unused;
}

/** Update the dependency map for the tables. */

void JOIN::update_depend_map() {
  ASSERT_BEST_REF_IN_JOIN_ORDER(this);
  for (uint tableno = 0; tableno < tables; tableno++) {
    JOIN_TAB *const tab = best_ref[tableno];
    TABLE_REF *const ref = &tab->ref();
    table_map depend_map = 0;
    Item **item = ref->items;
    for (uint i = 0; i < ref->key_parts; i++, item++)
      depend_map |= (*item)->used_tables();
    depend_map &= ~PSEUDO_TABLE_BITS;
    ref->depend_map = depend_map;
    for (JOIN_TAB **tab2 = map2table; depend_map; tab2++, depend_map >>= 1) {
      if (depend_map & 1) ref->depend_map |= (*tab2)->ref().depend_map;
    }
  }
}

/** Update the dependency map for the sort order. */

void JOIN::update_depend_map(ORDER *order) {
  DBUG_TRACE;
  for (; order; order = order->next) {
    table_map depend_map;
    order->item[0]->update_used_tables();
    order->depend_map = depend_map =
        order->item[0]->used_tables() & ~INNER_TABLE_BIT;
    order->used = 0;
    // Not item_sum(), RAND() and no reference to table outside of sub select
    if (!(order->depend_map & (OUTER_REF_TABLE_BIT | RAND_TABLE_BIT)) &&
        !order->item[0]->has_aggregation()) {
      for (JOIN_TAB **tab = map2table; depend_map; tab++, depend_map >>= 1) {
        if (depend_map & 1) order->depend_map |= (*tab)->ref().depend_map;
      }
    }
  }
}

/**
  Update equalities and keyuse references after semi-join materialization
  strategy is chosen.

  @details
    For each multiple equality that contains a field that is selected
    from a subquery, and that subquery is executed using a semi-join
    materialization strategy, add the corresponding column in the materialized
    temporary table to the equality.
    For each injected semi-join equality that is not converted to
    multiple equality, replace the reference to the expression selected
    from the subquery with the corresponding column in the temporary table.

    This is needed to properly reflect the equalities that involve injected
    semi-join equalities when materialization strategy is chosen.
    @see eliminate_item_equal() for how these equalities are used to generate
    correct equality predicates.

    The MaterializeScan semi-join strategy requires some additional processing:
    All primary tables after the materialized temporary table must be inspected
    for keyuse objects that point to expressions from the subquery tables.
    These references must be replaced with references to corresponding columns
    in the materialized temporary table instead. Those primary tables using
    ref access will thus be made to depend on the materialized temporary table
    instead of the subquery tables.

    Only the injected semi-join equalities need this treatment, other predicates
    will be handled correctly by the regular item substitution process.

  @return False if success, true if error
*/

bool JOIN::update_equalities_for_sjm() {
  ASSERT_BEST_REF_IN_JOIN_ORDER(this);
  List_iterator<Semijoin_mat_exec> it(sjm_exec_list);
  Semijoin_mat_exec *sjm_exec;
  while ((sjm_exec = it++)) {
    TABLE_LIST *const sj_nest = sjm_exec->sj_nest;

    Item *cond;
    /*
      Conditions involving SJ-inner tables are only to be found in the closest
      nest's condition, which may be an AJ nest, a LEFT JOIN nest, or the
      WHERE clause.
    */
    if (sj_nest->is_aj_nest())
      cond = sj_nest->join_cond_optim();
    else if (sj_nest->outer_join_nest())
      cond = sj_nest->outer_join_nest()->join_cond_optim();
    else
      cond = where_cond;
    if (!cond) continue;

    uchar *dummy = NULL;
    cond = cond->compile(&Item::equality_substitution_analyzer, &dummy,
                         &Item::equality_substitution_transformer,
                         (uchar *)sj_nest);
    if (cond == NULL) return true;

    cond->update_used_tables();

    // Loop over all primary tables that follow the materialized table
    for (uint j = sjm_exec->mat_table_index + 1; j < primary_tables; j++) {
      JOIN_TAB *const tab = best_ref[j];
      for (Key_use *keyuse = tab->position()->key;
           keyuse && keyuse->table_ref == tab->table_ref &&
           keyuse->key == tab->position()->key->key;
           keyuse++) {
        List_iterator<Item> it(sj_nest->nested_join->sj_inner_exprs);
        Item *old;
        uint fieldno = 0;
        while ((old = it++)) {
          if (old->real_item()->eq(keyuse->val->real_item(), false)) {
            /*
              Replace the expression selected from the subquery with the
              corresponding column of the materialized temporary table.
            */
            keyuse->val = sj_nest->nested_join->sjm.mat_fields[fieldno];
            keyuse->used_tables = keyuse->val->used_tables();
            break;
          }
          fieldno++;
        }
      }
    }
  }

  return false;
}

/**
  Assign set of available (prefix) tables to all tables in query block.
  Also set added tables, ie the tables added in each JOIN_TAB compared to the
  previous JOIN_TAB.
  This function must be called for every query block after the table order
  has been determined.
*/

void JOIN::set_prefix_tables() {
  ASSERT_BEST_REF_IN_JOIN_ORDER(this);
  DBUG_ASSERT(!plan_is_const());
  /*
    The const tables are available together with the first non-const table in
    the join order.
  */
  table_map const initial_tables_map =
      const_table_map | (allow_outer_refs ? OUTER_REF_TABLE_BIT : 0);

  table_map current_tables_map = initial_tables_map;
  table_map prev_tables_map = (table_map)0;
  table_map saved_tables_map = (table_map)0;

  JOIN_TAB *last_non_sjm_tab = NULL;  // Track the last non-sjm table

  for (uint i = const_tables; i < tables; i++) {
    JOIN_TAB *const tab = best_ref[i];
    if (!tab->table()) continue;
    /*
      Tables that are within SJ-Materialization nests cannot have their
      conditions referring to preceding non-const tables.
       - If we're looking at the first SJM table, reset current_tables_map
         to refer to only allowed tables
      @see Item_equal::get_subst_item()
      @see eliminate_item_equal()
    */
    if (sj_is_materialize_strategy(tab->get_sj_strategy())) {
      const table_map sjm_inner_tables = tab->emb_sj_nest->sj_inner_tables;
      if (!(sjm_inner_tables & current_tables_map)) {
        saved_tables_map = current_tables_map;
        current_tables_map = initial_tables_map;
        prev_tables_map = (table_map)0;
      }

      current_tables_map |= tab->table_ref->map();
      tab->set_prefix_tables(current_tables_map, prev_tables_map);
      prev_tables_map = current_tables_map;

      if (!(sjm_inner_tables & ~current_tables_map)) {
        // At the end of a semi-join materialization nest, restore previous map
        current_tables_map = saved_tables_map;
        prev_tables_map =
            last_non_sjm_tab ? last_non_sjm_tab->prefix_tables() : (table_map)0;
      }
    } else {
      last_non_sjm_tab = tab;
      current_tables_map |= tab->table_ref->map();
      tab->set_prefix_tables(current_tables_map, prev_tables_map);
      prev_tables_map = current_tables_map;
    }
  }
  /*
    Random expressions must be added to the last table's condition.
    It solves problem with queries like SELECT * FROM t1 WHERE rand() > 0.5
  */
  if (last_non_sjm_tab != NULL)
    last_non_sjm_tab->add_prefix_tables(RAND_TABLE_BIT);
}

/**
  Calculate best possible join order and initialize the join structure.

  @return true if success, false if error.

  The JOIN object is populated with statistics about the query,
  and a plan with table order and access method selection is made.

  The list of tables to be optimized is taken from select_lex->leaf_tables.
  JOIN::where_cond is also used in the optimization.
  As a side-effect, JOIN::keyuse_array is populated with key_use information.

  Here is an overview of the logic of this function:

  - Initialize JOIN data structures and setup basic dependencies between tables.

  - Update dependencies based on join information.

  - Make key descriptions (update_ref_and_keys()).

  - Pull out semi-join tables based on table dependencies.

  - Extract tables with zero or one rows as const tables.

  - Read contents of const tables, substitute columns from these tables with
    actual data. Also keep track of empty tables vs. one-row tables.

  - After const table extraction based on row count, more tables may
    have become functionally dependent. Extract these as const tables.

  - Add new sargable predicates based on retrieved const values.

  - Calculate number of rows to be retrieved from each table.

  - Calculate cost of potential semi-join materializations.

  - Calculate best possible join order based on available statistics.

  - Fill in remaining information for the generated join order.
*/

bool JOIN::make_join_plan() {
  DBUG_TRACE;

  SARGABLE_PARAM *sargables = NULL;

  Opt_trace_context *const trace = &thd->opt_trace;

  if (init_planner_arrays())  // Create and initialize the arrays
    return true;

  // Outer join dependencies were initialized above, now complete the analysis.
  if (select_lex->outer_join || select_lex->is_recursive()) {
    if (propagate_dependencies()) {
      /*
        Catch illegal join order.
        SQL2011 forbids:
        WITH RECURSIVE rec AS (
        ... UNION ALL SELECT ... FROM tbl LEFT JOIN rec ON...)c...
        MySQL also forbids the same query with STRAIGHT_JOIN instead of LEFT
        JOIN, because the algorithm of with-recursive imposes that "rec" be
        first in plan, i.e. "tbl" depends on "rec", but STRAIGHT_JOIN imposes
        the opposite dependency.
      */
      DBUG_ASSERT(select_lex->is_recursive());
      my_error(ER_CTE_RECURSIVE_FORBIDDEN_JOIN_ORDER, MYF(0),
               select_lex->recursive_reference->alias);
      return true;
    }
    init_key_dependencies();
  }

  if (unlikely(trace->is_started()))
    trace_table_dependencies(trace, join_tab, primary_tables);

  // Build the key access information, which is the basis for ref access.
  if (where_cond || select_lex->outer_join) {
    if (update_ref_and_keys(thd, &keyuse_array, join_tab, tables, where_cond,
                            ~select_lex->outer_join, select_lex, &sargables))
      return true;
  }

  /*
    Pull out semi-join tables based on dependencies. Dependencies are valid
    throughout the lifetime of a query, so this operation can be performed
    on the first optimization only.
  */
  if (!select_lex->sj_pullout_done && select_lex->sj_nests.elements &&
      pull_out_semijoin_tables(this))
    return true;

  select_lex->sj_pullout_done = true;
  const uint sj_nests = select_lex->sj_nests.elements;  // Changed by pull-out

  if (!(select_lex->active_options() & OPTION_NO_CONST_TABLES)) {
    // Detect tables that are const (0 or 1 row) and read their contents.
    if (extract_const_tables()) return true;

    // Detect tables that are functionally dependent on const values.
    if (extract_func_dependent_tables()) return true;
  }
  // Possibly able to create more sargable predicates from const rows.
  if (const_tables && sargables) update_sargable_from_const(sargables);

  // Make a first estimate of the fanout for each table in the query block.
  if (estimate_rowcount()) return true;

  /*
    Apply join order hints, with the exception of
    JOIN_FIXED_ORDER and STRAIGHT_JOIN.
  */
  if (select_lex->opt_hints_qb &&
      !(select_lex->active_options() & SELECT_STRAIGHT_JOIN))
    select_lex->opt_hints_qb->apply_join_order_hints(this);

  if (sj_nests) {
    set_semijoin_embedding();
    select_lex->update_semijoin_strategies(thd);
  }

  if (!plan_is_const()) optimize_keyuse();

  allow_outer_refs = true;

  if (sj_nests && optimize_semijoin_nests_for_materialization(this))
    return true;

  // Choose the table order based on analysis done so far.
  if (Optimize_table_order(thd, this, NULL).choose_table_order()) return true;

  DBUG_EXECUTE_IF("bug13820776_1", thd->killed = THD::KILL_QUERY;);
  if (thd->killed || thd->is_error()) return true;

  // If this is a subquery, decide between In-to-exists and materialization
  if (unit->item && decide_subquery_strategy()) return true;

  refine_best_rowcount();

  if (!(thd->variables.option_bits & OPTION_BIG_SELECTS) &&
      best_read > (double)thd->variables.max_join_size &&
      !thd->lex->is_explain()) { /* purecov: inspected */
    my_error(ER_TOO_BIG_SELECT, MYF(0));
    error = -1;
    return 1;
  }

  positions = NULL;  // But keep best_positions for get_best_combination

  // Generate an execution plan from the found optimal join order.
  if (get_best_combination()) return true;

  // Cleanup after update_ref_and_keys has added keys for derived tables.
  if (select_lex->materialized_derived_table_count ||
      select_lex->table_func_count)
    finalize_derived_keys();

  // No need for this struct after new JOIN_TAB array is set up.
  best_positions = NULL;

  // Some called function may still set error status unnoticed
  if (thd->is_error()) return true;

  // There is at least one empty const table
  if (const_table_map != found_const_table_map)
    zero_result_cause = "no matching row in const table";

  return false;
}

/**
  Initialize scratch arrays for the join order optimization

  @returns false if success, true if error

  @note If something fails during initialization, JOIN::cleanup()
        will free anything that has been partially allocated and set up.
        Arrays are created in the execution mem_root, so they will be
        deleted automatically when the mem_root is re-initialized.
*/

bool JOIN::init_planner_arrays() {
  // Up to one extra slot per semi-join nest is needed (if materialized)
  const uint sj_nests = select_lex->sj_nests.elements;
  const uint table_count = select_lex->leaf_table_count;

  DBUG_ASSERT(primary_tables == 0 && tables == 0);

  if (!(join_tab = alloc_jtab_array(thd, table_count))) return true;

  /*
    We add 2 cells:
    - because planning stage uses 0-termination so needs +1
    - because after get_best_combination, we don't use 0-termination but
    need +2, to host at most 2 tmp sort/group/distinct tables.
  */
  if (!(best_ref = (JOIN_TAB **)thd->alloc(
            sizeof(JOIN_TAB *) *
            (table_count + sj_nests + 2 + m_windows.elements))))
    return true;

  // sort/group tmp tables have no map
  if (!(map2table = (JOIN_TAB **)thd->alloc(sizeof(JOIN_TAB *) *
                                            (table_count + sj_nests))))
    return true;

  if (!(positions = new (thd->mem_root) POSITION[table_count])) return true;

  if (!(best_positions = new (thd->mem_root) POSITION[table_count + sj_nests]))
    return true;

  /*
    Initialize data structures for tables to be joined.
    Initialize dependencies between tables.
  */
  JOIN_TAB **best_ref_p = best_ref;
  TABLE_LIST *tl = select_lex->leaf_tables;

  for (JOIN_TAB *tab = join_tab; tl; tab++, tl = tl->next_leaf, best_ref_p++) {
    *best_ref_p = tab;
    TABLE *const table = tl->table;
    tab->table_ref = tl;
    tab->set_table(table);
    const int err = tl->fetch_number_of_rows();

    // Initialize the cost model for the table
    table->init_cost_model(cost_model());

    DBUG_EXECUTE_IF("bug11747970_raise_error", {
      if (!err) {
        my_error(ER_UNKNOWN_ERROR, MYF(0));
        return true;
      }
    });

    if (err) {
      table->file->print_error(err, MYF(0));
      return true;
    }
    all_table_map |= tl->map();
    tab->set_join(this);

    tab->dependent = tl->dep_tables;  // Initialize table dependencies
    if (select_lex->is_recursive()) {
      if (select_lex->recursive_reference != tl)
        // Recursive reference must go first
        tab->dependent |= select_lex->recursive_reference->map();
      else {
        // Recursive reference mustn't use any index
        table->covering_keys.clear_all();
        table->keys_in_use_for_group_by.clear_all();
        table->keys_in_use_for_order_by.clear_all();
      }
    }
    if (tl->schema_table) table->file->stats.records = 2;
    table->quick_condition_rows = table->file->stats.records;

    tab->init_join_cond_ref(tl);

    if (tl->outer_join_nest()) {
      // tab belongs to a nested join, maybe to several embedding joins
      tab->embedding_map = 0;
      for (TABLE_LIST *embedding = tl->embedding; embedding;
           embedding = embedding->embedding) {
        NESTED_JOIN *const nested_join = embedding->nested_join;
        tab->embedding_map |= nested_join->nj_map;
        tab->dependent |= embedding->dep_tables;
      }
    } else if (tab->join_cond()) {
      // tab is the only inner table of an outer join
      tab->embedding_map = 0;
      for (TABLE_LIST *embedding = tl->embedding; embedding;
           embedding = embedding->embedding)
        tab->embedding_map |= embedding->nested_join->nj_map;
    }

    if (tl->is_derived() && tl->derived_unit()->m_lateral_deps)
      has_lateral = true;

    tables++;  // Count number of initialized tables
  }

  primary_tables = tables;
  *best_ref_p = NULL;  // Last element of array must be NULL

  return false;
}

/**
  Propagate dependencies between tables due to outer join relations.

  @returns false if success, true if error

  Build transitive closure for relation 'to be dependent on'.
  This will speed up the plan search for many cases with outer joins,
  as well as allow us to catch illegal cross references.
  Warshall's algorithm is used to build the transitive closure.
  As we may restart the outer loop upto 'table_count' times, the
  complexity of the algorithm is O((number of tables)^3).
  However, most of the iterations will be shortcircuited when
  there are no dependencies to propagate.
*/

bool JOIN::propagate_dependencies() {
  for (uint i = 0; i < tables; i++) {
    if (!join_tab[i].dependent) continue;

    // Add my dependencies to other tables depending on me
    uint j;
    JOIN_TAB *tab;
    for (j = 0, tab = join_tab; j < tables; j++, tab++) {
      if (tab->dependent & join_tab[i].table_ref->map()) {
        const table_map was_dependent = tab->dependent;
        tab->dependent |= join_tab[i].dependent;
        /*
          If we change dependencies for a table we already have
          processed: Redo dependency propagation from this table.
        */
        if (i > j && tab->dependent != was_dependent) {
          i = j - 1;
          break;
        }
      }
    }
  }

  JOIN_TAB *const tab_end = join_tab + tables;
  for (JOIN_TAB *tab = join_tab; tab < tab_end; tab++) {
    if ((tab->dependent & tab->table_ref->map())) return true;
  }

  return false;
}

/**
  Extract const tables based on row counts.

  @returns false if success, true if error

  This extraction must be done for each execution.
  Tables containing exactly zero or one rows are marked as const, but
  notice the additional constraints checked below.
  Tables that are extracted have their rows read before actual execution
  starts and are placed in the beginning of the join_tab array.
  Thus, they do not take part in join order optimization process,
  which can significantly reduce the optimization time.
  The data read from these tables can also be regarded as "constant"
  throughout query execution, hence the column values can be used for
  additional constant propagation and extraction of const tables based
  on eq-ref properties.

  The tables are given the type JT_SYSTEM.
*/

bool JOIN::extract_const_tables() {
  enum enum_const_table_extraction {
    extract_no_table = 0,
    extract_empty_table = 1,
    extract_const_table = 2
  };

  JOIN_TAB *const tab_end = join_tab + tables;
  for (JOIN_TAB *tab = join_tab; tab < tab_end; tab++) {
    TABLE *const table = tab->table();
    TABLE_LIST *const tl = tab->table_ref;
    enum enum_const_table_extraction extract_method = extract_const_table;

    const bool all_partitions_pruned_away = table->all_partitions_pruned_away;

    if (tl->outer_join_nest()) {
      /*
        Table belongs to a nested join, no candidate for const table extraction.
      */
      extract_method = extract_no_table;
    } else if (tl->embedding && tl->embedding->is_sj_or_aj_nest()) {
      /*
        Table belongs to a semi-join.
        We do not currently pull out const tables from semi-join nests.
      */
      extract_method = extract_no_table;
    } else if (tab->join_cond()) {
      // tab is the only inner table of an outer join, extract empty tables
      extract_method = extract_empty_table;
    }
    switch (extract_method) {
      case extract_no_table:
        break;

      case extract_empty_table:
        // Extract tables with zero rows, but only if statistics are exact
        if ((table->file->stats.records == 0 || all_partitions_pruned_away) &&
            (table->file->ha_table_flags() & HA_STATS_RECORDS_IS_EXACT))
          mark_const_table(tab, NULL);
        break;

      case extract_const_table:
        /*
          Extract tables with zero or one rows, but do not extract tables that
           1. are dependent upon other tables, or
           2. have no exact statistics, or
           3. are full-text searched
        */
        if ((table->s->system || table->file->stats.records <= 1 ||
             all_partitions_pruned_away) &&
            !tab->dependent &&                                              // 1
            (table->file->ha_table_flags() & HA_STATS_RECORDS_IS_EXACT) &&  // 2
            !table->fulltext_searched)                                      // 3
          mark_const_table(tab, NULL);
        break;
    }
  }

  // Read const tables (tables matching no more than 1 rows)
  if (!const_tables) return false;

  for (POSITION *p_pos = positions, *p_end = p_pos + const_tables;
       p_pos < p_end; p_pos++) {
    JOIN_TAB *const tab = p_pos->table;
    const int status = join_read_const_table(tab, p_pos);
    if (status > 0)
      return true;
    else if (status == 0) {
      found_const_table_map |= tab->table_ref->map();
      tab->table_ref->optimized_away = true;
    }
  }

  return false;
}

/**
  Extract const tables based on functional dependencies.

  @returns false if success, true if error

  This extraction must be done for each execution.

  Mark as const the tables that
   - are functionally dependent on constant values, or
   - are inner tables of an outer join and contain exactly zero or one rows

  Tables that are extracted have their rows read before actual execution
  starts and are placed in the beginning of the join_tab array, just as
  described for JOIN::extract_const_tables().

  The tables are given the type JT_CONST.
*/

bool JOIN::extract_func_dependent_tables() {
  // loop until no more const tables are found
  bool ref_changed;
  // Tables referenced by others; if they're const the others may be too.
  table_map found_ref;
  do {
  more_const_tables_found:
    ref_changed = false;
    found_ref = 0;

    // Loop over all tables that are not already determined to be const
    for (JOIN_TAB **pos = best_ref + const_tables; *pos; pos++) {
      JOIN_TAB *const tab = *pos;
      TABLE *const table = tab->table();
      TABLE_LIST *const tl = tab->table_ref;
      /*
        If equi-join condition by a key is null rejecting and after a
        substitution of a const table the key value happens to be null
        then we can state that there are no matches for this equi-join.
      */
      Key_use *keyuse = tab->keyuse();
      if (keyuse && tab->join_cond() && !tab->embedding_map) {
        /*
          When performing an outer join operation if there are no matching rows
          for the single row of the outer table all the inner tables are to be
          null complemented and thus considered as constant tables.
          Here we apply this consideration to the case of outer join operations
          with a single inner table only because the case with nested tables
          would require a more thorough analysis.
          TODO. Apply single row substitution to null complemented inner tables
          for nested outer join operations.
        */
        while (keyuse->table_ref == tl) {
          if (!(keyuse->val->used_tables() & ~const_table_map) &&
              keyuse->val->is_null() && keyuse->null_rejecting) {
            table->set_null_row();
            table->const_table = true;
            found_const_table_map |= tl->map();
            mark_const_table(tab, keyuse);
            goto more_const_tables_found;
          }
          keyuse++;
        }
      }

      if (tab->dependent)  // If dependent on some table
      {
        // All dependent tables must be const
        if (tab->dependent & ~const_table_map) {
          found_ref |= tab->dependent;
          continue;
        }
        /*
          Mark a dependent table as constant if
           1. it has exactly zero or one rows (it is a system table), and
           2. it is not within a nested outer join, and
           3. it does not have an expensive outer join condition.
              This is because we have to determine whether an outer-joined table
              has a real row or a null-extended row in the optimizer phase.
              We have no possibility to evaluate its join condition at
              execution time, when it is marked as a system table.
        */
        if (table->file->stats.records <= 1L &&                             // 1
            (table->file->ha_table_flags() & HA_STATS_RECORDS_IS_EXACT) &&  // 1
            !tl->outer_join_nest() &&                                       // 2
            !(tab->join_cond() && tab->join_cond()->is_expensive()))        // 3
        {  // system table
          mark_const_table(tab, NULL);
          const int status =
              join_read_const_table(tab, positions + const_tables - 1);
          if (status > 0)
            return true;
          else if (status == 0)
            found_const_table_map |= tl->map();
          continue;
        }
      }

      // Check if table can be read by key or table only uses const refs

      if ((keyuse = tab->keyuse())) {
        while (keyuse->table_ref == tl) {
          Key_use *const start_keyuse = keyuse;
          const uint key = keyuse->key;
          tab->keys().set_bit(key);  // QQ: remove this ?

          table_map refs = 0;
          Key_map const_ref, eq_part;
          do {
            if (keyuse->val->type() != Item::NULL_ITEM && !keyuse->optimize) {
              if (!((~found_const_table_map) & keyuse->used_tables))
                const_ref.set_bit(keyuse->keypart);
              else
                refs |= keyuse->used_tables;
              eq_part.set_bit(keyuse->keypart);
            }
            keyuse++;
          } while (keyuse->table_ref == tl && keyuse->key == key);

          /*
            Extract const tables with proper key dependencies.
            Exclude tables that
             1. are full-text searched, or
             2. are part of nested outer join, or
             3. are part of semi-join, or
             4. have an expensive outer join condition.
             5. are blocked by handler for const table optimize.
          */
          if (eq_part.is_prefix(table->key_info[key].user_defined_key_parts) &&
              !table->fulltext_searched &&                                // 1
              !tl->outer_join_nest() &&                                   // 2
              !(tl->embedding && tl->embedding->is_sj_or_aj_nest()) &&    // 3
              !(tab->join_cond() && tab->join_cond()->is_expensive()) &&  // 4
              !(table->file->ha_table_flags() & HA_BLOCK_CONST_TABLE))    // 5
          {
            if (table->key_info[key].flags & HA_NOSAME) {
              if (const_ref == eq_part) {  // Found everything for ref.
                ref_changed = true;
                mark_const_table(tab, start_keyuse);
                if (create_ref_for_key(this, tab, start_keyuse,
                                       found_const_table_map))
                  return true;
                const int status =
                    join_read_const_table(tab, positions + const_tables - 1);
                if (status > 0)
                  return true;
                else if (status == 0)
                  found_const_table_map |= tl->map();
                break;
              } else
                found_ref |= refs;  // Table is const if all refs are const
            } else if (const_ref == eq_part)
              tab->const_keys.set_bit(key);
          }
        }
      }
    }
  } while
      /*
        A new const table appeared, that is referenced by others, so re-check
        others:
      */
      ((const_table_map & found_ref) && ref_changed);

  return false;
}

/**
  Update info on indexes that can be used for search lookups as
  reading const tables may has added new sargable predicates.
*/

void JOIN::update_sargable_from_const(SARGABLE_PARAM *sargables) {
  for (; sargables->field; sargables++) {
    Field *const field = sargables->field;
    JOIN_TAB *const tab = field->table->reginfo.join_tab;
    Key_map possible_keys = field->key_start;
    possible_keys.intersect(field->table->keys_in_use_for_query);
    bool is_const = true;
    for (uint j = 0; j < sargables->num_values; j++)
      is_const &= sargables->arg_value[j]->const_item();
    if (is_const) {
      tab->const_keys.merge(possible_keys);
      tab->keys().merge(possible_keys);
    }
  }
}

/**
  Estimate the number of matched rows for each joined table.
  Set up range scan for tables that have proper predicates.

  @returns false if success, true if error
*/

bool JOIN::estimate_rowcount() {
  Opt_trace_context *const trace = &thd->opt_trace;
  Opt_trace_object trace_wrapper(trace);
  Opt_trace_array trace_records(trace, "rows_estimation");

  JOIN_TAB *const tab_end = join_tab + tables;
  for (JOIN_TAB *tab = join_tab; tab < tab_end; tab++) {
    const Cost_model_table *const cost_model = tab->table()->cost_model();
    Opt_trace_object trace_table(trace);
    trace_table.add_utf8_table(tab->table_ref);
    if (tab->type() == JT_SYSTEM || tab->type() == JT_CONST) {
      trace_table.add("rows", 1)
          .add("cost", 1)
          .add_alnum("table_type",
                     (tab->type() == JT_SYSTEM) ? "system" : "const")
          .add("empty", tab->table()->has_null_row());

      // Only one matching row and one block to read
      tab->set_records(tab->found_records = 1);
      tab->worst_seeks = cost_model->page_read_cost(1.0);
      tab->read_time = tab->worst_seeks;
      continue;
    }
    // Approximate number of found rows and cost to read them
    tab->set_records(tab->found_records = tab->table()->file->stats.records);
    const Cost_estimate table_scan_time = tab->table()->file->table_scan_cost();
    tab->read_time = table_scan_time.total_cost();

    /*
      Set a max value for the cost of seek operations we can expect
      when using key lookup. This can't be too high as otherwise we
      are likely to use table scan.
    */
    tab->worst_seeks =
        min(cost_model->page_read_cost((double)tab->found_records / 10),
            tab->read_time * 3);
    const double min_worst_seek = cost_model->page_read_cost(2.0);
    if (tab->worst_seeks < min_worst_seek)  // Fix for small tables
      tab->worst_seeks = min_worst_seek;

    /*
      Add to tab->const_keys the indexes for which all group fields or
      all select distinct fields participate in one index.
      Add to tab->skip_scan_keys indexes which can be used for skip
      scan access if no aggregates are present.
    */
    add_loose_index_scan_and_skip_scan_keys(this, tab);

    /*
      Perform range analysis if there are keys it could use (1).
      Don't do range analysis if on the inner side of an outer join (2).
      Do range analysis if on the inner side of a semi-join (3).
    */
    TABLE_LIST *const tl = tab->table_ref;
    if ((!tab->const_keys.is_clear_all() ||
         !tab->skip_scan_keys.is_clear_all()) &&                 // (1)
        (!tl->embedding ||                                       // (2)
         (tl->embedding && tl->embedding->is_sj_or_aj_nest())))  // (3)
    {
      /*
        This call fills tab->quick() with the best QUICK access method
        possible for this table, and only if it's better than table scan.
        It also fills tab->needed_reg.
      */
      ha_rows records = get_quick_record_count(thd, tab, row_limit);

      if (records == 0 && thd->is_error()) return true;

      /*
        Check for "impossible range", but make sure that we do not attempt
        to mark semi-joined tables as "const" (only semi-joined tables that
        are functionally dependent can be marked "const", and subsequently
        pulled out of their semi-join nests).
      */
      if (records == 0 && tab->table()->reginfo.impossible_range &&
          (!(tl->embedding && tl->embedding->is_sj_or_aj_nest()))) {
        /*
          Impossible WHERE condition or join condition
          In case of join cond, mark that one empty NULL row is matched.
          In case of WHERE, don't set found_const_table_map to get the
          caller to abort with a zero row result.
        */
        mark_const_table(tab, NULL);
        tab->set_type(JT_CONST);  // Override setting made in mark_const_table()
        if (tab->join_cond()) {
          // Generate an empty row
          trace_table.add("returning_empty_null_row", true)
              .add_alnum("cause", "impossible_on_condition");
          found_const_table_map |= tl->map();
          tab->table()->set_null_row();  // All fields are NULL
        } else {
          trace_table.add("rows", 0).add_alnum("cause",
                                               "impossible_where_condition");
        }
      }
      if (records != HA_POS_ERROR) {
        tab->found_records = records;
        tab->read_time =
            tab->quick() ? tab->quick()->cost_est.total_cost() : 0.0;
      }
    } else {
      Opt_trace_object(trace, "table_scan")
          .add("rows", tab->found_records)
          .add("cost", tab->read_time);
    }
  }

  return false;
}

/**
  Set semi-join embedding join nest pointers.

  Set pointer to embedding semi-join nest for all semi-joined tables.
  This is the closest semi-join or anti-join nest.
  Note that this must be done for every table inside all semi-join nests,
  even for tables within outer join nests embedded in semi-join nests.
  A table can never be part of multiple semi-join nests, hence no
  ambiguities can ever occur.
  Note also that the pointer is not set for TABLE_LIST objects that
  are outer join nests within semi-join nests.
*/

void JOIN::set_semijoin_embedding() {
  DBUG_ASSERT(!select_lex->sj_nests.is_empty());

  JOIN_TAB *const tab_end = join_tab + primary_tables;

  for (JOIN_TAB *tab = join_tab; tab < tab_end; tab++) {
    tab->emb_sj_nest = nullptr;
    for (TABLE_LIST *tl = tab->table_ref; tl->embedding; tl = tl->embedding) {
      if (tl->embedding->is_sj_or_aj_nest()) {
        DBUG_ASSERT(!tab->emb_sj_nest);
        tab->emb_sj_nest = tl->embedding;
        // Let the up-walk continue, to assert there's no AJ/SJ nest above.
      }
    }
  }
}

/**
  @brief Check if semijoin's compared types allow materialization.

  @param[inout] sj_nest Semi-join nest containing information about correlated
         expressions. Set nested_join->sjm.scan_allowed to true if
         MaterializeScan strategy allowed. Set nested_join->sjm.lookup_allowed
         to true if MaterializeLookup strategy allowed

  @details
    This is a temporary fix for BUG#36752.

    There are two subquery materialization strategies for semijoin:

    1. Materialize and do index lookups in the materialized table. See
       BUG#36752 for description of restrictions we need to put on the
       compared expressions.

       In addition, since indexes are not supported for BLOB columns,
       this strategy can not be used if any of the columns in the
       materialized table will be BLOB/GEOMETRY columns.  (Note that
       also columns for non-BLOB values that may be greater in size
       than CONVERT_IF_BIGGER_TO_BLOB, will be represented as BLOB
       columns.)

    2. Materialize and then do a full scan of the materialized table.
       The same criteria as for MaterializeLookup are applied, except that
       BLOB/GEOMETRY columns are allowed.
*/

static void semijoin_types_allow_materialization(TABLE_LIST *sj_nest) {
  DBUG_TRACE;

  DBUG_ASSERT(sj_nest->nested_join->sj_outer_exprs.elements ==
              sj_nest->nested_join->sj_inner_exprs.elements);

  if (sj_nest->nested_join->sj_outer_exprs.elements > MAX_REF_PARTS ||
      sj_nest->nested_join->sj_outer_exprs.elements == 0) {
    // building an index is impossible
    sj_nest->nested_join->sjm.scan_allowed = false;
    sj_nest->nested_join->sjm.lookup_allowed = false;
    return;
  }

  List_iterator<Item> it1(sj_nest->nested_join->sj_outer_exprs);
  List_iterator<Item> it2(sj_nest->nested_join->sj_inner_exprs);

  sj_nest->nested_join->sjm.scan_allowed = true;
  sj_nest->nested_join->sjm.lookup_allowed = true;

  bool blobs_involved = false;
  Item *outer, *inner;
  uint total_lookup_index_length = 0;
  uint max_key_length, max_key_part_length, max_key_parts;
  /*
    Maximum lengths for keys and key parts that are supported by
    the temporary table storage engine(s).
  */
  get_max_key_and_part_length(&max_key_length, &max_key_part_length,
                              &max_key_parts);
  while (outer = it1++, inner = it2++) {
    DBUG_ASSERT(outer->real_item() && inner->real_item());
    if (!types_allow_materialization(outer, inner)) {
      sj_nest->nested_join->sjm.scan_allowed = false;
      sj_nest->nested_join->sjm.lookup_allowed = false;
      return;
    }
    blobs_involved |= inner->is_blob_field();

    // Calculate the index length of materialized table
    const uint lookup_index_length = get_key_length_tmp_table(inner);
    if (lookup_index_length > max_key_part_length)
      sj_nest->nested_join->sjm.lookup_allowed = false;
    total_lookup_index_length += lookup_index_length;
  }
  if (total_lookup_index_length > max_key_length)
    sj_nest->nested_join->sjm.lookup_allowed = false;

  if (blobs_involved) sj_nest->nested_join->sjm.lookup_allowed = false;

  DBUG_PRINT("info", ("semijoin_types_allow_materialization: ok, allowed"));
}

/**
  Index dive can be skipped if the following conditions are satisfied:
  F1) For a single table query:
     a) FORCE INDEX applies to a single index.
     b) No subquery is present.
     c) Fulltext Index is not involved.
     d) No GROUP-BY or DISTINCT clause.
     e) No ORDER-BY clause.

  F2) Not applicable to multi-table query.

  F3) This optimization is not applicable to EXPLAIN queries.

  @param tab   JOIN_TAB object.
  @param thd   THD object.
*/
static bool check_skip_records_in_range_qualification(JOIN_TAB *tab, THD *thd) {
  SELECT_LEX *select = thd->lex->current_select();
  TABLE *table = tab->table();
  return ((table->force_index &&
           table->pos_in_table_list->index_hints->elements == 1) &&  // F1.a
          select->parent_lex->is_single_level_stmt() &&              // F1.b
          !select->has_ft_funcs() &&                                 // F1.c
          (!select->is_grouped() && !select->is_distinct()) &&       // F1.d
          !select->is_ordered() &&                                   // F1.e
          select->join_list->elements == 1 &&                        // F2
          !thd->lex->is_explain());                                  // F3
}

/*****************************************************************************
  Create JOIN_TABS, make a guess about the table types,
  Approximate how many records will be used in each table
*****************************************************************************/

/**
  Returns estimated number of rows that could be fetched by given
  access method.

  The function calls the range optimizer to estimate the cost of the
  cheapest QUICK_* index access method to scan one or several of the
  'keys' using the conditions 'select->cond'. The range optimizer
  compares several different types of 'quick select' methods (range
  scan, index merge, loose index scan) and selects the cheapest one.

  If the best index access method is cheaper than a table- and an index
  scan, then the range optimizer also constructs the corresponding
  QUICK_* object and assigns it to select->quick. In most cases this
  is the QUICK_* object used at later (optimization and execution)
  phases.

  @param thd    Session that runs the query.
  @param tab    JOIN_TAB of source table.
  @param limit  maximum number of rows to select.

  @note
    In case of valid range, a QUICK_SELECT_I object will be constructed and
    saved in select->quick.

  @return Estimated number of result rows selected from 'tab'.

  @retval HA_POS_ERROR For derived tables/views or if an error occur.
  @retval 0            If impossible query (i.e. certainly no rows will be
                       selected.)
*/
static ha_rows get_quick_record_count(THD *thd, JOIN_TAB *tab, ha_rows limit) {
  DBUG_TRACE;
  uchar buff[STACK_BUFF_ALLOC];
  if (check_stack_overrun(thd, STACK_MIN_SIZE, buff))
    return 0;  // Fatal error flag is set

  TABLE_LIST *const tl = tab->table_ref;
  tab->set_skip_records_in_range(
      check_skip_records_in_range_qualification(tab, thd));

  // Derived tables aren't filled yet, so no stats are available.
  if (!tl->uses_materialization()) {
    QUICK_SELECT_I *qck;
    Key_map keys_to_use = tab->const_keys;
    keys_to_use.merge(tab->skip_scan_keys);
    int error = test_quick_select(
        thd, keys_to_use,
        0,  // empty table_map
        limit,
        false,  // don't force quick range
        ORDER_NOT_RELEVANT, tab,
        tab->join_cond() ? tab->join_cond() : tab->join()->where_cond,
        &tab->needed_reg, &qck, tab->table()->force_index);
    tab->set_quick(qck);

    if (error == 1) return qck->records;
    if (error == -1) {
      tl->table->reginfo.impossible_range = 1;
      return 0;
    }
    DBUG_PRINT("warning", ("Couldn't use record count on const keypart"));
  } else if (tl->is_table_function() || tl->materializable_is_const()) {
    tl->fetch_number_of_rows();
    return tl->table->file->stats.records;
  }
  return HA_POS_ERROR;
}

/*
  Get estimated record length for semi-join materialization temptable

  SYNOPSIS
    get_tmp_table_rec_length()
      items  IN subquery's select list.

  DESCRIPTION
    Calculate estimated record length for semi-join materialization
    temptable. It's an estimate because we don't follow every bit of
    create_tmp_table()'s logic. This isn't necessary as the return value of
    this function is used only for cost calculations.

  RETURN
    Length of the temptable record, in bytes
*/

static uint get_tmp_table_rec_length(List<Item> &items) {
  uint len = 0;
  Item *item;
  List_iterator<Item> it(items);
  while ((item = it++)) {
    switch (item->result_type()) {
      case REAL_RESULT:
        len += sizeof(double);
        break;
      case INT_RESULT:
        if (item->max_length >= (MY_INT32_NUM_DECIMAL_DIGITS - 1))
          len += 8;
        else
          len += 4;
        break;
      case STRING_RESULT:
        /* DATE/TIME and GEOMETRY fields have STRING_RESULT result type.  */
        if (item->is_temporal() || item->data_type() == MYSQL_TYPE_GEOMETRY)
          len += 8;
        else
          len += item->max_length;
        break;
      case DECIMAL_RESULT:
        len += 10;
        break;
      case ROW_RESULT:
      default:
        DBUG_ASSERT(0); /* purecov: deadcode */
        break;
    }
  }
  return len;
}

/**
   Writes to the optimizer trace information about dependencies between
   tables.
   @param trace  optimizer trace
   @param join_tabs  all JOIN_TABs of the join
   @param table_count how many JOIN_TABs in the 'join_tabs' array
*/
static void trace_table_dependencies(Opt_trace_context *trace,
                                     JOIN_TAB *join_tabs, uint table_count) {
  Opt_trace_object trace_wrapper(trace);
  Opt_trace_array trace_dep(trace, "table_dependencies");
  for (uint i = 0; i < table_count; i++) {
    TABLE_LIST *table_ref = join_tabs[i].table_ref;
    Opt_trace_object trace_one_table(trace);
    trace_one_table.add_utf8_table(table_ref).add(
        "row_may_be_null", table_ref->table->is_nullable());
    const table_map map = table_ref->map();
    DBUG_ASSERT(map < (1ULL << table_count));
    for (uint j = 0; j < table_count; j++) {
      if (map & (1ULL << j)) {
        trace_one_table.add("map_bit", j);
        break;
      }
    }
    Opt_trace_array depends_on(trace, "depends_on_map_bits");
    static_assert(sizeof(table_ref->map()) <= 64,
                  "RAND_TABLE_BIT may be in join_tabs[i].dependent, so we test "
                  "all 64 bits.");
    for (uint j = 0; j < 64; j++) {
      if (join_tabs[i].dependent & (1ULL << j)) depends_on.add(j);
    }
  }
}

/**
  Add to join_tab[i]->condition() "table.field IS NOT NULL" conditions
  we've inferred from ref/eq_ref access performed.

    This function is a part of "Early NULL-values filtering for ref access"
    optimization.

    Example of this optimization:
    For query SELECT * FROM t1,t2 WHERE t2.key=t1.field @n
    and plan " any-access(t1), ref(t2.key=t1.field) " @n
    add "t1.field IS NOT NULL" to t1's table condition. @n

    Description of the optimization:

      We look through equalities choosen to perform ref/eq_ref access,
      pick equalities that have form "tbl.part_of_key = othertbl.field"
      (where othertbl is a non-const table and othertbl.field may be NULL)
      and add them to conditions on correspoding tables (othertbl in this
      example).

      Exception from that is the case when referred_tab->join != join.
      I.e. don't add NOT NULL constraints from any embedded subquery.
      Consider this query:
      @code
      SELECT A.f2 FROM t1 LEFT JOIN t2 A ON A.f2 = f1
      WHERE A.f3=(SELECT MIN(f3) FROM  t2 C WHERE A.f4 = C.f4) OR A.f3 IS NULL;
      @endcode
      Here condition A.f3 IS NOT NULL is going to be added to the WHERE
      condition of the embedding query.
      Another example:
      SELECT * FROM t10, t11 WHERE (t10.a < 10 OR t10.a IS NULL)
      AND t11.b <=> t10.b AND (t11.a = (SELECT MAX(a) FROM t12
      WHERE t12.b = t10.a ));
      Here condition t10.a IS NOT NULL is going to be added.
      In both cases addition of NOT NULL condition will erroneously reject
      some rows of the result set.
      referred_tab->join != join constraint would disallow such additions.

      This optimization doesn't affect the choices that ref, range, or join
      optimizer make. This was intentional because this was added after 4.1
      was GA.

    Implementation overview
      1. update_ref_and_keys() accumulates info about null-rejecting
         predicates in in Key_field::null_rejecting
      1.1 add_key_part saves these to Key_use.
      2. create_ref_for_key copies them to TABLE_REF.
      3. add_not_null_conds adds "x IS NOT NULL" to join_tab->m_condition of
         appropiate JOIN_TAB members.
*/

static void add_not_null_conds(JOIN *join) {
  DBUG_TRACE;
  ASSERT_BEST_REF_IN_JOIN_ORDER(join);
  for (uint i = join->const_tables; i < join->tables; i++) {
    JOIN_TAB *const tab = join->best_ref[i];
    if ((tab->type() == JT_REF || tab->type() == JT_EQ_REF ||
         tab->type() == JT_REF_OR_NULL) &&
        !tab->table()->is_nullable()) {
      for (uint keypart = 0; keypart < tab->ref().key_parts; keypart++) {
        if (tab->ref().null_rejecting & ((key_part_map)1 << keypart)) {
          Item *item = tab->ref().items[keypart];
          Item *notnull;
          Item *real = item->real_item();
          DBUG_ASSERT(real->type() == Item::FIELD_ITEM);
          Item_field *not_null_item = (Item_field *)real;
          JOIN_TAB *referred_tab =
              not_null_item->field->table->reginfo.join_tab;
          /*
            For UPDATE queries such as:
            UPDATE t1 SET t1.f2=(SELECT MAX(t2.f4) FROM t2 WHERE t2.f3=t1.f1);
            not_null_item is the t1.f1, but it's referred_tab is 0.
          */
          if (!referred_tab || referred_tab->join() != join) continue;
          /* Skip if we already have a 'not null' predicate for 'item' */
          if (has_not_null_predicate(referred_tab->condition(), not_null_item))
            continue;
          if (!(notnull = new Item_func_isnotnull(not_null_item))) return;
          /*
            We need to do full fix_fields() call here in order to have correct
            notnull->const_item(). This is needed e.g. by test_quick_select
            when it is called from make_join_select after this function is
            called.
          */
          if (notnull->fix_fields(join->thd, &notnull)) return;
          DBUG_EXECUTE("where",
                       print_where(join->thd, notnull,
                                   referred_tab->table()->alias, QT_ORDINARY););
          referred_tab->and_with_condition(notnull);
        }
      }
    }
  }
}

/**
  Check all existing AND'ed predicates in 'cond' for an existing
  'is not null 'not_null_item''-predicate.

  A condition consisting of multiple AND'ed terms is recursively
  decomposed in the search for the specified not null predicate.

  @param  cond           Condition to be checked.
  @param  not_null_item  The item in: 'is not null 'item'' to search for

  @return true if 'is not null 'not_null_item'' is a predicate
          in the specified 'cond'.
*/
static bool has_not_null_predicate(Item *cond, Item_field *not_null_item) {
  if (cond == nullptr) return false;
  if (cond->type() == Item::FUNC_ITEM) {
    Item_func *item_func = down_cast<Item_func *>(cond);
    const Item_func::Functype func_type = item_func->functype();
    return (func_type == Item_func::ISNOTNULL_FUNC &&
            item_func->key_item() == not_null_item);
  } else if (cond->type() == Item::COND_ITEM) {
    Item_cond *item_cond = down_cast<Item_cond *>(cond);
    if (item_cond->functype() == Item_func::COND_AND_FUNC) {
      List_iterator<Item> li(*item_cond->argument_list());
      Item *item;
      while ((item = li++)) {
        if (has_not_null_predicate(item, not_null_item)) return true;
      }
    }
  }
  return false;
}

/**
  Check if given expression only uses fields covered by index @a keyno in the
  table tbl. The expression can use any fields in any other tables.

  The expression is guaranteed not to be AND or OR - those constructs are
  handled outside of this function.

  Restrict some function types from being pushed down to storage engine:
  a) Don't push down the triggered conditions. Nested outer joins execution
     code may need to evaluate a condition several times (both triggered and
     untriggered).
     TODO: Consider cloning the triggered condition and using the copies for:
        1. push the first copy down, to have most restrictive index condition
           possible.
        2. Put the second copy into tab->m_condition.
  b) Stored functions contain a statement that might start new operations (like
     DML statements) from within the storage engine. This does not work against
     all SEs.
  c) Subqueries might contain nested subqueries and involve more tables.
     TODO: ROY: CHECK THIS
  d) Do not push down internal functions of type DD_INTERNAL_FUNC. When ICP is
     enabled, pushing internal functions to storage engine for evaluation will
     open data-dictionary tables. In InnoDB storage engine this will result in
     situation like recursive latching of same page by the same thread. To avoid
     such situation, internal functions of type DD_INTERNAL_FUNC are not pushed
  to storage engine for evaluation.

  @param  item           Expression to check
  @param  tbl            The table having the index
  @param  keyno          The index number
  @param  other_tbls_ok  true <=> Fields of other non-const tables are allowed

  @return false if No, true if Yes
*/

bool uses_index_fields_only(Item *item, TABLE *tbl, uint keyno,
                            bool other_tbls_ok) {
  // Restrictions b and c.
  if (item->has_stored_program() || item->has_subquery()) return false;

  // No table fields in const items
  if (item->const_item()) return true;

  const Item::Type item_type = item->type();

  switch (item_type) {
    case Item::FUNC_ITEM: {
      Item_func *item_func = (Item_func *)item;
      const Item_func::Functype func_type = item_func->functype();

      if (func_type == Item_func::TRIG_COND_FUNC ||  // Restriction a.
          func_type == Item_func::DD_INTERNAL_FUNC)  // Restriction d.
        return false;

      /* This is a function, apply condition recursively to arguments */
      if (item_func->argument_count() > 0) {
        Item **item_end =
            (item_func->arguments()) + item_func->argument_count();
        for (Item **child = item_func->arguments(); child != item_end;
             child++) {
          if (!uses_index_fields_only(*child, tbl, keyno, other_tbls_ok))
            return false;
        }
      }
      return true;
    }
    case Item::COND_ITEM: {
      /*
        This is a AND/OR condition. Regular AND/OR clauses are handled by
        make_cond_for_index() which will chop off the part that can be
        checked with index. This code is for handling non-top-level AND/ORs,
        e.g. func(x AND y).
      */
      List_iterator<Item> li(*((Item_cond *)item)->argument_list());
      Item *item;
      while ((item = li++)) {
        if (!uses_index_fields_only(item, tbl, keyno, other_tbls_ok))
          return false;
      }
      return true;
    }
    case Item::FIELD_ITEM: {
      Item_field *item_field = (Item_field *)item;
      if (item_field->field->table != tbl) return other_tbls_ok;
      /*
        The below is probably a repetition - the first part checks the
        other two, but let's play it safe:
      */
      return item_field->field->part_of_key.is_set(keyno) &&
             item_field->field->type() != MYSQL_TYPE_GEOMETRY &&
             item_field->field->type() != MYSQL_TYPE_BLOB;
    }
    case Item::REF_ITEM:
      return uses_index_fields_only(item->real_item(), tbl, keyno,
                                    other_tbls_ok);
    default:
      return false; /* Play it safe, don't push unknown non-const items */
  }
}

/**
  Optimize semi-join nests that could be run with sj-materialization

  @param join           The join to optimize semi-join nests for

  @details
    Optimize each of the semi-join nests that can be run with
    materialization. For each of the nests, we
     - Generate the best join order for this "sub-join" and remember it;
     - Remember the sub-join execution cost (it's part of materialization
       cost);
     - Calculate other costs that will be incurred if we decide
       to use materialization strategy for this semi-join nest.

    All obtained information is saved and will be used by the main join
    optimization pass.

  @return false if successful, true if error
*/

static bool optimize_semijoin_nests_for_materialization(JOIN *join) {
  DBUG_TRACE;
  List_iterator<TABLE_LIST> sj_list_it(join->select_lex->sj_nests);
  TABLE_LIST *sj_nest;
  Opt_trace_context *const trace = &join->thd->opt_trace;

  while ((sj_nest = sj_list_it++)) {
    /* As a precaution, reset pointers that were used in prior execution */
    sj_nest->nested_join->sjm.positions = NULL;

    /* Calculate the cost of materialization if materialization is allowed. */
    if (sj_nest->nested_join->sj_enabled_strategies &
        OPTIMIZER_SWITCH_MATERIALIZATION) {
      /* A semi-join nest should not contain tables marked as const */
      DBUG_ASSERT(!(sj_nest->sj_inner_tables & join->const_table_map));

      Opt_trace_object trace_wrapper(trace);
      Opt_trace_object trace_sjmat(
          trace, "execution_plan_for_potential_materialization");
      Opt_trace_array trace_sjmat_steps(trace, "steps");
      /*
        Try semijoin materialization if the semijoin is classified as
        non-trivially-correlated.
      */
      if (sj_nest->nested_join->sj_corr_tables) continue;
      /*
        Check whether data types allow execution with materialization.
      */
      semijoin_types_allow_materialization(sj_nest);

      if (!sj_nest->nested_join->sjm.scan_allowed &&
          !sj_nest->nested_join->sjm.lookup_allowed)
        continue;

      if (Optimize_table_order(join->thd, join, sj_nest).choose_table_order())
        return true;
      const uint n_tables = my_count_bits(sj_nest->sj_inner_tables);
      calculate_materialization_costs(join, sj_nest, n_tables,
                                      &sj_nest->nested_join->sjm);
      /*
        Cost data is in sj_nest->nested_join->sjm. We also need to save the
        plan:
      */
      if (!(sj_nest->nested_join->sjm.positions =
                (POSITION *)join->thd->alloc(sizeof(POSITION) * n_tables)))
<<<<<<< HEAD
        DBUG_RETURN(true);
      memcpy(static_cast<void *>(sj_nest->nested_join->sjm.positions),
=======
        return true;
      memcpy(sj_nest->nested_join->sjm.positions,
>>>>>>> 4869291f
             join->best_positions + join->const_tables,
             sizeof(POSITION) * n_tables);
    }
  }
  return false;
}

/*
  Check if table's Key_use elements have an eq_ref(outer_tables) candidate

  SYNOPSIS
    find_eq_ref_candidate()
      tl                Table to be checked
      sj_inner_tables   Bitmap of inner tables. eq_ref(inner_table) doesn't
                        count.

  DESCRIPTION
    Check if table's Key_use elements have an eq_ref(outer_tables) candidate

  TODO
    Check again if it is feasible to factor common parts with constant table
    search

  RETURN
    true  - There exists an eq_ref(outer-tables) candidate
    false - Otherwise
*/

static bool find_eq_ref_candidate(TABLE_LIST *tl, table_map sj_inner_tables) {
  Key_use *keyuse = tl->table->reginfo.join_tab->keyuse();

  if (keyuse) {
    while (1) /* For each key */
    {
      const uint key = keyuse->key;
      KEY *const keyinfo = tl->table->key_info + key;
      key_part_map bound_parts = 0;
      if ((keyinfo->flags & (HA_NOSAME)) == HA_NOSAME) {
        do /* For all equalities on all key parts */
        {
          /* Check if this is "t.keypart = expr(outer_tables) */
          if (!(keyuse->used_tables & sj_inner_tables) &&
              !(keyuse->optimize & KEY_OPTIMIZE_REF_OR_NULL)) {
            /*
              Consider only if the resulting condition does not pass a NULL
              value through. Especially needed for a UNIQUE index on NULLable
              columns where a duplicate row is possible with NULL values.
            */
            if (keyuse->null_rejecting || !keyuse->val->maybe_null ||
                !keyinfo->key_part[keyuse->keypart].field->maybe_null())
              bound_parts |= (key_part_map)1 << keyuse->keypart;
          }
          keyuse++;
        } while (keyuse->key == key && keyuse->table_ref == tl);

        if (bound_parts == LOWER_BITS(uint, keyinfo->user_defined_key_parts))
          return true;
        if (keyuse->table_ref != tl) return false;
      } else {
        do {
          keyuse++;
          if (keyuse->table_ref != tl) return false;
        } while (keyuse->key == key);
      }
    }
  }
  return false;
}

/**
  Pull tables out of semi-join nests based on functional dependencies

  @param join  The join where to do the semi-join table pullout

  @return False if successful, true if error (Out of memory)

  @details
    Pull tables out of semi-join nests based on functional dependencies,
    ie. if a table is accessed via eq_ref(outer_tables).
    The function may be called several times, the caller is responsible
    for setting up proper key information that this function acts upon.

    PRECONDITIONS
    When this function is called, the join may have several semi-join nests
    but it is guaranteed that one semi-join nest does not contain another.
    For functionally dependent tables to be pulled out, key information must
    have been calculated (see update_ref_and_keys()).

    POSTCONDITIONS
     * Tables that were pulled out are removed from the semi-join nest they
       belonged to and added to the parent join nest.
     * For these tables, the used_tables and not_null_tables fields of
       the semi-join nest they belonged to will be adjusted.
       The semi-join nest is also marked as correlated, and
       sj_corr_tables and sj_depends_on are adjusted if necessary.
     * Semi-join nests' sj_inner_tables is set equal to used_tables

    NOTE
    Table pullout may make uncorrelated subquery correlated. Consider this
    example:

     ... WHERE oe IN (SELECT it1.primary_key WHERE p(it1, it2) ... )

    here table it1 can be pulled out (we have it1.primary_key=oe which gives
    us functional dependency). Once it1 is pulled out, all references to it1
    from p(it1, it2) become references to outside of the subquery and thus
    make the subquery (i.e. its semi-join nest) correlated.
    Making the subquery (i.e. its semi-join nest) correlated prevents us from
    using Materialization or LooseScan to execute it.
*/

static bool pull_out_semijoin_tables(JOIN *join) {
  TABLE_LIST *sj_nest;
  DBUG_TRACE;

  DBUG_ASSERT(!join->select_lex->sj_nests.is_empty());

  List_iterator<TABLE_LIST> sj_list_it(join->select_lex->sj_nests);
  Opt_trace_context *const trace = &join->thd->opt_trace;
  Opt_trace_object trace_wrapper(trace);
  Opt_trace_array trace_pullout(trace, "pulled_out_semijoin_tables");

  /* Try pulling out tables from each semi-join nest */
  while ((sj_nest = sj_list_it++)) {
    if (sj_nest->is_aj_nest()) continue;
    table_map pulled_tables = 0;
    List_iterator<TABLE_LIST> child_li(sj_nest->nested_join->join_list);
    TABLE_LIST *tbl;
    /*
      Calculate set of tables within this semi-join nest that have
      other dependent tables
    */
    table_map dep_tables = 0;
    while ((tbl = child_li++)) {
      TABLE *const table = tbl->table;
      if (table && (table->reginfo.join_tab->dependent &
                    sj_nest->nested_join->used_tables))
        dep_tables |= table->reginfo.join_tab->dependent;
    }
    /*
      Find which tables we can pull out based on key dependency data.
      Note that pulling one table out can allow us to pull out some
      other tables too.
    */
    bool pulled_a_table;
    do {
      pulled_a_table = false;
      child_li.rewind();
      while ((tbl = child_li++)) {
        if (tbl->table && !(pulled_tables & tbl->map()) &&
            !(dep_tables & tbl->map())) {
          if (find_eq_ref_candidate(
                  tbl, sj_nest->nested_join->used_tables & ~pulled_tables)) {
            pulled_a_table = true;
            pulled_tables |= tbl->map();
            Opt_trace_object(trace).add_utf8_table(tbl).add(
                "functionally_dependent", true);
            /*
              Pulling a table out of uncorrelated subquery in general makes
              it correlated. See the NOTE to this function.
            */
            sj_nest->nested_join->sj_corr_tables |= tbl->map();
            sj_nest->nested_join->sj_depends_on |= tbl->map();
          }
        }
      }
    } while (pulled_a_table);

    child_li.rewind();
    /*
      Move the pulled out TABLE_LIST elements to the parents.
    */
    sj_nest->nested_join->used_tables &= ~pulled_tables;
    sj_nest->nested_join->not_null_tables &= ~pulled_tables;

    /* sj_inner_tables is a copy of nested_join->used_tables */
    sj_nest->sj_inner_tables = sj_nest->nested_join->used_tables;

    if (pulled_tables) {
      List<TABLE_LIST> *upper_join_list =
          (sj_nest->embedding != NULL)
              ? &sj_nest->embedding->nested_join->join_list
              : &join->select_lex->top_join_list;

      Prepared_stmt_arena_holder ps_arena_holder(join->thd);

      while ((tbl = child_li++)) {
        if (tbl->table && !(sj_nest->nested_join->used_tables & tbl->map())) {
          /*
            Pull the table up in the same way as simplify_joins() does:
            update join_list and embedding pointers but keep next[_local]
            pointers.
          */
          child_li.remove();

          if (upper_join_list->push_back(tbl)) return true;

          tbl->join_list = upper_join_list;
          tbl->embedding = sj_nest->embedding;
        }
      }

      /* Remove the sj-nest itself if we've removed everything from it */
      if (!sj_nest->nested_join->used_tables) {
        List_iterator<TABLE_LIST> li(*upper_join_list);
        /* Find the sj_nest in the list. */
        while (sj_nest != li++) {
        }
        li.remove();
        /* Also remove it from the list of SJ-nests: */
        sj_list_it.remove();
      }
    }
  }
  return false;
}

/**
  @defgroup RefOptimizerModule Ref Optimizer

  @{

  This module analyzes all equality predicates to determine the best
  independent ref/eq_ref/ref_or_null index access methods.

  The 'ref' optimizer determines the columns (and expressions over them) that
  reference columns in other tables via an equality, and analyzes which keys
  and key parts can be used for index lookup based on these references. The
  main outcomes of the 'ref' optimizer are:

  - A bi-directional graph of all equi-join conditions represented as an
    array of Key_use elements. This array is stored in JOIN::keyuse_array in
    table, key, keypart order. Each JOIN_TAB::keyuse points to the
    first Key_use element with the same table as JOIN_TAB::table.

  - The table dependencies needed by the optimizer to determine what
    tables must be before certain table so that they provide the
    necessary column bindings for the equality predicates.

  - Computed properties of the equality predicates such as null_rejecting
    and the result size of each separate condition.

  Updates in JOIN_TAB:
  - JOIN_TAB::keys       Bitmap of all used keys.
  - JOIN_TAB::const_keys Bitmap of all keys that may be used with quick_select.
  - JOIN_TAB::keyuse     Pointer to possible keys.
*/

/**
  A Key_field is a descriptor of a predicate of the form (column @<op@> val).
  Currently 'op' is one of {'=', '<=>', 'IS [NOT] NULL', 'arg1 IN arg2'},
  and 'val' can be either another column or an expression (including constants).

  Key_field's are used to analyze columns that may potentially serve as
  parts of keys for index lookup. If 'field' is part of an index, then
  add_key_part() creates a corresponding Key_use object and inserts it
  into the JOIN::keyuse_array which is passed by update_ref_and_keys().

  The structure is used only during analysis of the candidate columns for
  index 'ref' access.
*/
struct Key_field {
  Key_field(Item_field *item_field, Item *val, uint level, uint optimize,
            bool eq_func, bool null_rejecting, bool *cond_guard,
            uint sj_pred_no)
      : item_field(item_field),
        val(val),
        level(level),
        optimize(optimize),
        eq_func(eq_func),
        null_rejecting(null_rejecting),
        cond_guard(cond_guard),
        sj_pred_no(sj_pred_no) {}
  Item_field *item_field;  ///< Item representing the column
  Item *val;               ///< May be empty if diff constant
  uint level;
  uint optimize;  ///< KEY_OPTIMIZE_*
  bool eq_func;
  /**
    If true, the condition this struct represents will not be satisfied
    when val IS NULL.
    @sa Key_use::null_rejecting .
  */
  bool null_rejecting;
  bool *cond_guard;  ///< @sa Key_use::cond_guard
  uint sj_pred_no;   ///< @sa Key_use::sj_pred_no
};

/* Values in optimize */
#define KEY_OPTIMIZE_EXISTS 1
#define KEY_OPTIMIZE_REF_OR_NULL 2

/**
  Merge new key definitions to old ones, remove those not used in both.

  This is called for OR between different levels.

  To be able to do 'ref_or_null' we merge a comparison of a column
  and 'column IS NULL' to one test.  This is useful for sub select queries
  that are internally transformed to something like:.

  @code
  SELECT * FROM t1 WHERE t1.key=outer_ref_field or t1.key IS NULL
  @endcode

  Key_field::null_rejecting is processed as follows: @n
  result has null_rejecting=true if it is set for both ORed references.
  for example:
  -   (t2.key = t1.field OR t2.key  =  t1.field) -> null_rejecting=true
  -   (t2.key = t1.field OR t2.key <=> t1.field) -> null_rejecting=false

  @todo
    The result of this is that we're missing some 'ref' accesses.
    OptimizerTeam: Fix this
*/

static Key_field *merge_key_fields(Key_field *start, Key_field *new_fields,
                                   Key_field *end, uint and_level) {
  if (start == new_fields) return start;  // Impossible or
  if (new_fields == end) return start;    // No new fields, skip all

  Key_field *first_free = new_fields;

  /* Mark all found fields in old array */
  for (; new_fields != end; new_fields++) {
    Field *const new_field = new_fields->item_field->field;

    for (Key_field *old = start; old != first_free; old++) {
      Field *const old_field = old->item_field->field;

      /*
        Check that the Field objects are the same, as we may have several
        Item_field objects pointing to the same Field:
      */
      if (old_field == new_field) {
        /*
          NOTE: below const_item() call really works as "!used_tables()", i.e.
          it can return false where it is feasible to make it return true.

          The cause is as follows: Some of the tables are already known to be
          const tables (the detection code is in JOIN::make_join_plan(),
          above the update_ref_and_keys() call), but we didn't propagate
          information about this: TABLE::const_table is not set to true, and
          Item::update_used_tables() hasn't been called for each item.
          The result of this is that we're missing some 'ref' accesses.
          TODO: OptimizerTeam: Fix this
        */
        if (!new_fields->val->const_item()) {
          /*
            If the value matches, we can use the key reference.
            If not, we keep it until we have examined all new values
          */
          if (old->val->eq(new_fields->val, old_field->binary())) {
            old->level = and_level;
            old->optimize =
                ((old->optimize & new_fields->optimize & KEY_OPTIMIZE_EXISTS) |
                 ((old->optimize | new_fields->optimize) &
                  KEY_OPTIMIZE_REF_OR_NULL));
            old->null_rejecting =
                (old->null_rejecting && new_fields->null_rejecting);
          }
        } else if (old->eq_func && new_fields->eq_func &&
                   old->val->eq_by_collation(new_fields->val,
                                             old_field->binary(),
                                             old_field->charset())) {
          old->level = and_level;
          old->optimize =
              ((old->optimize & new_fields->optimize & KEY_OPTIMIZE_EXISTS) |
               ((old->optimize | new_fields->optimize) &
                KEY_OPTIMIZE_REF_OR_NULL));
          old->null_rejecting =
              (old->null_rejecting && new_fields->null_rejecting);
        } else if (old->eq_func && new_fields->eq_func &&
                   ((old->val->const_item() && old->val->is_null()) ||
                    new_fields->val->is_null())) {
          /* field = expression OR field IS NULL */
          old->level = and_level;
          old->optimize = KEY_OPTIMIZE_REF_OR_NULL;
          /*
            Remember the NOT NULL value unless the value does not depend
            on other tables.
          */
          if (!old->val->used_tables() && old->val->is_null())
            old->val = new_fields->val;
          /* The referred expression can be NULL: */
          old->null_rejecting = 0;
        } else {
          /*
            We are comparing two different const.  In this case we can't
            use a key-lookup on this so it's better to remove the value
            and let the range optimizer handle it
          */
          if (old == --first_free)  // If last item
            break;
          *old = *first_free;  // Remove old value
          old--;               // Retry this value
        }
      }
    }
  }
  /* Remove all not used items */
  for (Key_field *old = start; old != first_free;) {
    if (old->level != and_level) {  // Not used in all levels
      if (old == --first_free) break;
      *old = *first_free;  // Remove old value
      continue;
    }
    old++;
  }
  return first_free;
}

/**
  Given a field, return its index in semi-join's select list, or UINT_MAX

  @param item_field Field to be looked up in select list

  @retval =UINT_MAX Field is not from a semijoin-transformed subquery
  @retval <UINT_MAX Index in select list of subquery

  @details
  Given a field, find its table; then see if the table is within a
  semi-join nest and if the field was in select list of the subquery
  (if subquery was part of a quantified comparison predicate), or
  the field was a result of subquery decorrelation.
  If it was, then return the field's index in the select list.
  The value is used by LooseScan strategy.
*/

static uint get_semi_join_select_list_index(Item_field *item_field) {
  TABLE_LIST *emb_sj_nest = item_field->table_ref->embedding;
  if (emb_sj_nest && emb_sj_nest->is_sj_or_aj_nest()) {
    List<Item> &items = emb_sj_nest->nested_join->sj_inner_exprs;
    List_iterator<Item> it(items);
    for (uint i = 0; i < items.elements; i++) {
      Item *sel_item = it++;
      if (sel_item->type() == Item::FIELD_ITEM &&
          ((Item_field *)sel_item)->field->eq(item_field->field))
        return i;
    }
  }
  return UINT_MAX;
}

/**
   @brief
   If EXPLAIN or if the --safe-updates option is enabled, add a warning that an
   index cannot be used for ref access.

   @details
   If EXPLAIN or if the --safe-updates option is enabled, add a warning for each
   index that cannot be used for ref access due to either type conversion or
   different collations on the field used for comparison

   Example type conversion (char compared to int):

   CREATE TABLE t1 (url char(1) PRIMARY KEY);
   SELECT * FROM t1 WHERE url=1;

   Example different collations (danish vs german2):

   CREATE TABLE t1 (url char(1) PRIMARY KEY) collate latin1_danish_ci;
   SELECT * FROM t1 WHERE url='1' collate latin1_german2_ci;

   @param thd                Thread for the connection that submitted the query
   @param field              Field used in comparison
   @param cant_use_index     Indexes that cannot be used for lookup
 */
static void warn_index_not_applicable(THD *thd, const Field *field,
                                      const Key_map cant_use_index) {
  Functional_index_error_handler functional_index_error_handler(field, thd);

  if (thd->lex->is_explain() ||
      thd->variables.option_bits & OPTION_SAFE_UPDATES)
    for (uint j = 0; j < field->table->s->keys; j++)
      if (cant_use_index.is_set(j))
        push_warning_printf(thd, Sql_condition::SL_WARNING,
                            ER_WARN_INDEX_NOT_APPLICABLE,
                            ER_THD(thd, ER_WARN_INDEX_NOT_APPLICABLE), "ref",
                            field->table->key_info[j].name, field->field_name);
}

/**
  Add a possible key to array of possible keys if it's usable as a key

  @param [in,out] key_fields Used as an input parameter in the sense that it is
  a pointer to a pointer to a memory area where an array of Key_field objects
  will stored. It is used as an out parameter in the sense that the pointer will
  be updated to point beyond the last Key_field written.

  @param thd                session context
  @param[in,out] key_fields is incremented if a key was stored in the array
  @param and_level          And level, to be stored in Key_field
  @param cond               Condition predicate
  @param item_field         Field used in comparison
  @param eq_func            True if we used =, <=> or IS NULL
  @param value              Array of values used for comparison with field
  @param num_values         Number of elements in the array of values
  @param usable_tables      Tables which can be used for key optimization
  @param sargables          IN/OUT Array of found sargable candidates.
                            Will be ignored in case eq_func is true.

  @note
    If we are doing a NOT NULL comparison on a NOT NULL field in a outer join
    table, we store this to be able to do not exists optimization later.


  @returns false if success, true if error
*/

static bool add_key_field(THD *thd, Key_field **key_fields, uint and_level,
                          Item_func *cond, Item_field *item_field, bool eq_func,
                          Item **value, uint num_values,
                          table_map usable_tables, SARGABLE_PARAM **sargables) {
  DBUG_ASSERT(cond->is_bool_func());
  DBUG_ASSERT(eq_func || sargables);

  Field *const field = item_field->field;
  TABLE_LIST *const tl = item_field->table_ref;

  if (tl->table->reginfo.join_tab == NULL) {
    /*
       Due to a bug in IN-to-EXISTS (grep for real_item() in item_subselect.cc
       for more info), an index over a field from an outer query might be
       considered here, which is incorrect. Their query has been fully
       optimized already so their reginfo.join_tab is NULL and we reject them.
    */
    return false;
  }

  DBUG_PRINT("info", ("add_key_field for field %s", field->field_name));
  uint exists_optimize = 0;
  if (!tl->derived_keys_ready && tl->uses_materialization() &&
      !tl->table->is_created()) {
    bool allocated;
    if (tl->update_derived_keys(thd, field, value, num_values, &allocated))
      return true;
    if (!allocated) return false;
  }
  if (!(field->flags & PART_KEY_FLAG)) {
    // Don't remove column IS NULL on a LEFT JOIN table
    if (!eq_func || (*value)->type() != Item::NULL_ITEM ||
        !tl->table->is_nullable() || field->real_maybe_null())
      return false;  // Not a key. Skip it
    exists_optimize = KEY_OPTIMIZE_EXISTS;
    DBUG_ASSERT(num_values == 1);
  } else {
    table_map used_tables = 0;
    bool optimizable = false;
    for (uint i = 0; i < num_values; i++) {
      used_tables |= (value[i])->used_tables();
      if (!((value[i])->used_tables() & (tl->map() | RAND_TABLE_BIT)))
        optimizable = true;
    }
    if (!optimizable) return false;
    if (!(usable_tables & tl->map())) {
      if (!eq_func || (*value)->type() != Item::NULL_ITEM ||
          !tl->table->is_nullable() || field->real_maybe_null())
        return false;  // Can't use left join optimize
      exists_optimize = KEY_OPTIMIZE_EXISTS;
    } else {
      JOIN_TAB *stat = tl->table->reginfo.join_tab;
      Key_map possible_keys = field->key_start;
      possible_keys.intersect(tl->table->keys_in_use_for_query);
      stat[0].keys().merge(possible_keys);  // Add possible keys

      /*
        Save the following cases:
        Field op constant
        Field LIKE constant where constant doesn't start with a wildcard
        Field = field2 where field2 is in a different table
        Field op formula
        Field IS NULL
        Field IS NOT NULL
        Field BETWEEN ...
        Field IN ...
      */
      stat[0].key_dependent |= used_tables;

      bool is_const = true;
      for (uint i = 0; i < num_values; i++) {
        if (!(is_const &= value[i]->const_for_execution())) break;
      }
      if (is_const)
        stat[0].const_keys.merge(possible_keys);
      else if (!eq_func) {
        /*
          Save info to be able check whether this predicate can be
          considered as sargable for range analysis after reading const tables.
          We do not save info about equalities as update_const_equal_items
          will take care of updating info on keys from sargable equalities.
        */
        DBUG_ASSERT(sargables);
        (*sargables)--;
        /*
          The sargables and key_fields arrays share the same memory
          buffer, and grow from opposite directions, so make sure they
          don't cross.
        */
        DBUG_ASSERT(*sargables >
                    reinterpret_cast<SARGABLE_PARAM *>(*key_fields));
        (*sargables)->field = field;
        (*sargables)->arg_value = value;
        (*sargables)->num_values = num_values;
      }
      /*
        We can't always use indexes when comparing a string index to a
        number. cmp_type() is checked to allow compare of dates to numbers.
        eq_func is NEVER true when num_values > 1
       */
      if (!eq_func) return false;

      /*
        Check if the field and value are comparable in the index.
        @todo: This code is almost identical to comparable_in_index()
        in opt_range.cc. Consider replacing the checks below with a
        function call to comparable_in_index()
      */
      if (field->result_type() == STRING_RESULT) {
        if ((*value)->result_type() != STRING_RESULT) {
          if (field->cmp_type() != (*value)->result_type()) {
            warn_index_not_applicable(stat->join()->thd, field, possible_keys);
            return false;
          }
        } else {
          /*
            Can't optimize datetime_column=indexed_varchar_column,
            also can't use indexes if the effective collation
            of the operation differ from the field collation.
            IndexedTimeComparedToDate: can't optimize
            'indexed_time = temporal_expr_with_date_part' because:
            - without index, a TIME column with value '48:00:00' is equal to a
            DATETIME column with value 'CURDATE() + 2 days'
            - with ref access into the TIME column, CURDATE() + 2 days becomes
            "00:00:00" (Field_timef::store_internal() simply extracts the time
            part from the datetime) which is a lookup key which does not match
            "48:00:00"; so ref access is not be able to give the same result
            as without index, so is disabled.
            On the other hand, we can optimize indexed_datetime = time
            because Field_temporal_with_date::store_time() will convert
            48:00:00 to CURDATE() + 2 days which is the correct lookup key.
          */
          if ((!field->is_temporal() && value[0]->is_temporal()) ||
              (field->cmp_type() == STRING_RESULT &&
               field->match_collation_to_optimize_range() &&
               field->charset() != cond->compare_collation()) ||
              field_time_cmp_date(field, value[0])) {
            warn_index_not_applicable(stat->join()->thd, field, possible_keys);
            return false;
          }
        }
      }

      /*
        We can't use indexes when comparing to a JSON value. For example,
        the string '{}' should compare equal to the JSON string "{}". If
        we use a string index to compare the two strings, we will be
        comparing '{}' and '"{}"', which don't compare equal.
        The only exception is Item_json, which is a basic const item and is
        used to contain value coerced to index's type.
      */
      if (value[0]->result_type() == STRING_RESULT &&
          value[0]->data_type() == MYSQL_TYPE_JSON &&
          !value[0]->basic_const_item()) {
        warn_index_not_applicable(stat->join()->thd, field, possible_keys);
        return false;
      }
    }
  }
  /*
    For the moment eq_func is always true. This slot is reserved for future
    extensions where we want to remembers other things than just eq comparisons
  */
  DBUG_ASSERT(eq_func);
  /*
    If the condition has form "tbl.keypart = othertbl.field" and
    othertbl.field can be NULL, there will be no matches if othertbl.field
    has NULL value.
    We use null_rejecting in add_not_null_conds() to add
    'othertbl.field IS NOT NULL' to tab->m_condition, if this is not an outer
    join. We also use it to shortcut reading "tbl" when othertbl.field is
    found to be a NULL value (in RefIterator and BKA).
  */
  Item *const real = (*value)->real_item();
  const bool null_rejecting =
      ((cond->functype() == Item_func::EQ_FUNC) ||
       (cond->functype() == Item_func::MULT_EQUAL_FUNC)) &&
      (real->type() == Item::FIELD_ITEM) &&
      ((Item_field *)real)->field->maybe_null();

  /* Store possible eq field */
  new (*key_fields) Key_field(item_field, *value, and_level, exists_optimize,
                              eq_func, null_rejecting, NULL,
                              get_semi_join_select_list_index(item_field));
  (*key_fields)++;
  /*
    The sargables and key_fields arrays share the same memory buffer,
    and grow from opposite directions, so make sure they don't
    cross. But if sargables was NULL, eq_func had to be true and we
    don't write any sargables.
  */
  DBUG_ASSERT(sargables == NULL ||
              *key_fields < reinterpret_cast<Key_field *>(*sargables));

  return false;
}

/**
  Add possible keys to array of possible keys originated from a simple
  predicate.

    @param  thd            session context
    @param[in,out] key_fields Pointer to add key, if usable
                           is incremented if key was stored in the array
    @param  and_level      And level, to be stored in Key_field
    @param  cond           Condition predicate
    @param  field_item     Field used in comparision
    @param  eq_func        True if we used =, <=> or IS NULL
    @param  val            Value used for comparison with field
                           Is NULL for BETWEEN and IN
    @param  num_values
    @param  usable_tables  Tables which can be used for key optimization
    @param  sargables      IN/OUT Array of found sargable candidates

  @note
    If field items f1 and f2 belong to the same multiple equality and
    a key is added for f1, the the same key is added for f2.

  @returns false if success, true if error
*/

static bool add_key_equal_fields(THD *thd, Key_field **key_fields,
                                 uint and_level, Item_func *cond,
                                 Item_field *field_item, bool eq_func,
                                 Item **val, uint num_values,
                                 table_map usable_tables,
                                 SARGABLE_PARAM **sargables) {
  DBUG_ASSERT(cond->is_bool_func());

  if (add_key_field(thd, key_fields, and_level, cond, field_item, eq_func, val,
                    num_values, usable_tables, sargables))
    return true;
  Item_equal *item_equal = field_item->item_equal;
  if (item_equal == nullptr) return false;
  /*
    Add to the set of possible key values every substitution of
    the field for an equal field included into item_equal
  */
  Item_equal_iterator it(*item_equal);
  Item_field *item;
  while ((item = it++)) {
    if (!field_item->field->eq(item->field)) {
      if (add_key_field(thd, key_fields, and_level, cond, item, eq_func, val,
                        num_values, usable_tables, sargables))
        return true;
    }
  }
  return false;
}

/**
  Check if an expression is a non-outer field.

  Checks if an expression is a field and belongs to the current select.

  @param   field  Item expression to check

  @return boolean
     @retval true   the expression is a local field
     @retval false  it's something else
*/

static bool is_local_field(Item *field) {
  return field->real_item()->type() == Item::FIELD_ITEM &&
         !(field->used_tables() & OUTER_REF_TABLE_BIT) &&
         !down_cast<Item_ident *>(field)->depended_from &&
         !down_cast<Item_ident *>(field->real_item())->depended_from;
}

/**
  Check if a row constructor expression is over columns in the same query block.

  @param item_row Row expression to check.

  @return boolean
  @retval true  The expression is a local column reference.
  @retval false It's something else.
*/
static bool is_row_of_local_columns(Item_row *item_row) {
  for (uint i = 0; i < item_row->cols(); ++i)
    if (!is_local_field(item_row->element_index(i))) return false;
  return true;
}

/**
   The guts of the ref optimizer. This function, along with the other
   add_key_* functions, make up a recursive procedure that analyzes a
   condition expression (a tree of AND and OR predicates) and does
   many things.

   @param thd      session context
   @param join     The query block involving the condition.
   @param [in,out] key_fields Start of memory buffer, see below.
   @param [in,out] and_level Current 'and level', see below.
   @param cond The conditional expression to analyze.
   @param usable_tables Tables not in this bitmap will not be examined.
   @param [in,out] sargables End of memory buffer, see below.

   @returns false if success, true if error

   This documentation is the result of reverse engineering and may
   therefore not capture the full gist of the procedure, but it is
   known to do the following:

   - Populate a raw memory buffer from two directions at the same time. An
     'array' of Key_field objects fill the buffer from low to high addresses
     whilst an 'array' of SARGABLE_PARAM's fills the buffer from high to low
     addresses. At the first call to this function, it is assumed that
     key_fields points to the beginning of the buffer and sargables point to the
     end (except for a poor-mans 'null element' at the very end).

   - Update a number of properties in the JOIN_TAB's that can be used
     to find search keys (sargables).

     - JOIN_TAB::keys
     - JOIN_TAB::key_dependent
     - JOIN_TAB::const_keys (dictates if the range optimizer will be run
       later.)

   The Key_field objects are marked with something called an 'and_level', which
   does @b not correspond to their nesting depth within the expression tree. It
   is rather a tag to group conjunctions together. For instance, in the
   conditional expression

   @code
     a = 0 AND b = 0
   @endcode

   two Key_field's are produced, both having an and_level of 0.

   In an expression such as

   @code
     a = 0 AND b = 0 OR a = 1
   @endcode

   three Key_field's are produced, the first two corresponding to 'a = 0' and
   'b = 0', respectively, both with and_level 0. The third one corresponds to
   'a = 1' and has an and_level of 1.

   A separate function, merge_key_fields() performs ref access validation on
   the Key_field array on the recursice ascent. If some Key_field's cannot be
   used for ref access, the key_fields pointer is rolled back. All other
   modifications to the query plan remain.
*/
static bool add_key_fields(THD *thd, JOIN *join, Key_field **key_fields,
                           uint *and_level, Item *cond, table_map usable_tables,
                           SARGABLE_PARAM **sargables) {
  DBUG_ASSERT(cond->is_bool_func());

  if (cond->type() == Item_func::COND_ITEM) {
    List_iterator_fast<Item> li(*((Item_cond *)cond)->argument_list());
    Key_field *org_key_fields = *key_fields;

    if (down_cast<Item_cond *>(cond)->functype() == Item_func::COND_AND_FUNC) {
      Item *item;
      while ((item = li++)) {
        if (add_key_fields(thd, join, key_fields, and_level, item,
                           usable_tables, sargables))
          return true;
      }
      for (; org_key_fields != *key_fields; org_key_fields++)
        org_key_fields->level = *and_level;
    } else {
      (*and_level)++;
      if (add_key_fields(thd, join, key_fields, and_level, li++, usable_tables,
                         sargables))
        return true;
      Item *item;
      while ((item = li++)) {
        Key_field *start_key_fields = *key_fields;
        (*and_level)++;
        if (add_key_fields(thd, join, key_fields, and_level, item,
                           usable_tables, sargables))
          return true;
        *key_fields = merge_key_fields(org_key_fields, start_key_fields,
                                       *key_fields, ++(*and_level));
      }
    }
    return false;
  }

  /*
    Subquery optimization: Conditions that are pushed down into subqueries
    are wrapped into Item_func_trig_cond. We process the wrapped condition
    but need to set cond_guard for Key_use elements generated from it.
  */
  if (cond->type() == Item::FUNC_ITEM &&
      down_cast<Item_func *>(cond)->functype() == Item_func::TRIG_COND_FUNC) {
    Item *const cond_arg = down_cast<Item_func *>(cond)->arguments()[0];
    if (!join->group_list && !join->order && join->unit->item &&
        join->unit->item->substype() == Item_subselect::IN_SUBS &&
        !join->unit->is_union()) {
      Key_field *save = *key_fields;
      if (add_key_fields(thd, join, key_fields, and_level, cond_arg,
                         usable_tables, sargables))
        return true;
      // Indicate that this ref access candidate is for subquery lookup:
      for (; save != *key_fields; save++)
        save->cond_guard = ((Item_func_trig_cond *)cond)->get_trig_var();
    }
    return false;
  }

  /* If item is of type 'field op field/constant' add it to key_fields */
  if (cond->type() != Item::FUNC_ITEM) return false;
  Item_func *const cond_func = down_cast<Item_func *>(cond);
  switch (cond_func->select_optimize(thd)) {
    case Item_func::OPTIMIZE_NONE:
      break;
    case Item_func::OPTIMIZE_KEY: {
      Item **values;
      /*
        Build list of possible keys for 'a BETWEEN low AND high'.
        It is handled similar to the equivalent condition
        'a >= low AND a <= high':
      */
      if (cond_func->functype() == Item_func::BETWEEN) {
        Item_field *field_item;
        bool equal_func = false;
        uint num_values = 2;
        values = cond_func->arguments();

        bool binary_cmp =
            (values[0]->real_item()->type() == Item::FIELD_ITEM)
                ? ((Item_field *)values[0]->real_item())->field->binary()
                : true;

        /*
          Additional optimization: If 'low = high':
          Handle as if the condition was "t.key = low".
        */
        if (!((Item_func_between *)cond_func)->negated &&
            values[1]->eq(values[2], binary_cmp)) {
          equal_func = true;
          num_values = 1;
        }

        /*
          Append keys for 'field <cmp> value[]' if the
          condition is of the form::
          '<field> BETWEEN value[1] AND value[2]'
        */
        if (is_local_field(values[0])) {
          field_item = (Item_field *)(values[0]->real_item());
          if (add_key_equal_fields(thd, key_fields, *and_level, cond_func,
                                   field_item, equal_func, &values[1],
                                   num_values, usable_tables, sargables))
            return true;
        }
        /*
          Append keys for 'value[0] <cmp> field' if the
          condition is of the form:
          'value[0] BETWEEN field1 AND field2'
        */
        for (uint i = 1; i <= num_values; i++) {
          if (is_local_field(values[i])) {
            field_item = (Item_field *)(values[i]->real_item());
            if (add_key_equal_fields(thd, key_fields, *and_level, cond_func,
                                     field_item, equal_func, values, 1,
                                     usable_tables, sargables))
              return true;
          }
        }
      }  // if ( ... Item_func::BETWEEN)
      else if (cond_func->functype() == Item_func::MEMBER_OF_FUNC &&
               is_local_field(cond_func->key_item())) {
        // The predicate is <val> IN (<typed array>)
        add_key_equal_fields(thd, key_fields, *and_level, cond_func,
                             (Item_field *)(cond_func->key_item()->real_item()),
                             true, cond_func->arguments(), 1, usable_tables,
                             sargables);
      } else if (cond_func->functype() == Item_func::JSON_CONTAINS ||
                 cond_func->functype() == Item_func::JSON_OVERLAPS) {
        Json_wrapper cont_wr;
        String str;
        Field *field;
        /*
          Applicability analysis was done during substitute_gc().
          Check here that a typed array field is used and there's a key over
          it.
          1) func has a key item
          2) key item is a local field
          3) key item is a typed array field
          If so, mark appropriate index as available for range optimizer
        */
        if (!cond_func->key_item() ||                  // 1
            !is_local_field(cond_func->key_item()) ||  // 2
            !cond_func->key_item()->returns_array())   // 3
          break;
        field = (down_cast<Item_field *>(cond_func->key_item()))->field;
        JOIN_TAB *tab = field->table->reginfo.join_tab;
        Key_map possible_keys = field->key_start;

        possible_keys.intersect(field->table->keys_in_use_for_query);
        tab->keys().merge(possible_keys);      // Add possible keys
        tab->const_keys.merge(possible_keys);  // Add possible keys
      }                                        // if (... Item_func::CONTAINS)
      // The predicate is IN or <>
      else if (is_local_field(cond_func->key_item()) &&
               !(cond_func->used_tables() & OUTER_REF_TABLE_BIT)) {
        values = cond_func->arguments() + 1;
        if (cond_func->functype() == Item_func::NE_FUNC &&
            is_local_field(cond_func->arguments()[1]))
          values--;
        DBUG_ASSERT(cond_func->functype() != Item_func::IN_FUNC ||
                    cond_func->argument_count() != 2);
        if (add_key_equal_fields(
                thd, key_fields, *and_level, cond_func,
                (Item_field *)(cond_func->key_item()->real_item()), 0, values,
                cond_func->argument_count() - 1, usable_tables, sargables))
          return true;
      } else if (cond_func->functype() == Item_func::IN_FUNC &&
                 cond_func->key_item()->type() == Item::ROW_ITEM) {
        /*
          The condition is (column1, column2, ... ) IN ((const1_1, const1_2),
          ...) and there is an index on (column1, column2, ...)

          The code below makes sure that the row constructor on the lhs indeed
          contains only column references before calling add_key_field on them.

          We can't do a ref access on IN, yet here we are. Why? We need
          to run add_key_field() only because it verifies that there are
          only constant expressions in the rows on the IN's rhs, see
          comment above the call to add_key_field() below.

          Actually, We could in theory do a ref access if the IN rhs
          contained just a single row, but there is a hack in the parser
          causing such IN predicates be parsed as row equalities.
        */
        Item_row *lhs_row = static_cast<Item_row *>(cond_func->key_item());
        if (is_row_of_local_columns(lhs_row)) {
          for (uint i = 0; i < lhs_row->cols(); ++i) {
            Item *const lhs_item = lhs_row->element_index(i)->real_item();
            DBUG_ASSERT(lhs_item->type() == Item::FIELD_ITEM);
            Item_field *const lhs_column = static_cast<Item_field *>(lhs_item);
            // j goes from 1 since arguments()[0] is the lhs of IN.
            for (uint j = 1; j < cond_func->argument_count(); ++j) {
              // Here we pick out the i:th column in the j:th row.
              Item *rhs_item = cond_func->arguments()[j];
              DBUG_ASSERT(rhs_item->type() == Item::ROW_ITEM);
              Item_row *rhs_row = static_cast<Item_row *>(rhs_item);
              DBUG_ASSERT(rhs_row->cols() == lhs_row->cols());
              Item **rhs_expr_ptr = rhs_row->addr(i);
              /*
                add_key_field() will write a Key_field on each call
                here, but we don't care, it will never be used. We only
                call it for the side effect: update JOIN_TAB::const_keys
                so the range optimizer can be invoked. We pass a
                scrap buffer and pointer here.
              */
              Key_field scrap_key_field = **key_fields;
              Key_field *scrap_key_field_ptr = &scrap_key_field;
              if (add_key_field(thd, &scrap_key_field_ptr, *and_level,
                                cond_func, lhs_column,
                                true,  // eq_func
                                rhs_expr_ptr,
                                1,  // Number of expressions: one
                                usable_tables,
                                NULL))  // sargables
                return true;
              // The pointer is not supposed to increase by more than one.
              DBUG_ASSERT(scrap_key_field_ptr <= &scrap_key_field + 1);
            }
          }
        }
      }
      break;
    }
    case Item_func::OPTIMIZE_OP: {
      bool equal_func = (cond_func->functype() == Item_func::EQ_FUNC ||
                         cond_func->functype() == Item_func::EQUAL_FUNC);

      if (is_local_field(cond_func->arguments()[0])) {
        if (add_key_equal_fields(
                thd, key_fields, *and_level, cond_func,
                (Item_field *)(cond_func->arguments()[0])->real_item(),
                equal_func, cond_func->arguments() + 1, 1, usable_tables,
                sargables))
          return true;
      } else {
        Item *real_item = cond_func->arguments()[0]->real_item();
        if (real_item->type() == Item::FUNC_ITEM) {
          Item_func *func_item = down_cast<Item_func *>(real_item);
          if (func_item->functype() == Item_func::COLLATE_FUNC) {
            Item *key_item = func_item->key_item();
            if (key_item->type() == Item::FIELD_ITEM) {
              if (add_key_equal_fields(thd, key_fields, *and_level, cond_func,
                                       down_cast<Item_field *>(key_item),
                                       equal_func, cond_func->arguments() + 1,
                                       1, usable_tables, sargables))
                return true;
            }
          }
        }
      }
      if (is_local_field(cond_func->arguments()[1]) &&
          cond_func->functype() != Item_func::LIKE_FUNC) {
        if (add_key_equal_fields(
                thd, key_fields, *and_level, cond_func,
                (Item_field *)(cond_func->arguments()[1])->real_item(),
                equal_func, cond_func->arguments(), 1, usable_tables,
                sargables))
          return true;
      } else {
        Item *real_item = cond_func->arguments()[1]->real_item();
        if (real_item->type() == Item::FUNC_ITEM) {
          Item_func *func_item = down_cast<Item_func *>(real_item);
          if (func_item->functype() == Item_func::COLLATE_FUNC) {
            Item *key_item = func_item->key_item();
            if (key_item->type() == Item::FIELD_ITEM) {
              if (add_key_equal_fields(thd, key_fields, *and_level, cond_func,
                                       down_cast<Item_field *>(key_item),
                                       equal_func, cond_func->arguments(), 1,
                                       usable_tables, sargables))
                return true;
            }
          }
        }
      }

      break;
    }
    case Item_func::OPTIMIZE_NULL:
      /* column_name IS [NOT] NULL */
      if (is_local_field(cond_func->arguments()[0]) &&
          !(cond_func->used_tables() & OUTER_REF_TABLE_BIT)) {
        Item *tmp = new Item_null;
        if (tmp == nullptr) return true;
        if (add_key_equal_fields(
                thd, key_fields, *and_level, cond_func,
                (Item_field *)(cond_func->arguments()[0])->real_item(),
                cond_func->functype() == Item_func::ISNULL_FUNC, &tmp, 1,
                usable_tables, sargables))
          return true;
      }
      break;
    case Item_func::OPTIMIZE_EQUAL:
      Item_equal *item_equal = (Item_equal *)cond;
      Item *const_item = item_equal->get_const();
      if (const_item) {
        /*
          For each field field1 from item_equal consider the equality
          field1=const_item as a condition allowing an index access of the table
          with field1 by the keys value of field1.
        */
        Item_equal_iterator it(*item_equal);
        Item_field *item;
        while ((item = it++)) {
          if (add_key_field(thd, key_fields, *and_level, cond_func, item, true,
                            &const_item, 1, usable_tables, sargables))
            return true;
        }
      } else {
        /*
          Consider all pairs of different fields included into item_equal.
          For each of them (field1, field1) consider the equality
          field1=field2 as a condition allowing an index access of the table
          with field1 by the keys value of field2.
        */
        Item_equal_iterator outer_it(*item_equal);
        Item_equal_iterator inner_it(*item_equal);
        Item_field *outer;
        while ((outer = outer_it++)) {
          Item_field *inner;
          while ((inner = inner_it++)) {
            if (!outer->field->eq(inner->field)) {
              if (add_key_field(thd, key_fields, *and_level, cond_func, outer,
                                true, (Item **)&inner, 1, usable_tables,
                                sargables))
                return true;
            }
          }
          inner_it.rewind();
        }
      }
      break;
  }
  return false;
}

/*
  Add all keys with uses 'field' for some keypart
  If field->and_level != and_level then only mark key_part as const_part

  RETURN
   0 - OK
   1 - Out of memory.
*/

static bool add_key_part(Key_use_array *keyuse_array, Key_field *key_field) {
  if (key_field->eq_func && !(key_field->optimize & KEY_OPTIMIZE_EXISTS)) {
    Field *const field = key_field->item_field->field;
    TABLE_LIST *const tl = key_field->item_field->table_ref;
    TABLE *const table = tl->table;

    for (uint key = 0; key < table->s->keys; key++) {
      if (!(table->keys_in_use_for_query.is_set(key))) continue;
      if (table->key_info[key].flags & (HA_FULLTEXT | HA_SPATIAL))
        continue;  // ToDo: ft-keys in non-ft queries.   SerG

      uint key_parts = actual_key_parts(&table->key_info[key]);
      for (uint part = 0; part < key_parts; part++) {
        if (field->eq(table->key_info[key].key_part[part].field)) {
          const Key_use keyuse(tl, key_field->val,
                               key_field->val->used_tables(), key, part,
                               key_field->optimize & KEY_OPTIMIZE_REF_OR_NULL,
                               (key_part_map)1 << part,
                               ~(ha_rows)0,  // will be set in optimize_keyuse
                               key_field->null_rejecting, key_field->cond_guard,
                               key_field->sj_pred_no);
          if (keyuse_array->push_back(keyuse))
            return true; /* purecov: inspected */
        }
      }
    }
  }
  return false;
}

/**
   Function parses WHERE condition and add key_use for FT index
   into key_use array if suitable MATCH function is found.
   Condition should be a set of AND expression, OR is not supported.
   MATCH function should be a part of simple expression.
   Simple expression is MATCH only function or MATCH is a part of
   comparison expression ('>=' or '>' operations are supported).
   It also sets FT_HINTS values(op_type, op_value).

   @param keyuse_array      Key_use array
   @param stat              JOIN_TAB structure
   @param cond              WHERE condition
   @param usable_tables     usable tables
   @param simple_match_expr true if this is the first call false otherwise.
                            if MATCH function is found at first call it means
                            that MATCH is simple expression, otherwise, in case
                            of AND/OR condition this parameter will be false.

   @retval
   true if FT key was added to Key_use array
   @retval
   false if no key was added to Key_use array

*/

static bool add_ft_keys(Key_use_array *keyuse_array, JOIN_TAB *stat, Item *cond,
                        table_map usable_tables, bool simple_match_expr) {
  Item_func_match *cond_func = NULL;

  if (!cond) return false;

  DBUG_ASSERT(cond->is_bool_func());

  if (cond->type() == Item::FUNC_ITEM) {
    Item_func *func = down_cast<Item_func *>(cond);
    Item_func::Functype functype = func->functype();
    if (functype == Item_func::MATCH_FUNC) {
      func = down_cast<Item_func *>(func->arguments()[0]);
      functype = func->functype();
    }
    enum ft_operation op_type = FT_OP_NO;
    double op_value = 0.0;
    if (functype == Item_func::FT_FUNC) {
      cond_func = down_cast<Item_func_match *>(func)->get_master();
      cond_func->set_hints_op(op_type, op_value);
    } else if (func->arg_count == 2) {
      Item *arg0 = func->arguments()[0];
      Item *arg1 = func->arguments()[1];
      if (arg1->const_item() && arg0->type() == Item::FUNC_ITEM &&
          down_cast<Item_func *>(arg0)->functype() == Item_func::FT_FUNC &&
          ((functype == Item_func::GE_FUNC &&
            (op_value = arg1->val_real()) > 0) ||
           (functype == Item_func::GT_FUNC &&
            (op_value = arg1->val_real()) >= 0))) {
        cond_func = down_cast<Item_func_match *>(arg0)->get_master();
        if (functype == Item_func::GE_FUNC)
          op_type = FT_OP_GE;
        else if (functype == Item_func::GT_FUNC)
          op_type = FT_OP_GT;
        cond_func->set_hints_op(op_type, op_value);
      } else if (arg0->const_item() && arg1->type() == Item::FUNC_ITEM &&
                 down_cast<Item_func *>(arg1)->functype() ==
                     Item_func::FT_FUNC &&
                 ((functype == Item_func::LE_FUNC &&
                   (op_value = arg0->val_real()) > 0) ||
                  (functype == Item_func::LT_FUNC &&
                   (op_value = arg0->val_real()) >= 0))) {
        cond_func = down_cast<Item_func_match *>(arg1)->get_master();
        if (functype == Item_func::LE_FUNC)
          op_type = FT_OP_GE;
        else if (functype == Item_func::LT_FUNC)
          op_type = FT_OP_GT;
        cond_func->set_hints_op(op_type, op_value);
      }
    }
  } else if (cond->type() == Item::COND_ITEM) {
    List_iterator_fast<Item> li(*down_cast<Item_cond *>(cond)->argument_list());

    if (down_cast<Item_cond *>(cond)->functype() == Item_func::COND_AND_FUNC) {
      Item *item;
      while ((item = li++)) {
        if (add_ft_keys(keyuse_array, stat, item, usable_tables, false))
          return true;
      }
    }
  }

  if (!cond_func || cond_func->key == NO_SUCH_KEY ||
      !(usable_tables & cond_func->table_ref->map()))
    return false;

  cond_func->set_simple_expression(simple_match_expr);

  const Key_use keyuse(cond_func->table_ref, cond_func,
                       cond_func->key_item()->used_tables(), cond_func->key,
                       FT_KEYPART,
                       0,            // optimize
                       0,            // keypart_map
                       ~(ha_rows)0,  // ref_table_rows
                       false,        // null_rejecting
                       NULL,         // cond_guard
                       UINT_MAX);    // sj_pred_no
  return keyuse_array->push_back(keyuse);
}

/**
  Compares two keyuse elements.

  @param a first Key_use element
  @param b second Key_use element

  Compare Key_use elements so that they are sorted as follows:
    -# By table.
    -# By key for each table.
    -# By keypart for each key.
    -# Const values.
    -# Ref_or_null.

  @retval true If a < b.
  @retval false If a >= b.
*/
static bool sort_keyuse(const Key_use &a, const Key_use &b) {
  if (a.table_ref->tableno() != b.table_ref->tableno())
    return a.table_ref->tableno() < b.table_ref->tableno();
  if (a.key != b.key) return a.key < b.key;
  if (a.keypart != b.keypart) return a.keypart < b.keypart;
  // Place const values before other ones
  int res;
  if ((res = MY_TEST((a.used_tables & ~OUTER_REF_TABLE_BIT)) -
             MY_TEST((b.used_tables & ~OUTER_REF_TABLE_BIT))))
    return res < 0;
  /* Place rows that are not 'OPTIMIZE_REF_OR_NULL' first */
  return (a.optimize & KEY_OPTIMIZE_REF_OR_NULL) <
         (b.optimize & KEY_OPTIMIZE_REF_OR_NULL);
}

/*
  Add to Key_field array all 'ref' access candidates within nested join.

    This function populates Key_field array with entries generated from the
    ON condition of the given nested join, and does the same for nested joins
    contained within this nested join.

  @param          thd                 session context
  @param[in]      nested_join_table   Nested join pseudo-table to process
  @param[in,out]  end                 End of the key field array
  @param[in,out]  and_level           And-level
  @param[in,out]  sargables           Array of found sargable candidates

  @returns false if success, true if error

  @note
    We can add accesses to the tables that are direct children of this nested
    join (1), and are not inner tables w.r.t their neighbours (2).

    Example for #1 (outer brackets pair denotes nested join this function is
    invoked for):
    @code
     ... LEFT JOIN (t1 LEFT JOIN (t2 ... ) ) ON cond
    @endcode
    Example for #2:
    @code
     ... LEFT JOIN (t1 LEFT JOIN t2 ) ON cond
    @endcode
    In examples 1-2 for condition cond, we can add 'ref' access candidates to
    t1 only.
    Example #3:
    @code
     ... LEFT JOIN (t1, t2 LEFT JOIN t3 ON inner_cond) ON cond
    @endcode
    Here we can add 'ref' access candidates for t1 and t2, but not for t3.
*/

static bool add_key_fields_for_nj(THD *thd, JOIN *join,
                                  TABLE_LIST *nested_join_table,
                                  Key_field **end, uint *and_level,
                                  SARGABLE_PARAM **sargables) {
  List_iterator<TABLE_LIST> li(nested_join_table->nested_join->join_list);
  List_iterator<TABLE_LIST> li2(nested_join_table->nested_join->join_list);
  bool have_another = false;
  table_map tables = 0;
  TABLE_LIST *table;
  DBUG_ASSERT(nested_join_table->nested_join);

  while ((table = li++) ||
         (have_another && (li = li2, have_another = false, (table = li++)))) {
    if (table->nested_join) {
      if (!table->join_cond_optim()) {
        /* It's a semi-join nest. Walk into it as if it wasn't a nest */
        have_another = true;
        li2 = li;
        li = List_iterator<TABLE_LIST>(table->nested_join->join_list);
      } else {
        if (add_key_fields_for_nj(thd, join, table, end, and_level, sargables))
          return true;
      }
    } else if (!table->join_cond_optim())
      tables |= table->map();
  }
  if (nested_join_table->join_cond_optim()) {
    if (add_key_fields(thd, join, end, and_level,
                       nested_join_table->join_cond_optim(), tables, sargables))
      return true;
  }
  return false;
}

///  @} (end of group RefOptimizerModule)

/**
  Check for the presence of AGGFN(DISTINCT a) queries that may be subject
  to loose index scan.


  Check if the query is a subject to AGGFN(DISTINCT) using loose index scan
  (QUICK_GROUP_MIN_MAX_SELECT).
  Optionally (if out_args is supplied) will push the arguments of
  AGGFN(DISTINCT) to the list

  Check for every COUNT(DISTINCT), AVG(DISTINCT) or
  SUM(DISTINCT). These can be resolved by Loose Index Scan as long
  as all the aggregate distinct functions refer to the same
  fields. Thus:

  SELECT AGGFN(DISTINCT a, b), AGGFN(DISTINCT b, a)... => can use LIS
  SELECT AGGFN(DISTINCT a),    AGGFN(DISTINCT a)   ... => can use LIS
  SELECT AGGFN(DISTINCT a, b), AGGFN(DISTINCT a)   ... => cannot use LIS
  SELECT AGGFN(DISTINCT a),    AGGFN(DISTINCT b)   ... => cannot use LIS
  etc.

  @param      join       the join to check
  @param[out] out_args   Collect the arguments of the aggregate functions
                         to a list. We don't worry about duplicates as
                         these will be sorted out later in
                         get_best_group_min_max.

  @return                does the query qualify for indexed AGGFN(DISTINCT)
    @retval   true       it does
    @retval   false      AGGFN(DISTINCT) must apply distinct in it.
*/

bool is_indexed_agg_distinct(JOIN *join, List<Item_field> *out_args) {
  Item_sum **sum_item_ptr;
  bool result = false;
  Field_map first_aggdistinct_fields;

  if (join->primary_tables > 1 ||            /* reference more than 1 table */
      join->select_distinct ||               /* or a DISTINCT */
      join->select_lex->olap == ROLLUP_TYPE) /* Check (B3) for ROLLUP */
    return false;

  if (join->make_sum_func_list(join->all_fields, join->fields_list, true))
    return false;

  for (sum_item_ptr = join->sum_funcs; *sum_item_ptr; sum_item_ptr++) {
    Item_sum *sum_item = *sum_item_ptr;
    Field_map cur_aggdistinct_fields;
    Item *expr;
    /* aggregate is not AGGFN(DISTINCT) or more than 1 argument to it */
    switch (sum_item->sum_func()) {
      case Item_sum::MIN_FUNC:
      case Item_sum::MAX_FUNC:
        continue;
      case Item_sum::COUNT_DISTINCT_FUNC:
        break;
      case Item_sum::AVG_DISTINCT_FUNC:
      case Item_sum::SUM_DISTINCT_FUNC:
        if (sum_item->get_arg_count() == 1) break;
      /* fall through */
      default:
        return false;
    }

    for (uint i = 0; i < sum_item->get_arg_count(); i++) {
      expr = sum_item->get_arg(i);
      /* The AGGFN(DISTINCT) arg is not an attribute? */
      if (expr->real_item()->type() != Item::FIELD_ITEM) return false;

      Item_field *item = static_cast<Item_field *>(expr->real_item());
      if (out_args) out_args->push_back(item);

      cur_aggdistinct_fields.set_bit(item->field->field_index);
      result = true;
    }
    /*
      If there are multiple aggregate functions, make sure that they all
      refer to exactly the same set of columns.
    */
    if (first_aggdistinct_fields.is_clear_all())
      first_aggdistinct_fields.merge(cur_aggdistinct_fields);
    else if (first_aggdistinct_fields != cur_aggdistinct_fields)
      return false;
  }

  return result;
}

/**
  Print keys that were appended to join_tab->const_keys because they
  can be used for GROUP BY or DISTINCT to the optimizer trace.

  @param trace     The optimizer trace context we're adding info to
  @param join_tab  The table the indexes cover
  @param new_keys  The keys that are considered useful because they can
                   be used for GROUP BY or DISTINCT
  @param cause     Zero-terminated string with reason for adding indexes
                   to const_keys

  @see add_group_and_distinct_keys()
 */
static void trace_indexes_added_group_distinct(Opt_trace_context *trace,
                                               const JOIN_TAB *join_tab,
                                               const Key_map new_keys,
                                               const char *cause) {
  if (likely(!trace->is_started())) return;

  KEY *key_info = join_tab->table()->key_info;
  Key_map existing_keys = join_tab->const_keys;
  uint nbrkeys = join_tab->table()->s->keys;

  Opt_trace_object trace_summary(trace, "const_keys_added");
  {
    Opt_trace_array trace_key(trace, "keys");
    for (uint j = 0; j < nbrkeys; j++)
      if (new_keys.is_set(j) && !existing_keys.is_set(j))
        trace_key.add_utf8(key_info[j].name);
  }
  trace_summary.add_alnum("cause", cause);
}

/**
  Discover the indexes that might be used for GROUP BY or DISTINCT queries or
  indexes that might be used for SKIP SCAN.

  If the query has a GROUP BY clause, find all indexes that contain
  all GROUP BY fields, and add those indexes to join_tab->const_keys
  and join_tab->keys.

  If the query has a DISTINCT clause, find all indexes that contain
  all SELECT fields, and add those indexes to join_tab->const_keys and
  join_tab->keys. This allows later on such queries to be processed by
  a QUICK_GROUP_MIN_MAX_SELECT.

  If the query does not have GROUP BY clause or any aggregate function
  the function collects possible keys to use for skip scan access.

  Note that indexes that are not usable for resolving GROUP
  BY/DISTINCT may also be added in some corner cases. For example, an
  index covering 'a' and 'b' is not usable for the following query but
  is still added: "SELECT DISTINCT a+b FROM t1". This is not a big
  issue because a) although the optimizer will consider using the
  index, it will not chose it (so minor calculation cost added but not
  wrong result) and b) it applies only to corner cases.

  @param join
  @param join_tab

  @return
    None
*/

static void add_loose_index_scan_and_skip_scan_keys(JOIN *join,
                                                    JOIN_TAB *join_tab) {
  DBUG_ASSERT(join_tab->const_keys.is_subset(join_tab->keys()));

  List<Item_field> indexed_fields;
  List_iterator<Item_field> indexed_fields_it(indexed_fields);
  ORDER *cur_group;
  Item_field *cur_item;
  const char *cause;

  /* Find the indexes that might be used for skip scan queries. */
  if (hint_table_state(join->thd, join_tab->table_ref, SKIP_SCAN_HINT_ENUM,
                       OPTIMIZER_SKIP_SCAN) &&
      join->where_cond && join->primary_tables == 1 && !join->group_list &&
      !is_indexed_agg_distinct(join, &indexed_fields) &&
      !join->select_distinct) {
    join->where_cond->walk(&Item::collect_item_field_processor,
                           enum_walk::POSTFIX, (uchar *)&indexed_fields);
    Key_map possible_keys;
    possible_keys.set_all();
    join_tab->skip_scan_keys.clear_all();
    while ((cur_item = indexed_fields_it++)) {
      if (cur_item->used_tables() != join_tab->table_ref->map()) return;
      possible_keys.intersect(cur_item->field->part_of_key);
    }
    join_tab->skip_scan_keys.merge(possible_keys);
    cause = "skip_scan";
    return;
  }

  if (join->group_list) {
    /* Collect all query fields referenced in the GROUP clause. */
    for (cur_group = join->group_list; cur_group; cur_group = cur_group->next)
      (*cur_group->item)
          ->walk(&Item::collect_item_field_processor, enum_walk::POSTFIX,
                 (uchar *)&indexed_fields);
    cause = "group_by";
  } else if (join->select_distinct) {
    /* Collect all query fields referenced in the SELECT clause. */
    List<Item> &select_items = join->fields_list;
    List_iterator<Item> select_items_it(select_items);
    Item *item;
    while ((item = select_items_it++))
      item->walk(&Item::collect_item_field_processor, enum_walk::POSTFIX,
                 (uchar *)&indexed_fields);
    cause = "distinct";
  } else if (join->tmp_table_param.sum_func_count &&
             is_indexed_agg_distinct(join, &indexed_fields)) {
    /*
      SELECT list with AGGFN(distinct col). The query qualifies for
      loose index scan, and is_indexed_agg_distinct() has already
      collected all referenced fields into indexed_fields.
    */
    join->streaming_aggregation = true;
    cause = "indexed_distinct_aggregate";
  } else
    return;

  if (indexed_fields.elements == 0) return;

  Key_map possible_keys;
  possible_keys.set_all();

  /* Intersect the keys of all group fields. */
  while ((cur_item = indexed_fields_it++)) {
    if (cur_item->used_tables() != join_tab->table_ref->map()) {
      /*
        Doing GROUP BY or DISTINCT on a field in another table so no
        index in this table is usable
      */
      return;
    } else
      possible_keys.intersect(cur_item->field->part_of_key);
  }

  /*
    At this point, possible_keys has key bits set only for usable
    indexes because indexed_fields is non-empty and if any of the
    fields belong to a different table the function would exit in the
    loop above.
  */

  if (!possible_keys.is_clear_all() &&
      !possible_keys.is_subset(join_tab->const_keys)) {
    trace_indexes_added_group_distinct(&join->thd->opt_trace, join_tab,
                                       possible_keys, cause);
    join_tab->const_keys.merge(possible_keys);
    join_tab->keys().merge(possible_keys);
  }

  DBUG_ASSERT(join_tab->const_keys.is_subset(join_tab->keys()));
}

/**
  Update keyuse array with all possible keys we can use to fetch rows.

  @param       thd            session context
  @param[out]  keyuse         Put here ordered array of Key_use structures
  @param       join_tab       Array in table number order
  @param       tables         Number of tables in join
  @param       cond           WHERE condition (note that the function analyzes
                              join_tab[i]->join_cond() too)
  @param       normal_tables  Tables not inner w.r.t some outer join (ones
                              for which we can make ref access based the WHERE
                              clause)
  @param       select_lex     current SELECT
  @param[out]  sargables      Array of found sargable candidates

  @returns false if success, true if error
*/

static bool update_ref_and_keys(THD *thd, Key_use_array *keyuse,
                                JOIN_TAB *join_tab, uint tables, Item *cond,
                                table_map normal_tables, SELECT_LEX *select_lex,
                                SARGABLE_PARAM **sargables) {
  DBUG_ASSERT(cond == nullptr || cond->is_bool_func());
  uint and_level, i, found_eq_constant;
  Key_field *key_fields, *end, *field;
  size_t sz;
  uint m = max(select_lex->max_equal_elems, 1U);
  JOIN *const join = select_lex->join;
  /*
    We use the same piece of memory to store both  Key_field
    and SARGABLE_PARAM structure.
    Key_field values are placed at the beginning this memory
    while  SARGABLE_PARAM values are put at the end.
    All predicates that are used to fill arrays of Key_field
    and SARGABLE_PARAM structures have at most 2 arguments
    except BETWEEN predicates that have 3 arguments and
    IN predicates.
    This any predicate if it's not BETWEEN/IN can be used
    directly to fill at most 2 array elements, either of Key_field
    or SARGABLE_PARAM type. For a BETWEEN predicate 3 elements
    can be filled as this predicate is considered as
    saragable with respect to each of its argument.
    An IN predicate can require at most 1 element as currently
    it is considered as sargable only for its first argument.
    Multiple equality can add  elements that are filled after
    substitution of field arguments by equal fields. There
    can be not more than select_lex->max_equal_elems such
    substitutions.
  */
  sz = max(sizeof(Key_field), sizeof(SARGABLE_PARAM)) *
       (((select_lex->cond_count + 1) * 2 + select_lex->between_count) * m + 1);
  if (!(key_fields = (Key_field *)thd->alloc(sz)))
    return true; /* purecov: inspected */
  and_level = 0;
  field = end = key_fields;
  *sargables = (SARGABLE_PARAM *)key_fields +
               (sz - sizeof((*sargables)[0].field)) / sizeof(SARGABLE_PARAM);
  /* set a barrier for the array of SARGABLE_PARAM */
  (*sargables)[0].field = 0;

  if (cond) {
    if (add_key_fields(thd, join, &end, &and_level, cond, normal_tables,
                       sargables))
      return true;
    for (Key_field *fld = field; fld != end; fld++) {
      /* Mark that we can optimize LEFT JOIN */
      if (fld->val->type() == Item::NULL_ITEM &&
          !fld->item_field->field->real_maybe_null()) {
        /*
          Example:
          SELECT * FROM t1 LEFT JOIN t2 ON t1.a=t2.a WHERE t2.a IS NULL;
          this just wants rows of t1 where t1.a does not exist in t2.
        */
        fld->item_field->field->table->reginfo.not_exists_optimize = true;
      }
    }
  }

  for (i = 0; i < tables; i++) {
    /*
      Block the creation of keys for inner tables of outer joins.
      Here only the outer joins that can not be converted to
      inner joins are left and all nests that can be eliminated
      are flattened.
      In the future when we introduce conditional accesses
      for inner tables in outer joins these keys will be taken
      into account as well.
    */
    if (join_tab[i].join_cond()) {
      if (add_key_fields(thd, join, &end, &and_level, join_tab[i].join_cond(),
                         join_tab[i].table_ref->map(), sargables))
        return true;
    }
  }

  /* Process ON conditions for the nested joins */
  {
    List_iterator<TABLE_LIST> li(select_lex->top_join_list);
    TABLE_LIST *tl;
    while ((tl = li++)) {
      if (tl->nested_join &&
          add_key_fields_for_nj(thd, join, tl, &end, &and_level, sargables))
        return true;
    }
  }

  /* Generate keys descriptions for derived tables */
  if (select_lex->materialized_derived_table_count ||
      select_lex->table_func_count) {
    if (join->generate_derived_keys()) return true;
  }
  /* fill keyuse with found key parts */
  for (; field != end; field++) {
    if (add_key_part(keyuse, field)) return true;
  }

  if (select_lex->ftfunc_list->elements) {
    if (add_ft_keys(keyuse, join_tab, cond, normal_tables, true)) return true;
  }

  /*
    Sort the array of possible keys and remove the following key parts:
    - ref if there is a keypart which is a ref and a const.
      (e.g. if there is a key(a,b) and the clause is a=3 and b=7 and b=t2.d,
      then we skip the key part corresponding to b=t2.d)
    - keyparts without previous keyparts
      (e.g. if there is a key(a,b,c) but only b < 5 (or a=2 and c < 3) is
      used in the query, we drop the partial key parts from consideration).
    Special treatment for ft-keys.
  */
  if (!keyuse->empty()) {
    Key_use *save_pos, *use;

    std::sort(keyuse->begin(), keyuse->begin() + keyuse->size(), sort_keyuse);

    const Key_use key_end(NULL, NULL, 0, 0, 0, 0, 0, 0, false, NULL, 0);
    if (keyuse->push_back(key_end))  // added for easy testing
      return true;

    use = save_pos = keyuse->begin();
    const Key_use *prev = &key_end;
    found_eq_constant = 0;
    for (i = 0; i < keyuse->size() - 1; i++, use++) {
      TABLE *const table = use->table_ref->table;
      if (!use->used_tables && use->optimize != KEY_OPTIMIZE_REF_OR_NULL)
        table->const_key_parts[use->key] |= use->keypart_map;
      if (use->keypart != FT_KEYPART) {
        if (use->key == prev->key && use->table_ref == prev->table_ref) {
          if (prev->keypart + 1 < use->keypart ||
              (prev->keypart == use->keypart && found_eq_constant))
            continue;                  /* remove */
        } else if (use->keypart != 0)  // First found must be 0
          continue;
      }

      /*
        Protect against self assignment.
        The compiler *may* generate a call to memcpy() to do the assignment,
        and that is undefined behaviour (memory overlap).
       */
      if (save_pos != use) *save_pos = *use;
      prev = use;
      found_eq_constant = !use->used_tables;
      /* Save ptr to first use */
      if (!table->reginfo.join_tab->keyuse())
        table->reginfo.join_tab->set_keyuse(save_pos);
      table->reginfo.join_tab->checked_keys.set_bit(use->key);
      save_pos++;
    }
    i = (uint)(save_pos - keyuse->begin());
    keyuse->at(i) = key_end;
    keyuse->chop(i);
  }
  print_keyuse_array(&thd->opt_trace, keyuse);

  return false;
}

/**
  Create a keyuse array for a table with a primary key.
  To be used when creating a materialized temporary table.

  @param thd         THD pointer, for memory allocation
  @param keyparts    Number of key parts in the primary key
  @param fields
  @param outer_exprs List of items used for key lookup

  @return Pointer to created keyuse array, or NULL if error
*/
Key_use_array *create_keyuse_for_table(THD *thd, uint keyparts,
                                       Item_field **fields,
                                       List<Item> outer_exprs) {
  void *mem = thd->alloc(sizeof(Key_use_array));
  if (!mem) return NULL;
  Key_use_array *keyuses = new (mem) Key_use_array(thd->mem_root);

  List_iterator<Item> outer_expr(outer_exprs);

  for (uint keypartno = 0; keypartno < keyparts; keypartno++) {
    Item *const item = outer_expr++;
    Key_field key_field(fields[keypartno], item, 0, 0, true,
                        // null_rejecting must be true for field items only,
                        // add_not_null_conds() is incapable of handling
                        // other item types.
                        (item->type() == Item::FIELD_ITEM), NULL, UINT_MAX);
    if (add_key_part(keyuses, &key_field)) return NULL;
  }
  const Key_use key_end(NULL, NULL, 0, 0, 0, 0, 0, 0, false, NULL, 0);
  if (keyuses->push_back(key_end))  // added for easy testing
    return NULL;

  return keyuses;
}

/**
  Move const tables first in the position array.

  Increment the number of const tables and set same basic properties for the
  const table.
  A const table looked up by a key has type JT_CONST.
  A const table with a single row has type JT_SYSTEM.

  @param tab    Table that is designated as a const table
  @param key    The key definition to use for this table (NULL if table scan)
*/

void JOIN::mark_const_table(JOIN_TAB *tab, Key_use *key) {
  POSITION *const position = positions + const_tables;
  position->table = tab;
  position->key = key;
  position->rows_fetched = 1.0;  // This is a const table
  position->filter_effect = 1.0;
  position->prefix_rowcount = 1.0;
  position->read_cost = 0.0;
  position->ref_depend_map = 0;
  position->loosescan_key = MAX_KEY;  // Not a LooseScan
  position->sj_strategy = SJ_OPT_NONE;
  positions->use_join_buffer = false;

  // Move the const table as far down as possible in best_ref
  JOIN_TAB **pos = best_ref + const_tables + 1;
  for (JOIN_TAB *next = best_ref[const_tables]; next != tab; pos++) {
    JOIN_TAB *const tmp = pos[0];
    pos[0] = next;
    next = tmp;
  }
  best_ref[const_tables] = tab;

  tab->set_type(key ? JT_CONST : JT_SYSTEM);

  const_table_map |= tab->table_ref->map();

  const_tables++;
}

void JOIN::make_outerjoin_info() {
  DBUG_TRACE;

  DBUG_ASSERT(select_lex->outer_join);
  ASSERT_BEST_REF_IN_JOIN_ORDER(this);

  select_lex->reset_nj_counters();

  for (uint i = const_tables; i < tables; ++i) {
    JOIN_TAB *const tab = best_ref[i];
    TABLE *const table = tab->table();
    if (!table) continue;

    TABLE_LIST *const tbl = tab->table_ref;
    /*
      If 'tbl' is inside a SJ/AJ nest served by materialization, we must
      limit setting first_inner, last_inner and first_upper for join nests
      inside the materialized table. Indeed it is the SJ-tmp table, and not
      'tbl', which interacts with the nests outer to the SJ/AJ nest.
    */
    const bool sj_mat_inner =
        sj_is_materialize_strategy(tab->get_sj_strategy());

    if (tbl->outer_join) {
      /*
        Table tab is the only one inner table for outer join.
        (Like table t4 for the table reference t3 LEFT JOIN t4 ON t3.a=t4.a
        is in the query above.)
      */
      tab->set_last_inner(i);
      tab->set_first_inner(i);
      tab->init_join_cond_ref(tbl);
      tab->cond_equal = tbl->cond_equal;
      /*
        If this outer join nest is embedded in another join nest,
        link the join-tabs:
      */
      TABLE_LIST *const outer_join_nest = tbl->outer_join_nest();
      if (outer_join_nest) {
        DBUG_ASSERT(outer_join_nest->nested_join->first_nested != NO_PLAN_IDX);
        if (!sj_mat_inner || (tab->emb_sj_nest->sj_inner_tables &
                              outer_join_nest->nested_join->first_nested))
          tab->set_first_upper(outer_join_nest->nested_join->first_nested);
      }
    }
    for (TABLE_LIST *embedding = tbl->embedding; embedding;
         embedding = embedding->embedding) {
      // When reaching the outer tables of the materialized temporary table,
      // the decoration for this table is complete.
      if (sj_mat_inner && embedding == tab->emb_sj_nest) break;
      // Ignore join nests that are not outer join nests:
      if (!embedding->join_cond_optim()) continue;
      NESTED_JOIN *const nested_join = embedding->nested_join;
      if (!nested_join->nj_counter) {
        /*
          Table tab is the first inner table for nested_join.
          Save reference to it in the nested join structure.
        */
        nested_join->first_nested = i;
        // The table's condition is set to point to the join nest's condition
        tab->init_join_cond_ref(embedding);
        tab->cond_equal = tbl->cond_equal;

        TABLE_LIST *const outer_join_nest = embedding->outer_join_nest();
        if (outer_join_nest) {
          DBUG_ASSERT(outer_join_nest->nested_join->first_nested !=
                      NO_PLAN_IDX);
          if (!sj_mat_inner || (tab->emb_sj_nest->sj_inner_tables &
                                outer_join_nest->nested_join->first_nested))
            tab->set_first_upper(outer_join_nest->nested_join->first_nested);
        }
      }
      if (tab->first_inner() == NO_PLAN_IDX)
        tab->set_first_inner(nested_join->first_nested);
      /*
        If including the sj-mat tmp table, this also implicitely
        includes the inner tables of the sj-nest.
      */
      nested_join->nj_counter +=
          tab->sj_mat_exec() ? tab->sj_mat_exec()->table_count : 1;
      if (nested_join->nj_counter < nested_join->nj_total) break;
      // Table tab is the last inner table for nested join.
      best_ref[nested_join->first_nested]->set_last_inner(i);
    }
  }
}

/**
  Build a condition guarded by match variables for embedded outer joins.
  When generating a condition for a table as part of an outer join condition
  or the WHERE condition, the table in question may also be part of an
  embedded outer join. In such cases, the condition must be guarded by
  the match variable for this embedded outer join. Such embedded outer joins
  may also be recursively embedded in other joins.

  The function recursively adds guards for a condition ascending from tab
  to root_tab, which is the first inner table of an outer join,
  or NULL if the condition being handled is the WHERE clause.

  @param join
  @param idx       index of the first inner table for the inner-most outer join
  @param cond      the predicate to be guarded (must be set)
  @param root_idx  index of the inner table to stop at
                   (is NO_PLAN_IDX if this is the WHERE clause)

  @return
    -  pointer to the guarded predicate, if success
    -  NULL if error
*/

static Item *add_found_match_trig_cond(JOIN *join, plan_idx idx, Item *cond,
                                       plan_idx root_idx) {
  ASSERT_BEST_REF_IN_JOIN_ORDER(join);
  DBUG_ASSERT(cond->is_bool_func());

  for (; idx != root_idx; idx = join->best_ref[idx]->first_upper()) {
    if (!(cond = new Item_func_trig_cond(cond, NULL, join, idx,
                                         Item_func_trig_cond::FOUND_MATCH)))
      return NULL;

    cond->quick_fix_field();
    cond->update_used_tables();
  }

  return cond;
}

/**
   Helper for JOIN::attach_join_conditions().
   Attaches bits of 'join_cond' to each table in the range [first_inner,
   last_tab], with proper guards.
   If 'sj_mat_cond' is true, we do not see first_inner (and tables on the same
   level of it) as inner to anything, as they're at the top from the POV of
   the materialization of the tmp table. So, if the SJ-mat nest is A LJ B,
   A will get a part of condition without any guard; B will get another part
   with a guard on A->found_match. It's like pushing a WHERE.
*/
bool JOIN::attach_join_condition_to_nest(plan_idx first_inner,
                                         plan_idx last_tab, Item *join_cond,
                                         bool is_sj_mat_cond) {
  /*
    Add the constant part of the join condition to the first inner table
    of the outer join.
  */
  Item *cond =
      make_cond_for_table(thd, join_cond, const_table_map, table_map(0), false);
  if (cond) {
    if (!is_sj_mat_cond) {
      cond = new Item_func_trig_cond(cond, NULL, this, first_inner,
                                     Item_func_trig_cond::IS_NOT_NULL_COMPL);
      if (!cond) return true;
      if (cond->fix_fields(thd, NULL)) return true;
    }
    if (best_ref[first_inner]->and_with_condition(cond)) return true;
  }
  /*
    Split the non-constant part of the join condition into parts that
    can be attached to the inner tables of the outer join.
  */
  for (plan_idx i = first_inner; i <= last_tab; ++i) {
    table_map prefix_tables = best_ref[i]->prefix_tables();
    table_map added_tables = best_ref[i]->added_tables();

    /*
      When handling the first inner table of an outer join, we may also
      reference all tables ahead of this table:
    */
    if (i == first_inner) added_tables = prefix_tables;
    /*
      We need RAND_TABLE_BIT on the last inner table, in case there is a
      non-deterministic function in the join condition.
      (RAND_TABLE_BIT is set for the last table of the join plan,
      but this is not sufficient for join conditions, which may have a
      last inner table that is ahead of the last table of the join plan).
    */
    if (i == last_tab) {
      prefix_tables |= RAND_TABLE_BIT;
      added_tables |= RAND_TABLE_BIT;
    }
    cond =
        make_cond_for_table(thd, join_cond, prefix_tables, added_tables, false);
    if (cond == NULL) continue;
    /*
      If the table is part of an outer join that is embedded in the
      outer join currently being processed, wrap the condition in
      triggered conditions for match variables of such embedded outer joins.
    */
    if (!(cond = add_found_match_trig_cond(
              this, best_ref[i]->first_inner(), cond,
              is_sj_mat_cond ? NO_PLAN_IDX : first_inner)))
      return true;

    if (!is_sj_mat_cond) {
      // Add the guard turning the predicate off for the null-complemented row.
      cond = new Item_func_trig_cond(cond, NULL, this, first_inner,
                                     Item_func_trig_cond::IS_NOT_NULL_COMPL);
      if (!cond) return true;
      if (cond->fix_fields(thd, NULL)) return true;
    }
    // Add the generated condition to the existing table condition
    if (best_ref[i]->and_with_condition(cond)) return true;
  }
  return false;
}

/**
  Attach outer join conditions to generated table conditions in an optimal way.

  @param last_tab - Last table that has been added to the current plan.
                    Pre-condition: If this is the last inner table of an outer
                    join operation, a join condition is attached to the first
                    inner table of that outer join operation.

  @return false if success, true if error.

  Outer join conditions are attached to individual tables, but we can analyze
  those conditions only when reaching the last inner table of an outer join
  operation. Notice also that a table can be last within several outer join
  nests, hence the outer for() loop of this function.

  Example:
    SELECT * FROM t1 LEFT JOIN (t2 LEFT JOIN t3 ON t2.a=t3.a) ON t1.a=t2.a

    Table t3 is last both in the join nest (t2 - t3) and in (t1 - (t2 - t3))
    Thus, join conditions for both join nests will be evaluated when reaching
    this table.

  For each outer join operation processed, the join condition is split
  optimally over the inner tables of the outer join. The split-out conditions
  are later referred to as table conditions (but note that several table
  conditions stemming from different join operations may be combined into
  a composite table condition).

  Example:
    Consider the above query once more.
    The predicate t1.a=t2.a can be evaluated when rows from t1 and t2 are ready,
    ie at table t2. The predicate t2.a=t3.a can be evaluated at table t3.

  Each non-constant split-out table condition is guarded by a match variable
  that enables it only when a matching row is found for all the embedded
  outer join operations.

  Each split-out table condition is guarded by a variable that turns the
  condition off just before a null-complemented row for the outer join
  operation is formed. Thus, the join condition will not be checked for
  the null-complemented row.
*/

bool JOIN::attach_join_conditions(plan_idx last_tab) {
  DBUG_TRACE;
  ASSERT_BEST_REF_IN_JOIN_ORDER(this);

  JOIN_TAB *lt = best_ref[last_tab];

  for (plan_idx first_inner = lt->first_inner();
       first_inner != NO_PLAN_IDX &&
       best_ref[first_inner]->last_inner() == last_tab;
       first_inner = best_ref[first_inner]->first_upper()) {
    /*
      Table last_tab is the last inner table of an outer join, locate
      the corresponding join condition from the first inner table of the
      same outer join:
    */
    Item *const join_cond = best_ref[first_inner]->join_cond();
    DBUG_ASSERT(join_cond);
    if (attach_join_condition_to_nest(first_inner, last_tab, join_cond, false))
      return true;
  }
  if (sj_is_materialize_strategy(lt->get_sj_strategy())) {
    plan_idx mat_tbl = NO_PLAN_IDX;
    /*
      The SJ nest's condition contains both the SJ equality condition and the
       WHERE of the replaced subquery. This WHERE must be pushed to SJ-inner
       tables for evaluation during materialization!
    */
    Semijoin_mat_exec *sjm = nullptr;
    for (plan_idx j = last_tab;; j--) {
      sjm = best_ref[j]->sj_mat_exec();
      if (sjm && sjm->sj_nest == lt->emb_sj_nest) {
        // 'j' is the sj-mat tmp table
        mat_tbl = j;
        break;
      }
    }
    DBUG_ASSERT(sjm);
    if (sjm->inner_table_index + sjm->table_count - 1 == (uint)last_tab) {
      // we're at last table of sjmat nest
      auto join_cond = best_ref[mat_tbl]->join_cond();
      if (join_cond && attach_join_condition_to_nest(sjm->inner_table_index,
                                                     last_tab, join_cond, true))
        return true;
    }
  }

  /*
    See if 'last_tab' is the first inner of an antijoin nest,
    then add a IS NULL condition on it.
    By attaching the condition to the first inner table, we know that if
    it is not satisfied we can just jump back to the table right before
    it.
  */
  if (lt->table_ref->embedding && lt->table_ref->embedding->is_aj_nest() &&
      last_tab == lt->first_inner() &&
      /*
        Exception: in A AJ (B LJ C) where C is a single table: there is no
        join nest for C as it's single; C->embedding is thus the AJ nest; but
        C->first_inner() is C (as it's the first inner of the LJ operation).
        In that case it's not the first inner table of the AJ.
        Catch this case:
      */
      !lt->table_ref->join_cond()) {
    Item *cond = new Item_func_false();
    if (!cond) return true;
    // This is a signal for JOIN::create_iterators
    cond->item_name.set(antijoin_null_cond);
    /*
      For A AJ B ON COND, we need an IS NULL condition which
      is tested on the result rows of A LEFT JOIN B ON COND.
      It must be tested only after the "match status" of a row of B has been
      decided, so is wrapped in a condition triggered by B->found_match.
      To have it test IS NULL, it's wrapped in a triggered condition which is
      false if B is not NULL-complemented.
      We needn't wrap this condition with triggers from upper nests, hence the
      last argument of the call below.
    */
    cond = add_found_match_trig_cond(this, last_tab, cond, lt->first_upper());
    if (!cond) return true;
    cond = new Item_func_trig_cond(cond, NULL, this, last_tab,
                                   Item_func_trig_cond::IS_NOT_NULL_COMPL);
    if (!cond) return true;
    if (cond->fix_fields(thd, NULL)) return true;
    if (lt->and_with_condition(cond)) return true;
    lt->table()->reginfo.not_exists_optimize = true;
  }

  return false;
}

/*****************************************************************************
  Remove calculation with tables that aren't yet read. Remove also tests
  against fields that are read through key where the table is not a
  outer join table.
  We can't remove tests that are made against columns which are stored
  in sorted order.
*****************************************************************************/

static Item *part_of_refkey(TABLE *table, TABLE_REF *ref, Field *field) {
  uint ref_parts = ref->key_parts;
  if (ref_parts) {
    if (ref->has_guarded_conds()) return NULL;

    const KEY_PART_INFO *key_part = table->key_info[ref->key].key_part;

    for (uint part = 0; part < ref_parts; part++, key_part++)
      if (field->eq(key_part->field) &&
          !(key_part->key_part_flag & HA_PART_KEY_SEG))
        return ref->items[part];
  }
  return NULL;
}

/**
  @brief
  Identify redundant predicates.

  @details
  Test if the equality predicate 'left_item = right_item' is redundant
  due to a REF-access already being set up on the table, where 'left_item' is
  part of the REF-key being used, and 'right_item' is equal to the key value
  specified for that field in the key.
  In such cases the predicate is known to be 'true' for any rows retrieved
  from that table. Thus it is redundant.

  @param left_item   The Item_field possibly being part of A ref-KEY.
  @param right_item  The equality value specified for 'left_item'.

  @return  'true' if the predicate is redundant.

  @note See comments in reduce_cond_for_table() about careful
  usage/modifications of test_if_ref().
*/

static bool test_if_ref(Item_field *left_item, Item *right_item) {
  if (left_item->depended_from)
    return false;  // don't even read join_tab of inner subquery!
  Field *field = left_item->field;
  JOIN_TAB *join_tab = field->table->reginfo.join_tab;
  if (join_tab == nullptr) return false;

  ASSERT_BEST_REF_IN_JOIN_ORDER(join_tab->join());

  // No need to change const test
  if (!field->table->const_table &&
      /* "ref_or_null" implements "x=y or x is null", not "x=y" */
      (join_tab->type() != JT_REF_OR_NULL)) {
    Item *ref_item = part_of_refkey(field->table, &join_tab->ref(), field);
    if (ref_item && ref_item->eq(right_item, 1)) {
      right_item = right_item->real_item();
      if (right_item->type() == Item::FIELD_ITEM)
        return (field->eq_def(down_cast<Item_field *>(right_item)->field));
      /* remove equalities injected by IN->EXISTS transformation */
      else if (right_item->type() == Item::CACHE_ITEM)
        return down_cast<Item_cache *>(right_item)->eq_def(field);
      if (right_item->const_for_execution() && !(right_item->is_null())) {
        /*
          We can remove all fields except:
          1. String data types:
           - For BINARY/VARBINARY fields with equality against a
             string: Ref access can return more rows than match the
             string. The reason seems to be that the string constant
             is not "padded" to the full length of the field when
             setting up ref access. @todo Change how ref access for
             BINARY/VARBINARY fields are done so that only qualifying
             rows are returned from the storage engine.
          2. Float data type: Comparison of float can differ
           - When we search "WHERE field=value" using an index,
             the "value" side is converted from double to float by
             Field_float::store(), then two floats are compared.
           - When we search "WHERE field=value" without indexes,
             the "field" side is converted from float to double by
             Field_float::val_real(), then two doubles are compared.
        */
        if (field->type() == MYSQL_TYPE_STRING &&
            field->charset()->pad_attribute == NO_PAD) {
          /*
            For "NO PAD" collations on CHAR columns, this function must return
            false, because removal of trailing space in CHAR columns makes the
            table value and the index value compare differently. As the column
            strips trailing spaces, it can return false candidates. Further
            comparison of the actual table values is required.
           */
          return false;
        }
        if (!((field->type() == MYSQL_TYPE_STRING ||  // 1
               field->type() == MYSQL_TYPE_VARCHAR) &&
              field->binary()) &&
            !(field->type() == MYSQL_TYPE_FLOAT && field->decimals() > 0))  // 2
        {
          return !right_item->save_in_field_no_warnings(field, true);
        }
      }
    }
  }
  return false;  // keep predicate
}

/**
  @brief
  Remove redundant predicates from condition, return the reduced condition.

  @details
  A predicate of the form 'field = value' may be redundant if the
  (ref-) access choosen for the table use an index containing 'field',
  where 'value' is specified as (part of) its ref-key. This method remove
  such redundant predicates, thus reducing the condition, possibly
  eliminating it entirely.

  If comparing 'values' against outer-joined tables, these are possibly
  'null-extended'. Thus the usage of these values in the ref-key, is not
  sufficient anymore to guarantee that 'field = value' is 'TRUE'.
  The 'null_extended' argument hold the table_map of any such possibly
  null-extended tables which are excluded from the above 'reduce' logic.

  Any tables referred in Item_func_trig_cond(FOUND_MATCH) conditions are
  aggregated into this null_extended table_map.

  @param cond           The condition to be 'reduced'.
  @param null_extended  table_map of possibly null-extended outer-tables.

  @return               The condition with redundant predicates removed,
                        possibly nullptr.
*/
static Item *reduce_cond_for_table(Item *cond, table_map null_extended) {
  DBUG_TRACE;
  DBUG_EXECUTE("where",
               print_where(current_thd, cond, "cond term", QT_ORDINARY););

  if (cond->type() == Item::COND_ITEM) {
    List<Item> *arguments = down_cast<Item_cond *>(cond)->argument_list();
    List_iterator<Item> li(*arguments);
    if (down_cast<Item_cond *>(cond)->functype() == Item_func::COND_AND_FUNC) {
      Item *item;
      while ((item = li++)) {
        Item *upd_item = reduce_cond_for_table(item, null_extended);
        if (upd_item == nullptr) {
          li.remove();
        } else if (upd_item != item) {
          li.replace(upd_item);
        }
      }
      switch (arguments->elements) {
        case 0:
          return nullptr;  // All 'true' -> And-cond true
        case 1:
          return arguments->head();
      }
    } else {  // Or list
      Item *item;
      while ((item = li++)) {
        Item *upd_item = reduce_cond_for_table(item, null_extended);
        if (upd_item == nullptr) {
          return nullptr;  // Term 'true' -> entire Or-cond true
        } else if (upd_item != item) {
          li.replace(upd_item);
        }
      }
    }
  } else if (cond->type() == Item::FUNC_ITEM) {
    Item_func *func = down_cast<Item_func *>(cond);
    if (func->functype() == Item_func::TRIG_COND_FUNC) {
      Item_func_trig_cond *func_trig = down_cast<Item_func_trig_cond *>(func);
      if (func_trig->get_trig_type() == Item_func_trig_cond::FOUND_MATCH) {
        /*
          All inner-tables are possible null-extended when evaluating
          the 'FOUND_MATCH'. Thus, predicates embedded in this trig_cond,
          refering these tables, should not be eliminated.
          -> Add to null_extended map.
        */
        null_extended |= func_trig->get_inner_tables();
      }

      Item *cond_arg = func->arguments()[0];
      Item *upd_arg = reduce_cond_for_table(cond_arg, null_extended);
      if (upd_arg == nullptr) {
        return nullptr;
      }
      func->arguments()[0] = upd_arg;
    }

    else if (func->functype() == Item_func::EQ_FUNC) {
      /*
        Remove equalities that are guaranteed to be true by use of 'ref' access
        method.
        Note that ref access implements "table1.field1 <=>
        table2.indexed_field2", i.e. if it passed a NULL field1, it will return
        NULL indexed_field2 if there are.
        Thus the equality "table1.field1 = table2.indexed_field2",
        is equivalent to "ref access AND table1.field1 IS NOT NULL"
        i.e. "ref access and proper setting/testing of ref->null_rejecting".
        Thus, we must be careful, that when we remove equalities below we also
        set ref->null_rejecting, and test it at execution; otherwise wrong NULL
        matches appear.
        So:
        - for the optimization phase, the code which is below, and the code in
        test_if_ref(), and in add_key_field(), must be kept in sync: if the
        applicability conditions in one place are relaxed, they should also be
        relaxed elsewhere.
        - for the execution phase, all possible execution methods must test
        ref->null_rejecting.
      */
      Item *left_item = func->arguments()[0]->real_item();
      Item *right_item = func->arguments()[1]->real_item();
      if ((left_item->type() == Item::FIELD_ITEM &&
           !(left_item->used_tables() & null_extended) &&
           test_if_ref(down_cast<Item_field *>(left_item), right_item)) ||
          (right_item->type() == Item::FIELD_ITEM &&
           !(right_item->used_tables() & null_extended) &&
           test_if_ref(down_cast<Item_field *>(right_item), left_item))) {
        return nullptr;
      }
    }
  }
  return cond;
}

/**
  @brief
  Remove redundant predicates and cache constant expressions.

  @details
  Do a final round on pushed down table conditions and HAVING
  clause. Optimize them for faster execution by removing
  predicates being obsolete due to the access path selected
  for the table. Constant expressions are also cached
  to avoid evaluating them for each row being compared.

  @return False if success, True if error

  @note This function is run after conditions have been pushed down to
        individual tables, so transformation is applied to JOIN_TAB::condition
        and not to the WHERE condition.
*/
bool JOIN::finalize_table_conditions() {
  /*
    Unnecessary to reduce conditions for const tables as they are only
    evaluated once.
  */
  DBUG_ASSERT(!plan_is_const());
  ASSERT_BEST_REF_IN_JOIN_ORDER(this);

  Opt_trace_context *const trace = &thd->opt_trace;
  Opt_trace_object trace_wrapper(trace);
  Opt_trace_array trace_tables(trace, "finalizing_table_conditions");

  for (uint i = const_tables; i < tables; i++) {
    Item *condition = best_ref[i]->condition();
    if (condition == nullptr) continue;

    /*
      Table predicates known to be true by the selected
      (ref-)access method may be removed from the condition
    */
    Opt_trace_object trace_cond(trace);
    trace_cond.add_utf8_table(best_ref[i]->table_ref);
    trace_cond.add("original_table_condition", condition);

    /*
      Calculate the set of possibly NULL extended tables when 'condition'
      is evaluated. As it is evaluated on a found row from table, that
      table is subtracted from the nullable tables. Note that a FOUND_MATCH
      trigger is a special case, handled in reduce_cond_for_table().
    */
    const table_map null_extended =
        select_lex->outer_join & ~best_ref[i]->table_ref->map();
    condition = reduce_cond_for_table(condition, null_extended);
    if (condition != nullptr) condition->update_used_tables();

    /*
      Cache constant expressions in table conditions.
      (Moved down from WHERE- and ON-clauses)
    */
    if (condition != nullptr) {
      cache_const_expr_arg cache_arg;
      cache_const_expr_arg *analyzer_arg = &cache_arg;
      condition = condition->compile(
          &Item::cache_const_expr_analyzer, (uchar **)&analyzer_arg,
          &Item::cache_const_expr_transformer, (uchar *)&cache_arg);
      if (condition == nullptr) return true;
    }

    trace_cond.add("final_table_condition   ", condition);
    best_ref[i]->set_condition(condition);
  }

  /* Cache constant expressions in HAVING-clauses. */
  if (having_cond != nullptr) {
    cache_const_expr_arg cache_arg;
    cache_const_expr_arg *analyzer_arg = &cache_arg;
    having_cond = having_cond->compile(
        &Item::cache_const_expr_analyzer, (uchar **)&analyzer_arg,
        &Item::cache_const_expr_transformer, (uchar *)&cache_arg);
    if (having_cond == nullptr) return true;
  }
  return false;
}

/**
  @brief
  Add keys to derived tables'/views' result tables in a list

  @details
  This function generates keys for all derived tables/views of the select_lex
  to which this join corresponds to with help of the TABLE_LIST:generate_keys
  function.

  @return false all keys were successfully added.
  @return true OOM error
*/

bool JOIN::generate_derived_keys() {
  DBUG_ASSERT(select_lex->materialized_derived_table_count ||
              select_lex->table_func_count);

  for (TABLE_LIST *table = select_lex->leaf_tables; table;
       table = table->next_leaf) {
    table->derived_keys_ready = true;
    /* Process tables that aren't materialized yet. */
    if (table->uses_materialization() && !table->table->is_created() &&
        table->generate_keys())
      return true;
  }
  return false;
}

/**
  For each materialized derived table/view, informs every TABLE of the key it
  will (not) use, segregates used keys from unused keys in TABLE::key_info,
  and eliminates unused keys.
*/

void JOIN::finalize_derived_keys() {
  DBUG_ASSERT(select_lex->materialized_derived_table_count ||
              select_lex->table_func_count);
  ASSERT_BEST_REF_IN_JOIN_ORDER(this);

  bool adjust_key_count = false;
  table_map processed_tables = 0;

  for (uint i = 0; i < tables; i++) {
    JOIN_TAB *tab = best_ref[i];
    TABLE *table = tab->table();
    TABLE_LIST *table_ref = tab->table_ref;
    /*
     Save chosen key description if:
     1) it's a materialized derived table
     2) it's not yet instantiated
     3) some keys are defined for it
    */
    if (table && table_ref->uses_materialization() &&  // (1)
        !table->is_created() &&                        // (2)
        table->s->keys > 0)                            // (3)
    {
      /*
        If there are two local references to the same CTE, and they use
        the same key, the iteration for the second reference is unnecessary.
      */
      if (processed_tables & table_ref->map()) continue;

      adjust_key_count = true;

      Key_use *const keyuse = tab->position()->key;

      if (!keyuse) {
        tab->keys().clear_all();
        tab->const_keys.clear_all();
        continue;
      }

      Key_map used_keys;
      Derived_refs_iterator it(table_ref);
      while (TABLE *t = it.get_next()) {
        /*
          Eliminate possible keys created by this JOIN and which it
          doesn't use.
          Collect all keys of this table which are used by any reference in
          this query block. Any other query block doesn't matter as:
          - either it was optimized before, so it's not using a key we may
          want to drop.
          - or it was optimized in this same window, so:
            * either we own the window, then any key we may want to
            drop is not visible to it.
            * or it owns the window, then we are using only existing
            keys.
          - or it will be optimized after, so it's not using any key yet.

          used_keys is a mix of possible used keys and existing used keys.
        */
        if (t->pos_in_table_list->select_lex == select_lex) {
          JOIN_TAB *tab = t->reginfo.join_tab;
          Key_use *keyuse = tab->position()->key;
          if (keyuse) used_keys.set_bit(keyuse->key);
        }
      }

      uint new_idx = table->s->find_first_unused_tmp_key(used_keys);
      const uint old_idx = keyuse->key;
      DBUG_ASSERT(old_idx != new_idx);

      if (old_idx > new_idx) {
        DBUG_ASSERT(table->s->owner_of_possible_tmp_keys == select_lex);
        it.rewind();
        while (TABLE *t = it.get_next()) {
          /*
            Unlike the collection of used_keys, references from other query
            blocks must be considered here, as they need a key_info array
            consistent with the to-be-changed table->s->keys.
          */
          t->copy_tmp_key(old_idx, it.is_first());
        }
      } else
        new_idx = old_idx;  // Index stays at same slot

      /*
        If the key was created by earlier-optimized query blocks, and is
        already used by nonlocal references, those don't need any further
        update: they are already setup to use it and we're not moving the
        key.
        If the key was created by this query block, nonlocal references cannot
        possibly be referencing it.
        In both cases, only local references need to update their Key_use.
      */
      it.rewind();
      while (TABLE *t = it.get_next()) {
        if (t->pos_in_table_list->select_lex != select_lex) continue;
        JOIN_TAB *tab = t->reginfo.join_tab;
        Key_use *keyuse = tab->position()->key;
        if (keyuse && keyuse->key == old_idx) {
          processed_tables |= t->pos_in_table_list->map();
          const bool key_is_const = tab->const_keys.is_set(old_idx);
          // tab->keys() was never set, so must be set
          tab->keys().clear_all();
          tab->keys().set_bit(new_idx);
          tab->const_keys.clear_all();
          if (key_is_const) tab->const_keys.set_bit(new_idx);
          for (Key_use *it = keyuse;
               it->table_ref == tab->table_ref && it->key == old_idx; it++)
            it->key = new_idx;
        }
      }
    }
  }

  if (!adjust_key_count) return;

  // Finally we know how many keys remain in the table.
  for (uint i = 0; i < tables; i++) {
    JOIN_TAB *tab = best_ref[i];
    TABLE *table = tab->table();
    TABLE_LIST *table_ref = tab->table_ref;
    if (table && table_ref->uses_materialization() && !table->is_created() &&
        table->s->keys > 0) {
      if (table->s->owner_of_possible_tmp_keys != select_lex) continue;
      /*
        Release lock. As a bonus, avoid double work when this loop
        later processes another local reference to the same table (similar to
        the processed_tables map in the first loop).
      */
      table->s->owner_of_possible_tmp_keys = nullptr;
      Derived_refs_iterator it(table_ref);
      while (TABLE *t = it.get_next()) t->drop_unused_tmp_keys(it.is_first());
    }
  }
}

/**
  @brief
  Extract a condition that can be checked after reading given table

  @param thd        Current session.
  @param cond       Condition to analyze
  @param tables     Tables for which "current field values" are available
  @param used_table Table(s) that we are extracting the condition for (may
                    also include PSEUDO_TABLE_BITS, and may be zero)
  @param exclude_expensive_cond  Do not push expensive conditions

  @retval <>NULL Generated condition
  @retval = NULL Already checked, OR error

  @details
    Extract the condition that can be checked after reading the table(s)
    specified in @c used_table, given that current-field values for tables
    specified in @c tables bitmap are available.
    If @c used_table is 0, extract conditions for all tables in @c tables.

    This function can be used to extract conditions relevant for a table
    in a join order. Together with its caller, it will ensure that all
    conditions are attached to the first table in the join order where all
    necessary fields are available, and it will also ensure that a given
    condition is attached to only one table.
    To accomplish this, first initialize @c tables to the empty
    set. Then, loop over all tables in the join order, set @c used_table to
    the bit representing the current table, accumulate @c used_table into the
    @c tables set, and call this function. To ensure correct handling of
    const expressions and outer references, add the const table map and
    OUTER_REF_TABLE_BIT to @c used_table for the first table. To ensure
    that random expressions are evaluated for the final table, add
    RAND_TABLE_BIT to @c used_table for the final table.

    The function assumes that constant, inexpensive parts of the condition
    have already been checked. Constant, expensive parts will be attached
    to the first table in the join order, provided that the above call
    sequence is followed.

    The call order will ensure that conditions covering tables in @c tables
    minus those in @c used_table, have already been checked.

    The function takes into account that some parts of the condition are
    guaranteed to be true by employed 'ref' access methods (the code that
    does this is located at the end, search down for "EQ_FUNC").

  @note
    make_cond_for_info_schema() uses an algorithm similar to
    make_cond_for_table().
*/

Item *make_cond_for_table(THD *thd, Item *cond, table_map tables,
                          table_map used_table, bool exclude_expensive_cond) {
  /*
    May encounter an Item_cache_int as "condition" here, so cannot
    assert that it satisfies is_bool_func().
  */
  /*
    Ignore this condition if
     1. We are extracting conditions for a specific table, and
     2. that table is not referenced by the condition, but not if
     3. this is a constant condition not checked at optimization time and
        this is the first table we are extracting conditions for.
       (Assuming that used_table == tables for the first table.)
  */
  if (used_table &&                                     // 1
      !(cond->used_tables() & used_table) &&            // 2
      !(cond->is_expensive() && used_table == tables))  // 3
    return NULL;

  if (cond->type() == Item::COND_ITEM) {
    if (((Item_cond *)cond)->functype() == Item_func::COND_AND_FUNC) {
      /* Create new top level AND item */
      Item_cond_and *new_cond = new Item_cond_and;
      if (!new_cond) return NULL;
      List_iterator<Item> li(*((Item_cond *)cond)->argument_list());
      Item *item;
      while ((item = li++)) {
        Item *fix = make_cond_for_table(thd, item, tables, used_table,
                                        exclude_expensive_cond);
        if (fix) new_cond->argument_list()->push_back(fix);
      }
      switch (new_cond->argument_list()->elements) {
        case 0:
          return NULL;  // Always true
        case 1:
          return new_cond->argument_list()->head();
        default:
          if (new_cond->fix_fields(thd, NULL)) return NULL;
          return new_cond;
      }
    } else {  // Or list
      Item_cond_or *new_cond = new Item_cond_or;
      if (!new_cond) return NULL;
      List_iterator<Item> li(*((Item_cond *)cond)->argument_list());
      Item *item;
      while ((item = li++)) {
        Item *fix = make_cond_for_table(thd, item, tables, table_map(0),
                                        exclude_expensive_cond);
        if (!fix) return NULL;  // Always true
        new_cond->argument_list()->push_back(fix);
      }
      if (new_cond->fix_fields(thd, NULL)) return NULL;
      return new_cond;
    }
  }

  /*
    Omit this condition if
     1. Some tables referred by the condition are not available, or
     2. We are extracting conditions for all tables, the condition is
        considered 'expensive', and we want to delay evaluation of such
        conditions to the execution phase.
  */
  if ((cond->used_tables() & ~tables) ||                                // 1
      (!used_table && exclude_expensive_cond && cond->is_expensive()))  // 2
    return NULL;

  return cond;
}

/**
  Separates the predicates in a join condition and pushes them to the
  join step where all involved tables are available in the join prefix.
  ON clauses from JOIN expressions are also pushed to the most appropriate step.

  @param join Join object where predicates are pushed.

  @param cond Pointer to condition which may contain an arbitrary number of
              predicates, combined using AND, OR and XOR items.
              If NULL, equivalent to a predicate that returns true for all
              row combinations.


  @retval true  Found impossible WHERE clause, or out-of-memory
  @retval false Other
*/

static bool make_join_select(JOIN *join, Item *cond) {
  DBUG_ASSERT(cond == nullptr || cond->is_bool_func());
  THD *thd = join->thd;
  Opt_trace_context *const trace = &thd->opt_trace;
  DBUG_TRACE;
  ASSERT_BEST_REF_IN_JOIN_ORDER(join);

  // Add IS NOT NULL conditions to table conditions:
  add_not_null_conds(join);

  /*
    Extract constant conditions that are part of the WHERE clause.
    Constant parts of join conditions from outer joins are attached to
    the appropriate table condition in JOIN::attach_join_conditions().
  */
  if (cond) /* Because of QUICK_GROUP_MIN_MAX_SELECT */
  {         /* there may be a select without a cond. */
    if (join->primary_tables > 1)
      cond->update_used_tables();  // Table number may have changed
    if (join->plan_is_const() &&
        join->select_lex->master_unit() ==
            thd->lex->unit)  // The outer-most query block
      join->const_table_map |= RAND_TABLE_BIT;
  }
  /*
    Extract conditions that depend on constant tables.
    The const part of the query's WHERE clause can be checked immediately
    and if it is not satisfied then the join has empty result
  */
  Item *const_cond = NULL;
  if (cond)
    const_cond = make_cond_for_table(thd, cond, join->const_table_map,
                                     table_map(0), true);

  // Add conditions added by add_not_null_conds()
  for (uint i = 0; i < join->const_tables; i++) {
    if (and_conditions(&const_cond, join->best_ref[i]->condition()))
      return true;
  }
  DBUG_EXECUTE("where",
               print_where(thd, const_cond, "constants", QT_ORDINARY););
  if (const_cond != NULL) {
    const bool const_cond_result = const_cond->val_int() != 0;
    if (thd->is_error()) return true;

    Opt_trace_object trace_const_cond(trace);
    trace_const_cond.add("condition_on_constant_tables", const_cond)
        .add("condition_value", const_cond_result);
    if (const_cond_result) {
      if (join->plan_is_const() &&
          !(cond->used_tables() & ~join->const_table_map)) {
        DBUG_PRINT("info", ("Found always true WHERE condition"));
        join->where_cond = NULL;
      }
    } else {
      DBUG_PRINT("info", ("Found impossible WHERE condition"));
      return true;
    }
  }

  /*
    Extract remaining conditions from WHERE clause and join conditions,
    and attach them to the most appropriate table condition. This means that
    a condition will be evaluated as soon as all fields it depends on are
    available. For outer join conditions, the additional criterion is that
    we must have determined whether outer-joined rows are available, or
    have been NULL-extended, see JOIN::attach_join_conditions() for details.
  */
  {
    Opt_trace_object trace_wrapper(trace);
    Opt_trace_object trace_conditions(trace, "attaching_conditions_to_tables");
    trace_conditions.add("original_condition", cond);
    Opt_trace_array trace_attached_comp(trace,
                                        "attached_conditions_computation");

    for (uint i = join->const_tables; i < join->tables; i++) {
      JOIN_TAB *const tab = join->best_ref[i];

      if (!tab->position()) continue;
      /*
        first_inner is the X in queries like:
        SELECT * FROM t1 LEFT OUTER JOIN (t2 JOIN t3) ON X
      */
      const plan_idx first_inner = tab->first_inner();
      const table_map used_tables = tab->prefix_tables();
      const table_map current_map = tab->added_tables();
      Item *tmp = NULL;

      if (cond)
        tmp = make_cond_for_table(thd, cond, used_tables, current_map, false);
      /* Add conditions added by add_not_null_conds(). */
      if (tab->condition() && and_conditions(&tmp, tab->condition()))
        return true;

      if (cond && !tmp && tab->quick()) {  // Outer join
        DBUG_ASSERT(tab->type() == JT_RANGE || tab->type() == JT_INDEX_MERGE);
        /*
          Hack to handle the case where we only refer to a table
          in the ON part of an OUTER JOIN. In this case we want the code
          below to check if we should use 'quick' instead.
        */
        DBUG_PRINT("info", ("Item_func_true"));
        tmp = new Item_func_true();  // Always true
      }
      if (tmp || !cond || tab->type() == JT_REF ||
          tab->type() == JT_REF_OR_NULL || tab->type() == JT_EQ_REF ||
          first_inner != NO_PLAN_IDX) {
        DBUG_EXECUTE("where",
                     print_where(thd, tmp, tab->table()->alias, QT_ORDINARY););
        /*
          If tab is an inner table of an outer join operation,
          add a match guard to the pushed down predicate.
          The guard will turn the predicate on only after
          the first match for outer tables is encountered.
        */
        if (cond && tmp) {
          /*
            Because of QUICK_GROUP_MIN_MAX_SELECT there may be a select without
            a cond, so neutralize the hack above.
          */
          if (!(tmp = add_found_match_trig_cond(join, first_inner, tmp,
                                                NO_PLAN_IDX)))
            return true;
          tab->set_condition(tmp);
        } else {
          tab->set_condition(NULL);
        }

        DBUG_EXECUTE("where",
                     print_where(thd, tmp, tab->table()->alias, QT_ORDINARY););

        if (tab->quick()) {
          if (tab->needed_reg.is_clear_all() && tab->type() != JT_CONST) {
            /*
              We keep (for now) the QUICK AM calculated in
              get_quick_record_count().
            */
            DBUG_ASSERT(tab->quick()->is_valid());
          } else {
            delete tab->quick();
            tab->set_quick(NULL);
          }
        }

        if ((tab->type() == JT_ALL || tab->type() == JT_RANGE ||
             tab->type() == JT_INDEX_MERGE || tab->type() == JT_INDEX_SCAN) &&
            tab->use_quick != QS_RANGE) {
          /*
            We plan to scan (table/index/range scan).
            Check again if we should use an index. We can use an index if:

            1a) There is a condition that range optimizer can work on, and
            1b) There are non-constant conditions on one or more keys, and
            1c) Some of the non-constant fields may have been read
                already. This may be the case if this is not the first
                table in the join OR this is a subselect with
                non-constant conditions referring to an outer table
                (dependent subquery)
                or,
            2a) There are conditions only relying on constants
            2b) This is the first non-constant table
            2c) There is a limit of rows to read that is lower than
                the fanout for this table, predicate filters included
                (i.e., the estimated number of rows that will be
                produced for this table per row combination of
                previous tables)
            2d) The query is NOT run with FOUND_ROWS() (because in that
                case we have to scan through all rows to count them anyway)
          */
          enum {
            DONT_RECHECK,
            NOT_FIRST_TABLE,
            LOW_LIMIT
          } recheck_reason = DONT_RECHECK;

          DBUG_ASSERT(tab->const_keys.is_subset(tab->keys()));

          const join_type orig_join_type = tab->type();
          const QUICK_SELECT_I *const orig_quick = tab->quick();

          if (cond &&                              // 1a
              (tab->keys() != tab->const_keys) &&  // 1b
              (i > 0 ||                            // 1c
               (join->select_lex->master_unit()->item &&
                cond->used_tables() & OUTER_REF_TABLE_BIT)))
            recheck_reason = NOT_FIRST_TABLE;
          else if (!tab->const_keys.is_clear_all() &&  // 2a
                   i == join->const_tables &&          // 2b
                   (join->unit->select_limit_cnt <
                    (tab->position()->rows_fetched *
                     tab->position()->filter_effect)) &&  // 2c
                   !join->calc_found_rows)                // 2d
            recheck_reason = LOW_LIMIT;

          // Don't recheck if the storage engine does not support index access.
          if ((tab->table()->file->ha_table_flags() & HA_NO_INDEX_ACCESS) != 0)
            recheck_reason = DONT_RECHECK;

          if (tab->position()->sj_strategy == SJ_OPT_LOOSE_SCAN) {
            /*
              Semijoin loose scan has settled for a certain index-based access
              method with suitable characteristics, don't substitute it.
            */
            recheck_reason = DONT_RECHECK;
          }

          if (recheck_reason != DONT_RECHECK) {
            Opt_trace_object trace_one_table(trace);
            trace_one_table.add_utf8_table(tab->table_ref);
            Opt_trace_object trace_table(trace, "rechecking_index_usage");
            if (recheck_reason == NOT_FIRST_TABLE)
              trace_table.add_alnum("recheck_reason", "not_first_table");
            else
              trace_table.add_alnum("recheck_reason", "low_limit")
                  .add("limit", join->unit->select_limit_cnt)
                  .add("row_estimate", tab->position()->rows_fetched *
                                           tab->position()->filter_effect);

            /* Join with outer join condition */
            Item *orig_cond = tab->condition();
            tab->and_with_condition(tab->join_cond());

            /*
              We can't call sel->cond->fix_fields,
              as it will break tab->join_cond() if it's AND condition
              (fix_fields currently removes extra AND/OR levels).
              Yet attributes of the just built condition are not needed.
              Thus we call sel->cond->quick_fix_field for safety.
            */
            if (tab->condition() && !tab->condition()->fixed)
              tab->condition()->quick_fix_field();

            Key_map usable_keys = tab->keys();
            enum_order interesting_order = ORDER_NOT_RELEVANT;

            if (recheck_reason == LOW_LIMIT) {
              int read_direction = 0;

              /*
                If the current plan is to use range, then check if the
                already selected index provides the order dictated by the
                ORDER BY clause.
              */
              if (tab->quick() && tab->quick()->index != MAX_KEY) {
                const uint ref_key = tab->quick()->index;
                bool skip_quick;
                read_direction = test_if_order_by_key(
                    &join->order, tab->table(), ref_key, NULL, &skip_quick);
                if (skip_quick) read_direction = 0;
                /*
                  If the index provides order there is no need to recheck
                  index usage; we already know from the former call to
                  test_quick_select() that a range scan on the chosen
                  index is cheapest. Note that previous calls to
                  test_quick_select() did not take order direction
                  (ASC/DESC) into account, so in case of DESC ordering
                  we still need to recheck.
                */
                if ((read_direction == 1) ||
                    (read_direction == -1 && tab->quick()->reverse_sorted())) {
                  recheck_reason = DONT_RECHECK;
                }
              }
              if (recheck_reason != DONT_RECHECK) {
                int best_key = -1;
                ha_rows select_limit = join->unit->select_limit_cnt;

                /* Use index specified in FORCE INDEX FOR ORDER BY, if any. */
                if (tab->table()->force_index)
                  usable_keys.intersect(tab->table()->keys_in_use_for_order_by);

                /* Do a cost based search on the indexes that give sort order */
                test_if_cheaper_ordering(
                    tab, &join->order, tab->table(), usable_keys, -1,
                    select_limit, &best_key, &read_direction, &select_limit);
                if (best_key < 0)
                  recheck_reason = DONT_RECHECK;  // No usable keys
                else {
                  // Only usable_key is the best_key chosen
                  usable_keys.clear_all();
                  usable_keys.set_bit(best_key);
                  interesting_order =
                      (read_direction == -1 ? ORDER_DESC : ORDER_ASC);
                }
              }
            }

            bool search_if_impossible = recheck_reason != DONT_RECHECK;
            if (search_if_impossible) {
              if (tab->quick()) {
                delete tab->quick();
                tab->set_type(JT_ALL);
              }
              QUICK_SELECT_I *qck;
              search_if_impossible =
                  test_quick_select(
                      thd, usable_keys, used_tables & ~tab->table_ref->map(),
                      join->calc_found_rows ? HA_POS_ERROR
                                            : join->unit->select_limit_cnt,
                      false,  // don't force quick range
                      interesting_order, tab, tab->condition(),
                      &tab->needed_reg, &qck, tab->table()->force_index) < 0;
              tab->set_quick(qck);
            }
            tab->set_condition(orig_cond);
            if (search_if_impossible) {
              /*
                Before reporting "Impossible WHERE" for the whole query
                we have to check isn't it only "impossible ON" instead
              */
              if (!tab->join_cond())
                return 1;  // No ON, so it's really "impossible WHERE"
              Opt_trace_object trace_without_on(trace, "without_ON_clause");
              if (tab->quick()) {
                delete tab->quick();
                tab->set_type(JT_ALL);
              }
              QUICK_SELECT_I *qck;
              const bool impossible_where =
                  test_quick_select(
                      thd, tab->keys(), used_tables & ~tab->table_ref->map(),
                      join->calc_found_rows ? HA_POS_ERROR
                                            : join->unit->select_limit_cnt,
                      false,  // don't force quick range
                      ORDER_NOT_RELEVANT, tab, tab->condition(),
                      &tab->needed_reg, &qck, tab->table()->force_index) < 0;
              tab->set_quick(qck);
              if (impossible_where) return 1;  // Impossible WHERE
            }

            /*
              Access method changed. This is after deciding join order
              and access method for all other tables so the info
              updated below will not have any effect on the execution
              plan.
            */
            if (tab->quick())
              tab->set_type(calc_join_type(tab->quick()->get_type()));

          }  // end of "if (recheck_reason != DONT_RECHECK)"

          if (!tab->table()->quick_keys.is_subset(tab->checked_keys) ||
              !tab->needed_reg.is_subset(tab->checked_keys)) {
            tab->keys().merge(tab->table()->quick_keys);
            tab->keys().merge(tab->needed_reg);

            /*
              The logic below for assigning tab->use_quick is strange.
              It bases the decision of which access method to use
              (dynamic range, range, scan) based on seemingly
              unrelated information like the presense of another index
              with too bad selectivity to be used.

              Consider the following scenario:

              The join optimizer has decided to use join order
              (t1,t2), and 'tab' is currently t2. Further, assume that
              there is a join condition between t1 and t2 using some
              range operator (e.g. "t1.x < t2.y").

              It has been decided that a table scan is best for t2.
              make_join_select() then reran the range optimizer a few
              lines up because there is an index 't2.good_idx'
              covering the t2.y column. If 'good_idx' is the only
              index in t2, the decision below will be to use dynamic
              range. However, if t2 also has another index 't2.other'
              which the range access method can be used on but
              selectivity is bad (#rows estimate is high), then table
              scan is chosen instead.

              Thus, the choice of DYNAMIC RANGE vs SCAN depends on the
              presense of an index that has so bad selectivity that it
              will not be used anyway.
            */
            if (!tab->needed_reg.is_clear_all() &&
                (tab->table()->quick_keys.is_clear_all() ||
                 (tab->quick() && (tab->quick()->records >= 100L)))) {
              tab->use_quick = QS_DYNAMIC_RANGE;
              tab->set_type(JT_ALL);
            } else
              tab->use_quick = QS_RANGE;
          }

          if (tab->type() != orig_join_type ||
              tab->quick() != orig_quick)  // Access method changed
            tab->position()->filter_effect = COND_FILTER_STALE;
        }
      }

      if (join->attach_join_conditions(i)) return true;
    }
    trace_attached_comp.end();

    /*
      In outer joins the loop above, in iteration for table #i, may push
      conditions to a table before #i. Thus, the processing below has to be in
      a separate loop:
    */
    Opt_trace_array trace_attached_summary(trace,
                                           "attached_conditions_summary");
    for (uint i = join->const_tables; i < join->tables; i++) {
      JOIN_TAB *const tab = join->best_ref[i];
      if (!tab->table()) continue;
      Item *const cond = tab->condition();
      Opt_trace_object trace_one_table(trace);
      trace_one_table.add_utf8_table(tab->table_ref).add("attached", cond);
      if (cond && cond->has_subquery())  // traverse only if needed
      {
        /*
          Why we pass walk_subquery=false: imagine
          WHERE t1.col IN (SELECT * FROM t2
                             WHERE t2.col IN (SELECT * FROM t3)
          and tab==t1. The grandchild subquery (SELECT * FROM t3) should not
          be marked as "in condition of t1" but as "in condition of t2", for
          correct calculation of the number of its executions.
        */
        std::pair<SELECT_LEX *, int> pair_object(join->select_lex, i);
        cond->walk(&Item::inform_item_in_cond_of_tab, enum_walk::POSTFIX,
                   pointer_cast<uchar *>(&pair_object));
      }
    }
  }
  return 0;
}

/**
  Remove the following expressions from ORDER BY and GROUP BY:
  Constant expressions @n
  Expression that only uses tables that are of type EQ_REF and the reference
  is in the ORDER list or if all refereed tables are of the above type.

  In the following, the X field can be removed:
  @code
  SELECT * FROM t1,t2 WHERE t1.a=t2.a ORDER BY t1.a,t2.X
  SELECT * FROM t1,t2,t3 WHERE t1.a=t2.a AND t2.b=t3.b ORDER BY t1.a,t3.X
  @endcode

  These can't be optimized:
  @code
  SELECT * FROM t1,t2 WHERE t1.a=t2.a ORDER BY t2.X,t1.a
  SELECT * FROM t1,t2 WHERE t1.a=t2.a AND t1.b=t2.b ORDER BY t1.a,t2.c
  SELECT * FROM t1,t2 WHERE t1.a=t2.a ORDER BY t2.b,t1.a
  @endcode

  @param  join         join object
  @param  start_order  clause being analyzed (ORDER BY, GROUP BY...)
  @param  tab          table
  @param  cached_eq_ref_tables  bitmap: bit Z is set if the table of map Z
  was already the subject of an eq_ref_table() call for the same clause; then
  the return value of this previous call can be found at bit Z of
  'eq_ref_tables'
  @param  eq_ref_tables see above.
*/

static bool eq_ref_table(JOIN *join, ORDER *start_order, JOIN_TAB *tab,
                         table_map *cached_eq_ref_tables,
                         table_map *eq_ref_tables) {
  /* We can skip const tables only if not an outer table */
  if (tab->type() == JT_CONST && tab->first_inner() == NO_PLAN_IDX) return true;
  if (tab->type() != JT_EQ_REF || tab->table()->is_nullable()) return false;

  const table_map map = tab->table_ref->map();
  uint found = 0;

  for (Item **ref_item = tab->ref().items,
            **end = ref_item + tab->ref().key_parts;
       ref_item != end; ref_item++) {
    if (!(*ref_item)->const_item()) {  // Not a const ref
      ORDER *order;
      for (order = start_order; order; order = order->next) {
        if ((*ref_item)->eq(order->item[0], 0)) break;
      }
      if (order) {
        if (!(order->used & map)) {
          found++;
          order->used |= map;
        }
        continue;  // Used in ORDER BY
      }
      if (!only_eq_ref_tables(join, start_order, (*ref_item)->used_tables(),
                              cached_eq_ref_tables, eq_ref_tables))
        return false;
    }
  }
  /* Check that there was no reference to table before sort order */
  for (; found && start_order; start_order = start_order->next) {
    if (start_order->used & map) {
      found--;
      continue;
    }
    if (start_order->depend_map & map) return false;
  }
  return true;
}

/// @see eq_ref_table()
static bool only_eq_ref_tables(JOIN *join, ORDER *order, table_map tables,
                               table_map *cached_eq_ref_tables,
                               table_map *eq_ref_tables) {
  tables &= ~PSEUDO_TABLE_BITS;
  for (JOIN_TAB **tab = join->map2table; tables; tab++, tables >>= 1) {
    if (tables & 1) {
      const table_map map = (*tab)->table_ref->map();
      bool is_eq_ref;
      if (*cached_eq_ref_tables & map)  // then there exists a cached bit
        is_eq_ref = *eq_ref_tables & map;
      else {
        is_eq_ref = eq_ref_table(join, order, *tab, cached_eq_ref_tables,
                                 eq_ref_tables);
        if (is_eq_ref)
          *eq_ref_tables |= map;
        else
          *eq_ref_tables &= ~map;
        *cached_eq_ref_tables |= map;  // now there exists a cached bit
      }
      if (!is_eq_ref) return false;
    }
  }
  return true;
}

/**
  Check if an expression in ORDER BY or GROUP BY is a duplicate of a
  preceding expression.

  @param  first_order   the first expression in the ORDER BY or
                        GROUP BY clause
  @param  possible_dup  the expression that might be a duplicate of
                        another expression preceding it the ORDER BY
                        or GROUP BY clause

  @returns true if possible_dup is a duplicate, false otherwise
*/
static bool duplicate_order(const ORDER *first_order,
                            const ORDER *possible_dup) {
  const ORDER *order;
  for (order = first_order; order; order = order->next) {
    if (order == possible_dup) {
      // all expressions preceding possible_dup have been checked.
      return false;
    } else {
      const Item *it1 = order->item[0]->real_item();
      const Item *it2 = possible_dup->item[0]->real_item();

      if (it1->eq(it2, 0)) return true;
    }
  }
  return false;
}

/**
  Remove all constants and check if ORDER only contains simple
  expressions.

  simple_order is set to 1 if sort_order only uses fields from head table
  and the head table is not a LEFT JOIN table.

  @param first_order            List of SORT or GROUP order
  @param cond                   WHERE statement
  @param change_list            Set to 1 if we should remove things from list.
                                If this is not set, then only simple_order is
                                calculated.
  @param simple_order           Set to 1 if we are only using simple expressions
  @param group_by               True if order represents a grouping operation

  @return
    Returns new sort order
*/

ORDER *JOIN::remove_const(ORDER *first_order, Item *cond, bool change_list,
                          bool *simple_order, bool group_by) {
  DBUG_TRACE;

  ASSERT_BEST_REF_IN_JOIN_ORDER(this);

  if (plan_is_const()) return change_list ? 0 : first_order;  // No need to sort

  Opt_trace_context *const trace = &thd->opt_trace;
  Opt_trace_disable_I_S trace_disabled(trace, first_order == NULL);
  Opt_trace_object trace_simpl(
      trace, group_by ? "simplifying_group_by" : "simplifying_order_by");
  if (trace->is_started()) {
    String str;
    SELECT_LEX::print_order(
        thd, &str, first_order,
        enum_query_type(QT_TO_SYSTEM_CHARSET | QT_SHOW_SELECT_NUMBER |
                        QT_NO_DEFAULT_DB));
    trace_simpl.add_utf8("original_clause", str.ptr(), str.length());
  }
  Opt_trace_array trace_each_item(trace, "items");

  ORDER *order, **prev_ptr;
  JOIN_TAB *const first_tab = best_ref[const_tables];
  table_map first_table = first_tab->table_ref->map();
  table_map not_const_tables = ~const_table_map;
  table_map ref;
  // Caches to avoid repeating eq_ref_table() calls, @see eq_ref_table()
  table_map eq_ref_tables = 0, cached_eq_ref_tables = 0;

  prev_ptr = &first_order;
  *simple_order = !first_tab->join_cond();

  // De-optimization in conjunction with window functions
  if (group_by && m_windows.elements > 0) *simple_order = false;

  /* NOTE: A variable of not_const_tables ^ first_table; breaks gcc 2.7 */

  update_depend_map(first_order);

  for (order = first_order; order; order = order->next) {
    Opt_trace_object trace_one_item(trace);
    trace_one_item.add("item", order->item[0]);
    table_map order_tables = order->item[0]->used_tables();

    if (order->item[0]->has_aggregation() || order->item[0]->has_wf() ||
        /*
          If the outer table of an outer join is const (either by itself or
          after applying WHERE condition), grouping on a field from such a
          table will be optimized away and filesort without temporary table
          will be used unless we prevent that now. Filesort is not fit to
          handle joins and the join condition is not applied. We can't detect
          the case without an expensive test, however, so we force temporary
          table for all queries containing more than one table, ROLLUP, and an
          outer join.
         */
        (primary_tables > 1 && rollup.state == ROLLUP::STATE_INITED &&
         select_lex->outer_join))
      *simple_order = 0;  // Must do a temp table to sort
    else if (!(order_tables & not_const_tables)) {
      if (order->item[0]->has_subquery()) {
        if (!thd->lex->is_explain()) {
          Opt_trace_array trace_subselect(trace, "subselect_evaluation");
          String str;
          order->item[0]->val_str(&str);
        }
        order->item[0]->mark_subqueries_optimized_away();
      }
      trace_one_item.add("uses_only_constant_tables", true);
      continue;  // skip const item
    } else if (duplicate_order(first_order, order)) {
      /*
        If 'order' is a duplicate of an expression earlier in the
        ORDER/GROUP BY sequence, it can be removed from the ORDER BY
        or GROUP BY clause.
      */
      trace_one_item.add("duplicate_item", true);
      continue;
    } else if (order->in_field_list && order->item[0]->has_subquery())
      /*
        If the order item is a subquery that is also in the field
        list, a temp table should be used to avoid evaluating the
        subquery for each row both when a) creating a sort index and
        b) getting the value.
          Example: "SELECT (SELECT ... ) as a ... GROUP BY a;"
       */
      *simple_order = false;
    else {
      if (order_tables & (RAND_TABLE_BIT | OUTER_REF_TABLE_BIT))
        *simple_order = 0;
      else {
        if (cond && const_expression_in_where(cond, order->item[0])) {
          trace_one_item.add("equals_constant_in_where", true);
          continue;
        }
        if ((ref = order_tables & (not_const_tables ^ first_table))) {
          if (!(order_tables & first_table) &&
              only_eq_ref_tables(this, first_order, ref, &cached_eq_ref_tables,
                                 &eq_ref_tables)) {
            trace_one_item.add("eq_ref_to_preceding_items", true);
            continue;
          }
          *simple_order = 0;  // Must do a temp table to sort
        }
      }
    }
    if (change_list) *prev_ptr = order;  // use this entry
    prev_ptr = &order->next;
  }
  if (change_list) *prev_ptr = 0;
  if (prev_ptr == &first_order)  // Nothing to sort/group
    *simple_order = 1;
  DBUG_PRINT("exit", ("simple_order: %d", (int)*simple_order));

  trace_each_item.end();
  trace_simpl.add("resulting_clause_is_simple", *simple_order);
  if (trace->is_started() && change_list) {
    String str;
    SELECT_LEX::print_order(
        thd, &str, first_order,
        enum_query_type(QT_TO_SYSTEM_CHARSET | QT_SHOW_SELECT_NUMBER |
                        QT_NO_DEFAULT_DB));
    trace_simpl.add_utf8("resulting_clause", str.ptr(), str.length());
  }

  return first_order;
}

/**
  Optimize conditions by

     a) applying transitivity to build multiple equality predicates
        (MEP): if x=y and y=z the MEP x=y=z is built.
     b) apply constants where possible. If the value of x is known to be
        42, x is replaced with a constant of value 42. By transitivity, this
        also applies to MEPs, so the MEP in a) will become 42=x=y=z.
     c) remove conditions that are always false or always true

  @param thd                Thread handler
  @param[in,out] cond       WHERE or HAVING condition to optimize
  @param[out] cond_equal    The built multiple equalities
  @param join_list          list of join operations with join conditions
                            = NULL: Called for HAVING condition
  @param[out] cond_value    Not changed if cond was empty
                              COND_TRUE if cond is always true
                              COND_FALSE if cond is impossible
                              COND_OK otherwise


  @returns false if success, true if error
*/

bool optimize_cond(THD *thd, Item **cond, COND_EQUAL **cond_equal,
                   List<TABLE_LIST> *join_list, Item::cond_result *cond_value) {
  DBUG_TRACE;
  Opt_trace_context *const trace = &thd->opt_trace;

  Opt_trace_object trace_wrapper(trace);
  Opt_trace_object trace_cond(trace, "condition_processing");
  trace_cond.add_alnum("condition", join_list ? "WHERE" : "HAVING");
  trace_cond.add("original_condition", *cond);
  Opt_trace_array trace_steps(trace, "steps");

  /*
    Enter this function
    a) For a WHERE condition or a query having outer join.
    b) For a HAVING condition.
  */
  DBUG_ASSERT(*cond || join_list);

  /*
    Build all multiple equality predicates and eliminate equality
    predicates that can be inferred from these multiple equalities.
    For each reference of a field included into a multiple equality
    that occurs in a function set a pointer to the multiple equality
    predicate. Substitute a constant instead of this field if the
    multiple equality contains a constant.
    This is performed for the WHERE condition and any join conditions, but
    not for the HAVING condition.
  */
  if (join_list) {
    Opt_trace_object step_wrapper(trace);
    step_wrapper.add_alnum("transformation", "equality_propagation");
    {
      Opt_trace_disable_I_S disable_trace_wrapper(
          trace, !(*cond && (*cond)->has_subquery()));
      Opt_trace_array trace_subselect(trace, "subselect_evaluation");
      if (build_equal_items(thd, *cond, cond, NULL, true, join_list,
                            cond_equal))
        return true;
    }
    step_wrapper.add("resulting_condition", *cond);
  }
  /* change field = field to field = const for each found field = const */
  if (*cond) {
    Opt_trace_object step_wrapper(trace);
    step_wrapper.add_alnum("transformation", "constant_propagation");
    {
      Opt_trace_disable_I_S disable_trace_wrapper(trace,
                                                  !(*cond)->has_subquery());
      Opt_trace_array trace_subselect(trace, "subselect_evaluation");
      if (propagate_cond_constants(thd, NULL, *cond, *cond)) return true;
    }
    step_wrapper.add("resulting_condition", *cond);
  }

  /*
    Remove all instances of item == item
    Remove all and-levels where CONST item != CONST item
  */
  DBUG_EXECUTE("where",
               print_where(thd, *cond, "after const change", QT_ORDINARY););
  if (*cond) {
    Opt_trace_object step_wrapper(trace);
    step_wrapper.add_alnum("transformation", "trivial_condition_removal");
    {
      Opt_trace_disable_I_S disable_trace_wrapper(trace,
                                                  !(*cond)->has_subquery());
      Opt_trace_array trace_subselect(trace, "subselect_evaluation");
      if (remove_eq_conds(thd, *cond, cond, cond_value)) return true;
    }
    step_wrapper.add("resulting_condition", *cond);
  }
  if (thd->is_error()) return true;
  return false;
}

/**
  Calls fold_condition. If that made the condition constant for execution,
  simplify and fold again. @see fold_condition() for arguments.
*/
static bool fold_condition_exec(THD *thd, Item *cond, Item **retcond,
                                Item::cond_result *cond_value) {
  if (fold_condition(thd, cond, retcond, cond_value)) return true;
  if (*retcond != nullptr && (*retcond)->const_for_execution() &&
      !(*retcond)->is_expensive())  // simplify further maybe
    return remove_eq_conds(thd, *retcond, retcond, cond_value);
  return false;
}

/**
  Removes const and eq items. Returns the new item, or nullptr if no condition.

  @param      thd        thread handler
  @param      cond       the condition to handle
  @param[out] retcond    condition after const removal
  @param[out] cond_value resulting value of the condition
              =COND_OK    condition must be evaluated (e.g. field = constant)
              =COND_TRUE  always true                 (e.g. 1 = 1)
              =COND_FALSE always false                (e.g. 1 = 2)

  @returns false if success, true if error
*/
bool remove_eq_conds(THD *thd, Item *cond, Item **retcond,
                     Item::cond_result *cond_value) {
  DBUG_ASSERT(cond->real_item()->is_bool_func());
  if (cond->type() == Item::COND_ITEM) {
    Item_cond *const item_cond = down_cast<Item_cond *>(cond);
    const bool and_level = item_cond->functype() == Item_func::COND_AND_FUNC;
    List_iterator<Item> li(*item_cond->argument_list());
    bool should_fix_fields = false;
    *cond_value = Item::COND_UNDEF;
    Item *item;
    while ((item = li++)) {
      Item *new_item;
      Item::cond_result tmp_cond_value;
      if (remove_eq_conds(thd, item, &new_item, &tmp_cond_value)) return true;

      if (new_item == NULL)
        li.remove();
      else if (item != new_item) {
        (void)li.replace(new_item);
        should_fix_fields = true;
      }
      if (*cond_value == Item::COND_UNDEF) *cond_value = tmp_cond_value;
      switch (tmp_cond_value) {
        case Item::COND_OK:  // Not true or false
          if (and_level || *cond_value == Item::COND_FALSE)
            *cond_value = tmp_cond_value;
          break;
        case Item::COND_FALSE:
          if (and_level)  // Always false
          {
            *cond_value = tmp_cond_value;
            *retcond = NULL;
            return false;
          }
          break;
        case Item::COND_TRUE:
          if (!and_level)  // Always true
          {
            *cond_value = tmp_cond_value;
            *retcond = NULL;
            return false;
          }
          break;
        case Item::COND_UNDEF:  // Impossible
          DBUG_ASSERT(false);   /* purecov: deadcode */
      }
    }
    if (should_fix_fields) item_cond->update_used_tables();

    if (item_cond->argument_list()->elements == 0 ||
        *cond_value != Item::COND_OK) {
      *retcond = NULL;
      return false;
    }
    if (item_cond->argument_list()->elements == 1) {
      /*
        BUG#11765699:
        We're dealing with an AND or OR item that has only one
        argument. However, it is not an option to empty the list
        because:

         - this function is called for either JOIN::conds or
           JOIN::having, but these point to the same condition as
           SELECT_LEX::where and SELECT_LEX::having do.

         - The return value of remove_eq_conds() is assigned to
           JOIN::conds and JOIN::having, so emptying the list and
           returning the only remaining item "replaces" the AND or OR
           with item for the variables in JOIN. However, the return
           value is not assigned to the SELECT_LEX counterparts. Thus,
           if argument_list is emptied, SELECT_LEX forgets the item in
           argument_list()->head().

        item is therefore returned, but argument_list is not emptied.
      */
      item = item_cond->argument_list()->head();
      /*
        Consider reenabling the line below when the optimizer has been
        split into properly separated phases.

        item_cond->argument_list()->empty();
      */
      *retcond = item;
      return false;
    }
  } else if (cond->const_for_execution() && !cond->is_expensive()) {
    bool value;
    if (eval_const_cond(thd, cond, &value)) return true;
    *cond_value = value ? Item::COND_TRUE : Item::COND_FALSE;
    *retcond = NULL;
    return false;
  } else {  // boolan compare function
    *cond_value = cond->eq_cmp_result();
    if (*cond_value == Item::COND_OK) {
      return fold_condition_exec(thd, cond, retcond, cond_value);
    }
    Item *left_item = down_cast<Item_func *>(cond)->arguments()[0];
    Item *right_item = down_cast<Item_func *>(cond)->arguments()[1];
    if (left_item->eq(right_item, 1)) {
      if (!left_item->maybe_null ||
          down_cast<Item_func *>(cond)->functype() == Item_func::EQUAL_FUNC) {
        *retcond = NULL;
        return false;  // Compare of identical items
      }
    }
  }
  return fold_condition_exec(thd, cond, retcond, cond_value);
}

/**
  Check if GROUP BY/DISTINCT can be optimized away because the set is
  already known to be distinct.

  Used in removing the GROUP BY/DISTINCT of the following types of
  statements:
  @code
    SELECT [DISTINCT] <unique_key_cols>... FROM <single_table_ref>
      [GROUP BY <unique_key_cols>,...]
  @endcode

    If (a,b,c is distinct)
    then <any combination of a,b,c>,{whatever} is also distinct

    This function checks if all the key parts of any of the unique keys
    of the table are referenced by a list : either the select list
    through find_field_in_item_list or GROUP BY list through
    find_field_in_order_list.
    If the above holds and the key parts cannot contain NULLs then we
    can safely remove the GROUP BY/DISTINCT,
    as no result set can be more distinct than an unique key.

  @param tab                  The join table to operate on.
  @param find_func            function to iterate over the list and search
                              for a field
  @param data

  @retval
    1                    found
  @retval
    0                    not found.

  @note
    The function assumes that make_outerjoin_info() has been called in
    order for the check for outer tables to work.
*/

static bool list_contains_unique_index(JOIN_TAB *tab,
                                       bool (*find_func)(Field *, void *),
                                       void *data) {
  TABLE *table = tab->table();

  if (tab->is_inner_table_of_outer_join()) return 0;
  for (uint keynr = 0; keynr < table->s->keys; keynr++) {
    if (keynr == table->s->primary_key ||
        (table->key_info[keynr].flags & HA_NOSAME)) {
      KEY *keyinfo = table->key_info + keynr;
      KEY_PART_INFO *key_part, *key_part_end;

      for (key_part = keyinfo->key_part,
          key_part_end = key_part + keyinfo->user_defined_key_parts;
           key_part < key_part_end; key_part++) {
        if (key_part->field->real_maybe_null() ||
            !find_func(key_part->field, data))
          break;
      }
      if (key_part == key_part_end) return 1;
    }
  }
  return 0;
}

/**
  Helper function for list_contains_unique_index.
  Find a field reference in a list of ORDER structures.
  Finds a direct reference of the Field in the list.

  @param field                The field to search for.
  @param data                 ORDER *.The list to search in

  @retval
    1                    found
  @retval
    0                    not found.
*/

static bool find_field_in_order_list(Field *field, void *data) {
  ORDER *group = (ORDER *)data;
  bool part_found = 0;
  for (ORDER *tmp_group = group; tmp_group; tmp_group = tmp_group->next) {
    Item *item = (*tmp_group->item)->real_item();
    if (item->type() == Item::FIELD_ITEM &&
        ((Item_field *)item)->field->eq(field)) {
      part_found = 1;
      break;
    }
  }
  return part_found;
}

/**
  Helper function for list_contains_unique_index.
  Find a field reference in a dynamic list of Items.
  Finds a direct reference of the Field in the list.

  @param[in] field             The field to search for.
  @param[in] data              List<Item> *.The list to search in

  @retval
    1                    found
  @retval
    0                    not found.
*/

static bool find_field_in_item_list(Field *field, void *data) {
  List<Item> *fields = (List<Item> *)data;
  bool part_found = 0;
  List_iterator<Item> li(*fields);
  Item *item;

  while ((item = li++)) {
    if (item->type() == Item::FIELD_ITEM &&
        ((Item_field *)item)->field->eq(field)) {
      part_found = 1;
      break;
    }
  }
  return part_found;
}

ORDER *create_order_from_distinct(THD *thd, Ref_item_array ref_item_array,
                                  ORDER *order_list, List<Item> &fields,
                                  bool skip_aggregates,
                                  bool convert_bit_fields_to_long,
                                  bool *all_order_by_fields_used) {
  List_iterator<Item> li(fields);
  Item *item;
  ORDER *order, *group, **prev;

  *all_order_by_fields_used = 1;

  prev = &group;
  group = 0;
  for (order = order_list; order; order = order->next) {
    if (order->in_field_list) {
      ORDER *ord = (ORDER *)thd->memdup((char *)order, sizeof(ORDER));
      if (!ord) return 0;
      *prev = ord;
      prev = &ord->next;
      (*ord->item)->marker = Item::MARKER_DISTINCT_GROUP;
    } else
      *all_order_by_fields_used = 0;
  }

  li.rewind();
  while ((item = li++)) {
    if (!item->const_item() && (!skip_aggregates || !item->has_aggregation()) &&
        item->marker != Item::MARKER_DISTINCT_GROUP) {
      /*
        Don't put duplicate columns from the SELECT list into the
        GROUP BY list.
      */
      ORDER *ord_iter;
      for (ord_iter = group; ord_iter; ord_iter = ord_iter->next)
        if ((*ord_iter->item)->eq(item, 1)) goto next_item;

      ORDER *ord = (ORDER *)thd->mem_calloc(sizeof(ORDER));
      if (!ord) return 0;

      if (item->type() == Item::FIELD_ITEM &&
          item->data_type() == MYSQL_TYPE_BIT && convert_bit_fields_to_long) {
        /*
          Because HEAP tables can't index BIT fields we need to use an
          additional hidden field for grouping because later it will be
          converted to a LONG field. Original field will remain of the
          BIT type and will be returned to a client.
          @note setup_ref_array() needs to account for the extra space.
        */
        Item_field *new_item = new Item_field(thd, (Item_field *)item);
        ord->item = thd->lex->current_select()->add_hidden_item(new_item);
      } else {
        /*
          We have here only field_list (not all_field_list), so we can use
          simple indexing of ref_item_array (order in the array and in the
          list are same)
        */
        ord->item = &ref_item_array[0];
      }
      ord->direction = ORDER_ASC;
      *prev = ord;
      prev = &ord->next;
    }
  next_item:
    ref_item_array.pop_front();
  }
  *prev = 0;
  return group;
}

/**
  Return table number if there is only one table in sort order
  and group and order is compatible, else return 0.
*/

static TABLE *get_sort_by_table(ORDER *a, ORDER *b, TABLE_LIST *tables) {
  DBUG_TRACE;
  table_map map = (table_map)0;

  if (!a)
    a = b;  // Only one need to be given
  else if (!b)
    b = a;

  for (; a && b; a = a->next, b = b->next) {
    if (!(*a->item)->eq(*b->item, 1)) return 0;
    map |= a->item[0]->used_tables();
  }
  map &= ~INNER_TABLE_BIT;
  if (!map || (map & (RAND_TABLE_BIT | OUTER_REF_TABLE_BIT))) return 0;

  for (; !(map & tables->map()); tables = tables->next_leaf)
    ;
  if (map != tables->map()) return 0;  // More than one table
  DBUG_PRINT("exit", ("sort by table: %d", tables->tableno()));
  return tables->table;
}

/**
  Update some values in keyuse for faster choose_table_order() loop.

  @todo Check if this is the real meaning of ref_table_rows.
*/

void JOIN::optimize_keyuse() {
  for (size_t ix = 0; ix < keyuse_array.size(); ++ix) {
    Key_use *keyuse = &keyuse_array.at(ix);
    table_map map;
    /*
      If we find a ref, assume this table matches a proportional
      part of this table.
      For example 100 records matching a table with 5000 records
      gives 5000/100 = 50 records per key
      Constant tables are ignored.
      To avoid bad matches, we don't make ref_table_rows less than 100.
    */
    keyuse->ref_table_rows = ~(ha_rows)0;  // If no ref
    if (keyuse->used_tables &
        (map = (keyuse->used_tables &
                ~(const_table_map | OUTER_REF_TABLE_BIT)))) {
      uint tableno;
      for (tableno = 0; !(map & 1); map >>= 1, tableno++) {
      }
      if (map == 1)  // Only one table
      {
        TABLE *tmp_table = join_tab[tableno].table();

        keyuse->ref_table_rows =
            max<ha_rows>(tmp_table->file->stats.records, 100);
      }
    }
    /*
      Outer reference (external field) is constant for single executing
      of subquery
    */
    if (keyuse->used_tables == OUTER_REF_TABLE_BIT) keyuse->ref_table_rows = 1;
  }
}

/**
  Function sets FT hints, initializes FT handlers
  and checks if FT index can be used as covered.
*/

bool JOIN::optimize_fts_query() {
  ASSERT_BEST_REF_IN_JOIN_ORDER(this);

  DBUG_ASSERT(select_lex->has_ft_funcs());

  for (uint i = const_tables; i < tables; i++) {
    JOIN_TAB *tab = best_ref[i];
    if (tab->type() != JT_FT) continue;

    Item_func_match *ifm;
    Item_func_match *ft_func =
        down_cast<Item_func_match *>(tab->position()->key->val);
    List_iterator<Item_func_match> li(*(select_lex->ftfunc_list));

    while ((ifm = li++)) {
      if (!(ifm->used_tables() & tab->table_ref->map()) || ifm->master)
        continue;

      if (ifm != ft_func) {
        if (ifm->can_skip_ranking())
          ifm->set_hints(this, FT_NO_RANKING, HA_POS_ERROR, false);
      }
    }

    /*
      Check if internal sorting is needed. FT_SORTED flag is set
      if no ORDER BY clause or ORDER BY MATCH function is the same
      as the function that is used for FT index and FT table is
      the first non-constant table in the JOIN.
    */
    if (i == const_tables && !(ft_func->get_hints()->get_flags() & FT_BOOL) &&
        (!order || ft_func == test_if_ft_index_order(order)))
      ft_func->set_hints(this, FT_SORTED, m_select_limit, false);

    /*
      Check if ranking is not needed. FT_NO_RANKING flag is set if
      MATCH function is used only in WHERE condition and  MATCH
      function is not part of an expression.
    */
    if (ft_func->can_skip_ranking())
      ft_func->set_hints(this, FT_NO_RANKING,
                         !order ? m_select_limit : HA_POS_ERROR, false);
  }

  return init_ftfuncs(thd, select_lex);
}

/**
  Check if FTS index only access is possible.

  @param tab  pointer to JOIN_TAB structure.

  @return  true if index only access is possible,
           false otherwise.
*/

bool JOIN::fts_index_access(JOIN_TAB *tab) {
  DBUG_ASSERT(tab->type() == JT_FT);
  TABLE *table = tab->table();

  if ((table->file->ha_table_flags() & HA_CAN_FULLTEXT_EXT) == 0)
    return false;  // Optimizations requires extended FTS support by table
                   // engine

  /*
    This optimization does not work with filesort nor GROUP BY
  */
  if (grouped || (order && m_ordered_index_usage != ORDERED_INDEX_ORDER_BY))
    return false;

  /*
    Check whether the FTS result is covering.  If only document id
    and rank is needed, there is no need to access table rows.
  */
  for (uint i = bitmap_get_first_set(table->read_set); i < table->s->fields;
       i = bitmap_get_next_set(table->read_set, i)) {
    if (table->field[i] != table->fts_doc_id_field ||
        !tab->ft_func()->docid_in_result())
      return false;
  }

  return true;
}

/**
   For {semijoin,subquery} materialization: calculates various cost
   information, based on a plan in join->best_positions covering the
   to-be-materialized query block and only this.

   @param join     JOIN where plan can be found
   @param sj_nest  sj materialization nest (NULL if subquery materialization)
   @param n_tables number of to-be-materialized tables
   @param[out] sjm where computed costs will be stored

   @note that this function modifies join->map2table, which has to be filled
   correctly later.
*/
static void calculate_materialization_costs(JOIN *join, TABLE_LIST *sj_nest,
                                            uint n_tables,
                                            Semijoin_mat_optimize *sjm) {
  double mat_cost;           // Estimated cost of materialization
  double mat_rowcount;       // Estimated row count before duplicate removal
  double distinct_rowcount;  // Estimated rowcount after duplicate removal
  List<Item> *inner_expr_list;

  if (sj_nest) {
    /*
      get_partial_join_cost() assumes a regular join, which is correct when
      we optimize a sj-materialization nest (always executed as regular
      join).
    */
    get_partial_join_cost(join, n_tables, &mat_cost, &mat_rowcount);
    n_tables += join->const_tables;
    inner_expr_list = &sj_nest->nested_join->sj_inner_exprs;
  } else {
    mat_cost = join->best_read;
    mat_rowcount = static_cast<double>(join->best_rowcount);
    inner_expr_list = &join->select_lex->item_list;
  }

  /*
    Adjust output cardinality estimates. If the subquery has form

    ... oe IN (SELECT t1.colX, t2.colY, func(X,Y,Z) )

    then the number of distinct output record combinations has an
    upper bound of product of number of records matching the tables
    that are used by the SELECT clause.
    TODO:
    We can get a more precise estimate if we
     - use rec_per_key cardinality estimates. For simple cases like
     "oe IN (SELECT t.key ...)" it is trivial.
     - Functional dependencies between the tables in the semi-join
     nest (the payoff is probably less here?)
  */
  {
    for (uint i = 0; i < n_tables; i++) {
      JOIN_TAB *const tab = join->best_positions[i].table;
      join->map2table[tab->table_ref->tableno()] = tab;
    }
    List_iterator<Item> it(*inner_expr_list);
    Item *item;
    table_map map = 0;
    while ((item = it++)) map |= item->used_tables();
    map &= ~PSEUDO_TABLE_BITS;
    Table_map_iterator tm_it(map);
    int tableno;
    double rows = 1.0;
    while ((tableno = tm_it.next_bit()) != Table_map_iterator::BITMAP_END)
      rows *= join->map2table[tableno]->table()->quick_condition_rows;
    distinct_rowcount = min(mat_rowcount, rows);
  }
  /*
    Calculate temporary table parameters and usage costs
  */
  const uint rowlen = get_tmp_table_rec_length(*inner_expr_list);

  const Cost_model_server *cost_model = join->cost_model();

  Cost_model_server::enum_tmptable_type tmp_table_type;
  if (rowlen * distinct_rowcount < join->thd->variables.max_heap_table_size)
    tmp_table_type = Cost_model_server::MEMORY_TMPTABLE;
  else
    tmp_table_type = Cost_model_server::DISK_TMPTABLE;

  /*
    Let materialization cost include the cost to create the temporary
    table and write the rows into it:
  */
  mat_cost += cost_model->tmptable_create_cost(tmp_table_type);
  mat_cost +=
      cost_model->tmptable_readwrite_cost(tmp_table_type, mat_rowcount, 0.0);

  sjm->materialization_cost.reset();
  sjm->materialization_cost.add_io(mat_cost);

  sjm->expected_rowcount = distinct_rowcount;

  /*
    Set the cost to do a full scan of the temptable (will need this to
    consider doing sjm-scan):
  */
  sjm->scan_cost.reset();
  if (distinct_rowcount > 0.0) {
    const double scan_cost = cost_model->tmptable_readwrite_cost(
        tmp_table_type, 0.0, distinct_rowcount);
    sjm->scan_cost.add_io(scan_cost);
  }

  // The cost to lookup a row in temp. table
  const double row_cost =
      cost_model->tmptable_readwrite_cost(tmp_table_type, 0.0, 1.0);
  sjm->lookup_cost.reset();
  sjm->lookup_cost.add_io(row_cost);
}

/**
   Decides between EXISTS and materialization; performs last steps to set up
   the chosen strategy.
   @returns 'false' if no error

   @note If UNION this is called on each contained JOIN.

 */
bool JOIN::decide_subquery_strategy() {
  DBUG_ASSERT(unit->item);

  switch (unit->item->substype()) {
    case Item_subselect::IN_SUBS:
    case Item_subselect::ALL_SUBS:
    case Item_subselect::ANY_SUBS:
      // All of those are children of Item_in_subselect and may use EXISTS
      break;
    default:
      return false;
  }

  Item_in_subselect *const in_pred =
      static_cast<Item_in_subselect *>(unit->item);

  Item_exists_subselect::enum_exec_method chosen_method = in_pred->exec_method;
  // Materialization does not allow UNION so this can't happen:
  DBUG_ASSERT(chosen_method != Item_exists_subselect::EXEC_MATERIALIZATION);

  if ((chosen_method == Item_exists_subselect::EXEC_EXISTS_OR_MAT) &&
      compare_costs_of_subquery_strategies(&chosen_method))
    return true;

  switch (chosen_method) {
    case Item_exists_subselect::EXEC_EXISTS:
      if (select_lex->m_windows.elements > 0)  // grep for WL#10431
      {
        my_error(ER_NOT_SUPPORTED_YET, MYF(0),
                 "the combination of this ALL/ANY/SOME/IN subquery with this"
                 " comparison operator and with contained window functions");
        return true;
      }
      return in_pred->finalize_exists_transform(thd, select_lex);
    case Item_exists_subselect::EXEC_MATERIALIZATION:
      return in_pred->finalize_materialization_transform(thd, this);
    default:
      DBUG_ASSERT(false);
      return true;
  }
}

/**
   Tells what is the cheapest between IN->EXISTS and subquery materialization,
   in terms of cost, for the subquery's JOIN.
   Input:
   - join->{best_positions,best_read,best_rowcount} must contain the
   execution plan of EXISTS (where 'join' is the subquery's JOIN)
   - join2->{best_positions,best_read,best_rowcount} must be correctly set
   (where 'join2' is the parent join, the grandparent join, etc).
   Output:
   join->{best_positions,best_read,best_rowcount} contain the cheapest
   execution plan (where 'join' is the subquery's JOIN).

   This plan choice has to happen before calling functions which set up
   execution structures, like JOIN::get_best_combination().

   @param[out] method  chosen method (EXISTS or materialization) will be put
                       here.
   @returns false if success
*/
bool JOIN::compare_costs_of_subquery_strategies(
    Item_exists_subselect::enum_exec_method *method) {
  *method = Item_exists_subselect::EXEC_EXISTS;

  Item_exists_subselect::enum_exec_method allowed_strategies =
      select_lex->subquery_strategy(thd);

  /*
    A non-deterministic subquery should not use materialization, unless forced.
    For a detailed explanation, see SELECT_LEX::decorrelate_where_cond().
    Here, the same logic is applied also for subqueries that are not converted
    to semi-join.
  */
  if (allowed_strategies == Item_exists_subselect::EXEC_EXISTS_OR_MAT &&
      (unit->uncacheable & UNCACHEABLE_RAND))
    allowed_strategies = Item_exists_subselect::EXEC_EXISTS;

  if (allowed_strategies == Item_exists_subselect::EXEC_EXISTS) return false;

  DBUG_ASSERT(allowed_strategies == Item_exists_subselect::EXEC_EXISTS_OR_MAT ||
              allowed_strategies ==
                  Item_exists_subselect::EXEC_MATERIALIZATION);

  const JOIN *parent_join = unit->outer_select()->join;
  if (!parent_join || !parent_join->child_subquery_can_materialize)
    return false;

  Item_in_subselect *const in_pred =
      static_cast<Item_in_subselect *>(unit->item);

  /*
    Testing subquery_allows_etc() at each optimization is necessary as each
    execution of a prepared statement may use a different type of parameter.
  */
  if (!in_pred->subquery_allows_materialization(thd, select_lex,
                                                select_lex->outer_select()))
    return false;

  Opt_trace_context *const trace = &thd->opt_trace;
  Opt_trace_object trace_wrapper(trace);
  Opt_trace_object trace_subqmat(
      trace, "execution_plan_for_potential_materialization");
  const double saved_best_read = best_read;
  const ha_rows saved_best_rowcount = best_rowcount;
  POSITION *const saved_best_pos = best_positions;

  if (in_pred->in2exists_added_to_where()) {
    Opt_trace_array trace_subqmat_steps(trace, "steps");

    // Up to one extra slot per semi-join nest is needed (if materialized)
    const uint sj_nests = select_lex->sj_nests.elements;

    if (!(best_positions = new (thd->mem_root) POSITION[tables + sj_nests]))
      return true;

    // Compute plans which do not use outer references

    DBUG_ASSERT(allow_outer_refs);
    allow_outer_refs = false;

    if (optimize_semijoin_nests_for_materialization(this)) return true;

    if (Optimize_table_order(thd, this, NULL).choose_table_order()) return true;
  } else {
    /*
      If IN->EXISTS didn't add any condition to WHERE (only to HAVING, which
      can happen if subquery has aggregates) then the plan for materialization
      will be the same as for EXISTS - don't compute it again.
    */
    trace_subqmat.add("surely_same_plan_as_EXISTS", true)
        .add_alnum("cause", "EXISTS_did_not_change_WHERE");
  }

  Semijoin_mat_optimize sjm;
  calculate_materialization_costs(this, NULL, primary_tables, &sjm);

  /*
    The number of evaluations of the subquery influences costs, we need to
    compute it.
  */
  Opt_trace_object trace_subq_mat_decision(trace, "subq_mat_decision");
  const double subq_executions = calculate_subquery_executions(in_pred, trace);
  const double cost_exists = subq_executions * saved_best_read;
  const double cost_mat_table = sjm.materialization_cost.total_cost();
  const double cost_mat =
      cost_mat_table + subq_executions * sjm.lookup_cost.total_cost();
  const bool mat_chosen =
      (allowed_strategies == Item_exists_subselect::EXEC_EXISTS_OR_MAT)
          ? (cost_mat < cost_exists)
          : true;
  trace_subq_mat_decision
      .add("cost_to_create_and_fill_materialized_table", cost_mat_table)
      .add("cost_of_one_EXISTS", saved_best_read)
      .add("number_of_subquery_evaluations", subq_executions)
      .add("cost_of_materialization", cost_mat)
      .add("cost_of_EXISTS", cost_exists)
      .add("chosen", mat_chosen);
  if (mat_chosen) {
    *method = Item_exists_subselect::EXEC_MATERIALIZATION;
  } else {
    best_read = saved_best_read;
    best_rowcount = saved_best_rowcount;
    best_positions = saved_best_pos;
    /*
      Don't restore JOIN::positions or best_ref, they're not used
      afterwards. best_positions is (like: by get_sj_strategy()).
    */
  }
  return false;
}

double calculate_subquery_executions(const Item_subselect *subquery,
                                     Opt_trace_context *trace) {
  Opt_trace_array trace_parents(trace, "parent_fanouts");
  double subquery_executions = 1.0;
  for (;;) {
    const SELECT_LEX *const parent_select = subquery->unit->outer_select();
    const JOIN *const parent_join = parent_select->join;
    if (parent_join == nullptr) {
      /*
        May be single-table UPDATE/DELETE, has no join.
        @todo  we should find how many rows it plans to UPDATE/DELETE, taking
        inspiration in Explain_table::explain_rows_and_filtered().
        This is not a priority as it applies only to
        UPDATE - child(non-mat-subq) - grandchild(may-be-mat-subq).
        And it will autosolve the day UPDATE gets a JOIN.
      */
      break;
    }

    Opt_trace_object trace_parent(trace);
    trace_parent.add_select_number(parent_select->select_number);
    double parent_fanout;
    if (  // safety, not sure needed
        parent_join->plan_is_const() ||
        // if subq is in condition on constant table:
        !parent_join->child_subquery_can_materialize) {
      parent_fanout = 1.0;
      trace_parent.add("subq_attached_to_const_table", true);
    } else {
      if (subquery->in_cond_of_tab != NO_PLAN_IDX) {
        /*
          Subquery is attached to a certain 'pos', pos[-1].prefix_rowcount
          is the number of times we'll start a loop accessing 'pos'; each such
          loop will read pos->rows_fetched rows of 'pos', so subquery will
          be evaluated pos[-1].prefix_rowcount * pos->rows_fetched times.
          Exceptions:
          - if 'pos' is first, use 1.0 instead of pos[-1].prefix_rowcount
          - if 'pos' is first of a sj-materialization nest, same.

          If in a sj-materialization nest, pos->rows_fetched and
          pos[-1].prefix_rowcount are of the "nest materialization" plan
          (copied back in fix_semijoin_strategies()), which is
          appropriate as it corresponds to evaluations of our subquery.

          pos->prefix_rowcount is not suitable because if we have:
          select ... from ot1 where ot1.col in
            (select it1.col1 from it1 where it1.col2 not in (subq));
          and subq does subq-mat, and plan is ot1 - it1+firstmatch(ot1),
          then:
          - t1.prefix_rowcount==1 (due to firstmatch)
          - subq is attached to it1, and is evaluated for each row read from
            t1, potentially way more than 1.
         */
        const uint idx = subquery->in_cond_of_tab;
        DBUG_ASSERT((int)idx >= 0 && idx < parent_join->tables);
        trace_parent.add("subq_attached_to_table", true);
        QEP_TAB *const parent_tab = &parent_join->qep_tab[idx];
        trace_parent.add_utf8_table(parent_tab->table_ref);
        parent_fanout = parent_tab->position()->rows_fetched;
        if ((idx > parent_join->const_tables) &&
            !sj_is_materialize_strategy(parent_tab->position()->sj_strategy))
          parent_fanout *= parent_tab[-1].position()->prefix_rowcount;
      } else {
        /*
          Subquery is SELECT list, GROUP BY, ORDER BY, HAVING: it is evaluated
          at the end of the parent join's execution.
          It can be evaluated once per row-before-grouping:
          SELECT SUM(t1.col IN (subq)) FROM t1 GROUP BY expr;
          or once per row-after-grouping:
          SELECT SUM(t1.col) AS s FROM t1 GROUP BY expr HAVING s IN (subq),
          SELECT SUM(t1.col) IN (subq) FROM t1 GROUP BY expr
          It's hard to tell. We simply assume 'once per
          row-before-grouping'.

          Another approximation:
          SELECT ... HAVING x IN (subq) LIMIT 1
          best_rowcount=1 due to LIMIT, though HAVING (and thus the subquery)
          may be evaluated many times before HAVING becomes true and the limit
          is reached.
        */
        trace_parent.add("subq_attached_to_join_result", true);
        parent_fanout = static_cast<double>(parent_join->best_rowcount);
      }
    }
    subquery_executions *= parent_fanout;
    trace_parent.add("fanout", parent_fanout);
    const bool cacheable = parent_select->is_cacheable();
    trace_parent.add("cacheable", cacheable);
    if (cacheable) {
      // Parent executed only once
      break;
    }
    /*
      Parent query is executed once per outer row => go up to find number of
      outer rows. Example:
      SELECT ... IN(subq-with-in2exists WHERE ... IN (subq-with-mat))
    */
    subquery = parent_join->unit->item;
    if (subquery == nullptr) {
      // derived table, materialized only once
      break;
    }
  }  // for(;;)
  return subquery_executions;
}

/**
  Optimize rollup specification.

  Allocate objects needed for rollup processing.

  @returns false if success, true if error.
*/

bool JOIN::optimize_rollup() {
  tmp_table_param.allow_group_via_temp_table = false;
  rollup.state = ROLLUP::STATE_INITED;

  /*
    Create pointers to the different sum function groups
    These are updated by rollup_make_fields()
  */
  tmp_table_param.group_parts = send_group_parts;
  /*
    substitute_gc() might substitute an expression in the GROUP BY list with
    a generated column. In such case the GC is added to the all_fields as a
    hidden field. In total, all_fields list could be grown by up to
    send_group_parts columns. Reserve space for them here.
  */
  const uint ref_array_size = all_fields.elements + send_group_parts;

  Item_null_result **null_items = static_cast<Item_null_result **>(
      thd->alloc(sizeof(Item *) * send_group_parts));

  rollup.null_items = Item_null_array(null_items, send_group_parts);
  rollup.ref_item_arrays = static_cast<Ref_item_array *>(
      thd->alloc((sizeof(Ref_item_array) + ref_array_size * sizeof(Item *)) *
                 send_group_parts));
  rollup.all_fields = static_cast<List<Item> *>(
      thd->alloc(sizeof(List<Item>) * send_group_parts));
  rollup.fields_list = static_cast<List<Item> *>(
      thd->alloc(sizeof(List<Item>) * send_group_parts));

  if (!null_items || !rollup.ref_item_arrays || !rollup.all_fields ||
      !rollup.fields_list)
    return true;

  Item **ref_array = (Item **)(rollup.ref_item_arrays + send_group_parts);

  /*
    Prepare space for field list for the different levels
    These will be filled up in rollup_make_fields()
  */
  ORDER *group = group_list;
  for (uint i = 0; i < send_group_parts; i++, group = group->next) {
    rollup.null_items[i] = new (thd->mem_root) Item_null_result(
        (*group->item)->data_type(), (*group->item)->result_type());
    if (rollup.null_items[i] == NULL) return true; /* purecov: inspected */
    rollup.fields_list[i].empty();
    rollup.all_fields[i].empty();
    rollup.ref_item_arrays[i] = Ref_item_array(ref_array, ref_array_size);
    ref_array += ref_array_size;
  }
  for (uint i = 0; i < send_group_parts; i++) {
    for (uint j = 0; j < fields_list.elements; j++)
      rollup.fields_list[i].push_back(rollup.null_items[i]);
    for (uint j = 0; j < all_fields.elements; j++)
      rollup.all_fields[i].push_back(rollup.null_items[i]);
  }
  return false;
}

/**
  Refine the best_rowcount estimation based on what happens after tables
  have been joined: LIMIT and type of result sink.
 */
void JOIN::refine_best_rowcount() {
  // If plan is const, 0 or 1 rows should be returned
  DBUG_ASSERT(!plan_is_const() || best_rowcount <= 1);

  if (plan_is_const()) return;

  /*
    If a derived table, or a member of a UNION which itself forms a derived
    table:
    setting estimate to 0 or 1 row would mark the derived table as const.
    The row count is bumped to the nearest higher value, so that the
    query block will not be evaluated during optimization.
  */
  if (best_rowcount <= 1 &&
      select_lex->master_unit()->first_select()->linkage == DERIVED_TABLE_TYPE)
    best_rowcount = PLACEHOLDER_TABLE_ROW_ESTIMATE;

  /*
    There will be no more rows than defined in the LIMIT clause. Use it
    as an estimate. If LIMIT 1 is specified, the query block will be
    considered "const", with actual row count 0 or 1.
  */
  set_if_smaller(best_rowcount, unit->select_limit_cnt);
}

List<Item> *JOIN::get_current_fields() {
  DBUG_ASSERT((int)current_ref_item_slice >= 0);
  if (current_ref_item_slice == REF_SLICE_SAVED_BASE) return fields;
  return &tmp_fields_list[current_ref_item_slice];
}

/**
  @} (end of group Query_Optimizer)
*/

/**
  This function is used to get the key length of Item object on
  which one tmp field will be created during create_tmp_table.
  This function references KEY_PART_INFO::init_from_field().

  @param item  A inner item of outer join

  @return  The length of a item to be as a key of a temp table
*/

static uint32 get_key_length_tmp_table(Item *item) {
  uint32 len = 0;

  item = item->real_item();
  if (item->type() == Item::FIELD_ITEM)
    len = ((Item_field *)item)->field->key_length();
  else
    len = item->max_length;

  if (item->maybe_null) len += HA_KEY_NULL_LENGTH;

  // references KEY_PART_INFO::init_from_field()
  enum_field_types type = item->data_type();
  if (type == MYSQL_TYPE_BLOB || type == MYSQL_TYPE_VARCHAR ||
      type == MYSQL_TYPE_GEOMETRY)
    len += HA_KEY_BLOB_LENGTH;

  return len;
}<|MERGE_RESOLUTION|>--- conflicted
+++ resolved
@@ -6111,13 +6111,8 @@
       */
       if (!(sj_nest->nested_join->sjm.positions =
                 (POSITION *)join->thd->alloc(sizeof(POSITION) * n_tables)))
-<<<<<<< HEAD
-        DBUG_RETURN(true);
-      memcpy(static_cast<void *>(sj_nest->nested_join->sjm.positions),
-=======
         return true;
       memcpy(sj_nest->nested_join->sjm.positions,
->>>>>>> 4869291f
              join->best_positions + join->const_tables,
              sizeof(POSITION) * n_tables);
     }
