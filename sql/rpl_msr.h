--- conflicted
+++ resolved
@@ -150,28 +150,17 @@
  public:
   /* Constructor for this class.*/
   Multisource_info() {
-<<<<<<< HEAD
-  /*
-    This class should be a singleton.
-    The assert below is to prevent it to be instantiated more than once.
-  */
-=======
     /*
       This class should be a singleton.
       The assert below is to prevent it to be instantiated more than once.
     */
->>>>>>> 4869291f
 #ifndef DBUG_OFF
     static int instance_count = 0;
     instance_count++;
     DBUG_ASSERT(instance_count == 1);
 #endif
     current_mi_count = 0;
-<<<<<<< HEAD
-    default_channel_mi = NULL;
-=======
     default_channel_mi = nullptr;
->>>>>>> 4869291f
 #ifdef WITH_PERFSCHEMA_STORAGE_ENGINE
     init_rpl_pfs_mi();
 #endif /* WITH_PERFSCHEMA_STORAGE_ENGINE */
@@ -539,15 +528,9 @@
     /* Traverse the filter map and free all filters */
     for (filter_map::iterator it = channel_to_filter.begin();
          it != channel_to_filter.end(); it++) {
-<<<<<<< HEAD
-      if (it->second != NULL) {
-        delete it->second;
-        it->second = NULL;
-=======
       if (it->second != nullptr) {
         delete it->second;
         it->second = nullptr;
->>>>>>> 4869291f
       }
     }
 
