/* Copyright (c) 2014, 2023, Oracle and/or its affiliates.

   This program is free software; you can redistribute it and/or modify
   it under the terms of the GNU General Public License, version 2.0,
   as published by the Free Software Foundation.

   This program is also distributed with certain software (including
   but not limited to OpenSSL) that is licensed under separate terms,
   as designated in a particular file or component or in included license
   documentation.  The authors of MySQL hereby grant you an additional
   permission to link the program and your derivative works with the
   separately licensed software that they have included with MySQL.

   This program is distributed in the hope that it will be useful,
   but WITHOUT ANY WARRANTY; without even the implied warranty of
   MERCHANTABILITY or FITNESS FOR A PARTICULAR PURPOSE.  See the
   GNU General Public License, version 2.0, for more details.

   You should have received a copy of the GNU General Public License
   along with this program; if not, write to the Free Software
   Foundation, Inc., 51 Franklin St, Fifth Floor, Boston, MA 02110-1301  USA */

#include "sql/rpl_context.h"

#include <stddef.h>

#include "my_compiler.h"
#include "my_dbug.h"
#include "my_sqlcommand.h"
#include "mysql/binlog/event/compression/factory.h"
#include "mysql/binlog/event/control_events.h"  // Transaction_payload_event
#include "sql/binlog/group_commit/bgc_ticket_manager.h"  // Bgc_ticket_manager
#include "sql/binlog_ostream.h"
#include "sql/psi_memory_resource.h"  // memory_resource
#include "sql/rpl_gtid.h"             // Gtid_set
#include "sql/sql_class.h"            // THD
#include "sql/sql_lex.h"
#include "sql/system_variables.h"

Session_consistency_gtids_ctx::Session_consistency_gtids_ctx()
    : m_tsid_map(nullptr),
      m_gtid_set(nullptr),
      m_listener(nullptr),
      m_curr_session_track_gtids(SESSION_TRACK_GTIDS_OFF) {}

Session_consistency_gtids_ctx::~Session_consistency_gtids_ctx() {
  if (m_gtid_set) {
    delete m_gtid_set;
    m_gtid_set = nullptr;
  }

  if (m_tsid_map) {
    delete m_tsid_map;
    m_tsid_map = nullptr;
  }
}

inline bool Session_consistency_gtids_ctx::shall_collect(const THD *thd) {
  return /* Do not track OWN_GTID if session does not own a
            (non-anonymous) GTID. */
      (thd->owned_gtid.sidno > 0 ||
       m_curr_session_track_gtids == SESSION_TRACK_GTIDS_ALL_GTIDS) &&
      /* if there is no listener/tracker, then there is no reason to collect */
      m_listener != nullptr &&
      /* ROLLBACK statements may end up calling trans_commit_stmt */
      thd->lex->sql_command != SQLCOM_ROLLBACK &&
      thd->lex->sql_command != SQLCOM_ROLLBACK_TO_SAVEPOINT;
}

bool Session_consistency_gtids_ctx::notify_after_transaction_commit(
    const THD *thd) {
  DBUG_TRACE;
  assert(thd);
  bool res = false;

  if (!shall_collect(thd)) return res;

  if (m_curr_session_track_gtids == SESSION_TRACK_GTIDS_ALL_GTIDS) {
    /*
     If one is configured to read all writes, we always collect
     the GTID_EXECUTED.

     NOTE: in the future optimize to collect deltas instead maybe.
    */
    global_tsid_lock->wrlock();
    res = m_gtid_set->add_gtid_set(gtid_state->get_executed_gtids()) !=
          RETURN_STATUS_OK;
    global_tsid_lock->unlock();

    if (!res) notify_ctx_change_listener();
  }

  return res;
}

bool Session_consistency_gtids_ctx::notify_after_gtid_executed_update(
    const THD *thd) {
  DBUG_TRACE;
  assert(thd);
  bool res = false;

  if (!shall_collect(thd)) return res;

  if (m_curr_session_track_gtids == SESSION_TRACK_GTIDS_OWN_GTID) {
    assert(global_gtid_mode.get() != Gtid_mode::OFF);
    assert(thd->owned_gtid.sidno > 0);
    const Gtid &gtid = thd->owned_gtid;
    if (gtid.sidno == -1)  // we need to add thd->owned_gtid_set
    {
      /* Caller must only call this function if the set was not empty. */
#ifdef HAVE_GTID_NEXT_LIST
      assert(!thd->owned_gtid_set.is_empty());
      res = m_gtid_set->add_gtid_set(&thd->owned_gtid_set) != RETURN_STATUS_OK;
#else
      assert(0);
#endif
    } else if (gtid.sidno > 0)  // only one gtid
    {
      /*
        Note that the interface is such that m_tsid_map must contain
        sidno before we add the gtid to m_gtid_set.

        Thus, to avoid relying on global_tsid_map and thus contributing
        to increased contention, we arrange for sidnos on the local
        sid map.
      */
      rpl_sidno local_set_sidno = m_tsid_map->add_tsid(thd->owned_tsid);

      assert(!m_gtid_set->contains_gtid(local_set_sidno, gtid.gno));
      res = m_gtid_set->ensure_sidno(local_set_sidno) != RETURN_STATUS_OK;
      if (!res) m_gtid_set->_add_gtid(local_set_sidno, gtid.gno);
    }

    if (!res) notify_ctx_change_listener();
  }
  return res;
}

void Session_consistency_gtids_ctx::
    update_tracking_activeness_from_session_variable(const THD *thd) {
  m_curr_session_track_gtids = thd->variables.session_track_gtids;
}

bool Session_consistency_gtids_ctx::notify_after_response_packet(
    const THD *thd) {
  int res = false;
  DBUG_TRACE;

  if (m_gtid_set && !m_gtid_set->is_empty()) m_gtid_set->clear();

  /*
   Every time we get a notification that a packet was sent, we update
   this value. It may have changed (the previous command may have been
   a SET SESSION session_track_gtids=...;).
   */
  update_tracking_activeness_from_session_variable(thd);
  return res;
}

void Session_consistency_gtids_ctx::register_ctx_change_listener(
    Session_consistency_gtids_ctx::Ctx_change_listener *listener, THD *thd) {
  assert(m_listener == nullptr || m_listener == listener);
  if (m_listener == nullptr) {
    assert(m_tsid_map == nullptr && m_gtid_set == nullptr);
    m_listener = listener;
    m_tsid_map = new Tsid_map(nullptr);
    m_gtid_set = new Gtid_set(m_tsid_map);

    /*
     Caches the value at startup if needed. This is called during THD::init,
     if the session_track_gtids value is set at startup time to anything
     different than OFF.
     */
    update_tracking_activeness_from_session_variable(thd);
  }
}

void Session_consistency_gtids_ctx::unregister_ctx_change_listener(
    Session_consistency_gtids_ctx::Ctx_change_listener *listener
    [[maybe_unused]]) {
  assert(m_listener == listener || m_listener == nullptr);

  if (m_gtid_set) delete m_gtid_set;

  if (m_tsid_map) delete m_tsid_map;

  m_listener = nullptr;
  m_gtid_set = nullptr;
  m_tsid_map = nullptr;
}

Last_used_gtid_tracker_ctx::Last_used_gtid_tracker_ctx() {
  m_last_used_gtid = std::unique_ptr<Gtid>(new Gtid{0, 0});
}

Last_used_gtid_tracker_ctx::~Last_used_gtid_tracker_ctx() = default;

<<<<<<< HEAD
void Last_used_gtid_tracker_ctx::set_last_used_gtid(const Gtid &gtid,
                                                    const rpl_sid &sid) {
  (*m_last_used_gtid).set(gtid.sidno, gtid.gno);
  m_last_used_sid.copy_from(sid);
=======
void Last_used_gtid_tracker_ctx::set_last_used_gtid(
    const Gtid &gtid, const mysql::gtid::Tsid &tsid) {
  (*m_last_used_gtid).set(gtid.sidno, gtid.gno);
  m_last_used_tsid = tsid;
>>>>>>> 824e2b40
}

void Last_used_gtid_tracker_ctx::get_last_used_gtid(Gtid &gtid) {
  gtid.sidno = (*m_last_used_gtid).sidno;
  gtid.gno = (*m_last_used_gtid).gno;
}

<<<<<<< HEAD
void Last_used_gtid_tracker_ctx::get_last_used_sid(rpl_sid &sid) {
  m_last_used_sid.copy_to(sid.bytes);
=======
void Last_used_gtid_tracker_ctx::get_last_used_tsid(mysql::gtid::Tsid &tsid) {
  tsid = m_last_used_tsid;
>>>>>>> 824e2b40
}

Transaction_compression_ctx::Transaction_compression_ctx(PSI_memory_key key)
    : m_managed_buffer_memory_resource(psi_memory_resource(key)),
      m_managed_buffer_sequence(Grow_calculator_t(),
                                m_managed_buffer_memory_resource) {}

Transaction_compression_ctx::Compressor_ptr_t
Transaction_compression_ctx::get_compressor(THD *thd) {
  auto ctype = (mysql::binlog::event::compression::type)
                   thd->variables.binlog_trx_compression_type;

  if (m_compressor == nullptr || (m_compressor->get_type_code() != ctype)) {
    m_compressor = Compressor_ptr_t(
        Factory_t::build_compressor(ctype, m_managed_buffer_memory_resource));
  }
  return m_compressor;
}

Transaction_compression_ctx::Managed_buffer_sequence_t &
Transaction_compression_ctx::managed_buffer_sequence() {
  return m_managed_buffer_sequence;
}

binlog::BgcTicket Binlog_group_commit_ctx::get_session_ticket() {
  return this->m_session_ticket;
}

void Binlog_group_commit_ctx::set_session_ticket(binlog::BgcTicket ticket) {
  if (Binlog_group_commit_ctx::manual_ticket_setting()->load()) {
    assert(this->m_session_ticket.is_set() == false);
    this->m_session_ticket = ticket;
  }
}

void Binlog_group_commit_ctx::assign_ticket() {
  if (this->m_session_ticket.is_set()) {
    return;
  }
  auto ticket_opaque =
      binlog::Bgc_ticket_manager::instance().assign_session_to_ticket();
  this->m_session_ticket = ticket_opaque;
}

bool Binlog_group_commit_ctx::has_waited() { return this->m_has_waited; }

void Binlog_group_commit_ctx::mark_as_already_waited() {
  this->m_has_waited = true;
}

void Binlog_group_commit_ctx::reset() {
  this->m_session_ticket = binlog::BgcTicket(binlog::BgcTicket::kTicketUnset);
  this->m_has_waited = false;
}

std::string Binlog_group_commit_ctx::to_string() const {
  std::ostringstream oss;
  this->format(oss);
  return oss.str();
}

void Binlog_group_commit_ctx::format(std::ostream &out) const {
  out << "Binlog_group_commit_ctx (" << std::hex << this << std::dec
      << "):" << std::endl
      << " · m_session_ticket: " << this->m_session_ticket << std::endl
      << " · m_has_waited: " << this->m_has_waited << std::endl
      << " · manual_ticket_setting(): " << manual_ticket_setting()->load()
      << std::flush;
}

memory::Aligned_atomic<bool> &Binlog_group_commit_ctx::manual_ticket_setting() {
  static memory::Aligned_atomic<bool> flag{false};
  return flag;
}

void Rpl_thd_context::init() {
  m_dependency_tracker_ctx.set_last_session_sequence_number(0);
  m_tx_rpl_delegate_stage_status = TX_RPL_STAGE_INIT;
}

void Rpl_thd_context::set_tx_rpl_delegate_stage_status(
    enum_transaction_rpl_delegate_status status) {
  m_tx_rpl_delegate_stage_status = status;
}

Rpl_thd_context::enum_transaction_rpl_delegate_status
Rpl_thd_context::get_tx_rpl_delegate_stage_status() {
  return m_tx_rpl_delegate_stage_status;
}

Binlog_group_commit_ctx &Rpl_thd_context::binlog_group_commit_ctx() {
  return this->m_binlog_group_commit_ctx;
}<|MERGE_RESOLUTION|>--- conflicted
+++ resolved
@@ -195,17 +195,10 @@
 
 Last_used_gtid_tracker_ctx::~Last_used_gtid_tracker_ctx() = default;
 
-<<<<<<< HEAD
-void Last_used_gtid_tracker_ctx::set_last_used_gtid(const Gtid &gtid,
-                                                    const rpl_sid &sid) {
-  (*m_last_used_gtid).set(gtid.sidno, gtid.gno);
-  m_last_used_sid.copy_from(sid);
-=======
 void Last_used_gtid_tracker_ctx::set_last_used_gtid(
     const Gtid &gtid, const mysql::gtid::Tsid &tsid) {
   (*m_last_used_gtid).set(gtid.sidno, gtid.gno);
   m_last_used_tsid = tsid;
->>>>>>> 824e2b40
 }
 
 void Last_used_gtid_tracker_ctx::get_last_used_gtid(Gtid &gtid) {
@@ -213,13 +206,8 @@
   gtid.gno = (*m_last_used_gtid).gno;
 }
 
-<<<<<<< HEAD
-void Last_used_gtid_tracker_ctx::get_last_used_sid(rpl_sid &sid) {
-  m_last_used_sid.copy_to(sid.bytes);
-=======
 void Last_used_gtid_tracker_ctx::get_last_used_tsid(mysql::gtid::Tsid &tsid) {
   tsid = m_last_used_tsid;
->>>>>>> 824e2b40
 }
 
 Transaction_compression_ctx::Transaction_compression_ctx(PSI_memory_key key)
