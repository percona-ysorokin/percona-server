--- conflicted
+++ resolved
@@ -47,22 +47,6 @@
 
 } // namespace ssl_wrappe_service
 
-<<<<<<< HEAD
-#ifdef HAVE_YASSL
-
-static char *
-my_asn1_time_to_string(ASN1_TIME *time, char *buf, size_t len)
-{
-  if (!time)
-      return NULL;
-  return yaSSL_ASN1_TIME_to_string(time, buf, len);
-}
-
-#else /* openssl */
-=======
-extern "C"
-{
->>>>>>> 77549866
 
 static char *
 my_asn1_time_to_string(ASN1_TIME *time, char *buf, size_t len)
@@ -336,12 +320,5 @@
 #if OPENSSL_VERSION_NUMBER < 0x10100000L
   ERR_remove_thread_state(0);
 #endif /* OPENSSL_VERSION_NUMBER < 0x10100000L */
-<<<<<<< HEAD
-#endif // !defined(HAVE_YASSL)
-}
-=======
 #endif
-}
-
-} /* extern "C" */
->>>>>>> 77549866
+}