/* -*- C++ -*- */
/* Copyright (C) 2002 MySQL AB

   This program is free software; you can redistribute it and/or modify
   it under the terms of the GNU General Public License as published by
   the Free Software Foundation; version 2 of the License.

   This program is distributed in the hope that it will be useful,
   but WITHOUT ANY WARRANTY; without even the implied warranty of
   MERCHANTABILITY or FITNESS FOR A PARTICULAR PURPOSE.  See the
   GNU General Public License for more details.

   You should have received a copy of the GNU General Public License
   along with this program; if not, write to the Free Software
   Foundation, Inc., 59 Temple Place, Suite 330, Boston, MA  02111-1307  USA */

#ifndef _SP_HEAD_H_
#define _SP_HEAD_H_

#ifdef USE_PRAGMA_INTERFACE
#pragma interface			/* gcc class implementation */
#endif

#include <stddef.h>

/**
  @defgroup Stored_Routines Stored Routines
  @ingroup Runtime_Environment
  @{
*/
// Values for the type enum. This reflects the order of the enum declaration
// in the CREATE TABLE command.
#define TYPE_ENUM_FUNCTION  1
#define TYPE_ENUM_PROCEDURE 2
#define TYPE_ENUM_TRIGGER   3

Item_result
sp_map_result_type(enum enum_field_types type);

Item::Type
sp_map_item_type(enum enum_field_types type);

uint
sp_get_flags_for_command(LEX *lex);

struct sp_label;
class sp_instr;
class sp_instr_opt_meta;
class sp_instr_jump_if_not;
struct sp_cond_type;
struct sp_variable;

/*************************************************************************/

/**
  Stored_program_creation_ctx -- base class for creation context of stored
  programs (stored routines, triggers, events).
*/

class Stored_program_creation_ctx :public Default_object_creation_ctx
{
public:
  CHARSET_INFO *get_db_cl()
  {
    return m_db_cl;
  }

public:
  virtual Stored_program_creation_ctx *clone(MEM_ROOT *mem_root) = 0;

protected:
  Stored_program_creation_ctx(THD *thd)
    : Default_object_creation_ctx(thd),
      m_db_cl(thd->variables.collation_database)
  { }

  Stored_program_creation_ctx(CHARSET_INFO *client_cs,
                              CHARSET_INFO *connection_cl,
                              CHARSET_INFO *db_cl)
    : Default_object_creation_ctx(client_cs, connection_cl),
      m_db_cl(db_cl)
  { }

protected:
  virtual void change_env(THD *thd) const
  {
    thd->variables.collation_database= m_db_cl;

    Default_object_creation_ctx::change_env(thd);
  }

protected:
  /**
    db_cl stores the value of the database collation. Both character set
    and collation attributes are used.

    Database collation is included into the context because it defines the
    default collation for stored-program variables.
  */
  CHARSET_INFO *m_db_cl;
};

/*************************************************************************/

class sp_name : public Sql_alloc
{
public:

  LEX_STRING m_db;
  LEX_STRING m_name;
  LEX_STRING m_qname;
  /**
    Key representing routine in the set of stored routines used by statement.
    Consists of 1-byte routine type and m_qname (which usually refences to
    same buffer). Note that one must complete initialization of the key by
    calling set_routine_type().
  */
  LEX_STRING m_sroutines_key;
  bool       m_explicit_name;                   /**< Prepend the db name? */

  sp_name(LEX_STRING db, LEX_STRING name, bool use_explicit_name)
    : m_db(db), m_name(name), m_explicit_name(use_explicit_name)
  {
    m_qname.str= m_sroutines_key.str= 0;
    m_qname.length= m_sroutines_key.length= 0;
  }

  /**
    Creates temporary sp_name object from key, used mainly
    for SP-cache lookups.
  */
  sp_name(THD *thd, char *key, uint key_len);

  // Init. the qualified name from the db and name.
  void init_qname(THD *thd);	// thd for memroot allocation

  void set_routine_type(char type)
  {
    m_sroutines_key.str[0]= type;
  }

  ~sp_name()
  {}
};


bool
check_routine_name(LEX_STRING *ident);

class sp_head :private Query_arena
{
  sp_head(const sp_head &);	/**< Prevent use of these */
  void operator=(sp_head &);

  MEM_ROOT main_mem_root;
public:
  /** Possible values of m_flags */
  enum {
    HAS_RETURN= 1,              // For FUNCTIONs only: is set if has RETURN
    MULTI_RESULTS= 8,           // Is set if a procedure with SELECT(s)
    CONTAINS_DYNAMIC_SQL= 16,   // Is set if a procedure with PREPARE/EXECUTE
    IS_INVOKED= 32,             // Is set if this sp_head is being used
    HAS_SET_AUTOCOMMIT_STMT= 64,// Is set if a procedure with 'set autocommit'
    /* Is set if a procedure with COMMIT (implicit or explicit) | ROLLBACK */
    HAS_COMMIT_OR_ROLLBACK= 128,
    LOG_SLOW_STATEMENTS= 256,   // Used by events
    LOG_GENERAL_LOG= 512,        // Used by events
    BINLOG_ROW_BASED_IF_MIXED= 1024,
    HAS_SQLCOM_RESET= 2048,
    HAS_SQLCOM_FLUSH= 4096
  };

  /** TYPE_ENUM_FUNCTION, TYPE_ENUM_PROCEDURE or TYPE_ENUM_TRIGGER */
  int m_type;
  uint m_flags;                 // Boolean attributes of a stored routine

  Create_field m_return_field_def; /**< This is used for FUNCTIONs only. */

  const char *m_tmp_query;	///< Temporary pointer to sub query string
  st_sp_chistics *m_chistics;
  ulong m_sql_mode;		///< For SHOW CREATE and execution
  LEX_STRING m_qname;		///< db.name
  bool m_explicit_name;         ///< Prepend the db name? */
  /**
    Key representing routine in the set of stored routines used by statement.
    [routine_type]db.name
    @sa sp_name::m_sroutines_key
  */
  LEX_STRING m_sroutines_key;
  LEX_STRING m_db;
  LEX_STRING m_name;
  LEX_STRING m_params;
  LEX_STRING m_body;
  LEX_STRING m_body_utf8;
  LEX_STRING m_defstr;
  LEX_STRING m_definer_user;
  LEX_STRING m_definer_host;

private:
  Stored_program_creation_ctx *m_creation_ctx;

public:
  inline Stored_program_creation_ctx *get_creation_ctx()
  {
    return m_creation_ctx;
  }

  inline void set_creation_ctx(Stored_program_creation_ctx *creation_ctx)
  {
    m_creation_ctx= creation_ctx->clone(mem_root);
  }

  longlong m_created;
  longlong m_modified;
  /** Recursion level of the current SP instance. The levels are numbered from 0 */
  ulong m_recursion_level;
  /**
    A list of diferent recursion level instances for the same procedure.
    For every recursion level we have a sp_head instance. This instances
    connected in the list. The list ordered by increasing recursion level
    (m_recursion_level).
  */
  sp_head *m_next_cached_sp;
  /**
    Pointer to the first element of the above list
  */
  sp_head *m_first_instance;
  /**
    Pointer to the first free (non-INVOKED) routine in the list of
    cached instances for this SP. This pointer is set only for the first
    SP in the list of instences (see above m_first_cached_sp pointer).
    The pointer equal to 0 if we have no free instances.
    For non-first instance value of this pointer meanless (point to itself);
  */
  sp_head *m_first_free_instance;
  /**
    Pointer to the last element in the list of instances of the SP.
    For non-first instance value of this pointer meanless (point to itself);
  */
  sp_head *m_last_cached_sp;
  /**
    Set containing names of stored routines used by this routine.
    Note that unlike elements of similar set for statement elements of this
    set are not linked in one list. Because of this we are able save memory
    by using for this set same objects that are used in 'sroutines' sets
    for statements of which this stored routine consists.
  */
  HASH m_sroutines;
  // Pointers set during parsing
  const char *m_param_begin;
  const char *m_param_end;

private:
  const char *m_body_begin;

public:
  /*
    Security context for stored routine which should be run under
    definer privileges.
  */
  Security_context m_security_ctx;

  static void *
  operator new(size_t size) throw ();

  static void
  operator delete(void *ptr, size_t size) throw ();

  sp_head();

  /// Initialize after we have reset mem_root
  void
  init(LEX *lex);

  /** Copy sp name from parser. */
  void
  init_sp_name(THD *thd, sp_name *spname);

  /** Set the body-definition start position. */
  void
  set_body_start(THD *thd, const char *begin_ptr);

  /** Set the statement-definition (body-definition) end position. */
  void
  set_stmt_end(THD *thd);

  int
  create(THD *thd);

  virtual ~sp_head();

  /// Free memory
  void
  destroy();

  bool
  execute_trigger(THD *thd,
                  const LEX_STRING *db_name,
                  const LEX_STRING *table_name,
                  GRANT_INFO *grant_info);

  bool
  execute_function(THD *thd, Item **args, uint argcount, Field *return_fld);

  bool
  execute_procedure(THD *thd, List<Item> *args);

  bool
  show_create_routine(THD *thd, int type);

  int
  add_instr(sp_instr *instr);

  inline uint
  instructions()
  {
    return m_instr.elements;
  }

  inline sp_instr *
  last_instruction()
  {
    sp_instr *i;

    get_dynamic(&m_instr, (uchar*)&i, m_instr.elements-1);
    return i;
  }

  /*
    Resets lex in 'thd' and keeps a copy of the old one.

    @todo Conflicting comment in sp_head.cc
  */
  bool
  reset_lex(THD *thd);

  /**
    Restores lex in 'thd' from our copy, but keeps some status from the
    one in 'thd', like ptr, tables, fields, etc.

    @todo Conflicting comment in sp_head.cc
  */
  void
  restore_lex(THD *thd);

<<<<<<< HEAD
  /// Put the instruction on the backpatch list, associated with the label.
  void
=======
  // Put the instruction on the backpatch list, associated with the label.
  int
>>>>>>> 8dafd2b9
  push_backpatch(sp_instr *, struct sp_label *);

  /// Update all instruction with this label in the backpatch list to
  /// the current position.
  void
  backpatch(struct sp_label *);

<<<<<<< HEAD
  /// Start a new cont. backpatch level. If 'i' is NULL, the level is just incr.
  void
  new_cont_backpatch(sp_instr_opt_meta *i);

  /// Add an instruction to the current level
  void
=======
  // Start a new cont. backpatch level. If 'i' is NULL, the level is just incr.
  int
  new_cont_backpatch(sp_instr_opt_meta *i);

  // Add an instruction to the current level
  int
>>>>>>> 8dafd2b9
  add_cont_backpatch(sp_instr_opt_meta *i);

  /// Backpatch (and pop) the current level to the current position.
  void
  do_cont_backpatch();

  char *name(uint *lenp = 0) const
  {
    if (lenp)
      *lenp= (uint) m_name.length;
    return m_name.str;
  }

  char *create_string(THD *thd, ulong *lenp);

  Field *create_result_field(uint field_max_length, const char *field_name,
                             TABLE *table);

  bool fill_field_definition(THD *thd, LEX *lex,
                             enum enum_field_types field_type,
                             Create_field *field_def);

  void set_info(longlong created, longlong modified,
		st_sp_chistics *chistics, ulong sql_mode);

  void set_definer(const char *definer, uint definerlen);
  void set_definer(const LEX_STRING *user_name, const LEX_STRING *host_name);

  void reset_thd_mem_root(THD *thd);

  void restore_thd_mem_root(THD *thd);

  /**
    Optimize the code.
  */
  void optimize();

  /**
    Helper used during flow analysis during code optimization.
    See the implementation of <code>opt_mark()</code>.
    @param ip the instruction to add to the leads list
    @param leads the list of remaining paths to explore in the graph that
    represents the code, during flow analysis.
  */
  void add_mark_lead(uint ip, List<sp_instr> *leads);

  void recursion_level_error(THD *thd);

  inline sp_instr *
  get_instr(uint i)
  {
    sp_instr *ip;

    if (i < m_instr.elements)
      get_dynamic(&m_instr, (uchar*)&ip, i);
    else
      ip= NULL;
    return ip;
  }

  /* Add tables used by routine to the table list. */
  bool add_used_tables_to_table_list(THD *thd,
                                     TABLE_LIST ***query_tables_last_ptr,
                                     TABLE_LIST *belong_to_view);

  /**
    Check if this stored routine contains statements disallowed
    in a stored function or trigger, and set an appropriate error message
    if this is the case.
  */
  bool is_not_allowed_in_function(const char *where)
  {
    if (m_flags & CONTAINS_DYNAMIC_SQL)
      my_error(ER_STMT_NOT_ALLOWED_IN_SF_OR_TRG, MYF(0), "Dynamic SQL");
    else if (m_flags & MULTI_RESULTS)
      my_error(ER_SP_NO_RETSET, MYF(0), where);
    else if (m_flags & HAS_SET_AUTOCOMMIT_STMT)
      my_error(ER_SP_CANT_SET_AUTOCOMMIT, MYF(0));
    else if (m_flags & HAS_COMMIT_OR_ROLLBACK)
      my_error(ER_COMMIT_NOT_ALLOWED_IN_SF_OR_TRG, MYF(0));
    else if (m_flags & HAS_SQLCOM_RESET)
      my_error(ER_STMT_NOT_ALLOWED_IN_SF_OR_TRG, MYF(0), "RESET");
    else if (m_flags & HAS_SQLCOM_FLUSH)
      my_error(ER_STMT_NOT_ALLOWED_IN_SF_OR_TRG, MYF(0), "FLUSH");

    return test(m_flags &
		(CONTAINS_DYNAMIC_SQL|MULTI_RESULTS|HAS_SET_AUTOCOMMIT_STMT|
                 HAS_COMMIT_OR_ROLLBACK|HAS_SQLCOM_RESET|HAS_SQLCOM_FLUSH));
  }

#ifndef DBUG_OFF
  int show_routine_code(THD *thd);
#endif

  /*
    This method is intended for attributes of a routine which need
    to propagate upwards to the LEX of the caller (when a property of a
    sp_head needs to "taint" the caller).
  */
  void propagate_attributes(LEX *lex)
  {
    /*
      If this routine needs row-based binary logging, the entire top statement
      too (we cannot switch from statement-based to row-based only for this
      routine, as in statement-based the top-statement may be binlogged and
      the substatements not).
    */
    if (m_flags & BINLOG_ROW_BASED_IF_MIXED)
      lex->set_stmt_unsafe();
  }


private:

  MEM_ROOT *m_thd_root;		///< Temp. store for thd's mem_root
  THD *m_thd;			///< Set if we have reset mem_root

  sp_pcontext *m_pcont;		///< Parse context
  List<LEX> m_lex;		///< Temp. store for the other lex
  DYNAMIC_ARRAY m_instr;	///< The "instructions"
  typedef struct
  {
    struct sp_label *lab;
    sp_instr *instr;
  } bp_t;
  List<bp_t> m_backpatch;	///< Instructions needing backpatching
  /**
    We need a special list for backpatching of instructions with a continue
    destination (in the case of a continue handler catching an error in
    the test), since it would otherwise interfere with the normal backpatch
    mechanism - e.g. jump_if_not instructions have two different destinations
    which are to be patched differently.
    Since these occur in a more restricted way (always the same "level" in
    the code), we don't need the label.
  */
  List<sp_instr_opt_meta> m_cont_backpatch;
  uint m_cont_level;            // The current cont. backpatch level

  /**
    Multi-set representing optimized list of tables to be locked by this
    routine. Does not include tables which are used by invoked routines.

    @note
    For prelocking-free SPs this multiset is constructed too.
    We do so because the same instance of sp_head may be called both
    in prelocked mode and in non-prelocked mode.
  */
  HASH m_sptabs;

  bool
  execute(THD *thd);

  /**
    Perform a forward flow analysis in the generated code.
    Mark reachable instructions, for the optimizer.
  */
  void opt_mark();

  /**
    Merge the list of tables used by query into the multi-set of tables used
    by routine.
  */
  bool merge_table_list(THD *thd, TABLE_LIST *table, LEX *lex_for_tmp_check);
}; // class sp_head : public Sql_alloc


//
// "Instructions"...
//

class sp_instr :public Query_arena, public Sql_alloc
{
  sp_instr(const sp_instr &);	/**< Prevent use of these */
  void operator=(sp_instr &);

public:

  uint marked;
  uint m_ip;			///< My index
  sp_pcontext *m_ctx;		///< My parse context

  /// Should give each a name or type code for debugging purposes?
  sp_instr(uint ip, sp_pcontext *ctx)
    :Query_arena(0, INITIALIZED_FOR_SP), marked(0), m_ip(ip), m_ctx(ctx)
  {}

  virtual ~sp_instr()
  { free_items(); }


  /**
    Execute this instruction

   
    @param thd         Thread handle
    @param[out] nextp  index of the next instruction to execute. (For most
                       instructions this will be the instruction following this
                       one). Note that this parameter is undefined in case of
                       errors, use get_cont_dest() to find the continuation
                       instruction for CONTINUE error handlers.
   
    @retval 0      on success, 
    @retval other  if some error occured
  */

  virtual int execute(THD *thd, uint *nextp) = 0;

  /**
    Execute <code>open_and_lock_tables()</code> for this statement.
    Open and lock the tables used by this statement, as a pre-requisite
    to execute the core logic of this instruction with
    <code>exec_core()</code>.
    @param thd the current thread
    @param tables the list of tables to open and lock
    @return zero on success, non zero on failure.
  */
  int exec_open_and_lock_tables(THD *thd, TABLE_LIST *tables);

  /**
    Get the continuation destination of this instruction.
    @return the continuation destination
  */
  virtual uint get_cont_dest();

  /*
    Execute core function of instruction after all preparations (e.g.
    setting of proper LEX, saving part of the thread context have been
    done).

    Should be implemented for instructions using expressions or whole
    statements (thus having to have own LEX). Used in concert with
    sp_lex_keeper class and its descendants (there are none currently).
  */
  virtual int exec_core(THD *thd, uint *nextp);

  virtual void print(String *str) = 0;

  virtual void backpatch(uint dest, sp_pcontext *dst_ctx)
  {}

  /**
    Mark this instruction as reachable during optimization and return the
    index to the next instruction. Jump instruction will add their
    destination to the leads list.
  */
  virtual uint opt_mark(sp_head *sp, List<sp_instr> *leads)
  {
    marked= 1;
    return m_ip+1;
  }

  /**
    Short-cut jumps to jumps during optimization. This is used by the
    jump instructions' opt_mark() methods. 'start' is the starting point,
    used to prevent the mark sweep from looping for ever. Return the
    end destination.
  */
  virtual uint opt_shortcut_jump(sp_head *sp, sp_instr *start)
  {
    return m_ip;
  }

  /**
    Inform the instruction that it has been moved during optimization.
    Most instructions will simply update its index, but jump instructions
    must also take care of their destination pointers. Forward jumps get
    pushed to the backpatch list 'ibp'.
  */
  virtual void opt_move(uint dst, List<sp_instr> *ibp)
  {
    m_ip= dst;
  }

}; // class sp_instr : public Sql_alloc


/**
  Auxilary class to which instructions delegate responsibility
  for handling LEX and preparations before executing statement
  or calculating complex expression.

  Exist mainly to avoid having double hierarchy between instruction
  classes.

  @todo
    Add ability to not store LEX and do any preparations if
    expression used is simple.
*/

class sp_lex_keeper
{
  /** Prevent use of these */
  sp_lex_keeper(const sp_lex_keeper &);
  void operator=(sp_lex_keeper &);
public:

  sp_lex_keeper(LEX *lex, bool lex_resp)
    : m_lex(lex), m_lex_resp(lex_resp), 
      lex_query_tables_own_last(NULL)
  {
    lex->sp_lex_in_use= TRUE;
  }
  virtual ~sp_lex_keeper()
  {
    if (m_lex_resp)
    {
      lex_end(m_lex);
      delete m_lex;
    }
  }

  /**
    Prepare execution of instruction using LEX, if requested check whenever
    we have read access to tables used and open/lock them, call instruction's
    exec_core() method, perform cleanup afterwards.
   
    @todo Conflicting comment in sp_head.cc
  */
  int reset_lex_and_exec_core(THD *thd, uint *nextp, bool open_tables,
                              sp_instr* instr);

  inline uint sql_command() const
  {
    return (uint)m_lex->sql_command;
  }

  void disable_query_cache()
  {
    m_lex->safe_to_cache_query= 0;
  }
private:

  LEX *m_lex;
  /**
    Indicates whenever this sp_lex_keeper instance responsible
    for LEX deletion.
  */
  bool m_lex_resp;

  /*
    Support for being able to execute this statement in two modes:
    a) inside prelocked mode set by the calling procedure or its ancestor.
    b) outside of prelocked mode, when this statement enters/leaves
       prelocked mode itself.
  */
  
  /**
    List of additional tables this statement needs to lock when it
    enters/leaves prelocked mode on its own.
  */
  TABLE_LIST *prelocking_tables;

  /**
    The value m_lex->query_tables_own_last should be set to this when the
    statement enters/leaves prelocked mode on its own.
  */
  TABLE_LIST **lex_query_tables_own_last;
};


/**
  Call out to some prepared SQL statement.
*/
class sp_instr_stmt : public sp_instr
{
  sp_instr_stmt(const sp_instr_stmt &);	/**< Prevent use of these */
  void operator=(sp_instr_stmt &);

public:

  LEX_STRING m_query;		///< For thd->query

  sp_instr_stmt(uint ip, sp_pcontext *ctx, LEX *lex)
    : sp_instr(ip, ctx), m_lex_keeper(lex, TRUE)
  {
    m_query.str= 0;
    m_query.length= 0;
  }

  virtual ~sp_instr_stmt()
  {};

  virtual int execute(THD *thd, uint *nextp);

  virtual int exec_core(THD *thd, uint *nextp);

  virtual void print(String *str);

private:

  sp_lex_keeper m_lex_keeper;

}; // class sp_instr_stmt : public sp_instr


class sp_instr_set : public sp_instr
{
  sp_instr_set(const sp_instr_set &);	/**< Prevent use of these */
  void operator=(sp_instr_set &);

public:

  sp_instr_set(uint ip, sp_pcontext *ctx,
	       uint offset, Item *val, enum enum_field_types type_arg,
               LEX *lex, bool lex_resp)
    : sp_instr(ip, ctx), m_offset(offset), m_value(val), m_type(type_arg),
      m_lex_keeper(lex, lex_resp)
  {}

  virtual ~sp_instr_set()
  {}

  virtual int execute(THD *thd, uint *nextp);

  virtual int exec_core(THD *thd, uint *nextp);

  virtual void print(String *str);

private:

  uint m_offset;		///< Frame offset
  Item *m_value;
  enum enum_field_types m_type;	///< The declared type
  sp_lex_keeper m_lex_keeper;

}; // class sp_instr_set : public sp_instr


/**
  Set NEW/OLD row field value instruction. Used in triggers.
*/
class sp_instr_set_trigger_field : public sp_instr
{
  sp_instr_set_trigger_field(const sp_instr_set_trigger_field &);
  void operator=(sp_instr_set_trigger_field &);

public:

  sp_instr_set_trigger_field(uint ip, sp_pcontext *ctx,
                             Item_trigger_field *trg_fld,
                             Item *val, LEX *lex)
    : sp_instr(ip, ctx),
      trigger_field(trg_fld),
      value(val), m_lex_keeper(lex, TRUE)
  {}

  virtual ~sp_instr_set_trigger_field()
  {}

  virtual int execute(THD *thd, uint *nextp);

  virtual int exec_core(THD *thd, uint *nextp);

  virtual void print(String *str);

private:
  Item_trigger_field *trigger_field;
  Item *value;
  sp_lex_keeper m_lex_keeper;
}; // class sp_instr_trigger_field : public sp_instr


/**
  An abstract class for all instructions with destinations that
  needs to be updated by the optimizer.

  Even if not all subclasses will use both the normal destination and
  the continuation destination, we put them both here for simplicity.
*/
class sp_instr_opt_meta : public sp_instr
{
public:

  uint m_dest;			///< Where we will go
  uint m_cont_dest;             ///< Where continue handlers will go

  sp_instr_opt_meta(uint ip, sp_pcontext *ctx)
    : sp_instr(ip, ctx),
      m_dest(0), m_cont_dest(0), m_optdest(0), m_cont_optdest(0)
  {}

  sp_instr_opt_meta(uint ip, sp_pcontext *ctx, uint dest)
    : sp_instr(ip, ctx),
      m_dest(dest), m_cont_dest(0), m_optdest(0), m_cont_optdest(0)
  {}

  virtual ~sp_instr_opt_meta()
  {}

  virtual void set_destination(uint old_dest, uint new_dest)
    = 0;

  virtual uint get_cont_dest();

protected:

  sp_instr *m_optdest;		///< Used during optimization
  sp_instr *m_cont_optdest;     ///< Used during optimization

}; // class sp_instr_opt_meta : public sp_instr

class sp_instr_jump : public sp_instr_opt_meta
{
  sp_instr_jump(const sp_instr_jump &);	/**< Prevent use of these */
  void operator=(sp_instr_jump &);

public:

  sp_instr_jump(uint ip, sp_pcontext *ctx)
    : sp_instr_opt_meta(ip, ctx)
  {}

  sp_instr_jump(uint ip, sp_pcontext *ctx, uint dest)
    : sp_instr_opt_meta(ip, ctx, dest)
  {}

  virtual ~sp_instr_jump()
  {}

  virtual int execute(THD *thd, uint *nextp);

  virtual void print(String *str);

  virtual uint opt_mark(sp_head *sp, List<sp_instr> *leads);

  virtual uint opt_shortcut_jump(sp_head *sp, sp_instr *start);

  virtual void opt_move(uint dst, List<sp_instr> *ibp);

  virtual void backpatch(uint dest, sp_pcontext *dst_ctx)
  {
    /* Calling backpatch twice is a logic flaw in jump resolution. */
    DBUG_ASSERT(m_dest == 0);
    m_dest= dest;
  }

  /**
    Update the destination; used by the optimizer.
  */
  virtual void set_destination(uint old_dest, uint new_dest)
  {
    if (m_dest == old_dest)
      m_dest= new_dest;
  }

}; // class sp_instr_jump : public sp_instr_opt_meta


class sp_instr_jump_if_not : public sp_instr_jump
{
  sp_instr_jump_if_not(const sp_instr_jump_if_not &); /**< Prevent use of these */
  void operator=(sp_instr_jump_if_not &);

public:

  sp_instr_jump_if_not(uint ip, sp_pcontext *ctx, Item *i, LEX *lex)
    : sp_instr_jump(ip, ctx), m_expr(i),
      m_lex_keeper(lex, TRUE)
  {}

  sp_instr_jump_if_not(uint ip, sp_pcontext *ctx, Item *i, uint dest, LEX *lex)
    : sp_instr_jump(ip, ctx, dest), m_expr(i),
      m_lex_keeper(lex, TRUE)
  {}

  virtual ~sp_instr_jump_if_not()
  {}

  virtual int execute(THD *thd, uint *nextp);

  virtual int exec_core(THD *thd, uint *nextp);

  virtual void print(String *str);

  virtual uint opt_mark(sp_head *sp, List<sp_instr> *leads);

  /** Override sp_instr_jump's shortcut; we stop here */
  virtual uint opt_shortcut_jump(sp_head *sp, sp_instr *start)
  {
    return m_ip;
  }

  virtual void opt_move(uint dst, List<sp_instr> *ibp);

  virtual void set_destination(uint old_dest, uint new_dest)
  {
    sp_instr_jump::set_destination(old_dest, new_dest);
    if (m_cont_dest == old_dest)
      m_cont_dest= new_dest;
  }

private:

  Item *m_expr;			///< The condition
  sp_lex_keeper m_lex_keeper;

}; // class sp_instr_jump_if_not : public sp_instr_jump


class sp_instr_freturn : public sp_instr
{
  sp_instr_freturn(const sp_instr_freturn &);	/**< Prevent use of these */
  void operator=(sp_instr_freturn &);

public:

  sp_instr_freturn(uint ip, sp_pcontext *ctx,
		   Item *val, enum enum_field_types type_arg, LEX *lex)
    : sp_instr(ip, ctx), m_value(val), m_type(type_arg),
      m_lex_keeper(lex, TRUE)
  {}

  virtual ~sp_instr_freturn()
  {}

  virtual int execute(THD *thd, uint *nextp);

  virtual int exec_core(THD *thd, uint *nextp);

  virtual void print(String *str);

  virtual uint opt_mark(sp_head *sp, List<sp_instr> *leads)
  {
    marked= 1;
    return UINT_MAX;
  }

protected:

  Item *m_value;
  enum enum_field_types m_type;
  sp_lex_keeper m_lex_keeper;

}; // class sp_instr_freturn : public sp_instr


class sp_instr_hpush_jump : public sp_instr_jump
{
  sp_instr_hpush_jump(const sp_instr_hpush_jump &); /**< Prevent use of these */
  void operator=(sp_instr_hpush_jump &);

public:

  sp_instr_hpush_jump(uint ip, sp_pcontext *ctx, int htype, uint fp)
    : sp_instr_jump(ip, ctx), m_type(htype), m_frame(fp)
  {
    m_cond.empty();
  }

  virtual ~sp_instr_hpush_jump()
  {
    m_cond.empty();
  }

  virtual int execute(THD *thd, uint *nextp);

  virtual void print(String *str);

  virtual uint opt_mark(sp_head *sp, List<sp_instr> *leads);

  /** Override sp_instr_jump's shortcut; we stop here. */
  virtual uint opt_shortcut_jump(sp_head *sp, sp_instr *start)
  {
    return m_ip;
  }

  inline void add_condition(struct sp_cond_type *cond)
  {
    m_cond.push_front(cond);
  }

private:

  int m_type;			///< Handler type
  uint m_frame;
  List<struct sp_cond_type> m_cond;

}; // class sp_instr_hpush_jump : public sp_instr_jump


class sp_instr_hpop : public sp_instr
{
  sp_instr_hpop(const sp_instr_hpop &);	/**< Prevent use of these */
  void operator=(sp_instr_hpop &);

public:

  sp_instr_hpop(uint ip, sp_pcontext *ctx, uint count)
    : sp_instr(ip, ctx), m_count(count)
  {}

  virtual ~sp_instr_hpop()
  {}

  virtual int execute(THD *thd, uint *nextp);

  virtual void print(String *str);

private:

  uint m_count;

}; // class sp_instr_hpop : public sp_instr


class sp_instr_hreturn : public sp_instr_jump
{
  sp_instr_hreturn(const sp_instr_hreturn &);	/**< Prevent use of these */
  void operator=(sp_instr_hreturn &);

public:

  sp_instr_hreturn(uint ip, sp_pcontext *ctx, uint fp)
    : sp_instr_jump(ip, ctx), m_frame(fp)
  {}

  virtual ~sp_instr_hreturn()
  {}

  virtual int execute(THD *thd, uint *nextp);

  virtual void print(String *str);

  /* This instruction will not be short cut optimized. */
  virtual uint opt_shortcut_jump(sp_head *sp, sp_instr *start)
  {
    return m_ip;
  }

  virtual uint opt_mark(sp_head *sp, List<sp_instr> *leads);

private:

  uint m_frame;

}; // class sp_instr_hreturn : public sp_instr_jump


/** This is DECLARE CURSOR */
class sp_instr_cpush : public sp_instr
{
  sp_instr_cpush(const sp_instr_cpush &); /**< Prevent use of these */
  void operator=(sp_instr_cpush &);

public:

  sp_instr_cpush(uint ip, sp_pcontext *ctx, LEX *lex, uint offset)
    : sp_instr(ip, ctx), m_lex_keeper(lex, TRUE), m_cursor(offset)
  {}

  virtual ~sp_instr_cpush()
  {}

  virtual int execute(THD *thd, uint *nextp);

  virtual void print(String *str);

  /**
    This call is used to cleanup the instruction when a sensitive
    cursor is closed. For now stored procedures always use materialized
    cursors and the call is not used.
  */
  virtual void cleanup_stmt() { /* no op */ }
private:

  sp_lex_keeper m_lex_keeper;
  uint m_cursor;                /**< Frame offset (for debugging) */

}; // class sp_instr_cpush : public sp_instr


class sp_instr_cpop : public sp_instr
{
  sp_instr_cpop(const sp_instr_cpop &); /**< Prevent use of these */
  void operator=(sp_instr_cpop &);

public:

  sp_instr_cpop(uint ip, sp_pcontext *ctx, uint count)
    : sp_instr(ip, ctx), m_count(count)
  {}

  virtual ~sp_instr_cpop()
  {}

  virtual int execute(THD *thd, uint *nextp);

  virtual void print(String *str);

private:

  uint m_count;

}; // class sp_instr_cpop : public sp_instr


class sp_instr_copen : public sp_instr
{
  sp_instr_copen(const sp_instr_copen &); /**< Prevent use of these */
  void operator=(sp_instr_copen &);

public:

  sp_instr_copen(uint ip, sp_pcontext *ctx, uint c)
    : sp_instr(ip, ctx), m_cursor(c)
  {}

  virtual ~sp_instr_copen()
  {}

  virtual int execute(THD *thd, uint *nextp);

  virtual int exec_core(THD *thd, uint *nextp);

  virtual void print(String *str);

private:

  uint m_cursor;		///< Stack index

}; // class sp_instr_copen : public sp_instr_stmt


class sp_instr_cclose : public sp_instr
{
  sp_instr_cclose(const sp_instr_cclose &); /**< Prevent use of these */
  void operator=(sp_instr_cclose &);

public:

  sp_instr_cclose(uint ip, sp_pcontext *ctx, uint c)
    : sp_instr(ip, ctx), m_cursor(c)
  {}

  virtual ~sp_instr_cclose()
  {}

  virtual int execute(THD *thd, uint *nextp);

  virtual void print(String *str);

private:

  uint m_cursor;

}; // class sp_instr_cclose : public sp_instr


class sp_instr_cfetch : public sp_instr
{
  sp_instr_cfetch(const sp_instr_cfetch &); /**< Prevent use of these */
  void operator=(sp_instr_cfetch &);

public:

  sp_instr_cfetch(uint ip, sp_pcontext *ctx, uint c)
    : sp_instr(ip, ctx), m_cursor(c)
  {
    m_varlist.empty();
  }

  virtual ~sp_instr_cfetch()
  {}

  virtual int execute(THD *thd, uint *nextp);

  virtual void print(String *str);

  void add_to_varlist(struct sp_variable *var)
  {
    m_varlist.push_back(var);
  }

private:

  uint m_cursor;
  List<struct sp_variable> m_varlist;

}; // class sp_instr_cfetch : public sp_instr


class sp_instr_error : public sp_instr
{
  sp_instr_error(const sp_instr_error &); /**< Prevent use of these */
  void operator=(sp_instr_error &);

public:

  sp_instr_error(uint ip, sp_pcontext *ctx, int errcode)
    : sp_instr(ip, ctx), m_errcode(errcode)
  {}

  virtual ~sp_instr_error()
  {}

  virtual int execute(THD *thd, uint *nextp);

  virtual void print(String *str);

  virtual uint opt_mark(sp_head *sp, List<sp_instr> *leads)
  {
    marked= 1;
    return UINT_MAX;
  }

private:

  int m_errcode;

}; // class sp_instr_error : public sp_instr


class sp_instr_set_case_expr : public sp_instr_opt_meta
{
public:

  sp_instr_set_case_expr(uint ip, sp_pcontext *ctx, uint case_expr_id,
                         Item *case_expr, LEX *lex)
    : sp_instr_opt_meta(ip, ctx),
      m_case_expr_id(case_expr_id), m_case_expr(case_expr),
      m_lex_keeper(lex, TRUE)
  {}

  virtual ~sp_instr_set_case_expr()
  {}

  virtual int execute(THD *thd, uint *nextp);

  virtual int exec_core(THD *thd, uint *nextp);

  virtual void print(String *str);

  virtual uint opt_mark(sp_head *sp, List<sp_instr> *leads);

  virtual void opt_move(uint dst, List<sp_instr> *ibp);

  virtual void set_destination(uint old_dest, uint new_dest)
  {
    if (m_cont_dest == old_dest)
      m_cont_dest= new_dest;
  }

private:

  uint m_case_expr_id;
  Item *m_case_expr;
  sp_lex_keeper m_lex_keeper;

}; // class sp_instr_set_case_expr : public sp_instr_opt_meta


#ifndef NO_EMBEDDED_ACCESS_CHECKS
bool
sp_change_security_context(THD *thd, sp_head *sp,
                           Security_context **backup);
void
sp_restore_security_context(THD *thd, Security_context *backup);

bool
set_routine_security_ctx(THD *thd, sp_head *sp, bool is_proc,
                         Security_context **save_ctx);
#endif /* NO_EMBEDDED_ACCESS_CHECKS */

TABLE_LIST *
sp_add_to_query_tables(THD *thd, LEX *lex,
		       const char *db, const char *name,
		       thr_lock_type locktype);
Item *
sp_prepare_func_item(THD* thd, Item **it_addr);

bool
sp_eval_expr(THD *thd, Field *result_field, Item **expr_item_ptr);

/**
  @} (end of group Stored_Routines)
*/

#endif /* _SP_HEAD_H_ */<|MERGE_RESOLUTION|>--- conflicted
+++ resolved
@@ -343,13 +343,8 @@
   void
   restore_lex(THD *thd);
 
-<<<<<<< HEAD
   /// Put the instruction on the backpatch list, associated with the label.
-  void
-=======
-  // Put the instruction on the backpatch list, associated with the label.
   int
->>>>>>> 8dafd2b9
   push_backpatch(sp_instr *, struct sp_label *);
 
   /// Update all instruction with this label in the backpatch list to
@@ -357,21 +352,12 @@
   void
   backpatch(struct sp_label *);
 
-<<<<<<< HEAD
   /// Start a new cont. backpatch level. If 'i' is NULL, the level is just incr.
-  void
-  new_cont_backpatch(sp_instr_opt_meta *i);
-
-  /// Add an instruction to the current level
-  void
-=======
-  // Start a new cont. backpatch level. If 'i' is NULL, the level is just incr.
   int
   new_cont_backpatch(sp_instr_opt_meta *i);
 
-  // Add an instruction to the current level
+  /// Add an instruction to the current level
   int
->>>>>>> 8dafd2b9
   add_cont_backpatch(sp_instr_opt_meta *i);
 
   /// Backpatch (and pop) the current level to the current position.
