--- conflicted
+++ resolved
@@ -1065,21 +1065,14 @@
   if (error < 0)
   {
     char buff[MYSQL_ERRMSG_SIZE];
-<<<<<<< HEAD
     my_snprintf(buff, sizeof(buff), ER(ER_UPDATE_INFO), (long) found,
                 (long) updated,
                 (long) thd->get_stmt_da()->current_statement_cond_count());
-    my_ok(thd, thd->get_protocol()->has_client_capability(CLIENT_FOUND_ROWS) ?
-          found : updated, id, buff);
-=======
-    my_snprintf(buff, sizeof(buff), ER(ER_UPDATE_INFO), (ulong) found,
-                (ulong) updated,
-                (ulong) thd->get_stmt_da()->current_statement_warn_count());
     ha_rows row_count=
-        (thd->client_capabilities & CLIENT_FOUND_ROWS) ? found : updated;
+      thd->get_protocol()->has_client_capability(CLIENT_FOUND_ROWS)
+      ? found : updated;
     my_ok(thd, row_count, id, buff);
     thd->updated_row_count += row_count;
->>>>>>> 2071aeef
     DBUG_PRINT("info",("%ld records updated", (long) updated));
   }
   thd->count_cuted_fields= CHECK_FIELD_IGNORE;		/* calc cuted fields */
@@ -2788,18 +2781,13 @@
   id= thd->arg_of_last_insert_id_function ?
     thd->first_successful_insert_id_in_prev_stmt : 0;
   my_snprintf(buff, sizeof(buff), ER(ER_UPDATE_INFO),
-<<<<<<< HEAD
               (long) found, (long) updated,
               (long) thd->get_stmt_da()->current_statement_cond_count());
-  ::my_ok(thd, thd->get_protocol()->has_client_capability(CLIENT_FOUND_ROWS) ?
-          found : updated, id, buff);
-=======
-              (ulong) found, (ulong) updated, (ulong) thd->cuted_fields);
   ha_rows row_count=
-    (thd->client_capabilities & CLIENT_FOUND_ROWS) ? found : updated;
+    thd->get_protocol()->has_client_capability(CLIENT_FOUND_ROWS)
+    ? found : updated;
   ::my_ok(thd, row_count, id, buff);
   thd->updated_row_count+= row_count;
->>>>>>> 2071aeef
   DBUG_RETURN(FALSE);
 }
 
