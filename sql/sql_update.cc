--- conflicted
+++ resolved
@@ -755,7 +755,6 @@
 
     uint dup_key_found;
 
-<<<<<<< HEAD
     error = table->file->ha_fast_update(thd, *update_field_list,
                                         *update_value_list, conds);
     if (error == 0)
@@ -765,7 +764,7 @@
       error = 1;
     } else
       while (true) {
-        error = info.read_record(&info);
+        error = info->Read();
         if (error || thd->killed) break;
         thd->inc_examined_row_count(1);
         bool skip_record;
@@ -780,26 +779,6 @@
           continue;
         }
         DBUG_ASSERT(!thd->is_error());
-=======
-    while (true) {
-      error = info->Read();
-      if (error || thd->killed) break;
-      thd->inc_examined_row_count(1);
-      bool skip_record;
-      if (qep_tab.skip_record(thd, &skip_record)) {
-        error = 1;
-        break;
-      }
-      if (skip_record) {
-        table->file->unlock_row();  // Row failed condition check, release lock
-        thd->get_stmt_da()->inc_current_row_for_condition();
-        continue;
-      }
-      DBUG_ASSERT(!thd->is_error());
-
-      if (table->file->was_semi_consistent_read())
-        continue; /* repeat the read of the same row if it still exists */
->>>>>>> e4924f36
 
         if (table->file->was_semi_consistent_read())
           continue; /* repeat the read of the same row if it still exists */
