--- conflicted
+++ resolved
@@ -259,11 +259,6 @@
 end:
   close_mysql_tables(new_thd);
   delete new_thd;
-<<<<<<< HEAD
-  /* Remember that we don't have a THD */
-  my_pthread_set_THR_THD(0);
-=======
->>>>>>> 871dd169
   DBUG_VOID_RETURN;
 }
 
