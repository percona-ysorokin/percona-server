--- conflicted
+++ resolved
@@ -37,12 +37,6 @@
 #include "my_dbug.h"
 #include "my_inttypes.h"
 #include "my_murmur3.h"    // murmur3_32
-<<<<<<< HEAD
-#include "my_stacktrace.h" // my_safe_itoa
-#include "mysql/service_mysql_alloc.h"
-=======
-#include "mysql/udf_registration_types.h"
->>>>>>> a5c15f59
 #include "sql/field.h"     // Field
 #include "sql/handler.h"
 #include "sql/key.h"
