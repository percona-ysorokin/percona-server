/* Copyright (c) 2010, 2019, Oracle and/or its affiliates. All rights reserved.

   This program is free software; you can redistribute it and/or modify
   it under the terms of the GNU General Public License, version 2.0,
   as published by the Free Software Foundation.

   This program is also distributed with certain software (including
   but not limited to OpenSSL) that is licensed under separate terms,
   as designated in a particular file or component or in included license
   documentation.  The authors of MySQL hereby grant you an additional
   permission to link the program and your derivative works with the
   separately licensed software that they have included with MySQL.

   This program is distributed in the hope that it will be useful,
   but WITHOUT ANY WARRANTY; without even the implied warranty of
   MERCHANTABILITY or FITNESS FOR A PARTICULAR PURPOSE.  See the
   GNU General Public License, version 2.0, for more details.

   You should have received a copy of the GNU General Public License
   along with this program; if not, write to the Free Software
   Foundation, Inc., 51 Franklin St, Fifth Floor, Boston, MA 02110-1301  USA */

#include "sql/bootstrap.h"

#include "my_config.h"

#include <errno.h>
#include <fcntl.h>
#include <stdio.h>
#include <string.h>
#include <sys/types.h>
#include <string>

#include "m_string.h"
#include "my_dbug.h"
#include "my_inttypes.h"
#include "my_loglevel.h"
#include "my_sys.h"
#include "my_thread.h"
#include "mysql/components/services/log_builtins.h"
#include "mysql/components/services/log_shared.h"
#include "mysql/psi/mysql_file.h"
#include "mysql/psi/mysql_thread.h"
#include "mysql_com.h"
#include "mysqld_error.h"
#include "sql/auth/sql_security_ctx.h"
#include "sql/bootstrap_impl.h"
#include "sql/error_handler.h"  // Internal_error_handler
#include "sql/log.h"
#include "sql/mysqld.h"              // key_file_init
#include "sql/mysqld_thd_manager.h"  // Global_THD_manager
#include "sql/protocol_classic.h"
#include "sql/query_options.h"
#include "sql/set_var.h"
#include "sql/sql_bootstrap.h"
#include "sql/sql_class.h"    // THD
#include "sql/sql_connect.h"  // close_connection
#include "sql/sql_error.h"
#include "sql/sql_initialize.h"
#include "sql/sql_lex.h"
#include "sql/sql_parse.h"  // mysql_parse
#include "sql/sql_profile.h"
#include "sql/sys_vars_shared.h"  // intern_find_sys_var
#include "sql/system_variables.h"
#include "sql/transaction_info.h"

namespace bootstrap {

static MYSQL_FILE *bootstrap_file = NULL;
static bool bootstrap_error = false;
static bootstrap_functor bootstrap_handler = NULL;

int File_command_iterator::next(std::string &query, int *error,
                                int *query_source) {
  static char query_buffer[MAX_BOOTSTRAP_QUERY_SIZE];
  size_t length = 0;
  int rc;
  *query_source = QUERY_SOURCE_FILE;

  rc = read_bootstrap_query(query_buffer, &length, m_input, m_fgets_fn, error);
  if (rc == READ_BOOTSTRAP_SUCCESS) query.assign(query_buffer, length);
  return rc;
}

static char *mysql_file_fgets_fn(char *buffer, size_t size, MYSQL_FILE *input,
                                 int *error) {
  char *line = mysql_file_fgets(buffer, static_cast<int>(size), input);
  if (error) *error = (line == NULL) ? ferror(input->m_file) : 0;
  return line;
}

File_command_iterator::File_command_iterator(const char *file_name) {
  is_allocated = false;
  if (!(m_input =
            mysql_file_fopen(key_file_init, file_name, O_RDONLY, MYF(MY_WME))))
    return;
  m_fgets_fn = mysql_file_fgets_fn;
  is_allocated = true;
}

File_command_iterator::~File_command_iterator() { end(); }

void File_command_iterator::end(void) {
  if (is_allocated) {
    mysql_file_fclose(m_input, MYF(0));
    is_allocated = false;
    m_input = NULL;
  }
}

Command_iterator *Command_iterator::current_iterator = NULL;

static bool handle_bootstrap_impl(THD *thd) {
  std::string query;

  DBUG_ENTER("handle_bootstrap");
  File_command_iterator file_iter(bootstrap_file, mysql_file_fgets_fn);
  Compiled_in_command_iterator comp_iter;
  Key_length_error_handler error_handler;
  bool has_binlog_option = thd->variables.option_bits & OPTION_BIN_LOG;
  int query_source, last_query_source = -1;

  thd->thread_stack = (char *)&thd;
  thd->security_context()->assign_user(STRING_WITH_LEN("boot"));
  thd->security_context()->skip_grants("", "");

  /*
    Make the "client" handle multiple results. This is necessary
    to enable stored procedures with SELECTs and Dynamic SQL
    in init-file.
  */
  thd->get_protocol_classic()->add_client_capability(CLIENT_MULTI_RESULTS);

  thd->init_query_mem_roots();

  if (opt_initialize)
    Command_iterator::current_iterator = &comp_iter;
  else
    Command_iterator::current_iterator = &file_iter;

  Command_iterator::current_iterator->begin();
  for (;;) {
    int error = 0;
    int rc;

    rc = Command_iterator::current_iterator->next(query, &error, &query_source);

    /*
      Execution of statements included in the binary is only supported during
      initial start.
    */
    DBUG_ASSERT(opt_initialize || query_source != QUERY_SOURCE_COMPILED);

    /*
      The statements included in the binary should be executed before any
      statement from an init file.
    */
    DBUG_ASSERT(query_source == last_query_source || last_query_source == -1 ||
                query_source != QUERY_SOURCE_COMPILED);

    /*
      During --initialize, the server will also read SQL statements from a
      file submitted with --init-file. While processing the compiled-in
      statements, DD table access is permitted. This is needed as a short
      term solution to allow SRS data to be entered by INSERT statements
      instead of CREATE statements. However, we must not allow the statements
      from an init file to access the DD tables. Thus, whenever we execute a
      statement from an init file, we must make sure that the thread type is
      set to the appropriate value. We check this on purpose for each query
      to avoid side effects from thread type being set elsewhere in the
      server code.
    */
    if (query_source == QUERY_SOURCE_FILE &&
        thd->system_thread != SYSTEM_THREAD_INIT_FILE) {
      thd->system_thread = SYSTEM_THREAD_INIT_FILE;
    }

    /*
      The server must avoid logging compiled statements into the binary log
      (and generating GTIDs for them when GTID_MODE is ON) during bootstrap/
      initialize procedures.
      We will disable SQL_LOG_BIN session variable before processing compiled
      statements, and will re-enable it before processing statements of the
      initialization file.
    */
    if (has_binlog_option && query_source != last_query_source) {
      switch (query_source) {
        case QUERY_SOURCE_COMPILED:
          thd->variables.option_bits &= ~OPTION_BIN_LOG;
          break;
        case QUERY_SOURCE_FILE:
          /*
            Some compiled script might have disable binary logging session
            variable during compiled scripts. Enabling it again as it was
            enabled before applying the compiled statements.
          */
          thd->variables.sql_log_bin = true;
          thd->variables.option_bits |= OPTION_BIN_LOG;
          break;
        default:
          DBUG_ASSERT(false);
          break;
      }
    }
    last_query_source = query_source;

    if (rc == READ_BOOTSTRAP_EOF) break;
    /*
      Check for bootstrap file errors. SQL syntax errors will be
      caught below.
    */
    if (rc != READ_BOOTSTRAP_SUCCESS) {
      /*
        mysql_parse() may have set a successful error status for the previous
        query. We must clear the error status to report the bootstrap error.
      */
      thd->get_stmt_da()->reset_diagnostics_area();

      /* Get the nearest query text for reference. */
      const char *err_ptr =
          query.c_str() + (query.length() <= MAX_BOOTSTRAP_ERROR_LEN
                               ? 0
                               : (query.length() - MAX_BOOTSTRAP_ERROR_LEN));
      switch (rc) {
        case READ_BOOTSTRAP_ERROR:
          my_printf_error(ER_UNKNOWN_ERROR,
                          "Bootstrap file error, return code (%d). "
                          "Nearest query: '%s'",
                          MYF(0), error, err_ptr);
          break;

        case READ_BOOTSTRAP_QUERY_SIZE:
          my_printf_error(ER_UNKNOWN_ERROR,
                          "Bootstrap file error. Query size "
                          "exceeded %d bytes near '%s'.",
                          MYF(0), MAX_BOOTSTRAP_LINE_SIZE, err_ptr);
          break;

        default:
          DBUG_ASSERT(false);
          break;
      }

      thd->send_statement_status();
      bootstrap_error = true;
      break;
    }

    char *query_copy = static_cast<char *>(thd->alloc(query.length() + 1));
    if (query_copy == NULL) {
      /* purecov: begin inspected */
      bootstrap_error = true;
      break;
      /* purecov: end */
    }
    memcpy(query_copy, query.c_str(), query.length());
    query_copy[query.length()] = '\0';
    thd->set_query(query_copy, query.length());
    thd->set_query_id(next_query_id());
    DBUG_PRINT("query", ("%-.4096s", thd->query().str));
#if defined(ENABLED_PROFILING)
    thd->profiling->start_new_query();
    thd->profiling->set_query_source(thd->query().str, thd->query().length);
#endif

    thd->set_time();
    Parser_state parser_state;
    if (parser_state.init(thd, thd->query().str, thd->query().length)) {
      /* purecov: begin inspected */
      thd->send_statement_status();
      bootstrap_error = true;
      break;
      /* purecov: end */
    }

    // Ignore ER_TOO_LONG_KEY for system tables.
    thd->push_internal_handler(&error_handler);
<<<<<<< HEAD
    mysql_parse(thd, &parser_state, true);
=======
    mysql_parse(thd, &parser_state);
>>>>>>> 4869291f
    thd->pop_internal_handler();

    bootstrap_error = thd->is_error();
    thd->send_statement_status();

#if defined(ENABLED_PROFILING)
    thd->profiling->finish_current_query();
#endif

    if (bootstrap_error) break;

    free_root(thd->mem_root, MYF(MY_KEEP_PREALLOC));
    thd->get_transaction()->free_memory(MYF(MY_KEEP_PREALLOC));

    /*
      If the last statement has enabled the session binary logging while
      processing queries that are compiled and must not be binary logged,
      we must disable binary logging again.
    */
    if (last_query_source == QUERY_SOURCE_COMPILED &&
        thd->variables.option_bits & OPTION_BIN_LOG)
      thd->variables.option_bits &= ~OPTION_BIN_LOG;
  }

  Command_iterator::current_iterator->end();

  /*
    We should re-enable SQL_LOG_BIN session if it was enabled by default
    but disabled during bootstrap/initialization.
  */
  if (has_binlog_option) {
    thd->variables.sql_log_bin = true;
    thd->variables.option_bits |= OPTION_BIN_LOG;
  }

  DBUG_RETURN(bootstrap_error);
}

/**
  Execute commands from bootstrap_file.

  Used when creating the initial grant tables.
*/

extern "C" {
static void *handle_bootstrap(void *arg) {
  THD *thd = (THD *)arg;

  mysql_thread_set_psi_id(thd->thread_id());

  /* The following must be called before DBUG_ENTER */
  thd->thread_stack = (char *)&thd;
  if (my_thread_init()) {
    close_connection(thd, ER_OUT_OF_RESOURCES);
    bootstrap_error = true;
    thd->get_protocol_classic()->end_net();
    thd->release_resources();
  } else {
    thd->store_globals();
    Global_THD_manager *thd_manager = Global_THD_manager::get_instance();
    thd_manager->add_thd(thd);

    // Set tx_read_only to false to allow installing DD tables even
    // if the server is started with --transaction-read-only=true.
    thd->variables.transaction_read_only = false;
    thd->tx_read_only = false;

    if (bootstrap_handler)
      bootstrap_error = (*bootstrap_handler)(thd);
    else
      bootstrap_error = handle_bootstrap_impl(thd);

    thd->get_protocol_classic()->end_net();
    thd->release_resources();
    thd_manager->remove_thd(thd);
  }
  my_thread_end();
  return 0;
}
}  // extern "C"

bool run_bootstrap_thread(MYSQL_FILE *file, bootstrap_functor boot_handler,
                          enum_thread_type thread_type) {
  DBUG_ENTER("bootstrap");

  THD *thd = new THD;
  thd->system_thread = thread_type;
  thd->get_protocol_classic()->init_net(NULL);
  // Skip grants and set the system_user flag in THD.
  thd->security_context()->skip_grants();

  thd->set_new_thread_id();

  bootstrap_file = file;
  bootstrap_handler = boot_handler;

  // Set server default sql_mode irrespective of
  // mysqld server command line argument.
  thd->variables.sql_mode = intern_find_sys_var("sql_mode", 0)->get_default();

<<<<<<< HEAD
=======
  // Set session server and connection collation irrespective of
  // mysqld server command line argument.
  thd->variables.collation_server =
      get_charset_by_name(MYSQL_DEFAULT_COLLATION_NAME, MYF(0));
  thd->variables.collation_connection =
      get_charset_by_name(MYSQL_DEFAULT_COLLATION_NAME, MYF(0));

  // Set session transaction completion type to server default to
  // avoid problems due to transactions being active when they are
  // not supposed to.
  thd->variables.completion_type =
      intern_find_sys_var("completion_type", 0)->get_default();

>>>>>>> 4869291f
  /*
    Set default value for explicit_defaults_for_timestamp variable. Bootstrap
    thread creates dictionary tables. The creation of dictionary tables should
    be independent of the value of explicit_defaults_for_timestamp specified by
    the user.
  */
  thd->variables.explicit_defaults_for_timestamp =
      intern_find_sys_var("explicit_defaults_for_timestamp", 0)->get_default();

  /*
    The global table encryption default setting applies to user threads.
    Setting it false for system threads.
  */
  thd->variables.default_table_encryption = false;

  my_thread_attr_t thr_attr;
  my_thread_attr_init(&thr_attr);
#ifndef _WIN32
  pthread_attr_setscope(&thr_attr, PTHREAD_SCOPE_SYSTEM);
#endif
  my_thread_attr_setdetachstate(&thr_attr, MY_THREAD_CREATE_JOINABLE);

  // Default stack size may be too small.
  size_t stacksize = 0;
  my_thread_attr_getstacksize(&thr_attr, &stacksize);
  if (stacksize < my_thread_stack_size) {
    if (0 != my_thread_attr_setstacksize(&thr_attr, my_thread_stack_size)) {
      DBUG_ASSERT(false);
    }
  }

  my_thread_handle thread_handle;
  // What about setting THD::real_id?
  int error = mysql_thread_create(key_thread_bootstrap, &thread_handle,
                                  &thr_attr, handle_bootstrap, thd);
  if (error) {
    /* purecov: begin inspected */
    LogErr(WARNING_LEVEL, ER_BOOTSTRAP_CANT_THREAD, errno).os_errno(errno);
    thd->release_resources();
    delete thd;
    DBUG_RETURN(true);
    /* purecov: end */
  }
  /* Wait for thread to die */
  my_thread_join(&thread_handle, NULL);
  // Free Items that were created during this execution.
  thd->free_items();
  delete thd;
  DBUG_RETURN(bootstrap_error);
}
}  // namespace bootstrap<|MERGE_RESOLUTION|>--- conflicted
+++ resolved
@@ -275,11 +275,7 @@
 
     // Ignore ER_TOO_LONG_KEY for system tables.
     thd->push_internal_handler(&error_handler);
-<<<<<<< HEAD
     mysql_parse(thd, &parser_state, true);
-=======
-    mysql_parse(thd, &parser_state);
->>>>>>> 4869291f
     thd->pop_internal_handler();
 
     bootstrap_error = thd->is_error();
@@ -380,8 +376,6 @@
   // mysqld server command line argument.
   thd->variables.sql_mode = intern_find_sys_var("sql_mode", 0)->get_default();
 
-<<<<<<< HEAD
-=======
   // Set session server and connection collation irrespective of
   // mysqld server command line argument.
   thd->variables.collation_server =
@@ -395,7 +389,6 @@
   thd->variables.completion_type =
       intern_find_sys_var("completion_type", 0)->get_default();
 
->>>>>>> 4869291f
   /*
     Set default value for explicit_defaults_for_timestamp variable. Bootstrap
     thread creates dictionary tables. The creation of dictionary tables should
