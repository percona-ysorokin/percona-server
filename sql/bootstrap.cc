--- conflicted
+++ resolved
@@ -360,7 +360,20 @@
 
   thd->set_new_thread_id();
 
-<<<<<<< HEAD
+  DBUG_EXECUTE_IF("bootstrap_crash", DBUG_SUICIDE(););
+  DBUG_EXECUTE_IF("bootstrap_hang", {
+    while (1) my_sleep(1000000);
+  });
+  DBUG_EXECUTE_IF("bootstrap_buffer_overrun", {
+    int *mem = static_cast<int *>(my_malloc(PSI_NOT_INSTRUMENTED, 127, 0));
+    // Allocations are usually aligned, so even if 127 bytes were requested,
+    // it's mostly safe to assume there are 128 bytes. Writing into the last
+    // byte is safe for the rest of the code, but still enough to trigger
+    // AddressSanitizer (ASAN) or Valgrind.
+    *static_cast<volatile int *>(mem + (128 / sizeof(*mem)) - 1) = 1;
+    my_free(mem);
+  });
+
   handle_bootstrap_args args;
 
   args.m_thd = thd;
@@ -399,24 +412,6 @@
     Setting it false for system threads.
   */
   thd->variables.default_table_encryption = false;
-=======
-  DBUG_EXECUTE_IF("bootstrap_crash", DBUG_SUICIDE(););
-  DBUG_EXECUTE_IF("bootstrap_hang", {
-    while (1)
-      my_sleep(1000000);
-  });
-  DBUG_EXECUTE_IF("bootstrap_buffer_overrun", {
-    int *mem = static_cast<int *>(my_malloc(PSI_NOT_INSTRUMENTED, 127, 0));
-    // Allocations are usually aligned, so even if 127 bytes were requested,
-    // it's mostly safe to assume there are 128 bytes. Writing into the last
-    // byte is safe for the rest of the code, but still enough to trigger
-    // AddressSanitizer (ASAN) or Valgrind.
-    my_atomic_store32(mem + (128 / sizeof(*mem)) - 1, 1);
-    my_free(mem);
-  });
-
-  bootstrap_file=file;
->>>>>>> 4adfb625
 
   my_thread_attr_t thr_attr;
   my_thread_attr_init(&thr_attr);
