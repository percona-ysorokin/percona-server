/* Copyright (c) 2015, 2017, Oracle and/or its affiliates. All rights reserved.

   This program is free software; you can redistribute it and/or modify
   it under the terms of the GNU General Public License, version 2.0,
   as published by the Free Software Foundation.

   This program is also distributed with certain software (including
   but not limited to OpenSSL) that is licensed under separate terms,
   as designated in a particular file or component or in included license
   documentation.  The authors of MySQL hereby grant you an additional
   permission to link the program and your derivative works with the
   separately licensed software that they have included with MySQL.

   This program is distributed in the hope that it will be useful,
   but WITHOUT ANY WARRANTY; without even the implied warranty of
   MERCHANTABILITY or FITNESS FOR A PARTICULAR PURPOSE.  See the
   GNU General Public License, version 2.0, for more details.

   You should have received a copy of the GNU General Public License
   along with this program; if not, write to the Free Software
   Foundation, Inc., 51 Franklin St, Fifth Floor, Boston, MA 02110-1301  USA */

#ifndef TC_LOG_H
#define TC_LOG_H

<<<<<<< HEAD
#include <stddef.h>
#include <sys/types.h>

#include "my_dbug.h"
#include "my_inttypes.h"
#include "my_io.h"
#include "my_sys.h"  // my_msync
#include "mysql/components/services/mysql_cond_bits.h"
#include "mysql/components/services/mysql_mutex_bits.h"
#include "mysql/psi/mysql_cond.h"
=======
#include "my_global.h"
#include "my_sys.h"                  // my_msync
#include "mysql/psi/mysql_thread.h"  // mysql_mutex_t
#include "mysqld.h"                  // LOCK_consistent_snapshot
>>>>>>> 333b4508

class THD;

typedef ulonglong my_xid;

#define TC_LOG_MIN_PAGES 6

/**
  Transaction Coordinator Log.

  A base abstract class for three different implementations of the
  transaction coordinator.

  The server uses the transaction coordinator to order transactions
  correctly and there are three different implementations: one using
  an in-memory structure, one dummy that does not do anything, and one
  using the binary log for transaction coordination.
*/
class TC_LOG {
 public:
  /**
    Perform heuristic recovery, if --tc-heuristic-recover was used.

    @note no matter whether heuristic recovery was successful or not
    mysqld must exit. So, return value is the same in both cases.

    @retval false  no heuristic recovery was requested
    @retval true   heuristic recovery was performed
  */
  bool using_heuristic_recover();

  TC_LOG() {}
  virtual ~TC_LOG() {}

  enum enum_result { RESULT_SUCCESS, RESULT_ABORTED, RESULT_INCONSISTENT };

  /**
    Initialize and open the coordinator log.
    Do recovery if necessary. Called during server startup.

    @param opt_name  Name of logfile.

    @retval 0  sucess
    @retval 1  failed
  */
  virtual int open(const char *opt_name) = 0;

  /**
    Close the transaction coordinator log and free any resources.
    Called during server shutdown.
  */
  virtual void close() = 0;

  /**
     Log a commit record of the transaction to the transaction
     coordinator log.

     When the function returns, the transaction commit is properly
     logged to the transaction coordinator log and can be committed in
     the storage engines.

     @param thd Session to log transaction for.
     @param all @c True if this is a "real" commit, @c false if it is a
     "statement" commit.

     @return Error code on failure, zero on success.
   */
  virtual enum_result commit(THD *thd, bool all) = 0;

  /**
     Log a rollback record of the transaction to the transaction
     coordinator log.

     When the function returns, the transaction have been aborted in
     the transaction coordinator log.

     @param thd Session to log transaction record for.

     @param all @c true if an explicit commit or an implicit commit
     for a statement, @c false if an internal commit of the statement.

     @return Error code on failure, zero on success.
   */
  virtual int rollback(THD *thd, bool all) = 0;

  /**
     Log a prepare record of the transaction to the storage engines.

     @param thd Session to log transaction record for.

     @param all @c true if an explicit commit or an implicit commit
     for a statement, @c false if an internal commit of the statement.

     @return Error code on failure, zero on success.
   */
  virtual int prepare(THD *thd, bool all) = 0;

  /**
     Acquire an exclusive lock to block binary log updates and commits. This is
     used by START TRANSACTION WITH CONSISTENT SNAPSHOT to create an atomic
     snapshot.
  */
  virtual void xlock(void) = 0;

  /** Release lock acquired with xlock(). */
  virtual void xunlock(void) = 0;

  /**
     Acquire a shared lock to block commits. This is used when calling
     ha_commit_low() to block commits if there's an exclusive lock acquired by
     START TRANSACTION WITH CONSISTENT SNAPSHOT.
  */
  virtual void slock(void) = 0;

  /** Release lock acquired with slock(). */
  virtual void sunlock(void) = 0;
};

class TC_LOG_DUMMY : public TC_LOG  // use it to disable the logging
{
 public:
  TC_LOG_DUMMY() {}
  int open(const char *) { return 0; }
  void close() {}
  enum_result commit(THD *thd, bool all);
  int rollback(THD *thd, bool all);
  int prepare(THD *thd, bool all);
  void xlock(void) {}
  void xunlock(void) {}
  void slock(void) {}
  void sunlock(void) {}
};

class TC_LOG_MMAP : public TC_LOG {
 public:  // only to keep Sun Forte on sol9x86 happy
  typedef enum {
    PS_POOL,   // page is in pool
    PS_ERROR,  // last sync failed
    PS_DIRTY   // new xids added since last sync
  } PAGE_STATE;

 private:
  struct PAGE {
    PAGE *next;           // pages are linked in a fifo queue
    my_xid *start, *end;  // usable area of a page
    my_xid *ptr;          // next xid will be written here
    int size, free;    // max and current number of free xid slots on the page
    int waiters;       // number of waiters on condition
    PAGE_STATE state;  // see above
    /**
      Signalled when syncing of this page is done or when
      this page is in "active" slot and syncing slot just
      became free.
    */
    mysql_cond_t cond;
  };

  char logname[FN_REFLEN];
  File fd;
  my_off_t file_length;
  uint npages, inited;
  uchar *data;
  PAGE *pages, *syncing, *active, *pool, **pool_last_ptr;
  /*
    LOCK_tc is used to protect access both to data members 'syncing',
    'active', 'pool' and to the content of PAGE objects.
  */
  mysql_mutex_t LOCK_tc;
  /**
    Signalled when active PAGE is moved to syncing state,
    thus member "active" becomes 0.
  */
  mysql_cond_t COND_active;
  /**
    Signalled when one more page becomes available in the
    pool which we might select as active.
  */
  mysql_cond_t COND_pool;

 public:
  TC_LOG_MMAP() : inited(0) {}
  int open(const char *opt_name);
  void close();
  enum_result commit(THD *thd, bool all);
  int rollback(THD *thd, bool all);
  int prepare(THD *thd, bool all);
  int recover();
  uint size() const;

<<<<<<< HEAD
 private:
=======
  void xlock(void) { mysql_rwlock_wrlock(&LOCK_consistent_snapshot); }
  void xunlock(void) { mysql_rwlock_unlock(&LOCK_consistent_snapshot); }
  void slock(void) { mysql_rwlock_rdlock(&LOCK_consistent_snapshot); }
  void sunlock(void) { mysql_rwlock_unlock(&LOCK_consistent_snapshot); }

private:
>>>>>>> 333b4508
  ulong log_xid(my_xid xid);
  void unlog(ulong cookie, my_xid xid);
  PAGE *get_active_from_pool();
  bool sync();
  void overflow();

 protected:
  // We want to mock away syncing to disk in unit tests.
  virtual int do_msync_and_fsync(int fd_arg, void *addr, size_t len,
                                 int flags) {
    return my_msync(fd_arg, addr, len, flags);
  }

 private:
  /**
    Find empty slot in the page and write xid value there.

    @param   xid    value of xid to store in the page
    @param   p      pointer to the page where to store xid
    @param   data_arg   pointer to the top of the mapped to memory file
                    to calculate offset value (cookie)

    @return  offset value from the top of the page where the xid was stored.
  */
  ulong store_xid_in_empty_slot(my_xid xid, PAGE *p, uchar *data_arg) {
    /* searching for an empty slot */
    while (*p->ptr) {
      p->ptr++;
      DBUG_ASSERT(p->ptr < p->end);  // because p->free > 0
    }

    /* found! store xid there and mark the page dirty */
    ulong cookie = (ulong)((uchar *)p->ptr - data_arg);  // can never be zero
    *p->ptr++ = xid;
    p->free--;
    p->state = PS_DIRTY;

    return cookie;
  }

  /**
    Wait for until page data will be written to the disk.

    @param   p   pointer to the PAGE to store to the disk

    @return
      @retval false   Success
      @retval true    Failure
  */
  bool wait_sync_completion(PAGE *p) {
    p->waiters++;
    while (p->state == PS_DIRTY && syncing) {
      mysql_cond_wait(&p->cond, &LOCK_tc);
    }
    p->waiters--;

    return p->state == PS_ERROR;
  }

  /*
    the following friend declaration is to grant access from TCLogMMapTest
    to methods log_xid()/unlog() that are private.
  */
  friend class TCLogMMapTest;
};

extern TC_LOG *tc_log;
extern TC_LOG_MMAP tc_log_mmap;
extern TC_LOG_DUMMY tc_log_dummy;

#endif  // TC_LOG_H<|MERGE_RESOLUTION|>--- conflicted
+++ resolved
@@ -23,7 +23,6 @@
 #ifndef TC_LOG_H
 #define TC_LOG_H
 
-<<<<<<< HEAD
 #include <stddef.h>
 #include <sys/types.h>
 
@@ -34,12 +33,8 @@
 #include "mysql/components/services/mysql_cond_bits.h"
 #include "mysql/components/services/mysql_mutex_bits.h"
 #include "mysql/psi/mysql_cond.h"
-=======
-#include "my_global.h"
-#include "my_sys.h"                  // my_msync
-#include "mysql/psi/mysql_thread.h"  // mysql_mutex_t
-#include "mysqld.h"                  // LOCK_consistent_snapshot
->>>>>>> 333b4508
+#include "mysql/psi/mysql_rwlock.h"
+#include "sql/mysqld.h"  // LOCK_consistent_snapshot
 
 class THD;
 
@@ -229,16 +224,12 @@
   int recover();
   uint size() const;
 
-<<<<<<< HEAD
- private:
-=======
   void xlock(void) { mysql_rwlock_wrlock(&LOCK_consistent_snapshot); }
   void xunlock(void) { mysql_rwlock_unlock(&LOCK_consistent_snapshot); }
   void slock(void) { mysql_rwlock_rdlock(&LOCK_consistent_snapshot); }
   void sunlock(void) { mysql_rwlock_unlock(&LOCK_consistent_snapshot); }
 
-private:
->>>>>>> 333b4508
+ private:
   ulong log_xid(my_xid xid);
   void unlog(ulong cookie, my_xid xid);
   PAGE *get_active_from_pool();
