<<<<<<< HEAD
/* Copyright (c) 2007, 2012, Oracle and/or its affiliates. All rights reserved.
=======
/* Copyright (c) 2007, 2014, Oracle and/or its affiliates. All rights reserved.
>>>>>>> 7c5bd092

   This program is free software; you can redistribute it and/or modify
   it under the terms of the GNU General Public License as published by
   the Free Software Foundation; version 2 of the License.

   This program is distributed in the hope that it will be useful,
   but WITHOUT ANY WARRANTY; without even the implied warranty of
   MERCHANTABILITY or FITNESS FOR A PARTICULAR PURPOSE.  See the
   GNU General Public License for more details.

   You should have received a copy of the GNU General Public License
   along with this program; if not, write to the Free Software Foundation,
   51 Franklin Street, Suite 500, Boston, MA 02110-1335 USA */

/*
  Implementation for the thread scheduler
*/

#include <sql_priv.h>
#include "unireg.h"                    // REQUIRED: for other includes
#include "scheduler.h"
#include "sql_connect.h"         // init_new_connection_handler_thread
#include "scheduler.h"
#include "sql_callback.h"
#include "global_threads.h"
#include "mysql/thread_pool_priv.h"

/*
  End connection, in case when we are using 'no-threads'
*/

static bool no_threads_end(THD *thd, bool put_in_cache)
{
  thd_release_resources(thd);
  dec_connection_count();
<<<<<<< HEAD

  // THD is an incomplete type here, so use destroy_thd() to delete it.
  mysql_mutex_lock(&LOCK_thread_count);
  remove_global_thread(thd);
  mysql_mutex_unlock(&LOCK_thread_count);
=======
  remove_global_thread(thd);
  // THD is an incomplete type here, so use destroy_thd() to delete it.
>>>>>>> 7c5bd092
  destroy_thd(thd);

  return 1;                                     // Abort handle_one_connection
}

static scheduler_functions one_thread_scheduler_functions=
{
  1,                                     // max_threads
  NULL,                                  // init
  init_new_connection_handler_thread,    // init_new_connection_thread
#ifndef EMBEDDED_LIBRARY
  handle_connection_in_main_thread,      // add_connection
#else
  NULL,                                  // add_connection
#endif // EMBEDDED_LIBRARY
  NULL,                                  // thd_wait_begin
  NULL,                                  // thd_wait_end
  NULL,                                  // post_kill_notification
  no_threads_end,                        // end_thread
  NULL,                                  // end
};

#ifndef EMBEDDED_LIBRARY
static scheduler_functions one_thread_per_connection_scheduler_functions=
{
  0,                                     // max_threads
  NULL,                                  // init
  init_new_connection_handler_thread,    // init_new_connection_thread
  create_thread_to_handle_connection,    // add_connection
  NULL,                                  // thd_wait_begin
  NULL,                                  // thd_wait_end
  NULL,                                  // post_kill_notification
  one_thread_per_connection_end,         // end_thread
  NULL,                                  // end
};
#endif  // EMBEDDED_LIBRARY


scheduler_functions *thread_scheduler= NULL;

/** @internal
  Helper functions to allow mysys to call the thread scheduler when
  waiting for locks.
*/

/**@{*/
extern "C"
{
static void scheduler_wait_lock_begin(void) {
  MYSQL_CALLBACK(thread_scheduler,
                 thd_wait_begin, (current_thd, THD_WAIT_TABLE_LOCK));
}

static void scheduler_wait_lock_end(void) {
  MYSQL_CALLBACK(thread_scheduler, thd_wait_end, (current_thd));
}

static void scheduler_wait_sync_begin(void) {
  MYSQL_CALLBACK(thread_scheduler,
                 thd_wait_begin, (current_thd, THD_WAIT_TABLE_LOCK));
}

static void scheduler_wait_sync_end(void) {
  MYSQL_CALLBACK(thread_scheduler, thd_wait_end, (current_thd));
}
};
/**@}*/

/**
  Common scheduler init function.

  The scheduler is either initialized by calling
  one_thread_scheduler() or one_thread_per_connection_scheduler() in
  mysqld.cc, so this init function will always be called.
 */
static void scheduler_init() {
  thr_set_lock_wait_callback(scheduler_wait_lock_begin,
                             scheduler_wait_lock_end);
  thr_set_sync_wait_callback(scheduler_wait_sync_begin,
                             scheduler_wait_sync_end);
}

/*
  Initialize scheduler for --thread-handling=one-thread-per-connection
*/

#ifndef EMBEDDED_LIBRARY
void one_thread_per_connection_scheduler()
{
  scheduler_init();
  one_thread_per_connection_scheduler_functions.max_threads= max_connections;
  thread_scheduler= &one_thread_per_connection_scheduler_functions;
}
#endif

/*
  Initailize scheduler for --thread-handling=no-threads
*/

void one_thread_scheduler()
{
  scheduler_init();
  thread_scheduler= &one_thread_scheduler_functions;
}


/*
  Initialize scheduler for --thread-handling=one-thread-per-connection
*/

/*
  thd_scheduler keeps the link between THD and events.
  It's embedded in the THD class.
*/

thd_scheduler::thd_scheduler()
  : m_psi(NULL), data(NULL)
{
}


thd_scheduler::~thd_scheduler()
{
}

static scheduler_functions *saved_thread_scheduler;
static uint saved_thread_handling;

extern "C"
int my_thread_scheduler_set(scheduler_functions *scheduler)
{
  DBUG_ASSERT(scheduler != 0);

  if (scheduler == NULL)
    return 1;

  saved_thread_scheduler= thread_scheduler;
  saved_thread_handling= thread_handling;
  thread_scheduler= scheduler;
  // Scheduler loaded dynamically
  thread_handling= SCHEDULER_TYPES_COUNT;
  return 0;
}


extern "C"
int my_thread_scheduler_reset()
{
  DBUG_ASSERT(saved_thread_scheduler != NULL);

  if (saved_thread_scheduler == NULL)
    return 1;

  thread_scheduler= saved_thread_scheduler;
  thread_handling= saved_thread_handling;
  saved_thread_scheduler= 0;
  return 0;
}


<|MERGE_RESOLUTION|>--- conflicted
+++ resolved
@@ -1,8 +1,4 @@
-<<<<<<< HEAD
-/* Copyright (c) 2007, 2012, Oracle and/or its affiliates. All rights reserved.
-=======
 /* Copyright (c) 2007, 2014, Oracle and/or its affiliates. All rights reserved.
->>>>>>> 7c5bd092
 
    This program is free software; you can redistribute it and/or modify
    it under the terms of the GNU General Public License as published by
@@ -38,16 +34,8 @@
 {
   thd_release_resources(thd);
   dec_connection_count();
-<<<<<<< HEAD
-
-  // THD is an incomplete type here, so use destroy_thd() to delete it.
-  mysql_mutex_lock(&LOCK_thread_count);
-  remove_global_thread(thd);
-  mysql_mutex_unlock(&LOCK_thread_count);
-=======
   remove_global_thread(thd);
   // THD is an incomplete type here, so use destroy_thd() to delete it.
->>>>>>> 7c5bd092
   destroy_thd(thd);
 
   return 1;                                     // Abort handle_one_connection
