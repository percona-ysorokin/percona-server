--- conflicted
+++ resolved
@@ -244,8 +244,6 @@
 {
   my_bool retry;
 
-<<<<<<< HEAD
-=======
 #if !defined(MYSQL_SERVER)
   /*
     In the thread safe client library, interrupted I/O operations
@@ -254,7 +252,6 @@
   */
   retry= vio_should_retry(net->vio);
 #else
->>>>>>> c7d15c83
   /*
     In the non-thread safe client library, or in the server,
     interrupted I/O operations are retried up to a limit.
@@ -262,6 +259,7 @@
     (interrupt) threads waiting for I/O.
   */
   retry= vio_should_retry(net->vio) && ((*retry_count)++ < net->retry_count);
+#endif
 
   return retry;
 }
