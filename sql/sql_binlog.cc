/*
<<<<<<< HEAD
   Copyright (c) 2005, 2018, Oracle and/or its affiliates. All rights reserved.
=======
   Copyright (c) 2005, 2019, Oracle and/or its affiliates. All rights reserved.
>>>>>>> 4869291f

   This program is free software; you can redistribute it and/or modify
   it under the terms of the GNU General Public License, version 2.0,
   as published by the Free Software Foundation.

   This program is also distributed with certain software (including
   but not limited to OpenSSL) that is licensed under separate terms,
   as designated in a particular file or component or in included license
   documentation.  The authors of MySQL hereby grant you an additional
   permission to link the program and your derivative works with the
   separately licensed software that they have included with MySQL.

   This program is distributed in the hope that it will be useful,
   but WITHOUT ANY WARRANTY; without even the implied warranty of
   MERCHANTABILITY or FITNESS FOR A PARTICULAR PURPOSE.  See the
   GNU General Public License, version 2.0, for more details.

   You should have received a copy of the GNU General Public License
   along with this program; if not, write to the Free Software
   Foundation, Inc., 51 Franklin St, Fifth Floor, Boston, MA 02110-1301  USA */

#include "sql/sql_binlog.h"

#include <stddef.h>
#include <sys/types.h>
#include <utility>

#include "base64.h"  // base64_needed_decoded_length
#include "binlog_event.h"
#include "lex_string.h"
#include "m_string.h"
#include "my_byteorder.h"
#include "my_dbug.h"
#include "my_inttypes.h"
#include "my_sys.h"
#include "mysql/service_mysql_alloc.h"
#include "mysqld_error.h"
#include "sql/auth/auth_acls.h"
#include "sql/auth/sql_security_ctx.h"
#include "sql/binlog_reader.h"
#include "sql/log_event.h"  // Format_description_log_event
#include "sql/psi_memory_key.h"
#include "sql/rpl_info_factory.h"  // Rpl_info_factory
#include "sql/rpl_info_handler.h"
#include "sql/rpl_rli.h"  // Relay_log_info
#include "sql/sql_class.h"
#include "sql/sql_lex.h"
#include "sql/system_variables.h"

/**
  Check if the event type is allowed in a BINLOG statement.

  @retval 0 if the event type is ok.
  @retval 1 if the event type is not ok.
*/
static int check_event_type(int type, Relay_log_info *rli) {
  Format_description_log_event *fd_event = rli->get_rli_description_event();

  switch (type) {
    case binary_log::FORMAT_DESCRIPTION_EVENT:
      /*
        We need a preliminary FD event in order to parse the FD event,
        if we don't already have one.
      */
      if (!fd_event) {
        fd_event = new Format_description_log_event();
        if (rli->set_rli_description_event(fd_event)) {
          delete fd_event;
          return 1;
        }
      }

      /* It is always allowed to execute FD events. */
      return 0;

    case binary_log::ROWS_QUERY_LOG_EVENT:
    case binary_log::TABLE_MAP_EVENT:
    case binary_log::WRITE_ROWS_EVENT:
    case binary_log::UPDATE_ROWS_EVENT:
    case binary_log::DELETE_ROWS_EVENT:
    case binary_log::WRITE_ROWS_EVENT_V1:
    case binary_log::UPDATE_ROWS_EVENT_V1:
    case binary_log::DELETE_ROWS_EVENT_V1:
    case binary_log::PARTIAL_UPDATE_ROWS_EVENT:
      /*
        Row events are only allowed if a Format_description_event has
        already been seen.
      */
      if (fd_event)
        return 0;
      else {
        my_error(ER_NO_FORMAT_DESCRIPTION_EVENT_BEFORE_BINLOG_STATEMENT, MYF(0),
                 Log_event::get_type_str((Log_event_type)type));
        return 1;
      }
      break;

    default:
      /*
        It is not meaningful to execute other events than row-events and
        FD events. It would even be dangerous to execute Stop_log_event
        and Rotate_log_event since they call flush_relay_log_info, which
        is not allowed to call by other threads than the slave SQL
        thread when the slave SQL thread is running.
      */
      my_error(ER_ONLY_FD_AND_RBR_EVENTS_ALLOWED_IN_BINLOG_STATEMENT, MYF(0),
               Log_event::get_type_str((Log_event_type)type));
      return 1;
  }
}

/**
  Execute a BINLOG statement.

  To execute the BINLOG command properly the server needs to know
  which format the BINLOG command's event is in.  Therefore, the first
  BINLOG statement seen must be a base64 encoding of the
  Format_description_log_event, as outputted by mysqlbinlog.  This
  Format_description_log_event is cached in
  rli->rli_description_event.

  @param thd Pointer to THD object for the client thread executing the
  statement.
*/

void mysql_client_binlog_statement(THD *thd) {
  DBUG_ENTER("mysql_client_binlog_statement");
  DBUG_PRINT("info", ("binlog base64: '%*s'",
                      (int)(thd->lex->binlog_stmt_arg.length < 2048
                                ? thd->lex->binlog_stmt_arg.length
                                : 2048),
                      thd->lex->binlog_stmt_arg.str));

  Security_context *sctx = thd->security_context();
  if (!(sctx->check_access(SUPER_ACL) ||
        sctx->has_global_grant(STRING_WITH_LEN("BINLOG_ADMIN")).first)) {
    my_error(ER_SPECIFIC_ACCESS_DENIED_ERROR, MYF(0), "SUPER or BINLOG_ADMIN");
    DBUG_VOID_RETURN;
  }

  size_t coded_len = thd->lex->binlog_stmt_arg.length;
  if (!coded_len) {
    my_error(ER_SYNTAX_ERROR, MYF(0));
    DBUG_VOID_RETURN;
  }
  size_t decoded_len = base64_needed_decoded_length(coded_len);

  /*
    option_bits will be changed when applying the event. But we don't expect
    it be changed permanently after BINLOG statement, so backup it first.
    It will be restored at the end of this function.
  */
  ulonglong thd_options = thd->variables.option_bits;

  /*
    Allocation
  */
  int err = 0;
  Relay_log_info *rli = thd->rli_fake;
  if (!rli) {
    /*
      We create a Relay_log_info object with a INFO_REPOSITORY_DUMMY because
      to process a BINLOG command a real repository is not necessary. In the
      future, we need to improve the code around the BINLOG command as only a
      small part of the object is required to execute it. / Alfranio
    */

    /* when trying to create an rli from a client, there is no channel*/
    if ((rli = Rpl_info_factory::create_rli(INFO_REPOSITORY_DUMMY, false,
                                            (const char *)"", true))) {
      thd->rli_fake = rli;
      rli->info_thd = thd;
    }
  }

<<<<<<< HEAD
  const char *error = 0;
=======
  const char *error = nullptr;
>>>>>>> 4869291f
  char *buf = (char *)my_malloc(key_memory_binlog_statement_buffer, decoded_len,
                                MYF(MY_WME));
  Log_event *ev = nullptr;

  /*
    Out of memory check
  */
  if (!(rli && buf)) {
    my_error(ER_OUTOFMEMORY, MYF(ME_FATALERROR), 1); /* needed 1 bytes */
    goto end;
  }

  DBUG_ASSERT(rli->belongs_to_client());

  for (char const *strptr = thd->lex->binlog_stmt_arg.str;
       strptr <
       thd->lex->binlog_stmt_arg.str + thd->lex->binlog_stmt_arg.length;) {
<<<<<<< HEAD
    char const *endptr = 0;
=======
    char const *endptr = nullptr;
>>>>>>> 4869291f
    int64 bytes_decoded = base64_decode(strptr, coded_len, buf, &endptr,
                                        MY_BASE64_DECODE_ALLOW_MULTIPLE_CHUNKS);

    DBUG_PRINT("info", ("bytes_decoded: %lld  strptr: %p  endptr: %p ('%c':%d)",
                        bytes_decoded, strptr, endptr, *endptr, *endptr));

    if (bytes_decoded < 0) {
      my_error(ER_BASE64_DECODE_ERROR, MYF(0));
      goto end;
    } else if (bytes_decoded == 0)
      break;  // If no bytes where read, the string contained only whitespace

    DBUG_ASSERT(bytes_decoded > 0);
    DBUG_ASSERT(endptr > strptr);
    coded_len -= endptr - strptr;
    strptr = endptr;

    /*
      Now we have one or more events stored in the buffer. The size of
      the buffer is computed based on how much base64-encoded data
      there were, so there should be ample space for the data (maybe
      even too much, since a statement can consist of a considerable
      number of events).

      TODO: Switch to use a stream-based base64 encoder/decoder in
      order to be able to read exactly what is necessary.
    */

    DBUG_PRINT("info", ("binlog base64 decoded_len: %lu  bytes_decoded: %lld",
                        (ulong)decoded_len, bytes_decoded));

    /*
      Now we start to read events of the buffer, until there are no
      more.
    */
    for (char *bufptr = buf; bytes_decoded > 0;) {
      /*
        Checking that the first event in the buffer is not truncated.
      */
      ulong event_len;
      if (bytes_decoded < EVENT_LEN_OFFSET + 4 ||
          (event_len = uint4korr(bufptr + EVENT_LEN_OFFSET)) >
              (uint)bytes_decoded) {
        my_error(ER_SYNTAX_ERROR, MYF(0));
        goto end;
      }
      DBUG_PRINT("info", ("event_len=%lu, bytes_decoded=%lld", event_len,
                          bytes_decoded));

      if (check_event_type(bufptr[EVENT_TYPE_OFFSET], rli)) goto end;

      Binlog_read_error binlog_read_error = binlog_event_deserialize(
          reinterpret_cast<unsigned char *>(bufptr), event_len,
          rli->get_rli_description_event(), false, &ev);
      if (binlog_read_error.has_error()) {
        DBUG_PRINT("info",
                   ("binlog base64 err=%s", binlog_read_error.get_str()));
        /*
          This could actually be an out-of-memory, but it is more likely
          caused by a bad statement
        */
        my_error(ER_SYNTAX_ERROR, MYF(0));
        goto end;
      }

      bytes_decoded -= event_len;
      bufptr += event_len;

      DBUG_PRINT("info", ("ev->common_header()=%d", ev->get_type_code()));
      ev->thd = thd;
      /*
        We go directly to the application phase, since we don't need
        to check if the event shall be skipped or not.

        Neither do we have to update the log positions, since that is
        not used at all: the rli_fake instance is used only for error
        reporting.
      */
      err = ev->apply_event(rli);
      /*
        Format_description_log_event should not be deleted because it
        will be used to read info about the relay log's format; it
        will be deleted when the SQL thread does not need it,
        i.e. when this thread terminates.
        ROWS_QUERY_LOG_EVENT if present in rli is deleted at the end
        of the event.
      */
      if (ev->get_type_code() != binary_log::FORMAT_DESCRIPTION_EVENT &&
          ev->get_type_code() != binary_log::ROWS_QUERY_LOG_EVENT) {
        delete ev;
        ev = nullptr;
      }
      if (err) {
        /*
          TODO: Maybe a better error message since the BINLOG statement
          now contains several events.
        */
        my_error(ER_UNKNOWN_ERROR, MYF(0));
        goto end;
      }
    }
  }

  DBUG_PRINT("info", ("binlog base64 execution finished successfully"));
  my_ok(thd);

end:
  if (rli) {
    if ((error || err) && rli->rows_query_ev) {
      delete rli->rows_query_ev;
      rli->rows_query_ev = nullptr;
    }
    rli->slave_close_thread_tables(thd);
  }
  thd->variables.option_bits = thd_options;
  my_free(buf);
  DBUG_VOID_RETURN;
}<|MERGE_RESOLUTION|>--- conflicted
+++ resolved
@@ -1,9 +1,5 @@
 /*
-<<<<<<< HEAD
-   Copyright (c) 2005, 2018, Oracle and/or its affiliates. All rights reserved.
-=======
    Copyright (c) 2005, 2019, Oracle and/or its affiliates. All rights reserved.
->>>>>>> 4869291f
 
    This program is free software; you can redistribute it and/or modify
    it under the terms of the GNU General Public License, version 2.0,
@@ -179,11 +175,7 @@
     }
   }
 
-<<<<<<< HEAD
-  const char *error = 0;
-=======
   const char *error = nullptr;
->>>>>>> 4869291f
   char *buf = (char *)my_malloc(key_memory_binlog_statement_buffer, decoded_len,
                                 MYF(MY_WME));
   Log_event *ev = nullptr;
@@ -201,11 +193,7 @@
   for (char const *strptr = thd->lex->binlog_stmt_arg.str;
        strptr <
        thd->lex->binlog_stmt_arg.str + thd->lex->binlog_stmt_arg.length;) {
-<<<<<<< HEAD
-    char const *endptr = 0;
-=======
     char const *endptr = nullptr;
->>>>>>> 4869291f
     int64 bytes_decoded = base64_decode(strptr, coded_len, buf, &endptr,
                                         MY_BASE64_DECODE_ALLOW_MULTIPLE_CHUNKS);
 
