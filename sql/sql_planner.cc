--- conflicted
+++ resolved
@@ -425,17 +425,10 @@
             }
           }
           // Limit the number of matched rows
-<<<<<<< HEAD
           const double tmp_fanout =
               min(cur_fanout, (double)thd->variables.max_seeks_for_key);
-          if (table->covering_keys.is_set(key)) {
-=======
-          const double tmp_fanout=
-            min(cur_fanout, (double) thd->variables.max_seeks_for_key);
-          if (table->covering_keys.is_set(key)
-              || (table->file->index_flags(key, 0, 0) & HA_CLUSTERED_INDEX))
-          {
->>>>>>> 333b4508
+          if (table->covering_keys.is_set(key) ||
+              (table->file->index_flags(key, 0, 0) & HA_CLUSTERED_INDEX)) {
             // We can use only index tree
             const Cost_estimate index_read_cost =
                 table->file->index_scan_cost(key, 1, tmp_fanout);
@@ -613,16 +606,9 @@
         }
 
         // Limit the number of matched rows
-<<<<<<< HEAD
         set_if_smaller(tmp_fanout, (double)thd->variables.max_seeks_for_key);
-        if (table->covering_keys.is_set(key)) {
-=======
-        set_if_smaller(tmp_fanout,
-                       (double) thd->variables.max_seeks_for_key);
-        if (table->covering_keys.is_set(key)
-            || (table->file->index_flags(key, 0, 0) & HA_CLUSTERED_INDEX))
-        {
->>>>>>> 333b4508
+        if (table->covering_keys.is_set(key) ||
+            (table->file->index_flags(key, 0, 0) & HA_CLUSTERED_INDEX)) {
           // We can use only index tree
           const Cost_estimate index_read_cost =
               table->file->index_scan_cost(key, 1, tmp_fanout);
@@ -1757,20 +1743,11 @@
     (join->positions + i)->set_prefix_cost(0.0, 1.0);
 
   /* Are there any tables to optimize? */
-<<<<<<< HEAD
   if (join->const_tables == join->tables) {
-    memcpy(join->best_positions, join->positions,
+    memcpy(static_cast<void *>(join->best_positions), join->positions,
            sizeof(POSITION) * join->const_tables);
     join->best_read = 1.0;
     join->best_rowcount = 1;
-=======
-  if (join->const_tables == join->tables)
-  {
-    memcpy(static_cast<void*>(join->best_positions), join->positions,
-	   sizeof(POSITION) * join->const_tables);
-    join->best_read= 1.0;
-    join->best_rowcount= 1;
->>>>>>> 333b4508
     DBUG_RETURN(false);
   }
 
@@ -1959,12 +1936,8 @@
       join->sort_by_table != join->positions[join->const_tables].table->table())
     cost += rowcount;  // We have to make a temp table
 
-<<<<<<< HEAD
-  memcpy(join->best_positions, join->positions, sizeof(POSITION) * idx);
-=======
-  memcpy(static_cast<void*>(join->best_positions), join->positions,
-         sizeof(POSITION)*idx);
->>>>>>> 333b4508
+  memcpy(static_cast<void *>(join->best_positions), join->positions,
+         sizeof(POSITION) * idx);
 
   /**
    * If many plans have identical cost, which one will be used
@@ -3144,12 +3117,8 @@
         setting it to SJ_OPT_NONE). But until then, pos->sj_strategy should
         not be read.
       */
-<<<<<<< HEAD
-      memcpy(pos - table_count + 1, sjm_nest->nested_join->sjm.positions,
-=======
-      memcpy(static_cast<void*>(pos - table_count + 1),
+      memcpy(static_cast<void *>(pos - table_count + 1),
              sjm_nest->nested_join->sjm.positions,
->>>>>>> 333b4508
              sizeof(POSITION) * table_count);
       first = tableno - table_count + 1;
       join->best_positions[first].n_sj_tables = table_count;
@@ -3166,11 +3135,8 @@
       first = last_inner - table_count + 1;
       DBUG_ASSERT((join->best_positions + first)->table->emb_sj_nest ==
                   sjm_nest);
-<<<<<<< HEAD
-      memcpy(join->best_positions + first,  // stale semijoin strategy here too
-=======
-      memcpy(static_cast<void*>(join->best_positions + first), // stale semijoin strategy here too
->>>>>>> 333b4508
+      memcpy(static_cast<void *>(join->best_positions +
+                                 first),  // stale semijoin strategy here too
              sjm_nest->nested_join->sjm.positions,
              sizeof(POSITION) * table_count);
       join->best_positions[first].sj_strategy = SJ_OPT_MATERIALIZE_SCAN;
