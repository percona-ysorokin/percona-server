/* Copyright (c) 2000, 2019, Oracle and/or its affiliates. All rights reserved.

   This program is free software; you can redistribute it and/or modify
   it under the terms of the GNU General Public License, version 2.0,
   as published by the Free Software Foundation.

   This program is also distributed with certain software (including
   but not limited to OpenSSL) that is licensed under separate terms,
   as designated in a particular file or component or in included license
   documentation.  The authors of MySQL hereby grant you an additional
   permission to link the program and your derivative works with the
   separately licensed software that they have included with MySQL.

   This program is distributed in the hope that it will be useful,
   but WITHOUT ANY WARRANTY; without even the implied warranty of
   MERCHANTABILITY or FITNESS FOR A PARTICULAR PURPOSE.  See the
   GNU General Public License, version 2.0, for more details.

   You should have received a copy of the GNU General Public License
   along with this program; if not, write to the Free Software
   Foundation, Inc., 51 Franklin St, Fifth Floor, Boston, MA 02110-1301  USA */

/**
  @file

  @brief
  Create plan for a single select.


  @defgroup Query_Planner  Query Planner
  @{
*/

#include "sql/sql_planner.h"

#include "my_config.h"

#include <float.h>
#include <limits.h>
#include <string.h>
#include <algorithm>
#include <atomic>

#include "my_base.h"  // key_part_map
#include "my_bit.h"   // my_count_bits
#include "my_bitmap.h"
#include "my_compiler.h"
#include "my_dbug.h"
#include "my_macros.h"
#include "sql/enum_query_type.h"
#include "sql/field.h"
#include "sql/handler.h"
#include "sql/item.h"
#include "sql/item_cmpfunc.h"
#include "sql/key.h"
#include "sql/merge_sort.h"  // merge_sort
#include "sql/nested_join.h"
#include "sql/opt_costmodel.h"
#include "sql/opt_hints.h"  // hint_table_state
#include "sql/opt_range.h"  // QUICK_SELECT_I
#include "sql/opt_trace.h"  // Opt_trace_object
#include "sql/opt_trace_context.h"
#include "sql/query_options.h"
#include "sql/query_result.h"
#include "sql/sql_bitmap.h"
#include "sql/sql_class.h"  // THD
#include "sql/sql_const.h"
#include "sql/sql_lex.h"
#include "sql/sql_list.h"
#include "sql/sql_opt_exec_shared.h"
#include "sql/sql_optimizer.h"  // JOIN
#include "sql/sql_select.h"     // JOIN_TAB
#include "sql/sql_test.h"       // print_plan
#include "sql/system_variables.h"
#include "sql/table.h"
#include "sql/window.h"
#include "sql_string.h"

using std::max;
using std::min;

static double prev_record_reads(JOIN *join, uint idx, table_map found_ref);
static void trace_plan_prefix(JOIN *join, uint idx, table_map excluded_tables);

static uint max_part_bit(key_part_map bits) {
  uint found;
  for (found = 0; bits & 1; found++, bits >>= 1)
    ;
  return found;
}

static uint cache_record_length(JOIN *join, uint idx) {
  uint length = 0;
  JOIN_TAB **pos, **end;

  for (pos = join->best_ref + join->const_tables, end = join->best_ref + idx;
       pos != end; pos++) {
    JOIN_TAB *join_tab = *pos;
    if (!join_tab->used_fieldlength)  // Not calculated yet
    {
      uint used_fields, used_blobs;
      bool used_null_fields, used_uneven_bit_fields;
      /*
        (1) keep_current_rowid: we don't know if Duplicate Weedout may be
        used, length will thus be inaccurate, this is acceptable.
      */
      calc_used_field_length(join_tab->table(),
                             false,  // (1)
                             &used_fields, &join_tab->used_fieldlength,
                             &used_blobs, &used_null_fields,
                             &used_uneven_bit_fields);
    }
    length += join_tab->used_fieldlength;
  }
  return length;
}

Optimize_table_order::Optimize_table_order(THD *thd_arg, JOIN *join_arg,
                                           TABLE_LIST *sjm_nest_arg)
    : thd(thd_arg),
      join(join_arg),
      search_depth(determine_search_depth(thd->variables.optimizer_search_depth,
                                          join->tables - join->const_tables)),
      prune_level(thd->variables.optimizer_prune_level),
      cur_embedding_map(0),
      emb_sjm_nest(sjm_nest_arg),
      excluded_tables(
          (emb_sjm_nest ? (join->all_table_map & ~emb_sjm_nest->sj_inner_tables)
                        : 0) |
          (join->allow_outer_refs ? 0 : OUTER_REF_TABLE_BIT)),
      has_sj(!(join->select_lex->sj_nests.is_empty() || emb_sjm_nest)),
      test_all_ref_keys(false),
      found_plan_with_allowed_sj(false),
      got_final_plan(false) {}

/**
  Find the best index to do 'ref' access on for a table.

  The best index chosen using the following priority list
  1) A clustered primary key with equality predicates on all keyparts is
     always chosen.
  2) A non nullable unique index with equality predicates on
     all keyparts is preferred over a non-unique index,
     nullable unique index or unique index where there are some
     keyparts without equality predicates.
  3) Otherwise, the index with best cost estimate is chosen.

  As a side-effect, bound_keyparts/read_cost/fanout is set for the first
  Key_use of every considered key.

  @param tab                        the table to be joined by the function
  @param remaining_tables           set of tables not included in the
                                    partial plan yet.
  @param idx                        the index in join->position[] where 'tab'
                                    is added to the partial plan.
  @param prefix_rowcount            estimate for the number of records returned
                                    by the partial plan
  @param [out] found_condition      whether or not there exists a condition
                                    that filters away rows for this table.
                                    Always true when the function finds a
                                    usable 'ref' access, but also if it finds
                                    a condition that is not usable by 'ref'
                                    access, e.g. is there is an index covering
                                    (a,b) and there is a condition only on 'b'.
                                    Note that all dependent tables for the
                                    condition in question must be in the plan
                                    prefix for this to be 'true'. Unmodified
                                    if no relevant condition is found.
  @param [out] ref_depend_map       tables the best ref access depends on.
                                    Unmodified if no 'ref' access is found.
  @param [out] used_key_parts       Number of keyparts 'ref' access uses.
                                    Unmodified if no 'ref' access is found.

  @return pointer to Key_use for the index with best 'ref' access, NULL if
          no 'ref' access method is found.
*/
Key_use *Optimize_table_order::find_best_ref(
    const JOIN_TAB *tab, const table_map remaining_tables, const uint idx,
    const double prefix_rowcount, bool *found_condition,
    table_map *ref_depend_map, uint *used_key_parts) {
  // Skip finding best_ref if quick object is forced by hint.
  if (tab->quick() && tab->quick()->forced_by_hint) return NULL;

  // Return value - will point to Key_use of the index with cheapest ref access
  Key_use *best_ref = NULL;

  /*
    Cost of using best_ref; used to determine if ref access on another
    index is cheaper. Calculated as follows:

    (cost_ref_for_one_value + row_evaluate_cost(fanout_for_ref)) *
    prefix_rowcount
  */
  double best_ref_cost = DBL_MAX;

  // Index type, note that code below relies on this element definition order
  enum idx_type { CLUSTERED_PK, UNIQUE, NOT_UNIQUE, FULLTEXT };
  enum idx_type best_found_keytype = NOT_UNIQUE;

  TABLE *const table = tab->table();
  Opt_trace_context *const trace = &thd->opt_trace;

  /*
    Guessing the number of distinct values in the table; used to
    make "rec_per_key"-like estimates when no statistics is
    available.
  */
  ha_rows distinct_keys_est = tab->records() / MATCHING_ROWS_IN_OTHER_TABLE;

  // Test how we can use keys
  for (Key_use *keyuse = tab->keyuse(); keyuse->table_ref == tab->table_ref;) {
    // keyparts that are usable for this index given the current partial plan
    key_part_map found_part = 0;
    // Bitmap of keyparts where the ref access is over 'keypart=const'
    key_part_map const_part = 0;
<<<<<<< HEAD
=======
    // Keyparts where ref access will not match on NULL values.
    // Used for unique indexes on nullable columns to decide whether
    // a specific key may match on (multiple) NULL valued rows.
    key_part_map null_rejecting_part = 0;
>>>>>>> 4869291f
    /*
      Cost of ref access on current index. Calculated as follows:
      cost_ref_for_one_value * prefix_rowcount
    */
    double cur_read_cost;
    // Fanout for ref access using this index
    double cur_fanout;
    uint cur_used_keyparts = 0;  // number of used keyparts
    // tables 'ref' access on this index depends on
    table_map table_deps = 0;
    const uint key = keyuse->key;
    const KEY *const keyinfo = table->key_info + key;
    /*
      Bitmap of keyparts in this index that have a condition

        "WHERE col=... OR col IS NULL"

      If 'ref' access is to be used in such cases, the JT_REF_OR_NULL
      type will be used.
    */
    key_part_map ref_or_null_part = 0;

    DBUG_PRINT("info", ("Considering ref access on key %s", keyinfo->name));
    Opt_trace_object trace_access_idx(trace);

    enum idx_type cur_keytype =
        (keyuse->keypart == FT_KEYPART) ? FULLTEXT : NOT_UNIQUE;

    // Calculate how many key segments of the current key we can use
    Key_use *const start_key = keyuse;
    start_key->bound_keyparts = 0;  // Initially, no ref access is possible

    // For each keypart
    while (keyuse->table_ref == tab->table_ref && keyuse->key == key) {
      const uint keypart = keyuse->keypart;
      // tables the current keypart depends on
      table_map cur_keypart_table_deps = 0;
      double best_distinct_prefix_rowcount = DBL_MAX;

      /*
        Check all ways to access the keypart. There is one keyuse
        object for each equality predicate for the keypart, and this
        loop estimates which equality predicate is best. Example that
        would have two keyuse objects for a keypart covering
        t1.col_x: "WHERE t1.col_x=4 AND t1.col_x=t2.col_y"
      */
      for (; keyuse->table_ref == tab->table_ref && keyuse->key == key &&
             keyuse->keypart == keypart;
           ++keyuse) {
        /*
          This keyuse cannot be used if
          1) it is a key reference between a table inside a semijoin
             nest and one outside of it. The same applices to
             materialized subqueries
          2) it is a key reference to a table that is not in the plan
             prefix (i.e., a table that will be later in the join
             sequence)
          3) there will be two ref_or_null keyparts
             ("WHERE col=... OR col IS NULL"). Thus if
             a) the condition for an earlier keypart is of type
                ref_or_null, and
             b) the condition for the current keypart is ref_or_null
        */
        if ((excluded_tables & keyuse->used_tables) ||        // 1)
            (remaining_tables & keyuse->used_tables) ||       // 2)
            (ref_or_null_part &&                              // 3a)
             (keyuse->optimize & KEY_OPTIMIZE_REF_OR_NULL)))  // 3b)
          continue;

<<<<<<< HEAD
=======
        if (keypart != FT_KEYPART) {
          const bool keyinfo_maybe_null =
              keyinfo->key_part[keypart].field->maybe_null();
          if (keyuse->null_rejecting || !keyuse->val->maybe_null ||
              !keyinfo_maybe_null)
            null_rejecting_part |= keyuse->keypart_map;
        }
>>>>>>> 4869291f
        found_part |= keyuse->keypart_map;
        if (!(keyuse->used_tables & ~join->const_table_map))
          const_part |= keyuse->keypart_map;

        const double cur_distinct_prefix_rowcount =
            prev_record_reads(join, idx, (table_deps | keyuse->used_tables));
        if (cur_distinct_prefix_rowcount < best_distinct_prefix_rowcount) {
          /*
            We estimate that the currently considered usage of the
            keypart will have to lookup fewer distinct key
            combinations from the prefix tables.
          */
          cur_keypart_table_deps = keyuse->used_tables & ~join->const_table_map;
          best_distinct_prefix_rowcount = cur_distinct_prefix_rowcount;
        }
        if (distinct_keys_est > keyuse->ref_table_rows)
          distinct_keys_est = keyuse->ref_table_rows;
        /*
          If there is one 'key_column IS NULL' expression, we can
          use this ref_or_null optimisation of this field
        */
        if (keyuse->optimize & KEY_OPTIMIZE_REF_OR_NULL)
          ref_or_null_part |= keyuse->keypart_map;
      }
      table_deps |= cur_keypart_table_deps;
    }

    if (distinct_keys_est < MATCHING_ROWS_IN_OTHER_TABLE) {
      // Fix for small tables
      distinct_keys_est = MATCHING_ROWS_IN_OTHER_TABLE;
      if (tab->records() && tab->records() < distinct_keys_est)
        distinct_keys_est = tab->records();
    }

    // fulltext indexes require special treatment
    if (cur_keytype != FULLTEXT) {
      *found_condition |= found_part;

      const bool all_key_parts_covered =
          (found_part == LOWER_BITS(key_part_map, actual_key_parts(keyinfo)));
<<<<<<< HEAD
=======
      const bool all_key_parts_non_null =
          (ref_or_null_part == 0 &&
           null_rejecting_part ==
               LOWER_BITS(key_part_map, actual_key_parts(keyinfo)));
>>>>>>> 4869291f
      /*
        check for the current key type.
        If we find a key with all the keyparts having equality predicates and
        --> if it is a clustered primary key, current key type is set to
            CLUSTERED_PK.
        --> if it is non-nullable unique key, it is set as UNIQUE.
        --> If none of the specified key parts may result in NULL value(s)
            being matched, it is set as UNIQUE.
        --> otherwise its a NOT_UNIQUE keytype.
      */
      if (all_key_parts_covered && (keyinfo->flags & HA_NOSAME)) {
        if (key == table->s->primary_key &&
            table->file->primary_key_is_clustered())
          cur_keytype = CLUSTERED_PK;
        else if ((keyinfo->flags & HA_NULL_PART_KEY) == 0)
          cur_keytype = UNIQUE;
<<<<<<< HEAD
=======
        else if (all_key_parts_non_null)
          cur_keytype = UNIQUE;
>>>>>>> 4869291f
      }

      if (cur_keytype == UNIQUE || cur_keytype == CLUSTERED_PK)
        trace_access_idx.add_alnum("access_type", "eq_ref");
      else
        trace_access_idx.add_alnum("access_type", "ref");

      trace_access_idx.add_utf8("index", keyinfo->name);

      if (cur_keytype > best_found_keytype) {
        trace_access_idx.add("chosen", false)
            .add_alnum("cause", "heuristic_eqref_already_found");
        if (unlikely(!test_all_ref_keys))
          continue;
        else {
          /*
            key will be rejected further down, after we compute its
            bound_keyparts/read_cost/fanout.
          */
        }
      }

      // Check if we found full key
      if (all_key_parts_covered && !ref_or_null_part) /* use eq key */
      {
        cur_used_keyparts = (uint)~0;
<<<<<<< HEAD
        if ((keyinfo->flags & (HA_NOSAME | HA_NULL_PART_KEY)) == HA_NOSAME) {
=======
        if (keyinfo->flags & HA_NOSAME &&
            ((keyinfo->flags & HA_NULL_PART_KEY) == 0 ||
             all_key_parts_non_null)) {
>>>>>>> 4869291f
          cur_read_cost = prev_record_reads(join, idx, table_deps) *
                          table->cost_model()->page_read_cost(1.0);
          cur_fanout = 1.0;
        } else {
          if (!table_deps) { /* We found a const key */
            /*
              ReuseRangeEstimateForRef-1:
              We get here if we've found a ref(const) (c_i are constants):
              "(keypart1=c1) AND ... AND (keypartN=cN)"   [ref_const_cond]

              If range optimizer was able to construct a "range"
              access on this index, then its condition "quick_cond" was
              eqivalent to ref_const_cond (*), and we can re-use E(#rows)
              from the range optimizer.

              Proof of (*): By properties of range and ref optimizers
              quick_cond will be equal or tighter than ref_const_cond.
              ref_const_cond already covers "smallest" possible interval -
              a singlepoint interval over all keyparts. Therefore,
              quick_cond is equivalent to ref_const_cond (if it was an
              empty interval we wouldn't have got here).
            */
            if (table->quick_keys.is_set(key))
              cur_fanout = (double)table->quick_rows[key];
            else {
              // quick_range couldn't use key
              cur_fanout = (double)tab->records() / distinct_keys_est;
            }
          } else {
            // Use records per key statistics if available
            if (keyinfo->has_records_per_key(actual_key_parts(keyinfo) - 1)) {
              cur_fanout =
                  keyinfo->records_per_key(actual_key_parts(keyinfo) - 1);
            } else { /* Prefer longer keys */
              DBUG_ASSERT(table->s->max_key_length > 0);
              cur_fanout =
                  ((double)tab->records() / (double)distinct_keys_est *
                   (1.0 +
                    ((double)(table->s->max_key_length - keyinfo->key_length) /
                     (double)table->s->max_key_length)));
              if (cur_fanout < 2.0)
                cur_fanout = 2.0; /* Can't be as good as a unique */
            }

            /*
              ReuseRangeEstimateForRef-2:  We get here if we could not reuse
              E(#rows) from range optimizer. Make another try:

              If range optimizer produced E(#rows) for a prefix of the ref
              access we're considering, and that E(#rows) is lower then our
              current estimate, make an adjustment. The criteria of when we
              can make an adjustment is a special case of the criteria used
              in ReuseRangeEstimateForRef-3.
            */
            if (table->quick_keys.is_set(key) &&
                (const_part &
                 (((key_part_map)1 << table->quick_key_parts[key]) - 1)) ==
                    (((key_part_map)1 << table->quick_key_parts[key]) - 1) &&
                table->quick_n_ranges[key] == 1 &&
                cur_fanout > (double)table->quick_rows[key]) {
              cur_fanout = (double)table->quick_rows[key];
            }
          }
          // Limit the number of matched rows
          const double tmp_fanout =
              min(cur_fanout, (double)thd->variables.max_seeks_for_key);
<<<<<<< HEAD
          if (table->covering_keys.is_set(key) ||
              (table->file->index_flags(key, 0, 0) & HA_CLUSTERED_INDEX)) {
=======
          if (table->covering_keys.is_set(key)) {
>>>>>>> 4869291f
            // We can use only index tree
            const Cost_estimate index_read_cost =
                table->file->index_scan_cost(key, 1, tmp_fanout);
            cur_read_cost = prefix_rowcount * index_read_cost.total_cost();
          } else if (key == table->s->primary_key &&
                     table->file->primary_key_is_clustered()) {
            const Cost_estimate table_read_cost =
                table->file->read_cost(key, 1, tmp_fanout);
            cur_read_cost = prefix_rowcount * table_read_cost.total_cost();
          } else
            cur_read_cost = prefix_rowcount *
                            min(table->cost_model()->page_read_cost(tmp_fanout),
                                tab->worst_seeks);
        }
      } else if ((found_part & 1) && (!(table->file->index_flags(key, 0, 0) &
                                        HA_ONLY_WHOLE_INDEX) ||
                                      all_key_parts_covered)) {
        /*
          Use as many key-parts as possible and a unique key is better
          than a not unique key.
          Set cur_fanout to (previous record count) * (records / combination)
        */

        cur_used_keyparts = max_part_bit(found_part);
        /*
          ReuseRangeEstimateForRef-3:
          We're now considering a ref[or_null] access via
          (t.keypart1=e1 AND ... AND t.keypartK=eK) [ OR
          (same-as-above but with one cond replaced
          with "t.keypart_i IS NULL")]  (**)

          Try re-using E(#rows) from "range" optimizer:
          We can do so if "range" optimizer used the same intervals as
          in (**). The intervals used by range optimizer may be not
          available at this point (as "range" access might have choosen to
          create quick select over another index), so we can't compare
          them to (**). We'll make indirect judgements instead.
          The sufficient conditions for re-use are:
          (C1) All e_i in (**) are constants, i.e. table_deps==false. (if
          this is not satisfied we have no way to know which ranges
          will be actually scanned by 'ref' until we execute the
          join)
          (C2) max #key parts in 'range' access == K == max_key_part (this
          is apparently a necessary requirement)

          We also have a property that "range optimizer produces equal or
          tighter set of scan intervals than ref(const) optimizer". Each
          of the intervals in (**) are "tightest possible" intervals when
          one limits itself to using keyparts 1..K (which we do in #2).

          From here it follows that range access uses either one or
          both of the (I1) and (I2) intervals:

          (t.keypart1=c1 AND ... AND t.keypartK=eK)  (I1)
          (same-as-above but with one cond replaced
          with "t.keypart_i IS NULL")               (I2)

          The remaining part is to exclude the situation where range
          optimizer used one interval while we're considering
          ref-or-null and looking for estimate for two intervals. This
          is done by last limitation:

          (C3) "range optimizer used (have ref_or_null?2:1) intervals"
        */
        double tmp_fanout = 0.0;
        if (table->quick_keys.is_set(key) && !table_deps &&               //(C1)
            table->quick_key_parts[key] == cur_used_keyparts &&           //(C2)
            table->quick_n_ranges[key] == 1 + MY_TEST(ref_or_null_part))  //(C3)
        {
          tmp_fanout = cur_fanout = (double)table->quick_rows[key];
        } else {
          // Check if we have statistic about the distribution
          if (keyinfo->has_records_per_key(cur_used_keyparts - 1)) {
            cur_fanout = keyinfo->records_per_key(cur_used_keyparts - 1);

            /*
              Fix for the case where the index statistics is too
              optimistic:
              If
              (1) We're considering ref(const) and there is quick select
              on the same index,
              (2) and that quick select uses more keyparts (i.e. it will
              scan equal/smaller interval then this ref(const))
              Then use E(#rows) from quick select.

              One observation is that when there are multiple
              indexes with a common prefix (eg (b) and (b, c)) we
              are not always selecting (b, c) even when this can
              use more keyparts. Inaccuracies in statistics from
              the storage engines can cause the record estimate
              for the quick object for (b) to be lower than the
              record estimate for the quick object for (b,c).

              Q: Why do we choose to use 'ref'? Won't quick select be
              cheaper in some cases ?
              TODO: figure this out and adjust the plan choice if needed.
            */
            if (!table_deps && table->quick_keys.is_set(key) &&   // (1)
                table->quick_key_parts[key] > cur_used_keyparts)  // (2)
            {
              trace_access_idx.add("chosen", false)
                  .add_alnum("cause", "range_uses_more_keyparts");
              continue;
            }

            tmp_fanout = cur_fanout;
          } else {
            /*
              Assume that the first key part matches 1% of the file
              and that the whole key matches 10 (duplicates) or 1
              (unique) records.
              Assume also that more key matches proportionally more
              records
              This gives the formula:
              records = (x * (b-a) + a*c-b)/(c-1)

              b = records matched by whole key
              a = records matched by first key part (1% of all records?)
              c = number of key parts in key
              x = used key parts (1 <= x <= c)
            */
            rec_per_key_t rec_per_key;
            if (keyinfo->has_records_per_key(keyinfo->user_defined_key_parts -
                                             1))
              rec_per_key =
                  keyinfo->records_per_key(keyinfo->user_defined_key_parts - 1);
            else
              rec_per_key =
                  rec_per_key_t(tab->records()) / distinct_keys_est + 1;

            if (tab->records() == 0)
              tmp_fanout = 0.0;
            else if (rec_per_key / tab->records() >= 0.01)
              tmp_fanout = rec_per_key;
            else {
              const double a = tab->records() * 0.01;
              if (keyinfo->user_defined_key_parts > 1)
                tmp_fanout =
                    (cur_used_keyparts * (rec_per_key - a) +
                     a * keyinfo->user_defined_key_parts - rec_per_key) /
                    (keyinfo->user_defined_key_parts - 1);
              else
                tmp_fanout = a;
              set_if_bigger(tmp_fanout, 1.0);
            }
            cur_fanout = (ulong)tmp_fanout;
          }

          if (ref_or_null_part) {
            // We need to do two key searches to find key
            tmp_fanout *= 2.0;
            cur_fanout *= 2.0;
          }

          /*
            ReuseRangeEstimateForRef-4:  We get here if we could not reuse
            E(#rows) from range optimizer. Make another try:

            If range optimizer produced E(#rows) for a prefix of the ref
            access we're considering, and that E(#rows) is lower then our
            current estimate, make the adjustment.

            The decision whether we can re-use the estimate from the range
            optimizer is the same as in ReuseRangeEstimateForRef-3,
            applied to first table->quick_key_parts[key] key parts.
          */
          if (table->quick_keys.is_set(key) &&
              table->quick_key_parts[key] <= cur_used_keyparts &&
              const_part & ((key_part_map)1 << table->quick_key_parts[key]) &&
              table->quick_n_ranges[key] ==
                  1 + MY_TEST(ref_or_null_part & const_part) &&
              cur_fanout > (double)table->quick_rows[key]) {
            tmp_fanout = cur_fanout = (double)table->quick_rows[key];
          }
        }

        // Limit the number of matched rows
        set_if_smaller(tmp_fanout, (double)thd->variables.max_seeks_for_key);
<<<<<<< HEAD
        if (table->covering_keys.is_set(key) ||
            (table->file->index_flags(key, 0, 0) & HA_CLUSTERED_INDEX)) {
=======
        if (table->covering_keys.is_set(key)) {
>>>>>>> 4869291f
          // We can use only index tree
          const Cost_estimate index_read_cost =
              table->file->index_scan_cost(key, 1, tmp_fanout);
          cur_read_cost = prefix_rowcount * index_read_cost.total_cost();
        } else if (key == table->s->primary_key &&
                   table->file->primary_key_is_clustered()) {
          const Cost_estimate table_read_cost =
              table->file->read_cost(key, 1, tmp_fanout);
          cur_read_cost = prefix_rowcount * table_read_cost.total_cost();
        } else
          cur_read_cost = prefix_rowcount *
                          min(table->cost_model()->page_read_cost(tmp_fanout),
                              tab->worst_seeks);
      } else {
        // No useful predicates on the first keypart; cannot use key
        trace_access_idx.add("usable", false).add("chosen", false);
        continue;
      }
    } else {
      // This is a full-text index

      trace_access_idx.add_alnum("access_type", "fulltext")
          .add_utf8("index", keyinfo->name);

      if (best_found_keytype < NOT_UNIQUE) {
        trace_access_idx.add("chosen", false)
            .add_alnum("cause", "heuristic_eqref_already_found");
        // Ignore test_all_ref_keys, semijoin loosescan never uses fulltext
        continue;
      }
      // Actually it should be cur_fanout=0.0 (yes!) but 1.0 is probably safer
      cur_read_cost = prev_record_reads(join, idx, table_deps) *
                      table->cost_model()->page_read_cost(1.0);
      cur_fanout = 1.0;
    }

    start_key->bound_keyparts = found_part;
    start_key->fanout = cur_fanout;
    start_key->read_cost = cur_read_cost;

    const double cur_ref_cost =
        cur_read_cost +
        prefix_rowcount * join->cost_model()->row_evaluate_cost(cur_fanout);
    trace_access_idx.add("rows", cur_fanout).add("cost", cur_ref_cost);

    /*
      The current index usage is better than the best index usage found
      so far if:

       1) The access type for the best index and the current index is
          FULLTEXT or REF, and the current index has a lower cost
       2) The access type is the same for the best index and the
          current index, and the current index has a lower cost
          (ie, both indexes are UNIQUE)
       3) The access type of the current index is better than
          that of the best index (EQ_REF better than REF, Clustered PK
          better than EQ_REF etc)
    */
    bool new_candidate = false;

    if (best_found_keytype >= NOT_UNIQUE && cur_keytype >= NOT_UNIQUE)
      new_candidate = cur_ref_cost < best_ref_cost;  // 1
    else if (best_found_keytype == cur_keytype)
      new_candidate = cur_ref_cost < best_ref_cost;  // 2
    else if (best_found_keytype > cur_keytype)
      new_candidate = true;  // 3

    if (new_candidate) {
      *ref_depend_map = table_deps;
      *used_key_parts = cur_used_keyparts;
      best_ref = start_key;
      best_ref_cost = cur_ref_cost;
      best_found_keytype = cur_keytype;
    }

    trace_access_idx.add("chosen", best_ref == start_key);

    if (best_found_keytype == CLUSTERED_PK) {
      trace_access_idx.add_alnum("cause", "clustered_pk_chosen_by_heuristics");
      if (unlikely(!test_all_ref_keys)) break;
    }
  }  // for each key

  return best_ref;
}

/**
  Calculate the cost of range/table/index scanning table 'tab'.

  Returns a hybrid scan cost number: the cost of fetching rows from
  the storage engine plus CPU cost during execution for evaluating the
  rows (estimate) that will be filtered out by predicates relevant to
  the table. The cost does not include the CPU cost during execution
  for rows that are not filtered out.

  This hybrid cost is needed because if join buffering is used to
  reduce the number of scans, then the final cost depends on how many
  times the join buffer had to be filled.

  @param tab                  the table to be joined by the function
  @param idx                  the index in join->position[] where 'tab'
                              is added to the partial plan.
  @param best_ref             description of the best ref access method
                              for 'tab'
  @param prefix_rowcount      estimate for the number of records returned
                              by the partial plan
  @param found_condition      whether or not there exists a condition
                              that filters away rows for this table.
                              @see find_best_ref()
  @param disable_jbuf         don't use join buffering if true
  @param[out] rows_after_filtering fanout of the access method after taking
                              condition filtering into account
  @param trace_access_scan    The optimizer trace object info is appended to

  @return                     Cost of fetching rows from the storage
                              engine plus CPU execution cost of the
                              rows that are estimated to be filtered out
                              by query conditions.
*/
double Optimize_table_order::calculate_scan_cost(
    const JOIN_TAB *tab, const uint idx, const Key_use *best_ref,
    const double prefix_rowcount, const bool found_condition,
    const bool disable_jbuf, double *rows_after_filtering,
    Opt_trace_object *trace_access_scan) {
  double scan_and_filter_cost;
  TABLE *const table = tab->table();
  const Cost_model_server *const cost_model = join->cost_model();
  *rows_after_filtering = static_cast<double>(tab->found_records);

  trace_access_scan->add("rows_to_scan", tab->found_records);

  /*
    This block should only affect the cost of scans using join
    buffering. Consider moving it to the if () block that handles join
    buffering.
  */
  if (thd->optimizer_switch_flag(OPTIMIZER_SWITCH_COND_FANOUT_FILTER)) {
    const float const_cond_filter = calculate_condition_filter(
        tab, NULL, 0, static_cast<double>(tab->found_records), !disable_jbuf,
        true, *trace_access_scan);

    /*
      For high found_records values, multiplication by float may
      result in a higher value than the original for
      const_cond_filter=1.0. Cast to double to increase precision.
    */
    *rows_after_filtering = rows2double(tab->found_records) * const_cond_filter;
  } else if (table->quick_condition_rows != tab->found_records)
    *rows_after_filtering = static_cast<double>(table->quick_condition_rows);
  else if (found_condition) {
    /*
      If there is a filtering condition on the table (i.e. ref
      analyzer found at least one "table.keyXpartY= exprZ", where
      exprZ refers only to tables preceding this table in the join
      order we're now considering), and optimizer condition filtering
      is turned off, then assume that 25% of the rows will be filtered
      out by this condition.

      This heuristic is supposed to force tables used in exprZ to be
      before this table in join order.
    */

    *rows_after_filtering = tab->found_records * 0.75;
  }

  /*
    Range optimizer never proposes a RANGE if it isn't better
    than FULL: so if RANGE is present, it's always preferred to FULL.
    Here we estimate its cost.
  */
  if (tab->quick()) {
    trace_access_scan->add_alnum("access_type", "range");
    tab->quick()->trace_quick_description(&thd->opt_trace);
    /*
      For each record we:
      - read record range through 'quick'
      - skip rows which does not satisfy WHERE constraints
      TODO:
      We take into account possible use of join cache for ALL/index
      access (see first else-branch below), but we don't take it into
      account here for range/index_merge access. Find out why this is so.
    */
    scan_and_filter_cost =
        prefix_rowcount * (tab->quick()->cost_est.total_cost() +
                           cost_model->row_evaluate_cost(
                               tab->found_records - *rows_after_filtering));
  } else {
    trace_access_scan->add_alnum("access_type", "scan");

    // Cost of scanning the table once
    Cost_estimate scan_cost;
    if (table->force_index && !best_ref)  // index scan
      scan_cost = table->file->read_cost(tab->ref().key, 1,
                                         static_cast<double>(tab->records()));
    else
      scan_cost = table->file->table_scan_cost();  // table scan
    const double single_scan_read_cost = scan_cost.total_cost();

    /* Estimate total cost of reading table. */
    if (disable_jbuf) {
      /*
        For each record from the prefix we have to:
        - read the whole table
        - skip rows which does not satisfy join condition

        Note that there is also the cost of evaluating rows that DO
        satisfy the WHERE condition, but this is added
        a) temporarily in best_access_path(), before comparing this
           scan cost to the best 'ref' access method, and
        b) permanently by the caller of best_access_path() (@see e.g.
           best_extension_by_limited_search())
      */
      scan_and_filter_cost =
          prefix_rowcount *
          (single_scan_read_cost + cost_model->row_evaluate_cost(
                                       tab->records() - *rows_after_filtering));
    } else {
      /*
        IO cost: We read the table as many times as join buffer
        becomes full. (It would be more exact to round the result of
        the division with floor(), but that takes 5% of time in a
        20-table query plan search.)

        CPU cost: For every full join buffer, attached conditions are
        evaluated for each row in the scanned table. We assume that
        the conditions evaluate to 'true' for 'rows_after_filtering'
        number of rows. The rows that pass are then joined with the
        prefix rows.

        The CPU cost for the rows that do NOT satisfy the attached
        conditions is considered to be part of the read cost and is
        added below. The cost of joining the rows that DO satisfy the
        attached conditions with all prefix rows is added in
        greedy_search().
      */
      const double buffer_count =
          1.0 + ((double)cache_record_length(join, idx) * prefix_rowcount /
                 (double)thd->variables.join_buff_size);

      scan_and_filter_cost =
          buffer_count *
          (single_scan_read_cost + cost_model->row_evaluate_cost(
                                       tab->records() - *rows_after_filtering));

      trace_access_scan->add("using_join_cache", true);
      trace_access_scan->add("buffers_needed",
                             buffer_count >= std::numeric_limits<ulong>::max()
                                 ? std::numeric_limits<ulong>::max()
                                 : static_cast<ulong>(buffer_count));
    }
  }

  return scan_and_filter_cost;
}

/**
  If table is a lateral derived table, calculates the "cost of
  materialization", which is the cost of a single materialization (available
  in the DT's underlying JOIN final plan) multiplied by the number of rows
  output by the last-in-plan table which DT references (available in a
  POSITION structure). For example if plan is
  t1 (outputs 2 rows) - t2 (outputs 20 rows) - dt
  and dt's definition references only t1, we multiply by 2, not by 20.
  This cost is divided by the number of times the DT will be read (20, here),
  to provide a number which best_access_path() can add to best_read_cost.
*/
double Optimize_table_order::lateral_derived_cost(
    const JOIN_TAB *tab, const uint idx, const double prefix_rowcount,
    const Cost_model_server *cost_model) {
  DBUG_ASSERT(tab->table_ref->is_derived() &&
              tab->table_ref->derived_unit()->m_lateral_deps);
  if (prefix_rowcount == 0)  // no input rows: no materialization needed
    return 0;
  table_map deps = tab->table_ref->derived_unit()->m_lateral_deps;
  POSITION *positions = got_final_plan ? join->best_positions : join->positions;
  double derived_mat_cost = 0;
  for (int j = idx; j >= (int)join->const_tables; j--) {
    if (deps & join->best_ref[j]->table_ref->map()) {
      // We found the last table in plan, on which 'tab' depends.
      auto res = tab->table_ref->derived_unit()->query_result();
      double inner_query_cost = res->estimated_cost;
      double inner_query_rowcount = res->estimated_rowcount;
      // copied and simplified from calculate_materialization_costs()
      Cost_model_server::enum_tmptable_type tmp_table_type;
      if (tab->table()->s->reclength * inner_query_rowcount <
          thd->variables.max_heap_table_size)
        tmp_table_type = Cost_model_server::MEMORY_TMPTABLE;
      else
        tmp_table_type = Cost_model_server::DISK_TMPTABLE;
      double write_cost = cost_model->tmptable_readwrite_cost(
          tmp_table_type, inner_query_rowcount, 0.0);
      double mat_times = positions[j].prefix_rowcount;
      double total_mat_cost = mat_times * (inner_query_cost + write_cost);
      // average per read request:
      derived_mat_cost = total_mat_cost / prefix_rowcount;
      Opt_trace_context *const trace = &thd->opt_trace;
      Opt_trace_object trace_lateral(trace);
      Opt_trace_object trace_details(trace, "lateral_materialization");
      trace_details.add("cost_for_one_run_of_inner_query", inner_query_cost)
          .add("cost_for_writing_to_tmp_table", write_cost)
          .add("count_of_runs", mat_times)
          .add("total_cost", total_mat_cost)
          .add("cost_per_read", derived_mat_cost);
      break;
    }
  }
  return derived_mat_cost;
}

/**
  Find the best access path for an extension of a partial execution
  plan and add this path to the plan.

  The function finds the best access path to table 'tab' from the
  passed partial plan where an access path is the general term for any
  means to access the data in 'tab'. An access path may use either an
  index scan, a table scan, a range scan or ref access, whichever is
  cheaper. The input partial plan is passed via the array
  'join->positions' of length 'idx'. The chosen access method for
  'tab' and its cost is stored in 'join->positions[idx]'.

  @param tab               the table to be joined by the function
  @param remaining_tables  set of tables not included in the partial plan yet.
  @param idx               the index in join->position[] where 'tab' is added
                           to the partial plan.
  @param disable_jbuf      true<=> Don't use join buffering
  @param prefix_rowcount   estimate for the number of records returned by the
                           partial plan
  @param[out] pos          Table access plan
*/

void Optimize_table_order::best_access_path(JOIN_TAB *tab,
                                            const table_map remaining_tables,
                                            const uint idx, bool disable_jbuf,
                                            const double prefix_rowcount,
                                            POSITION *pos) {
  bool found_condition = false;
  bool best_uses_jbuf = false;
  Opt_trace_context *const trace = &thd->opt_trace;
  TABLE *const table = tab->table();
  const Cost_model_server *const cost_model = join->cost_model();

  float filter_effect = 1.0;

  thd->m_current_query_partial_plans++;

  /*
    Cannot use join buffering if either
     1. This is the first table in the join sequence, or
     2. Join buffering is not enabled
        (Only Block Nested Loop is considered in this context)
     3. If first-dependency-of-remaining-lateral-table < table-we-plan-for.
     Reason for 3: @see setup_join_buffering().
  */
  disable_jbuf =
      disable_jbuf || idx == join->const_tables ||  // 1
      !hint_table_state(join->thd, tab->table_ref,  // 2
                        BNL_HINT_ENUM, OPTIMIZER_SWITCH_BNL) ||
      join->deps_of_remaining_lateral_derived_tables & ~remaining_tables;  // 3

  DBUG_ENTER("Optimize_table_order::best_access_path");

  Opt_trace_object trace_wrapper(trace, "best_access_path");
  Opt_trace_array trace_paths(trace, "considered_access_paths");

  // The 'ref' access method with lowest cost as found by find_best_ref()
  Key_use *best_ref = NULL;

  table_map ref_depend_map = 0;
  uint used_key_parts = 0;

  // Look for the best ref access if the storage engine supports index access.
  if (tab->keyuse() != nullptr &&
      (table->file->ha_table_flags() & HA_NO_INDEX_ACCESS) == 0)
    best_ref =
        find_best_ref(tab, remaining_tables, idx, prefix_rowcount,
                      &found_condition, &ref_depend_map, &used_key_parts);

  double rows_fetched = best_ref ? best_ref->fanout : DBL_MAX;
  /*
    Cost of executing the best access method prefix_rowcount
    number of times
  */
  double best_read_cost = best_ref ? best_ref->read_cost : DBL_MAX;

  double derived_mat_cost =
      (tab->table_ref->is_derived() &&
       tab->table_ref->derived_unit()->m_lateral_deps)
          ? lateral_derived_cost(tab, idx, prefix_rowcount, cost_model)
          : 0;

  Opt_trace_object trace_access_scan(trace);
  /*
    Don't test table scan if it can't be better.
    Prefer key lookup if we would use the same key for scanning.

    Don't do a table scan on InnoDB tables, if we can read the used
    parts of the row from any of the used index.
    This is because table scans uses index and we would not win
    anything by using a table scan. The only exception is INDEX_MERGE
    quick select. We can not say for sure that INDEX_MERGE quick select
    is always faster than ref access. So it's necessary to check if
    ref access is more expensive.

    We do not consider index/table scan or range access if:

    1a) The best 'ref' access produces fewer records than a table scan
        (or index scan, or range acces), and
    1b) The best 'ref' executed for all partial row combinations, is
        cheaper than a single scan. The rationale for comparing

        COST(ref_per_partial_row) * E(#partial_rows)
           vs
        COST(single_scan)

        is that if join buffering is used for the scan, then scan will
        not be performed E(#partial_rows) times, but
        E(#partial_rows)/E(#partial_rows_fit_in_buffer). At this point
        in best_access_path() we don't know this ratio, but it is
        somewhere between 1 and E(#partial_rows). To avoid
        overestimating the total cost of scanning, the heuristic used
        here has to assume that the ratio is 1. A more fine-grained
        cost comparison will be done later in this function.
    (2) The best way to perform table or index scan is to use 'range' access
        using index IDX. If it is a 'tight range' scan (i.e not a loose index
        scan' or 'index merge'), then ref access on the same index will
        perform equal or better if ref access can use the same or more number
        of key parts.
    (3) See above note about InnoDB.
    (4) NOT ("FORCE INDEX(...)" is used for table and there is 'ref' access
             path, but there is no quick select)
        If the condition in the above brackets holds, then the only possible
        "table scan" access method is ALL/index (there is no quick select).
        Since we have a 'ref' access path, and FORCE INDEX instructs us to
        choose it over ALL/index, there is no need to consider a full table
        scan.
  */
  if (rows_fetched < tab->found_records &&  // (1a)
      best_read_cost <= tab->read_time)     // (1b)
  {
    // "scan" means (full) index scan or (full) table scan.
    if (tab->quick()) {
      trace_access_scan.add_alnum("access_type", "range");
      tab->quick()->trace_quick_description(trace);
    } else
      trace_access_scan.add_alnum("access_type", "scan");

    trace_access_scan
        .add("cost",
             tab->read_time + cost_model->row_evaluate_cost(
                                  static_cast<double>(tab->found_records)))
        .add("rows", tab->found_records)
        .add("chosen", false)
        .add_alnum("cause", "cost");
  } else if (tab->quick() && best_ref &&              // (2)
             tab->quick()->index == best_ref->key &&  // (2)
             (used_key_parts >=
              table->quick_key_parts[best_ref->key]) &&  // (2)
             (tab->quick()->get_type() !=
              QUICK_SELECT_I::QS_TYPE_GROUP_MIN_MAX) &&
             (tab->quick()->get_type() !=
              QUICK_SELECT_I::QS_TYPE_SKIP_SCAN))  // (2)
  {
    trace_access_scan.add_alnum("access_type", "range");
    tab->quick()->trace_quick_description(trace);
    trace_access_scan.add("chosen", false)
        .add_alnum("cause", "heuristic_index_cheaper");
  } else if ((table->file->ha_table_flags() & HA_TABLE_SCAN_ON_INDEX) &&  //(3)
             !table->covering_keys.is_clear_all() && best_ref &&          //(3)
             (!tab->quick() ||                                            //(3)
              (tab->quick()->get_type() ==
                   QUICK_SELECT_I::QS_TYPE_ROR_INTERSECT &&  //(3)
               best_ref->read_cost <
                   tab->quick()->cost_est.total_cost())))  //(3)
  {
    if (tab->quick()) {
      trace_access_scan.add_alnum("access_type", "range");
      tab->quick()->trace_quick_description(trace);
    } else
      trace_access_scan.add_alnum("access_type", "scan");

    trace_access_scan.add("chosen", false)
        .add_alnum("cause", "covering_index_better_than_full_scan");
  } else if ((table->force_index && best_ref && !tab->quick()))  // (4)
  {
    trace_access_scan.add_alnum("access_type", "scan")
        .add("chosen", false)
        .add_alnum("cause", "force_index");
  } else {
    /*
      None of the heuristics found that table/index/range scan is
      obviously more expensive than 'ref' access. The 'ref' cost
      therefore has to be compared to the cost of scanning.
    */
    double rows_after_filtering;

    double scan_read_cost = calculate_scan_cost(
        tab, idx, best_ref, prefix_rowcount, found_condition, disable_jbuf,
        &rows_after_filtering, &trace_access_scan);

    /*
      We estimate the cost of evaluating WHERE clause for found
      records as row_evaluate_cost(prefix_rowcount * rows_after_filtering).
      This cost plus scan_cost gives us total cost of using
      TABLE/INDEX/RANGE SCAN.
    */
    const double scan_total_cost =
        scan_read_cost +
        cost_model->row_evaluate_cost(prefix_rowcount * rows_after_filtering);

    trace_access_scan.add("resulting_rows", rows_after_filtering);
    trace_access_scan.add("cost", scan_total_cost);

    if (best_ref == NULL ||
        (scan_total_cost <
         best_read_cost +
             cost_model->row_evaluate_cost(prefix_rowcount * rows_fetched))) {
      /*
        If the table has a range (tab->quick is set) make_join_select()
        will ensure that this will be used
      */
      best_read_cost = scan_read_cost;
      rows_fetched = rows_after_filtering;

      if (tab->found_records) {
        /*
          Although join buffering may be used for this table, this
          filter calculation is not done to calculate the cost of join
          buffering itself (that is done inside
          calculate_scan_cost()). The is_join_buffering parameter is
          therefore 'false'.
        */
        const float full_filter = calculate_condition_filter(
            tab, NULL, ~remaining_tables & ~excluded_tables,
            static_cast<double>(tab->found_records), false, false,
            trace_access_scan);
        filter_effect = static_cast<float>(std::min(
            1.0, tab->found_records * full_filter / rows_after_filtering));
      }
      best_ref = NULL;
      best_uses_jbuf = !disable_jbuf;
      ref_depend_map = 0;
    }

    trace_access_scan.add("chosen", best_ref == NULL);
  }

  /*
    Storage engines that track exact sizes may report an empty table
    as having row count equal to 0.
    If this table is an inner table of an outer join, adjust row count to 1,
    so that the join planner can make a better fanout calculation for
    the remaining tables of the join. (With size 0, the fanout would always
    become 0, meaning that the cost of adding one more table would also
    become 0, regardless of access method).
  */
  if (rows_fetched == 0.0 &&
      (join->select_lex->outer_join & tab->table_ref->map()))
    rows_fetched = 1.0;

  /*
    Do not calculate condition filtering unless 'ref' access is
    chosen. The filtering effect for all the scan types of access
    (range/index scan/table scan) has already been calculated.
  */
  if (best_ref)
    filter_effect = calculate_condition_filter(
        tab, best_ref, ~remaining_tables & ~excluded_tables, rows_fetched,
        false, false, trace_access_scan);

  best_read_cost += derived_mat_cost;
  pos->filter_effect = filter_effect;
  pos->rows_fetched = rows_fetched;
  pos->read_cost = best_read_cost;
  pos->key = best_ref;
  pos->table = tab;
  pos->ref_depend_map = ref_depend_map;
  pos->loosescan_key = MAX_KEY;
  pos->use_join_buffer = best_uses_jbuf;

  if (!best_ref && idx == join->const_tables && table == join->sort_by_table &&
      join->unit->select_limit_cnt >= rows_fetched) {
    trace_access_scan.add("use_tmp_table", true);
    join->sort_by_table = (TABLE *)1;  // Must use temporary table
  }

  DBUG_VOID_RETURN;
}

float calculate_condition_filter(const JOIN_TAB *const tab,
                                 const Key_use *const keyuse,
                                 table_map used_tables, double fanout,
                                 bool is_join_buffering, bool write_to_trace,
                                 Opt_trace_object &parent_trace) {
  /*
    Because calculating condition filtering has a cost, it should only
    be done if the filter is meaningful. It is meaningful if the query
    is an EXPLAIN, or if the filter may influence the QEP.

    Note that this means that EXPLAIN FOR CONNECTION will typically
    not find a calculated filtering value for the last table in a QEP
    (i.e., it will be 1.0).

    Calculate condition filter if
    1)  Condition filtering is enabled, and
    2a) Condition filtering is about to be calculated for a scan that
        might do join buffering. Rationale: When a table is scanned
        and joined with rows in a buffer, constant predicates are
        evaluated on rows in the joined table. Only rows that pass the
        constant predicates are attempted joined with the prefix rows
        in the buffer. The filtering effect is the estimate of how
        many rows pass the constant predicate evaluation.
    2b) 'tab' is not the last table that will be added to the plan.
        Rationale: filtering only reduces the number of rows sent to
        the next step in the join ordering and therefore has no effect
        on the last table in the join order, or
    2c) 'tab' is in a subselect. Rationale: for subqueries, view/table
        materializations, the filtering effect is needed to
        estimate the number of rows in the potentially materialized
        subquery, or
    2d) 'tab' is in a select_lex with a semijoin nest. Rationale: the
        cost of some of the duplicate elimination strategies depends
        on the size of the output, or
    2e) The query has either an order by or group by clause and a limit clause.
        Rationale: some of the limit optimizations take the filtering effect
        on the last table into account.
    2f) Statement is EXPLAIN

    Note: Even in the case of a single table query, the filtering
    effect may effect the QEP because the cost of sorting fewer rows
    is lower. This is currently ignored since single table
    optimization performance is so important.
  */
  const THD *thd = tab->join()->thd;
  TABLE *const table = tab->table();
  const table_map remaining_tables =
      ~used_tables & ~tab->table_ref->map() & tab->join()->all_table_map;
  if (!(thd->optimizer_switch_flag(
            OPTIMIZER_SWITCH_COND_FANOUT_FILTER) &&  // 1)
        (is_join_buffering ||                        // 2a
         remaining_tables != 0 ||                    // 2b
         tab->join()->select_lex->master_unit()->outer_select() !=
             NULL ||                                       // 2c
         !tab->join()->select_lex->sj_nests.is_empty() ||  // 2d
         ((tab->join()->order || tab->join()->group_list) &&
          tab->join()->unit->select_limit_cnt != HA_POS_ERROR) ||  // 2e
         thd->lex->is_explain())))                                 // 2f
    return COND_FILTER_ALLPASS;

  // No filtering is calculated if we expect less than one row to be fetched
  if (fanout < 1.0 || tab->found_records < 1.0 || tab->records() < 1.0)
    return COND_FILTER_ALLPASS;

  /*
    cond_set has the column bit set for each column involved in a
    predicate. If no bits are set, there are no predicates on this
    table.
  */
  if (bitmap_is_clear_all(&table->cond_set)) return COND_FILTER_ALLPASS;

  /*
    Use TABLE::tmp_set to keep track of fields that should not
    contribute to filtering effect.
    First, verify it's not used.
  */
  DBUG_ASSERT(bitmap_is_clear_all(&table->tmp_set));

  float filter = COND_FILTER_ALLPASS;

  Opt_trace_context *const trace = &tab->join()->thd->opt_trace;

  Opt_trace_disable_I_S disable_trace(trace, !write_to_trace);
  Opt_trace_array filtering_effect_trace(trace, "filtering_effect");

  /*
    If ref/range access, the condition is already included in the
    record estimate. The fields used by the ref/range access method
    shall not contribute to the filtering estimate since 'filter' is
    percentage of fetched rows that are filtered away.
  */
  if (keyuse) {
    const KEY *key = table->key_info + keyuse->key;

    if (keyuse[0].keypart == FT_KEYPART) {
      /*
        Fulltext indexes are special because keyuse->keypart does not
        contain the keypart number but a constant (FT_KEYPART)
        defining that it is a fulltext index. However, since fulltext
        search demands that all indexed keyparts are used, iterating
        over the next 'actual_key_parts' works.
      */
      for (uint i = 0; i < key->actual_key_parts; i++)
        bitmap_set_bit(&table->tmp_set, key->key_part[i].field->field_index);
    } else {
      const Key_use *curr_ku = keyuse;

      /*
        'keyuse' describes the chosen ref access method for 'tab'. It
        is a pointer into JOIN::keyuse_array which describes all
        possible ways to perform ref access for all indexes of all
        tables. E.g., keyuse for the index "t1.idx(kp1, kp2)" and
        query condition

          "WHERE t1.kp1=1 AND t1.kp1=t2.col AND t1.kp2=2"
        will be
          [keyuse(t1.kp1,1),keyuse(t1.kp1,t2.col),keyuse(t1.kp2,2)]

        1) Since there may be multiple ways to ref-access any index it
        is not enough to look at keyuse[0..actual_key_parts-1].
        Instead, stop iterating when curr_ku no longer points to the
        specified index in 'tab'.

        2) In addition, there may be predicates that are relevant for
        an index but that will not be used by the 'ref' access (the
        keypart is not bound). This could e.g. be because the
        predicate depends on a value from a table later in the join
        sequence or because there is ref_or_null access:

          "WHERE t1.kp1=1 AND t1.kp2=t2.col"
             => t1.kp2 not used by ref since it depends on
                table later in join sequenc
          "WHERE (t1.kp1=1 OR t1.kp1 IS NULL) AND t1.kp2=2"
             => t1.kp2 not used by ref since kp1 is ref_or_null
      */
      while (curr_ku->table_ref == tab->table_ref &&         // 1)
             curr_ku->key == keyuse->key &&                  // 1)
             curr_ku->keypart_map & keyuse->bound_keyparts)  // 2)
      {
        bitmap_set_bit(&table->tmp_set,
                       key->key_part[curr_ku->keypart].field->field_index);
        curr_ku++;
      }
    }
  } else if (tab->quick())
    tab->quick()->get_fields_used(&table->tmp_set);

  /*
    Early exit if the only conditions for the table refers to columns
    used by the access method.
  */
  if (bitmap_is_subset(&table->cond_set, &table->tmp_set)) {
    DBUG_ASSERT(filter == COND_FILTER_ALLPASS);
    goto cleanup;
  }
  /*
    If the range optimizer has made row estimates for predicates that
    are not used by the chosen access method, the estimate from the
    range optimizer is used as filtering effect for those fields. We
    do this because the range optimizer is more accurate than index
    statistics.
  */
  if (!table->quick_keys.is_clear_all()) {
    char buf[MAX_FIELDS / 8];
    my_bitmap_map *bitbuf =
        static_cast<my_bitmap_map *>(static_cast<void *>(&buf));
    MY_BITMAP fields_current_quick;

    for (uint keyno = 0; keyno < table->s->keys; keyno++) {
      if (table->quick_keys.is_set(keyno)) {
        // The range optimizer made a row estimate for this index

        bitmap_init(&fields_current_quick, bitbuf, table->s->fields, false);

        const KEY *key = table->key_info + keyno;
        for (uint i = 0; i < table->quick_key_parts[keyno]; i++)
          bitmap_set_bit(&fields_current_quick,
                         key->key_part[i].field->field_index);

        /*
          If any of the fields used to get the rows estimate for this
          index were used to get a rows estimate for another index
          already contributing to 'filter', or by the access method we
          ignore it.
        */
        if (bitmap_is_overlapping(&table->tmp_set, &fields_current_quick))
          continue;

        bitmap_union(&table->tmp_set, &fields_current_quick);

        const float selectivity = static_cast<float>(table->quick_rows[keyno]) /
                                  static_cast<float>(tab->records());
        // Cannot possible access more rows than there are in the table
        filter *= std::min(selectivity, 1.0f);
      }
    }
  }

  /*
    Filtering effect for predicates that can be gathered from the
    range optimizer is now reflected in 'filter', and the fields of
    those predicates are set in 'tmp_set' to avoid that a
    single predicate contributes twice to 'filter'.

    Only calculate the filtering effect if
    1) There are query conditions, and
    2) At least one of the query conditions affect a field that is not
       going to be ignored in 'tab'. In other words, there has to
       exist a condition on a field that is not used by the ref/range
       access method.
  */
  if (tab->join()->where_cond &&                             // 1)
      !bitmap_is_subset(&table->cond_set, &table->tmp_set))  // 2)
  {
    /*
      Get filtering effect for predicates that are not already
      reflected in 'filter'. The below call gets this filtering effect
      based on index statistics and guesstimates.
    */
    filter *= tab->join()->where_cond->get_filtering_effect(
        tab->join()->thd, tab->table_ref->map(), used_tables, &table->tmp_set,
        static_cast<double>(tab->records()));
  }

  /*
    Cost calculations and picking the right join order assumes that a
    positive number of output rows from each joined table. We assume
    that at least one row in the table match the condition.  Not all
    code is able to cope with estimates of less than one row.  (For
    example, DupsWeedout may include extra tables in its
    duplicate-eliminating range in such cases.)
  */
  filter = max(filter, 1.0f / tab->records());

  /*
    For large tables, the restriction above may still give very small
    numbers when calculating fan-out.  The code below makes sure that
    there is a lower limit on fan-out.
    TODO: Should evaluate whether this restriction makes sense.  It
          can cause the estimated size of the result set to be
          different for different join orders. However, some unwanted
          effects on DBT-3 was observed when removing it, so keeping
          it for now.
  */
  if ((filter * fanout) < 0.05f) filter = 0.05f / static_cast<float>(fanout);

cleanup:
  filtering_effect_trace.end();
  parent_trace.add("final_filtering_effect", filter);

  // Clear tmp_set so it can be used elsewhere
  bitmap_clear_all(&table->tmp_set);
  DBUG_ASSERT(filter >= 0.0f && filter <= 1.0f);
  return filter;
}

/**
   Returns a bitmap of bound semi-join equalities.

   If we consider (oe1, .. oeN) IN (SELECT ie1, .. ieN) then ieK=oeK is
   called sj-equality. If ieK or oeK depends only on tables available before
   'tab' in this plan, then such equality is called "bound".

   @param tab                   table
   @param not_available_tables  bitmap of not-available tables.
*/
static ulonglong get_bound_sj_equalities(const JOIN_TAB *tab,
                                         table_map not_available_tables) {
  ulonglong bound_sj_equalities = 0;
  List_iterator<Item> it_o(tab->emb_sj_nest->nested_join->sj_outer_exprs);
  List_iterator_fast<Item> it_i(tab->emb_sj_nest->nested_join->sj_inner_exprs);
  Item *outer, *inner;
  for (uint i = 0;; ++i) {
    outer = it_o++;
    if (!outer) break;
    inner = it_i++;
    if (!((not_available_tables)&outer->used_tables())) {
      bound_sj_equalities |= 1ULL << i;
      continue;
    }
    /*
      Now we look at equality propagation, to discover that a semi-join
      equality is bound, when the outer or inner expression is a field
      involved in some other non-semi-join equality.
      For example (propagation with inner field):
      select * from t2 where (b+0,a+0) in (select a,b from t1 where a=3);
      if the plan is t1-t2, 1st sj equality is bound, even though the
      corresponding outer expression t2.b+0 refers to 't2' which is not yet
      available.
      Other example (propagation with outer field):
      select * from t2 as t3, t2
      where t2.filler=t3.filler and
      (t2.b,t2.a,t2.filler) in (select a,b,a*3 from t1);
      if the plan is t3-t1-t2, 3rd sj equality is bound.

      We locate the relevant multiple equalities for the field. They are in
      the COND_EQUAL of the join nest which embeds the field's table. For
      example:
      select * from t1 left join t1 as t2
      on (t2.a= t1.a and (t2.a,t2.b) in (select a,b from t1 as t3))
      here we have:
      - a join nest (t2,t3) (called "wrap-nest"), which has a COND_EQUAL
      containing, among others: t2.a=t1.a
      - no COND_EQUAL for the WHERE clause.
      If the plan is t1-t3-t2, by looking at t2.a=t1.a we can deduce that
      the first semi join equality is bound.
    */
    Item *item;
    if (outer->type() == Item::FIELD_ITEM)
      item = outer;
    else if (inner->type() == Item::FIELD_ITEM)
      item = inner;
    else
      continue;
    Item_field *const item_field = static_cast<Item_field *>(item);
    Item_equal *item_equal = item_field->item_equal;
    if (!item_equal) {
      TABLE_LIST *const nest = item_field->table_ref->outer_join_nest();
      item_equal = item_field->find_item_equal(nest ? nest->cond_equal
                                                    : tab->join()->cond_equal);
    }
    if (item_equal) {
      /*
        If the multiple equality {[optional_constant,] col1, col2...} contains
        (1) a constant
        (2) or a column from an available table
        then the semi-join equality is bound.
      */
      if (item_equal->get_const() ||                            // (1)
          (item_equal->used_tables() & ~not_available_tables))  // (2)
        bound_sj_equalities |= 1ULL << i;
    }
  }
  return bound_sj_equalities;
}

/**
  Fills a POSITION object of the driving table of a semi-join LooseScan
  range, with the cheapest access path.

  This function was created by copying the code from best_access_path, and
  then eliminating everything which isn't related to semi-join LooseScan.

  Preconditions:
  1. Those checked by advance_sj_state(), ensuring that 'tab' is a valid
  LooseScan candidate.
  2. This function uses the members 'bound_keyparts', 'cost' and 'records' of
  each Key_use; thus best_access_path () must have been called, for this
  table, with the current join prefix, so that the members are up to date.

  @param tab               the driving table
  @param remaining_tables  set of tables not included in the partial plan yet.
  @param idx               the index in join->position[] where 'tab' is
                           added to the partial plan.
  @param prefix_rowcount   estimate for the number of records returned
                           by the partial plan
  @param[out] pos  If return code is 'true': table access path that uses
                   loosescan

  @returns true if it found a loosescan access path for this table.
*/

bool Optimize_table_order::semijoin_loosescan_fill_driving_table_position(
    const JOIN_TAB *tab, table_map remaining_tables, uint idx,
    double prefix_rowcount, POSITION *pos) {
  Opt_trace_context *const trace = &thd->opt_trace;
  Opt_trace_object trace_wrapper(trace);
  Opt_trace_object trace_ls(trace, "searching_loose_scan_index");

  TABLE *const table = tab->table();
  DBUG_ASSERT(remaining_tables & tab->table_ref->map());

  const ulonglong bound_sj_equalities =
      get_bound_sj_equalities(tab, excluded_tables | remaining_tables);

  // Use of quick select is a special case. Some of its properties:
  bool quick_uses_applicable_index = false;
  uint quick_max_keypart = 0;

  pos->read_cost = DBL_MAX;
  pos->use_join_buffer = false;
  /*
    No join buffer, so no need to manage any
    Deps_of_remaining_lateral_derived_tables object.
    As this function calculates some read cost, we have to include any lateral
    materialization cost:
  */
  double derived_mat_cost =
      (tab->table_ref->is_derived() &&
       tab->table_ref->derived_unit()->m_lateral_deps)
          ? lateral_derived_cost(tab, idx, prefix_rowcount, join->cost_model())
          : 0;

  Opt_trace_array trace_all_idx(trace, "indexes");

  /*
    For each index, we calculate how many key segments of this index
    we can use.
  */
  for (Key_use *keyuse = tab->keyuse(); keyuse->table_ref == tab->table_ref;) {
    const uint key = keyuse->key;

    Key_use *const start_key = keyuse;
    Opt_trace_object trace_idx(trace);
    trace_idx.add_utf8("index", table->key_info[key].name);

    /*
      Equalities where one comparand is in index and other comparand is a
      not-yet-available expression.
    */
    ulonglong handled_sj_equalities = 0;
    key_part_map handled_keyparts = 0;
    /*
      Biggest index (starting at 0) of keyparts used for the "handled", not
      "bound", equalities.
    */
    uint max_keypart = 0;

    // For each keypart
    while (keyuse->table_ref == tab->table_ref && keyuse->key == key) {
      const uint keypart = keyuse->keypart;
      // For each way to access the keypart
      for (; keyuse->table_ref == tab->table_ref && keyuse->key == key &&
             keyuse->keypart == keypart;
           ++keyuse) {
        /*
          If this Key_use is not about a semi-join equality, or references an
          excluded table, or does not reference a not-yet-available table, or
          is for fulltext, or is over a prefix, then it is not a "handled sj
          equality".
        */
        if ((keyuse->sj_pred_no == UINT_MAX) ||
            (excluded_tables & keyuse->used_tables) ||
            !(remaining_tables & keyuse->used_tables) ||
            (keypart == FT_KEYPART) ||
            (table->key_info[key].key_part[keypart].key_part_flag &
             HA_PART_KEY_SEG))
          continue;
        handled_sj_equalities |= 1ULL << keyuse->sj_pred_no;
        handled_keyparts |= keyuse->keypart_map;
        DBUG_ASSERT(max_keypart <= keypart);  // see sort_keyuse()
        max_keypart = keypart;
      }
    }

    const key_part_map bound_keyparts = start_key->bound_keyparts;

    /*
      We can use semi-join LooseScan if duplicate elimination is going to work
      for all semi-join equalities. Duplicate elimination:
      - works for a bound semi-join equality, because this equality is tested
      before the nested loop leaves the last inner table of this semi-join
      nest.
      - works for a handled semi-join equality thanks to key comparison; key
      comparison works if:
        * the handled key parts are over a full field (not a prefix, otherwise
        two values, differing only after the prefix, would be treated as
        duplicates)
        * and any key part before the handled key parts, is bound (same
        justification as for "works for a bound semi-join equality" above).

      That gives us these requirements:
      1. All IN-equalities are either bound or handled.
      2. No hole in sequence of key parts.

      An example where (2) matters:
        SELECT * FROM ot1
        WHERE a IN (SELECT it1.b FROM it1 JOIN it2 ON it1.a = it2.a).
      Say the plan is it1-ot1-it2 and it1 has an index on (a,b). The semi-join
      equality is handled, by the second key part (it1.b). But the first key
      part is not bound (it2.a is not available). So there is a hole. If the
      rows of it1 are, in index order: (X,Z),(Y,Z), then the key comparison
      will let both rows pass; after joining with ot1 this will duplicate
      any row of ot1 having ot1.a=Z.

      We add this third requirement:
      3. At least one IN-equality is handled.
      In theory it is a superfluous restriction. Consider:
        select * from t2 as t3, t2
        where t2.b=t3.b and
              (t2.b) in (select b*3 from t1 where a=10);
      If the plan is t3-t1-t2, and we are looking at an index on t1.a:
      bound_sj_equalities==1 (because outer expression is equal to t3.b which
      is available), handled_sj_equalities==0 (no index on 'b*3'),
      handled_keyparts==0, bound_keyparts==1 (t1.a=10).
      We could set up 'ref' on t1.a (=10), with a "LooseScan key comparison
      length" (join_tab->loosescan_key_len) of size(t1.a), and a condition on
      t1 (t1->m_condition) of "t1.b*3=t3.b". After finding a match in t2
      (t2->m_condition="t2.b=t3.b"), the key comparison would skip all other
      rows of t1 returned by ref access. But this is a bit degenerate,
      FirstMatch-like.
    */
    if ((handled_sj_equalities | bound_sj_equalities) !=  // (1)
        LOWER_BITS(
            ulonglong,
            tab->emb_sj_nest->nested_join->sj_inner_exprs.elements))  // (1)
    {
      trace_idx.add("index_handles_needed_semijoin_equalities", false);
      continue;
    }
    if (handled_keyparts == 0)  // (3)
    {
      trace_idx.add("some_index_part_used", false);
      continue;
    }
    if ((LOWER_BITS(key_part_map, max_keypart + 1) &  // (2)
         ~(bound_keyparts | handled_keyparts)) != 0)  // (2)
    {
      trace_idx.add("index_can_remove_duplicates", false);
      continue;
    }

    // Ok, can use the strategy

    if (tab->quick() && tab->quick()->index == key &&
        tab->quick()->get_type() == QUICK_SELECT_I::QS_TYPE_RANGE) {
      quick_uses_applicable_index = true;
      quick_max_keypart = max_keypart;
    }

    if (bound_keyparts & 1) {
      Opt_trace_object trace_ref(trace, "ref");
      trace_ref.add("cost", start_key->read_cost);
      if (start_key->read_cost < pos->read_cost) {
        // @TODO use rec-per-key-based fanout calculations
        pos->loosescan_key = key;
        pos->read_cost = start_key->read_cost;
        pos->rows_fetched = start_key->fanout;
        pos->loosescan_parts = max_keypart + 1;
        pos->key = start_key;
        trace_ref.add("chosen", true);
      }
    } else if (tab->table()->covering_keys.is_set(key)) {
      /*
        There are no usable bound IN-equalities, e.g. we have

        outer_expr IN (SELECT innertbl.key FROM ...)

        and outer_expr cannot be evaluated yet, so it's actually full
        index scan and not a ref access
      */
      Opt_trace_object trace_cov_scan(trace, "covering_scan");

      // Calculate the cost of complete loose index scan.
      double rowcount = rows2double(tab->table()->file->stats.records);

      // The cost is entire index scan cost
      const double cost =
          tab->table()->file->index_scan_cost(key, 1, rowcount).total_cost();

      /*
        Now find out how many different keys we will get (for now we
        ignore the fact that we have "keypart_i=const" restriction for
        some key components, that may make us think that loose
        scan will produce more distinct records than it actually will)
      */
      if (tab->table()->key_info[key].has_records_per_key(max_keypart)) {
        const rec_per_key_t rpc =
            tab->table()->key_info[key].records_per_key(max_keypart);
        rowcount = rowcount / rpc;
      }

      trace_cov_scan.add("cost", cost);
      // @TODO: previous version also did /2
      if (cost < pos->read_cost) {
        pos->loosescan_key = key;
        pos->read_cost = cost;
        pos->rows_fetched = rowcount;
        pos->loosescan_parts = max_keypart + 1;
        pos->key = NULL;
        trace_cov_scan.add("chosen", true);
      }
    } else
      trace_idx.add("ref_possible", false).add("covering_scan_possible", false);

  }  // ... for (Key_use *keyuse=tab->keyuse(); etc

  trace_all_idx.end();

  if (quick_uses_applicable_index && idx == join->const_tables) {
    Opt_trace_object trace_range(trace, "range_scan");
    trace_range.add("cost", tab->quick()->cost_est);
    // @TODO: this the right part restriction:
    if (tab->quick()->cost_est.total_cost() < pos->read_cost) {
      pos->loosescan_key = tab->quick()->index;
      pos->read_cost = tab->quick()->cost_est.total_cost();
      // this is ok because idx == join->const_tables
      pos->rows_fetched = rows2double(tab->quick()->records);
      pos->loosescan_parts = quick_max_keypart + 1;
      pos->key = NULL;
      trace_range.add("chosen", true);
    }
  }

  if (pos->read_cost != DBL_MAX) {
    pos->read_cost += derived_mat_cost;
    pos->filter_effect = calculate_condition_filter(
        tab, pos->key, ~remaining_tables & ~excluded_tables, pos->rows_fetched,
        false, false, trace_ls);
    return true;
  }

  return false;

  // @todo need ref_depend_map ?
}

/**
  Selects and invokes a search strategy for an optimal query join order.

  The function checks user-configurable parameters that control the search
  strategy for an optimal plan, selects the search method and then invokes
  it. Each specific optimization procedure stores the final optimal plan in
  the array 'join->best_positions', and the cost of the plan in
  'join->best_read'.
  The function can be invoked to produce a plan for all tables in the query
  (in this case, the const tables are usually filtered out), or it can be
  invoked to produce a plan for a materialization of a semijoin nest.
  Set a non-NULL emb_sjm_nest pointer when producing a plan for a semijoin
  nest to be materialized and a NULL pointer when producing a full query plan.

  @return false if successful, true if error
*/

bool Optimize_table_order::choose_table_order() {
  DBUG_ENTER("Optimize_table_order::choose_table_order");

  got_final_plan = false;

  // Make consistent prefix cost estimates also for the const tables:
  for (uint i = 0; i < join->const_tables; i++)
    (join->positions + i)->set_prefix_cost(0.0, 1.0);

  /* Are there any tables to optimize? */
  if (join->const_tables == join->tables) {
<<<<<<< HEAD
    memcpy(static_cast<void *>(join->best_positions), join->positions,
=======
    memcpy(join->best_positions, join->positions,
>>>>>>> 4869291f
           sizeof(POSITION) * join->const_tables);
    join->best_read = 1.0;
    join->best_rowcount = 1;
    got_final_plan = true;
    DBUG_RETURN(false);
  }

  join->select_lex->reset_nj_counters();

  const bool straight_join =
      join->select_lex->active_options() & SELECT_STRAIGHT_JOIN;
  table_map join_tables;  ///< The tables involved in order selection

  if (emb_sjm_nest) {
    /* We're optimizing semi-join materialization nest, so put the
       tables from this semi-join as first
    */
    merge_sort(join->best_ref + join->const_tables,
               join->best_ref + join->tables,
               Join_tab_compare_embedded_first(emb_sjm_nest));
    join_tables = emb_sjm_nest->sj_inner_tables;
  } else {
    /*
      if (SELECT_STRAIGHT_JOIN option is set)
        reorder tables so dependent tables come after tables they depend
        on, otherwise keep tables in the order they were specified in the query
      else
        Apply heuristic: pre-sort all access plans with respect to the number of
        records accessed.
    */
    if (straight_join)
      merge_sort(join->best_ref + join->const_tables,
                 join->best_ref + join->tables, Join_tab_compare_straight());
    else
      merge_sort(join->best_ref + join->const_tables,
                 join->best_ref + join->tables, Join_tab_compare_default());

    join_tables = join->all_table_map & ~join->const_table_map;
  }

  Opt_trace_object wrapper(&join->thd->opt_trace);
  Opt_trace_array trace_plan(&join->thd->opt_trace,
                             "considered_execution_plans",
                             Opt_trace_context::GREEDY_SEARCH);

  if (thd->optimizer_switch_flag(OPTIMIZER_SWITCH_COND_FANOUT_FILTER) &&
      join->where_cond) {
    for (uint idx = join->const_tables; idx < join->tables; ++idx)
      bitmap_clear_all(&join->best_ref[idx]->table()->cond_set);

    /*
      Set column bits for all columns involved in predicates in
      cond_set. Used to avoid calculating condition filtering in
      best_access_path() et al. when no filtering effect is possible.
    */
    join->where_cond->walk(&Item::add_field_to_cond_set_processor,
                           enum_walk::POSTFIX, NULL);
  }

  Deps_of_remaining_lateral_derived_tables deps_lateral(join, ~excluded_tables);
  deps_lateral.init();

  if (straight_join)
    optimize_straight_join(join_tables);
  else {
    if (greedy_search(join_tables)) DBUG_RETURN(true);
  }

  deps_lateral.assert_unchanged();

  got_final_plan = true;

  // Remaining part of this function not needed when processing semi-join nests.
  if (emb_sjm_nest) DBUG_RETURN(false);

  // Fix semi-join strategies and perform final cost calculation.
  if (fix_semijoin_strategies()) DBUG_RETURN(true);

  DBUG_RETURN(false);
}

/**
  Heuristic procedure to automatically guess a reasonable degree of
  exhaustiveness for the greedy search procedure.

  The procedure estimates the optimization time and selects a search depth
  big enough to result in a near-optimal QEP, that doesn't take too long to
  find. If the number of tables in the query exceeds some constant, then
  search_depth is set to this constant.

  @param search_depth Search depth value specified.
                      If zero, calculate a default value.
  @param table_count  Number of tables to be optimized (excludes const tables)

  @note
    This is an extremely simplistic implementation that serves as a stub for a
    more advanced analysis of the join. Ideally the search depth should be
    determined by learning from previous query optimizations, because it will
    depend on the CPU power (and other factors).

  @todo
    this value should be determined dynamically, based on statistics:
    uint max_tables_for_exhaustive_opt= 7;

  @todo
    this value could be determined by some mapping of the form:
    depth : table_count -> [max_tables_for_exhaustive_opt..MAX_EXHAUSTIVE]

  @return
    A positive integer that specifies the search depth (and thus the
    exhaustiveness) of the depth-first search algorithm used by
    'greedy_search'.
*/

uint Optimize_table_order::determine_search_depth(uint search_depth,
                                                  uint table_count) {
  if (search_depth > 0) return search_depth;
  /* TODO: this value should be determined dynamically, based on statistics: */
  const uint max_tables_for_exhaustive_opt = 7;

  if (table_count <= max_tables_for_exhaustive_opt)
    search_depth =
        table_count + 1;  // use exhaustive for small number of tables
  else
    /*
      TODO: this value could be determined by some mapping of the form:
      depth : table_count -> [max_tables_for_exhaustive_opt..MAX_EXHAUSTIVE]
    */
    search_depth = max_tables_for_exhaustive_opt;  // use greedy search

  return search_depth;
}

/**
  Select the best ways to access the tables in a query without reordering them.

    Find the best access paths for each query table and compute their costs
    according to their order in the array 'join->best_ref' (thus without
    reordering the join tables). The function calls sequentially
    'best_access_path' for each table in the query to select the best table
    access method. The final optimal plan is stored in the array
    'join->best_positions', and the corresponding cost in 'join->best_read'.

  @param join_tables   set of the tables in the query

  @note
    This function can be applied to:
    - queries with STRAIGHT_JOIN
    - internally to compute the cost of an arbitrary QEP
  @par
    Thus 'optimize_straight_join' can be used at any stage of the query
    optimization process to finalize a QEP as it is.
*/

void Optimize_table_order::optimize_straight_join(table_map join_tables) {
  uint idx = join->const_tables;
  double rowcount = 1.0;
  double cost = 0.0;
  const Cost_model_server *const cost_model = join->cost_model();

  // resolve_subquery() disables semijoin if STRAIGHT_JOIN
  DBUG_ASSERT(join->select_lex->sj_nests.is_empty());

  Deps_of_remaining_lateral_derived_tables deps_lateral(join, ~excluded_tables);

  Opt_trace_context *const trace = &join->thd->opt_trace;
  for (JOIN_TAB **pos = join->best_ref + idx; *pos; idx++, pos++) {
    JOIN_TAB *const s = *pos;
    POSITION *const position = join->positions + idx;
    Opt_trace_object trace_table(trace);
    if (unlikely(trace->is_started())) {
      trace_plan_prefix(join, idx, excluded_tables);
      trace_table.add_utf8_table(s->table_ref);
    }
    /*
      Dependency computation (JOIN::make_join_plan()) and proper ordering
      based on them (join_tab_cmp*) guarantee that this order is compatible
      with execution, check it:
    */
    DBUG_ASSERT(!check_interleaving_with_nj(s));

    /* Find the best access method from 's' to the current partial plan */
    best_access_path(s, join_tables, idx, false, rowcount, position);

    // compute the cost of the new plan extended with 's'
    position->set_prefix_join_cost(idx, cost_model);

    position->no_semijoin();  // advance_sj_state() is not needed
<<<<<<< HEAD

    rowcount = position->prefix_rowcount;
    cost = position->prefix_cost;

    trace_table.add("condition_filtering_pct", position->filter_effect * 100)
        .add("rows_for_plan", rowcount)
        .add("cost_for_plan", cost);
    join_tables &= ~(s->table_ref->map());

=======

    rowcount = position->prefix_rowcount;
    cost = position->prefix_cost;

    trace_table.add("condition_filtering_pct", position->filter_effect * 100)
        .add("rows_for_plan", rowcount)
        .add("cost_for_plan", cost);
    join_tables &= ~(s->table_ref->map());

>>>>>>> 4869291f
    deps_lateral.recalculate(s, idx + 1);
  }

  if (join->sort_by_table &&
      join->sort_by_table != join->positions[join->const_tables].table->table())
    cost += rowcount;  // We have to make a temp table

<<<<<<< HEAD
  memcpy(static_cast<void *>(join->best_positions), join->positions,
         sizeof(POSITION) * idx);
=======
  memcpy(join->best_positions, join->positions, sizeof(POSITION) * idx);
>>>>>>> 4869291f

  /**
   * If many plans have identical cost, which one will be used
   * depends on how compiler optimizes floating-point calculations.
   * this fix adds repeatability to the optimizer.
   * (Similar code in best_extension_by_li...)
   */
  join->best_read = cost - 0.001;
  join->best_rowcount = (ha_rows)rowcount;
}

/**
  Check whether a semijoin materialization strategy is allowed for
  the current (semi)join table order.

  @param join              Join object
  @param remaining_tables  Tables that have not yet been added to the join plan
  @param tab               Join_tab of the table being considered
  @param idx               Index in join->position[] with Join_tab "tab"

  @retval SJ_OPT_NONE               - Materialization not applicable
  @retval SJ_OPT_MATERIALIZE_LOOKUP - Materialization with lookup applicable
  @retval SJ_OPT_MATERIALIZE_SCAN   - Materialization with scan applicable

  @details
  The function checks applicability of both MaterializeLookup and
  MaterializeScan strategies.
  No checking is made until "tab" is pointing to the last inner table
  of a semijoin nest that can be executed using materialization -
  for all other cases SJ_OPT_NONE is returned.

  MaterializeLookup and MaterializeScan are both applicable in the following
  two cases:

   1. There are no correlated outer tables, or
   2. There are correlated outer tables within the prefix only.

  In this case, MaterializeLookup is returned based on a heuristic decision.
*/

static int semijoin_order_allows_materialization(const JOIN *join,
                                                 table_map remaining_tables,
                                                 const JOIN_TAB *tab,
                                                 uint idx) {
  DBUG_ASSERT(!(remaining_tables & tab->table_ref->map()));
  /*
   Check if
    1. We're in a semi-join nest that can be run with SJ-materialization
    2. All the tables from the subquery are in the prefix
  */
  const TABLE_LIST *emb_sj_nest = tab->emb_sj_nest;
  if (!emb_sj_nest || !emb_sj_nest->nested_join->sjm.positions ||
      (remaining_tables & emb_sj_nest->sj_inner_tables))
    return SJ_OPT_NONE;

  /*
    Walk back and check if all immediately preceding tables are from
    this semi-join.
  */
  const uint n_tables = my_count_bits(emb_sj_nest->sj_inner_tables);
  for (uint i = 1; i < n_tables; i++) {
    if (join->positions[idx - i].table->emb_sj_nest != emb_sj_nest)
      return SJ_OPT_NONE;
  }

  /*
    Must use MaterializeScan strategy if there are outer correlated tables
    among the remaining tables, otherwise, if possible, use MaterializeLookup.
  */
  if ((remaining_tables & emb_sj_nest->nested_join->sj_depends_on) ||
      !emb_sj_nest->nested_join->sjm.lookup_allowed) {
    if (emb_sj_nest->nested_join->sjm.scan_allowed)
      return SJ_OPT_MATERIALIZE_SCAN;
    return SJ_OPT_NONE;
  }
  return SJ_OPT_MATERIALIZE_LOOKUP;
}

/**
  Find a good, possibly optimal, query execution plan (QEP) by a greedy search.

    The search procedure uses a hybrid greedy/exhaustive search with controlled
    exhaustiveness. The search is performed in N = card(remaining_tables)
    steps. Each step evaluates how promising is each of the unoptimized tables,
    selects the most promising table, and extends the current partial QEP with
    that table.  Currenly the most 'promising' table is the one with least
    expensive extension.\

    There are two extreme cases:
    -# When (card(remaining_tables) < search_depth), the estimate finds the
    best complete continuation of the partial QEP. This continuation can be
    used directly as a result of the search.
    -# When (search_depth == 1) the 'best_extension_by_limited_search'
    consideres the extension of the current QEP with each of the remaining
    unoptimized tables.

    All other cases are in-between these two extremes. Thus the parameter
    'search_depth' controlls the exhaustiveness of the search. The higher the
    value, the longer the optimizaton time and possibly the better the
    resulting plan. The lower the value, the fewer alternative plans are
    estimated, but the more likely to get a bad QEP.

    All intermediate and final results of the procedure are stored in 'join':
    - join->positions     : modified for every partial QEP that is explored
    - join->best_positions: modified for the current best complete QEP
    - join->best_read     : modified for the current best complete QEP
    - join->best_ref      : might be partially reordered

    The final optimal plan is stored in 'join->best_positions', and its
    corresponding cost in 'join->best_read'.

  @note
    The following pseudocode describes the algorithm of 'greedy_search':

    @code
    procedure greedy_search
    input: remaining_tables
    output: pplan;
    {
      pplan = <>;
      do {
        (t, a) = best_extension(pplan, remaining_tables);
        pplan = concat(pplan, (t, a));
        remaining_tables = remaining_tables - t;
      } while (remaining_tables != {})
      return pplan;
    }

  @endcode
    where 'best_extension' is a placeholder for a procedure that selects the
    most "promising" of all tables in 'remaining_tables'.
    Currently this estimate is performed by calling
    'best_extension_by_limited_search' to evaluate all extensions of the
    current QEP of size 'search_depth', thus the complexity of 'greedy_search'
    mainly depends on that of 'best_extension_by_limited_search'.

  @par
    If 'best_extension()' == 'best_extension_by_limited_search()', then the
    worst-case complexity of this algorithm is <=
    O(N*N^search_depth/search_depth). When serch_depth >= N, then the
    complexity of greedy_search is O(N!).
    'N' is the number of 'non eq_ref' tables + 'eq_ref groups' which normally
    are considerable less than total numbers of tables in the query.

  @par
    In the future, 'greedy_search' might be extended to support other
    implementations of 'best_extension'.

  @par
    @c search_depth from Optimize_table_order controls the exhaustiveness
    of the search, and @c prune_level controls the pruning heuristics that
    should be applied during search.

  @param remaining_tables set of tables not included into the partial plan yet

  @return false if successful, true if error
*/

bool Optimize_table_order::greedy_search(table_map remaining_tables) {
  uint idx = join->const_tables;  // index into 'join->best_ref'
  uint best_idx;
  POSITION best_pos;
  JOIN_TAB *best_table;  // the next plan node to be added to the curr QEP
  DBUG_ENTER("Optimize_table_order::greedy_search");

  /* Number of tables that we are optimizing */
  const uint n_tables = my_count_bits(remaining_tables);

  /* Number of tables remaining to be optimized */
  uint size_remain = n_tables;

  do {
    /* Find the extension of the current QEP with the lowest cost */
    join->best_read = DBL_MAX;
    join->best_rowcount = HA_POS_ERROR;
    found_plan_with_allowed_sj = false;
    if (best_extension_by_limited_search(remaining_tables, idx, search_depth))
      DBUG_RETURN(true);
    /*
      'best_read < DBL_MAX' means that optimizer managed to find
      some plan and updated 'best_positions' array accordingly.
    */
    DBUG_ASSERT(join->best_read < DBL_MAX);

    if (size_remain <= search_depth) {
      /*
        'join->best_positions' contains a complete optimal extension of the
        current partial QEP.
      */
      DBUG_EXECUTE(
          "opt",
          print_plan(join, n_tables,
                     idx ? join->best_positions[idx - 1].prefix_rowcount : 1.0,
                     idx ? join->best_positions[idx - 1].prefix_cost : 0.0,
                     idx ? join->best_positions[idx - 1].prefix_cost : 0.0,
                     "optimal"););
      DBUG_RETURN(false);
    }

    /* select the first table in the optimal extension as most promising */
    best_pos = join->best_positions[idx];
    best_table = best_pos.table;
    /*
      Each subsequent loop of 'best_extension_by_limited_search' uses
      'join->positions' for cost estimates, therefore we have to update its
      value.
    */
    join->positions[idx] = best_pos;

    /*
      Search depth is smaller than the number of remaining tables to join.
      - Update the interleaving state after extending the current partial plan
      with a new table. We are doing this here because
      best_extension_by_limited_search reverts the interleaving state to the
      one of the non-extended partial plan on exit.
      - The semi join state is entirely in POSITION, so it is transferred fine
      when we copy POSITION objects (no special handling needed).
      - After we have chosen the final plan covering all tables, the nested
      join state will not be reverted back to its initial state because we
      don't "pop" tables already present in the partial plan.
    */
    bool is_interleave_error MY_ATTRIBUTE((unused)) =
        check_interleaving_with_nj(best_table);
    /* This has been already checked by best_extension_by_limited_search */
    DBUG_ASSERT(!is_interleave_error);

    /* find the position of 'best_table' in 'join->best_ref' */
    best_idx = idx;
    JOIN_TAB *pos = join->best_ref[best_idx];
    while (pos && best_table != pos) pos = join->best_ref[++best_idx];
    DBUG_ASSERT((pos != NULL));  // should always find 'best_table'
    /*
      Maintain '#rows-sorted' order of 'best_ref[]':
       - Shift 'best_ref[]' to make first position free.
       - Insert 'best_table' at the first free position in the array of joins.
    */
    memmove(join->best_ref + idx + 1, join->best_ref + idx,
            sizeof(JOIN_TAB *) * (best_idx - idx));
    join->best_ref[idx] = best_table;

    remaining_tables &= ~(best_table->table_ref->map());

    DBUG_EXECUTE("opt",
                 print_plan(join, idx, join->positions[idx].prefix_rowcount,
                            join->positions[idx].prefix_cost,
                            join->positions[idx].prefix_cost, "extended"););
    --size_remain;
    ++idx;
  } while (true);
}

/**
  Calculate a cost of given partial join order

  @param join               Join to use. @c positions holds the partial join
  order
  @param n_tables           Number of tables in the partial join order
  @param [out] cost_arg     Store read time here
  @param [out] rowcount_arg Store record count here

    This is needed for semi-join materialization code. The idea is that
    we detect sj-materialization after we've put all sj-inner tables into
    the join prefix

      prefix-tables semi-join-inner-tables  tN
                                             ^--we're here

    and we'll need to get the cost of prefix-tables prefix again.
*/

void get_partial_join_cost(JOIN *join, uint n_tables, double *cost_arg,
                           double *rowcount_arg) {
  double rowcount = 1.0;
  double cost = 0.0;
  const Cost_model_server *const cost_model = join->cost_model();

  for (uint i = join->const_tables; i < n_tables + join->const_tables; i++) {
    POSITION *const pos = join->best_positions + i;

    if (pos->rows_fetched > 0.0) {
      rowcount *= pos->rows_fetched;
      cost += pos->read_cost + cost_model->row_evaluate_cost(rowcount);
      rowcount *= pos->filter_effect;
    }
  }
  *cost_arg = cost;
  *rowcount_arg = rowcount;
}

/**
  Returns the handlerton of the secondary engine that will execute the current
  statement, or nullptr if a secondary engine is not used.
*/
static const handlerton *secondary_engine_handlerton(const THD *thd) {
  const Sql_cmd *sql_cmd = thd->lex->m_sql_cmd;
  if (sql_cmd == nullptr) return nullptr;
  return sql_cmd->secondary_engine();
}

/**
  Cost calculation of another (partial-)QEP has been completed.

  If this is our 'best' plan explored so far, we record this
  query plan and its cost.

  @param idx        length of the partial QEP in 'join->positions';
                    also corresponds to the current depth of the search tree;
                    also an index in the array 'join->best_ref';
  @param trace_obj  trace object where information is to be added

  @return false if successful, true if error
*/
bool Optimize_table_order::consider_plan(uint idx,
                                         Opt_trace_object *trace_obj) {
<<<<<<< HEAD
  double sort_cost = join->sort_cost;
  double cost = join->positions[idx].prefix_cost;
=======
  double cost = join->positions[idx].prefix_cost;
  double sort_cost = 0;
>>>>>>> 4869291f
  double windowing_cost = 0;
  /*
    We may have to make a temp table, note that this is only a
    heuristic since we cannot know for sure at this point.
    Hence it may be too pessimistic.

    @todo Windowing that uses sorting may force a sort cost both prior
    to windowing (i.e. GROUP BY) and after (i.e. ORDER BY or DISTINCT).
    In such cases we should add the cost twice here, but currently this is
    tweaked in Explain_join::shallow_explain. If would be preferable to do it
    here.
  */
  if (join->sort_by_table &&
      join->sort_by_table !=
          join->positions[join->const_tables].table->table()) {
<<<<<<< HEAD
    cost += join->positions[idx].prefix_rowcount;
    trace_obj->add("sort_cost", join->positions[idx].prefix_rowcount)
        .add("new_cost_for_plan", cost);
    sort_cost = join->positions[idx].prefix_rowcount;
=======
    sort_cost = join->positions[idx].prefix_rowcount;
    cost += sort_cost;
    trace_obj->add("sort_cost", sort_cost).add("new_cost_for_plan", cost);
>>>>>>> 4869291f
  }

  /*
    Check if the plan uses a disabled strategy.  (This may happen if this join
    order does not support any of the enabled strategies.)  Currently
    DuplicateWeedout is the only strategy for which this may happen.
    If we have found a previous plan with only allowed strategies,
    we only choose the current plan if it is both cheaper and does not use
    disabled strategies.  If all previous plans use a disabled strategy,
    we choose the current plan if it is either cheaper or does not use a
    disabled strategy.
  */
  bool plan_uses_allowed_sj = true;
  if (has_sj)
    for (uint i = join->const_tables; i <= idx && plan_uses_allowed_sj; i++)
      if (join->positions[i].sj_strategy == SJ_OPT_DUPS_WEEDOUT) {
        uint first = join->positions[i].first_dupsweedout_table;
        for (uint j = first; j <= i; j++) {
          TABLE_LIST *emb_sj_nest = join->positions[j].table->emb_sj_nest;
          if (emb_sj_nest && !(emb_sj_nest->nested_join->sj_enabled_strategies &
                               OPTIMIZER_SWITCH_DUPSWEEDOUT))
            plan_uses_allowed_sj = false;
        }
      }

  bool cheaper = cost < join->best_read;
  bool chosen = found_plan_with_allowed_sj ? (plan_uses_allowed_sj && cheaper)
                                           : (plan_uses_allowed_sj || cheaper);

  /*
    If the statement is executed on a secondary engine, and the secondary engine
    has implemented a custom cost comparison function, ask the secondary engine
    to compare the cost. The secondary engine is only consulted when a complete
    join order is considered.
  */
  if (idx + 1 == join->tables) {  // this is a complete join order
    const handlerton *secondary_engine = secondary_engine_handlerton(thd);
    if (secondary_engine != nullptr &&
        secondary_engine->compare_secondary_engine_cost != nullptr) {
      double secondary_engine_cost;
      if (secondary_engine->compare_secondary_engine_cost(
              thd, *join, Candidate_table_order(join), cost, &cheaper,
              &secondary_engine_cost))
        return true;
      chosen = cheaper;
      trace_obj->add("secondary_engine_cost", secondary_engine_cost);

      // If this is the first plan seen, it must be chosen.
      DBUG_ASSERT(join->best_read != DBL_MAX || chosen);
    }
  }

  trace_obj->add("chosen", chosen);
  if (chosen) {
    if (!cheaper)
      trace_obj->add_alnum("cause", "previous_plan_used_disabled_strategy");

    memcpy((uchar *)join->best_positions, (uchar *)join->positions,
           sizeof(POSITION) * (idx + 1));

    if (join->m_windows_sort) {
      windowing_cost = Window::compute_cost(
          join->positions[idx].prefix_rowcount, join->m_windows);
      cost += windowing_cost;
      trace_obj->add("windowing_sort_cost", windowing_cost)
          .add("new_cost_for_plan", cost);
    }

    /*
      If many plans have identical cost, which one will be used
      depends on how compiler optimizes floating-point calculations.
      this fix adds repeatability to the optimizer.
      (Similar code in best_extension_by_li...)
    */
    join->best_read = cost - 0.001;
    join->best_rowcount = join->positions[idx].prefix_rowcount >=
                                  std::numeric_limits<ha_rows>::max()
                              ? std::numeric_limits<ha_rows>::max()
                              : (ha_rows)join->positions[idx].prefix_rowcount;
    join->sort_cost = sort_cost;
    join->windowing_cost = windowing_cost;
    found_plan_with_allowed_sj = plan_uses_allowed_sj;
  } else if (cheaper)
    trace_obj->add_alnum("cause", "plan_uses_disabled_strategy");

  DBUG_EXECUTE("opt",
               print_plan(join, idx + 1, join->positions[idx].prefix_rowcount,
                          cost, cost, "full_plan"););

  return false;
}

/**
  Find a good, possibly optimal, query execution plan (QEP) by a possibly
  exhaustive search.

    The procedure searches for the optimal ordering of the query tables in set
    'remaining_tables' of size N, and the corresponding optimal access paths to
    each table. The choice of a table order and an access path for each table
    constitutes a query execution plan (QEP) that fully specifies how to
    execute the query.

    The maximal size of the found plan is controlled by the parameter
    'search_depth'. When search_depth == N, the resulting plan is complete and
    can be used directly as a QEP. If search_depth < N, the found plan consists
    of only some of the query tables. Such "partial" optimal plans are useful
    only as input to query optimization procedures, and cannot be used directly
    to execute a query.

    The algorithm begins with an empty partial plan stored in 'join->positions'
    and a set of N tables - 'remaining_tables'. Each step of the algorithm
    evaluates the cost of the partial plan extended by all access plans for
    each of the relations in 'remaining_tables', expands the current partial
    plan with the access plan that results in lowest cost of the expanded
    partial plan, and removes the corresponding relation from
    'remaining_tables'. The algorithm continues until it either constructs a
    complete optimal plan, or constructs an optimal plartial plan with size =
    search_depth.

    The final optimal plan is stored in 'join->best_positions'. The
    corresponding cost of the optimal plan is in 'join->best_read'.

  @note
    The procedure uses a recursive depth-first search where the depth of the
    recursion (and thus the exhaustiveness of the search) is controlled by the
    parameter 'search_depth'.

  @note
    The pseudocode below describes the algorithm of
    'best_extension_by_limited_search'. The worst-case complexity of this
    algorithm is O(N*N^search_depth/search_depth). When serch_depth >= N, then
    the complexity of greedy_search is O(N!).

  @note
    @c best_extension_by_limited_search() and @c
  eq_ref_extension_by_limited_search() are closely related to each other and
  intentionally implemented using the same pattern wherever possible. If a
  change/bug fix is done to either of these also consider if it is relevant for
  the other.

    @code
    procedure best_extension_by_limited_search(
      pplan in,             // in, partial plan of tables-joined-so-far
      pplan_cost,           // in, cost of pplan
      remaining_tables,     // in, set of tables not referenced in pplan
      best_plan_so_far,     // in/out, best plan found so far
      best_plan_so_far_cost,// in/out, cost of best_plan_so_far
      search_depth)         // in, maximum size of the plans being considered
    {
      for each table T from remaining_tables
      {
        // Calculate the cost of using table T as above
        cost = complex-series-of-calculations;

        // Add the cost to the cost so far.
        pplan_cost+= cost;

        if (pplan_cost >= best_plan_so_far_cost)
          // pplan_cost already too great, stop search
          continue;

        pplan= expand pplan by best_access_method;
        remaining_tables= remaining_tables - table T;
        if (remaining_tables is not an empty set
            and
            search_depth > 1)
        {
          if (table T is EQ_REF-joined)
            eq_ref_eq_ref_extension_by_limited_search(
                                             pplan, pplan_cost,
                                             remaining_tables,
                                             best_plan_so_far,
                                             best_plan_so_far_cost,
                                             search_depth - 1);

          else
            best_extension_by_limited_search(pplan, pplan_cost,
                                             remaining_tables,
                                             best_plan_so_far,
                                             best_plan_so_far_cost,
                                             search_depth - 1);
        }
        else
        {
          best_plan_so_far_cost= pplan_cost;
          best_plan_so_far= pplan;
        }
      }
    }
    @endcode

  @note
    The arguments pplan, plan_cost, best_plan_so_far and best_plan_so_far_cost
    are actually found in the POSITION object.

  @note
    When 'best_extension_by_limited_search' is called for the first time,
    'join->best_read' must be set to the largest possible value (e.g. DBL_MAX).
    The actual implementation provides a way to optionally use pruning
    heuristic (controlled by the parameter 'prune_level') to reduce the search
    space by skipping some partial plans.

  @note
    The parameter 'search_depth' provides control over the recursion
    depth, and thus the size of the resulting optimal plan.

  @param remaining_tables set of tables not included into the partial plan yet
  @param idx              length of the partial QEP in 'join->positions';
                          since a depth-first search is used, also corresponds
                          to the current depth of the search tree;
                          also an index in the array 'join->best_ref';
  @param current_search_depth  maximum depth of recursion and thus size of the
                          found optimal plan
                          (0 < current_search_depth <= join->tables+1).

  @return false if successful, true if error
*/

bool Optimize_table_order::best_extension_by_limited_search(
    table_map remaining_tables, uint idx, uint current_search_depth) {
  DBUG_ENTER("Optimize_table_order::best_extension_by_limited_search");

  DBUG_EXECUTE_IF("bug13820776_2", thd->killed = THD::KILL_QUERY;);
  if (thd->killed)  // Abort
    DBUG_RETURN(true);

  const Cost_model_server *const cost_model = join->cost_model();
  Opt_trace_context *const trace = &thd->opt_trace;

  /*
     'join' is a partial plan with lower cost than the best plan so far,
     so continue expanding it further with the tables in 'remaining_tables'.
  */
  double best_rowcount = DBL_MAX;
  double best_cost = DBL_MAX;

  DBUG_EXECUTE("opt",
               print_plan(join, idx,
                          idx ? join->positions[idx - 1].prefix_rowcount : 1.0,
                          idx ? join->positions[idx - 1].prefix_cost : 0.0,
                          idx ? join->positions[idx - 1].prefix_cost : 0.0,
                          "part_plan"););

  /*
    'eq_ref_extended' are the 'remaining_tables' which has already been
    involved in an partial query plan extension if this QEP. These
    will not be considered in further EQ_REF extensions based
    on current (partial) QEP.
  */
  table_map eq_ref_extended(0);

  JOIN_TAB *saved_refs[MAX_TABLES];
  // Save 'best_ref[]' as we has to restore before return.
  memcpy(saved_refs, join->best_ref + idx,
         sizeof(JOIN_TAB *) * (join->tables - idx));

  Deps_of_remaining_lateral_derived_tables deps_lateral(join, ~excluded_tables);

  for (JOIN_TAB **pos = join->best_ref + idx; *pos; pos++) {
    JOIN_TAB *const s = *pos;
    const table_map real_table_bit = s->table_ref->map();

    /*
      Don't move swap inside conditional code: All items should
      be uncond. swapped to maintain '#rows-ordered' best_ref[].
      This is critical for early pruning of bad plans.
    */
    std::swap(join->best_ref[idx], *pos);

    if ((remaining_tables & real_table_bit) &&
        !(eq_ref_extended & real_table_bit) &&
        !(remaining_tables & s->dependent) &&
        (!idx || !check_interleaving_with_nj(s))) {
      Opt_trace_object trace_one_table(trace);
      if (unlikely(trace->is_started())) {
        trace_plan_prefix(join, idx, excluded_tables);
        trace_one_table.add_utf8_table(s->table_ref);
      }
      POSITION *const position = join->positions + idx;

      // If optimizing a sj-mat nest, tables in this plan must be in nest:
      DBUG_ASSERT(emb_sjm_nest == NULL || emb_sjm_nest == s->emb_sj_nest);

      deps_lateral.restore();  // as we "popped" the previously-tried table

      /* Find the best access method from 's' to the current partial plan */
      best_access_path(s, remaining_tables, idx, false,
                       idx ? (position - 1)->prefix_rowcount : 1.0, position);

      // Compute the cost of extending the plan with 's'
      position->set_prefix_join_cost(idx, cost_model);

      trace_one_table
          .add("condition_filtering_pct", position->filter_effect * 100)
          .add("rows_for_plan", position->prefix_rowcount)
          .add("cost_for_plan", position->prefix_cost);

      if (has_sj) {
        /*
          Even if there are no semijoins, advance_sj_state() has a significant
          cost (takes 9% of time in a 20-table plan search), hence the if()
          above, which is also more efficient than the same if() inside
          advance_sj_state() would be.
          Besides, never call advance_sj_state() when calculating the plan
          for a materialized semi-join nest.
        */
        advance_sj_state(remaining_tables, s, idx);
      } else
        position->no_semijoin();

      /*
        Expand only partial plans with lower cost than the best QEP so far.
        However, if the best plan so far uses a disabled semi-join strategy,
        we continue the search since this partial plan may support other
        semi-join strategies.
      */
      if (position->prefix_cost >= join->best_read &&
          found_plan_with_allowed_sj) {
        DBUG_EXECUTE("opt",
                     print_plan(join, idx + 1, position->prefix_rowcount,
                                position->read_cost, position->prefix_cost,
                                "prune_by_cost"););
        trace_one_table.add("pruned_by_cost", true);
        backout_nj_state(remaining_tables, s);
        continue;
      }

      /*
        Prune some less promising partial plans. This heuristic may miss
        the optimal QEPs, thus it results in a non-exhaustive search.
      */
      if (prune_level == 1) {
        if (best_rowcount > position->prefix_rowcount ||
            best_cost > position->prefix_cost ||
            (idx == join->const_tables &&  // 's' is the first table in the QEP
             s->table() == join->sort_by_table)) {
          if (best_rowcount >= position->prefix_rowcount &&
              best_cost >= position->prefix_cost &&
              /* TODO: What is the reasoning behind this condition? */
              (!(s->key_dependent & remaining_tables) ||
               position->rows_fetched < 2.0)) {
            best_rowcount = position->prefix_rowcount;
            best_cost = position->prefix_cost;
          }
        } else if (found_plan_with_allowed_sj) {
          DBUG_EXECUTE("opt",
                       print_plan(join, idx + 1, position->prefix_rowcount,
                                  position->read_cost, position->prefix_cost,
                                  "pruned_by_heuristic"););
          trace_one_table.add("pruned_by_heuristic", true);
          backout_nj_state(remaining_tables, s);
          continue;
        }
      }

      deps_lateral.recalculate(s, idx + 1);

      const table_map remaining_tables_after =
          (remaining_tables & ~real_table_bit);
      if ((current_search_depth > 1) && remaining_tables_after) {
        /*
          Explore more extensions of plan:
          If possible, use heuristic to avoid a full expansion of partial QEP.
          Evaluate a simplified EQ_REF extension of QEP if:
            1) Pruning is enabled.
            2) and, There are tables joined by (EQ_)REF key.
            3) and, There is a 1::1 relation between those tables
        */
        if (prune_level == 1 &&             // 1)
            position->key != NULL &&        // 2)
            position->rows_fetched <= 1.0)  // 3)
        {
          /*
            Join in this 'position' is an EQ_REF-joined table, append more
            EQ_REFs. We do this only for the first EQ_REF we encounter which
            will then include other EQ_REFs from 'remaining_tables' and inform
            about which tables was 'eq_ref_extended'. These are later 'pruned'
            as they was processed here.
          */
          if (eq_ref_extended == (table_map)0) {
            /* Try an EQ_REF-joined expansion of the partial plan */
            Opt_trace_array trace_rest(trace, "rest_of_plan");
            eq_ref_extended =
                real_table_bit |
                eq_ref_extension_by_limited_search(
                    remaining_tables_after, idx + 1, current_search_depth - 1);
            if (eq_ref_extended == ~(table_map)0) DBUG_RETURN(true);  // Failed

            backout_nj_state(remaining_tables, s);

            if (eq_ref_extended == remaining_tables) goto done;

            continue;
          } else  // Skip, as described above
          {
            DBUG_EXECUTE("opt",
                         print_plan(join, idx + 1, position->prefix_rowcount,
                                    position->read_cost, position->prefix_cost,
                                    "pruned_by_eq_ref_heuristic"););
            trace_one_table.add("pruned_by_eq_ref_heuristic", true);
            backout_nj_state(remaining_tables, s);
            continue;
          }
        }  // if (prunable...)

        /* Fallthrough: Explore more best extensions of plan */
        Opt_trace_array trace_rest(trace, "rest_of_plan");
        if (best_extension_by_limited_search(remaining_tables_after, idx + 1,
                                             current_search_depth - 1))
          DBUG_RETURN(true);
      } else  // if ((current_search_depth > 1) && ...
      {
        if (consider_plan(idx, &trace_one_table)) DBUG_RETURN(true);
        /*
          If plan is complete, there should be no "open" outer join nest, and
          all semi join nests should be handled by a strategy:
        */
        DBUG_ASSERT((remaining_tables_after != 0) ||
                    ((cur_embedding_map == 0) &&
                     (join->positions[idx].dups_producing_tables == 0) &&
                     (join->deps_of_remaining_lateral_derived_tables == 0)));
      }
      backout_nj_state(remaining_tables, s);
    }
  }

done:
  // Restore previous #rows sorted best_ref[]
  memcpy(join->best_ref + idx, saved_refs,
         sizeof(JOIN_TAB *) * (join->tables - idx));
  DBUG_RETURN(false);
}

/**
  Helper function that compares two doubles and accept these as
  "almost equal" if they are within 10 percent of each other.

  Handling of exact 0.0 values: if one of the values are exactly 0.0, the
  other value must also be exactly 0.0 to be considered to be equal.

  @param left  First double number to compare
  @param right Second double number to compare

  @return true if the two numbers are almost equal, false otherwise.
*/

static inline bool almost_equal(double left, double right) {
  const double boundary = 0.1;  // 10 percent limit
  if ((left >= right * (1.0 - boundary)) && (left <= right * (1.0 + boundary)))
    return true;
  else
    return false;
}

/**
  Heuristic utility used by best_extension_by_limited_search().
  Adds EQ_REF-joined tables to the partial plan without
  extensive 'greedy' cost calculation.

  When a table is joined by an unique key there is a
  1::1 relation between the rows being joined. Assuming we
  have multiple such 1::1 (star-)joined relations in a
  sequence, without other join types inbetween. Then all of
  these 'eq_ref-joins' will be estimated to return the exact
  same number of rows and having identical 'cost' (or 'read_time').

  This leads to that we can append such a contiguous sequence
  of eq_ref-joins to a partial plan in any order without
  affecting the total cost of the query plan. Exploring the
  different permutations of these eq_refs in the 'greedy'
  optimizations will simply be a waste of precious CPU cycles.

  Once we have appended a single eq_ref-join to a partial
  plan, we may use eq_ref_extension_by_limited_search() to search
  'remaining_tables' for more eq_refs which will form a contiguous
  set of eq_refs in the QEP.

  Effectively, this chain of eq_refs will be handled as a single
  entity wrt. the full 'greedy' exploration of the possible
  join plans. This will reduce the 'N' in the O(N!) complexity
  of the full greedy search.

  The algorithm start by already having a eq_ref joined table
  in position[idx-1] when called. It then search for more
  eq_ref-joinable 'remaining_tables' which are added directly
  to the partial QEP without further cost analysis. The algorithm
  continues until it either has constructed a complete plan,
  constructed a partial plan with size = search_depth, or could not
  find more eq_refs to append.

  In the later case the algorithm continues into
  'best_extension_by_limited_search' which does a 'greedy'
  search for the next table to add - Possibly with later
  eq_ref_extensions.

  The final optimal plan is stored in 'join->best_positions'. The
  corresponding cost of the optimal plan is in 'join->best_read'.

  @note
    @c best_extension_by_limited_search() and @c
  eq_ref_extension_by_limited_search() are closely related to each other and
  intentionally implemented using the same pattern wherever possible. If a
  change/bug fix is done to either of these also consider if it is relevant for
  the other.

  @code
    procedure eq_ref_extension_by_limited_search(
      pplan in,             // in, partial plan of tables-joined-so-far
      pplan_cost,           // in, cost of pplan
      remaining_tables,     // in, set of tables not referenced in pplan
      best_plan_so_far,     // in/out, best plan found so far
      best_plan_so_far_cost,// in/out, cost of best_plan_so_far
      search_depth)         // in, maximum size of the plans being considered
    {
      if find 'eq_ref' table T from remaining_tables
      {
        // Calculate the cost of using table T as above
        cost = complex-series-of-calculations;

        // Add the cost to the cost so far.
        pplan_cost+= cost;

        if (pplan_cost >= best_plan_so_far_cost)
          // pplan_cost already too great, stop search
          continue;

        pplan= expand pplan by best_access_method;
        remaining_tables= remaining_tables - table T;
        eq_ref_extension_by_limited_search(pplan, pplan_cost,
                                           remaining_tables,
                                           best_plan_so_far,
                                           best_plan_so_far_cost,
                                           search_depth - 1);
      }
      else
      {
        best_extension_by_limited_search(pplan, pplan_cost,
                                         remaining_tables,
                                         best_plan_so_far,
                                         best_plan_so_far_cost,
                                         search_depth - 1);
      }
    }
    @endcode

  @note
    The parameter 'search_depth' provides control over the recursion
    depth, and thus the size of the resulting optimal plan.

  @param remaining_tables set of tables not included into the partial plan yet
  @param idx              length of the partial QEP in 'join->positions';
                          since a depth-first search is used, also corresponds
                          to the current depth of the search tree;
                          also an index in the array 'join->best_ref';
  @param current_search_depth
                          maximum depth of recursion and thus size of the
                          found optimal plan
                          (0 < current_search_depth <= join->tables+1).

  @retval
    'table_map'          Map of those tables appended to the EQ_REF-joined
  sequence
  @retval
    ~(table_map)0        Fatal error
*/

table_map Optimize_table_order::eq_ref_extension_by_limited_search(
    table_map remaining_tables, uint idx, uint current_search_depth) {
  DBUG_ENTER("Optimize_table_order::eq_ref_extension_by_limited_search");

  if (remaining_tables == 0) DBUG_RETURN(0);

  /*
    The section below adds 'eq_ref' joinable tables to the QEP in the order
    they are found in the 'remaining_tables' set.
    See above description for why we can add these without greedy
    cost analysis.
  */
  Opt_trace_context *const trace = &thd->opt_trace;
  table_map eq_ref_ext(0);
  JOIN_TAB *s;
  JOIN_TAB *saved_refs[MAX_TABLES];
  // Save 'best_ref[]' as we has to restore before return.
  memcpy(saved_refs, join->best_ref + idx,
         sizeof(JOIN_TAB *) * (join->tables - idx));

  Deps_of_remaining_lateral_derived_tables deps_lateral(join, ~excluded_tables);

  for (JOIN_TAB **pos = join->best_ref + idx; (s = *pos); pos++) {
    const table_map real_table_bit = s->table_ref->map();

    /*
      Don't move swap inside conditional code: All items
      should be swapped to maintain '#rows' ordered tables.
      This is critical for early pruning of bad plans.
    */
    std::swap(join->best_ref[idx], *pos);

    /*
      Consider table for 'eq_ref' heuristic if:
        1)      It might use a keyref for best_access_path
        2) and, Table remains to be handled.
        3) and, It is independent of those not yet in partial plan.
        4) and, It is key dependent on at least one already handled table
        5) and, It passed the interleaving check.
    */
    if (s->keyuse() &&                             // 1)
        (remaining_tables & real_table_bit) &&     // 2)
        !(remaining_tables & s->dependent) &&      // 3)
        (~remaining_tables & s->key_dependent) &&  // 4)
        (!idx || !check_interleaving_with_nj(s)))  // 5)
    {
      Opt_trace_object trace_one_table(trace);
      if (unlikely(trace->is_started())) {
        trace_plan_prefix(join, idx, excluded_tables);
        trace_one_table.add_utf8_table(s->table_ref);
      }
      POSITION *const position = join->positions + idx;

      DBUG_ASSERT(emb_sjm_nest == NULL || emb_sjm_nest == s->emb_sj_nest);

      deps_lateral.restore();

      /* Find the best access method from 's' to the current partial plan */
      best_access_path(s, remaining_tables, idx, false,
                       idx ? (position - 1)->prefix_rowcount : 1.0, position);

      /*
        EQ_REF prune logic is based on that all joins
        in the ref_extension has the same #rows and cost.
        -> The total cost of the QEP is independent of the order
           of joins within this 'ref_extension'.
           Expand QEP with all 'identical' REFs in
          'join->positions' order.
        Note that due to index statistics from the storage engines
        is a floating point number and might not be exact, the
        rows and cost estimates for eq_ref on two tables might not
        be the exact same number.
        @todo This test could likely be re-implemented to use
        information about whether the index is unique or not.
      */
      const bool added_to_eq_ref_extension =
          position->key &&
          almost_equal(position->read_cost, (position - 1)->read_cost) &&
          almost_equal(position->rows_fetched, (position - 1)->rows_fetched);
      trace_one_table.add("added_to_eq_ref_extension",
                          added_to_eq_ref_extension);
      if (added_to_eq_ref_extension) {
        // Add the cost of extending the plan with 's'
        position->set_prefix_join_cost(idx, join->cost_model());

        trace_one_table
            .add("condition_filtering_pct", position->filter_effect * 100)
            .add("rows_for_plan", position->prefix_rowcount)
            .add("cost_for_plan", position->prefix_cost);

        if (has_sj) {
          /*
            Even if there are no semijoins, advance_sj_state() has a
            significant cost (takes 9% of time in a 20-table plan search),
            hence the if() above, which is also more efficient than the
            same if() inside advance_sj_state() would be.
          */
          advance_sj_state(remaining_tables, s, idx);
        } else
          position->no_semijoin();

        // Expand only partial plans with lower cost than the best QEP so far
        if (position->prefix_cost >= join->best_read) {
          DBUG_EXECUTE("opt",
                       print_plan(join, idx + 1, position->prefix_rowcount,
                                  position->read_cost, position->prefix_cost,
                                  "prune_by_cost"););
          trace_one_table.add("pruned_by_cost", true);
          backout_nj_state(remaining_tables, s);
          continue;
        }

        deps_lateral.recalculate(s, idx + 1);

        eq_ref_ext = real_table_bit;
        const table_map remaining_tables_after =
            (remaining_tables & ~real_table_bit);
        if ((current_search_depth > 1) && remaining_tables_after) {
          DBUG_EXECUTE("opt",
                       print_plan(join, idx + 1, position->prefix_rowcount,
                                  position->read_cost, position->prefix_cost,
                                  "EQ_REF_extension"););

          /* Recursively EQ_REF-extend the current partial plan */
          Opt_trace_array trace_rest(trace, "rest_of_plan");
          eq_ref_ext |= eq_ref_extension_by_limited_search(
              remaining_tables_after, idx + 1, current_search_depth - 1);
        } else {
          if (consider_plan(idx, &trace_one_table)) DBUG_RETURN(~(table_map)0);
          DBUG_ASSERT((remaining_tables_after != 0) ||
                      ((cur_embedding_map == 0) &&
                       (join->positions[idx].dups_producing_tables == 0)));
        }
        backout_nj_state(remaining_tables, s);
        memcpy(join->best_ref + idx, saved_refs,
               sizeof(JOIN_TAB *) * (join->tables - idx));
        DBUG_RETURN(eq_ref_ext);
      }  // if (added_to_eq_ref_extension)

      backout_nj_state(remaining_tables, s);
    }  // if (... !check_interleaving_with_nj() ...)
  }    // for (JOIN_TAB **pos= ...)

  memcpy(join->best_ref + idx, saved_refs,
         sizeof(JOIN_TAB *) * (join->tables - idx));
  deps_lateral.restore();
  /*
    'eq_ref' heuristic didn't find a table to be appended to
    the query plan. We need to use the greedy search
    for finding the next table to be added.
  */
  DBUG_ASSERT(!eq_ref_ext);
  if (best_extension_by_limited_search(remaining_tables, idx,
                                       current_search_depth))
    DBUG_RETURN(~(table_map)0);

  DBUG_RETURN(eq_ref_ext);
}

/*
  Get the number of different row combinations for subset of partial join

  SYNOPSIS
    prev_record_reads()
      join       The join structure
      idx        Number of tables in the partial join order (i.e. the
                 partial join order is in join->positions[0..idx-1])
      found_ref  Bitmap of tables for which we need to find # of distinct
                 row combinations.

  DESCRIPTION
    Given a partial join order (in join->positions[0..idx-1]) and a subset of
    tables within that join order (specified in found_ref), find out how many
    distinct row combinations of subset tables will be in the result of the
    partial join order.

    This is used as follows: Suppose we have a table accessed with a ref-based
    method. The ref access depends on current rows of tables in found_ref.
    We want to count # of different ref accesses. We assume two ref accesses
    will be different if at least one of access parameters is different.
    Example: consider a query

    SELECT * FROM t1, t2, t3 WHERE t1.key=c1 AND t2.key=c2 AND t3.key=t1.field

    and a join order:
      t1,  ref access on t1.key=c1
      t2,  ref access on t2.key=c2
      t3,  ref access on t3.key=t1.field

    For t1: n_ref_scans = 1, n_distinct_ref_scans = 1
    For t2: n_ref_scans = fanout(t1), n_distinct_ref_scans=1
    For t3: n_ref_scans = fanout(t1)*fanout(t2)
            n_distinct_ref_scans = #fanout(t1)

    Here "fanout(tx)" is the number of rows read by the access method
    of tx minus rows filtered out by condition filtering
    (pos->filter_effect).

    The reason for having this function (at least the latest version of it)
    is that we need to account for buffering in join execution.

    An edge-case example: if we have a non-first table in join accessed via
    ref(const) or ref(param) where there is a small number of different
    values of param, then the access will likely hit the disk cache and will
    not require any disk seeks.

    The proper solution would be to assume an LRU disk cache of some size,
    calculate probability of cache hits, etc. For now we just count
    identical ref accesses as one.

  RETURN
    Expected number of row combinations
*/

static double prev_record_reads(JOIN *join, uint idx, table_map found_ref) {
  double found = 1.0;
  POSITION *pos_end = join->positions - 1;
  for (POSITION *pos = join->positions + idx - 1; pos != pos_end; pos--) {
    const double fanout = pos->rows_fetched * pos->filter_effect;
    if (pos->table->table_ref->map() & found_ref) {
      found_ref |= pos->ref_depend_map;
      /*
        For the case of "t1 LEFT JOIN t2 ON ..." where t2 is a const table
        with no matching row we will get position[t2].rows_fetched==0.
        Actually the size of output is one null-complemented row, therefore
        we will use value of 1 whenever we get rows_fetched==0.

        Note
        - the above case can't occur if inner part of outer join has more
          than one table: table with no matches will not be marked as const.

        - Ideally we should add 1 to rows_fetched for every possible null-
          complemented row. We're not doing it because: 1. it will require
          non-trivial code and add overhead. 2. The value of rows_fetched
          is an inprecise estimate and adding 1 (or, in the worst case,
          #max_nested_outer_joins=64-1) will not make it any more precise.
      */
      if (pos->rows_fetched > DBL_EPSILON) found *= fanout;
    } else if (fanout < 1.0) {
      /*
        With condition filtering it is possible that a table has a
        lower fanout than 1.0. If so, calculate the fanout of this
        table into the found rows estimate so the produced number is
        not too pessimistic. Otherwise, the expected number of row
        combinations returned by this function may be higher than the
        prefix_rowcount for the table. See BUG#18352936
      */
      found *= fanout;
    }
  }
  return found;
}

/**
  @brief Fix semi-join strategies for the picked join order

  @return false if success, true if error

  @details
    Fix semi-join strategies for the picked join order. This is a step that
    needs to be done right after we have fixed the join order. What we do
    here is switch join's semi-join strategy description from backward-based
    to forwards based.

    When join optimization is in progress, we re-consider semi-join
    strategies after we've added another table. Here's an illustration.
    Suppose the join optimization is underway:

    1) ot1  it1  it2
                 sjX  -- looking at (ot1, it1, it2) join prefix, we decide
                         to use semi-join strategy sjX.

    2) ot1  it1  it2  ot2
                 sjX  sjY -- Having added table ot2, we now may consider
                             another semi-join strategy and decide to use a
                             different strategy sjY. Note that the record
                             of sjX has remained under it2. That is
                             necessary because we need to be able to get
                             back to (ot1, it1, it2) join prefix.
      what makes things even worse is that there are cases where the choice
      of sjY changes the way we should access it2.

    3) [ot1  it1  it2  ot2  ot3]
                  sjX  sjY  -- This means that after join optimization is
                               finished, semi-join info should be read
                               right-to-left (while nearly all plan refinement
                               functions, EXPLAIN, etc proceed from left to
                               right)

    This function does the needed reversal, making it possible to read the
    join and semi-join order from left to right.
*/

bool Optimize_table_order::fix_semijoin_strategies() {
  table_map remaining_tables = 0;
  table_map handled_tables = 0;

  DBUG_ENTER("Optimize_table_order::fix_semijoin_strategies");

  if (join->select_lex->sj_nests.is_empty()) DBUG_RETURN(false);

  Opt_trace_context *const trace = &thd->opt_trace;

  for (uint tableno = join->tables - 1; tableno != join->const_tables - 1;
       tableno--) {
    POSITION *const pos = join->best_positions + tableno;

    if ((handled_tables & pos->table->table_ref->map()) ||
        pos->sj_strategy == SJ_OPT_NONE) {
      remaining_tables |= pos->table->table_ref->map();
      continue;
    }

    uint first = 0;
    if (pos->sj_strategy == SJ_OPT_MATERIALIZE_LOOKUP) {
      TABLE_LIST *const sjm_nest = pos->table->emb_sj_nest;
      const uint table_count = my_count_bits(sjm_nest->sj_inner_tables);
      /*
        This memcpy() copies a partial QEP produced by
        optimize_semijoin_nests_for_materialization() (source) into the final
        top-level QEP (target), in order to re-use the source plan for
        to-be-materialized inner tables.
        It is however possible that the source QEP had picked
        some semijoin strategy (noted SJY), different from
        materialization. The target QEP rules (it has seen more tables), but
        this memcpy() is going to copy the source stale strategy SJY,
        wrongly. Which is why sj_strategy of each table of the
        duplicate-generating range then becomes temporarily unreliable. It is
        fixed for the first table of that range right after the memcpy(), and
        fixed for the rest of that range at the end of this iteration by
        setting it to SJ_OPT_NONE). But until then, pos->sj_strategy should
        not be read.
      */
<<<<<<< HEAD
      memcpy(static_cast<void *>(pos - table_count + 1),
             sjm_nest->nested_join->sjm.positions,
=======
      memcpy(pos - table_count + 1, sjm_nest->nested_join->sjm.positions,
>>>>>>> 4869291f
             sizeof(POSITION) * table_count);
      first = tableno - table_count + 1;
      join->best_positions[first].n_sj_tables = table_count;
      join->best_positions[first].sj_strategy = SJ_OPT_MATERIALIZE_LOOKUP;

      Opt_trace_object trace_final_strategy(trace);
      trace_final_strategy.add_alnum("final_semijoin_strategy",
                                     "MaterializeLookup");
    } else if (pos->sj_strategy == SJ_OPT_MATERIALIZE_SCAN) {
      const uint last_inner = pos->sjm_scan_last_inner;
      TABLE_LIST *const sjm_nest =
          (join->best_positions + last_inner)->table->emb_sj_nest;
      const uint table_count = my_count_bits(sjm_nest->sj_inner_tables);
      first = last_inner - table_count + 1;
      DBUG_ASSERT((join->best_positions + first)->table->emb_sj_nest ==
                  sjm_nest);
<<<<<<< HEAD
      memcpy(static_cast<void *>(join->best_positions +
                                 first),  // stale semijoin strategy here too
=======
      memcpy(join->best_positions + first,  // stale semijoin strategy here too
>>>>>>> 4869291f
             sjm_nest->nested_join->sjm.positions,
             sizeof(POSITION) * table_count);
      join->best_positions[first].sj_strategy = SJ_OPT_MATERIALIZE_SCAN;
      join->best_positions[first].n_sj_tables = table_count;

      Opt_trace_object trace_final_strategy(trace);
      trace_final_strategy.add_alnum("final_semijoin_strategy",
                                     "MaterializeScan");
      // Recalculate final access paths for this semi-join strategy
      double rowcount, cost;
      semijoin_mat_scan_access_paths(last_inner, tableno, remaining_tables,
                                     sjm_nest, &rowcount, &cost);

    } else if (pos->sj_strategy == SJ_OPT_FIRST_MATCH) {
      first = pos->first_firstmatch_table;
<<<<<<< HEAD
      join->best_positions[first].sj_strategy = SJ_OPT_FIRST_MATCH;
      join->best_positions[first].n_sj_tables = tableno - first + 1;
=======
>>>>>>> 4869291f

      Opt_trace_object trace_final_strategy(trace);
      trace_final_strategy.add_alnum("final_semijoin_strategy", "FirstMatch");

      // Recalculate final access paths for this semi-join strategy
      double rowcount, cost;
      (void)semijoin_firstmatch_loosescan_access_paths(
          first, tableno, remaining_tables, false, &rowcount, &cost);
<<<<<<< HEAD
=======

      if (pos->table->emb_sj_nest->is_aj_nest()) {
        /*
          Antijoin doesn't use the execution logic of FirstMatch. So we
          won't set it up; and we won't either have the incompatibilities of
          FirstMatch with outer join. Declare that we don't use it:
        */
        pos->sj_strategy = SJ_OPT_NONE;
      } else {
        join->best_positions[first].sj_strategy = SJ_OPT_FIRST_MATCH;
        join->best_positions[first].n_sj_tables = tableno - first + 1;
      }
>>>>>>> 4869291f
    } else if (pos->sj_strategy == SJ_OPT_LOOSE_SCAN) {
      first = pos->first_loosescan_table;

      Opt_trace_object trace_final_strategy(trace);
      trace_final_strategy.add_alnum("final_semijoin_strategy", "LooseScan");

      // Recalculate final access paths for this semi-join strategy
      double rowcount, cost;
      (void)semijoin_firstmatch_loosescan_access_paths(
          first, tableno, remaining_tables, true, &rowcount, &cost);

      POSITION *const first_pos = join->best_positions + first;
      first_pos->sj_strategy = SJ_OPT_LOOSE_SCAN;
      first_pos->n_sj_tables =
          my_count_bits(first_pos->table->emb_sj_nest->sj_inner_tables);
    } else if (pos->sj_strategy == SJ_OPT_DUPS_WEEDOUT) {
      /*
        Duplicate Weedout starting at pos->first_dupsweedout_table, ending at
        this table.
      */
      first = pos->first_dupsweedout_table;
      join->best_positions[first].sj_strategy = SJ_OPT_DUPS_WEEDOUT;
      join->best_positions[first].n_sj_tables = tableno - first + 1;

      Opt_trace_object trace_final_strategy(trace);
      trace_final_strategy.add_alnum("final_semijoin_strategy",
                                     "DuplicateWeedout");
    }

    for (uint i = first; i <= tableno; i++) {
      /*
        Eliminate stale strategies. See comment in the
        SJ_OPT_MATERIALIZE_LOOKUP case above.
      */
      if (i != first) join->best_positions[i].sj_strategy = SJ_OPT_NONE;
      handled_tables |= join->best_positions[i].table->table_ref->map();
    }

    remaining_tables |= pos->table->table_ref->map();
  }

  DBUG_ASSERT(remaining_tables ==
              (join->all_table_map & ~join->const_table_map));

  DBUG_RETURN(false);
}

/**
  Check interleaving with an inner tables of an outer join for
  extension table.

    Check if table tab can be added to current partial join order, and
    if yes, record that it has been added. This recording can be rolled back
    with backout_nj_state().

    The function assumes that both current partial join order and its
    extension with tab are valid wrt table dependencies.

  @verbatim
     IMPLEMENTATION
       LIMITATIONS ON JOIN ORDER
         The nested [outer] joins executioner algorithm imposes these
  limitations on join order:
         1. "Outer tables first" -  any "outer" table must be before any
             corresponding "inner" table.
         2. "No interleaving" - tables inside a nested join must form a
  continuous sequence in join order (i.e. the sequence must not be interrupted
  by tables that are outside of this nested join).

         #1 is checked elsewhere, this function checks #2 provided that #1 has
         been already checked.

       WHY NEED NON-INTERLEAVING
         Consider an example:

           select * from t0 join t1 left join (t2 join t3) on cond1

         The join order "t1 t2 t0 t3" is invalid:

         table t0 is outside of the nested join, so WHERE condition for t0 is
         attached directly to t0 (without triggers, and it may be used to access
         t0). Applying WHERE(t0) to (t2,t0,t3) record is invalid as we may miss
         combinations of (t1, t2, t3) that satisfy condition cond1, and produce
  a null-complemented (t1, t2.NULLs, t3.NULLs) row, which should not have been
  produced.

         If table t0 is not between t2 and t3, the problem doesn't exist:
          If t0 is located after (t2,t3), WHERE(t0) is applied after nested join
           processing has finished.
          If t0 is located before (t2,t3), predicates like WHERE_cond(t0, t2)
  are wrapped into condition triggers, which takes care of correct nested join
  processing.

       HOW IT IS IMPLEMENTED
         The limitations on join order can be rephrased as follows: for valid
         join order one must be able to:
           1. write down the used tables in the join order on one line.
           2. for each nested join, put one '(' and one ')' on the said line
           3. write "LEFT JOIN" and "ON (...)" where appropriate
           4. get a query equivalent to the query we're trying to execute.

         Calls to check_interleaving_with_nj() are equivalent to writing the
         above described line from left to right.
         A single check_interleaving_with_nj(A,B) call is equivalent to writing
         table B and appropriate brackets on condition that table A and
         appropriate brackets is the last what was written. Graphically the
         transition is as follows:

                              +---- current position
                              |
             ... last_tab ))) | ( tab )  )..) | ...
                                X     Y   Z   |
                                              +- need to move to this
                                                 position.

         Notes about the position:
           The caller guarantees that there is no more then one X-bracket by
           checking "!(remaining_tables & s->dependent)" before calling this
           function. X-bracket may have a pair in Y-bracket.

         When "writing" we store/update this auxilary info about the current
         position:
          1. cur_embedding_map - bitmap of pairs of brackets (aka nested
             joins) we've opened but didn't close.
          2. {each NESTED_JOIN structure not simplified away}->counter - number
             of this nested join's children that have already been added to to
             the partial join order.
  @endverbatim

  @param tab   Table we're going to extend the current partial join with

  @retval
    false  Join order extended, nested joins info about current join
    order (see NOTE section) updated.
  @retval
    true   Requested join order extension not allowed.
*/

bool Optimize_table_order::check_interleaving_with_nj(JOIN_TAB *tab) {
  if (cur_embedding_map & ~tab->embedding_map) {
    /*
      tab is outside of the "pair of brackets" we're currently in.
      Cannot add it.
    */
    return true;
  }
  const TABLE_LIST *next_emb = tab->table_ref->embedding;
  /*
    Do update counters for "pairs of brackets" that we've left (marked as
    X,Y,Z in the above picture)
  */
  for (; next_emb != emb_sjm_nest; next_emb = next_emb->embedding) {
    // Ignore join nests that are not outer joins.
    if (!next_emb->join_cond_optim()) continue;

    next_emb->nested_join->nj_counter++;
    cur_embedding_map |= next_emb->nested_join->nj_map;
<<<<<<< HEAD

=======
>>>>>>> 4869291f
    if (next_emb->nested_join->nj_total != next_emb->nested_join->nj_counter)
      break;

    /*
      We're currently at Y or Z-bracket as depicted in the above picture.
      Mark that we've left it and continue walking up the brackets hierarchy.
    */
    cur_embedding_map &= ~next_emb->nested_join->nj_map;
  }
  return false;
}

/**
  Find best access paths for semi-join FirstMatch or LooseScan strategy
  and calculate rowcount and cost based on these.

  @param first_tab        The first tab to calculate access paths for,
                          this is always a semi-join inner table.
  @param last_tab         The last tab to calculate access paths for,
                          always a semi-join inner table for FirstMatch,
                          may be inner or outer for LooseScan.
  @param remaining_tables Bitmap of tables that are not in the
                          [0...last_tab] join prefix
  @param loosescan        If true, use LooseScan strategy, otherwise FirstMatch
  @param[out] newcount    New output row count
  @param[out] newcost     New join prefix cost

  @return True if strategy selection successful, false otherwise.

  @details
    Calculate best access paths for the tables of a semi-join FirstMatch or
    LooseScan strategy, given the order of tables provided in join->positions
    (or join->best_positions when calculating the cost of a final plan).
    Calculate estimated cost and rowcount for this plan.
    Given a join prefix [0; ... first_tab-1], change the access to the tables
    in the range [first_tab; last_tab] according to the constraints set by the
    relevant semi-join strategy. Those constraints are:

    - For the LooseScan strategy, join buffering can be used for the outer
      tables following the last inner table.

    - For the FirstMatch strategy, join buffering can be used if there is a
      single inner table in the semi-join nest.

    For FirstMatch, the handled range of tables may be a mix of inner tables
    and non-dependent outer tables. The first and last table in the handled
    range are always inner tables.
    For LooseScan, the handled range can be a mix of inner tables and
    dependent and non-dependent outer tables. The first table is always an
    inner table.

    Depending on member 'got_final_plan', the function uses and updates access
    path data in join->best_positions, otherwise uses join->positions
    and updates a local buffer.
*/

bool Optimize_table_order::semijoin_firstmatch_loosescan_access_paths(
    uint first_tab, uint last_tab, table_map remaining_tables, bool loosescan,
    double *newcount, double *newcost) {
  DBUG_ENTER(
      "Optimize_table_order::semijoin_firstmatch_loosescan_access_paths");
  double cost;                // Contains running estimate of calculated cost.
  double rowcount;            // Rowcount of join prefix (ie before first_tab).
  double outer_fanout = 1.0;  // Fanout contributed by outer tables in range.
  double inner_fanout = 1.0;  // Fanout contributed by inner tables in range.
  const Cost_model_server *const cost_model = join->cost_model();
  Opt_trace_context *const trace = &thd->opt_trace;
  Opt_trace_object recalculate(trace, "recalculate_access_paths_and_cost");
  Opt_trace_array trace_tables(trace, "tables");
  POSITION *const positions =
      got_final_plan ? join->best_positions : join->positions;

  if (first_tab == join->const_tables) {
    cost = 0.0;
    rowcount = 1.0;
  } else {
    cost = positions[first_tab - 1].prefix_cost;
    rowcount = positions[first_tab - 1].prefix_rowcount;
  }

  uint table_count = 0;
  uint no_jbuf_before;
  for (uint i = first_tab; i <= last_tab; i++) {
    remaining_tables |= positions[i].table->table_ref->map();
    if (positions[i].table->emb_sj_nest) table_count++;
  }
  if (loosescan) {
    // LooseScan: May use join buffering for all tables after last inner table.
    for (no_jbuf_before = last_tab; no_jbuf_before > first_tab;
         no_jbuf_before--) {
      if (positions[no_jbuf_before].table->emb_sj_nest != NULL)
        break;  // Encountered the last inner table.
    }
    no_jbuf_before++;
  } else {
    // FirstMatch: May use join buffering if there is only one inner table.
    no_jbuf_before = (table_count > 1) ? last_tab + 1 : first_tab;
  }

  Deps_of_remaining_lateral_derived_tables deps_lateral(join, ~excluded_tables);
  // recalculate, as we go back in the range of "unoptimized" tables:
  deps_lateral.recalculate(first_tab);

  for (uint i = first_tab; i <= last_tab; i++) {
    JOIN_TAB *const tab = positions[i].table;
    POSITION regular_pos;
    POSITION *const dst_pos = got_final_plan ? positions + i : &regular_pos;
    POSITION *pos;  // Position for later calculations
    /*
      We always need a new calculation for the first inner table in
      the LooseScan strategy.
    */
    const bool is_ls_driving_tab = (i == first_tab) && loosescan;
    if (is_ls_driving_tab || positions[i].use_join_buffer) {
      Opt_trace_object trace_one_table(trace);
      trace_one_table.add_utf8_table(tab->table_ref);

      /*
        Find the best access method with specified join buffering strategy.
        If this is a loosescan driving table,
        semijoin_loosescan_fill_driving_table_position will consider all keys,
        so best_access_path() should fill bound_keyparts/read_cost/fanout for
        all keys => test_all_ref_keys==true.
       */
      DBUG_ASSERT(!test_all_ref_keys);
      test_all_ref_keys = is_ls_driving_tab;
      double prefix_rowcount = rowcount * inner_fanout * outer_fanout;
      best_access_path(tab, remaining_tables, i, i < no_jbuf_before,
                       prefix_rowcount, dst_pos);
      test_all_ref_keys = false;
      if (is_ls_driving_tab)  // Use loose scan position
      {
        if (semijoin_loosescan_fill_driving_table_position(
                tab, remaining_tables, i, prefix_rowcount, dst_pos)) {
          dst_pos->table = tab;
          const double rows = rowcount * dst_pos->rows_fetched;
          dst_pos->set_prefix_cost(
              cost + dst_pos->read_cost + cost_model->row_evaluate_cost(rows),
              rows * dst_pos->filter_effect);
        } else {
          DBUG_ASSERT(!got_final_plan);
          DBUG_RETURN(false);
        }
      }
      pos = dst_pos;
    } else
      pos = positions + i;  // Use result from prior calculation

    /*
      Terminate search if best_access_path found no possible plan.
      Otherwise we will be getting infinite cost when summing up below.
     */
    if (pos->read_cost == DBL_MAX) {
      DBUG_ASSERT(loosescan && !got_final_plan);
      DBUG_RETURN(false);
    }

    remaining_tables &= ~tab->table_ref->map();

    cost += pos->read_cost +
            cost_model->row_evaluate_cost(rowcount * inner_fanout *
                                          outer_fanout * pos->rows_fetched);

    if (tab->emb_sj_nest)
      inner_fanout *= pos->rows_fetched * pos->filter_effect;
    else
      outer_fanout *= pos->rows_fetched * pos->filter_effect;

    deps_lateral.recalculate(tab, i + 1);
  }

  *newcount = rowcount * outer_fanout;
  *newcost = cost;

  DBUG_RETURN(true);
}

/**
  Find best access paths for semi-join MaterializeScan strategy
  and calculate rowcount and cost based on these.

  @param last_inner_tab    The last tab in the set of inner tables
  @param last_outer_tab    The last tab in the set of outer tables
  @param remaining_tables  Bitmap of tables that are not in the join prefix
                           including the inner and outer tables processed here.
  @param sjm_nest          Pointer to semi-join nest for inner tables
  @param[out] newcount     New output row count
  @param[out] newcost      New join prefix cost

  @details
    Calculate best access paths for the outer tables of the MaterializeScan
    semi-join strategy. All outer tables may use join buffering.
    The prefix row count is adjusted with the estimated number of rows in
    the materialized tables, before taking into consideration the rows
    contributed by the outer tables.
*/

void Optimize_table_order::semijoin_mat_scan_access_paths(
    uint last_inner_tab, uint last_outer_tab, table_map remaining_tables,
    TABLE_LIST *sjm_nest, double *newcount, double *newcost) {
  DBUG_ENTER("Optimize_table_order::semijoin_mat_scan_access_paths");

  const Cost_model_server *const cost_model = join->cost_model();
  Opt_trace_context *const trace = &thd->opt_trace;
  Opt_trace_object recalculate(trace, "recalculate_access_paths_and_cost");
  Opt_trace_array trace_tables(trace, "tables");
  double cost;      // Calculated running cost of operation
  double rowcount;  // Rowcount of join prefix (ie before first_inner).

  POSITION *const positions =
      got_final_plan ? join->best_positions : join->positions;
  const uint inner_count = my_count_bits(sjm_nest->sj_inner_tables);

  // Get the prefix cost.
  const uint first_inner = last_inner_tab + 1 - inner_count;
  if (first_inner == join->const_tables) {
    rowcount = 1.0;
    cost = 0.0;
  } else {
    rowcount = positions[first_inner - 1].prefix_rowcount;
    cost = positions[first_inner - 1].prefix_cost;
  }

  // Add materialization cost.
  cost += sjm_nest->nested_join->sjm.materialization_cost.total_cost() +
          rowcount * sjm_nest->nested_join->sjm.scan_cost.total_cost();

  for (uint i = last_inner_tab + 1; i <= last_outer_tab; i++)
    remaining_tables |= positions[i].table->table_ref->map();
  /*
    Materialization removes duplicates from the materialized table, so
    number of rows to scan is probably less than the number of rows
    from a full join, on which the access paths of outer tables are currently
    based. Rerun best_access_path to adjust for reduced rowcount.
  */
  const double inner_fanout = sjm_nest->nested_join->sjm.expected_rowcount;
  double outer_fanout = 1.0;

  Deps_of_remaining_lateral_derived_tables deps_lateral(join, ~excluded_tables);
  // recalculate, as we go back in the range of "unoptimized" tables:
  deps_lateral.recalculate(last_inner_tab + 1);

  for (uint i = last_inner_tab + 1; i <= last_outer_tab; i++) {
    Opt_trace_object trace_one_table(trace);
    JOIN_TAB *const tab = positions[i].table;
    trace_one_table.add_utf8_table(tab->table_ref);
    POSITION regular_pos;
    POSITION *const dst_pos = got_final_plan ? positions + i : &regular_pos;
    best_access_path(tab, remaining_tables, i, false,
                     rowcount * inner_fanout * outer_fanout, dst_pos);
    remaining_tables &= ~tab->table_ref->map();
    outer_fanout *= dst_pos->rows_fetched;
    cost += dst_pos->read_cost + cost_model->row_evaluate_cost(
                                     rowcount * inner_fanout * outer_fanout);
    outer_fanout *= dst_pos->filter_effect;
    deps_lateral.recalculate(tab, i + 1);
  }

  *newcount = rowcount * outer_fanout;
  *newcost = cost;

  DBUG_VOID_RETURN;
}

/**
  Find best access paths for semi-join MaterializeLookup strategy.
  and calculate rowcount and cost based on these.

  @param last_inner        Index of the last inner table
  @param sjm_nest          Pointer to semi-join nest for inner tables
  @param[out] newcount     New output row count
  @param[out] newcost      New join prefix cost

  @details
    All outer tables may use join buffering, so there is no need to recalculate
    access paths nor costs for these.
    Add cost of materialization and scanning the materialized table to the
    costs of accessing the outer tables.
*/

void Optimize_table_order::semijoin_mat_lookup_access_paths(
    uint last_inner, TABLE_LIST *sjm_nest, double *newcount, double *newcost) {
  DBUG_ENTER("Optimize_table_order::semijoin_mat_lookup_access_paths");

  const uint inner_count = my_count_bits(sjm_nest->sj_inner_tables);
  double rowcount, cost;

  const uint first_inner = last_inner + 1 - inner_count;
  if (first_inner == join->const_tables) {
    cost = 0.0;
    rowcount = 1.0;
  } else {
    cost = join->positions[first_inner - 1].prefix_cost;
    rowcount = join->positions[first_inner - 1].prefix_rowcount;
  }

  cost += sjm_nest->nested_join->sjm.materialization_cost.total_cost() +
          rowcount * sjm_nest->nested_join->sjm.lookup_cost.total_cost();

  *newcount = rowcount;
  *newcost = cost;

  DBUG_VOID_RETURN;
}

/**
  Find best access paths for semi-join DuplicateWeedout strategy
  and calculate rowcount and cost based on these.

  @param first_tab        The first tab to calculate access paths for
  @param last_tab         The last tab to calculate access paths for
  @param[out] newcount    New output row count
  @param[out] newcost     New join prefix cost

  @details
    Notice that new best access paths need not be calculated.
    The proper access path information is already in join->positions,
    because DuplicateWeedout can handle any join buffering strategy.
    The only action performed by this function is to calculate
    output rowcount, and an updated cost estimate.

    The cost estimate is based on performing a join over the involved
    tables, but we must also add the cost of creating and populating
    the temporary table used for duplicate removal, and the cost of
    doing lookups against this table.
*/

void Optimize_table_order::semijoin_dupsweedout_access_paths(uint first_tab,
                                                             uint last_tab,
                                                             double *newcount,
                                                             double *newcost) {
  DBUG_ENTER("Optimize_table_order::semijoin_dupsweedout_access_paths");

  const Cost_model_server *const cost_model = join->cost_model();
  double cost, rowcount;
  double inner_fanout = 1.0;
  double outer_fanout = 1.0;
  double max_outer_fanout = 1.0;
  uint rowsize;  // Row size of the temporary table
  if (first_tab == join->const_tables) {
    cost = 0.0;
    rowcount = 1.0;
    rowsize = 0;
  } else {
    cost = join->positions[first_tab - 1].prefix_cost;
    rowcount = join->positions[first_tab - 1].prefix_rowcount;
    rowsize = 8;  // This is not true but we'll make it so
  }
  /**
    Some times, some outer fanout is "absorbed" into the inner fanout.
    In this case, we should make a better estimate for outer_fanout that
    is used to calculate the output rowcount.
    If we have inner table(s) before an outer table, there are
    dependencies between these tables. The fanout for the outer table is
    not a good estimate for the final number of rows from the weedout
    execution, therefore we convert some of the inner fanout into an outer
    fanout, limited to the number of possible rows in the outer table.
  */
  for (uint j = first_tab; j <= last_tab; j++) {
    const POSITION *const p = join->positions + j;
    cost += p->read_cost +
            cost_model->row_evaluate_cost(rowcount * inner_fanout *
                                          outer_fanout * p->rows_fetched);

    if (p->table->emb_sj_nest)
      inner_fanout *= p->rows_fetched * p->filter_effect;
    else {
      /*
        max_outer_fanout is the cardinality of the cross product
        of the outer tables.
        @note: We do not consider dependencies between these tables here.
      */
      double total_records = p->table->table()->file->stats.records;
      max_outer_fanout *= total_records * p->filter_effect;
      if (inner_fanout > 1.0) {
        // Absorb inner fanout into the outer fanout
        outer_fanout *= inner_fanout * p->rows_fetched * p->filter_effect;
        inner_fanout = 1;
      } else
        outer_fanout *= p->rows_fetched * p->filter_effect;
      rowsize += p->table->table()->file->ref_length;
    }
  }

  if (max_outer_fanout < outer_fanout) {
    /*
      The calculated fanout for the outer tables is bigger than
      the cardinality of the cross product of the outer tables.
      Adjust outer fanout to the max value, but also adjust
      inner fanout so that inner_fanout * outer_fanout is still
      the same (dups weedout runs a complete join internally).
    */
    if (max_outer_fanout > 0.0) inner_fanout *= outer_fanout / max_outer_fanout;
    outer_fanout = max_outer_fanout;
  }

  /*
    Add the cost of temptable use. The table will have outer_fanout rows,
    and we will make
    - rowcount * outer_fanout writes
    - rowcount * inner_fanout * outer_fanout lookups.
  */
  Cost_model_server::enum_tmptable_type tmp_table_type;
  if (outer_fanout * rowsize < thd->variables.max_heap_table_size)
    tmp_table_type = Cost_model_server::MEMORY_TMPTABLE;
  else
    tmp_table_type = Cost_model_server::DISK_TMPTABLE;

  cost += cost_model->tmptable_create_cost(tmp_table_type);
  cost += cost_model->tmptable_readwrite_cost(
      tmp_table_type, rowcount * outer_fanout,
      rowcount * inner_fanout * outer_fanout);

  *newcount = rowcount * outer_fanout;
  *newcost = cost;

  DBUG_VOID_RETURN;
}

/**
  Do semi-join optimization step after we've added a new tab to join prefix

  This function cannot work with nested SJ nests, for two reasons:
  (a) QEP_TAB::emb_sj_nest points to the most inner SJ nest, and this
  function looks only at it, so misses to do any SJ strategy choice for
  outer nests
  (b) POSITION has only one set of SJ-info (e.g. first_firstmatch_table): so
  planning for two nested nests would require more info than we have.
  And indeed, SJ nests cannot be nested, because:
  (c) a SJ nest is not nested in another SJ or anti SJ nest (it would have been
  dissolved into the outer nest by simplify_joins()).
  (d) an anti SJ nest is not nested inside another SJ or anti SJ nest (this case
  is blocked by resolve_subquery()).

  @param remaining_tables Tables not in the join prefix
  @param new_join_tab     Join tab that we are adding to the join prefix
  @param idx              Index in join->position storing this join tab
                          (i.e. number of tables in the prefix)

  @details
    Update semi-join optimization state after we've added another tab (table
    and access method) to the join prefix.

    The state is maintained in join->positions[#prefix_size]. Each of the
    available strategies has its own state variables.

    for each semi-join strategy
    {
      update strategy's state variables;

      if (join prefix has all the tables that are needed to consider
          using this strategy for the semi-join(s))
      {
        calculate cost of using the strategy
        if ((this is the first strategy to handle the semi-join nest(s)  ||
            the cost is less than other strategies))
        {
          // Pick this strategy
          pos->sj_strategy= ..
          ..
        }
      }
    }

    Most of the new state is saved in join->positions[idx] (and hence no undo
    is necessary).

    See setup_semijoin_dups_elimination() for a description of what kinds of
    join prefixes each strategy can handle.

    A note on access path, rowcount and cost estimates:
    - best_extension_by_limited_search() performs *initial calculations*
      of access paths, rowcount and cost based on the operation being
      an inner join or an outer join operation. These estimates are saved
      in join->positions.
    - advance_sj_state() performs *intermediate calculations* based on the
      same table information, but for the supported semi-join strategies.
      The access path part of these calculations are not saved anywhere,
      but the rowcount and cost of the best semi-join strategy are saved
      in join->positions.
    - Because the semi-join access path information was not saved previously,
      fix_semijoin_strategies() must perform *final calculations* of
      access paths, rowcount and cost when saving the selected table order
      in join->best_positions. The results of the final calculations will be
      the same as the results of the "best" intermediate calculations.
*/

void Optimize_table_order::advance_sj_state(table_map remaining_tables,
                                            const JOIN_TAB *new_join_tab,
                                            uint idx) {
  Opt_trace_context *const trace = &thd->opt_trace;
  TABLE_LIST *const emb_sj_nest = new_join_tab->emb_sj_nest;
  POSITION *const pos = join->positions + idx;
  double best_cost = pos->prefix_cost;
  double best_rowcount = pos->prefix_rowcount;
  uint sj_strategy = SJ_OPT_NONE;  // Initially: No chosen strategy

  /*
    Semi-join nests cannot be nested, hence we never need to advance the
    semi-join state of a materialized semi-join query.
    In fact, doing this may cause undesirable effects because all tables
    within a semi-join nest have emb_sj_nest != NULL, which triggers several
    of the actions inside this function.
  */
  DBUG_ASSERT(emb_sjm_nest == NULL);

  // remaining_tables include the current one:
  DBUG_ASSERT(remaining_tables & new_join_tab->table_ref->map());
  // Save it:
  const table_map remaining_tables_incl = remaining_tables;
  // And add the current table to the join prefix:
  remaining_tables &= ~new_join_tab->table_ref->map();

  DBUG_ENTER("Optimize_table_order::advance_sj_state");

  Opt_trace_array trace_choices(trace, "semijoin_strategy_choice");

  /* Initialize the state or copy it from prev. tables */
  if (idx == join->const_tables) {
    pos->dups_producing_tables = 0;
    pos->first_firstmatch_table = MAX_TABLES;
    pos->first_loosescan_table = MAX_TABLES;
    pos->dupsweedout_tables = 0;
    pos->sjm_scan_need_tables = 0;
    pos->sjm_scan_last_inner = 0;
  } else {
    pos->dups_producing_tables = pos[-1].dups_producing_tables;

    // FirstMatch
    pos->first_firstmatch_table = pos[-1].first_firstmatch_table;
    pos->first_firstmatch_rtbl = pos[-1].first_firstmatch_rtbl;
    pos->firstmatch_need_tables = pos[-1].firstmatch_need_tables;

    // LooseScan
    pos->first_loosescan_table = (pos[-1].sj_strategy == SJ_OPT_LOOSE_SCAN)
                                     ? MAX_TABLES
                                     : pos[-1].first_loosescan_table;
    pos->loosescan_need_tables = pos[-1].loosescan_need_tables;

    // MaterializeScan
    pos->sjm_scan_need_tables = (pos[-1].sj_strategy == SJ_OPT_MATERIALIZE_SCAN)
                                    ? 0
                                    : pos[-1].sjm_scan_need_tables;
    pos->sjm_scan_last_inner = pos[-1].sjm_scan_last_inner;

    // Duplicate Weedout
    pos->dupsweedout_tables = pos[-1].dupsweedout_tables;
    pos->first_dupsweedout_table = pos[-1].first_dupsweedout_table;
  }

  table_map handled_by_fm_or_ls = 0;
  /*
    FirstMatch Strategy
    ===================

    FirstMatch requires that all dependent outer tables are in the join prefix.
    (see "FirstMatch strategy" above setup_semijoin_dups_elimination()).
    The execution strategy will handle multiple semi-join nests correctly,
    and the optimizer will pick execution strategy according to these rules:
    - If tables from multiple semi-join nests are intertwined, they will
      be processed as one FirstMatch evaluation.
    - If tables from each semi-join nest are grouped together, each semi-join
      nest is processed as one FirstMatch evaluation.

    Example: Let's say we have an outer table ot and two semi-join nests with
    two tables each: it11 and it12, and it21 and it22.

    Intertwined tables: ot - FM(it11 - it21 - it12 - it22)
    Grouped tables: ot - FM(it11 - it12) - FM(it21 - it22)
  */
  if (emb_sj_nest && emb_sj_nest->nested_join->sj_enabled_strategies &
                         OPTIMIZER_SWITCH_FIRSTMATCH) {
    const table_map outer_corr_tables = emb_sj_nest->nested_join->sj_depends_on;
    const table_map sj_inner_tables = emb_sj_nest->sj_inner_tables;
    /*
      Enter condition:
       1. The next join tab belongs to semi-join nest
          (verified for the encompassing code block above).
       2. We're not in a duplicate producer range yet
       3. All outer tables that
           - the subquery is correlated with, or
           - referred to from the outer_expr
          are in the join prefix
    */
    if (pos->dups_producing_tables == 0 &&        // (2)
        !(remaining_tables & outer_corr_tables))  // (3)
    {
      /* Start tracking potential FirstMatch range */
      pos->first_firstmatch_table = idx;
      pos->firstmatch_need_tables = 0;
      pos->first_firstmatch_rtbl = remaining_tables;
      // All inner tables should still be part of remaining_tables_inc
      DBUG_ASSERT(sj_inner_tables == (remaining_tables_incl & sj_inner_tables));
    }

    if (pos->first_firstmatch_table != MAX_TABLES) {
      /* Record that we need all of this semi-join's inner tables */
      pos->firstmatch_need_tables |= sj_inner_tables;

      if (outer_corr_tables & pos->first_firstmatch_rtbl) {
        /*
          Trying to add an sj-inner table whose sj-nest has an outer correlated
          table that was not in the prefix. This means FirstMatch can't be used.
        */
        pos->first_firstmatch_table = MAX_TABLES;
      } else if (!(pos->firstmatch_need_tables & remaining_tables)) {
        // Got a complete FirstMatch range. Calculate access paths and cost
        double cost, rowcount;
        /* We use the same FirstLetterUpcase as in EXPLAIN */
        Opt_trace_object trace_one_strategy(trace);
        trace_one_strategy.add_alnum("strategy", "FirstMatch");
        (void)semijoin_firstmatch_loosescan_access_paths(
            pos->first_firstmatch_table, idx, remaining_tables, false,
            &rowcount, &cost);
        /*
          We don't yet know what are the other strategies, so pick FirstMatch.

          We ought to save the alternate POSITIONs produced by
          semijoin_firstmatch_loosescan_access_paths() but the problem is that
          providing save space uses too much space.
          Instead, we will re-calculate the alternate POSITIONs after we've
          picked the best QEP.
        */
        sj_strategy = SJ_OPT_FIRST_MATCH;
        best_cost = cost;
        best_rowcount = rowcount;
        trace_one_strategy.add("cost", best_cost).add("rows", best_rowcount);
        handled_by_fm_or_ls = pos->firstmatch_need_tables;

        trace_one_strategy.add("chosen", true);
      }
    }
  }
  /*
    LooseScan Strategy
    ==================

    LooseScan requires that all dependent outer tables are not in the join
    prefix. (see "LooseScan strategy" above setup_semijoin_dups_elimination()).
    The tables must come in a rather strictly defined order:
    1. The LooseScan driving table (which is a subquery inner table).
    2. The remaining tables from the same semi-join nest as the above table.
    3. The outer dependent tables, possibly mixed with outer non-dependent
       tables.
    Notice that any other semi-joined tables must be outside this table range.
  */
  {
    /*
      LooseScan strategy can't handle interleaving between tables from the
      semi-join that LooseScan is handling and any other tables.
    */
    if (pos->first_loosescan_table != MAX_TABLES) {
      TABLE_LIST *const first_emb_sj_nest =
          join->positions[pos->first_loosescan_table].table->emb_sj_nest;
      if (first_emb_sj_nest->sj_inner_tables & remaining_tables_incl) {
        // Stage 2: Accept remaining tables from the semi-join nest:
        if (emb_sj_nest != first_emb_sj_nest)
          pos->first_loosescan_table = MAX_TABLES;
      } else {
        // Stage 3: Accept outer dependent and non-dependent tables:
        DBUG_ASSERT(emb_sj_nest != first_emb_sj_nest);
        if (emb_sj_nest != NULL) pos->first_loosescan_table = MAX_TABLES;
      }
    }

    /*
      We may consider the LooseScan strategy if
      1a. The next table is an SJ-inner table, and
      1b. LooseScan is enabled for this SJ nest, and
      2. We have no more than 64 IN expressions (must fit in bitmap), and
      3. It is the first table from that semijoin, and
      4. We're not within a semi-join range, except
      new_join_tab->emb_sj_nest (which we've just entered, see #3), and
      5. All non-IN-equality correlation references from this sj-nest are
      bound, and
      6. But some of the IN-equalities aren't (so this can't be handled by
      FirstMatch strategy), and
      7. There are equalities (including maybe semi-join ones) which can be
      handled with an index of this table, and
      8. Not a derived table/view. (a temporary restriction)
    */
    if (emb_sj_nest &&  // (1a)
        emb_sj_nest->nested_join->sj_enabled_strategies &
            OPTIMIZER_SWITCH_LOOSE_SCAN &&                          // (1b)
        emb_sj_nest->nested_join->sj_inner_exprs.elements <= 64 &&  // (2)
        ((remaining_tables_incl & emb_sj_nest->sj_inner_tables) ==  // (3)
         emb_sj_nest->sj_inner_tables) &&                           // (3)
        pos->dups_producing_tables == 0 &&                          // (4)
        !(remaining_tables_incl &
          emb_sj_nest->nested_join->sj_corr_tables) &&  // (5)
        (remaining_tables_incl &
         emb_sj_nest->nested_join->sj_depends_on) &&       // (6)
        new_join_tab->keyuse() != NULL &&                  // (7)
        !new_join_tab->table_ref->uses_materialization())  // (8)
    {
      // start considering using LooseScan strategy
      pos->first_loosescan_table = idx;
      pos->loosescan_need_tables = emb_sj_nest->sj_inner_tables |
                                   emb_sj_nest->nested_join->sj_depends_on;
    }

    if ((pos->first_loosescan_table != MAX_TABLES) &&
        !(remaining_tables & pos->loosescan_need_tables)) {
      /*
        Ok we have all LooseScan sj-nest's inner tables and outer correlated
        tables into the prefix.
      */

      // Got a complete LooseScan range. Calculate access paths and cost
      double cost, rowcount;
      Opt_trace_object trace_one_strategy(trace);
      trace_one_strategy.add_alnum("strategy", "LooseScan");
      /*
        The same problem as with FirstMatch - we need to save POSITIONs
        somewhere but reserving space for all cases would require too
        much space. We will re-calculate POSITION structures later on.
        If this function returns 'false', it means LS is impossible (didn't
        find a suitable index, etc).
      */
      if (semijoin_firstmatch_loosescan_access_paths(pos->first_loosescan_table,
                                                     idx, remaining_tables,
                                                     true, &rowcount, &cost)) {
        /*
          We don't yet have any other strategies that could handle this
          semi-join nest (the other options are Duplicate Elimination or
          Materialization, which need at least the same set of tables in
          the join prefix to be considered) so unconditionally pick the
          LooseScan.
        */
        sj_strategy = SJ_OPT_LOOSE_SCAN;
        best_cost = cost;
        best_rowcount = rowcount;
        trace_one_strategy.add("cost", best_cost).add("rows", best_rowcount);
        handled_by_fm_or_ls = join->positions[pos->first_loosescan_table]
                                  .table->emb_sj_nest->sj_inner_tables;
      }
      trace_one_strategy.add("chosen", sj_strategy == SJ_OPT_LOOSE_SCAN);
    }
  }

  if (emb_sj_nest) pos->dups_producing_tables |= emb_sj_nest->sj_inner_tables;

  pos->dups_producing_tables &= ~handled_by_fm_or_ls;

  /* MaterializeLookup and MaterializeScan strategy handler */
  const int sjm_strategy = semijoin_order_allows_materialization(
      join, remaining_tables, new_join_tab, idx);
  if (sjm_strategy == SJ_OPT_MATERIALIZE_SCAN) {
    /*
      We cannot evaluate this option now. This is because we cannot
      account for fanout of sj-inner tables yet:

        ntX  SJM-SCAN(it1 ... itN) | ot1 ... otN  |
                                   ^(1)           ^(2)

      we're now at position (1). SJM temptable in general has multiple
      records, so at point (1) we'll get the fanout from sj-inner tables (ie
      there will be multiple record combinations).

      The final join result will not contain any semi-join produced
      fanout, i.e. tables within SJM-SCAN(...) will not contribute to
      the cardinality of the join output.  Extra fanout produced by
      SJM-SCAN(...) will be 'absorbed' into fanout produced by ot1 ...  otN.

      The simple way to model this is to remove SJM-SCAN(...) fanout once
      we reach the point #2.
    */
    if (pos->sjm_scan_need_tables && emb_sj_nest != NULL &&
        emb_sj_nest !=
            join->positions[pos->sjm_scan_last_inner].table->emb_sj_nest)
      /*
        Prevent that inner tables of different semijoin nests are
        interleaved for MatScan.
      */
      pos->sjm_scan_need_tables = 0;
    else {
      pos->sjm_scan_need_tables = emb_sj_nest->sj_inner_tables |
                                  emb_sj_nest->nested_join->sj_depends_on;
      pos->sjm_scan_last_inner = idx;
      Opt_trace_object(trace)
          .add_alnum("strategy", "MaterializeScan")
          .add_alnum("choice", "deferred");
    }
  } else if (sjm_strategy == SJ_OPT_MATERIALIZE_LOOKUP) {
    // Calculate access paths and cost for MaterializeLookup strategy
    double cost, rowcount;
    semijoin_mat_lookup_access_paths(idx, emb_sj_nest, &rowcount, &cost);

    Opt_trace_object trace_one_strategy(trace);
    trace_one_strategy.add_alnum("strategy", "MaterializeLookup")
        .add("cost", cost)
        .add("rows", rowcount)
        .add("duplicate_tables_left", pos->dups_producing_tables != 0);
    if (cost < best_cost || pos->dups_producing_tables) {
      /*
        NOTE: When we pick to use SJM[-Scan] we don't memcpy its POSITION
        elements to join->positions as that makes it hard to return things
        back when making one step back in join optimization. That's done
        after the QEP has been chosen.
      */
      sj_strategy = SJ_OPT_MATERIALIZE_LOOKUP;
      best_cost = cost;
      best_rowcount = rowcount;
      pos->dups_producing_tables &= ~emb_sj_nest->sj_inner_tables;
    }
    trace_one_strategy.add("chosen", sj_strategy == SJ_OPT_MATERIALIZE_LOOKUP);
  }

  /* MaterializeScan second phase check */
  /*
    The optimizer does not support that we have inner tables from more
    than one semi-join nest within the table range.
  */
  if (pos->sjm_scan_need_tables && emb_sj_nest != NULL &&
      emb_sj_nest !=
          join->positions[pos->sjm_scan_last_inner].table->emb_sj_nest)
    pos->sjm_scan_need_tables = 0;

  if (pos->sjm_scan_need_tables && /* Have SJM-Scan prefix */
      !(pos->sjm_scan_need_tables & remaining_tables)) {
    TABLE_LIST *const sjm_nest =
        join->positions[pos->sjm_scan_last_inner].table->emb_sj_nest;

    double cost, rowcount;

    Opt_trace_object trace_one_strategy(trace);
    trace_one_strategy.add_alnum("strategy", "MaterializeScan");

    semijoin_mat_scan_access_paths(pos->sjm_scan_last_inner, idx,
                                   remaining_tables, sjm_nest, &rowcount,
                                   &cost);
    trace_one_strategy.add("cost", cost)
        .add("rows", rowcount)
        .add("duplicate_tables_left", pos->dups_producing_tables != 0);
    /*
      Use the strategy if
       * it is cheaper then what we've had, or
       * we haven't picked any other semi-join strategy yet
      In the second case, we pick this strategy unconditionally because
      comparing cost without semi-join duplicate removal with cost with
      duplicate removal is not an apples-to-apples comparison.
    */
    if (cost < best_cost || pos->dups_producing_tables) {
      sj_strategy = SJ_OPT_MATERIALIZE_SCAN;
      best_cost = cost;
      best_rowcount = rowcount;
      pos->dups_producing_tables &= ~sjm_nest->sj_inner_tables;
    }
    trace_one_strategy.add("chosen", sj_strategy == SJ_OPT_MATERIALIZE_SCAN);
  }

  /* Duplicate Weedout strategy handler */
  {
    /*
       Duplicate weedout can be applied after all ON-correlated and
       correlated
    */
    if (emb_sj_nest) {
      if (!pos->dupsweedout_tables) pos->first_dupsweedout_table = idx;

      pos->dupsweedout_tables |= emb_sj_nest->sj_inner_tables |
                                 emb_sj_nest->nested_join->sj_depends_on;
    }

    if (pos->dupsweedout_tables &&
        !(remaining_tables & pos->dupsweedout_tables)) {
      Opt_trace_object trace_one_strategy(trace);
      trace_one_strategy.add_alnum("strategy", "DuplicatesWeedout");
      /*
        Ok, reached a state where we could put a dups weedout point.
        Walk back and calculate
          - the join cost (this is needed as the accumulated cost may assume
            some other duplicate elimination method)
          - extra fanout that will be removed by duplicate elimination
          - duplicate elimination cost
        There are two cases:
          1. We have other strategy/ies to remove all of the duplicates.
          2. We don't.

        We need to calculate the cost in case #2 also because we need to make
        choice between this join order and others.
      */
      double rowcount, cost;
      semijoin_dupsweedout_access_paths(pos->first_dupsweedout_table, idx,
                                        &rowcount, &cost);
      /*
        Use the strategy if
         * it is cheaper then what we've had, and strategy is enabled, or
         * we haven't picked any other semi-join strategy yet
        The second part is necessary because this strategy is the last one
        to consider (it needs "the most" tables in the prefix) and we can't
        leave duplicate-producing tables not handled by any strategy.
      */
      trace_one_strategy.add("cost", cost)
          .add("rows", rowcount)
          .add("duplicate_tables_left", pos->dups_producing_tables != 0);
      if ((cost < best_cost &&
           join->positions[pos->first_dupsweedout_table]
                   .table->emb_sj_nest->nested_join->sj_enabled_strategies &
               OPTIMIZER_SWITCH_DUPSWEEDOUT) ||
          pos->dups_producing_tables) {
        sj_strategy = SJ_OPT_DUPS_WEEDOUT;
        best_cost = cost;
        best_rowcount = rowcount;
        /*
          Note, dupsweedout_tables contains inner and outer tables, even though
          "dups_producing_tables" are always inner table. Ok for this use.
        */
        pos->dups_producing_tables &= ~pos->dupsweedout_tables;
      }
      trace_one_strategy.add("chosen", sj_strategy == SJ_OPT_DUPS_WEEDOUT);
    }
  }
  pos->sj_strategy = sj_strategy;
  /*
    If a semi-join strategy is chosen, update cost and rowcount in positions
    as well. These values may be used as prefix cost and rowcount for later
    semi-join calculations, e.g for plans like "ot1 - it1 - it2 - ot2",
    where we have two semi-join nests containing it1 and it2, respectively,
    and we have a dependency between ot1 and it1, and between ot2 and it2.
    When looking at a semi-join plan for "it2 - ot2", the correct prefix cost
   (located in the join_tab for it1) must be filled in properly.

    Tables in a semijoin range, except the last in range, won't have their
    prefix_costs changed below; this is normal: when we process them, this is
    a regular join so regular costs calculated in best_ext...() are ok;
    duplicates elimination happens only at the last table in range, so it
    makes sense to correct prefix_costs of that last table.
  */
  if (sj_strategy != SJ_OPT_NONE)
    pos->set_prefix_cost(best_cost, best_rowcount);

  DBUG_VOID_RETURN;
}

/**
  Nested joins perspective: Remove the last table from the join order.

  @details
  Remove the last table from the partial join order and update the nested
  joins counters and cur_embedding_map. It is ok to call this
  function for the first table in join order (for which
  check_interleaving_with_nj has not been called)

  This function rolls back changes done by:
   - check_interleaving_with_nj(): removes the last table from the partial join
     order and update the nested joins counters and cur_embedding_map. It
     is ok to call this for the first table in join order (for which
     check_interleaving_with_nj() has not been called).

  The algorithm is the reciprocal of check_interleaving_with_nj(), hence
  parent join nest nodes are updated only when the last table in its child
  node is removed. The ASCII graphic below will clarify.

  %A table nesting such as <tt> t1 x [ ( t2 x t3 ) x ( t4 x t5 ) ] </tt>is
  represented by the below join nest tree.

  @verbatim
                     NJ1
                  _/ /  \
                _/  /    NJ2
              _/   /     / \
             /    /     /   \
   t1 x [ (t2 x t3) x (t4 x t5) ]
  @endverbatim

  At the point in time when check_interleaving_with_nj() adds the table t5 to
  the query execution plan, QEP, it also directs the node named NJ2 to mark
  the table as covered. NJ2 does so by incrementing its @c counter
  member. Since all of NJ2's tables are now covered by the QEP, the algorithm
  proceeds up the tree to NJ1, incrementing its counter as well. All join
  nests are now completely covered by the QEP.

  backout_nj_state() does the above in reverse. As seen above, the node
  NJ1 contains the nodes t2, t3, and NJ2. Its counter being equal to 3 means
  that the plan covers t2, t3, and NJ2, @e and that the sub-plan (t4 x t5)
  completely covers NJ2. The removal of t5 from the partial plan will first
  decrement NJ2's counter to 1. It will then detect that NJ2 went from being
  completely to partially covered, and hence the algorithm must continue
  upwards to NJ1 and decrement its counter to 2. A subsequent removal of t4
  will however not influence NJ1 since it did not un-cover the last table in
  NJ2.

  @param remaining_tables remaining tables to optimize, must contain 'tab'
  @param tab              join table to remove, assumed to be the last in
                          current partial join order.
*/

void Optimize_table_order::backout_nj_state(const table_map remaining_tables
                                                MY_ATTRIBUTE((unused)),
                                            const JOIN_TAB *tab) {
  DBUG_ASSERT(remaining_tables & tab->table_ref->map());

  /* Restore the nested join state */
  TABLE_LIST *last_emb = tab->table_ref->embedding;

  for (; last_emb != emb_sjm_nest; last_emb = last_emb->embedding) {
    // Ignore join nests that are not outer joins.
    if (!last_emb->join_cond_optim()) continue;

    NESTED_JOIN *const nest = last_emb->nested_join;

    DBUG_ASSERT(nest->nj_counter > 0);

    cur_embedding_map |= nest->nj_map;
<<<<<<< HEAD
    bool was_fully_covered = nest->nj_total == nest->nj_counter;

    if (--nest->nj_counter == 0) cur_embedding_map &= ~nest->nj_map;

=======

    bool was_fully_covered = nest->nj_total == nest->nj_counter;

    if (--nest->nj_counter == 0) cur_embedding_map &= ~nest->nj_map;

>>>>>>> 4869291f
    if (!was_fully_covered) break;
  }
}

/**
   Helper function to write the current plan's prefix to the optimizer trace.
*/
static void trace_plan_prefix(JOIN *join, uint idx, table_map excluded_tables) {
  THD *const thd = join->thd;
  Opt_trace_array plan_prefix(&thd->opt_trace, "plan_prefix");
  for (uint i = 0; i < idx; i++) {
    TABLE_LIST *const tr = join->positions[i].table->table_ref;
    if (!(tr->map() & excluded_tables)) {
      StringBuffer<32> str;
      tr->print(
          thd, &str,
          enum_query_type(QT_TO_SYSTEM_CHARSET | QT_SHOW_SELECT_NUMBER |
                          QT_NO_DEFAULT_DB | QT_DERIVED_TABLE_ONLY_ALIAS));
      plan_prefix.add_utf8(str.ptr(), str.length());
    }
  }
}

/**
  @} (end of group Query_Planner)
*/<|MERGE_RESOLUTION|>--- conflicted
+++ resolved
@@ -213,13 +213,10 @@
     key_part_map found_part = 0;
     // Bitmap of keyparts where the ref access is over 'keypart=const'
     key_part_map const_part = 0;
-<<<<<<< HEAD
-=======
     // Keyparts where ref access will not match on NULL values.
     // Used for unique indexes on nullable columns to decide whether
     // a specific key may match on (multiple) NULL valued rows.
     key_part_map null_rejecting_part = 0;
->>>>>>> 4869291f
     /*
       Cost of ref access on current index. Calculated as follows:
       cost_ref_for_one_value * prefix_rowcount
@@ -289,8 +286,6 @@
              (keyuse->optimize & KEY_OPTIMIZE_REF_OR_NULL)))  // 3b)
           continue;
 
-<<<<<<< HEAD
-=======
         if (keypart != FT_KEYPART) {
           const bool keyinfo_maybe_null =
               keyinfo->key_part[keypart].field->maybe_null();
@@ -298,7 +293,6 @@
               !keyinfo_maybe_null)
             null_rejecting_part |= keyuse->keypart_map;
         }
->>>>>>> 4869291f
         found_part |= keyuse->keypart_map;
         if (!(keyuse->used_tables & ~join->const_table_map))
           const_part |= keyuse->keypart_map;
@@ -339,13 +333,10 @@
 
       const bool all_key_parts_covered =
           (found_part == LOWER_BITS(key_part_map, actual_key_parts(keyinfo)));
-<<<<<<< HEAD
-=======
       const bool all_key_parts_non_null =
           (ref_or_null_part == 0 &&
            null_rejecting_part ==
                LOWER_BITS(key_part_map, actual_key_parts(keyinfo)));
->>>>>>> 4869291f
       /*
         check for the current key type.
         If we find a key with all the keyparts having equality predicates and
@@ -362,11 +353,8 @@
           cur_keytype = CLUSTERED_PK;
         else if ((keyinfo->flags & HA_NULL_PART_KEY) == 0)
           cur_keytype = UNIQUE;
-<<<<<<< HEAD
-=======
         else if (all_key_parts_non_null)
           cur_keytype = UNIQUE;
->>>>>>> 4869291f
       }
 
       if (cur_keytype == UNIQUE || cur_keytype == CLUSTERED_PK)
@@ -393,13 +381,9 @@
       if (all_key_parts_covered && !ref_or_null_part) /* use eq key */
       {
         cur_used_keyparts = (uint)~0;
-<<<<<<< HEAD
-        if ((keyinfo->flags & (HA_NOSAME | HA_NULL_PART_KEY)) == HA_NOSAME) {
-=======
         if (keyinfo->flags & HA_NOSAME &&
             ((keyinfo->flags & HA_NULL_PART_KEY) == 0 ||
              all_key_parts_non_null)) {
->>>>>>> 4869291f
           cur_read_cost = prev_record_reads(join, idx, table_deps) *
                           table->cost_model()->page_read_cost(1.0);
           cur_fanout = 1.0;
@@ -466,12 +450,8 @@
           // Limit the number of matched rows
           const double tmp_fanout =
               min(cur_fanout, (double)thd->variables.max_seeks_for_key);
-<<<<<<< HEAD
           if (table->covering_keys.is_set(key) ||
               (table->file->index_flags(key, 0, 0) & HA_CLUSTERED_INDEX)) {
-=======
-          if (table->covering_keys.is_set(key)) {
->>>>>>> 4869291f
             // We can use only index tree
             const Cost_estimate index_read_cost =
                 table->file->index_scan_cost(key, 1, tmp_fanout);
@@ -650,12 +630,8 @@
 
         // Limit the number of matched rows
         set_if_smaller(tmp_fanout, (double)thd->variables.max_seeks_for_key);
-<<<<<<< HEAD
         if (table->covering_keys.is_set(key) ||
             (table->file->index_flags(key, 0, 0) & HA_CLUSTERED_INDEX)) {
-=======
-        if (table->covering_keys.is_set(key)) {
->>>>>>> 4869291f
           // We can use only index tree
           const Cost_estimate index_read_cost =
               table->file->index_scan_cost(key, 1, tmp_fanout);
@@ -1880,11 +1856,7 @@
 
   /* Are there any tables to optimize? */
   if (join->const_tables == join->tables) {
-<<<<<<< HEAD
     memcpy(static_cast<void *>(join->best_positions), join->positions,
-=======
-    memcpy(join->best_positions, join->positions,
->>>>>>> 4869291f
            sizeof(POSITION) * join->const_tables);
     join->best_read = 1.0;
     join->best_rowcount = 1;
@@ -2073,7 +2045,6 @@
     position->set_prefix_join_cost(idx, cost_model);
 
     position->no_semijoin();  // advance_sj_state() is not needed
-<<<<<<< HEAD
 
     rowcount = position->prefix_rowcount;
     cost = position->prefix_cost;
@@ -2083,17 +2054,6 @@
         .add("cost_for_plan", cost);
     join_tables &= ~(s->table_ref->map());
 
-=======
-
-    rowcount = position->prefix_rowcount;
-    cost = position->prefix_cost;
-
-    trace_table.add("condition_filtering_pct", position->filter_effect * 100)
-        .add("rows_for_plan", rowcount)
-        .add("cost_for_plan", cost);
-    join_tables &= ~(s->table_ref->map());
-
->>>>>>> 4869291f
     deps_lateral.recalculate(s, idx + 1);
   }
 
@@ -2101,12 +2061,8 @@
       join->sort_by_table != join->positions[join->const_tables].table->table())
     cost += rowcount;  // We have to make a temp table
 
-<<<<<<< HEAD
   memcpy(static_cast<void *>(join->best_positions), join->positions,
          sizeof(POSITION) * idx);
-=======
-  memcpy(join->best_positions, join->positions, sizeof(POSITION) * idx);
->>>>>>> 4869291f
 
   /**
    * If many plans have identical cost, which one will be used
@@ -2421,13 +2377,8 @@
 */
 bool Optimize_table_order::consider_plan(uint idx,
                                          Opt_trace_object *trace_obj) {
-<<<<<<< HEAD
-  double sort_cost = join->sort_cost;
-  double cost = join->positions[idx].prefix_cost;
-=======
   double cost = join->positions[idx].prefix_cost;
   double sort_cost = 0;
->>>>>>> 4869291f
   double windowing_cost = 0;
   /*
     We may have to make a temp table, note that this is only a
@@ -2443,16 +2394,9 @@
   if (join->sort_by_table &&
       join->sort_by_table !=
           join->positions[join->const_tables].table->table()) {
-<<<<<<< HEAD
-    cost += join->positions[idx].prefix_rowcount;
-    trace_obj->add("sort_cost", join->positions[idx].prefix_rowcount)
-        .add("new_cost_for_plan", cost);
-    sort_cost = join->positions[idx].prefix_rowcount;
-=======
     sort_cost = join->positions[idx].prefix_rowcount;
     cost += sort_cost;
     trace_obj->add("sort_cost", sort_cost).add("new_cost_for_plan", cost);
->>>>>>> 4869291f
   }
 
   /*
@@ -3352,12 +3296,8 @@
         setting it to SJ_OPT_NONE). But until then, pos->sj_strategy should
         not be read.
       */
-<<<<<<< HEAD
       memcpy(static_cast<void *>(pos - table_count + 1),
              sjm_nest->nested_join->sjm.positions,
-=======
-      memcpy(pos - table_count + 1, sjm_nest->nested_join->sjm.positions,
->>>>>>> 4869291f
              sizeof(POSITION) * table_count);
       first = tableno - table_count + 1;
       join->best_positions[first].n_sj_tables = table_count;
@@ -3374,12 +3314,8 @@
       first = last_inner - table_count + 1;
       DBUG_ASSERT((join->best_positions + first)->table->emb_sj_nest ==
                   sjm_nest);
-<<<<<<< HEAD
       memcpy(static_cast<void *>(join->best_positions +
                                  first),  // stale semijoin strategy here too
-=======
-      memcpy(join->best_positions + first,  // stale semijoin strategy here too
->>>>>>> 4869291f
              sjm_nest->nested_join->sjm.positions,
              sizeof(POSITION) * table_count);
       join->best_positions[first].sj_strategy = SJ_OPT_MATERIALIZE_SCAN;
@@ -3395,11 +3331,6 @@
 
     } else if (pos->sj_strategy == SJ_OPT_FIRST_MATCH) {
       first = pos->first_firstmatch_table;
-<<<<<<< HEAD
-      join->best_positions[first].sj_strategy = SJ_OPT_FIRST_MATCH;
-      join->best_positions[first].n_sj_tables = tableno - first + 1;
-=======
->>>>>>> 4869291f
 
       Opt_trace_object trace_final_strategy(trace);
       trace_final_strategy.add_alnum("final_semijoin_strategy", "FirstMatch");
@@ -3408,8 +3339,6 @@
       double rowcount, cost;
       (void)semijoin_firstmatch_loosescan_access_paths(
           first, tableno, remaining_tables, false, &rowcount, &cost);
-<<<<<<< HEAD
-=======
 
       if (pos->table->emb_sj_nest->is_aj_nest()) {
         /*
@@ -3422,7 +3351,6 @@
         join->best_positions[first].sj_strategy = SJ_OPT_FIRST_MATCH;
         join->best_positions[first].n_sj_tables = tableno - first + 1;
       }
->>>>>>> 4869291f
     } else if (pos->sj_strategy == SJ_OPT_LOOSE_SCAN) {
       first = pos->first_loosescan_table;
 
@@ -3580,10 +3508,6 @@
 
     next_emb->nested_join->nj_counter++;
     cur_embedding_map |= next_emb->nested_join->nj_map;
-<<<<<<< HEAD
-
-=======
->>>>>>> 4869291f
     if (next_emb->nested_join->nj_total != next_emb->nested_join->nj_counter)
       break;
 
@@ -4589,18 +4513,11 @@
     DBUG_ASSERT(nest->nj_counter > 0);
 
     cur_embedding_map |= nest->nj_map;
-<<<<<<< HEAD
+
     bool was_fully_covered = nest->nj_total == nest->nj_counter;
 
     if (--nest->nj_counter == 0) cur_embedding_map &= ~nest->nj_map;
 
-=======
-
-    bool was_fully_covered = nest->nj_total == nest->nj_counter;
-
-    if (--nest->nj_counter == 0) cur_embedding_map &= ~nest->nj_map;
-
->>>>>>> 4869291f
     if (!was_fully_covered) break;
   }
 }
